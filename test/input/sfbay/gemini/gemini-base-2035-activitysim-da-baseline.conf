--- conflicted
+++ resolved
@@ -8,12 +8,9 @@
 beam.agentsim.firstIteration = 0
 beam.agentsim.lastIteration = 3
 beam.agentsim.endTime = "30:00:00"
-<<<<<<< HEAD
+
 # physim name
 beam.physsim.name = "PARBPRSim"
-=======
-
->>>>>>> be3aa57f
 
 # fraction of vehicle
 beam.agentsim.agents.vehicles.fractionOfInitialVehicleFleet = 1.5
