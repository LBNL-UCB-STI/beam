--- conflicted
+++ resolved
@@ -284,217 +284,3 @@
   writeCountsInterval = 0
   averageCountsOverIterations = ${beam.outputs.defaultWriteInterval}
 }
-<<<<<<< HEAD
-
-##################################################################
-# MATSim Modules
-##################################################################
-
-matsim.modules {
-  global {
-    randomSeed = 4711
-    coordinateSystem = "Atlantis"
-  }
-  network {
-    inputNetworkFile = ${beam.inputDirectory}"/physsim-network.xml"
-  }
-  plans {
-    inputPlansFile = ${beam.inputDirectory}"/population.xml"
-    inputPersonAttributesFile = ${beam.inputDirectory}"/populationAttributes.xml"
-  }
-  households {
-    inputFile = ${beam.inputDirectory}"/households.xml"
-    inputHouseholdAttributesFile = ${beam.inputDirectory}"/householdAttributes.xml"
-  }
-
-  counts {
-    countsScaleFactor = 10.355
-    averageCountsOverIterations = 0
-    writeCountsInterval = ${beam.outputs.defaultWriteInterval}
-    outputformat = "all"
-  }
-  strategy {
-    maxAgentPlanMemorySize = 4
-
-    ModuleProbability_1 = 0.7
-    Module_1 = "SelectExpBeta"
-
-    ModuleProbability_2 = 0.1
-    Module_2 = "ClearRoutes"
-
-    ModuleProbability_3 = 0.1
-    Module_3 = "ClearModes"
-
-    ModuleProbability_4 = 0.1
-    Module_4 = "TimeMutator"
-
-    #   ModuleProbability_3 = 0.3
-    #   Module_3 = "SwitchModalityStyle"
-    #   ModuleDisableAfterIteration_3 = 75
-
-    //    ModuleProbability_4 = 0.2
-    //    Module_4 = "UtilityBasedModeChoice"
-    //    ModuleDisableAfterIteration_4 = 75
-
-    # ModuleProbability_3 = 0.1
-    # Module_3 = "TimeAllocationMutator"
-
-    #    ModuleProbability_4 = 0.1
-    #    Module_4 = "ChangeTripMode"
-  }
-  parallelEventHandling {
-    #Estimated number of events during mobsim run. An optional optimization hint for the framework.
-    estimatedNumberOfEvents = 100
-    #Number of threads for parallel events handler. 0 or null means the framework decides by itself.
-    numberOfThreads= 1
-    #If enabled, each event handler is assigned to its own thread. Note that enabling this feature disabled the numberOfThreads option! This feature is still experimental!
-    oneThreadPerHandler = false
-    # If enabled, it is ensured that all events that are created during a time step of the mobility simulation are processed before the next time step is simulated. E.g. neccessary when within-day replanning is used.
-    synchronizeOnSimSteps = false
-  }
-  controler {
-    firstIteration = 0
-    lastIteration = 10
-    eventsFileFormat = "xml"
-    overwriteFiles = "overwriteExistingFiles"
-  }
-  qsim {
-    #"start/endTime" of MobSim (00:00:00 == take earliest activity time/ run as long as active vehicles exist) -->
-    startTime="00:00:00"
-    endTime="30:00:00"
-    #00:00:00 means NO snapshot writing
-    snapshotperiod = "00:00:00"
-  }
-  transit {
-    useTransit = false
-    transitModes = "pt"
-  }
-  changeMode {
-    modes="car,pt"
-  }
-  planCalcScore {
-    writeExperiencedPlans = true
-    learningRate = "1.0"
-    BrainExpBeta= "2.0"
-    lateArrival= "-18"
-    earlyDeparture = "-0"
-    performing = "6.0"
-    traveling="-6.0"
-    waiting="-0"
-
-    parameterset = [
-      {
-        type = "activityParams"
-        activityType = "Home"
-        priority = 1.0
-        scoringThisActivityAtAll = true
-        typicalDuration = "01:00:00"
-        typicalDurationScoreComputation = "uniform"
-      }, {
-        type = "activityParams"
-        activityType = "Work"
-        priority = 1.0
-        scoringThisActivityAtAll = true
-        typicalDuration = "9:00:00"
-        typicalDurationScoreComputation = "uniform"
-      }, {
-        type = "activityParams"
-        activityType = "Shopping"
-        priority = 1.0
-        scoringThisActivityAtAll = true
-        typicalDuration = "9:00:00"
-        typicalDurationScoreComputation = "uniform"
-      }, {
-        type = "activityParams"
-        activityType = "Social"
-        priority = 1.0
-        scoringThisActivityAtAll = true
-        typicalDuration = "4:00:00"
-        typicalDurationScoreComputation = "uniform"
-      }, {
-        type = "activityParams"
-        activityType = "Eatout"
-        priority = 1.0
-        scoringThisActivityAtAll = true
-        typicalDuration = "2:00:00"
-        typicalDurationScoreComputation = "uniform"
-      }, {
-        type = "activityParams"
-        activityType = "School"
-        priority = 1.0
-        scoringThisActivityAtAll = true
-        typicalDuration = "8:00:00"
-        typicalDurationScoreComputation = "uniform"
-      }, {
-        type = "activityParams"
-        activityType = "Escort"
-        priority = 1.0
-        scoringThisActivityAtAll = true
-        typicalDuration = "00:30:00"
-        typicalDurationScoreComputation = "uniform"
-      }, {
-        type = "activityParams"
-        activityType = "University"
-        priority = 1.0
-        scoringThisActivityAtAll = true
-        typicalDuration = "08:00:00"
-        typicalDurationScoreComputation = "uniform"
-      }, {
-        type = "activityParams"
-        activityType = "Other"
-        priority = 1.0
-        scoringThisActivityAtAll = true
-        typicalDuration = "02:00:00"
-        typicalDurationScoreComputation = "uniform"
-      }, {
-        type = "modeParams"
-        mode = "car"
-        constant = 0.0
-        marginalUtilityOfDistance_util_m = 0.0
-        marginalUtilityOfTraveling_util_hr = -6.0
-        monetaryDistanceRate = 0.0
-      }, {
-        type = "modeParams"
-        mode = "walk"
-        constant = 0.0
-        marginalUtilityOfDistance_util_m = 0.0
-        marginalUtilityOfTraveling_util_hr = -6.0
-        monetaryDistanceRate = 0.0
-      }, {
-        type = "modeParams"
-        mode = "bike"
-        constant = 0.0
-        marginalUtilityOfDistance_util_m = 0.0
-        marginalUtilityOfTraveling_util_hr = -6.0
-        monetaryDistanceRate = 0.0
-      }, {
-        type = "modeParams"
-        mode = "ride_hail"
-        constant = 0.0
-        marginalUtilityOfDistance_util_m = 0.0
-        marginalUtilityOfTraveling_util_hr = -6.0
-        monetaryDistanceRate = 0.0
-      }, {
-        type = "modeParams"
-        mode = "drive_transit"
-        constant = 0.0
-        marginalUtilityOfDistance_util_m = 0.0
-        marginalUtilityOfTraveling_util_hr = -6.0
-        monetaryDistanceRate = 0.0
-      }, {
-        type = "modeParams"
-        mode = "walk_transit"
-        constant = 0.0
-        marginalUtilityOfDistance_util_m = 0.0
-        marginalUtilityOfTraveling_util_hr = -6.0
-        monetaryDistanceRate = 0.0
-      }
-    ]
-  }
-  linkStats {
-    writeLinkStatsInterval = 0
-    averageLinkStatsOverIterations = 0
-  }
-}
-=======
->>>>>>> 35cbf794
