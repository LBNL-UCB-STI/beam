--- conflicted
+++ resolved
@@ -62,11 +62,7 @@
 #PATH TYPE OPTIONS: PARENT_RUN, ABSOLUTE_PATH
 #PARENT_RUN: can be a director or zip archive of the output directory (e.g. like what get's stored on S3). We should also be able to specify a URL to an S3 output.
 #ABSOLUTE_PATH: a directory that contains required warm stats files (e.g. linkstats and eventually a plans).
-<<<<<<< HEAD
-beam.warmStart.path = "https://s3.us-east-2.amazonaws.com/beam-outputs/run149-base__2018-06-27_20-28-26_2a2e2bd3.zip"
-=======
 beam.warmStart.path = "/Users/critter/Documents/beam/beam-output/WARM-sf-light-25k__2018-12-12_17-47-01/"
->>>>>>> 90d87741
 ##################################################################
 # RideHail
 ##################################################################
@@ -74,11 +70,7 @@
 beam.agentsim.agents.rideHail.numDriversAsFractionOfPopulation= 0.077
 beam.agentsim.agents.rideHail.defaultCostPerMile=1.25
 beam.agentsim.agents.rideHail.defaultCostPerMinute=0.75
-<<<<<<< HEAD
-beam.agentsim.agents.rideHail.vehicleTypeId="BEV"
-=======
 beam.agentsim.agents.rideHail.vehicleTypeId="Car"
->>>>>>> 90d87741
 beam.agentsim.agents.rideHail.refuelThresholdInMeters=10000.0
 # SurgePricing parameters
 beam.agentsim.agents.rideHail.surgePricing.surgeLevelAdaptionStep=0.1
@@ -94,11 +86,7 @@
 beam.agentsim.agents.rideHail.initialLocation.home.radiusInMeters=10000
 
 # allocationManager(DEFAULT_MANAGER | STANFORD_V1 | BUFFERED_IMPL_TEMPLATE | RANDOM_REPOSITIONING | REPOSITIONING_LOW_WAITING_TIMES )
-<<<<<<< HEAD
-beam.agentsim.agents.rideHail.allocationManager.name="REPOSITIONING_LOW_WAITING_TIMES"
-=======
 beam.agentsim.agents.rideHail.allocationManager.name="DEFAULT_MANAGER"
->>>>>>> 90d87741
 beam.agentsim.agents.rideHail.allocationManager.randomRepositioning.repositioningShare=0.2
 
 beam.agentsim.agents.rideHail.allocationManager.repositionLowWaitingTimes.percentageOfVehiclesToReposition=0.01
@@ -125,11 +113,7 @@
 beam.debug.actor.logDepth = 10
 
 beam.debug.stuckAgentDetection {
-<<<<<<< HEAD
-  enabled = true
-=======
   enabled = false
->>>>>>> 90d87741
   thresholds = [
     {
       triggerType = "beam.agentsim.agents.PersonAgent$ActivityStartTrigger"
@@ -142,11 +126,7 @@
       triggerType = "beam.agentsim.agents.PersonAgent$ActivityEndTrigger"
       markAsStuckAfterMs = "60s"
       actorTypeToMaxNumberOfMessages {
-<<<<<<< HEAD
-          population = 15
-=======
         population = 15
->>>>>>> 90d87741
       }
     },
     {
@@ -349,11 +329,7 @@
   }
   controler {
     firstIteration = 0
-<<<<<<< HEAD
-    lastIteration = 0
-=======
     lastIteration = 100
->>>>>>> 90d87741
     eventsFileFormat = "xml"
     overwriteFiles = "overwriteExistingFiles"
   }
