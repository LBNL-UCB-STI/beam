include "../common/akka.conf"
include "../common/akka-router.conf"
include "../common/metrics.conf"
include "../common/matsim.conf"
include "sf-light-1k-csv.conf"

beam.agentsim.simulationName = "sf-light-1k-HELICS-csv"

beam.agentsim.firstIteration = 0
beam.agentsim.lastIteration = 0

beam.agentsim.chargingNetworkManager {
  timeStepInSeconds = 300
  sitePowerManagerController {
    connect = true
    expectFeedback = true
    numberOfFederates = 1
    brokerAddress = "tcp://127.0.0.1"
    coreType = "zmq"
    timeDeltaProperty = 1.0
    intLogLevel = 1
<<<<<<< HEAD
    beamFederatePrefix = "BEAM_FED_TAZ"
    beamFederatePublication = "CHARGING_VEHICLES"
    spmFederatePrefix = "SPM_FED_TAZ"
    spmFederateSubscription = "CHARGING_COMMANDS"
    bufferSize = 1000
=======
    beamFederatePrefix = "BEAM_FED"
    beamFederatePublication = "CHARGING_VEHICLES"
    spmFederatePrefix = "SPM_FED"
    spmFederateSubscription = "CHARGING_COMMANDS"
    bufferSize = 10000000
>>>>>>> 7573f704
  }
}<|MERGE_RESOLUTION|>--- conflicted
+++ resolved
@@ -19,18 +19,10 @@
     coreType = "zmq"
     timeDeltaProperty = 1.0
     intLogLevel = 1
-<<<<<<< HEAD
-    beamFederatePrefix = "BEAM_FED_TAZ"
-    beamFederatePublication = "CHARGING_VEHICLES"
-    spmFederatePrefix = "SPM_FED_TAZ"
-    spmFederateSubscription = "CHARGING_COMMANDS"
-    bufferSize = 1000
-=======
     beamFederatePrefix = "BEAM_FED"
     beamFederatePublication = "CHARGING_VEHICLES"
     spmFederatePrefix = "SPM_FED"
     spmFederateSubscription = "CHARGING_COMMANDS"
     bufferSize = 10000000
->>>>>>> 7573f704
   }
 }