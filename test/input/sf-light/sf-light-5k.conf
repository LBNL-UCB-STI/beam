include "../common/akka.conf"
include "../common/akka-router.conf"
include "../common/metrics.conf"
include "../common/matsim.conf"

# This version, base-sf-light.conf, is configured to use a subsample of the population located in:
#  ${beam.inputDirectory}"/sample"
##################################################################
# Agentsim
##################################################################
beam.agentsim.simulationName = "sf-light-5k"
beam.agentsim.numAgents = 5000
beam.agentsim.firstIteration = 0
beam.agentsim.lastIteration = 3
beam.agentsim.thresholdForWalkingInMeters = 100
beam.agentsim.timeBinSize = 3600
beam.agentsim.startTime = "00:00:00"
beam.agentsim.endTime = "30:00:00"
beam.agentsim.schedulerParallelismWindow = 30
# MODE CHOICE OPTIONS:
# ModeChoiceMultinomialLogit ModeChoiceTransitIfAvailable ModeChoiceDriveIfAvailable ModeChoiceRideHailIfAvailable
# ModeChoiceUniformRandom
beam.agentsim.agents.modalBehaviors.modeChoiceClass = "ModeChoiceMultinomialLogit"
beam.agentsim.agents.modalBehaviors.defaultValueOfTime = 8.0
beam.agentsim.agents.modalBehaviors.mulitnomialLogit.params.transfer = -1.4
beam.agentsim.agents.modalBehaviors.mulitnomialLogit.params.car_intercept = 0.0
beam.agentsim.agents.modalBehaviors.mulitnomialLogit.params.walk_transit_intercept = 2.0
beam.agentsim.agents.modalBehaviors.mulitnomialLogit.params.drive_transit_intercept = 1.0
beam.agentsim.agents.modalBehaviors.mulitnomialLogit.params.ride_hail_transit_intercept = 2.0
beam.agentsim.agents.modalBehaviors.mulitnomialLogit.params.ride_hail_intercept = 0.0
beam.agentsim.agents.modalBehaviors.mulitnomialLogit.params.walk_intercept = -2.0
beam.agentsim.agents.modalBehaviors.mulitnomialLogit.params.bike_intercept = 0.0
beam.agentsim.agents.modalBehaviors.lccm.paramFile = ${beam.inputDirectory}"/lccm-long.csv"
beam.agentsim.agents.modeIncentive.file = ${beam.inputDirectory}"/incentives.csv"
beam.agentsim.agents.ptFare.file = ${beam.inputDirectory}"/ptFares.csv"
beam.agentsim.agents.plans {
  inputPlansFile = ${beam.inputDirectory}"/sample/5k/population.xml.gz"
  inputPersonAttributesFile = ${beam.inputDirectory}"/sample/5k/populationAttributes.xml.gz"
}
beam.agentsim.agents.households {
  inputFile = ${beam.inputDirectory}"/sample/5k/households.xml.gz"
  inputHouseholdAttributesFile = ${beam.inputDirectory}"/sample/5k/householdAttributes.xml.gz"
}
#BeamVehicles Params
beam.agentsim.agents.vehicles.beamFuelTypesFile = ${beam.inputDirectory}"/beamFuelTypes.csv"
beam.agentsim.agents.vehicles.beamVehicleTypesFile = ${beam.inputDirectory}"/vehicleTypes.csv"
beam.agentsim.agents.vehicles.beamVehiclesFile = ${beam.inputDirectory}"/sample/5k/vehicles.csv.gz"
beam.agentsim.agents.vehicles.bicycles.useBikes=false
beam.agentsim.agents.vehicles.sharedFleets = []
#TAZ params
beam.agentsim.taz.file=${beam.inputDirectory}"/taz-centers.csv.gz"
beam.agentsim.taz.parking = ${beam.inputDirectory}"/taz-parking.csv.gz"
# SurgePricing parameters
beam.agentsim.agents.rideHail.surgePricing.surgeLevelAdaptionStep=0.1
beam.agentsim.agents.rideHail.surgePricing.minimumSurgeLevel=0.1
beam.agentsim.agents.rideHail.surgePricing.priceAdjustmentStrategy="KEEP_PRICE_LEVEL_FIXED_AT_ONE"
#Toll params
beam.agentsim.toll.file=${beam.inputDirectory}"/toll-prices.csv"
# Scaling and Tuning Params
beam.agentsim.tuning.transitCapacity = 0.5
beam.agentsim.tuning.transitPrice = 1.0
beam.agentsim.tuning.tollPrice = 1.0
beam.agentsim.tuning.rideHailPrice = 1.0
###########################
# Physsim
###########################
beam.physsim.inputNetworkFile = ${beam.inputDirectory}"/r5/physsim-network.xml"
beam.physsim.flowCapacityFactor = 0.01
beam.physsim.storageCapacityFactor = 0.01
beam.physsim.writeEventsInterval = 0
beam.physsim.writePlansInterval = 0
beam.physsim.writeMATSimNetwork = false
beam.physsim.linkStatsWriteInterval = 1
beam.physsim.linkStatsBinSize = 3600
beam.physsim.ptSampleSize = 0.03
beam.physsim.jdeqsim.agentSimPhysSimInterfaceDebugger.enabled = false
beam.physsim.skipPhysSim = false

###########################
# Replanning
###########################
beam.replanning{
  maxAgentPlanMemorySize = 6
  Module_1 = "SelectExpBeta"
  ModuleProbability_1 = 0.7
  Module_2 = "ClearRoutes"
  ModuleProbability_2 = 0.1
  Module_3 = "ClearModes"
  ModuleProbability_3 = 0.1
  Module_4 = "TimeMutator"
  ModuleProbability_4 = 0.1
}

##################################################################
# Warm Mode
##################################################################
beam.warmStart.enabled = false
#PATH TYPE OPTIONS: PARENT_RUN, ABSOLUTE_PATH
#PARENT_RUN: can be a director or zip archive of the output directory (e.g. like what get's stored on S3). We should also be able to specify a URL to an S3 output.
#ABSOLUTE_PATH: a directory that contains required warm stats files (e.g. linkstats and eventually a plans).
beam.warmStart.path = "https://s3.us-east-2.amazonaws.com/beam-outputs/run149-base__2018-06-27_20-28-26_2a2e2bd3.zip"

##################################################################
# RideHail
##################################################################
# Initialization Type(PROCEDURAL | FILE)
beam.agentsim.agents.rideHail.initialization.initType = "PROCEDURAL"
# If PROCEDURAL, use these params
# initialization.procedural.initialLocation.name(INITIAL_RIDE_HAIL_LOCATION_HOME | INITIAL_RIDE_HAIL_LOCATION_UNIFORM_RANDOM | INITIAL_RIDE_HAIL_LOCATION_ALL_AT_CENTER | INITIAL_RIDE_HAIL_LOCATION_ALL_IN_CORNER)
beam.agentsim.agents.rideHail.initialization.procedural.initialLocation.name = "HOME"
beam.agentsim.agents.rideHail.initialization.procedural.initialLocation.home.radiusInMeters = 500
beam.agentsim.agents.rideHail.initialization.procedural.vehicleTypeId="Car"
beam.agentsim.agents.rideHail.initialization.procedural.numDriversAsFractionOfPopulation=0.5
# If FILE, use this param
beam.agentsim.agents.rideHail.initialization.filename=${beam.inputDirectory}"/rideHailFleet.csv"
# Ride Hailing General Params
beam.agentsim.agents.rideHail.defaultCostPerMile=1.25
beam.agentsim.agents.rideHail.defaultCostPerMinute=0.75
beam.agentsim.agents.rideHail.refuelThresholdInMeters=20000.0
beam.agentsim.agents.rideHail.rideHailManager.radiusInMeters=10000
beam.agentsim.agents.rideHail.iterationStats.timeBinSizeInSec=3600
# SurgePricing parameters
beam.agentsim.agents.rideHail.surgePricing.surgeLevelAdaptionStep=0.1
beam.agentsim.agents.rideHail.surgePricing.minimumSurgeLevel=0.1
# priceAdjustmentStrategy(KEEP_PRICE_LEVEL_FIXED_AT_ONE | CONTINUES_DEMAND_SUPPLY_MATCHING)
beam.agentsim.agents.rideHail.surgePricing.priceAdjustmentStrategy="KEEP_PRICE_LEVEL_FIXED_AT_ONE"
# allocationManager(DEFAULT_MANAGER | STANFORD_V1 | BUFFERED_IMPL_TEMPLATE | RANDOM_REPOSITIONING | REPOSITIONING_LOW_WAITING_TIMES )
beam.agentsim.agents.rideHail.allocationManager.name="DEFAULT_MANAGER"
beam.agentsim.agents.rideHail.allocationManager.repositionTimeoutInSeconds = 0
beam.agentsim.agents.rideHail.allocationManager.requestBufferTimeoutInSeconds = 0
beam.agentsim.agents.rideHail.allocationManager.randomRepositioning.repositioningShare=0.2
# REPOSITIONING_LOW_WAITING_TIMES
beam.agentsim.agents.rideHail.allocationManager.repositionLowWaitingTimes.percentageOfVehiclesToReposition=0.01
beam.agentsim.agents.rideHail.allocationManager.repositionLowWaitingTimes.timeWindowSizeInSecForDecidingAboutRepositioning=1200
beam.agentsim.agents.rideHail.allocationManager.repositionLowWaitingTimes.allowIncreasingRadiusIfDemandInRadiusLow=true
beam.agentsim.agents.rideHail.allocationManager.repositionLowWaitingTimes.minDemandPercentageInRadius=0.1
# repositioningMethod(TOP_SCORES | KMEANS)
beam.agentsim.agents.rideHail.allocationManager.repositionLowWaitingTimes.repositioningMethod="TOP_SCORES"
beam.agentsim.agents.rideHail.allocationManager.repositionLowWaitingTimes.keepMaxTopNScores=5
beam.agentsim.agents.rideHail.allocationManager.repositionLowWaitingTimes.minScoreThresholdForRepositioning=0.00001
beam.agentsim.agents.rideHail.allocationManager.repositionLowWaitingTimes.distanceWeight=0.01
beam.agentsim.agents.rideHail.allocationManager.repositionLowWaitingTimes.waitingTimeWeight=4.0
beam.agentsim.agents.rideHail.allocationManager.repositionLowWaitingTimes.demandWeight=4.0
beam.agentsim.agents.rideHail.allocationManager.repositionLowWaitingTimes.produceDebugImages=true

##################################################################
# OUTPUTS
##################################################################
# The baseOutputDirectory is the base directory where outputs will be written. The beam.agentsim.simulationName param will
# be used as the name of a sub-directory beneath the baseOutputDirectory for simulation results.
# If addTimestampToOutputDirectory == true, a timestamp will be added, e.g. "beamville_2017-12-18_16-48-57"
beam.outputs.baseOutputDirectory = ${PWD}"/output/sf-light"
beam.outputs.baseOutputDirectory = ${?BEAM_OUTPUT}
beam.outputs.addTimestampToOutputDirectory = true

# To keep all logging params in one place, BEAM overrides MATSim params normally in the controller config module
beam.outputs.writePlansInterval = 1
beam.outputs.writeEventsInterval = 1
beam.outputs.writeLinkTraversalInterval = 0

# The remaining params customize how events are written to output files
beam.outputs.events.fileOutputFormats = "csv.gz,xml" # valid options: xml(.gz) , csv(.gz), none - DEFAULT: csv.gz

# Events Writing Logging Levels:
# Any event types not explicitly listed in overrideWritingLevels take on defaultWritingLevel
beam.outputs.events.eventsToWrite = "ActivityEndEvent,ActivityStartEvent,PersonEntersVehicleEvent,PersonLeavesVehicleEvent,ModeChoiceEvent,PathTraversalEvent,ReserveRideHailEvent,RefuelEvent"
beam.outputs.stats.binSize = 3600

##################################################################
# Debugging
##################################################################
beam.debug.debugEnabled = false
beam.debug.actor.logDepth = 0

beam.debug.stuckAgentDetection {
  checkIntervalMs = 200
  checkMaxNumberOfMessagesEnabled = true
  defaultTimeoutMs = 60000
  enabled = true
  overallSimulationTimeoutMs = 100000
  thresholds = [
    {
      actorTypeToMaxNumberOfMessages {
        population = 1
        rideHailAgent = 1,
        transitDriverAgent = 1
      },
      markAsStuckAfterMs = 20000
      triggerType = "beam.agentsim.agents.InitializeTrigger"
    },
    {
      actorTypeToMaxNumberOfMessages {
        population = 11
      }
      markAsStuckAfterMs = 20000
      triggerType = "beam.agentsim.agents.PersonAgent$ActivityEndTrigger"
    },
    {
      actorTypeToMaxNumberOfMessages {
        population = 1
      }
      markAsStuckAfterMs = 20000
      triggerType = "beam.agentsim.agents.PersonAgent$ActivityStartTrigger"
    },
    {
      actorTypeToMaxNumberOfMessages {
        population = 20
      }
      markAsStuckAfterMs = 20000
      triggerType = "beam.agentsim.agents.PersonAgent$PersonDepartureTrigger"
    },
    {
      actorTypeToMaxNumberOfMessages {
        population = 20
      }
      markAsStuckAfterMs = 20000
      triggerType = "beam.agentsim.agents.modalbehaviors.DrivesVehicle$AlightVehicleTrigger"
    },
    {
      actorTypeToMaxNumberOfMessages {
        population = 20
      }
      markAsStuckAfterMs = 20000
      triggerType = "beam.agentsim.agents.modalbehaviors.DrivesVehicle$BoardVehicleTrigger"
    },
    {
      actorTypeToMaxNumberOfMessages {
        population = 80
        rideHailAgent = 104
        transitDriverAgent = 114
      }
      markAsStuckAfterMs = 20000
      triggerType = "beam.agentsim.agents.modalbehaviors.DrivesVehicle$EndLegTrigger"
    },
    {
      actorTypeToMaxNumberOfMessages {
        population = 80
        rideHailAgent = 104
        transitDriverAgent = 114
      }
      markAsStuckAfterMs = 20000
      triggerType = "beam.agentsim.agents.modalbehaviors.DrivesVehicle$StartLegTrigger"
    },
    {
      actorTypeToMaxNumberOfMessages {
        transitDriverAgent = 1
      }
      markAsStuckAfterMs = 20000
      triggerType = "beam.agentsim.scheduler.BeamAgentScheduler$KillTrigger"
    }
  ]
}



##################################################################
# SPATIAL
##################################################################
beam.spatial = {
  localCRS = "epsg:26910"  # what crs to use for distance calculations, must be in units of meters
  boundingBoxBuffer = 10000 # meters of buffer around network for defining extend of spatial indices
}

##################################################################
# BEAM ROUTING SERVICE
##################################################################
beam.routing {
  #Base local date in ISO 8061 YYYY-MM-DDTHH:MM:SS+HH:MM
  transitOnStreetNetwork = true
  baseDate = "2017-09-22T00:00:00-07:00"
  r5 {
    directory = ${beam.inputDirectory}"/r5"
    # Departure window in min
    departureWindow = 1.0167
    osmFile = ${beam.inputDirectory}"/r5/sf-light.osm.pbf"
    osmMapdbFile = ${beam.inputDirectory}"/r5/osm.mapdb"
    mNetBuilder.fromCRS = "epsg:4326" # WGS84
    mNetBuilder.toCRS = ${beam.spatial.localCRS}
  }
}

##################################################################
# Calibration
##################################################################
<<<<<<< HEAD

matsim.modules {
  global {
    randomSeed = 4711
    coordinateSystem = "epsg:26910"
  }
  counts {
          countsScaleFactor = 10.355
          averageCountsOverIterations = 1
          writeCountsInterval = 1
          inputCountsFile = ${beam.inputDirectory}"/counts/fall_2015_wed_filtered.xml"
          outputformat = "all"
  }
  network {
    inputNetworkFile = ${beam.inputDirectory}"/r5/physsim-network.xml"
  }
  plans {
    inputPlansFile = ${beam.inputDirectory}"/sample/5k/population.xml.gz"
    inputPersonAttributesFile = ${beam.inputDirectory}"/sample/5k/populationAttributes.xml.gz"
  }
  households {
    inputFile = ${beam.inputDirectory}"/sample/5k/households.xml.gz"
    inputHouseholdAttributesFile = ${beam.inputDirectory}"/sample/5k/householdAttributes.xml.gz"
  }
  strategy {
    maxAgentPlanMemorySize = 5

    ModuleProbability_1 = 0.8
    Module_1 = "SelectExpBeta"

    ModuleProbability_3 = 0.1
    Module_3 = "ClearRoutes"

    ModuleProbability_4 = 0.1
    Module_4 = "ClearModes"

#    ModuleProbability_3 = 0.5
#    Module_3 = "SwitchModalityStyle"
#    ModuleDisableAfterIteration_3 = 20
  }
  parallelEventHandling {
    #Estimated number of events during mobsim run. An optional optimization hint for the framework.
    estimatedNumberOfEvents = 10000
    #Number of threads for parallel events handler. 0 or null means the framework decides by itself.
    numberOfThreads= 1
    #If enabled, each event handler is assigned to its own thread. Note that enabling this feature disabled the numberOfThreads option! This feature is still experimental!
    oneThreadPerHandler = false
    # If enabled, it is ensured that all events that are created during a time step of the mobility simulation are processed before the next time step is simulated. E.g. neccessary when within-day replanning is used.
    synchronizeOnSimSteps = false
  }
  controler {
    outputDirectory = ${beam.outputs.baseOutputDirectory}"/pt-tutorial"
    firstIteration = 0
    lastIteration = 0
    eventsFileFormat = "xml"
    #Replacing w/ own mobsim soon...
    mobsim = "metasim"
    # Note: it is necessary for this to be set to overwrite for BEAM config to work properly. Don't worry, BEAM adds
    # a timestamp to every run to avoid collisions.
    overwriteFiles = "overwriteExistingFiles"
  }
  qsim {
    #"start/endTime" of MobSim (00:00:00 == take earliest activity time/ run as long as active vehicles exist) -->
    startTime="00:00:00"
    endTime="30:00:00"
    #00:00:00 means NO snapshot writing
    snapshotperiod = "00:00:00"
  }
  transit {
    useTransit = false
    transitModes = "pt"
  }
  changeMode {
    modes="car,pt"
  }
  planCalcScore {
    learningRate = "1.0"
    BrainExpBeta= "2.0"
    lateArrival= "-18"
    earlyDeparture = "-0"
    performing = "+6"
    traveling="-6"
    waiting="-0"

    parameterset = [
      {
        type = "activityParams"
        activityType = "Home"
        priority = 1.0
        scoringThisActivityAtAll = true
        typicalDuration = "01:00:00"
        typicalDurationScoreComputation = "uniform"
      }, {
        type = "activityParams"
        activityType = "Work"
        priority = 1.0
        scoringThisActivityAtAll = true
        typicalDuration = "9:00:00"
        typicalDurationScoreComputation = "uniform"
      }, {
        type = "activityParams"
        activityType = "Shopping"
        priority = 1.0
        scoringThisActivityAtAll = true
        typicalDuration = "9:00:00"
        typicalDurationScoreComputation = "uniform"
      }, {
        type = "activityParams"
        activityType = "Social"
        priority = 1.0
        scoringThisActivityAtAll = true
        typicalDuration = "4:00:00"
        typicalDurationScoreComputation = "uniform"
      }, {
        type = "activityParams"
        activityType = "Eatout"
        priority = 1.0
        scoringThisActivityAtAll = true
        typicalDuration = "2:00:00"
        typicalDurationScoreComputation = "uniform"
      }, {
        type = "activityParams"
        activityType = "School"
        priority = 1.0
        scoringThisActivityAtAll = true
        typicalDuration = "8:00:00"
        typicalDurationScoreComputation = "uniform"
      }, {
        type = "activityParams"
        activityType = "Escort"
        priority = 1.0
        scoringThisActivityAtAll = true
        typicalDuration = "00:30:00"
        typicalDurationScoreComputation = "uniform"
      }, {
        type = "activityParams"
        activityType = "University"
        priority = 1.0
        scoringThisActivityAtAll = true
        typicalDuration = "08:00:00"
        typicalDurationScoreComputation = "uniform"
      }, {
        type = "activityParams"
        activityType = "Other"
        priority = 1.0
        scoringThisActivityAtAll = true
        typicalDuration = "02:00:00"
        typicalDurationScoreComputation = "uniform"
      }, {
        type = "modeParams"
        mode = "car"
        constant = 0.0
        marginalUtilityOfDistance_util_m = 0.0
        marginalUtilityOfTraveling_util_hr = -6.0
        monetaryDistanceRate = 0.0
      }, {
        type = "modeParams"
        mode = "walk"
        constant = 0.0
        marginalUtilityOfDistance_util_m = 0.0
        marginalUtilityOfTraveling_util_hr = -6.0
        monetaryDistanceRate = 0.0
      }, {
        type = "modeParams"
        mode = "bike"
        constant = 0.0
        marginalUtilityOfDistance_util_m = 0.0
        marginalUtilityOfTraveling_util_hr = -6.0
        monetaryDistanceRate = 0.0
      }, {
        type = "modeParams"
        mode = "ride_hail"
        constant = 0.0
        marginalUtilityOfDistance_util_m = 0.0
        marginalUtilityOfTraveling_util_hr = -6.0
        monetaryDistanceRate = 0.0
      }, {
        type = "modeParams"
        mode = "drive_transit"
        constant = 0.0
        marginalUtilityOfDistance_util_m = 0.0
        marginalUtilityOfTraveling_util_hr = -6.0
        monetaryDistanceRate = 0.0
      }, {
        type = "modeParams"
        mode = "walk_transit"
        constant = 0.0
        marginalUtilityOfDistance_util_m = 0.0
        marginalUtilityOfTraveling_util_hr = -6.0
        monetaryDistanceRate = 0.0
      }
    ]
  }
  linkStats {
    writeLinkStatsInterval = 0
    averageLinkStatsOverIterations = 0
  }
=======
beam.calibration.objectiveFunction = "CountsObjectiveFunction"
beam.calibration.mode.benchmarkFileLoc=${beam.inputDirectory}"/sf-light-calibration/benchmark.csv"
beam.calibration.counts {
  countsScaleFactor = 10.355
  writeCountsInterval = 1
  averageCountsOverIterations = 1
  inputCountsFile = ${beam.inputDirectory}"/counts/fall_2015_wed_filtered.xml"
>>>>>>> 35cbf794
}
<|MERGE_RESOLUTION|>--- conflicted
+++ resolved
@@ -282,205 +282,6 @@
 ##################################################################
 # Calibration
 ##################################################################
-<<<<<<< HEAD
-
-matsim.modules {
-  global {
-    randomSeed = 4711
-    coordinateSystem = "epsg:26910"
-  }
-  counts {
-          countsScaleFactor = 10.355
-          averageCountsOverIterations = 1
-          writeCountsInterval = 1
-          inputCountsFile = ${beam.inputDirectory}"/counts/fall_2015_wed_filtered.xml"
-          outputformat = "all"
-  }
-  network {
-    inputNetworkFile = ${beam.inputDirectory}"/r5/physsim-network.xml"
-  }
-  plans {
-    inputPlansFile = ${beam.inputDirectory}"/sample/5k/population.xml.gz"
-    inputPersonAttributesFile = ${beam.inputDirectory}"/sample/5k/populationAttributes.xml.gz"
-  }
-  households {
-    inputFile = ${beam.inputDirectory}"/sample/5k/households.xml.gz"
-    inputHouseholdAttributesFile = ${beam.inputDirectory}"/sample/5k/householdAttributes.xml.gz"
-  }
-  strategy {
-    maxAgentPlanMemorySize = 5
-
-    ModuleProbability_1 = 0.8
-    Module_1 = "SelectExpBeta"
-
-    ModuleProbability_3 = 0.1
-    Module_3 = "ClearRoutes"
-
-    ModuleProbability_4 = 0.1
-    Module_4 = "ClearModes"
-
-#    ModuleProbability_3 = 0.5
-#    Module_3 = "SwitchModalityStyle"
-#    ModuleDisableAfterIteration_3 = 20
-  }
-  parallelEventHandling {
-    #Estimated number of events during mobsim run. An optional optimization hint for the framework.
-    estimatedNumberOfEvents = 10000
-    #Number of threads for parallel events handler. 0 or null means the framework decides by itself.
-    numberOfThreads= 1
-    #If enabled, each event handler is assigned to its own thread. Note that enabling this feature disabled the numberOfThreads option! This feature is still experimental!
-    oneThreadPerHandler = false
-    # If enabled, it is ensured that all events that are created during a time step of the mobility simulation are processed before the next time step is simulated. E.g. neccessary when within-day replanning is used.
-    synchronizeOnSimSteps = false
-  }
-  controler {
-    outputDirectory = ${beam.outputs.baseOutputDirectory}"/pt-tutorial"
-    firstIteration = 0
-    lastIteration = 0
-    eventsFileFormat = "xml"
-    #Replacing w/ own mobsim soon...
-    mobsim = "metasim"
-    # Note: it is necessary for this to be set to overwrite for BEAM config to work properly. Don't worry, BEAM adds
-    # a timestamp to every run to avoid collisions.
-    overwriteFiles = "overwriteExistingFiles"
-  }
-  qsim {
-    #"start/endTime" of MobSim (00:00:00 == take earliest activity time/ run as long as active vehicles exist) -->
-    startTime="00:00:00"
-    endTime="30:00:00"
-    #00:00:00 means NO snapshot writing
-    snapshotperiod = "00:00:00"
-  }
-  transit {
-    useTransit = false
-    transitModes = "pt"
-  }
-  changeMode {
-    modes="car,pt"
-  }
-  planCalcScore {
-    learningRate = "1.0"
-    BrainExpBeta= "2.0"
-    lateArrival= "-18"
-    earlyDeparture = "-0"
-    performing = "+6"
-    traveling="-6"
-    waiting="-0"
-
-    parameterset = [
-      {
-        type = "activityParams"
-        activityType = "Home"
-        priority = 1.0
-        scoringThisActivityAtAll = true
-        typicalDuration = "01:00:00"
-        typicalDurationScoreComputation = "uniform"
-      }, {
-        type = "activityParams"
-        activityType = "Work"
-        priority = 1.0
-        scoringThisActivityAtAll = true
-        typicalDuration = "9:00:00"
-        typicalDurationScoreComputation = "uniform"
-      }, {
-        type = "activityParams"
-        activityType = "Shopping"
-        priority = 1.0
-        scoringThisActivityAtAll = true
-        typicalDuration = "9:00:00"
-        typicalDurationScoreComputation = "uniform"
-      }, {
-        type = "activityParams"
-        activityType = "Social"
-        priority = 1.0
-        scoringThisActivityAtAll = true
-        typicalDuration = "4:00:00"
-        typicalDurationScoreComputation = "uniform"
-      }, {
-        type = "activityParams"
-        activityType = "Eatout"
-        priority = 1.0
-        scoringThisActivityAtAll = true
-        typicalDuration = "2:00:00"
-        typicalDurationScoreComputation = "uniform"
-      }, {
-        type = "activityParams"
-        activityType = "School"
-        priority = 1.0
-        scoringThisActivityAtAll = true
-        typicalDuration = "8:00:00"
-        typicalDurationScoreComputation = "uniform"
-      }, {
-        type = "activityParams"
-        activityType = "Escort"
-        priority = 1.0
-        scoringThisActivityAtAll = true
-        typicalDuration = "00:30:00"
-        typicalDurationScoreComputation = "uniform"
-      }, {
-        type = "activityParams"
-        activityType = "University"
-        priority = 1.0
-        scoringThisActivityAtAll = true
-        typicalDuration = "08:00:00"
-        typicalDurationScoreComputation = "uniform"
-      }, {
-        type = "activityParams"
-        activityType = "Other"
-        priority = 1.0
-        scoringThisActivityAtAll = true
-        typicalDuration = "02:00:00"
-        typicalDurationScoreComputation = "uniform"
-      }, {
-        type = "modeParams"
-        mode = "car"
-        constant = 0.0
-        marginalUtilityOfDistance_util_m = 0.0
-        marginalUtilityOfTraveling_util_hr = -6.0
-        monetaryDistanceRate = 0.0
-      }, {
-        type = "modeParams"
-        mode = "walk"
-        constant = 0.0
-        marginalUtilityOfDistance_util_m = 0.0
-        marginalUtilityOfTraveling_util_hr = -6.0
-        monetaryDistanceRate = 0.0
-      }, {
-        type = "modeParams"
-        mode = "bike"
-        constant = 0.0
-        marginalUtilityOfDistance_util_m = 0.0
-        marginalUtilityOfTraveling_util_hr = -6.0
-        monetaryDistanceRate = 0.0
-      }, {
-        type = "modeParams"
-        mode = "ride_hail"
-        constant = 0.0
-        marginalUtilityOfDistance_util_m = 0.0
-        marginalUtilityOfTraveling_util_hr = -6.0
-        monetaryDistanceRate = 0.0
-      }, {
-        type = "modeParams"
-        mode = "drive_transit"
-        constant = 0.0
-        marginalUtilityOfDistance_util_m = 0.0
-        marginalUtilityOfTraveling_util_hr = -6.0
-        monetaryDistanceRate = 0.0
-      }, {
-        type = "modeParams"
-        mode = "walk_transit"
-        constant = 0.0
-        marginalUtilityOfDistance_util_m = 0.0
-        marginalUtilityOfTraveling_util_hr = -6.0
-        monetaryDistanceRate = 0.0
-      }
-    ]
-  }
-  linkStats {
-    writeLinkStatsInterval = 0
-    averageLinkStatsOverIterations = 0
-  }
-=======
 beam.calibration.objectiveFunction = "CountsObjectiveFunction"
 beam.calibration.mode.benchmarkFileLoc=${beam.inputDirectory}"/sf-light-calibration/benchmark.csv"
 beam.calibration.counts {
@@ -488,5 +289,4 @@
   writeCountsInterval = 1
   averageCountsOverIterations = 1
   inputCountsFile = ${beam.inputDirectory}"/counts/fall_2015_wed_filtered.xml"
->>>>>>> 35cbf794
-}
+}
