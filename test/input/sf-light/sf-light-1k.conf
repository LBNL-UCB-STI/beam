include "../common/akka.conf"
include "../common/akka-router.conf"
include "../common/metrics.conf"

# This version, base-sf-light.conf, is configured to use a subsample of the population located in:
#  ${beam.inputDirectory}"/sample"
##################################################################
# SIMULATION
##################################################################
beam.agentsim.simulationName = "sf-light-1k"
beam.agentsim.numAgents = 1000
beam.agentsim.thresholdForWalkingInMeters = 100
beam.agentsim.timeBinSize = 3600
beam.agentsim.schedulerParallelismWindow = 30
# MODE CHOICE OPTIONS:
# ModeChoiceMultinomialLogit ModeChoiceTransitIfAvailable ModeChoiceDriveIfAvailable ModeChoiceRideHailIfAvailable
# ModeChoiceUniformRandom
beam.agentsim.agents.modalBehaviors.modeChoiceClass = "ModeChoiceMultinomialLogit"
beam.agentsim.agents.modalBehaviors.defaultValueOfTime = 8.0
beam.agentsim.agents.modalBehaviors.mulitnomialLogit.params.transfer = -1.4
beam.agentsim.agents.modalBehaviors.mulitnomialLogit.params.car_intercept = 0.0
beam.agentsim.agents.modalBehaviors.mulitnomialLogit.params.walk_transit_intercept = 2.0
beam.agentsim.agents.modalBehaviors.mulitnomialLogit.params.drive_transit_intercept = 1.0
beam.agentsim.agents.modalBehaviors.mulitnomialLogit.params.ride_hail_transit_intercept = 2.0
beam.agentsim.agents.modalBehaviors.mulitnomialLogit.params.ride_hail_intercept = 1.0
beam.agentsim.agents.modalBehaviors.mulitnomialLogit.params.walk_intercept = -2.0
beam.agentsim.agents.modalBehaviors.mulitnomialLogit.params.bike_intercept = 0.0
beam.agentsim.agents.modalBehaviors.lccm.paramFile = ${beam.inputDirectory}"/lccm-long.csv"
beam.agentsim.agents.modeIncentive.file = ${beam.inputDirectory}"/incentives.csv"
beam.agentsim.agents.ptFare.file = ${beam.inputDirectory}"/ptFares.csv"
# Use bikes?
beam.agentsim.agents.vehicles.bicycles.useBikes=false
#BeamVehicles Params
beam.agentsim.agents.vehicles.beamFuelTypesFile = ${beam.inputDirectory}"/beamFuelTypes.csv"
beam.agentsim.agents.vehicles.beamVehicleTypesFile = ${beam.inputDirectory}"/sample/1k/vehicleTypes.csv"
beam.agentsim.agents.vehicles.beamVehiclesFile = ${beam.inputDirectory}"/sample/1k/vehicles.csv.gz"
#TAZ params
beam.agentsim.taz.file=${beam.inputDirectory}"/taz-centers.csv.gz"
beam.agentsim.taz.parking = ${beam.inputDirectory}"/taz-parking.csv.gz"
# Ride Hailing Params
beam.agentsim.agents.rideHail.numDriversAsFractionOfPopulation=0.05
beam.agentsim.agents.rideHail.defaultCostPerMile=1.25
beam.agentsim.agents.rideHail.defaultCostPerMinute=0.75
# SurgePricing parameters
beam.agentsim.agents.rideHail.surgePricing.surgeLevelAdaptionStep=0.1
beam.agentsim.agents.rideHail.surgePricing.minimumSurgeLevel=0.1
beam.agentsim.agents.rideHail.surgePricing.priceAdjustmentStrategy="KEEP_PRICE_LEVEL_FIXED_AT_ONE"
#Toll params
beam.agentsim.toll.file=${beam.inputDirectory}"/toll-prices.csv"
# Scaling and Tuning Params
beam.agentsim.tuning.transitCapacity = 0.5
beam.agentsim.tuning.transitPrice = 1.0
beam.agentsim.tuning.tollPrice = 1.0
beam.agentsim.tuning.rideHailPrice = 1.0
# PhysSim Scaling Params
beam.physsim.flowCapacityFactor = 0.01
beam.physsim.storageCapacityFactor = 0.01
beam.physsim.writeEventsInterval = 0
beam.physsim.writePlansInterval = 0
beam.physsim.writeMATSimNetwork = false
beam.physsim.linkStatsWriteInterval = 1
beam.physsim.linkStatsBinSize = 3600
beam.physsim.ptSampleSize = 0.03
beam.physsim.jdeqsim.agentSimPhysSimInterfaceDebugger.enabled = false
beam.physsim.skipPhysSim = false

##################################################################
# Warm Mode
##################################################################
beam.warmStart.enabled = false
#PATH TYPE OPTIONS: PARENT_RUN, ABSOLUTE_PATH
#PARENT_RUN: can be a director or zip archive of the output directory (e.g. like what get's stored on S3). We should also be able to specify a URL to an S3 output.
#ABSOLUTE_PATH: a directory that contains required warm stats files (e.g. linkstats and eventually a plans).
beam.warmStart.path = "https://s3.us-east-2.amazonaws.com/beam-outputs/run149-base__2018-06-27_20-28-26_2a2e2bd3.zip"
##################################################################
# RideHail
##################################################################
# Ride Hailing General Params
beam.agentsim.agents.rideHail.numDriversAsFractionOfPopulation=0.1
beam.agentsim.agents.rideHail.defaultCostPerMile=1.25
beam.agentsim.agents.rideHail.defaultCostPerMinute=0.75
beam.agentsim.agents.rideHail.vehicleTypeId="BEV150"
beam.agentsim.agents.rideHail.refuelThresholdInMeters=20000.0
# SurgePricing parameters
beam.agentsim.agents.rideHail.surgePricing.surgeLevelAdaptionStep=0.1
beam.agentsim.agents.rideHail.surgePricing.minimumSurgeLevel=0.1

# priceAdjustmentStrategy(KEEP_PRICE_LEVEL_FIXED_AT_ONE | CONTINUES_DEMAND_SUPPLY_MATCHING)
beam.agentsim.agents.rideHail.surgePricing.priceAdjustmentStrategy="KEEP_PRICE_LEVEL_FIXED_AT_ONE"

beam.agentsim.agents.rideHail.rideHailManager.radiusInMeters=10000

# initialLocation(HOME | UNIFORM_RANDOM | ALL_AT_CENTER | ALL_IN_CORNER)
beam.agentsim.agents.rideHail.initialLocation.name="HOME"
beam.agentsim.agents.rideHail.initialLocation.home.radiusInMeters=1000

# allocationManager(DEFAULT_MANAGER | STANFORD_V1 | BUFFERED_IMPL_TEMPLATE | RANDOM_REPOSITIONING | REPOSITIONING_LOW_WAITING_TIMES )
beam.agentsim.agents.rideHail.allocationManager.name="REPOSITIONING_LOW_WAITING_TIMES"
beam.agentsim.agents.rideHail.allocationManager.randomRepositioning.repositioningShare=0.2

beam.agentsim.agents.rideHail.allocationManager.repositionLowWaitingTimes.percentageOfVehiclesToReposition=0.01
beam.agentsim.agents.rideHail.allocationManager.repositionLowWaitingTimes.timeWindowSizeInSecForDecidingAboutRepositioning=1200
beam.agentsim.agents.rideHail.allocationManager.repositionLowWaitingTimes.allowIncreasingRadiusIfDemandInRadiusLow=true
beam.agentsim.agents.rideHail.allocationManager.repositionLowWaitingTimes.minDemandPercentageInRadius=0.1
# repositioningMethod(TOP_SCORES | KMEANS)
beam.agentsim.agents.rideHail.allocationManager.repositionLowWaitingTimes.repositioningMethod="TOP_SCORES"
beam.agentsim.agents.rideHail.allocationManager.repositionLowWaitingTimes.keepMaxTopNScores=5
beam.agentsim.agents.rideHail.allocationManager.repositionLowWaitingTimes.minScoreThresholdForRepositioning=0.00001
beam.agentsim.agents.rideHail.allocationManager.repositionLowWaitingTimes.distanceWeight=0.01
beam.agentsim.agents.rideHail.allocationManager.repositionLowWaitingTimes.waitingTimeWeight=4.0
beam.agentsim.agents.rideHail.allocationManager.repositionLowWaitingTimes.demandWeight=4.0
beam.agentsim.agents.rideHail.allocationManager.repositionLowWaitingTimes.produceDebugImages=true

beam.agentsim.agents.rideHail.iterationStats.timeBinSizeInSec=3600

##################################################################
# Debugging
##################################################################
beam.debug.debugEnabled = true
beam.debug.actor.logDepth = 0

beam.debug.stuckAgentDetection {
  enabled = false
  thresholds = []
}

##################################################################
# Calibration
##################################################################
beam.calibration.objectiveFunction = "CountsObjectiveFunction"
beam.calibration.mode.benchmarkFileLoc=${beam.inputDirectory}"/sf-light-calibration/benchmark.csv"


##################################################################
# OUTPUTS
##################################################################
# The baseOutputDirectory is the base directory where outputs will be written. The beam.agentsim.simulationName param will
# be used as the name of a sub-directory beneath the baseOutputDirectory for simulation results.
# If addTimestampToOutputDirectory == true, a timestamp will be added, e.g. "beamville_2017-12-18_16-48-57"
beam.outputs.baseOutputDirectory = ${PWD}"/output/sf-light"
beam.outputs.baseOutputDirectory = ${?BEAM_OUTPUT}
beam.outputs.addTimestampToOutputDirectory = true

# To keep all logging params in one place, BEAM overrides MATSim params normally in the controller config module
beam.outputs.writePlansInterval = 1
beam.outputs.writeEventsInterval = 1
beam.outputs.writeLinkTraversalInterval = 0

# The remaining params customize how events are written to output files
beam.outputs.events.fileOutputFormats = "csv,xml" # valid options: xml(.gz) , csv(.gz), none - DEFAULT: csv.gz

# Events Writing Logging Levels:
# Any event types not explicitly listed in overrideWritingLevels take on defaultWritingLevel
beam.outputs.events.eventsToWrite = "ActivityEndEvent,ActivityStartEvent,PersonEntersVehicleEvent,PersonLeavesVehicleEvent,ModeChoiceEvent,PathTraversalEvent,ReserveRideHailEvent,RefuelEvent"
beam.outputs.stats.binSize = 3600

##################################################################
# SPATIAL
##################################################################
beam.spatial = {
  localCRS = "epsg:26910"  # what crs to use for distance calculations, must be in units of meters
  boundingBoxBuffer = 10000 # meters of buffer around network for defining extend of spatial indices
}

##################################################################
# BEAM ROUTING SERVICE
##################################################################
beam.routing {
  #Base local date in ISO 8061 YYYY-MM-DDTHH:MM:SS+HH:MM
  transitOnStreetNetwork = true
  baseDate = "2017-09-22T00:00:00-07:00"
  r5 {
    directory = ${beam.inputDirectory}"/r5"
    # Departure window in min
    departureWindow = 1.0167
    osmFile = ${beam.inputDirectory}"/r5/sf-light.osm.pbf"
    osmMapdbFile = ${beam.inputDirectory}"/r5/osm.mapdb"
    mNetBuilder.fromCRS = "EPSG:4326" # WGS84
    mNetBuilder.toCRS = "EPSG:26910"     # UTM10N
  }

  # GTFS Downloader Params
  gtfs {
    operatorsFile = "src/main/resources/GTFSOperators.csv"
    outputDir = ${beam.outputs.baseOutputDirectory}"/gtfs"
    crs = "epsg:26910"
  }
}

##################################################################
# Non-common Akka
##################################################################
akka.log-dead-letters = 1

##################################################################
# MATSim Modules
##################################################################

matsim.modules {
  global {
    randomSeed = 4711
    coordinateSystem = "epsg:26910"
  }
  counts {
    countsScaleFactor = 10.355
    averageCountsOverIterations = 1
    writeCountsInterval = 1
    inputCountsFile = ${beam.inputDirectory}"/counts/fall_2015_wed_filtered.xml"
    outputformat = "all"
  }
  network {
    inputNetworkFile = ${beam.inputDirectory}"/r5/physsim-network.xml"
  }
  plans {
    inputPlansFile = ${beam.inputDirectory}"/sample/1k/population.xml.gz"
    inputPersonAttributesFile = ${beam.inputDirectory}"/sample/1k/populationAttributes.xml.gz"
  }
  households {
    inputFile = ${beam.inputDirectory}"/sample/1k/households.xml.gz"
    inputHouseholdAttributesFile = ${beam.inputDirectory}"/sample/1k/householdAttributes.xml.gz"
  }
  strategy {
    maxAgentPlanMemorySize = 6

    ModuleProbability_1 = 0.8
    Module_1 = "SelectExpBeta"

    ModuleProbability_3 = 0.1
    Module_3 = "ClearRoutes"

    ModuleProbability_4 = 0.1
    Module_4 = "ClearModes"

    #    ModuleProbability_3 = 0.5
    #    Module_3 = "SwitchModalityStyle"
    #    ModuleDisableAfterIteration_3 = 20

    #ModuleProbability_4 = 0.2
    #Module_4 = "UtilityBasedModeChoice"
    #ModuleDisableAfterIteration_4 = 45

    # ModuleProbability_3 = 0.1
    # Module_3 = "TimeAllocationMutator"

    #    ModuleProbability_4 = 0.1
    #    Module_4 = "ChangeTripMode"
  }
  parallelEventHandling {
    #Estimated number of events during mobsim run. An optional optimization hint for the framework.
    estimatedNumberOfEvents = 10000
    #Number of threads for parallel events handler. 0 or null means the framework decides by itself.
    numberOfThreads= 1
    #If enabled, each event handler is assigned to its own thread. Note that enabling this feature disabled the numberOfThreads option! This feature is still experimental!
    oneThreadPerHandler = false
    # If enabled, it is ensured that all events that are created during a time step of the mobility simulation are processed before the next time step is simulated. E.g. neccessary when within-day replanning is used.
    synchronizeOnSimSteps = false
  }
  controler {
    firstIteration = 0
<<<<<<< HEAD
    lastIteration = 5
=======
    lastIteration = 3
>>>>>>> 7654e46b
    eventsFileFormat = "xml"
    overwriteFiles = "overwriteExistingFiles"
  }
  qsim {
    #"start/endTime" of MobSim (00:00:00 == take earliest activity time/ run as long as active vehicles exist) -->
    startTime="00:00:00"
    endTime="30:00:00"
    #00:00:00 means NO snapshot writing
    snapshotperiod = "00:00:00"
  }
  transit {
    useTransit = false
    transitModes = "pt"
  }
  changeMode {
    modes="car,pt"
  }
  planCalcScore {
    writeExperiencedPlans = true
    learningRate = "1.0"
    BrainExpBeta= "2.0"
    lateArrival= "-18"
    earlyDeparture = "-0"
    performing = "6.0"
    traveling="-6.0"
    waiting="-0"

    parameterset = [{
      type = "activityParams"
      activityType = "Home"
      priority = 1.0
      scoringThisActivityAtAll = true
      typicalDuration = "01:00:00"
      typicalDurationScoreComputation = "uniform"

    }, {
      type = "activityParams"
      activityType = "Work"
      priority = 1.0
      scoringThisActivityAtAll = true
      typicalDuration = "9:00:00"
      typicalDurationScoreComputation = "uniform"
    }, {
      type = "activityParams"
      activityType = "Shopping"
      priority = 1.0
      scoringThisActivityAtAll = true
      typicalDuration = "9:00:00"
      typicalDurationScoreComputation = "uniform"
    }, {
      type = "activityParams"
      activityType = "Social"
      priority = 1.0
      scoringThisActivityAtAll = true
      typicalDuration = "4:00:00"
      typicalDurationScoreComputation = "uniform"
    }, {
      type = "activityParams"
      activityType = "Eatout"
      priority = 1.0
      scoringThisActivityAtAll = true
      typicalDuration = "2:00:00"
      typicalDurationScoreComputation = "uniform"
    }, {
      type = "activityParams"
      activityType = "School"
      priority = 1.0
      scoringThisActivityAtAll = true
      typicalDuration = "8:00:00"
      typicalDurationScoreComputation = "uniform"
    }, {
      type = "activityParams"
      activityType = "Escort"
      priority = 1.0
      scoringThisActivityAtAll = true
      typicalDuration = "00:30:00"
      typicalDurationScoreComputation = "uniform"
    }, {
      type = "activityParams"
      activityType = "University"
      priority = 1.0
      scoringThisActivityAtAll = true
      typicalDuration = "08:00:00"
      typicalDurationScoreComputation = "uniform"
    }, {
      type = "activityParams"
      activityType = "Other"
      priority = 1.0
      scoringThisActivityAtAll = true
      typicalDuration = "02:00:00"
      typicalDurationScoreComputation = "uniform"
    }, {
      type = "modeParams"
      mode = "car"
      constant = 0.0
      marginalUtilityOfDistance_util_m = 0.0
      marginalUtilityOfTraveling_util_hr = -6.0
      monetaryDistanceRate = 0.0
    }, {
      type = "modeParams"
      mode = "walk"
      constant = 0.0
      marginalUtilityOfDistance_util_m = 0.0
      marginalUtilityOfTraveling_util_hr = -6.0
      monetaryDistanceRate = 0.0
    }, {
      type = "modeParams"
      mode = "bike"
      constant = 0.0
      marginalUtilityOfDistance_util_m = 0.0
      marginalUtilityOfTraveling_util_hr = -6.0
      monetaryDistanceRate = 0.0
    }, {
      type = "modeParams"
      mode = "ride_hail"
      constant = 0.0
      marginalUtilityOfDistance_util_m = 0.0
      marginalUtilityOfTraveling_util_hr = -6.0
      monetaryDistanceRate = 0.0
    }, {
      type = "modeParams"
      mode = "drive_transit"
      constant = 0.0
      marginalUtilityOfDistance_util_m = 0.0
      marginalUtilityOfTraveling_util_hr = -6.0
      monetaryDistanceRate = 0.0
    }, {
      type = "modeParams"
      mode = "walk_transit"
      constant = 0.0
      marginalUtilityOfDistance_util_m = 0.0
      marginalUtilityOfTraveling_util_hr = -6.0
      monetaryDistanceRate = 0.0
    }, {
      type = "modeParams"
      mode = "car"
      constant = 0.0
      marginalUtilityOfDistance_util_m = 0.0
      marginalUtilityOfTraveling_util_hr = -6.0
      monetaryDistanceRate = 0.0
    }, {
      type = "modeParams"
      mode = "walk"
      constant = 0.0
      marginalUtilityOfDistance_util_m = 0.0
      marginalUtilityOfTraveling_util_hr = -6.0
      monetaryDistanceRate = 0.0
    }, {
      type = "modeParams"
      mode = "bike"
      constant = 0.0
      marginalUtilityOfDistance_util_m = 0.0
      marginalUtilityOfTraveling_util_hr = -6.0
      monetaryDistanceRate = 0.0
    }, {
      type = "modeParams"
      mode = "ride_hail"
      constant = 0.0
      marginalUtilityOfDistance_util_m = 0.0
      marginalUtilityOfTraveling_util_hr = -6.0
      monetaryDistanceRate = 0.0
    }, {
      type = "modeParams"
      mode = "drive_transit"
      constant = 0.0
      marginalUtilityOfDistance_util_m = 0.0
      marginalUtilityOfTraveling_util_hr = -6.0
      monetaryDistanceRate = 0.0
    }, {
      type = "modeParams"
      mode = "walk_transit"
      constant = 0.0
      marginalUtilityOfDistance_util_m = 0.0
      marginalUtilityOfTraveling_util_hr = -6.0
      monetaryDistanceRate = 0.0
    }
    ]
  }
}
<|MERGE_RESOLUTION|>--- conflicted
+++ resolved
@@ -1,6 +1,7 @@
 include "../common/akka.conf"
 include "../common/akka-router.conf"
 include "../common/metrics.conf"
+include "../common/matsim.conf"
 
 # This version, base-sf-light.conf, is configured to use a subsample of the population located in:
 #  ${beam.inputDirectory}"/sample"
@@ -9,8 +10,12 @@
 ##################################################################
 beam.agentsim.simulationName = "sf-light-1k"
 beam.agentsim.numAgents = 1000
+beam.agentsim.firstIteration = 0
+beam.agentsim.lastIteration = 5
 beam.agentsim.thresholdForWalkingInMeters = 100
 beam.agentsim.timeBinSize = 3600
+beam.agentsim.startTime = "00:00:00"
+beam.agentsim.endTime = "30:00:00"
 beam.agentsim.schedulerParallelismWindow = 30
 # MODE CHOICE OPTIONS:
 # ModeChoiceMultinomialLogit ModeChoiceTransitIfAvailable ModeChoiceDriveIfAvailable ModeChoiceRideHailIfAvailable
@@ -26,7 +31,7 @@
 beam.agentsim.agents.modalBehaviors.mulitnomialLogit.params.walk_intercept = -2.0
 beam.agentsim.agents.modalBehaviors.mulitnomialLogit.params.bike_intercept = 0.0
 beam.agentsim.agents.modalBehaviors.lccm.paramFile = ${beam.inputDirectory}"/lccm-long.csv"
-beam.agentsim.agents.modeIncentive.file = ${beam.inputDirectory}"/incentives.csv"
+beam.agentsim.agents.modeSubsidy.file = ${beam.inputDirectory}"/subsidies.csv"
 beam.agentsim.agents.ptFare.file = ${beam.inputDirectory}"/ptFares.csv"
 # Use bikes?
 beam.agentsim.agents.vehicles.bicycles.useBikes=false
@@ -64,6 +69,55 @@
 beam.physsim.jdeqsim.agentSimPhysSimInterfaceDebugger.enabled = false
 beam.physsim.skipPhysSim = false
 
+###########################
+# Replanning
+###########################
+beam.modules {
+  strategy {
+    maxAgentPlanMemorySize = 6
+    ModuleProbability_1 = 0.8
+    Module_1 = "SelectExpBeta"
+    ModuleProbability_3 = 0.1
+    Module_3 = "ClearRoutes"
+    ModuleProbability_4 = 0.1
+    Module_4 = "ClearModes"
+    #    ModuleProbability_3 = 0.5
+    #    Module_3 = "SwitchModalityStyle"
+    #    ModuleDisableAfterIteration_3 = 20
+    #ModuleProbability_4 = 0.2
+    #Module_4 = "UtilityBasedModeChoice"
+    #ModuleDisableAfterIteration_4 = 45
+    # ModuleProbability_3 = 0.1
+    # Module_3 = "TimeAllocationMutator"
+    #    ModuleProbability_4 = 0.1
+    #    Module_4 = "ChangeTripMode"
+  }
+  global {
+    randomSeed = 4711
+    coordinateSystem = "epsg:26910"
+  }
+  network {
+    inputNetworkFile = ${beam.inputDirectory}"/r5/physsim-network.xml"
+  }
+  plans {
+    inputPlansFile = ${beam.inputDirectory}"/sample/1k/population.xml.gz"
+    inputPersonAttributesFile = ${beam.inputDirectory}"/sample/1k/populationAttributes.xml.gz"
+  }
+  households {
+    inputFile = ${beam.inputDirectory}"/sample/1k/households.xml.gz"
+    inputHouseholdAttributesFile = ${beam.inputDirectory}"/sample/1k/householdAttributes.xml.gz"
+  }
+  counts {
+    countsScaleFactor = 10.355
+    averageCountsOverIterations = 1
+    writeCountsInterval = 1
+
+  }
+  parallelEventHandling {
+    estimatedNumberOfEvents = 10000
+  }
+}
+
 ##################################################################
 # Warm Mode
 ##################################################################
@@ -190,254 +244,4 @@
 ##################################################################
 # Non-common Akka
 ##################################################################
-akka.log-dead-letters = 1
-
-##################################################################
-# MATSim Modules
-##################################################################
-
-matsim.modules {
-  global {
-    randomSeed = 4711
-    coordinateSystem = "epsg:26910"
-  }
-  counts {
-    countsScaleFactor = 10.355
-    averageCountsOverIterations = 1
-    writeCountsInterval = 1
-    inputCountsFile = ${beam.inputDirectory}"/counts/fall_2015_wed_filtered.xml"
-    outputformat = "all"
-  }
-  network {
-    inputNetworkFile = ${beam.inputDirectory}"/r5/physsim-network.xml"
-  }
-  plans {
-    inputPlansFile = ${beam.inputDirectory}"/sample/1k/population.xml.gz"
-    inputPersonAttributesFile = ${beam.inputDirectory}"/sample/1k/populationAttributes.xml.gz"
-  }
-  households {
-    inputFile = ${beam.inputDirectory}"/sample/1k/households.xml.gz"
-    inputHouseholdAttributesFile = ${beam.inputDirectory}"/sample/1k/householdAttributes.xml.gz"
-  }
-  strategy {
-    maxAgentPlanMemorySize = 6
-
-    ModuleProbability_1 = 0.8
-    Module_1 = "SelectExpBeta"
-
-    ModuleProbability_3 = 0.1
-    Module_3 = "ClearRoutes"
-
-    ModuleProbability_4 = 0.1
-    Module_4 = "ClearModes"
-
-    #    ModuleProbability_3 = 0.5
-    #    Module_3 = "SwitchModalityStyle"
-    #    ModuleDisableAfterIteration_3 = 20
-
-    #ModuleProbability_4 = 0.2
-    #Module_4 = "UtilityBasedModeChoice"
-    #ModuleDisableAfterIteration_4 = 45
-
-    # ModuleProbability_3 = 0.1
-    # Module_3 = "TimeAllocationMutator"
-
-    #    ModuleProbability_4 = 0.1
-    #    Module_4 = "ChangeTripMode"
-  }
-  parallelEventHandling {
-    #Estimated number of events during mobsim run. An optional optimization hint for the framework.
-    estimatedNumberOfEvents = 10000
-    #Number of threads for parallel events handler. 0 or null means the framework decides by itself.
-    numberOfThreads= 1
-    #If enabled, each event handler is assigned to its own thread. Note that enabling this feature disabled the numberOfThreads option! This feature is still experimental!
-    oneThreadPerHandler = false
-    # If enabled, it is ensured that all events that are created during a time step of the mobility simulation are processed before the next time step is simulated. E.g. neccessary when within-day replanning is used.
-    synchronizeOnSimSteps = false
-  }
-  controler {
-    firstIteration = 0
-<<<<<<< HEAD
-    lastIteration = 5
-=======
-    lastIteration = 3
->>>>>>> 7654e46b
-    eventsFileFormat = "xml"
-    overwriteFiles = "overwriteExistingFiles"
-  }
-  qsim {
-    #"start/endTime" of MobSim (00:00:00 == take earliest activity time/ run as long as active vehicles exist) -->
-    startTime="00:00:00"
-    endTime="30:00:00"
-    #00:00:00 means NO snapshot writing
-    snapshotperiod = "00:00:00"
-  }
-  transit {
-    useTransit = false
-    transitModes = "pt"
-  }
-  changeMode {
-    modes="car,pt"
-  }
-  planCalcScore {
-    writeExperiencedPlans = true
-    learningRate = "1.0"
-    BrainExpBeta= "2.0"
-    lateArrival= "-18"
-    earlyDeparture = "-0"
-    performing = "6.0"
-    traveling="-6.0"
-    waiting="-0"
-
-    parameterset = [{
-      type = "activityParams"
-      activityType = "Home"
-      priority = 1.0
-      scoringThisActivityAtAll = true
-      typicalDuration = "01:00:00"
-      typicalDurationScoreComputation = "uniform"
-
-    }, {
-      type = "activityParams"
-      activityType = "Work"
-      priority = 1.0
-      scoringThisActivityAtAll = true
-      typicalDuration = "9:00:00"
-      typicalDurationScoreComputation = "uniform"
-    }, {
-      type = "activityParams"
-      activityType = "Shopping"
-      priority = 1.0
-      scoringThisActivityAtAll = true
-      typicalDuration = "9:00:00"
-      typicalDurationScoreComputation = "uniform"
-    }, {
-      type = "activityParams"
-      activityType = "Social"
-      priority = 1.0
-      scoringThisActivityAtAll = true
-      typicalDuration = "4:00:00"
-      typicalDurationScoreComputation = "uniform"
-    }, {
-      type = "activityParams"
-      activityType = "Eatout"
-      priority = 1.0
-      scoringThisActivityAtAll = true
-      typicalDuration = "2:00:00"
-      typicalDurationScoreComputation = "uniform"
-    }, {
-      type = "activityParams"
-      activityType = "School"
-      priority = 1.0
-      scoringThisActivityAtAll = true
-      typicalDuration = "8:00:00"
-      typicalDurationScoreComputation = "uniform"
-    }, {
-      type = "activityParams"
-      activityType = "Escort"
-      priority = 1.0
-      scoringThisActivityAtAll = true
-      typicalDuration = "00:30:00"
-      typicalDurationScoreComputation = "uniform"
-    }, {
-      type = "activityParams"
-      activityType = "University"
-      priority = 1.0
-      scoringThisActivityAtAll = true
-      typicalDuration = "08:00:00"
-      typicalDurationScoreComputation = "uniform"
-    }, {
-      type = "activityParams"
-      activityType = "Other"
-      priority = 1.0
-      scoringThisActivityAtAll = true
-      typicalDuration = "02:00:00"
-      typicalDurationScoreComputation = "uniform"
-    }, {
-      type = "modeParams"
-      mode = "car"
-      constant = 0.0
-      marginalUtilityOfDistance_util_m = 0.0
-      marginalUtilityOfTraveling_util_hr = -6.0
-      monetaryDistanceRate = 0.0
-    }, {
-      type = "modeParams"
-      mode = "walk"
-      constant = 0.0
-      marginalUtilityOfDistance_util_m = 0.0
-      marginalUtilityOfTraveling_util_hr = -6.0
-      monetaryDistanceRate = 0.0
-    }, {
-      type = "modeParams"
-      mode = "bike"
-      constant = 0.0
-      marginalUtilityOfDistance_util_m = 0.0
-      marginalUtilityOfTraveling_util_hr = -6.0
-      monetaryDistanceRate = 0.0
-    }, {
-      type = "modeParams"
-      mode = "ride_hail"
-      constant = 0.0
-      marginalUtilityOfDistance_util_m = 0.0
-      marginalUtilityOfTraveling_util_hr = -6.0
-      monetaryDistanceRate = 0.0
-    }, {
-      type = "modeParams"
-      mode = "drive_transit"
-      constant = 0.0
-      marginalUtilityOfDistance_util_m = 0.0
-      marginalUtilityOfTraveling_util_hr = -6.0
-      monetaryDistanceRate = 0.0
-    }, {
-      type = "modeParams"
-      mode = "walk_transit"
-      constant = 0.0
-      marginalUtilityOfDistance_util_m = 0.0
-      marginalUtilityOfTraveling_util_hr = -6.0
-      monetaryDistanceRate = 0.0
-    }, {
-      type = "modeParams"
-      mode = "car"
-      constant = 0.0
-      marginalUtilityOfDistance_util_m = 0.0
-      marginalUtilityOfTraveling_util_hr = -6.0
-      monetaryDistanceRate = 0.0
-    }, {
-      type = "modeParams"
-      mode = "walk"
-      constant = 0.0
-      marginalUtilityOfDistance_util_m = 0.0
-      marginalUtilityOfTraveling_util_hr = -6.0
-      monetaryDistanceRate = 0.0
-    }, {
-      type = "modeParams"
-      mode = "bike"
-      constant = 0.0
-      marginalUtilityOfDistance_util_m = 0.0
-      marginalUtilityOfTraveling_util_hr = -6.0
-      monetaryDistanceRate = 0.0
-    }, {
-      type = "modeParams"
-      mode = "ride_hail"
-      constant = 0.0
-      marginalUtilityOfDistance_util_m = 0.0
-      marginalUtilityOfTraveling_util_hr = -6.0
-      monetaryDistanceRate = 0.0
-    }, {
-      type = "modeParams"
-      mode = "drive_transit"
-      constant = 0.0
-      marginalUtilityOfDistance_util_m = 0.0
-      marginalUtilityOfTraveling_util_hr = -6.0
-      monetaryDistanceRate = 0.0
-    }, {
-      type = "modeParams"
-      mode = "walk_transit"
-      constant = 0.0
-      marginalUtilityOfDistance_util_m = 0.0
-      marginalUtilityOfTraveling_util_hr = -6.0
-      monetaryDistanceRate = 0.0
-    }
-    ]
-  }
-}
+akka.log-dead-letters = 1