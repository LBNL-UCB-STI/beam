# This version, base-sf-light.conf, is configured to use a subsample of the population located in:
#  ${beam.inputDirectory}"/sample"
##################################################################
# SIMULATION
##################################################################
beam.basePackage = "beam"
beam.agentsim.simulationName = "sf-light-10k"
beam.agentsim.numAgents = 10000
beam.agentsim.thresholdForWalkingInMeters = 100
# MODE CHOICE OPTIONS:
# ModeChoiceMultinomialLogit ModeChoiceTransitIfAvailable ModeChoiceDriveIfAvailable ModeChoiceRideHailIfAvailable
# ModeChoiceUniformRandom ModeChoiceLCCM
beam.agentsim.agents.modalBehaviors.modeChoiceClass = "ModeChoiceLCCM"
beam.agentsim.agents.modalBehaviors.mulitnomialLogit.params.cost = -1.0
beam.agentsim.agents.modalBehaviors.mulitnomialLogit.params.time = -0.0047
beam.agentsim.agents.modalBehaviors.mulitnomialLogit.params.transfer = -1.4
beam.agentsim.agents.modalBehaviors.mulitnomialLogit.params.car_intercept = 0.0
beam.agentsim.agents.modalBehaviors.mulitnomialLogit.params.walk_transit_intercept = 0.0
beam.agentsim.agents.modalBehaviors.mulitnomialLogit.params.drive_transit_intercept = 0.0
beam.agentsim.agents.modalBehaviors.mulitnomialLogit.params.ride_hailing_intercept = -2.0
beam.agentsim.agents.modalBehaviors.mulitnomialLogit.params.walk_intercept = 0.0
beam.agentsim.agents.modalBehaviors.mulitnomialLogit.params.bike_intercept = 0.0
beam.agentsim.agents.modalBehaviors.lccm.paramFile = ${beam.inputDirectory}"/lccm-long.csv"
#TAZ params
beam.agentsim.taz.file=""
# Ride Hailing Params
beam.agentsim.agents.rideHailing.numDriversAsFractionOfPopulation=0.1
beam.agentsim.agents.rideHailing.defaultCostPerMile=1.25
beam.agentsim.agents.rideHailing.defaultCostPerMinute=0.75
# Scaling and Tuning Params
beam.agentsim.tuning.transitCapacity = 0.2
beam.agentsim.tuning.transitPrice = 1.0
beam.agentsim.tuning.tollPrice = 1.0
beam.agentsim.tuning.rideHailPrice = 1.0
# PhysSim Scaling Params
beam.physsim.flowCapacityFactor = 1.0
beam.physsim.storageCapacityFactor = 1.0
beam.physsim.writeEventsInterval = 0
beam.physsim.writePlansInterval = 0
beam.physsim.writeMATSimNetwork = false

##################################################################
# Debugging
##################################################################
beam.debug.debugEnabled = true
beam.debug.skipOverBadActors = true
beam.debug.secondsToWaitForSkip = 15

##################################################################
# Metrics
##################################################################
beam.metrics.level = "off"

##################################################################
# Metrics
##################################################################
beam.metrics.level = "off"

##################################################################
# OUTPUTS
##################################################################
# The baseOutputDirectory is the base directory where outputs will be written. The beam.agentsim.simulationName param will
# be used as the name of a sub-directory beneath the baseOutputDirectory for simulation results.
# If addTimestampToOutputDirectory == true, a timestamp will be added, e.g. "beamville_2017-12-18_16-48-57"
beam.outputs.baseOutputDirectory = ${beam.inputDirectory}"/output"
beam.outputs.baseOutputDirectory = ${?BEAM_OUTPUT}
beam.outputs.addTimestampToOutputDirectory = true

# To keep all logging params in one place, BEAM overrides MATSim params normally in the controller config module
beam.outputs.writePlansInterval = 0
beam.outputs.writeEventsInterval = 1

# The remaining params customize how events are written to output files
beam.outputs.events.fileOutputFormats = "csv" # valid options: xml(.gz) , csv(.gz), none - DEFAULT: csv.gz

# Exploding events will break all event writers up into individual files by event type
beam.outputs.events.explodeIntoFiles = false

# Events Writing Logging Levels:
# Any event types not explicitly listed in overrideWritingLevels take on defaultWritingLevel
beam.outputs.events.defaultWritingLevel = "OFF" # valid options:VERBOSE,REGULAR,SHORT,OFF
#beam.outputs.events.overrideWritingLevels = "beam.agentsim.events.ModeChoiceEvent:VERBOSE, beam.agentsim.events.PathTraversalEvent:VERBOSE"
beam.outputs.events.overrideWritingLevels = "org.matsim.api.core.v01.events.ActivityEndEvent:REGULAR, org.matsim.api.core.v01.events.ActivityStartEvent:REGULAR, org.matsim.api.core.v01.events.PersonEntersVehicleEvent:REGULAR, org.matsim.api.core.v01.events.PersonLeavesVehicleEvent:REGULAR, beam.agentsim.events.ModeChoiceEvent:VERBOSE, beam.agentsim.events.PathTraversalEvent:VERBOSE"

##################################################################
# SPATIAL
##################################################################
beam.spatial = {
  localCRS = "epsg:26910"  # what crs to use for distance calculations, must be in units of meters
  boundingBoxBuffer = 5000 # meters of buffer around network for defining extend of spatial indices
}

##################################################################
# BEAM ROUTING SERVICE
##################################################################
beam.routing {
  routerClass = "beam.router.r5.R5RoutingWorker"
  #Base local date in ISO 8061 YYYY-MM-DDTHH:MM:SS+HH:MM
  baseDate = "2017-09-22T00:00:00-07:00"
  transitOnStreetNetwork = true # PathTraversalEvents for transit vehicles
  r5 {
    directory = ${beam.inputDirectory}"/r5"
    # Departure window in min
    departureWindow = 1.0167
    osmFile = ${beam.inputDirectory}"/r5/sf-light.osm.pbf"
    osmMapdbFile = ${beam.inputDirectory}"/r5/osm.mapdb"
  }

  # GTFS Downloader Params
  gtfs {
    operatorsFile = "src/main/resources/GTFSOperators.csv"
    outputDir = ${beam.outputs.baseOutputDirectory}"/gtfs"
    apiKey = ${?GTFS_API_KEY}
    crs = "epsg:26910"
  }
}

##################################################################
# Akka
##################################################################
my-custom-mailbox {
  mailbox-type = "akka.dispatch.UnboundedDequeBasedMailbox"
}

router-dispatcher {
  # Dispatcher is the name of the event-based dispatcher
  type = Dispatcher
  # What kind of ExecutionService to use
  executor = "fork-join-executor"
  # Configuration for the fork join pool
  fork-join-executor {
    # Min number of threads to cap factor-based parallelism number to
    parallelism-min = 2
    # Parallelism (threads) ... ceil(available processors * factor)
    parallelism-factor = 1.0
    # Max number of threads to cap factor-based parallelism number to
    parallelism-max = 16
  }
  # Throughput defines the maximum number of messages to be
  # processed per actor before the thread jumps to the next actor.
  # Set to 1 for as fair as possible.
  throughput = 100
}

akka {
  loggers = ["akka.event.slf4j.Slf4jLogger"]
  logging-filter = "akka.event.slf4j.Slf4jLoggingFilter"
  log-dead-letters = 0
  actor {
    serializers {
      #      java = "akka.serialization.JavaSerializer"
    }
    serialization-bindings {
      #      java = "java.lang.String"
    }
    debug {
      # enable DEBUG logging of unhandled messages
      unhandled = on
    }
  }
  remote {
    # If this is "on", Akka will log all outbound messages at DEBUG level,
    # if off then they are not logged
    log-sent-messages = on
  }
  deployment {
    /router/router-worker {
      dispatcher = router-dispatcher
    }
  }
}

##################################################################
# MATSim Modules
##################################################################

matsim.modules {
  global {
    randomSeed = 4711
    coordinateSystem = "epsg:26910"
  }
  network {
    inputNetworkFile = ${beam.inputDirectory}"/physsim-network.xml"
  }
  plans {
    inputPlansFile = ${beam.inputDirectory}"/sample/10k/population.xml.gz"
    inputPersonAttributesFile = ${beam.inputDirectory}"/sample/10k/populationAttributes.xml.gz"
  }
  households {
    inputFile = ${beam.inputDirectory}"/sample/10k/households.xml.gz"
    inputHouseholdAttributesFile = ${beam.inputDirectory}"/sample/10k/householdAttributes.xml.gz"
  }
  vehicles {
    vehiclesFile = ${beam.inputDirectory}"/sample/10k/vehicles.xml.gz"
  }
  strategy {
    maxAgentPlanMemorySize = 6
    planSelectorForRemoval = "tryToKeepOneOfEachClass"

<<<<<<< HEAD
    ModuleProbability_1 = 0.5
    Module_1 = "SelectExpBeta"

    ModuleProbability_2 = 0.5
=======
    ModuleProbability_1 = 0.25
    Module_1 = "SelectExpBeta"

    ModuleProbability_2 = 0.75
>>>>>>> 1c8bbbfc
    Module_2 = "GrabExperiencedPlan"

    ModuleProbability_3 = 0.5
    Module_3 = "SwitchModalityStyle"
<<<<<<< HEAD
    ModuleDisableAfterIteration_3 = 20
=======
    ModuleDisableAfterIteration_3 = 15
>>>>>>> 1c8bbbfc

    #ModuleProbability_4 = 0.2
    #Module_4 = "UtilityBasedModeChoice"
    #ModuleDisableAfterIteration_4 = 30

    # ModuleProbability_3 = 0.1
    # Module_3 = "TimeAllocationMutator"

    #    ModuleProbability_4 = 0.1
    #    Module_4 = "ChangeTripMode"
  }
  parallelEventHandling {
    #Estimated number of events during mobsim run. An optional optimization hint for the framework.
    estimatedNumberOfEvents = 10000
    #Number of threads for parallel events handler. 0 or null means the framework decides by itself.
    numberOfThreads= 1
    #If enabled, each event handler is assigned to its own thread. Note that enabling this feature disabled the numberOfThreads option! This feature is still experimental!
    oneThreadPerHandler = false
    # If enabled, it is ensured that all events that are created during a time step of the mobility simulation are processed before the next time step is simulated. E.g. neccessary when within-day replanning is used.
    synchronizeOnSimSteps = false
  }
  controler {
    firstIteration = 0
    lastIteration = 300
    eventsFileFormat = "xml"
    overwriteFiles = "overwriteExistingFiles"
  }
  qsim {
    #"start/endTime" of MobSim (00:00:00 == take earliest activity time/ run as long as active vehicles exist) -->
    startTime="00:00:00"
    endTime="30:00:00"
    #00:00:00 means NO snapshot writing
    snapshotperiod = "00:00:00"
  }
  transit {
    useTransit = false
    vehiclesFile = ${beam.inputDirectory}/"transitVehicles.xml"
    transitModes = "pt"
  }
  changeMode {
    modes="car,pt"
  }
  planCalcScore {
    learningRate = "1.0"
    BrainExpBeta= "2.0"
    lateArrival= "-18"
    earlyDeparture = "-0"
    performing = "+6"
    traveling="-6"
    waiting="-0"

    parameterset = [
      {
        type = "activityParams"
        activityType = "Home"
        priority = 1.0
        scoringThisActivityAtAll = true
        typicalDuration = "01:00:00"
        typicalDurationScoreComputation = "uniform"
      }, {
        type = "activityParams"
        activityType = "Work"
        priority = 1.0
        scoringThisActivityAtAll = true
        typicalDuration = "9:00:00"
        typicalDurationScoreComputation = "uniform"
      }, {
        type = "activityParams"
        activityType = "Shopping"
        priority = 1.0
        scoringThisActivityAtAll = true
        typicalDuration = "9:00:00"
        typicalDurationScoreComputation = "uniform"
      }, {
        type = "activityParams"
        activityType = "Social"
        priority = 1.0
        scoringThisActivityAtAll = true
        typicalDuration = "4:00:00"
        typicalDurationScoreComputation = "uniform"
      }, {
        type = "activityParams"
        activityType = "Eatout"
        priority = 1.0
        scoringThisActivityAtAll = true
        typicalDuration = "2:00:00"
        typicalDurationScoreComputation = "uniform"
      }, {
        type = "activityParams"
        activityType = "School"
        priority = 1.0
        scoringThisActivityAtAll = true
        typicalDuration = "8:00:00"
        typicalDurationScoreComputation = "uniform"
      }, {
        type = "activityParams"
        activityType = "Escort"
        priority = 1.0
        scoringThisActivityAtAll = true
        typicalDuration = "00:30:00"
        typicalDurationScoreComputation = "uniform"
      }, {
        type = "activityParams"
        activityType = "University"
        priority = 1.0
        scoringThisActivityAtAll = true
        typicalDuration = "08:00:00"
        typicalDurationScoreComputation = "uniform"
      }, {
        type = "activityParams"
        activityType = "Other"
        priority = 1.0
        scoringThisActivityAtAll = true
        typicalDuration = "02:00:00"
        typicalDurationScoreComputation = "uniform"
      }, {
        type = "modeParams"
        mode = "car"
        constant = 0.0
        marginalUtilityOfDistance_util_m = 0.0
        marginalUtilityOfTraveling_util_hr = -6.0
        monetaryDistanceRate = 0.0
      }, {
        type = "modeParams"
        mode = "walk"
        constant = 0.0
        marginalUtilityOfDistance_util_m = 0.0
        marginalUtilityOfTraveling_util_hr = -6.0
        monetaryDistanceRate = 0.0
      }, {
        type = "modeParams"
        mode = "bike"
        constant = 0.0
        marginalUtilityOfDistance_util_m = 0.0
        marginalUtilityOfTraveling_util_hr = -6.0
        monetaryDistanceRate = 0.0
      }, {
        type = "modeParams"
        mode = "ride_hailing"
        constant = 0.0
        marginalUtilityOfDistance_util_m = 0.0
        marginalUtilityOfTraveling_util_hr = -6.0
        monetaryDistanceRate = 0.0
      }, {
        type = "modeParams"
        mode = "drive_transit"
        constant = 0.0
        marginalUtilityOfDistance_util_m = 0.0
        marginalUtilityOfTraveling_util_hr = -6.0
        monetaryDistanceRate = 0.0
      }, {
        type = "modeParams"
        mode = "walk_transit"
        constant = 0.0
        marginalUtilityOfDistance_util_m = 0.0
        marginalUtilityOfTraveling_util_hr = -6.0
        monetaryDistanceRate = 0.0
      }, {
        type = "modeParams"
        mode = "car"
        constant = 0.0
        marginalUtilityOfDistance_util_m = 0.0
        marginalUtilityOfTraveling_util_hr = -6.0
        monetaryDistanceRate = 0.0
      }, {
        type = "modeParams"
        mode = "walk"
        constant = 0.0
        marginalUtilityOfDistance_util_m = 0.0
        marginalUtilityOfTraveling_util_hr = -6.0
        monetaryDistanceRate = 0.0
      }, {
        type = "modeParams"
        mode = "bike"
        constant = 0.0
        marginalUtilityOfDistance_util_m = 0.0
        marginalUtilityOfTraveling_util_hr = -6.0
        monetaryDistanceRate = 0.0
      }, {
        type = "modeParams"
        mode = "ride_hailing"
        constant = 0.0
        marginalUtilityOfDistance_util_m = 0.0
        marginalUtilityOfTraveling_util_hr = -6.0
        monetaryDistanceRate = 0.0
      }, {
        type = "modeParams"
        mode = "drive_transit"
        constant = 0.0
        marginalUtilityOfDistance_util_m = 0.0
        marginalUtilityOfTraveling_util_hr = -6.0
        monetaryDistanceRate = 0.0
      }, {
        type = "modeParams"
        mode = "walk_transit"
        constant = 0.0
        marginalUtilityOfDistance_util_m = 0.0
        marginalUtilityOfTraveling_util_hr = -6.0
        monetaryDistanceRate = 0.0
      }
    ]
  }
}
<|MERGE_RESOLUTION|>--- conflicted
+++ resolved
@@ -197,26 +197,15 @@
     maxAgentPlanMemorySize = 6
     planSelectorForRemoval = "tryToKeepOneOfEachClass"
 
-<<<<<<< HEAD
-    ModuleProbability_1 = 0.5
-    Module_1 = "SelectExpBeta"
-
-    ModuleProbability_2 = 0.5
-=======
     ModuleProbability_1 = 0.25
     Module_1 = "SelectExpBeta"
 
     ModuleProbability_2 = 0.75
->>>>>>> 1c8bbbfc
     Module_2 = "GrabExperiencedPlan"
 
     ModuleProbability_3 = 0.5
     Module_3 = "SwitchModalityStyle"
-<<<<<<< HEAD
-    ModuleDisableAfterIteration_3 = 20
-=======
     ModuleDisableAfterIteration_3 = 15
->>>>>>> 1c8bbbfc
 
     #ModuleProbability_4 = 0.2
     #Module_4 = "UtilityBasedModeChoice"
