import com.amazonaws.services.lambda.model.InvocationType
import jp.classmethod.aws.gradle.lambda.AWSLambdaInvokeTask

import java.time.Instant
import java.time.ZoneOffset
import java.time.format.DateTimeFormatter

buildscript {
    repositories {
        jcenter()
        mavenLocal()
        mavenCentral()
        maven { url "https://plugins.gradle.org/m2/" }
    }
    dependencies {
        classpath group: 'kr.motd.gradle', name: 'sphinx-gradle-plugin', version: '1.0.3.Final'
        classpath "jp.classmethod.aws:gradle-aws-plugin:0.35"
        classpath "com.github.viswaramamoorthy:gradle-util-plugins:0.1.0-RELEASE"
        classpath 'cz.alenkacz:gradle-scalafmt:1.7.0'
    }
}

plugins {
    id "net.ltgt.apt" version "0.5"
    id "de.undercouch.download" version "3.2.0"
    id "org.scoverage" version "2.5.0"
    id 'maven-publish'
}

//ext {
//    env = "beamville"
//}

apply plugin: 'java'
apply plugin: 'scala'
apply plugin: 'maven'
apply plugin: 'idea'
apply plugin: 'kr.motd.sphinx'
apply plugin: 'application'
apply plugin: 'ManifestClasspath'
apply plugin: 'scalafmt'

group = 'beam'
version = '0.6.0'

description = """"""

sourceCompatibility = 1.8
targetCompatibility = 1.8

compileScala.options.encoding = 'UTF-8'
def scalaBinaryVersion = "2.12"
def akkaBinaryVersion = "2.5.22"
def circeBinaryVersion = "0.7.1"
def slf4jVersion = "1.7.25"
def kamonVersion = "0.6.7"
def tscfgVersion = "0.9.4"

sourceSets.main.scala.srcDirs = ["src/main/scala", "src/main/java"]
sourceSets.main.java.srcDirs = []

sourceSets.test.java.srcDirs = []
sourceSets.test.scala.srcDirs = ["src/test/scala", "src/test/java"]

sourceSets {
    main {
        resources {
            srcDir "src/main/resources"
        }
    }
    test {
        resources {
            srcDir "src/test/resources"
        }
    }
}

if (project.hasProperty('env')) {
    sourceSets {
        main {
            resources {
                srcDirs "test/input/" + project.getProperty('env')
            }
        }
    }
}

allprojects {
    repositories {
        maven { url 'http://download.osgeo.org/webdav/geotools/' }
       // maven { url "http://maven.geotoolkit.org/" }
        maven { url "https://repository.jboss.org/nexus/content/repositories/thirdparty-releases" }
        maven { url "http://central.maven.org/maven2" }
        maven { url "http://repo.maven.apache.org/maven2" }
        maven { url "http://download.osgeo.org/webdav/geotools" }
        maven { url "http://dl.bintray.com/matsim/matsim" }
        maven { url "http://maven.conveyal.com/" }
        maven { url "http://repo1.maven.org/maven2" }
        maven { url "http://download.java.net/maven/2/" }
        maven { url "http://people.apache.org/repo/m1-ibiblio-rsync-repository/org.apache.axis2/" }
        maven { url "http://dl.bintray.com/andimarek/graphql-java" }
        maven { url "http://maven.geo-solutions.it" }
        maven { url "http://dl.bintray.com/scalaz/releases" }
        mavenLocal()
        mavenCentral()
        jcenter()
        maven { url "http://nexus.onebusaway.org/content/groups/public/" }
        maven { url "https://jitpack.io" }
    }
}

dependencies {

    //beam-utilities
<<<<<<< HEAD
    compile group: 'com.github.LBNL-UCB-STI', name: 'beam-utilities', version: 'v0.2.1'
=======
    compile(group: 'com.github.LBNL-UCB-STI', name: 'beam-utilities', version: 'v0.2.1') {
        exclude group: 'com.github.michaz', module: 'r5'
    }
    
>>>>>>> 26e7b107
    ////////////////////////////
    // Java dependencies
    ////////////////////////////
    compile group: 'com.google.inject', name: 'guice', version: '4.1.0'
    compile group: 'com.google.inject.extensions', name: 'guice-assistedinject', version: '4.1.0'
    compile group: 'com.google.inject.extensions', name: 'guice-multibindings', version: '4.1.0'
    compile group: 'org.apache.commons', name: 'commons-collections4', version: '4.1'
    compile group: 'org.apache.commons', name: 'commons-math3', version: '3.5'
    compile group: 'org.apache.httpcomponents', name: 'fluent-hc', version: '4.5.2'

    // Apache 2.0
    compile group: 'com.univocity', name: 'univocity-parsers', version: '2.8.1'

    // LGPL
    compile group: 'org.geotools', name: 'gt-main', version: '13.0'
    compile group: 'org.geotools', name: 'gt-shapefile', version: '13.0'
    compile group: 'org.geotools', name: 'gt-referencing', version: '15.2'
    compile group: 'org.geotools', name: 'gt-epsg-wkt', version: '15.2'
    compile group: 'org.jfree', name: 'jfreechart', version: '1.0.14'

    compile group: 'com.fasterxml.jackson.core', name: 'jackson-core', version: '2.9.4'
    compile group: 'com.fasterxml.jackson.module', name: 'jackson-module-scala_2.12', version: '2.9.4'
    compile group: 'javax.inject', name: 'javax.inject', version: '1'
    compile group: 'jdom', name: 'jdom', version: '1.1'
    compile group: 'org.jdom', name: 'jdom2', version: '2.0.5'
    compile 'com.hubspot.jinjava:jinjava:2.0.5'
    compile group: 'org.yaml', name: 'snakeyaml', version: '1.18'

    compile group: 'commons-io', name: 'commons-io', version: '2.5'
    compile 'net.sf.supercsv:super-csv:2.4.0'
    compile 'org.reflections:reflections:0.9.10'
    compile group: 'javax.annotation', name: 'javax.annotation-api', version: '1.2-b01'
    compile group: 'com.github.stephenc.eaio-uuid', name: "uuid", version: "3.4.0"

    compile "org.jgrapht:jgrapht-core:1.3.0"

    // GPLv3
    compile group: 'org.matsim.contrib', name: 'multimodal', version: '0.10.0'
    compile group: 'org.matsim.contrib', name: 'bicycle', version: '0.10.0'

    compile(group: 'org.matsim.contrib', name: 'decongestion', version: '0.11.0-2018w44') {
        exclude group: 'org.matsim', module: 'matsim'
    }

    compile(group: 'com.github.wrashid.matsim', name: 'matsim', version: '0.10.1-beam-6') {
        exclude group: 'log4j', module: 'log4j'
    }

    compile "org.slf4j:slf4j-api:${slf4jVersion}"
    compile "ch.qos.logback:logback-classic:1.2.3"
    compile "com.typesafe.scala-logging:scala-logging_${scalaBinaryVersion}:3.9.0"
    compile "org.slf4j:log4j-over-slf4j:${slf4jVersion}"

<<<<<<< HEAD
    compile(group: 'com.github.LBNL-UCB-STI', name: 'r5', version: 'mz-tolls-SNAPSHOT', changing: true) {
=======
    compile(group: 'com.github.michaz', name: 'r5', version: '3ab4fa04') {
>>>>>>> 26e7b107
        exclude group: 'ch.qos.logback', module: 'logback-classic'
        exclude group: 'org.slf4j', module: 'slf4j-simple'
    }

    compile "com.sigopt:sigopt-java:4.9.0"

    testCompile group: 'junit', name: 'junit', version: '4.8'
    testCompile group: 'org.mockito', name: 'mockito-inline', version: '2.+'
    testCompile group: "org.mockito", name: "mockito-core", version: "2.+"

    /////////////////////////////////
    // Scala dependencies
    /////////////////////////////////

    // CORE Scala //
    compile "org.scala-lang:scala-library:2.12.7"
    compile group: 'org.scala-lang.modules', name: "scala-xml_${scalaBinaryVersion}", version: '1.0.6'

    // NEEDED FOR USING REPL //
    compile "org.scala-lang:scala-compiler:2.12.7"

    // TEST Scala //
    testCompile group: 'org.scalatest', name: "scalatest_${scalaBinaryVersion}", version: '3.0.1'

    // 3rd Party Scala //

    compile group: 'org.jliszka', name: 'probability-monad_2.11', version: '1.0.1'

    // https://mvnrepository.com/artifact/com.beachape/enumeratum_2.12
    compile group: 'com.beachape', name: "enumeratum_${scalaBinaryVersion}", version: "1.5.12"
    // https://mvnrepository.com/artifact/com.beachape/enumeratum-circe_2.12
    compile group: 'com.beachape', name: "enumeratum-circe_${scalaBinaryVersion}", version: "1.5.14"

    compile "com.github.scopt:scopt_${scalaBinaryVersion}:3.7.0"
    compile "net.codingwell:scala-guice_${scalaBinaryVersion}:4.1.0"  // DI
    compile('com.github.carueda:tscfg:v' + tscfgVersion) { // config
        exclude group: 'org.scala-lang.modules', module: 'scala-xml_2.11'
    }
    // https://mvnrepository.com/artifact/io.circe/circe-core_2.12
    compile group: 'io.circe', name: "circe-core_${scalaBinaryVersion}", version: circeBinaryVersion
    // https://mvnrepository.com/artifact/io.circe/circe-generic_2.12
    compile group: 'io.circe', name: "circe-generic_${scalaBinaryVersion}", version: circeBinaryVersion
    // https://mvnrepository.com/artifact/io.circe/circe-parser_2.12
    compile group: 'io.circe', name: "circe-parser_${scalaBinaryVersion}", version: circeBinaryVersion

    compile group: 'com.typesafe.play', name: "play-json_${scalaBinaryVersion}", version: '2.6.3'
    compile (group: 'com.github.romix.akka', name: "akka-kryo-serialization_${scalaBinaryVersion}", version: '0.5.2') {
        exclude group: 'com.esotericsoftware', module: 'kryo'
    }
    compile group: 'com.esotericsoftware', name: 'kryo', version: '4.0.2'

    compile "com.github.vagmcs:optimus_${scalaBinaryVersion}:3.1.0"
    compile "com.github.vagmcs:optimus-solver-oj_${scalaBinaryVersion}:3.1.0"

    ////////////////////////////////////
    ///Performance Monitoring (Kamon)///
    ////////////////////////////////////

    compile("io.kamon:kamon-core_${scalaBinaryVersion}:${kamonVersion}")
    compile("io.kamon:kamon-scala_${scalaBinaryVersion}:${kamonVersion}")
    compile("io.kamon:kamon-akka-2.4_${scalaBinaryVersion}:${kamonVersion}")
    compile("io.kamon:kamon-statsd_${scalaBinaryVersion}:${kamonVersion}")
    compile "io.kamon:kamon-influxdb_${scalaBinaryVersion}:0.6.9"
    compile("io.kamon:kamon-log-reporter_${scalaBinaryVersion}:${kamonVersion}")

    /////////////
    // Akka Dependencies
    ////////////

    // CORE Akka //
    compile group: 'com.typesafe.akka', name: "akka-actor_${scalaBinaryVersion}", version: akkaBinaryVersion
    compile group: 'com.typesafe.akka', name: "akka-slf4j_${scalaBinaryVersion}", version: akkaBinaryVersion
//    compile group: 'com.typesafe.akka', name: "akka-persistence_${scalaBinaryVersion}", version: akkaBinaryVersion
//    compile group: 'com.typesafe.akka', name: "akka-remote_${scalaBinaryVersion}", version: akkaBinaryVersion
    compile group: 'com.typesafe.akka', name: "akka-cluster_${scalaBinaryVersion}", version: akkaBinaryVersion
    compile group: 'com.typesafe.akka', name: "akka-contrib_${scalaBinaryVersion}", version: akkaBinaryVersion
//    compile group: 'org.iq80.leveldb', name: 'leveldb', version: '0.9'

    compile group: 'com.typesafe.akka', name: "akka-http_${scalaBinaryVersion}", version: "10.1.8"
    compile group: 'de.heikoseeberger', name: "akka-http-circe_${scalaBinaryVersion}", version: "1.25.2"

    // TEST Akka //
    testCompile group: 'com.typesafe.akka', name: "akka-testkit_${scalaBinaryVersion}", version: akkaBinaryVersion

    // 3rd Party Akka //
    //compile group: 'org.iq80.leveldb', name: 'leveldb', version: '0.7'
//    compile group: 'org.fusesource.leveldbjni', name: 'leveldbjni-all', version: '1.8'
    //compile group: 'com.google.protobuf', name: 'protobuf-java', version: '2.5.0'

    scoverage "org.scoverage:scalac-scoverage-plugin_${scalaBinaryVersion}:1.3.1", "org.scoverage:scalac-scoverage-runtime_${scalaBinaryVersion}:1.3.1"

    compile 'org.apache.commons:commons-compress:1.18'

    def parquet = "1.10.0"
    compile group: 'org.apache.parquet', name: 'parquet-hadoop', version: parquet
    compile group: 'org.apache.parquet', name: 'parquet-avro', version: parquet
    compile (group: 'org.apache.hadoop', name: 'hadoop-client', version: '2.7.3') {
        exclude group: 'org.slf4j', module: 'slf4j-log4j12'
        // Exclude `ASM` because it is binary incompatible with the one which is gotten from `com.conveyal:kryo-tools`: `org.ow2.asm:asm:5.0.4`
        exclude group: 'asm', module: 'asm'
    }
}

// Autoformatting using scalafmt

scalafmt {
    // configFilePath = ".scalafmt.conf" // .scalafmt.conf in the project root is default value, provide only if other location is needed
}


configurations.all {
    resolutionStrategy {
        eachDependency { DependencyResolveDetails dependencyResolveDetails ->
            final requestedDependency = dependencyResolveDetails.requested
            if (requestedDependency.name != 'beam-utilities') {
                force 'javax.media:jai_core:1.1.3'
            }
        }
    }
    exclude group: 'javax.media', module: 'jai_codec'
    exclude group: 'javax.media', module: 'jai_imageio'

}

//compileScala.dependsOn(scalafmtAll)


// Task to run scala tests, as Scala tests not picked up by Gradle by default.
task spec(dependsOn: ['testClasses'], type: JavaExec) {
    main = 'org.scalatest.tools.Runner'
    args = ['-R', 'build/classes/scala/test', '-oD', '-l', 'beam.tags.ExcludeRegular']
    classpath = sourceSets.test.runtimeClasspath
}
build.dependsOn spec

/* //////////////////////////////////////////////////
*  Task to run tagged tests.
*  Note: use space separated list of tags
* ./gradlew taggedTest -Ptags="beam.tags.Performance beam.tags.Integration"
* /////////////////////////////////////////////////// */

task taggedTest(dependsOn: ['testClasses'], type: JavaExec) {
    main = 'org.scalatest.tools.Runner'
    args = ['-R', 'build/classes/scala/test', '-o', '-n'] << (project.findProperty('tags') ?: 'org.scalatest.Ignore')
    classpath = sourceSets.test.runtimeClasspath
}

task specificTest(dependsOn: ['testClasses'], type: JavaExec) {
    main = 'org.scalatest.tools.Runner'
    args = ['-R', 'build/classes/scala/test', '-o', '-s'] << (project.findProperty('suite') ?: 'org.scalatest.Ignore')
    classpath = sourceSets.test.runtimeClasspath
}

////////////////////////////////////////////////////////////////////////////////////////////////////////////
// Task to run tests periodically on continue integration server.
// ./gradlew  periodicTest -Pconfig=test/input/sf-light/sf-light-1k.conf -Piterations=1
////////////////////////////////////////////////////////////////////////////////////////////////////////////
task periodicTest(dependsOn: ['testClasses'], type: JavaExec) {
    main = 'org.scalatest.tools.Runner'
    args = ['-R', 'build/classes/scala/test', '-o', '-n', 'beam.tags.Periodic'] <<
            (project.hasProperty('config') ? '-Dconfig=' + project.findProperty('config') :
                    (project.hasProperty('iterations') ? '-Diterations=' + project.findProperty('iterations') : '')) <<
            (project.hasProperty('config') && project.hasProperty('iterations') ?
                    '-Diterations=' + project.findProperty('iterations') : '')
    jvmArgs = ['-javaagent:build/aspectjweaver-1.8.10.jar']
    classpath = sourceSets.test.runtimeClasspath
    doFirst() {
        if (!project.file('build/aspectjweaver-1.8.10.jar').exists()) {
            download {
                src 'http://central.maven.org/maven2/org/aspectj/aspectjweaver/1.8.10/aspectjweaver-1.8.10.jar'
                dest buildDir
            }
        }
    }
}

//////////////////////////////////////////////////////////////////////
// Amazon WS task to run beam sim on Lambda
//////////////////////////////////////////////////////////////////////

apply plugin: "base"
apply plugin: "jp.classmethod.aws.lambda"

aws {
    profileName = "gradle"
    region = "us-east-2"
}

lambda {
    region = "us-east-2"
}

def getCurrentGitBranch() {
    def gitBranch = "$defaultBranch"
    try {
        def workingDir = new File("${project.projectDir}")
        def result = 'git rev-parse --abbrev-ref HEAD'.execute(null, workingDir)
        result.waitFor()
        if (result.exitValue() == 0) {
            gitBranch = result.text.trim()
        }
    } catch (e) {
    }
    return gitBranch
}

task deploy(type: AWSLambdaInvokeTask) {
    doFirst {
        if (!project.hasProperty('runName')) {
            throw new GradleException('Please name the run by specifying `runName` argument. e.g; ./gradlew deploy -PrunName=sfbay-performance-run')
        }

        switch (project.findProperty('deployMode')) {
            case 'config':
                if (!project.hasProperty('beamConfigs') && !project.hasProperty(getCurrentGitBranch() + '.configs')) {
                    throw new GradleException('beamConfigs is required to deploy config run.')
                }
                break
            case 'experiment':
                if (!project.hasProperty('beamExperiments') && !project.hasProperty(getCurrentGitBranch() + '.experiments')) {
                    throw new GradleException('beamExperiments is required to deploy experement.')
                }
                break
            case 'execute':
                if (!project.hasProperty('executeClass') || !project.hasProperty('executeArgs')) {
                    throw new GradleException('executeClass and executeArgs are required to deploy execute.')
                }
                break
            default:
                throw new GradleException('Please provide a valid deployMode.')
                break
        }
    }

    def pload = """{
  "title": "${project.findProperty('runName')}",
  "branch": "${project.findProperty('beamBranch') ?: getCurrentGitBranch()}",
  "commit": "${beamCommit ?: 'HEAD'}",
  "deploy_mode": "${project.findProperty('deployMode')}",
  "configs": "${project.findProperty('beamConfigs') ?: project.findProperty(getCurrentGitBranch() + '.configs')}",
  "experiments": "${
        project.findProperty('beamExperiments') ?: project.findProperty(getCurrentGitBranch() + '.experiments')
    }",
  "execute_class": "${project.findProperty('executeClass')}",
  "execute_args": "${project.findProperty('executeArgs')}",
  "max_ram": "${maxRAM ?: '140g'}",
  "storage_size": ${project.findProperty('storageSize')},
  "batch": "$beamBatch",
  "s3_publish": "${project.findProperty('s3Backup') ?: true}",
  "instance_type": "${project.findProperty('instanceType') ?: defaultInstanceType}",
  "region": "$region",
  "shutdown_wait": "$shutdownWait",
  "shutdown_behaviour": "$shutdownBehaviour",
  "command": "deploy"
}"""

    functionName = "simulateBeam"
    invocationType = InvocationType.RequestResponse
    payload = pload

    doLast {
        println pload
        println new String(invokeResult.payload.array(), "UTF-8")
    }
}

task startEC2(type: AWSLambdaInvokeTask) {
    doFirst {
        if (!project.hasProperty('instanceIds')) {
            throw new GradleException('Please specify instance ids using argument `instanceIds`.')
        }
    }

    def pload = """{
  "instance_ids": "${project.findProperty('instanceIds')}",
  "region": "$region",
  "command": "start"
}"""

    functionName = "ec2StartStop"
    invocationType = InvocationType.RequestResponse
    payload = pload

    doLast {
        println pload
        println new String(invokeResult.payload.array(), "UTF-8")
    }
}

task stopEC2(type: AWSLambdaInvokeTask) {
    doFirst {
        if (!project.hasProperty('instanceIds')) {
            throw new GradleException('Please specify instance ids using argument `instanceIds`.')
        }
    }

    def pload = """{
  "instance_ids": "${project.findProperty('instanceIds')}",
  "region": "$region",
  "command": "${project.hasProperty('terminate') ? "terminate" : "stop"}"
}"""

    functionName = "${project.hasProperty('terminate') ? "simulateBeam" : "ec2StartStop"}"
    invocationType = InvocationType.RequestResponse
    payload = pload

    doLast {
        println pload
        println new String(invokeResult.payload.array(), "UTF-8")
    }
}
//////////////////////////////////////////////////////////////////////
// Generate config classes reflecting the application.conf file
//////////////////////////////////////////////////////////////////////
task generateConfig {
    doLast {
        def tscfgJarFile = project.file('build/tscfg-' + tscfgVersion + '.jar')
        if (!tscfgJarFile.exists() || !tscfgJarFile.isFile()) {
            download {
                src 'https://github.com/carueda/tscfg/releases/download/v' + tscfgVersion + '/tscfg-' + tscfgVersion + '.jar'
                dest buildDir
            }
        }
        javaexec {
            main = "-jar"
            args = [
                    "build/tscfg-${tscfgVersion}.jar",
                    "--spec", "src/main/resources/beam-template.conf",
                    "--scala",
                    "--pn", "beam.sim.config",
                    "--cn", "BeamConfig",
                    "--dd", "src/main/scala/beam/sim/config/"
            ]
        }
    }
}

task repl(type: JavaExec) {
    main = "scala.tools.nsc.MainGenericRunner"
    classpath = sourceSets.main.runtimeClasspath
    standardInput System.in
    args '-usejavacp'
}

task deleteSf {
    doLast {
        if (project.file('production/application-sfbay/r5/network.dat').exists()) {
            delete 'production/application-sfbay/r5/network.dat'
        }
        if (project.file('production/application-sfbay/r5/osm.mapdb').exists()) {
            delete 'production/application-sfbay/r5/osm.mapdb'
        }
        if (project.file('production/application-sfbay/r5/osm.mapdb.p').exists()) {
            delete 'production/application-sfbay/r5/osm.mapdb.p'
        }
    }
}

task sourcesJar(type: Jar, dependsOn: classes) {
    classifier = 'sources'
    from sourceSets.main.allSource
}

////////////////////////////////////////////////////////////////////////////////////////////////////////////
// Run Via application plugin
// Note: colon preceding "run" is necessary to only run the main project and not launch the GUI as well.
// ./gradlew :run -PappArgs="['--config', 'production/application-sfbay/beam.conf']"
////////////////////////////////////////////////////////////////////////////////////////////////////////////
mainClassName = "beam.sim.RunBeam"


def myAvailableRam = (System.getenv("MAXRAM") ?: (project.findProperty('maxRAM') ?: "140")).toString().replace("g", "").toInteger()


def getCurrentTimestamp = {
    DateTimeFormatter.ofPattern("MM-dd-yyyy_HH-mm-ss")
            .withLocale(Locale.US)
            .withZone(ZoneOffset.UTC)
            .format(Instant.now())
}

def logGC = ["-XX:+PrintGCDetails", "-XX:+PrintGCDateStamps", "-Xloggc:gc_${getCurrentTimestamp()}.log"]

// Use following for remote debug mode
def remoteDebug = ["-agentlib:jdwp=transport=dt_socket,server=y,suspend=n,address=8005"]

def jfr = ["-XX:+UnlockCommercialFeatures", "-XX:+FlightRecorder",
           "-XX:FlightRecorderOptions=defaultrecording=true,disk=true,maxage=10h,dumponexit=true,loglevel=info"]

// On the running machine there should be file /usr/lib/jvm/java-8-oracle/jre/lib/jfr/profile_heap_exception.jfc  with content from
// https://pastebin.com/N3uuUfPz - it's Java Mission Control with metrics about heap allocation and details about exceptions
def jfrWithMem = ["-XX:+UnlockCommercialFeatures", "-XX:+UnlockDiagnosticVMOptions", "-XX:+DebugNonSafepoints",
                  "-XX:StartFlightRecording=delay=2s,duration=60m,name=mem_ex,filename=recording.jfr,settings=profile_heap_exception",
                  "-XX:+FlightRecorder", "-XX:FlightRecorderOptions=disk=true,maxage=10h,dumponexit=true,loglevel=info"]

// UseParallelGC
applicationDefaultJvmArgs = ["-Xmx${myAvailableRam}g", "-Xms${myAvailableRam/2}g",
                             "-XX:+UseParallelGC", "-XX:+UseParallelOldGC", "-XX:MetaspaceSize=150M", "-Djava.awt.headless=true",
                             "-Dlogback.configurationFile=logback_prod.xml"] + logGC

println(applicationDefaultJvmArgs)

run {
    if (project.hasProperty("appArgs")) {
        args Eval.me(appArgs)
    }

    doFirst() {
        if (!project.file('build/aspectjweaver-1.8.10.jar').exists()) {
            download {
                src 'http://central.maven.org/maven2/org/aspectj/aspectjweaver/1.8.10/aspectjweaver-1.8.10.jar'
                dest buildDir
            }
        }
    }
}

////////////////////////////////////////////////////////////////////////////////////////////////////////////
// Run ExperimentGenerator from Command line
//  gradle :execute -PmainClass=beam.experiment.ExperimentGenerator -PappArgs="['--experiments', 'test/input/beamville/example-experiment/experiment.yml']"
// Run R5 GUI server
//  gradle --stacktrace :execute -PmainClass=com.conveyal.r5.R5Main -PappArgs="['point','--graphs','production/application-sfbay/r5/']"
////////////////////////////////////////////////////////////////////////////////////////////////////////////

task execute(type: JavaExec) {
    jvmArgs = applicationDefaultJvmArgs
    if (project.hasProperty("mainClass")) {
        main = mainClass
    } else {
        main = mainClassName
    }
    classpath = sourceSets.main.runtimeClasspath
    if (project.hasProperty("appArgs")) {
        args Eval.me(appArgs)
    }
    doFirst() {
        if (!project.file('build/aspectjweaver-1.8.10.jar').exists()) {
            download {
                src 'http://central.maven.org/maven2/org/aspectj/aspectjweaver/1.8.10/aspectjweaver-1.8.10.jar'
                dest buildDir
            }
        }
    }
}

task matsimConversion(type: JavaExec) {
    main = 'beam.utils.matsim_conversion.MatsimConversionTool'
    classpath = sourceSets.main.runtimeClasspath
    environment "PWD", "na"
    if (project.hasProperty("confPath")) {
        args Eval.me(confPath)
    }
}

task generateDocumentation(type: JavaExec) {
    group 'Documentation'
    description 'Format the data using Sphinx RST formats'

    main = 'beam.docs.GenerateDocumentationTask'
    classpath = sourceSets.main.runtimeClasspath
}

tasks.withType(ScalaCompile) {
    // Enable Scala warnings output
    scalaCompileOptions.additionalParameters = ["-unchecked", "-deprecation", "-feature", "-Xfatal-warnings"]
}

task fmt(dependsOn: scalafmtAll) 
task checkScalaFmt() {
    doLast {
        try {
            def workingDir = new File("${project.projectDir}")
            def result = 'git diff --exit-code'.execute(null, workingDir)
            result.waitFor()
            if (result.exitValue() != 0) throw new Exception("""
Please run ./gradlew scalaFmtAll and commit/push the subsequent results to fix this error.
This happened because a git diff yielded a non-zero exit code. 
This task was built to be run on the CI server AFTER scalaFmtAll
It should only error if the results of scalaFmtAll resulted in code modifications.
And that would only happen if the committed code is not formatted as expected.""")
        } catch (e) {
            throw new Exception("An unexpected error was encountered while checking that scalaFmtAll was committed.", e)
        }
    }
}<|MERGE_RESOLUTION|>--- conflicted
+++ resolved
@@ -112,14 +112,10 @@
 dependencies {
 
     //beam-utilities
-<<<<<<< HEAD
-    compile group: 'com.github.LBNL-UCB-STI', name: 'beam-utilities', version: 'v0.2.1'
-=======
     compile(group: 'com.github.LBNL-UCB-STI', name: 'beam-utilities', version: 'v0.2.1') {
         exclude group: 'com.github.michaz', module: 'r5'
     }
     
->>>>>>> 26e7b107
     ////////////////////////////
     // Java dependencies
     ////////////////////////////
@@ -173,11 +169,7 @@
     compile "com.typesafe.scala-logging:scala-logging_${scalaBinaryVersion}:3.9.0"
     compile "org.slf4j:log4j-over-slf4j:${slf4jVersion}"
 
-<<<<<<< HEAD
-    compile(group: 'com.github.LBNL-UCB-STI', name: 'r5', version: 'mz-tolls-SNAPSHOT', changing: true) {
-=======
     compile(group: 'com.github.michaz', name: 'r5', version: '3ab4fa04') {
->>>>>>> 26e7b107
         exclude group: 'ch.qos.logback', module: 'logback-classic'
         exclude group: 'org.slf4j', module: 'slf4j-simple'
     }
