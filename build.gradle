--- conflicted
+++ resolved
@@ -695,13 +695,8 @@
 task buildImageWithoutTags(type: DockerBuildImage, dependsOn: createDockerfile) {}
 
 task buildImage(type: DockerTagImage, dependsOn: buildImageWithoutTags) {
-<<<<<<< HEAD
     repository = "zaneedell/beam"
     tag = version
-=======
-    repository = "haitamlaarabi/beam"
-    tag = 'gemini-develop-overnight-v1'
->>>>>>> ec420f05
     targetImageId buildImageWithoutTags.getImageId()
 }
 
