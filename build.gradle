import java.time.Instant
import java.time.ZoneOffset
import java.time.format.DateTimeFormatter

buildscript {
    repositories {
        jcenter()
        mavenLocal()
        mavenCentral()
        maven { url "https://plugins.gradle.org/m2/" }
    }
    dependencies {
        classpath group: 'kr.motd.gradle', name: 'sphinx-gradle-plugin', version: '1.0.3.Final'
        classpath "jp.classmethod.aws:gradle-aws-plugin:0.35"
        classpath "com.github.viswaramamoorthy:gradle-util-plugins:0.1.0-RELEASE"
        classpath 'cz.alenkacz:gradle-scalafmt:1.7.0'
        classpath 'com.bmuschko:gradle-docker-plugin:3.6.1'
    }
}

plugins {
    id "net.ltgt.apt" version "0.5"
    id "de.undercouch.download" version "3.2.0"
    id "org.scoverage" version "2.5.0"
    id 'maven-publish'
    id "me.champeau.gradle.jmh" version "0.5.0"
}

apply plugin: 'java'
apply plugin: 'scala'
apply plugin: 'maven'
apply plugin: 'maven-publish'
apply plugin: 'idea'
apply plugin: 'kr.motd.sphinx'
apply plugin: 'application'
apply plugin: 'ManifestClasspath'
apply plugin: 'scalafmt'
apply plugin: 'com.bmuschko.docker-java-application'

group = 'beam'
version = '0.8.0'

description = """"""

sourceCompatibility = 1.8
targetCompatibility = 1.8

compileScala.options.encoding = 'UTF-8'
def scalaBinaryVersion = "2.12"
def akkaBinaryVersion = "2.6.6"
def circeBinaryVersion = "0.13.0"
def slf4jVersion = "1.7.25"
def kamonVersion = "2.0.3"
def tscfgVersion = "0.9.4"

sourceSets.main.scala.srcDirs = ["src/main/scala", "src/main/java"]
sourceSets.main.java.srcDirs = []

sourceSets.test.java.srcDirs = []
sourceSets.test.scala.srcDirs = ["src/test/scala", "src/test/java"]

sourceSets {
    main {
        resources {
            srcDir "src/main/resources"
        }
    }
    test {
        resources {
            srcDir "src/test/resources"
        }
    }
}

if (project.hasProperty('env')) {
    sourceSets {
        main {
            resources {
                srcDirs "test/input/" + project.getProperty('env')
            }
        }
    }
}

allprojects {
    repositories {
        maven { url "https://repo.osgeo.org/repository/release/" }
        maven { url "https://download.osgeo.org/webdav/geotools" }
        // maven { url "http://maven.icm.edu.pl/artifactory/repo/" }
        // maven { url "https://maven.geotoolkit.org/" }
        maven { url "https://repository.jboss.org/nexus/content/repositories/thirdparty-releases" }
        maven { url "https://repo.maven.apache.org/maven2" }
        maven { url "https://dl.bintray.com/matsim/matsim" }
        maven { url "https://maven.conveyal.com/" }
        maven { url "https://repo1.maven.org/maven2" }
        maven { url "https://download.java.net/maven/2/" }
        maven { url "https://people.apache.org/repo/m1-ibiblio-rsync-repository/org.apache.axis2/" }
        maven { url "https://dl.bintray.com/andimarek/graphql-java" }
        maven { url "https://maven.geo-solutions.it" }
        maven { url "https://dl.bintray.com/scalaz/releases" }
        mavenLocal()
        mavenCentral()
        jcenter()
        maven { url "http://nexus.onebusaway.org/content/groups/public/" }
        maven { url "https://jitpack.io" }
    }
}


configurations{
    scalaCompilerPlugin
}


dependencies {

    compile(group: 'com.github.LBNL-UCB-STI', name: 'beam-utilities', version: 'v0.2.11') {
        exclude group: 'com.github.LBNL-UCB-STI', module: 'r5'
        exclude group: 'org.matsim', module: 'matsim'
    }

    ////////////////////////////
    // Java dependencies
    ////////////////////////////
    compile group: 'com.google.inject', name: 'guice', version: '4.1.0'
    compile group: 'com.google.inject.extensions', name: 'guice-assistedinject', version: '4.1.0'
    compile group: 'com.google.inject.extensions', name: 'guice-multibindings', version: '4.1.0'
    compile group: 'org.apache.commons', name: 'commons-collections4', version: '4.1'
    compile group: 'org.apache.commons', name: 'commons-math3', version: '3.5'
    compile group: 'org.apache.httpcomponents', name: 'fluent-hc', version: '4.5.2'

    // Apache 2.0
    compile group: 'com.univocity', name: 'univocity-parsers', version: '2.8.1'

    // LGPL
    compile group: 'org.geotools', name: 'gt-main', version: '14.5'
    compile group: 'org.geotools', name: 'gt-shapefile', version: '14.5'
    compile group: 'org.geotools', name: 'gt-referencing', version: '15.2'
    compile group: 'org.geotools', name: 'gt-epsg-wkt', version: '15.2'
    compile group: 'org.jfree', name: 'jfreechart', version: '1.0.14'

    compile group: 'com.fasterxml.jackson.core', name: 'jackson-core', version: '2.9.4'
    compile group: 'com.fasterxml.jackson.module', name: 'jackson-module-scala_2.12', version: '2.9.4'
    compile group: 'javax.inject', name: 'javax.inject', version: '1'
    compile group: 'jdom', name: 'jdom', version: '1.1'
    compile group: 'org.jdom', name: 'jdom2', version: '2.0.5'
    compile 'com.hubspot.jinjava:jinjava:2.0.5'
    compile group: 'org.yaml', name: 'snakeyaml', version: '1.18'

    compile group: 'commons-io', name: 'commons-io', version: '2.5'
    compile 'net.sf.supercsv:super-csv:2.4.0'
    compile 'org.reflections:reflections:0.9.10'
    compile group: 'javax.annotation', name: 'javax.annotation-api', version: '1.2-b01'
    compile group: 'com.github.stephenc.eaio-uuid', name: "uuid", version: "3.4.0"

    compile "org.jgrapht:jgrapht-core:1.3.0"

    compile('com.github.LBNL-UCB-STI:or-tools-wrapper:7.5-0') {
        exclude group: 'com.google.protobuf', module: 'protobuf-java'
    }
    compile 'com.github.LBNL-UCB-STI:helics-wrapper:v2.4.1-3'

    // GPLv3
    compile group: 'org.matsim.contrib', name: 'multimodal', version: '0.10.0'
    compile group: 'org.matsim.contrib', name: 'bicycle', version: '0.10.0'

    compile(group: 'org.matsim.contrib', name: 'decongestion', version: '0.11.0-2018w44') {
        exclude group: 'org.matsim', module: 'matsim'
    }

    compile(group: 'com.github.wrashid.matsim', name: 'matsim', version: '0.10.1-beam-15') {
        exclude group: 'log4j', module: 'log4j'
    }

    compile "org.slf4j:slf4j-api:${slf4jVersion}"
    compile "ch.qos.logback:logback-classic:1.2.3"
    compile "com.typesafe.scala-logging:scala-logging_${scalaBinaryVersion}:3.9.0"
    compile "org.slf4j:log4j-over-slf4j:${slf4jVersion}"

    compile(group: 'com.github.michaz', name: 'r5', version: '3ab4fa04') {
        exclude group: 'ch.qos.logback', module: 'logback-classic'
        exclude group: 'org.slf4j', module: 'slf4j-simple'
    }
    compile group: 'com.graphhopper', name: 'graphhopper-core', version: '1.0'
    compile "com.sigopt:sigopt-java:4.9.0"

    compile("com.uber:h3:3.4.1")

    testCompile group: 'junit', name: 'junit', version: '4.8'
    testCompile group: 'org.mockito', name: 'mockito-inline', version: '2.27.0'
    testCompile group: "org.mockito", name: "mockito-core", version: "2.+"
    jmhCompile group: 'org.openjdk.jmh', name: 'jmh-core', version: '1.23'
    jmhCompile group: 'org.openjdk.jmh', name: 'jmh-generator-annprocess', version: '1.23'


    /////////////////////////////////
    // Scala dependencies
    /////////////////////////////////

    // CORE Scala //
    compile "org.scala-lang:scala-library:2.12.12"
    compile group: 'org.scala-lang.modules', name: "scala-xml_${scalaBinaryVersion}", version: '1.0.6'

    // NEEDED FOR USING REPL //
    compile "org.scala-lang:scala-compiler:2.12.12"

    // TEST Scala //
    testCompile group: 'org.scalatest', name: "scalatest_${scalaBinaryVersion}", version: '3.0.8'
    testRuntime "org.pegdown:pegdown:1.4.2" // HTML report for scalatest

    // 3rd Party Scala //

    compile group: 'org.jliszka', name: 'probability-monad_2.11', version: '1.0.1'

    // https://mvnrepository.com/artifact/com.beachape/enumeratum_2.12
    compile group: 'com.beachape', name: "enumeratum_${scalaBinaryVersion}", version: "1.5.12"
    // https://mvnrepository.com/artifact/com.beachape/enumeratum-circe_2.12
    compile group: 'com.beachape', name: "enumeratum-circe_${scalaBinaryVersion}", version: "1.5.14"

    compile "com.github.scopt:scopt_${scalaBinaryVersion}:4.0.0-RC2"
    compile "net.codingwell:scala-guice_${scalaBinaryVersion}:4.1.0"  // DI
    compile('com.github.carueda:tscfg:v' + tscfgVersion) { // config
        exclude group: 'org.scala-lang.modules', module: 'scala-xml_2.11'
        exclude group: 'com.typesafe', module: 'config'
    }
    compile group: 'com.typesafe', name: 'config', version: '1.4.0'


    // https://mvnrepository.com/artifact/io.circe/circe-core_2.12
    compile group: 'io.circe', name: "circe-core_${scalaBinaryVersion}", version: circeBinaryVersion
    // https://mvnrepository.com/artifact/io.circe/circe-generic_2.12
    compile group: 'io.circe', name: "circe-generic_${scalaBinaryVersion}", version: circeBinaryVersion
    // https://mvnrepository.com/artifact/io.circe/circe-parser_2.12
    compile group: 'io.circe', name: "circe-parser_${scalaBinaryVersion}", version: circeBinaryVersion

    compile group: 'com.typesafe.play', name: "play-json_${scalaBinaryVersion}", version: '2.6.3'

    compile(group: 'com.github.romix.akka', name: "akka-kryo-serialization_${scalaBinaryVersion}", version: '0.5.2') {
        exclude group: 'com.esotericsoftware', module: 'kryo'
    }
    compile group: 'com.esotericsoftware', name: 'kryo', version: '4.0.2'

    compile "com.github.vagmcs:optimus_${scalaBinaryVersion}:3.1.0"
    compile "com.github.vagmcs:optimus-solver-oj_${scalaBinaryVersion}:3.1.0"

    ////////////////////////////////////
    ///Performance Monitoring (Kamon)///
    ////////////////////////////////////

    // compile("io.kamon:kamon-bundle_${scalaBinaryVersion}:${kamonVersion}")
    compile("io.kamon:kamon-core_${scalaBinaryVersion}:2.0.1")
    // compile("io.kamon:kamon-influxdb_2.12:2.0.0")

    compile("org.influxdb:influxdb-java:2.16")

//    compile("io.kamon:kamon-akka-2.5_${scalaBinaryVersion}:${kamonVersion}")
//    compile("io.kamon:kamon-statsd_${scalaBinaryVersion}:${kamonVersion}")
//    compile "io.kamon:kamon-influxdb_${scalaBinaryVersion}:0.6.9"
//    compile("io.kamon:kamon-log-reporter_${scalaBinaryVersion}:${kamonVersion}")

    /////////////
    // Akka Dependencies
    ////////////

    // CORE Akka //
    compile group: 'com.typesafe.akka', name: "akka-actor_${scalaBinaryVersion}", version: akkaBinaryVersion
    compile group: 'com.typesafe.akka', name: "akka-slf4j_${scalaBinaryVersion}", version: akkaBinaryVersion
    //compile group: 'com.typesafe.akka', name: "akka-persistence_${scalaBinaryVersion}", version: akkaBinaryVersion
    //compile group: 'com.typesafe.akka', name: "akka-remote_${scalaBinaryVersion}", version: akkaBinaryVersion
    compile group: 'com.typesafe.akka', name: "akka-cluster_${scalaBinaryVersion}", version: akkaBinaryVersion
    compile group: 'com.typesafe.akka', name: "akka-cluster-tools_${scalaBinaryVersion}", version: akkaBinaryVersion
    //compile group: 'org.iq80.leveldb', name: 'leveldb', version: '0.9'

    compile group: 'com.typesafe.akka', name: "akka-http_${scalaBinaryVersion}", version: "10.1.10"
    compile group: 'de.heikoseeberger', name: "akka-http-circe_${scalaBinaryVersion}", version: "1.25.2"

    // TEST Akka //
    testCompile group: 'com.typesafe.akka', name: "akka-testkit_${scalaBinaryVersion}", version: akkaBinaryVersion

    // 3rd Party Akka //
    //compile group: 'org.iq80.leveldb', name: 'leveldb', version: '0.7'
    //compile group: 'org.fusesource.leveldbjni', name: 'leveldbjni-all', version: '1.8'
    //compile group: 'com.google.protobuf', name: 'protobuf-java', version: '2.5.0'

    scoverage "org.scoverage:scalac-scoverage-plugin_${scalaBinaryVersion}:1.3.1", "org.scoverage:scalac-scoverage-runtime_${scalaBinaryVersion}:1.3.1"

    compile 'org.apache.commons:commons-compress:1.18'

    compile group: 'de.lmu.ifi.dbs.elki', name: 'elki', version: '0.7.5'

    compile group: 'com.zaxxer', name: 'nuprocess', version: '1.2.4'

    def parquet = "1.10.0"
    compile group: 'org.apache.parquet', name: 'parquet-hadoop', version: parquet
    compile group: 'org.apache.parquet', name: 'parquet-avro', version: parquet
    compile(group: 'org.apache.hadoop', name: 'hadoop-client', version: '2.7.3') {
        exclude group: 'org.slf4j', module: 'slf4j-log4j12'
        // Exclude `ASM` because it is binary incompatible with the one which is gotten from `com.conveyal:kryo-tools`: `org.ow2.asm:asm:5.0.4`
        exclude group: 'asm', module: 'asm'
    }

    compile(group: 'com.lihaoyi', name: "sourcecode_${scalaBinaryVersion}", version: '0.1.9')

    compile "com.github.vagmcs:optimus_${scalaBinaryVersion}:3.1.0"

    compile group: 'com.google.maps', name: 'google-maps-services', version: '0.14.0'

<<<<<<< HEAD
    compile group: 'org.onebusaway', name: 'onebusaway-gtfs-transformer', version: '1.3.4'

=======
>>>>>>> 0b73ab73
    compile 'de.vandermeer:asciitable:0.3.2'

    compile "com.sksamuel.scapegoat:scalac-scapegoat-plugin_${scalaBinaryVersion}.11:1.4.5"
    scalaCompilerPlugin "com.sksamuel.scapegoat:scalac-scapegoat-plugin_${scalaBinaryVersion}.11:1.4.5"
}

// Autoformatting using scalafmt

scalafmt {
    // configFilePath = ".scalafmt.conf" // .scalafmt.conf in the project root is default value, provide only if other location is needed
}

configurations.all {
        resolutionStrategy {
            eachDependency { DependencyResolveDetails dependencyResolveDetails ->
                final requestedDependency = dependencyResolveDetails.requested
                if (requestedDependency.name != 'beam-utilities') {
                    force 'javax.media:jai_core:1.1.3'
                }
            }
        }
        exclude group: 'javax.media', module: 'jai_codec'
        exclude group: 'javax.media', module: 'jai_imageio'
}

//compileScala.dependsOn(scalafmtAll)

tasks.withType(ScalaCompile) {
    if ( project.hasProperty("report") ) {
        def additionalParameters = ["-Xplugin:" + configurations.scalaCompilerPlugin.asPath,
                              "-P:scapegoat:dataDir:" + buildDir + "/reports/scapegoat",
                              "-P:scapegoat:reports:html:xml",
                              "-P:scapegoat:disabledInspections:OptionGet:UnsafeTraversableMethods:ComparingUnrelatedTypes:TryGet:EitherGet",
                              "-P:scapegoat:verbose:false",
                              "-P:scapegoat:consoleOutput:true"]
        scalaCompileOptions.additionalParameters = additionalParameters + ["-unchecked", "-deprecation", "-feature"]
    } else {
        scalaCompileOptions.additionalParameters = ["-unchecked", "-deprecation", "-feature",  "-Xfatal-warnings"]
    }
}




// Task to run scala tests, as Scala tests not picked up by Gradle by default.
// You can run it with a number of threads: ./gradlew spec -PnumThreads=4
task spec(dependsOn: ['testClasses'], type: JavaExec) {
    def n = project.hasProperty('numThreads') ? numThreads : 4
    main = 'org.scalatest.tools.Runner'
    args = ['-R', 'build/classes/scala/test', '-h', 'build/scalatest-report', '-oD', '-l', 'beam.tags.ExcludeRegular',
            "-PS$n", '-T', '120']
    classpath = sourceSets.test.runtimeClasspath
}
build.dependsOn spec

/* //////////////////////////////////////////////////
*  Task to run tagged tests.
*  Note: use space separated list of tags
* ./gradlew taggedTest -Ptags="beam.tags.Performance beam.tags.Integration"
* /////////////////////////////////////////////////// */

task taggedTest(dependsOn: ['testClasses'], type: JavaExec) {
    main = 'org.scalatest.tools.Runner'
    args = ['-R', 'build/classes/scala/test', '-o', '-n'] << (project.findProperty('tags') ?: 'org.scalatest.Ignore')
    classpath = sourceSets.test.runtimeClasspath
}

task specificTest(dependsOn: ['testClasses'], type: JavaExec) {
    main = 'org.scalatest.tools.Runner'
    args = ['-R', 'build/classes/scala/test', '-o', '-s'] << (project.findProperty('suite') ?: 'org.scalatest.Ignore')
    classpath = sourceSets.test.runtimeClasspath
}

////////////////////////////////////////////////////////////////////////////////////////////////////////////
// Task to run tests periodically on continue integration server.
// ./gradlew  periodicTest -Pconfig=test/input/sf-light/sf-light-1k.conf -Piterations=1
////////////////////////////////////////////////////////////////////////////////////////////////////////////
task periodicTest(dependsOn: ['testClasses'], type: JavaExec) {
    main = 'org.scalatest.tools.Runner'
    args = ['-R', 'build/classes/scala/test', '-o', '-n', 'beam.tags.Periodic'] <<
            (project.hasProperty('config') ? '-Dconfig=' + project.findProperty('config') :
                    (project.hasProperty('iterations') ? '-Diterations=' + project.findProperty('iterations') : '')) <<
            (project.hasProperty('config') && project.hasProperty('iterations') ?
                    '-Diterations=' + project.findProperty('iterations') : '')
    jvmArgs = ['-javaagent:build/aspectjweaver-1.8.10.jar']
    classpath = sourceSets.test.runtimeClasspath
    doFirst() {
        if (!project.file('build/aspectjweaver-1.8.10.jar').exists()) {
            download {
                src 'https://repo1.maven.org/maven2/org/aspectj/aspectjweaver/1.8.10/aspectjweaver-1.8.10.jar'
                dest buildDir
            }
        }
    }
}

//////////////////////////////////////////////////////////////////////
// Generate config classes reflecting the application.conf file
//////////////////////////////////////////////////////////////////////
task generateConfig {
    doLast {
        def tscfgJarFile = project.file('build/tscfg-' + tscfgVersion + '.jar')
        if (!tscfgJarFile.exists() || !tscfgJarFile.isFile()) {
            download {
                src 'https://github.com/carueda/tscfg/releases/download/v' + tscfgVersion + '/tscfg-' + tscfgVersion + '.jar'
                dest buildDir
            }
        }
        javaexec {
            main = "-jar"
            args = [
                    "build/tscfg-${tscfgVersion}.jar",
                    "--spec", "src/main/resources/beam-template.conf",
                    "--scala",
                    "--pn", "beam.sim.config",
                    "--cn", "BeamConfig",
                    "--dd", "src/main/scala/beam/sim/" //This is temp location. Actual location will be updated by below copy command
            ]
        }
    }
}

task copyConfigWithoutTimeStamp(type: Copy) {
    from 'src/main/scala/beam/sim/BeamConfig.scala'
    into 'src/main/scala/beam/sim/config/'
    filter { line -> line.contains('generated by tscfg') ? null : line }
}

//Deletion of temp generated config
task removeTempConfig(type: Delete) {
    delete 'src/main/scala/beam/sim/BeamConfig.scala'
}
generateConfig.finalizedBy(copyConfigWithoutTimeStamp)
copyConfigWithoutTimeStamp.finalizedBy(removeTempConfig)

task repl(type: JavaExec) {
    main = "scala.tools.nsc.MainGenericRunner"
    classpath = sourceSets.main.runtimeClasspath
    standardInput System.in
    args '-usejavacp'
}

task deleteSf {
    doLast {
        if (project.file('production/application-sfbay/r5/network.dat').exists()) {
            delete 'production/application-sfbay/r5/network.dat'
        }
        if (project.file('production/application-sfbay/r5/osm.mapdb').exists()) {
            delete 'production/application-sfbay/r5/osm.mapdb'
        }
        if (project.file('production/application-sfbay/r5/osm.mapdb.p').exists()) {
            delete 'production/application-sfbay/r5/osm.mapdb.p'
        }
    }
}

task sourcesJar(type: Jar, dependsOn: classes) {
    classifier = 'sources'
    from sourceSets.main.allSource
}

////////////////////////////////////////////////////////////////////////////////////////////////////////////
// Run Via application plugin
// Note: colon preceding "run" is necessary to only run the main project and not launch the GUI as well.
// ./gradlew :run -PappArgs="['--config', 'production/application-sfbay/beam.conf']"
////////////////////////////////////////////////////////////////////////////////////////////////////////////
mainClassName = "beam.sim.RunBeam"

def myAvailableRam = (System.getenv("MAXRAM") ?: (project.findProperty('maxRAM') ?: "140")).toString().replace("g", "").toInteger()
def halfOfAvailableMem = (myAvailableRam / 2).toInteger()

def getCurrentTimestamp = {
    DateTimeFormatter.ofPattern("MM-dd-yyyy_HH-mm-ss")
            .withLocale(Locale.US)
            .withZone(ZoneOffset.UTC)
            .format(Instant.now())
}

def logGC = ["-XX:+PrintGCDetails", "-XX:+PrintGCDateStamps", "-Xloggc:gc_${getCurrentTimestamp()}.log"]

// Use following for remote debug mode
def remoteDebug = ["-agentlib:jdwp=transport=dt_socket,server=y,suspend=n,address=8005"]

def jfr = ["-XX:+UnlockCommercialFeatures", "-XX:+FlightRecorder",
           "-XX:FlightRecorderOptions=defaultrecording=true,disk=true,maxage=10h,dumponexit=true,loglevel=info"]

// On the running machine there should be file /usr/lib/jvm/java-8-oracle/jre/lib/jfr/profile_heap_exception.jfc  with content from
// https://pastebin.com/N3uuUfPz - it's Java Mission Control with metrics about heap allocation and details about exceptions
def jfrWithMem = ["-XX:+UnlockCommercialFeatures", "-XX:+UnlockDiagnosticVMOptions", "-XX:+DebugNonSafepoints",
                  "-XX:StartFlightRecording=delay=2s,duration=60m,name=mem_ex,filename=recording.jfr,settings=profile_heap_exception",
                  "-XX:+FlightRecorder", "-XX:FlightRecorderOptions=disk=true,maxage=10h,dumponexit=true,loglevel=info"]


def jmx = ["-Dcom.sun.management.jmxremote", "-Dcom.sun.management.jmxremote.port=9005", "-Dcom.sun.management.jmxremote.rmi.port=9005", "-Dcom.sun.management.jmxremote.host=127.0.0.1",
           "-Dcom.sun.management.jmxremote.local.only=true", "-Dcom.sun.management.jmxremote.authenticate=false", "-Dcom.sun.management.jmxremote.ssl=false",
           "-Djava.net.preferIPv4Stack=true", "-Djava.rmi.server.hostname=127.0.0.1"]

def logbackConfig = project.findProperty('logbackCfg') ?: "logback_prod.xml"

// UseParallelGC
applicationDefaultJvmArgs = ["-Xmx${myAvailableRam}g", "-Xms${halfOfAvailableMem}g",
                             "-XX:+UseParallelGC", "-XX:+UseParallelOldGC", "-XX:MetaspaceSize=150M", "-Djava.awt.headless=true",
                             "-Dlogback.configurationFile=${logbackConfig}", "-Xss2048k"] + logGC + jmx
println(applicationDefaultJvmArgs)

run {
    if (project.hasProperty("appArgs")) {
        args Eval.me(appArgs)
    }

    doFirst() {
        if (!project.file('build/aspectjweaver-1.8.10.jar').exists()) {
            download {
                src 'https://repo1.maven.org/maven2/org/aspectj/aspectjweaver/1.8.10/aspectjweaver-1.8.10.jar'
                dest buildDir
            }
        }
    }
}

////////////////////////////////////////////////////////////////////////////////////////////////////////////
// Run ExperimentGenerator from Command line
//  gradle :execute -PmainClass=beam.experiment.ExperimentGenerator -PappArgs="['--experiments', 'test/input/beamville/example-experiment/experiment.yml']"
// Run R5 GUI server
//  gradle --stacktrace :execute -PmainClass=com.conveyal.r5.R5Main -PappArgs="['point','--graphs','production/application-sfbay/r5/']"
////////////////////////////////////////////////////////////////////////////////////////////////////////////

task execute(type: JavaExec) {
    jvmArgs = applicationDefaultJvmArgs
    if (project.hasProperty("mainClass")) {
        main = mainClass
    } else {
        main = mainClassName
    }
    classpath = sourceSets.main.runtimeClasspath
    if (project.hasProperty("appArgs")) {
        args Eval.me(appArgs)
    }
    doFirst() {
        if (!project.file('build/aspectjweaver-1.8.10.jar').exists()) {
            download {
                src 'https://repo1.maven.org/maven2/org/aspectj/aspectjweaver/1.8.10/aspectjweaver-1.8.10.jar'
                dest buildDir
            }
        }
    }
}


task matsimConversion(type: JavaExec) {
    main = 'beam.utils.matsim_conversion.MatsimConversionTool'
    classpath = sourceSets.main.runtimeClasspath
    environment "PWD", "na"
    if (project.hasProperty("confPath")) {
        args Eval.me(confPath)
        // if this triggers an error, try
        // args "${confPath}"
    }
}

task generateDocumentation(type: JavaExec) {
    group 'Documentation'
    description 'Format the data using Sphinx RST formats'

    main = 'beam.docs.GenerateDocumentationTask'
    classpath = sourceSets.main.runtimeClasspath
}

task fmt(dependsOn: scalafmtAll)
task verifyScalaFmtHasBeenRun() {
    doLast {
        try {
            def workingDir = new File("${project.projectDir}")
            def result = 'git diff --exit-code --quiet'.execute(null, workingDir)
            result.waitFor()
            if (result.exitValue() != 0) throw new Exception("""
Please run ./gradlew scalaFmtAll and commit/push the subsequent results to fix this error.
This happened because a git diff yielded a non-zero exit code. 
This task was built to be run on the CI server AFTER scalaFmtAll
It should only error if the results of scalaFmtAll resulted in code modifications.
And that would only happen if the committed code is not formatted as expected.""")
        } catch (e) {
            throw new Exception("An unexpected error was encountered while checking that scalaFmtAll was committed.", e)
        }
    }
}

docker {
    registryCredentials {
        url = 'https://index.docker.io/v1/'
        username = System.getenv("DOCKER_USER")
        password = System.getenv("DOCKER_PASSWORD")
    }

    javaApplication {
        baseImage = 'beammodel/miniconda3'
        maintainer = 'LBNL Beam Team'
        tag = "beammodel/beam:$version"
    }
}

dockerDistTar {
    instruction 'RUN apt-get update && apt-get -y install python3 python3-pip python3-rtree libproj-dev proj-data proj-bin libgeos-dev npm'
    instruction 'RUN pip3 install --upgrade setuptools'
    instruction 'RUN pip3 install numpy pandas cython sklearn matplotlib mapclassify descartes geopandas contextily plotly collections-extended psutil requests'
    addFile 'src/main/python/events_analysis/', 'src/main/python/events_analysis/'
    addFile 'test/', 'test/'
}

dockerCopyDistResources {
    from('src/main/python/events_analysis/') {
        into('src/main/python/events_analysis/')
    }
    from('test/') {
        into('test/')
    }
}

jmh {
    // https://github.com/melix/jmh-gradle-plugin/issues/107
    jvmArgs = ['-Djmh.separateClasspathJAR=true', '-Dbeam.home=' + project.projectDir]
    duplicateClassesStrategy = 'exclude'
    zip64 = true
}


<|MERGE_RESOLUTION|>--- conflicted
+++ resolved
@@ -305,11 +305,8 @@
 
     compile group: 'com.google.maps', name: 'google-maps-services', version: '0.14.0'
 
-<<<<<<< HEAD
     compile group: 'org.onebusaway', name: 'onebusaway-gtfs-transformer', version: '1.3.4'
 
-=======
->>>>>>> 0b73ab73
     compile 'de.vandermeer:asciitable:0.3.2'
 
     compile "com.sksamuel.scapegoat:scalac-scapegoat-plugin_${scalaBinaryVersion}.11:1.4.5"
