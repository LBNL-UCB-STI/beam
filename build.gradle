import java.time.Instant
import java.time.ZoneOffset
import java.time.format.DateTimeFormatter

buildscript {
    repositories {
        jcenter()
        mavenLocal()
        mavenCentral()
        maven { url "https://plugins.gradle.org/m2/" }
    }
    dependencies {
        classpath group: 'kr.motd.gradle', name: 'sphinx-gradle-plugin', version: '1.0.3.Final'
        classpath "jp.classmethod.aws:gradle-aws-plugin:0.35"
        classpath "com.github.viswaramamoorthy:gradle-util-plugins:0.1.0-RELEASE"
        classpath 'cz.alenkacz:gradle-scalafmt:1.7.0'
    }
}


plugins {
    id "net.ltgt.apt" version "0.5"
    id "de.undercouch.download" version "3.2.0"
    id "org.scoverage" version "2.5.0"
    id 'maven-publish'
    id "me.champeau.gradle.jmh" version "0.5.0"
    id 'com.bmuschko.docker-java-application' version '6.6.1'
    id 'org.ajoberstar.grgit' version '4.0.2'
}

apply plugin: 'java'
apply plugin: 'scala'
apply plugin: 'maven'
apply plugin: 'maven-publish'
apply plugin: 'idea'
apply plugin: 'kr.motd.sphinx'
apply plugin: 'application'
apply plugin: 'ManifestClasspath'
apply plugin: 'scalafmt'

group = 'beam'
<<<<<<< HEAD
version = '0.8.5'
=======
version = '0.8.6'
>>>>>>> 652104e1

description = """"""

sourceCompatibility = 1.8
targetCompatibility = 1.8

compileScala.options.encoding = 'UTF-8'
def scalaBinaryVersion = "2.12"
def akkaBinaryVersion = "2.6.6"
def circeBinaryVersion = "0.13.0"
def slf4jVersion = "1.7.25"
def kamonVersion = "2.0.3"
def tscfgVersion = "0.9.4"

sourceSets.main.scala.srcDirs = ["src/main/scala", "src/main/java"]
sourceSets.main.java.srcDirs = []

sourceSets.test.java.srcDirs = []
sourceSets.test.scala.srcDirs = ["src/test/scala", "src/test/java"]

sourceSets {
    main {
        resources {
            srcDir "src/main/resources"
        }
    }
    test {
        resources {
            srcDir "src/test/resources"
        }
    }
}

if (project.hasProperty('env')) {
    sourceSets {
        main {
            resources {
                srcDirs "test/input/" + project.getProperty('env')
            }
        }
    }
}

allprojects {
    repositories {
        maven { url "https://repo.osgeo.org/repository/release/" }
        maven { url "https://download.osgeo.org/webdav/geotools" }
        // maven { url "http://maven.icm.edu.pl/artifactory/repo/" }
        // maven { url "https://maven.geotoolkit.org/" }
        maven { url "https://repository.jboss.org/nexus/content/repositories/thirdparty-releases" }
        maven { url "https://repo.maven.apache.org/maven2" }
        maven { url "https://dl.bintray.com/matsim/matsim" }
        maven { url "https://maven.conveyal.com/" }
        maven { url "https://repo1.maven.org/maven2" }
        maven { url "https://download.java.net/maven/2/" }
        maven { url "https://people.apache.org/repo/m1-ibiblio-rsync-repository/org.apache.axis2/" }
        maven { url "https://dl.bintray.com/andimarek/graphql-java" }
        maven { url "https://maven.geo-solutions.it" }
        maven { url "https://dl.bintray.com/scalaz/releases" }
        mavenLocal()
        mavenCentral()
        jcenter()
        maven { url "http://nexus.onebusaway.org/content/groups/public/" }
        maven { url "https://jitpack.io" }
    }
}


configurations{
    scalaCompilerPlugin
}


dependencies {

    compile(group: 'com.github.LBNL-UCB-STI', name: 'beam-utilities', version: 'v0.2.11') {
        exclude group: 'com.github.LBNL-UCB-STI', module: 'r5'
        exclude group: 'org.matsim', module: 'matsim'
    }

    ////////////////////////////
    // Java dependencies
    ////////////////////////////
    compile group: 'com.google.inject', name: 'guice', version: '4.1.0'
    compile group: 'com.google.inject.extensions', name: 'guice-assistedinject', version: '4.1.0'
    compile group: 'com.google.inject.extensions', name: 'guice-multibindings', version: '4.1.0'
    compile group: 'org.apache.commons', name: 'commons-collections4', version: '4.1'
    compile group: 'org.apache.commons', name: 'commons-math3', version: '3.5'
    compile group: 'org.apache.httpcomponents', name: 'fluent-hc', version: '4.5.2'

    // Apache 2.0
    compile group: 'com.univocity', name: 'univocity-parsers', version: '2.8.1'

    // LGPL
    compile group: 'org.geotools', name: 'gt-main', version: '14.5'
    compile group: 'org.geotools', name: 'gt-shapefile', version: '14.5'
    compile group: 'org.geotools', name: 'gt-referencing', version: '15.2'
    compile group: 'org.geotools', name: 'gt-epsg-wkt', version: '15.2'
    compile group: 'org.jfree', name: 'jfreechart', version: '1.0.14'

    compile group: 'com.fasterxml.jackson.core', name: 'jackson-core', version: '2.9.4'
    compile group: 'com.fasterxml.jackson.module', name: 'jackson-module-scala_2.12', version: '2.9.4'
    compile group: 'javax.inject', name: 'javax.inject', version: '1'
    compile group: 'jdom', name: 'jdom', version: '1.1'
    compile group: 'org.jdom', name: 'jdom2', version: '2.0.5'
    compile 'com.hubspot.jinjava:jinjava:2.0.5'
    compile group: 'org.yaml', name: 'snakeyaml', version: '1.18'

    compile group: 'commons-io', name: 'commons-io', version: '2.5'
    compile 'net.sf.supercsv:super-csv:2.4.0'
    compile 'org.reflections:reflections:0.9.10'
    compile group: 'javax.annotation', name: 'javax.annotation-api', version: '1.2-b01'
    compile group: 'com.github.stephenc.eaio-uuid', name: "uuid", version: "3.4.0"

    compile "org.jgrapht:jgrapht-core:1.3.0"

    compile('com.github.LBNL-UCB-STI:or-tools-wrapper:7.5-0') {
        exclude group: 'com.google.protobuf', module: 'protobuf-java'
    }
    compile 'com.github.LBNL-UCB-STI:helics-wrapper:v2.4.1-3'

    // GPLv3
    compile group: 'org.matsim.contrib', name: 'multimodal', version: '0.10.0'
    compile group: 'org.matsim.contrib', name: 'bicycle', version: '0.10.0'

    compile(group: 'org.matsim.contrib', name: 'decongestion', version: '0.11.0-2018w44') {
        exclude group: 'org.matsim', module: 'matsim'
    }

    compile(group: 'com.github.wrashid.matsim', name: 'matsim', version: '0.10.1-beam-15') {
        exclude group: 'log4j', module: 'log4j'
    }

    compile "org.slf4j:slf4j-api:${slf4jVersion}"
    compile "ch.qos.logback:logback-classic:1.2.3"
    compile "com.typesafe.scala-logging:scala-logging_${scalaBinaryVersion}:3.9.0"
    compile "org.slf4j:log4j-over-slf4j:${slf4jVersion}"

    compile(group: 'com.github.michaz', name: 'r5', version: '3ab4fa04') {
        exclude group: 'ch.qos.logback', module: 'logback-classic'
        exclude group: 'org.slf4j', module: 'slf4j-simple'
    }
    compile group: 'com.graphhopper', name: 'graphhopper-core', version: '1.0'
    compile "com.sigopt:sigopt-java:4.9.0"

    compile("com.uber:h3:3.4.1")

    testCompile group: 'junit', name: 'junit', version: '4.8'
    testCompile group: 'org.mockito', name: 'mockito-inline', version: '2.27.0'
    testCompile group: "org.mockito", name: "mockito-core", version: "2.+"
    jmhCompile group: 'org.openjdk.jmh', name: 'jmh-core', version: '1.23'
    jmhCompile group: 'org.openjdk.jmh', name: 'jmh-generator-annprocess', version: '1.23'


    /////////////////////////////////
    // Scala dependencies
    /////////////////////////////////

    // CORE Scala //
    compile "org.scala-lang:scala-library:2.12.12"
    compile group: 'org.scala-lang.modules', name: "scala-xml_${scalaBinaryVersion}", version: '1.0.6'

    // NEEDED FOR USING REPL //
    compile "org.scala-lang:scala-compiler:2.12.12"

    // TEST Scala //
    testCompile group: 'org.scalatest', name: "scalatest_${scalaBinaryVersion}", version: '3.0.8'
    testRuntime "org.pegdown:pegdown:1.4.2" // HTML report for scalatest

    // 3rd Party Scala //

    compile group: 'org.jliszka', name: 'probability-monad_2.11', version: '1.0.1'

    // https://mvnrepository.com/artifact/com.beachape/enumeratum_2.12
    compile group: 'com.beachape', name: "enumeratum_${scalaBinaryVersion}", version: "1.5.12"
    // https://mvnrepository.com/artifact/com.beachape/enumeratum-circe_2.12
    compile group: 'com.beachape', name: "enumeratum-circe_${scalaBinaryVersion}", version: "1.5.14"

    compile "com.github.scopt:scopt_${scalaBinaryVersion}:4.0.0-RC2"
    compile "net.codingwell:scala-guice_${scalaBinaryVersion}:4.1.0"  // DI
    compile('com.github.carueda:tscfg:v' + tscfgVersion) { // config
        exclude group: 'org.scala-lang.modules', module: 'scala-xml_2.11'
        exclude group: 'com.typesafe', module: 'config'
    }
    compile group: 'com.typesafe', name: 'config', version: '1.4.0'


    // https://mvnrepository.com/artifact/io.circe/circe-core_2.12
    compile group: 'io.circe', name: "circe-core_${scalaBinaryVersion}", version: circeBinaryVersion
    // https://mvnrepository.com/artifact/io.circe/circe-generic_2.12
    compile group: 'io.circe', name: "circe-generic_${scalaBinaryVersion}", version: circeBinaryVersion
    // https://mvnrepository.com/artifact/io.circe/circe-parser_2.12
    compile group: 'io.circe', name: "circe-parser_${scalaBinaryVersion}", version: circeBinaryVersion

    compile group: 'com.typesafe.play', name: "play-json_${scalaBinaryVersion}", version: '2.6.3'

    compile(group: 'com.github.romix.akka', name: "akka-kryo-serialization_${scalaBinaryVersion}", version: '0.5.2') {
        exclude group: 'com.esotericsoftware', module: 'kryo'
    }
    compile group: 'com.esotericsoftware', name: 'kryo', version: '4.0.2'

    compile "com.github.vagmcs:optimus_${scalaBinaryVersion}:3.1.0"
    compile "com.github.vagmcs:optimus-solver-oj_${scalaBinaryVersion}:3.1.0"

    ////////////////////////////////////
    ///Performance Monitoring (Kamon)///
    ////////////////////////////////////

    // compile("io.kamon:kamon-bundle_${scalaBinaryVersion}:${kamonVersion}")
    compile("io.kamon:kamon-core_${scalaBinaryVersion}:2.0.1")
    // compile("io.kamon:kamon-influxdb_2.12:2.0.0")

    compile("org.influxdb:influxdb-java:2.16")

//    compile("io.kamon:kamon-akka-2.5_${scalaBinaryVersion}:${kamonVersion}")
//    compile("io.kamon:kamon-statsd_${scalaBinaryVersion}:${kamonVersion}")
//    compile "io.kamon:kamon-influxdb_${scalaBinaryVersion}:0.6.9"
//    compile("io.kamon:kamon-log-reporter_${scalaBinaryVersion}:${kamonVersion}")

    /////////////
    // Akka Dependencies
    ////////////

    // CORE Akka //
    compile group: 'com.typesafe.akka', name: "akka-actor_${scalaBinaryVersion}", version: akkaBinaryVersion
    compile group: 'com.typesafe.akka', name: "akka-slf4j_${scalaBinaryVersion}", version: akkaBinaryVersion
    //compile group: 'com.typesafe.akka', name: "akka-persistence_${scalaBinaryVersion}", version: akkaBinaryVersion
    //compile group: 'com.typesafe.akka', name: "akka-remote_${scalaBinaryVersion}", version: akkaBinaryVersion
    compile group: 'com.typesafe.akka', name: "akka-cluster_${scalaBinaryVersion}", version: akkaBinaryVersion
    compile group: 'com.typesafe.akka', name: "akka-cluster-tools_${scalaBinaryVersion}", version: akkaBinaryVersion
    //compile group: 'org.iq80.leveldb', name: 'leveldb', version: '0.9'

    compile group: 'com.typesafe.akka', name: "akka-http_${scalaBinaryVersion}", version: "10.1.12"
    compile group: 'de.heikoseeberger', name: "akka-http-circe_${scalaBinaryVersion}", version: "1.25.2"

    // TEST Akka //
    testCompile group: 'com.typesafe.akka', name: "akka-testkit_${scalaBinaryVersion}", version: akkaBinaryVersion

    // 3rd Party Akka //
    //compile group: 'org.iq80.leveldb', name: 'leveldb', version: '0.7'
    //compile group: 'org.fusesource.leveldbjni', name: 'leveldbjni-all', version: '1.8'
    //compile group: 'com.google.protobuf', name: 'protobuf-java', version: '2.5.0'

    scoverage "org.scoverage:scalac-scoverage-plugin_${scalaBinaryVersion}:1.3.1", "org.scoverage:scalac-scoverage-runtime_${scalaBinaryVersion}:1.3.1"

    compile 'org.apache.commons:commons-compress:1.18'

    compile group: 'de.lmu.ifi.dbs.elki', name: 'elki', version: '0.7.5'

    compile group: 'com.zaxxer', name: 'nuprocess', version: '1.2.4'

    def parquet = "1.10.0"
    compile group: 'org.apache.parquet', name: 'parquet-hadoop', version: parquet
    compile group: 'org.apache.parquet', name: 'parquet-avro', version: parquet
    compile(group: 'org.apache.hadoop', name: 'hadoop-client', version: '2.7.3') {
        exclude group: 'org.slf4j', module: 'slf4j-log4j12'
        // Exclude `ASM` because it is binary incompatible with the one which is gotten from `com.conveyal:kryo-tools`: `org.ow2.asm:asm:5.0.4`
        exclude group: 'asm', module: 'asm'
    }

    compile(group: 'com.lihaoyi', name: "sourcecode_${scalaBinaryVersion}", version: '0.1.9')

    compile "com.github.vagmcs:optimus_${scalaBinaryVersion}:3.1.0"

    compile group: 'com.google.maps', name: 'google-maps-services', version: '0.14.0'

    compile 'de.vandermeer:asciitable:0.3.2'

    compile "com.sksamuel.scapegoat:scalac-scapegoat-plugin_${scalaBinaryVersion}.11:1.4.5"
    scalaCompilerPlugin "com.sksamuel.scapegoat:scalac-scapegoat-plugin_${scalaBinaryVersion}.11:1.4.5"
}

// Autoformatting using scalafmt

scalafmt {
    // configFilePath = ".scalafmt.conf" // .scalafmt.conf in the project root is default value, provide only if other location is needed
}

configurations.all {
        resolutionStrategy {
            eachDependency { DependencyResolveDetails dependencyResolveDetails ->
                final requestedDependency = dependencyResolveDetails.requested
                if (requestedDependency.name != 'beam-utilities') {
                    force 'javax.media:jai_core:1.1.3'
                }
            }
        }
        exclude group: 'javax.media', module: 'jai_codec'
        exclude group: 'javax.media', module: 'jai_imageio'
}

//compileScala.dependsOn(scalafmtAll)

tasks.withType(ScalaCompile) {
    if ( project.hasProperty("report") ) {
        def additionalParameters = ["-Xplugin:" + configurations.scalaCompilerPlugin.asPath,
                              "-P:scapegoat:dataDir:" + buildDir + "/reports/scapegoat",
                              "-P:scapegoat:reports:html:xml",
                              "-P:scapegoat:disabledInspections:OptionGet:UnsafeTraversableMethods:ComparingUnrelatedTypes:TryGet:EitherGet",
                              "-P:scapegoat:verbose:false",
                              "-P:scapegoat:consoleOutput:true"]
        scalaCompileOptions.additionalParameters = additionalParameters + ["-unchecked", "-deprecation", "-feature"]
    } else {
        scalaCompileOptions.additionalParameters = ["-unchecked", "-deprecation", "-feature",  "-Xfatal-warnings"]
    }
}




// Task to run scala tests, as Scala tests not picked up by Gradle by default.
// You can run it with a number of threads: ./gradlew spec -PnumThreads=4
task spec(dependsOn: ['testClasses'], type: JavaExec) {
    def n = project.hasProperty('numThreads') ? numThreads : 4
    main = 'org.scalatest.tools.Runner'
    args = ['-R', 'build/classes/scala/test', '-h', 'build/scalatest-report', '-oD', '-l', 'beam.tags.ExcludeRegular',
            "-PS$n", '-T', '120']
    classpath = sourceSets.test.runtimeClasspath
}
build.dependsOn spec

/* //////////////////////////////////////////////////
*  Task to run tagged tests.
*  Note: use space separated list of tags
* ./gradlew taggedTest -Ptags="beam.tags.Performance beam.tags.Integration"
* /////////////////////////////////////////////////// */

task taggedTest(dependsOn: ['testClasses'], type: JavaExec) {
    main = 'org.scalatest.tools.Runner'
    args = ['-R', 'build/classes/scala/test', '-o', '-n'] << (project.findProperty('tags') ?: 'org.scalatest.Ignore')
    classpath = sourceSets.test.runtimeClasspath
}

task specificTest(dependsOn: ['testClasses'], type: JavaExec) {
    main = 'org.scalatest.tools.Runner'
    args = ['-R', 'build/classes/scala/test', '-o', '-s'] << (project.findProperty('suite') ?: 'org.scalatest.Ignore')
    classpath = sourceSets.test.runtimeClasspath
}

////////////////////////////////////////////////////////////////////////////////////////////////////////////
// Task to run tests periodically on continue integration server.
// ./gradlew  periodicTest -Pconfig=test/input/sf-light/sf-light-1k.conf -Piterations=1
////////////////////////////////////////////////////////////////////////////////////////////////////////////
task periodicTest(dependsOn: ['testClasses'], type: JavaExec) {
    main = 'org.scalatest.tools.Runner'
    args = ['-R', 'build/classes/scala/test', '-o', '-n', 'beam.tags.Periodic'] <<
            (project.hasProperty('config') ? '-Dconfig=' + project.findProperty('config') :
                    (project.hasProperty('iterations') ? '-Diterations=' + project.findProperty('iterations') : '')) <<
            (project.hasProperty('config') && project.hasProperty('iterations') ?
                    '-Diterations=' + project.findProperty('iterations') : '')
    jvmArgs = ['-javaagent:build/aspectjweaver-1.8.10.jar']
    classpath = sourceSets.test.runtimeClasspath
    doFirst() {
        if (!project.file('build/aspectjweaver-1.8.10.jar').exists()) {
            download {
                src 'https://repo1.maven.org/maven2/org/aspectj/aspectjweaver/1.8.10/aspectjweaver-1.8.10.jar'
                dest buildDir
            }
        }
    }
}

//////////////////////////////////////////////////////////////////////
// Generate config classes reflecting the application.conf file
//////////////////////////////////////////////////////////////////////
task generateConfig {
    doLast {
        def tscfgJarFile = project.file('build/tscfg-' + tscfgVersion + '.jar')
        if (!tscfgJarFile.exists() || !tscfgJarFile.isFile()) {
            download {
                src 'https://github.com/carueda/tscfg/releases/download/v' + tscfgVersion + '/tscfg-' + tscfgVersion + '.jar'
                dest buildDir
            }
        }
        javaexec {
            main = "-jar"
            args = [
                    "build/tscfg-${tscfgVersion}.jar",
                    "--spec", "src/main/resources/beam-template.conf",
                    "--scala",
                    "--pn", "beam.sim.config",
                    "--cn", "BeamConfig",
                    "--dd", "src/main/scala/beam/sim/" //This is temp location. Actual location will be updated by below copy command
            ]
        }
    }
}

task copyConfigWithoutTimeStamp(type: Copy) {
    from 'src/main/scala/beam/sim/BeamConfig.scala'
    into 'src/main/scala/beam/sim/config/'
    filter { line -> line.contains('generated by tscfg') ? null : line }
}

//Deletion of temp generated config
task removeTempConfig(type: Delete) {
    delete 'src/main/scala/beam/sim/BeamConfig.scala'
}
generateConfig.finalizedBy(copyConfigWithoutTimeStamp)
copyConfigWithoutTimeStamp.finalizedBy(removeTempConfig)

task repl(type: JavaExec) {
    main = "scala.tools.nsc.MainGenericRunner"
    classpath = sourceSets.main.runtimeClasspath
    standardInput System.in
    args '-usejavacp'
}

task deleteSf {
    doLast {
        if (project.file('production/application-sfbay/r5/network.dat').exists()) {
            delete 'production/application-sfbay/r5/network.dat'
        }
        if (project.file('production/application-sfbay/r5/osm.mapdb').exists()) {
            delete 'production/application-sfbay/r5/osm.mapdb'
        }
        if (project.file('production/application-sfbay/r5/osm.mapdb.p').exists()) {
            delete 'production/application-sfbay/r5/osm.mapdb.p'
        }
    }
}

task sourcesJar(type: Jar, dependsOn: classes) {
    classifier = 'sources'
    from sourceSets.main.allSource
}

////////////////////////////////////////////////////////////////////////////////////////////////////////////
// Run Via application plugin
// Note: colon preceding "run" is necessary to only run the main project and not launch the GUI as well.
// ./gradlew :run -PappArgs="['--config', 'production/application-sfbay/beam.conf']"
////////////////////////////////////////////////////////////////////////////////////////////////////////////
mainClassName = "beam.sim.RunBeam"

def myAvailableRam = (System.getenv("MAXRAM") ?: (project.findProperty('maxRAM') ?: "140")).toString().replace("g", "").toInteger()
def halfOfAvailableMem = (myAvailableRam / 2).toInteger()

def getCurrentTimestamp = {
    DateTimeFormatter.ofPattern("MM-dd-yyyy_HH-mm-ss")
            .withLocale(Locale.US)
            .withZone(ZoneOffset.UTC)
            .format(Instant.now())
}

def logGC = ["-XX:+PrintGCDetails", "-XX:+PrintGCDateStamps", "-Xloggc:gc_${getCurrentTimestamp()}.log"]

// Use following for remote debug mode
def remoteDebug = ["-agentlib:jdwp=transport=dt_socket,server=y,suspend=n,address=8005"]

def jfr = ["-XX:+UnlockCommercialFeatures", "-XX:+FlightRecorder",
           "-XX:FlightRecorderOptions=defaultrecording=true,disk=true,maxage=10h,dumponexit=true,loglevel=info"]

// On the running machine there should be file /usr/lib/jvm/java-8-oracle/jre/lib/jfr/profile_heap_exception.jfc  with content from
// https://pastebin.com/N3uuUfPz - it's Java Mission Control with metrics about heap allocation and details about exceptions
def jfrWithMem = ["-XX:+UnlockCommercialFeatures", "-XX:+UnlockDiagnosticVMOptions", "-XX:+DebugNonSafepoints",
                  "-XX:StartFlightRecording=delay=2s,duration=60m,name=mem_ex,filename=recording.jfr,settings=profile_heap_exception",
                  "-XX:+FlightRecorder", "-XX:FlightRecorderOptions=disk=true,maxage=10h,dumponexit=true,loglevel=info"]


def jmx = ["-Dcom.sun.management.jmxremote", "-Dcom.sun.management.jmxremote.port=9005", "-Dcom.sun.management.jmxremote.rmi.port=9005", "-Dcom.sun.management.jmxremote.host=127.0.0.1",
           "-Dcom.sun.management.jmxremote.local.only=true", "-Dcom.sun.management.jmxremote.authenticate=false", "-Dcom.sun.management.jmxremote.ssl=false",
           "-Djava.net.preferIPv4Stack=true", "-Djava.rmi.server.hostname=127.0.0.1"]

def logbackConfig = project.findProperty('logbackCfg') ?: "logback_prod.xml"

// UseParallelGC
applicationDefaultJvmArgs = ["-Xmx${myAvailableRam}g", "-Xms${halfOfAvailableMem}g",
                             "-XX:+UseParallelGC", "-XX:+UseParallelOldGC", "-XX:MetaspaceSize=150M", "-Djava.awt.headless=true",
                             "-Dlogback.configurationFile=${logbackConfig}", "-Xss2048k"] + logGC + jmx
println(applicationDefaultJvmArgs)

run {
    if (project.hasProperty("appArgs")) {
        args Eval.me(appArgs)
    }

    doFirst() {
        if (!project.file('build/aspectjweaver-1.8.10.jar').exists()) {
            download {
                src 'https://repo1.maven.org/maven2/org/aspectj/aspectjweaver/1.8.10/aspectjweaver-1.8.10.jar'
                dest buildDir
            }
        }
    }
}

////////////////////////////////////////////////////////////////////////////////////////////////////////////
// Run ExperimentGenerator from Command line
//  gradle :execute -PmainClass=beam.experiment.ExperimentGenerator -PappArgs="['--experiments', 'test/input/beamville/example-experiment/experiment.yml']"
// Run R5 GUI server
//  gradle --stacktrace :execute -PmainClass=com.conveyal.r5.R5Main -PappArgs="['point','--graphs','production/application-sfbay/r5/']"
////////////////////////////////////////////////////////////////////////////////////////////////////////////

task execute(type: JavaExec) {
    jvmArgs = applicationDefaultJvmArgs
    if (project.hasProperty("mainClass")) {
        main = mainClass
    } else {
        main = mainClassName
    }
    classpath = sourceSets.main.runtimeClasspath
    if (project.hasProperty("appArgs")) {
        args Eval.me(appArgs)
    }
    doFirst() {
        if (!project.file('build/aspectjweaver-1.8.10.jar').exists()) {
            download {
                src 'https://repo1.maven.org/maven2/org/aspectj/aspectjweaver/1.8.10/aspectjweaver-1.8.10.jar'
                dest buildDir
            }
        }
    }
}


task matsimConversion(type: JavaExec) {
    main = 'beam.utils.matsim_conversion.MatsimConversionTool'
    classpath = sourceSets.main.runtimeClasspath
    environment "PWD", "na"
    if (project.hasProperty("confPath")) {
        args Eval.me(confPath)
        // if this triggers an error, try
        // args "${confPath}"
    }
}

task generateDocumentation(type: JavaExec) {
    group 'Documentation'
    description 'Format the data using Sphinx RST formats'

    main = 'beam.docs.GenerateDocumentationTask'
    classpath = sourceSets.main.runtimeClasspath
}

task fmt(dependsOn: scalafmtAll)
task verifyScalaFmtHasBeenRun() {
    doLast {
        try {
            def workingDir = new File("${project.projectDir}")
            def result = 'git diff --exit-code --quiet'.execute(null, workingDir)
            result.waitFor()
            if (result.exitValue() != 0) throw new Exception("""
Please run ./gradlew scalaFmtAll and commit/push the subsequent results to fix this error.
This happened because a git diff yielded a non-zero exit code. 
This task was built to be run on the CI server AFTER scalaFmtAll
It should only error if the results of scalaFmtAll resulted in code modifications.
And that would only happen if the committed code is not formatted as expected.""")
        } catch (e) {
            throw new Exception("An unexpected error was encountered while checking that scalaFmtAll was committed.", e)
        }
    }
}

docker {
    registryCredentials {
        url = 'https://index.docker.io/v1/'
        username = System.getenv("DOCKER_USER")
        password = System.getenv("DOCKER_PASSWORD")
    }
}

import com.bmuschko.gradle.docker.tasks.image.Dockerfile
import com.bmuschko.gradle.docker.tasks.image.DockerBuildImage
import com.bmuschko.gradle.docker.tasks.image.DockerTagImage

// Some examples of manual docker file creation can be found https://github.com/bmuschko/gradle-docker-plugin/blob/3736ff644bed1cbfeed6fc7f844a5513c4208bc2/src/functTest/groovy/com/bmuschko/gradle/docker/DockerWorkflowFunctionalTest.groovy#L24
// Also here: https://bmuschko.github.io/gradle-docker-plugin/#modifying_instructions_of_a_dockerfile_task
task createDockerfile(type: Dockerfile, dependsOn: dockerSyncBuildContext) {
    from 'beammodel/miniconda3'
    label(['maintainer': 'LBNL Beam Team'])
    instruction 'RUN apt-get update && apt-get -y install python3 python3-pip python3-rtree libproj-dev proj-data proj-bin libgeos-dev npm'
    instruction 'RUN pip3 install --upgrade setuptools'
    instruction 'RUN pip3 install numpy pandas cython sklearn matplotlib mapclassify descartes geopandas contextily plotly collections-extended psutil requests'
    environmentVariable 'JAVA_OPTS', '-XX:+UnlockExperimentalVMOptions -XX:+UseCGroupMemoryLimitForHeap'
    workingDir("/app")
    // Beam dependencies, resources and compiled Java classes
    copyFile("libs", "libs")
    copyFile("resources", "resources")
    copyFile("classes", "classes")
    // Test scenarios
    copyFile("test/input/common", "test/input/common")
    copyFile("test/input/dtd", "test/input/dtd")
    copyFile("test/input/beamville", "test/input/beamville")
    copyFile("test/input/sf-light", "test/input/sf-light")

    addFile 'src/main/python', 'src/main/python'
    addFile 'entrypoint.sh', 'entrypoint.sh'
    runCommand('chmod +x /app/entrypoint.sh')
    entryPoint('/app/entrypoint.sh')
}

task buildImage(type: DockerBuildImage, dependsOn: createDockerfile) {
}

task tagImage(type: DockerTagImage, dependsOn: buildImage) {
    repository = "beammodel/beam"
    tag = version
    targetImageId buildImage.getImageId()
}

dockerSyncBuildContext {
    from('src/main/python') {
        into('src/main/python')
    }
    from('test/input/common') {
        into('test/input/common')
    }
    from('test/input/dtd') {
        into('test/input/dtd')
    }
    from('test/input/beamville') {
        into('test/input/beamville')
    }
    from('test/input/sf-light') {
        into('test/input/sf-light')
    }

    from file('docker/entrypoint.sh')
}

jmh {
    // https://github.com/melix/jmh-gradle-plugin/issues/107
    jvmArgs = ['-Djmh.separateClasspathJAR=true', '-Dbeam.home=' + project.projectDir]
    duplicateClassesStrategy = 'exclude'
    zip64 = true
}


<|MERGE_RESOLUTION|>--- conflicted
+++ resolved
@@ -39,11 +39,7 @@
 apply plugin: 'scalafmt'
 
 group = 'beam'
-<<<<<<< HEAD
-version = '0.8.5'
-=======
 version = '0.8.6'
->>>>>>> 652104e1
 
 description = """"""
 
