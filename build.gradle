--- conflicted
+++ resolved
@@ -143,13 +143,6 @@
     compile (group: 'org.matsim', name: 'matsim', version: '0.10.0-beam-1') {
         exclude group: 'log4j', module: 'log4j'
     }
-<<<<<<< HEAD
-    compile group: 'org.matsim.contrib', name: 'socnetsim', version: '0.10.0'
-    compile (group: "org.matsim.contrib", name: "decongestion", version: "0.11.0-2018w43"){
-        exclude group: "org.matsim", module: "matsim"
-    }
-=======
->>>>>>> 9db7b67b
 
     compile "org.slf4j:slf4j-api:${slf4jVersion}"
     compile "ch.qos.logback:logback-classic:1.2.3"
