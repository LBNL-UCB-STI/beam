import com.amazonaws.services.lambda.model.InvocationType
import jp.classmethod.aws.gradle.lambda.AWSLambdaInvokeTask

import java.time.Instant
import java.time.ZoneOffset
import java.time.format.DateTimeFormatter

buildscript {
    repositories {
        jcenter()
        mavenLocal()
        mavenCentral()
        maven { url "https://plugins.gradle.org/m2/" }
    }
    dependencies {
        classpath group: 'kr.motd.gradle', name: 'sphinx-gradle-plugin', version: '1.0.3.Final'
        classpath "jp.classmethod.aws:gradle-aws-plugin:0.35"
        classpath "com.github.viswaramamoorthy:gradle-util-plugins:0.1.0-RELEASE"
        classpath 'cz.alenkacz:gradle-scalafmt:1.7.0'
    }
}

plugins {
    id "net.ltgt.apt" version "0.5"
    id "de.undercouch.download" version "3.2.0"
    id "org.scoverage" version "2.1.0"
}

//ext {
//    env = "beamville"
//}

apply plugin: 'java'
apply plugin: 'scala'
apply plugin: 'maven'
apply plugin: 'idea'
apply plugin: 'kr.motd.sphinx'
apply plugin: 'application'
apply plugin: 'ManifestClasspath'
apply plugin: 'scalafmt'

group = 'beam'
version = '0.6.0'

description = """"""

sourceCompatibility = 1.8
targetCompatibility = 1.8

compileScala.options.encoding = 'UTF-8'
def scalaBinaryVersion = "2.12"
def akkaBinaryVersion = "2.5.17"
def circeBinaryVersion = "0.7.1"
def slf4jVersion = "1.7.25"
def kamonVersion = "0.6.7"
def tscfgVersion = "0.9.4"

sourceSets.main.scala.srcDirs = ["src/main/scala", "src/main/java"]
sourceSets.main.java.srcDirs = []

sourceSets.test.java.srcDirs = []
sourceSets.test.scala.srcDirs = ["src/test/scala", "src/test/java"]

if (project.hasProperty('env')) {
    sourceSets {
        main {
            resources {
                srcDirs "src/main/resources", "test/input/" + project.getProperty('env')
            }
        }
    }
}

allprojects {
    repositories {
        maven { url 'http://download.osgeo.org/webdav/geotools/' }
       // maven { url "http://maven.geotoolkit.org/" }
        maven { url "https://repository.jboss.org/nexus/content/repositories/thirdparty-releases" }
        maven { url "http://central.maven.org/maven2" }
        maven { url "http://repo.maven.apache.org/maven2" }
        maven { url "http://download.osgeo.org/webdav/geotools" }
        maven { url "http://dl.bintray.com/matsim/matsim" }
        maven { url "http://maven.conveyal.com/" }
        maven { url "http://repo1.maven.org/maven2" }
        maven { url "http://download.java.net/maven/2/" }
        maven { url "http://people.apache.org/repo/m1-ibiblio-rsync-repository/org.apache.axis2/" }
        maven { url "http://dl.bintray.com/andimarek/graphql-java" }
        maven { url "http://maven.geo-solutions.it" }
        maven { url "http://dl.bintray.com/scalaz/releases" }
        mavenLocal()
        mavenCentral()
        jcenter()
        maven { url "http://nexus.onebusaway.org/content/groups/public/" }
        maven { url "https://jitpack.io" }
    }
}

dependencies {

    //beam-utilities
    compile group: 'com.github.LBNL-UCB-STI', name: 'beam-utilities', version: 'v0.1'
    ////////////////////////////
    // Java dependencies
    ////////////////////////////
    compile group: 'com.google.inject', name: 'guice', version: '4.1.0'
    compile group: 'com.google.inject.extensions', name: 'guice-assistedinject', version: '4.1.0'
    compile group: 'com.google.inject.extensions', name: 'guice-multibindings', version: '4.1.0'
    compile group: 'org.apache.commons', name: 'commons-collections4', version: '4.1'
    compile group: 'org.apache.commons', name: 'commons-math3', version: '3.5'
    compile group: 'org.apache.httpcomponents', name: 'fluent-hc', version: '4.5.2'

    // LGPL
    compile group: 'org.geotools', name: 'gt-main', version: '13.0'
    compile group: 'org.geotools', name: 'gt-referencing', version: '13.0'
    compile group: 'org.geotools', name: 'gt-shapefile', version: '13.0'
    runtime group: 'org.geotools', name: 'gt-epsg-hsql', version: '13.0'
    compile group: 'org.geotools', name: 'gt-referencing', version: '15.2'
    compile group: 'org.geotools', name: 'gt-epsg-hsql', version: '15.2'
    compile group: 'org.jfree', name: 'jfreechart', version: '1.0.14'

    compile group: 'com.fasterxml.jackson.core', name: 'jackson-core', version: '2.9.4'
    compile group: 'com.fasterxml.jackson.module', name: 'jackson-module-scala_2.12', version: '2.9.4'
    compile group: 'javax.inject', name: 'javax.inject', version: '1'
    compile group: 'jdom', name: 'jdom', version: '1.1'
    compile group: 'org.jdom', name: 'jdom2', version: '2.0.5'
    compile 'com.hubspot.jinjava:jinjava:2.0.5'
    compile group: 'org.yaml', name: 'snakeyaml', version: '1.18'

    compile group: 'commons-io', name: 'commons-io', version: '2.5'
    compile 'net.sf.supercsv:super-csv:2.4.0'
    compile 'org.reflections:reflections:0.9.10'
    compile group: 'javax.annotation', name: 'javax.annotation-api', version: '1.2-b01'
    compile group: 'com.github.stephenc.eaio-uuid', name: "uuid", version: "3.4.0"

    // GPLv3
    compile group: 'org.matsim.contrib', name: 'multimodal', version: '0.10.0'
    compile group: 'org.matsim.contrib', name: 'bicycle', version: '0.10.0'

    compile(group: 'org.matsim.contrib', name: 'decongestion', version: '0.11.0-2018w44') {
        exclude group: 'org.matsim', module: 'matsim'
    }

    compile(group: 'org.matsim', name: 'matsim', version: '0.10.0-beam-1') {
        exclude group: 'log4j', module: 'log4j'
    }

    compile "org.slf4j:slf4j-api:${slf4jVersion}"
    compile "ch.qos.logback:logback-classic:1.2.3"
    compile "com.typesafe.scala-logging:scala-logging_${scalaBinaryVersion}:3.9.0"
    compile "org.slf4j:log4j-over-slf4j:${slf4jVersion}"

    compile(group: 'com.github.michaz', name: 'r5', version: 'mz-tolls-SNAPSHOT', changing: true) {
        exclude group: 'ch.qos.logback', module: 'logback-classic'
        exclude group: 'org.slf4j', module: 'slf4j-simple'
    }

    compile "com.sigopt:sigopt-java:4.9.0"

    testCompile group: 'junit', name: 'junit', version: '4.8'
    testCompile group: 'org.mockito', name: 'mockito-inline', version: '2.+'
    testCompile group: "org.mockito", name: "mockito-core", version: "2.+"

    /////////////////////////////////
    // Scala dependencies
    /////////////////////////////////

    // CORE Scala //
    compile "org.scala-lang:scala-library:2.12.7"
    compile group: 'org.scala-lang.modules', name: "scala-xml_${scalaBinaryVersion}", version: '1.0.6'

    // NEEDED FOR USING REPL //
    compile "org.scala-lang:scala-compiler:2.12.7"

    // TEST Scala //
    testCompile group: 'org.scalatest', name: "scalatest_${scalaBinaryVersion}", version: '3.0.1'

    // 3rd Party Scala //

    // https://mvnrepository.com/artifact/com.beachape/enumeratum_2.12
    compile group: 'com.beachape', name: "enumeratum_${scalaBinaryVersion}", version: "1.5.12"
    // https://mvnrepository.com/artifact/com.beachape/enumeratum-circe_2.12
    compile group: 'com.beachape', name: "enumeratum-circe_${scalaBinaryVersion}", version: "1.5.14"

    compile "com.github.scopt:scopt_${scalaBinaryVersion}:3.7.0"
    //    compile 'org.scalaz:scalaz-core_2.12:7.3.0-M9'
    compile "net.codingwell:scala-guice_${scalaBinaryVersion}:4.1.0"  // DI
    compile('com.github.carueda:tscfg:v' + tscfgVersion) { // config
        exclude group: 'org.scala-lang.modules', module: 'scala-xml_2.11'
    }
    // https://mvnrepository.com/artifact/org.scalaz/scalaz-core_2.12
    compile group: 'org.scalaz', name: "scalaz-core_${scalaBinaryVersion}", version: '7.3.0-M10'
    //compile group: 'com.lihaoyi', name: 'pprint', version: '0.4.3'
    //compile group: 'com.github.lihaoyi.upickle-pprint', name:'pprint', version:'0.4.0', changing: false
    // https://mvnrepository.com/artifact/io.circe/circe-core_2.12
    compile group: 'io.circe', name: "circe-core_${scalaBinaryVersion}", version: circeBinaryVersion
    // https://mvnrepository.com/artifact/io.circe/circe-generic_2.12
    compile group: 'io.circe', name: "circe-generic_${scalaBinaryVersion}", version: circeBinaryVersion
    // https://mvnrepository.com/artifact/io.circe/circe-parser_2.12
    compile group: 'io.circe', name: "circe-parser_${scalaBinaryVersion}", version: circeBinaryVersion

    compile group: 'com.typesafe.play', name: "play-json_${scalaBinaryVersion}", version: '2.6.3'
    compile (group: 'com.github.romix.akka', name: "akka-kryo-serialization_${scalaBinaryVersion}", version: '0.5.2') {
        exclude group: 'com.esotericsoftware', module: 'kryo'
    }
    compile group: 'com.esotericsoftware', name: 'kryo', version: '4.0.2'

    ////////////////////////////////////
    ///Performance Monitoring (Kamon)///
    ////////////////////////////////////

    compile("io.kamon:kamon-core_${scalaBinaryVersion}:${kamonVersion}")
    compile("io.kamon:kamon-scala_${scalaBinaryVersion}:${kamonVersion}")
    compile("io.kamon:kamon-akka-2.4_${scalaBinaryVersion}:${kamonVersion}")
    compile("io.kamon:kamon-statsd_${scalaBinaryVersion}:${kamonVersion}")
    compile "io.kamon:kamon-influxdb_${scalaBinaryVersion}:0.6.9"
    compile("io.kamon:kamon-log-reporter_${scalaBinaryVersion}:${kamonVersion}")

    /////////////
    // Akka Dependencies
    ////////////

    // CORE Akka //
    compile group: 'com.typesafe.akka', name: "akka-actor_${scalaBinaryVersion}", version: akkaBinaryVersion
    compile group: 'com.typesafe.akka', name: "akka-slf4j_${scalaBinaryVersion}", version: akkaBinaryVersion
//    compile group: 'com.typesafe.akka', name: "akka-persistence_${scalaBinaryVersion}", version: akkaBinaryVersion
//    compile group: 'com.typesafe.akka', name: "akka-remote_${scalaBinaryVersion}", version: akkaBinaryVersion
    compile group: 'com.typesafe.akka', name: "akka-cluster_${scalaBinaryVersion}", version: akkaBinaryVersion
    compile group: 'com.typesafe.akka', name: "akka-contrib_${scalaBinaryVersion}", version: akkaBinaryVersion
//    compile group: 'org.iq80.leveldb', name: 'leveldb', version: '0.9'

    // TEST Akka //
    testCompile group: 'com.typesafe.akka', name: "akka-testkit_${scalaBinaryVersion}", version: akkaBinaryVersion

    // 3rd Party Akka //
    //compile group: 'org.iq80.leveldb', name: 'leveldb', version: '0.7'
//    compile group: 'org.fusesource.leveldbjni', name: 'leveldbjni-all', version: '1.8'
    //compile group: 'com.google.protobuf', name: 'protobuf-java', version: '2.5.0'

    scoverage "org.scoverage:scalac-scoverage-plugin_${scalaBinaryVersion}:1.3.1", "org.scoverage:scalac-scoverage-runtime_${scalaBinaryVersion}:1.3.1"
}

// Autoformatting using scalafmt

scalafmt {
    // configFilePath = ".scalafmt.conf" // .scalafmt.conf in the project root is default value, provide only if other location is needed
}


configurations.all {
    resolutionStrategy {
        eachDependency { DependencyResolveDetails dependencyResolveDetails ->
            final requestedDependency = dependencyResolveDetails.requested
            if (requestedDependency.name != 'beam-utilities') {
                force 'javax.media:jai_core:1.1.3'
            }
        }
    }
    exclude group: 'javax.media', module: 'jai_codec'
    exclude group: 'javax.media', module: 'jai_imageio'

}

//compileScala.dependsOn(scalafmtAll)

// Task to run scala tests, as Scala tests not picked up by Gradle by default.
task spec(dependsOn: ['testClasses'], type: JavaExec) {
    main = 'org.scalatest.tools.Runner'
    args = ['-R', 'build/classes/scala/test', '-o', '-l', 'beam.tags.ExcludeRegular']
    classpath = sourceSets.test.runtimeClasspath
}
test.dependsOn spec

/* //////////////////////////////////////////////////
*  Task to run tagged tests.
*  Note: use space separated list of tags
* ./gradlew taggedTest -Ptags="beam.tags.Performance beam.tags.Integration"
* /////////////////////////////////////////////////// */

task taggedTest(dependsOn: ['testClasses'], type: JavaExec) {
    main = 'org.scalatest.tools.Runner'

    args = ['-R', 'build/classes/scala/test', '-o', '-n'] << (project.findProperty('tags') ?: 'org.scalatest.Ignore')
    classpath = sourceSets.test.runtimeClasspath
}

task specificTest(dependsOn: ['testClasses'], type: JavaExec) {
    main = 'org.scalatest.tools.Runner'

    args = ['-R', 'build/classes/scala/test', '-o', '-s'] << (project.findProperty('suite') ?: 'org.scalatest.Ignore')
    classpath = sourceSets.test.runtimeClasspath
}

////////////////////////////////////////////////////////////////////////////////////////////////////////////
// Task to run tests periodically on continue integration server.
// ./gradlew  periodicTest -Pconfig=test/input/sf-light/sf-light-1k.conf -Piterations=1
////////////////////////////////////////////////////////////////////////////////////////////////////////////
task periodicTest(dependsOn: ['testClasses'], type: JavaExec) {
    main = 'org.scalatest.tools.Runner'
    args = ['-R', 'build/classes/scala/test', '-o', '-n', 'beam.tags.Periodic'] <<
            (project.hasProperty('config') ? '-Dconfig=' + project.findProperty('config') :
                    (project.hasProperty('iterations') ? '-Diterations=' + project.findProperty('iterations') : '')) <<
            (project.hasProperty('config') && project.hasProperty('iterations') ?
                    '-Diterations=' + project.findProperty('iterations') : '')
    jvmArgs = ['-javaagent:build/aspectjweaver-1.8.10.jar']
    classpath = sourceSets.test.runtimeClasspath

    doFirst() {
        if (!project.file('build/aspectjweaver-1.8.10.jar').exists()) {
            download {
                src 'http://central.maven.org/maven2/org/aspectj/aspectjweaver/1.8.10/aspectjweaver-1.8.10.jar'
                dest buildDir
            }
        }
    }
}

//////////////////////////////////////////////////////////////////////
// Amazon WS task to run beam sim on Lambda
//////////////////////////////////////////////////////////////////////

apply plugin: "base"
apply plugin: "jp.classmethod.aws.lambda"

aws {
    profileName = "gradle"
    region = "us-east-2"
}

lambda {
    region = "us-east-2"
}

def getCurrentGitBranch() {
    def gitBranch = "$defaultBranch"
    try {
        def workingDir = new File("${project.projectDir}")
        def result = 'git rev-parse --abbrev-ref HEAD'.execute(null, workingDir)
        result.waitFor()
        if (result.exitValue() == 0) {
            gitBranch = result.text.trim()
        }
    } catch (e) {
    }
    return gitBranch
}

task deploy(type: AWSLambdaInvokeTask) {
    doFirst {
        if (!project.hasProperty('runName')) {
            throw new GradleException('Please name the run by specifying `runName` argument. e.g; ./gradlew deploy -PrunName=sfbay-performance-run')
        }

        switch (project.findProperty('deployMode')) {
            case 'config':
                if (!project.hasProperty('beamConfigs') && !project.hasProperty(getCurrentGitBranch() + '.configs')) {
                    throw new GradleException('beamConfigs is required to deploy config run.')
                }
                break
            case 'experiment':
                if (!project.hasProperty('beamExperiments') && !project.hasProperty(getCurrentGitBranch() + '.experiments')) {
                    throw new GradleException('beamExperiments is required to deploy experement.')
                }
                break
            case 'execute':
                if (!project.hasProperty('executeClass') || !project.hasProperty('executeArgs')) {
                    throw new GradleException('executeClass and executeArgs are required to deploy execute.')
                }
                break
            default:
                throw new GradleException('Please provide a valid deployMode.')
                break
        }
    }

    def pload = """{
  "title": "${project.findProperty('runName')}",
  "branch": "${project.findProperty('beamBranch') ?: getCurrentGitBranch()}",
  "commit": "${beamCommit ?: 'HEAD'}",
  "deploy_mode": "${project.findProperty('deployMode')}",
  "configs": "${project.findProperty('beamConfigs') ?: project.findProperty(getCurrentGitBranch() + '.configs')}",
  "experiments": "${
        project.findProperty('beamExperiments') ?: project.findProperty(getCurrentGitBranch() + '.experiments')
    }",
  "execute_class": "${project.findProperty('executeClass')}",
  "execute_args": "${project.findProperty('executeArgs')}",
  "max_ram": "${maxRAM ?: '140g'}",
  "batch": "$beamBatch",
  "s3_publish": "${project.findProperty('s3Backup') ?: true}",
  "instance_type": "${project.findProperty('instanceType') ?: defaultInstanceType}",
  "region": "$region",
  "shutdown_wait": "$shutdownWait",
  "shutdown_behaviour": "$shutdownBehaviour",
  "command": "deploy"
}"""

    functionName = "simulateBeam"
    invocationType = InvocationType.RequestResponse
    payload = pload

    doLast {
        println pload
        println new String(invokeResult.payload.array(), "UTF-8")
    }
}

task startEC2(type: AWSLambdaInvokeTask) {
    doFirst {
        if (!project.hasProperty('instanceIds')) {
            throw new GradleException('Please specify instance ids using argument `instanceIds`.')
        }
    }

    def pload = """{
  "instance_ids": "${project.findProperty('instanceIds')}",
  "region": "$region",
  "command": "start"
}"""

    functionName = "ec2StartStop"
    invocationType = InvocationType.RequestResponse
    payload = pload

    doLast {
        println pload
        println new String(invokeResult.payload.array(), "UTF-8")
    }
}

task stopEC2(type: AWSLambdaInvokeTask) {
    doFirst {
        if (!project.hasProperty('instanceIds')) {
            throw new GradleException('Please specify instance ids using argument `instanceIds`.')
        }
    }

    def pload = """{
  "instance_ids": "${project.findProperty('instanceIds')}",
  "region": "$region",
  "command": "${project.hasProperty('terminate') ? "terminate" : "stop"}"
}"""

    functionName = "${project.hasProperty('terminate') ? "simulateBeam" : "ec2StartStop"}"
    invocationType = InvocationType.RequestResponse
    payload = pload

    doLast {
        println pload
        println new String(invokeResult.payload.array(), "UTF-8")
    }
}
//////////////////////////////////////////////////////////////////////
// Generate config classes reflecting the application.conf file
//////////////////////////////////////////////////////////////////////
task generateConfig {
    doLast {
        def tscfgJarFile = project.file('build/tscfg-' + tscfgVersion + '.jar')
        if (!tscfgJarFile.exists() || !tscfgJarFile.isFile()) {
            download {
                src 'https://github.com/carueda/tscfg/releases/download/v' + tscfgVersion + '/tscfg-' + tscfgVersion + '.jar'
                dest buildDir
            }
        }
        javaexec {
            main = "-jar"
            args = [
                    "build/tscfg-${tscfgVersion}.jar",
                    "--spec", "src/main/resources/beam-template.conf",
                    "--scala",
                    "--pn", "beam.sim.config",
                    "--cn", "BeamConfig",
                    "--dd", "src/main/scala/beam/sim/config/"
            ]
        }
    }
}

task repl(type: JavaExec) {
    main = "scala.tools.nsc.MainGenericRunner"
    classpath = sourceSets.main.runtimeClasspath
    standardInput System.in
    args '-usejavacp'
}

task deleteSf {
    doLast {
        if (project.file('production/application-sfbay/r5/network.dat').exists()) {
            delete 'production/application-sfbay/r5/network.dat'
        }
        if (project.file('production/application-sfbay/r5/osm.mapdb').exists()) {
            delete 'production/application-sfbay/r5/osm.mapdb'
        }
        if (project.file('production/application-sfbay/r5/osm.mapdb.p').exists()) {
            delete 'production/application-sfbay/r5/osm.mapdb.p'
        }
    }
}

task sourcesJar(type: Jar, dependsOn: classes) {
    classifier = 'sources'
    from sourceSets.main.allSource
}

////////////////////////////////////////////////////////////////////////////////////////////////////////////
// Run Via application plugin
// Note: colon preceding "run" is necessary to only run the main project and not launch the GUI as well.
// ./gradlew :run -PappArgs="['--config', 'production/application-sfbay/beam.conf']"
////////////////////////////////////////////////////////////////////////////////////////////////////////////
mainClassName = "beam.sim.RunBeam"


def myAvailableRam = (System.getenv("MAXRAM") ?: (project.findProperty('maxRAM') ?: "140")).toString().replace("g", "").toInteger()


def getCurrentTimestamp = {
    DateTimeFormatter.ofPattern("MM-dd-yyyy_HH-mm-ss")
            .withLocale(Locale.US)
            .withZone(ZoneOffset.UTC)
            .format(Instant.now())
}

def logGC = ["-XX:+PrintGCDetails", "-XX:+PrintGCDateStamps", "-Xloggc:gc_${getCurrentTimestamp()}.log"]

// Use following for remote debug mode
def remoteDebug = ["-agentlib:jdwp=transport=dt_socket,server=y,suspend=n,address=8005"]

def jfr = ["-XX:+UnlockCommercialFeatures", "-XX:+FlightRecorder",
           "-XX:FlightRecorderOptions=defaultrecording=true,disk=true,maxage=10h,dumponexit=true,loglevel=info"]

// On the running machine there should be file /usr/lib/jvm/java-8-oracle/jre/lib/jfr/profile_heap_exception.jfc  with content from
// https://pastebin.com/N3uuUfPz - it's Java Mission Control with metrics about heap allocation and details about exceptions
def jfrWithMem = ["-XX:+UnlockCommercialFeatures", "-XX:+UnlockDiagnosticVMOptions", "-XX:+DebugNonSafepoints",
                  "-XX:StartFlightRecording=delay=2s,duration=60m,name=mem_ex,filename=recording.jfr,settings=profile_heap_exception",
                  "-XX:+FlightRecorder", "-XX:FlightRecorderOptions=disk=true,maxage=10h,dumponexit=true,loglevel=info"]

// UseParallelGC
applicationDefaultJvmArgs = ["-Xmx${myAvailableRam}g", "-Xms${myAvailableRam/2}g",
                             "-XX:+UseParallelGC", "-XX:+UseParallelOldGC", "-XX:MetaspaceSize=150M"] + logGC

println(applicationDefaultJvmArgs)

run {
    if (project.hasProperty("appArgs")) {
        args Eval.me(appArgs)
    }

    doFirst() {
        if (!project.file('build/aspectjweaver-1.8.10.jar').exists()) {
            download {
                src 'http://central.maven.org/maven2/org/aspectj/aspectjweaver/1.8.10/aspectjweaver-1.8.10.jar'
                dest buildDir
            }
        }
    }
}

////////////////////////////////////////////////////////////////////////////////////////////////////////////
// Run ExperimentGenerator from Command line
//  gradle :execute -PmainClass=beam.experiment.ExperimentGenerator -PappArgs="['--experiments', 'test/input/beamville/example-experiment/experiment.yml']"
// Run R5 GUI server
//  gradle --stacktrace :execute -PmainClass=com.conveyal.r5.R5Main -PappArgs="['point','--graphs','production/application-sfbay/r5/']"
////////////////////////////////////////////////////////////////////////////////////////////////////////////

task execute(type: JavaExec) {
    jvmArgs = applicationDefaultJvmArgs
    if (project.hasProperty("mainClass")) {
        main = mainClass
    } else {
        main = mainClassName
    }
    classpath = sourceSets.main.runtimeClasspath
    if (project.hasProperty("appArgs")) {
        args Eval.me(appArgs)
    }
    doFirst() {
        if (!project.file('build/aspectjweaver-1.8.10.jar').exists()) {
            download {
                src 'http://central.maven.org/maven2/org/aspectj/aspectjweaver/1.8.10/aspectjweaver-1.8.10.jar'
                dest buildDir
            }
        }
    }
}

task matsimConversion(type: JavaExec) {
    main = 'beam.utils.matsim_conversion.MatsimConversionTool'
    classpath = sourceSets.main.runtimeClasspath
    environment "PWD", "na"
    if (project.hasProperty("confPath")) {
        args Eval.me(confPath)
    }
}

<<<<<<< HEAD
task generateDocumentation(type: JavaExec) {
    group 'Documentation'
    description 'Format the data using Sphinx RST formats'

    main = 'beam.docs.GenerateDocumentationTask'
    classpath = sourceSets.main.runtimeClasspath
=======
tasks.withType(ScalaCompile) {
    // Enable Scala warnings output
    scalaCompileOptions.additionalParameters = ["-unchecked", "-deprecation", "-feature", "-Xfatal-warnings"]
>>>>>>> d5c230b6
}<|MERGE_RESOLUTION|>--- conflicted
+++ resolved
@@ -590,16 +590,15 @@
     }
 }
 
-<<<<<<< HEAD
 task generateDocumentation(type: JavaExec) {
     group 'Documentation'
     description 'Format the data using Sphinx RST formats'
 
     main = 'beam.docs.GenerateDocumentationTask'
     classpath = sourceSets.main.runtimeClasspath
-=======
+}
+
 tasks.withType(ScalaCompile) {
     // Enable Scala warnings output
     scalaCompileOptions.additionalParameters = ["-unchecked", "-deprecation", "-feature", "-Xfatal-warnings"]
->>>>>>> d5c230b6
 }