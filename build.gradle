--- conflicted
+++ resolved
@@ -198,12 +198,7 @@
         exclude group: 'ch.qos.logback', module: 'logback-classic'
         exclude group: 'org.slf4j', module: 'slf4j-simple'
     }
-<<<<<<< HEAD
-    implementation 'com.graphhopper:graphhopper-core:1.0'
-=======
-
     implementation group: 'com.graphhopper', name: 'graphhopper-core', version: '2.3'
->>>>>>> b9c8900b
     implementation "com.sigopt:sigopt-java:4.9.0"
     implementation group: 'com.graphhopper', name: 'graphhopper-reader-osm', version: '1.0'
 
