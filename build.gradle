--- conflicted
+++ resolved
@@ -241,7 +241,7 @@
     compile group: 'io.circe', name: "circe-parser_${scalaBinaryVersion}", version: circeBinaryVersion
 
     compile group: 'com.typesafe.play', name: "play-json_${scalaBinaryVersion}", version: '2.6.3'
-    compile(group: 'com.github.romix.akka', name: "akka-kryo-serialization_${scalaBinaryVersion}", version: '0.5.2') {
+    compile (group: 'com.github.romix.akka', name: "akka-kryo-serialization_${scalaBinaryVersion}", version: '0.5.2') {
         exclude group: 'com.esotericsoftware', module: 'kryo'
     }
     compile group: 'com.esotericsoftware', name: 'kryo', version: '4.0.2'
@@ -271,8 +271,6 @@
 //    compile group: 'com.typesafe.akka', name: "akka-remote_${scalaBinaryVersion}", version: akkaBinaryVersion
     compile group: 'com.typesafe.akka', name: "akka-cluster_${scalaBinaryVersion}", version: akkaBinaryVersion
     compile group: 'com.typesafe.akka', name: "akka-contrib_${scalaBinaryVersion}", version: akkaBinaryVersion
-    compile group: 'com.lightbend.akka.discovery', name: "akka-discovery-kubernetes-api_${scalaBinaryVersion}", version: '0.17.0'
-    compile group: 'com.lightbend.akka.management', name: "akka-management-cluster-bootstrap_${scalaBinaryVersion}", version: '0.17.0'
 //    compile group: 'org.iq80.leveldb', name: 'leveldb', version: '0.9'
 
     compile group: 'com.typesafe.akka', name: "akka-http_${scalaBinaryVersion}", version: "10.1.8"
@@ -285,6 +283,8 @@
     //compile group: 'org.iq80.leveldb', name: 'leveldb', version: '0.7'
 //    compile group: 'org.fusesource.leveldbjni', name: 'leveldbjni-all', version: '1.8'
     //compile group: 'com.google.protobuf', name: 'protobuf-java', version: '2.5.0'
+
+    scoverage "org.scoverage:scalac-scoverage-plugin_${scalaBinaryVersion}:1.3.1", "org.scoverage:scalac-scoverage-runtime_${scalaBinaryVersion}:1.3.1"
 
     compile 'org.apache.commons:commons-compress:1.18'
 
@@ -379,12 +379,12 @@
 apply plugin: "jp.classmethod.aws.lambda"
 
 aws {
-    profileName = "default"
+    profileName = "gradle"
     region = "us-east-2"
 }
 
 lambda {
-    region = "us-west-2"
+    region = "us-east-2"
 }
 
 def getCurrentGitBranch() {
@@ -698,7 +698,7 @@
             .format(Instant.now())
 }
 
-def logGC = ["-XX:+PrintGCDetails", "-XX:+PrintGCDateStamps", "-Xloggc:gc_${getCurrentTimestamp()}.log", "-XX:+HeapDumpOnOutOfMemoryError"]
+def logGC = ["-XX:+PrintGCDetails", "-XX:+PrintGCDateStamps", "-Xloggc:gc_${getCurrentTimestamp()}.log"]
 
 // Use following for remote debug mode
 def remoteDebug = ["-agentlib:jdwp=transport=dt_socket,server=y,suspend=n,address=8005"]
@@ -713,13 +713,8 @@
                   "-XX:+FlightRecorder", "-XX:FlightRecorderOptions=disk=true,maxage=10h,dumponexit=true,loglevel=info"]
 
 // UseParallelGC
-<<<<<<< HEAD
-applicationDefaultJvmArgs = ["-XX:+UseParallelGC", "-XX:+UseParallelOldGC", "-XX:MetaspaceSize=150M"] + logGC
-=======
-applicationDefaultJvmArgs = ["-Xmx${myAvailableRam}g", "-Xms${myAvailableRam/2}g",
-                             "-XX:+UseParallelGC", "-XX:+UseParallelOldGC", "-XX:MetaspaceSize=150M", "-Djava.awt.headless=true",
+applicationDefaultJvmArgs = ["-XX:+UseParallelGC", "-XX:+UseParallelOldGC", "-XX:MetaspaceSize=150M", "-Djava.awt.headless=true",
                              "-Dlogback.configurationFile=logback_prod.xml"] + logGC
->>>>>>> 0ddaa418
 
 println(applicationDefaultJvmArgs)
 
@@ -765,7 +760,6 @@
         }
     }
 }
-
 
 task matsimConversion(type: JavaExec) {
     main = 'beam.utils.matsim_conversion.MatsimConversionTool'
