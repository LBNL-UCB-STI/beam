import java.time.Instant
import java.time.ZoneOffset
import java.time.format.DateTimeFormatter

buildscript {
    repositories {
        jcenter()
        mavenLocal()
        mavenCentral()
        maven { url "https://plugins.gradle.org/m2/" }
    }
    dependencies {
        classpath group: 'kr.motd.gradle', name: 'sphinx-gradle-plugin', version: '1.0.3.Final'
        classpath "jp.classmethod.aws:gradle-aws-plugin:0.35"
        classpath "com.github.viswaramamoorthy:gradle-util-plugins:0.1.0-RELEASE"
        classpath 'cz.alenkacz:gradle-scalafmt:1.7.0'
        classpath 'com.bmuschko:gradle-docker-plugin:3.6.1'
    }
}

plugins {
    id "net.ltgt.apt" version "0.5"
    id "de.undercouch.download" version "3.2.0"
    id "org.scoverage" version "2.5.0"
    id 'maven-publish'
    id "me.champeau.gradle.jmh" version "0.5.0"
}

apply plugin: 'java'
apply plugin: 'scala'
apply plugin: 'maven'
apply plugin: 'maven-publish'
apply plugin: 'idea'
apply plugin: 'kr.motd.sphinx'
apply plugin: 'application'
apply plugin: 'ManifestClasspath'
apply plugin: 'scalafmt'
apply plugin: 'com.bmuschko.docker-java-application'

group = 'beam'
version = '0.8.0'

description = """"""

sourceCompatibility = 1.8
targetCompatibility = 1.8

compileScala.options.encoding = 'UTF-8'
def scalaBinaryVersion = "2.12"
<<<<<<< HEAD
def akkaBinaryVersion = "2.5.22"
def circeBinaryVersion = "0.13.0"
=======
def akkaBinaryVersion = "2.6.6"
def circeBinaryVersion = "0.7.1"
>>>>>>> bbf4625d
def slf4jVersion = "1.7.25"
def kamonVersion = "2.0.3"
def tscfgVersion = "0.9.4"

sourceSets.main.scala.srcDirs = ["src/main/scala", "src/main/java"]
sourceSets.main.java.srcDirs = []

sourceSets.test.java.srcDirs = []
sourceSets.test.scala.srcDirs = ["src/test/scala", "src/test/java"]

sourceSets {
    main {
        resources {
            srcDir "src/main/resources"
        }
    }
    test {
        resources {
            srcDir "src/test/resources"
        }
    }
}

if (project.hasProperty('env')) {
    sourceSets {
        main {
            resources {
                srcDirs "test/input/" + project.getProperty('env')
            }
        }
    }
}

allprojects {
    repositories {
        maven { url "https://repo.osgeo.org/repository/release/" }
        maven { url "https://download.osgeo.org/webdav/geotools" }
        // maven { url "http://maven.icm.edu.pl/artifactory/repo/" }
        // maven { url "https://maven.geotoolkit.org/" }
        maven { url "https://repository.jboss.org/nexus/content/repositories/thirdparty-releases" }
        maven { url "https://repo.maven.apache.org/maven2" }
        maven { url "https://dl.bintray.com/matsim/matsim" }
        maven { url "https://maven.conveyal.com/" }
        maven { url "https://repo1.maven.org/maven2" }
        maven { url "https://download.java.net/maven/2/" }
        maven { url "https://people.apache.org/repo/m1-ibiblio-rsync-repository/org.apache.axis2/" }
        maven { url "https://dl.bintray.com/andimarek/graphql-java" }
        maven { url "https://maven.geo-solutions.it" }
        maven { url "https://dl.bintray.com/scalaz/releases" }
        mavenLocal()
        mavenCentral()
        jcenter()
        maven { url "http://nexus.onebusaway.org/content/groups/public/" }
        maven { url "https://jitpack.io" }
    }
}

dependencies {

    compile(group: 'com.github.LBNL-UCB-STI', name: 'beam-utilities', version: 'v0.2.11') {
        exclude group: 'com.github.LBNL-UCB-STI', module: 'r5'
        exclude group: 'org.matsim', module: 'matsim'
    }

    ////////////////////////////
    // Java dependencies
    ////////////////////////////
    compile group: 'com.google.inject', name: 'guice', version: '4.1.0'
    compile group: 'com.google.inject.extensions', name: 'guice-assistedinject', version: '4.1.0'
    compile group: 'com.google.inject.extensions', name: 'guice-multibindings', version: '4.1.0'
    compile group: 'org.apache.commons', name: 'commons-collections4', version: '4.1'
    compile group: 'org.apache.commons', name: 'commons-math3', version: '3.5'
    compile group: 'org.apache.httpcomponents', name: 'fluent-hc', version: '4.5.2'

    // Apache 2.0
    compile group: 'com.univocity', name: 'univocity-parsers', version: '2.8.1'

    // LGPL
    compile group: 'org.geotools', name: 'gt-main', version: '14.5'
    compile group: 'org.geotools', name: 'gt-shapefile', version: '14.5'
    compile group: 'org.geotools', name: 'gt-referencing', version: '15.2'
    compile group: 'org.geotools', name: 'gt-epsg-wkt', version: '15.2'
    compile group: 'org.jfree', name: 'jfreechart', version: '1.0.14'

    compile group: 'com.fasterxml.jackson.core', name: 'jackson-core', version: '2.9.4'
    compile group: 'com.fasterxml.jackson.module', name: 'jackson-module-scala_2.12', version: '2.9.4'
    compile group: 'javax.inject', name: 'javax.inject', version: '1'
    compile group: 'jdom', name: 'jdom', version: '1.1'
    compile group: 'org.jdom', name: 'jdom2', version: '2.0.5'
    compile 'com.hubspot.jinjava:jinjava:2.0.5'
    compile group: 'org.yaml', name: 'snakeyaml', version: '1.18'

    compile group: 'commons-io', name: 'commons-io', version: '2.5'
    compile 'net.sf.supercsv:super-csv:2.4.0'
    compile 'org.reflections:reflections:0.9.10'
    compile group: 'javax.annotation', name: 'javax.annotation-api', version: '1.2-b01'
    compile group: 'com.github.stephenc.eaio-uuid', name: "uuid", version: "3.4.0"

    compile "org.jgrapht:jgrapht-core:1.3.0"

    compile('com.github.LBNL-UCB-STI:or-tools-wrapper:7.5-0') {
        exclude group: 'com.google.protobuf', module: 'protobuf-java'
    }
    compile 'com.github.LBNL-UCB-STI:helics-wrapper:v2.4.1-3'

    // GPLv3
    compile group: 'org.matsim.contrib', name: 'multimodal', version: '0.10.0'
    compile group: 'org.matsim.contrib', name: 'bicycle', version: '0.10.0'

    compile(group: 'org.matsim.contrib', name: 'decongestion', version: '0.11.0-2018w44') {
        exclude group: 'org.matsim', module: 'matsim'
    }

    compile(group: 'com.github.wrashid.matsim', name: 'matsim', version: '0.10.1-beam-13') {
        exclude group: 'log4j', module: 'log4j'
    }

    compile "org.slf4j:slf4j-api:${slf4jVersion}"
    compile "ch.qos.logback:logback-classic:1.2.3"
    compile "com.typesafe.scala-logging:scala-logging_${scalaBinaryVersion}:3.9.0"
    compile "org.slf4j:log4j-over-slf4j:${slf4jVersion}"

    compile(group: 'com.github.michaz', name: 'r5', version: '3ab4fa04') {
        exclude group: 'ch.qos.logback', module: 'logback-classic'
        exclude group: 'org.slf4j', module: 'slf4j-simple'
    }
    compile "com.sigopt:sigopt-java:4.9.0"

    compile("com.uber:h3:3.4.1")

    testCompile group: 'junit', name: 'junit', version: '4.8'
    testCompile group: 'org.mockito', name: 'mockito-inline', version: '2.27.0'
    testCompile group: "org.mockito", name: "mockito-core", version: "2.+"
    jmhCompile group: 'org.openjdk.jmh', name: 'jmh-core', version: '1.23'
    jmhCompile group: 'org.openjdk.jmh', name: 'jmh-generator-annprocess', version: '1.23'


    /////////////////////////////////
    // Scala dependencies
    /////////////////////////////////

    // CORE Scala //
    compile "org.scala-lang:scala-library:2.12.11"
    compile group: 'org.scala-lang.modules', name: "scala-xml_${scalaBinaryVersion}", version: '1.0.6'

    // NEEDED FOR USING REPL //
    compile "org.scala-lang:scala-compiler:2.12.11"

    // TEST Scala //
    testCompile group: 'org.scalatest', name: "scalatest_${scalaBinaryVersion}", version: '3.0.8'
    testRuntime "org.pegdown:pegdown:1.4.2" // HTML report for scalatest

    // 3rd Party Scala //

    compile group: 'org.jliszka', name: 'probability-monad_2.11', version: '1.0.1'

    // https://mvnrepository.com/artifact/com.beachape/enumeratum_2.12
    compile group: 'com.beachape', name: "enumeratum_${scalaBinaryVersion}", version: "1.5.12"
    // https://mvnrepository.com/artifact/com.beachape/enumeratum-circe_2.12
    compile group: 'com.beachape', name: "enumeratum-circe_${scalaBinaryVersion}", version: "1.5.14"

    compile "com.github.scopt:scopt_${scalaBinaryVersion}:3.7.0"
    compile "net.codingwell:scala-guice_${scalaBinaryVersion}:4.1.0"  // DI
    compile('com.github.carueda:tscfg:v' + tscfgVersion) { // config
        exclude group: 'org.scala-lang.modules', module: 'scala-xml_2.11'
        exclude group: 'com.typesafe', module: 'config'
    }
    compile group: 'com.typesafe', name: 'config', version: '1.4.0'


    // https://mvnrepository.com/artifact/io.circe/circe-core_2.12
    compile group: 'io.circe', name: "circe-core_${scalaBinaryVersion}", version: circeBinaryVersion
    // https://mvnrepository.com/artifact/io.circe/circe-generic_2.12
    compile group: 'io.circe', name: "circe-generic_${scalaBinaryVersion}", version: circeBinaryVersion
    // https://mvnrepository.com/artifact/io.circe/circe-parser_2.12
    compile group: 'io.circe', name: "circe-parser_${scalaBinaryVersion}", version: circeBinaryVersion

    compile group: 'com.typesafe.play', name: "play-json_${scalaBinaryVersion}", version: '2.6.3'

    compile(group: 'com.github.romix.akka', name: "akka-kryo-serialization_${scalaBinaryVersion}", version: '0.5.2') {
        exclude group: 'com.esotericsoftware', module: 'kryo'
    }
    compile group: 'com.esotericsoftware', name: 'kryo', version: '4.0.2'

    compile "com.github.vagmcs:optimus_${scalaBinaryVersion}:3.1.0"
    compile "com.github.vagmcs:optimus-solver-oj_${scalaBinaryVersion}:3.1.0"

    ////////////////////////////////////
    ///Performance Monitoring (Kamon)///
    ////////////////////////////////////

    // compile("io.kamon:kamon-bundle_${scalaBinaryVersion}:${kamonVersion}")
    compile("io.kamon:kamon-core_${scalaBinaryVersion}:2.0.1")
    // compile("io.kamon:kamon-influxdb_2.12:2.0.0")

    compile("org.influxdb:influxdb-java:2.16")

//    compile("io.kamon:kamon-akka-2.5_${scalaBinaryVersion}:${kamonVersion}")
//    compile("io.kamon:kamon-statsd_${scalaBinaryVersion}:${kamonVersion}")
//    compile "io.kamon:kamon-influxdb_${scalaBinaryVersion}:0.6.9"
//    compile("io.kamon:kamon-log-reporter_${scalaBinaryVersion}:${kamonVersion}")

    /////////////
    // Akka Dependencies
    ////////////

    // CORE Akka //
    compile group: 'com.typesafe.akka', name: "akka-actor_${scalaBinaryVersion}", version: akkaBinaryVersion
    compile group: 'com.typesafe.akka', name: "akka-slf4j_${scalaBinaryVersion}", version: akkaBinaryVersion
    //compile group: 'com.typesafe.akka', name: "akka-persistence_${scalaBinaryVersion}", version: akkaBinaryVersion
    //compile group: 'com.typesafe.akka', name: "akka-remote_${scalaBinaryVersion}", version: akkaBinaryVersion
    compile group: 'com.typesafe.akka', name: "akka-cluster_${scalaBinaryVersion}", version: akkaBinaryVersion
    compile group: 'com.typesafe.akka', name: "akka-cluster-tools_${scalaBinaryVersion}", version: akkaBinaryVersion
    //compile group: 'org.iq80.leveldb', name: 'leveldb', version: '0.9'

    compile group: 'com.typesafe.akka', name: "akka-http_${scalaBinaryVersion}", version: "10.1.8"
    compile group: 'de.heikoseeberger', name: "akka-http-circe_${scalaBinaryVersion}", version: "1.25.2"

    // TEST Akka //
    testCompile group: 'com.typesafe.akka', name: "akka-testkit_${scalaBinaryVersion}", version: akkaBinaryVersion

    // 3rd Party Akka //
    //compile group: 'org.iq80.leveldb', name: 'leveldb', version: '0.7'
    //compile group: 'org.fusesource.leveldbjni', name: 'leveldbjni-all', version: '1.8'
    //compile group: 'com.google.protobuf', name: 'protobuf-java', version: '2.5.0'

    scoverage "org.scoverage:scalac-scoverage-plugin_${scalaBinaryVersion}:1.3.1", "org.scoverage:scalac-scoverage-runtime_${scalaBinaryVersion}:1.3.1"

    compile 'org.apache.commons:commons-compress:1.18'

    compile group: 'de.lmu.ifi.dbs.elki', name: 'elki', version: '0.7.5'

    compile group: 'com.zaxxer', name: 'nuprocess', version: '1.2.4'

    def parquet = "1.10.0"
    compile group: 'org.apache.parquet', name: 'parquet-hadoop', version: parquet
    compile group: 'org.apache.parquet', name: 'parquet-avro', version: parquet
    compile(group: 'org.apache.hadoop', name: 'hadoop-client', version: '2.7.3') {
        exclude group: 'org.slf4j', module: 'slf4j-log4j12'
        // Exclude `ASM` because it is binary incompatible with the one which is gotten from `com.conveyal:kryo-tools`: `org.ow2.asm:asm:5.0.4`
        exclude group: 'asm', module: 'asm'
    }

    compile(group: 'com.lihaoyi', name: "sourcecode_${scalaBinaryVersion}", version: '0.1.9')

    compile "com.github.vagmcs:optimus_${scalaBinaryVersion}:3.1.0"

    compile group: 'com.google.maps', name: 'google-maps-services', version: '0.14.0'


    compile 'de.vandermeer:asciitable:0.3.2'
}

// Autoformatting using scalafmt

scalafmt {
    // configFilePath = ".scalafmt.conf" // .scalafmt.conf in the project root is default value, provide only if other location is needed
}


configurations.all {
    resolutionStrategy {
        eachDependency { DependencyResolveDetails dependencyResolveDetails ->
            final requestedDependency = dependencyResolveDetails.requested
            if (requestedDependency.name != 'beam-utilities') {
                force 'javax.media:jai_core:1.1.3'
            }
        }
    }
    exclude group: 'javax.media', module: 'jai_codec'
    exclude group: 'javax.media', module: 'jai_imageio'

}

//compileScala.dependsOn(scalafmtAll)


// Task to run scala tests, as Scala tests not picked up by Gradle by default.
task spec(dependsOn: ['testClasses'], type: JavaExec) {
    main = 'org.scalatest.tools.Runner'
    args = ['-R', 'build/classes/scala/test', '-h', 'build/scalatest-report', '-oD', '-l', 'beam.tags.ExcludeRegular']
    classpath = sourceSets.test.runtimeClasspath
}
build.dependsOn spec

/* //////////////////////////////////////////////////
*  Task to run tagged tests.
*  Note: use space separated list of tags
* ./gradlew taggedTest -Ptags="beam.tags.Performance beam.tags.Integration"
* /////////////////////////////////////////////////// */

task taggedTest(dependsOn: ['testClasses'], type: JavaExec) {
    main = 'org.scalatest.tools.Runner'
    args = ['-R', 'build/classes/scala/test', '-o', '-n'] << (project.findProperty('tags') ?: 'org.scalatest.Ignore')
    classpath = sourceSets.test.runtimeClasspath
}

task specificTest(dependsOn: ['testClasses'], type: JavaExec) {
    main = 'org.scalatest.tools.Runner'
    args = ['-R', 'build/classes/scala/test', '-o', '-s'] << (project.findProperty('suite') ?: 'org.scalatest.Ignore')
    classpath = sourceSets.test.runtimeClasspath
}

////////////////////////////////////////////////////////////////////////////////////////////////////////////
// Task to run tests periodically on continue integration server.
// ./gradlew  periodicTest -Pconfig=test/input/sf-light/sf-light-1k.conf -Piterations=1
////////////////////////////////////////////////////////////////////////////////////////////////////////////
task periodicTest(dependsOn: ['testClasses'], type: JavaExec) {
    main = 'org.scalatest.tools.Runner'
    args = ['-R', 'build/classes/scala/test', '-o', '-n', 'beam.tags.Periodic'] <<
            (project.hasProperty('config') ? '-Dconfig=' + project.findProperty('config') :
                    (project.hasProperty('iterations') ? '-Diterations=' + project.findProperty('iterations') : '')) <<
            (project.hasProperty('config') && project.hasProperty('iterations') ?
                    '-Diterations=' + project.findProperty('iterations') : '')
    jvmArgs = ['-javaagent:build/aspectjweaver-1.8.10.jar']
    classpath = sourceSets.test.runtimeClasspath
    doFirst() {
        if (!project.file('build/aspectjweaver-1.8.10.jar').exists()) {
            download {
                src 'https://repo1.maven.org/maven2/org/aspectj/aspectjweaver/1.8.10/aspectjweaver-1.8.10.jar'
                dest buildDir
            }
        }
    }
}

//////////////////////////////////////////////////////////////////////
// Generate config classes reflecting the application.conf file
//////////////////////////////////////////////////////////////////////
task generateConfig {
    doLast {
        def tscfgJarFile = project.file('build/tscfg-' + tscfgVersion + '.jar')
        if (!tscfgJarFile.exists() || !tscfgJarFile.isFile()) {
            download {
                src 'https://github.com/carueda/tscfg/releases/download/v' + tscfgVersion + '/tscfg-' + tscfgVersion + '.jar'
                dest buildDir
            }
        }
        javaexec {
            main = "-jar"
            args = [
                    "build/tscfg-${tscfgVersion}.jar",
                    "--spec", "src/main/resources/beam-template.conf",
                    "--scala",
                    "--pn", "beam.sim.config",
                    "--cn", "BeamConfig",
                    "--dd", "src/main/scala/beam/sim/" //This is temp location. Actual location will be updated by below copy command
            ]
        }
    }
}

task copyConfigWithoutTimeStamp(type: Copy) {
    from 'src/main/scala/beam/sim/BeamConfig.scala'
    into 'src/main/scala/beam/sim/config/'
    filter { line -> line.contains('generated by tscfg') ? null : line }
}

//Deletion of temp generated config
task removeTempConfig(type: Delete) {
    delete 'src/main/scala/beam/sim/BeamConfig.scala'
}
generateConfig.finalizedBy(copyConfigWithoutTimeStamp)
copyConfigWithoutTimeStamp.finalizedBy(removeTempConfig)

task repl(type: JavaExec) {
    main = "scala.tools.nsc.MainGenericRunner"
    classpath = sourceSets.main.runtimeClasspath
    standardInput System.in
    args '-usejavacp'
}

task deleteSf {
    doLast {
        if (project.file('production/application-sfbay/r5/network.dat').exists()) {
            delete 'production/application-sfbay/r5/network.dat'
        }
        if (project.file('production/application-sfbay/r5/osm.mapdb').exists()) {
            delete 'production/application-sfbay/r5/osm.mapdb'
        }
        if (project.file('production/application-sfbay/r5/osm.mapdb.p').exists()) {
            delete 'production/application-sfbay/r5/osm.mapdb.p'
        }
    }
}

task sourcesJar(type: Jar, dependsOn: classes) {
    classifier = 'sources'
    from sourceSets.main.allSource
}

////////////////////////////////////////////////////////////////////////////////////////////////////////////
// Run Via application plugin
// Note: colon preceding "run" is necessary to only run the main project and not launch the GUI as well.
// ./gradlew :run -PappArgs="['--config', 'production/application-sfbay/beam.conf']"
////////////////////////////////////////////////////////////////////////////////////////////////////////////
mainClassName = "beam.sim.RunBeam"

def myAvailableRam = (System.getenv("MAXRAM") ?: (project.findProperty('maxRAM') ?: "140")).toString().replace("g", "").toInteger()
def halfOfAvailableMem = (myAvailableRam / 2).toInteger()

def getCurrentTimestamp = {
    DateTimeFormatter.ofPattern("MM-dd-yyyy_HH-mm-ss")
            .withLocale(Locale.US)
            .withZone(ZoneOffset.UTC)
            .format(Instant.now())
}

def logGC = ["-XX:+PrintGCDetails", "-XX:+PrintGCDateStamps", "-Xloggc:gc_${getCurrentTimestamp()}.log"]

// Use following for remote debug mode
def remoteDebug = ["-agentlib:jdwp=transport=dt_socket,server=y,suspend=n,address=8005"]

def jfr = ["-XX:+UnlockCommercialFeatures", "-XX:+FlightRecorder",
           "-XX:FlightRecorderOptions=defaultrecording=true,disk=true,maxage=10h,dumponexit=true,loglevel=info"]

// On the running machine there should be file /usr/lib/jvm/java-8-oracle/jre/lib/jfr/profile_heap_exception.jfc  with content from
// https://pastebin.com/N3uuUfPz - it's Java Mission Control with metrics about heap allocation and details about exceptions
def jfrWithMem = ["-XX:+UnlockCommercialFeatures", "-XX:+UnlockDiagnosticVMOptions", "-XX:+DebugNonSafepoints",
                  "-XX:StartFlightRecording=delay=2s,duration=60m,name=mem_ex,filename=recording.jfr,settings=profile_heap_exception",
                  "-XX:+FlightRecorder", "-XX:FlightRecorderOptions=disk=true,maxage=10h,dumponexit=true,loglevel=info"]


def jmx = ["-Dcom.sun.management.jmxremote", "-Dcom.sun.management.jmxremote.port=9005", "-Dcom.sun.management.jmxremote.rmi.port=9005", "-Dcom.sun.management.jmxremote.host=127.0.0.1",
           "-Dcom.sun.management.jmxremote.local.only=true", "-Dcom.sun.management.jmxremote.authenticate=false", "-Dcom.sun.management.jmxremote.ssl=false",
           "-Djava.net.preferIPv4Stack=true", "-Djava.rmi.server.hostname=127.0.0.1"]

def logbackConfig = project.findProperty('logbackCfg') ?: "logback_prod.xml"

// UseParallelGC
applicationDefaultJvmArgs = ["-Xmx${myAvailableRam}g", "-Xms${halfOfAvailableMem}g",
                             "-XX:+UseParallelGC", "-XX:+UseParallelOldGC", "-XX:MetaspaceSize=150M", "-Djava.awt.headless=true",
                             "-Dlogback.configurationFile=${logbackConfig}", "-Xss2048k"] + logGC + jmx
println(applicationDefaultJvmArgs)

run {
    if (project.hasProperty("appArgs")) {
        args Eval.me(appArgs)
    }

    doFirst() {
        if (!project.file('build/aspectjweaver-1.8.10.jar').exists()) {
            download {
                src 'https://repo1.maven.org/maven2/org/aspectj/aspectjweaver/1.8.10/aspectjweaver-1.8.10.jar'
                dest buildDir
            }
        }
    }
}

////////////////////////////////////////////////////////////////////////////////////////////////////////////
// Run ExperimentGenerator from Command line
//  gradle :execute -PmainClass=beam.experiment.ExperimentGenerator -PappArgs="['--experiments', 'test/input/beamville/example-experiment/experiment.yml']"
// Run R5 GUI server
//  gradle --stacktrace :execute -PmainClass=com.conveyal.r5.R5Main -PappArgs="['point','--graphs','production/application-sfbay/r5/']"
////////////////////////////////////////////////////////////////////////////////////////////////////////////

task execute(type: JavaExec) {
    jvmArgs = applicationDefaultJvmArgs
    if (project.hasProperty("mainClass")) {
        main = mainClass
    } else {
        main = mainClassName
    }
    classpath = sourceSets.main.runtimeClasspath
    if (project.hasProperty("appArgs")) {
        args Eval.me(appArgs)
    }
    doFirst() {
        if (!project.file('build/aspectjweaver-1.8.10.jar').exists()) {
            download {
                src 'https://repo1.maven.org/maven2/org/aspectj/aspectjweaver/1.8.10/aspectjweaver-1.8.10.jar'
                dest buildDir
            }
        }
    }
}


task matsimConversion(type: JavaExec) {
    main = 'beam.utils.matsim_conversion.MatsimConversionTool'
    classpath = sourceSets.main.runtimeClasspath
    environment "PWD", "na"
    if (project.hasProperty("confPath")) {
        args Eval.me(confPath)
        // if this triggers an error, try
        // args "${confPath}"
    }
}

task generateDocumentation(type: JavaExec) {
    group 'Documentation'
    description 'Format the data using Sphinx RST formats'

    main = 'beam.docs.GenerateDocumentationTask'
    classpath = sourceSets.main.runtimeClasspath
}

tasks.withType(ScalaCompile) {
    // Enable Scala warnings output
    scalaCompileOptions.additionalParameters = ["-unchecked", "-deprecation", "-feature", "-Xfatal-warnings"]
}

task fmt(dependsOn: scalafmtAll)
task checkScalaFmt() {
    doLast {
        try {
            def workingDir = new File("${project.projectDir}")
            def result = 'git diff --exit-code --quiet'.execute(null, workingDir)
            result.waitFor()
            if (result.exitValue() != 0) throw new Exception("""
Please run ./gradlew scalaFmtAll and commit/push the subsequent results to fix this error.
This happened because a git diff yielded a non-zero exit code. 
This task was built to be run on the CI server AFTER scalaFmtAll
It should only error if the results of scalaFmtAll resulted in code modifications.
And that would only happen if the committed code is not formatted as expected.""")
        } catch (e) {
            throw new Exception("An unexpected error was encountered while checking that scalaFmtAll was committed.", e)
        }
    }
}

docker {
    registryCredentials {
        url = 'https://index.docker.io/v1/'
        username = System.getenv("DOCKER_USER")
        password = System.getenv("DOCKER_PASSWORD")
    }

    javaApplication {
        baseImage = 'beammodel/miniconda3'
        maintainer = 'LBNL Beam Team'
        tag = "beammodel/beam:$version"
    }
}

dockerDistTar {
    instruction 'RUN apt-get update && apt-get -y install python3 python3-pip python3-rtree libproj-dev proj-data proj-bin libgeos-dev npm'
    instruction 'RUN pip3 install --upgrade setuptools'
    instruction 'RUN pip3 install numpy pandas cython sklearn matplotlib mapclassify descartes geopandas contextily plotly collections-extended psutil requests'
    addFile 'src/main/python/events_analysis/', 'src/main/python/events_analysis/'
    addFile 'test/', 'test/'
}

dockerCopyDistResources {
    from('src/main/python/events_analysis/') {
        into('src/main/python/events_analysis/')
    }
    from('test/') {
        into('test/')
    }
}

jmh {
    // https://github.com/melix/jmh-gradle-plugin/issues/107
    jvmArgs = ['-Djmh.separateClasspathJAR=true', '-Dbeam.home=' + project.projectDir]
    duplicateClassesStrategy = 'exclude'
    zip64 = true
}<|MERGE_RESOLUTION|>--- conflicted
+++ resolved
@@ -47,13 +47,8 @@
 
 compileScala.options.encoding = 'UTF-8'
 def scalaBinaryVersion = "2.12"
-<<<<<<< HEAD
-def akkaBinaryVersion = "2.5.22"
+def akkaBinaryVersion = "2.6.6"
 def circeBinaryVersion = "0.13.0"
-=======
-def akkaBinaryVersion = "2.6.6"
-def circeBinaryVersion = "0.7.1"
->>>>>>> bbf4625d
 def slf4jVersion = "1.7.25"
 def kamonVersion = "2.0.3"
 def tscfgVersion = "0.9.4"
