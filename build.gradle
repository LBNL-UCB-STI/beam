import com.bmuschko.gradle.docker.tasks.image.DockerBuildImage
import com.bmuschko.gradle.docker.tasks.image.DockerTagImage
import com.bmuschko.gradle.docker.tasks.image.Dockerfile

import java.time.Instant
import java.time.ZoneOffset
import java.time.format.DateTimeFormatter

buildscript {
    repositories {
        mavenLocal()
        mavenCentral()
        maven { url "https://plugins.gradle.org/m2/" }
        gradlePluginPortal()
    }
    dependencies {
        classpath group: 'kr.motd.gradle', name: 'sphinx-gradle-plugin', version: '1.0.3.Final'
        classpath "jp.classmethod.aws.reboot:gradle-aws-plugin-reboot:0.45"
        classpath "com.github.viswaramamoorthy:gradle-util-plugins:0.1.0-RELEASE"
    }
}


plugins {
    id "net.ltgt.apt" version "0.21"
    id "de.undercouch.download" version "3.2.0"
    id "org.scoverage" version "5.0.0"
    id 'maven-publish'
    id "me.champeau.gradle.jmh" version "0.5.3"
    id 'com.bmuschko.docker-java-application' version '6.7.0'
    id "cz.alenkacz.gradle.scalafmt" version "1.16.2"
}

apply plugin: 'java'
apply plugin: 'scala'
apply plugin: 'maven-publish'

apply plugin: 'idea'
apply plugin: 'kr.motd.sphinx'

apply plugin: 'application'
apply plugin: 'ManifestClasspath'
apply plugin: 'scalafmt'

group = 'beam'
version = '0.9.6'

description = """"""

sourceCompatibility = 1.8
targetCompatibility = 1.8

compileScala.options.encoding = 'UTF-8'
compileScala.scalaCompileOptions.additionalParameters = ["-Xmx1g"]
def scalaBinaryVersion = "2.12"
def scalaBinaryFullVersion = "${scalaBinaryVersion}.12"
def akkaBinaryVersion = "2.6.6"
def circeBinaryVersion = "0.13.0"
def slf4jVersion = "1.7.25"
def kamonVersion = "2.0.3"
def tscfgVersion = "0.9.4"


sourceSets.main.scala.srcDirs = ["src/main/scala", "src/main/java"]
sourceSets.main.java.srcDirs = []

sourceSets.test.java.srcDirs = []
sourceSets.test.scala.srcDirs = ["src/test/scala", "src/test/java"]

sourceSets {
    main {
        resources {
            srcDir "src/main/resources"
        }
    }
    test {
        resources {
            srcDir "src/test/resources"
        }
    }
}

if (project.hasProperty('env')) {
    sourceSets {
        main {
            resources {
                srcDirs "test/input/" + project.getProperty('env')
            }
        }
    }
}

allprojects {
    repositories {
        mavenCentral().content {
            excludeModule("javax.media", "jai_core")
        }
        maven { url "https://repo.osgeo.org/repository/release/" }
        maven { url "https://download.osgeo.org/webdav/geotools" }
        // maven { url "http://maven.icm.edu.pl/artifactory/repo/" }
        // maven { url "https://maven.geotoolkit.org/" }
        maven { url "https://repository.jboss.org/nexus/content/repositories/thirdparty-releases" }
        maven { url "https://repo.maven.apache.org/maven2" }
        maven { url "https://repo.matsim.org/repository/matsim" }
        // Used for graphql-java and matsim.contrib.decongestion specific versions -
        maven {
            url "http://beam-bintray-needed-releases.s3-website.us-east-2.amazonaws.com/"
            allowInsecureProtocol = true
        }
        maven { url "https://maven.conveyal.com/" }
        maven { url "https://repo1.maven.org/maven2" }
        maven { url "https://download.java.net/maven/2/" }
        maven { url "https://people.apache.org/repo/m1-ibiblio-rsync-repository/org.apache.axis2/" }
        maven { url "https://maven.geo-solutions.it" }
        mavenLocal()
        maven { url "https://jitpack.io" }
    }
}


configurations {
    scalaCompilerPlugin
}


configurations.all {
    resolutionStrategy {
        // we need this in order to get Elki library working fine.
        force 'net.jafama:jafama:2.3.2'
        // we need this in order to get Elki library working fine.
        force 'it.unimi.dsi:fastutil:8.5.4'

        force 'org.apache.logging.log4j:log4j-core:2.15.0'
        force 'org.apache.logging.log4j:log4j-api:2.15.0'
    }
    exclude group: "log4j", module: "log4j"
}

dependencies {

    implementation(group: 'com.github.LBNL-UCB-STI', name: 'beam-utilities', version: 'v0.2.17') {
        exclude group: 'com.github.LBNL-UCB-STI', module: 'r5'
        exclude group: 'org.matsim', module: 'matsim'
    }

    ////////////////////////////
    // Java dependencies
    ////////////////////////////
    implementation group: 'com.google.inject', name: 'guice', version: '4.1.0'
    implementation group: 'com.google.inject.extensions', name: 'guice-assistedinject', version: '4.1.0'
    implementation group: 'com.google.inject.extensions', name: 'guice-multibindings', version: '4.1.0'
    implementation group: 'org.apache.commons', name: 'commons-collections4', version: '4.4'
    implementation group: 'org.apache.commons', name: 'commons-math3', version: '3.6.1'
    implementation group: 'org.apache.httpcomponents', name: 'fluent-hc', version: '4.5.13'

    // Apache 2.0
    implementation group: 'com.univocity', name: 'univocity-parsers', version: '2.9.1'

    // LGPL
    implementation group: 'org.geotools', name: 'gt-main', version: '14.5'
    implementation group: 'org.geotools', name: 'gt-shapefile', version: '14.5'
    implementation group: 'org.geotools', name: 'gt-referencing', version: '15.2'
    implementation group: 'org.geotools', name: 'gt-epsg-wkt', version: '15.2'
    implementation group: 'org.jfree', name: 'jfreechart', version: '1.0.14'

    implementation group: 'com.fasterxml.jackson.core', name: 'jackson-core', version: '2.12.3'
    implementation group: 'com.fasterxml.jackson.module', name: 'jackson-module-scala_2.12', version: '2.12.3'
    implementation group: 'javax.inject', name: 'javax.inject', version: '1'
    implementation group: 'jdom', name: 'jdom', version: '1.1'
    implementation group: 'org.jdom', name: 'jdom2', version: '2.0.5'
    implementation 'com.hubspot.jinjava:jinjava:2.0.5'
    implementation group: 'org.yaml', name: 'snakeyaml', version: '1.18'

    implementation group: 'commons-io', name: 'commons-io', version: '2.5'
    implementation 'net.sf.supercsv:super-csv:2.4.0'
    implementation 'org.reflections:reflections:0.9.10'
    implementation group: 'javax.annotation', name: 'javax.annotation-api', version: '1.2-b01'
    implementation group: 'com.github.stephenc.eaio-uuid', name: "uuid", version: "3.4.0"

    implementation "org.jgrapht:jgrapht-core:1.3.0"

    implementation group: 'com.google.ortools', name: 'ortools-java', version: '9.5.2237'

    implementation 'com.github.LBNL-UCB-STI:helics-wrapper:v3.3.0'

    // GPLv3
    implementation group: 'org.matsim.contrib', name: 'multimodal', version: '0.10.0'
    implementation group: 'org.matsim.contrib', name: 'bicycle', version: '0.10.0'

    implementation(group: 'org.matsim.contrib', name: 'decongestion', version: '0.11.0-2018w44') {
        exclude group: 'org.matsim', module: 'matsim'
    }

    implementation(group: 'com.github.wrashid.matsim', name: 'matsim', version: '0.10.1-beam-16') {
        exclude group: 'log4j', module: 'log4j'
    }


    implementation "org.slf4j:slf4j-api:${slf4jVersion}"
    implementation "ch.qos.logback:logback-classic:1.2.3"
    implementation "com.typesafe.scala-logging:scala-logging_${scalaBinaryVersion}:3.9.0"
    implementation "org.slf4j:log4j-over-slf4j:${slf4jVersion}"

    implementation(group: 'com.github.LBNL-UCB-STI', name: 'r5', version: 'v4.5.3_linkRadiusMeters') {
        exclude group: 'ch.qos.logback', module: 'logback-classic'
        exclude group: 'org.slf4j', module: 'slf4j-simple'
    }
    implementation group: 'com.graphhopper', name: 'graphhopper-core', version: '2.3'
    implementation "com.sigopt:sigopt-java:4.9.0"
    implementation group: 'com.graphhopper', name: 'graphhopper-reader-osm', version: '1.0'

    implementation("com.uber:h3:3.4.1")
    implementation("com.github.LBNL-UCB-STI:jsprit-wrapper:v0.5.1")
    implementation("com.github.LBNL-UCB-STI:omx-java:v2.0.1")

    testImplementation group: 'junit', name: 'junit', version: '4.8'
    testImplementation group: 'org.mockito', name: 'mockito-inline', version: '2.27.0'
    testImplementation group: "org.mockito", name: "mockito-core", version: "2.28.2"
    jmhImplementation group: 'org.openjdk.jmh', name: 'jmh-core', version: '1.23'
    jmhImplementation group: 'org.openjdk.jmh', name: 'jmh-generator-annprocess', version: '1.23'


    /////////////////////////////////
    // Scala dependencies
    /////////////////////////////////

    // CORE Scala //
    implementation "org.scala-lang:scala-library:2.12.13"
    implementation group: 'org.scala-lang.modules', name: "scala-xml_${scalaBinaryVersion}", version: '1.0.6'

    // NEEDED FOR USING REPL //
    implementation "org.scala-lang:scala-compiler:2.12.13"

    // TEST Scala //
    testImplementation group: 'org.scalatest', name: "scalatest_${scalaBinaryVersion}", version: '3.2.9'
    testImplementation group: 'org.scalatestplus', name: 'scalatestplus-junit_2.12', version: '1.0.0-M2'
    testRuntimeOnly "org.pegdown:pegdown:1.6.0"

    // HTML report for scalatest
    testImplementation group: 'com.vladsch.flexmark', name: 'flexmark-all', version: '0.36.8'


    // 3rd Party Scala //

    implementation group: 'org.jliszka', name: 'probability-monad_2.11', version: '1.0.1'

    // https://mvnrepository.com/artifact/com.beachape/enumeratum_2.12
    implementation group: 'com.beachape', name: "enumeratum_${scalaBinaryVersion}", version: "1.5.12"
    // https://mvnrepository.com/artifact/com.beachape/enumeratum-circe_2.12
    implementation group: 'com.beachape', name: "enumeratum-circe_${scalaBinaryVersion}", version: "1.5.14"

    implementation "com.github.scopt:scopt_${scalaBinaryVersion}:4.0.0-RC2"
    implementation "net.codingwell:scala-guice_${scalaBinaryVersion}:4.1.0"  // DI
    implementation('com.github.carueda:tscfg:v' + tscfgVersion) { // config
        exclude group: 'org.scala-lang.modules', module: 'scala-xml_2.11'
        exclude group: 'com.typesafe', module: 'config'
    }
    implementation group: 'com.typesafe', name: 'config', version: '1.4.0'


    // https://mvnrepository.com/artifact/io.circe/circe-core_2.12
    implementation group: 'io.circe', name: "circe-core_${scalaBinaryVersion}", version: circeBinaryVersion
    // https://mvnrepository.com/artifact/io.circe/circe-generic_2.12
    implementation group: 'io.circe', name: "circe-generic_${scalaBinaryVersion}", version: circeBinaryVersion
    // https://mvnrepository.com/artifact/io.circe/circe-parser_2.12
    implementation group: 'io.circe', name: "circe-parser_${scalaBinaryVersion}", version: circeBinaryVersion

    implementation group: 'com.typesafe.play', name: "play-json_${scalaBinaryVersion}", version: '2.6.3'

    implementation(group: 'com.github.romix.akka', name: "akka-kryo-serialization_${scalaBinaryVersion}", version: '0.5.2') {
        exclude group: 'com.esotericsoftware', module: 'kryo'
    }
    implementation group: 'com.esotericsoftware', name: 'kryo', version: '4.0.2'

    implementation "com.github.vagmcs:optimus_${scalaBinaryVersion}:3.1.0"
    implementation "com.github.vagmcs:optimus-solver-oj_${scalaBinaryVersion}:3.1.0"

    implementation group: 'io.spray', name: 'spray-json_2.12', version: '1.3.5'

    ////////////////////////////////////
    ///Performance Monitoring (Kamon)///
    ////////////////////////////////////

    // compile("io.kamon:kamon-bundle_${scalaBinaryVersion}:${kamonVersion}")
    implementation("io.kamon:kamon-core_${scalaBinaryVersion}:2.0.1")
    // compile("io.kamon:kamon-influxdb_2.12:2.0.0")

    implementation("org.influxdb:influxdb-java:2.16")

    /////////////
    // Akka Dependencies
    ////////////

    // CORE Akka //
    implementation group: 'com.typesafe.akka', name: "akka-actor_${scalaBinaryVersion}", version: akkaBinaryVersion
    implementation group: 'com.typesafe.akka', name: "akka-slf4j_${scalaBinaryVersion}", version: akkaBinaryVersion
    implementation group: 'com.typesafe.akka', name: "akka-cluster_${scalaBinaryVersion}", version: akkaBinaryVersion
    implementation group: 'com.typesafe.akka', name: "akka-cluster-tools_${scalaBinaryVersion}", version: akkaBinaryVersion

    implementation group: 'com.typesafe.akka', name: "akka-http_${scalaBinaryVersion}", version: "10.1.12"
    implementation group: 'de.heikoseeberger', name: "akka-http-circe_${scalaBinaryVersion}", version: "1.25.2"

    // TEST Akka //
    testImplementation group: 'com.typesafe.akka', name: "akka-testkit_${scalaBinaryVersion}", version: akkaBinaryVersion

    scoverage "org.scoverage:scalac-scoverage-plugin_${scalaBinaryFullVersion}:1.4.8", "org.scoverage:scalac-scoverage-runtime_${scalaBinaryVersion}:1.4.8"

    implementation 'org.apache.commons:commons-compress:1.18'

    implementation group: 'de.lmu.ifi.dbs.elki', name: 'elki', version: '0.7.5'

    implementation group: 'com.zaxxer', name: 'nuprocess', version: '1.2.4'

    def parquet = "1.12.3"
    implementation group: 'org.apache.parquet', name: 'parquet-hadoop', version: parquet
    implementation group: 'org.apache.parquet', name: 'parquet-avro', version: parquet
    implementation(group: 'org.apache.hadoop', name: 'hadoop-client', version: '2.7.3') {
        exclude group: 'org.slf4j', module: 'slf4j-log4j12'
        // Exclude `ASM` because it is binary incompatible with the one which is gotten from `com.conveyal:kryo-tools`: `org.ow2.asm:asm:5.0.4`
        exclude group: 'asm', module: 'asm'
    }

    implementation(group: 'com.lihaoyi', name: "sourcecode_${scalaBinaryVersion}", version: '0.1.9')

    implementation "com.github.vagmcs:optimus_${scalaBinaryVersion}:3.1.0"

    implementation group: 'com.google.maps', name: 'google-maps-services', version: '0.14.0'

    implementation group: 'org.onebusaway', name: 'onebusaway-gtfs-transformer', version: '1.3.4'

    implementation 'de.vandermeer:asciitable:0.3.2'

    implementation "com.sksamuel.scapegoat:scalac-scapegoat-plugin_${scalaBinaryVersion}.13:1.4.8"
    scalaCompilerPlugin "com.sksamuel.scapegoat:scalac-scapegoat-plugin_${scalaBinaryVersion}.13:1.4.8"

    // AWS S3
    implementation group: 'software.amazon.awssdk', name: 's3', version: '2.16.68'
    implementation group: 'org.ini4j', name: 'ini4j', version: '0.5.4'
}

// Autoformatting using scalafmt

scalafmt {
    // configFilePath = ".scalafmt.conf" // .scalafmt.conf in the project root is default value, provide only if other location is needed
}

configurations.all {
    resolutionStrategy {
        eachDependency { DependencyResolveDetails dependencyResolveDetails ->
            final requestedDependency = dependencyResolveDetails.requested
            if (requestedDependency.name != 'beam-utilities') {
                force 'javax.media:jai_core:1.1.3'
            }
        }
    }
    exclude group: 'javax.media', module: 'jai_codec'
    exclude group: 'javax.media', module: 'jai_imageio'
}

//compileScala.dependsOn(scalafmtAll)

publishing {
    publications {
        mavenJava(MavenPublication) {
            from components.java
        }
    }
}

task install(dependsOn: 'publishToMavenLocal')

tasks.withType(cz.alenkacz.gradle.scalafmt.ScalafmtFormatBase) {
    outputs.upToDateWhen { false }
}

tasks.withType(ScalaCompile) {
    // LooksLikeInterpolatedString must stay
    def additionalParameters = ["-Xplugin:" + configurations.scalaCompilerPlugin.asPath,
                                "-P:scapegoat:dataDir:" + buildDir + "/reports/scapegoat",
                                "-P:scapegoat:reports:html:xml",
                                "-P:scapegoat:disabledInspections:OptionGet:UnsafeTraversableMethods:TryGet:EitherGet:AsInstanceOf:NullAssignment:VariableShadowing:NullParameter:MethodReturningAny:IsInstanceOf:EmptyIfBlock:CatchException:EmptyInterpolatedString:UnnecessaryConversion:CatchThrowable:CollectionIndexOnNonIndexedSeq:AvoidSizeNotEqualsZero:ComparingFloatingPointTypes:UnsafeContains:VarCouldBeVal:CatchThrowable:SuspiciousMatchOnClassObject:VarClosure:RepeatedIfElseBody:LooksLikeInterpolatedString",
                                "-P:scapegoat:verbose:false",
                                "-P:scapegoat:consoleOutput:true"]
    def minimumCompilationParameters = ["-unchecked", "-deprecation", "-feature"]
    if (project.hasProperty("report")) {
        scalaCompileOptions.additionalParameters = minimumCompilationParameters + additionalParameters
    } else {
        scalaCompileOptions.additionalParameters = minimumCompilationParameters + additionalParameters + ["-Xfatal-warnings"]
    }
    scalaCompileOptions.forkOptions.with {
        memoryMaximumSize = '2g'
    }
}

tasks.withType(JavaExec).configureEach { task ->
    if (!task.name.equals("run")) {
        jvmArgs = project.hasProperty('logbackCfg') ? ["-Dlogback.configurationFile=${project.property('logbackCfg')}"] : []
    }
}


// Task to run scala tests, as Scala tests not picked up by Gradle by default.
// You can run it with a number of threads: ./gradlew spec -PnumThreads=4
task spec(dependsOn: ['testClasses'], type: JavaExec) {
    def n = project.hasProperty('numThreads') ? numThreads : 4
    mainClass = 'org.scalatest.tools.Runner'
    args = ['-R', 'build/classes/scala/test', '-h', 'build/scalatest-report', '-u', 'build/scalatest-report-xml', '-oD', '-l', 'beam.tags.ExcludeRegular',
            "-PS$n", '-T', '120', '-W', '300', '60']
    classpath = sourceSets.test.runtimeClasspath
}
build.dependsOn spec

/* //////////////////////////////////////////////////
*  Task to run tagged tests.
*  Note: use space separated list of tags
* ./gradlew taggedTest -Ptags="beam.tags.Performance beam.tags.Integration"
* /////////////////////////////////////////////////// */

processResources {
    duplicatesStrategy = 'include'
}

processTestResources {
    duplicatesStrategy = 'include'
}

task taggedTest(dependsOn: ['testClasses'], type: JavaExec) {
    mainClass = 'org.scalatest.tools.Runner'
    args = ['-R', 'build/classes/scala/test', '-o', '-n'] << (project.findProperty('tags') ?: 'org.scalatest.Ignore')
    classpath = sourceSets.test.runtimeClasspath
}

task specificTest(dependsOn: ['testClasses'], type: JavaExec) {
    mainClass = 'org.scalatest.tools.Runner'
    args = (['-R', 'build/classes/scala/test', '-o', '-s'] << (project.findProperty('suite') ?: 'org.scalatest.Ignore')) +
            (project.hasProperty('matches') ? ["-z", project.findProperty('matches')] : [])
    classpath = sourceSets.test.runtimeClasspath
}

////////////////////////////////////////////////////////////////////////////////////////////////////////////
// Task to run tests periodically on continue integration server.
// ./gradlew  periodicTest -Pconfig=test/input/sf-light/sf-light-1k.conf -Piterations=1
////////////////////////////////////////////////////////////////////////////////////////////////////////////
task periodicTest(dependsOn: ['testClasses'], type: JavaExec) {
    mainClass = 'org.scalatest.tools.Runner'
    args = ['-R', 'build/classes/scala/test', '-o', '-n', 'beam.tags.Periodic'] <<
            (project.hasProperty('config') ? '-Dconfig=' + project.findProperty('config') :
                    (project.hasProperty('iterations') ? '-Diterations=' + project.findProperty('iterations') : '')) <<
            (project.hasProperty('config') && project.hasProperty('iterations') ?
                    '-Diterations=' + project.findProperty('iterations') : '')
    jvmArgs = ['-javaagent:build/aspectjweaver-1.8.10.jar']
    classpath = sourceSets.test.runtimeClasspath
    doFirst() {
        if (!project.file('build/aspectjweaver-1.8.10.jar').exists()) {
            download {
                src 'https://repo1.maven.org/maven2/org/aspectj/aspectjweaver/1.8.10/aspectjweaver-1.8.10.jar'
                dest buildDir
            }
        }
    }
}

//////////////////////////////////////////////////////////////////////
// Generate config classes reflecting the application.conf file
//////////////////////////////////////////////////////////////////////
task generateConfig {
    doLast {
        def tscfgJarFile = project.file('build/tscfg-' + tscfgVersion + '.jar')
        if (!tscfgJarFile.exists() || !tscfgJarFile.isFile()) {
            download {
                src 'https://github.com/carueda/tscfg/releases/download/v' + tscfgVersion + '/tscfg-' + tscfgVersion + '.jar'
                dest buildDir
            }
        }
        javaexec {
            main = "-jar"
            args = [
                    "build/tscfg-${tscfgVersion}.jar",
                    "--spec", "src/main/resources/beam-template.conf",
                    "--scala",
                    "--pn", "beam.sim.config",
                    "--cn", "BeamConfig",
                    "--dd", "src/main/scala/beam/sim/" //This is temp location. Actual location will be updated by copyConfigWithoutTimeStamp
            ]
        }
    }
}

task copyConfigWithoutTimeStamp(type: Copy) {
    from 'src/main/scala/beam/sim/BeamConfig.scala'
    into 'src/main/scala/beam/sim/config/'
    filter { line -> line.contains('generated by tscfg') ? null : line }
}

//Deletion of temp generated config
task removeTempConfig(type: Delete) {
    delete 'src/main/scala/beam/sim/BeamConfig.scala'
}

generateConfig.finalizedBy(copyConfigWithoutTimeStamp)
copyConfigWithoutTimeStamp.finalizedBy(removeTempConfig)

task repl(type: JavaExec) {
    mainClass = "scala.tools.nsc.MainGenericRunner"
    classpath = sourceSets.main.runtimeClasspath
    standardInput System.in
    args '-usejavacp'
}

task deleteSf {
    doLast {
        if (project.file('production/application-sfbay/r5/network.dat').exists()) {
            delete 'production/application-sfbay/r5/network.dat'
        }
        if (project.file('production/application-sfbay/r5/osm.mapdb').exists()) {
            delete 'production/application-sfbay/r5/osm.mapdb'
        }
        if (project.file('production/application-sfbay/r5/osm.mapdb.p').exists()) {
            delete 'production/application-sfbay/r5/osm.mapdb.p'
        }
    }
}

task sourcesJar(type: Jar, dependsOn: classes) {
    classifier = 'sources'
    from sourceSets.main.allSource
}

////////////////////////////////////////////////////////////////////////////////////////////////////////////
// Run Via application plugin
// Note: colon preceding "run" is necessary to only run the main project and not launch the GUI as well.
// ./gradlew :run -PappArgs="['--config', 'production/application-sfbay/beam.conf']"
////////////////////////////////////////////////////////////////////////////////////////////////////////////
mainClassName = "beam.sim.RunBeam"

def myAvailableRam = (System.getenv("MAXRAM") ?: (project.findProperty('maxRAM') ?: "140"))
        .toString()
        .replace("g", "")
        .toFloat() // because otherwise 'toInteger' might throw java.lang.NumberFormatException
        .toInteger()

def halfOfAvailableMem = (myAvailableRam / 2).toInteger()

def getCurrentTimestamp = {
    DateTimeFormatter.ofPattern("MM-dd-yyyy_HH-mm-ss")
            .withLocale(Locale.US)
            .withZone(ZoneOffset.UTC)
            .format(Instant.now())
}

def logGC = ["-XX:+PrintGCDetails", "-XX:+PrintGCDateStamps", "-Xloggc:gc_${getCurrentTimestamp()}.log"]

// Use following for remote debug mode
def remoteDebug = ["-agentlib:jdwp=transport=dt_socket,server=y,suspend=n,address=8005"]

def jfr = ["-XX:+UnlockCommercialFeatures", "-XX:+FlightRecorder",
           "-XX:FlightRecorderOptions=defaultrecording=true,disk=true,maxage=10h,dumponexit=true,loglevel=info"]

// On the running machine there should be file /usr/lib/jvm/java-8-oracle/jre/lib/jfr/profile_heap_exception.jfc  with content from
// https://pastebin.com/N3uuUfPz - it's Java Mission Control with metrics about heap allocation and details about exceptions
def jfrWithMem = ["-XX:+UnlockCommercialFeatures", "-XX:+UnlockDiagnosticVMOptions", "-XX:+DebugNonSafepoints",
                  "-XX:StartFlightRecording=delay=2s,duration=180m,name=mem_ex,filename=recording.jfr,settings=profile_heap_exception",
                  "-XX:+FlightRecorder", "-XX:FlightRecorderOptions=disk=true,maxage=10h,dumponexit=true,loglevel=info"]


def jmx = ["-Dcom.sun.management.jmxremote", "-Dcom.sun.management.jmxremote.port=9005", "-Dcom.sun.management.jmxremote.rmi.port=9005", "-Dcom.sun.management.jmxremote.host=127.0.0.1",
           "-Dcom.sun.management.jmxremote.local.only=true", "-Dcom.sun.management.jmxremote.authenticate=false", "-Dcom.sun.management.jmxremote.ssl=false",
           "-Djava.net.preferIPv4Stack=true", "-Djava.rmi.server.hostname=127.0.0.1"]

def logbackConfig = project.findProperty('logbackCfg') ?: "logback_prod.xml"

def profilerTypeConfig = project.findProperty('profiler_type') ?: ""

def profilerOption = []
if (profilerTypeConfig.toString().equalsIgnoreCase('cpu')) {
    profilerOption = jfr
} else if (profilerTypeConfig.toString().equalsIgnoreCase('cpumem')) {
    profilerOption = jfrWithMem
}


// UseParallelGC
applicationDefaultJvmArgs = ["-Xmx${myAvailableRam}g", "-Xms${halfOfAvailableMem}g",
                             "-XX:+UseParallelGC", "-XX:+UseParallelOldGC", "-XX:MetaspaceSize=150M", "-Djava.awt.headless=true",
                             "-Dlogback.configurationFile=${logbackConfig}", "-Xss2048k"] + profilerOption + logGC + jmx
println(applicationDefaultJvmArgs)

run {
    if (project.hasProperty("appArgs")) {
        args Eval.me(appArgs)
    }

    doFirst() {
        if (!project.file('build/aspectjweaver-1.8.10.jar').exists()) {
            download {
                src 'https://repo1.maven.org/maven2/org/aspectj/aspectjweaver/1.8.10/aspectjweaver-1.8.10.jar'
                dest buildDir
            }
        }
    }
}

////////////////////////////////////////////////////////////////////////////////////////////////////////////
// Run ExperimentGenerator from Command line
//  gradle :execute -PmainClass=scripts.experiment.ExperimentGenerator -PappArgs="['--experiments', 'test/input/beamville/example-experiment/experiment.yml']"
// Run R5 GUI server
//  gradle --stacktrace :execute -PmainClass=com.conveyal.r5.R5Main -PappArgs="['point','--graphs','production/application-sfbay/r5/']"
////////////////////////////////////////////////////////////////////////////////////////////////////////////

task execute(type: JavaExec) {
    jvmArgs = applicationDefaultJvmArgs
    if (project.hasProperty("mainClass")) {
        mainClass = project.property("mainClass")
    } else {
        mainClass = mainClassName
    }
    classpath = sourceSets.main.runtimeClasspath
    if (project.hasProperty("appArgs")) {
        args Eval.me(appArgs)
    }
    doFirst() {
        if (!project.file('build/aspectjweaver-1.8.10.jar').exists()) {
            download {
                src 'https://repo1.maven.org/maven2/org/aspectj/aspectjweaver/1.8.10/aspectjweaver-1.8.10.jar'
                dest buildDir
            }
        }
    }
}


task matsimConversion(type: JavaExec) {
    mainClass = 'beam.utils.matsim_conversion.MatsimConversionTool'
    classpath = sourceSets.main.runtimeClasspath
    environment "PWD", "na"
    if (project.hasProperty("confPath")) {
        args Eval.me(confPath)
        // if this triggers an error, try
        // args "${confPath}"
    }
}

task generateDocumentation(type: JavaExec) {
    group 'Documentation'
    description 'Format the data using Sphinx RST formats'

    mainClass = 'beam.docs.GenerateDocumentationTask'
    classpath = sourceSets.main.runtimeClasspath
}

task fmt(dependsOn: scalafmtAll)
task verifyScalaFmtHasBeenRun() {
    doLast {
        try {
            def workingDir = new File("${project.projectDir}")
            def result = 'git diff --exit-code --quiet'.execute(null, workingDir)
            result.waitFor()
            if (result.exitValue() != 0) throw new Exception("""
Please run ./gradlew scalaFmtAll and commit/push the subsequent results to fix this error.
This happened because a git diff yielded a non-zero exit code. 
This task was built to be run on the CI server AFTER scalaFmtAll
It should only error if the results of scalaFmtAll resulted in code modifications.
And that would only happen if the committed code is not formatted as expected.""")
        } catch (e) {
            throw new Exception("An unexpected error was encountered while checking that scalaFmtAll was committed.", e)
        }
    }
}

<<<<<<< HEAD
docker {
    registryCredentials {
        url = 'https://index.docker.io/v1/'
        username = System.getenv("DOCKER_USER")
        password = System.getenv("DOCKER_PASSWORD")
    }
}
// Some examples of manual docker file creation can be found https://github.com/bmuschko/gradle-docker-plugin/blob/3736ff644bed1cbfeed6fc7f844a5513c4208bc2/src/functTest/groovy/com/bmuschko/gradle/docker/DockerWorkflowFunctionalTest.groovy#L24
// Also here: https://bmuschko.github.io/gradle-docker-plugin/#modifying_instructions_of_a_dockerfile_task
task createDockerfile(type: Dockerfile, dependsOn: dockerSyncBuildContext) {
    from 'beammodel/miniconda3'
    label(['maintainer': 'LBNL Beam Team'])
    instruction 'RUN apt-get update && apt-get -y install python3 python3-pip python3-rtree libproj-dev proj-data proj-bin libgeos-dev npm'
    instruction 'RUN alias python=python3'
    instruction 'RUN pip3 install --upgrade setuptools'
    instruction 'RUN pip3 install --upgrade pip'
    instruction 'RUN pip3 install numpy pandas cython sklearn matplotlib mapclassify descartes geopandas contextily plotly collections-extended psutil requests'
    instruction 'RUN pip3 install -U kaleido'
    environmentVariable 'JAVA_OPTS', '-XX:+UnlockExperimentalVMOptions -XX:+UseCGroupMemoryLimitForHeap'
    workingDir("/app")
    instruction 'RUN mkdir /app/output'
    // Beam dependencies, resources and compiled Java classes
    copyFile("libs", "libs")
    copyFile("resources", "resources")
    copyFile("classes", "classes")
    // Test scenarios
    copyFile("test/input/common", "test/input/common")
    copyFile("test/input/dtd", "test/input/dtd")
    copyFile("test/input/beamville", "test/input/beamville")
    copyFile("test/input/sf-light", "test/input/sf-light")

    addFile 'src/main/python', 'src/main/python'
    addFile 'entrypoint.sh', 'entrypoint.sh'
    runCommand('chmod +x /app/entrypoint.sh')
    entryPoint('/app/entrypoint.sh')
}

task buildImageWithoutTags(type: DockerBuildImage, dependsOn: createDockerfile) {}

task buildImage(type: DockerTagImage, dependsOn: buildImageWithoutTags) {
    repository = "zaneedell/beam"
    tag = version
    targetImageId buildImageWithoutTags.getImageId()
}

dockerSyncBuildContext {
    from('src/main/python') {
        into('src/main/python')
    }
    from('test/input/common') {
        into('test/input/common')
    }
    from('test/input/dtd') {
        into('test/input/dtd')
    }
    from('test/input/beamville') {
        into('test/input/beamville')
    }
    from('test/input/sf-light') {
        into('test/input/sf-light')
    }

    from file('docker/entrypoint.sh')
}

=======
>>>>>>> cccbd656
jmh {
    // https://github.com/melix/jmh-gradle-plugin/issues/107
    jvmArgs = ['-Djmh.separateClasspathJAR=true', '-Dbeam.home=' + project.projectDir]
    duplicateClassesStrategy = 'exclude'
    zip64 = true
}

tasks.register('deploy') {
    def cloudPlatform = null
    def paramName = "cloudPlatform"
    if (project.hasProperty(paramName)) {
        cloudPlatform = project.findProperty(paramName)
    } else {
        def propsFileName = "./gradle.deploy.properties"
        if (project.hasProperty('propsFile')) {
            propsFileName = project.findProperty('propsFile')
        }
        def propsFile = new Properties()
        propsFile.load(project.file(propsFileName).newDataInputStream())
        cloudPlatform = propsFile.getProperty(paramName)
    }
    if (cloudPlatform == null) {
        cloudPlatform = ""
    }

    switch (cloudPlatform.trim().toLowerCase()) {
        case "amazon":
            dependsOn ':aws:deployToEC2'
            break
        case "google":
            dependsOn ':gcp:deployToGCE'
            break
        default:
            throw new InvalidUserDataException("Cannot deploy! Please specify cloudPlatform property to one of [Google, Amazon]")
            break
    }
}

docker {
    registryCredentials {
        url = 'https://index.docker.io/v1/'
        username = System.getenv("DOCKER_USER")
        password = System.getenv("DOCKER_PASSWORD")
    }
}

dockerSyncBuildContext {
    from('src/main/python') {
        into('src/main/python')
    }
    from('test/input/common') {
        into('test/input/common')
    }
    from('test/input/dtd') {
        into('test/input/dtd')
    }
    from('test/input/beamville') {
        into('test/input/beamville')
    }
    from('test/input/sf-light') {
        into('test/input/sf-light')
    }
    from file('docker/entrypoint.sh')
}

// Some examples of manual docker file creation can be found https://github.com/bmuschko/gradle-docker-plugin/blob/3736ff644bed1cbfeed6fc7f844a5513c4208bc2/src/functTest/groovy/com/bmuschko/gradle/docker/DockerWorkflowFunctionalTest.groovy#L24
// Also here: https://bmuschko.github.io/gradle-docker-plugin/#modifying_instructions_of_a_dockerfile_task
tasks.register('createDockerfile', Dockerfile) {
    dependsOn dockerSyncBuildContext

    // assuming all required modules / dependencies are installed in beammodel/beam-environment
    from 'beammodel/beam-environment'
    label(['maintainer': 'LBNL Beam Team'])
    environmentVariable 'JAVA_OPTS', '-XX:+UnlockExperimentalVMOptions -XX:+UseCGroupMemoryLimitForHeap'
    workingDir("/app")
    instruction 'RUN mkdir /app/output'
    // dependencies, resources and compiled Java classes
    copyFile("libs", "libs")
    copyFile("resources", "resources")
    copyFile("classes", "classes")
    // Test scenarios
    copyFile("test/input/common", "test/input/common")
    copyFile("test/input/dtd", "test/input/dtd")
    copyFile("test/input/beamville", "test/input/beamville")
    copyFile("test/input/sf-light", "test/input/sf-light")
    // python scripts
    addFile 'src/main/python', 'src/main/python'
    // entry point
    addFile 'entrypoint.sh', 'entrypoint.sh'
    runCommand('chmod +x /app/entrypoint.sh')
    entryPoint('/app/entrypoint.sh')
}

ext.getDockerTag = { ->
    if (project.hasProperty("tag")) {
        def split_vals = (project.findProperty("tag") as String).split(':')
        if (split_vals.size() > 1) {
            return split_vals[1]
        } else {
            return ""
        }
    } else {
        return ""
    }
}

ext.getDockerRepository = { ->
    if (project.hasProperty("tag")) {
        def split_vals = (project.findProperty("tag") as String).split(':')
        return split_vals[0]
    } else {
        return ""
    }
}

tasks.register('buildImageWithoutTags', DockerBuildImage) { dependsOn createDockerfile }

tasks.register('buildImage', DockerTagImage) {
    description 'Builds the Docker BEAM image, all code and test data are included into the image.'
    group 'Docker'

    dependsOn buildImageWithoutTags

    tag = getDockerTag()
    repository = getDockerRepository()
    println("The new image will be tagged '$getDockerRepository:$getDockerTag'. To change use 'tag' project parameter, i.e. '-Ptag=<value>'")
    targetImageId buildImageWithoutTags.getImageId()
}<|MERGE_RESOLUTION|>--- conflicted
+++ resolved
@@ -667,7 +667,6 @@
     }
 }
 
-<<<<<<< HEAD
 docker {
     registryCredentials {
         url = 'https://index.docker.io/v1/'
@@ -733,8 +732,6 @@
     from file('docker/entrypoint.sh')
 }
 
-=======
->>>>>>> cccbd656
 jmh {
     // https://github.com/melix/jmh-gradle-plugin/issues/107
     jvmArgs = ['-Djmh.separateClasspathJAR=true', '-Dbeam.home=' + project.projectDir]
