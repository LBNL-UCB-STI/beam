import com.bmuschko.gradle.docker.tasks.image.DockerBuildImage
import com.bmuschko.gradle.docker.tasks.image.DockerTagImage
import com.bmuschko.gradle.docker.tasks.image.Dockerfile

import java.time.Instant
import java.time.ZoneOffset
import java.time.format.DateTimeFormatter

buildscript {
    repositories {
        mavenLocal()
        mavenCentral()
        maven { url "https://plugins.gradle.org/m2/" }
        gradlePluginPortal()
    }
    dependencies {
        classpath group: 'kr.motd.gradle', name: 'sphinx-gradle-plugin', version: '2.10.1'
        classpath "jp.classmethod.aws.reboot:gradle-aws-plugin-reboot:0.45"
        classpath "com.github.viswaramamoorthy:gradle-util-plugins:0.1.0-RELEASE"
    }
}


plugins {
    id "net.ltgt.apt" version "0.21"
    id "de.undercouch.download" version "3.2.0"
    id "org.scoverage" version "8.0.3"
    id 'maven-publish'
    id "me.champeau.gradle.jmh" version "0.5.3"
    id 'com.bmuschko.docker-java-application' version '6.7.0'
    id "cz.alenkacz.gradle.scalafmt" version "1.16.2"
    id "java-library"
}

apply plugin: 'java'
apply plugin: 'scala'
apply plugin: 'maven-publish'

apply plugin: 'idea'
apply plugin: 'kr.motd.sphinx'

apply plugin: 'application'
apply plugin: 'ManifestClasspath'
apply plugin: 'scalafmt'

group = 'beam'
<<<<<<< HEAD
version = '0.9.12'
=======
version = '0.9.1'
>>>>>>> 927a29da

description = """"""

sourceCompatibility = 1.11
targetCompatibility = 1.11

scala {
    zincVersion = "1.9.2"
}

//java {
//    toolchain {
//        languageVersion.set(JavaLanguageVersion.of(11))
//    }
//}


compileScala.options.encoding = 'UTF-8'
compileScala.scalaCompileOptions.additionalParameters = ["-Xmx1g", "-W"]
// TODO temporary, drop this after matsim 0.10 -> 12.0 migration is fully complete
//compileScala.scalaCompileOptions.deprecation = false

def scalaBinaryVersion = "2.12"
def scalaBinaryFullVersion = "${scalaBinaryVersion}.17"
def akkaBinaryVersion = "2.6.6"
def circeBinaryVersion = "0.13.0"
def slf4jVersion = "1.7.25"
def kamonVersion = "2.0.3"
def tscfgVersion = "0.9.4"


sourceSets.main.scala.srcDirs = ["src/main/scala", "src/main/java"]
sourceSets.main.java.srcDirs = []

sourceSets.test.java.srcDirs = []
sourceSets.test.scala.srcDirs = ["src/test/scala", "src/test/java"]

sourceSets {
    main {
        resources {
            srcDir "src/main/resources"
        }
    }
    test {
        resources {
            srcDir "src/test/resources"
        }
    }
}

if (project.hasProperty('env')) {
    sourceSets {
        main {
            resources {
                srcDirs "test/input/" + project.getProperty('env')
            }
        }
    }
}

allprojects {
    repositories {
        mavenCentral().content {
            excludeModule("javax.media", "jai_core")
        }
        maven { url "https://repo.osgeo.org/repository/release/" }
        maven { url "https://download.osgeo.org/webdav/geotools" }
        // maven { url "http://maven.icm.edu.pl/artifactory/repo/" }
        // maven { url "https://maven.geotoolkit.org/" }
        maven { url "https://repository.jboss.org/nexus/content/repositories/thirdparty-releases" }
        maven { url "https://repo.maven.apache.org/maven2" }
        maven { url "https://repo.matsim.org/repository/matsim" }
        // Used for graphql-java and matsim.contrib.decongestion specific versions -
        maven {
            url "http://beam-bintray-needed-releases.s3-website.us-east-2.amazonaws.com/"
            allowInsecureProtocol = true
        }
        maven { url "https://maven.conveyal.com/" }
        maven { url "https://repo1.maven.org/maven2" }
        maven { url "https://download.java.net/maven/2/" }
        maven { url "https://people.apache.org/repo/m1-ibiblio-rsync-repository/org.apache.axis2/" }
        maven { url "https://maven.geo-solutions.it" }
        maven { url "https://mvn.topobyte.de" }
        maven { url "https://mvn.slimjars.com" }
        mavenLocal()
        maven { url "https://jitpack.io" }
    }
}


configurations {
    scalaCompilerPlugin
}


configurations.all {
    resolutionStrategy {
        // we need this in order to get Elki library working fine.
        force 'net.jafama:jafama:2.3.2'
        // we need this in order to get Elki library working fine.
        force 'it.unimi.dsi:fastutil:8.5.4'

        force 'org.apache.logging.log4j:log4j-core:2.15.0'
        force 'org.apache.logging.log4j:log4j-api:2.15.0'
    }
    exclude group: "log4j", module: "log4j"
    exclude group: "org.matsim", module: "matsim"
}

dependencies {

    // TODO FIXME
    implementation(group: 'com.github.LBNL-UCB-STI', name: 'beam-utilities', version: '0.3.4')

    ////////////////////////////
    // Java dependencies
    ////////////////////////////
    implementation group: 'com.google.inject', name: 'guice', version: '4.1.0'
    implementation group: 'com.google.inject.extensions', name: 'guice-assistedinject', version: '4.1.0'
    implementation group: 'com.google.inject.extensions', name: 'guice-multibindings', version: '4.1.0'
    implementation group: 'org.apache.commons', name: 'commons-collections4', version: '4.4'
    implementation group: 'org.apache.commons', name: 'commons-math3', version: '3.6.1'
    implementation group: 'org.apache.httpcomponents', name: 'fluent-hc', version: '4.5.13'

    // Apache 2.0
    implementation group: 'com.univocity', name: 'univocity-parsers', version: '2.9.1'

    // LGPL
    implementation group: 'org.geotools', name: 'gt-main', version: '21.5'
    implementation group: 'org.geotools', name: 'gt-shapefile', version: '21.5'
    implementation group: 'org.geotools', name: 'gt-referencing', version: '21.5'
    implementation group: 'org.geotools', name: 'gt-epsg-wkt', version: '21.5'
    implementation group: 'org.jfree', name: 'jfreechart', version: '1.0.14'

    implementation group: 'com.fasterxml.jackson.core', name: 'jackson-core', version: '2.12.3'
    implementation group: 'com.fasterxml.jackson.module', name: 'jackson-module-scala_2.12', version: '2.12.3'
    implementation group: 'javax.inject', name: 'javax.inject', version: '1'
    implementation group: 'jdom', name: 'jdom', version: '1.1'
    implementation group: 'org.jdom', name: 'jdom2', version: '2.0.5'
    implementation 'com.hubspot.jinjava:jinjava:2.0.5'
    implementation group: 'org.yaml', name: 'snakeyaml', version: '1.18'

    implementation group: 'commons-io', name: 'commons-io', version: '2.5'
    implementation 'net.sf.supercsv:super-csv:2.4.0'
    implementation 'org.reflections:reflections:0.9.10'
    implementation group: 'javax.annotation', name: 'javax.annotation-api', version: '1.2-b01'
    implementation group: 'com.github.stephenc.eaio-uuid', name: "uuid", version: "3.4.0"

    implementation "org.jgrapht:jgrapht-core:1.3.0"

    implementation('com.github.LBNL-UCB-STI:or-tools-wrapper:7.5-0') {
        exclude group: 'com.google.protobuf', module: 'protobuf-java'
    }

    implementation 'com.github.LBNL-UCB-STI:helics-wrapper:v3.3.0'

    // GPLv3
    implementation group: 'org.matsim.contrib', name: 'multimodal', version: '12.0'
    implementation group: 'org.matsim.contrib', name: 'bicycle', version: '12.0'

    implementation(group: 'org.matsim.contrib', name: 'decongestion', version: '12.0')

    implementation(group: 'com.github.LBNL-UCB-STI.matsim', name: 'matsim', version: '12.0-beam-7') {
        exclude group: 'log4j', module: 'log4j'
    }

    implementation "org.slf4j:slf4j-api:${slf4jVersion}"
    implementation "ch.qos.logback:logback-classic:1.2.3"
    implementation "com.typesafe.scala-logging:scala-logging_${scalaBinaryVersion}:3.9.0"
    implementation "org.slf4j:log4j-over-slf4j:${slf4jVersion}"

    implementation(group: 'com.github.LBNL-UCB-STI', name: 'r5', version: 'v4.9.0') {
        exclude group: 'ch.qos.logback', module: 'logback-classic'
        exclude group: 'org.slf4j', module: 'slf4j-simple'
    }
    implementation group: 'com.graphhopper', name: 'graphhopper-core', version: '2.3'
    implementation "com.sigopt:sigopt-java:4.9.0"
    implementation group: 'com.graphhopper', name: 'graphhopper-reader-osm', version: '1.0'

    implementation("com.uber:h3:3.7.2")
    implementation("com.github.LBNL-UCB-STI:jsprit-wrapper:v0.5.1")
    implementation("com.github.LBNL-UCB-STI:omx-java:v2.0.1")

    testImplementation group: 'junit', name: 'junit', version: '4.8'
    testImplementation group: 'org.mockito', name: 'mockito-inline', version: '2.27.0'
    testImplementation group: "org.mockito", name: "mockito-core", version: "2.28.2"
    jmhImplementation group: 'org.openjdk.jmh', name: 'jmh-core', version: '1.23'
    jmhImplementation group: 'org.openjdk.jmh', name: 'jmh-generator-annprocess', version: '1.23'


    /////////////////////////////////
    // Scala dependencies
    /////////////////////////////////

    // CORE Scala //
    implementation "org.scala-lang:scala-library:2.12.16"
    implementation group: 'org.scala-lang.modules', name: "scala-xml_${scalaBinaryVersion}", version: '1.0.6'

    // NEEDED FOR USING REPL //
    implementation "org.scala-lang:scala-compiler:2.12.16"

    // TEST Scala //
    testImplementation group: 'org.scalatest', name: "scalatest_${scalaBinaryVersion}", version: '3.2.9'
    testImplementation group: 'org.scalatestplus', name: 'scalatestplus-junit_2.12', version: '1.0.0-M2'
    testRuntimeOnly "org.pegdown:pegdown:1.6.0"

    // HTML report for scalatest
    testImplementation group: 'com.vladsch.flexmark', name: 'flexmark-all', version: '0.36.8'


    // 3rd Party Scala //

    implementation group: 'org.jliszka', name: 'probability-monad_2.11', version: '1.0.1'

    // https://mvnrepository.com/artifact/com.beachape/enumeratum_2.12
    implementation group: 'com.beachape', name: "enumeratum_${scalaBinaryVersion}", version: "1.5.12"
    // https://mvnrepository.com/artifact/com.beachape/enumeratum-circe_2.12
    implementation group: 'com.beachape', name: "enumeratum-circe_${scalaBinaryVersion}", version: "1.5.14"

    implementation "com.github.scopt:scopt_${scalaBinaryVersion}:4.0.0-RC2"
    implementation "net.codingwell:scala-guice_${scalaBinaryVersion}:4.1.0"  // DI
    implementation('com.github.carueda:tscfg:v' + tscfgVersion) { // config
        exclude group: 'org.scala-lang.modules', module: 'scala-xml_2.11'
        exclude group: 'com.typesafe', module: 'config'
    }
    implementation group: 'com.typesafe', name: 'config', version: '1.4.0'


    // https://mvnrepository.com/artifact/io.circe/circe-core_2.12
    implementation group: 'io.circe', name: "circe-core_${scalaBinaryVersion}", version: circeBinaryVersion
    // https://mvnrepository.com/artifact/io.circe/circe-generic_2.12
    implementation group: 'io.circe', name: "circe-generic_${scalaBinaryVersion}", version: circeBinaryVersion
    // https://mvnrepository.com/artifact/io.circe/circe-parser_2.12
    implementation group: 'io.circe', name: "circe-parser_${scalaBinaryVersion}", version: circeBinaryVersion

    implementation group: 'com.typesafe.play', name: "play-json_${scalaBinaryVersion}", version: '2.6.3'

    implementation(group: 'com.github.romix.akka', name: "akka-kryo-serialization_${scalaBinaryVersion}", version: '0.5.2') {
        exclude group: 'com.esotericsoftware', module: 'kryo'
    }
    implementation group: 'com.esotericsoftware', name: 'kryo', version: '4.0.2'

    implementation "com.github.vagmcs:optimus_${scalaBinaryVersion}:3.1.0"
    implementation "com.github.vagmcs:optimus-solver-oj_${scalaBinaryVersion}:3.1.0"

    implementation group: 'io.spray', name: 'spray-json_2.12', version: '1.3.5'

    ////////////////////////////////////
    ///Performance Monitoring (Kamon)///
    ////////////////////////////////////

    // compile("io.kamon:kamon-bundle_${scalaBinaryVersion}:${kamonVersion}")
    implementation("io.kamon:kamon-core_${scalaBinaryVersion}:2.0.1")
    // compile("io.kamon:kamon-influxdb_2.12:2.0.0")

    implementation("org.influxdb:influxdb-java:2.16")

    /////////////
    // Akka Dependencies
    ////////////

    // CORE Akka //
    implementation group: 'com.typesafe.akka', name: "akka-actor_${scalaBinaryVersion}", version: akkaBinaryVersion
    implementation group: 'com.typesafe.akka', name: "akka-slf4j_${scalaBinaryVersion}", version: akkaBinaryVersion
    implementation group: 'com.typesafe.akka', name: "akka-cluster_${scalaBinaryVersion}", version: akkaBinaryVersion
    implementation group: 'com.typesafe.akka', name: "akka-cluster-tools_${scalaBinaryVersion}", version: akkaBinaryVersion

    implementation group: 'com.typesafe.akka', name: "akka-http_${scalaBinaryVersion}", version: "10.1.12"
    implementation group: 'de.heikoseeberger', name: "akka-http-circe_${scalaBinaryVersion}", version: "1.25.2"

    // TEST Akka //
    testImplementation group: 'com.typesafe.akka', name: "akka-testkit_${scalaBinaryVersion}", version: akkaBinaryVersion

    scoverage "org.scoverage:scalac-scoverage-plugin_${scalaBinaryFullVersion}:2.0.10", "org.scoverage:scalac-scoverage-runtime_${scalaBinaryVersion}:2.0.10"

    implementation 'org.apache.commons:commons-compress:1.18'

    implementation group: 'de.lmu.ifi.dbs.elki', name: 'elki', version: '0.7.5'

    implementation group: 'com.zaxxer', name: 'nuprocess', version: '1.2.4'

    def parquet = "1.12.3"
    implementation group: 'org.apache.parquet', name: 'parquet-hadoop', version: parquet
    implementation group: 'org.apache.parquet', name: 'parquet-avro', version: parquet
    implementation(group: 'org.apache.hadoop', name: 'hadoop-client', version: '2.7.3') {
        exclude group: 'org.slf4j', module: 'slf4j-log4j12'
        // Exclude `ASM` because it is binary incompatible with the one which is gotten from `com.conveyal:kryo-tools`: `org.ow2.asm:asm:5.0.4`
        exclude group: 'asm', module: 'asm'
        // Exclude jsp-api because it contains an older version of javax.el (Expression Language) which is incompatible
        // with one that Hibernate-validator uses
        exclude group: 'javax.servlet.jsp', module: 'jsp-api'
    }

    implementation(group: 'com.lihaoyi', name: "sourcecode_${scalaBinaryVersion}", version: '0.1.9')

    implementation "com.github.vagmcs:optimus_${scalaBinaryVersion}:3.1.0"

    implementation group: 'com.google.maps', name: 'google-maps-services', version: '0.14.0'

    implementation group: 'org.onebusaway', name: 'onebusaway-gtfs-transformer', version: '1.3.4'

    implementation 'de.vandermeer:asciitable:0.3.2'

    implementation "com.sksamuel.scapegoat:scalac-scapegoat-plugin_${scalaBinaryVersion}.13:1.4.8"
    scalaCompilerPlugin "com.sksamuel.scapegoat:scalac-scapegoat-plugin_${scalaBinaryVersion}.13:1.4.8"

    // AWS S3
    implementation group: 'software.amazon.awssdk', name: 's3', version: '2.16.68'
    implementation group: 'org.ini4j', name: 'ini4j', version: '0.5.4'
}

// Autoformatting using scalafmt

scalafmt {
    // configFilePath = ".scalafmt.conf" // .scalafmt.conf in the project root is default value, provide only if other location is needed
}

//compileScala.dependsOn(scalafmtAll)

publishing {
    publications {
        mavenJava(MavenPublication) {
            from components.java
        }
    }
}

task install(dependsOn: 'publishToMavenLocal')

tasks.withType(cz.alenkacz.gradle.scalafmt.ScalafmtFormatBase) {
    outputs.upToDateWhen { false }
}

tasks.withType(ScalaCompile) {
    // LooksLikeInterpolatedString must stay
    def additionalParameters = ["-Xplugin:" + configurations.scalaCompilerPlugin.asPath,
                                "-P:scapegoat:dataDir:" + buildDir + "/reports/scapegoat",
                                "-P:scapegoat:reports:html:xml",
                                "-P:scapegoat:disabledInspections:OptionGet:UnsafeTraversableMethods:TryGet:EitherGet:AsInstanceOf:NullAssignment:VariableShadowing:NullParameter:MethodReturningAny:IsInstanceOf:EmptyIfBlock:CatchException:EmptyInterpolatedString:UnnecessaryConversion:CatchThrowable:CollectionIndexOnNonIndexedSeq:AvoidSizeNotEqualsZero:ComparingFloatingPointTypes:UnsafeContains:VarCouldBeVal:CatchThrowable:SuspiciousMatchOnClassObject:VarClosure:RepeatedIfElseBody:LooksLikeInterpolatedString",
                                "-P:scapegoat:verbose:false",
                                "-P:scapegoat:consoleOutput:true"]
    def minimumCompilationParameters = ["-unchecked", "-feature"]
    if (project.hasProperty("report")) {
        scalaCompileOptions.additionalParameters = minimumCompilationParameters + additionalParameters
    } else {
        scalaCompileOptions.additionalParameters = minimumCompilationParameters + additionalParameters + ["-Xfatal-warnings"]
    }
    scalaCompileOptions.forkOptions.with {
        memoryMaximumSize = '2g'
    }
}

tasks.withType(JavaExec).configureEach { task ->
    if (!task.name.equals("run")) {
        jvmArgs = project.hasProperty('logbackCfg') ? ["-Dlogback.configurationFile=${project.property('logbackCfg')}"] : []
    }
}


// Task to run scala tests, as Scala tests not picked up by Gradle by default.
// You can run it with a number of threads: ./gradlew spec -PnumThreads=4
task spec(dependsOn: ['testClasses'], type: JavaExec) {
    def n = project.hasProperty('numThreads') ? numThreads : 4
    mainClass = 'org.scalatest.tools.Runner'
    args = ['-R', 'build/classes/scala/test', '-h', 'build/scalatest-report', '-u', 'build/scalatest-report-xml', '-oD', '-l', 'beam.tags.ExcludeRegular',
            "-PS$n", '-T', '120', '-W', '300', '60']
    classpath = sourceSets.test.runtimeClasspath
}
build.dependsOn spec

/* //////////////////////////////////////////////////
*  Task to run tagged tests.
*  Note: use space separated list of tags
* ./gradlew taggedTest -Ptags="beam.tags.Performance beam.tags.Integration"
* /////////////////////////////////////////////////// */

processResources {
    duplicatesStrategy = 'include'
}

processTestResources {
    duplicatesStrategy = 'include'
}

task taggedTest(dependsOn: ['testClasses'], type: JavaExec) {
    mainClass = 'org.scalatest.tools.Runner'
    args = ['-R', 'build/classes/scala/test', '-o', '-n'] << (project.findProperty('tags') ?: 'org.scalatest.Ignore')
    classpath = sourceSets.test.runtimeClasspath
}

task specificTest(dependsOn: ['testClasses'], type: JavaExec) {
    mainClass = 'org.scalatest.tools.Runner'
    args = (['-R', 'build/classes/scala/test', '-o', '-s'] << (project.findProperty('suite') ?: 'org.scalatest.Ignore')) +
            (project.hasProperty('matches') ? ["-z", project.findProperty('matches')] : [])
    classpath = sourceSets.test.runtimeClasspath
}

////////////////////////////////////////////////////////////////////////////////////////////////////////////
// Task to run tests periodically on continue integration server.
// ./gradlew  periodicTest -Pconfig=test/input/sf-light/sf-light-1k.conf -Piterations=1
////////////////////////////////////////////////////////////////////////////////////////////////////////////
task periodicTest(dependsOn: ['testClasses'], type: JavaExec) {
    mainClass = 'org.scalatest.tools.Runner'
    args = ['-R', 'build/classes/scala/test', '-o', '-n', 'beam.tags.Periodic'] <<
            (project.hasProperty('config') ? '-Dconfig=' + project.findProperty('config') :
                    (project.hasProperty('iterations') ? '-Diterations=' + project.findProperty('iterations') : '')) <<
            (project.hasProperty('config') && project.hasProperty('iterations') ?
                    '-Diterations=' + project.findProperty('iterations') : '')
    jvmArgs = ['-javaagent:build/aspectjweaver-1.8.10.jar']
    classpath = sourceSets.test.runtimeClasspath
    doFirst() {
        if (!project.file('build/aspectjweaver-1.8.10.jar').exists()) {
            download {
                src 'https://repo1.maven.org/maven2/org/aspectj/aspectjweaver/1.8.10/aspectjweaver-1.8.10.jar'
                dest buildDir
            }
        }
    }
}

//////////////////////////////////////////////////////////////////////
// Generate config classes reflecting the application.conf file
//////////////////////////////////////////////////////////////////////
task generateConfig {
    doLast {
        def tscfgJarFile = project.file('build/tscfg-' + tscfgVersion + '.jar')
        if (!tscfgJarFile.exists() || !tscfgJarFile.isFile()) {
            download {
                src 'https://github.com/carueda/tscfg/releases/download/v' + tscfgVersion + '/tscfg-' + tscfgVersion + '.jar'
                dest buildDir
            }
        }
        javaexec {
            main = "-jar"
            args = [
                    "build/tscfg-${tscfgVersion}.jar",
                    "--spec", "src/main/resources/beam-template.conf",
                    "--scala",
                    "--pn", "beam.sim.config",
                    "--cn", "BeamConfig",
                    "--dd", "src/main/scala/beam/sim/" //This is temp location. Actual location will be updated by copyConfigWithoutTimeStamp
            ]
        }
    }
}

task copyConfigWithoutTimeStamp(type: Copy) {
    from 'src/main/scala/beam/sim/BeamConfig.scala'
    into 'src/main/scala/beam/sim/config/'
    filter { line -> line.contains('generated by tscfg') ? null : line }
}

//Deletion of temp generated config
task removeTempConfig(type: Delete) {
    delete 'src/main/scala/beam/sim/BeamConfig.scala'
}

generateConfig.finalizedBy(copyConfigWithoutTimeStamp)
copyConfigWithoutTimeStamp.finalizedBy(removeTempConfig)

task repl(type: JavaExec) {
    mainClass = "scala.tools.nsc.MainGenericRunner"
    classpath = sourceSets.main.runtimeClasspath
    standardInput System.in
    args '-usejavacp'
}

task deleteSf {
    doLast {
        if (project.file('production/application-sfbay/r5/network.dat').exists()) {
            delete 'production/application-sfbay/r5/network.dat'
        }
        if (project.file('production/application-sfbay/r5/osm.mapdb').exists()) {
            delete 'production/application-sfbay/r5/osm.mapdb'
        }
        if (project.file('production/application-sfbay/r5/osm.mapdb.p').exists()) {
            delete 'production/application-sfbay/r5/osm.mapdb.p'
        }
    }
}

task sourcesJar(type: Jar, dependsOn: classes) {
    classifier = 'sources'
    from sourceSets.main.allSource
}

////////////////////////////////////////////////////////////////////////////////////////////////////////////
// Run Via application plugin
// Note: colon preceding "run" is necessary to only run the main project and not launch the GUI as well.
// ./gradlew :run -PappArgs="['--config', 'production/application-sfbay/beam.conf']"
////////////////////////////////////////////////////////////////////////////////////////////////////////////
mainClassName = "beam.sim.RunBeam"

def myAvailableRam = (System.getenv("MAXRAM") ?: (project.findProperty('maxRAM') ?: "140"))
        .toString()
        .replace("g", "")
        .toFloat() // because otherwise 'toInteger' might throw java.lang.NumberFormatException
        .toInteger()

def halfOfAvailableMem = (myAvailableRam / 2).toInteger()

def getCurrentTimestamp = {
    DateTimeFormatter.ofPattern("MM-dd-yyyy_HH-mm-ss")
            .withLocale(Locale.US)
            .withZone(ZoneOffset.UTC)
            .format(Instant.now())
}

def logGC = ["-XX:+PrintGCDetails", "-Xloggc:gc_${getCurrentTimestamp()}.log"]

// Use following for remote debug mode
def remoteDebug = ["-agentlib:jdwp=transport=dt_socket,server=y,suspend=n,address=8005"]

def jfr = ["-XX:+UnlockCommercialFeatures", "-XX:+FlightRecorder",
           "-XX:FlightRecorderOptions=defaultrecording=true,disk=true,maxage=10h,dumponexit=true,loglevel=info"]

// On the running machine there should be file /usr/lib/jvm/java-8-oracle/jre/lib/jfr/profile_heap_exception.jfc  with content from
// https://pastebin.com/N3uuUfPz - it's Java Mission Control with metrics about heap allocation and details about exceptions
def jfrWithMem = ["-XX:+UnlockCommercialFeatures", "-XX:+UnlockDiagnosticVMOptions", "-XX:+DebugNonSafepoints",
                  "-XX:StartFlightRecording=delay=2s,duration=180m,name=mem_ex,filename=recording.jfr,settings=profile_heap_exception",
                  "-XX:+FlightRecorder", "-XX:FlightRecorderOptions=disk=true,maxage=10h,dumponexit=true,loglevel=info"]


def jmx = ["-Dcom.sun.management.jmxremote", "-Dcom.sun.management.jmxremote.port=9005", "-Dcom.sun.management.jmxremote.rmi.port=9005", "-Dcom.sun.management.jmxremote.host=127.0.0.1",
           "-Dcom.sun.management.jmxremote.local.only=true", "-Dcom.sun.management.jmxremote.authenticate=false", "-Dcom.sun.management.jmxremote.ssl=false",
           "-Djava.net.preferIPv4Stack=true", "-Djava.rmi.server.hostname=127.0.0.1"]

def logbackConfig = project.findProperty('logbackCfg') ?: "logback_prod.xml"

def profilerTypeConfig = project.findProperty('profiler_type') ?: ""

def profilerOption = []
if (profilerTypeConfig.toString().equalsIgnoreCase('cpu')) {
    profilerOption = jfr
} else if (profilerTypeConfig.toString().equalsIgnoreCase('cpumem')) {
    profilerOption = jfrWithMem
}


// UseParallelGC
applicationDefaultJvmArgs = ["-Xmx${myAvailableRam}g", "-Xms${halfOfAvailableMem}g",
                             "-XX:+UseParallelGC", "-XX:+UseParallelOldGC", "-XX:MetaspaceSize=150M", "-Djava.awt.headless=true",
                             "-Dlogback.configurationFile=${logbackConfig}", "-Xss2048k"] + profilerOption + logGC + jmx
println(applicationDefaultJvmArgs)

run {
    if (project.hasProperty("appArgs")) {
        args Eval.me(appArgs)
    }

    doFirst() {
        if (!project.file('build/aspectjweaver-1.8.10.jar').exists()) {
            download {
                src 'https://repo1.maven.org/maven2/org/aspectj/aspectjweaver/1.8.10/aspectjweaver-1.8.10.jar'
                dest buildDir
            }
        }
    }
}

////////////////////////////////////////////////////////////////////////////////////////////////////////////
// Run ExperimentGenerator from Command line
//  gradle :execute -PmainClass=scripts.experiment.ExperimentGenerator -PappArgs="['--experiments', 'test/input/beamville/example-experiment/experiment.yml']"
// Run R5 GUI server
//  gradle --stacktrace :execute -PmainClass=com.conveyal.r5.R5Main -PappArgs="['point','--graphs','production/application-sfbay/r5/']"
////////////////////////////////////////////////////////////////////////////////////////////////////////////

task execute(type: JavaExec) {
    jvmArgs = applicationDefaultJvmArgs
    if (project.hasProperty("mainClass")) {
        mainClass = project.property("mainClass")
    } else {
        mainClass = mainClassName
    }
    classpath = sourceSets.main.runtimeClasspath
    if (project.hasProperty("appArgs")) {
        args Eval.me(appArgs)
    }
    doFirst() {
        if (!project.file('build/aspectjweaver-1.8.10.jar').exists()) {
            download {
                src 'https://repo1.maven.org/maven2/org/aspectj/aspectjweaver/1.8.10/aspectjweaver-1.8.10.jar'
                dest buildDir
            }
        }
    }
}


task matsimConversion(type: JavaExec) {
    mainClass = 'beam.utils.matsim_conversion.MatsimConversionTool'
    classpath = sourceSets.main.runtimeClasspath
    environment "PWD", "na"
    if (project.hasProperty("confPath")) {
        args Eval.me(confPath)
        // if this triggers an error, try
        // args "${confPath}"
    }
}

task generateDocumentation(type: JavaExec) {
    group 'Documentation'
    description 'Format the data using Sphinx RST formats'

    mainClass = 'scripts.docs.GenerateDocumentationTask'
    classpath = sourceSets.main.runtimeClasspath
}

task fmt(dependsOn: scalafmtAll)
task verifyScalaFmtHasBeenRun() {
    doLast {
        try {
            def workingDir = new File("${project.projectDir}")
            def result = 'git diff --exit-code --quiet'.execute(null, workingDir)
            result.waitFor()
            if (result.exitValue() != 0) throw new Exception("""
Please run ./gradlew scalaFmtAll and commit/push the subsequent results to fix this error.
This happened because a git diff yielded a non-zero exit code. 
This task was built to be run on the CI server AFTER scalaFmtAll
It should only error if the results of scalaFmtAll resulted in code modifications.
And that would only happen if the committed code is not formatted as expected.""")
        } catch (e) {
            throw new Exception("An unexpected error was encountered while checking that scalaFmtAll was committed.", e)
        }
    }
}

docker {
    registryCredentials {
        url = 'https://index.docker.io/v1/'
        username = System.getenv("DOCKER_USER")
        password = System.getenv("DOCKER_PASSWORD")
    }
}

dockerSyncBuildContext {
    from('src/main/python') {
        into('src/main/python')
    }
    from('test/input/common') {
        into('test/input/common')
    }
    from('test/input/dtd') {
        into('test/input/dtd')
    }
    from('test/input/beamville') {
        into('test/input/beamville')
    }
    from('test/input/sf-light') {
        into('test/input/sf-light')
    }

    from file('docker/entrypoint.sh')
}

jmh {
    // https://github.com/melix/jmh-gradle-plugin/issues/107
    jvmArgs = ['-Djmh.separateClasspathJAR=true', '-Dbeam.home=' + project.projectDir]
    duplicateClassesStrategy = 'exclude'
    zip64 = true
}

tasks.register('deploy') {
    def cloudPlatform = null
    def paramName = "cloudPlatform"
    if (project.hasProperty(paramName)) {
        cloudPlatform = project.findProperty(paramName)
    } else {
        def propsFileName = "./gradle.deploy.properties"
        if (project.hasProperty('propsFile')) {
            propsFileName = project.findProperty('propsFile')
        }
        def propsFile = new Properties()
        propsFile.load(project.file(propsFileName).newDataInputStream())
        cloudPlatform = propsFile.getProperty(paramName)
    }
    if (cloudPlatform == null) {
        cloudPlatform = ""
    }

    switch (cloudPlatform.trim().toLowerCase()) {
        case "amazon":
            dependsOn ':aws:deployToEC2'
            break
        case "google":
            dependsOn ':gcp:deployToGCE'
            break
        default:
            throw new InvalidUserDataException("Cannot deploy! Please specify cloudPlatform property to one of [Google, Amazon]")
            break
    }
}

docker {
    registryCredentials {
        url = 'https://index.docker.io/v1/'
        username = System.getenv("DOCKER_USER")
        password = System.getenv("DOCKER_PASSWORD")
    }
}

dockerSyncBuildContext {
    duplicatesStrategy = DuplicatesStrategy.INCLUDE
    from('src/main/python') {
        into('src/main/python')
    }
    from('test/input/common') {
        into('test/input/common')
    }
    from('test/input/dtd') {
        into('test/input/dtd')
    }
    from('test/input/beamville') {
        into('test/input/beamville')
    }
    from('test/input/sf-light') {
        into('test/input/sf-light')
    }
    from file('docker/entrypoint.sh')
}

// Some examples of manual docker file creation can be found https://github.com/bmuschko/gradle-docker-plugin/blob/3736ff644bed1cbfeed6fc7f844a5513c4208bc2/src/functTest/groovy/com/bmuschko/gradle/docker/DockerWorkflowFunctionalTest.groovy#L24
// Also here: https://bmuschko.github.io/gradle-docker-plugin/#modifying_instructions_of_a_dockerfile_task
tasks.register('createDockerfile', Dockerfile) {
    dependsOn dockerSyncBuildContext

    // assuming all required modules / dependencies are installed in beammodel/beam-environment
    from 'beammodel/beam-environment:jdk-11-4.01'
    label(['maintainer': 'LBNL Beam Team'])
    workingDir("/app")
    instruction 'RUN mkdir /app/output'
    // dependencies, resources and compiled Java classes
    copyFile("libs", "libs")
    copyFile("resources", "resources")
    copyFile("classes", "classes")
    // Test scenarios
    copyFile("test/input/common", "test/input/common")
    copyFile("test/input/dtd", "test/input/dtd")
    copyFile("test/input/beamville", "test/input/beamville")
    copyFile("test/input/sf-light", "test/input/sf-light")
    // python scripts
    addFile 'src/main/python', 'src/main/python'
    // entry point
    addFile 'entrypoint.sh', 'entrypoint.sh'
    runCommand('chmod +x /app/entrypoint.sh')
    entryPoint('/app/entrypoint.sh')
}

ext.getDockerTag = { ->
    if (project.hasProperty("tag")) {
        def split_vals = (project.findProperty("tag") as String).split(':')
        if (split_vals.size() > 1) {
            return split_vals[1]
        } else {
            return ""
        }
    } else {
        return ""
    }
}

ext.getDockerRepository = { ->
    if (project.hasProperty("tag")) {
        def split_vals = (project.findProperty("tag") as String).split(':')
        return split_vals[0]
    } else {
        return ""
    }
}

tasks.register('buildImageWithoutTags', DockerBuildImage) { dependsOn createDockerfile }

// one can build a docker image with command ./gradlew -Ptag=beammodel/beam:0.9.0.0 buildImage
tasks.register('buildImage', DockerTagImage) {
    description 'Builds the Docker BEAM image, all code and test data are included into the image.'
    group 'Docker'

    dependsOn buildImageWithoutTags

    tag = getDockerTag()
    repository = getDockerRepository()
    println("The new image will be tagged '$getDockerRepository:$getDockerTag'. To change use 'tag' project parameter, i.e. '-Ptag=<value>'")
    targetImageId buildImageWithoutTags.getImageId()
}<|MERGE_RESOLUTION|>--- conflicted
+++ resolved
@@ -44,11 +44,7 @@
 apply plugin: 'scalafmt'
 
 group = 'beam'
-<<<<<<< HEAD
 version = '0.9.12'
-=======
-version = '0.9.1'
->>>>>>> 927a29da
 
 description = """"""
 
