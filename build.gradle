import java.time.Instant
import java.time.ZoneOffset
import java.time.format.DateTimeFormatter

buildscript {
    repositories {
        mavenLocal()
        mavenCentral()
        maven { url "https://plugins.gradle.org/m2/" }
        gradlePluginPortal()
    }
    dependencies {
        classpath group: 'kr.motd.gradle', name: 'sphinx-gradle-plugin', version: '1.0.3.Final'
        classpath "jp.classmethod.aws.reboot:gradle-aws-plugin-reboot:0.45"
        classpath "com.github.viswaramamoorthy:gradle-util-plugins:0.1.0-RELEASE"
    }
}


plugins {
    id "net.ltgt.apt" version "0.21"
    id "de.undercouch.download" version "3.2.0"
    id "org.scoverage" version "5.0.0"
    id 'maven-publish'
    id "me.champeau.gradle.jmh" version "0.5.3"
    id 'com.bmuschko.docker-java-application' version '6.6.1'
    id "cz.alenkacz.gradle.scalafmt" version "1.16.2"
}

apply plugin: 'java'
apply plugin: 'scala'
apply plugin: 'maven-publish'

apply plugin: 'idea'
apply plugin: 'kr.motd.sphinx'

apply plugin: 'application'
apply plugin: 'ManifestClasspath'
apply plugin: 'scalafmt'

group = 'beam'
version = '0.8.6'

description = """"""

sourceCompatibility = 1.8
targetCompatibility = 1.8

compileScala.options.encoding = 'UTF-8'
compileScala.scalaCompileOptions.additionalParameters = ["-Xmx1g"]
def scalaBinaryVersion = "2.12"
def scalaBinaryFullVersion = "${scalaBinaryVersion}.12"
def akkaBinaryVersion = "2.6.6"
def circeBinaryVersion = "0.13.0"
def slf4jVersion = "1.7.25"
def kamonVersion = "2.0.3"
def tscfgVersion = "0.9.4"


sourceSets.main.scala.srcDirs = ["src/main/scala", "src/main/java"]
sourceSets.main.java.srcDirs = []

sourceSets.test.java.srcDirs = []
sourceSets.test.scala.srcDirs = ["src/test/scala", "src/test/java"]

sourceSets {
    main {
        resources {
            srcDir "src/main/resources"
        }
    }
    test {
        resources {
            srcDir "src/test/resources"
        }
    }
}

if (project.hasProperty('env')) {
    sourceSets {
        main {
            resources {
                srcDirs "test/input/" + project.getProperty('env')
            }
        }
    }
}

allprojects {
    repositories {
        maven { url "https://repo.osgeo.org/repository/release/" }
        maven { url "https://download.osgeo.org/webdav/geotools" }
        // maven { url "http://maven.icm.edu.pl/artifactory/repo/" }
        // maven { url "https://maven.geotoolkit.org/" }
        maven { url "https://repository.jboss.org/nexus/content/repositories/thirdparty-releases" }
        maven { url "https://central.maven.org/maven2" }
        maven { url "https://repo.maven.apache.org/maven2" }
        maven { url "https://repo.matsim.org/repository/matsim" }
        // Used for graphql-java and matsim.contrib.decongestion specific versions -
        maven {
            url "http://beam-bintray-needed-releases.s3-website.us-east-2.amazonaws.com/"
            allowInsecureProtocol = true
        }
        maven { url "https://maven.conveyal.com/" }
        maven { url "https://repo1.maven.org/maven2" }
        maven { url "https://download.java.net/maven/2/" }
        maven { url "https://people.apache.org/repo/m1-ibiblio-rsync-repository/org.apache.axis2/" }
        maven { url "https://maven.geo-solutions.it" }
        mavenLocal()
        mavenCentral()
        maven {
            url "http://nexus.onebusaway.org/content/groups/public/"
            allowInsecureProtocol = true
        }
        maven { url "https://jitpack.io" }
    }
}


configurations {
    scalaCompilerPlugin
}


dependencies {

    implementation(group: 'com.github.LBNL-UCB-STI', name: 'beam-utilities', version: 'v0.2.12') {
        exclude group: 'com.github.LBNL-UCB-STI', module: 'r5'
        exclude group: 'org.matsim', module: 'matsim'
    }

    ////////////////////////////
    // Java dependencies
    ////////////////////////////
    implementation group: 'com.google.inject', name: 'guice', version: '4.1.0'
    implementation group: 'com.google.inject.extensions', name: 'guice-assistedinject', version: '4.1.0'
    implementation group: 'com.google.inject.extensions', name: 'guice-multibindings', version: '4.1.0'
    implementation group: 'org.apache.commons', name: 'commons-collections4', version: '4.4'
    implementation group: 'org.apache.commons', name: 'commons-math3', version: '3.6.1'
    implementation group: 'org.apache.httpcomponents', name: 'fluent-hc', version: '4.5.13'

    // Apache 2.0
    implementation group: 'com.univocity', name: 'univocity-parsers', version: '2.9.1'

    // LGPL
    implementation group: 'org.geotools', name: 'gt-main', version: '14.5'
    implementation group: 'org.geotools', name: 'gt-shapefile', version: '14.5'
    implementation group: 'org.geotools', name: 'gt-referencing', version: '15.2'
    implementation group: 'org.geotools', name: 'gt-epsg-wkt', version: '15.2'
    implementation group: 'org.jfree', name: 'jfreechart', version: '1.0.14'

    implementation group: 'com.fasterxml.jackson.core', name: 'jackson-core', version: '2.12.3'
    implementation group: 'com.fasterxml.jackson.module', name: 'jackson-module-scala_2.12', version: '2.12.3'
    implementation group: 'javax.inject', name: 'javax.inject', version: '1'
    implementation group: 'jdom', name: 'jdom', version: '1.1'
    implementation group: 'org.jdom', name: 'jdom2', version: '2.0.5'
    implementation 'com.hubspot.jinjava:jinjava:2.0.5'
    implementation group: 'org.yaml', name: 'snakeyaml', version: '1.18'

    implementation group: 'commons-io', name: 'commons-io', version: '2.5'
    implementation 'net.sf.supercsv:super-csv:2.4.0'
    implementation 'org.reflections:reflections:0.9.10'
    implementation group: 'javax.annotation', name: 'javax.annotation-api', version: '1.2-b01'
    implementation group: 'com.github.stephenc.eaio-uuid', name: "uuid", version: "3.4.0"

    implementation "org.jgrapht:jgrapht-core:1.3.0"

    implementation('com.github.LBNL-UCB-STI:or-tools-wrapper:7.5-0') {
        exclude group: 'com.google.protobuf', module: 'protobuf-java'
    }
    implementation 'com.github.LBNL-UCB-STI:helics-wrapper:v2.6.1'

    // GPLv3
    implementation group: 'org.matsim.contrib', name: 'multimodal', version: '0.10.0'
    implementation group: 'org.matsim.contrib', name: 'bicycle', version: '0.10.0'

    implementation(group: 'org.matsim.contrib', name: 'decongestion', version: '0.11.0-2018w44') {
        exclude group: 'org.matsim', module: 'matsim'
    }

    implementation(group: 'com.github.wrashid.matsim', name: 'matsim', version: '0.10.1-beam-15') {
        exclude group: 'log4j', module: 'log4j'
    }

    implementation "org.slf4j:slf4j-api:${slf4jVersion}"
    implementation "ch.qos.logback:logback-classic:1.2.3"
    implementation "com.typesafe.scala-logging:scala-logging_${scalaBinaryVersion}:3.9.0"
    implementation "org.slf4j:log4j-over-slf4j:${slf4jVersion}"

    implementation(group: 'com.github.michaz', name: 'r5', version: '3ab4fa04') {
        exclude group: 'ch.qos.logback', module: 'logback-classic'
        exclude group: 'org.slf4j', module: 'slf4j-simple'
    }
<<<<<<< HEAD
    compile group: 'com.graphhopper', name: 'graphhopper-core', version: '2.3'
    compile "com.sigopt:sigopt-java:4.9.0"
=======
    implementation group: 'com.graphhopper', name: 'graphhopper-core', version: '1.0'
    implementation "com.sigopt:sigopt-java:4.9.0"
>>>>>>> 11f01ae0

    implementation("com.uber:h3:3.4.1")
    implementation("com.github.LBNL-UCB-STI:jsprit-wrapper:v0.5.1")

    testImplementation group: 'junit', name: 'junit', version: '4.8'
    testImplementation group: 'org.mockito', name: 'mockito-inline', version: '2.27.0'
    testImplementation group: "org.mockito", name: "mockito-core", version: "2.+"
    jmhImplementation group: 'org.openjdk.jmh', name: 'jmh-core', version: '1.23'
    jmhImplementation group: 'org.openjdk.jmh', name: 'jmh-generator-annprocess', version: '1.23'


    /////////////////////////////////
    // Scala dependencies
    /////////////////////////////////

    // CORE Scala //
    implementation "org.scala-lang:scala-library:2.12.13"
    implementation group: 'org.scala-lang.modules', name: "scala-xml_${scalaBinaryVersion}", version: '1.0.6'

    // NEEDED FOR USING REPL //
    implementation "org.scala-lang:scala-compiler:2.12.13"

    // TEST Scala //
    testImplementation group: 'org.scalatest', name: "scalatest_${scalaBinaryVersion}", version: '3.2.9'
    testImplementation group: 'org.scalatestplus', name: 'scalatestplus-junit_2.12', version: '1.0.0-M2'
    testRuntimeOnly "org.pegdown:pegdown:1.6.0"
    testImplementation group: 'com.vladsch.flexmark', name: 'flexmark-all', version: '0.36.8' // HTML report for scalatest

    // 3rd Party Scala //

    implementation group: 'org.jliszka', name: 'probability-monad_2.11', version: '1.0.1'

    // https://mvnrepository.com/artifact/com.beachape/enumeratum_2.12
    implementation group: 'com.beachape', name: "enumeratum_${scalaBinaryVersion}", version: "1.5.12"
    // https://mvnrepository.com/artifact/com.beachape/enumeratum-circe_2.12
    implementation group: 'com.beachape', name: "enumeratum-circe_${scalaBinaryVersion}", version: "1.5.14"

    implementation "com.github.scopt:scopt_${scalaBinaryVersion}:4.0.0-RC2"
    implementation "net.codingwell:scala-guice_${scalaBinaryVersion}:4.1.0"  // DI
    implementation('com.github.carueda:tscfg:v' + tscfgVersion) { // config
        exclude group: 'org.scala-lang.modules', module: 'scala-xml_2.11'
        exclude group: 'com.typesafe', module: 'config'
    }
    implementation group: 'com.typesafe', name: 'config', version: '1.4.0'


    // https://mvnrepository.com/artifact/io.circe/circe-core_2.12
    implementation group: 'io.circe', name: "circe-core_${scalaBinaryVersion}", version: circeBinaryVersion
    // https://mvnrepository.com/artifact/io.circe/circe-generic_2.12
    implementation group: 'io.circe', name: "circe-generic_${scalaBinaryVersion}", version: circeBinaryVersion
    // https://mvnrepository.com/artifact/io.circe/circe-parser_2.12
    implementation group: 'io.circe', name: "circe-parser_${scalaBinaryVersion}", version: circeBinaryVersion

    implementation group: 'com.typesafe.play', name: "play-json_${scalaBinaryVersion}", version: '2.6.3'

    implementation(group: 'com.github.romix.akka', name: "akka-kryo-serialization_${scalaBinaryVersion}", version: '0.5.2') {
        exclude group: 'com.esotericsoftware', module: 'kryo'
    }
    implementation group: 'com.esotericsoftware', name: 'kryo', version: '4.0.2'

    implementation "com.github.vagmcs:optimus_${scalaBinaryVersion}:3.1.0"
    implementation "com.github.vagmcs:optimus-solver-oj_${scalaBinaryVersion}:3.1.0"

    implementation group: 'io.spray', name: 'spray-json_2.12', version: '1.3.5'

    ////////////////////////////////////
    ///Performance Monitoring (Kamon)///
    ////////////////////////////////////

    // compile("io.kamon:kamon-bundle_${scalaBinaryVersion}:${kamonVersion}")
    implementation("io.kamon:kamon-core_${scalaBinaryVersion}:2.0.1")
    // compile("io.kamon:kamon-influxdb_2.12:2.0.0")

    implementation("org.influxdb:influxdb-java:2.16")

    /////////////
    // Akka Dependencies
    ////////////

    // CORE Akka //
    implementation group: 'com.typesafe.akka', name: "akka-actor_${scalaBinaryVersion}", version: akkaBinaryVersion
    implementation group: 'com.typesafe.akka', name: "akka-slf4j_${scalaBinaryVersion}", version: akkaBinaryVersion
    implementation group: 'com.typesafe.akka', name: "akka-cluster_${scalaBinaryVersion}", version: akkaBinaryVersion
    implementation group: 'com.typesafe.akka', name: "akka-cluster-tools_${scalaBinaryVersion}", version: akkaBinaryVersion

    implementation group: 'com.typesafe.akka', name: "akka-http_${scalaBinaryVersion}", version: "10.1.12"
    implementation group: 'de.heikoseeberger', name: "akka-http-circe_${scalaBinaryVersion}", version: "1.25.2"

    // TEST Akka //
    testImplementation group: 'com.typesafe.akka', name: "akka-testkit_${scalaBinaryVersion}", version: akkaBinaryVersion

    scoverage "org.scoverage:scalac-scoverage-plugin_${scalaBinaryFullVersion}:1.4.8", "org.scoverage:scalac-scoverage-runtime_${scalaBinaryVersion}:1.4.8"

    implementation 'org.apache.commons:commons-compress:1.18'

    implementation group: 'de.lmu.ifi.dbs.elki', name: 'elki', version: '0.7.5'

    implementation group: 'com.zaxxer', name: 'nuprocess', version: '1.2.4'

    def parquet = "1.10.0"
    implementation group: 'org.apache.parquet', name: 'parquet-hadoop', version: parquet
    implementation group: 'org.apache.parquet', name: 'parquet-avro', version: parquet
    implementation(group: 'org.apache.hadoop', name: 'hadoop-client', version: '2.7.3') {
        exclude group: 'org.slf4j', module: 'slf4j-log4j12'
        // Exclude `ASM` because it is binary incompatible with the one which is gotten from `com.conveyal:kryo-tools`: `org.ow2.asm:asm:5.0.4`
        exclude group: 'asm', module: 'asm'
    }

    implementation(group: 'com.lihaoyi', name: "sourcecode_${scalaBinaryVersion}", version: '0.1.9')

    implementation "com.github.vagmcs:optimus_${scalaBinaryVersion}:3.1.0"

    implementation group: 'com.google.maps', name: 'google-maps-services', version: '0.14.0'

    implementation 'de.vandermeer:asciitable:0.3.2'

    implementation "com.sksamuel.scapegoat:scalac-scapegoat-plugin_${scalaBinaryVersion}.13:1.4.8"
    scalaCompilerPlugin "com.sksamuel.scapegoat:scalac-scapegoat-plugin_${scalaBinaryVersion}.13:1.4.8"

    // AWS S3
    implementation group: 'software.amazon.awssdk', name: 's3', version: '2.16.68'
    implementation group: 'org.ini4j', name: 'ini4j', version: '0.5.4'

}

// Autoformatting using scalafmt

scalafmt {
    // configFilePath = ".scalafmt.conf" // .scalafmt.conf in the project root is default value, provide only if other location is needed
}

configurations.all {
    resolutionStrategy {
        eachDependency { DependencyResolveDetails dependencyResolveDetails ->
            final requestedDependency = dependencyResolveDetails.requested
            if (requestedDependency.name != 'beam-utilities') {
                force 'javax.media:jai_core:1.1.3'
            }
        }
    }
    exclude group: 'javax.media', module: 'jai_codec'
    exclude group: 'javax.media', module: 'jai_imageio'
}

//compileScala.dependsOn(scalafmtAll)

tasks.withType(cz.alenkacz.gradle.scalafmt.ScalafmtFormatBase){
    outputs.upToDateWhen { false }
}

tasks.withType(ScalaCompile) {
    def additionalParameters = ["-Xplugin:" + configurations.scalaCompilerPlugin.asPath,
                                "-P:scapegoat:dataDir:" + buildDir + "/reports/scapegoat",
                                "-P:scapegoat:reports:html:xml",
                                "-P:scapegoat:disabledInspections:OptionGet:UnsafeTraversableMethods:TryGet:EitherGet:AsInstanceOf:NullAssignment:UnusedMethodParameter:VariableShadowing:NullParameter:MethodReturningAny:IsInstanceOf:EmptyIfBlock:CatchException:EmptyInterpolatedString:UnnecessaryConversion:CatchThrowable:CollectionIndexOnNonIndexedSeq:AvoidSizeNotEqualsZero:ComparingFloatingPointTypes:UnsafeContains:VarCouldBeVal:CatchThrowable:ParameterlessMethodReturnsUnit:SuspiciousMatchOnClassObject:PointlessTypeBounds:BrokenOddness:VarClosure:EmptyTryBlock:RepeatedIfElseBody:BigDecimalDoubleConstructor:EmptyInterpolatedString:SwallowedException:LooksLikeInterpolatedString:FinalModifierOnCaseClass",
                                "-P:scapegoat:verbose:false",
                                "-P:scapegoat:consoleOutput:true"]
    def minimumCompilationParameters = ["-unchecked", "-deprecation", "-feature"]
    if (project.hasProperty("report")) {
        scalaCompileOptions.additionalParameters = minimumCompilationParameters + additionalParameters
    } else {
        scalaCompileOptions.additionalParameters = minimumCompilationParameters + additionalParameters + ["-Xfatal-warnings"]
    }
    scalaCompileOptions.forkOptions.with {
        memoryMaximumSize = '2g'
    }
}


// Task to run scala tests, as Scala tests not picked up by Gradle by default.
// You can run it with a number of threads: ./gradlew spec -PnumThreads=4
task spec(dependsOn: ['testClasses'], type: JavaExec) {
    def n = project.hasProperty('numThreads') ? numThreads : 4
    main = 'org.scalatest.tools.Runner'
    args = ['-R', 'build/classes/scala/test', '-h', 'build/scalatest-report', '-oD', '-l', 'beam.tags.ExcludeRegular',
            "-PS$n", '-T', '120']
    classpath = sourceSets.test.runtimeClasspath
}
build.dependsOn spec

/* //////////////////////////////////////////////////
*  Task to run tagged tests.
*  Note: use space separated list of tags
* ./gradlew taggedTest -Ptags="beam.tags.Performance beam.tags.Integration"
* /////////////////////////////////////////////////// */

processResources {
  duplicatesStrategy = 'include'
}

processTestResources {
    duplicatesStrategy = 'include'
}

task taggedTest(dependsOn: ['testClasses'], type: JavaExec) {
    main = 'org.scalatest.tools.Runner'
    args = ['-R', 'build/classes/scala/test', '-o', '-n'] << (project.findProperty('tags') ?: 'org.scalatest.Ignore')
    classpath = sourceSets.test.runtimeClasspath
}

task specificTest(dependsOn: ['testClasses'], type: JavaExec) {
    main = 'org.scalatest.tools.Runner'
    args = ['-R', 'build/classes/scala/test', '-o', '-s'] << (project.findProperty('suite') ?: 'org.scalatest.Ignore')
    classpath = sourceSets.test.runtimeClasspath
}

////////////////////////////////////////////////////////////////////////////////////////////////////////////
// Task to run tests periodically on continue integration server.
// ./gradlew  periodicTest -Pconfig=test/input/sf-light/sf-light-1k.conf -Piterations=1
////////////////////////////////////////////////////////////////////////////////////////////////////////////
task periodicTest(dependsOn: ['testClasses'], type: JavaExec) {
    main = 'org.scalatest.tools.Runner'
    args = ['-R', 'build/classes/scala/test', '-o', '-n', 'beam.tags.Periodic'] <<
            (project.hasProperty('config') ? '-Dconfig=' + project.findProperty('config') :
                    (project.hasProperty('iterations') ? '-Diterations=' + project.findProperty('iterations') : '')) <<
            (project.hasProperty('config') && project.hasProperty('iterations') ?
                    '-Diterations=' + project.findProperty('iterations') : '')
    jvmArgs = ['-javaagent:build/aspectjweaver-1.8.10.jar']
    classpath = sourceSets.test.runtimeClasspath
    doFirst() {
        if (!project.file('build/aspectjweaver-1.8.10.jar').exists()) {
            download {
                src 'https://repo1.maven.org/maven2/org/aspectj/aspectjweaver/1.8.10/aspectjweaver-1.8.10.jar'
                dest buildDir
            }
        }
    }
}

//////////////////////////////////////////////////////////////////////
// Generate config classes reflecting the application.conf file
//////////////////////////////////////////////////////////////////////
task generateConfig {
    doLast {
        def tscfgJarFile = project.file('build/tscfg-' + tscfgVersion + '.jar')
        if (!tscfgJarFile.exists() || !tscfgJarFile.isFile()) {
            download {
                src 'https://github.com/carueda/tscfg/releases/download/v' + tscfgVersion + '/tscfg-' + tscfgVersion + '.jar'
                dest buildDir
            }
        }
        javaexec {
            main = "-jar"
            args = [
                    "build/tscfg-${tscfgVersion}.jar",
                    "--spec", "src/main/resources/beam-template.conf",
                    "--scala",
                    "--pn", "beam.sim.config",
                    "--cn", "BeamConfig",
                    "--dd", "src/main/scala/beam/sim/" //This is temp location. Actual location will be updated by copyConfigWithoutTimeStamp
            ]
        }
    }
}

task copyConfigWithoutTimeStamp(type: Copy) {
    from 'src/main/scala/beam/sim/BeamConfig.scala'
    into 'src/main/scala/beam/sim/config/'
    filter { line -> line.contains('generated by tscfg') ? null : line }
}

//Deletion of temp generated config
task removeTempConfig(type: Delete) {
    delete 'src/main/scala/beam/sim/BeamConfig.scala'
}

generateConfig.finalizedBy(copyConfigWithoutTimeStamp)
copyConfigWithoutTimeStamp.finalizedBy(removeTempConfig)

task repl(type: JavaExec) {
    main = "scala.tools.nsc.MainGenericRunner"
    classpath = sourceSets.main.runtimeClasspath
    standardInput System.in
    args '-usejavacp'
}

task deleteSf {
    doLast {
        if (project.file('production/application-sfbay/r5/network.dat').exists()) {
            delete 'production/application-sfbay/r5/network.dat'
        }
        if (project.file('production/application-sfbay/r5/osm.mapdb').exists()) {
            delete 'production/application-sfbay/r5/osm.mapdb'
        }
        if (project.file('production/application-sfbay/r5/osm.mapdb.p').exists()) {
            delete 'production/application-sfbay/r5/osm.mapdb.p'
        }
    }
}

task sourcesJar(type: Jar, dependsOn: classes) {
    classifier = 'sources'
    from sourceSets.main.allSource
}

////////////////////////////////////////////////////////////////////////////////////////////////////////////
// Run Via application plugin
// Note: colon preceding "run" is necessary to only run the main project and not launch the GUI as well.
// ./gradlew :run -PappArgs="['--config', 'production/application-sfbay/beam.conf']"
////////////////////////////////////////////////////////////////////////////////////////////////////////////
mainClassName = "beam.sim.RunBeam"

def myAvailableRam = (System.getenv("MAXRAM") ?: (project.findProperty('maxRAM') ?: "140")).toString().replace("g", "").toInteger()
def halfOfAvailableMem = (myAvailableRam / 2).toInteger()

def getCurrentTimestamp = {
    DateTimeFormatter.ofPattern("MM-dd-yyyy_HH-mm-ss")
            .withLocale(Locale.US)
            .withZone(ZoneOffset.UTC)
            .format(Instant.now())
}

def logGC = ["-XX:+PrintGCDetails", "-XX:+PrintGCDateStamps", "-Xloggc:gc_${getCurrentTimestamp()}.log"]

// Use following for remote debug mode
def remoteDebug = ["-agentlib:jdwp=transport=dt_socket,server=y,suspend=n,address=8005"]

def jfr = ["-XX:+UnlockCommercialFeatures", "-XX:+FlightRecorder",
           "-XX:FlightRecorderOptions=defaultrecording=true,disk=true,maxage=10h,dumponexit=true,loglevel=info"]

// On the running machine there should be file /usr/lib/jvm/java-8-oracle/jre/lib/jfr/profile_heap_exception.jfc  with content from
// https://pastebin.com/N3uuUfPz - it's Java Mission Control with metrics about heap allocation and details about exceptions
def jfrWithMem = ["-XX:+UnlockCommercialFeatures", "-XX:+UnlockDiagnosticVMOptions", "-XX:+DebugNonSafepoints",
                  "-XX:StartFlightRecording=delay=2s,duration=60m,name=mem_ex,filename=recording.jfr,settings=profile_heap_exception",
                  "-XX:+FlightRecorder", "-XX:FlightRecorderOptions=disk=true,maxage=10h,dumponexit=true,loglevel=info"]


def jmx = ["-Dcom.sun.management.jmxremote", "-Dcom.sun.management.jmxremote.port=9005", "-Dcom.sun.management.jmxremote.rmi.port=9005", "-Dcom.sun.management.jmxremote.host=127.0.0.1",
           "-Dcom.sun.management.jmxremote.local.only=true", "-Dcom.sun.management.jmxremote.authenticate=false", "-Dcom.sun.management.jmxremote.ssl=false",
           "-Djava.net.preferIPv4Stack=true", "-Djava.rmi.server.hostname=127.0.0.1"]

def logbackConfig = project.findProperty('logbackCfg') ?: "logback_prod.xml"

def profilerTypeConfig = project.findProperty('profiler_type') ?: ""

def profilerOption = []
if (profilerTypeConfig.toString().equalsIgnoreCase('cpu')) {
    profilerOption = jfr
} else if (profilerTypeConfig.toString().equalsIgnoreCase('cpumem')) {
    profilerOption = jfrWithMem
}


// UseParallelGC
applicationDefaultJvmArgs = ["-Xmx${myAvailableRam}g", "-Xms${halfOfAvailableMem}g",
                             "-XX:+UseParallelGC", "-XX:+UseParallelOldGC", "-XX:MetaspaceSize=150M", "-Djava.awt.headless=true",
                             "-Dlogback.configurationFile=${logbackConfig}", "-Xss2048k"] + profilerOption + logGC + jmx
println(applicationDefaultJvmArgs)

run {
    if (project.hasProperty("appArgs")) {
        args Eval.me(appArgs)
    }

    doFirst() {
        if (!project.file('build/aspectjweaver-1.8.10.jar').exists()) {
            download {
                src 'https://repo1.maven.org/maven2/org/aspectj/aspectjweaver/1.8.10/aspectjweaver-1.8.10.jar'
                dest buildDir
            }
        }
    }
}

////////////////////////////////////////////////////////////////////////////////////////////////////////////
// Run ExperimentGenerator from Command line
//  gradle :execute -PmainClass=beam.experiment.ExperimentGenerator -PappArgs="['--experiments', 'test/input/beamville/example-experiment/experiment.yml']"
// Run R5 GUI server
//  gradle --stacktrace :execute -PmainClass=com.conveyal.r5.R5Main -PappArgs="['point','--graphs','production/application-sfbay/r5/']"
////////////////////////////////////////////////////////////////////////////////////////////////////////////

task execute(type: JavaExec) {
    jvmArgs = applicationDefaultJvmArgs
    if (project.hasProperty("mainClass")) {
        main = mainClass
    } else {
        main = mainClassName
    }
    classpath = sourceSets.main.runtimeClasspath
    if (project.hasProperty("appArgs")) {
        args Eval.me(appArgs)
    }
    doFirst() {
        if (!project.file('build/aspectjweaver-1.8.10.jar').exists()) {
            download {
                src 'https://repo1.maven.org/maven2/org/aspectj/aspectjweaver/1.8.10/aspectjweaver-1.8.10.jar'
                dest buildDir
            }
        }
    }
}


task matsimConversion(type: JavaExec) {
    main = 'beam.utils.matsim_conversion.MatsimConversionTool'
    classpath = sourceSets.main.runtimeClasspath
    environment "PWD", "na"
    if (project.hasProperty("confPath")) {
        args Eval.me(confPath)
        // if this triggers an error, try
        // args "${confPath}"
    }
}

task generateDocumentation(type: JavaExec) {
    group 'Documentation'
    description 'Format the data using Sphinx RST formats'

    main = 'beam.docs.GenerateDocumentationTask'
    classpath = sourceSets.main.runtimeClasspath
}

task fmt(dependsOn: scalafmtAll)
task verifyScalaFmtHasBeenRun() {
    doLast {
        try {
            def workingDir = new File("${project.projectDir}")
            def result = 'git diff --exit-code --quiet'.execute(null, workingDir)
            result.waitFor()
            if (result.exitValue() != 0) throw new Exception("""
Please run ./gradlew scalaFmtAll and commit/push the subsequent results to fix this error.
This happened because a git diff yielded a non-zero exit code. 
This task was built to be run on the CI server AFTER scalaFmtAll
It should only error if the results of scalaFmtAll resulted in code modifications.
And that would only happen if the committed code is not formatted as expected.""")
        } catch (e) {
            throw new Exception("An unexpected error was encountered while checking that scalaFmtAll was committed.", e)
        }
    }
}

docker {
    registryCredentials {
        url = 'https://index.docker.io/v1/'
        username = System.getenv("DOCKER_USER")
        password = System.getenv("DOCKER_PASSWORD")
    }
}

import com.bmuschko.gradle.docker.tasks.image.Dockerfile
import com.bmuschko.gradle.docker.tasks.image.DockerBuildImage
import com.bmuschko.gradle.docker.tasks.image.DockerTagImage

// Some examples of manual docker file creation can be found https://github.com/bmuschko/gradle-docker-plugin/blob/3736ff644bed1cbfeed6fc7f844a5513c4208bc2/src/functTest/groovy/com/bmuschko/gradle/docker/DockerWorkflowFunctionalTest.groovy#L24
// Also here: https://bmuschko.github.io/gradle-docker-plugin/#modifying_instructions_of_a_dockerfile_task
task createDockerfile(type: Dockerfile, dependsOn: dockerSyncBuildContext) {
    from 'beammodel/miniconda3'
    label(['maintainer': 'LBNL Beam Team'])
    instruction 'RUN apt-get update && apt-get -y install python3 python3-pip python3-rtree libproj-dev proj-data proj-bin libgeos-dev npm'
    instruction 'RUN alias python=python3'
    instruction 'RUN pip3 install --upgrade setuptools'
    instruction 'RUN pip3 install --upgrade pip'
    instruction 'RUN pip3 install numpy pandas cython sklearn matplotlib mapclassify descartes geopandas contextily plotly collections-extended psutil requests'
    instruction 'RUN pip3 install -U kaleido'
    environmentVariable 'JAVA_OPTS', '-XX:+UnlockExperimentalVMOptions -XX:+UseCGroupMemoryLimitForHeap'
    workingDir("/app")
    instruction 'RUN mkdir /app/output'
    // Beam dependencies, resources and compiled Java classes
    copyFile("libs", "libs")
    copyFile("resources", "resources")
    copyFile("classes", "classes")
    // Test scenarios
    copyFile("test/input/common", "test/input/common")
    copyFile("test/input/dtd", "test/input/dtd")
    copyFile("test/input/beamville", "test/input/beamville")
    copyFile("test/input/sf-light", "test/input/sf-light")

    addFile 'src/main/python', 'src/main/python'
    addFile 'entrypoint.sh', 'entrypoint.sh'
    runCommand('chmod +x /app/entrypoint.sh')
    entryPoint('/app/entrypoint.sh')
}

task buildImageWithoutTags(type: DockerBuildImage, dependsOn: createDockerfile) {}

task buildImage(type: DockerTagImage, dependsOn: buildImageWithoutTags) {
    repository = "beammodel/beam"
    tag = version
    targetImageId buildImageWithoutTags.getImageId()
}

dockerSyncBuildContext {
    from('src/main/python') {
        into('src/main/python')
    }
    from('test/input/common') {
        into('test/input/common')
    }
    from('test/input/dtd') {
        into('test/input/dtd')
    }
    from('test/input/beamville') {
        into('test/input/beamville')
    }
    from('test/input/sf-light') {
        into('test/input/sf-light')
    }

    from file('docker/entrypoint.sh')
}

jmh {
    // https://github.com/melix/jmh-gradle-plugin/issues/107
    jvmArgs = ['-Djmh.separateClasspathJAR=true', '-Dbeam.home=' + project.projectDir]
    duplicateClassesStrategy = 'exclude'
    zip64 = true
}<|MERGE_RESOLUTION|>--- conflicted
+++ resolved
@@ -191,13 +191,9 @@
         exclude group: 'ch.qos.logback', module: 'logback-classic'
         exclude group: 'org.slf4j', module: 'slf4j-simple'
     }
-<<<<<<< HEAD
-    compile group: 'com.graphhopper', name: 'graphhopper-core', version: '2.3'
-    compile "com.sigopt:sigopt-java:4.9.0"
-=======
-    implementation group: 'com.graphhopper', name: 'graphhopper-core', version: '1.0'
+
+    implementation group: 'com.graphhopper', name: 'graphhopper-core', version: '2.3'
     implementation "com.sigopt:sigopt-java:4.9.0"
->>>>>>> 11f01ae0
 
     implementation("com.uber:h3:3.4.1")
     implementation("com.github.LBNL-UCB-STI:jsprit-wrapper:v0.5.1")
