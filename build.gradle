--- conflicted
+++ resolved
@@ -455,11 +455,7 @@
     doFirst() {
         if (!project.file('build/aspectjweaver-1.8.10.jar').exists()) {
             download {
-<<<<<<< HEAD
-                src 'https://central.maven.org/maven2/org/aspectj/aspectjweaver/1.8.10/aspectjweaver-1.8.10.jar'
-=======
                 src 'https://repo1.maven.org/maven2/org/aspectj/aspectjweaver/1.8.10/aspectjweaver-1.8.10.jar'
->>>>>>> 85bac2d2
                 dest buildDir
             }
         }
