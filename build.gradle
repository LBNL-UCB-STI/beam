--- conflicted
+++ resolved
@@ -446,12 +446,8 @@
 // UseParallelGC
 applicationDefaultJvmArgs = ["-Xmx${myAvailableRam}g", "-Xms${myAvailableRam/2}g",
                              "-XX:+UseParallelGC", "-XX:+UseParallelOldGC", "-XX:MetaspaceSize=150M", "-Djava.awt.headless=true",
-<<<<<<< HEAD
-                             "-Dlogback.configurationFile=logback_prod.xml",
+                             "-Dlogback.configurationFile=logback_prod.xml", "-Xss2048k",
                              "-Djava.library.path=${externalAPIs}"] + logGC + jmx
-=======
-                             "-Dlogback.configurationFile=logback_prod.xml", "-Xss2048k"] + logGC + jmx
->>>>>>> a4fb0b18
 
 println(applicationDefaultJvmArgs)
 
