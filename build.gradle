--- conflicted
+++ resolved
@@ -44,11 +44,7 @@
 apply plugin: 'scalafmt'
 
 group = 'beam'
-<<<<<<< HEAD
 version = '0.9.12-cruise'
-=======
-version = '0.9.12'
->>>>>>> 74adcb76
 
 description = """"""
 
@@ -209,11 +205,7 @@
 
     implementation(group: 'org.matsim.contrib', name: 'decongestion', version: '12.0')
 
-<<<<<<< HEAD
-    implementation(group: 'com.github.wrashid.matsim', name: 'matsim', version: '0.10.1-beam-16') {
-=======
     implementation(group: 'com.github.LBNL-UCB-STI.matsim', name: 'matsim', version: '12.0-beam-7') {
->>>>>>> 74adcb76
         exclude group: 'log4j', module: 'log4j'
     }
 
@@ -686,51 +678,8 @@
         password = System.getenv("DOCKER_PASSWORD")
     }
 }
-<<<<<<< HEAD
-// Some examples of manual docker file creation can be found https://github.com/bmuschko/gradle-docker-plugin/blob/3736ff644bed1cbfeed6fc7f844a5513c4208bc2/src/functTest/groovy/com/bmuschko/gradle/docker/DockerWorkflowFunctionalTest.groovy#L24
-// Also here: https://bmuschko.github.io/gradle-docker-plugin/#modifying_instructions_of_a_dockerfile_task
-task createDockerfile(type: Dockerfile, dependsOn: dockerSyncBuildContext) {
-    from 'beammodel/miniconda3'
-    label(['maintainer': 'LBNL Beam Team'])
-    instruction 'RUN apt-get update && apt-get -y install python3 python3-pip python3-rtree libproj-dev proj-data proj-bin libgeos-dev npm'
-    instruction 'RUN alias python=python3'
-    instruction 'RUN pip3 install --upgrade setuptools'
-    instruction 'RUN pip3 install --upgrade pip'
-    instruction 'RUN pip3 install numpy pandas cython sklearn matplotlib mapclassify descartes geopandas contextily plotly collections-extended psutil requests'
-    instruction 'RUN pip3 install -U kaleido'
-    environmentVariable 'JAVA_OPTS', '-XX:+UnlockExperimentalVMOptions -XX:+UseCGroupMemoryLimitForHeap'
-    workingDir("/app")
-    instruction 'RUN mkdir /app/output'
-    // Beam dependencies, resources and compiled Java classes
-    copyFile("libs", "libs")
-    copyFile("resources", "resources")
-    copyFile("classes", "classes")
-    // Test scenarios
-    copyFile("test/input/common", "test/input/common")
-    copyFile("test/input/dtd", "test/input/dtd")
-    copyFile("test/input/beamville", "test/input/beamville")
-    copyFile("test/input/sf-light", "test/input/sf-light")
-
-    addFile 'src/main/python', 'src/main/python'
-    addFile 'entrypoint.sh', 'entrypoint.sh'
-    runCommand('chmod +x /app/entrypoint.sh')
-    entryPoint('/app/entrypoint.sh')
-}
-
-task buildImageWithoutTags(type: DockerBuildImage, dependsOn: createDockerfile) {}
-
-task buildImage(type: DockerTagImage, dependsOn: buildImageWithoutTags) {
-    repository = "zaneedell/beam"
-    tag = version
-    targetImageId buildImageWithoutTags.getImageId()
-}
 
 dockerSyncBuildContext {
-    duplicatesStrategy = DuplicatesStrategy.EXCLUDE
-=======
-
-dockerSyncBuildContext {
->>>>>>> 74adcb76
     from('src/main/python') {
         into('src/main/python')
     }
@@ -816,8 +765,6 @@
     from file('docker/entrypoint.sh')
 }
 
-<<<<<<< HEAD
-=======
 // Some examples of manual docker file creation can be found https://github.com/bmuschko/gradle-docker-plugin/blob/3736ff644bed1cbfeed6fc7f844a5513c4208bc2/src/functTest/groovy/com/bmuschko/gradle/docker/DockerWorkflowFunctionalTest.groovy#L24
 // Also here: https://bmuschko.github.io/gradle-docker-plugin/#modifying_instructions_of_a_dockerfile_task
 tasks.register('createDockerfile', Dockerfile) {
@@ -844,7 +791,6 @@
     runCommand('chmod +x /app/entrypoint.sh')
     entryPoint('/app/entrypoint.sh')
 }
->>>>>>> 74adcb76
 
 ext.getDockerTag = { ->
     if (project.hasProperty("tag")) {
@@ -866,8 +812,6 @@
     } else {
         return ""
     }
-<<<<<<< HEAD
-=======
 }
 
 tasks.register('buildImageWithoutTags', DockerBuildImage) { dependsOn createDockerfile }
@@ -883,5 +827,4 @@
     repository = getDockerRepository()
     println("The new image will be tagged '$getDockerRepository:$getDockerTag'. To change use 'tag' project parameter, i.e. '-Ptag=<value>'")
     targetImageId buildImageWithoutTags.getImageId()
->>>>>>> 74adcb76
 }