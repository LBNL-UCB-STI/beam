import com.bmuschko.gradle.docker.tasks.image.DockerBuildImage
import com.bmuschko.gradle.docker.tasks.image.DockerTagImage
import com.bmuschko.gradle.docker.tasks.image.Dockerfile

import java.time.Instant
import java.time.ZoneOffset
import java.time.format.DateTimeFormatter

buildscript {
    repositories {
        mavenLocal()
        mavenCentral()
        maven { url "https://plugins.gradle.org/m2/" }
        gradlePluginPortal()
    }
    dependencies {
        classpath group: 'kr.motd.gradle', name: 'sphinx-gradle-plugin', version: '1.0.3.Final'
        classpath "jp.classmethod.aws.reboot:gradle-aws-plugin-reboot:0.45"
        classpath "com.github.viswaramamoorthy:gradle-util-plugins:0.1.0-RELEASE"
    }
}


plugins {
    id "net.ltgt.apt" version "0.21"
    id "de.undercouch.download" version "3.2.0"
    id "org.scoverage" version "5.0.0"
    id 'maven-publish'
    id "me.champeau.gradle.jmh" version "0.5.3"
    id 'com.bmuschko.docker-java-application' version '6.7.0'
    id "cz.alenkacz.gradle.scalafmt" version "1.16.2"
}

apply plugin: 'java'
apply plugin: 'scala'
apply plugin: 'maven-publish'

apply plugin: 'idea'
apply plugin: 'kr.motd.sphinx'

apply plugin: 'application'
apply plugin: 'ManifestClasspath'
apply plugin: 'scalafmt'

group = 'beam'
<<<<<<< HEAD
version = '0.9.8'
=======
version = '0.9.7-cruise'
>>>>>>> 9b2806c2

description = """"""

sourceCompatibility = 1.8
targetCompatibility = 1.8

compileScala.options.encoding = 'UTF-8'
compileScala.scalaCompileOptions.additionalParameters = ["-Xmx1g"]
def scalaBinaryVersion = "2.12"
def scalaBinaryFullVersion = "${scalaBinaryVersion}.12"
def akkaBinaryVersion = "2.6.6"
def circeBinaryVersion = "0.13.0"
def slf4jVersion = "1.7.25"
def kamonVersion = "2.0.3"
def tscfgVersion = "0.9.4"


sourceSets.main.scala.srcDirs = ["src/main/scala", "src/main/java"]
sourceSets.main.java.srcDirs = []

sourceSets.test.java.srcDirs = []
sourceSets.test.scala.srcDirs = ["src/test/scala", "src/test/java"]

sourceSets {
    main {
        resources {
            srcDir "src/main/resources"
        }
    }
    test {
        resources {
            srcDir "src/test/resources"
        }
    }
}

if (project.hasProperty('env')) {
    sourceSets {
        main {
            resources {
                srcDirs "test/input/" + project.getProperty('env')
            }
        }
    }
}

allprojects {
    repositories {
        mavenCentral().content {
            excludeModule("javax.media", "jai_core")
        }
        maven { url "https://repo.osgeo.org/repository/release/" }
        maven { url "https://download.osgeo.org/webdav/geotools" }
        // maven { url "http://maven.icm.edu.pl/artifactory/repo/" }
        // maven { url "https://maven.geotoolkit.org/" }
        maven { url "https://repository.jboss.org/nexus/content/repositories/thirdparty-releases" }
        maven { url "https://repo.maven.apache.org/maven2" }
        maven { url "https://repo.matsim.org/repository/matsim" }
        // Used for graphql-java and matsim.contrib.decongestion specific versions -
        maven {
            url "http://beam-bintray-needed-releases.s3-website.us-east-2.amazonaws.com/"
            allowInsecureProtocol = true
        }
        maven { url "https://maven.conveyal.com/" }
        maven { url "https://repo1.maven.org/maven2" }
        maven { url "https://download.java.net/maven/2/" }
        maven { url "https://people.apache.org/repo/m1-ibiblio-rsync-repository/org.apache.axis2/" }
        maven { url "https://maven.geo-solutions.it" }
        mavenLocal()
        maven { url "https://jitpack.io" }
    }
}


configurations {
    scalaCompilerPlugin
}


configurations.all {
    resolutionStrategy {
        // we need this in order to get Elki library working fine.
        force 'net.jafama:jafama:2.3.2'
        // we need this in order to get Elki library working fine.
        force 'it.unimi.dsi:fastutil:8.5.4'

        force 'org.apache.logging.log4j:log4j-core:2.15.0'
        force 'org.apache.logging.log4j:log4j-api:2.15.0'
    }
    exclude group: "log4j", module: "log4j"
}

dependencies {

    implementation(group: 'com.github.LBNL-UCB-STI', name: 'beam-utilities', version: 'v0.2.19') {
        exclude group: 'com.github.LBNL-UCB-STI', module: 'r5'
        exclude group: 'org.matsim', module: 'matsim'
    }

    ////////////////////////////
    // Java dependencies
    ////////////////////////////
    implementation group: 'com.google.inject', name: 'guice', version: '4.1.0'
    implementation group: 'com.google.inject.extensions', name: 'guice-assistedinject', version: '4.1.0'
    implementation group: 'com.google.inject.extensions', name: 'guice-multibindings', version: '4.1.0'
    implementation group: 'org.apache.commons', name: 'commons-collections4', version: '4.4'
    implementation group: 'org.apache.commons', name: 'commons-math3', version: '3.6.1'
    implementation group: 'org.apache.httpcomponents', name: 'fluent-hc', version: '4.5.13'

    // Apache 2.0
    implementation group: 'com.univocity', name: 'univocity-parsers', version: '2.9.1'

    // LGPL
    implementation group: 'org.geotools', name: 'gt-main', version: '14.5'
    implementation group: 'org.geotools', name: 'gt-shapefile', version: '14.5'
    implementation group: 'org.geotools', name: 'gt-referencing', version: '15.2'
    implementation group: 'org.geotools', name: 'gt-epsg-wkt', version: '15.2'
    implementation group: 'org.jfree', name: 'jfreechart', version: '1.0.14'

    implementation group: 'com.fasterxml.jackson.core', name: 'jackson-core', version: '2.12.3'
    implementation group: 'com.fasterxml.jackson.module', name: 'jackson-module-scala_2.12', version: '2.12.3'
    implementation group: 'javax.inject', name: 'javax.inject', version: '1'
    implementation group: 'jdom', name: 'jdom', version: '1.1'
    implementation group: 'org.jdom', name: 'jdom2', version: '2.0.5'
    implementation 'com.hubspot.jinjava:jinjava:2.0.5'
    implementation group: 'org.yaml', name: 'snakeyaml', version: '1.18'

    implementation group: 'commons-io', name: 'commons-io', version: '2.5'
    implementation 'net.sf.supercsv:super-csv:2.4.0'
    implementation 'org.reflections:reflections:0.9.10'
    implementation group: 'javax.annotation', name: 'javax.annotation-api', version: '1.2-b01'
    implementation group: 'com.github.stephenc.eaio-uuid', name: "uuid", version: "3.4.0"

    implementation "org.jgrapht:jgrapht-core:1.3.0"

    implementation group: 'com.google.ortools', name: 'ortools-java', version: '9.5.2237'

    implementation 'com.github.LBNL-UCB-STI:helics-wrapper:v3.3.0'

    // GPLv3
    implementation group: 'org.matsim.contrib', name: 'multimodal', version: '0.10.0'
    implementation group: 'org.matsim.contrib', name: 'bicycle', version: '0.10.0'

    implementation(group: 'org.matsim.contrib', name: 'decongestion', version: '0.11.0-2018w44') {
        exclude group: 'org.matsim', module: 'matsim'
    }

    implementation(group: 'com.github.wrashid.matsim', name: 'matsim', version: '0.10.1-beam-16') {
        exclude group: 'log4j', module: 'log4j'
    }

    implementation "org.slf4j:slf4j-api:${slf4jVersion}"
    implementation "ch.qos.logback:logback-classic:1.2.3"
    implementation "com.typesafe.scala-logging:scala-logging_${scalaBinaryVersion}:3.9.0"
    implementation "org.slf4j:log4j-over-slf4j:${slf4jVersion}"

    implementation(group: 'com.github.LBNL-UCB-STI', name: 'r5', version: 'v4.5.3_linkRadiusMeters') {
        exclude group: 'ch.qos.logback', module: 'logback-classic'
        exclude group: 'org.slf4j', module: 'slf4j-simple'
    }
    implementation group: 'com.graphhopper', name: 'graphhopper-core', version: '2.3'
    implementation "com.sigopt:sigopt-java:4.9.0"
    implementation group: 'com.graphhopper', name: 'graphhopper-reader-osm', version: '1.0'

    implementation("com.uber:h3:3.7.3")
//    implementation("com.uber:h3:3.4.1")
    implementation("com.github.LBNL-UCB-STI:jsprit-wrapper:v0.5.1")
    implementation("com.github.LBNL-UCB-STI:omx-java:v2.0.1")

    testImplementation group: 'junit', name: 'junit', version: '4.8'
    testImplementation group: 'org.mockito', name: 'mockito-inline', version: '2.27.0'
    testImplementation group: "org.mockito", name: "mockito-core", version: "2.28.2"
    jmhImplementation group: 'org.openjdk.jmh', name: 'jmh-core', version: '1.23'
    jmhImplementation group: 'org.openjdk.jmh', name: 'jmh-generator-annprocess', version: '1.23'


    /////////////////////////////////
    // Scala dependencies
    /////////////////////////////////

    // CORE Scala //
    implementation "org.scala-lang:scala-library:2.12.16"
    implementation group: 'org.scala-lang.modules', name: "scala-xml_${scalaBinaryVersion}", version: '1.0.6'

    // NEEDED FOR USING REPL //
    implementation "org.scala-lang:scala-compiler:2.12.16"

    // TEST Scala //
    testImplementation group: 'org.scalatest', name: "scalatest_${scalaBinaryVersion}", version: '3.2.9'
    testImplementation group: 'org.scalatestplus', name: 'scalatestplus-junit_2.12', version: '1.0.0-M2'
    testRuntimeOnly "org.pegdown:pegdown:1.6.0"

    // HTML report for scalatest
    testImplementation group: 'com.vladsch.flexmark', name: 'flexmark-all', version: '0.36.8'


    // 3rd Party Scala //

    implementation group: 'org.jliszka', name: 'probability-monad_2.11', version: '1.0.1'

    // https://mvnrepository.com/artifact/com.beachape/enumeratum_2.12
    implementation group: 'com.beachape', name: "enumeratum_${scalaBinaryVersion}", version: "1.5.12"
    // https://mvnrepository.com/artifact/com.beachape/enumeratum-circe_2.12
    implementation group: 'com.beachape', name: "enumeratum-circe_${scalaBinaryVersion}", version: "1.5.14"

    implementation "com.github.scopt:scopt_${scalaBinaryVersion}:4.0.0-RC2"
    implementation "net.codingwell:scala-guice_${scalaBinaryVersion}:4.1.0"  // DI
    implementation('com.github.carueda:tscfg:v' + tscfgVersion) { // config
        exclude group: 'org.scala-lang.modules', module: 'scala-xml_2.11'
        exclude group: 'com.typesafe', module: 'config'
    }
    implementation group: 'com.typesafe', name: 'config', version: '1.4.0'


    // https://mvnrepository.com/artifact/io.circe/circe-core_2.12
    implementation group: 'io.circe', name: "circe-core_${scalaBinaryVersion}", version: circeBinaryVersion
    // https://mvnrepository.com/artifact/io.circe/circe-generic_2.12
    implementation group: 'io.circe', name: "circe-generic_${scalaBinaryVersion}", version: circeBinaryVersion
    // https://mvnrepository.com/artifact/io.circe/circe-parser_2.12
    implementation group: 'io.circe', name: "circe-parser_${scalaBinaryVersion}", version: circeBinaryVersion

    implementation group: 'com.typesafe.play', name: "play-json_${scalaBinaryVersion}", version: '2.6.3'

    implementation(group: 'com.github.romix.akka', name: "akka-kryo-serialization_${scalaBinaryVersion}", version: '0.5.2') {
        exclude group: 'com.esotericsoftware', module: 'kryo'
    }
    implementation group: 'com.esotericsoftware', name: 'kryo', version: '4.0.2'

    implementation "com.github.vagmcs:optimus_${scalaBinaryVersion}:3.1.0"
    implementation "com.github.vagmcs:optimus-solver-oj_${scalaBinaryVersion}:3.1.0"

    implementation group: 'io.spray', name: 'spray-json_2.12', version: '1.3.5'

    ////////////////////////////////////
    ///Performance Monitoring (Kamon)///
    ////////////////////////////////////

    // compile("io.kamon:kamon-bundle_${scalaBinaryVersion}:${kamonVersion}")
    implementation("io.kamon:kamon-core_${scalaBinaryVersion}:2.0.1")
    // compile("io.kamon:kamon-influxdb_2.12:2.0.0")

    implementation("org.influxdb:influxdb-java:2.16")

    /////////////
    // Akka Dependencies
    ////////////

    // CORE Akka //
    implementation group: 'com.typesafe.akka', name: "akka-actor_${scalaBinaryVersion}", version: akkaBinaryVersion
    implementation group: 'com.typesafe.akka', name: "akka-slf4j_${scalaBinaryVersion}", version: akkaBinaryVersion
    implementation group: 'com.typesafe.akka', name: "akka-cluster_${scalaBinaryVersion}", version: akkaBinaryVersion
    implementation group: 'com.typesafe.akka', name: "akka-cluster-tools_${scalaBinaryVersion}", version: akkaBinaryVersion

    implementation group: 'com.typesafe.akka', name: "akka-http_${scalaBinaryVersion}", version: "10.1.12"
    implementation group: 'de.heikoseeberger', name: "akka-http-circe_${scalaBinaryVersion}", version: "1.25.2"

    // TEST Akka //
    testImplementation group: 'com.typesafe.akka', name: "akka-testkit_${scalaBinaryVersion}", version: akkaBinaryVersion

    scoverage "org.scoverage:scalac-scoverage-plugin_${scalaBinaryFullVersion}:1.4.8", "org.scoverage:scalac-scoverage-runtime_${scalaBinaryVersion}:1.4.8"

    implementation 'org.apache.commons:commons-compress:1.18'

    implementation group: 'de.lmu.ifi.dbs.elki', name: 'elki', version: '0.7.5'

    implementation group: 'com.zaxxer', name: 'nuprocess', version: '1.2.4'

    def parquet = "1.12.3"
    implementation group: 'org.apache.parquet', name: 'parquet-hadoop', version: parquet
    implementation group: 'org.apache.parquet', name: 'parquet-avro', version: parquet
    implementation(group: 'org.apache.hadoop', name: 'hadoop-client', version: '2.7.3') {
        exclude group: 'org.slf4j', module: 'slf4j-log4j12'
        // Exclude `ASM` because it is binary incompatible with the one which is gotten from `com.conveyal:kryo-tools`: `org.ow2.asm:asm:5.0.4`
        exclude group: 'asm', module: 'asm'
    }

    implementation(group: 'com.lihaoyi', name: "sourcecode_${scalaBinaryVersion}", version: '0.1.9')

    implementation "com.github.vagmcs:optimus_${scalaBinaryVersion}:3.1.0"

    implementation group: 'com.google.maps', name: 'google-maps-services', version: '0.14.0'

    implementation group: 'org.onebusaway', name: 'onebusaway-gtfs-transformer', version: '1.3.4'

    implementation 'de.vandermeer:asciitable:0.3.2'

    implementation "com.sksamuel.scapegoat:scalac-scapegoat-plugin_${scalaBinaryVersion}.13:1.4.8"
    scalaCompilerPlugin "com.sksamuel.scapegoat:scalac-scapegoat-plugin_${scalaBinaryVersion}.13:1.4.8"

    // AWS S3
    implementation group: 'software.amazon.awssdk', name: 's3', version: '2.16.68'
    implementation group: 'org.ini4j', name: 'ini4j', version: '0.5.4'
}

// Autoformatting using scalafmt

scalafmt {
    // configFilePath = ".scalafmt.conf" // .scalafmt.conf in the project root is default value, provide only if other location is needed
}

configurations.all {
    resolutionStrategy {
        eachDependency { DependencyResolveDetails dependencyResolveDetails ->
            final requestedDependency = dependencyResolveDetails.requested
            if (requestedDependency.name != 'beam-utilities') {
                force 'javax.media:jai_core:1.1.3'
            }
        }
    }
    exclude group: 'javax.media', module: 'jai_codec'
    exclude group: 'javax.media', module: 'jai_imageio'
}

//compileScala.dependsOn(scalafmtAll)

publishing {
    publications {
        mavenJava(MavenPublication) {
            from components.java
        }
    }
}

task install(dependsOn: 'publishToMavenLocal')

tasks.withType(cz.alenkacz.gradle.scalafmt.ScalafmtFormatBase) {
    outputs.upToDateWhen { false }
}

tasks.withType(ScalaCompile) {
    // LooksLikeInterpolatedString must stay
    def additionalParameters = ["-Xplugin:" + configurations.scalaCompilerPlugin.asPath,
                                "-P:scapegoat:dataDir:" + buildDir + "/reports/scapegoat",
                                "-P:scapegoat:reports:html:xml",
                                "-P:scapegoat:disabledInspections:OptionGet:UnsafeTraversableMethods:TryGet:EitherGet:AsInstanceOf:NullAssignment:VariableShadowing:NullParameter:MethodReturningAny:IsInstanceOf:EmptyIfBlock:CatchException:EmptyInterpolatedString:UnnecessaryConversion:CatchThrowable:CollectionIndexOnNonIndexedSeq:AvoidSizeNotEqualsZero:ComparingFloatingPointTypes:UnsafeContains:VarCouldBeVal:CatchThrowable:SuspiciousMatchOnClassObject:VarClosure:RepeatedIfElseBody:LooksLikeInterpolatedString",
                                "-P:scapegoat:verbose:false",
                                "-P:scapegoat:consoleOutput:true"]
    def minimumCompilationParameters = ["-unchecked", "-deprecation", "-feature"]
    if (project.hasProperty("report")) {
        scalaCompileOptions.additionalParameters = minimumCompilationParameters + additionalParameters
    } else {
        scalaCompileOptions.additionalParameters = minimumCompilationParameters + additionalParameters + ["-Xfatal-warnings"]
    }
    scalaCompileOptions.forkOptions.with {
        memoryMaximumSize = '2g'
    }
}

tasks.withType(JavaExec).configureEach { task ->
    if (!task.name.equals("run")) {
        jvmArgs = project.hasProperty('logbackCfg') ? ["-Dlogback.configurationFile=${project.property('logbackCfg')}"] : []
    }
}


// Task to run scala tests, as Scala tests not picked up by Gradle by default.
// You can run it with a number of threads: ./gradlew spec -PnumThreads=4
task spec(dependsOn: ['testClasses'], type: JavaExec) {
    def n = project.hasProperty('numThreads') ? numThreads : 4
    mainClass = 'org.scalatest.tools.Runner'
    args = ['-R', 'build/classes/scala/test', '-h', 'build/scalatest-report', '-u', 'build/scalatest-report-xml', '-oD', '-l', 'beam.tags.ExcludeRegular',
            "-PS$n", '-T', '120', '-W', '300', '60']
    classpath = sourceSets.test.runtimeClasspath
}
build.dependsOn spec

/* //////////////////////////////////////////////////
*  Task to run tagged tests.
*  Note: use space separated list of tags
* ./gradlew taggedTest -Ptags="beam.tags.Performance beam.tags.Integration"
* /////////////////////////////////////////////////// */

processResources {
    duplicatesStrategy = 'include'
}

processTestResources {
    duplicatesStrategy = 'include'
}

task taggedTest(dependsOn: ['testClasses'], type: JavaExec) {
    mainClass = 'org.scalatest.tools.Runner'
    args = ['-R', 'build/classes/scala/test', '-o', '-n'] << (project.findProperty('tags') ?: 'org.scalatest.Ignore')
    classpath = sourceSets.test.runtimeClasspath
}

task specificTest(dependsOn: ['testClasses'], type: JavaExec) {
    mainClass = 'org.scalatest.tools.Runner'
    args = (['-R', 'build/classes/scala/test', '-o', '-s'] << (project.findProperty('suite') ?: 'org.scalatest.Ignore')) +
            (project.hasProperty('matches') ? ["-z", project.findProperty('matches')] : [])
    classpath = sourceSets.test.runtimeClasspath
}

////////////////////////////////////////////////////////////////////////////////////////////////////////////
// Task to run tests periodically on continue integration server.
// ./gradlew  periodicTest -Pconfig=test/input/sf-light/sf-light-1k.conf -Piterations=1
////////////////////////////////////////////////////////////////////////////////////////////////////////////
task periodicTest(dependsOn: ['testClasses'], type: JavaExec) {
    mainClass = 'org.scalatest.tools.Runner'
    args = ['-R', 'build/classes/scala/test', '-o', '-n', 'beam.tags.Periodic'] <<
            (project.hasProperty('config') ? '-Dconfig=' + project.findProperty('config') :
                    (project.hasProperty('iterations') ? '-Diterations=' + project.findProperty('iterations') : '')) <<
            (project.hasProperty('config') && project.hasProperty('iterations') ?
                    '-Diterations=' + project.findProperty('iterations') : '')
    jvmArgs = ['-javaagent:build/aspectjweaver-1.8.10.jar']
    classpath = sourceSets.test.runtimeClasspath
    doFirst() {
        if (!project.file('build/aspectjweaver-1.8.10.jar').exists()) {
            download {
                src 'https://repo1.maven.org/maven2/org/aspectj/aspectjweaver/1.8.10/aspectjweaver-1.8.10.jar'
                dest buildDir
            }
        }
    }
}

//////////////////////////////////////////////////////////////////////
// Generate config classes reflecting the application.conf file
//////////////////////////////////////////////////////////////////////
task generateConfig {
    doLast {
        def tscfgJarFile = project.file('build/tscfg-' + tscfgVersion + '.jar')
        if (!tscfgJarFile.exists() || !tscfgJarFile.isFile()) {
            download {
                src 'https://github.com/carueda/tscfg/releases/download/v' + tscfgVersion + '/tscfg-' + tscfgVersion + '.jar'
                dest buildDir
            }
        }
        javaexec {
            main = "-jar"
            args = [
                    "build/tscfg-${tscfgVersion}.jar",
                    "--spec", "src/main/resources/beam-template.conf",
                    "--scala",
                    "--pn", "beam.sim.config",
                    "--cn", "BeamConfig",
                    "--dd", "src/main/scala/beam/sim/" //This is temp location. Actual location will be updated by copyConfigWithoutTimeStamp
            ]
        }
    }
}

task copyConfigWithoutTimeStamp(type: Copy) {
    from 'src/main/scala/beam/sim/BeamConfig.scala'
    into 'src/main/scala/beam/sim/config/'
    filter { line -> line.contains('generated by tscfg') ? null : line }
}

//Deletion of temp generated config
task removeTempConfig(type: Delete) {
    delete 'src/main/scala/beam/sim/BeamConfig.scala'
}

generateConfig.finalizedBy(copyConfigWithoutTimeStamp)
copyConfigWithoutTimeStamp.finalizedBy(removeTempConfig)

task repl(type: JavaExec) {
    mainClass = "scala.tools.nsc.MainGenericRunner"
    classpath = sourceSets.main.runtimeClasspath
    standardInput System.in
    args '-usejavacp'
}

task deleteSf {
    doLast {
        if (project.file('production/application-sfbay/r5/network.dat').exists()) {
            delete 'production/application-sfbay/r5/network.dat'
        }
        if (project.file('production/application-sfbay/r5/osm.mapdb').exists()) {
            delete 'production/application-sfbay/r5/osm.mapdb'
        }
        if (project.file('production/application-sfbay/r5/osm.mapdb.p').exists()) {
            delete 'production/application-sfbay/r5/osm.mapdb.p'
        }
    }
}

task sourcesJar(type: Jar, dependsOn: classes) {
    classifier = 'sources'
    from sourceSets.main.allSource
}

////////////////////////////////////////////////////////////////////////////////////////////////////////////
// Run Via application plugin
// Note: colon preceding "run" is necessary to only run the main project and not launch the GUI as well.
// ./gradlew :run -PappArgs="['--config', 'production/application-sfbay/beam.conf']"
////////////////////////////////////////////////////////////////////////////////////////////////////////////
mainClassName = "beam.sim.RunBeam"

def myAvailableRam = (System.getenv("MAXRAM") ?: (project.findProperty('maxRAM') ?: "140"))
        .toString()
        .replace("g", "")
        .toFloat() // because otherwise 'toInteger' might throw java.lang.NumberFormatException
        .toInteger()

def halfOfAvailableMem = (myAvailableRam / 2).toInteger()

def getCurrentTimestamp = {
    DateTimeFormatter.ofPattern("MM-dd-yyyy_HH-mm-ss")
            .withLocale(Locale.US)
            .withZone(ZoneOffset.UTC)
            .format(Instant.now())
}

def logGC = ["-XX:+PrintGCDetails", "-XX:+PrintGCDateStamps", "-Xloggc:gc_${getCurrentTimestamp()}.log"]

// Use following for remote debug mode
def remoteDebug = ["-agentlib:jdwp=transport=dt_socket,server=y,suspend=n,address=8005"]

def jfr = ["-XX:+UnlockCommercialFeatures", "-XX:+FlightRecorder",
           "-XX:FlightRecorderOptions=defaultrecording=true,disk=true,maxage=10h,dumponexit=true,loglevel=info"]

// On the running machine there should be file /usr/lib/jvm/java-8-oracle/jre/lib/jfr/profile_heap_exception.jfc  with content from
// https://pastebin.com/N3uuUfPz - it's Java Mission Control with metrics about heap allocation and details about exceptions
def jfrWithMem = ["-XX:+UnlockCommercialFeatures", "-XX:+UnlockDiagnosticVMOptions", "-XX:+DebugNonSafepoints",
                  "-XX:StartFlightRecording=delay=2s,duration=180m,name=mem_ex,filename=recording.jfr,settings=profile_heap_exception",
                  "-XX:+FlightRecorder", "-XX:FlightRecorderOptions=disk=true,maxage=10h,dumponexit=true,loglevel=info"]


def jmx = ["-Dcom.sun.management.jmxremote", "-Dcom.sun.management.jmxremote.port=9005", "-Dcom.sun.management.jmxremote.rmi.port=9005", "-Dcom.sun.management.jmxremote.host=127.0.0.1",
           "-Dcom.sun.management.jmxremote.local.only=true", "-Dcom.sun.management.jmxremote.authenticate=false", "-Dcom.sun.management.jmxremote.ssl=false",
           "-Djava.net.preferIPv4Stack=true", "-Djava.rmi.server.hostname=127.0.0.1"]

def logbackConfig = project.findProperty('logbackCfg') ?: "logback_prod.xml"

def profilerTypeConfig = project.findProperty('profiler_type') ?: ""

def profilerOption = []
if (profilerTypeConfig.toString().equalsIgnoreCase('cpu')) {
    profilerOption = jfr
} else if (profilerTypeConfig.toString().equalsIgnoreCase('cpumem')) {
    profilerOption = jfrWithMem
}


// UseParallelGC
applicationDefaultJvmArgs = ["-Xmx${myAvailableRam}g", "-Xms${halfOfAvailableMem}g",
                             "-XX:+UseParallelGC", "-XX:+UseParallelOldGC", "-XX:MetaspaceSize=150M", "-Djava.awt.headless=true",
                             "-Dlogback.configurationFile=${logbackConfig}", "-Xss2048k"] + profilerOption + logGC + jmx
println(applicationDefaultJvmArgs)

run {
    if (project.hasProperty("appArgs")) {
        args Eval.me(appArgs)
    }

    doFirst() {
        if (!project.file('build/aspectjweaver-1.8.10.jar').exists()) {
            download {
                src 'https://repo1.maven.org/maven2/org/aspectj/aspectjweaver/1.8.10/aspectjweaver-1.8.10.jar'
                dest buildDir
            }
        }
    }
}

////////////////////////////////////////////////////////////////////////////////////////////////////////////
// Run ExperimentGenerator from Command line
//  gradle :execute -PmainClass=scripts.experiment.ExperimentGenerator -PappArgs="['--experiments', 'test/input/beamville/example-experiment/experiment.yml']"
// Run R5 GUI server
//  gradle --stacktrace :execute -PmainClass=com.conveyal.r5.R5Main -PappArgs="['point','--graphs','production/application-sfbay/r5/']"
////////////////////////////////////////////////////////////////////////////////////////////////////////////

task execute(type: JavaExec) {
    jvmArgs = applicationDefaultJvmArgs
    if (project.hasProperty("mainClass")) {
        mainClass = project.property("mainClass")
    } else {
        mainClass = mainClassName
    }
    classpath = sourceSets.main.runtimeClasspath
    if (project.hasProperty("appArgs")) {
        args Eval.me(appArgs)
    }
    doFirst() {
        if (!project.file('build/aspectjweaver-1.8.10.jar').exists()) {
            download {
                src 'https://repo1.maven.org/maven2/org/aspectj/aspectjweaver/1.8.10/aspectjweaver-1.8.10.jar'
                dest buildDir
            }
        }
    }
}


task matsimConversion(type: JavaExec) {
    mainClass = 'beam.utils.matsim_conversion.MatsimConversionTool'
    classpath = sourceSets.main.runtimeClasspath
    environment "PWD", "na"
    if (project.hasProperty("confPath")) {
        args Eval.me(confPath)
        // if this triggers an error, try
        // args "${confPath}"
    }
}

task generateDocumentation(type: JavaExec) {
    group 'Documentation'
    description 'Format the data using Sphinx RST formats'

    mainClass = 'beam.docs.GenerateDocumentationTask'
    classpath = sourceSets.main.runtimeClasspath
}

task fmt(dependsOn: scalafmtAll)
task verifyScalaFmtHasBeenRun() {
    doLast {
        try {
            def workingDir = new File("${project.projectDir}")
            def result = 'git diff --exit-code --quiet'.execute(null, workingDir)
            result.waitFor()
            if (result.exitValue() != 0) throw new Exception("""
Please run ./gradlew scalaFmtAll and commit/push the subsequent results to fix this error.
This happened because a git diff yielded a non-zero exit code. 
This task was built to be run on the CI server AFTER scalaFmtAll
It should only error if the results of scalaFmtAll resulted in code modifications.
And that would only happen if the committed code is not formatted as expected.""")
        } catch (e) {
            throw new Exception("An unexpected error was encountered while checking that scalaFmtAll was committed.", e)
        }
    }
}

docker {
    registryCredentials {
        url = 'https://index.docker.io/v1/'
        username = System.getenv("DOCKER_USER")
        password = System.getenv("DOCKER_PASSWORD")
    }
}
// Some examples of manual docker file creation can be found https://github.com/bmuschko/gradle-docker-plugin/blob/3736ff644bed1cbfeed6fc7f844a5513c4208bc2/src/functTest/groovy/com/bmuschko/gradle/docker/DockerWorkflowFunctionalTest.groovy#L24
// Also here: https://bmuschko.github.io/gradle-docker-plugin/#modifying_instructions_of_a_dockerfile_task
task createDockerfile(type: Dockerfile, dependsOn: dockerSyncBuildContext) {
    from 'beammodel/miniconda3'
    label(['maintainer': 'LBNL Beam Team'])
    instruction 'RUN apt-get update && apt-get -y install python3 python3-pip python3-rtree libproj-dev proj-data proj-bin libgeos-dev npm'
    instruction 'RUN alias python=python3'
    instruction 'RUN pip3 install --upgrade setuptools'
    instruction 'RUN pip3 install --upgrade pip'
    instruction 'RUN pip3 install numpy pandas cython sklearn matplotlib mapclassify descartes geopandas contextily plotly collections-extended psutil requests'
    instruction 'RUN pip3 install -U kaleido'
    environmentVariable 'JAVA_OPTS', '-XX:+UnlockExperimentalVMOptions -XX:+UseCGroupMemoryLimitForHeap'
    workingDir("/app")
    instruction 'RUN mkdir /app/output'
    // Beam dependencies, resources and compiled Java classes
    copyFile("libs", "libs")
    copyFile("resources", "resources")
    copyFile("classes", "classes")
    // Test scenarios
    copyFile("test/input/common", "test/input/common")
    copyFile("test/input/dtd", "test/input/dtd")
    copyFile("test/input/beamville", "test/input/beamville")
    copyFile("test/input/sf-light", "test/input/sf-light")

    addFile 'src/main/python', 'src/main/python'
    addFile 'entrypoint.sh', 'entrypoint.sh'
    runCommand('chmod +x /app/entrypoint.sh')
    entryPoint('/app/entrypoint.sh')
}

task buildImageWithoutTags(type: DockerBuildImage, dependsOn: createDockerfile) {}

task buildImage(type: DockerTagImage, dependsOn: buildImageWithoutTags) {
    repository = "zaneedell/beam"
    tag = version
    targetImageId buildImageWithoutTags.getImageId()
}

dockerSyncBuildContext {
    duplicatesStrategy = DuplicatesStrategy.EXCLUDE
    from('src/main/python') {
        into('src/main/python')
    }
    from('test/input/common') {
        into('test/input/common')
    }
    from('test/input/dtd') {
        into('test/input/dtd')
    }
    from('test/input/beamville') {
        into('test/input/beamville')
    }
    from('test/input/sf-light') {
        into('test/input/sf-light')
    }

    from file('docker/entrypoint.sh')
}

jmh {
    // https://github.com/melix/jmh-gradle-plugin/issues/107
    jvmArgs = ['-Djmh.separateClasspathJAR=true', '-Dbeam.home=' + project.projectDir]
    duplicateClassesStrategy = 'exclude'
    zip64 = true
}

tasks.register('deploy') {
    def cloudPlatform = null
    def paramName = "cloudPlatform"
    if (project.hasProperty(paramName)) {
        cloudPlatform = project.findProperty(paramName)
    } else {
        def propsFileName = "./gradle.deploy.properties"
        if (project.hasProperty('propsFile')) {
            propsFileName = project.findProperty('propsFile')
        }
        def propsFile = new Properties()
        propsFile.load(project.file(propsFileName).newDataInputStream())
        cloudPlatform = propsFile.getProperty(paramName)
    }
    if (cloudPlatform == null) {
        cloudPlatform = ""
    }

    switch (cloudPlatform.trim().toLowerCase()) {
        case "amazon":
            dependsOn ':aws:deployToEC2'
            break
        case "google":
            dependsOn ':gcp:deployToGCE'
            break
        default:
            throw new InvalidUserDataException("Cannot deploy! Please specify cloudPlatform property to one of [Google, Amazon]")
            break
    }
}

docker {
    registryCredentials {
        url = 'https://index.docker.io/v1/'
        username = System.getenv("DOCKER_USER")
        password = System.getenv("DOCKER_PASSWORD")
    }
}

dockerSyncBuildContext {
    duplicatesStrategy = DuplicatesStrategy.INCLUDE
    from('src/main/python') {
        into('src/main/python')
    }
    from('test/input/common') {
        into('test/input/common')
    }
    from('test/input/dtd') {
        into('test/input/dtd')
    }
    from('test/input/beamville') {
        into('test/input/beamville')
    }
    from('test/input/sf-light') {
        into('test/input/sf-light')
    }
    from file('docker/entrypoint.sh')
}


ext.getDockerTag = { ->
    if (project.hasProperty("tag")) {
        def split_vals = (project.findProperty("tag") as String).split(':')
        if (split_vals.size() > 1) {
            return split_vals[1]
        } else {
            return ""
        }
    } else {
        return ""
    }
}

ext.getDockerRepository = { ->
    if (project.hasProperty("tag")) {
        def split_vals = (project.findProperty("tag") as String).split(':')
        return split_vals[0]
    } else {
        return ""
    }
}<|MERGE_RESOLUTION|>--- conflicted
+++ resolved
@@ -14,7 +14,7 @@
         gradlePluginPortal()
     }
     dependencies {
-        classpath group: 'kr.motd.gradle', name: 'sphinx-gradle-plugin', version: '1.0.3.Final'
+        classpath group: 'kr.motd.gradle', name: 'sphinx-gradle-plugin', version: '2.10.1'
         classpath "jp.classmethod.aws.reboot:gradle-aws-plugin-reboot:0.45"
         classpath "com.github.viswaramamoorthy:gradle-util-plugins:0.1.0-RELEASE"
     }
@@ -27,7 +27,7 @@
     id "org.scoverage" version "5.0.0"
     id 'maven-publish'
     id "me.champeau.gradle.jmh" version "0.5.3"
-    id 'com.bmuschko.docker-java-application' version '6.7.0'
+    id 'com.bmuschko.docker-java-application' version '6.6.1'
     id "cz.alenkacz.gradle.scalafmt" version "1.16.2"
 }
 
@@ -43,11 +43,7 @@
 apply plugin: 'scalafmt'
 
 group = 'beam'
-<<<<<<< HEAD
-version = '0.9.8'
-=======
-version = '0.9.7-cruise'
->>>>>>> 9b2806c2
+version = '0.9.8-cruise'
 
 description = """"""
 
@@ -671,72 +667,6 @@
     }
 }
 
-docker {
-    registryCredentials {
-        url = 'https://index.docker.io/v1/'
-        username = System.getenv("DOCKER_USER")
-        password = System.getenv("DOCKER_PASSWORD")
-    }
-}
-// Some examples of manual docker file creation can be found https://github.com/bmuschko/gradle-docker-plugin/blob/3736ff644bed1cbfeed6fc7f844a5513c4208bc2/src/functTest/groovy/com/bmuschko/gradle/docker/DockerWorkflowFunctionalTest.groovy#L24
-// Also here: https://bmuschko.github.io/gradle-docker-plugin/#modifying_instructions_of_a_dockerfile_task
-task createDockerfile(type: Dockerfile, dependsOn: dockerSyncBuildContext) {
-    from 'beammodel/miniconda3'
-    label(['maintainer': 'LBNL Beam Team'])
-    instruction 'RUN apt-get update && apt-get -y install python3 python3-pip python3-rtree libproj-dev proj-data proj-bin libgeos-dev npm'
-    instruction 'RUN alias python=python3'
-    instruction 'RUN pip3 install --upgrade setuptools'
-    instruction 'RUN pip3 install --upgrade pip'
-    instruction 'RUN pip3 install numpy pandas cython sklearn matplotlib mapclassify descartes geopandas contextily plotly collections-extended psutil requests'
-    instruction 'RUN pip3 install -U kaleido'
-    environmentVariable 'JAVA_OPTS', '-XX:+UnlockExperimentalVMOptions -XX:+UseCGroupMemoryLimitForHeap'
-    workingDir("/app")
-    instruction 'RUN mkdir /app/output'
-    // Beam dependencies, resources and compiled Java classes
-    copyFile("libs", "libs")
-    copyFile("resources", "resources")
-    copyFile("classes", "classes")
-    // Test scenarios
-    copyFile("test/input/common", "test/input/common")
-    copyFile("test/input/dtd", "test/input/dtd")
-    copyFile("test/input/beamville", "test/input/beamville")
-    copyFile("test/input/sf-light", "test/input/sf-light")
-
-    addFile 'src/main/python', 'src/main/python'
-    addFile 'entrypoint.sh', 'entrypoint.sh'
-    runCommand('chmod +x /app/entrypoint.sh')
-    entryPoint('/app/entrypoint.sh')
-}
-
-task buildImageWithoutTags(type: DockerBuildImage, dependsOn: createDockerfile) {}
-
-task buildImage(type: DockerTagImage, dependsOn: buildImageWithoutTags) {
-    repository = "zaneedell/beam"
-    tag = version
-    targetImageId buildImageWithoutTags.getImageId()
-}
-
-dockerSyncBuildContext {
-    duplicatesStrategy = DuplicatesStrategy.EXCLUDE
-    from('src/main/python') {
-        into('src/main/python')
-    }
-    from('test/input/common') {
-        into('test/input/common')
-    }
-    from('test/input/dtd') {
-        into('test/input/dtd')
-    }
-    from('test/input/beamville') {
-        into('test/input/beamville')
-    }
-    from('test/input/sf-light') {
-        into('test/input/sf-light')
-    }
-
-    from file('docker/entrypoint.sh')
-}
-
 jmh {
     // https://github.com/melix/jmh-gradle-plugin/issues/107
     jvmArgs = ['-Djmh.separateClasspathJAR=true', '-Dbeam.home=' + project.projectDir]
@@ -803,6 +733,33 @@
     from file('docker/entrypoint.sh')
 }
 
+// Some examples of manual docker file creation can be found https://github.com/bmuschko/gradle-docker-plugin/blob/3736ff644bed1cbfeed6fc7f844a5513c4208bc2/src/functTest/groovy/com/bmuschko/gradle/docker/DockerWorkflowFunctionalTest.groovy#L24
+// Also here: https://bmuschko.github.io/gradle-docker-plugin/#modifying_instructions_of_a_dockerfile_task
+tasks.register('createDockerfile', Dockerfile) {
+    dependsOn dockerSyncBuildContext
+
+    // assuming all required modules / dependencies are installed in beammodel/beam-environment
+    from 'beammodel/beam-environment'
+    label(['maintainer': 'LBNL Beam Team'])
+    environmentVariable 'JAVA_OPTS', '-XX:+UnlockExperimentalVMOptions -XX:+UseCGroupMemoryLimitForHeap'
+    workingDir("/app")
+    instruction 'RUN mkdir /app/output'
+    // dependencies, resources and compiled Java classes
+    copyFile("libs", "libs")
+    copyFile("resources", "resources")
+    copyFile("classes", "classes")
+    // Test scenarios
+    copyFile("test/input/common", "test/input/common")
+    copyFile("test/input/dtd", "test/input/dtd")
+    copyFile("test/input/beamville", "test/input/beamville")
+    copyFile("test/input/sf-light", "test/input/sf-light")
+    // python scripts
+    addFile 'src/main/python', 'src/main/python'
+    // entry point
+    addFile 'entrypoint.sh', 'entrypoint.sh'
+    runCommand('chmod +x /app/entrypoint.sh')
+    entryPoint('/app/entrypoint.sh')
+}
 
 ext.getDockerTag = { ->
     if (project.hasProperty("tag")) {
@@ -824,4 +781,18 @@
     } else {
         return ""
     }
+}
+
+tasks.register('buildImageWithoutTags', DockerBuildImage) { dependsOn createDockerfile }
+
+tasks.register('buildImage', DockerTagImage) {
+    description 'Builds the Docker BEAM image, all code and test data are included into the image.'
+    group 'Docker'
+
+    dependsOn buildImageWithoutTags
+
+    tag = getDockerTag()
+    repository = getDockerRepository()
+    println("The new image will be tagged '$getDockerRepository:$getDockerTag'. To change use 'tag' project parameter, i.e. '-Ptag=<value>'")
+    targetImageId buildImageWithoutTags.getImageId()
 }