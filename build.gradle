import com.bmuschko.gradle.docker.tasks.image.DockerBuildImage
import com.bmuschko.gradle.docker.tasks.image.DockerTagImage
import com.bmuschko.gradle.docker.tasks.image.Dockerfile

import java.time.Instant
import java.time.ZoneOffset
import java.time.format.DateTimeFormatter

buildscript {
    repositories {
        mavenLocal()
        mavenCentral()
        maven { url "https://plugins.gradle.org/m2/" }
        gradlePluginPortal()
    }
    dependencies {
        classpath group: 'kr.motd.gradle', name: 'sphinx-gradle-plugin', version: '1.0.3.Final'
        classpath "jp.classmethod.aws.reboot:gradle-aws-plugin-reboot:0.45"
        classpath "com.github.viswaramamoorthy:gradle-util-plugins:0.1.0-RELEASE"
    }
}


plugins {
    id "net.ltgt.apt" version "0.21"
    id "de.undercouch.download" version "3.2.0"
    id "org.scoverage" version "5.0.0"
    id 'maven-publish'
    id "me.champeau.gradle.jmh" version "0.5.3"
    id 'com.bmuschko.docker-java-application' version '6.7.0'
    id "cz.alenkacz.gradle.scalafmt" version "1.16.2"
}

apply plugin: 'java'
apply plugin: 'scala'
apply plugin: 'maven-publish'

apply plugin: 'idea'
apply plugin: 'kr.motd.sphinx'

apply plugin: 'application'
apply plugin: 'ManifestClasspath'
apply plugin: 'scalafmt'

group = 'beam'
<<<<<<< HEAD
version = '0.9.6'
=======
version = '0.9.6-cruise'
>>>>>>> ad9d15c9

description = """"""

sourceCompatibility = 1.8
targetCompatibility = 1.8

compileScala.options.encoding = 'UTF-8'
compileScala.scalaCompileOptions.additionalParameters = ["-Xmx1g"]
def scalaBinaryVersion = "2.12"
def scalaBinaryFullVersion = "${scalaBinaryVersion}.12"
def akkaBinaryVersion = "2.6.6"
def circeBinaryVersion = "0.13.0"
def slf4jVersion = "1.7.25"
def kamonVersion = "2.0.3"
def tscfgVersion = "0.9.4"


sourceSets.main.scala.srcDirs = ["src/main/scala", "src/main/java"]
sourceSets.main.java.srcDirs = []

sourceSets.test.java.srcDirs = []
sourceSets.test.scala.srcDirs = ["src/test/scala", "src/test/java"]

sourceSets {
    main {
        resources {
            srcDir "src/main/resources"
        }
    }
    test {
        resources {
            srcDir "src/test/resources"
        }
    }
}

if (project.hasProperty('env')) {
    sourceSets {
        main {
            resources {
                srcDirs "test/input/" + project.getProperty('env')
            }
        }
    }
}

allprojects {
    repositories {
        mavenCentral().content {
            excludeModule("javax.media", "jai_core")
        }
        maven { url "https://repo.osgeo.org/repository/release/" }
        maven { url "https://download.osgeo.org/webdav/geotools" }
        // maven { url "http://maven.icm.edu.pl/artifactory/repo/" }
        // maven { url "https://maven.geotoolkit.org/" }
        maven { url "https://repository.jboss.org/nexus/content/repositories/thirdparty-releases" }
        maven { url "https://repo.maven.apache.org/maven2" }
        maven { url "https://repo.matsim.org/repository/matsim" }
        // Used for graphql-java and matsim.contrib.decongestion specific versions -
        maven {
            url "http://beam-bintray-needed-releases.s3-website.us-east-2.amazonaws.com/"
            allowInsecureProtocol = true
        }
        maven { url "https://maven.conveyal.com/" }
        maven { url "https://repo1.maven.org/maven2" }
        maven { url "https://download.java.net/maven/2/" }
        maven { url "https://people.apache.org/repo/m1-ibiblio-rsync-repository/org.apache.axis2/" }
        maven { url "https://maven.geo-solutions.it" }
        mavenLocal()
        maven { url "https://jitpack.io" }
    }
}


configurations {
    scalaCompilerPlugin
}


configurations.all {
    resolutionStrategy {
        // we need this in order to get Elki library working fine.
        force 'net.jafama:jafama:2.3.2'
        // we need this in order to get Elki library working fine.
        force 'it.unimi.dsi:fastutil:8.5.4'

        force 'org.apache.logging.log4j:log4j-core:2.15.0'
        force 'org.apache.logging.log4j:log4j-api:2.15.0'
    }
    exclude group: "log4j", module: "log4j"
}

dependencies {

    implementation(group: 'com.github.LBNL-UCB-STI', name: 'beam-utilities', version: 'v0.2.19') {
        exclude group: 'com.github.LBNL-UCB-STI', module: 'r5'
        exclude group: 'org.matsim', module: 'matsim'
    }

    ////////////////////////////
    // Java dependencies
    ////////////////////////////
    implementation group: 'com.google.inject', name: 'guice', version: '4.1.0'
    implementation group: 'com.google.inject.extensions', name: 'guice-assistedinject', version: '4.1.0'
    implementation group: 'com.google.inject.extensions', name: 'guice-multibindings', version: '4.1.0'
    implementation group: 'org.apache.commons', name: 'commons-collections4', version: '4.4'
    implementation group: 'org.apache.commons', name: 'commons-math3', version: '3.6.1'
    implementation group: 'org.apache.httpcomponents', name: 'fluent-hc', version: '4.5.13'

    // Apache 2.0
    implementation group: 'com.univocity', name: 'univocity-parsers', version: '2.9.1'

    // LGPL
    implementation group: 'org.geotools', name: 'gt-main', version: '14.5'
    implementation group: 'org.geotools', name: 'gt-shapefile', version: '14.5'
    implementation group: 'org.geotools', name: 'gt-referencing', version: '15.2'
    implementation group: 'org.geotools', name: 'gt-epsg-wkt', version: '15.2'
    implementation group: 'org.jfree', name: 'jfreechart', version: '1.0.14'

    implementation group: 'com.fasterxml.jackson.core', name: 'jackson-core', version: '2.12.3'
    implementation group: 'com.fasterxml.jackson.module', name: 'jackson-module-scala_2.12', version: '2.12.3'
    implementation group: 'javax.inject', name: 'javax.inject', version: '1'
    implementation group: 'jdom', name: 'jdom', version: '1.1'
    implementation group: 'org.jdom', name: 'jdom2', version: '2.0.5'
    implementation 'com.hubspot.jinjava:jinjava:2.0.5'
    implementation group: 'org.yaml', name: 'snakeyaml', version: '1.18'

    implementation group: 'commons-io', name: 'commons-io', version: '2.5'
    implementation 'net.sf.supercsv:super-csv:2.4.0'
    implementation 'org.reflections:reflections:0.9.10'
    implementation group: 'javax.annotation', name: 'javax.annotation-api', version: '1.2-b01'
    implementation group: 'com.github.stephenc.eaio-uuid', name: "uuid", version: "3.4.0"

    implementation "org.jgrapht:jgrapht-core:1.3.0"

    implementation group: 'com.google.ortools', name: 'ortools-java', version: '9.5.2237'

    implementation 'com.github.LBNL-UCB-STI:helics-wrapper:v3.3.0'

    // GPLv3
    implementation group: 'org.matsim.contrib', name: 'multimodal', version: '0.10.0'
    implementation group: 'org.matsim.contrib', name: 'bicycle', version: '0.10.0'

    implementation(group: 'org.matsim.contrib', name: 'decongestion', version: '0.11.0-2018w44') {
        exclude group: 'org.matsim', module: 'matsim'
    }

    implementation(group: 'com.github.wrashid.matsim', name: 'matsim', version: '0.10.1-beam-16') {
        exclude group: 'log4j', module: 'log4j'
    }

    implementation "org.slf4j:slf4j-api:${slf4jVersion}"
    implementation "ch.qos.logback:logback-classic:1.2.3"
    implementation "com.typesafe.scala-logging:scala-logging_${scalaBinaryVersion}:3.9.0"
    implementation "org.slf4j:log4j-over-slf4j:${slf4jVersion}"

    implementation(group: 'com.github.LBNL-UCB-STI', name: 'r5', version: 'v4.5.3_linkRadiusMeters') {
        exclude group: 'ch.qos.logback', module: 'logback-classic'
        exclude group: 'org.slf4j', module: 'slf4j-simple'
    }
    implementation group: 'com.graphhopper', name: 'graphhopper-core', version: '2.3'
    implementation "com.sigopt:sigopt-java:4.9.0"
    implementation group: 'com.graphhopper', name: 'graphhopper-reader-osm', version: '1.0'

    implementation("com.uber:h3:3.7.2")
    implementation("com.github.LBNL-UCB-STI:jsprit-wrapper:v0.5.1")
    implementation("com.github.LBNL-UCB-STI:omx-java:v2.0.1")

    testImplementation group: 'junit', name: 'junit', version: '4.8'
    testImplementation group: 'org.mockito', name: 'mockito-inline', version: '2.27.0'
    testImplementation group: "org.mockito", name: "mockito-core", version: "2.28.2"
    jmhImplementation group: 'org.openjdk.jmh', name: 'jmh-core', version: '1.23'
    jmhImplementation group: 'org.openjdk.jmh', name: 'jmh-generator-annprocess', version: '1.23'


    /////////////////////////////////
    // Scala dependencies
    /////////////////////////////////

    // CORE Scala //
    implementation "org.scala-lang:scala-library:2.12.16"
    implementation group: 'org.scala-lang.modules', name: "scala-xml_${scalaBinaryVersion}", version: '1.0.6'

    // NEEDED FOR USING REPL //
    implementation "org.scala-lang:scala-compiler:2.12.16"

    // TEST Scala //
    testImplementation group: 'org.scalatest', name: "scalatest_${scalaBinaryVersion}", version: '3.2.9'
    testImplementation group: 'org.scalatestplus', name: 'scalatestplus-junit_2.12', version: '1.0.0-M2'
    testRuntimeOnly "org.pegdown:pegdown:1.6.0"

    // HTML report for scalatest
    testImplementation group: 'com.vladsch.flexmark', name: 'flexmark-all', version: '0.36.8'


    // 3rd Party Scala //

    implementation group: 'org.jliszka', name: 'probability-monad_2.11', version: '1.0.1'

    // https://mvnrepository.com/artifact/com.beachape/enumeratum_2.12
    implementation group: 'com.beachape', name: "enumeratum_${scalaBinaryVersion}", version: "1.5.12"
    // https://mvnrepository.com/artifact/com.beachape/enumeratum-circe_2.12
    implementation group: 'com.beachape', name: "enumeratum-circe_${scalaBinaryVersion}", version: "1.5.14"

    implementation "com.github.scopt:scopt_${scalaBinaryVersion}:4.0.0-RC2"
    implementation "net.codingwell:scala-guice_${scalaBinaryVersion}:4.1.0"  // DI
    implementation('com.github.carueda:tscfg:v' + tscfgVersion) { // config
        exclude group: 'org.scala-lang.modules', module: 'scala-xml_2.11'
        exclude group: 'com.typesafe', module: 'config'
    }
    implementation group: 'com.typesafe', name: 'config', version: '1.4.0'


    // https://mvnrepository.com/artifact/io.circe/circe-core_2.12
    implementation group: 'io.circe', name: "circe-core_${scalaBinaryVersion}", version: circeBinaryVersion
    // https://mvnrepository.com/artifact/io.circe/circe-generic_2.12
    implementation group: 'io.circe', name: "circe-generic_${scalaBinaryVersion}", version: circeBinaryVersion
    // https://mvnrepository.com/artifact/io.circe/circe-parser_2.12
    implementation group: 'io.circe', name: "circe-parser_${scalaBinaryVersion}", version: circeBinaryVersion

    implementation group: 'com.typesafe.play', name: "play-json_${scalaBinaryVersion}", version: '2.6.3'

    implementation(group: 'com.github.romix.akka', name: "akka-kryo-serialization_${scalaBinaryVersion}", version: '0.5.2') {
        exclude group: 'com.esotericsoftware', module: 'kryo'
    }
    implementation group: 'com.esotericsoftware', name: 'kryo', version: '4.0.2'

    implementation "com.github.vagmcs:optimus_${scalaBinaryVersion}:3.1.0"
    implementation "com.github.vagmcs:optimus-solver-oj_${scalaBinaryVersion}:3.1.0"

    implementation group: 'io.spray', name: 'spray-json_2.12', version: '1.3.5'

    ////////////////////////////////////
    ///Performance Monitoring (Kamon)///
    ////////////////////////////////////

    // compile("io.kamon:kamon-bundle_${scalaBinaryVersion}:${kamonVersion}")
    implementation("io.kamon:kamon-core_${scalaBinaryVersion}:2.0.1")
    // compile("io.kamon:kamon-influxdb_2.12:2.0.0")

    implementation("org.influxdb:influxdb-java:2.16")

    /////////////
    // Akka Dependencies
    ////////////

    // CORE Akka //
    implementation group: 'com.typesafe.akka', name: "akka-actor_${scalaBinaryVersion}", version: akkaBinaryVersion
    implementation group: 'com.typesafe.akka', name: "akka-slf4j_${scalaBinaryVersion}", version: akkaBinaryVersion
    implementation group: 'com.typesafe.akka', name: "akka-cluster_${scalaBinaryVersion}", version: akkaBinaryVersion
    implementation group: 'com.typesafe.akka', name: "akka-cluster-tools_${scalaBinaryVersion}", version: akkaBinaryVersion

    implementation group: 'com.typesafe.akka', name: "akka-http_${scalaBinaryVersion}", version: "10.1.12"
    implementation group: 'de.heikoseeberger', name: "akka-http-circe_${scalaBinaryVersion}", version: "1.25.2"

    // TEST Akka //
    testImplementation group: 'com.typesafe.akka', name: "akka-testkit_${scalaBinaryVersion}", version: akkaBinaryVersion

    scoverage "org.scoverage:scalac-scoverage-plugin_${scalaBinaryFullVersion}:1.4.8", "org.scoverage:scalac-scoverage-runtime_${scalaBinaryVersion}:1.4.8"

    implementation 'org.apache.commons:commons-compress:1.18'

    implementation group: 'de.lmu.ifi.dbs.elki', name: 'elki', version: '0.7.5'

    implementation group: 'com.zaxxer', name: 'nuprocess', version: '1.2.4'

    def parquet = "1.12.3"
    implementation group: 'org.apache.parquet', name: 'parquet-hadoop', version: parquet
    implementation group: 'org.apache.parquet', name: 'parquet-avro', version: parquet
    implementation(group: 'org.apache.hadoop', name: 'hadoop-client', version: '2.7.3') {
        exclude group: 'org.slf4j', module: 'slf4j-log4j12'
        // Exclude `ASM` because it is binary incompatible with the one which is gotten from `com.conveyal:kryo-tools`: `org.ow2.asm:asm:5.0.4`
        exclude group: 'asm', module: 'asm'
    }

    implementation(group: 'com.lihaoyi', name: "sourcecode_${scalaBinaryVersion}", version: '0.1.9')

    implementation "com.github.vagmcs:optimus_${scalaBinaryVersion}:3.1.0"

    implementation group: 'com.google.maps', name: 'google-maps-services', version: '0.14.0'

    implementation group: 'org.onebusaway', name: 'onebusaway-gtfs-transformer', version: '1.3.4'

    implementation 'de.vandermeer:asciitable:0.3.2'

    implementation "com.sksamuel.scapegoat:scalac-scapegoat-plugin_${scalaBinaryVersion}.13:1.4.8"
    scalaCompilerPlugin "com.sksamuel.scapegoat:scalac-scapegoat-plugin_${scalaBinaryVersion}.13:1.4.8"

    // AWS S3
    implementation group: 'software.amazon.awssdk', name: 's3', version: '2.16.68'
    implementation group: 'org.ini4j', name: 'ini4j', version: '0.5.4'
}

// Autoformatting using scalafmt

scalafmt {
    // configFilePath = ".scalafmt.conf" // .scalafmt.conf in the project root is default value, provide only if other location is needed
}

configurations.all {
    resolutionStrategy {
        eachDependency { DependencyResolveDetails dependencyResolveDetails ->
            final requestedDependency = dependencyResolveDetails.requested
            if (requestedDependency.name != 'beam-utilities') {
                force 'javax.media:jai_core:1.1.3'
            }
        }
    }
    exclude group: 'javax.media', module: 'jai_codec'
    exclude group: 'javax.media', module: 'jai_imageio'
}

//compileScala.dependsOn(scalafmtAll)

publishing {
    publications {
        mavenJava(MavenPublication) {
            from components.java
        }
    }
}

task install(dependsOn: 'publishToMavenLocal')

tasks.withType(cz.alenkacz.gradle.scalafmt.ScalafmtFormatBase) {
    outputs.upToDateWhen { false }
}

tasks.withType(ScalaCompile) {
    // LooksLikeInterpolatedString must stay
    def additionalParameters = ["-Xplugin:" + configurations.scalaCompilerPlugin.asPath,
                                "-P:scapegoat:dataDir:" + buildDir + "/reports/scapegoat",
                                "-P:scapegoat:reports:html:xml",
                                "-P:scapegoat:disabledInspections:OptionGet:UnsafeTraversableMethods:TryGet:EitherGet:AsInstanceOf:NullAssignment:VariableShadowing:NullParameter:MethodReturningAny:IsInstanceOf:EmptyIfBlock:CatchException:EmptyInterpolatedString:UnnecessaryConversion:CatchThrowable:CollectionIndexOnNonIndexedSeq:AvoidSizeNotEqualsZero:ComparingFloatingPointTypes:UnsafeContains:VarCouldBeVal:CatchThrowable:SuspiciousMatchOnClassObject:VarClosure:RepeatedIfElseBody:LooksLikeInterpolatedString",
                                "-P:scapegoat:verbose:false",
                                "-P:scapegoat:consoleOutput:true"]
    def minimumCompilationParameters = ["-unchecked", "-deprecation", "-feature"]
    if (project.hasProperty("report")) {
        scalaCompileOptions.additionalParameters = minimumCompilationParameters + additionalParameters
    } else {
        scalaCompileOptions.additionalParameters = minimumCompilationParameters + additionalParameters + ["-Xfatal-warnings"]
    }
    scalaCompileOptions.forkOptions.with {
        memoryMaximumSize = '2g'
    }
}

tasks.withType(JavaExec).configureEach { task ->
    if (!task.name.equals("run")) {
        jvmArgs = project.hasProperty('logbackCfg') ? ["-Dlogback.configurationFile=${project.property('logbackCfg')}"] : []
    }
}


// Task to run scala tests, as Scala tests not picked up by Gradle by default.
// You can run it with a number of threads: ./gradlew spec -PnumThreads=4
task spec(dependsOn: ['testClasses'], type: JavaExec) {
    def n = project.hasProperty('numThreads') ? numThreads : 4
    mainClass = 'org.scalatest.tools.Runner'
    args = ['-R', 'build/classes/scala/test', '-h', 'build/scalatest-report', '-u', 'build/scalatest-report-xml', '-oD', '-l', 'beam.tags.ExcludeRegular',
            "-PS$n", '-T', '120', '-W', '300', '60']
    classpath = sourceSets.test.runtimeClasspath
}
build.dependsOn spec

/* //////////////////////////////////////////////////
*  Task to run tagged tests.
*  Note: use space separated list of tags
* ./gradlew taggedTest -Ptags="beam.tags.Performance beam.tags.Integration"
* /////////////////////////////////////////////////// */

processResources {
    duplicatesStrategy = 'include'
}

processTestResources {
    duplicatesStrategy = 'include'
}

task taggedTest(dependsOn: ['testClasses'], type: JavaExec) {
    mainClass = 'org.scalatest.tools.Runner'
    args = ['-R', 'build/classes/scala/test', '-o', '-n'] << (project.findProperty('tags') ?: 'org.scalatest.Ignore')
    classpath = sourceSets.test.runtimeClasspath
}

task specificTest(dependsOn: ['testClasses'], type: JavaExec) {
    mainClass = 'org.scalatest.tools.Runner'
    args = (['-R', 'build/classes/scala/test', '-o', '-s'] << (project.findProperty('suite') ?: 'org.scalatest.Ignore')) +
            (project.hasProperty('matches') ? ["-z", project.findProperty('matches')] : [])
    classpath = sourceSets.test.runtimeClasspath
}

////////////////////////////////////////////////////////////////////////////////////////////////////////////
// Task to run tests periodically on continue integration server.
// ./gradlew  periodicTest -Pconfig=test/input/sf-light/sf-light-1k.conf -Piterations=1
////////////////////////////////////////////////////////////////////////////////////////////////////////////
task periodicTest(dependsOn: ['testClasses'], type: JavaExec) {
    mainClass = 'org.scalatest.tools.Runner'
    args = ['-R', 'build/classes/scala/test', '-o', '-n', 'beam.tags.Periodic'] <<
            (project.hasProperty('config') ? '-Dconfig=' + project.findProperty('config') :
                    (project.hasProperty('iterations') ? '-Diterations=' + project.findProperty('iterations') : '')) <<
            (project.hasProperty('config') && project.hasProperty('iterations') ?
                    '-Diterations=' + project.findProperty('iterations') : '')
    jvmArgs = ['-javaagent:build/aspectjweaver-1.8.10.jar']
    classpath = sourceSets.test.runtimeClasspath
    doFirst() {
        if (!project.file('build/aspectjweaver-1.8.10.jar').exists()) {
            download {
                src 'https://repo1.maven.org/maven2/org/aspectj/aspectjweaver/1.8.10/aspectjweaver-1.8.10.jar'
                dest buildDir
            }
        }
    }
}

//////////////////////////////////////////////////////////////////////
// Generate config classes reflecting the application.conf file
//////////////////////////////////////////////////////////////////////
task generateConfig {
    doLast {
        def tscfgJarFile = project.file('build/tscfg-' + tscfgVersion + '.jar')
        if (!tscfgJarFile.exists() || !tscfgJarFile.isFile()) {
            download {
                src 'https://github.com/carueda/tscfg/releases/download/v' + tscfgVersion + '/tscfg-' + tscfgVersion + '.jar'
                dest buildDir
            }
        }
        javaexec {
            main = "-jar"
            args = [
                    "build/tscfg-${tscfgVersion}.jar",
                    "--spec", "src/main/resources/beam-template.conf",
                    "--scala",
                    "--pn", "beam.sim.config",
                    "--cn", "BeamConfig",
                    "--dd", "src/main/scala/beam/sim/" //This is temp location. Actual location will be updated by copyConfigWithoutTimeStamp
            ]
        }
    }
}

task copyConfigWithoutTimeStamp(type: Copy) {
    from 'src/main/scala/beam/sim/BeamConfig.scala'
    into 'src/main/scala/beam/sim/config/'
    filter { line -> line.contains('generated by tscfg') ? null : line }
}

//Deletion of temp generated config
task removeTempConfig(type: Delete) {
    delete 'src/main/scala/beam/sim/BeamConfig.scala'
}

generateConfig.finalizedBy(copyConfigWithoutTimeStamp)
copyConfigWithoutTimeStamp.finalizedBy(removeTempConfig)

task repl(type: JavaExec) {
    mainClass = "scala.tools.nsc.MainGenericRunner"
    classpath = sourceSets.main.runtimeClasspath
    standardInput System.in
    args '-usejavacp'
}

task deleteSf {
    doLast {
        if (project.file('production/application-sfbay/r5/network.dat').exists()) {
            delete 'production/application-sfbay/r5/network.dat'
        }
        if (project.file('production/application-sfbay/r5/osm.mapdb').exists()) {
            delete 'production/application-sfbay/r5/osm.mapdb'
        }
        if (project.file('production/application-sfbay/r5/osm.mapdb.p').exists()) {
            delete 'production/application-sfbay/r5/osm.mapdb.p'
        }
    }
}

task sourcesJar(type: Jar, dependsOn: classes) {
    classifier = 'sources'
    from sourceSets.main.allSource
}

////////////////////////////////////////////////////////////////////////////////////////////////////////////
// Run Via application plugin
// Note: colon preceding "run" is necessary to only run the main project and not launch the GUI as well.
// ./gradlew :run -PappArgs="['--config', 'production/application-sfbay/beam.conf']"
////////////////////////////////////////////////////////////////////////////////////////////////////////////
mainClassName = "beam.sim.RunBeam"

def myAvailableRam = (System.getenv("MAXRAM") ?: (project.findProperty('maxRAM') ?: "140"))
        .toString()
        .replace("g", "")
        .toFloat() // because otherwise 'toInteger' might throw java.lang.NumberFormatException
        .toInteger()

def halfOfAvailableMem = (myAvailableRam / 2).toInteger()

def getCurrentTimestamp = {
    DateTimeFormatter.ofPattern("MM-dd-yyyy_HH-mm-ss")
            .withLocale(Locale.US)
            .withZone(ZoneOffset.UTC)
            .format(Instant.now())
}

def logGC = ["-XX:+PrintGCDetails", "-XX:+PrintGCDateStamps", "-Xloggc:gc_${getCurrentTimestamp()}.log"]

// Use following for remote debug mode
def remoteDebug = ["-agentlib:jdwp=transport=dt_socket,server=y,suspend=n,address=8005"]

def jfr = ["-XX:+UnlockCommercialFeatures", "-XX:+FlightRecorder",
           "-XX:FlightRecorderOptions=defaultrecording=true,disk=true,maxage=10h,dumponexit=true,loglevel=info"]

// On the running machine there should be file /usr/lib/jvm/java-8-oracle/jre/lib/jfr/profile_heap_exception.jfc  with content from
// https://pastebin.com/N3uuUfPz - it's Java Mission Control with metrics about heap allocation and details about exceptions
def jfrWithMem = ["-XX:+UnlockCommercialFeatures", "-XX:+UnlockDiagnosticVMOptions", "-XX:+DebugNonSafepoints",
                  "-XX:StartFlightRecording=delay=2s,duration=180m,name=mem_ex,filename=recording.jfr,settings=profile_heap_exception",
                  "-XX:+FlightRecorder", "-XX:FlightRecorderOptions=disk=true,maxage=10h,dumponexit=true,loglevel=info"]


def jmx = ["-Dcom.sun.management.jmxremote", "-Dcom.sun.management.jmxremote.port=9005", "-Dcom.sun.management.jmxremote.rmi.port=9005", "-Dcom.sun.management.jmxremote.host=127.0.0.1",
           "-Dcom.sun.management.jmxremote.local.only=true", "-Dcom.sun.management.jmxremote.authenticate=false", "-Dcom.sun.management.jmxremote.ssl=false",
           "-Djava.net.preferIPv4Stack=true", "-Djava.rmi.server.hostname=127.0.0.1"]

def logbackConfig = project.findProperty('logbackCfg') ?: "logback_prod.xml"

def profilerTypeConfig = project.findProperty('profiler_type') ?: ""

def profilerOption = []
if (profilerTypeConfig.toString().equalsIgnoreCase('cpu')) {
    profilerOption = jfr
} else if (profilerTypeConfig.toString().equalsIgnoreCase('cpumem')) {
    profilerOption = jfrWithMem
}


// UseParallelGC
applicationDefaultJvmArgs = ["-Xmx${myAvailableRam}g", "-Xms${halfOfAvailableMem}g",
                             "-XX:+UseParallelGC", "-XX:+UseParallelOldGC", "-XX:MetaspaceSize=150M", "-Djava.awt.headless=true",
                             "-Dlogback.configurationFile=${logbackConfig}", "-Xss2048k"] + profilerOption + logGC + jmx
println(applicationDefaultJvmArgs)

run {
    if (project.hasProperty("appArgs")) {
        args Eval.me(appArgs)
    }

    doFirst() {
        if (!project.file('build/aspectjweaver-1.8.10.jar').exists()) {
            download {
                src 'https://repo1.maven.org/maven2/org/aspectj/aspectjweaver/1.8.10/aspectjweaver-1.8.10.jar'
                dest buildDir
            }
        }
    }
}

////////////////////////////////////////////////////////////////////////////////////////////////////////////
// Run ExperimentGenerator from Command line
//  gradle :execute -PmainClass=scripts.experiment.ExperimentGenerator -PappArgs="['--experiments', 'test/input/beamville/example-experiment/experiment.yml']"
// Run R5 GUI server
//  gradle --stacktrace :execute -PmainClass=com.conveyal.r5.R5Main -PappArgs="['point','--graphs','production/application-sfbay/r5/']"
////////////////////////////////////////////////////////////////////////////////////////////////////////////

task execute(type: JavaExec) {
    jvmArgs = applicationDefaultJvmArgs
    if (project.hasProperty("mainClass")) {
        mainClass = project.property("mainClass")
    } else {
        mainClass = mainClassName
    }
    classpath = sourceSets.main.runtimeClasspath
    if (project.hasProperty("appArgs")) {
        args Eval.me(appArgs)
    }
    doFirst() {
        if (!project.file('build/aspectjweaver-1.8.10.jar').exists()) {
            download {
                src 'https://repo1.maven.org/maven2/org/aspectj/aspectjweaver/1.8.10/aspectjweaver-1.8.10.jar'
                dest buildDir
            }
        }
    }
}


task matsimConversion(type: JavaExec) {
    mainClass = 'beam.utils.matsim_conversion.MatsimConversionTool'
    classpath = sourceSets.main.runtimeClasspath
    environment "PWD", "na"
    if (project.hasProperty("confPath")) {
        args Eval.me(confPath)
        // if this triggers an error, try
        // args "${confPath}"
    }
}

task generateDocumentation(type: JavaExec) {
    group 'Documentation'
    description 'Format the data using Sphinx RST formats'

    mainClass = 'beam.docs.GenerateDocumentationTask'
    classpath = sourceSets.main.runtimeClasspath
}

task fmt(dependsOn: scalafmtAll)
task verifyScalaFmtHasBeenRun() {
    doLast {
        try {
            def workingDir = new File("${project.projectDir}")
            def result = 'git diff --exit-code --quiet'.execute(null, workingDir)
            result.waitFor()
            if (result.exitValue() != 0) throw new Exception("""
Please run ./gradlew scalaFmtAll and commit/push the subsequent results to fix this error.
This happened because a git diff yielded a non-zero exit code. 
This task was built to be run on the CI server AFTER scalaFmtAll
It should only error if the results of scalaFmtAll resulted in code modifications.
And that would only happen if the committed code is not formatted as expected.""")
        } catch (e) {
            throw new Exception("An unexpected error was encountered while checking that scalaFmtAll was committed.", e)
        }
    }
}

docker {
    registryCredentials {
        url = 'https://index.docker.io/v1/'
        username = System.getenv("DOCKER_USER")
        password = System.getenv("DOCKER_PASSWORD")
    }
}
// Some examples of manual docker file creation can be found https://github.com/bmuschko/gradle-docker-plugin/blob/3736ff644bed1cbfeed6fc7f844a5513c4208bc2/src/functTest/groovy/com/bmuschko/gradle/docker/DockerWorkflowFunctionalTest.groovy#L24
// Also here: https://bmuschko.github.io/gradle-docker-plugin/#modifying_instructions_of_a_dockerfile_task
task createDockerfile(type: Dockerfile, dependsOn: dockerSyncBuildContext) {
    from 'beammodel/miniconda3'
    label(['maintainer': 'LBNL Beam Team'])
    instruction 'RUN apt-get update && apt-get -y install python3 python3-pip python3-rtree libproj-dev proj-data proj-bin libgeos-dev npm'
    instruction 'RUN alias python=python3'
    instruction 'RUN pip3 install --upgrade setuptools'
    instruction 'RUN pip3 install --upgrade pip'
    instruction 'RUN pip3 install numpy pandas cython sklearn matplotlib mapclassify descartes geopandas contextily plotly collections-extended psutil requests'
    instruction 'RUN pip3 install -U kaleido'
    environmentVariable 'JAVA_OPTS', '-XX:+UnlockExperimentalVMOptions -XX:+UseCGroupMemoryLimitForHeap'
    workingDir("/app")
    instruction 'RUN mkdir /app/output'
    // Beam dependencies, resources and compiled Java classes
    copyFile("libs", "libs")
    copyFile("resources", "resources")
    copyFile("classes", "classes")
    // Test scenarios
    copyFile("test/input/common", "test/input/common")
    copyFile("test/input/dtd", "test/input/dtd")
    copyFile("test/input/beamville", "test/input/beamville")
    copyFile("test/input/sf-light", "test/input/sf-light")

    addFile 'src/main/python', 'src/main/python'
    addFile 'entrypoint.sh', 'entrypoint.sh'
    runCommand('chmod +x /app/entrypoint.sh')
    entryPoint('/app/entrypoint.sh')
}

task buildImageWithoutTags(type: DockerBuildImage, dependsOn: createDockerfile) {}

task buildImage(type: DockerTagImage, dependsOn: buildImageWithoutTags) {
    repository = "zaneedell/beam"
    tag = version
    targetImageId buildImageWithoutTags.getImageId()
}

dockerSyncBuildContext {
    duplicatesStrategy = DuplicatesStrategy.EXCLUDE
    from('src/main/python') {
        into('src/main/python')
    }
    from('test/input/common') {
        into('test/input/common')
    }
    from('test/input/dtd') {
        into('test/input/dtd')
    }
    from('test/input/beamville') {
        into('test/input/beamville')
    }
    from('test/input/sf-light') {
        into('test/input/sf-light')
    }

    from file('docker/entrypoint.sh')
}

jmh {
    // https://github.com/melix/jmh-gradle-plugin/issues/107
    jvmArgs = ['-Djmh.separateClasspathJAR=true', '-Dbeam.home=' + project.projectDir]
    duplicateClassesStrategy = 'exclude'
    zip64 = true
}

tasks.register('deploy') {
    def cloudPlatform = null
    def paramName = "cloudPlatform"
    if (project.hasProperty(paramName)) {
        cloudPlatform = project.findProperty(paramName)
    } else {
        def propsFileName = "./gradle.deploy.properties"
        if (project.hasProperty('propsFile')) {
            propsFileName = project.findProperty('propsFile')
        }
        def propsFile = new Properties()
        propsFile.load(project.file(propsFileName).newDataInputStream())
        cloudPlatform = propsFile.getProperty(paramName)
    }
    if (cloudPlatform == null) {
        cloudPlatform = ""
    }

    switch (cloudPlatform.trim().toLowerCase()) {
        case "amazon":
            dependsOn ':aws:deployToEC2'
            break
        case "google":
            dependsOn ':gcp:deployToGCE'
            break
        default:
            throw new InvalidUserDataException("Cannot deploy! Please specify cloudPlatform property to one of [Google, Amazon]")
            break
    }
}

docker {
    registryCredentials {
        url = 'https://index.docker.io/v1/'
        username = System.getenv("DOCKER_USER")
        password = System.getenv("DOCKER_PASSWORD")
    }
}

dockerSyncBuildContext {
<<<<<<< HEAD
    duplicatesStrategy = DuplicatesStrategy.INCLUDE
=======
>>>>>>> ad9d15c9
    from('src/main/python') {
        into('src/main/python')
    }
    from('test/input/common') {
        into('test/input/common')
    }
    from('test/input/dtd') {
        into('test/input/dtd')
    }
    from('test/input/beamville') {
        into('test/input/beamville')
    }
    from('test/input/sf-light') {
        into('test/input/sf-light')
    }
    from file('docker/entrypoint.sh')
}

<<<<<<< HEAD
=======

>>>>>>> ad9d15c9
ext.getDockerTag = { ->
    if (project.hasProperty("tag")) {
        def split_vals = (project.findProperty("tag") as String).split(':')
        if (split_vals.size() > 1) {
            return split_vals[1]
        } else {
            return ""
        }
    } else {
        return ""
    }
}

ext.getDockerRepository = { ->
    if (project.hasProperty("tag")) {
        def split_vals = (project.findProperty("tag") as String).split(':')
        return split_vals[0]
    } else {
        return ""
    }
}<|MERGE_RESOLUTION|>--- conflicted
+++ resolved
@@ -43,11 +43,7 @@
 apply plugin: 'scalafmt'
 
 group = 'beam'
-<<<<<<< HEAD
-version = '0.9.6'
-=======
 version = '0.9.6-cruise'
->>>>>>> ad9d15c9
 
 description = """"""
 
@@ -783,10 +779,7 @@
 }
 
 dockerSyncBuildContext {
-<<<<<<< HEAD
     duplicatesStrategy = DuplicatesStrategy.INCLUDE
-=======
->>>>>>> ad9d15c9
     from('src/main/python') {
         into('src/main/python')
     }
@@ -805,10 +798,7 @@
     from file('docker/entrypoint.sh')
 }
 
-<<<<<<< HEAD
-=======
-
->>>>>>> ad9d15c9
+
 ext.getDockerTag = { ->
     if (project.hasProperty("tag")) {
         def split_vals = (project.findProperty("tag") as String).split(':')
