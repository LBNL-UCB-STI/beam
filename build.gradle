--- conflicted
+++ resolved
@@ -129,7 +129,7 @@
     compile group: 'javax.annotation', name: 'javax.annotation-api', version: '1.2-b01'
 
     compile group: 'org.matsim.contrib', name: 'multimodal', version: '0.9.0'
-    compile(group: 'org.matsim', name: 'matsim', version: '0.10.0-SNAPSHOT') {
+    compile(group: 'org.matsim', name: 'matsim', version: '0.10.0') {
         exclude group: 'log4j', module: 'log4j'
     }
     compile group: 'org.matsim.contrib', name: 'socnetsim', version: '0.9.0'
@@ -200,7 +200,6 @@
     ///Performance Monitoring (Kamon)///
     ////////////////////////////////////
 
-<<<<<<< HEAD
     compile("io.kamon:kamon-core_${scalaBinaryVersion}:1.1.0")
     compile("io.kamon:kamon-scala_${scalaBinaryVersion}:0.6.7")
     compile("io.kamon:kamon-akka-2.5_${scalaBinaryVersion}:1.0.1")
@@ -209,15 +208,6 @@
 //    compile "io.kamon:kamon-influxdb_${scalaBinaryVersion}:0.6.9"
     compile("io.kamon:kamon-prometheus_${scalaBinaryVersion}:1.0.0")
     compile("io.kamon:kamon-zipkin_${scalaBinaryVersion}:1.0.0")
-=======
-    compile("io.kamon:kamon-core_${scalaBinaryVersion}:${kamonVersion}")
-    compile("io.kamon:kamon-scala_${scalaBinaryVersion}:${kamonVersion}")
-    compile("io.kamon:kamon-akka-2.4_${scalaBinaryVersion}:${kamonVersion}")
-    compile("io.kamon:kamon-statsd_${scalaBinaryVersion}:${kamonVersion}")
-    compile "io.kamon:kamon-influxdb_${scalaBinaryVersion}:0.6.9"
-    compile("io.kamon:kamon-log-reporter_${scalaBinaryVersion}:${kamonVersion}")
-
->>>>>>> 55043cc8
 
     /////////////
     // Akka Dependencies
@@ -272,20 +262,11 @@
 task periodicTest(dependsOn: ['testClasses'], type: JavaExec) {
     main = 'org.scalatest.tools.Runner'
     args = ['-R', 'build/classes/scala/test', '-o', '-n', 'beam.tags.Periodic'] <<
-<<<<<<< HEAD
-            (project.hasProperty('config') ? '-Dconfig=' + project.findProperty('config') +
-                    (project.hasProperty('iterations') ?
-                            '-Diterations=' + project.findProperty('iterations') :
-                            '-Dtest=test') :
-                    (project.hasProperty('iterations') ? '-Diterations=' + project.findProperty('iterations') :
-                            '-Dtest=test'))
-=======
             (project.hasProperty('config') ? '-Dconfig='+project.findProperty('config') :
                     (project.hasProperty('iterations') ? '-Diterations='+project.findProperty('iterations') : '')) <<
             (project.hasProperty('config') && project.hasProperty('iterations') ?
                     '-Diterations='+project.findProperty('iterations') : '')
     jvmArgs = ['-javaagent:build/aspectjweaver-1.8.10.jar']
->>>>>>> 55043cc8
     classpath = sourceSets.test.runtimeClasspath
 
     doFirst() {
@@ -334,10 +315,6 @@
             throw new GradleException('Please name the run by specifying `runName` argument. e.g; ./gradlew deploy -PrunName=sfbay-performance-run')
         }
 
-<<<<<<< HEAD
-        if (!project.hasProperty('beamConfigs') && !project.hasProperty('beamExperiments') && !project.hasProperty(getCurrentGitBranch() + '.configs') && !project.hasProperty(getCurrentGitBranch() + '.experiments')) {
-            throw new GradleException('beamConfigs or beamExperiments is required to deploy.')
-=======
         switch (project.findProperty('deployMode')) {
             case 'config':
                 if(!project.hasProperty('beamConfigs') && !project.hasProperty(getCurrentGitBranch()+'.configs')) {
@@ -357,7 +334,6 @@
             default:
                 throw new GradleException('Please provide a valid deployMode.')
                 break
->>>>>>> 55043cc8
         }
     }
 
@@ -365,20 +341,11 @@
   "title": "${project.findProperty('runName')}",
   "branch": "${project.findProperty('beamBranch') ?: getCurrentGitBranch()}",
   "commit": "${beamCommit ?: 'HEAD'}",
-<<<<<<< HEAD
-  "configs": "${
-        project.findProperty('beamConfigs') ?: project.findProperty('beamExperiments') ?: project.findProperty(getCurrentGitBranch() + '.configs') ?: project.findProperty(getCurrentGitBranch() + '.experiments')
-    }",
-  "is_experiment": "${
-        !(project.hasProperty('beamConfigs') || !project.hasProperty('beamExperiments') || project.hasProperty(getCurrentGitBranch() + '.configs'))
-    }",
-=======
   "deploy_mode": "${project.findProperty('deployMode')}",
   "configs": "${project.findProperty('beamConfigs') ?: project.findProperty(getCurrentGitBranch()+'.configs') }",
   "experiments": "${project.findProperty('beamExperiments') ?: project.findProperty(getCurrentGitBranch()+'.experiments') }",
   "execute_class": "${project.findProperty('executeClass')}",
   "execute_args": "${project.findProperty('executeArgs')}",
->>>>>>> 55043cc8
   "max_ram": "${maxRAM ?: '2g'}",
   "batch": "$beamBatch",
   "s3_publish": "${project.findProperty('s3Backup') ?: true}",
