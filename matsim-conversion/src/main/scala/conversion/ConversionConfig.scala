--- conflicted
+++ resolved
@@ -1,6 +1,9 @@
 package conversion
 
-<<<<<<< HEAD
+import org.matsim.api.core.v01.Coord
+import org.matsim.api.core.v01.network.Network
+import org.matsim.core.network.NetworkUtils
+import org.matsim.core.utils.geometry.transformations.GeotoolsTransformation
 import scala.util.Try
 
 case class HouseholdIncome(currency: String, period: String, value: Int)
@@ -9,14 +12,6 @@
                              populationInput: String, income: HouseholdIncome, generateVehicles: Boolean = false,
                              transitVehiclesInput: Option[String] = None,
                              vehiclesInput: Option[String] = None)
-=======
-import org.matsim.api.core.v01.Coord
-import org.matsim.api.core.v01.network.Network
-import org.matsim.core.network.NetworkUtils
-import org.matsim.core.utils.geometry.transformations.GeotoolsTransformation
-
-case class ConversionConfig( outputDirectory: String, localCRS: String, matsimNetworkFile: String, shapeConfig: Option[ShapeConfig] = None )
->>>>>>> 3bc2b147
 
 case class ShapeConfig(shapeFile: String, tazIDFieldName: String)
 
