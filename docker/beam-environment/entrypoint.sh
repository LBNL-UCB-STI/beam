--- conflicted
+++ resolved
@@ -4,387 +4,13 @@
 command=$1
 echo "Recognized command '$command'"
 
-<<<<<<< HEAD
-function print_error() {
-=======
 print_help() {
->>>>>>> db2d22d0
   echo ""
   echo "First argument provided will be used as a command, the rest arguments will be used as parameters for the command."
   echo "Available commands: 'gradle' 'git' 'bash' 'ssh'."
   echo ""
 }
 
-<<<<<<< HEAD
-##
-## print variables that might be set only outside of image
-##
-required_variables_from_outside=(BEAM_CONFIG MAX_RAM)
-echo "Following variables are required for BEAM to work (variable name -> 'current value'):"
-for v in "${required_variables_from_outside[@]}"; do
-  vval1="$v"
-  vval="${!vval1}"
-  echo "$v -> '$vval'"
-
-  if [ -z "$vval" ]; then
-    print_error "'$v' environment variable is required for BEAM to work, please, specify a value for it."
-    exit 1
-  fi
-done
-
-##
-## print optional variables that might be set only outside of image
-##
-optional_variables_from_outside=(
-  BEAM_COMMIT_SHA BEAM_DATA_COMMIT_SHA
-  BEAM_BRANCH_NAME BEAM_DATA_BRANCH_NAME
-  PULL_CODE PULL_DATA
-  ENFORCE_HTTPS_FOR_DATA_REPOSITORY
-  S3_PUBLISH
-  PROFILER
-  SIMULATION_HOST_LOG_FILE
-  GRADLE_CACHE_PATH
-  SEND_NOTIFICATION
-  NOTIFICATION_TITLED NOTIFICATION_SHUTDOWN_WAIT
-  NOTIFICATION_INSTANCE_ID NOTIFICATION_INSTANCE_TYPE NOTIFICATION_HOST_NAME
-  NOTIFICATION_WEB_BROWSER NOTIFICATION_INSTANCE_REGION
-  NOTIFICATION_SIGOPT_CLIENT_ID NOTIFICATION_SIGOPT_DEV_ID
-)
-echo "Following variables are optional (variable name -> 'current value'):"
-for v in "${optional_variables_from_outside[@]}"; do
-  vval1="$v"
-  vval="${!vval1}"
-  echo "$v -> '$vval'"
-done
-
-optional_secrets_from_outside=(
-  AWS_SECRET_ACCESS_KEY
-  AWS_ACCESS_KEY_ID
-  SIMULATIONS_SPREADSHEET_UPDATE_URL
-  SLACK_HOOK_WITH_TOKEN
-)
-for v in "${optional_secrets_from_outside[@]}"; do
-  vval1="$v"
-  vval="${!vval1}"
-  if [[ -z "$vval" ]]; then
-    echo "Variable '$v' is EMPTY, expected to be containing a secret!"
-  else
-    echo "Variable '$v' contains a secret inside."
-  fi
-done
-
-function send_slack_notification() {
-  if [[ -z "$SLACK_HOOK_WITH_TOKEN" ]]; then
-    echo "WARNING: Can't send notifications to slack, SLACK_HOOK_WITH_TOKEN is not set!"
-  else
-    json_data="{\"text\":\"$1\"}"
-    printf "\nSending the following json to slack:"
-    echo "$json_data"
-    echo " "
-    curl -X POST -H 'Content-type:application/json' --data "$json_data" "$SLACK_HOOK_WITH_TOKEN"
-    echo " "
-  fi
-}
-
-function send_json_to_spreadsheet() {
-  if [[ -z "$SIMULATIONS_SPREADSHEET_UPDATE_URL" ]]; then
-    echo "WARNING: Can't send updates to the spreadsheet, SIMULATIONS_SPREADSHEET_UPDATE_URL is not set!"
-  else
-    json_data="{\"command\":\"add\",\"type\":\"beam\",\"run\":{ $1 } }"
-    printf "\nSending the following json to the spreadsheet:"
-    echo "$json_data"
-    echo " "
-    curl -X POST -H 'Content-type:application/json' --data "$json_data" "$SIMULATIONS_SPREADSHEET_UPDATE_URL"
-    echo " "
-  fi
-}
-
-##
-## location to project folder
-##
-path_to_project_parent="/app/sources"
-cd "$path_to_project_parent" || echo "ERROR: The path '$path_to_project_parent' is not available"
-
-##
-## either pull the code or use the code from mounted folder
-##
-if [ "$PULL_CODE" = true ]; then
-  if [ -z "$BEAM_BRANCH_NAME" ]; then
-    print_error "PULL_CODE set to true, but BEAM_BRANCH_NAME is empty! Please, specify both."
-    exit 1
-  fi
-
-  #  beam_name="beam"
-  beam_code_url="https://github.com/LBNL-UCB-STI/beam.git"
-  echo "Pulling the code from github (PULL_CODE set to '$PULL_CODE'), cloning '$beam_code_url' into mounted folder"
-  git clone --single-branch --branch "$BEAM_BRANCH_NAME" "$beam_code_url" . || exit 1
-  #  cd "$beam_name" || echo "ERROR: The dir '$beam_name' is not available"
-
-  if [[ $BEAM_COMMIT_SHA ]]; then
-    echo "Resetting the code to commit '$BEAM_COMMIT_SHA'"
-    git reset --hard "$BEAM_COMMIT_SHA"
-  else
-    BEAM_COMMIT_SHA=$(git log -1 --pretty=format:%H)
-    echo "Using the latest commit in the branch '$BEAM_BRANCH_NAME' - '$BEAM_COMMIT_SHA'"
-  fi
-else
-  echo "Pulling the code is disabled (PULL_CODE set to '$PULL_CODE'), using code mounted to '$path_to_project_parent'."
-  BEAM_COMMIT_SHA=$(git log -1 --pretty=format:%H)
-  BEAM_BRANCH_NAME=$(git symbolic-ref --short HEAD)
-  echo "Using the branch '$BEAM_BRANCH_NAME', commit '$BEAM_COMMIT_SHA'"
-fi
-
-##
-## logging CPU | RAM usage during simulation
-##
-cpu_ram_log="/app/sources/cpu_ram_usage.csv"
-/app/write_cpu_ram_usage.sh >"$cpu_ram_log" &
-
-##
-## Remember the BEAM working folder location.
-## This is required to be able either pull the code or use existing code.
-##
-beam_path=$(pwd)
-echo "Working from '$beam_path'"
-
-##
-## Required to avoid configuring ssh keys because by-default all our git data submodules configured to use ssh.
-##
-if [ "$ENFORCE_HTTPS_FOR_DATA_REPOSITORY" = true ]; then
-  echo "Forcing git to use https over ssh\git url. In order to pull public repository without configuring ssh keys."
-  git config --global url."https://github.com/LBNL-UCB-STI".insteadOf "git@github.com:LBNL-UCB-STI"
-fi
-
-##
-## pulling data from github if enabled or checking if data location was mounted separately
-##
-if [ "$PULL_DATA" = true ]; then
-  if [ -z "$BEAM_DATA_BRANCH_NAME" ]; then
-    print_error "PULL_DATA set to true, but BEAM_DATA_BRANCH_NAME is empty! Please, specify both."
-    exit 1
-  fi
-
-  echo "Pulling the data from github (PULL_DATA set to '$PULL_DATA')."
-  production_data_submodules=$(git submodule | awk '{ print $2 }')
-  for i in $production_data_submodules; do
-    if [[ $BEAM_CONFIG == $i* ]]; then
-      echo "Loading remote production data for $i"
-      git config "submodule.$i.branch" "$BEAM_DATA_BRANCH_NAME"
-      git submodule update --init --remote "$i"
-      cd "$i" || echo "ERROR: The path '$i' is not available"
-      if [[ $BEAM_DATA_COMMIT_SHA ]]; then
-        echo "Checking out the data commit '$BEAM_DATA_COMMIT_SHA'"
-        git checkout "$BEAM_DATA_COMMIT_SHA"
-      else
-        BEAM_DATA_COMMIT_SHA=$(git log -1 --pretty=format:%H)
-        echo "Latest commit is '$BEAM_DATA_COMMIT_SHA'"
-      fi
-      cd - || echo "ERROR: Can't move to the previous location"
-    fi
-  done
-
-  echo "Doing lfs pull"
-  git lfs pull
-else
-  echo "Pulling the data from github is disabled (PULL_DATA set to '$PULL_DATA')."
-  combined_config_path1="/app/data/${BEAM_CONFIG#*/}"
-  combined_config_path2="/app/sources/${BEAM_CONFIG}"
-  echo "Trying combined path1 from data volume: '$combined_config_path1'"
-  echo "Trying combined path2 from source volume: '$combined_config_path2'"
-  if [ -e "$combined_config_path1" ]; then
-    BEAM_CONFIG=$combined_config_path1
-    echo "File by path1 exist, using absolute path to config from mounted data volume - '$BEAM_CONFIG'"
-  elif [ -e "$combined_config_path2" ]; then
-    echo "File by path2 exist, using relative path to config from source folder - '$BEAM_CONFIG'"
-  else
-    print_error "Unable to locate config by path '$BEAM_CONFIG', please specify correct path."
-    exit 1
-  fi
-fi
-
-##
-## notification
-##
-if [ "$SEND_NOTIFICATION" = true ]; then
-  send_slack_notification "Run Started
-    Run Name $NOTIFICATION_TITLED
-    Instance ID $NOTIFICATION_INSTANCE_ID
-    Instance type $NOTIFICATION_INSTANCE_TYPE
-    Host name $NOTIFICATION_HOST_NAME
-    Web browser $NOTIFICATION_WEB_BROWSER
-    Branch $BEAM_BRANCH_NAME
-    Commit $BEAM_COMMIT_SHA"
-
-  send_json_to_spreadsheet "\"status\":\"Run Started\",
-    \"name\":\"$NOTIFICATION_TITLED\",
-    \"instance_id\":\"$NOTIFICATION_INSTANCE_ID\",
-    \"instance_type\":\"$NOTIFICATION_INSTANCE_TYPE\",
-    \"host_name\":\"$NOTIFICATION_HOST_NAME\",
-    \"browser\":\"$NOTIFICATION_WEB_BROWSER\",
-    \"branch\":\"$BEAM_BRANCH_NAME\",
-    \"commit\":\"$BEAM_COMMIT_SHA\",
-    \"data_branch\":\"$BEAM_DATA_BRANCH_NAME\",
-    \"data_commit\":\"$BEAM_DATA_COMMIT_SHA\",
-    \"region\":\"$NOTIFICATION_INSTANCE_REGION\",
-    \"batch\":\"\",
-    \"s3_link\":\"\",
-    \"max_ram\":\"$MAX_RAM\",
-    \"profiler_type\":\"$PROFILER\",
-    \"config_file\":\"$BEAM_CONFIG\",
-    \"sigopt_client_id\":\"$NOTIFICATION_SIGOPT_CLIENT_ID\",
-    \"sigopt_dev_id\":\"$NOTIFICATION_SIGOPT_DEV_ID\""
-else
-  echo "Sending notifications is disabled (SEND_NOTIFICATION set to '$SEND_NOTIFICATION')."
-fi
-
-##
-## calculating a location for gradle cache
-##
-if [ -n "$GRADLE_CACHE_PATH" ]; then
-  echo "GRADLE_CACHE_PATH set, using directory by path '$GRADLE_CACHE_PATH'"
-  mkdir -p "$GRADLE_CACHE_PATH"
-else
-  GRADLE_CACHE_PATH="$beam_path/.gradle"
-  echo "GRADLE_CACHE_PATH is not set, using directory by default path '$GRADLE_CACHE_PATH'"
-  mkdir -p "$GRADLE_CACHE_PATH"
-fi
-
-##
-## we shouldn't use the gradle daemon on NERSC, it seems that it's somehow shared within different nodes
-## and all the subsequent runs have output dir somewhere else.
-##
-./gradlew --no-daemon --gradle-user-home="$GRADLE_CACHE_PATH" clean :run -PappArgs="['--config', '$BEAM_CONFIG']" -PmaxRAM="$MAX_RAM" -Pprofiler_type="$PROFILER"
-
-##
-## Calculate the final status of simulation
-##
-log_file="$(find "$beam_path/output" -maxdepth 2 -mindepth 2 -type d -print -quit)/beamLog.out"
-if [[ ! -f $log_file ]]; then
-  echo "Unable to locate the beamLog.out file"
-  final_status="Unable to start"
-else
-  last_line=$(tail "$log_file" -n 1)
-  if [[ $last_line == *"Exiting BEAM"* ]]; then
-    final_status="Run Completed"
-  else
-    final_status="Run Failed"
-  fi
-fi
-echo "The final status of simulation is '$final_status'"
-
-##
-## calculating the health of simulation
-##
-warn="?"
-error="?"
-actorDied="?"
-stacktrace="?"
-health_metrics=""
-simulation_health_analysis_output_file="simulation_health_analysis_result.txt"
-python3 src/main/python/general_analysis/simulation_health_analysis.py $simulation_health_analysis_output_file
-while IFS="," read -r metric count; do
-  export "$metric=$count"
-  health_metrics="$health_metrics, $metric:$count"
-done <$simulation_health_analysis_output_file
-health_metrics="$(echo "$health_metrics" | cut -c3-)"
-echo "Health metrics: '$health_metrics'"
-
-##
-## Working with output of simulation
-##
-sleep 10s
-FINAL_PATH=""
-for file in output/*; do
-  for path2 in "$file"/*; do
-    FINAL_PATH="$path2"
-  done
-done
-echo "Found output dir: $FINAL_PATH"
-
-echo "Moving debug files to output folder."
-for file in "$beam_path"/*.jfr; do
-  [ -e "$file" ] || continue
-  echo "Zipping $file"
-  zip "$file.zip" "$file"
-  mv "$file.zip" "$FINAL_PATH"
-done
-
-echo "Moving health metrics."
-mv "$simulation_health_analysis_output_file" "$FINAL_PATH"
-
-echo "Moving garbage collection logs."
-mv "$beam_path"/gc_* "$FINAL_PATH"
-
-echo "Moving CPU and RAM used/available collected during simulation."
-gzip "$cpu_ram_log" && mv "$cpu_ram_log"* "$FINAL_PATH"
-
-if [ -n "$SIMULATION_HOST_LOG_FILE" ]; then
-  echo "Copy log of simulation from host computer (cloud-init log or analog)."
-  cp "$SIMULATION_HOST_LOG_FILE" "$FINAL_PATH"
-else
-  echo "Path to host computer simulation log file (cloud-init log or analog) was not provided."
-fi
-
-echo "Fixing permission issues related to access to files created from inside of image."
-chmod 777 -R "$FINAL_PATH"
-
-##
-## uploading output to s3 if enabled
-##
-if [ "$S3_PUBLISH" = true ]; then
-  aws --region "$S3_REGION" s3 cp "$FINAL_PATH" s3://beam-outputs/"$FINAL_PATH" --recursive --no-progress --only-show-errors
-  s3output_url="https://s3.$S3_REGION.amazonaws.com/beam-outputs/index.html#$FINAL_PATH"
-  simulation_output_link="$s3output_url"
-  echo "Uploaded to $s3output_url"
-else
-  echo "S3 publishing is disabled (S3_PUBLISH set to '$S3_PUBLISH')."
-fi
-
-##
-## notification
-##
-if [ "$SEND_NOTIFICATION" = true ]; then
-  send_slack_notification "Run Completed
-    Run Name $NOTIFICATION_TITLED
-    Instance ID $NOTIFICATION_INSTANCE_ID
-    Instance type $NOTIFICATION_INSTANCE_TYPE
-    Host name $NOTIFICATION_HOST_NAME
-    Web browser $NOTIFICATION_WEB_BROWSER
-    Branch $BEAM_BRANCH_NAME
-    Commit $BEAM_COMMIT_SHA
-    Health Metrics $health_metrics
-    S3 output url $s3output_url
-    Shutdown in $NOTIFICATION_SHUTDOWN_WAIT minutes"
-
-  # shellcheck disable=SC2089
-  send_json_to_spreadsheet "\"status\":\"$final_status\",
-    \"name\":\"$NOTIFICATION_TITLED\",
-    \"instance_id\":\"$NOTIFICATION_INSTANCE_ID\",
-    \"instance_type\":\"$NOTIFICATION_INSTANCE_TYPE\",
-    \"host_name\":\"$NOTIFICATION_HOST_NAME\",
-    \"browser\":\"$NOTIFICATION_WEB_BROWSER\",
-    \"branch\":\"$BEAM_BRANCH_NAME\",
-    \"commit\":\"$BEAM_COMMIT_SHA\",
-    \"data_branch\":\"$BEAM_DATA_BRANCH_NAME\",
-    \"data_commit\":\"$BEAM_DATA_COMMIT_SHA\",
-    \"region\":\"$NOTIFICATION_INSTANCE_REGION\",
-    \"batch\":\"\",
-    \"s3_link\":\"$simulation_output_link\",
-    \"max_ram\":\"$MAX_RAM\",
-    \"profiler_type\":\"$PROFILER\",
-    \"stacktrace\":\"$stacktrace\",
-    \"died_actors\":\"$actorDied\",
-    \"error\":\"$error\",
-    \"warning\":\"$warn\",
-    \"config_file\":\"$BEAM_CONFIG\",
-    \"sigopt_client_id\":\"$NOTIFICATION_SIGOPT_CLIENT_ID\",
-    \"sigopt_dev_id\":\"$NOTIFICATION_SIGOPT_DEV_ID\""
-else
-  echo "Sending notifications is disabled (SEND_NOTIFICATION set to '$SEND_NOTIFICATION')."
-fi
-
-echo ""
-=======
 print_unexpected() {
   echo ""
   echo "ERROR: Unexpected command: '$command'"
@@ -404,6 +30,5 @@
 esac
 
 
->>>>>>> db2d22d0
 echo "Completed at $(date "+%Y-%m-%d-%H:%M:%S")"
 echo ""