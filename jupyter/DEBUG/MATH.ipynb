--- conflicted
+++ resolved
@@ -23,38 +23,23 @@
   },
   {
    "cell_type": "code",
-<<<<<<< HEAD
-   "execution_count": 1,
-=======
    "execution_count": 8,
->>>>>>> 7afcf498
    "id": "a08ec6cd-a87b-42f0-9fc9-2e05c920ae44",
    "metadata": {},
    "outputs": [
     {
      "data": {
       "text/plain": [
-<<<<<<< HEAD
-       "40"
-      ]
-     },
-     "execution_count": 1,
-=======
        "8"
       ]
      },
      "execution_count": 8,
->>>>>>> 7afcf498
      "metadata": {},
      "output_type": "execute_result"
     }
    ],
    "source": [
-<<<<<<< HEAD
-    "20 + 20"
-=======
     "5 + 3"
->>>>>>> 7afcf498
    ]
   },
   {
@@ -78,44 +63,8 @@
   },
   {
    "cell_type": "code",
-   "execution_count": 19,
+   "execution_count": null,
    "id": "212d362e-ca03-47ea-8200-4de24738ba73",
-   "metadata": {},
-   "outputs": [
-    {
-     "name": "stdout",
-     "output_type": "stream",
-     "text": [
-      "Writing default config to: /home/jovyan/.jupyter/jupyter_notebook_config.py\n"
-     ]
-    }
-   ],
-   "source": [
-    "!jupyter notebook --generate-config"
-   ]
-  },
-  {
-   "cell_type": "code",
-   "execution_count": 1,
-   "id": "f9940c5d-3f89-4f34-906e-b5f6f0d28a91",
-   "metadata": {},
-   "outputs": [
-    {
-     "name": "stdout",
-     "output_type": "stream",
-     "text": [
-      "-rw-r--r-- 1 jovyan users 53K Apr  3 12:56 /home/jovyan/.jupyter/jupyter_notebook_config.py\n"
-     ]
-    }
-   ],
-   "source": [
-    "!ls /home/jovyan/.jupyter/jupyter_notebook_confi* -lah"
-   ]
-  },
-  {
-   "cell_type": "code",
-   "execution_count": null,
-   "id": "80e13e8b-99cf-4680-a915-f566d7b532a2",
    "metadata": {},
    "outputs": [],
    "source": []
@@ -137,7 +86,7 @@
    "name": "python",
    "nbconvert_exporter": "python",
    "pygments_lexer": "ipython3",
-   "version": "3.9.10"
+   "version": "3.9.7"
   }
  },
  "nbformat": 4,
