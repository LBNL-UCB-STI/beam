--- conflicted
+++ resolved
@@ -7,15 +7,6 @@
 1 + 1
 
 
-<<<<<<< HEAD
-# In[1]:
-
-
-20 + 20
-
-
-# In[9]:
-=======
 # In[8]:
 
 
@@ -23,22 +14,9 @@
 
 
 # In[6]:
->>>>>>> 7afcf498
 
 
 get_ipython().system('jupyter nbconvert --to python MATH.ipynb')
-
-
-# In[19]:
-
-
-get_ipython().system('jupyter notebook --generate-config')
-
-
-# In[1]:
-
-
-get_ipython().system('ls /home/jovyan/.jupyter/jupyter_notebook_confi* -lah')
 
 
 # In[ ]:
