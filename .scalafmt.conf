version = "2.7.5"
<<<<<<< HEAD
=======

>>>>>>> 9edfdb76
style = defaultWithAlign

align.openParenCallSite = false
align.openParenDefnSite = false
align.tokens = [{code = "->"}, {code = "<-"}, {code = "=>", owner = "Case"}]
continuationIndent.callSite = 2
continuationIndent.defnSite = 2
docstrings.blankFirstLine = "yes"
danglingParentheses = true
indentOperator = akka
maxColumn = 120
newlines.alwaysBeforeTopLevelStatements = true
project.excludeFilters = [".*\\.sbt"]
rewrite.rules = [RedundantParens, SortImports]
spaces.inImportCurlyBraces = false
unindentTopLevelOperators = true<|MERGE_RESOLUTION|>--- conflicted
+++ resolved
@@ -1,8 +1,5 @@
 version = "2.7.5"
-<<<<<<< HEAD
-=======
 
->>>>>>> 9edfdb76
 style = defaultWithAlign
 
 align.openParenCallSite = false
