import pandas as pd
from pandas import read_csv
import seaborn as sns
import matplotlib.pyplot as plt
plt.style.use('ggplot')
import numpy as np

meter_to_mile = 0.000621371
mps_to_mph = 2.23694

def npmrds_screeline_validation(npmrds_data, model_network, output_dir, label, show_plots = False):
    list_of_tmcs = model_network.loc[:, 'Tmc'].unique()
    npmrds_data = npmrds_data.loc[npmrds_data['tmc_code'].isin(list_of_tmcs)]
    npmrds_data.loc[:, 'formatted_time'] = pd.to_datetime(npmrds_data.loc[:, 'measurement_tstamp'], format="%Y-%m-%d %H:%M:%S")
    npmrds_data.loc[:, 'weekday'] = npmrds_data.loc[:, 'formatted_time'].dt.weekday
    npmrds_data.loc[:, 'hour'] = npmrds_data.loc[:, 'formatted_time'].dt.hour
    npmrds_data = npmrds_data.loc[npmrds_data['weekday'] == 1]

    npmrds_data.loc[npmrds_data['speed']>= 80, 'speed'] = 80
    npmrds_data_hourly = npmrds_data.groupby(['tmc_code', 'hour'])[['speed']].mean()
    npmrds_data_hourly = npmrds_data_hourly.reset_index()
    npmrds_data_hourly.columns = ['Tmc', 'hour', 'Avg.Speed (mph)']

    sns.lineplot(data = npmrds_data_hourly, x = "hour", y = "Avg.Speed (mph)", ci=95)
    plt.ylim([0, 70])
    plt.ylabel('average speed (mph)')
    plt.savefig(output_dir + '/NPMRDS_hourly_mean_speed.png', bbox_inches='tight', dpi = 300)
    if show_plots:
        plt.show()
    else:
        plt.clf()

    npmrds_data_hourly.loc[:, 'source'] = label
    return npmrds_data_hourly

<<<<<<< HEAD

def build_model_vmt_24_hour(modeled_vmt, model_network, output_dir, label, passenger_sample_fraction, freight_sample_fraction, show_plots = False):
=======
def beam_screeline_validation(modeled_vmt, model_network, output_dir, label, passenger_sample_fraction, freight_sample_fraction, show_plots = False):
    meter_to_mile = 0.000621371
    mps_to_mph = 2.23694
>>>>>>> 08e6d99d
    hourly_vol_to_check = modeled_vmt.groupby('hour')[['volume']].sum()
    model_vmt_24_hour = modeled_vmt.loc[(modeled_vmt['hour'] <= 28) & (modeled_vmt['hour'] >= 5)]
    model_vmt_24_hour.loc[model_vmt_24_hour['hour']>=24, 'hour'] -= 24
    model_network.loc[:, 'fromNodeId'] = model_network.loc[:, 'fromNodeId'].astype(int)
    model_network.loc[:, 'toNodeId'] = model_network.loc[:, 'toNodeId'].astype(int)
    model_vmt_24_hour = pd.merge(model_vmt_24_hour, model_network, left_on = ['link', 'from', 'to'], right_on = ['linkId', 'fromNodeId', 'toNodeId'], how = 'inner')
    demand_scaling = 1/passenger_sample_fraction
    freight_scaling = 1/freight_sample_fraction
    # activate this for freight runs
    model_vmt_24_hour.loc[:, 'combined_volume'] = model_vmt_24_hour.loc[:, 'volume'] * demand_scaling
    if 'TruckVolume' in model_vmt_24_hour.columns:
        model_vmt_24_hour.loc[:, 'combined_volume'] = model_vmt_24_hour.loc[:, 'combined_volume'] + model_vmt_24_hour.loc[:, 'TruckVolume'] * freight_scaling
    model_vmt_24_hour.loc[:, 'hourly volume'] = model_vmt_24_hour.loc[:, 'volume']/model_vmt_24_hour.loc[:, 'numberOfLanes']
    model_vmt_24_hour.loc[:, 'VMT'] = demand_scaling * meter_to_mile * model_vmt_24_hour.loc[:, 'linkLength'] * model_vmt_24_hour.loc[:, 'combined_volume']
    # model_vmt_24_hour.loc[:, 'travel_time (hr)'] = model_vmt_24_hour.loc[:, 'linkLength'] /3600
    model_vmt_24_hour.loc[:, 'speed'] = model_vmt_24_hour.loc[:, 'linkLength'] / model_vmt_24_hour.loc[:, 'traveltime']
    model_vmt_24_hour.loc[:, 'speed (mph)'] = mps_to_mph * model_vmt_24_hour.loc[:, 'speed']

    model_vmt_24_hour["speed (mph)"].plot(kind="hist", weights=model_vmt_24_hour["combined_volume"], bins = 30)
    plt.xlabel('Hourly speed (mph)')
    plt.savefig(output_dir + '/modeled_speed_distribution.png', dpi = 200)
    if show_plots:
        plt.show()
    else:
        plt.clf()

    return model_vmt_24_hour


def beam_screeline_validation(modeled_vmt, model_network, output_dir, label, passenger_sample_fraction, freight_sample_fraction, show_plots = False):
    model_vmt_24_hour = build_model_vmt_24_hour(modeled_vmt, model_network, output_dir, label, passenger_sample_fraction, freight_sample_fraction, show_plots)
    model_vmt_hour_volume = model_vmt_24_hour.groupby(['Tmc', 'hour'])[['hourly volume', 'VMT']].mean()
    model_vmt_hour_volume = model_vmt_hour_volume.reset_index()
    model_vmt_hour_volume.columns = ['Tmc', 'hour', 'Volume (veh/lane/hour)', 'VMT']
    model_vmt_24_hour_filtered = model_vmt_24_hour.loc[model_vmt_24_hour['volume']>0]

    model_vmt_hour_speed = model_vmt_24_hour_filtered.groupby(['Tmc', 'hour']).apply(lambda x: np.average(x.speed, weights=x.combined_volume))
    model_vmt_hour_speed = model_vmt_hour_speed.reset_index()
    model_vmt_hour_speed.columns = ['Tmc', 'hour', 'Avg.Speed (mph)']
    model_vmt_hour_speed.loc[:, 'Avg.Speed (mph)'] *= mps_to_mph

    beam_data_hourly = pd.merge(model_vmt_hour_volume, model_vmt_hour_speed, on = ['Tmc', 'hour'], how = 'left')
    sns.lineplot(x = 'hour', y = 'Avg.Speed (mph)', data = beam_data_hourly, ci = 95)
    plt.ylim([0, 70])
    plt.savefig(output_dir + '/modeled_speed_NPMRDS_screenline.png', dpi = 200)
    if show_plots:
        plt.show()
    else:
        plt.clf()

    sns.lineplot(x = 'hour', y = 'Volume (veh/lane/hour)', data = beam_data_hourly, ci = 95)
    # plt.ylim([0, 70])
    # plt.ylabel('volume (veh/lane/hour)')
    plt.savefig(output_dir + '/modeled_volume_NPMRDS_screenline.png', dpi = 200)
    if show_plots:
        plt.show()
    else:
        plt.clf()

    # compare two datasets
    beam_data_hourly.loc[:, 'source'] = label
    return beam_data_hourly


def beam_screeline_validation_per_road_class(npmrds_data_hourly_speed, modeled_vmt, model_network, output_dir, label, passenger_sample_fraction, freight_sample_fraction, show_plots = False):
    model_vmt_24_hour = build_model_vmt_24_hour(modeled_vmt, model_network, output_dir, label, passenger_sample_fraction, freight_sample_fraction, show_plots)
    model_vmt_hour_volume = model_vmt_24_hour.groupby(['Tmc', 'hour'])[['hourly volume', 'VMT']].mean()
    model_vmt_hour_volume = model_vmt_hour_volume.reset_index()
    model_vmt_hour_volume.columns = ['Tmc', 'hour', 'Volume (veh/lane/hour)', 'VMT']
    model_vmt_24_hour_filtered = model_vmt_24_hour.loc[model_vmt_24_hour['volume']>0]

    model_vmt_hour_speed = model_vmt_24_hour_filtered.groupby(['Tmc', 'hour']).apply(lambda x: np.average(x.speed, weights=x.combined_volume))
    model_vmt_hour_speed = model_vmt_hour_speed.reset_index()
    model_vmt_hour_speed.columns = ['Tmc', 'hour', 'Avg.Speed (mph)']
    model_vmt_hour_speed.loc[:, 'Avg.Speed (mph)'] *= mps_to_mph

    model_network = model_network.drop_duplicates(subset=['linkId'])
    modeled_roadtype_lookup = {'tertiary': 'Minor collector',
                               'trunk_link': 'Freeway and major arterial',
                               'residential': 'Local',
                               'track': 'Local',
                               'footway': 'Local',
                               'motorway': 'Freeway and major arterial',
                               'secondary': 'Major collector',
                               'unclassified': 'Local',
                               'path': 'Local',
                               'secondary_link': 'Major collector',
                               'primary': 'Minor arterial',
                               'motorway_link': 'Freeway and major arterial',
                               'primary_link': 'Minor arterial',
                               'trunk': 'Freeway and major arterial',
                               'pedestrian': 'Local',
                               'tertiary_link': 'Minor collector',
                               'cycleway': 'Local',
                               np.nan: 'Local',
                               'steps': 'Local',
                               'living_street': 'Local',
                               'bus_stop': 'Local',
                               'corridor': 'Local',
                               'road': 'Local',
                               'bridleway': 'Local'}

    model_network.loc[:, 'road_class'] = model_network.loc[:, 'attributeOrigType'].map(modeled_roadtype_lookup)
    tmc_county_lookup = model_network.loc[:, ['NAME', 'Tmc', 'road_class']]
    tmc_county_lookup = tmc_county_lookup.drop_duplicates(subset=['Tmc'])

    model_vmt_hour_data = pd.merge(model_vmt_hour_volume, model_vmt_hour_speed, on = ['Tmc', 'hour'], how = 'left')
    paired_data_for_comparison = pd.merge(npmrds_data_hourly_speed, model_vmt_hour_data, on = ['Tmc', 'hour'], how = 'left')
    paired_data_for_comparison = pd.merge(paired_data_for_comparison, tmc_county_lookup, on = 'Tmc', how = 'left')
    paired_data_for_comparison = paired_data_for_comparison.rename(columns = {'Avg.Speed (mph)_x': 'SF NPMRDS speed', 'Avg.Speed (mph)_y': 'BEAM speed'})
    paired_data_for_comparison = paired_data_for_comparison.dropna(subset = ['BEAM speed'])
    # paired_data_for_comparison["KITS ID"] = paired_data_for_comparison["KITS ID"].astype(str)
    # paired_data_for_comparison.head(5)
    paired_data_melt = pd.melt(paired_data_for_comparison,
                                id_vars = ['Tmc', 'hour', 'road_class'],
                                value_vars = ["SF NPMRDS speed", "BEAM speed"],
                                var_name = 'source',
                                value_name = 'speed (mph)')
    paired_data_melt = paired_data_melt.reset_index()
    paired_data_melt = paired_data_melt.sort_values('road_class')
    paired_data_melt.loc[:, 'source'] = label

    VMT_by_hour = paired_data_for_comparison.groupby(['hour', 'road_class'])[['VMT']].sum()
    VMT_by_hour = VMT_by_hour.reset_index()
    VMT_by_hour.loc[:, 'source'] = label
    return VMT_by_hour<|MERGE_RESOLUTION|>--- conflicted
+++ resolved
@@ -7,6 +7,7 @@
 
 meter_to_mile = 0.000621371
 mps_to_mph = 2.23694
+
 
 def npmrds_screeline_validation(npmrds_data, model_network, output_dir, label, show_plots = False):
     list_of_tmcs = model_network.loc[:, 'Tmc'].unique()
@@ -33,14 +34,8 @@
     npmrds_data_hourly.loc[:, 'source'] = label
     return npmrds_data_hourly
 
-<<<<<<< HEAD
 
 def build_model_vmt_24_hour(modeled_vmt, model_network, output_dir, label, passenger_sample_fraction, freight_sample_fraction, show_plots = False):
-=======
-def beam_screeline_validation(modeled_vmt, model_network, output_dir, label, passenger_sample_fraction, freight_sample_fraction, show_plots = False):
-    meter_to_mile = 0.000621371
-    mps_to_mph = 2.23694
->>>>>>> 08e6d99d
     hourly_vol_to_check = modeled_vmt.groupby('hour')[['volume']].sum()
     model_vmt_24_hour = modeled_vmt.loc[(modeled_vmt['hour'] <= 28) & (modeled_vmt['hour'] >= 5)]
     model_vmt_24_hour.loc[model_vmt_24_hour['hour']>=24, 'hour'] -= 24
