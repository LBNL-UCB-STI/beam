import pandas as pd
import os
from pathlib import Path
import numpy as np

primary_energy_files = {
    "freight-md-D-Diesel-Baseline": "Freight_Baseline_FASTSimData_2020/Class_6_Box_truck_(Diesel,_2020,_no_program).csv",
    "freight-md-E-BE-Baseline": "Freight_Baseline_FASTSimData_2020/Class_6_Box_truck_(BEV,_2025,_no_program).csv",
    # "freight-md-E-H2FC-Baseline": np.nan,
    "freight-md-E-PHEV-Baseline": "Freight_Baseline_FASTSimData_2020/Class_6_Box_truck_(BEV,_2025,_no_program).csv",
    "freight-hdt-D-Diesel-Baseline": "Freight_Baseline_FASTSimData_2020/Class_8_Sleeper_cab_high_roof_(Diesel,_2020,_no_program).csv",
    "freight-hdt-E-BE-Baseline": "Freight_Baseline_FASTSimData_2020/Class_8_Sleeper_cab_high_roof_(BEV,_2025,_no_program).csv",
    # "freight-hdt-E-H2FC-Baseline": np.nan,
    "freight-hdt-E-PHEV-Baseline": "Freight_Baseline_FASTSimData_2020/Class_8_Sleeper_cab_high_roof_(BEV,_2025,_no_program).csv",
    "freight-hdv-D-Diesel-Baseline": "Freight_Baseline_FASTSimData_2020/Class_8_Box_truck_(Diesel,_2020,_no_program).csv",
    "freight-hdv-E-BE-Baseline": "Freight_Baseline_FASTSimData_2020/Class_8_Box_truck_(BEV,_2025,_no_program).csv",
    # "freight-hdv-E-H2FC-Baseline": np.nan,
    "freight-hdv-E-PHEV-Baseline": "Freight_Baseline_FASTSimData_2020/Class_8_Box_truck_(BEV,_2025,_no_program).csv"
}

secondary_energy_profile_for_phev = {
    # "freight-md-D-Diesel-Baseline": np.nan,
    # "freight-md-E-BE-Baseline": np.nan,
    # "freight-md-E-H2FC-Baseline": np.nan,
    "freight-md-E-PHEV-Baseline": ("Diesel", 9595.796035186175, 12000000000000000,
                                   "Freight_Baseline_FASTSimData_2020/Class_6_Box_truck_(HEV,_2025,_no_program).csv"),
    # "freight-hdt-D-Diesel-Baseline": np.nan,
    # "freight-hdt-E-BE-Baseline": np.nan,
    # "freight-hdt-E-H2FC-Baseline": np.nan,
    "freight-hdt-E-PHEV-Baseline": ("Diesel", 13817.086117829229, 12000000000000000,
                                    "Freight_Baseline_FASTSimData_2020/Class_8_Sleeper_cab_high_roof_(HEV,_2025,_no_program).csv"),
    # "freight-hdv-D-Diesel-Baseline": np.nan,
    # "freight-hdv-E-BE-Baseline": np.nan,
    # "freight-hdv-E-H2FC-Baseline": np.nan,
    "freight-hdv-E-PHEV-Baseline": ("Diesel", 14026.761465378302, 12000000000000000,
                                    "Freight_Baseline_FASTSimData_2020/Class_8_Box_truck_(HEV,_2025,_no_program).csv")
}


def read_csv_file(filename_):
    compression = None
    if filename_.endswith(".gz"):
        compression = 'gzip'
    return pd.read_csv(filename_, sep=",", index_col=None, header=0, compression=compression)


def add_prefix(prefix, column, row, to_num=True, store_dict=None, veh_type=False, suffix=""):
    str_value = str(row[column])
    if to_num and str_value.isnumeric():
        old = str(int(row[column]))
    else:
        old = str(row[column])
    if veh_type:
        old_updated = old.replace('_', '-').replace('b2b-', '').replace('b2c-', ''). \
            replace('Battery Electric', 'BE').replace('H2 Fuel Cell', 'H2FC')
    else:
        old_updated = old.lower().replace('_', '-').replace('b2b-', '').replace('b2c-', '')
    second_prefix = ''
    # if veh_type:
    #     if old == '1':
    #         second_prefix = '-MD-'
    #     else:
    #         second_prefix = '-HD-'
    first_prefix = prefix
    if 'county' in prefix:
        first_prefix = first_prefix.replace('county', 'cty')

    new = f"{first_prefix}{second_prefix}{old_updated}{suffix}"
    if store_dict is not None:
        store_dict[old] = new
    return new


<<<<<<< HEAD
city = "sfbay"
scenario_name = "2024-01-23"
# year, run_name = "2018", "Baseline"
year, run_name = "2050", "Ref_highp6"
run_name_label = run_name.replace("_", "")

directory_input = os.path.expanduser('~/Workspace/Simulation/' + city + '/frism/' + scenario_name + "/" + run_name)
directory_output = os.path.expanduser(
    '~/Workspace/Simulation/' + city + '/beam-freight/' + scenario_name + "/" + year + "_" + run_name_label)
=======
frism_version = 1.5
city = "sfbay"
scenario_name = "2024-08-07"
year, run_name = "2018", "Baseline"
# year, run_name = "2050", "Ref_highp6"
run_name_label = run_name.replace("_", "")

directory_input = os.path.expanduser(f'~/Workspace/Simulation/{city}/frism/{scenario_name}/{run_name}')
directory_output = os.path.expanduser(f'~/Workspace/Simulation/{city}/beam-freight/{scenario_name}/{year}_{run_name_label}')
>>>>>>> 4bde2fb9
Path(directory_output).mkdir(parents=True, exist_ok=True)
directory_vehicle_tech = f'{directory_output}/../vehicle-tech'
Path(directory_vehicle_tech).mkdir(parents=True, exist_ok=True)
carriers = None
payload_plans = None
tours = None
vehicle_types = None
tourId_with_prefix = {}

for filename in sorted(os.listdir(directory_input)):
    filepath = f'{directory_input}/{filename}'
    print(filepath)
    parts = filename.split('_', 2)
    if len(parts) < 3:
        print("Warning! could not read file: ", filename)
        continue
    business_type = parts[0].lower()
    county = parts[1].lower()
    filetype = parts[2].lower()

    if "carrier" in filetype:
        df = pd.read_csv(filepath)
        # df['carrierId'] = df.apply(lambda row: add_prefix(f'{business_type}-{county}-', 'carrierId', row), axis=1)
        # df['vehicleId'] = df.apply(lambda row: add_prefix(f'{business_type}-{county}-', 'vehicleId', row), axis=1)
<<<<<<< HEAD
        df['carrierId'] = df.apply(lambda row: add_prefix(f'{business_type}-{county}-', 'carrierId', row, False),
                                   axis=1).tolist()
        df['vehicleTypeId'] = df.apply(
            lambda row: add_prefix('freight-', 'vehicleTypeId', row, to_num=True, store_dict=None, veh_type=True,
                                   suffix="-" + run_name_label),
            axis=1).tolist()
        df['vehicleId'] = df.apply(lambda row: add_prefix(row['carrierId'] + '-', 'vehicleId', row), axis=1).tolist()
        # df['tourId'] = df.apply(lambda row: add_prefix(f'{business_type}-{county}-', 'tourId', row), axis=1)
        df['tourId'] = df.apply(lambda row: add_prefix(row['carrierId'] + '-', 'tourId', row, True, tourId_with_prefix),
                                axis=1).tolist()
=======
        df['carrierId'] = df.apply(lambda row: add_prefix(f'', 'carrierId', row, False), axis=1).tolist()
        df['vehicleTypeId'] = df.apply(
            lambda row: add_prefix('', 'vehicleTypeId', row, to_num=True, store_dict=None, veh_type=True,
                                   suffix=f"-{year}-{run_name_label}"),
            axis=1).tolist()
        df['vehicleId'] = df.apply(lambda row: add_prefix(row['carrierId'] + '-', 'vehicleId', row), axis=1).tolist()
        # df['tourId'] = df.apply(lambda row: add_prefix(f'{business_type}-{county}-', 'tourId', row), axis=1)
        df['tourId'] = df.apply(lambda row: add_prefix('', 'tourId', row, True, tourId_with_prefix), axis=1).tolist()
>>>>>>> 4bde2fb9
        if carriers is None:
            carriers = df
        else:
            carriers = pd.concat([carriers, df])
    elif "freight_tours" in filetype:
        df = pd.read_csv(filepath)
        # df['tour_id'] = df.apply(lambda row: add_prefix(f'{business_type}-{county}-', 'tour_id', row), axis=1)
        df['tour_id'] = df.apply(lambda row: tourId_with_prefix[str(int(row['tour_id']))], axis=1).tolist()
        if tours is None:
            tours = df
        else:
            tours = pd.concat([tours, df])
    elif "payload" in filetype:
        df = pd.read_csv(filepath)
        # df['tourId'] = df.apply(lambda row: add_prefix(f'{business_type}-{county}-', 'tourId', row), axis=1)
        df['tourId'] = df.apply(lambda row: tourId_with_prefix[str(int(row['tourId']))], axis=1).tolist()
<<<<<<< HEAD
        df['payloadId'] = df.apply(lambda row: add_prefix(row['tourId'] + '-', 'payloadId', row, False),
                                   axis=1).tolist()
=======
        df['payloadId'] = df.apply(lambda row: add_prefix('', 'payloadId', row, False), axis=1).tolist()
>>>>>>> 4bde2fb9
        if payload_plans is None:
            payload_plans = df
        else:
            payload_plans = pd.concat([payload_plans, df])
        tourId_with_prefix = {}
    elif "vehicle_types" in filename:
        df = pd.read_csv(filepath)
        empty_vectors = list(np.repeat("", len(df.index)))
        # JoulePerMeter = 121300000/(mpgge*1609.34)
        vehicle_types_ids = df.apply(
<<<<<<< HEAD
            lambda row: add_prefix('freight-', 'veh_type_id', row, to_num=True, store_dict=None, veh_type=True,
                                   suffix="-" + run_name_label), axis=1).tolist()
=======
            lambda row: add_prefix('', 'veh_type_id', row, to_num=True, store_dict=None, veh_type=True,
                                   suffix=f"-{year}-{run_name_label}"), axis=1).tolist()
>>>>>>> 4bde2fb9
        vehicles_techs = {
            "vehicleTypeId": vehicle_types_ids,
            "seatingCapacity": list(np.repeat(1, len(df.index))),
            "standingRoomCapacity": list(np.repeat(0, len(df.index))),
            "lengthInMeter": list(np.repeat(12, len(df.index))),
            "primaryFuelType": df["primary_fuel_type"],
            "primaryFuelConsumptionInJoulePerMeter": np.divide(121300000, np.float_(df["primary_fuel_rate"]) * 1609.34),
            "primaryFuelCapacityInJoule": list(np.repeat(12000000000000000, len(df.index))),
            "primaryVehicleEnergyFile": [primary_energy_files[id] if id in primary_energy_files else np.nan for id in
                                         vehicle_types_ids],
            "secondaryFuelType": [
                secondary_energy_profile_for_phev[id][0] if id in secondary_energy_profile_for_phev else np.nan for id
                in vehicle_types_ids],
            "secondaryFuelConsumptionInJoulePerMeter": [
                secondary_energy_profile_for_phev[id][1] if id in secondary_energy_profile_for_phev else np.nan for id
                in vehicle_types_ids],
            "secondaryVehicleEnergyFile": [
                secondary_energy_profile_for_phev[id][3] if id in secondary_energy_profile_for_phev else np.nan for id
                in vehicle_types_ids],
            "secondaryFuelCapacityInJoule": [
                secondary_energy_profile_for_phev[id][2] if id in secondary_energy_profile_for_phev else np.nan for id
                in vehicle_types_ids],
            "automationLevel": list(np.repeat(1, len(df.index))),
            "maxVelocity": df["max_speed(mph)"],  # convert to meter per second
            "passengerCarUnit": empty_vectors,
            "rechargeLevel2RateLimitInWatts": empty_vectors,
            "rechargeLevel3RateLimitInWatts": empty_vectors,
            "vehicleCategory": list(np.repeat("Class456Vocational", len(df.index))),
            "sampleProbabilityWithinCategory": empty_vectors,
            "sampleProbabilityString": empty_vectors,
            "payloadCapacityInKg": df["payload_capacity_weight"],
            "vehicleClass": df["veh_class"]
        }
        df2 = pd.DataFrame(vehicles_techs)
        df2["vehicleCategory"] = np.where(df2["vehicleTypeId"].str.contains('hd'), 'Class78Vocational',
                                          df2.vehicleCategory)
        df2["vehicleCategory"] = np.where(df2["vehicleTypeId"].str.contains('ld'), 'Class2b3Vocational',
                                          df2.vehicleCategory)
        if vehicle_types is None:
            vehicle_types = df2
        else:
            vehicle_types = pd.concat([vehicle_types, df2])
    else:
        print(f'SKIPPING {filename}')

<<<<<<< HEAD
vehicle_types.to_csv(f'{directory_output}/../vehicle-tech/ft-vehicletypes--{year}-{run_name_label}.csv', index=False)
=======
vehicle_types.to_csv(f'{directory_vehicle_tech}/ft-vehicletypes--{scenario_name.replace("-","")}--{year}-{run_name_label}.csv', index=False)
>>>>>>> 4bde2fb9

# In[9]:


# carrierId,tourId,vehicleId,vehicleTypeId,warehouseZone,warehouseX,warehouseY,MESOZONE,BoundaryZONE
# carrierId,tourId,vehicleId,vehicleTypeId,warehouseZone,warehouseX,warehouseY,MESOZONE,BoundaryZONE
carriers_renames = {
    'depot_zone': 'warehouseZone',
    'depot_zone_x': 'warehouseX',
    'depot_zone_y': 'warehouseY',
    'true_depot_zone': 'mesoZone'
}
carriers_drop = ['x', 'y', 'index']
carriers.rename(columns=carriers_renames, inplace=True)
carriers.drop(carriers_drop, axis=1, inplace=True, errors='ignore')
carriers['warehouseZone'] = carriers['warehouseZone'].astype(int)
carriers.to_csv(f'{directory_output}/carriers--{year}-{run_name_label}.csv', index=False)

# In[10]:


# tourId,departureTimeInSec,departureLocationZone,maxTourDurationInSec,departureLocationX,departureLocationY
# tourId,departureTimeInSec,departureLocationZone,maxTourDurationInSec,departureLocationX,departureLocationY
tours_renames = {
    'tour_id': 'tourId',
    'departureLocation_zone': 'departureLocationZone',
    'departureLocation_x': 'departureLocationX',
    'departureLocation_y': 'departureLocationY',
    'true_depot_zone': 'mesoZone'
}
tours.rename(columns=tours_renames, inplace=True)
tours['departureTimeInSec'] = tours['departureTimeInSec'].astype(int)
tours['maxTourDurationInSec'] = tours['maxTourDurationInSec'].astype(int)
tours['departureLocationZone'] = tours['departureLocationZone'].astype(int)
tours.drop(['index'], axis=1, inplace=True, errors='ignore')
tours.to_csv(f'{directory_output}/tours--{year}-{run_name_label}.csv', index=False)

# In[11]:


# payloadId,sequenceRank,tourId,payloadType,weightInKg,requestType,locationZone,estimatedTimeOfArrivalInSec,arrivalTimeWindowInSecLower,arrivalTimeWindowInSecUpper,operationDurationInSec,locationX,locationY
payload_plans_renames = {
    'arrivalTimeWindowInSec_lower': 'arrivalTimeWindowInSecLower',
    'arrivalTimeWindowInSec_upper': 'arrivalTimeWindowInSecUpper',
    'locationZone_x': 'locationX',
    'locationZone_y': 'locationY',
    'true_locationZone': 'mesoZone',
    'BuyerNAICS': "buyerNAICS",
    "SellerNAICS": "sellerNAICS"
}
payload_plans_drop = ['truck_mode', 'weightInlb', 'cummulativeWeightInlb', 'index']
int_columns = ['sequenceRank', 'payloadType', 'requestType', 'estimatedTimeOfArrivalInSec',
               'arrivalTimeWindowInSecLower', 'arrivalTimeWindowInSecUpper',
               'operationDurationInSec', 'locationZone']
payload_type_map = {
    1: 'bulk',
    2: 'fuel_fert',
    3: 'interm_food',
    4: 'mfr_goods',
    5: 'others'
}

payload_plans.rename(columns=payload_plans_renames, inplace=True)

# Convert columns to integer type
for col in int_columns:
    payload_plans[col] = payload_plans[col].astype(int)

payload_plans['payloadType'] = payload_plans['payloadType'].map(payload_type_map)
# Convert weightInlb to weightInKg without applying abs yet
payload_plans['weightInKg'] = payload_plans['weightInlb'].astype(float) * 0.45359237

# Apply modifications for frism version > 1.0
if frism_version > 1.0:
    # Create DeliveryType column
    payload_plans['deliveryType'] = payload_plans['requestType'].map({1: 'delivery-only', 3: 'pickup-delivery'})

    # Update requestType based on weightInKg
    payload_plans.loc[payload_plans['weightInKg'] < 0, 'requestType'] = 'unloading'
    payload_plans.loc[payload_plans['weightInKg'] >= 0, 'requestType'] = 'loading'

    # Now make weightInKg positive
    payload_plans['weightInKg'] = np.abs(payload_plans['weightInKg'])

else:
    # For frism version 1.0, just ensure weightInKg is positive
    payload_plans['requestType'] = payload_plans['requestType'].map({1: 'unloading', 0: 'loading'})
    payload_plans['weightInKg'] = np.abs(payload_plans['weightInKg'])

payload_plans['fleetType'] = payload_plans['truck_mode'].map({
    'Private Truck': 'private',
    'For-hire Truck': 'for-hire'
}, na_action='ignore')  # This keeps NA values as they are

payload_plans.drop(payload_plans_drop, axis=1, inplace=True, errors='ignore')
<<<<<<< HEAD
payload_plans['sequenceRank'] = payload_plans['sequenceRank'].astype(int)
payload_plans['payloadType'] = payload_plans['payloadType'].astype(int)
payload_plans['requestType'] = payload_plans['requestType'].astype(int)
payload_plans['estimatedTimeOfArrivalInSec'] = payload_plans['estimatedTimeOfArrivalInSec'].astype(int)
payload_plans['arrivalTimeWindowInSecLower'] = payload_plans['arrivalTimeWindowInSecLower'].astype(int)
payload_plans['arrivalTimeWindowInSecUpper'] = payload_plans['arrivalTimeWindowInSecUpper'].astype(int)
payload_plans['operationDurationInSec'] = payload_plans['operationDurationInSec'].astype(int)
payload_plans['locationZone'] = payload_plans['locationZone'].astype(int)
=======

# Save the modified DataFrame
>>>>>>> 4bde2fb9
payload_plans.to_csv(f'{directory_output}/payloads--{year}-{run_name_label}.csv', index=False)

print("END")<|MERGE_RESOLUTION|>--- conflicted
+++ resolved
@@ -71,17 +71,6 @@
     return new
 
 
-<<<<<<< HEAD
-city = "sfbay"
-scenario_name = "2024-01-23"
-# year, run_name = "2018", "Baseline"
-year, run_name = "2050", "Ref_highp6"
-run_name_label = run_name.replace("_", "")
-
-directory_input = os.path.expanduser('~/Workspace/Simulation/' + city + '/frism/' + scenario_name + "/" + run_name)
-directory_output = os.path.expanduser(
-    '~/Workspace/Simulation/' + city + '/beam-freight/' + scenario_name + "/" + year + "_" + run_name_label)
-=======
 frism_version = 1.5
 city = "sfbay"
 scenario_name = "2024-08-07"
@@ -91,7 +80,6 @@
 
 directory_input = os.path.expanduser(f'~/Workspace/Simulation/{city}/frism/{scenario_name}/{run_name}')
 directory_output = os.path.expanduser(f'~/Workspace/Simulation/{city}/beam-freight/{scenario_name}/{year}_{run_name_label}')
->>>>>>> 4bde2fb9
 Path(directory_output).mkdir(parents=True, exist_ok=True)
 directory_vehicle_tech = f'{directory_output}/../vehicle-tech'
 Path(directory_vehicle_tech).mkdir(parents=True, exist_ok=True)
@@ -116,18 +104,6 @@
         df = pd.read_csv(filepath)
         # df['carrierId'] = df.apply(lambda row: add_prefix(f'{business_type}-{county}-', 'carrierId', row), axis=1)
         # df['vehicleId'] = df.apply(lambda row: add_prefix(f'{business_type}-{county}-', 'vehicleId', row), axis=1)
-<<<<<<< HEAD
-        df['carrierId'] = df.apply(lambda row: add_prefix(f'{business_type}-{county}-', 'carrierId', row, False),
-                                   axis=1).tolist()
-        df['vehicleTypeId'] = df.apply(
-            lambda row: add_prefix('freight-', 'vehicleTypeId', row, to_num=True, store_dict=None, veh_type=True,
-                                   suffix="-" + run_name_label),
-            axis=1).tolist()
-        df['vehicleId'] = df.apply(lambda row: add_prefix(row['carrierId'] + '-', 'vehicleId', row), axis=1).tolist()
-        # df['tourId'] = df.apply(lambda row: add_prefix(f'{business_type}-{county}-', 'tourId', row), axis=1)
-        df['tourId'] = df.apply(lambda row: add_prefix(row['carrierId'] + '-', 'tourId', row, True, tourId_with_prefix),
-                                axis=1).tolist()
-=======
         df['carrierId'] = df.apply(lambda row: add_prefix(f'', 'carrierId', row, False), axis=1).tolist()
         df['vehicleTypeId'] = df.apply(
             lambda row: add_prefix('', 'vehicleTypeId', row, to_num=True, store_dict=None, veh_type=True,
@@ -136,7 +112,6 @@
         df['vehicleId'] = df.apply(lambda row: add_prefix(row['carrierId'] + '-', 'vehicleId', row), axis=1).tolist()
         # df['tourId'] = df.apply(lambda row: add_prefix(f'{business_type}-{county}-', 'tourId', row), axis=1)
         df['tourId'] = df.apply(lambda row: add_prefix('', 'tourId', row, True, tourId_with_prefix), axis=1).tolist()
->>>>>>> 4bde2fb9
         if carriers is None:
             carriers = df
         else:
@@ -153,12 +128,7 @@
         df = pd.read_csv(filepath)
         # df['tourId'] = df.apply(lambda row: add_prefix(f'{business_type}-{county}-', 'tourId', row), axis=1)
         df['tourId'] = df.apply(lambda row: tourId_with_prefix[str(int(row['tourId']))], axis=1).tolist()
-<<<<<<< HEAD
-        df['payloadId'] = df.apply(lambda row: add_prefix(row['tourId'] + '-', 'payloadId', row, False),
-                                   axis=1).tolist()
-=======
         df['payloadId'] = df.apply(lambda row: add_prefix('', 'payloadId', row, False), axis=1).tolist()
->>>>>>> 4bde2fb9
         if payload_plans is None:
             payload_plans = df
         else:
@@ -169,13 +139,8 @@
         empty_vectors = list(np.repeat("", len(df.index)))
         # JoulePerMeter = 121300000/(mpgge*1609.34)
         vehicle_types_ids = df.apply(
-<<<<<<< HEAD
-            lambda row: add_prefix('freight-', 'veh_type_id', row, to_num=True, store_dict=None, veh_type=True,
-                                   suffix="-" + run_name_label), axis=1).tolist()
-=======
             lambda row: add_prefix('', 'veh_type_id', row, to_num=True, store_dict=None, veh_type=True,
                                    suffix=f"-{year}-{run_name_label}"), axis=1).tolist()
->>>>>>> 4bde2fb9
         vehicles_techs = {
             "vehicleTypeId": vehicle_types_ids,
             "seatingCapacity": list(np.repeat(1, len(df.index))),
@@ -221,11 +186,7 @@
     else:
         print(f'SKIPPING {filename}')
 
-<<<<<<< HEAD
-vehicle_types.to_csv(f'{directory_output}/../vehicle-tech/ft-vehicletypes--{year}-{run_name_label}.csv', index=False)
-=======
 vehicle_types.to_csv(f'{directory_vehicle_tech}/ft-vehicletypes--{scenario_name.replace("-","")}--{year}-{run_name_label}.csv', index=False)
->>>>>>> 4bde2fb9
 
 # In[9]:
 
@@ -321,19 +282,8 @@
 }, na_action='ignore')  # This keeps NA values as they are
 
 payload_plans.drop(payload_plans_drop, axis=1, inplace=True, errors='ignore')
-<<<<<<< HEAD
-payload_plans['sequenceRank'] = payload_plans['sequenceRank'].astype(int)
-payload_plans['payloadType'] = payload_plans['payloadType'].astype(int)
-payload_plans['requestType'] = payload_plans['requestType'].astype(int)
-payload_plans['estimatedTimeOfArrivalInSec'] = payload_plans['estimatedTimeOfArrivalInSec'].astype(int)
-payload_plans['arrivalTimeWindowInSecLower'] = payload_plans['arrivalTimeWindowInSecLower'].astype(int)
-payload_plans['arrivalTimeWindowInSecUpper'] = payload_plans['arrivalTimeWindowInSecUpper'].astype(int)
-payload_plans['operationDurationInSec'] = payload_plans['operationDurationInSec'].astype(int)
-payload_plans['locationZone'] = payload_plans['locationZone'].astype(int)
-=======
 
 # Save the modified DataFrame
->>>>>>> 4bde2fb9
 payload_plans.to_csv(f'{directory_output}/payloads--{year}-{run_name_label}.csv', index=False)
 
 print("END")