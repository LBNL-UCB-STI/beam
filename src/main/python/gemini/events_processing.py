import pandas as pd
import os
import sys

<<<<<<< HEAD
work_directory = '/home/ubuntu/git/beam/src/main/python/gemini'
filename = '0.events.7Advanced.csv.gz'

if len(sys.argv) >= 2:
    filename = str(sys.argv[1])
full_filename = os.path.expanduser(work_directory + "/" + filename)
=======
work_directory = '~/Data/GEMINI/2022-07-05/'
filename = '0.events.a.csv.gz'
# filename = '0.events.40p.csv.gz'
full_filename = os.path.expanduser(work_directory + "events-raw/" + filename)
print("reading " + filename)
>>>>>>> 2cbc2649
compression = None

if full_filename.endswith(".gz"):
    compression = 'gzip'


def print2(msg):
    with open(full_filename + ".out", 'w') as f:
        print(msg, file=f)


print2("reading " + filename)
data = pd.read_csv(full_filename, sep=",", index_col=None, header=0, compression=compression)
print2("filtering 1/2...")
data_filtered = data.loc[data.type.isin(
    ["RefuelSessionEvent", "ChargingPlugInEvent", "ChargingPlugOutEvent", "actstart"]
)]
print2("filtering 2/2...")
data_filtered2 = data_filtered[
    ["vehicle", "time", "type", "parkingTaz", "chargingPointType", "parkingType",
     "locationY", "locationX", "duration", "vehicleType", "person", "fuel",
     "parkingZoneId", "pricingModel", "actType"]
]
print2("writing...")
data_filtered2.to_csv(work_directory + "/filtered." + filename)
print2("END")<|MERGE_RESOLUTION|>--- conflicted
+++ resolved
@@ -2,20 +2,14 @@
 import os
 import sys
 
-<<<<<<< HEAD
-work_directory = '/home/ubuntu/git/beam/src/main/python/gemini'
-filename = '0.events.7Advanced.csv.gz'
+work_directory = '~/Data/GEMINI/2022-07-05/'
+filename = '0.events.a.csv.gz'
 
 if len(sys.argv) >= 2:
     filename = str(sys.argv[1])
 full_filename = os.path.expanduser(work_directory + "/" + filename)
-=======
-work_directory = '~/Data/GEMINI/2022-07-05/'
-filename = '0.events.a.csv.gz'
-# filename = '0.events.40p.csv.gz'
-full_filename = os.path.expanduser(work_directory + "events-raw/" + filename)
+# full_filename = os.path.expanduser(work_directory + "events-raw/" + filename)
 print("reading " + filename)
->>>>>>> 2cbc2649
 compression = None
 
 if full_filename.endswith(".gz"):
