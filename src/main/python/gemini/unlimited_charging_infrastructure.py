--- conflicted
+++ resolved
@@ -20,17 +20,10 @@
         csv_writer.write(f"{x},Workplace,Block,WorkLevel2(7.2|AC),9999999,14.4,Any" + "\n")
 
         csv_writer.write(f"{x},Public,Block,PublicLevel2(7.2|AC),9999999,19.3,Any" + "\n")
-<<<<<<< HEAD
-        csv_writer.write(f"{x},Public,Block,PublicFC(50|DC),9999999,306.73,Any" + "\n")
-        csv_writer.write(f"{x},Public,Block,PublicFC(150|DC),9999999,490.98,Any" + "\n")
-        csv_writer.write(f"{x},Public,Block,PublicXFC(250|DC),9999999,675.05,Any" + "\n")
-        csv_writer.write(f"{x},Public,Block,PublicXFC(400|DC),9999999,950.52,Any" + "\n")
-=======
         csv_writer.write(f"{x},Public,Block,PublicFC(150|DC),9999999,490.98,Any" + "\n")
         csv_writer.write(f"{x},Public,Block,PublicFC(200|DC),9999999,654.64,Any" + "\n")
         csv_writer.write(f"{x},Public,Block,PublicXFC(300|DC),9999999,981.96,Any" + "\n")
         csv_writer.write(f"{x},Public,Block,PublicXFC(400|DC),9999999,1309.28,Any" + "\n")
->>>>>>> a64198c4
 
 
 with open('sfbay_taz_unlimited_depots.csv', mode='w') as csv_writer:
@@ -38,12 +31,6 @@
 
     for x in range(1, 1455):
         csv_writer.write(f"{x},Public,FlatFee,DepotFC(150.0|DC),9999999,490.98,ridehail(GlobalRHM)" + "\n")
-<<<<<<< HEAD
-        csv_writer.write(f"{x},Public,FlatFee,DepotXFC(250.0|DC),9999999,675.05,ridehail(GlobalRHM)" + "\n")
-        csv_writer.write(f"{x},Public,FlatFee,DepotXFC(400.0|DC),9999999,950.52,ridehail(GlobalRHM)" + "\n")
-=======
         csv_writer.write(f"{x},Public,FlatFee,DepotXFC(200.0|DC),9999999,654.64,ridehail(GlobalRHM)" + "\n")
         csv_writer.write(f"{x},Public,FlatFee,DepotXFC(300.0|DC),9999999,981.96,ridehail(GlobalRHM)" + "\n")
         csv_writer.write(f"{x},Public,FlatFee,DepotXFC(400.0|DC),9999999,1309.28,ridehail(GlobalRHM)" + "\n")
->>>>>>> a64198c4
-
