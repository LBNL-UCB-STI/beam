from validation_utils import *

# In Mac, you might need to cd to folder '/Applications/Python {version}'
# and run ./Install\ Certificates.command
#
# To prepare data for a new study area, make sure to change the following configuration variables
# Example of preparing SFBay data (9 counties + Santa Cruz and Yolo)
# ## study_area = "sfbay"
# ## year = 2018
# ## state = 'CA'
# ## fips_code = ['001', '013', '041', '055', '075', '081', '085', '095', '097', '087', '113']
# ## projected_crs_epsg = 26910
# ## npmrds_geo_path_path = run_dir + "/input/sfbay_counties.geojson"
#
# The following need to be set/added manually
<<<<<<< HEAD
study_area = "seattle"
study_area_dir = os.path.expanduser("~/Workspace/Data/FREIGHT") + "/" + study_area
year = 2018
state = 'WA'
fips_code = ["061", "033", "035", "053"]
projected_crs_epsg = 32048
#
npmrds_raw_geo = study_area_dir + "/validation_data/NPMRDS/Washington.shp"
npmrds_raw_data_csv = study_area_dir + '/validation_data/NPMRDS/vt_wi_2018_1hr.csv'
npmrds_year_label = "NPMRDS_2018"
beam_network_csv = study_area_dir + '/validation_data/BEAM/seattle_unclassified_simplified_network.csv.gz'



# The following will be generated automatically
study_area_counties_geo = study_area_dir + "/zones/" + study_area + "_counties.geojson"
study_area_cbgs_geo = study_area_dir + "/zones/" + study_area + "_cbgs.geojson"
=======
study_area = "sfbay"
projected_coordinate_system = 26910
study_area_dir = os.path.expanduser("~/Workspace/Data/Scenarios") + "/" + study_area
state_fips = '06'
study_area_fips = ['001', '013', '041', '055', '075', '081', '085', '095', '097', '087', '113']
npmrds_raw_geo = study_area_dir + "/validation_data/NPMRDS/California.shp"
npmrds_raw_data_csv = study_area_dir + '/validation_data/NPMRDS/al_ca_oct2018_1hr_trucks_pax.csv'
beam_network_csv = study_area_dir + '/validation_data/BEAM/sfbay_residential_simpl_network.csv.gz'
study_area_taz_geo = study_area_dir + "/zones/shp/sfbay-tazs-epsg-26910.shp"
study_area_taz_id = "taz1454"

# The following will be generated automatically
study_area_county_geo = study_area_dir + "/zones/sfbay_counties.geojson"
study_area_cbg_geo = study_area_dir + "/zones/sfbay_cbgs.geojson"
study_area_cbg_id = "GEOID"
# study_area_taz_geo = study_area_dir + "/zones/sfbay_taz.geojson"
# study_area_taz_id = "TAZCE10"
study_area_cbg_taz_map_csv = study_area_dir + "/zones/sfbay_cbg_taz_map.csv"
>>>>>>> 47186b06
#
npmrds_station_geo = study_area_dir + '/validation_data/NPMRDS/' + study_area + "_npmrds_station.geojson"
npmrds_data_csv = study_area_dir + '/validation_data/NPMRDS/' + study_area + "_npmrds_data.csv"
npmrds_hourly_speed_csv = study_area_dir + '/validation_data/NPMRDS/' + study_area + "_npmrds_hourly_speeds.csv"
npmrds_hourly_speed_by_road_class_csv = study_area_dir + '/validation_data/NPMRDS/' + study_area + "_npmrds_hourly_speed_by_road_class.csv"
#
first_dot_index = beam_network_csv.find('.')
beam_network_prefix = beam_network_csv[:first_dot_index] if first_dot_index != -1 else beam_network_csv
beam_network_car_links_geo = beam_network_prefix + '_car_only.geojson'
beam_network_mapped_to_npmrds_geo = beam_network_prefix + '_mapped_to_npmrds.geojson'

st = time.time()

if os.path.exists(study_area_county_geo):
    print("Loading county boundaries...")
    region_boundary_wgs84 = gpd.read_file(study_area_county_geo)
else:
    print("Downloading county boundaries...")
    region_boundary_wgs84 = collect_geographic_boundaries(state_fips, study_area_fips, 2018, study_area_county_geo,
                                                          projected_coordinate_system, geo_level='county')

# sf_cbg_geo = study_area_dir + "/zones/sf_cbgs.geojson"
# if os.path.exists(sf_cbg_geo):
#     print("Loading sf boundaries...")
#     region_boundary_wgs84 = gpd.read_file(sf_cbg_geo)
# else:
#     print("Downloading sf boundaries...")
#     region_boundary_wgs84 = collect_geographic_boundaries(state_fips, ['075'], 2018, sf_cbg_geo,
#                                                           projected_coordinate_system, geo_level='cbg')

if os.path.exists(study_area_cbg_geo):
    print("Loading block groups boundaries...")
    cbg_boundary_wgs84 = gpd.read_file(study_area_cbg_geo)
else:
    print("Downloading block groups boundaries...")
    cbg_boundary_wgs84 = collect_geographic_boundaries(state_fips, study_area_fips, 2018, study_area_cbg_geo,
                                                       projected_coordinate_system, geo_level='cbg')

if os.path.exists(study_area_taz_geo):
    print("Loading taz boundaries...")
    taz_boundary_wgs84 = gpd.read_file(study_area_taz_geo).to_crs(epsg=4326)
else:
    print("Downloading taz boundaries...")
    taz_boundary_wgs84 = None
    # TODO We need to fix the source of the TAZ data
    # taz_boundary_wgs84 = collect_geographic_boundaries(state_fips, study_area_fips, 2011, study_area_taz_geo,
    #                                                    projected_coordinate_system, geo_level='taz')

if taz_boundary_wgs84 is not None:
    print("Mapping block groups to taz boundaries.")
    map_cbg_to_taz(cbg_boundary_wgs84, study_area_cbg_id, taz_boundary_wgs84, study_area_taz_id, projected_coordinate_system, study_area_cbg_taz_map_csv)

regional_npmrds_station, _, beam_npmrds_network_map, _ = prepare_npmrds_data(
    # input
    npmrds_label=npmrds_year_label,
    npmrds_raw_geo=npmrds_raw_geo,
    npmrds_raw_data_csv=npmrds_raw_data_csv,
    npmrds_observed_speed_weight=0.5,
    region_boundary=region_boundary_wgs84,
    beam_network_csv_input=beam_network_csv,
    projected_crs_epsg=projected_crs_epsg,
    distance_buffer_m=20,
    # output
    npmrds_station_geo=npmrds_station_geo,
    npmrds_data_csv=npmrds_data_csv,
    npmrds_hourly_speed_csv=npmrds_hourly_speed_csv,
    npmrds_hourly_speed_by_road_class_csv=npmrds_hourly_speed_by_road_class_csv,
    beam_network_car_links_geo=beam_network_car_links_geo,
    beam_npmrds_network_map_geo=beam_network_mapped_to_npmrds_geo)

# ########## Checking Network
print("Plotting region boundaries and stations")
plt.figure()
fig, ax = plt.subplots()
region_boundary_wgs84.boundary.plot(ax=ax, color='black')
regional_npmrds_station.plot(ax=ax, color='blue')
plt.title("Region Boundaries and NPMRDS Stations")
fig.savefig(os.path.splitext(npmrds_station_geo)[0] + ".png", dpi=300)  # Adjust dpi for resolution
plt.show(block=False)

print("Plotting BEAM Network and NPMRDS stations")
plt.figure()
fig, ax = plt.subplots()
regional_npmrds_station.plot(ax=ax, color='blue', linewidth=2, label='NPMRDS')
beam_npmrds_network_map.plot(ax=ax, color='red', linewidth=0.5, label='BEAM')
plt.title("BEAM Network and NPMRDS Stations")
fig.savefig(os.path.splitext(beam_network_mapped_to_npmrds_geo)[0] + ".png", dpi=300)  # Adjust dpi for resolution
plt.show(block=False)

print(f"Execution time of prepare_npmrds_data: {(time.time() - st) / 60.0}min")<|MERGE_RESOLUTION|>--- conflicted
+++ resolved
@@ -5,60 +5,53 @@
 #
 # To prepare data for a new study area, make sure to change the following configuration variables
 # Example of preparing SFBay data (9 counties + Santa Cruz and Yolo)
+# ## census_year = 2018
+# ## state_fips = '06'
 # ## study_area = "sfbay"
-# ## year = 2018
-# ## state = 'CA'
-# ## fips_code = ['001', '013', '041', '055', '075', '081', '085', '095', '097', '087', '113']
-# ## projected_crs_epsg = 26910
-# ## npmrds_geo_path_path = run_dir + "/input/sfbay_counties.geojson"
+# ## study_area_crs = 26910
+# ## study_area_fips = ['001', '013', '041', '055', '075', '081', '085', '095', '097', '087', '113']
+# ##
+# ## study_area_taz_geo = study_area_dir + "/zones/shp/sfbay-tazs-epsg-26910.shp"
+# ## study_area_taz_id = "taz1454"
+# ## study_area_beam_network_csv = study_area_dir + '/validation_data/BEAM/sfbay_residential_simpl_network.csv.gz'
+# ## npmrds_data_label = "NPMRDS_2018"
+# ## npmrds_raw_geo = study_area_dir + "/validation_data/NPMRDS/California.shp"
+# ## npmrds_raw_data_csv = study_area_dir + '/validation_data/NPMRDS/al_ca_oct2018_1hr_trucks_pax.csv'
 #
 # The following need to be set/added manually
-<<<<<<< HEAD
+census_year = 2018
+state_fips = '53'
 study_area = "seattle"
+study_area_crs = 32048
+study_area_fips = ["061", "033", "035", "053"]
 study_area_dir = os.path.expanduser("~/Workspace/Data/FREIGHT") + "/" + study_area
-year = 2018
-state = 'WA'
-fips_code = ["061", "033", "035", "053"]
-projected_crs_epsg = 32048
-#
+study_area_taz_geo = study_area_dir + "/zones/shp/block-groups-32048.shp"
+study_area_taz_id = "OBJECTID"
+study_area_beam_network_csv = study_area_dir + '/validation_data/BEAM/seattle_unclassified_simplified_network.csv.gz'
+npmrds_data_label = "NPMRDS_2018"
 npmrds_raw_geo = study_area_dir + "/validation_data/NPMRDS/Washington.shp"
 npmrds_raw_data_csv = study_area_dir + '/validation_data/NPMRDS/vt_wi_2018_1hr.csv'
-npmrds_year_label = "NPMRDS_2018"
-beam_network_csv = study_area_dir + '/validation_data/BEAM/seattle_unclassified_simplified_network.csv.gz'
-
-
-
+#
+#
+#
+#
+#
+#
 # The following will be generated automatically
-study_area_counties_geo = study_area_dir + "/zones/" + study_area + "_counties.geojson"
-study_area_cbgs_geo = study_area_dir + "/zones/" + study_area + "_cbgs.geojson"
-=======
-study_area = "sfbay"
-projected_coordinate_system = 26910
-study_area_dir = os.path.expanduser("~/Workspace/Data/Scenarios") + "/" + study_area
-state_fips = '06'
-study_area_fips = ['001', '013', '041', '055', '075', '081', '085', '095', '097', '087', '113']
-npmrds_raw_geo = study_area_dir + "/validation_data/NPMRDS/California.shp"
-npmrds_raw_data_csv = study_area_dir + '/validation_data/NPMRDS/al_ca_oct2018_1hr_trucks_pax.csv'
-beam_network_csv = study_area_dir + '/validation_data/BEAM/sfbay_residential_simpl_network.csv.gz'
-study_area_taz_geo = study_area_dir + "/zones/shp/sfbay-tazs-epsg-26910.shp"
-study_area_taz_id = "taz1454"
-
-# The following will be generated automatically
-study_area_county_geo = study_area_dir + "/zones/sfbay_counties.geojson"
-study_area_cbg_geo = study_area_dir + "/zones/sfbay_cbgs.geojson"
+study_area_county_geo = study_area_dir + "/zones/" + study_area + "_counties.geojson"
+study_area_cbg_geo = study_area_dir + "/zones/" + study_area + "_cbgs.geojson"
 study_area_cbg_id = "GEOID"
-# study_area_taz_geo = study_area_dir + "/zones/sfbay_taz.geojson"
+# study_area_taz_geo = study_area_dir + "/zones/" + study_area + "_cbgs.geojson"
 # study_area_taz_id = "TAZCE10"
-study_area_cbg_taz_map_csv = study_area_dir + "/zones/sfbay_cbg_taz_map.csv"
->>>>>>> 47186b06
+study_area_cbg_taz_map_csv = study_area_dir + "/zones/" + study_area + "_cbg_taz_map.csv"
 #
 npmrds_station_geo = study_area_dir + '/validation_data/NPMRDS/' + study_area + "_npmrds_station.geojson"
 npmrds_data_csv = study_area_dir + '/validation_data/NPMRDS/' + study_area + "_npmrds_data.csv"
 npmrds_hourly_speed_csv = study_area_dir + '/validation_data/NPMRDS/' + study_area + "_npmrds_hourly_speeds.csv"
 npmrds_hourly_speed_by_road_class_csv = study_area_dir + '/validation_data/NPMRDS/' + study_area + "_npmrds_hourly_speed_by_road_class.csv"
 #
-first_dot_index = beam_network_csv.find('.')
-beam_network_prefix = beam_network_csv[:first_dot_index] if first_dot_index != -1 else beam_network_csv
+first_dot_index = study_area_beam_network_csv.find('.')
+beam_network_prefix = study_area_beam_network_csv[:first_dot_index] if first_dot_index != -1 else study_area_beam_network_csv
 beam_network_car_links_geo = beam_network_prefix + '_car_only.geojson'
 beam_network_mapped_to_npmrds_geo = beam_network_prefix + '_mapped_to_npmrds.geojson'
 
@@ -69,8 +62,8 @@
     region_boundary_wgs84 = gpd.read_file(study_area_county_geo)
 else:
     print("Downloading county boundaries...")
-    region_boundary_wgs84 = collect_geographic_boundaries(state_fips, study_area_fips, 2018, study_area_county_geo,
-                                                          projected_coordinate_system, geo_level='county')
+    region_boundary_wgs84 = collect_geographic_boundaries(state_fips, study_area_fips, census_year, study_area_county_geo,
+                                                          study_area_crs, geo_level='county')
 
 # sf_cbg_geo = study_area_dir + "/zones/sf_cbgs.geojson"
 # if os.path.exists(sf_cbg_geo):
@@ -78,7 +71,7 @@
 #     region_boundary_wgs84 = gpd.read_file(sf_cbg_geo)
 # else:
 #     print("Downloading sf boundaries...")
-#     region_boundary_wgs84 = collect_geographic_boundaries(state_fips, ['075'], 2018, sf_cbg_geo,
+#     region_boundary_wgs84 = collect_geographic_boundaries(state_fips, ['075'], cbg_year, sf_cbg_geo,
 #                                                           projected_coordinate_system, geo_level='cbg')
 
 if os.path.exists(study_area_cbg_geo):
@@ -86,8 +79,8 @@
     cbg_boundary_wgs84 = gpd.read_file(study_area_cbg_geo)
 else:
     print("Downloading block groups boundaries...")
-    cbg_boundary_wgs84 = collect_geographic_boundaries(state_fips, study_area_fips, 2018, study_area_cbg_geo,
-                                                       projected_coordinate_system, geo_level='cbg')
+    cbg_boundary_wgs84 = collect_geographic_boundaries(state_fips, study_area_fips, census_year, study_area_cbg_geo,
+                                                       study_area_crs, geo_level='cbg')
 
 if os.path.exists(study_area_taz_geo):
     print("Loading taz boundaries...")
@@ -101,17 +94,17 @@
 
 if taz_boundary_wgs84 is not None:
     print("Mapping block groups to taz boundaries.")
-    map_cbg_to_taz(cbg_boundary_wgs84, study_area_cbg_id, taz_boundary_wgs84, study_area_taz_id, projected_coordinate_system, study_area_cbg_taz_map_csv)
+    map_cbg_to_taz(cbg_boundary_wgs84, study_area_cbg_id, taz_boundary_wgs84, study_area_taz_id, study_area_crs, study_area_cbg_taz_map_csv)
 
 regional_npmrds_station, _, beam_npmrds_network_map, _ = prepare_npmrds_data(
     # input
-    npmrds_label=npmrds_year_label,
+    npmrds_label=npmrds_data_label,
     npmrds_raw_geo=npmrds_raw_geo,
     npmrds_raw_data_csv=npmrds_raw_data_csv,
     npmrds_observed_speed_weight=0.5,
     region_boundary=region_boundary_wgs84,
-    beam_network_csv_input=beam_network_csv,
-    projected_crs_epsg=projected_crs_epsg,
+    beam_network_csv_input=study_area_beam_network_csv,
+    projected_crs_epsg=study_area_crs,
     distance_buffer_m=20,
     # output
     npmrds_station_geo=npmrds_station_geo,
