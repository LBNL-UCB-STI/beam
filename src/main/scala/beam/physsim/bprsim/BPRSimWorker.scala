--- conflicted
+++ resolved
@@ -9,12 +9,8 @@
 import scala.collection.mutable
 import scala.collection.mutable.ArrayBuffer
 
-<<<<<<< HEAD
-/** @author Dmitry Openkov
-=======
 /**
   * @author Dmitry Openkov
->>>>>>> cc46647f
   */
 private[bprsim] class BPRSimWorker(scenario: Scenario, config: BPRSimConfig, val myLinks: Set[Id[Link]]) {
   private val queue = mutable.PriorityQueue.empty[SimEvent](BPRSimulation.simEventOrdering)
