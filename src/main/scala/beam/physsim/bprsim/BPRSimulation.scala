package beam.physsim.bprsim

import java.{lang, util}

import com.typesafe.scalalogging.StrictLogging
import org.matsim.api.core.v01.Scenario
import org.matsim.api.core.v01.events.Event
import org.matsim.api.core.v01.population.{Activity, Person}
import org.matsim.core.api.experimental.events.EventsManager
import org.matsim.core.mobsim.framework.Mobsim
import org.matsim.core.mobsim.jdeqsim.JDEQSimConfigGroup.PRIORITY_DEPARTUARE_MESSAGE

import scala.annotation.tailrec
import scala.collection.JavaConverters._
import scala.collection.mutable

<<<<<<< HEAD
/** @author Dmitry Openkov
=======
/**
  * @author Dmitry Openkov
>>>>>>> cc46647f
  */
class BPRSimulation(scenario: Scenario, config: BPRSimConfig, eventManager: EventsManager)
    extends Mobsim
    with StrictLogging {
  private val queue = mutable.PriorityQueue.empty[SimEvent](BPRSimulation.simEventOrdering)
  private val params = BPRSimParams(config, new VolumeCalculator(config.inFlowAggregationTimeWindow))

  override def run(): Unit = {
    val persons = scenario.getPopulation.getPersons.values().asScala
    val caccMap = params.config.caccSettings.map(_.isCACCVehicle).getOrElse(java.util.Collections.emptyMap())
    persons
      .map(person => BPRSimulation.startingEvent(person, caccMap, _ => true))
      .flatMap(_.iterator)
      .foreach(queue.enqueue(_))

    processQueuedEvents()
    config.caccSettings.foreach(_.roadCapacityAdjustmentFunction.printStats())
  }

  @tailrec
  private def processQueuedEvents(): Unit = {
    if (queue.nonEmpty) {
      val simulationEvent = queue.dequeue()
      simulationEvent.execute(scenario, params) match {
        case (events, simEvent) =>
          events.foreach(eventManager.processEvent)
          for {
            e <- simEvent if e.time < config.simEndTime
          } queue += e
      }
      processQueuedEvents()
    }
  }
}

object BPRSimulation {

  implicit val eventTimeOrdering: Ordering[Event] = (x: Event, y: Event) => {
    java.lang.Double.compare(x.getTime, y.getTime)
  }

  private[bprsim] val simEventOrdering: Ordering[SimEvent] = (x: SimEvent, y: SimEvent) => {
    val c1 = java.lang.Double.compare(y.time, x.time)
    if (c1 != 0) c1 else java.lang.Integer.compare(x.priority, y.priority)
  }

  private[bprsim] def startingEvent(
    person: Person,
    caccMap: java.util.Map[String, java.lang.Boolean],
    accept: Activity => Boolean
  ): Option[StartLegSimEvent] = {
    val plan = person.getSelectedPlan
    if (plan == null || plan.getPlanElements.size() <= 1)
      None
    else {
      // actsLegs(0) is the first activity, actsLegs(1) is the first leg
      val firstAct = plan.getPlanElements.get(0).asInstanceOf[Activity]
      if (accept(firstAct)) {
        // an agent starts the first leg at the end_time of the fist act
        val departureTime = firstAct.getEndTime

        // schedule start leg message
        val isCACC = caccMap.getOrDefault(person.getId.toString, false)
        Some(new StartLegSimEvent(departureTime, PRIORITY_DEPARTUARE_MESSAGE, person, isCACC, 1))
      } else {
        None
      }
    }
  }
}<|MERGE_RESOLUTION|>--- conflicted
+++ resolved
@@ -14,12 +14,8 @@
 import scala.collection.JavaConverters._
 import scala.collection.mutable
 
-<<<<<<< HEAD
-/** @author Dmitry Openkov
-=======
 /**
   * @author Dmitry Openkov
->>>>>>> cc46647f
   */
 class BPRSimulation(scenario: Scenario, config: BPRSimConfig, eventManager: EventsManager)
     extends Mobsim
