package beam.physsim.bprsim

import java.util.concurrent.{Executors, TimeUnit}

import beam.utils.ConcurrentUtils.parallelExecution
import com.google.common.util.concurrent.ThreadFactoryBuilder
import com.typesafe.scalalogging.StrictLogging
import org.matsim.api.core.v01.events.Event
import org.matsim.api.core.v01.network.Link
import org.matsim.api.core.v01.{Id, Scenario}
import org.matsim.core.api.experimental.events.EventsManager

import scala.annotation.tailrec
import scala.concurrent.{ExecutionContext, Future}

<<<<<<< HEAD
/** @author Dmitry Openkov
=======
/**
  * @author Dmitry Openkov
>>>>>>> cc46647f
  */
class Coordinator(
  clusters: Vector[Set[Id[Link]]],
  scenario: Scenario,
  config: BPRSimConfig,
  eventManager: EventsManager
) extends StrictLogging {

  private val executorService =
    Executors.newFixedThreadPool(
      clusters.size,
      new ThreadFactoryBuilder()
        .setNameFormat("par-bpr-thread-%d")
        .setDaemon(true)
        .build()
    )
  implicit val ec: ExecutionContext = ExecutionContext.fromExecutor(executorService)

  private val eventExecutor =
    Executors.newFixedThreadPool(1, new ThreadFactoryBuilder().setNameFormat("main-bpr-thread").build())
  val eventEC: ExecutionContext = ExecutionContext.fromExecutor(eventExecutor)

  val workers: Vector[BPRSimWorker] = clusters.map(links => new BPRSimWorker(scenario, config, links))
  val workerMap: Map[Id[Link], BPRSimWorker] = workers.flatMap(worker => worker.myLinks.map(_ -> worker)).toMap

  def start(): Unit = {
    parallelExecution(workers.map(w => () => w.init()))
    val tillTime = workers.map(_.minTime).min + config.syncInterval
    executePeriod(tillTime)
    executorService.shutdown()
    seqFuture.onComplete(_ => eventExecutor.shutdown())(eventEC)
    eventExecutor.awaitTermination(Long.MaxValue, TimeUnit.MILLISECONDS)
  }

  @tailrec
  private def executePeriod(tillTime: Double): Unit = {
    val events = executeSubPeriod(tillTime, Vector.empty[Event])
    asyncFlushEvents(events)
    val minTime = workers.map(_.minTime).min
    if (!minTime.equals(Double.MaxValue)) {
      executePeriod(minTime + config.syncInterval)
    }
  }

  @tailrec
  private def executeSubPeriod(tillTime: Double, eventAcc: Vector[Event]): Vector[Event] = {
    val events: Seq[(Seq[Event], collection.Map[BPRSimWorker, Seq[SimEvent]])] =
      parallelExecution(workers.map(w => () => w.processQueuedEvents(workerMap, tillTime)))
    val (producedEvents, workerEvents) = events.unzip
    val acceptedEvents: Seq[Int] = parallelExecution(workers.map(w => () => w.acceptEvents(workerEvents)))
    logger.debug(s"Accepted events: ${acceptedEvents.mkString(",")}")
    val minTime = workers.map(_.minTime).min
    val allEvents = eventAcc ++ producedEvents.flatten
    if (minTime > tillTime) {
      allEvents
    } else {
      executeSubPeriod(tillTime, allEvents)
    }
  }

  var seqFuture: Future[Unit] = Future.successful(())

  private def asyncFlushEvents(events: Vector[Event]): Unit = {
    seqFuture = seqFuture.flatMap(_ =>
      Future {
        import BPRSimulation.eventTimeOrdering
        val sorted = util.Sorting.stableSort(events)
        sorted.foreach(eventManager.processEvent)
      }(eventEC)
    )(eventEC)
  }

}<|MERGE_RESOLUTION|>--- conflicted
+++ resolved
@@ -13,12 +13,8 @@
 import scala.annotation.tailrec
 import scala.concurrent.{ExecutionContext, Future}
 
-<<<<<<< HEAD
-/** @author Dmitry Openkov
-=======
 /**
   * @author Dmitry Openkov
->>>>>>> cc46647f
   */
 class Coordinator(
   clusters: Vector[Set[Id[Link]]],
