--- conflicted
+++ resolved
@@ -129,15 +129,8 @@
           beamConfig.beam.outputs.stats.binSize
         )
       })
-<<<<<<< HEAD
-      linkStatsGraph.notifyIterationEnds(agentSimIterationNumber, travelTimeCalculator.getLinkTravelTimes);
-      eventToHourFrequency.notifyIterationEnds(
-        new IterationEndsEvent(beamServices.matsimServices, agentSimIterationNumber)
-      );
-=======
       linkStatsGraph.notifyIterationEnds(agentSimIterationNumber, travelTimeCalculator.getLinkTravelTimes)
       physsimSpeedHandler.notifyIterationEnds(agentSimIterationNumber)
->>>>>>> a13cdfd2
     }
     SimulationResult(
       iteration = currentPhysSimIter,
