package beam.physsim.jdeqsim

import beam.analysis.physsim.{PhyssimCalcLinkStats, PhyssimSpeedHandler}
import beam.analysis.plot.PlotGraph
import beam.physsim.bprsim.{BPRSimConfig, BPRSimulation, ParallelBPRSimulation}
import beam.physsim.jdeqsim.cacc.CACCSettings
import beam.physsim.jdeqsim.cacc.roadCapacityAdjustmentFunctions.{
  Hao2018CaccRoadCapacityAdjustmentFunction,
  RoadCapacityAdjustmentFunction
}
import beam.physsim.jdeqsim.cacc.sim.JDEQSimulation
import beam.sim.BeamConfigChangesObservable
import beam.sim.config.BeamConfig
import beam.utils.{DebugLib, ProfilingUtils}
import com.typesafe.scalalogging.StrictLogging
import org.matsim.analysis.LegHistogram
import org.matsim.api.core.v01.Scenario
import org.matsim.api.core.v01.population.Population
import org.matsim.core.api.experimental.events.EventsManager
import org.matsim.core.controler.OutputDirectoryHierarchy
import org.matsim.core.events.EventsManagerImpl
import org.matsim.core.mobsim.framework.Mobsim
import org.matsim.core.mobsim.jdeqsim.JDEQSimConfigGroup
import org.matsim.core.trafficmonitoring.TravelTimeCalculator
import org.matsim.core.utils.misc.Time

import scala.collection.JavaConverters._
import scala.util.Try
import scala.util.control.NonFatal

class JDEQSimRunner(
  val beamConfig: BeamConfig,
  val jdeqSimScenario: Scenario,
  val population: Population,
  val controlerIO: OutputDirectoryHierarchy,
  val isCACCVehicle: java.util.Map[String, java.lang.Boolean],
  val beamConfigChangesObservable: BeamConfigChangesObservable,
  val agentSimIterationNumber: Int
) extends StrictLogging {

  def simulate(currentPhysSimIter: Int, writeEvents: Boolean): SimulationResult = {
    val jdeqsimEvents = new EventsManagerImpl
    val travelTimeCalculator =
      new TravelTimeCalculator(jdeqSimScenario.getNetwork, jdeqSimScenario.getConfig.travelTimeCalculator)
    val legHistogram = new LegHistogram(
      population,
      jdeqsimEvents,
      beamConfig.beam.outputs.stats.binSize,
      getNoOfBins(beamConfig.beam.outputs.stats.binSize)
    )

    val linkStatsGraph = new PhyssimCalcLinkStats(
      jdeqSimScenario.getNetwork,
      controlerIO,
      beamConfig,
      jdeqSimScenario.getConfig.travelTimeCalculator,
      beamConfigChangesObservable
    )
    linkStatsGraph.notifyIterationStarts(jdeqsimEvents, jdeqSimScenario.getConfig.travelTimeCalculator)

    val eventTypeCounter = new EventTypeCounter
    jdeqsimEvents.addHandler(eventTypeCounter)
    val carTravelTimeHandler = new CarTravelTimeHandler(isCACCVehicle.asScala.map {
      case (k, v) => k -> Boolean2boolean(v)
    })
    jdeqsimEvents.addHandler(carTravelTimeHandler)

    jdeqsimEvents.addHandler(travelTimeCalculator)
    jdeqsimEvents.addHandler(new JDEQSimMemoryFootprint(beamConfig.beam.debug.debugEnabled))

    val physsimSpeedHandler = new PhyssimSpeedHandler(population, controlerIO, beamConfig)
    jdeqsimEvents.addHandler(physsimSpeedHandler)

    val maybeEventWriter = if (writeEvents) {
      val writer = PhysSimEventWriter(beamConfig, controlerIO, jdeqsimEvents, currentPhysSimIter)
      jdeqsimEvents.addHandler(writer)
      Some(writer)
    } else None

    val maybeRoadCapacityAdjustmentFunction = if (beamConfig.beam.physsim.jdeqsim.cacc.enabled) {
      Some(
        new Hao2018CaccRoadCapacityAdjustmentFunction(
          beamConfig,
          agentSimIterationNumber,
          controlerIO,
          beamConfigChangesObservable
        )
      )
    } else None

    val simName = beamConfig.beam.physsim.name

    try {
      ProfilingUtils.timed(
        s"JDEQSim iteration $currentPhysSimIter for ${population.getPersons.size()} people",
        x => logger.info(x)
      ) {
<<<<<<< HEAD
        val jdeqSimulation = getJDEQSimulation(jdeqSimScenario, jdeqsimEvents, maybeRoadCapacityAdjustmentFunction)
        logger.info(s"JDEQSim iteration $currentPhysSimIter start")
=======
        val jdeqSimulation =
          getJDEQSimulation(jdeqSimScenario, jdeqsimEvents, maybeRoadCapacityAdjustmentFunction, simName)
        logger.info(s"JDEQSim iteration $currentPhysSimIter start");
>>>>>>> 7fa975fe
        if (beamConfig.beam.debug.debugEnabled) {
          logger.info(DebugLib.getMemoryLogMessage("Memory Use Before JDEQSim: "))
        }
        jdeqSimulation.run()
        logger.info(s"JDEQSim iteration $currentPhysSimIter finished")
      }
    } catch {
      case NonFatal(ex) =>
        logger.error(s"Failed in JDEQSim: ${ex.getMessage}", ex)
    } finally {
      Try(jdeqsimEvents.finishProcessing())
      maybeEventWriter.foreach { wrt =>
        Try(wrt.closeFile())
      }
      maybeRoadCapacityAdjustmentFunction.foreach(_.reset())

      legHistogram.getLegModes.forEach(mode => {
        new PlotGraph().writeGraphic(
          legHistogram,
          controlerIO,
          s"${currentPhysSimIter}.physsimTripHistogram",
          "time (binSize=<?> sec)",
          mode,
          agentSimIterationNumber,
          beamConfig.beam.outputs.stats.binSize
        )
      })
      linkStatsGraph.notifyIterationEnds(agentSimIterationNumber, travelTimeCalculator.getLinkTravelTimes)
      physsimSpeedHandler.notifyIterationEnds(agentSimIterationNumber)
    }
    SimulationResult(
      iteration = currentPhysSimIter,
      travelTime = travelTimeCalculator.getLinkTravelTimes,
      eventTypeToNumberOfMessages = eventTypeCounter.getStats,
      carTravelTimeStats = carTravelTimeHandler.compute
    )
  }

  private def getJDEQSimulation(
    jdeqSimScenario: Scenario,
    jdeqsimEvents: EventsManager,
    maybeRoadCapacityAdjustmentFunction: Option[RoadCapacityAdjustmentFunction],
    simName: String
  ): Mobsim = {
    val config = new JDEQSimConfigGroup
    val flowCapacityFactor = beamConfig.beam.physsim.flowCapacityFactor
    config.setFlowCapacityFactor(flowCapacityFactor)
    config.setStorageCapacityFactor(beamConfig.beam.physsim.storageCapacityFactor)
    config.setSimulationEndTime(beamConfig.matsim.modules.qsim.endTime)
    logger.info(s"Physsim name = $simName, qsim.endTime = ${config.getSimulationEndTimeAsString}")
    simName match {
      case "BPRSIM" =>
        val bprCfg =
          BPRSimConfig(config.getSimulationEndTime, 1, 0, (time, link, _) => link.getLength / link.getFreespeed(time))
        new BPRSimulation(jdeqSimScenario, bprCfg, jdeqsimEvents)
      case "PARBPRSIM" =>
        val numberOfClusters = beamConfig.beam.physsim.parbprsim.numberOfClusters
        if (numberOfClusters <= 0) {
          throw new IllegalArgumentException("number of clusters must be greater then zero")
        }
<<<<<<< HEAD
        logger.info(
          "caccCategoryRoadCount: " + caccCategoryRoadCount + " out of " + jdeqSimScenario.getNetwork.getLinks.values.size
        )
        val caccSettings = CACCSettings(isCACCVehicle, roadCapacityAdjustmentFunction)
        val speedAdjustmentFactor = beamConfig.beam.physsim.jdeqsim.cacc.speedAdjustmentFactor
        val adjustedMinimumRoadSpeedInMetersPerSecond =
          beamConfig.beam.physsim.jdeqsim.cacc.adjustedMinimumRoadSpeedInMetersPerSecond
        new JDEQSimulation(
          config,
          jdeqSimScenario,
          jdeqsimEvents,
          caccSettings,
          speedAdjustmentFactor,
          adjustedMinimumRoadSpeedInMetersPerSecond
=======
        val syncInterval = beamConfig.beam.physsim.parbprsim.syncInterval
        if (syncInterval <= 0) {
          throw new IllegalArgumentException("sync interval must be greater then zero")
        }
        val bprCfg = BPRSimConfig(
          config.getSimulationEndTime,
          numberOfClusters,
          syncInterval,
          (time, link, _) => link.getLength / link.getFreespeed(time)
>>>>>>> 7fa975fe
        )
        new ParallelBPRSimulation(jdeqSimScenario, bprCfg, jdeqsimEvents)
      case "JDEQSIM" =>
        maybeRoadCapacityAdjustmentFunction match {
          case Some(roadCapacityAdjustmentFunction) =>
            logger.info("CACC enabled")
            var caccCategoryRoadCount = 0
            for (link <- jdeqSimScenario.getNetwork.getLinks.values.asScala) {
              if (roadCapacityAdjustmentFunction.isCACCCategoryRoad(link)) caccCategoryRoadCount += 1
            }
            logger.info(
              "caccCategoryRoadCount: " + caccCategoryRoadCount + " out of " + jdeqSimScenario.getNetwork.getLinks.values.size
            )
            val caccSettings = new CACCSettings(isCACCVehicle, roadCapacityAdjustmentFunction)
            val speedAdjustmentFactor = beamConfig.beam.physsim.jdeqsim.cacc.speedAdjustmentFactor
            val adjustedMinimumRoadSpeedInMetersPerSecond =
              beamConfig.beam.physsim.jdeqsim.cacc.adjustedMinimumRoadSpeedInMetersPerSecond
            new JDEQSimulation(
              config,
              jdeqSimScenario,
              jdeqsimEvents,
              caccSettings,
              speedAdjustmentFactor,
              adjustedMinimumRoadSpeedInMetersPerSecond
            )

          case None =>
            logger.info("CACC disabled")
            new org.matsim.core.mobsim.jdeqsim.JDEQSimulation(config, jdeqSimScenario, jdeqsimEvents)
        }
    }
  }

  def getNoOfBins(binSize: Int): Int = {
    val endTimeStr = beamConfig.matsim.modules.qsim.endTime
    val endTime = Time.parseTime(endTimeStr)
    var numOfTimeBins = endTime / binSize
    numOfTimeBins = Math.floor(numOfTimeBins)
    numOfTimeBins.toInt + 1
  }
}<|MERGE_RESOLUTION|>--- conflicted
+++ resolved
@@ -95,14 +95,9 @@
         s"JDEQSim iteration $currentPhysSimIter for ${population.getPersons.size()} people",
         x => logger.info(x)
       ) {
-<<<<<<< HEAD
-        val jdeqSimulation = getJDEQSimulation(jdeqSimScenario, jdeqsimEvents, maybeRoadCapacityAdjustmentFunction)
-        logger.info(s"JDEQSim iteration $currentPhysSimIter start")
-=======
         val jdeqSimulation =
           getJDEQSimulation(jdeqSimScenario, jdeqsimEvents, maybeRoadCapacityAdjustmentFunction, simName)
-        logger.info(s"JDEQSim iteration $currentPhysSimIter start");
->>>>>>> 7fa975fe
+        logger.info(s"JDEQSim iteration $currentPhysSimIter start")
         if (beamConfig.beam.debug.debugEnabled) {
           logger.info(DebugLib.getMemoryLogMessage("Memory Use Before JDEQSim: "))
         }
@@ -163,22 +158,6 @@
         if (numberOfClusters <= 0) {
           throw new IllegalArgumentException("number of clusters must be greater then zero")
         }
-<<<<<<< HEAD
-        logger.info(
-          "caccCategoryRoadCount: " + caccCategoryRoadCount + " out of " + jdeqSimScenario.getNetwork.getLinks.values.size
-        )
-        val caccSettings = CACCSettings(isCACCVehicle, roadCapacityAdjustmentFunction)
-        val speedAdjustmentFactor = beamConfig.beam.physsim.jdeqsim.cacc.speedAdjustmentFactor
-        val adjustedMinimumRoadSpeedInMetersPerSecond =
-          beamConfig.beam.physsim.jdeqsim.cacc.adjustedMinimumRoadSpeedInMetersPerSecond
-        new JDEQSimulation(
-          config,
-          jdeqSimScenario,
-          jdeqsimEvents,
-          caccSettings,
-          speedAdjustmentFactor,
-          adjustedMinimumRoadSpeedInMetersPerSecond
-=======
         val syncInterval = beamConfig.beam.physsim.parbprsim.syncInterval
         if (syncInterval <= 0) {
           throw new IllegalArgumentException("sync interval must be greater then zero")
@@ -188,7 +167,6 @@
           numberOfClusters,
           syncInterval,
           (time, link, _) => link.getLength / link.getFreespeed(time)
->>>>>>> 7fa975fe
         )
         new ParallelBPRSimulation(jdeqSimScenario, bprCfg, jdeqsimEvents)
       case "JDEQSIM" =>
@@ -202,7 +180,7 @@
             logger.info(
               "caccCategoryRoadCount: " + caccCategoryRoadCount + " out of " + jdeqSimScenario.getNetwork.getLinks.values.size
             )
-            val caccSettings = new CACCSettings(isCACCVehicle, roadCapacityAdjustmentFunction)
+            val caccSettings = CACCSettings(isCACCVehicle, roadCapacityAdjustmentFunction)
             val speedAdjustmentFactor = beamConfig.beam.physsim.jdeqsim.cacc.speedAdjustmentFactor
             val adjustedMinimumRoadSpeedInMetersPerSecond =
               beamConfig.beam.physsim.jdeqsim.cacc.adjustedMinimumRoadSpeedInMetersPerSecond
