--- conflicted
+++ resolved
@@ -40,21 +40,7 @@
 
   def compute: Statistics = {
     val groupedByPerson = events.groupBy(x => x.personId)
-<<<<<<< HEAD
-    val allTravelTimes = groupedByPerson.flatMap {
-      case (_, xs) =>
-        val sorted = xs.sortBy(z => z.time)
-        val sliding = sorted.sliding(2, 2)
-        val travelTimes = sliding
-          .map { curr =>
-            if (curr.size != 2) {
-              0
-            } else {
-              val travelTime = curr(1).time - curr(0).time
-              travelTime
-            }
-=======
-    val allTravelTimes = groupedByPerson.flatMap { case (personId, xs) =>
+    val allTravelTimes = groupedByPerson.flatMap { case (_, xs) =>
       val sorted = xs.sortBy(z => z.time)
       val sliding = sorted.sliding(2, 2)
       val travelTimes = sliding
@@ -64,7 +50,6 @@
           } else {
             val travelTime = curr(1).time - curr(0).time
             travelTime
->>>>>>> 270c56c9
           }
         }
         .filter(x => x != 0)
