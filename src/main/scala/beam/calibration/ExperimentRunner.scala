--- conflicted
+++ resolved
@@ -80,41 +80,11 @@
           .getIterationFilename(runConfig.controler().getLastIteration, "countscompare.txt")
       )
       CountsObjectiveFunction.evaluateFromRun(outpath.toAbsolutePath.toString)
-<<<<<<< HEAD
-    } else if (objectiveFunctionClassName.equals("ModeChoiceObjectiveFunction")) {
-=======
     } else {
->>>>>>> b2fc62ff
       val benchmarkData = Paths.get(experimentData.benchmarkFileLoc).toAbsolutePath
       val outpath = Paths.get(GraphsStatsAgentSimEventsListener.CONTROLLER_IO.getOutputFilename("modeChoice.csv"))
       new ModeChoiceObjectiveFunction(benchmarkData.toAbsolutePath.toString)
         .evaluateFromRun(outpath.toAbsolutePath.toString)
-<<<<<<< HEAD
-    } else if (objectiveFunctionClassName.equals("ModeChoiceAndCountsObjectiveFunction")) {
-      var outpath = Paths.get(
-        GraphsStatsAgentSimEventsListener.CONTROLLER_IO
-          .getIterationFilename(runConfig.controler().getLastIteration, "countscompare.txt")
-      )
-      val countsObjVal = CountsObjectiveFunction.evaluateFromRun(outpath.toAbsolutePath.toString)
-
-      val benchmarkData = Paths.get(experimentData.benchmarkFileLoc).toAbsolutePath
-      outpath = Paths.get(GraphsStatsAgentSimEventsListener.CONTROLLER_IO.getOutputFilename("modeChoice.csv"))
-      val modesObjVal = new ModeChoiceObjectiveFunction(benchmarkData.toAbsolutePath.toString)
-        .evaluateFromRun(outpath.toAbsolutePath.toString)
-
-      val meanToCountsWeightRatio: Double = {
-        experimentData.baseConfig.getDouble("beam.calibration.meanToCountsWeightRatio")
-      }
-
-      val modeWeight = meanToCountsWeightRatio / (1 + meanToCountsWeightRatio)
-      val countsWeight = 1 - modeWeight
-
-      -(countsWeight * Math.abs(countsObjVal) + modeWeight * Math.abs(modesObjVal))
-    } else {
-      logger.error("objectiveFunctionClassName not set")
-      Double.NegativeInfinity
-=======
->>>>>>> b2fc62ff
     }
   }
 
