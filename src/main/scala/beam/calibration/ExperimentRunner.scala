--- conflicted
+++ resolved
@@ -100,12 +100,7 @@
         .evaluateFromRun(outpath.toAbsolutePath.toString, ErrorComparisonType.AbsoluteError)
     } else if (objectiveFunctionClassName.equals(
                  "ModeChoiceObjectiveFunction_AbsolutErrorWithPreferrenceForModeDiversity"
-<<<<<<< HEAD
-               )) {
-      val benchmarkData = Paths.get(experimentData.benchmarkFileLoc).toAbsolutePath
-=======
                ) && benchmarkFileExists) {
->>>>>>> 41ed489a
       val outpath = Paths.get(GraphsStatsAgentSimEventsListener.CONTROLLER_IO.getOutputFilename("modeChoice.csv"))
       new ModeChoiceObjectiveFunction(benchmarkData.toAbsolutePath.toString)
         .evaluateFromRun(
@@ -114,12 +109,7 @@
         )
     } else if (objectiveFunctionClassName.equals(
                  "ModeChoiceObjectiveFunction_AbsoluteErrorWithMinLevelRepresentationOfMode"
-<<<<<<< HEAD
-               )) {
-      val benchmarkData = Paths.get(experimentData.benchmarkFileLoc).toAbsolutePath
-=======
                ) && benchmarkFileExists) {
->>>>>>> 41ed489a
       val outpath = Paths.get(GraphsStatsAgentSimEventsListener.CONTROLLER_IO.getOutputFilename("modeChoice.csv"))
       new ModeChoiceObjectiveFunction(benchmarkData.toAbsolutePath.toString)
         .evaluateFromRun(
