package beam.analysis

import java.util

import beam.agentsim.events.PathTraversalEvent
import beam.analysis.plots.{GraphUtils, GraphsStatsAgentSimEventsListener}
import beam.router.Modes.BeamMode.CAR
import beam.utils.{LinkWithIndex, NetworkHelper}
import com.google.inject.Inject
<<<<<<< HEAD
import org.jfree.chart.plot.CategoryPlot
import org.jfree.data.category.DefaultCategoryDataset
=======
import com.typesafe.scalalogging.LazyLogging
import org.jfree.chart.plot.CategoryPlot
import org.jfree.data.category.DefaultCategoryDataset
import org.matsim.api.core.v01.events.Event
>>>>>>> 0155dc5e
import org.matsim.core.api.experimental.events.EventsManager
import org.matsim.core.controler.OutputDirectoryHierarchy
import org.matsim.core.controler.events.IterationEndsEvent
import org.matsim.core.events.handler.BasicEventHandler

<<<<<<< HEAD
import scala.collection.mutable.Map
import collection.JavaConverters._
=======
import scala.collection.JavaConverters._
>>>>>>> 0155dc5e

case class DelayInLength(delay: Double, length: Int)

class DelayMetricAnalysis @Inject()(
  eventsManager: EventsManager,
  controlerIO: OutputDirectoryHierarchy,
  networkHelper: NetworkHelper
) extends BasicEventHandler
    with LazyLogging {

  eventsManager.addHandler(this)
<<<<<<< HEAD
  private val networkLinks = scenario.getNetwork.getLinks
  private val cumulativeDelay: Map[String, Double] = Map()
  private val cumulativeLength: Map[String, Double] = Map()
  private var linkTravelsCount: Map[String, Int] = Map()
  private var linkAverageDelay: Map[String, DelayInLength] = Map()
=======

  private val cumulativeDelay: Array[Double] = Array.ofDim[Double](networkHelper.totalNumberOfLinks)

  private val cumulativeLength: Array[Double] = Array.ofDim[Double](networkHelper.totalNumberOfLinks)

  private var linkTravelsCount: Array[Int] = Array.ofDim[Int](networkHelper.totalNumberOfLinks)

  private var linkAverageDelay: Array[DelayInLength] = Array.ofDim[DelayInLength](networkHelper.totalNumberOfLinks)
>>>>>>> 0155dc5e

  private val bins = Array(0, 500, 1000, 2000, 3000)
  private val legends = Array("0-500", "500-1000", "1000-2000", "2000-3000", "3000+")
  private val capacitiesDelay = scala.collection.mutable.Map[Int, Double]()
  private val delayAveragePerKMDataset = new DefaultCategoryDataset
  private val delayTotalByLinkCapacityDataset = new DefaultCategoryDataset
  private val fileName = "delayTotalByLinkCapacity"
  private val xAxisName = "Iteration (s)"
  private val yAxisName = "Total Delay (hour)"
  private val graphTitle = "Total Delay by Binned Link Capacity"
  private val yAxisAverageGraphName = "Average Delay Intensity (sec/km)"
  private val averageGraphTitle = "Average Delay per Kilometer"
  var totalTravelTime = 0.0

  /**
    * Handles the PathTraversalEvent notification and generates the metric delay analysis data
    *
    * @param event Event
    */
  override def handleEvent(event: Event): Unit = {
    event match {
      case pathTraversalEvent: PathTraversalEvent =>
        val mode = pathTraversalEvent.getAttributes.get(PathTraversalEvent.ATTRIBUTE_MODE)
        if (mode.equals(CAR.value)) {
          val linkIds = pathTraversalEvent.getAttributes.get(PathTraversalEvent.ATTRIBUTE_LINK_IDS).split(",")
          val linkTravelTimes = pathTraversalEvent.getLinkTravelTimes.split(",").map(_.toInt)
          assert(linkIds.length == linkTravelTimes.length)

          if (linkIds.nonEmpty) {
<<<<<<< HEAD
            for (index <- linkIds.indices) {
              val linkId = linkIds(index)
              val freeLength = networkLinks.get(Id.createLinkId(linkId)).getLength
              val freeSpeed = networkLinks.get(Id.createLinkId(linkId)).getFreespeed
              val travelTime = linkTravelTimes(index)
              var freeFlowDelay = travelTime - (freeLength / freeSpeed).round.toInt

              if (freeFlowDelay >= 0) {

                val existingFreeFlowDelay = cumulativeDelay.getOrElse(linkId, 0.0)
                val existingLinkLength = cumulativeLength.getOrElse(linkId, 0.0)

                cumulativeDelay(linkId) = freeFlowDelay + existingFreeFlowDelay
                cumulativeLength(linkId) = freeLength + existingLinkLength
                totalTravelTime += travelTime

                linkTravelsCount(linkId) = linkTravelsCount.getOrElse(linkId, 0) + 1

                linkAverageDelay(linkId) = DelayInLength(
                  (linkTravelsCount(linkId) * cumulativeDelay(linkId)) / cumulativeLength(linkId),
                  linkTravelsCount(linkId)
                ) //calculate average of link delay for further calculating weighted average

              } else if (freeFlowDelay >= -1) {
                freeFlowDelay = 0
              } else {
                logger.warn(" The delay is negative and the delay = " + freeFlowDelay)
              }
=======
            var index = 0
            while (index < linkIds.length) {
              val linkId = linkIds(index)
              val linkWithIndex = networkHelper.getLinkWithIndexUnsafe(linkId)
              process(linkWithIndex, linkTravelTimes(index))
              index += 1
>>>>>>> 0155dc5e
            }
          }
        }
      case _ =>
    }
  }

  def process(linkWithIndex: LinkWithIndex, travelTime: Double): Unit = {
    val link = linkWithIndex.link
    val index = linkWithIndex.index
    val freeLength = link.getLength
    val freeSpeed = link.getFreespeed
    var freeFlowDelay = travelTime - (freeLength / freeSpeed).round.toInt
    if (freeFlowDelay >= 0) {
      val existingFreeFlowDelay = cumulativeDelay(index)
      val existingLinkLength = cumulativeLength(index)

      val delay = freeFlowDelay + existingFreeFlowDelay
      cumulativeDelay(index) = delay

      val len = freeLength + existingLinkLength
      cumulativeLength(index) = len

      totalTravelTime += travelTime

      val travelsCount = linkTravelsCount(index) + 1
      linkTravelsCount(index) = travelsCount

      //calculate average of link delay for further calculating weighted average
      linkAverageDelay(index) = DelayInLength((travelsCount * delay) / len, travelsCount)

    } else if (freeFlowDelay >= -1) {
      freeFlowDelay = 0
    } else {
      logger.warn(" The delay is negative and the delay = " + freeFlowDelay)
    }
  }

  override def reset(iteration: Int): Unit = {
    util.Arrays.fill(cumulativeDelay, 0.0)
    util.Arrays.fill(cumulativeLength, 0.0)
    util.Arrays.fill(linkTravelsCount, 0)
    linkAverageDelay = Array.ofDim[DelayInLength](networkHelper.totalNumberOfLinks)
    capacitiesDelay.clear
    totalTravelTime = 0
  }

  def categoryDelayCapacityDataset(iteration: Int): Unit = {
<<<<<<< HEAD
    cumulativeDelay.keySet foreach { linkId =>
      val delay = cumulativeDelay.getOrElse(linkId, 0.0)
      val capacity = networkLinks.get(Id.createLinkId(linkId)).getCapacity

      val bin = largeset(capacity)
      val capacityDelay = capacitiesDelay.getOrElse(bin, 0.0)
      capacitiesDelay(bin) = delay + capacityDelay
=======
    cumulativeDelay.zipWithIndex.foreach {
      case (delay, index) =>
        val linkId = networkHelper.getLinkIdUnsafe(index)
        val linkWithIndex = networkHelper.getLinkWithIndexUnsafe(linkId)
        val capacity = linkWithIndex.link.getCapacity
        val bin = largeset(capacity)
        val capacityDelay = capacitiesDelay.getOrElse(bin, 0.0)
        capacitiesDelay(bin) = delay + capacityDelay
>>>>>>> 0155dc5e
    }

    for (index <- bins.indices) {
      val bin = bins(index)
      val capacityBin: Double = capacitiesDelay.getOrElse(bin, 0)
      delayTotalByLinkCapacityDataset.addValue(capacityBin / 3600, legends(index), iteration)
    }
  }

  // getting the bin for capacity
  def largeset(capacity: Double): Int = {
    bins.reverse.foreach { bin =>
      if (capacity >= bin) return bin
    }
    0
  }

  // calculating weighted average
  def averageDelayDataset(event: IterationEndsEvent) {
    val iteration = event.getIteration
<<<<<<< HEAD
    val avg = linkAverageDelay.values.map(delayInLength => delayInLength.delay).sum / linkAverageDelay.values
      .map(delayInLength => delayInLength.length)
      .sum
=======
    val nonNull = linkAverageDelay.filter(x => x != null)
    val sumDelay = nonNull.view.map(delayInLength => delayInLength.delay).sum
    val sumLength = nonNull.view.map(delayInLength => delayInLength.length).sum
    val avg = sumDelay / sumLength
>>>>>>> 0155dc5e
    delayAveragePerKMDataset.addValue(avg, 0, iteration)
  }

  def generateDelayAnalysis(event: IterationEndsEvent): Unit = {
    categoryDelayCapacityDataset(event.getIteration)
    if (delayTotalByLinkCapacityDataset != null) {
      createDelayCapacityGraph(fileName)
    }
    averageDelayDataset(event)
    createDelayAveragePerKilometerGraph()
  }

  def createDelayCapacityGraph(fileName: String): Unit = {
    val chart = GraphUtils.createStackedBarChartWithDefaultSettings(
      delayTotalByLinkCapacityDataset,
      graphTitle,
      xAxisName,
      yAxisName,
      fileName + ".png",
      true
    )

    val plot: CategoryPlot = chart.getCategoryPlot
    GraphUtils.plotLegendItems(plot, legends.toList.asJava, delayTotalByLinkCapacityDataset.getRowCount)

    val graphImageFile =
      GraphsStatsAgentSimEventsListener.CONTROLLER_IO.getOutputFilename(fileName + ".png")
    GraphUtils.saveJFreeChartAsPNG(
      chart,
      graphImageFile,
      GraphsStatsAgentSimEventsListener.GRAPH_WIDTH,
      GraphsStatsAgentSimEventsListener.GRAPH_HEIGHT
    )
  }

  def createDelayAveragePerKilometerGraph(): Unit = {
    val fileName = controlerIO.getOutputFilename("delayAveragePerKilometer.png")
    val chart = GraphUtils.createStackedBarChartWithDefaultSettings(
      delayAveragePerKMDataset,
      averageGraphTitle,
      xAxisName,
      yAxisAverageGraphName,
      fileName,
      false
    )
    GraphUtils.saveJFreeChartAsPNG(
      chart,
      fileName,
      GraphsStatsAgentSimEventsListener.GRAPH_WIDTH,
      GraphsStatsAgentSimEventsListener.GRAPH_HEIGHT
    )
  }

  def getTotalDelay: Double = cumulativeDelay.sum

}<|MERGE_RESOLUTION|>--- conflicted
+++ resolved
@@ -7,26 +7,16 @@
 import beam.router.Modes.BeamMode.CAR
 import beam.utils.{LinkWithIndex, NetworkHelper}
 import com.google.inject.Inject
-<<<<<<< HEAD
-import org.jfree.chart.plot.CategoryPlot
-import org.jfree.data.category.DefaultCategoryDataset
-=======
 import com.typesafe.scalalogging.LazyLogging
 import org.jfree.chart.plot.CategoryPlot
 import org.jfree.data.category.DefaultCategoryDataset
 import org.matsim.api.core.v01.events.Event
->>>>>>> 0155dc5e
 import org.matsim.core.api.experimental.events.EventsManager
 import org.matsim.core.controler.OutputDirectoryHierarchy
 import org.matsim.core.controler.events.IterationEndsEvent
 import org.matsim.core.events.handler.BasicEventHandler
 
-<<<<<<< HEAD
-import scala.collection.mutable.Map
-import collection.JavaConverters._
-=======
 import scala.collection.JavaConverters._
->>>>>>> 0155dc5e
 
 case class DelayInLength(delay: Double, length: Int)
 
@@ -38,13 +28,6 @@
     with LazyLogging {
 
   eventsManager.addHandler(this)
-<<<<<<< HEAD
-  private val networkLinks = scenario.getNetwork.getLinks
-  private val cumulativeDelay: Map[String, Double] = Map()
-  private val cumulativeLength: Map[String, Double] = Map()
-  private var linkTravelsCount: Map[String, Int] = Map()
-  private var linkAverageDelay: Map[String, DelayInLength] = Map()
-=======
 
   private val cumulativeDelay: Array[Double] = Array.ofDim[Double](networkHelper.totalNumberOfLinks)
 
@@ -53,7 +36,6 @@
   private var linkTravelsCount: Array[Int] = Array.ofDim[Int](networkHelper.totalNumberOfLinks)
 
   private var linkAverageDelay: Array[DelayInLength] = Array.ofDim[DelayInLength](networkHelper.totalNumberOfLinks)
->>>>>>> 0155dc5e
 
   private val bins = Array(0, 500, 1000, 2000, 3000)
   private val legends = Array("0-500", "500-1000", "1000-2000", "2000-3000", "3000+")
@@ -83,43 +65,12 @@
           assert(linkIds.length == linkTravelTimes.length)
 
           if (linkIds.nonEmpty) {
-<<<<<<< HEAD
-            for (index <- linkIds.indices) {
-              val linkId = linkIds(index)
-              val freeLength = networkLinks.get(Id.createLinkId(linkId)).getLength
-              val freeSpeed = networkLinks.get(Id.createLinkId(linkId)).getFreespeed
-              val travelTime = linkTravelTimes(index)
-              var freeFlowDelay = travelTime - (freeLength / freeSpeed).round.toInt
-
-              if (freeFlowDelay >= 0) {
-
-                val existingFreeFlowDelay = cumulativeDelay.getOrElse(linkId, 0.0)
-                val existingLinkLength = cumulativeLength.getOrElse(linkId, 0.0)
-
-                cumulativeDelay(linkId) = freeFlowDelay + existingFreeFlowDelay
-                cumulativeLength(linkId) = freeLength + existingLinkLength
-                totalTravelTime += travelTime
-
-                linkTravelsCount(linkId) = linkTravelsCount.getOrElse(linkId, 0) + 1
-
-                linkAverageDelay(linkId) = DelayInLength(
-                  (linkTravelsCount(linkId) * cumulativeDelay(linkId)) / cumulativeLength(linkId),
-                  linkTravelsCount(linkId)
-                ) //calculate average of link delay for further calculating weighted average
-
-              } else if (freeFlowDelay >= -1) {
-                freeFlowDelay = 0
-              } else {
-                logger.warn(" The delay is negative and the delay = " + freeFlowDelay)
-              }
-=======
             var index = 0
             while (index < linkIds.length) {
               val linkId = linkIds(index)
               val linkWithIndex = networkHelper.getLinkWithIndexUnsafe(linkId)
               process(linkWithIndex, linkTravelTimes(index))
               index += 1
->>>>>>> 0155dc5e
             }
           }
         }
@@ -168,15 +119,6 @@
   }
 
   def categoryDelayCapacityDataset(iteration: Int): Unit = {
-<<<<<<< HEAD
-    cumulativeDelay.keySet foreach { linkId =>
-      val delay = cumulativeDelay.getOrElse(linkId, 0.0)
-      val capacity = networkLinks.get(Id.createLinkId(linkId)).getCapacity
-
-      val bin = largeset(capacity)
-      val capacityDelay = capacitiesDelay.getOrElse(bin, 0.0)
-      capacitiesDelay(bin) = delay + capacityDelay
-=======
     cumulativeDelay.zipWithIndex.foreach {
       case (delay, index) =>
         val linkId = networkHelper.getLinkIdUnsafe(index)
@@ -185,7 +127,6 @@
         val bin = largeset(capacity)
         val capacityDelay = capacitiesDelay.getOrElse(bin, 0.0)
         capacitiesDelay(bin) = delay + capacityDelay
->>>>>>> 0155dc5e
     }
 
     for (index <- bins.indices) {
@@ -206,16 +147,10 @@
   // calculating weighted average
   def averageDelayDataset(event: IterationEndsEvent) {
     val iteration = event.getIteration
-<<<<<<< HEAD
-    val avg = linkAverageDelay.values.map(delayInLength => delayInLength.delay).sum / linkAverageDelay.values
-      .map(delayInLength => delayInLength.length)
-      .sum
-=======
     val nonNull = linkAverageDelay.filter(x => x != null)
     val sumDelay = nonNull.view.map(delayInLength => delayInLength.delay).sum
     val sumLength = nonNull.view.map(delayInLength => delayInLength.length).sum
     val avg = sumDelay / sumLength
->>>>>>> 0155dc5e
     delayAveragePerKMDataset.addValue(avg, 0, iteration)
   }
 
