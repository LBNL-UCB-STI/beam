--- conflicted
+++ resolved
@@ -61,27 +61,16 @@
       case pathTraversalEvent: PathTraversalEvent =>
         val mode = pathTraversalEvent.mode
         if (mode.equals(CAR.value)) {
-<<<<<<< HEAD
           val linkIds = pathTraversalEvent.linkIds
           val linkTravelTimes = pathTraversalEvent.linkTravelTimes
-=======
-          val linkIds =
-            pathTraversalEvent.getAttributes.get(PathTraversalEvent.ATTRIBUTE_LINK_IDS).split(",").map(_.toInt)
-          val linkTravelTimes = pathTraversalEvent.getLinkTravelTimes.split(",").map(_.toInt)
->>>>>>> f0761574
           assert(linkIds.length == linkTravelTimes.length)
 
           if (linkIds.nonEmpty) {
             var index = 0
             while (index < linkIds.length) {
               val linkId = linkIds(index)
-<<<<<<< HEAD
-              val linkWithIndex = networkHelper.getLinkWithIndexUnsafe(linkId.toString)
-              process(linkWithIndex, linkTravelTimes(index))
-=======
               val link = networkHelper.getLinkUnsafe(linkId)
               process(linkId, link, linkTravelTimes(index))
->>>>>>> f0761574
               index += 1
             }
           }
