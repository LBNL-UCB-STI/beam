--- conflicted
+++ resolved
@@ -618,11 +618,7 @@
           )
         }
         sorted.sliding(2, 2).flatMap { ptes =>
-<<<<<<< HEAD
-          val maybeDriving = ptes.lift(0)
-=======
           val maybeDriving = ptes.headOption
->>>>>>> 5b3f04cc
           val maybeParking = ptes.lift(1)
           for {
             driving <- maybeDriving
