--- conflicted
+++ resolved
@@ -218,7 +218,8 @@
     dataset
   }
 
-  /** Create graph for average car speed for every type + average of all in root folder
+  /**
+    * Create graph for average car speed for every type + average of all in root folder
     *
     * @param event IterationEndsEvent
     */
@@ -244,7 +245,8 @@
     )
   }
 
-  /** Write csv containing average car speed by types
+  /**
+    * Write csv containing average car speed by types
     *
     * @param event IterationEndsEvent
     */
@@ -267,7 +269,6 @@
       .foreach { case (type2Speed, iteration) =>
         val average = if (type2Speed.values.isEmpty) 0.0 else type2Speed.values.sum / type2Speed.values.size
         execute(iteration + 1, "Average", average)
-<<<<<<< HEAD
 
         type2Speed.foreach { case (carType, speed) =>
           execute(iteration + 1, carType.toString, speed)
@@ -276,35 +277,8 @@
 
   }
 
-  /** Generates category dataset used to generate graph at iteration level.
-    *
-    * @return dataset for average travel times graph at iteration level
-    */
-  private def generateGraphDataForAverageTravelTimes(
-    travelTimesByHour: Map[Long, Seq[Double]]
-  ): CategoryDataset = {
-    // For each hour in a day
-    val averageTravelTimes = for (i <- 0 until 24) yield {
-      // Compute the average of the travel times recorded for that hour
-      val travelTimes = travelTimesByHour.getOrElse(i, List.empty[Double])
-      // if no travel time recorded set average travel time to 0
-      if (travelTimes.isEmpty)
-        0d
-      else {
-        val avg = travelTimes.sum / travelTimes.length
-        // convert the average travl time (in seconds) to minutes
-        java.util.concurrent.TimeUnit.SECONDS.toMinutes(avg.toLong).toDouble
-=======
-
-        type2Speed.foreach { case (carType, speed) =>
-          execute(iteration + 1, carType.toString, speed)
-        }
->>>>>>> cc46647f
-      }
-
-  }
-
-  /** Plots graph for average travel times per hour at iteration level
+  /**
+    * Plots graph for average travel times per hour at iteration level
     *
     * @param trips Sequence of car trips
     * @param iterationNumber iteration number
