package beam.analysis.cartraveltime

import java.io.Closeable

import beam.agentsim.events.PathTraversalEvent
import beam.analysis.plots.{GraphUtils, GraphsStatsAgentSimEventsListener}
import beam.router.FreeFlowTravelTime
import beam.router.Modes.BeamMode
import beam.sim.common.GeoUtils
import beam.sim.config.BeamConfig.Beam.Calibration.StudyArea
import beam.utils.csv.CsvWriter
import beam.utils.{EventReader, NetworkHelper, NetworkHelperImpl, Statistics}
import com.typesafe.scalalogging.LazyLogging
import org.jfree.chart.ChartFactory
import org.jfree.chart.plot.PlotOrientation
import org.jfree.data.category.{CategoryDataset, DefaultCategoryDataset}
import org.jfree.data.general.DatasetUtilities
import org.matsim.api.core.v01.Coord
import org.matsim.api.core.v01.events.Event
import org.matsim.api.core.v01.network.{Link, Network}
import org.matsim.core.controler.OutputDirectoryHierarchy
import org.matsim.core.controler.OutputDirectoryHierarchy.OverwriteFileSetting
import org.matsim.core.controler.events.{IterationEndsEvent, ShutdownEvent}
import org.matsim.core.controler.listener.{IterationEndsListener, ShutdownListener}
import org.matsim.core.events.handler.BasicEventHandler
import org.matsim.core.network.NetworkUtils
import org.matsim.core.network.io.MatsimNetworkReader

import scala.collection.mutable
import scala.collection.mutable.ArrayBuffer
import scala.util.Try
import scala.util.control.NonFatal

class CarTripStatsFromPathTraversalEventHandler(
  val networkHelper: NetworkHelper,
  val controlerIO: OutputDirectoryHierarchy,
  val tripFilter: TripFilter,
  val filePrefix: String,
  val treatMismatchAsWarning: Boolean
) extends LazyLogging
    with IterationEndsListener
    with BasicEventHandler
    with ShutdownListener {

  import CarTripStatsFromPathTraversalEventHandler._

  private val prefix: String = if (filePrefix == "") filePrefix else filePrefix + "."
  private val secondsInHour = 3600

  private val freeFlowTravelTimeCalc: FreeFlowTravelTime = new FreeFlowTravelTime

  private val iterationsCarTripInfo: mutable.Map[(Int, CarType), IterationCarTripStats] = mutable.Map.empty

  private val averageCarSpeedPerIterationByType: collection.mutable.MutableList[Map[CarType, Double]] =
    collection.mutable.MutableList.empty

  private val statsHeader: Array[String] =
    Array("iteration", "carType", "avg", "median", "p75", "p95", "p99", "min", "max", "sum")

  private val travelTimeStatsWriter = {
    val fileName = controlerIO.getOutputFilename(s"${prefix}CarTravelTime.csv")
    new CsvWriter(fileName, statsHeader)
  }

  private val travelDistanceStatsWriter = {
    val fileName = controlerIO.getOutputFilename(s"${prefix}CarTravelDistance.csv")
    new CsvWriter(fileName, statsHeader)
  }

  private val travelSpeedStatsWriter = {
    val fileName = controlerIO.getOutputFilename(s"${prefix}CarSpeed.csv")
    new CsvWriter(fileName, statsHeader)
  }

  private val freeFlowTravelTimeStatsWriter = {
    val fileName = controlerIO.getOutputFilename(s"${prefix}FreeFlowCarTravelTime.csv")
    new CsvWriter(fileName, statsHeader)
  }

  private val freeFlowTravelSpeedStatsWriter = {
    val fileName = controlerIO.getOutputFilename(s"${prefix}FreeFlowCarSpeed.csv")
    new CsvWriter(fileName, statsHeader)
  }

  private val toClose: List[AutoCloseable] = List(
    travelTimeStatsWriter,
    travelDistanceStatsWriter,
    travelSpeedStatsWriter,
    freeFlowTravelTimeStatsWriter,
    freeFlowTravelSpeedStatsWriter
  )

  private val carType2PathTraversals: mutable.Map[CarType, ArrayBuffer[PathTraversalEvent]] =
    mutable.HashMap().withDefault(_ => ArrayBuffer.empty)

  override def handleEvent(event: Event): Unit = {
    event match {
      case pte: PathTraversalEvent if pte.mode == BeamMode.CAR && tripFilter.considerPathTraversal(pte) =>
        if (isCav(pte))
          carType2PathTraversals(CarType.CAV) = carType2PathTraversals(CarType.CAV) += pte
        else if (isRideHail(pte))
          carType2PathTraversals(CarType.RideHail) = carType2PathTraversals(CarType.RideHail) += pte
        else
          carType2PathTraversals(CarType.Personal) = carType2PathTraversals(CarType.Personal) += pte
      case _ =>
    }
  }

  private def isRideHail(pte: PathTraversalEvent): Boolean = {
    pte.vehicleId.toString.startsWith("rideHailVehicle")
  }

  private def isCav(pte: PathTraversalEvent): Boolean = {
    pte.vehicleType == "CAV"
  }

  def calcRideStats(iterationNumber: Int, carType: CarType): Seq[CarTripStat] = {
    val carPtes = carType2PathTraversals.getOrElse(carType, Seq.empty)

    val stats = carType match {
      case CarType.Personal =>
        val drivingWithParkingPtes = buildDrivingParking(carPtes, treatMismatchAsWarning = treatMismatchAsWarning)
        buildPersonalTripStats(
          networkHelper,
          freeFlowTravelTimeCalc,
          drivingWithParkingPtes,
          treatMismatchAsWarning = treatMismatchAsWarning
        )
      case _ => buildRideHailAndCavTripStats(networkHelper, freeFlowTravelTimeCalc, carPtes)
    }
    logger.info(
      s"$prefix For the iteration $iterationNumber created ${stats.length} trip stats for $carType from ${carPtes.size} PathTraversalEvents"
    )
    stats
  }

  def getIterationCarRideStats(iterationNumber: Int, rideStats: Seq[CarTripStat]): IterationCarTripStats = {
    buildStatistics(networkHelper, freeFlowTravelTimeCalc, iterationNumber, rideStats)
  }

  private def createCarRideIterationGraph(
    iterationNumber: Int,
    rideStats: Seq[CarTripStat],
    mode: String
  ): Unit = {

    createIterationGraphForAverageSpeed(rideStats, iterationNumber, mode)

    createIterationGraphForAverageSpeedPercent(rideStats, iterationNumber, mode)
  }

  override def notifyIterationEnds(event: IterationEndsEvent): Unit = {
    val type2RideStats: Map[CarType, Seq[CarTripStat]] = carType2PathTraversals.keys.map { carType =>
      carType -> calcRideStats(event.getIteration, carType)
    }.toMap

    type2RideStats.foreach {
      case (carType, stats) =>
        writeCarTripStats(event.getIteration, stats, carType)
        createCarRideIterationGraph(event.getIteration, stats, carType.toString)
    }

    val type2Statistics: Map[CarType, IterationCarTripStats] = type2RideStats.mapValues { singleRideStats =>
      getIterationCarRideStats(event.getIteration, singleRideStats)
    }

    iterationsCarTripInfo ++= type2Statistics.map {
      case (carType, iterationCarTripStats) => (event.getIteration, carType) -> iterationCarTripStats
    }

    averageCarSpeedPerIterationByType += type2Statistics.mapValues(_.speed.stats.avg)

    createRootGraphForAverageCarSpeedByType(event)
    createPercentageFreeSpeedGraph(event.getServices.getControlerIO.getOutputFilename("percentageFreeSpeed.png"))

    // write the iteration level car ride stats to output file
    type2Statistics.foreach {
      case (carType, stats) =>
        writeIterationCarRideStats(event, carType, stats)
    }

    writeAverageCarSpeedByTypes(event)

    carType2PathTraversals.clear()
  }

  private def createPercentageFreeSpeedGraph(
    outputFileName: String
  ): Unit = {
    val dataset = createPercentageFreeSpeedDataset()

    val chart = ChartFactory.createBarChart(
      "Percentage of speed from freeSpeed graph",
      "Iteration",
      "%",
      dataset,
      PlotOrientation.VERTICAL,
      true,
      true,
      false
    )

    GraphUtils.saveJFreeChartAsPNG(
      chart,
      outputFileName,
      GraphsStatsAgentSimEventsListener.GRAPH_WIDTH,
      GraphsStatsAgentSimEventsListener.GRAPH_HEIGHT
    )
  }

  private def createPercentageFreeSpeedDataset(): CategoryDataset = {
    val dataset = new DefaultCategoryDataset

    iterationsCarTripInfo.view
      .map { case (key, stat) => key -> stat.speed.stats.avg * 100 / stat.freeFlowSpeed.stats.avg }
      .foreach {
        case ((iteration, carType), percentage) => dataset.addValue(percentage, carType, iteration)
      }

    dataset
  }

  /**
    * Create graph for average car speed for every type + average of all in root folder
    *
    * @param event IterationEndsEvent
    */
  private def createRootGraphForAverageCarSpeedByType(event: IterationEndsEvent): Unit = {
    val dataset = new DefaultCategoryDataset

    executeOnAverageSpeedData({ case (it, carType, speed) => dataset.addValue(speed, carType, it) })

    val chart = GraphUtils.createLineChartWithDefaultSettings(
      dataset,
      "Average car speed",
      "Iteration",
      "m / s",
      true,
      true
    )

    GraphUtils.saveJFreeChartAsPNG(
      chart,
      controlerIO.getOutputFilename(s"${prefix}AverageCarSpeed.png"),
      GraphsStatsAgentSimEventsListener.GRAPH_WIDTH,
      GraphsStatsAgentSimEventsListener.GRAPH_HEIGHT
    )
  }

  /**
    * Write csv containing average car speed by types
    *
    * @param event IterationEndsEvent
    */
  private def writeAverageCarSpeedByTypes(event: IterationEndsEvent): Unit = {
    val outputPath = controlerIO.getOutputFilename(s"${prefix}AverageCarSpeed.csv")
    val csvWriter =
      new CsvWriter(outputPath, Vector("iteration", "car_type", "speed"))
    try {
      executeOnAverageSpeedData({ case (it, carType, speed) => csvWriter.write(it, carType, speed) })
    } catch {
      case NonFatal(ex) =>
        logger.error(s"Writing average car speed to the $outputPath has failed with: ${ex.getMessage}", ex)
    } finally {
      Try(csvWriter.close())
    }
  }

  private def executeOnAverageSpeedData(execute: (Int, String, Double) => Unit): Unit = {
    averageCarSpeedPerIterationByType.zipWithIndex
      .foreach {
        case (type2Speed, iteration) =>
          val average = if (type2Speed.values.isEmpty) 0.0 else type2Speed.values.sum / type2Speed.values.size
          execute(iteration + 1, "Average", average)

          type2Speed.foreach {
            case (carType, speed) =>
              execute(iteration + 1, carType.toString, speed)
          }
      }

  }

  /**
    * Generates category dataset used to generate graph at iteration level.
    *
    * @return dataset for average travel times graph at iteration level
    */
  private def generateGraphDataForAverageTravelTimes(
    travelTimesByHour: Map[Long, Seq[Double]]
  ): CategoryDataset = {
    // For each hour in a day
    val averageTravelTimes = for (i <- 0 until 24) yield {
      // Compute the average of the travel times recorded for that hour
      val travelTimes = travelTimesByHour.getOrElse(i, List.empty[Double])
      // if no travel time recorded set average travel time to 0
      if (travelTimes.isEmpty)
        0D
      else {
        val avg = travelTimes.sum / travelTimes.length
        // convert the average travl time (in seconds) to minutes
        java.util.concurrent.TimeUnit.SECONDS.toMinutes(avg.toLong).toDouble
      }
    }
    // generate the category dataset using the average travel times data
    GraphUtils.createCategoryDataset("car", "", Array(averageTravelTimes.toArray))
  }

  /**
    * Plots graph for average travel times per hour at iteration level
    *
    * @param trips Sequence of car trips
    * @param iterationNumber iteration number
    * @mode Mode of the trip
    */
  private def createIterationGraphForAverageSpeed(
    trips: Seq[CarTripStat],
    iterationNumber: Int,
    mode: String
  ): Unit = {
    val hourAverageSpeed = trips.groupBy(stats => stats.departureTime.toInt / secondsInHour).map {
      case (hour, statsList) => hour -> (statsList.map(_.speed).sum / statsList.size)
    }
    val maxHour = hourAverageSpeed.keys.max
    val averageSpeed = (0 until maxHour).map(hourAverageSpeed.getOrElse(_, 0.0))

    // generate the category dataset using the average travel times data
    val dataset = DatasetUtilities.createCategoryDataset("car", "", Array(averageSpeed.toArray))

    val fileName = s"${prefix}AverageSpeed.$mode.png"
    val graphTitle = s"Average Speed [ $mode ]"
    val chart = GraphUtils.createStackedBarChartWithDefaultSettings(
      dataset,
      graphTitle,
      "hour",
      "Average Speed [m/s]",
      false
    )
    val plot = chart.getCategoryPlot
    GraphUtils.plotLegendItems(plot, dataset.getRowCount)
    val graphImageFile = controlerIO.getIterationFilename(iterationNumber, fileName)
    GraphUtils.saveJFreeChartAsPNG(
      chart,
      graphImageFile,
      GraphsStatsAgentSimEventsListener.GRAPH_WIDTH,
      GraphsStatsAgentSimEventsListener.GRAPH_HEIGHT
    )
  }

  private def createIterationGraphForAverageSpeedPercent(
    trips: Seq[CarTripStat],
    iterationNumber: Int,
    mode: String
  ): Unit = {
    val hourAverageSpeedPercent = trips.groupBy(stats => stats.departureTime.toInt / secondsInHour).map {
      case (hour, statsList) =>
        val avgSpeed = statsList.map(_.speed).sum / statsList.size
        val avgFreeFlowSpeed = statsList.map(_.freeFlowSpeed).sum / statsList.size
        hour -> 100 * (avgSpeed / avgFreeFlowSpeed)
    }
    val arr = (0 until hourAverageSpeedPercent.keys.max).map(hourAverageSpeedPercent.getOrElse(_, 0.0))
    val dataset = DatasetUtilities.createCategoryDataset("car", "", Array(arr.toArray))
    val fileName = s"${prefix}AverageSpeedPercentage.$mode.png"
    val graphTitle = s"Average Speed Percentage [ $mode ]"
    val chart = GraphUtils.createStackedBarChartWithDefaultSettings(
      dataset,
      graphTitle,
      "hour",
      "Average Speed Percentage",
      false
    )
    val plot = chart.getCategoryPlot
    GraphUtils.plotLegendItems(plot, dataset.getRowCount)
    val graphImageFile = controlerIO.getIterationFilename(iterationNumber, fileName)
    GraphUtils.saveJFreeChartAsPNG(
      chart,
      graphImageFile,
      GraphsStatsAgentSimEventsListener.GRAPH_WIDTH,
      GraphsStatsAgentSimEventsListener.GRAPH_HEIGHT
    )
  }

  private def writeCarTripStats(
    iterationNumber: Int,
    rideStats: Seq[CarTripStat],
    carType: CarType
  ): Unit = {
    val carTypeFilename = s"$carType".toLowerCase
    val outputPath =
      controlerIO.getIterationFilename(iterationNumber, s"${prefix}CarRideStats.${carTypeFilename}.csv.gz")

    val csvWriter =
      new CsvWriter(
        outputPath,
        Vector(
          "vehicle_id",
          "carType",
          "travel_time",
          "distance",
          "free_flow_travel_time",
          "departure_time",
          "start_x",
          "start_y",
          "end_x",
          "end_y"
        )
      )
    try {
      rideStats.foreach { stat =>
        csvWriter.write(
          stat.vehicleId,
          carType.toString,
          stat.travelTime,
          stat.distance,
          stat.freeFlowTravelTime,
          stat.departureTime,
          stat.startCoordWGS.getX,
          stat.startCoordWGS.getY,
          stat.endCoordWGS.getX,
          stat.endCoordWGS.getY
        )
      }
    } catch {
      case NonFatal(ex) =>
        logger.error(s"Writing ride stats to the ${outputPath} has failed with: ${ex.getMessage}", ex)
    } finally {
      Try(csvWriter.close())
    }
  }

  override def notifyShutdown(event: ShutdownEvent): Unit = {
    toClose.foreach(c => Try(c.close()))
  }

  private def writeIterationCarRideStats(
    event: IterationEndsEvent,
    carType: CarType,
    carRideStatistics: IterationCarTripStats
  ): Unit = {
    // Write car travel time stats to CSV
    writeStats(travelTimeStatsWriter, carType, event.getIteration, carRideStatistics.travelTime.stats)
    // Write car travel distance stats to CSV
    writeStats(travelDistanceStatsWriter, carType, event.getIteration, carRideStatistics.distance.stats)
    // Write car travel speed stats to CSV
    writeStats(travelSpeedStatsWriter, carType, event.getIteration, carRideStatistics.speed.stats)
    // Write free flow car travel time stats to CSV
    writeStats(freeFlowTravelTimeStatsWriter, carType, event.getIteration, carRideStatistics.freeFlowTravelTime.stats)
    // Write free flow car speed stats to CSV
    writeStats(freeFlowTravelSpeedStatsWriter, carType, event.getIteration, carRideStatistics.freeFlowSpeed.stats)
  }

  private def writeStats(csvWriter: CsvWriter, carType: CarType, iteration: Int, statistics: Statistics): Unit = {
    try {
      csvWriter.write(
        iteration,
        carType.toString,
        statistics.avg,
        statistics.median,
        statistics.p75,
        statistics.p95,
        statistics.p99,
        statistics.minValue,
        statistics.maxValue,
        statistics.sum
      )
      csvWriter.flush()
    } catch {
      case NonFatal(ex) =>
        logger.error(s"Could not write iteration $iteration stats $statistics. Error: ${ex.getMessage}", ex)
    }
  }
}

object CarTripStatsFromPathTraversalEventHandler extends LazyLogging {

  def eventsFilterWhenReadFromCsv(event: Event): Boolean = {
    event.getEventType == "PathTraversal"
  }

  def apply(
    pathToNetwork: String,
    eventsFilePath: String,
    controlerIO: OutputDirectoryHierarchy,
    studyAreaTripFilter: StudyAreaTripFilter,
    prefix: String,
    treatMismatchAsWarning: Boolean
  ): CarTripStatsFromPathTraversalEventHandler = {
    val network: Network = {
      val n = NetworkUtils.createNetwork()
      new MatsimNetworkReader(n)
        .readFile(pathToNetwork)
      n
    }

    val (ptesIter: Iterator[PathTraversalEvent], closable: Closeable) = {
      val (e, c) = EventReader.fromCsvFile(eventsFilePath, eventsFilterWhenReadFromCsv)
      (
        e.map(PathTraversalEvent.apply(_))
          .filter(pte => pte.mode == BeamMode.CAR && !pte.vehicleId.toString.startsWith("rideHailVehicle")),
        c
      )
    }
    val r =
      new CarTripStatsFromPathTraversalEventHandler(
        new NetworkHelperImpl(network),
        controlerIO,
        studyAreaTripFilter,
        prefix,
        treatMismatchAsWarning = treatMismatchAsWarning
      )
    try {
      ptesIter.foreach(r.handleEvent)
      r
    } finally {
      Try(closable.close())
    }
  }

  def buildStatistics(
    networkHelper: NetworkHelper,
    freeFlowTravelTime: FreeFlowTravelTime,
    iterationNumber: Int,
    rideStats: Seq[CarTripStat]
  ): IterationCarTripStats = {
    val travelTimeStas = TravelTimeStatistics(rideStats)
    val speedStats = WeightedSpeedStatistics(rideStats)
    val distanceStats = DistanceStatistics(Statistics(rideStats.map(_.distance)))
    val freeFlowTravelTimeStats = FreeFlowTravelTimeStatistics(rideStats)
    val freeFlowSpeedStats = FreeFlowSpeedStatistics(rideStats)
    IterationCarTripStats(
      iteration = iterationNumber,
      travelTime = travelTimeStas,
      speed = speedStats,
      distance = distanceStats,
      freeFlowTravelTime = freeFlowTravelTimeStats,
      freeFlowSpeed = freeFlowSpeedStats
    )
  }

  def calcFreeFlowDuration(freeFlowTravelTime: FreeFlowTravelTime, linkIds: IndexedSeq[Link]): Double = {
    linkIds.foldLeft(0.0) {
      case (acc, link) =>
        val t = freeFlowTravelTime.getLinkTravelTime(link, 0.0, null, null)
        acc + t
    }
  }

  private def buildPersonalTripStats(
    networkHelper: NetworkHelper,
    freeFlowTravelTimeCalc: FreeFlowTravelTime,
    drivingWithParkingPtes: Iterable[(PathTraversalEvent, PathTraversalEvent)],
    treatMismatchAsWarning: Boolean
  ): Seq[CarTripStat] = {
    val stats = drivingWithParkingPtes.foldLeft(List.empty[CarTripStat]) {
      case (acc, (driving, parking)) =>
        if (driving.arrivalTime != parking.departureTime && treatMismatchAsWarning) {
          val msg = s"arrivalTime != departureTime\n\tdriving: $driving\n\tparking: $parking"
          logger.warn(msg)
        }
        val travelTime =
          ((driving.arrivalTime - driving.departureTime) + (parking.arrivalTime - parking.departureTime)).toDouble
        // add the computed travel time to the list of travel times tracked during the hour
        val length = driving.legLength + parking.legLength

        // We start driving in the very end of the first link => so we we didn't actually travel that link, so we should drop it for both driving and parking
        val linkIds = (driving.linkIds.drop(1) ++ parking.linkIds.drop(1)).map(lid => networkHelper.getLinkUnsafe(lid))
        val freeFlowTravelTime: Double = calcFreeFlowDuration(freeFlowTravelTimeCalc, linkIds)
        val startCoordWGS = new Coord(driving.startX, driving.startY)
        val endCoordWGS = new Coord(parking.endX, parking.endY)
        CarTripStat(
          vehicleId = driving.vehicleId.toString,
          travelTime = travelTime,
          distance = length,
          freeFlowTravelTime = freeFlowTravelTime,
          departureTime = driving.departureTime,
          startCoordWGS = startCoordWGS,
          endCoordWGS = endCoordWGS
        ) :: acc
    }
    stats
  }

  private def buildRideHailAndCavTripStats(
    networkHelper: NetworkHelper,
    freeFlowTravelTimeCalc: FreeFlowTravelTime,
    ptes: Seq[PathTraversalEvent]
  ): Seq[CarTripStat] = {
    ptes.map { event =>
      val travelTime = event.arrivalTime - event.departureTime
      val length = event.legLength
      val linkIds = event.linkIds.map(lid => networkHelper.getLinkUnsafe(lid))
      // We start driving in the very end of the first link => so we we didn't actually travel that link, so we should drop it
      val freeFlowTravelTime: Double = calcFreeFlowDuration(freeFlowTravelTimeCalc, linkIds.drop(1))
      CarTripStat(
        event.vehicleId.toString,
        travelTime,
        length,
        freeFlowTravelTime,
        event.departureTime,
        startCoordWGS = new Coord(event.startX, event.startY),
        endCoordWGS = new Coord(event.endX, event.endY)
      )
    }
  }

  private def buildDrivingParking(
    ptes: Seq[PathTraversalEvent],
    treatMismatchAsWarning: Boolean
  ): Iterable[(PathTraversalEvent, PathTraversalEvent)] = {
    val grouped = ptes
      .groupBy(x => (x.vehicleId, x.driverId))
    val drivingWithParkingPtes = grouped.map {
      case ((vehId, driverId), xs) =>
        val sorted = xs.sortBy(x => x.departureTime)
        if (sorted.length % 2 == 1 && treatMismatchAsWarning) {
          logger.warn(
            s"Vehicle $vehId with driver $driverId has ${sorted.length} events, but expected to have odd number of events (1 driving PathTraversalEvent and 1 parking PathTraversalEvent)"
          )
        }
        sorted.sliding(2, 2).flatMap { ptes =>
<<<<<<< HEAD
          val maybeDriving = ptes.lift(0)
=======
          val maybeDriving = ptes.headOption
>>>>>>> 1ff7649b
          val maybeParking = ptes.lift(1)
          for {
            driving <- maybeDriving
            parking <- maybeParking
          } yield (driving, parking)
        }
    }.flatten
    drivingWithParkingPtes
  }

  def main(args: Array[String]): Unit = {
    require(
      args.length == 3,
      "Expect 3 args. First argument should be the path to the network file. The second argument is the path to the events file. The third argument is an iteration number"
    )
    val pathToNetwork = args(0)
    val eventsFilePath = args(1)
    val iterationNumber = Try(args(2).toInt).toOption.getOrElse(-1)

    val studyArea = StudyArea(enabled = true, lat = 30.259504, lon = -97.7431187, radius = 20000)
    val geoUtils: GeoUtils = new GeoUtils {
      override def localCRS: String = "epsg:26910"
    }
    val studyAreaTripFilter = new StudyAreaTripFilter(studyArea, geoUtils)

    val controlerIO: OutputDirectoryHierarchy =
      new OutputDirectoryHierarchy("", OverwriteFileSetting.failIfDirectoryExists)

    val c = CarTripStatsFromPathTraversalEventHandler(
      pathToNetwork = pathToNetwork,
      eventsFilePath = eventsFilePath,
      controlerIO = controlerIO,
      studyAreaTripFilter = studyAreaTripFilter,
      prefix = "studyarea",
      treatMismatchAsWarning = true
    )
    val rideStats = c.calcRideStats(iterationNumber, CarType.Personal)
    val iterationCarRideStats = c.getIterationCarRideStats(iterationNumber, rideStats)
    logger.info("IterationCarRideStats:")
    logger.info(s"travelTime: ${iterationCarRideStats.travelTime}")
    logger.info(s"speed: ${iterationCarRideStats.speed}")
    logger.info(s"length: ${iterationCarRideStats.distance}")
    logger.info(s"freeFlowTravelTime: ${iterationCarRideStats.freeFlowTravelTime}")
    logger.info(s"freeFlowSpeed: ${iterationCarRideStats.freeFlowSpeed}")

    c.notifyIterationEnds(new IterationEndsEvent(null, 10))
  }
}<|MERGE_RESOLUTION|>--- conflicted
+++ resolved
@@ -618,11 +618,7 @@
           )
         }
         sorted.sliding(2, 2).flatMap { ptes =>
-<<<<<<< HEAD
-          val maybeDriving = ptes.lift(0)
-=======
           val maybeDriving = ptes.headOption
->>>>>>> 1ff7649b
           val maybeParking = ptes.lift(1)
           for {
             driving <- maybeDriving
