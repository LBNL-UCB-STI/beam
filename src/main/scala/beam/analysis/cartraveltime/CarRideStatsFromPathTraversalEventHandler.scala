--- conflicted
+++ resolved
@@ -123,12 +123,8 @@
 
     // write the iteration level car ride stats to output file
     writeIterationCarRideStats(event, carRideStatistics)
-<<<<<<< HEAD
-    carPtes.clear()
-=======
 
     carPathTraversals.clear()
->>>>>>> 4cbe673b
   }
 
   /**
