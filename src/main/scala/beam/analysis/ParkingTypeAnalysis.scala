--- conflicted
+++ resolved
@@ -70,14 +70,8 @@
 
     val maxHour = TimeUnit.SECONDS.toHours(maxTime).toInt
     val dataset = new DefaultCategoryDataset
-<<<<<<< HEAD
-    vehicleParkingInHour.foreach({
-      case (VehicleParking(_, parkingType), hour) =>
-        (hour to maxHour).foreach(updateParkingCount(_, parkingType))
-=======
     vehicleParkingInHour.foreach({ case (VehicleParking(_, parkingType), hour) =>
-      (hour to maxHour).foreach(updateParkingCount(_, parkingType.toString))
->>>>>>> 270c56c9
+      (hour to maxHour).foreach(updateParkingCount(_, parkingType))
     })
     hourlyParkingTypeCount.foreach({ case (hour, parkingTypeCount) =>
       parkingTypeCount.foreach({ case (parkingType, count) =>
