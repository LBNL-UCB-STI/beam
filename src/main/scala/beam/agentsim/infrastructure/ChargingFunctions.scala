--- conflicted
+++ resolved
@@ -43,17 +43,10 @@
     * @return
     */
   def ifRideHailCurrentlyOnShiftThenFastChargingOnly(
-<<<<<<< HEAD
-    zone: ParkingZone[GEO],
-    reservedFor: Id[VehicleManager],
-    parkingDuration: Double
-  ): Boolean = {
-=======
                                                       zone: ParkingZone[GEO],
                                                       reservedFor: Id[VehicleManager],
                                                       parkingDuration: Double
                                                     ): Boolean = {
->>>>>>> a4f23238
     VehicleManager.getType(reservedFor) match {
       case VehicleManager.BEAMRideHail if parkingDuration <= 3600 =>
         ChargingPointType.isFastCharger(zone.chargingPointType.get, vehiclesConfig)
