package beam.agentsim.infrastructure

import beam.agentsim.agents.vehicles.FuelType.FuelType
import beam.agentsim.agents.vehicles.{BeamVehicle, BeamVehicleType, VehicleManager}
import beam.agentsim.infrastructure.ParkingInquiry.{ParkingActivityType, ParkingSearchMode}
import beam.agentsim.infrastructure.charging.ChargingPointType
import beam.agentsim.infrastructure.parking.ParkingZoneSearch.{ParkingAlternative, ParkingZoneSearchResult}
import beam.agentsim.infrastructure.parking._
import beam.agentsim.infrastructure.taz.TAZ
import beam.router.Modes.BeamMode
import beam.router.skim.{Skims, SkimsUtils}
import beam.sim.config.BeamConfig
import com.vividsolutions.jts.geom.Envelope
import org.matsim.api.core.v01.{Coord, Id}
import org.matsim.core.utils.collections.QuadTree

import scala.util.Random

class ChargingFunctions(
  geoQuadTree: QuadTree[TAZ],
  idToGeoMapping: scala.collection.Map[Id[TAZ], TAZ],
  parkingZones: Map[Id[ParkingZoneId], ParkingZone],
  distanceFunction: (Coord, Coord) => Double,
  minSearchRadius: Double,
  maxSearchRadius: Double,
  searchMaxDistanceRelativeToEllipseFoci: Double,
  enrouteDuration: Double,
  fractionOfSameTypeZones: Double,
  minNumberOfSameTypeZones: Int,
  boundingBox: Envelope,
  seed: Int,
  mnlParkingConfig: BeamConfig.Beam.Agentsim.Agents.Parking.MulitnomialLogit,
  skims: Option[Skims],
<<<<<<< HEAD
  fuelPrice: Map[FuelType, Double],
  estimatedMinParkingDurationInSeconds: Double
) extends ParkingFunctions[GEO](
=======
  fuelPrice: Map[FuelType, Double]
) extends ParkingFunctions(
>>>>>>> 1adf92f3
      geoQuadTree,
      idToGeoMapping,
      parkingZones,
      distanceFunction,
      minSearchRadius,
      maxSearchRadius,
      searchMaxDistanceRelativeToEllipseFoci,
      enrouteDuration,
      fractionOfSameTypeZones,
      minNumberOfSameTypeZones,
      boundingBox,
      seed,
      mnlParkingConfig,
      estimatedMinParkingDurationInSeconds
    ) {

  /**
    * function that verifies if RideHail Then Fast Charging Only
    * @param zone ParkingZone
    * @param inquiry ParkingInquiry
    * @return
    */
<<<<<<< HEAD
  def ifRideHailCurrentlyOnShiftThenFastChargingOnly(zone: ParkingZone[GEO], inquiry: ParkingInquiry): Boolean = {
    inquiry.reservedFor.managerType match {
=======
  def ifRideHailCurrentlyOnShiftThenFastChargingOnly(zone: ParkingZone, inquiry: ParkingInquiry): Boolean = {
    inquiry.reservedFor match {
>>>>>>> 1adf92f3
      case VehicleManager.TypeEnum.RideHail if inquiry.parkingDuration <= 3600 =>
        ChargingPointType.isFastCharger(zone.chargingPointType.get)
      case _ =>
        true // not a ride hail vehicle seeking charging or parking for two then it is fine to park at slow charger
    }
  }

  /**
    * function that verifies if Enroute Then Fast Charging Only
    * @param zone ParkingZone
    * @param inquiry ParkingInquiry
    * @return
    */
  def ifEnrouteThenFastChargingOnly(zone: ParkingZone, inquiry: ParkingInquiry): Boolean = {
    inquiry.searchMode match {
      case ParkingSearchMode.EnRouteCharging =>
        ChargingPointType.isFastCharger(zone.chargingPointType.get)
      case _ =>
        true // if it is not Enroute charging then it does not matter
    }
  }

  /**
    * function that verifies if Home, Work or Overnight Then Slow Charging Only
    * @param zone ParkingZone
    * @param inquiry ParkingInquiry
    * @return
    */
  def ifHomeOrWorkOrOvernightThenSlowChargingOnly(zone: ParkingZone[GEO], inquiry: ParkingInquiry): Boolean = {
    if (
      inquiry.searchMode == ParkingSearchMode.Init || List(ParkingActivityType.Home, ParkingActivityType.Work).contains(
        inquiry.parkingActivityType
      )
    ) {
      !ChargingPointType.isFastCharger(zone.chargingPointType.get)
    } else true
  }

  /**
    * Method that verifies if the vehicle has valid charging capability
    * @param zone ParkingZone
    * @param beamVehicleMaybe Option[BeamVehicle]
    * @return
    */
  def hasValidChargingCapability(zone: ParkingZone, beamVehicleMaybe: Option[BeamVehicle]): Boolean = {
    beamVehicleMaybe.forall(
      _.beamVehicleType.chargingCapability.forall(getPower(_) >= getPower(zone.chargingPointType.get))
    )
  }

  private def getPower(implicit chargingCapability: ChargingPointType): Double = {
    ChargingPointType.getChargingPointInstalledPowerInKw(chargingCapability)
  }

  /**
    * get Additional Search Filter Predicates
    * @param zone ParkingZone
    * @param inquiry ParkingInquiry
    * @return
    */
  override protected def setupSearchFilterPredicates(
    zone: ParkingZone,
    inquiry: ParkingInquiry
  ): Boolean = {
    if (zone.chargingPointType.isEmpty)
      throw new RuntimeException("ChargingFunctions expect only stalls with charging points")
    val isEV: Boolean = inquiry.beamVehicle.forall(_.isEV)
    val rideHailFastChargingOnly: Boolean = ifRideHailCurrentlyOnShiftThenFastChargingOnly(zone, inquiry)
    val enrouteFastChargingOnly: Boolean = ifEnrouteThenFastChargingOnly(zone, inquiry)
    val overnightStaySlowChargingOnly: Boolean = ifHomeOrWorkOrOvernightThenSlowChargingOnly(zone, inquiry)
    val validChargingCapability: Boolean = hasValidChargingCapability(zone, inquiry.beamVehicle)
    val preferredParkingTypes = getPreferredParkingTypes(inquiry)
    val canCarParkHere: Boolean = canThisCarParkHere(zone, inquiry, preferredParkingTypes)
    isEV && rideHailFastChargingOnly && validChargingCapability && canCarParkHere && enrouteFastChargingOnly && overnightStaySlowChargingOnly
  }

  /**
    * Update MNL Parameters
    * @param parkingAlternative ParkingAlternative
    * @param inquiry ParkingInquiry
    *  @return
    */
  override protected def setupMNLParameters(
    parkingAlternative: ParkingAlternative,
    inquiry: ParkingInquiry
  ): Map[ParkingMNL.Parameters, Double] = {
    val enrouteFactor: Double = inquiry.searchMode match {
      case ParkingSearchMode.EnRouteCharging =>
        val beamVehicle = inquiry.beamVehicle.get
        val origin = inquiry.originUtm.getOrElse(
          throw new RuntimeException(s"Enroute requires an origin location in parking inquiry $inquiry")
        )
        val travelTime1 = getTravelTime(origin.loc, parkingAlternative.coord, origin.time, beamVehicle.beamVehicleType)
        val travelTime2 = getTravelTime(
          parkingAlternative.coord,
          inquiry.destinationUtm.loc,
          origin.time + travelTime1,
          beamVehicle.beamVehicleType
        )
        (travelTime1 + travelTime2) * inquiry.valueOfTime
      case _ => 0.0
    }

    // end-of-day parking durations are set to zero, which will be mis-interpreted here
    val tempParkingDuration = inquiry.searchMode match {
      case ParkingSearchMode.EnRouteCharging => enrouteDuration.toInt
      case _                                 => inquiry.parkingDuration.toInt
    }
    val parkingDuration: Option[Int] =
      if (tempParkingDuration < estimatedMinParkingDurationInSeconds)
        Some(estimatedMinParkingDurationInSeconds.toInt) // at least a small duration of charging
      else Some(tempParkingDuration)

    val addedEnergy: Double =
      inquiry.beamVehicle match {
        case Some(beamVehicle) =>
          parkingAlternative.parkingZone.chargingPointType match {
            case Some(chargingPoint) =>
              val (_, addedEnergy) = ChargingPointType.calculateChargingSessionLengthAndEnergyInJoule(
                chargingPoint,
                beamVehicle.primaryFuelLevelInJoules,
                beamVehicle.beamVehicleType.primaryFuelCapacityInJoule,
                1e6,
                1e6,
                parkingDuration
              )
              addedEnergy
            case None => 0.0 // no charger here
          }
        case None => 0.0 // no beamVehicle, assume agent has range
      }

    val rangeAnxietyFactor: Double =
      inquiry.remainingTripData
        .map {
          _.rangeAnxiety(withAddedFuelInJoules = addedEnergy)
        }
        .getOrElse(0.0) // default no anxiety if no remaining trip data provided

    super[ParkingFunctions].setupMNLParameters(parkingAlternative, inquiry) ++ Map(
      ParkingMNL.Parameters.EnrouteDetourCost -> enrouteFactor,
      ParkingMNL.Parameters.RangeAnxietyCost  -> rangeAnxietyFactor
    )
  }

  /**
    * Generic method that specifies the behavior when MNL returns a ParkingZoneSearchResult
    * @param parkingZoneSearchResult ParkingZoneSearchResult
    */
  override protected def processParkingZoneSearchResult(
    inquiry: ParkingInquiry,
<<<<<<< HEAD
    parkingZoneSearchResult: Option[ParkingZoneSearchResult[GEO]]
  ): Option[ParkingZoneSearchResult[GEO]] = parkingZoneSearchResult match {
    case None if inquiry.searchMode == ParkingSearchMode.EnRouteCharging =>
=======
    parkingZoneSearchResult: Option[ParkingZoneSearchResult]
  ): Option[ParkingZoneSearchResult] = parkingZoneSearchResult match {
    case None if inquiry.searchMode == ParkingSearchMode.EnRoute =>
>>>>>>> 1adf92f3
      // did not find a stall with a fast charging point, return a dummy stall
      Some(
        ParkingZoneSearch.ParkingZoneSearchResult(
          ParkingStall.lastResortStall(
            new Envelope(
              inquiry.originUtm.get.loc.getX + 2000,
              inquiry.originUtm.get.loc.getX - 2000,
              inquiry.originUtm.get.loc.getY + 2000,
              inquiry.originUtm.get.loc.getY - 2000
            ),
            new Random(seed)
          ),
          DefaultParkingZone
        )
      )
    case resultMaybe => resultMaybe
  }

  /**
    * sample location of a parking stall with a TAZ area
    *
    * @param inquiry     ParkingInquiry
    * @param parkingZone ParkingZone
    * @param taz TAZ
    * @return
    */
  override protected def sampleParkingStallLocation(
    inquiry: ParkingInquiry,
    parkingZone: ParkingZone,
    taz: TAZ,
    inClosestZone: Boolean = false
  ): Coord = super[ParkingFunctions].sampleParkingStallLocation(inquiry, parkingZone, taz, inClosestZone)

  /**
    * getTravelTime
    * @param origin Coord
    * @param dest Coord
    * @param depTime Integer
    * @param beamVehicleType BeamVehicleType
    * @return
    */
  private def getTravelTime(origin: Coord, dest: Coord, depTime: Int, beamVehicleType: BeamVehicleType): Int = {
    skims map { skim =>
      skim.od_skimmer
        .getTimeDistanceAndCost(
          origin,
          dest,
          depTime,
          BeamMode.CAR,
          beamVehicleType.id,
          beamVehicleType,
          fuelPrice.getOrElse(beamVehicleType.primaryFuelType, 0.0)
        )
        .time
    } getOrElse SkimsUtils.distanceAndTime(BeamMode.CAR, origin, dest)._2
  }
}<|MERGE_RESOLUTION|>--- conflicted
+++ resolved
@@ -31,14 +31,9 @@
   seed: Int,
   mnlParkingConfig: BeamConfig.Beam.Agentsim.Agents.Parking.MulitnomialLogit,
   skims: Option[Skims],
-<<<<<<< HEAD
   fuelPrice: Map[FuelType, Double],
   estimatedMinParkingDurationInSeconds: Double
-) extends ParkingFunctions[GEO](
-=======
-  fuelPrice: Map[FuelType, Double]
 ) extends ParkingFunctions(
->>>>>>> 1adf92f3
       geoQuadTree,
       idToGeoMapping,
       parkingZones,
@@ -61,13 +56,8 @@
     * @param inquiry ParkingInquiry
     * @return
     */
-<<<<<<< HEAD
-  def ifRideHailCurrentlyOnShiftThenFastChargingOnly(zone: ParkingZone[GEO], inquiry: ParkingInquiry): Boolean = {
-    inquiry.reservedFor.managerType match {
-=======
   def ifRideHailCurrentlyOnShiftThenFastChargingOnly(zone: ParkingZone, inquiry: ParkingInquiry): Boolean = {
     inquiry.reservedFor match {
->>>>>>> 1adf92f3
       case VehicleManager.TypeEnum.RideHail if inquiry.parkingDuration <= 3600 =>
         ChargingPointType.isFastCharger(zone.chargingPointType.get)
       case _ =>
@@ -96,7 +86,7 @@
     * @param inquiry ParkingInquiry
     * @return
     */
-  def ifHomeOrWorkOrOvernightThenSlowChargingOnly(zone: ParkingZone[GEO], inquiry: ParkingInquiry): Boolean = {
+  def ifHomeOrWorkOrOvernightThenSlowChargingOnly(zone: ParkingZone, inquiry: ParkingInquiry): Boolean = {
     if (
       inquiry.searchMode == ParkingSearchMode.Init || List(ParkingActivityType.Home, ParkingActivityType.Work).contains(
         inquiry.parkingActivityType
@@ -219,15 +209,9 @@
     */
   override protected def processParkingZoneSearchResult(
     inquiry: ParkingInquiry,
-<<<<<<< HEAD
-    parkingZoneSearchResult: Option[ParkingZoneSearchResult[GEO]]
-  ): Option[ParkingZoneSearchResult[GEO]] = parkingZoneSearchResult match {
-    case None if inquiry.searchMode == ParkingSearchMode.EnRouteCharging =>
-=======
     parkingZoneSearchResult: Option[ParkingZoneSearchResult]
   ): Option[ParkingZoneSearchResult] = parkingZoneSearchResult match {
-    case None if inquiry.searchMode == ParkingSearchMode.EnRoute =>
->>>>>>> 1adf92f3
+    case None if inquiry.searchMode == ParkingSearchMode.EnRouteCharging =>
       // did not find a stall with a fast charging point, return a dummy stall
       Some(
         ParkingZoneSearch.ParkingZoneSearchResult(
