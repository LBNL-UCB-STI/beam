package beam.agentsim.infrastructure

import beam.agentsim.agents.vehicles.{BeamVehicle, VehicleManager}
import beam.agentsim.infrastructure.ParkingInquiry.ParkingActivityType
import beam.agentsim.infrastructure.charging.ChargingPointType
import beam.agentsim.infrastructure.parking.ParkingZoneSearch.{ParkingAlternative, ParkingZoneSearchResult}
import beam.agentsim.infrastructure.parking._
import beam.agentsim.infrastructure.taz.TAZ
import beam.sim.config.BeamConfig
import com.vividsolutions.jts.geom.Envelope
import org.matsim.api.core.v01.{Coord, Id}
import org.matsim.core.utils.collections.QuadTree

class ChargingFunctions[GEO: GeoLevel](
  geoQuadTree: QuadTree[GEO],
  idToGeoMapping: scala.collection.Map[Id[GEO], GEO],
  geoToTAZ: GEO => TAZ,
  parkingZones: Map[Id[ParkingZoneId], ParkingZone[GEO]],
  distanceFunction: (Coord, Coord) => Double,
  minSearchRadius: Double,
  maxSearchRadius: Double,
  boundingBox: Envelope,
  seed: Int,
  mnlParkingConfig: BeamConfig.Beam.Agentsim.Agents.Parking.MulitnomialLogit,
  vehiclesConfig: BeamConfig.Beam.Agentsim.Agents.Vehicles
) extends ParkingFunctions[GEO](
      geoQuadTree,
      idToGeoMapping,
      geoToTAZ,
      parkingZones,
      distanceFunction,
      minSearchRadius,
      maxSearchRadius,
      boundingBox,
      seed,
      mnlParkingConfig
    ) {

  /**
    * function that verifies if RideHail Then Fast Charging Only
    * @param zone ParkingZone
    * @param activityTypeLowerCased a String expressing activity Type in lower case
    * @return
    */
<<<<<<< HEAD
  def ifRideHailCurrentlyOnShiftThenFastChargingOnly(
    zone: ParkingZone[GEO],
    vehicleManagerId: Id[VehicleManager],
    parkingDuration: Double
  ): Boolean = {
    VehicleManager.getType(vehicleManagerId) match {
      case VehicleManager.BEAMRideHail if parkingDuration <= 3600 =>
        ChargingPointType.isFastCharger(zone.chargingPointType.get, vehiclesConfig)
=======
  def ifRideHailCurrentlyOnShiftThenFastChargingOnly(zone: ParkingZone[GEO], inquiry: ParkingInquiry): Boolean = {
    VehicleManager.getType(inquiry.reservedFor) match {
      case VehicleManager.BEAMRideHail if inquiry.parkingDuration <= 3600 =>
        ChargingPointType.isFastCharger(zone.chargingPointType.get)
>>>>>>> 0bc9bf42
      case _ =>
        true // not a ride hail vehicle seeking charging or parking for two then it is fine to park at slow charger
    }
  }

  /**
    * Method that verifies if the vehicle has valid charging capability
    * @param zone ParkingZone
    * @param beamVehicleMaybe Option[BeamVehicle]
    * @return
    */
  def hasValidChargingCapability(zone: ParkingZone[GEO], beamVehicleMaybe: Option[BeamVehicle]): Boolean = {
    beamVehicleMaybe.forall(
      _.beamVehicleType.chargingCapability.forall(getPower(_) >= getPower(zone.chargingPointType.get))
    )
  }

  private def getPower(chargingCapability: ChargingPointType): Double = {
    ChargingPointType.getChargingPointInstalledPowerInKw(chargingCapability)
  }

  def hasValidChargingPointPowerInKw(zone: ParkingZone[GEO], activityType: ParkingActivityType): Boolean = {
    activityType match {
      case ParkingActivityType.FastCharge => // look for stations where power is >= configured threshold
        zone.chargingPointType.exists(ChargingPointType.isFastCharger(_, vehiclesConfig))
      case ParkingActivityType.Charge => // any will do as long as we have charging point
        zone.chargingPointType.nonEmpty
      case _ => false
    }
  }

  /**
    * get Additional Search Filter Predicates
    *
    * @param zone ParkingZone
    * @param inquiry ParkingInquiry
    * @return
    */
  override protected def setupSearchFilterPredicates(
    zone: ParkingZone[GEO],
    inquiry: ParkingInquiry
  ): Boolean = {
    if (zone.chargingPointType.isEmpty)
      throw new RuntimeException("ChargingFunctions expect only stalls with charging points")

    val isEV: Boolean = inquiry.beamVehicle.forall(v => v.isBEV || v.isPHEV)

    val rideHailFastChargingOnly: Boolean =
      ifRideHailCurrentlyOnShiftThenFastChargingOnly(zone, inquiry.vehicleManagerId, inquiry.parkingDuration)

    // todo rrp
    val validChargingPointPowerInKw: Boolean = hasValidChargingPointPowerInKw(zone, inquiry.activityType)

    val validChargingCapability: Boolean = hasValidChargingCapability(zone, inquiry.beamVehicle)

    val preferredParkingTypes = getPreferredParkingTypes(inquiry)
    val canCarParkHere: Boolean = canThisCarParkHere(zone, inquiry, preferredParkingTypes)

    isEV && rideHailFastChargingOnly && validChargingPointPowerInKw && validChargingCapability && canCarParkHere
  }

  /**
    * Update MNL Parameters
    * @param parkingAlternative ParkingAlternative
    * @param inquiry ParkingInquiry
    *  @return
    */
  override protected def setupMNLParameters(
    parkingAlternative: ParkingAlternative[GEO],
    inquiry: ParkingInquiry
  ): Map[ParkingMNL.Parameters, Double] = {

    val parkingParameters = super[ParkingFunctions].setupMNLParameters(parkingAlternative, inquiry)

    // end-of-day parking durations are set to zero, which will be mis-interpreted here
    val parkingDuration: Option[Int] =
      if (inquiry.parkingDuration <= 0) None
      else Some(inquiry.parkingDuration.toInt)

    val addedEnergy: Double =
      inquiry.beamVehicle match {
        case Some(beamVehicle) =>
          parkingAlternative.parkingZone.chargingPointType match {
            case Some(chargingPoint) =>
              val (_, addedEnergy) = ChargingPointType.calculateChargingSessionLengthAndEnergyInJoule(
                chargingPoint,
                beamVehicle.primaryFuelLevelInJoules,
                beamVehicle.beamVehicleType.primaryFuelCapacityInJoule,
                1e6,
                1e6,
                parkingDuration
              )
              addedEnergy
            case None => 0.0 // no charger here
          }
        case None => 0.0 // no beamVehicle, assume agent has range
      }

    val rangeAnxietyFactor: Double =
      inquiry.remainingTripData
        .map {
          _.rangeAnxiety(withAddedFuelInJoules = addedEnergy)
        }
        .getOrElse(0.0) // default no anxiety if no remaining trip data provided

    val params = parkingParameters ++ new Map.Map1(
      key1 = ParkingMNL.Parameters.RangeAnxietyCost,
      value1 = rangeAnxietyFactor
    )

    params
  }

  /**
    * Generic method that specifies the behavior when MNL returns a ParkingZoneSearchResult
    * @param parkingZoneSearchResult ParkingZoneSearchResult[GEO]
    */
  override protected def processParkingZoneSearchResult(
    inquiry: ParkingInquiry,
    parkingZoneSearchResult: Option[ParkingZoneSearchResult[GEO]]
  ): Option[ParkingZoneSearchResult[GEO]] = parkingZoneSearchResult

  /**
    * sample location of a parking stall with a GEO area
    *
    * @param inquiry     ParkingInquiry
    * @param parkingZone ParkingZone[GEO]
    * @param geoArea GEO
    * @return
    */
  override protected def sampleParkingStallLocation(
    inquiry: ParkingInquiry,
    parkingZone: ParkingZone[GEO],
    geoArea: GEO
  ): Coord = super[ParkingFunctions].sampleParkingStallLocation(inquiry, parkingZone, geoArea)
}<|MERGE_RESOLUTION|>--- conflicted
+++ resolved
@@ -42,21 +42,14 @@
     * @param activityTypeLowerCased a String expressing activity Type in lower case
     * @return
     */
-<<<<<<< HEAD
   def ifRideHailCurrentlyOnShiftThenFastChargingOnly(
-    zone: ParkingZone[GEO],
-    vehicleManagerId: Id[VehicleManager],
-    parkingDuration: Double
-  ): Boolean = {
-    VehicleManager.getType(vehicleManagerId) match {
+                                                      zone: ParkingZone[GEO],
+                                                      reservedFor: Id[VehicleManager],
+                                                      parkingDuration: Double
+                                                    ): Boolean = {
+    VehicleManager.getType(reservedFor) match {
       case VehicleManager.BEAMRideHail if parkingDuration <= 3600 =>
         ChargingPointType.isFastCharger(zone.chargingPointType.get, vehiclesConfig)
-=======
-  def ifRideHailCurrentlyOnShiftThenFastChargingOnly(zone: ParkingZone[GEO], inquiry: ParkingInquiry): Boolean = {
-    VehicleManager.getType(inquiry.reservedFor) match {
-      case VehicleManager.BEAMRideHail if inquiry.parkingDuration <= 3600 =>
-        ChargingPointType.isFastCharger(zone.chargingPointType.get)
->>>>>>> 0bc9bf42
       case _ =>
         true // not a ride hail vehicle seeking charging or parking for two then it is fine to park at slow charger
     }
@@ -105,7 +98,7 @@
     val isEV: Boolean = inquiry.beamVehicle.forall(v => v.isBEV || v.isPHEV)
 
     val rideHailFastChargingOnly: Boolean =
-      ifRideHailCurrentlyOnShiftThenFastChargingOnly(zone, inquiry.vehicleManagerId, inquiry.parkingDuration)
+      ifRideHailCurrentlyOnShiftThenFastChargingOnly(zone, inquiry.reservedFor, inquiry.parkingDuration)
 
     // todo rrp
     val validChargingPointPowerInKw: Boolean = hasValidChargingPointPowerInKw(zone, inquiry.activityType)
