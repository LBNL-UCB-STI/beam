package beam.agentsim.infrastructure

import beam.agentsim.agents.ridehail.{DefaultRideHailDepotParkingManager, RideHailDepotParkingManager}
import beam.agentsim.agents.vehicles.VehicleManager
import beam.agentsim.agents.vehicles.VehicleManager.ReservedFor
import beam.agentsim.infrastructure.parking.ParkingZoneFileUtils.ParkingLoadingAccumulator
import beam.agentsim.infrastructure.parking._
import beam.agentsim.infrastructure.taz.TAZ
import beam.sim.common.GeoUtils
import beam.sim.config.BeamConfig
import beam.sim.vehiclesharing.Fleets
import beam.sim.{BeamScenario, BeamServices}
import com.typesafe.scalalogging.LazyLogging
import com.vividsolutions.jts.geom.Envelope
import org.matsim.api.core.v01.Id
import org.matsim.core.utils.collections.QuadTree

import scala.collection.JavaConverters._
import scala.language.existentials
import scala.util.{Failure, Random, Success, Try}

object InfrastructureUtils extends LazyLogging {

  /**
    * @param beamScenario
    * @param beamConfig
    * @param geo
    * @param envelopeInUTM
    * @return
    */
  def buildParkingAndChargingNetworks(
    beamServices: BeamServices,
    envelopeInUTM: Envelope
  ): (ParkingNetwork, ChargingNetwork, RideHailDepotParkingManager) = {
    implicit val beamScenario: BeamScenario = beamServices.beamScenario
    implicit val geo: GeoUtils = beamServices.geo
    implicit val boundingBox: Envelope = envelopeInUTM
    val beamConfig = beamServices.beamConfig

    val mainParkingFile: String = beamConfig.beam.agentsim.taz.parkingFilePath
    val parkingStallCountScalingFactor: Double = beamConfig.beam.agentsim.taz.parkingStallCountScalingFactor
    val parkingCostScalingFactor: Double = beamConfig.beam.agentsim.taz.parkingCostScalingFactor

    val (mainChargingFile, chargingStallCountScalingFactor, chargingCostScalingFactor) =
      if (beamConfig.beam.agentsim.chargingNetworkManager.chargingPointFilePath.isEmpty)
        (mainParkingFile, parkingStallCountScalingFactor, parkingCostScalingFactor)
      else
        (
          beamConfig.beam.agentsim.chargingNetworkManager.chargingPointFilePath,
          beamConfig.beam.agentsim.chargingNetworkManager.chargingPointCountScalingFactor,
          beamConfig.beam.agentsim.chargingNetworkManager.chargingPointCostScalingFactor
        )
    // ADD HERE ALL PARKING FILES THAT BELONGS TO VEHICLE MANAGERS
    val vehicleManagersParkingFiles: IndexedSeq[(String, ReservedFor, Seq[ParkingType])] = {
      // SHARED FLEET
      val sharedFleetsParkingFiles =
        beamConfig.beam.agentsim.agents.vehicles.sharedFleets
          .map(Fleets.lookup)
          .map(x => (x.parkingFilePath, VehicleManager.getReservedFor(x.vehicleManagerId).get, Seq(ParkingType.Public)))
      // FREIGHT
      val freightParkingFile = List(
        (
          beamConfig.beam.agentsim.agents.freight.carrierParkingFilePath.getOrElse(""),
          VehicleManager
            .createOrGetReservedFor(beamConfig.beam.agentsim.agents.freight.name, VehicleManager.TypeEnum.Freight),
          Seq(ParkingType.Workplace)
        )
      )
      // RIDEHAIL
      val ridehailParkingFile = List(
        (
          beamConfig.beam.agentsim.agents.rideHail.initialization.parking.filePath,
          VehicleManager
            .createOrGetReservedFor(beamConfig.beam.agentsim.agents.rideHail.name, VehicleManager.TypeEnum.RideHail),
          Seq(ParkingType.Workplace).toList
        )
      )
      (sharedFleetsParkingFiles ++ freightParkingFile ++ ridehailParkingFile).toIndexedSeq
    }

    // CHARGING STALLS ARE LOADED HERE
    val allStalls = loadStalls(
      mainChargingFile,
      vehicleManagersParkingFiles,
      beamScenario.tazTreeMap.tazQuadTree,
      chargingStallCountScalingFactor,
      chargingCostScalingFactor,
      beamScenario.beamConfig.matsim.modules.global.randomSeed,
      beamScenario.beamConfig,
      Some(beamServices)
    )
    val chargingStalls = loadChargingStalls(allStalls)
    val rideHailChargingStalls = loadRideHailChargingStalls(allStalls)

    // CHARGING ZONES ARE BUILT HERE
    logger.info(s"building charging networks...")
    val (nonRhChargingNetwork, rhChargingNetwork) = (
      ChargingNetwork.init(
        chargingStalls,
        envelopeInUTM,
        beamServices
      ),
      rideHailChargingStalls.map { case (managerId, chargingZones) =>
        DefaultRideHailDepotParkingManager.init(
          managerId,
          chargingZones,
          envelopeInUTM,
          beamServices
        )
      }.head
    )

    // PARKING STALLS ARE LOADED HERE
    logger.info(s"loading stalls...")
    val parkingStalls = loadParkingStalls(
      loadStalls(
        mainParkingFile,
        vehicleManagersParkingFiles,
        beamScenario.tazTreeMap.tazQuadTree,
        parkingStallCountScalingFactor,
        parkingCostScalingFactor,
        beamScenario.beamConfig.matsim.modules.global.randomSeed,
        beamScenario.beamConfig,
        Some(beamServices)
      )
    )
    logger.info(s"building parking networks...")
    val parkingNetwork = beamConfig.beam.agentsim.taz.parkingManager.method match {
      case "DEFAULT" =>
        ZonalParkingManager.init(
          parkingStalls,
          envelopeInUTM,
          beamServices
        )
      case "HIERARCHICAL" =>
        HierarchicalParkingManager
          .init(
            parkingStalls,
            beamScenario.tazTreeMap,
            geo.distUTMInMeters(_, _),
            beamConfig.beam.agentsim.agents.parking.minSearchRadius,
            beamConfig.beam.agentsim.agents.parking.maxSearchRadius,
            envelopeInUTM,
            beamConfig.matsim.modules.global.randomSeed,
<<<<<<< HEAD
            beamConfig.beam.agentsim.agents.parking.mulitnomialLogit,
            beamConfig.beam.agentsim.agents.parking.estimatedMinParkingDuration
=======
            beamConfig.beam.agentsim.agents.parking.multinomialLogit,
            beamConfig.beam.agentsim.agents.parking.estimatedMinParkingDurationInSeconds
>>>>>>> 4886ed98
          )
      case "PARALLEL" =>
        ParallelParkingManager.init(
          parkingStalls,
          beamScenario.beamConfig,
          beamScenario.tazTreeMap,
          geo.distUTMInMeters,
          envelopeInUTM
        )
      case unknown @ _ => throw new IllegalArgumentException(s"Unknown parking manager type: $unknown")
    }
    (parkingNetwork, nonRhChargingNetwork, rhChargingNetwork)
  }

  /**
    * @param parkingFilePath parking file path
    * @param depotFilePaths depot file paths
    * @param geoQuadTree geo guad
    * @param parkingStallCountScalingFactor parking stall count
    * @param parkingCostScalingFactor parking cost
    * @param seed random seed
    * @param beamConfig beam config
    * @return
    */
  def loadStalls(
    parkingFilePath: String,
    depotFilePaths: IndexedSeq[(String, ReservedFor, Seq[ParkingType])],
    geoQuadTree: QuadTree[TAZ],
    parkingStallCountScalingFactor: Double,
    parkingCostScalingFactor: Double,
    seed: Long,
    beamConfig: BeamConfig,
    beamServicesMaybe: Option[BeamServices]
  ): Map[Id[ParkingZoneId], ParkingZone] = {
    val random = new Random(seed)
    val initialAccumulator: ParkingLoadingAccumulator = if (parkingFilePath.isEmpty) {
      ParkingZoneFileUtils.generateDefaultParkingAccumulatorFromGeoObjects(
        geoQuadTree.values().asScala,
        random,
        VehicleManager.AnyManager
      )
    } else {
      Try {
        ParkingZoneFileUtils.fromFileToAccumulator(
          parkingFilePath,
          random,
          Some(beamConfig),
          beamServicesMaybe,
          parkingStallCountScalingFactor,
          parkingCostScalingFactor
        )
      } match {
        case Success(accumulator) => accumulator
        case Failure(e) =>
          logger.error(s"unable to read contents of provided parking file $parkingFilePath", e)
          ParkingZoneFileUtils.generateDefaultParkingAccumulatorFromGeoObjects(
            geoQuadTree.values().asScala,
            random,
            VehicleManager.AnyManager
          )
      }
    }
    val parkingLoadingAccumulator = depotFilePaths.foldLeft(initialAccumulator) {
      case (acc, (filePath, defaultReservedFor, defaultParkingTypes)) =>
        filePath.trim match {
          case "" if defaultReservedFor.managerType == VehicleManager.TypeEnum.RideHail =>
            ParkingZoneFileUtils.generateDefaultParkingAccumulatorFromGeoObjects(
              geoQuadTree.values().asScala,
              random,
              defaultReservedFor,
              defaultParkingTypes,
              acc
            )
          case "" =>
            acc
          case depotParkingFilePath =>
            Try {
              ParkingZoneFileUtils.fromFileToAccumulator(
                depotParkingFilePath,
                random,
                Some(beamConfig),
                beamServicesMaybe,
                parkingStallCountScalingFactor,
                parkingCostScalingFactor,
                acc
              )
            } match {
              case Success(accumulator) => accumulator
              case Failure(e) =>
                logger.warn(s"unable to read contents of provided parking file $depotParkingFilePath", e)
                acc
            }
        }
    }
    parkingLoadingAccumulator.zones.toMap
  }

  /**
    * @param stalls Map[Id[ParkingZoneId], ParkingZone]
    * @return
    */
  def loadParkingStalls(
    stalls: Map[Id[ParkingZoneId], ParkingZone]
  ): Map[Id[ParkingZoneId], ParkingZone] = stalls.filter(_._2.chargingPointType.isEmpty)

  /**
    * @param stalls list of parking zones
    * @return
    */
  def loadRideHailChargingStalls(
    stalls: Map[Id[ParkingZoneId], ParkingZone]
  ): Map[Id[VehicleManager], Map[Id[ParkingZoneId], ParkingZone]] = {
    import VehicleManager._
    stalls
      .filter(x => x._2.chargingPointType.nonEmpty && x._2.reservedFor.managerType == TypeEnum.RideHail)
      .groupBy(_._2.reservedFor.managerId)
  }

  /**
    * @param stalls list of parking zones
    * @return
    */
  def loadChargingStalls(
    stalls: Map[Id[ParkingZoneId], ParkingZone]
  ): Map[Id[ParkingZoneId], ParkingZone] = {
    import VehicleManager._
    stalls.filter(x => x._2.reservedFor.managerType != TypeEnum.RideHail)
  }
}<|MERGE_RESOLUTION|>--- conflicted
+++ resolved
@@ -22,10 +22,8 @@
 object InfrastructureUtils extends LazyLogging {
 
   /**
-    * @param beamScenario
-    * @param beamConfig
-    * @param geo
-    * @param envelopeInUTM
+    * @param beamServices BeamServices
+    * @param envelopeInUTM envelope
     * @return
     */
   def buildParkingAndChargingNetworks(
@@ -34,7 +32,6 @@
   ): (ParkingNetwork, ChargingNetwork, RideHailDepotParkingManager) = {
     implicit val beamScenario: BeamScenario = beamServices.beamScenario
     implicit val geo: GeoUtils = beamServices.geo
-    implicit val boundingBox: Envelope = envelopeInUTM
     val beamConfig = beamServices.beamConfig
 
     val mainParkingFile: String = beamConfig.beam.agentsim.taz.parkingFilePath
@@ -142,13 +139,8 @@
             beamConfig.beam.agentsim.agents.parking.maxSearchRadius,
             envelopeInUTM,
             beamConfig.matsim.modules.global.randomSeed,
-<<<<<<< HEAD
-            beamConfig.beam.agentsim.agents.parking.mulitnomialLogit,
-            beamConfig.beam.agentsim.agents.parking.estimatedMinParkingDuration
-=======
             beamConfig.beam.agentsim.agents.parking.multinomialLogit,
             beamConfig.beam.agentsim.agents.parking.estimatedMinParkingDurationInSeconds
->>>>>>> 4886ed98
           )
       case "PARALLEL" =>
         ParallelParkingManager.init(
