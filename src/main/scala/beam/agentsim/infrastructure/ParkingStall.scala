package beam.agentsim.infrastructure

import beam.agentsim.infrastructure.parking.{ParkingType, ParkingZone, PricingModel}
import beam.agentsim.infrastructure.charging.ChargingPointType
import beam.agentsim.infrastructure.taz.TAZ
import beam.router.BeamRouter.Location
import org.matsim.api.core.v01.{Coord, Id}

case class ParkingStall(
                         tazId: Id[TAZ],
                         parkingZoneId: Int,
                         locationUTM: Location,
                         cost: Double,
<<<<<<< HEAD
                         chargingPoint: Option[ChargingPointType],
=======
                         chargingPointType: Option[ChargingPointType],
>>>>>>> c175e9e6
                         pricingModel: Option[PricingModel],
                         parkingType: ParkingType
)

object ParkingStall {
  val emptyParkingStall: ParkingStall = DefaultStall(new Coord())

  val CostOfEmergencyStall: Double = 1000.0 // used as an emergency when no stalls were found

  /**
    * take a stall from the infinite parking zone
    * @param location location of this inquiry
    * @return a stall that costs a lot but at least it exists
    */
  def DefaultStall(location: Location) =
    ParkingStall(
      tazId = Id.create("NA", classOf[TAZ]),
      parkingZoneId = ParkingZone.DefaultParkingZoneId,
      locationUTM = location,
      cost = CostOfEmergencyStall,
<<<<<<< HEAD
      chargingPoint = None,
=======
      chargingPointType = None,
>>>>>>> c175e9e6
      pricingModel = None,
      parkingType = ParkingType.Public
    )
}<|MERGE_RESOLUTION|>--- conflicted
+++ resolved
@@ -11,11 +11,7 @@
                          parkingZoneId: Int,
                          locationUTM: Location,
                          cost: Double,
-<<<<<<< HEAD
-                         chargingPoint: Option[ChargingPointType],
-=======
                          chargingPointType: Option[ChargingPointType],
->>>>>>> c175e9e6
                          pricingModel: Option[PricingModel],
                          parkingType: ParkingType
 )
@@ -36,11 +32,7 @@
       parkingZoneId = ParkingZone.DefaultParkingZoneId,
       locationUTM = location,
       cost = CostOfEmergencyStall,
-<<<<<<< HEAD
-      chargingPoint = None,
-=======
       chargingPointType = None,
->>>>>>> c175e9e6
       pricingModel = None,
       parkingType = ParkingType.Public
     )
