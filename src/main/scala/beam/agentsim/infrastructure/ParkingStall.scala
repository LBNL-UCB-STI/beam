package beam.agentsim.infrastructure

import beam.agentsim.Resource
import beam.agentsim.infrastructure.ParkingStall.{StallAttributes, StallValues}
import beam.agentsim.infrastructure.TAZTreeMap.TAZ
import beam.router.BeamRouter.Location
import org.matsim.api.core.v01.Id

case class ParkingStall(
                         id: Id[ParkingStall],
                         attributes: StallAttributes,
                         location: Location,
                         cost: Double,
                         stallValues: Option[StallValues]
                       ) extends Resource[ParkingStall] {
  override def getId: Id[ParkingStall] = id
}

object ParkingStall {

  sealed trait ParkingType

  sealed trait ChargingType

  sealed trait ChargingPreference

  /*
   *  Flat fee means one price is paid independent of time
   *  Block (not yet implemented) means price is hourly and can change with the amount of time at the spot (e.g. first hour $1, after than $2/hour)
   *
   *  Use block price even if price is a simple hourly price.
   */
  sealed trait PricingModel

  sealed trait ReservedParkingType

  sealed trait DepotStallLocationType

  case class StallAttributes(
                              tazId: Id[TAZ],
                              parkingType: ParkingType,
                              pricingModel: PricingModel,
                              chargingType: ChargingType,
                              reservedFor: ReservedParkingType
                            )

  case class StallValues(numStalls: Int, feeInCents: Int)

  case object Residential extends ParkingType

  case object Workplace extends ParkingType

  case object Public extends ParkingType

  case object NoOtherExists extends ParkingType

  object ParkingType {

    def fromString(s: String): ParkingType = {
      s match {
        case "Residential" => Residential
        case "Workplace" => Workplace
        case "Public" => Public
        case "NoOtherExists" => NoOtherExists
        case _ => throw new RuntimeException("Invalid case")
      }
    }
  }

  case object NoCharger extends ChargingType

  case object Level1 extends ChargingType

  case object Level2 extends ChargingType

  case object DCFast extends ChargingType

  case object UltraFast extends ChargingType

  object ChargingType {

    def fromString(s: String): ChargingType = {
      s match {
        case "NoCharger" => NoCharger
        case "Level1" => Level1
        case "Level2" => Level2
        case "DCFast" => DCFast
        case "UltraFast" => UltraFast
        case _ => throw new RuntimeException("Invalid case")
      }
    }

    def calculateChargingSessionLengthAndEnergyInJoules(
<<<<<<< HEAD
                                                         chargerType: ChargingType,
                                                         currentEnergyLevelInJoule: Double,
                                                         energyCapacityInJoule: Double,
                                                         vehicleChargingLimit: Option[Double],
                                                         sessionDurationLimit: Option[Long]
                                                       ): (Long, Double) = {
      val vehicleChargingLimitActual = vehicleChargingLimit.getOrElse(Double.MaxValue)
=======
      chargerType: ChargingType,
      currentEnergyLevelInJoule: Double,
      energyCapacityInJoule: Double,
      level2VehicleChargingLimitInWatts: Option[Double],
      level3VehicleChargingLimitInWatts: Option[Double],
      sessionDurationLimit: Option[Long]
    ): (Long, Double) = {
      val vehicleChargingLimitActualInKW = chargerType match {
        case NoCharger => 0.0
        case chType if chType == Level1 || chType == Level2 =>
          level2VehicleChargingLimitInWatts.getOrElse(Double.MaxValue) / 1000.0
        case chType if chType == DCFast || chType == UltraFast =>
          level3VehicleChargingLimitInWatts.getOrElse(Double.MaxValue) / 1000.0
      }
>>>>>>> 27aefd4f
      val sessionLengthLimiter = sessionDurationLimit.getOrElse(Long.MaxValue)
      val sessionLength = Math.min(
        sessionLengthLimiter,
        chargerType match {
          case NoCharger => 0L
          case chType if chType == Level1 || chType == Level2 =>
            Math.round(
              (energyCapacityInJoule - currentEnergyLevelInJoule) / 3.6e6 / Math
                .min(vehicleChargingLimitActualInKW, getChargerPowerInKW(chargerType)) * 3600.0
            )
          case chType if chType == DCFast || chType == UltraFast =>
            if (energyCapacityInJoule * 0.8 < currentEnergyLevelInJoule) {
              0L
            } else {
              Math.round(
                (energyCapacityInJoule * 0.8 - currentEnergyLevelInJoule) / 3.6e6 / Math
                  .min(vehicleChargingLimitActualInKW, getChargerPowerInKW(chargerType)) * 3600.0
              )
            }
        }
      )
      val sessionEnergyInJoules = sessionLength.toDouble / 3600.0 * Math.min(
        vehicleChargingLimitActualInKW,
        getChargerPowerInKW(chargerType)
      ) * 3.6e6

      (sessionLength, sessionEnergyInJoules)
    }

    def getChargerPowerInKW(chargerType: ChargingType): Double = {
      chargerType match {
        case NoCharger => 0.0
        case Level1 =>
          1.5
        case Level2 =>
          6.7
        case DCFast =>
          50.0
        case UltraFast =>
          250.0
      }
    }
  }

  case object NoNeed extends ChargingPreference

  case object MustCharge extends ChargingPreference

  case object Opportunistic extends ChargingPreference

  case object FlatFee extends PricingModel

  case object Block extends PricingModel

  object PricingModel {

    def fromString(s: String): PricingModel = s match {
      case "FlatFee" => FlatFee
      case "Block" => Block
    }
  }

  case object Any extends ReservedParkingType

  case object RideHailManager extends ReservedParkingType

  case object AtRequestLocation extends DepotStallLocationType

  case object AtTAZCenter extends DepotStallLocationType

}<|MERGE_RESOLUTION|>--- conflicted
+++ resolved
@@ -7,12 +7,12 @@
 import org.matsim.api.core.v01.Id
 
 case class ParkingStall(
-                         id: Id[ParkingStall],
-                         attributes: StallAttributes,
-                         location: Location,
-                         cost: Double,
-                         stallValues: Option[StallValues]
-                       ) extends Resource[ParkingStall] {
+  id: Id[ParkingStall],
+  attributes: StallAttributes,
+  location: Location,
+  cost: Double,
+  stallValues: Option[StallValues]
+) extends Resource[ParkingStall] {
   override def getId: Id[ParkingStall] = id
 }
 
@@ -37,12 +37,12 @@
   sealed trait DepotStallLocationType
 
   case class StallAttributes(
-                              tazId: Id[TAZ],
-                              parkingType: ParkingType,
-                              pricingModel: PricingModel,
-                              chargingType: ChargingType,
-                              reservedFor: ReservedParkingType
-                            )
+    tazId: Id[TAZ],
+    parkingType: ParkingType,
+    pricingModel: PricingModel,
+    chargingType: ChargingType,
+    reservedFor: ReservedParkingType
+  )
 
   case class StallValues(numStalls: Int, feeInCents: Int)
 
@@ -58,11 +58,11 @@
 
     def fromString(s: String): ParkingType = {
       s match {
-        case "Residential" => Residential
-        case "Workplace" => Workplace
-        case "Public" => Public
+        case "Residential"   => Residential
+        case "Workplace"     => Workplace
+        case "Public"        => Public
         case "NoOtherExists" => NoOtherExists
-        case _ => throw new RuntimeException("Invalid case")
+        case _               => throw new RuntimeException("Invalid case")
       }
     }
   }
@@ -82,24 +82,15 @@
     def fromString(s: String): ChargingType = {
       s match {
         case "NoCharger" => NoCharger
-        case "Level1" => Level1
-        case "Level2" => Level2
-        case "DCFast" => DCFast
+        case "Level1"    => Level1
+        case "Level2"    => Level2
+        case "DCFast"    => DCFast
         case "UltraFast" => UltraFast
-        case _ => throw new RuntimeException("Invalid case")
+        case _           => throw new RuntimeException("Invalid case")
       }
     }
 
     def calculateChargingSessionLengthAndEnergyInJoules(
-<<<<<<< HEAD
-                                                         chargerType: ChargingType,
-                                                         currentEnergyLevelInJoule: Double,
-                                                         energyCapacityInJoule: Double,
-                                                         vehicleChargingLimit: Option[Double],
-                                                         sessionDurationLimit: Option[Long]
-                                                       ): (Long, Double) = {
-      val vehicleChargingLimitActual = vehicleChargingLimit.getOrElse(Double.MaxValue)
-=======
       chargerType: ChargingType,
       currentEnergyLevelInJoule: Double,
       energyCapacityInJoule: Double,
@@ -114,7 +105,6 @@
         case chType if chType == DCFast || chType == UltraFast =>
           level3VehicleChargingLimitInWatts.getOrElse(Double.MaxValue) / 1000.0
       }
->>>>>>> 27aefd4f
       val sessionLengthLimiter = sessionDurationLimit.getOrElse(Long.MaxValue)
       val sessionLength = Math.min(
         sessionLengthLimiter,
@@ -173,7 +163,7 @@
 
     def fromString(s: String): PricingModel = s match {
       case "FlatFee" => FlatFee
-      case "Block" => Block
+      case "Block"   => Block
     }
   }
 
