package beam.agentsim.infrastructure

import beam.agentsim.agents.choice.logit.UtilityFunctionOperation
import beam.agentsim.agents.ridehail.ParkingZoneDepotData
import beam.agentsim.agents.ridehail.ParkingZoneDepotData.ChargingQueueEntry
import beam.agentsim.agents.ridehail.RideHailManager.VehicleId
import beam.agentsim.agents.vehicles.BeamVehicle
import beam.agentsim.agents.vehicles.FuelType.FuelType
import beam.agentsim.infrastructure.DefaultRidehailFunctions.mnlMultiplierParametersFromConfig
import beam.agentsim.infrastructure.charging.ChargingPointType.CustomChargingPoint
import beam.agentsim.infrastructure.parking.ParkingZoneSearch.ParkingZoneSearchResult
import beam.agentsim.infrastructure.parking._
import beam.agentsim.infrastructure.taz.TAZ
import beam.router.Modes.BeamMode.CAR
import beam.router.skim.Skims
import beam.sim.config.BeamConfig
import com.vividsolutions.jts.geom.Envelope
import org.matsim.api.core.v01.{Coord, Id}
import org.matsim.core.utils.collections.QuadTree

import scala.collection.mutable

class DefaultRidehailFunctions(
  geoQuadTree: QuadTree[TAZ],
  idToGeoMapping: scala.collection.Map[Id[TAZ], TAZ],
  parkingZones: Map[Id[ParkingZoneId], ParkingZone],
  parkingZoneIdToParkingZoneDepotData: mutable.Map[Id[ParkingZoneId], ParkingZoneDepotData],
  distanceFunction: (Coord, Coord) => Double,
  minSearchRadius: Double,
  maxSearchRadius: Double,
  fractionOfSameTypeZones: Double,
  minNumberOfSameTypeZones: Int,
  boundingBox: Envelope,
  seed: Int,
  fuelTypePrices: Map[FuelType, Double],
  rideHailConfig: BeamConfig.Beam.Agentsim.Agents.RideHail,
  skims: Skims,
<<<<<<< HEAD
  estimatedMinParkingDuration: Double
) extends InfrastructureFunctions[GEO](
=======
  estimatedMinParkingDurationInSeconds: Double
) extends InfrastructureFunctions(
>>>>>>> 4886ed98
      geoQuadTree,
      idToGeoMapping,
      parkingZones,
      distanceFunction,
      minSearchRadius,
      maxSearchRadius,
      0.0,
      0.0,
      fractionOfSameTypeZones,
      minNumberOfSameTypeZones,
      boundingBox,
      seed,
<<<<<<< HEAD
      estimatedMinParkingDuration
=======
      estimatedMinParkingDurationInSeconds
>>>>>>> 4886ed98
    ) {

  private val vehicleIdToEndRefuelTick: mutable.Map[VehicleId, Int] = mutable.Map.empty[VehicleId, Int]

  override protected val mnlMultiplierParameters: Map[ParkingMNL.Parameters, UtilityFunctionOperation] =
    mnlMultiplierParametersFromConfig(rideHailConfig)

  /**
    * Generic method for updating MNL Parameters
    *
    * @param parkingAlternative ParkingAlternative
    * @param inquiry            ParkingInquiry
    * @return
    */
  override protected def setupMNLParameters(
    parkingAlternative: ParkingZoneSearch.ParkingAlternative,
    inquiry: ParkingInquiry
  ): Map[ParkingMNL.Parameters, Double] = {
    val beamVehicle = inquiry.beamVehicle.get
    val travelTimeAndDistanceToDepot = skims.od_skimmer
      .getTimeDistanceAndCost(
        inquiry.destinationUtm.loc,
        parkingAlternative.coord,
        inquiry.destinationUtm.time,
        CAR,
        beamVehicle.beamVehicleType.id,
        beamVehicle.beamVehicleType,
        fuelTypePrices(beamVehicle.beamVehicleType.primaryFuelType)
      )
    val remainingRange = beamVehicle.getTotalRemainingRange
    val hasInsufficientRange =
      if (remainingRange < travelTimeAndDistanceToDepot.distance + rideHailConfig.rangeBufferForDispatchInMeters) 1.0
      else 0.0
    val queueTime = secondsToServiceQueueAndChargingVehicles(
      parkingAlternative.parkingZone,
      inquiry.destinationUtm.time
    )
    val chargingTime = beamVehicle
      .refuelingSessionDurationAndEnergyInJoulesForStall(
        Some(
          ParkingStall
            .fromParkingAlternative(parkingAlternative.geo.tazId, parkingAlternative)
        ),
        None,
        None,
        None
      )
      ._1
    Map(
      ParkingMNL.Parameters.DrivingTimeCost       -> travelTimeAndDistanceToDepot.time,
      ParkingMNL.Parameters.QueueingTimeCost      -> queueTime,
      ParkingMNL.Parameters.ChargingTimeCost      -> chargingTime,
      ParkingMNL.Parameters.InsufficientRangeCost -> hasInsufficientRange
    )
  }

  /**
    * Generic method for adding new search filter to parking zones
    *
    * @param zone    ParkingZone
    * @param inquiry ParkingInquiry
    * @return
    */
  override protected def setupSearchFilterPredicates(
    zone: ParkingZone,
    inquiry: ParkingInquiry
  ): Boolean = {
    val beamVehicle = inquiry.beamVehicle.get
    zone.maxStalls > 0 && !hasHighSocAndZoneIsDCFast(beamVehicle, zone)
  }

  /**
    * Generic method that specifies the behavior when MNL returns a ParkingZoneSearchResult
    * @param parkingZoneSearchResult ParkingZoneSearchResult
    */
  override protected def processParkingZoneSearchResult(
    inquiry: ParkingInquiry,
    parkingZoneSearchResult: Option[ParkingZoneSearchResult]
  ): Option[ParkingZoneSearchResult] = {
    parkingZoneSearchResult match {
      case Some(
            result @ ParkingZoneSearch.ParkingZoneSearchResult(
              parkingStall,
              parkingZone,
              parkingZonesSeen,
              _,
              iterations
            )
          ) =>
        logger.debug(
          s"found ${parkingZonesSeen.length} parking zones over ${iterations} iterations"
        )
        // override the sampled stall coordinate with the TAZ centroid -
        // we want all agents who park in this TAZ to park in the same location.
        val updatedParkingStall = parkingStall.copy(
          locationUTM = getParkingZoneLocationUtm(parkingZone.parkingZoneId)
        )
        Some(result.copy(parkingStall = updatedParkingStall))
      case _ => None
    }
  }

  /**
    * sample location of a parking stall with a TAZ area
    *
    * @param inquiry     ParkingInquiry
    * @param parkingZone ParkingZone
    * @param taz TAZ
    * @return
    */
  override protected def sampleParkingStallLocation(
    inquiry: ParkingInquiry,
    parkingZone: ParkingZone,
    taz: TAZ,
    inClosestZone: Boolean = true
  ): Coord = {
    taz.coord
  }

  /**
    * Estimates the amount of time a vehicle will spend waiting for its turn to charge. The estimate is an average wait time
    * calculated as the sum of all remaining time needed to for actively charging vehicles (if all plugs are in use, otherwise this is zero)
    * plus the time needed to charge all vehicles in the current queue, all divided by the number of plugs (of the same plug type) in this depot.
    *
    * @param parkingZone the zone for which an estimate is desired
    * @param tick
    * @return
    */
  def secondsToServiceQueueAndChargingVehicles(
    parkingZone: ParkingZone,
    tick: Int
  ): Int = {
    val parkingZoneDepotData = parkingZoneIdToParkingZoneDepotData(parkingZone.parkingZoneId)
    val chargingVehicles = parkingZoneDepotData.chargingVehicles
    val remainingChargeDurationFromPluggedInVehicles = if (chargingVehicles.size < parkingZone.maxStalls) {
      0
    } else {
      chargingVehicles.map(vehicleId => vehicleIdToEndRefuelTick.getOrElse(vehicleId, tick) - tick).toVector.sum
    }
    val serviceTimeOfPhantomVehicles = parkingZoneDepotData.serviceTimeOfQueuedPhantomVehicles
    val chargingQueue = parkingZoneDepotData.chargingQueue
    val chargeDurationFromQueue = chargingQueue.map { case ChargingQueueEntry(beamVehicle, parkingStall, _) =>
      beamVehicle.refuelingSessionDurationAndEnergyInJoulesForStall(Some(parkingStall), None, None, None)._1
    }.sum
    val numVehiclesOnWayToDepot = parkingZoneDepotData.vehiclesOnWayToDepot.size
    val numPhantomVehiclesInQueue = parkingZoneDepotData.numPhantomVehiclesQueued
    val vehiclesOnWayAdjustmentFactor = (numPhantomVehiclesInQueue + chargingQueue.size) match {
      case numInQueue if numInQueue == 0 =>
        1.0
      case numInQueue =>
        (1.0 + numVehiclesOnWayToDepot.toDouble / numInQueue.toDouble)
    }
    val adjustedQueueServiceTime =
      (chargeDurationFromQueue.toDouble + serviceTimeOfPhantomVehicles.toDouble) * vehiclesOnWayAdjustmentFactor
    val result = Math
      .round(
        (remainingChargeDurationFromPluggedInVehicles.toDouble + adjustedQueueServiceTime) / parkingZone.maxStalls
      )
      .toInt
    result
  }

  def hasHighSocAndZoneIsDCFast(beamVehicle: BeamVehicle, parkingZone: ParkingZone): Boolean = {
    val soc = beamVehicle.getStateOfCharge
    soc >= 0.8 && parkingZone.chargingPointType.exists(_.asInstanceOf[CustomChargingPoint].installedCapacity > 20.0)
  }

  /**
    * Gets the location in UTM for a parking zone.
    *
    * @param parkingZoneId ID of the parking zone
    * @return Parking zone location in UTM.
    */
  def getParkingZoneLocationUtm(parkingZoneId: Id[ParkingZoneId]): Coord = {
    val parkingZone = parkingZones(parkingZoneId)
    parkingZone.link.fold {
      idToGeoMapping(parkingZone.tazId).coord
    } {
      _.getCoord
    }
  }
}

object DefaultRidehailFunctions {

  def mnlMultiplierParametersFromConfig(
    rideHailConfig: BeamConfig.Beam.Agentsim.Agents.RideHail
  ): Map[ParkingMNL.Parameters, UtilityFunctionOperation] = {
    Map(
      ParkingMNL.Parameters.DrivingTimeCost -> UtilityFunctionOperation.Multiplier(
        rideHailConfig.charging.vehicleChargingManager.defaultVehicleChargingManager.mulitnomialLogit.params.drivingTimeMultiplier
      ),
      ParkingMNL.Parameters.QueueingTimeCost -> UtilityFunctionOperation.Multiplier(
        rideHailConfig.charging.vehicleChargingManager.defaultVehicleChargingManager.mulitnomialLogit.params.queueingTimeMultiplier
      ),
      ParkingMNL.Parameters.ChargingTimeCost -> UtilityFunctionOperation.Multiplier(
        rideHailConfig.charging.vehicleChargingManager.defaultVehicleChargingManager.mulitnomialLogit.params.chargingTimeMultiplier
      ),
      ParkingMNL.Parameters.InsufficientRangeCost -> UtilityFunctionOperation.Multiplier(
        rideHailConfig.charging.vehicleChargingManager.defaultVehicleChargingManager.mulitnomialLogit.params.insufficientRangeMultiplier
      )
    )
  }
}<|MERGE_RESOLUTION|>--- conflicted
+++ resolved
@@ -35,13 +35,8 @@
   fuelTypePrices: Map[FuelType, Double],
   rideHailConfig: BeamConfig.Beam.Agentsim.Agents.RideHail,
   skims: Skims,
-<<<<<<< HEAD
-  estimatedMinParkingDuration: Double
-) extends InfrastructureFunctions[GEO](
-=======
   estimatedMinParkingDurationInSeconds: Double
 ) extends InfrastructureFunctions(
->>>>>>> 4886ed98
       geoQuadTree,
       idToGeoMapping,
       parkingZones,
@@ -54,11 +49,7 @@
       minNumberOfSameTypeZones,
       boundingBox,
       seed,
-<<<<<<< HEAD
-      estimatedMinParkingDuration
-=======
       estimatedMinParkingDurationInSeconds
->>>>>>> 4886ed98
     ) {
 
   private val vehicleIdToEndRefuelTick: mutable.Map[VehicleId, Int] = mutable.Map.empty[VehicleId, Int]
