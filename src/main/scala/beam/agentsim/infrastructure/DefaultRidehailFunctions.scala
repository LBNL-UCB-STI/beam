--- conflicted
+++ resolved
@@ -34,14 +34,9 @@
   seed: Int,
   fuelTypePrices: Map[FuelType, Double],
   rideHailConfig: BeamConfig.Beam.Agentsim.Agents.RideHail,
-<<<<<<< HEAD
   skims: Skims,
   estimatedMinParkingDurationInSeconds: Double
-) extends InfrastructureFunctions[GEO](
-=======
-  skims: Skims
 ) extends InfrastructureFunctions(
->>>>>>> 1adf92f3
       geoQuadTree,
       idToGeoMapping,
       parkingZones,
