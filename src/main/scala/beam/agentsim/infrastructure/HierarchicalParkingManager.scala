--- conflicted
+++ resolved
@@ -237,7 +237,7 @@
     chargingPointType: Option[ChargingPointType],
     pricingModel: Option[PricingModel],
     timeRestrictions: Map[VehicleCategory, Range],
-    sitePowerManagerId: Id[SitePowerManager]
+    siteId: Id[SitePowerManager]
   )
 
   object ParkingZoneDescription {
@@ -249,7 +249,7 @@
         zone.chargingPointType,
         zone.pricingModel,
         zone.timeRestrictions,
-        zone.sitePowerManagerId
+        zone.siteId
       )
     }
   }
@@ -331,7 +331,7 @@
         parkingType = description.parkingType,
         maxStalls = numStalls,
         reservedFor = description.reservedFor,
-        sitePowerManagerIdMaybe = Some(description.sitePowerManagerId),
+        siteIdMaybe = Some(description.siteId),
         chargingPointType = description.chargingPointType,
         pricingModel = description.pricingModel,
         timeRestrictions = description.timeRestrictions
@@ -358,29 +358,8 @@
           val zoneList = tazMap.getOrElse(zoneDescription, IndexedSeq.empty)
           accumulator.updated(zone.tazId, tazMap.updated(zoneDescription, zoneList :+ zone))
       }
-<<<<<<< HEAD
-      .filter { case (_, _, maxStalls) => maxStalls > 0 }
-      .zipWithIndex
-      .map { case ((linkId, description, maxStalls), id) =>
-        val numStalls = Math.min(maxStalls, Int.MaxValue).toInt
-        val parkingZone = ParkingZone.init[Link](
-          None,
-          geoId = linkId,
-          parkingType = description.parkingType,
-          maxStalls = numStalls,
-          reservedFor = description.reservedFor,
-          sitePowerManagerIdMaybe = Some(description.sitePowerManagerId),
-          chargingPointType = description.chargingPointType,
-          pricingModel = description.pricingModel,
-          timeRestrictions = description.timeRestrictions
-        )
-        parkingZone.parkingZoneId -> parkingZone
-      }
-      .toMap
-=======
     implicit val zoneHasCoord: HasCoord[ParkingZone] =
       (zone: ParkingZone) => zone.link.fold(idToTazMapping(zone.tazId).coord)(_.getCoord)
     zoneLists.mapValues(_.mapValues(zoneList => ShapeUtils.quadTree(zoneList)))
   }
->>>>>>> 2e928dda
 }