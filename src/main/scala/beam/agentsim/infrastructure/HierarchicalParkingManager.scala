--- conflicted
+++ resolved
@@ -19,7 +19,8 @@
 
 import scala.util.Random
 
-/** This class accepts link mapping and makes TAZ level mapping out of the link mapping.
+/**
+  * This class accepts link mapping and makes TAZ level mapping out of the link mapping.
   * During handling a parking inquiry it search TAZ level first. Then it takes a similar parking zone from the links
   * that belong to the TAZ where appropriate parking stall is found.
   * Links are searched from starting point (the nearest link to inquiry location) withing TAZ.
@@ -32,19 +33,6 @@
   linkToTAZMapping: Map[Link, TAZ],
   minSearchRadius: Double,
   maxSearchRadius: Double,
-<<<<<<< HEAD
-  boundingBox: Envelope,
-  mnlMultiplierParameters: ParkingMNLConfig,
-  checkThatNumberOfStallsMatch: Boolean = false,
-  chargingPointConfig: BeamConfig.Beam.Agentsim.ChargingNetworkManager.ChargingPoint
-) extends ParkingNetwork[Link] {
-
-  private val actualLinkParkingZones: Array[ParkingZone[Link]] = HierarchicalParkingManager.collapse(parkingZones)
-
-  private val tazLinks: Map[Id[TAZ], QuadTree[Link]] = createTazLinkQuadTreeMapping(linkToTAZMapping)
-
-  private val (tazParkingZones, linkZoneToTazZoneMap) =
-=======
   seed: Int,
   checkThatNumberOfStallsMatch: Boolean = false
 ) extends ParkingNetwork[Link](vehicleManagerId, parkingZones) {
@@ -55,36 +43,16 @@
   protected val tazLinks: Map[Id[TAZ], QuadTree[Link]] = createTazLinkQuadTreeMapping(linkToTAZMapping)
 
   protected val (tazParkingZones, linkZoneToTazZoneMap) =
->>>>>>> cc46647f
     convertToTazParkingZones(
       actualLinkParkingZones,
       linkToTAZMapping.map { case (link, taz) =>
         link.getId -> taz.tazId
       }
     )
-<<<<<<< HEAD
-  private val tazZoneSearchTree = ParkingZoneFileUtils.createZoneSearchTree(tazParkingZones)
-
-  private val tazSearchFunctions: ZonalParkingManagerFunctions[TAZ] = new ZonalParkingManagerFunctions[TAZ](
-    tazMap.tazQuadTree,
-    tazMap.idToTAZMapping,
-    identity[TAZ],
-    geo,
-    tazParkingZones,
-    tazZoneSearchTree,
-    rand,
-    minSearchRadius,
-    maxSearchRadius,
-    boundingBox,
-    mnlMultiplierParameters,
-    chargingPointConfig
-  )
-=======
 
   protected val tazZoneSearchTree = ParkingZoneFileUtils.createZoneSearchTree(tazParkingZones.values.toSeq)
 
   override protected val searchFunctions: Option[InfrastructureFunctions[_]] = None
->>>>>>> cc46647f
 
   val DefaultParkingZone: ParkingZone[Link] =
     ParkingZone.defaultInit(
@@ -202,7 +170,8 @@
     }
   }
 
-  /** This method can be used for validating that stallsAvailable is the same for each TAZ and sum of all the links that
+  /**
+    * This method can be used for validating that stallsAvailable is the same for each TAZ and sum of all the links that
     * belongs to this TAZ
     */
   private def stallsInfo(): Unit = {
@@ -252,7 +221,8 @@
 
 object HierarchicalParkingManager {
 
-  /** This class "describes" a parking zone (i.e. extended type of parking zone). This allows to search for similar
+  /**
+    * This class "describes" a parking zone (i.e. extended type of parking zone). This allows to search for similar
     * parking zones on other links or TAZes
     * @param parkingType the parking type (Residential, Workplace, Public)
     * @param chargingPointType the charging point type
@@ -266,11 +236,7 @@
     timeRestrictions: Map[VehicleCategory, Range],
     parkingZoneName: Option[String],
     landCostInUSDPerSqft: Option[Double],
-<<<<<<< HEAD
-    vehicleManager: Option[Id[VehicleManager]] = None
-=======
     vehicleManagerId: Id[VehicleManager]
->>>>>>> cc46647f
   )
 
   object ParkingZoneDescription {
@@ -357,7 +323,8 @@
       checkThatNumberOfStallsMatch
     )
 
-  /** Makes TAZ level parking data from the link level parking data
+  /**
+    * Makes TAZ level parking data from the link level parking data
     * @param parkingZones link level parking zones
     * @param linkToTAZMapping link to TAZ map
     * @return taz parking zones, link zone id -> taz zone id map
@@ -376,18 +343,6 @@
       }
     }
     //generate taz parking zones
-<<<<<<< HEAD
-    val tazZones = tazZoneDescriptions.zipWithIndex.map { case ((tazId, description, linkZones), id) =>
-      val numStalls = Math.min(linkZones.map(_.maxStalls.toLong).sum, Int.MaxValue).toInt
-      new ParkingZone[TAZ](
-        parkingZoneId = id,
-        geoId = tazId,
-        parkingType = description.parkingType,
-        stallsAvailable = numStalls,
-        maxStalls = numStalls,
-        reservedFor = description.reservedFor,
-        vehicleManager = description.vehicleManager,
-=======
     val tazZones = tazZoneDescriptions.zipWithIndex.map { case ((tazId, description, linkZones), _) =>
       val numStalls = Math.min(linkZones.map(_.maxStalls.toLong).sum, Int.MaxValue).toInt
       val parkingZone = ParkingZone.init[TAZ](
@@ -397,20 +352,15 @@
         maxStalls = numStalls,
         reservedFor = description.reservedFor,
         vehicleManagerId = description.vehicleManagerId,
->>>>>>> cc46647f
         chargingPointType = description.chargingPointType,
         pricingModel = description.pricingModel,
         timeRestrictions = description.timeRestrictions,
         parkingZoneName = description.parkingZoneName,
         landCostInUSDPerSqft = description.landCostInUSDPerSqft
       )
-<<<<<<< HEAD
-    }
-=======
       parkingZone.parkingZoneId -> parkingZone
     }.toMap
 
->>>>>>> cc46647f
     //link zone to taz zone map
     val linkZoneToTazZoneMap = tazZones
       .zip(tazZoneDescriptions.map { case (_, _, linkZones) => linkZones })
@@ -440,21 +390,16 @@
     linkToTAZMapping.groupBy(_._2).mapValues(_.keys.toSet)
   }
 
-  /** Collapses multiple similar parking zones in the same Link to a single zone
+  /**
+    * Collapses multiple similar parking zones in the same Link to a single zone
     * @param parkingZones the parking zones
     * @return collapsed parking zones
     */
   def collapse(parkingZones: Map[Id[ParkingZoneId], ParkingZone[Link]]): Map[Id[ParkingZoneId], ParkingZone[Link]] =
     parkingZones
-<<<<<<< HEAD
-      .groupBy(_.geoId)
-      .flatMap { case (linkId, zones) =>
-        zones
-=======
       .groupBy(_._2.geoId)
       .flatMap { case (linkId, zones) =>
         zones.values
->>>>>>> cc46647f
           .groupBy(ParkingZoneDescription.describeParkingZone)
           .map { case (descr, linkZones) => (linkId, descr, linkZones.map(_.maxStalls.toLong).sum) }
       }
@@ -462,16 +407,6 @@
       .zipWithIndex
       .map { case ((linkId, description, maxStalls), id) =>
         val numStalls = Math.min(maxStalls, Int.MaxValue).toInt
-<<<<<<< HEAD
-        new ParkingZone[GEO](
-          parkingZoneId = id,
-          geoId = linkId,
-          parkingType = description.parkingType,
-          stallsAvailable = numStalls,
-          maxStalls = numStalls,
-          reservedFor = description.reservedFor,
-          vehicleManager = description.vehicleManager,
-=======
         val parkingZone = ParkingZone.init[Link](
           None,
           geoId = linkId,
@@ -479,17 +414,13 @@
           maxStalls = numStalls,
           reservedFor = description.reservedFor,
           vehicleManagerId = description.vehicleManagerId,
->>>>>>> cc46647f
           chargingPointType = description.chargingPointType,
           pricingModel = description.pricingModel,
           timeRestrictions = description.timeRestrictions,
           parkingZoneName = description.parkingZoneName,
           landCostInUSDPerSqft = description.landCostInUSDPerSqft
         )
-<<<<<<< HEAD
-=======
         parkingZone.parkingZoneId -> parkingZone
->>>>>>> cc46647f
       }
       .toMap
 }