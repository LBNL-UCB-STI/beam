--- conflicted
+++ resolved
@@ -7,9 +7,9 @@
 import beam.agentsim.infrastructure.HierarchicalParkingManager._
 import beam.agentsim.infrastructure.ZonalParkingManager.{loadParkingZones, mnlMultiplierParametersFromConfig}
 import beam.agentsim.infrastructure.charging.ChargingPointType
+import beam.agentsim.infrastructure.parking._
 import beam.agentsim.infrastructure.parking.ParkingMNL.ParkingMNLConfig
 import beam.agentsim.infrastructure.parking.ParkingZone.{DefaultParkingZoneId, UbiqiutousParkingAvailability}
-import beam.agentsim.infrastructure.parking._
 import beam.agentsim.infrastructure.taz.{TAZ, TAZTreeMap}
 import beam.router.BeamRouter.Location
 import beam.sim.common.GeoUtils
@@ -369,11 +369,8 @@
           parkingType = description.parkingType,
           stallsAvailable = numStalls,
           maxStalls = numStalls,
-<<<<<<< HEAD
-=======
           reservedFor = description.reservedFor,
           vehicleManagerId = description.vehicleManagerId,
->>>>>>> 336f31bc
           chargingPointType = description.chargingPointType,
           pricingModel = description.pricingModel,
           parkingZoneName = None, // FIXME ?!
@@ -436,11 +433,8 @@
             parkingType = description.parkingType,
             stallsAvailable = numStalls,
             maxStalls = numStalls,
-<<<<<<< HEAD
-=======
             reservedFor = description.reservedFor,
             vehicleManagerId = description.vehicleManagerId,
->>>>>>> 336f31bc
             chargingPointType = description.chargingPointType,
             pricingModel = description.pricingModel,
             parkingZoneName = None, // FIXME ?!
