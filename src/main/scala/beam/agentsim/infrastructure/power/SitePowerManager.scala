package beam.agentsim.infrastructure.power

import beam.agentsim.agents.vehicles.BeamVehicle
import beam.agentsim.agents.vehicles.VehicleManager.ReservedFor
import beam.agentsim.infrastructure.ChargingNetwork.{ChargingCycle, ChargingStation, ChargingVehicle}
import beam.agentsim.infrastructure.ChargingNetworkManager.ChargingNetworkHelper
import beam.agentsim.infrastructure.charging.ChargingPointType
import beam.agentsim.infrastructure.charging.ChargingPointType.getChargingPointInstalledPowerInKw
import beam.agentsim.infrastructure.parking.{ParkingType, ParkingZoneId}
import beam.agentsim.infrastructure.power.PowerManager._
import beam.agentsim.infrastructure.taz.TAZ
import beam.cosim.helics.BeamHelicsInterface
import beam.cosim.helics.BeamHelicsInterface.{
  createFedInfo,
  enterExecutionMode,
  getFederate,
  BeamFederate,
  BeamFederateDescriptor
}
import beam.router.skim.event
import beam.sim.BeamServices
import beam.sim.config.BeamConfig.Beam.Agentsim.ChargingNetworkManager
import com.typesafe.scalalogging.LazyLogging
import org.matsim.api.core.v01.{Coord, Id}

import scala.collection.{immutable, mutable}
import scala.concurrent.duration.DurationInt
import scala.util.{Failure, Try}

class SitePowerManager(chargingNetworkHelper: ChargingNetworkHelper, beamServices: BeamServices) extends LazyLogging {

  private val cnmConfig = beamServices.beamConfig.beam.agentsim.chargingNetworkManager
  private val temporaryLoadEstimate = mutable.HashMap.empty[ChargingStation, Double]
  private val spmConfigMaybe = cnmConfig.sitePowerManagerController
  protected val powerController = new PowerManager(chargingNetworkHelper, beamServices.beamConfig)
  protected var powerLimits = Map.empty[ChargingStation, PowerInKW]
  protected var powerCommands = Map.empty[Id[BeamVehicle], PowerInKW]

  protected val siteMap: Map[Id[ParkingZoneId], (Id[TAZ], PowerInKW)] =
    chargingNetworkHelper.allChargingStations
      .groupBy(x => (x.zone.tazId, x.zone.parkingZoneId))
      .map { case ((tazId, parkingZoneId), stations) =>
        val totPower = stations.map(s => s.maxPlugPower * s.numPlugs).sum
        parkingZoneId -> (tazId, totPower)
      }

  private[power] lazy val beamFederateMap: List[BeamFederateDescriptor] = spmConfigMaybe match {
    case Some(spmConfig) if spmConfig.connect => createBeamFederates(spmConfig)
    case _                                    => List.empty[BeamFederateDescriptor]
  }

  private def createBeamFederates(
    spmConfig: ChargingNetworkManager.SitePowerManagerController
  ): List[BeamFederateDescriptor] = {
    logger.warn("ChargingNetworkManager should connect to a site power controller via Helics...")
    val maybeListOfFederateDescriptors = Try {
      val tazIdsToChargingStations: Map[Set[Id[TAZ]], List[ChargingStation]] =
        randomlyGroupChargingStations(spmConfig.numberOfFederates, chargingNetworkHelper.allChargingStations)

      val numFederates = tazIdsToChargingStations.size
      val fedInfo = createFedInfo(
        spmConfig.coreType,
        s"--federates=$numFederates --broker_address=${spmConfig.brokerAddress}",
        spmConfig.timeDeltaProperty,
        spmConfig.intLogLevel
      )
      logger.info(s"Init $numFederates SitePowerManager Federates ...")
      tazIdsToChargingStations.zipWithIndex.map { case ((tazIds, stations), idx) =>
        val beamFedName = spmConfig.beamFederatePrefix + idx
        val spmFedNameSub = spmConfig.spmFederatePrefix + idx + "/" + spmConfig.spmFederateSubscription
        val federate = getFederate(
          beamFedName,
          fedInfo,
          spmConfig.bufferSize,
          cnmConfig.timeStepInSeconds,
          Some(spmConfig.beamFederatePublication),
          if (spmConfig.expectFeedback) Some(spmFedNameSub) else None
        )
        logger.debug("Got federate {} for taz {}", federate.fedName, tazIds.mkString(","))
        (tazIds, stations, federate)
      }.seq
    }.map { federates =>
      logger.info("Initialized {} federates, now they are going to execution mode", federates.size)
      val beamFederates = federates.map { case (_, _, beamFederate: BeamFederate) => beamFederate }.toSeq
      enterExecutionMode(1.hour, beamFederates: _*)
      logger.info("Entered execution mode")
      federates.map { case (tazIds, chargingStations, beamFederate) =>
        BeamFederateDescriptor(tazIds, chargingStations, beamFederate)
      }.toList
    }.recoverWith { case e =>
      logger.warn(
        s"Cannot initialize BeamFederate: ${e.getMessage}. ChargingNetworkManager is not connected to the SPMC"
      )
      Failure(e)
    }

    maybeListOfFederateDescriptors.getOrElse(List.empty[BeamFederateDescriptor])
  }

  private def randomlyGroupChargingStations(
    numberOfGroups: Int,
    chargingStations: List[ChargingStation]
  ): Map[Set[Id[TAZ]], List[ChargingStation]] = {
    val tazIdToStations = chargingStations
      .groupBy(_.zone.tazId)
      .toList

    def listOfPairsToPair(
      pairs: Seq[(Id[TAZ], List[ChargingStation])]
    ): (Set[Id[TAZ]], List[ChargingStation]) = {
      val (tazsSet, stationsBuffer) =
        pairs.foldLeft(mutable.Set.empty[Id[TAZ]], mutable.ListBuffer.empty[ChargingStation]) {
          case ((allTazs, allStations), (tazId, stations)) =>
            allTazs.add(tazId)
            allStations.appendAll(stations)
            (allTazs, allStations)
        }
      (tazsSet.toSet, stationsBuffer.toList)
    }

    val groupSize = {
      var groupSize1: Int = tazIdToStations.size / numberOfGroups
      // because of rounding we might want to slightly increase the size of a group
      while (groupSize1 * numberOfGroups < tazIdToStations.size) {
        groupSize1 = groupSize1 + 1
      }
      groupSize1
    }

    val groupedStations = scala.util.Random
      .shuffle(tazIdToStations)
      .grouped(groupSize)

    groupedStations.map(listOfPairsToPair).toMap
  }

  /**
    * This method adds hour**(hour - 1) to initial departure time estimate
    *
    * @param currentTime time of simulation
    * @param initialDepartureTimeEstimate initial estimate of departure time estimate
    * @return
    */
  def estimateDepartureTime(currentTime: Int, initialDepartureTimeEstimate: Int): Int = {
    val ceiledInitialEstimate = 60 * Math.ceil(initialDepartureTimeEstimate / 60.0).toInt
    val additionalHoursForDeparture = if (ceiledInitialEstimate < currentTime) {
      val hourDifference = ((ceiledInitialEstimate - currentTime) / 3600.0).toInt
      (1 + hourDifference * (hourDifference - 1)) * 3600
    } else 0
    ceiledInitialEstimate + additionalHoursForDeparture
  }

  /**
    * @param timeBin Int
    */
  def obtainPowerCommandsAndLimits(timeBin: Int, connectedVehicles: Map[Id[BeamVehicle], ChargingVehicle]): Unit = {
    logger.debug(s"obtainPowerCommandsAndLimits timeBin = $timeBin")
    powerCommands = beamFederateMap.par
<<<<<<< HEAD
      .map { case BeamFederateDescriptor(groupedTazIds, _, federate) =>
        val eventsToSend: List[Map[String, Any]] = siteMap.flatMap { case (parkingZoneId, tazId) =>
          parkingZoneToVehiclesMap
            .get(parkingZoneId)
            .map(_.map { case cv @ ChargingVehicle(vehicle, stall, _, arrivalTime, _, _, _, _, _, _, _, _, _) =>
=======
      .map { case (groupedTazId, _, federate) =>
        val eventsToSend: List[Map[String, Any]] = if (timeBin <= 0) {
          // Constructing a list of site ids to initialize the site power manager
          siteMap.map { case (parkingZoneId, (tazId, _)) => Map("tazId" -> tazId, "siteId" -> parkingZoneId) }.toList
        } else {
          connectedVehicles.map {
            case (_, cv @ ChargingVehicle(vehicle, stall, _, arrivalTime, _, _, _, _, _, _, _, _, _)) =>
>>>>>>> de744dc8
              // Sending this message
              val fuelCapacity = vehicle.beamVehicleType.primaryFuelCapacityInJoule
              Map(
                "tazId"                      -> stall.tazId,
                "siteId"                     -> stall.parkingZoneId,
                "vehicleId"                  -> vehicle.id,
                "vehicleType"                -> vehicle.beamVehicleType.id,
                "primaryFuelLevelInJoules"   -> vehicle.primaryFuelLevelInJoules,
                "primaryFuelCapacityInJoule" -> vehicle.beamVehicleType.primaryFuelCapacityInJoule,
                "arrivalTime"                -> arrivalTime,
                "departureTime"              -> estimateDepartureTime(timeBin, cv.estimatedDepartureTime),
                "desiredFuelLevelInJoules"   -> (fuelCapacity - vehicle.primaryFuelLevelInJoules),
                "maxPowerInKW" -> vehicle.beamVehicleType.chargingCapability
                  .map(getChargingPointInstalledPowerInKw)
                  .map(Math.min(getChargingPointInstalledPowerInKw(stall.chargingPointType.get), _))
                  .getOrElse(getChargingPointInstalledPowerInKw(stall.chargingPointType.get)),
                "sitePowerInKW" -> siteMap(stall.parkingZoneId)._2
              )
<<<<<<< HEAD
            })
            .getOrElse(List(Map("tazId" -> tazId, "siteId" -> parkingZoneId)))
        }.toList

        val vehicleIdToPowerInKW: immutable.Seq[(Id[BeamVehicle], PowerInKW)] = federate
=======
          }.toList
        }
        federate
>>>>>>> de744dc8
          .cosimulate(timeBin, eventsToSend)
          .flatMap { message =>
            val messageContainsExpectedTazId = message.get("tazId") match {
              case Some(tazIdStr) =>
                val maybeTaz = beamServices.beamScenario.tazTreeMap.getTAZ(tazIdStr.toString)
                maybeTaz.exists(taz => groupedTazIds.contains(taz.tazId))
              case _ => false
            }
            val messageContainsVehicleId = message.contains("vehicleId")

            if (spmConfigMaybe.get.expectFeedback && messageContainsVehicleId && messageContainsExpectedTazId) {
              val vehicleIdFromMessage = Id.create(message("vehicleId").toString, classOf[BeamVehicle])
              connectedVehicles.get(vehicleIdFromMessage) match {
                case Some(chargingVehicle) =>
                  Some(chargingVehicle.vehicle.id -> message("powerInKW").toString.toDouble)
                case _ =>
                  logger.error(
                    s"The vehicle $vehicleIdFromMessage might have already left the station between co-simulation!"
                  )
                  None
              }
            } else None
          }

        vehicleIdToPowerInKW.toMap
      }
      .foldLeft(Map.empty[Id[BeamVehicle], PowerInKW])(_ ++ _)

    val loadEstimate = chargingNetworkHelper.allChargingStations.par
      .map(station => station -> temporaryLoadEstimate.getOrElse(station, 0.0))
      .seq
      .toMap
    logger.debug("Total Load estimated is {} at tick {}", loadEstimate.values.sum, timeBin)
    powerLimits = powerController.obtainPowerPhysicalBounds(timeBin, loadEstimate)
  }

  /**
    * @param chargingVehicle the vehicle being charging
    * @return
    */
  def dispatchEnergy(
    cycleStartTime: Int,
    cycleEndTime: Int,
    maxCycleDuration: Int,
    chargingVehicle: ChargingVehicle
  ): ChargingCycle = {
    val vehicle = chargingVehicle.vehicle
    val station = chargingVehicle.chargingStation
    val unconstrainedPower = Math.min(station.maxPlugPower, chargingVehicle.chargingCapacityInKw)
    val constrainedPower = powerCommands.getOrElse(
      vehicle.id, {
        Math.min(
          unconstrainedPower,
          powerLimits.get(station).map(_ / station.numPlugs).getOrElse(unconstrainedPower)
        )
      }
    )
    val duration = Math.max(0, cycleEndTime - cycleStartTime)
    val (chargingDuration, energyToCharge) = vehicle.refuelingSessionDurationAndEnergyInJoules(
      sessionDurationLimit = Some(duration),
      stateOfChargeLimit = None,
      chargingPowerLimit = Some(constrainedPower)
    )
    val (_, energyToChargeIfUnconstrained) = vehicle.refuelingSessionDurationAndEnergyInJoules(
      sessionDurationLimit = Some(duration),
      stateOfChargeLimit = None,
      chargingPowerLimit = Some(unconstrainedPower)
    )
    val (totChargingDuration, _) = vehicle.refuelingSessionDurationAndEnergyInJoules(
      sessionDurationLimit = None,
      stateOfChargeLimit = None,
      chargingPowerLimit = Some(constrainedPower)
    )
    if ((chargingDuration > 0 && energyToCharge == 0) || chargingDuration == 0 && energyToCharge > 0) {
      logger.debug(
        s"chargingDuration is $chargingDuration while energyToCharge is $energyToCharge. " +
        s"Something is broken or due to physical bounds!!"
      )
    }
    val theActualEndTime = cycleStartTime + chargingDuration
    ChargingCycle(
      cycleStartTime,
      theActualEndTime,
      constrainedPower,
      energyToCharge,
      energyToChargeIfUnconstrained,
      totChargingDuration - chargingDuration,
      maxCycleDuration
    )
  }

  /**
    * Collect rough power demand per vehicle
    *
    * @param time                          start time of charging cycle
    * @param duration                      duration of charging cycle
    * @param energyToChargeIfUnconstrained the energy to charge
    * @param station                       the station where vehicle is charging
    */
  def collectObservedLoadInKW(
    time: Int,
    duration: Int,
    energyToChargeIfUnconstrained: Double,
    station: ChargingStation
  ): Unit = {
    val requiredLoad = if (duration == 0) 0.0 else (energyToChargeIfUnconstrained / 3.6e+6) / (duration / 3600.0)
    // Keep track of previous time bin load
    temporaryLoadEstimate.synchronized {
      val requiredLoadAcc = temporaryLoadEstimate.getOrElse(station, 0.0) + requiredLoad
      temporaryLoadEstimate.put(station, requiredLoadAcc)
    }
    beamServices.matsimServices.getEvents.processEvent(
      event.TAZSkimmerEvent(
        cnmConfig.timeStepInSeconds * (time / cnmConfig.timeStepInSeconds),
        new Coord(0, 0),
        station.zone.parkingZoneId.toString,
        requiredLoad,
        beamServices,
        "CNM",
        geoIdMaybe = Some(station.zone.tazId.toString)
      )
    )
  }

  def close(): Unit = {
    powerController.close()
    beamFederateMap.foreach { case BeamFederateDescriptor(_, _, federate) => federate.close() }
  }
}

object SitePowerManager {

  def constructSitePowerKey(
    reservedFor: ReservedFor,
    geoId: Id[_],
    parkingType: ParkingType,
    chargingPointTypeMaybe: Option[ChargingPointType]
  ): Id[SitePowerManager] = {
    val chargingLevel = chargingPointTypeMaybe match {
      case Some(chargingPointType) if ChargingPointType.isFastCharger(chargingPointType) => "Fast"
      case Some(_)                                                                       => "Slow"
      case _                                                                             => "NoCharger"
    }
    createId(s"site-$reservedFor-$geoId-$parkingType-$chargingLevel")
  }

  def createId(siteId: String): Id[SitePowerManager] = Id.create(siteId, classOf[SitePowerManager])
}<|MERGE_RESOLUTION|>--- conflicted
+++ resolved
@@ -6,10 +6,9 @@
 import beam.agentsim.infrastructure.ChargingNetworkManager.ChargingNetworkHelper
 import beam.agentsim.infrastructure.charging.ChargingPointType
 import beam.agentsim.infrastructure.charging.ChargingPointType.getChargingPointInstalledPowerInKw
-import beam.agentsim.infrastructure.parking.{ParkingType, ParkingZoneId}
+import beam.agentsim.infrastructure.parking.ParkingType
 import beam.agentsim.infrastructure.power.PowerManager._
 import beam.agentsim.infrastructure.taz.TAZ
-import beam.cosim.helics.BeamHelicsInterface
 import beam.cosim.helics.BeamHelicsInterface.{
   createFedInfo,
   enterExecutionMode,
@@ -35,14 +34,6 @@
   protected val powerController = new PowerManager(chargingNetworkHelper, beamServices.beamConfig)
   protected var powerLimits = Map.empty[ChargingStation, PowerInKW]
   protected var powerCommands = Map.empty[Id[BeamVehicle], PowerInKW]
-
-  protected val siteMap: Map[Id[ParkingZoneId], (Id[TAZ], PowerInKW)] =
-    chargingNetworkHelper.allChargingStations
-      .groupBy(x => (x.zone.tazId, x.zone.parkingZoneId))
-      .map { case ((tazId, parkingZoneId), stations) =>
-        val totPower = stations.map(s => s.maxPlugPower * s.numPlugs).sum
-        parkingZoneId -> (tazId, totPower)
-      }
 
   private[power] lazy val beamFederateMap: List[BeamFederateDescriptor] = spmConfigMaybe match {
     case Some(spmConfig) if spmConfig.connect => createBeamFederates(spmConfig)
@@ -153,29 +144,28 @@
   /**
     * @param timeBin Int
     */
-  def obtainPowerCommandsAndLimits(timeBin: Int, connectedVehicles: Map[Id[BeamVehicle], ChargingVehicle]): Unit = {
+  def obtainPowerCommandsAndLimits(timeBin: Int, allPluggedInVehicles: Map[Id[BeamVehicle], ChargingVehicle]): Unit = {
     logger.debug(s"obtainPowerCommandsAndLimits timeBin = $timeBin")
     powerCommands = beamFederateMap.par
-<<<<<<< HEAD
-      .map { case BeamFederateDescriptor(groupedTazIds, _, federate) =>
-        val eventsToSend: List[Map[String, Any]] = siteMap.flatMap { case (parkingZoneId, tazId) =>
-          parkingZoneToVehiclesMap
-            .get(parkingZoneId)
-            .map(_.map { case cv @ ChargingVehicle(vehicle, stall, _, arrivalTime, _, _, _, _, _, _, _, _, _) =>
-=======
-      .map { case (groupedTazId, _, federate) =>
+      .map { case BeamFederateDescriptor(groupedTazIds, stations, federate) =>
         val eventsToSend: List[Map[String, Any]] = if (timeBin <= 0) {
           // Constructing a list of site ids to initialize the site power manager
-          siteMap.map { case (parkingZoneId, (tazId, _)) => Map("tazId" -> tazId, "siteId" -> parkingZoneId) }.toList
+          stations.map(station =>
+            Map(
+              "tazId"         -> station.zone.tazId,
+              "siteId"        -> station.zone.parkingZoneId,
+              "sitePowerInKW" -> station.maxPlugPower * station.numPlugs
+            )
+          )
         } else {
-          connectedVehicles.map {
-            case (_, cv @ ChargingVehicle(vehicle, stall, _, arrivalTime, _, _, _, _, _, _, _, _, _)) =>
->>>>>>> de744dc8
+          stations.flatMap(_.pluggedInVehicles).map {
+            case (_, cv @ ChargingVehicle(vehicle, stall, station, arrivalTime, _, _, _, _, _, _, _, _, _)) =>
               // Sending this message
               val fuelCapacity = vehicle.beamVehicleType.primaryFuelCapacityInJoule
               Map(
                 "tazId"                      -> stall.tazId,
                 "siteId"                     -> stall.parkingZoneId,
+                "sitePowerInKW"              -> station.maxPlugPower * station.numPlugs,
                 "vehicleId"                  -> vehicle.id,
                 "vehicleType"                -> vehicle.beamVehicleType.id,
                 "primaryFuelLevelInJoules"   -> vehicle.primaryFuelLevelInJoules,
@@ -186,20 +176,11 @@
                 "maxPowerInKW" -> vehicle.beamVehicleType.chargingCapability
                   .map(getChargingPointInstalledPowerInKw)
                   .map(Math.min(getChargingPointInstalledPowerInKw(stall.chargingPointType.get), _))
-                  .getOrElse(getChargingPointInstalledPowerInKw(stall.chargingPointType.get)),
-                "sitePowerInKW" -> siteMap(stall.parkingZoneId)._2
+                  .getOrElse(getChargingPointInstalledPowerInKw(stall.chargingPointType.get))
               )
-<<<<<<< HEAD
-            })
-            .getOrElse(List(Map("tazId" -> tazId, "siteId" -> parkingZoneId)))
-        }.toList
-
+          }
+        }
         val vehicleIdToPowerInKW: immutable.Seq[(Id[BeamVehicle], PowerInKW)] = federate
-=======
-          }.toList
-        }
-        federate
->>>>>>> de744dc8
           .cosimulate(timeBin, eventsToSend)
           .flatMap { message =>
             val messageContainsExpectedTazId = message.get("tazId") match {
@@ -212,7 +193,7 @@
 
             if (spmConfigMaybe.get.expectFeedback && messageContainsVehicleId && messageContainsExpectedTazId) {
               val vehicleIdFromMessage = Id.create(message("vehicleId").toString, classOf[BeamVehicle])
-              connectedVehicles.get(vehicleIdFromMessage) match {
+              allPluggedInVehicles.get(vehicleIdFromMessage) match {
                 case Some(chargingVehicle) =>
                   Some(chargingVehicle.vehicle.id -> message("powerInKW").toString.toDouble)
                 case _ =>
