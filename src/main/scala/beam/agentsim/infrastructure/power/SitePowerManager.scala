package beam.agentsim.infrastructure.power

import beam.agentsim.agents.vehicles.BeamVehicle
import beam.agentsim.agents.vehicles.VehicleManager.ReservedFor
import beam.agentsim.infrastructure.ChargingNetwork.{ChargingCycle, ChargingStation, ChargingVehicle}
import beam.agentsim.infrastructure.ChargingNetworkManager.ChargingNetworkHelper
import beam.agentsim.infrastructure.charging.ChargingPointType
import beam.agentsim.infrastructure.charging.ChargingPointType.getChargingPointInstalledPowerInKw
import beam.agentsim.infrastructure.parking.ParkingType
import beam.agentsim.infrastructure.power.PowerManager._
import beam.cosim.helics.BeamHelicsInterface.{createFedInfo, enterExecutionMode, getFederate, BeamFederate}
import beam.router.skim.event
import beam.sim.BeamServices
import com.typesafe.scalalogging.LazyLogging
import org.matsim.api.core.v01.{Coord, Id}

import scala.collection.mutable
import scala.concurrent.duration.DurationInt
import scala.util.{Failure, Try}

class SitePowerManager(chargingNetworkHelper: ChargingNetworkHelper, beamServices: BeamServices) extends LazyLogging {

  private val cnmConfig = beamServices.beamConfig.beam.agentsim.chargingNetworkManager
  private val temporaryLoadEstimate = mutable.HashMap.empty[ChargingStation, Double]
  private val spmcConfigMaybe = cnmConfig.sitePowerManagerController
  protected val powerController = new PowerManager(chargingNetworkHelper, beamServices.beamConfig)
  protected var powerLimits = Map.empty[ChargingStation, PowerInKW]
  protected var powerCommands = Map.empty[Id[BeamVehicle], PowerInKW]

  private[power] lazy val beamFederateMap: List[(Id[_], List[ChargingStation], BeamFederate)] = spmcConfigMaybe match {
    case Some(spmcConfig) if spmcConfig.connect =>
      logger.warn("ChargingNetworkManager should connect to a site power controller via Helics...")
      Try {
        val tazIdToChargingStations = chargingNetworkHelper.allChargingStations.groupBy(_.zone.geoId)
        logger.info("Init SitePowerManager Federates for {} TAZes...", tazIdToChargingStations.size)
        val fedInfo = createFedInfo(
          spmcConfig.coreType,
          spmcConfig.coreInitString,
          spmcConfig.timeDeltaProperty,
          spmcConfig.intLogLevel
        )
        tazIdToChargingStations.map { case (tazId, stations) =>
          val fedName = spmcConfig.federatesPrefix + tazId.toString
          logger.debug("getting federate {}", fedName)
          val federate = getFederate(
            fedName, //BEAM_SPM_FEDERATE_1
            fedInfo,
            spmcConfig.bufferSize,
            beamServices.beamConfig.beam.agentsim.chargingNetworkManager.timeStepInSeconds,
            spmcConfig.federatesPublication match {
              case s: String if s.nonEmpty => Some(s)
              case _                       => None
            },
            (
              spmcConfig.spmcFederatesPrefix + tazId.toString,
              spmcConfig.spmcSubscription,
              spmcConfig.expectFeedback
            ) match {
              case (s1: String, s2: String, feedback: Boolean) if s1.nonEmpty && s2.nonEmpty && feedback =>
                Some(s1 + "/" + s2) // SPMC_FEDERATE_1/CHARGING_PROFILE
              case _ => None
            }
          )
          logger.debug("Got federate for taz {}", tazId.toString)
          (tazId, stations, federate)
        }.seq
      }.map { federates =>
        logger.info("Initialized {} federates, now they are going to execution mode", federates.size)
        enterExecutionMode(1.hour, federates.map(_._3).toSeq: _*)
        logger.info("Entered execution mode")
        federates.toList
      }.recoverWith { case e =>
        logger.warn(
          s"Cannot initialize BeamFederate: ${e.getMessage}. " +
          "ChargingNetworkManager is not connected to the SPMC"
        )
        Failure(e)
      }.getOrElse(List.empty[(Id[_], List[ChargingStation], BeamFederate)])
    case _ => List.empty[(Id[_], List[ChargingStation], BeamFederate)]
  }

  /**
    * @param timeBin
    */
<<<<<<< HEAD
  def obtainPowerCommandsAndLimits(timeBin: Int): Unit = {
    val numPluggedVehicles = chargingNetworkHelper.allChargingStations.view.flatMap(_.pluggedInVehicles).size
    logger.debug(
      s"obtainPowerCommandsAndLimits timeBin = $timeBin, numPluggedVehicles = $numPluggedVehicles"
    )
    powerCommands = beamFederateMap.par
      .map { case (tazId, stations, federate) =>
        federate
          .cosimulate(
            timeBin,
            stations.flatMap(_.pluggedInVehicles.values).map {
              case ChargingVehicle(vehicle, stall, _, arrivalTime, _, _, _, _, departureTime, _, _, _) =>
                // Sending this message
                val powerInKW = getChargingPointInstalledPowerInKw(stall.chargingPointType.get)
                Map(
                  "tazId"                    -> tazId,
                  "siteId"                   -> tazId, // TODO I have a way for generating the site Id, but for now Site id == parking Zone Id
                  "vehicleId"                -> vehicle.id,
                  "vehicleType"              -> vehicle.beamVehicleType.id,
                  "primaryFuelLevelInJoules" -> vehicle.primaryFuelLevelInJoules,
                  "arrivalTime"              -> arrivalTime, // TODO arrival time at station
                  "departureTime"            -> departureTime, // TODO estimated departure time = arrival time + parking duration
                  "desiredFuelLevelInJoules" -> (vehicle.beamVehicleType.primaryFuelCapacityInJoule - vehicle.primaryFuelLevelInJoules), // TODO Battery capacity - fuel level
                  "maxPowerInKW" -> vehicle.beamVehicleType.chargingCapability
                    .map(getChargingPointInstalledPowerInKw)
                    .map(Math.min(powerInKW, _))
                    .getOrElse(
                      powerInKW
                    ) // TODO power at stall: MIN(stall.chargingPointType,vehicle.vehicleType.chargingCapability)
                )
            }
          )
          .flatMap { message =>
            // Receiving this message
            chargingNetworkHelper
              .lookUpPluggedInVehiclesAt(timeBin)
              .get(Id.create(message("vehicleId").asInstanceOf[String], classOf[BeamVehicle])) match {
              case Some(chargingVehicle) =>
                Some(chargingVehicle.vehicle.id -> message("powerInKw").asInstanceOf[PowerInKW])
              case _ =>
                logger.error(
                  s"Cannot find vehicle ${message("vehicleId")} obtained from the site power manager controller." +
                  s"Potentially the vehicle has already disconnected or something is broken"
                )
                None
            }
          }
          .toMap
      }
      .foldLeft(Map.empty[Id[BeamVehicle], PowerInKW])(_ ++ _)

    val loadEstimate = chargingNetworkHelper.allChargingStations.par
      .map(station => station -> temporaryLoadEstimate.getOrElse(station, 0.0))
      .seq
      .toMap
    logger.debug("Total Load estimated is {} at tick {}", loadEstimate.values.sum, timeBin)
    powerLimits = this.powerController.obtainPowerPhysicalBounds(timeBin, loadEstimate)
=======
  def requiredPowerInKWOverNextPlanningHorizon(tick: Int): Seq[(ChargingStation, PowerInKW)] = {
    val plans = chargingNetworkHelper.allChargingStations.par
      .map(station => station -> temporaryLoadEstimate.getOrElse(station, 0.0))
      .seq
    temporaryLoadEstimate.clear()
    if (plans.isEmpty) {
      logger.debug(s"Charging Replan did not produce allocations on tick: [$tick]")
    }
    plans
>>>>>>> 2e928dda
  }

  /**
    * @param chargingVehicle the vehicle being charging
    * @param physicalBounds physical bounds under which the dispatch occur
    * @return
    */
  def dispatchEnergy(
<<<<<<< HEAD
    cycleStartTime: Int,
    cycleEndTime: Int,
    maxCycleDuration: Int,
    chargingVehicle: ChargingVehicle
  ): ChargingCycle = {
    val ChargingVehicle(vehicle, _, station, _, _, _, _, _, _, _, _, _) = chargingVehicle
    val unconstrainedPower = Math.min(station.maxPlugPower, chargingVehicle.chargingCapacityInKw)
    val constrainedPower = powerCommands.getOrElse(
      vehicle.id, {
        Math.min(
          unconstrainedPower,
          powerLimits.get(station).map(_ / station.numPlugs).getOrElse(unconstrainedPower)
        )
      }
    )
    val duration = Math.max(0, cycleEndTime - cycleStartTime)
=======
    timeInterval: Int,
    chargingVehicle: ChargingVehicle,
    physicalBounds: Map[ChargingStation, PhysicalBounds]
  ): (ChargingDurationInSec, EnergyInJoules, EnergyInJoules, ChargingDurationInSec) = {
    val ChargingVehicle(vehicle, _, station, _, _, _, _, _, _, _, _, _, _) = chargingVehicle
    // dispatch
    val maxZoneLoad = physicalBounds(station).powerLimitUpper
    val maxUnlimitedZoneLoad = unlimitedPhysicalBounds(station).powerLimitUpper
    val chargingPointLoad =
      ChargingPointType.getChargingPointInstalledPowerInKw(station.zone.chargingPointType.get)
    val chargingPowerLimit = maxZoneLoad * chargingPointLoad / maxUnlimitedZoneLoad
>>>>>>> 2e928dda
    val (chargingDuration, energyToCharge) = vehicle.refuelingSessionDurationAndEnergyInJoules(
      sessionDurationLimit = Some(duration),
      stateOfChargeLimit = None,
      chargingPowerLimit = Some(constrainedPower)
    )
    val (_, energyToChargeIfUnconstrained) = vehicle.refuelingSessionDurationAndEnergyInJoules(
      sessionDurationLimit = Some(duration),
      stateOfChargeLimit = None,
      chargingPowerLimit = Some(unconstrainedPower)
    )
    val (remainingChargingDuration, _) = vehicle.refuelingSessionDurationAndEnergyInJoules(
      sessionDurationLimit = None,
      stateOfChargeLimit = None,
      chargingPowerLimit = Some(chargingPowerLimit)
    )
    if ((chargingDuration > 0 && energyToCharge == 0) || chargingDuration == 0 && energyToCharge > 0) {
      logger.debug(
        s"chargingDuration is $chargingDuration while energyToCharge is $energyToCharge. " +
        s"Something is broken or due to physical bounds!!"
      )
    }
<<<<<<< HEAD
    val theActualEndTime = cycleStartTime + chargingDuration
    ChargingCycle(
      cycleStartTime,
      theActualEndTime,
      constrainedPower,
      energyToCharge,
      energyToChargeIfUnconstrained,
      maxCycleDuration
    )
=======
    (chargingDuration, energyToCharge, energyToChargeIfUnconstrained, remainingChargingDuration)
>>>>>>> 2e928dda
  }

  /**
    * Collect rough power demand per vehicle
    * @param time start time of charging cycle
    * @param duration duration of charging cycle
    * @param energyToChargeIfUnconstrained the energy to charge
    * @param station the station where vehicle is charging
    */
  def collectObservedLoadInKW(
    time: Int,
    duration: Int,
    energyToChargeIfUnconstrained: Double,
    station: ChargingStation
  ): Unit = {
    val requiredLoad = if (duration == 0) 0.0 else (energyToChargeIfUnconstrained / 3.6e+6) / (duration / 3600.0)
    // Keep track of previous time bin load
    temporaryLoadEstimate.synchronized {
      val requiredLoadAcc = temporaryLoadEstimate.getOrElse(station, 0.0) + requiredLoad
      temporaryLoadEstimate.put(station, requiredLoadAcc)
    }
    beamServices.matsimServices.getEvents.processEvent(
      event.TAZSkimmerEvent(
        cnmConfig.timeStepInSeconds * (time / cnmConfig.timeStepInSeconds),
        new Coord(0, 0),
        station.zone.parkingZoneId.toString,
        requiredLoad,
        beamServices,
        "CNM",
        geoIdMaybe = Some(station.zone.tazId.toString)
      )
    )
  }

  def close(): Unit = {
    powerController.close()
    beamFederateMap.foreach { case (_, _, federate) => federate.close() }
  }
}

object SitePowerManager {

  def constructSitePowerKey(
    reservedFor: ReservedFor,
    geoId: Id[_],
    parkingType: ParkingType,
    chargingPointTypeMaybe: Option[ChargingPointType]
  ): Id[SitePowerManager] = {
    val chargingLevel = chargingPointTypeMaybe match {
      case Some(chargingPointType) if ChargingPointType.isFastCharger(chargingPointType) => "Fast"
      case Some(_)                                                                       => "Slow"
      case _                                                                             => "NoCharger"
    }
    createId(s"site-${reservedFor}-${geoId}-${parkingType}-${chargingLevel}")
  }

  def createId(siteId: String): Id[SitePowerManager] = Id.create(siteId, classOf[SitePowerManager])
}<|MERGE_RESOLUTION|>--- conflicted
+++ resolved
@@ -31,7 +31,7 @@
     case Some(spmcConfig) if spmcConfig.connect =>
       logger.warn("ChargingNetworkManager should connect to a site power controller via Helics...")
       Try {
-        val tazIdToChargingStations = chargingNetworkHelper.allChargingStations.groupBy(_.zone.geoId)
+        val tazIdToChargingStations = chargingNetworkHelper.allChargingStations.groupBy(_.zone.tazId)
         logger.info("Init SitePowerManager Federates for {} TAZes...", tazIdToChargingStations.size)
         val fedInfo = createFedInfo(
           spmcConfig.coreType,
@@ -82,9 +82,8 @@
   /**
     * @param timeBin
     */
-<<<<<<< HEAD
   def obtainPowerCommandsAndLimits(timeBin: Int): Unit = {
-    val numPluggedVehicles = chargingNetworkHelper.allChargingStations.view.flatMap(_.pluggedInVehicles).size
+    val numPluggedVehicles = chargingNetworkHelper.allChargingStations.view.map(_.howManyVehiclesAreCharging).sum
     logger.debug(
       s"obtainPowerCommandsAndLimits timeBin = $timeBin, numPluggedVehicles = $numPluggedVehicles"
     )
@@ -93,8 +92,8 @@
         federate
           .cosimulate(
             timeBin,
-            stations.flatMap(_.pluggedInVehicles.values).map {
-              case ChargingVehicle(vehicle, stall, _, arrivalTime, _, _, _, _, departureTime, _, _, _) =>
+            stations.flatMap(_.connectedVehicles.values).map {
+              case ChargingVehicle(vehicle, stall, _, arrivalTime, _, _, _, _, _, _, departureTime, _, _, _) =>
                 // Sending this message
                 val powerInKW = getChargingPointInstalledPowerInKw(stall.chargingPointType.get)
                 Map(
@@ -118,7 +117,7 @@
           .flatMap { message =>
             // Receiving this message
             chargingNetworkHelper
-              .lookUpPluggedInVehiclesAt(timeBin)
+              .lookUpConnectedVehiclesAt(timeBin)
               .get(Id.create(message("vehicleId").asInstanceOf[String], classOf[BeamVehicle])) match {
               case Some(chargingVehicle) =>
                 Some(chargingVehicle.vehicle.id -> message("powerInKw").asInstanceOf[PowerInKW])
@@ -139,33 +138,21 @@
       .seq
       .toMap
     logger.debug("Total Load estimated is {} at tick {}", loadEstimate.values.sum, timeBin)
-    powerLimits = this.powerController.obtainPowerPhysicalBounds(timeBin, loadEstimate)
-=======
-  def requiredPowerInKWOverNextPlanningHorizon(tick: Int): Seq[(ChargingStation, PowerInKW)] = {
-    val plans = chargingNetworkHelper.allChargingStations.par
-      .map(station => station -> temporaryLoadEstimate.getOrElse(station, 0.0))
-      .seq
-    temporaryLoadEstimate.clear()
-    if (plans.isEmpty) {
-      logger.debug(s"Charging Replan did not produce allocations on tick: [$tick]")
-    }
-    plans
->>>>>>> 2e928dda
+    powerLimits = powerController.obtainPowerPhysicalBounds(timeBin, loadEstimate)
   }
 
   /**
     * @param chargingVehicle the vehicle being charging
-    * @param physicalBounds physical bounds under which the dispatch occur
     * @return
     */
   def dispatchEnergy(
-<<<<<<< HEAD
     cycleStartTime: Int,
     cycleEndTime: Int,
     maxCycleDuration: Int,
     chargingVehicle: ChargingVehicle
   ): ChargingCycle = {
-    val ChargingVehicle(vehicle, _, station, _, _, _, _, _, _, _, _, _) = chargingVehicle
+    val vehicle = chargingVehicle.vehicle
+    val station = chargingVehicle.chargingStation
     val unconstrainedPower = Math.min(station.maxPlugPower, chargingVehicle.chargingCapacityInKw)
     val constrainedPower = powerCommands.getOrElse(
       vehicle.id, {
@@ -176,19 +163,6 @@
       }
     )
     val duration = Math.max(0, cycleEndTime - cycleStartTime)
-=======
-    timeInterval: Int,
-    chargingVehicle: ChargingVehicle,
-    physicalBounds: Map[ChargingStation, PhysicalBounds]
-  ): (ChargingDurationInSec, EnergyInJoules, EnergyInJoules, ChargingDurationInSec) = {
-    val ChargingVehicle(vehicle, _, station, _, _, _, _, _, _, _, _, _, _) = chargingVehicle
-    // dispatch
-    val maxZoneLoad = physicalBounds(station).powerLimitUpper
-    val maxUnlimitedZoneLoad = unlimitedPhysicalBounds(station).powerLimitUpper
-    val chargingPointLoad =
-      ChargingPointType.getChargingPointInstalledPowerInKw(station.zone.chargingPointType.get)
-    val chargingPowerLimit = maxZoneLoad * chargingPointLoad / maxUnlimitedZoneLoad
->>>>>>> 2e928dda
     val (chargingDuration, energyToCharge) = vehicle.refuelingSessionDurationAndEnergyInJoules(
       sessionDurationLimit = Some(duration),
       stateOfChargeLimit = None,
@@ -202,7 +176,7 @@
     val (remainingChargingDuration, _) = vehicle.refuelingSessionDurationAndEnergyInJoules(
       sessionDurationLimit = None,
       stateOfChargeLimit = None,
-      chargingPowerLimit = Some(chargingPowerLimit)
+      chargingPowerLimit = Some(constrainedPower)
     )
     if ((chargingDuration > 0 && energyToCharge == 0) || chargingDuration == 0 && energyToCharge > 0) {
       logger.debug(
@@ -210,7 +184,6 @@
         s"Something is broken or due to physical bounds!!"
       )
     }
-<<<<<<< HEAD
     val theActualEndTime = cycleStartTime + chargingDuration
     ChargingCycle(
       cycleStartTime,
@@ -218,11 +191,9 @@
       constrainedPower,
       energyToCharge,
       energyToChargeIfUnconstrained,
-      maxCycleDuration
-    )
-=======
-    (chargingDuration, energyToCharge, energyToChargeIfUnconstrained, remainingChargingDuration)
->>>>>>> 2e928dda
+      maxCycleDuration,
+      remainingChargingDuration
+    )
   }
 
   /**
@@ -276,7 +247,7 @@
       case Some(_)                                                                       => "Slow"
       case _                                                                             => "NoCharger"
     }
-    createId(s"site-${reservedFor}-${geoId}-${parkingType}-${chargingLevel}")
+    createId(s"site-$reservedFor-$geoId-$parkingType-$chargingLevel")
   }
 
   def createId(siteId: String): Id[SitePowerManager] = Id.create(siteId, classOf[SitePowerManager])
