package beam.agentsim.infrastructure.power

import beam.agentsim.agents.vehicles.BeamVehicle
import beam.agentsim.agents.vehicles.VehicleManager.ReservedFor
import beam.agentsim.infrastructure.ChargingNetwork.{ChargingCycle, ChargingStation, ChargingVehicle}
import beam.agentsim.infrastructure.ChargingNetworkManager.ChargingNetworkHelper
import beam.agentsim.infrastructure.charging.ChargingPointType
import beam.agentsim.infrastructure.charging.ChargingPointType.getChargingPointInstalledPowerInKw
import beam.agentsim.infrastructure.parking.{ParkingType, ParkingZoneId}
import beam.agentsim.infrastructure.power.PowerManager._
import beam.agentsim.infrastructure.taz.TAZ
import beam.cosim.helics.BeamHelicsInterface
import beam.cosim.helics.BeamHelicsInterface.{createFedInfo, enterExecutionMode, getFederate, BeamFederate}
import beam.router.skim.event
import beam.sim.BeamServices
import com.typesafe.scalalogging.LazyLogging
import org.matsim.api.core.v01.{Coord, Id}

import scala.collection.mutable
import scala.concurrent.duration.DurationInt
import scala.util.{Failure, Try}

class SitePowerManager(chargingNetworkHelper: ChargingNetworkHelper, beamServices: BeamServices) extends LazyLogging {

  private val cnmConfig = beamServices.beamConfig.beam.agentsim.chargingNetworkManager
  private val temporaryLoadEstimate = mutable.HashMap.empty[ChargingStation, Double]
  private val spmConfigMaybe = cnmConfig.sitePowerManagerController
  protected val powerController = new PowerManager(chargingNetworkHelper, beamServices.beamConfig)
  protected var powerLimits = Map.empty[ChargingStation, PowerInKW]
  protected var powerCommands = Map.empty[Id[BeamVehicle], PowerInKW]

  protected val siteMap: Map[Id[ParkingZoneId], Id[TAZ]] =
    chargingNetworkHelper.allChargingStations
      .groupBy(x => (x.zone.tazId, x.zone.parkingZoneId))
      .keys
      .map { case (tazId, parkingZoneId) =>
        parkingZoneId -> tazId
      }
      .toMap

  private[power] lazy val beamFederateMap: List[(Id[TAZ], List[ChargingStation], BeamFederate)] =
    spmConfigMaybe match {
      case Some(spmConfig) if spmConfig.connect =>
        logger.warn("ChargingNetworkManager should connect to a site power controller via Helics...")
        Try {
          // the same should be in 'all_taz' in src/main/python/gemini/site_power_controller_multi_federate.py:311
          val tazIdToChargingStations =
            if (spmConfig.oneFederatePerTAZ)
              chargingNetworkHelper.allChargingStations.groupBy(_.zone.tazId.toString)
            else
              Map[String, List[ChargingStation]]("" -> chargingNetworkHelper.allChargingStations)
          val numTAZs = tazIdToChargingStations.size
          val fedInfo = createFedInfo(
            spmConfig.coreType,
            s"--federates=$numTAZs --broker_address=${spmConfig.brokerAddress}",
            spmConfig.timeDeltaProperty,
            spmConfig.intLogLevel
          )
          logger.info(s"Init SitePowerManager Federates for $numTAZs TAZes...")
          tazIdToChargingStations.map { case (tazIdStr, stations) =>
            val beamFedName = spmConfig.beamFederatePrefix + tazIdStr //BEAM_FED_TAZ(XXX)
            val spmFedNameSub = spmConfig.spmFederatePrefix + tazIdStr + "/" + spmConfig.spmFederateSubscription
            val federate = getFederate(
              beamFedName,
              fedInfo,
              spmConfig.bufferSize,
              cnmConfig.timeStepInSeconds,
              Some(spmConfig.beamFederatePublication),
              if (spmConfig.expectFeedback) Some(spmFedNameSub) else None
            )
            logger.debug("Got federate {} for taz {}", federate.fedName, tazIdStr)
            (Id.create(tazIdStr, classOf[TAZ]), stations, federate)
          }.seq
        }.map { federates =>
          logger.info("Initialized {} federates, now they are going to execution mode", federates.size)
          val beamFederates = federates.map { case (_, _, beamFederate: BeamFederate) => beamFederate }.toSeq
          enterExecutionMode(1.hour, beamFederates: _*)
          logger.info("Entered execution mode")
          federates.toList
        }.recoverWith { case e =>
          logger.warn(
            s"Cannot initialize BeamFederate: ${e.getMessage}. " +
            "ChargingNetworkManager is not connected to the SPMC"
          )
          Failure(e)
        }.getOrElse(List.empty[(Id[TAZ], List[ChargingStation], BeamFederate)])
      case _ => List.empty[(Id[TAZ], List[ChargingStation], BeamFederate)]
    }

  /**
    * This method adds hour**(hour - 1) to initial departure time estimate
    * @param currentTime time of simulation
    * @param initialDepartureTimeEstimate initial estimate of departure time estimate
    * @return
    */
  def estimateDepartureTime(currentTime: Int, initialDepartureTimeEstimate: Int): Int = {
    val ceiledInitialEstimate = 60 * Math.ceil(initialDepartureTimeEstimate / 60.0).toInt
    val additionalHoursForDeparture = if (ceiledInitialEstimate < currentTime) {
      val hourDifference = ((ceiledInitialEstimate - currentTime) / 3600.0).toInt
      (1 + hourDifference * (hourDifference - 1)) * 3600
    } else 0
    ceiledInitialEstimate + additionalHoursForDeparture
  }

  /**
    * @param timeBin Int
    */
  def obtainPowerCommandsAndLimits(timeBin: Int, connectedVehicles: Map[Id[BeamVehicle], ChargingVehicle]): Unit = {
    logger.debug(s"obtainPowerCommandsAndLimits timeBin = $timeBin")
    val parkingZoneToVehiclesMap = connectedVehicles.values.groupBy(_.chargingStation.zone.parkingZoneId)
    powerCommands = beamFederateMap.par
      .map { case (groupedTazId, _, federate) =>
        val eventsToSend: List[Map[String, Any]] = siteMap.flatMap { case (parkingZoneId, tazId) =>
          parkingZoneToVehiclesMap
            .get(parkingZoneId)
            .map(_.map { case cv @ ChargingVehicle(vehicle, stall, _, arrivalTime, _, _, _, _, _, _, _, _, _) =>
              // Sending this message
              val fuelCapacity = vehicle.beamVehicleType.primaryFuelCapacityInJoule
              Map(
                "tazId"                      -> tazId,
                "siteId"                     -> parkingZoneId,
                "vehicleId"                  -> vehicle.id,
                "vehicleType"                -> vehicle.beamVehicleType.id,
                "primaryFuelLevelInJoules"   -> vehicle.primaryFuelLevelInJoules,
                "primaryFuelCapacityInJoule" -> vehicle.beamVehicleType.primaryFuelCapacityInJoule,
                "arrivalTime"                -> arrivalTime,
                "departureTime"              -> estimateDepartureTime(timeBin, cv.estimatedDepartureTime),
                "desiredFuelLevelInJoules"   -> (fuelCapacity - vehicle.primaryFuelLevelInJoules),
                "maxPowerInKW" -> vehicle.beamVehicleType.chargingCapability
                  .map(getChargingPointInstalledPowerInKw)
                  .map(Math.min(getChargingPointInstalledPowerInKw(stall.chargingPointType.get), _))
                  .getOrElse(getChargingPointInstalledPowerInKw(stall.chargingPointType.get))
              )
            })
<<<<<<< HEAD
            .getOrElse(List(Map("tazId" -> tazId, "siteId" -> parkingZoneId)))
=======
            .getOrElse(
              List(
                Map(
                  "tazId"  -> tazId,
                  "siteId" -> parkingZoneId
                )
              )
            )
>>>>>>> 61366598
        }.toList
        federate
          .cosimulate(timeBin, eventsToSend)
          .flatMap { message =>
            // Receiving this message
            val feedback = spmConfigMaybe.get.expectFeedback && (message.get("tazId") match {
              case Some(tazIdStr) if spmConfigMaybe.get.oneFederatePerTAZ =>
                val taz = beamServices.beamScenario.tazTreeMap.getTAZ(tazIdStr.toString)
                if (taz.isEmpty || taz.get.tazId != groupedTazId) {
                  logger.error(s"The received tazId $tazIdStr from SPM Controller does not match tazId $groupedTazId")
                  false
                } else message.contains("vehicleId")
              case _ =>
                logger.debug(s"The received feedback from SPM Controller: $message")
                message.contains("vehicleId")
            })
            if (feedback) {
              val vehicleId = Id.create(message("vehicleId").toString, classOf[BeamVehicle])
              connectedVehicles.get(vehicleId) match {
                case Some(chargingVehicle) =>
                  Some(chargingVehicle.vehicle.id -> message("powerInKW").toString.toDouble)
                case _ =>
                  logger.error(s"The vehicle $vehicleId might have already left the station between co-simulation!")
                  None
              }
            } else None
          }
          .toMap
      }
      .foldLeft(Map.empty[Id[BeamVehicle], PowerInKW])(_ ++ _)

    val loadEstimate = chargingNetworkHelper.allChargingStations.par
      .map(station => station -> temporaryLoadEstimate.getOrElse(station, 0.0))
      .seq
      .toMap
    logger.debug("Total Load estimated is {} at tick {}", loadEstimate.values.sum, timeBin)
    powerLimits = powerController.obtainPowerPhysicalBounds(timeBin, loadEstimate)
  }

  /**
    * @param chargingVehicle the vehicle being charging
    * @return
    */
  def dispatchEnergy(
    cycleStartTime: Int,
    cycleEndTime: Int,
    maxCycleDuration: Int,
    chargingVehicle: ChargingVehicle
  ): ChargingCycle = {
    val vehicle = chargingVehicle.vehicle
    val station = chargingVehicle.chargingStation
    val unconstrainedPower = Math.min(station.maxPlugPower, chargingVehicle.chargingCapacityInKw)
    val constrainedPower = powerCommands.getOrElse(
      vehicle.id, {
        Math.min(
          unconstrainedPower,
          powerLimits.get(station).map(_ / station.numPlugs).getOrElse(unconstrainedPower)
        )
      }
    )
    val duration = Math.max(0, cycleEndTime - cycleStartTime)
    val (chargingDuration, energyToCharge) = vehicle.refuelingSessionDurationAndEnergyInJoules(
      sessionDurationLimit = Some(duration),
      stateOfChargeLimit = None,
      chargingPowerLimit = Some(constrainedPower)
    )
    val (_, energyToChargeIfUnconstrained) = vehicle.refuelingSessionDurationAndEnergyInJoules(
      sessionDurationLimit = Some(duration),
      stateOfChargeLimit = None,
      chargingPowerLimit = Some(unconstrainedPower)
    )
    val (totChargingDuration, _) = vehicle.refuelingSessionDurationAndEnergyInJoules(
      sessionDurationLimit = None,
      stateOfChargeLimit = None,
      chargingPowerLimit = Some(constrainedPower)
    )
    if ((chargingDuration > 0 && energyToCharge == 0) || chargingDuration == 0 && energyToCharge > 0) {
      logger.debug(
        s"chargingDuration is $chargingDuration while energyToCharge is $energyToCharge. " +
        s"Something is broken or due to physical bounds!!"
      )
    }
    val theActualEndTime = cycleStartTime + chargingDuration
    ChargingCycle(
      cycleStartTime,
      theActualEndTime,
      constrainedPower,
      energyToCharge,
      energyToChargeIfUnconstrained,
      totChargingDuration - chargingDuration,
      maxCycleDuration
    )
  }

  /**
    * Collect rough power demand per vehicle
    *
    * @param time                          start time of charging cycle
    * @param duration                      duration of charging cycle
    * @param energyToChargeIfUnconstrained the energy to charge
    * @param station                       the station where vehicle is charging
    */
  def collectObservedLoadInKW(
    time: Int,
    duration: Int,
    energyToChargeIfUnconstrained: Double,
    station: ChargingStation
  ): Unit = {
    val requiredLoad = if (duration == 0) 0.0 else (energyToChargeIfUnconstrained / 3.6e+6) / (duration / 3600.0)
    // Keep track of previous time bin load
    temporaryLoadEstimate.synchronized {
      val requiredLoadAcc = temporaryLoadEstimate.getOrElse(station, 0.0) + requiredLoad
      temporaryLoadEstimate.put(station, requiredLoadAcc)
    }
    beamServices.matsimServices.getEvents.processEvent(
      event.TAZSkimmerEvent(
        cnmConfig.timeStepInSeconds * (time / cnmConfig.timeStepInSeconds),
        new Coord(0, 0),
        station.zone.parkingZoneId.toString,
        requiredLoad,
        beamServices,
        "CNM",
        geoIdMaybe = Some(station.zone.tazId.toString)
      )
    )
  }

  def close(): Unit = {
    powerController.close()
    beamFederateMap.foreach { case (_, _, federate) => federate.close() }
    BeamHelicsInterface.closeHelics()
  }
}

object SitePowerManager {

  def constructSitePowerKey(
    reservedFor: ReservedFor,
    geoId: Id[_],
    parkingType: ParkingType,
    chargingPointTypeMaybe: Option[ChargingPointType]
  ): Id[SitePowerManager] = {
    val chargingLevel = chargingPointTypeMaybe match {
      case Some(chargingPointType) if ChargingPointType.isFastCharger(chargingPointType) => "Fast"
      case Some(_)                                                                       => "Slow"
      case _                                                                             => "NoCharger"
    }
    createId(s"site-$reservedFor-$geoId-$parkingType-$chargingLevel")
  }

  def createId(siteId: String): Id[SitePowerManager] = Id.create(siteId, classOf[SitePowerManager])
}<|MERGE_RESOLUTION|>--- conflicted
+++ resolved
@@ -132,18 +132,7 @@
                   .getOrElse(getChargingPointInstalledPowerInKw(stall.chargingPointType.get))
               )
             })
-<<<<<<< HEAD
             .getOrElse(List(Map("tazId" -> tazId, "siteId" -> parkingZoneId)))
-=======
-            .getOrElse(
-              List(
-                Map(
-                  "tazId"  -> tazId,
-                  "siteId" -> parkingZoneId
-                )
-              )
-            )
->>>>>>> 61366598
         }.toList
         federate
           .cosimulate(timeBin, eventsToSend)
