--- conflicted
+++ resolved
@@ -159,19 +159,14 @@
     logger.debug(s"obtainPowerCommandsAndLimits timeBin = $timeBin")
     val parkingZoneToVehiclesMap = connectedVehicles.values.groupBy(_.chargingStation.zone.parkingZoneId)
     powerCommands = beamFederateMap.par
-<<<<<<< HEAD
       .map { case BeamFederateDescriptor(groupedTazIds, stations, federate) =>
         val currentlyConnectedVehicles: Map[Id[ParkingZoneId], List[ChargingVehicle]] =
           stations.flatMap(_.connectedVehicles.values).groupBy(_.chargingStation.zone.parkingZoneId)
         val eventsToSend: List[Map[String, Any]] = siteMap.flatMap { case (parkingZoneId, tazId) =>
+          parkingZoneToVehiclesMap
+            .get(parkingZoneId)
           val vehiclesInParkingZone: Option[List[ChargingVehicle]] = currentlyConnectedVehicles.get(parkingZoneId)
           val maybeRequestsForParkedVehicles = vehiclesInParkingZone
-=======
-      .map { case (groupedTazId, _, federate) =>
-        val eventsToSend: List[Map[String, Any]] = siteMap.flatMap { case (parkingZoneId, tazId) =>
-          parkingZoneToVehiclesMap
-            .get(parkingZoneId)
->>>>>>> 9133f933
             .map(_.map { case cv @ ChargingVehicle(vehicle, stall, _, arrivalTime, _, _, _, _, _, _, _, _, _) =>
               // Sending this message
               val fuelCapacity = vehicle.beamVehicleType.primaryFuelCapacityInJoule
@@ -191,36 +186,17 @@
                   .getOrElse(getChargingPointInstalledPowerInKw(stall.chargingPointType.get))
               )
             })
-<<<<<<< HEAD
 
           maybeRequestsForParkedVehicles match {
             case Some(requestsForParkedVehicles) => requestsForParkedVehicles
             case None                            => List(Map("tazId" -> tazId, "siteId" -> parkingZoneId))
           }
-=======
-            .getOrElse(List(Map("tazId" -> tazId, "siteId" -> parkingZoneId)))
->>>>>>> 9133f933
         }.toList
 
         federate
           .cosimulate(timeBin, eventsToSend)
           .flatMap { message =>
             // Receiving this message
-<<<<<<< HEAD
-            val messageContainsExpectedTazId = message.get("tazId") match {
-              case Some(tazIdStr) =>
-                val maybeTaz = beamServices.beamScenario.tazTreeMap.getTAZ(tazIdStr.toString)
-                maybeTaz.exists(taz => groupedTazIds.contains(taz.tazId))
-              case _ => false
-            }
-            val messageContainsVehicleId = message.contains("vehicleId")
-
-            if (spmConfigMaybe.get.expectFeedback && messageContainsVehicleId && messageContainsExpectedTazId) {
-              val vehicleIdFromMessage = Id.create(message("vehicleId").toString, classOf[BeamVehicle])
-              chargingNetworkHelper
-                .lookUpConnectedVehiclesAt(timeBin)
-                .get(vehicleIdFromMessage) match {
-=======
             val feedback = spmConfigMaybe.get.expectFeedback && (message.get("tazId") match {
               case Some(tazIdStr) if spmConfigMaybe.get.oneFederatePerTAZ =>
                 val taz = beamServices.beamScenario.tazTreeMap.getTAZ(tazIdStr.toString)
@@ -235,7 +211,19 @@
             if (feedback) {
               val vehicleId = Id.create(message("vehicleId").toString, classOf[BeamVehicle])
               connectedVehicles.get(vehicleId) match {
->>>>>>> 9133f933
+            val messageContainsExpectedTazId = message.get("tazId") match {
+              case Some(tazIdStr) =>
+                val maybeTaz = beamServices.beamScenario.tazTreeMap.getTAZ(tazIdStr.toString)
+                maybeTaz.exists(taz => groupedTazIds.contains(taz.tazId))
+              case _ => false
+            }
+            val messageContainsVehicleId = message.contains("vehicleId")
+
+            if (spmConfigMaybe.get.expectFeedback && messageContainsVehicleId && messageContainsExpectedTazId) {
+              val vehicleIdFromMessage = Id.create(message("vehicleId").toString, classOf[BeamVehicle])
+              chargingNetworkHelper
+                .lookUpConnectedVehiclesAt(timeBin)
+                .get(vehicleIdFromMessage) match {
                 case Some(chargingVehicle) =>
                   Some(chargingVehicle.vehicle.id -> message("powerInKW").toString.toDouble)
                 case _ =>
