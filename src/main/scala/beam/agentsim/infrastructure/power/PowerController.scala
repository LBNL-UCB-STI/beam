package beam.agentsim.infrastructure.power

import beam.agentsim.infrastructure.ChargingNetworkManager.ChargingZone
import beam.agentsim.infrastructure.power.SitePowerManager.PhysicalBounds
import beam.cosim.helics.BeamFederate
import beam.sim.BeamServices
import beam.sim.config.BeamConfig
import org.slf4j.{Logger, LoggerFactory}

import scala.util.control.NonFatal
import scala.util.{Failure, Try}

class PowerController(beamServices: BeamServices, beamConfig: BeamConfig) {
  private val logger: Logger = LoggerFactory.getLogger(classOf[PowerController])

  private[power] lazy val beamFederateOption: Option[BeamFederate] = Try {
    logger.debug("Init PowerController resources...")
    BeamFederate.loadHelics
    BeamFederate.getInstance(
      beamServices,
      beamConfig.beam.agentsim.chargingNetworkManager.helicsFederateName,
      beamConfig.beam.agentsim.chargingNetworkManager.planningHorizonInSeconds
    )
  }.recoverWith {
    case e =>
      logger.error("Cannot init BeamFederate: {}", e.getMessage)
      Failure(e)
  }.toOption

  def initFederateConnection: Boolean = beamFederateOption.isDefined

  /**
    * Obtains physical bounds from the grid
    *
    * @param currentTime current time
    * @return tuple of PhysicalBounds and Int (next time)
    */
  def obtainPowerPhysicalBounds(currentTime: Int, requiredLoad: Map[Int, Double]): Map[Int, PhysicalBounds] = {
    logger.debug("Sending power over next planning horizon to the grid at time {}...", currentTime)
    beamFederateOption
      .fold(logger.warn("Not connected to grid, nothing was sent")) { beamFederate =>
        beamFederate.publishPowerOverPlanningHorizon(requiredLoad)
      }
    logger.debug("Obtaining power from the grid at time {}...", currentTime)
    val bounds = beamFederateOption
        .map { beamFederate =>
          beamFederate.syncAndMoveToNextTimeStep(currentTime)
          beamFederate.obtainPowerFlowValue.map {
            case (k, (a, b, c)) => k -> PhysicalBounds(a, b, c)
          }
        }
        .getOrElse(defaultPowerPhysicalBounds(currentTime, requiredLoad))
    logger.debug("Obtained power from the grid {}...", bounds)
    bounds
  }

  def close(): Unit = {
    logger.debug("Release PowerController resources...")
    beamFederateOption
      .fold(logger.warn("Not connected to grid, just releasing helics resources")) { beamFederate =>
        beamFederate.close()
      }

    try {
      logger.debug("Destroying BeamFederate")
      BeamFederate.destroyInstance()
    } catch {
      case NonFatal(ex) =>
        logger.error(s"Cannot destroy BeamFederate: ${ex.getMessage}")
    }
  }

<<<<<<< HEAD
  def defaultPowerPhysicalBounds(currentTime: Int, requiredLoad: Map[Int, Double]): Map[Int, PhysicalBounds] = {
    logger.warn("Not connected to grid, falling to default physical bounds at time {}...", currentTime)
    requiredLoad.map{case (k, v) => k -> PhysicalBounds(v, v, 0.0)}
=======
  /**
    * This method is safe to call because it doesn't utilize any Helics or BeamFederate resources.
    *
    * It's needed when a client would like to mimic the behaviour of method [[obtainPowerPhysicalBounds(Int)]]
    * but don't want to force PowerController to connect to grid
    * @param currentTime
    * @return
    */
  def defaultPowerPhysicalBounds(currentTime: Int): (PhysicalBounds, Int) = {
    val fedTimeStep = beamConfig.beam.cosim.helics.timeStep
    (PhysicalBounds.default, fedTimeStep * (1 + (currentTime / fedTimeStep)))
  }
}

object PowerController {
  case class PhysicalBounds(minPower: Double, maxPower: Double, price: Double)

  object PhysicalBounds {
    val default: PhysicalBounds = PhysicalBounds(0.0, 0.0, 0)
>>>>>>> 6c632f1e
  }
}<|MERGE_RESOLUTION|>--- conflicted
+++ resolved
@@ -1,6 +1,5 @@
 package beam.agentsim.infrastructure.power
 
-import beam.agentsim.infrastructure.ChargingNetworkManager.ChargingZone
 import beam.agentsim.infrastructure.power.SitePowerManager.PhysicalBounds
 import beam.cosim.helics.BeamFederate
 import beam.sim.BeamServices
@@ -70,30 +69,8 @@
     }
   }
 
-<<<<<<< HEAD
   def defaultPowerPhysicalBounds(currentTime: Int, requiredLoad: Map[Int, Double]): Map[Int, PhysicalBounds] = {
     logger.warn("Not connected to grid, falling to default physical bounds at time {}...", currentTime)
     requiredLoad.map{case (k, v) => k -> PhysicalBounds(v, v, 0.0)}
-=======
-  /**
-    * This method is safe to call because it doesn't utilize any Helics or BeamFederate resources.
-    *
-    * It's needed when a client would like to mimic the behaviour of method [[obtainPowerPhysicalBounds(Int)]]
-    * but don't want to force PowerController to connect to grid
-    * @param currentTime
-    * @return
-    */
-  def defaultPowerPhysicalBounds(currentTime: Int): (PhysicalBounds, Int) = {
-    val fedTimeStep = beamConfig.beam.cosim.helics.timeStep
-    (PhysicalBounds.default, fedTimeStep * (1 + (currentTime / fedTimeStep)))
-  }
-}
-
-object PowerController {
-  case class PhysicalBounds(minPower: Double, maxPower: Double, price: Double)
-
-  object PhysicalBounds {
-    val default: PhysicalBounds = PhysicalBounds(0.0, 0.0, 0)
->>>>>>> 6c632f1e
   }
 }