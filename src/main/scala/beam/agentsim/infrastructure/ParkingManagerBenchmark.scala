package beam.agentsim.infrastructure

import akka.actor.ActorSystem
import akka.util.Timeout
import beam.agentsim.events.SpaceTime
import beam.agentsim.infrastructure.parking.ParkingZoneSearch.ZoneSearchTree
<<<<<<< HEAD
import beam.agentsim.infrastructure.parking.{GeoLevel, LinkLevelOperations, ParkingNetwork, ParkingZone, ParkingZoneId}
=======
import beam.agentsim.infrastructure.parking.{GeoLevel, LinkLevelOperations, ParkingNetwork, ParkingZone}
>>>>>>> 21a88cfc
import beam.agentsim.infrastructure.taz.{TAZ, TAZTreeMap}
import beam.sim.common.GeoUtils
import beam.sim.config.BeamConfig
import beam.utils.csv.CsvWriter
import beam.utils.{BeamConfigUtils, FileUtils, ProfilingUtils}
import com.typesafe.config.{Config, ConfigFactory}
import com.typesafe.scalalogging.StrictLogging
import com.vividsolutions.jts.geom.Envelope
import org.matsim.api.core.v01.network.{Link, Network}
import org.matsim.api.core.v01.population.Activity
import org.matsim.api.core.v01.{Coord, Id, Scenario}
import org.matsim.core.config.ConfigUtils
import org.matsim.core.population.io.PopulationReader
import org.matsim.core.scenario.ScenarioUtils
import org.matsim.core.utils.collections.QuadTree

import java.util.concurrent.TimeUnit
import scala.collection.JavaConverters._
import scala.collection.immutable
import scala.concurrent.ExecutionContext
import scala.util.Random

class ParkingManagerBenchmark(
  val possibleParkingLocations: Array[(Coord, String)],
  val parkingManagerActor: ParkingNetwork[_]
)(
  implicit val actorSystem: ActorSystem,
  val ec: ExecutionContext
) extends StrictLogging {
  implicit val timeout: Timeout = Timeout(10, TimeUnit.HOURS)

  logger.info(s"possibleParkingLocations: ${possibleParkingLocations.length}")

  def benchmark(): List[ParkingInquiryResponse] = {
    val parkingResponses =
      ProfilingUtils.timed(s"Computed ${possibleParkingLocations.length} parking locations", x => println(x)) {
        possibleParkingLocations.flatMap {
          case (coord, actType) =>
<<<<<<< HEAD
            parkingManagerActor.processParkingInquiry(ParkingInquiry(SpaceTime(coord, 0), actType))
=======
            parkingManagerActor.processParkingInquiry(ParkingInquiry(SpaceTime(coord, 0), actType, triggerId = -1L))
>>>>>>> 21a88cfc
        }.toList
      }
    logger.info(s"parkingResponses: ${parkingResponses.length}")
    parkingResponses
  }

}

object ParkingManagerBenchmark extends StrictLogging {

//  val pathToPlans: String = "D:/Work/beam/ParallelJDEQSim/sfbay-smart-base/0.plans.xml.gz"
  val pathToPlans: String = "https://beam-outputs.s3.us-east-2.amazonaws.com/parallel_parking_manager/0.plans.xml.gz"

//  val pathToTazParking: String = "D:/Work/beam/ParallelJDEQSim/sfbay-smart-base/parking/taz-parking-unlimited-fast-limited-l2-150-baseline.csv"
  val pathToTazParking: String =
    "https://beam-outputs.s3.us-east-2.amazonaws.com/parallel_parking_manager/taz-parking-unlimited-fast-limited-l2-150-baseline.csv.gz"

//  val pathToLinkParking: String = "D:/Work/beam/ParallelJDEQSim/sfbay-smart-base/parking/link-parking-unlimited-fast-limited-l2-150-baseline.csv"
  val pathToLinkParking: String =
    "https://beam-outputs.s3.us-east-2.amazonaws.com/parallel_parking_manager/link-parking-unlimited-fast-limited-l2-150-baseline.csv.gz"

//  val pathToTAZ: String = "D:/Work/beam/ParallelJDEQSim/sfbay-smart-base/taz-centers.csv"
  val pathToTAZ: String = "https://beam-outputs.s3.us-east-2.amazonaws.com/parallel_parking_manager/taz-centers.csv.gz"

//  val pathToNetwork: String = "D:/Work/beam/ParallelJDEQSim/sfbay-smart-base/outputNetwork.xml.gz"
  val pathToNetwork: String =
    "https://beam-outputs.s3.us-east-2.amazonaws.com/parallel_parking_manager/outputNetwork.xml.gz"

  val parkingStallCountScalingFactor: Double = 0.13
  val parkingCostScalingFactor: Double = 1.0

  val typeSafeConfig: Config = ConfigFactory
    .parseString(
      """
        |beam.agentsim.agents.parking.minSearchRadius = 250.00
        |beam.agentsim.agents.parking.maxSearchRadius = 8046.72
        |beam.agentsim.agents.parking.mulitnomialLogit.params.rangeAnxietyMultiplier = -0.5
        |beam.agentsim.agents.parking.mulitnomialLogit.params.distanceMultiplier = -0.086
        |beam.agentsim.agents.parking.mulitnomialLogit.params.parkingPriceMultiplier = -0.5
        |beam.agentsim.agents.parking.mulitnomialLogit.params.homeActivityPrefersResidentialParkingMultiplier = 2.0
        |
        |parallel-parking-manager-dispatcher {
        |  executor = "thread-pool-executor"
        |  thread-pool-executor {
        |    keep-alive-time = 120s
        |    core-pool-size-max = 64
        |  }
        |  throughput = 10
        |  type = Dispatcher
        |}
       """.stripMargin
    )
    .withFallback(BeamConfigUtils.parseFileSubstitutingInputDirectory("test/input/beamville/beam.conf"))
    .resolve()

  implicit val actorSystem: ActorSystem = ActorSystem("ParkingManagerBenchmark", typeSafeConfig)

  val seed: Int = 42

  val nTimes: Int = 1
  val fractionToBench: Double = 0.3

  def main(args: Array[String]): Unit = {
    implicit val ec: ExecutionContext = scala.concurrent.ExecutionContext.Implicits.global

    def loadZones[GEO: GeoLevel](
      quadTree: QuadTree[GEO],
      pathToParking: String
    ): (Map[Id[ParkingZoneId], ParkingZone[GEO]], ZoneSearchTree[GEO]) = {
      logger.info("Start loading parking zones from {}", pathToParking)
      val (zones, searchTree) = ParkingAndChargingInfrastructure.loadParkingZones[GEO](
        pathToParking,
        IndexedSeq.empty[String],
        quadTree,
        parkingStallCountScalingFactor,
        parkingCostScalingFactor,
        seed
      )
      logger.info(s"Number of zones: ${zones.size}")
      logger.info(s"Number of parking stalls: ${zones.map(_._2.stallsAvailable.toLong).sum}")
      logger.info(s"SearchTree size: ${searchTree.size}")
      (zones, searchTree)
    }

    try {
      val scenario = readScenario(pathToPlans)
      logger.info(s"scenario contains ${scenario.getPopulation.getPersons.size()} people")

      val tazTreeMap = TAZTreeMap.fromCsv(pathToTAZ)
      logger.info(s"TAZTreeMap size: ${tazTreeMap.getTAZs.size}")

      val network = NetworkUtilsExtensions.readNetwork(pathToNetwork)
      logger.info(s"Network contains ${network.getLinks.size()} links")

      val boundingBox: Envelope = getNetworkBoundingBox(network)
      logger.info(s"Bounding box: $boundingBox")

      val geoUtils = new GeoUtils {
        override def localCRS: String = "epsg:26910"
      }

      val beamConfig = BeamConfig(typeSafeConfig)

      val activities: Iterable[Activity] = scenario.getPopulation.getPersons.values.asScala.flatMap { p =>
        p.getSelectedPlan.getPlanElements.asScala.collect { case act: Activity => act }
      }
      val allActivityLocations: Array[(Coord, String)] = activities.map(act => (act.getCoord, act.getType)).toArray

      def createZonalParkingManager(isLink: Boolean): ParkingNetwork[_] = {
        if (isLink) {
          val linkQuadTree: QuadTree[Link] = LinkLevelOperations.getLinkTreeMap(network.getLinks.values().asScala.toSeq)
          val linkIdMapping: collection.Map[Id[Link], Link] = LinkLevelOperations.getLinkIdMapping(network)
          val linkToTAZMapping: Map[Link, TAZ] = LinkLevelOperations.getLinkToTazMapping(network, tazTreeMap)
          val (zones, searchTree: ZoneSearchTree[Link]) = loadZones(linkQuadTree, pathToLinkParking)
          logger.info(s"linkQuadTree size = ${linkQuadTree.size()}")
          ZonalParkingManager[Link](
            beamConfig,
            linkQuadTree,
            linkIdMapping,
            linkToTAZMapping,
            zones,
            searchTree,
            geoUtils,
            new Random(seed),
            boundingBox
          )
        } else {
          val (zones, searchTree: ZoneSearchTree[TAZ]) = loadZones(tazTreeMap.tazQuadTree, pathToTazParking)
          ZonalParkingManager[TAZ](
            beamConfig,
            tazTreeMap.tazQuadTree,
            tazTreeMap.idToTAZMapping,
            identity[TAZ](_),
            zones,
            searchTree,
            geoUtils,
            new Random(seed),
            boundingBox
          )
        }
      }

      def runBench(activityLocations: Array[(Coord, String)], managerType: String): List[ParkingInquiryResponse] = {
        // This is important! because `ParkingZone` is mutable class
        val parkingManager = managerType match {
          case "parallel" =>
            val (zones, searchTree: ZoneSearchTree[TAZ]) = loadZones(tazTreeMap.tazQuadTree, pathToTazParking)
<<<<<<< HEAD
            ParallelParkingManager.init(beamConfig, tazTreeMap, zones, searchTree, geoUtils, boundingBox, 6, 42)
=======
            ParallelParkingManager.init(
              beamConfig,
              tazTreeMap,
              zones,
              searchTree,
              6,
              geoUtils,
              42,
              boundingBox
            )
>>>>>>> 21a88cfc
          case "zonal" =>
            createZonalParkingManager(isLink = false)
          case "hierarchical" =>
            val linkQuadTree: QuadTree[Link] =
              LinkLevelOperations.getLinkTreeMap(network.getLinks.values().asScala.toSeq)
            val linkToTAZMapping: Map[Link, TAZ] = LinkLevelOperations.getLinkToTazMapping(network, tazTreeMap)
            val (zones, _) = loadZones(linkQuadTree, pathToLinkParking)
            val mnlCfg = ZonalParkingManager.mnlMultiplierParametersFromConfig(beamConfig)
            HierarchicalParkingManager.init(
              tazTreeMap,
              linkToTAZMapping,
              zones,
              new Random(seed),
              geoUtils,
              beamConfig.beam.agentsim.agents.parking.minSearchRadius,
              beamConfig.beam.agentsim.agents.parking.maxSearchRadius,
              boundingBox,
              mnlCfg,
              checkThatNumberOfStallsMatch = true,
              beamConfig.beam.agentsim.chargingNetworkManager.chargingPoint
            )
        }

        val bench = new ParkingManagerBenchmark(activityLocations, parkingManager)
        val result = bench.benchmark()
        result
      }

      def benchmark(
        managerType: String,
        nTimes: Int,
        parkingLocations: immutable.IndexedSeq[Array[(Coord, String)]]
      ): (String, immutable.IndexedSeq[List[ParkingInquiryResponse]]) = {
        val start = System.currentTimeMillis()
        val responses = (1 to nTimes).zip(parkingLocations).map {
          case (_, parkingLocation) =>
            runBench(parkingLocation, managerType)
        }
        val end = System.currentTimeMillis()
        val diff = end - start
        val what: String = s"$managerType manager"
        (s"$what for $nTimes tests took $diff ms, AVG per test: ${diff.toDouble / nTimes} ms", responses)
      }

      val nToTake = (allActivityLocations.length * fractionToBench).toInt
      logger.info(
        s"nTimes: $nTimes, allActivityLocations: ${allActivityLocations.length}. fractionToBench: $fractionToBench which is $nToTake activities"
      )

      val rnd = new Random(seed)
      val parkingLocations = (1 to nTimes).map { _ =>
        rnd.shuffle(allActivityLocations.toList).take(nToTake).toArray
      }
      CsvWriter("./parking_inquiries.csv.gz", "activity-type", "x", "y")
        .writeAllAndClose(parkingLocations.flatten.map {
          case (coord, actType) => List(actType, coord.getX, coord.getY)
        })
      logger.info("activities written")

      val (result, responses) = benchmark("parallel", nTimes, parkingLocations)
      val (zonalResult, zonalResponses) = benchmark("zonal", nTimes, parkingLocations)

      logger.info("#####################################################################")
      logger.info(result)
      logger.info(zonalResult)
      logger.info("#####################################################################")

      writeToCsv(responses, "./par_parking.csv")
      writeToCsv(zonalResponses, "./zonal_parking.csv")

      analyzeResult(responses.head.groupBy(_.stall.tazId), zonalResponses.head.groupBy(_.stall.tazId))
    } finally {
      actorSystem.terminate()
    }
  }

  private def writeToCsv(zonalResponses: Seq[List[ParkingInquiryResponse]], path: String): Unit = {
    new CsvWriter(path, "geo_id", "x", "y")
      .writeAllAndClose(
        zonalResponses
          .flatMap(_.map(resp => List(resp.stall.geoId, resp.stall.locationUTM.getX, resp.stall.locationUTM.getY)))
      )
  }

  private def groupedByTaz(parkingResponses: Seq[ParkingInquiryResponse]): Map[Id[TAZ], Seq[ParkingInquiryResponse]] = {
    parkingResponses
      .groupBy { x =>
        x.stall.tazId
      }
      .map { case (tazId, xs) => (tazId, xs) }
  }

  private def getNetworkBoundingBox(network: Network): Envelope = {
    val firstCoord = network.getLinks.values().iterator().next().getCoord
    val envelope = new Envelope(firstCoord.getX, firstCoord.getX, firstCoord.getY, firstCoord.getY)
    network.getLinks.values().asScala.foreach { link =>
      envelope.expandToInclude(link.getCoord.getX, link.getCoord.getY)
    }
    envelope
  }

  private def readScenario(path: String): Scenario = {
    val scenario = ScenarioUtils.createScenario(ConfigUtils.createConfig())
    new PopulationReader(scenario).parse(FileUtils.getInputStream(path))
    scenario
  }

  private def analyzeResult(
    analizedParkingResponses: Map[Id[TAZ], Seq[ParkingInquiryResponse]],
    benchParkingResponses: Map[Id[TAZ], Seq[ParkingInquiryResponse]]
  ): Unit = {
    val keyDiff = analizedParkingResponses.keySet.diff(benchParkingResponses.keySet)
    if (keyDiff.nonEmpty) {
      logger.warn(s"Key diff: $keyDiff")
    }
    val keysInBoth = analizedParkingResponses.keySet.intersect(benchParkingResponses.keySet)
    val dataSet = keysInBoth.toSeq.map { tazId =>
      val resp = analizedParkingResponses(tazId)
      val benchResp = benchParkingResponses(tazId)
      IndexedSeq(tazId, resp.size, benchResp.size)
    }
    CsvWriter("./parking_manager_benchmark.csv", "taz_id", "resp", "bench")
      .writeAllAndClose(dataSet)
  }
}<|MERGE_RESOLUTION|>--- conflicted
+++ resolved
@@ -4,11 +4,7 @@
 import akka.util.Timeout
 import beam.agentsim.events.SpaceTime
 import beam.agentsim.infrastructure.parking.ParkingZoneSearch.ZoneSearchTree
-<<<<<<< HEAD
 import beam.agentsim.infrastructure.parking.{GeoLevel, LinkLevelOperations, ParkingNetwork, ParkingZone, ParkingZoneId}
-=======
-import beam.agentsim.infrastructure.parking.{GeoLevel, LinkLevelOperations, ParkingNetwork, ParkingZone}
->>>>>>> 21a88cfc
 import beam.agentsim.infrastructure.taz.{TAZ, TAZTreeMap}
 import beam.sim.common.GeoUtils
 import beam.sim.config.BeamConfig
@@ -47,11 +43,7 @@
       ProfilingUtils.timed(s"Computed ${possibleParkingLocations.length} parking locations", x => println(x)) {
         possibleParkingLocations.flatMap {
           case (coord, actType) =>
-<<<<<<< HEAD
-            parkingManagerActor.processParkingInquiry(ParkingInquiry(SpaceTime(coord, 0), actType))
-=======
             parkingManagerActor.processParkingInquiry(ParkingInquiry(SpaceTime(coord, 0), actType, triggerId = -1L))
->>>>>>> 21a88cfc
         }.toList
       }
     logger.info(s"parkingResponses: ${parkingResponses.length}")
@@ -199,20 +191,7 @@
         val parkingManager = managerType match {
           case "parallel" =>
             val (zones, searchTree: ZoneSearchTree[TAZ]) = loadZones(tazTreeMap.tazQuadTree, pathToTazParking)
-<<<<<<< HEAD
             ParallelParkingManager.init(beamConfig, tazTreeMap, zones, searchTree, geoUtils, boundingBox, 6, 42)
-=======
-            ParallelParkingManager.init(
-              beamConfig,
-              tazTreeMap,
-              zones,
-              searchTree,
-              6,
-              geoUtils,
-              42,
-              boundingBox
-            )
->>>>>>> 21a88cfc
           case "zonal" =>
             createZonalParkingManager(isLink = false)
           case "hierarchical" =>
