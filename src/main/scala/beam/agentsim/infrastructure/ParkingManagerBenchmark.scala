package beam.agentsim.infrastructure

import akka.actor.ActorSystem
import akka.util.Timeout
import beam.agentsim.events.SpaceTime
import beam.agentsim.infrastructure.parking.ParkingZoneSearch.ZoneSearchTree
import beam.agentsim.infrastructure.parking.{GeoLevel, LinkLevelOperations, ParkingNetwork, ParkingZone}
import beam.agentsim.infrastructure.taz.{TAZ, TAZTreeMap}
import beam.sim.common.GeoUtils
import beam.sim.config.BeamConfig
import beam.utils.csv.CsvWriter
import beam.utils.{BeamConfigUtils, FileUtils, ProfilingUtils}
import com.typesafe.config.{Config, ConfigFactory}
import com.typesafe.scalalogging.StrictLogging
import com.vividsolutions.jts.geom.Envelope
import org.matsim.api.core.v01.network.{Link, Network}
import org.matsim.api.core.v01.population.Activity
import org.matsim.api.core.v01.{Coord, Id, Scenario}
import org.matsim.core.config.ConfigUtils
import org.matsim.core.population.io.PopulationReader
import org.matsim.core.scenario.ScenarioUtils
import org.matsim.core.utils.collections.QuadTree

import java.util.concurrent.TimeUnit
import scala.collection.JavaConverters._
import scala.collection.immutable
import scala.concurrent.ExecutionContext
import scala.util.Random

class ParkingManagerBenchmark(
  val possibleParkingLocations: Array[(Coord, String)],
  val parkingManagerActor: ParkingNetwork[_]
)(
  implicit val actorSystem: ActorSystem,
  val ec: ExecutionContext
) extends StrictLogging {
  implicit val timeout: Timeout = Timeout(10, TimeUnit.HOURS)

  logger.info(s"possibleParkingLocations: ${possibleParkingLocations.length}")

  def benchmark(): List[ParkingInquiryResponse] = {
    val parkingResponses =
      ProfilingUtils.timed(s"Computed ${possibleParkingLocations.length} parking locations", x => println(x)) {
        possibleParkingLocations.flatMap {
          case (coord, actType) =>
<<<<<<< HEAD
            parkingManagerActor.processParkingInquiry(ParkingInquiry(SpaceTime(coord, 0), actType))
=======
            parkingManagerActor.processParkingInquiry(ParkingInquiry(coord, actType, triggerId = -1L))
>>>>>>> 10f4cf0c
        }.toList
      }
    logger.info(s"parkingResponses: ${parkingResponses.length}")
    parkingResponses
  }

}

object ParkingManagerBenchmark extends StrictLogging {

//  val pathToPlans: String = "D:/Work/beam/ParallelJDEQSim/sfbay-smart-base/0.plans.xml.gz"
  val pathToPlans: String = "https://beam-outputs.s3.us-east-2.amazonaws.com/parallel_parking_manager/0.plans.xml.gz"

//  val pathToTazParking: String = "D:/Work/beam/ParallelJDEQSim/sfbay-smart-base/parking/taz-parking-unlimited-fast-limited-l2-150-baseline.csv"
  val pathToTazParking: String =
    "https://beam-outputs.s3.us-east-2.amazonaws.com/parallel_parking_manager/taz-parking-unlimited-fast-limited-l2-150-baseline.csv.gz"

//  val pathToLinkParking: String = "D:/Work/beam/ParallelJDEQSim/sfbay-smart-base/parking/link-parking-unlimited-fast-limited-l2-150-baseline.csv"
  val pathToLinkParking: String =
    "https://beam-outputs.s3.us-east-2.amazonaws.com/parallel_parking_manager/link-parking-unlimited-fast-limited-l2-150-baseline.csv.gz"

//  val pathToTAZ: String = "D:/Work/beam/ParallelJDEQSim/sfbay-smart-base/taz-centers.csv"
  val pathToTAZ: String = "https://beam-outputs.s3.us-east-2.amazonaws.com/parallel_parking_manager/taz-centers.csv.gz"

//  val pathToNetwork: String = "D:/Work/beam/ParallelJDEQSim/sfbay-smart-base/outputNetwork.xml.gz"
  val pathToNetwork: String =
    "https://beam-outputs.s3.us-east-2.amazonaws.com/parallel_parking_manager/outputNetwork.xml.gz"

  val parkingStallCountScalingFactor: Double = 0.13
  val parkingCostScalingFactor: Double = 1.0

  val typeSafeConfig: Config = ConfigFactory
    .parseString(
      """
        |beam.agentsim.agents.parking.minSearchRadius = 250.00
        |beam.agentsim.agents.parking.maxSearchRadius = 8046.72
        |beam.agentsim.agents.parking.mulitnomialLogit.params.rangeAnxietyMultiplier = -0.5
        |beam.agentsim.agents.parking.mulitnomialLogit.params.distanceMultiplier = -0.086
        |beam.agentsim.agents.parking.mulitnomialLogit.params.parkingPriceMultiplier = -0.5
        |beam.agentsim.agents.parking.mulitnomialLogit.params.homeActivityPrefersResidentialParkingMultiplier = 2.0
        |
        |parallel-parking-manager-dispatcher {
        |  executor = "thread-pool-executor"
        |  thread-pool-executor {
        |    keep-alive-time = 120s
        |    core-pool-size-max = 64
        |  }
        |  throughput = 10
        |  type = Dispatcher
        |}
       """.stripMargin
    )
    .withFallback(BeamConfigUtils.parseFileSubstitutingInputDirectory("test/input/beamville/beam.conf"))
    .resolve()

  implicit val actorSystem: ActorSystem = ActorSystem("ParkingManagerBenchmark", typeSafeConfig)

  val seed: Int = 42

  val nTimes: Int = 1
  val fractionToBench: Double = 0.3

  def main(args: Array[String]): Unit = {
    implicit val ec: ExecutionContext = scala.concurrent.ExecutionContext.Implicits.global

    def loadZones[GEO: GeoLevel](
      quadTree: QuadTree[GEO],
      pathToParking: String
    ): (Array[ParkingZone[GEO]], ZoneSearchTree[GEO]) = {
      logger.info("Start loading parking zones from {}", pathToParking)
      val (zones, searchTree) = ZonalParkingManager.loadParkingZones[GEO](
        pathToParking,
        quadTree,
        parkingStallCountScalingFactor,
        parkingCostScalingFactor,
        new Random(seed)
      )
      logger.info(s"Number of zones: ${zones.length}")
      logger.info(s"Number of parking stalls: ${zones.map(_.stallsAvailable.toLong).sum}")
      logger.info(s"SearchTree size: ${searchTree.size}")
      (zones, searchTree)
    }

    try {
      val scenario = readScenario(pathToPlans)
      logger.info(s"scenario contains ${scenario.getPopulation.getPersons.size()} people")

      val tazTreeMap = TAZTreeMap.fromCsv(pathToTAZ)
      logger.info(s"TAZTreeMap size: ${tazTreeMap.getTAZs.size}")

      val network = NetworkUtilsExtensions.readNetwork(pathToNetwork)
      logger.info(s"Network contains ${network.getLinks.size()} links")

      val boundingBox: Envelope = getNetworkBoundingBox(network)
      logger.info(s"Bounding box: $boundingBox")

      val geoUtils = new GeoUtils {
        override def localCRS: String = "epsg:26910"
      }

      val beamConfig = BeamConfig(typeSafeConfig)

      val activities: Iterable[Activity] = scenario.getPopulation.getPersons.values.asScala.flatMap { p =>
        p.getSelectedPlan.getPlanElements.asScala.collect { case act: Activity => act }
      }
      val allActivityLocations: Array[(Coord, String)] = activities.map(act => (act.getCoord, act.getType)).toArray

      def createZonalParkingManager(isLink: Boolean): ParkingNetwork[_] = {
        if (isLink) {
          val linkQuadTree: QuadTree[Link] = LinkLevelOperations.getLinkTreeMap(network.getLinks.values().asScala.toSeq)
          val linkIdMapping: collection.Map[Id[Link], Link] = LinkLevelOperations.getLinkIdMapping(network)
          val linkToTAZMapping: Map[Link, TAZ] = LinkLevelOperations.getLinkToTazMapping(network, tazTreeMap)
          val (zones, searchTree: ZoneSearchTree[Link]) = loadZones(linkQuadTree, pathToLinkParking)
          logger.info(s"linkQuadTree size = ${linkQuadTree.size()}")
          ZonalParkingManager[Link](
            beamConfig,
            linkQuadTree,
            linkIdMapping,
            linkToTAZMapping,
            zones,
            searchTree,
            geoUtils,
            new Random(seed),
            boundingBox
          )
        } else {
          val (zones, searchTree: ZoneSearchTree[TAZ]) = loadZones(tazTreeMap.tazQuadTree, pathToTazParking)
          ZonalParkingManager[TAZ](
            beamConfig,
            tazTreeMap.tazQuadTree,
            tazTreeMap.idToTAZMapping,
            identity[TAZ](_),
            zones,
            searchTree,
            geoUtils,
            new Random(seed),
            boundingBox
          )
        }
      }

      def runBench(activityLocations: Array[(Coord, String)], managerType: String): List[ParkingInquiryResponse] = {
        // This is important! because `ParkingZone` is mutable class
        val parkingManager = managerType match {
          case "parallel" =>
            val (zones, searchTree: ZoneSearchTree[TAZ]) = loadZones(tazTreeMap.tazQuadTree, pathToTazParking)
            ParallelParkingManager.init(
              beamConfig,
              tazTreeMap,
              zones,
              searchTree,
              6,
              geoUtils,
              42,
              boundingBox
            )
          case "zonal" =>
            createZonalParkingManager(isLink = false)
          case "hierarchical" =>
            val linkQuadTree: QuadTree[Link] =
              LinkLevelOperations.getLinkTreeMap(network.getLinks.values().asScala.toSeq)
            val linkToTAZMapping: Map[Link, TAZ] = LinkLevelOperations.getLinkToTazMapping(network, tazTreeMap)
            val (zones, _) = loadZones(linkQuadTree, pathToLinkParking)
            val mnlCfg = ZonalParkingManager.mnlMultiplierParametersFromConfig(beamConfig)
            HierarchicalParkingManager.init(
              tazTreeMap,
              linkToTAZMapping,
              zones,
              new Random(seed),
              geoUtils,
              beamConfig.beam.agentsim.agents.parking.minSearchRadius,
              beamConfig.beam.agentsim.agents.parking.maxSearchRadius,
              boundingBox,
              mnlCfg,
              checkThatNumberOfStallsMatch = true,
              beamConfig.beam.agentsim.chargingNetworkManager.chargingPoint
            )
        }

        val bench = new ParkingManagerBenchmark(activityLocations, parkingManager)
        val result = bench.benchmark()
        result
      }

      def benchmark(
        managerType: String,
        nTimes: Int,
        parkingLocations: immutable.IndexedSeq[Array[(Coord, String)]]
      ): (String, immutable.IndexedSeq[List[ParkingInquiryResponse]]) = {
        val start = System.currentTimeMillis()
        val responses = (1 to nTimes).zip(parkingLocations).map {
          case (_, parkingLocation) =>
            runBench(parkingLocation, managerType)
        }
        val end = System.currentTimeMillis()
        val diff = end - start
        val what: String = s"$managerType manager"
        (s"$what for $nTimes tests took $diff ms, AVG per test: ${diff.toDouble / nTimes} ms", responses)
      }

      val nToTake = (allActivityLocations.length * fractionToBench).toInt
      logger.info(
        s"nTimes: $nTimes, allActivityLocations: ${allActivityLocations.length}. fractionToBench: $fractionToBench which is $nToTake activities"
      )

      val rnd = new Random(seed)
      val parkingLocations = (1 to nTimes).map { _ =>
        rnd.shuffle(allActivityLocations.toList).take(nToTake).toArray
      }
      CsvWriter("./parking_inquiries.csv.gz", "activity-type", "x", "y")
        .writeAllAndClose(parkingLocations.flatten.map {
          case (coord, actType) => List(actType, coord.getX, coord.getY)
        })
      logger.info("activities written")

      val (result, responses) = benchmark("parallel", nTimes, parkingLocations)
      val (zonalResult, zonalResponses) = benchmark("zonal", nTimes, parkingLocations)

      logger.info("#####################################################################")
      logger.info(result)
      logger.info(zonalResult)
      logger.info("#####################################################################")

      writeToCsv(responses, "./par_parking.csv")
      writeToCsv(zonalResponses, "./zonal_parking.csv")

      analyzeResult(responses.head.groupBy(_.stall.tazId), zonalResponses.head.groupBy(_.stall.tazId))
    } finally {
      actorSystem.terminate()
    }
  }

  private def writeToCsv(zonalResponses: Seq[List[ParkingInquiryResponse]], path: String): Unit = {
    new CsvWriter(path, "geo_id", "x", "y")
      .writeAllAndClose(
        zonalResponses
          .flatMap(_.map(resp => List(resp.stall.geoId, resp.stall.locationUTM.getX, resp.stall.locationUTM.getY)))
      )
  }

  private def groupedByTaz(parkingResponses: Seq[ParkingInquiryResponse]): Map[Id[TAZ], Seq[ParkingInquiryResponse]] = {
    parkingResponses
      .groupBy { x =>
        x.stall.tazId
      }
      .map { case (tazId, xs) => (tazId, xs) }
  }

  private def getNetworkBoundingBox(network: Network): Envelope = {
    val firstCoord = network.getLinks.values().iterator().next().getCoord
    val envelope = new Envelope(firstCoord.getX, firstCoord.getX, firstCoord.getY, firstCoord.getY)
    network.getLinks.values().asScala.foreach { link =>
      envelope.expandToInclude(link.getCoord.getX, link.getCoord.getY)
    }
    envelope
  }

  private def readScenario(path: String): Scenario = {
    val scenario = ScenarioUtils.createScenario(ConfigUtils.createConfig())
    new PopulationReader(scenario).parse(FileUtils.getInputStream(path))
    scenario
  }

  private def analyzeResult(
    analizedParkingResponses: Map[Id[TAZ], Seq[ParkingInquiryResponse]],
    benchParkingResponses: Map[Id[TAZ], Seq[ParkingInquiryResponse]]
  ): Unit = {
    val keyDiff = analizedParkingResponses.keySet.diff(benchParkingResponses.keySet)
    if (keyDiff.nonEmpty) {
      logger.warn(s"Key diff: $keyDiff")
    }
    val keysInBoth = analizedParkingResponses.keySet.intersect(benchParkingResponses.keySet)
    val dataSet = keysInBoth.toSeq.map { tazId =>
      val resp = analizedParkingResponses(tazId)
      val benchResp = benchParkingResponses(tazId)
      IndexedSeq(tazId, resp.size, benchResp.size)
    }
    CsvWriter("./parking_manager_benchmark.csv", "taz_id", "resp", "bench")
      .writeAllAndClose(dataSet)
  }
}<|MERGE_RESOLUTION|>--- conflicted
+++ resolved
@@ -43,11 +43,7 @@
       ProfilingUtils.timed(s"Computed ${possibleParkingLocations.length} parking locations", x => println(x)) {
         possibleParkingLocations.flatMap {
           case (coord, actType) =>
-<<<<<<< HEAD
-            parkingManagerActor.processParkingInquiry(ParkingInquiry(SpaceTime(coord, 0), actType))
-=======
-            parkingManagerActor.processParkingInquiry(ParkingInquiry(coord, actType, triggerId = -1L))
->>>>>>> 10f4cf0c
+            parkingManagerActor.processParkingInquiry(ParkingInquiry(SpaceTime(coord, 0), actType, triggerId = -1L))
         }.toList
       }
     logger.info(s"parkingResponses: ${parkingResponses.length}")
