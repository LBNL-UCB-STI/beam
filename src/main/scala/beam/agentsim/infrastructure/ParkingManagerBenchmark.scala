--- conflicted
+++ resolved
@@ -198,13 +198,8 @@
               beamConfig.beam.agentsim.agents.parking.maxSearchRadius,
               boundingBox,
               seed,
-<<<<<<< HEAD
-              beamConfig.beam.agentsim.agents.parking.mulitnomialLogit,
-              beamConfig.beam.agentsim.agents.parking.estimatedMinParkingDuration,
-=======
               beamConfig.beam.agentsim.agents.parking.multinomialLogit,
               beamConfig.beam.agentsim.agents.parking.estimatedMinParkingDurationInSeconds,
->>>>>>> 4886ed98
               checkThatNumberOfStallsMatch = true
             )
             parkingNetwork
