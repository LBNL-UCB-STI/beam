package beam.agentsim.infrastructure
<<<<<<< HEAD
import beam.agentsim.agents.choice.logit.{MultinomialLogit, UtilityFunctionOperation}
import beam.agentsim.infrastructure.charging.ChargingInquiry
=======

import beam.agentsim.agents.vehicles.BeamVehicle
import beam.agentsim.agents.choice.logit.{MultinomialLogit, UtilityFunctionOperation}
>>>>>>> 5c5ce20d
import beam.agentsim.infrastructure.parking.ParkingZoneSearch
import beam.router.BeamRouter.Location
import beam.utils.ParkingManagerIdGenerator

/**
  * message sent from a ChoosesParking agent to a Parking Manager to request parking
  *
<<<<<<< HEAD
  * @param destinationUtm the location where we are seeking nearby parking
  * @param activityType the activity that the agent will partake in after parking
  * @param valueOfTime the value of time for the requestor
  * @param utilityFunction utility function for parking alternatives
  * @param parkingDuration the duration an agent is parking for
  * @param reserveStall whether or not we reserve a stall when we send this inquiry. used when simply requesting a cost estimate for parking.
  * @param requestId a unique ID generated for this inquiry
=======
  * @param destinationUtm  the location where we are seeking nearby parking
  * @param activityType    the activity that the agent will partake in after parking
  * @param valueOfTime     the value of time for the requestor
  * @param utilityFunction utility function for parking alternatives
  * @param parkingDuration the duration an agent is parking for
  * @param reserveStall    whether or not we reserve a stall when we send this inquiry. used when simply requesting a cost estimate for parking.
  * @param requestId       a unique ID generated for this inquiry
>>>>>>> 5c5ce20d
  */
case class ParkingInquiry(
  destinationUtm: Location,
  activityType: String,
  valueOfTime: Double,
  utilityFunction: MultinomialLogit[ParkingZoneSearch.ParkingAlternative, String],
  parkingDuration: Double,
  vehicleType: Option[BeamVehicle] = None,
  reserveStall: Boolean = true,
  requestId: Int = ParkingManagerIdGenerator.nextId // note, this expects all Agents exist in the same JVM to rely on calling this singleton
)

object ParkingInquiry {

  val simpleDistanceAndParkingTicketEqualUtilityFunction
    : MultinomialLogit[ParkingZoneSearch.ParkingAlternative, String] =
    new MultinomialLogit[ParkingZoneSearch.ParkingAlternative, String](
      Map.empty,
      Map(
        "distanceFactor"          -> UtilityFunctionOperation.Multiplier(-1),
        "parkingCostsPriceFactor" -> UtilityFunctionOperation.Multiplier(-1)
      )
    )

  val simpleDistanceEqualUtilityFunction: MultinomialLogit[ParkingZoneSearch.ParkingAlternative, String] =
    new MultinomialLogit[ParkingZoneSearch.ParkingAlternative, String](
      Map.empty,
      Map(
        "distanceFactor" -> UtilityFunctionOperation.Multiplier(-1)
      )
    )

  def apply(locationUtm: Location, activity: String): ParkingInquiry = {
<<<<<<< HEAD
    ParkingInquiry(locationUtm, activity, 0.0, simpleDistanceAndParkingTicketEqualUtilityFunction, 0)
=======
    ParkingInquiry(locationUtm, activity, 0.0, simpleDistanceAndParkingTicketEqualUtilityFunction, 0, None)
  }

  def apply(locationUtm: Location, activity: String, beamVehicleOption: Option[BeamVehicle]): ParkingInquiry = {
    ParkingInquiry(locationUtm, activity, 0.0, simpleDistanceAndParkingTicketEqualUtilityFunction, 0, beamVehicleOption)
>>>>>>> 5c5ce20d
  }
}<|MERGE_RESOLUTION|>--- conflicted
+++ resolved
@@ -1,12 +1,7 @@
 package beam.agentsim.infrastructure
-<<<<<<< HEAD
-import beam.agentsim.agents.choice.logit.{MultinomialLogit, UtilityFunctionOperation}
-import beam.agentsim.infrastructure.charging.ChargingInquiry
-=======
 
 import beam.agentsim.agents.vehicles.BeamVehicle
 import beam.agentsim.agents.choice.logit.{MultinomialLogit, UtilityFunctionOperation}
->>>>>>> 5c5ce20d
 import beam.agentsim.infrastructure.parking.ParkingZoneSearch
 import beam.router.BeamRouter.Location
 import beam.utils.ParkingManagerIdGenerator
@@ -14,15 +9,6 @@
 /**
   * message sent from a ChoosesParking agent to a Parking Manager to request parking
   *
-<<<<<<< HEAD
-  * @param destinationUtm the location where we are seeking nearby parking
-  * @param activityType the activity that the agent will partake in after parking
-  * @param valueOfTime the value of time for the requestor
-  * @param utilityFunction utility function for parking alternatives
-  * @param parkingDuration the duration an agent is parking for
-  * @param reserveStall whether or not we reserve a stall when we send this inquiry. used when simply requesting a cost estimate for parking.
-  * @param requestId a unique ID generated for this inquiry
-=======
   * @param destinationUtm  the location where we are seeking nearby parking
   * @param activityType    the activity that the agent will partake in after parking
   * @param valueOfTime     the value of time for the requestor
@@ -30,7 +16,6 @@
   * @param parkingDuration the duration an agent is parking for
   * @param reserveStall    whether or not we reserve a stall when we send this inquiry. used when simply requesting a cost estimate for parking.
   * @param requestId       a unique ID generated for this inquiry
->>>>>>> 5c5ce20d
   */
 case class ParkingInquiry(
   destinationUtm: Location,
@@ -64,14 +49,10 @@
     )
 
   def apply(locationUtm: Location, activity: String): ParkingInquiry = {
-<<<<<<< HEAD
-    ParkingInquiry(locationUtm, activity, 0.0, simpleDistanceAndParkingTicketEqualUtilityFunction, 0)
-=======
     ParkingInquiry(locationUtm, activity, 0.0, simpleDistanceAndParkingTicketEqualUtilityFunction, 0, None)
   }
 
   def apply(locationUtm: Location, activity: String, beamVehicleOption: Option[BeamVehicle]): ParkingInquiry = {
     ParkingInquiry(locationUtm, activity, 0.0, simpleDistanceAndParkingTicketEqualUtilityFunction, 0, beamVehicleOption)
->>>>>>> 5c5ce20d
   }
 }