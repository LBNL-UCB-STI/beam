--- conflicted
+++ resolved
@@ -3,12 +3,7 @@
 import beam.agentsim.agents.vehicles.{BeamVehicle, VehicleManager}
 import beam.agentsim.events.SpaceTime
 import beam.agentsim.infrastructure.ParkingInquiry.ParkingActivityType
-<<<<<<< HEAD
-import beam.agentsim.infrastructure.charging.ChargingPointType
-import beam.agentsim.infrastructure.parking.ParkingMNL
-=======
 import beam.agentsim.infrastructure.parking.{ParkingMNL, ParkingZone}
->>>>>>> 0bc9bf42
 import beam.agentsim.scheduler.HasTriggerId
 import beam.utils.ParkingManagerIdGenerator
 import com.typesafe.scalalogging.LazyLogging
@@ -22,13 +17,14 @@
   *
   * @param destinationUtm  the location where we are seeking nearby parking
   * @param activityType    the activity that the agent will partake in after parking
+  * @param reservedFor     a vehicle manager id
   * @param beamVehicle     an optional vehicle type (if applicable)
   * @param remainingTripData if vehicle can charge, this has the remaining range/tour distance data
   * @param valueOfTime     the value of time for the requestor
   * @param parkingDuration the duration an agent is parking for
   * @param reserveStall    whether or not we reserve a stall when we send this inquiry. used when simply requesting a cost estimate for parking.
   * @param requestId       a unique ID generated for this inquiry
-  * @param chargingPointTypes list preferred charging point types
+  * @param triggerId       trigger id
   */
 case class ParkingInquiry(
   destinationUtm: SpaceTime,
