package beam.agentsim.infrastructure

import akka.actor.Status.Failure
import akka.actor.{ActorLogging, ActorRef, Cancellable, Props}
import akka.pattern.pipe
import akka.util.Timeout
import beam.agentsim.agents.BeamAgent.Finish
import beam.agentsim.agents.InitializeTrigger
import beam.agentsim.agents.vehicles.VehicleManager.ReservedFor
import beam.agentsim.agents.vehicles._
import beam.agentsim.events.RefuelSessionEvent.{NotApplicable, ShiftStatus}
<<<<<<< HEAD
import beam.agentsim.events.{ChargingPlugInEvent, ChargingPlugOutEvent, RefuelSessionEvent}
import beam.agentsim.infrastructure.ChargingNetwork.{ChargingCycle, ChargingStation, ChargingStatus, ChargingVehicle}
import beam.agentsim.infrastructure.ParkingInquiry.ParkingSearchMode
import beam.agentsim.infrastructure.power.SitePowerManager.PhysicalBounds
=======
import beam.agentsim.infrastructure.ChargingNetwork.{ChargingStation, ChargingStatus, ChargingVehicle}
>>>>>>> 3115c70b
import beam.agentsim.infrastructure.power.{PowerController, SitePowerManager}
import beam.agentsim.scheduler.BeamAgentScheduler.{CompletionNotice, ScheduleTrigger}
import beam.agentsim.scheduler.Trigger.TriggerWithId
import beam.agentsim.scheduler.{HasTriggerId, Trigger}
import beam.sim.BeamServices
import beam.sim.config.BeamConfig
import beam.sim.config.BeamConfig.Beam.Debug
import beam.utils.logging.LoggingMessageActor
import beam.utils.logging.pattern.ask
import com.typesafe.scalalogging.LazyLogging
import org.matsim.api.core.v01.Id
import org.matsim.api.core.v01.population.Person

import java.util.concurrent.TimeUnit
import scala.concurrent.duration._
import scala.language.postfixOps

/**
  * Created by haitamlaarabi
  */

class ChargingNetworkManager(
  beamServices: BeamServices,
  chargingNetwork: ChargingNetwork[_],
  rideHailNetwork: ChargingNetwork[_],
  parkingNetworkManager: ActorRef,
  scheduler: ActorRef
) extends LoggingMessageActor
    with ActorLogging
    with ChargingNetworkManagerHelper
    with ScaleUpCharging {
  import ChargingNetworkManager._
  import ChargingStatus._

  protected val beamConfig: BeamConfig = beamServices.beamScenario.beamConfig
  import scala.concurrent.ExecutionContext.Implicits.global
  import scala.concurrent.Future
  implicit val timeout: Timeout = Timeout(10, TimeUnit.HOURS)
  implicit val debug: Debug = beamConfig.beam.debug
  private var timeSpentToPlanEnergyDispatchTrigger: Long = 0
  private var nHandledPlanEnergyDispatchTrigger: Int = 0

  private val maybeDebugReport: Option[Cancellable] = if (beamServices.beamConfig.beam.debug.debugEnabled) {
    Some(context.system.scheduler.scheduleWithFixedDelay(10.seconds, 30.seconds, self, DebugReport)(context.dispatcher))
  } else {
    None
  }

  protected val chargingNetworkHelper: ChargingNetworkHelper = ChargingNetworkHelper(chargingNetwork, rideHailNetwork)
  protected val powerController = new PowerController(chargingNetworkHelper, beamConfig)

  protected val sitePowerManager =
    new SitePowerManager(chargingNetworkHelper, powerController.unlimitedPhysicalBounds, beamServices)

  override def postStop(): Unit = {
    maybeDebugReport.foreach(_.cancel())
    log.debug(
      s"timeSpentToPlanEnergyDispatchTrigger: $timeSpentToPlanEnergyDispatchTrigger ms, " +
      s"nHandledPlanEnergyDispatchTrigger: $nHandledPlanEnergyDispatchTrigger, " +
      s"AVG: ${timeSpentToPlanEnergyDispatchTrigger.toDouble / nHandledPlanEnergyDispatchTrigger}"
    )
    super.postStop()
  }

  override def loggedReceive: Receive = super[ScaleUpCharging].loggedReceive orElse {
    case DebugReport =>
      log.debug(
        s"timeSpentToPlanEnergyDispatchTrigger: $timeSpentToPlanEnergyDispatchTrigger ms, " +
        s"nHandledPlanEnergyDispatchTrigger: $nHandledPlanEnergyDispatchTrigger, " +
        s"AVG: ${timeSpentToPlanEnergyDispatchTrigger.toDouble / nHandledPlanEnergyDispatchTrigger}"
      )

    case inquiry: ParkingInquiry =>
      log.debug(s"Received parking inquiry: $inquiry")
<<<<<<< HEAD
      getAppropriateChargingNetwork(inquiry.reservedFor.managerId).processParkingInquiry(inquiry) match {
        case Some(parkingResponse) => sender() ! parkingResponse
        case _ if inquiry.searchMode == ParkingSearchMode.EnRoute =>
          (parkingNetworkManager ? inquiry.copy(searchMode = ParkingSearchMode.Destination)).pipeTo(sender())
=======
      chargingNetworkHelper.get(inquiry.reservedFor.managerId).processParkingInquiry(inquiry) match {
        case Some(parkingResponse) =>
          inquiry.beamVehicle foreach (v => vehicle2InquiryMap.put(v.id, inquiry))
          sender() ! parkingResponse
>>>>>>> 3115c70b
        case _ => (parkingNetworkManager ? inquiry).pipeTo(sender())
      }

    case TriggerWithId(InitializeTrigger(_), triggerId) =>
      log.info("ChargingNetworkManager is Starting!")
      Future(scheduler ? ScheduleTrigger(PlanEnergyDispatchTrigger(0), self))
        .map(_ => CompletionNotice(triggerId, Vector()))
        .pipeTo(sender())

    case TriggerWithId(PlanEnergyDispatchTrigger(timeBin), triggerId) =>
      val s = System.currentTimeMillis
      log.debug(s"Planning energy dispatch for vehicles currently connected to a charging point, at t=$timeBin")
      val loadEstimate = sitePowerManager.requiredPowerInKWOverNextPlanningHorizon(timeBin)
      log.debug("Total Load estimated is {} at tick {}", loadEstimate.values.sum, timeBin)
      val simulatedParkingInquiries = simulateEventsIfScalingEnabled(timeBin, triggerId)
      log.debug("number of simulatedParkingInquiries is {} at tick {}", simulatedParkingInquiries.size, timeBin)
      // obtaining physical bounds
      val physicalBounds = powerController.obtainPowerPhysicalBounds(timeBin, Some(loadEstimate))
      val allConnectedVehicles = chargingNetwork.connectedVehicles ++ rideHailNetwork.connectedVehicles
      val triggers = allConnectedVehicles.par.flatMap { case (_, chargingVehicle) =>
        // Refuel
        handleRefueling(chargingVehicle)
        // Calculate the energy to charge and prepare for next current cycle of charging
        dispatchEnergyAndProcessChargingCycle(
          chargingVehicle,
          timeBin,
          timeBin + beamConfig.beam.agentsim.chargingNetworkManager.timeStepInSeconds,
          physicalBounds,
          triggerId,
          interruptCharging = false
        )
      }
      val nextStepPlanningTriggers =
        if (!isEndOfSimulation(timeBin))
          Vector(ScheduleTrigger(PlanEnergyDispatchTrigger(nextTimeBin(timeBin)), self))
        else
          Vector()
      val e = System.currentTimeMillis()
      nHandledPlanEnergyDispatchTrigger += 1
      timeSpentToPlanEnergyDispatchTrigger += e - s
      log.debug(s"timeSpentToPlanEnergyDispatchTrigger: $timeSpentToPlanEnergyDispatchTrigger. tick: $timeBin")
      sender ! CompletionNotice(
        triggerId,
        triggers.toIndexedSeq ++ nextStepPlanningTriggers ++ simulatedParkingInquiries
      )

    case TriggerWithId(ChargingTimeOutTrigger(tick, vehicle), triggerId) =>
      log.debug(s"ChargingTimeOutTrigger for vehicle ${vehicle.id} at $tick")
      vehicle.stall match {
        case Some(stall) =>
          chargingNetworkHelper.get(stall.reservedFor.managerId).endChargingSession(vehicle.id, tick) map {
            handleEndCharging(tick, _, triggerId, chargingInterrupted = false)
          } getOrElse log.debug(s"Vehicle ${vehicle.id} has already ended charging")
        case _ => log.debug(s"Vehicle ${vehicle.id} doesn't have a stall")
      }
      sender ! CompletionNotice(triggerId)

    case request @ ChargingPlugRequest(tick, vehicle, stall, _, triggerId, _, _) =>
      log.debug(s"ChargingPlugRequest received for vehicle $vehicle at $tick and stall ${vehicle.stall}")
      if (vehicle.isBEV || vehicle.isPHEV) {
        // connecting the current vehicle
        val activityType = vehicle2InquiryMap.get(vehicle.id).map(_.activityType).getOrElse("")
        chargingNetworkHelper
          .get(stall.reservedFor.managerId)
          .processChargingPlugRequest(request, activityType, sender()) map {
          case chargingVehicle if chargingVehicle.chargingStatus.last.status == WaitingAtStation =>
            log.debug(
              s"Vehicle $vehicle is moved to waiting line at $tick in station ${chargingVehicle.chargingStation}, " +
              s"with {} vehicles connected and {} in grace period and {} in waiting line",
              chargingVehicle.chargingStation.howManyVehiclesAreCharging,
              chargingVehicle.chargingStation.howManyVehiclesAreInGracePeriodAfterCharging,
              chargingVehicle.chargingStation.howManyVehiclesAreWaiting
            )
            sender() ! WaitingToCharge(tick, vehicle.id, triggerId)
          case chargingVehicle =>
            handleStartCharging(tick, chargingVehicle, triggerId = triggerId)
            collectVehicleRequestInfo(chargingVehicle)
            vehicle2InquiryMap.remove(vehicle.id)
        }
      } else {
        sender() ! Failure(
          new RuntimeException(s"$vehicle is not a BEV/PHEV vehicle. Request sent by agent ${sender.path.name}")
        )
      }

    case ChargingUnplugRequest(tick, vehicle, triggerId) =>
      log.debug(s"ChargingUnplugRequest received for vehicle $vehicle from plug ${vehicle.stall} at $tick")
      val bounds = powerController.obtainPowerPhysicalBounds(tick, None)
      vehicle.stall match {
        case Some(stall) =>
          chargingNetworkHelper.get(stall.reservedFor.managerId).disconnectVehicle(vehicle.id, tick) match {
            case Some(chargingVehicle @ ChargingVehicle(_, _, station, _, _, _, _, _, _, status, sessions)) =>
              if (sessions.nonEmpty && !status.exists(_.status == GracePeriod)) {
                // If the vehicle was still charging
                val unplugTime = currentTimeBin(tick)
                val index = sessions.indexWhere(x => currentTimeBin(x.startTime) == unplugTime && x.startTime <= tick)
                val (startTime, endTime) = if (index == -1) (unplugTime, tick) else (sessions(index).startTime, tick)
                dispatchEnergyAndProcessChargingCycle(
                  chargingVehicle,
                  startTime,
                  endTime,
                  bounds,
                  triggerId,
                  interruptCharging = true
                )
              }
              val (_, totEnergy) = chargingVehicle.calculateChargingSessionLengthAndEnergyInJoule
              sender ! UnpluggingVehicle(tick, totEnergy, triggerId)
              chargingNetwork
                .processWaitingLine(tick, station)
                .foreach { newChargingVehicle =>
                  self ! ChargingPlugRequest(
                    tick,
                    newChargingVehicle.vehicle,
                    newChargingVehicle.stall,
                    newChargingVehicle.personId,
                    triggerId,
                    newChargingVehicle.shiftStatus,
                    newChargingVehicle.shiftDuration
                  )
                }
            case _ =>
              log.debug(s"Vehicle $vehicle is already disconnected or unhandled at $tick")
              sender ! UnhandledVehicle(tick, vehicle.id, triggerId)
          }
        case _ =>
          log.debug(s"Cannot unplug $vehicle as it doesn't have a stall at $tick")
          sender ! UnhandledVehicle(tick, vehicle.id, triggerId)
      }

    case Finish =>
      log.info("CNM is Finishing. Now clearing the charging networks!")
      val nbWaitingVehicles = chargingNetwork.waitingLineVehicles.size + rideHailNetwork.waitingLineVehicles.size
      if (nbWaitingVehicles > 0) {
        log.warning(
          s"There were $nbWaitingVehicles vehicles waiting to be charged." +
          s"It might be due to lack of charging infrastructure or something is broken"
        )
      }
      chargingNetwork.clearAllMappedStations()
      rideHailNetwork.clearAllMappedStations()
      powerController.close()
      context.children.foreach(_ ! Finish)
      context.stop(self)
  }

  protected def getScheduler: ActorRef = scheduler
  protected def getBeamServices: BeamServices = beamServices
}

object ChargingNetworkManager extends LazyLogging {
  object DebugReport
  case class PlanEnergyDispatchTrigger(tick: Int) extends Trigger
  case class ChargingTimeOutTrigger(tick: Int, vehicle: BeamVehicle) extends Trigger

  case class ChargingPlugRequest(
    tick: Int,
    vehicle: BeamVehicle,
    stall: ParkingStall,
    personId: Id[Person],
    triggerId: Long,
    shiftStatus: ShiftStatus = NotApplicable,
    shiftDuration: Option[Int] = None
  ) extends HasTriggerId
  case class ChargingUnplugRequest(tick: Int, vehicle: BeamVehicle, triggerId: Long) extends HasTriggerId
  case class StartingRefuelSession(tick: Int, triggerId: Long) extends HasTriggerId
  case class EndingRefuelSession(tick: Int, vehicleId: Id[BeamVehicle], triggerId: Long) extends HasTriggerId
  case class WaitingToCharge(tick: Int, vehicleId: Id[BeamVehicle], triggerId: Long) extends HasTriggerId
  case class UnhandledVehicle(tick: Int, vehicleId: Id[BeamVehicle], triggerId: Long) extends HasTriggerId
  case class UnpluggingVehicle(tick: Int, energyCharged: Double, triggerId: Long) extends HasTriggerId

  def props(
    beamServices: BeamServices,
    chargingNetwork: ChargingNetwork[_],
    rideHailNetwork: ChargingNetwork[_],
    parkingManager: ActorRef,
    scheduler: ActorRef
  ): Props = {
    Props(new ChargingNetworkManager(beamServices, chargingNetwork, rideHailNetwork, parkingManager, scheduler))
  }

  case class ChargingNetworkHelper(chargingNetwork: ChargingNetwork[_], rideHailNetwork: ChargingNetwork[_]) {

    lazy val allChargingStations: List[ChargingStation] =
      chargingNetwork.chargingStations ++ rideHailNetwork.chargingStations

    /**
      * @param managerId vehicle manager id
      * @return
      */
    def get(managerId: Id[VehicleManager]): ChargingNetwork[_] = {
      get(VehicleManager.getReservedFor(managerId).get)
    }

    /**
      * @param managerType vehicle manager type
      * @return
      */
    def get(managerType: ReservedFor): ChargingNetwork[_] = {
      managerType match {
        case VehicleManager.TypeEnum.RideHail => rideHailNetwork
        case _                                => chargingNetwork
      }
    }
  }
}<|MERGE_RESOLUTION|>--- conflicted
+++ resolved
@@ -9,14 +9,8 @@
 import beam.agentsim.agents.vehicles.VehicleManager.ReservedFor
 import beam.agentsim.agents.vehicles._
 import beam.agentsim.events.RefuelSessionEvent.{NotApplicable, ShiftStatus}
-<<<<<<< HEAD
-import beam.agentsim.events.{ChargingPlugInEvent, ChargingPlugOutEvent, RefuelSessionEvent}
-import beam.agentsim.infrastructure.ChargingNetwork.{ChargingCycle, ChargingStation, ChargingStatus, ChargingVehicle}
+import beam.agentsim.infrastructure.ChargingNetwork.{ChargingStation, ChargingStatus, ChargingVehicle}
 import beam.agentsim.infrastructure.ParkingInquiry.ParkingSearchMode
-import beam.agentsim.infrastructure.power.SitePowerManager.PhysicalBounds
-=======
-import beam.agentsim.infrastructure.ChargingNetwork.{ChargingStation, ChargingStatus, ChargingVehicle}
->>>>>>> 3115c70b
 import beam.agentsim.infrastructure.power.{PowerController, SitePowerManager}
 import beam.agentsim.scheduler.BeamAgentScheduler.{CompletionNotice, ScheduleTrigger}
 import beam.agentsim.scheduler.Trigger.TriggerWithId
@@ -91,17 +85,12 @@
 
     case inquiry: ParkingInquiry =>
       log.debug(s"Received parking inquiry: $inquiry")
-<<<<<<< HEAD
-      getAppropriateChargingNetwork(inquiry.reservedFor.managerId).processParkingInquiry(inquiry) match {
-        case Some(parkingResponse) => sender() ! parkingResponse
-        case _ if inquiry.searchMode == ParkingSearchMode.EnRoute =>
-          (parkingNetworkManager ? inquiry.copy(searchMode = ParkingSearchMode.Destination)).pipeTo(sender())
-=======
       chargingNetworkHelper.get(inquiry.reservedFor.managerId).processParkingInquiry(inquiry) match {
         case Some(parkingResponse) =>
           inquiry.beamVehicle foreach (v => vehicle2InquiryMap.put(v.id, inquiry))
           sender() ! parkingResponse
->>>>>>> 3115c70b
+        case _ if inquiry.searchMode == ParkingSearchMode.EnRoute =>
+          (parkingNetworkManager ? inquiry.copy(searchMode = ParkingSearchMode.Destination)).pipeTo(sender())
         case _ => (parkingNetworkManager ? inquiry).pipeTo(sender())
       }
 
@@ -163,7 +152,13 @@
       log.debug(s"ChargingPlugRequest received for vehicle $vehicle at $tick and stall ${vehicle.stall}")
       if (vehicle.isBEV || vehicle.isPHEV) {
         // connecting the current vehicle
-        val activityType = vehicle2InquiryMap.get(vehicle.id).map(_.activityType).getOrElse("")
+        val activityType = vehicle2InquiryMap
+          .get(vehicle.id)
+          .map {
+            case inquiry if inquiry.searchMode == ParkingSearchMode.EnRoute => ParkingSearchMode.EnRoute.toString
+            case inquiry                                                    => inquiry.activityType
+          }
+          .getOrElse("")
         chargingNetworkHelper
           .get(stall.reservedFor.managerId)
           .processChargingPlugRequest(request, activityType, sender()) map {
