package beam.agentsim.infrastructure

import akka.actor.Status.Failure
import akka.actor.{ActorLogging, ActorRef, Cancellable, Props}
import akka.pattern.pipe
import akka.util.Timeout
import beam.agentsim.Resource.ReleaseParkingStall
import beam.agentsim.agents.BeamAgent.Finish
import beam.agentsim.agents.InitializeTrigger
import beam.agentsim.agents.vehicles.{BeamVehicle, VehicleManager}
import beam.agentsim.events.{ChargingPlugInEvent, ChargingPlugOutEvent, RefuelSessionEvent}
import beam.agentsim.infrastructure.ChargingNetwork.{ChargingCycle, ChargingStation, ChargingVehicle, ConnectionStatus}
import beam.agentsim.infrastructure.charging.ChargingPointType
import beam.agentsim.infrastructure.parking.{ParkingType, PricingModel}
import beam.agentsim.infrastructure.power.SitePowerManager.PhysicalBounds
import beam.agentsim.infrastructure.power.{PowerController, SitePowerManager}
import beam.agentsim.infrastructure.taz.TAZ
import beam.agentsim.scheduler.BeamAgentScheduler.{CompletionNotice, ScheduleTrigger}
import beam.agentsim.scheduler.{HasTriggerId, Trigger}
import beam.agentsim.scheduler.Trigger.TriggerWithId
import beam.sim.BeamServices
import beam.sim.config.BeamConfig
import beam.sim.config.BeamConfig.Beam.Debug
import beam.utils.DateUtils
import beam.utils.logging.LoggingMessageActor
import beam.utils.logging.pattern.ask
import org.matsim.api.core.v01.Id

import java.util.concurrent.TimeUnit
import scala.concurrent.duration._
import scala.language.postfixOps

/**
  * Created by haitamlaarabi
  */

class ChargingNetworkManager(
  beamServices: BeamServices,
  chargingInfrastructure: ParkingAndChargingInfrastructure,
  parkingManager: ActorRef,
  scheduler: ActorRef
) extends LoggingMessageActor
    with ActorLogging {
  import ChargingNetworkManager._
  import ConnectionStatus._
  import beamServices._

  private val beamConfig: BeamConfig = beamScenario.beamConfig
  private val cnmConfig = beamConfig.beam.agentsim.chargingNetworkManager

  private val chargingNetworkMap: Map[Option[Id[VehicleManager]], ChargingNetwork] =
    chargingInfrastructure.chargingNetwork.map { case (vehicleManagerId, zones) =>
      vehicleManagerId -> new ChargingNetwork(vehicleManagerId, zones)
    }

  private val sitePowerManager = new SitePowerManager(chargingNetworkMap, beamServices)
  private val powerController = new PowerController(chargingNetworkMap, beamConfig)
  private val endOfSimulationTime: Int = DateUtils.getEndOfTime(beamConfig)

  import powerController._
  import sitePowerManager._

  import scala.concurrent.ExecutionContext.Implicits.global
  import scala.concurrent.Future
  implicit val timeout: Timeout = Timeout(10, TimeUnit.HOURS)
  implicit val debug: Debug = beamConfig.beam.debug

  private def currentTimeBin(tick: Int): Int = cnmConfig.timeStepInSeconds * (tick / cnmConfig.timeStepInSeconds)
  private def nextTimeBin(tick: Int): Int = currentTimeBin(tick) + cnmConfig.timeStepInSeconds

  var timeSpentToPlanEnergyDispatchTrigger: Long = 0
  var nHandledPlanEnergyDispatchTrigger: Int = 0

  val maybeDebugReport: Option[Cancellable] = if (beamServices.beamConfig.beam.debug.debugEnabled) {
    Some(context.system.scheduler.scheduleWithFixedDelay(10.seconds, 30.seconds, self, DebugReport)(context.dispatcher))
  } else {
    None
  }

  override def postStop: Unit = {
    maybeDebugReport.foreach(_.cancel())
    log.info(
      s"timeSpentToPlanEnergyDispatchTrigger: $timeSpentToPlanEnergyDispatchTrigger ms, nHandledPlanEnergyDispatchTrigger: $nHandledPlanEnergyDispatchTrigger, AVG: ${timeSpentToPlanEnergyDispatchTrigger.toDouble / nHandledPlanEnergyDispatchTrigger}"
    )
    super.postStop()
  }

  override def loggedReceive: Receive = {
    case DebugReport =>
      log.info(
        s"timeSpentToPlanEnergyDispatchTrigger: $timeSpentToPlanEnergyDispatchTrigger ms, nHandledPlanEnergyDispatchTrigger: $nHandledPlanEnergyDispatchTrigger, AVG: ${timeSpentToPlanEnergyDispatchTrigger.toDouble / nHandledPlanEnergyDispatchTrigger}"
      )

    case TriggerWithId(InitializeTrigger(_), triggerId) =>
      Future(scheduler ? ScheduleTrigger(PlanEnergyDispatchTrigger(0), self))
        .map(_ => CompletionNotice(triggerId, Vector()))
        .pipeTo(sender())

    case TriggerWithId(PlanEnergyDispatchTrigger(timeBin), triggerId) =>
      val s = System.currentTimeMillis
      log.debug(s"Planning energy dispatch for vehicles currently connected to a charging point, at t=$timeBin")
      val estimatedLoad = requiredPowerInKWOverNextPlanningHorizon(timeBin)
      log.debug("Total Load estimated is {} at tick {}", estimatedLoad.values.sum, timeBin)

      // obtaining physical bounds
      val physicalBounds = obtainPowerPhysicalBounds(timeBin, Some(estimatedLoad))

      val allConnectedVehicles = chargingNetworkMap.flatMap(_._2.connectedVehicles)
      val triggers = allConnectedVehicles.par.flatMap {
        case (_, chargingVehicle @ ChargingVehicle(vehicle, stall, _, _, _, _, _, _)) =>
          // Refuel
          handleRefueling(chargingVehicle)
          // Calculate the energy to charge each vehicle connected to the a charging station
          val (chargingDuration, energyToCharge) =
            dispatchEnergy(cnmConfig.timeStepInSeconds, chargingVehicle, physicalBounds)
          // update charging vehicle with dispatched energy and schedule ChargingTimeOutScheduleTrigger
          chargingVehicle.processChargingCycle(timeBin, energyToCharge, chargingDuration).flatMap {
            case cycle if chargingIsCompleteUsing(cycle) =>
              handleEndCharging(timeBin, chargingVehicle, triggerId = triggerId)
              None
            case cycle if chargingNotCompleteUsing(cycle) =>
              log.debug(
                "Ending refuel cycle of vehicle {}. Stall: {}. Provided energy: {} J. Remaining: {} J",
                vehicle.id,
                stall,
                cycle.energy,
                energyToCharge
              )
              None
            case cycle =>
              // charging is going to end during this current session
              Some(ScheduleTrigger(ChargingTimeOutTrigger(timeBin + cycle.duration, vehicle), self))
          }
      }

      val nextStepPlanningTriggers = if (!isEndOfSimulation(timeBin)) {
        Vector(ScheduleTrigger(PlanEnergyDispatchTrigger(nextTimeBin(timeBin)), self))
      } else {
        completeChargingAndTheDisconnectionOfAllConnectedVehiclesAtEndOfSimulation(timeBin, physicalBounds)
      }

      val e = System.currentTimeMillis()
      nHandledPlanEnergyDispatchTrigger += 1
      timeSpentToPlanEnergyDispatchTrigger += e - s
      log.info(s"timeSpentToPlanEnergyDispatchTrigger: $timeSpentToPlanEnergyDispatchTrigger. tick: $timeBin")

      sender ! CompletionNotice(triggerId, triggers.toIndexedSeq ++ nextStepPlanningTriggers)

    case TriggerWithId(ChargingTimeOutTrigger(tick, vehicle), triggerId) =>
      log.debug(s"ChargingTimeOutTrigger for vehicle ${vehicle.id} at $tick")
      vehicle.stall match {
        case Some(stall) =>
          val chargingNetwork = chargingNetworkMap(stall.vehicleManager)
          chargingNetwork.lookupVehicle(vehicle.id) match { // not taking into consideration vehicles waiting in line
            case Some(chargingVehicle) => handleEndCharging(tick, chargingVehicle, triggerId = triggerId)
            // We don't inform Actors that a private vehicle has ended charging because we don't know which agent should be informed
            case _ => log.debug(s"Vehicle ${vehicle.id} is already disconnected")
          }
        case _ => log.debug(s"Vehicle ${vehicle.id} doesn't have a stall")
      }
      sender ! CompletionNotice(triggerId)

    case ChargingPlugRequest(tick, vehicle, triggerId) =>
      log.debug(s"ChargingPlugRequest received for vehicle $vehicle at $tick and stall ${vehicle.stall}")
      vehicle.stall match {
        case Some(stall) if vehicle.isBEV | vehicle.isPHEV =>
          val chargingNetwork = chargingNetworkMap(stall.vehicleManager)
          // connecting the current vehicle
          chargingNetwork.attemptToConnectVehicle(tick, vehicle, sender) match {
            case Some(ChargingVehicle(vehicle, _, station, _, _, _, status, _)) if status.last == Waiting =>
              log.debug(
                s"Vehicle $vehicle is moved to waiting line at $tick in station $station, with {}/{} vehicles connected and {} in waiting line",
                station.connectedVehicles.size,
                station.zone.numChargers,
                station.waitingLineVehicles.size
              )
              sender ! WaitingInLine(tick, vehicle.id, triggerId)
            case Some(chargingVehicle: ChargingVehicle) =>
              handleStartCharging(tick, chargingVehicle, triggerId = triggerId)
            case _ =>
              log.debug(s"Attempt to connect vehicle ${vehicle.id} to charger failed!")
          }
        case Some(_) =>
          sender ! Failure(
            new RuntimeException(s"$vehicle is not a BEV/PHEV vehicle. Request sent by agent ${sender.path.name}")
          )
        case _ =>
          log.error(s"Vehicle ${vehicle.id} doesn't have stall, which is necessary to start charging")
      }

    case ChargingUnplugRequest(tick, vehicle, triggerId) =>
      log.debug(s"ChargingUnplugRequest received for vehicle $vehicle from plug ${vehicle.stall} at $tick")
      val physicalBounds = obtainPowerPhysicalBounds(tick, None)
      vehicle.stall match {
        case Some(stall) =>
          val chargingNetwork = chargingNetworkMap(stall.vehicleManager)
          chargingNetwork.lookupVehicle(vehicle.id) match { // not taking into consideration vehicles waiting in line
            case Some(chargingVehicle) =>
              val prevStartTime = chargingVehicle.chargingSessions.last.startTime
              val startTime = Math.min(tick, prevStartTime)
              val endTime = Math.max(tick, prevStartTime)
              val duration = endTime - startTime
              val (chargeDurationAtTick, energyToChargeAtTick) =
                dispatchEnergy(duration, chargingVehicle, physicalBounds)
              chargingVehicle.processChargingCycle(startTime, energyToChargeAtTick, chargeDurationAtTick)
              handleEndCharging(tick, chargingVehicle, Some(sender), triggerId = triggerId)
            case _ =>
              log.debug(s"Vehicle $vehicle is already disconnected at $tick")
              sender ! UnhandledVehicle(tick, vehicle.id, triggerId)
          }
        case _ =>
          log.debug(s"Cannot unplug $vehicle as it doesn't have a stall at $tick")
          sender ! UnhandledVehicle(tick, vehicle.id, triggerId)
      }

    case Finish =>
      log.info("CNM is Finishing. Now clearing the charging networks!")
      chargingNetworkMap.foreach(_._2.clearAllMappedStations())
      powerController.close()
      context.children.foreach(_ ! Finish)
      context.stop(self)
  }

  /**
    * if charging completed then duration of charging should be zero
    * @param cycle the latest charging cycle
    * @return
    */
  private def chargingIsCompleteUsing(cycle: ChargingCycle) = cycle.duration == 0

  /**
    * if charging won't complete during the current cycle
    * @param cycle the latest charging cycle
    * @return
    */
  private def chargingNotCompleteUsing(cycle: ChargingCycle) = cycle.duration >= cnmConfig.timeStepInSeconds

  /**
    * if this is the last timebin of the simulation
    * @param tick current tick
    * @return a boolean
    */
  private def isEndOfSimulation(tick: Int) = nextTimeBin(tick) >= endOfSimulationTime

  /**
    * if we still have a BEV/PHEV that is connected to a charging point,
    * we assume that they will charge until the end of the simulation and throwing events accordingly
    * @param tick current time bin
    * @param physicalBounds physical bounds received from the grid (or default ones if not)
    * @return triggers to schedule
    */
  private def completeChargingAndTheDisconnectionOfAllConnectedVehiclesAtEndOfSimulation(
    tick: Int,
    physicalBounds: Map[ChargingStation, PhysicalBounds]
  ): Vector[ScheduleTrigger] = {
    chargingNetworkMap
      .flatMap(_._2.vehicles)
<<<<<<< HEAD
      .map {
        case (_, chargingVehicle @ ChargingVehicle(vehicle, _, _, _, _, _, status, _)) =>
          if (status.last == Connected) {
            val (duration, energy) = dispatchEnergy(Int.MaxValue, chargingVehicle, physicalBounds)
            chargingVehicle.processChargingCycle(tick, energy, duration)
          }
          ScheduleTrigger(ChargingTimeOutTrigger(nextTimeBin(tick) - 1, vehicle), self)
=======
      .map { case (_, chargingVehicle @ ChargingVehicle(vehicle, stall, _, _, _, _, status, _)) =>
        if (status.last == Connected) {
          val (duration, energy) = dispatchEnergy(Int.MaxValue, chargingVehicle, physicalBounds)
          chargingVehicle.processChargingCycle(tick, energy, duration)
        }
        ScheduleTrigger(ChargingTimeOutTrigger(nextTimeBin(tick) - 1, vehicle), self)
>>>>>>> 270c56c9
      }
      .toVector
  }

  /**
    * Connect the vehicle
    * @param tick current time
    * @param chargingVehicle charging vehicle information
    */
  private def handleStartCharging(tick: Int, chargingVehicle: ChargingVehicle, triggerId: Long): Unit = {
    val ChargingVehicle(vehicle, _, _, _, _, theSender, _, _) = chargingVehicle
    log.debug(s"Starting charging for vehicle $vehicle at $tick")
    val physicalBounds = obtainPowerPhysicalBounds(tick, None)
    vehicle.connectToChargingPoint(tick)
    theSender ! StartingRefuelSession(tick, vehicle.id, triggerId)
    handleStartChargingHelper(tick, chargingVehicle)
    val (chargeDurationAtTick, energyToChargeAtTick) =
      dispatchEnergy(nextTimeBin(tick) - tick, chargingVehicle, physicalBounds)
    chargingVehicle.processChargingCycle(tick, energyToChargeAtTick, chargeDurationAtTick)
    val endTime = chargingVehicle.computeSessionEndTime
    if (endTime < nextTimeBin(tick))
      scheduler ! ScheduleTrigger(ChargingTimeOutTrigger(endTime, vehicle), self)
  }

  /**
    * Disconnect the vehicle
    * @param tick current time
    * @param chargingVehicle charging vehicle information
    * @param currentSenderMaybe the current actor who sent the message
    */
  private def handleEndCharging(
    tick: Int,
    chargingVehicle: ChargingVehicle,
    currentSenderMaybe: Option[ActorRef] = None,
    triggerId: Long
  ): Unit = {
    val ChargingVehicle(vehicle, stall, _, _, _, _, _, _) = chargingVehicle
    val chargingNetwork = chargingNetworkMap(stall.vehicleManager)
    chargingNetwork.disconnectVehicle(chargingVehicle) match {
      case Some(cv) =>
        log.debug(s"Vehicle ${chargingVehicle.vehicle} has been disconnected from the charging station")
        handleRefueling(chargingVehicle)
        handleEndChargingHelper(tick, chargingVehicle)
        vehicle.disconnectFromChargingPoint()
        parkingManager ! ReleaseParkingStall(vehicle.stall.get, triggerId)
        vehicle.unsetParkingStall()
        currentSenderMaybe.foreach(_ ! EndingRefuelSession(tick, vehicle.id, triggerId))
        chargingNetwork.processWaitingLine(tick, cv.chargingStation).foreach(handleStartCharging(tick, _, triggerId))
      case None =>
        log.error(
          s"Vehicle ${chargingVehicle.vehicle} failed to disconnect. Check the debug logs if it has been already disconnected. Otherwise something is broken!!"
        )
    }
  }

  /**
    * Refuel the vehicle using last charging session and collect the corresponding load
    * @param chargingVehicle vehicle charging information
    */
  private def handleRefueling(chargingVehicle: ChargingVehicle): Unit = {
    chargingVehicle.latestChargingCycle.foreach { cycle =>
      val vehicle = chargingVehicle.vehicle
      log.debug(s"Charging vehicle $vehicle. Stall ${vehicle.stall}. Provided energy of = ${cycle.energy} J")
      vehicle.addFuel(cycle.energy)
      collectObservedLoadInKW(chargingVehicle, cycle)
    }
  }

  /**
    * process the event ChargingPlugInEvent
    * @param currentTick current time
    * @param chargingVehicle vehicle charging information
    */
  private def handleStartChargingHelper(currentTick: Int, chargingVehicle: ChargingVehicle): Unit = {
    import chargingVehicle._
    val chargingPlugInEvent = new ChargingPlugInEvent(
      tick = currentTick,
      stall = stall,
      locationWGS = geo.utm2Wgs(stall.locationUTM),
      vehId = vehicle.id,
      primaryFuelLevel = vehicle.primaryFuelLevelInJoules,
      secondaryFuelLevel = Some(vehicle.secondaryFuelLevelInJoules)
    )
    log.debug(s"ChargingPlugInEvent: $chargingPlugInEvent")
    beamServices.matsimServices.getEvents.processEvent(chargingPlugInEvent)
  }

  /**
    * Calculates the duration of the refuel session, the provided energy and throws corresponding events
    * @param currentTick current time
    * @param chargingVehicle vehicle charging information
    */
  def handleEndChargingHelper(currentTick: Int, chargingVehicle: ChargingVehicle): Unit = {
    import chargingVehicle._
    log.debug(
      s"Vehicle $vehicle was disconnected at time {} with {} J delivered during {} sec",
      currentTick,
      chargingVehicle.computeSessionEnergy,
      chargingVehicle.computeSessionDuration
    )
    // Refuel Session
    val refuelSessionEvent = new RefuelSessionEvent(
      currentTick,
      stall.copy(locationUTM = geo.utm2Wgs(stall.locationUTM)),
      chargingVehicle.computeSessionEnergy,
      vehicle.primaryFuelLevelInJoules - chargingVehicle.computeSessionEnergy,
      chargingVehicle.computeSessionDuration,
      vehicle.id,
      vehicle.beamVehicleType
    )
    log.debug(s"RefuelSessionEvent: $refuelSessionEvent")
    beamServices.matsimServices.getEvents.processEvent(refuelSessionEvent)
    val chargingPlugOutEvent: ChargingPlugOutEvent = new ChargingPlugOutEvent(
      currentTick,
      stall.copy(locationUTM = geo.utm2Wgs(stall.locationUTM)),
      vehicle.id,
      vehicle.primaryFuelLevelInJoules,
      Some(vehicle.secondaryFuelLevelInJoules)
    )
    log.debug(s"ChargingPlugOutEvent: $chargingPlugOutEvent")
    beamServices.matsimServices.getEvents.processEvent(chargingPlugOutEvent)
  }
}

object ChargingNetworkManager {
  object DebugReport
  case class ChargingZonesInquiry()
  case class PlanEnergyDispatchTrigger(tick: Int) extends Trigger
  case class ChargingTimeOutTrigger(tick: Int, vehicle: BeamVehicle) extends Trigger
  case class ChargingPlugRequest(tick: Int, vehicle: BeamVehicle, triggerId: Long) extends HasTriggerId
  case class ChargingUnplugRequest(tick: Int, vehicle: BeamVehicle, triggerId: Long) extends HasTriggerId
  case class StartingRefuelSession(tick: Int, vehicleId: Id[BeamVehicle], triggerId: Long) extends HasTriggerId
  case class EndingRefuelSession(tick: Int, vehicleId: Id[BeamVehicle], triggerId: Long) extends HasTriggerId
  case class WaitingInLine(tick: Int, vehicleId: Id[BeamVehicle], triggerId: Long) extends HasTriggerId
  case class UnhandledVehicle(tick: Int, vehicleId: Id[BeamVehicle], triggerId: Long) extends HasTriggerId

  final case class ChargingZone(
    geoId: Id[_],
    tazId: Id[TAZ],
    parkingType: ParkingType,
    numChargers: Int,
    chargingPointType: ChargingPointType,
    pricingModel: PricingModel,
    vehicleManager: Option[Id[VehicleManager]]
  ) {
    val id: String = constructChargingZoneKey(vehicleManager, geoId, parkingType, chargingPointType)

    override def equals(that: Any): Boolean =
      that match {
        case that: ChargingZone =>
          that.hashCode() == hashCode
        case _ => false
      }
    override def hashCode: Int = id.hashCode()
  }

  def constructChargingZoneKey(
    vehicleManager: Option[Id[VehicleManager]],
    geoId: Id[_],
    parkingType: ParkingType,
    chargingPointType: ChargingPointType
  ): String = {
    s"cs_${vehicleManager.map(_.toString).getOrElse("")}_${geoId}_${parkingType}_$chargingPointType"
  }

  def props(
    beamServices: BeamServices,
    chargingInfrastructure: ParkingAndChargingInfrastructure,
    parkingManager: ActorRef,
    scheduler: ActorRef
  ): Props = {
    Props(new ChargingNetworkManager(beamServices, chargingInfrastructure, parkingManager, scheduler))
  }

}<|MERGE_RESOLUTION|>--- conflicted
+++ resolved
@@ -255,22 +255,12 @@
   ): Vector[ScheduleTrigger] = {
     chargingNetworkMap
       .flatMap(_._2.vehicles)
-<<<<<<< HEAD
-      .map {
-        case (_, chargingVehicle @ ChargingVehicle(vehicle, _, _, _, _, _, status, _)) =>
-          if (status.last == Connected) {
-            val (duration, energy) = dispatchEnergy(Int.MaxValue, chargingVehicle, physicalBounds)
-            chargingVehicle.processChargingCycle(tick, energy, duration)
-          }
-          ScheduleTrigger(ChargingTimeOutTrigger(nextTimeBin(tick) - 1, vehicle), self)
-=======
-      .map { case (_, chargingVehicle @ ChargingVehicle(vehicle, stall, _, _, _, _, status, _)) =>
+      .map { case (_, chargingVehicle @ ChargingVehicle(vehicle, _, _, _, _, _, status, _)) =>
         if (status.last == Connected) {
           val (duration, energy) = dispatchEnergy(Int.MaxValue, chargingVehicle, physicalBounds)
           chargingVehicle.processChargingCycle(tick, energy, duration)
         }
         ScheduleTrigger(ChargingTimeOutTrigger(nextTimeBin(tick) - 1, vehicle), self)
->>>>>>> 270c56c9
       }
       .toVector
   }
