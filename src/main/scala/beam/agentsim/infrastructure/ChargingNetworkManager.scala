--- conflicted
+++ resolved
@@ -35,13 +35,8 @@
 
 class ChargingNetworkManager(
   beamServices: BeamServices,
-<<<<<<< HEAD
   chargingNetworkMap: Map[Id[VehicleManager], ChargingNetwork[_]],
   parkingNetworkManager: ActorRef,
-=======
-  chargingInfrastructure: ParkingAndChargingInfrastructure,
-  parkingManager: ActorRef,
->>>>>>> 11f01ae0
   scheduler: ActorRef
 ) extends LoggingMessageActor
     with ActorLogging {
@@ -51,15 +46,7 @@
 
   private val beamConfig: BeamConfig = beamScenario.beamConfig
   private val cnmConfig = beamConfig.beam.agentsim.chargingNetworkManager
-<<<<<<< HEAD
-=======
-
-  private val chargingNetworkMap: Map[Option[Id[VehicleManager]], ChargingNetwork] =
-    chargingInfrastructure.chargingNetwork.map { case (vehicleManagerId, zones) =>
-      vehicleManagerId -> new ChargingNetwork(vehicleManagerId, zones)
-    }
-
->>>>>>> 11f01ae0
+
   private val sitePowerManager = new SitePowerManager(chargingNetworkMap, beamServices)
 
   private val powerController =
@@ -167,16 +154,10 @@
       log.debug(s"ChargingTimeOutTrigger for vehicle ${vehicle.id} at $tick")
       vehicle.stall match {
         case Some(stall) =>
-<<<<<<< HEAD
           val chargingNetwork = chargingNetworkMap(stall.vehicleManagerId)
           chargingNetwork.lookupVehicle(vehicle.id) match { // not taking into consideration vehicles waiting in line
             case Some(chargingVehicle) =>
               handleEndCharging(tick, chargingVehicle, triggerId)
-=======
-          val chargingNetwork = chargingNetworkMap(stall.vehicleManager)
-          chargingNetwork.lookupVehicle(vehicle.id) match { // not taking into consideration vehicles waiting in line
-            case Some(chargingVehicle) => handleEndCharging(tick, chargingVehicle, triggerId = triggerId)
->>>>>>> 11f01ae0
             // We don't inform Actors that a private vehicle has ended charging because we don't know which agent should be informed
             case _ => log.debug(s"Vehicle ${vehicle.id} is already disconnected")
           }
@@ -184,62 +165,6 @@
       }
       sender ! CompletionNotice(triggerId)
 
-<<<<<<< HEAD
-=======
-    case ChargingPlugRequest(tick, vehicle, triggerId) =>
-      log.debug(s"ChargingPlugRequest received for vehicle $vehicle at $tick and stall ${vehicle.stall}")
-      vehicle.stall match {
-        case Some(stall) if vehicle.isBEV | vehicle.isPHEV =>
-          val chargingNetwork = chargingNetworkMap(stall.vehicleManager)
-          // connecting the current vehicle
-          chargingNetwork.attemptToConnectVehicle(tick, vehicle, sender) match {
-            case Some(ChargingVehicle(vehicle, _, station, _, _, _, status, _)) if status.last == Waiting =>
-              log.debug(
-                s"Vehicle $vehicle is moved to waiting line at $tick in station $station, with {}/{} vehicles connected and {} in waiting line",
-                station.connectedVehicles.size,
-                station.zone.numChargers,
-                station.waitingLineVehicles.size
-              )
-              sender ! WaitingInLine(tick, vehicle.id, triggerId)
-            case Some(chargingVehicle: ChargingVehicle) =>
-              handleStartCharging(tick, chargingVehicle, triggerId = triggerId)
-            case _ =>
-              log.debug(s"Attempt to connect vehicle ${vehicle.id} to charger failed!")
-          }
-        case Some(_) =>
-          sender ! Failure(
-            new RuntimeException(s"$vehicle is not a BEV/PHEV vehicle. Request sent by agent ${sender.path.name}")
-          )
-        case _ =>
-          log.error(s"Vehicle ${vehicle.id} doesn't have stall, which is necessary to start charging")
-      }
-
-    case ChargingUnplugRequest(tick, vehicle, triggerId) =>
-      log.debug(s"ChargingUnplugRequest received for vehicle $vehicle from plug ${vehicle.stall} at $tick")
-      val physicalBounds = obtainPowerPhysicalBounds(tick, None)
-      vehicle.stall match {
-        case Some(stall) =>
-          val chargingNetwork = chargingNetworkMap(stall.vehicleManager)
-          chargingNetwork.lookupVehicle(vehicle.id) match { // not taking into consideration vehicles waiting in line
-            case Some(chargingVehicle) =>
-              val prevStartTime = chargingVehicle.chargingSessions.last.startTime
-              val startTime = Math.min(tick, prevStartTime)
-              val endTime = Math.max(tick, prevStartTime)
-              val duration = endTime - startTime
-              val (chargeDurationAtTick, energyToChargeAtTick) =
-                dispatchEnergy(duration, chargingVehicle, physicalBounds)
-              chargingVehicle.processChargingCycle(startTime, energyToChargeAtTick, chargeDurationAtTick)
-              handleEndCharging(tick, chargingVehicle, Some(sender), triggerId = triggerId)
-            case _ =>
-              log.debug(s"Vehicle $vehicle is already disconnected at $tick")
-              sender ! UnhandledVehicle(tick, vehicle.id, triggerId)
-          }
-        case _ =>
-          log.debug(s"Cannot unplug $vehicle as it doesn't have a stall at $tick")
-          sender ! UnhandledVehicle(tick, vehicle.id, triggerId)
-      }
-
->>>>>>> 11f01ae0
     case Finish =>
       log.info("CNM is Finishing. Now clearing the charging networks!")
       chargingNetworkMap.foreach(_._2.clearAllMappedStations())
@@ -264,7 +189,6 @@
     */
   protected def chargingPlugRequestMethod(
     tick: Int,
-<<<<<<< HEAD
     vehicle: BeamVehicle,
     stall: ParkingStall,
     triggerId: Long,
@@ -289,18 +213,6 @@
           log.debug(s"Vehicle ${vehicle.id} already at the charging station $station!")
         case _ =>
           log.debug(s"Attempt to connect vehicle ${vehicle.id} to charger failed!")
-=======
-    physicalBounds: Map[ChargingStation, PhysicalBounds]
-  ): Vector[ScheduleTrigger] = {
-    chargingNetworkMap
-      .flatMap(_._2.vehicles)
-      .map { case (_, chargingVehicle @ ChargingVehicle(vehicle, stall, _, _, _, _, status, _)) =>
-        if (status.last == Connected) {
-          val (duration, energy) = dispatchEnergy(Int.MaxValue, chargingVehicle, physicalBounds)
-          chargingVehicle.processChargingCycle(tick, energy, duration)
-        }
-        ScheduleTrigger(ChargingTimeOutTrigger(nextTimeBin(tick) - 1, vehicle), self)
->>>>>>> 11f01ae0
       }
     } else {
       sender() ! Failure(
@@ -363,11 +275,7 @@
       sitePowerManager.dispatchEnergy(nextTick - tick, chargingVehicle, physicalBounds)
     chargingVehicle.processChargingCycle(tick, energyToChargeAtTick, chargeDurationAtTick)
     val endTime = chargingVehicle.computeSessionEndTime
-<<<<<<< HEAD
     if (endTime < nextTick)
-=======
-    if (endTime < nextTimeBin(tick))
->>>>>>> 11f01ae0
       scheduler ! ScheduleTrigger(ChargingTimeOutTrigger(endTime, vehicle), self)
   }
 
@@ -383,13 +291,8 @@
     triggerId: Long,
     currentSenderMaybe: Option[ActorRef] = None
   ): Unit = {
-<<<<<<< HEAD
     val ChargingVehicle(vehicle, stall, _, _, _, _, _, _, _) = chargingVehicle
     val chargingNetwork = chargingNetworkMap(stall.vehicleManagerId)
-=======
-    val ChargingVehicle(vehicle, stall, _, _, _, _, _, _) = chargingVehicle
-    val chargingNetwork = chargingNetworkMap(stall.vehicleManager)
->>>>>>> 11f01ae0
     chargingNetwork.disconnectVehicle(chargingVehicle) match {
       case Some(cv) =>
         log.debug(s"Vehicle ${chargingVehicle.vehicle} has been disconnected from the charging station")
@@ -558,59 +461,4 @@
     logger.debug(s"ChargingPlugOutEvent: $chargingPlugOutEvent")
     beamServices.matsimServices.getEvents.processEvent(chargingPlugOutEvent)
   }
-<<<<<<< HEAD
-=======
-}
-
-object ChargingNetworkManager {
-  object DebugReport
-  case class ChargingZonesInquiry()
-  case class PlanEnergyDispatchTrigger(tick: Int) extends Trigger
-  case class ChargingTimeOutTrigger(tick: Int, vehicle: BeamVehicle) extends Trigger
-  case class ChargingPlugRequest(tick: Int, vehicle: BeamVehicle, triggerId: Long) extends HasTriggerId
-  case class ChargingUnplugRequest(tick: Int, vehicle: BeamVehicle, triggerId: Long) extends HasTriggerId
-  case class StartingRefuelSession(tick: Int, vehicleId: Id[BeamVehicle], triggerId: Long) extends HasTriggerId
-  case class EndingRefuelSession(tick: Int, vehicleId: Id[BeamVehicle], triggerId: Long) extends HasTriggerId
-  case class WaitingInLine(tick: Int, vehicleId: Id[BeamVehicle], triggerId: Long) extends HasTriggerId
-  case class UnhandledVehicle(tick: Int, vehicleId: Id[BeamVehicle], triggerId: Long) extends HasTriggerId
-
-  final case class ChargingZone(
-    geoId: Id[_],
-    tazId: Id[TAZ],
-    parkingType: ParkingType,
-    numChargers: Int,
-    chargingPointType: ChargingPointType,
-    pricingModel: PricingModel,
-    vehicleManager: Option[Id[VehicleManager]]
-  ) {
-    val id: String = constructChargingZoneKey(vehicleManager, geoId, parkingType, chargingPointType)
-
-    override def equals(that: Any): Boolean =
-      that match {
-        case that: ChargingZone =>
-          that.hashCode() == hashCode
-        case _ => false
-      }
-    override def hashCode: Int = id.hashCode()
-  }
-
-  def constructChargingZoneKey(
-    vehicleManager: Option[Id[VehicleManager]],
-    geoId: Id[_],
-    parkingType: ParkingType,
-    chargingPointType: ChargingPointType
-  ): String = {
-    s"cs_${vehicleManager.map(_.toString).getOrElse("")}_${geoId}_${parkingType}_$chargingPointType"
-  }
-
-  def props(
-    beamServices: BeamServices,
-    chargingInfrastructure: ParkingAndChargingInfrastructure,
-    parkingManager: ActorRef,
-    scheduler: ActorRef
-  ): Props = {
-    Props(new ChargingNetworkManager(beamServices, chargingInfrastructure, parkingManager, scheduler))
-  }
-
->>>>>>> 11f01ae0
 }