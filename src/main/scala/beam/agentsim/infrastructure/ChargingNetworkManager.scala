--- conflicted
+++ resolved
@@ -240,7 +240,6 @@
     * @param triggerId Long
     * @param shiftStatus ShiftStatus
     */
-<<<<<<< HEAD
   private def chargingUnplugRequestMethod(tick: Int, vehicle: BeamVehicle, triggerId: Long): Unit = {
     log.debug(s"ChargingUnplugRequest received for vehicle $vehicle from plug ${vehicle.stall} at $tick")
     val physicalBounds = obtainPowerPhysicalBounds(tick, None)
@@ -260,18 +259,6 @@
           case _ =>
             log.debug(s"Vehicle $vehicle is already disconnected at $tick")
             sender ! UnhandledVehicle(tick, vehicle.id, triggerId)
-=======
-  private def completeChargingAndTheDisconnectionOfAllConnectedVehiclesAtEndOfSimulation(
-    tick: Int,
-    physicalBounds: Map[ChargingStation, PhysicalBounds]
-  ): Vector[ScheduleTrigger] = {
-    chargingNetworkMap
-      .flatMap(_._2.vehicles)
-      .map { case (_, chargingVehicle @ ChargingVehicle(vehicle, _, _, _, _, _, status, _)) =>
-        if (status.last == Connected) {
-          val (duration, energy) = dispatchEnergy(Int.MaxValue, chargingVehicle, physicalBounds)
-          chargingVehicle.processChargingCycle(tick, energy, duration)
->>>>>>> 561afda2
         }
       case _ =>
         log.debug(s"Cannot unplug $vehicle as it doesn't have a stall at $tick")
@@ -284,7 +271,6 @@
     * @param tick current time
     * @param chargingVehicle charging vehicle information
     */
-<<<<<<< HEAD
   private def handleStartCharging(
     tick: Int,
     chargingVehicle: ChargingVehicle,
@@ -292,10 +278,6 @@
   ): Unit = {
     val nextTick = nextTimeBin(tick)
     val ChargingVehicle(vehicle, _, _, _, _, theSender, _, _, _) = chargingVehicle
-=======
-  private def handleStartCharging(tick: Int, chargingVehicle: ChargingVehicle, triggerId: Long): Unit = {
-    val ChargingVehicle(vehicle, _, _, _, _, theSender, _, _) = chargingVehicle
->>>>>>> 561afda2
     log.debug(s"Starting charging for vehicle $vehicle at $tick")
     val physicalBounds = obtainPowerPhysicalBounds(tick, None)
     vehicle.connectToChargingPoint(tick)
