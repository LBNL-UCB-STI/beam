package beam.agentsim.infrastructure

import akka.actor.Status.Failure
import akka.actor.{ActorLogging, ActorRef, Cancellable, Props}
import akka.pattern.pipe
import akka.util.Timeout
import beam.agentsim.Resource.ReleaseParkingStall
import beam.agentsim.agents.BeamAgent.Finish
import beam.agentsim.agents.InitializeTrigger
import beam.agentsim.agents.vehicles.{BeamVehicle, VehicleManager}
import beam.agentsim.events.RefuelSessionEvent.{NotApplicable, ShiftStatus}
import beam.agentsim.events.{ChargingPlugInEvent, ChargingPlugOutEvent, RefuelSessionEvent}
import beam.agentsim.infrastructure.ChargingNetwork.{ChargingCycle, ChargingStation, ChargingVehicle, ConnectionStatus}
import beam.agentsim.infrastructure.power.SitePowerManager.PhysicalBounds
import beam.agentsim.infrastructure.power.{PowerController, SitePowerManager}
import beam.agentsim.scheduler.BeamAgentScheduler.{CompletionNotice, ScheduleTrigger}
import beam.agentsim.scheduler.Trigger.TriggerWithId
import beam.agentsim.scheduler.{HasTriggerId, Trigger}
import beam.sim.BeamServices
import beam.sim.config.BeamConfig
import beam.sim.config.BeamConfig.Beam.Debug
import beam.utils.DateUtils
import beam.utils.logging.LoggingMessageActor
import beam.utils.logging.pattern.ask
import com.typesafe.scalalogging.LazyLogging
import org.matsim.api.core.v01.Id
import org.matsim.api.core.v01.population.Person

import java.util.concurrent.TimeUnit
import scala.concurrent.duration._
import scala.language.postfixOps

/**
  * Created by haitamlaarabi
  */

class ChargingNetworkManager(
  beamServices: BeamServices,
  chargingNetworkMap: Map[Id[VehicleManager], ChargingNetwork[_]],
  parkingNetworkManager: ActorRef,
  scheduler: ActorRef
) extends LoggingMessageActor
    with ActorLogging {
  import ChargingNetworkManager._
  import ConnectionStatus._
  import beamServices._

  private val beamConfig: BeamConfig = beamScenario.beamConfig
  private val cnmConfig = beamConfig.beam.agentsim.chargingNetworkManager

  private val sitePowerManager = new SitePowerManager(chargingNetworkMap, beamServices)

  private val powerController =
    new PowerController(
      chargingNetworkMap,
      beamConfig.beam.agentsim.chargingNetworkManager,
      sitePowerManager.unlimitedPhysicalBounds
    )
  private val endOfSimulationTime: Int = DateUtils.getEndOfTime(beamConfig)

  import powerController._
  import sitePowerManager._

  import scala.concurrent.ExecutionContext.Implicits.global
  import scala.concurrent.Future
  implicit val timeout: Timeout = Timeout(10, TimeUnit.HOURS)
  implicit val debug: Debug = beamConfig.beam.debug

  private def currentTimeBin(tick: Int): Int = cnmConfig.timeStepInSeconds * (tick / cnmConfig.timeStepInSeconds)
  private def nextTimeBin(tick: Int): Int = currentTimeBin(tick) + cnmConfig.timeStepInSeconds

  var timeSpentToPlanEnergyDispatchTrigger: Long = 0
  var nHandledPlanEnergyDispatchTrigger: Int = 0

  val maybeDebugReport: Option[Cancellable] = if (beamServices.beamConfig.beam.debug.debugEnabled) {
    Some(context.system.scheduler.scheduleWithFixedDelay(10.seconds, 30.seconds, self, DebugReport)(context.dispatcher))
  } else {
    None
  }

  override def postStop: Unit = {
    maybeDebugReport.foreach(_.cancel())
    log.debug(
      s"timeSpentToPlanEnergyDispatchTrigger: $timeSpentToPlanEnergyDispatchTrigger ms, nHandledPlanEnergyDispatchTrigger: $nHandledPlanEnergyDispatchTrigger, AVG: ${timeSpentToPlanEnergyDispatchTrigger.toDouble / nHandledPlanEnergyDispatchTrigger}"
    )
    super.postStop()
  }

  override def loggedReceive: Receive = {
    case DebugReport =>
      log.debug(
        s"timeSpentToPlanEnergyDispatchTrigger: $timeSpentToPlanEnergyDispatchTrigger ms, nHandledPlanEnergyDispatchTrigger: $nHandledPlanEnergyDispatchTrigger, AVG: ${timeSpentToPlanEnergyDispatchTrigger.toDouble / nHandledPlanEnergyDispatchTrigger}"
      )

    case inquiry: ParkingInquiry =>
      log.debug(s"Received parking inquiry: $inquiry")
      chargingNetworkMap(inquiry.reservedFor).processParkingInquiry(inquiry) match {
        case Some(parkingResponse) => sender() ! parkingResponse
        case _                     => (parkingNetworkManager ? inquiry).pipeTo(sender())
      }

    case TriggerWithId(InitializeTrigger(_), triggerId) =>
      log.info("ChargingNetworkManager is Starting!")
      Future(scheduler ? ScheduleTrigger(PlanEnergyDispatchTrigger(0), self))
        .map(_ => CompletionNotice(triggerId, Vector()))
        .pipeTo(sender())

    case TriggerWithId(PlanEnergyDispatchTrigger(timeBin), triggerId) =>
      val s = System.currentTimeMillis
      log.debug(s"Planning energy dispatch for vehicles currently connected to a charging point, at t=$timeBin")
      val estimatedLoad = requiredPowerInKWOverNextPlanningHorizon(timeBin)
      log.debug("Total Load estimated is {} at tick {}", estimatedLoad.values.sum, timeBin)

      // obtaining physical bounds
      val physicalBounds = obtainPowerPhysicalBounds(timeBin, Some(estimatedLoad))

      val allConnectedVehicles = chargingNetworkMap.flatMap(_._2.connectedVehicles)
      val triggers = allConnectedVehicles.par.flatMap { case (_, chargingVehicle) =>
        // Refuel
        handleRefueling(chargingVehicle)
        // Calculate the energy to charge and prepare for next current cycle of charging
        dispatchEnergyAndProcessChargingCycle(
          chargingVehicle,
          timeBin,
          timeBin + cnmConfig.timeStepInSeconds,
          physicalBounds,
          triggerId
        )
      }

      val nextStepPlanningTriggers =
        if (!isEndOfSimulation(timeBin))
          Vector(ScheduleTrigger(PlanEnergyDispatchTrigger(nextTimeBin(timeBin)), self))
        else
          Vector()

      val e = System.currentTimeMillis()
      nHandledPlanEnergyDispatchTrigger += 1
      timeSpentToPlanEnergyDispatchTrigger += e - s
      log.debug(s"timeSpentToPlanEnergyDispatchTrigger: $timeSpentToPlanEnergyDispatchTrigger. tick: $timeBin")

      sender ! CompletionNotice(triggerId, triggers.toIndexedSeq ++ nextStepPlanningTriggers)

    case TriggerWithId(ChargingTimeOutTrigger(tick, vehicle), triggerId) =>
      log.debug(s"ChargingTimeOutTrigger for vehicle ${vehicle.id} at $tick")
      vehicle.stall match {
        case Some(stall) =>
          val chargingNetwork = chargingNetworkMap(stall.reservedFor)
          chargingNetwork.lookupVehicle(vehicle.id) match { // not taking into consideration vehicles waiting in line
            case Some(chargingVehicle) =>
              handleEndCharging(tick, chargingVehicle, triggerId)
            // We don't inform Actors that a private vehicle has ended charging because we don't know which agent should be informed
            case _ => log.debug(s"Vehicle ${vehicle.id} is already disconnected")
          }
        case _ => log.debug(s"Vehicle ${vehicle.id} doesn't have a stall")
      }
      sender ! CompletionNotice(triggerId)

    case request @ ChargingPlugRequest(tick, vehicle, stall, _, triggerId, _, _) =>
      log.debug(s"ChargingPlugRequest received for vehicle $vehicle at $tick and stall ${vehicle.stall}")
      if (vehicle.isBEV || vehicle.isPHEV) {
        val chargingNetwork = chargingNetworkMap(stall.reservedFor)
        // connecting the current vehicle
        chargingNetwork.attemptToConnectVehicle(request, sender()) match {
          case Some((ChargingVehicle(vehicle, _, station, _, _, _, _, _, _, _, _), status))
              if status == WaitingAtStation =>
            log.debug(
              s"Vehicle $vehicle is moved to waiting line at $tick in station $station, with {}/{} vehicles connected and {} in waiting line",
              station.connectedVehicles.size,
              station.zone.maxStalls,
              station.waitingLineVehicles.size
            )
            sender() ! WaitingToCharge(tick, vehicle.id, stall, triggerId)
          case Some((chargingVehicle, status)) if status == Connected =>
            handleStartCharging(tick, chargingVehicle, triggerId = triggerId)
          case Some((ChargingVehicle(_, _, station, _, _, _, _, _, _, _, _), status)) if status == AlreadyAtStation =>
            log.debug(s"Vehicle ${vehicle.id} already at the charging station $station!")
          case _ =>
            log.debug(s"Attempt to connect vehicle ${vehicle.id} to charger failed!")
        }
      } else {
        sender() ! Failure(
          new RuntimeException(s"$vehicle is not a BEV/PHEV vehicle. Request sent by agent ${sender.path.name}")
        )
      }

    case ChargingUnplugRequest(tick, vehicle, triggerId) =>
      log.debug(s"ChargingUnplugRequest received for vehicle $vehicle from plug ${vehicle.stall} at $tick")
      val physicalBounds = obtainPowerPhysicalBounds(tick, None)
      vehicle.stall match {
        case Some(stall) =>
          val chargingNetwork = chargingNetworkMap(stall.reservedFor)
          chargingNetwork.lookupVehicle(vehicle.id) match { // not taking into consideration vehicles waiting in line
            case Some(chargingVehicle) if chargingVehicle.chargingSessions.nonEmpty =>
              val unplugTimeBin = currentTimeBin(tick)
<<<<<<< HEAD
              //val index = chargingVehicle.chargingSessions.indexWhere(_.startTime >= unplugTimeBin)
=======
>>>>>>> 73de9d57
              val index = chargingVehicle.chargingSessions.indexWhere(x =>
                currentTimeBin(x.startTime) == unplugTimeBin && x.startTime <= tick
              )
              val (startTime, endTime) =
                if (index == -1) (unplugTimeBin, tick) else (chargingVehicle.chargingSessions(index).startTime, tick)
              dispatchEnergyAndProcessChargingCycle(
                chargingVehicle,
                startTime,
                endTime,
                physicalBounds,
                triggerId,
                Some(sender)
              )
            case _ =>
              log.debug(s"Vehicle $vehicle is already disconnected or unhandled at $tick")
              sender ! UnhandledVehicle(tick, vehicle.id, triggerId)
          }
        case _ =>
          log.debug(s"Cannot unplug $vehicle as it doesn't have a stall at $tick")
          sender ! UnhandledVehicle(tick, vehicle.id, triggerId)
      }

    case Finish =>
      log.info("CNM is Finishing. Now clearing the charging networks!")
      val nbWaitingVehicles = chargingNetworkMap.flatMap(_._2.waitingLineVehicles).size
      if (nbWaitingVehicles > 0) {
        log.warning(
          s"There were $nbWaitingVehicles vehicles waiting to be charged." +
          s"It might be due to lack of charging infrastructure or something is broken"
        )
      }
      chargingNetworkMap.foreach(_._2.clearAllMappedStations())
      powerController.close()
      context.children.foreach(_ ! Finish)
      context.stop(self)
  }

  /**
    * if this is the last timebin of the simulation
    * @param tick current tick
    * @return a boolean
    */
  private def isEndOfSimulation(tick: Int) = nextTimeBin(tick) >= endOfSimulationTime

  /**
    * @param chargingVehicle the vehicle being charged
    * @param startTime the start time
    * @param endTime the end time
    * @param physicalBounds physical bounds
    * @param triggerId trigger Id
    * @param actorInterruptingCharging the actor that interrupted charging
    * @return
    */
  private def dispatchEnergyAndProcessChargingCycle(
    chargingVehicle: ChargingVehicle,
    startTime: Int,
    endTime: Int,
    physicalBounds: Map[ChargingStation, PhysicalBounds],
    triggerId: Long,
    actorInterruptingCharging: Option[ActorRef] = None
  ): Option[ScheduleTrigger] = {
    assume(endTime - startTime >= 0, s"timeInterval should not be negative! startTime $startTime endTime $endTime")
    // Calculate the energy to charge each vehicle connected to the a charging station
    val updatedEndTime = chargingVehicle.chargingShouldEndAt
      .map(_ - beamConfig.beam.agentsim.schedulerParallelismWindow)
      .getOrElse(endTime)

    val duration = Math.max(0, updatedEndTime - startTime)

    val maxCycleDuration = Math.min(
      nextTimeBin(startTime) - startTime,
      chargingVehicle.chargingShouldEndAt
        .map(_ - beamConfig.beam.agentsim.schedulerParallelismWindow - startTime)
        .getOrElse(Int.MaxValue)
    )
    val (chargingDuration, energyToCharge) = dispatchEnergy(duration, chargingVehicle, physicalBounds)
    log.debug(
      s"dispatchEnergyAndProcessChargingCycle. startTime:$startTime, endTime:$endTime, updatedEndTime:$updatedEndTime, " +
      s"duration:$duration, maxCycleDuration:$maxCycleDuration, chargingVehicle:$chargingVehicle, " +
<<<<<<< HEAD
      s"chargingDuration:$chargingDuration, maxCycleDuration:$maxCycleDuration"
=======
      s"chargingDuration:$chargingDuration"
>>>>>>> 73de9d57
    )
    // update charging vehicle with dispatched energy and schedule ChargingTimeOutScheduleTrigger
    log.debug(
      "Before processCycle" + chargingVehicle.vehicle.id + chargingVehicle.chargingSessions.map(x => s"$x,").mkString
    )
    chargingVehicle
      .processCycle(startTime, startTime + chargingDuration, energyToCharge, maxCycleDuration)
      .flatMap {
        case cycle if chargingIsCompleteUsing(cycle) || actorInterruptingCharging.isDefined =>
          handleEndCharging(cycle.endTime, chargingVehicle, triggerId = triggerId, actorInterruptingCharging)
          None
        case cycle if chargingNotCompleteUsing(cycle) && !isEndOfSimulation(startTime) =>
          log.debug(
            s"Vehicle {} is still charging @ Stall: {}. Provided energy: {} J. Remaining: {} J",
            chargingVehicle.vehicle.id,
            chargingVehicle.stall,
            cycle.energyToCharge,
            energyToCharge
          )
          log.debug(
            "After processCycle" + chargingVehicle.vehicle.id + chargingVehicle.chargingSessions
              .map(x => s"$x,")
              .mkString
          )
          None
        case cycle =>
          // charging is going to end during this current session
          Some(ScheduleTrigger(ChargingTimeOutTrigger(cycle.endTime, chargingVehicle.vehicle), self))
      }
  }

  /**
    * Connect the vehicle
    * @param tick current time
    * @param chargingVehicle charging vehicle information
    */
  private def handleStartCharging(
    tick: Int,
    chargingVehicle: ChargingVehicle,
    triggerId: Long
  ): Unit = {
    val nextTick = nextTimeBin(tick)
    val ChargingVehicle(vehicle, _, _, _, _, _, _, _, theSender, _, _) = chargingVehicle
    log.debug(s"Starting charging for vehicle $vehicle at $tick")
    val physicalBounds = obtainPowerPhysicalBounds(tick, None)
    vehicle.connectToChargingPoint(tick)
    theSender ! StartingRefuelSession(tick + beamConfig.beam.agentsim.schedulerParallelismWindow, vehicle.id, triggerId)
    handleStartChargingHelper(tick, chargingVehicle, beamServices)
    dispatchEnergyAndProcessChargingCycle(chargingVehicle, tick, nextTick, physicalBounds, triggerId).foreach(
      scheduler ! _
    )
  }

  /**
    * Disconnect the vehicle
    * @param tick current time
    * @param chargingVehicle charging vehicle information
    * @param currentSenderMaybe the current actor who sent the message
    */
  private def handleEndCharging(
    tick: Int,
    chargingVehicle: ChargingVehicle,
    triggerId: Long,
    currentSenderMaybe: Option[ActorRef] = None
  ): Unit = {
    val ChargingVehicle(vehicle, stall, _, _, _, _, _, _, _, _, _) = chargingVehicle
    val chargingNetwork = chargingNetworkMap(stall.reservedFor)
    chargingNetwork.disconnectVehicle(chargingVehicle) match {
      case Some(cv) =>
        log.debug(s"Vehicle ${chargingVehicle.vehicle} has been disconnected from the charging station")
        handleRefueling(chargingVehicle)
        handleEndChargingHelper(tick, chargingVehicle, beamServices)
        vehicle.disconnectFromChargingPoint()
        if (!vehicle.isCAV) {
          parkingNetworkManager ! ReleaseParkingStall(vehicle.stall.get, triggerId)
          vehicle.unsetParkingStall()
        }
        currentSenderMaybe.foreach(
          _ ! EndingRefuelSession(
            tick + beamConfig.beam.agentsim.schedulerParallelismWindow,
            vehicle.id,
            stall,
            triggerId
          )
        )
        chargingNetwork.processWaitingLine(tick, cv.chargingStation).foreach(handleStartCharging(tick, _, triggerId))
      case None =>
        log.debug(
          s"Vehicle ${chargingVehicle.vehicle} failed to disconnect. " +
          s"Check the debug logs if it has been already disconnected. Otherwise something is broken!!"
        )
    }
  }

  /**
    * Refuel the vehicle using last charging session and collect the corresponding load
    * @param chargingVehicle vehicle charging information
    */
  private def handleRefueling(chargingVehicle: ChargingVehicle): Unit = {
    chargingVehicle.refuel.foreach { case ChargingCycle(startTime, endTime, _, _) =>
      collectObservedLoadInKW(startTime, endTime - startTime, chargingVehicle.vehicle, chargingVehicle.chargingStation)
    }
  }

  /**
    * if charging completed then duration of charging should be zero
    * @param cycle the latest charging cycle
    * @return
    */
  private def chargingIsCompleteUsing(cycle: ChargingCycle) = (cycle.endTime - cycle.startTime) == 0

  /**
    * if charging won't complete during the current cycle
    * @param cycle the latest charging cycle
    * @return
    */
  private def chargingNotCompleteUsing(cycle: ChargingCycle) = (cycle.endTime - cycle.startTime) >= cycle.maxDuration
}

object ChargingNetworkManager extends LazyLogging {
  object DebugReport
  case class ChargingZonesInquiry()
  case class PlanEnergyDispatchTrigger(tick: Int) extends Trigger
  case class ChargingTimeOutTrigger(tick: Int, vehicle: BeamVehicle) extends Trigger

  case class ChargingPlugRequest(
    tick: Int,
    vehicle: BeamVehicle,
    stall: ParkingStall,
    personId: Id[Person],
    triggerId: Long,
    shiftStatus: ShiftStatus = NotApplicable,
    shiftDuration: Option[Int] = None
  ) extends HasTriggerId

  case class ChargingUnplugRequest(
    tick: Int,
    vehicle: BeamVehicle,
    triggerId: Long
  ) extends HasTriggerId
  case class StartingRefuelSession(tick: Int, vehicleId: Id[BeamVehicle], triggerId: Long) extends HasTriggerId

  case class EndingRefuelSession(tick: Int, vehicleId: Id[BeamVehicle], stall: ParkingStall, triggerId: Long)
      extends HasTriggerId

  case class WaitingToCharge(tick: Int, vehicleId: Id[BeamVehicle], stall: ParkingStall, triggerId: Long)
      extends HasTriggerId
  case class UnhandledVehicle(tick: Int, vehicleId: Id[BeamVehicle], triggerId: Long) extends HasTriggerId

  def props(
    beamServices: BeamServices,
    chargingNetworkMap: Map[Id[VehicleManager], ChargingNetwork[_]],
    parkingManager: ActorRef,
    scheduler: ActorRef
  ): Props = {
    Props(new ChargingNetworkManager(beamServices, chargingNetworkMap, parkingManager, scheduler))
  }

  /**
    * process the event ChargingPlugInEvent
    * @param currentTick current time
    * @param chargingVehicle vehicle charging information
    */
  private def handleStartChargingHelper(
    currentTick: Int,
    chargingVehicle: ChargingVehicle,
    beamServices: BeamServices
  ): Unit = {
    import chargingVehicle._
    val chargingPlugInEvent = new ChargingPlugInEvent(
      tick = currentTick,
      stall = stall,
      locationWGS = beamServices.geo.utm2Wgs(stall.locationUTM),
      vehId = vehicle.id,
      primaryFuelLevel = vehicle.primaryFuelLevelInJoules,
      secondaryFuelLevel = Some(vehicle.secondaryFuelLevelInJoules)
    )
    logger.debug(s"ChargingPlugInEvent: $chargingPlugInEvent")
    beamServices.matsimServices.getEvents.processEvent(chargingPlugInEvent)
  }

  /**
    * Calculates the duration of the refuel session, the provided energy and throws corresponding events
    * @param currentTick current time
    * @param chargingVehicle vehicle charging information
    */
  def handleEndChargingHelper(currentTick: Int, chargingVehicle: ChargingVehicle, beamServices: BeamServices): Unit = {
    val (totDuration, totEnergy) = chargingVehicle.calculateChargingSessionLengthAndEnergyInJoule
    val vehicle = chargingVehicle.vehicle
    val stall = chargingVehicle.stall
    logger.debug(
      s"Vehicle ${chargingVehicle.vehicle} was disconnected at time {} with {} J delivered during {} sec",
      currentTick,
      totEnergy,
      totDuration
    )
    // Refuel Session
    val refuelSessionEvent = new RefuelSessionEvent(
      currentTick,
      stall.copy(
        locationUTM = beamServices.geo.utm2Wgs(stall.locationUTM),
        activityLocation = beamServices.geo.utm2Wgs(stall.activityLocation)
      ),
      totEnergy,
      vehicle.primaryFuelLevelInJoules - totEnergy,
      totDuration,
      vehicle.id,
      vehicle.beamVehicleType,
      chargingVehicle.personId,
      chargingVehicle.shiftStatus
    )
    logger.debug(s"RefuelSessionEvent: $refuelSessionEvent")
    beamServices.matsimServices.getEvents.processEvent(refuelSessionEvent)
    val chargingPlugOutEvent: ChargingPlugOutEvent = new ChargingPlugOutEvent(
      currentTick,
      stall.copy(locationUTM = beamServices.geo.utm2Wgs(stall.locationUTM)),
      vehicle.id,
      vehicle.primaryFuelLevelInJoules,
      Some(vehicle.secondaryFuelLevelInJoules)
    )
    logger.debug(s"ChargingPlugOutEvent: $chargingPlugOutEvent")
    beamServices.matsimServices.getEvents.processEvent(chargingPlugOutEvent)
  }
}<|MERGE_RESOLUTION|>--- conflicted
+++ resolved
@@ -193,10 +193,6 @@
           chargingNetwork.lookupVehicle(vehicle.id) match { // not taking into consideration vehicles waiting in line
             case Some(chargingVehicle) if chargingVehicle.chargingSessions.nonEmpty =>
               val unplugTimeBin = currentTimeBin(tick)
-<<<<<<< HEAD
-              //val index = chargingVehicle.chargingSessions.indexWhere(_.startTime >= unplugTimeBin)
-=======
->>>>>>> 73de9d57
               val index = chargingVehicle.chargingSessions.indexWhere(x =>
                 currentTimeBin(x.startTime) == unplugTimeBin && x.startTime <= tick
               )
@@ -276,16 +272,9 @@
     log.debug(
       s"dispatchEnergyAndProcessChargingCycle. startTime:$startTime, endTime:$endTime, updatedEndTime:$updatedEndTime, " +
       s"duration:$duration, maxCycleDuration:$maxCycleDuration, chargingVehicle:$chargingVehicle, " +
-<<<<<<< HEAD
-      s"chargingDuration:$chargingDuration, maxCycleDuration:$maxCycleDuration"
-=======
       s"chargingDuration:$chargingDuration"
->>>>>>> 73de9d57
     )
     // update charging vehicle with dispatched energy and schedule ChargingTimeOutScheduleTrigger
-    log.debug(
-      "Before processCycle" + chargingVehicle.vehicle.id + chargingVehicle.chargingSessions.map(x => s"$x,").mkString
-    )
     chargingVehicle
       .processCycle(startTime, startTime + chargingDuration, energyToCharge, maxCycleDuration)
       .flatMap {
@@ -299,11 +288,6 @@
             chargingVehicle.stall,
             cycle.energyToCharge,
             energyToCharge
-          )
-          log.debug(
-            "After processCycle" + chargingVehicle.vehicle.id + chargingVehicle.chargingSessions
-              .map(x => s"$x,")
-              .mkString
           )
           None
         case cycle =>
@@ -480,10 +464,7 @@
     // Refuel Session
     val refuelSessionEvent = new RefuelSessionEvent(
       currentTick,
-      stall.copy(
-        locationUTM = beamServices.geo.utm2Wgs(stall.locationUTM),
-        activityLocation = beamServices.geo.utm2Wgs(stall.activityLocation)
-      ),
+      stall.copy(locationUTM = beamServices.geo.utm2Wgs(stall.locationUTM)),
       totEnergy,
       vehicle.primaryFuelLevelInJoules - totEnergy,
       totDuration,
