--- conflicted
+++ resolved
@@ -89,14 +89,6 @@
       chargingNetworkHelper.get(inquiry.reservedFor.managerId).processParkingInquiry(inquiry) match {
         case Some(response) =>
           inquiry.beamVehicle foreach (v => vehicle2InquiryMap.put(v.id, inquiry))
-<<<<<<< HEAD
-          val stall = parkingResponse.stall
-          val chargingStation =
-            chargingNetworkHelper.get(stall.reservedFor.managerId).lookupStation(stall.parkingZoneId)
-          sender() ! chargingStation.fold(parkingResponse) { station =>
-            parkingResponse.copy(numAvailableChargers = Some(station.numAvailableChargers))
-          }
-=======
           // return default parking if chargers are not available for enroute inquiry
           val parkingResponse = inquiry.searchMode match {
             case ParkingSearchMode.EnRouteCharging =>
@@ -113,7 +105,6 @@
             case _ => response
           }
           sender() ! parkingResponse
->>>>>>> 2d6b3c1f
         case _ => (parkingNetworkManager ? inquiry).pipeTo(sender())
       }
 
