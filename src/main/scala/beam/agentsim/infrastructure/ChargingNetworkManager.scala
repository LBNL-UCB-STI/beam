--- conflicted
+++ resolved
@@ -91,18 +91,6 @@
         s"AVG: ${timeSpentToPlanEnergyDispatchTrigger.toDouble / nHandledPlanEnergyDispatchTrigger}"
       )
 
-<<<<<<< HEAD
-    case inquiry: ParkingInquiry =>
-      log.debug(s"Received parking inquiry: $inquiry")
-      chargingNetworkHelper.get(inquiry.reservedFor).processParkingInquiry(inquiry) match {
-        case Some(parkingResponse) =>
-          inquiry.beamVehicle foreach (v => vehicle2InquiryMap.put(v.id, inquiry))
-          sender() ! parkingResponse
-        case _ => (parkingNetworkManager ? inquiry).pipeTo(sender())
-      }
-
-=======
->>>>>>> 7fc2c7f8
     case TriggerWithId(InitializeTrigger(_), triggerId) =>
       log.info("ChargingNetworkManager is Starting!")
       Future(scheduler ? ScheduleTrigger(PlanEnergyDispatchTrigger(0), self))
@@ -151,28 +139,6 @@
         triggers.toIndexedSeq ++ nextStepPlanningTriggers ++ simulatedParkingInquiries
       )
 
-<<<<<<< HEAD
-    case TriggerWithId(ChargingTimeOutTrigger(tick, vehicle), triggerId) =>
-      log.debug(s"ChargingTimeOutTrigger for vehicle ${vehicle.id} at $tick")
-      val vehicleEndedCharging = vehicle.stall match {
-        case Some(stall) =>
-          chargingNetworkHelper.get(stall.reservedFor).endChargingSession(vehicle.id, tick) map {
-            handleEndCharging(tick, _, triggerId)
-          } getOrElse {
-            log.debug(s"Vehicle ${vehicle.id} has already ended charging")
-            None
-          }
-        case _ =>
-          log.debug(s"Vehicle ${vehicle.id} doesn't have a stall")
-          None
-      }
-      vehicleEndedCharging match {
-        case Some(ChargingVehicle(_, _, _, _, _, _, _, _, theSender, _, _)) =>
-          theSender ! EndingRefuelSession(tick, vehicle.id, triggerId)
-        case _ =>
-          sender ! CompletionNotice(triggerId)
-      }
-=======
     case TriggerWithId(ChargingTimeOutTrigger(tick, chargingVehicle), triggerId) =>
       log.debug(s"ChargingTimeOutTrigger for vehicle ${chargingVehicle.vehicle.id} at $tick")
       val vehicleEndedCharging = handleEndCharging(tick, chargingVehicle)
@@ -182,24 +148,11 @@
       // Maybe for ride hail too !?
       if (!vehicleEndedCharging.exists(charging => charging.isInEnRoute || charging.vehicle.isRideHail))
         sender ! CompletionNotice(triggerId)
->>>>>>> 7fc2c7f8
 
     case request @ ChargingPlugRequest(tick, vehicle, stall, personId, triggerId, theSender, _, _) =>
       log.debug(s"ChargingPlugRequest received from vehicle $vehicle at $tick and stall ${vehicle.stall}")
       val responseHasTriggerId = if (vehicle.isEV) {
         // connecting the current vehicle
-<<<<<<< HEAD
-        val activityType = vehicle2InquiryMap
-          .get(vehicle.id)
-          .map {
-            case ParkingInquiry(_, _, _, _, _, _, _, _, _, _, `EnRoute`, _, _)    => EnRoute.toString
-            case ParkingInquiry(_, activityType, _, _, _, _, _, _, _, _, _, _, _) => activityType
-          }
-          .getOrElse("")
-        chargingNetworkHelper
-          .get(stall.reservedFor)
-          .processChargingPlugRequest(request, activityType, sender()) map {
-=======
         val chargingNetwork = chargingNetworkHelper.get(stall.reservedFor.managerId)
         chargingNetwork
           .processChargingPlugRequest(
@@ -208,7 +161,6 @@
             chargingEndTimeInSeconds.get(personId),
             theSender
           ) map {
->>>>>>> 7fc2c7f8
           case chargingVehicle if chargingVehicle.chargingStatus.last.status == WaitingAtStation =>
             val numVehicleWaitingToCharge = chargingVehicle.chargingStation.howManyVehiclesAreWaiting
             log.debug(
@@ -239,10 +191,6 @@
       log.debug(s"ChargingUnplugRequest received for vehicle $vehicle from plug ${vehicle.stall} at $tick")
       val responseHasTriggerId = vehicle.stall match {
         case Some(stall) =>
-<<<<<<< HEAD
-          chargingNetworkHelper.get(stall.reservedFor).disconnectVehicle(vehicle.id, tick) match {
-            case Some(chargingVehicle @ ChargingVehicle(_, _, station, _, _, _, _, _, _, listStatus, sessions)) =>
-=======
           chargingNetworkHelper.get(stall.reservedFor.managerId).disconnectVehicle(vehicle.id, tick) match {
             case Some(
                   chargingVehicle @ ChargingVehicle(
@@ -261,7 +209,6 @@
                     sessions
                   )
                 ) =>
->>>>>>> 7fc2c7f8
               if (sessions.nonEmpty && !listStatus.exists(_.status == GracePeriod)) {
                 // If the vehicle was still charging
                 val unplugTime = currentTimeBin(tick)
