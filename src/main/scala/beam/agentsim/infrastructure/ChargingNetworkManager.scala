package beam.agentsim.infrastructure

import akka.actor.Status.Failure
import akka.actor.{ActorLogging, ActorRef, Cancellable, Props}
import akka.pattern.pipe
import akka.util.Timeout
import beam.agentsim.agents.BeamAgent.Finish
import beam.agentsim.agents.InitializeTrigger
import beam.agentsim.agents.vehicles.VehicleManager.ReservedFor
import beam.agentsim.agents.vehicles._
import beam.agentsim.events.RefuelSessionEvent.{NotApplicable, ShiftStatus}
import beam.agentsim.infrastructure.ChargingNetwork.{ChargingStation, ChargingStatus, ChargingVehicle}
<<<<<<< HEAD
import beam.agentsim.infrastructure.power.SitePowerManager
=======
import beam.agentsim.infrastructure.ParkingInquiry.ParkingSearchMode._
import beam.agentsim.infrastructure.power.{PowerController, SitePowerManager}
>>>>>>> 2cbc2649
import beam.agentsim.scheduler.BeamAgentScheduler.{CompletionNotice, ScheduleTrigger}
import beam.agentsim.scheduler.Trigger.TriggerWithId
import beam.agentsim.scheduler.{HasTriggerId, Trigger}
import beam.sim.BeamServices
import beam.sim.config.BeamConfig
import beam.sim.config.BeamConfig.Beam.Debug
import beam.utils.logging.LoggingMessageActor
import beam.utils.logging.pattern.ask
import com.typesafe.scalalogging.LazyLogging
import org.matsim.api.core.v01.Id
import org.matsim.api.core.v01.population.{Activity, Person}

import java.util.concurrent.TimeUnit
import scala.collection.JavaConverters._
import scala.concurrent.duration._
import scala.language.postfixOps

/**
  * Created by haitamlaarabi
  */

class ChargingNetworkManager(
  beamServices: BeamServices,
  chargingNetwork: ChargingNetwork,
  rideHailNetwork: ChargingNetwork,
  parkingNetworkManager: ActorRef,
  scheduler: ActorRef
) extends LoggingMessageActor
    with ActorLogging
    with ChargingNetworkManagerHelper
    with ScaleUpCharging {
  import ChargingNetworkManager._
  import ChargingStatus._

  protected val beamConfig: BeamConfig = beamServices.beamScenario.beamConfig
  import scala.concurrent.ExecutionContext.Implicits.global
  import scala.concurrent.Future
  implicit val timeout: Timeout = Timeout(10, TimeUnit.HOURS)
  implicit val debug: Debug = beamConfig.beam.debug
  private var timeSpentToPlanEnergyDispatchTrigger: Long = 0
  private var nHandledPlanEnergyDispatchTrigger: Int = 0

  protected val chargingEndTimeInSeconds: Map[Id[Person], Int] =
    beamServices.matsimServices.getScenario.getPopulation.getPersons.asScala.map { case (personId, person) =>
      personId -> (person.getSelectedPlan.getPlanElements.asScala
        .find(_.isInstanceOf[Activity])
        .map(_.asInstanceOf[Activity].getEndTime)
        .getOrElse(0.0) + (24 * 3600.0)).toInt
    }.toMap

  private val maybeDebugReport: Option[Cancellable] = if (beamServices.beamConfig.beam.debug.debugEnabled) {
    Some(context.system.scheduler.scheduleWithFixedDelay(10.seconds, 30.seconds, self, DebugReport)(context.dispatcher))
  } else {
    None
  }

  protected val chargingNetworkHelper: ChargingNetworkHelper = ChargingNetworkHelper(chargingNetwork, rideHailNetwork)
  protected val sitePowerManager = new SitePowerManager(chargingNetworkHelper, beamServices)

  override def postStop(): Unit = {
    maybeDebugReport.foreach(_.cancel())
    log.debug(
      s"timeSpentToPlanEnergyDispatchTrigger: $timeSpentToPlanEnergyDispatchTrigger ms, " +
      s"nHandledPlanEnergyDispatchTrigger: $nHandledPlanEnergyDispatchTrigger, " +
      s"AVG: ${timeSpentToPlanEnergyDispatchTrigger.toDouble / nHandledPlanEnergyDispatchTrigger}"
    )
    super.postStop()
  }

  override def loggedReceive: Receive = super[ScaleUpCharging].loggedReceive orElse {
    case DebugReport =>
      log.debug(
        s"timeSpentToPlanEnergyDispatchTrigger: $timeSpentToPlanEnergyDispatchTrigger ms, " +
        s"nHandledPlanEnergyDispatchTrigger: $nHandledPlanEnergyDispatchTrigger, " +
        s"AVG: ${timeSpentToPlanEnergyDispatchTrigger.toDouble / nHandledPlanEnergyDispatchTrigger}"
      )

    case inquiry: ParkingInquiry =>
      log.debug(s"Received parking inquiry: $inquiry")
      val chargingNetwork = chargingNetworkHelper.get(inquiry.reservedFor.managerId)
      val response = chargingNetwork.processParkingInquiry(inquiry)
      if (inquiry.reserveStall && List(DestinationCharging, EnRouteCharging).contains(inquiry.searchMode))
        collectChargingRequests(inquiry, response.stall)
      sender() ! response

    case TriggerWithId(InitializeTrigger(_), triggerId) =>
      log.info("ChargingNetworkManager is Starting!")
      Future(scheduler ? ScheduleTrigger(PlanEnergyDispatchTrigger(0), self))
        .map(_ => CompletionNotice(triggerId, Vector()))
        .pipeTo(sender())

    case TriggerWithId(PlanEnergyDispatchTrigger(timeBin), triggerId) =>
      val s = System.currentTimeMillis
      log.debug(s"Planning energy dispatch for vehicles currently connected to a charging point, at t=$timeBin")
      sitePowerManager.obtainPowerCommandsAndLimits(timeBin)
      val simulatedParkingInquiries = simulateEventsIfScalingEnabled(timeBin, triggerId)
      // obtaining physical bounds
      val triggers = chargingNetworkHelper.lookUpConnectedVehiclesAt(timeBin).par.flatMap { case (_, chargingVehicle) =>
        // Refuel
        handleRefueling(chargingVehicle)
        // Calculate the energy to charge and prepare for next current cycle of charging
        dispatchEnergyAndProcessChargingCycle(
          chargingVehicle,
          timeBin,
          timeBin + beamConfig.beam.agentsim.chargingNetworkManager.timeStepInSeconds
        )
      }
      val nextStepPlanningTriggers =
        if (!isEndOfSimulation(timeBin))
          Vector(ScheduleTrigger(PlanEnergyDispatchTrigger(nextTimeBin(timeBin)), self))
        else
          Vector()
      val e = System.currentTimeMillis()
      nHandledPlanEnergyDispatchTrigger += 1
      timeSpentToPlanEnergyDispatchTrigger += e - s
      log.debug(s"timeSpentToPlanEnergyDispatchTrigger: $timeSpentToPlanEnergyDispatchTrigger. tick: $timeBin")
      sender ! CompletionNotice(
        triggerId,
        triggers.toIndexedSeq ++ nextStepPlanningTriggers ++ simulatedParkingInquiries
      )

    case TriggerWithId(ChargingTimeOutTrigger(tick, chargingVehicle), triggerId) =>
      log.debug(s"ChargingTimeOutTrigger for vehicle ${chargingVehicle.vehicle.id} at $tick")
      val vehicleEndedCharging = handleEndCharging(tick, chargingVehicle)
      vehicleEndedCharging.foreach(_.theSender ! EndingRefuelSession(tick, chargingVehicle.vehicle.id, triggerId))
      // Do not send completion notice to vehicles in EnRoute mode
      // Since they need to process additional tasks before completing
      // Maybe for ride hail too !?
      if (!vehicleEndedCharging.exists(charging => charging.isInEnRoute || charging.vehicle.isRideHail))
        sender ! CompletionNotice(triggerId)

    case request @ ChargingPlugRequest(tick, vehicle, stall, personId, triggerId, theSender, _, _) =>
      log.debug(s"ChargingPlugRequest received for vehicle $vehicle at $tick and stall ${vehicle.stall}")
      val responseHasTriggerId = if (vehicle.isEV) {
<<<<<<< HEAD
        // connecting the current vehicle
        val chargingNetwork = chargingNetworkHelper.get(stall.reservedFor.managerId)
        chargingNetwork
          .processChargingPlugRequest(
            request,
            beamConfig.beam.agentsim.agents.parking.estimatedMinParkingDurationInSeconds.toInt,
            chargingEndTimeInSeconds.get(personId),
            theSender
          ) map {
          case chargingVehicle if chargingVehicle.chargingStatus.last.status == WaitingAtStation =>
            val numVehicleWaitingToCharge = chargingVehicle.chargingStation.howManyVehiclesAreWaiting
            log.debug(
              s"Vehicle $vehicle is moved to waiting line at $tick in station ${chargingVehicle.chargingStation}, " +
              s"with {} vehicles connected and {} in grace period and {} in waiting line",
              chargingVehicle.chargingStation.howManyVehiclesAreCharging,
              chargingVehicle.chargingStation.howManyVehiclesAreInGracePeriodAfterCharging,
              numVehicleWaitingToCharge
=======
        { // connecting the current vehicle
          val chargingNetwork = chargingNetworkHelper.get(stall.reservedFor.managerId)
          chargingNetwork
            .processChargingPlugRequest(
              request,
              beamConfig.beam.agentsim.agents.parking.estimatedMinParkingDurationInSeconds.toInt,
              theSender
            ) map {
            case chargingVehicle if chargingVehicle.chargingStatus.last.status == WaitingAtStation =>
              val numVehicleWaitingToCharge = chargingVehicle.chargingStation.howManyVehiclesAreWaiting
              log.debug(
                s"Vehicle $vehicle is moved to waiting line at $tick in station ${chargingVehicle.chargingStation}, " +
                s"with {} vehicles connected and {} in grace period and {} in waiting line",
                chargingVehicle.chargingStation.howManyVehiclesAreCharging,
                chargingVehicle.chargingStation.howManyVehiclesAreInGracePeriodAfterCharging,
                numVehicleWaitingToCharge
              )
              WaitingToCharge(tick, vehicle.id, stall, triggerId)
            case chargingVehicle =>
              chargingVehicle.vehicle.useParkingStall(stall)
              handleStartCharging(tick, chargingVehicle)
              StartingRefuelSession(tick, chargingVehicle, stall, triggerId)
          } getOrElse Failure(
            new RuntimeException(
              s"Cannot find a ${request.stall.reservedFor} station identified with tazId ${request.stall.tazId}, " +
              s"parkingType ${request.stall.parkingType} and chargingPointType ${request.stall.chargingPointType.get}!"
>>>>>>> 2cbc2649
            )
          )
        }
      } else {
        Failure(new RuntimeException(s"$vehicle is not a BEV/PHEV vehicle. Request sent by agent ${sender.path.name}"))
      }
      theSender ! responseHasTriggerId

    case ChargingUnplugRequest(tick, personId, vehicle, triggerId) =>
      log.debug(s"ChargingUnplugRequest received for vehicle $vehicle from plug ${vehicle.stall} at $tick")
      val responseHasTriggerId = vehicle.stall match {
        case Some(stall) =>
          chargingNetworkHelper.get(stall.reservedFor.managerId).disconnectVehicle(vehicle.id, tick) match {
            case Some(
                  chargingVehicle @ ChargingVehicle(
                    vehicle,
                    _,
                    station,
                    _,
                    _,
                    _,
                    _,
                    _,
                    _,
                    _,
                    _,
                    listStatus,
                    sessions
                  )
                ) =>
              if (sessions.nonEmpty && !listStatus.exists(_.status == GracePeriod)) {
                // If the vehicle was still charging
                val unplugTime = currentTimeBin(tick)
                val index = sessions.indexWhere(x => currentTimeBin(x.startTime) == unplugTime && x.startTime <= tick)
                val (startTime, endTime) = if (index == -1) (unplugTime, tick) else (sessions(index).startTime, tick)
                dispatchEnergyAndProcessChargingCycle(chargingVehicle, startTime, endTime, true)
                handleEndCharging(endTime, chargingVehicle)
              }
              chargingNetwork
                .processWaitingLine(tick, station)
                .foreach { newChargingVehicle =>
                  self ! ChargingPlugRequest(
                    tick,
                    newChargingVehicle.vehicle,
                    newChargingVehicle.stall,
                    newChargingVehicle.personId,
                    triggerId,
                    newChargingVehicle.theSender,
                    newChargingVehicle.shiftStatus,
                    newChargingVehicle.shiftDuration
                  )
                }
              val (_, totEnergy) = chargingVehicle.calculateChargingSessionLengthAndEnergyInJoule
              UnpluggingVehicle(tick, personId, vehicle, stall, totEnergy)
            case _ =>
              log.debug(s"Vehicle $vehicle is already disconnected or unhandled at $tick")
              UnhandledVehicle(tick, personId, vehicle, Some(stall))
          }
        case _ =>
          log.debug(s"Cannot unplug $vehicle as it doesn't have a stall at $tick")
          UnhandledVehicle(tick, personId, vehicle, None)
      }
      sender ! responseHasTriggerId

    case Finish =>
      log.info("CNM is Finishing. Now clearing the charging networks!")
      val nbWaitingVehicles = chargingNetwork.waitingLineVehicles.size + rideHailNetwork.waitingLineVehicles.size
      if (nbWaitingVehicles > 0) {
        log.warning(
          s"There were $nbWaitingVehicles vehicles waiting to be charged." +
          s"It might be due to lack of charging infrastructure or something is broken"
        )
      }
      chargingNetwork.clearAllMappedStations()
      rideHailNetwork.clearAllMappedStations()
      sitePowerManager.close()
      context.children.foreach(_ ! Finish)
      context.stop(self)

    case e =>
      log.error(s"unhandled message: $e")
  }

  protected def getScheduler: ActorRef = scheduler
  protected def getBeamServices: BeamServices = beamServices
  protected def getParkingManager: ActorRef = parkingNetworkManager
}

object ChargingNetworkManager extends LazyLogging {

  object DebugReport
  case class PlanEnergyDispatchTrigger(tick: Int) extends Trigger
  case class ChargingTimeOutTrigger(tick: Int, chargingVehicle: ChargingVehicle) extends Trigger

  case class ChargingPlugRequest(
    tick: Int,
    vehicle: BeamVehicle,
    stall: ParkingStall,
    personId: Id[Person],
    triggerId: Long,
    sender: ActorRef,
    shiftStatus: ShiftStatus = NotApplicable,
    shiftDuration: Option[Int] = None
  ) extends HasTriggerId

  case class ChargingUnplugRequest(tick: Int, personId: Id[_], vehicle: BeamVehicle, triggerId: Long)
      extends HasTriggerId

  case class StartingRefuelSession(tick: Int, chargingVehicle: ChargingVehicle, stall: ParkingStall, triggerId: Long)
      extends HasTriggerId

  case class WaitingToCharge(tick: Int, vehicleId: Id[BeamVehicle], stall: ParkingStall, triggerId: Long)
      extends HasTriggerId

  case class EndingRefuelSession(tick: Int, vehicleId: Id[BeamVehicle], triggerId: Long) extends HasTriggerId

  case class UnhandledVehicle(tick: Int, personId: Id[_], vehicle: BeamVehicle, stallMaybe: Option[ParkingStall])
      extends Trigger

  case class UnpluggingVehicle(tick: Int, person: Id[_], vehicle: BeamVehicle, stall: ParkingStall, energy: Double)
      extends Trigger

  def props(
    beamServices: BeamServices,
    chargingNetwork: ChargingNetwork,
    rideHailNetwork: ChargingNetwork,
    parkingNetworkManager: ActorRef,
    scheduler: ActorRef
  ): Props = {
    Props(new ChargingNetworkManager(beamServices, chargingNetwork, rideHailNetwork, parkingNetworkManager, scheduler))
  }

  case class ChargingNetworkHelper(chargingNetwork: ChargingNetwork, rideHailNetwork: ChargingNetwork) {

    lazy val allChargingStations: List[ChargingStation] =
      chargingNetwork.chargingStations.filter(_.zone.chargingPointType.isDefined) ++ rideHailNetwork.chargingStations
        .filter(_.zone.chargingPointType.isDefined)

    private var allConnectedVehicles: Option[Map[Id[BeamVehicle], ChargingVehicle]] = None
    private var currentTime: Double = -1

    def lookUpConnectedVehiclesAt(time: Double): Map[Id[BeamVehicle], ChargingVehicle] = {
      if (currentTime < time || allConnectedVehicles.isEmpty) {
        allConnectedVehicles = Some(allChargingStations.flatMap(_.connectedVehicles).toMap)
        currentTime = time
      }
      allConnectedVehicles.get
    }

    /**
      * @param managerId vehicle manager id
      * @return
      */
    def get(managerId: Id[VehicleManager]): ChargingNetwork = {
      get(VehicleManager.getReservedFor(managerId).get)
    }

    /**
      * @param reservedFor ReservedFor
      * @return
      */
    def get(reservedFor: ReservedFor): ChargingNetwork = {
      reservedFor.managerType match {
        case VehicleManager.TypeEnum.RideHail => rideHailNetwork
        case _                                => chargingNetwork
      }
    }
  }
}<|MERGE_RESOLUTION|>--- conflicted
+++ resolved
@@ -10,12 +10,8 @@
 import beam.agentsim.agents.vehicles._
 import beam.agentsim.events.RefuelSessionEvent.{NotApplicable, ShiftStatus}
 import beam.agentsim.infrastructure.ChargingNetwork.{ChargingStation, ChargingStatus, ChargingVehicle}
-<<<<<<< HEAD
+import beam.agentsim.infrastructure.ParkingInquiry.ParkingSearchMode._
 import beam.agentsim.infrastructure.power.SitePowerManager
-=======
-import beam.agentsim.infrastructure.ParkingInquiry.ParkingSearchMode._
-import beam.agentsim.infrastructure.power.{PowerController, SitePowerManager}
->>>>>>> 2cbc2649
 import beam.agentsim.scheduler.BeamAgentScheduler.{CompletionNotice, ScheduleTrigger}
 import beam.agentsim.scheduler.Trigger.TriggerWithId
 import beam.agentsim.scheduler.{HasTriggerId, Trigger}
@@ -150,38 +146,21 @@
     case request @ ChargingPlugRequest(tick, vehicle, stall, personId, triggerId, theSender, _, _) =>
       log.debug(s"ChargingPlugRequest received for vehicle $vehicle at $tick and stall ${vehicle.stall}")
       val responseHasTriggerId = if (vehicle.isEV) {
-<<<<<<< HEAD
-        // connecting the current vehicle
-        val chargingNetwork = chargingNetworkHelper.get(stall.reservedFor.managerId)
-        chargingNetwork
-          .processChargingPlugRequest(
-            request,
-            beamConfig.beam.agentsim.agents.parking.estimatedMinParkingDurationInSeconds.toInt,
-            chargingEndTimeInSeconds.get(personId),
-            theSender
-          ) map {
-          case chargingVehicle if chargingVehicle.chargingStatus.last.status == WaitingAtStation =>
-            val numVehicleWaitingToCharge = chargingVehicle.chargingStation.howManyVehiclesAreWaiting
-            log.debug(
-              s"Vehicle $vehicle is moved to waiting line at $tick in station ${chargingVehicle.chargingStation}, " +
-              s"with {} vehicles connected and {} in grace period and {} in waiting line",
-              chargingVehicle.chargingStation.howManyVehiclesAreCharging,
-              chargingVehicle.chargingStation.howManyVehiclesAreInGracePeriodAfterCharging,
-              numVehicleWaitingToCharge
-=======
         { // connecting the current vehicle
           val chargingNetwork = chargingNetworkHelper.get(stall.reservedFor.managerId)
           chargingNetwork
             .processChargingPlugRequest(
               request,
               beamConfig.beam.agentsim.agents.parking.estimatedMinParkingDurationInSeconds.toInt,
+              chargingEndTimeInSeconds.get(personId),
               theSender
             ) map {
             case chargingVehicle if chargingVehicle.chargingStatus.last.status == WaitingAtStation =>
               val numVehicleWaitingToCharge = chargingVehicle.chargingStation.howManyVehiclesAreWaiting
               log.debug(
-                s"Vehicle $vehicle is moved to waiting line at $tick in station ${chargingVehicle.chargingStation}, " +
-                s"with {} vehicles connected and {} in grace period and {} in waiting line",
+                s"Vehicle $vehicle is moved to waiting line at $tick in station " +
+                s"${chargingVehicle.chargingStation}, with {} vehicles connected and {} " +
+                s"in grace period and {} in waiting line",
                 chargingVehicle.chargingStation.howManyVehiclesAreCharging,
                 chargingVehicle.chargingStation.howManyVehiclesAreInGracePeriodAfterCharging,
                 numVehicleWaitingToCharge
@@ -195,7 +174,6 @@
             new RuntimeException(
               s"Cannot find a ${request.stall.reservedFor} station identified with tazId ${request.stall.tazId}, " +
               s"parkingType ${request.stall.parkingType} and chargingPointType ${request.stall.chargingPointType.get}!"
->>>>>>> 2cbc2649
             )
           )
         }
