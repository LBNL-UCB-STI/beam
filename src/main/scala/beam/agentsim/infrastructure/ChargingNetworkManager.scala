--- conflicted
+++ resolved
@@ -69,9 +69,6 @@
   private def currentTimeBin(tick: Int): Int = cnmConfig.timeStepInSeconds * (tick / cnmConfig.timeStepInSeconds)
   private def nextTimeBin(tick: Int): Int = currentTimeBin(tick) + cnmConfig.timeStepInSeconds
 
-  private var timeSpentToPlanEnergyDispatchTrigger: Long = 0
-  private var nHandledPlanEnergyDispatchTrigger: Int = 0
-
   private val maybeDebugReport: Option[Cancellable] = if (beamServices.beamConfig.beam.debug.debugEnabled) {
     Some(context.system.scheduler.scheduleWithFixedDelay(10.seconds, 30.seconds, self, DebugReport)(context.dispatcher))
   } else {
@@ -150,12 +147,7 @@
       vehicle.stall match {
         case Some(stall) =>
           getAppropriateChargingNetwork(stall.reservedFor.managerId).endChargingSession(vehicle.id, tick) map {
-<<<<<<< HEAD
-            chargingVehicle =>
-              handleEndCharging(tick, chargingVehicle, triggerId, false)
-=======
             handleEndCharging(tick, _, triggerId, false)
->>>>>>> b5efaa64
           } getOrElse log.debug(s"Vehicle ${vehicle.id} has already ended charging")
         case _ => log.debug(s"Vehicle ${vehicle.id} doesn't have a stall")
       }
@@ -190,37 +182,18 @@
       vehicle.stall match {
         case Some(stall) =>
           getAppropriateChargingNetwork(stall.reservedFor.managerId).disconnectVehicle(vehicle.id, tick) match {
-<<<<<<< HEAD
-            case Some(chargingVehicle) =>
-              if (
-                chargingVehicle.chargingSessions.nonEmpty && !chargingVehicle.chargingStatus.exists(
-                  _.status == GracePeriod
-                )
-              ) {
-                val unplugTimeBin = currentTimeBin(tick)
-                val index = chargingVehicle.chargingSessions.indexWhere(x =>
-                  currentTimeBin(x.startTime) == unplugTimeBin && x.startTime <= tick
-                )
-                val (startTime, endTime) =
-                  if (index == -1) (unplugTimeBin, tick) else (chargingVehicle.chargingSessions(index).startTime, tick)
-=======
             case Some(chargingVehicle @ ChargingVehicle(_, _, station, _, _, _, _, _, status, sessions)) =>
               if (sessions.nonEmpty && !status.exists(_.status == GracePeriod)) {
                 // If the vehicle was still charging
                 val unplugTime = currentTimeBin(tick)
                 val index = sessions.indexWhere(x => currentTimeBin(x.startTime) == unplugTime && x.startTime <= tick)
                 val (startTime, endTime) = if (index == -1) (unplugTime, tick) else (sessions(index).startTime, tick)
->>>>>>> b5efaa64
                 dispatchEnergyAndProcessChargingCycle(chargingVehicle, startTime, endTime, bounds, triggerId, true)
               }
               val (_, totEnergy) = chargingVehicle.calculateChargingSessionLengthAndEnergyInJoule
               sender ! UnpluggingVehicle(tick + parallelismWindow, totEnergy, triggerId)
               chargingNetwork
-<<<<<<< HEAD
-                .processWaitingLine(tick, chargingVehicle.chargingStation)
-=======
                 .processWaitingLine(tick, station)
->>>>>>> b5efaa64
                 .foreach { newChargingVehicle =>
                   self ! ChargingPlugRequest(
                     tick + parallelismWindow,
@@ -233,10 +206,7 @@
                   )
                 }
             case _ =>
-<<<<<<< HEAD
-=======
               log.debug(s"Vehicle $vehicle is already disconnected or unhandled at $tick")
->>>>>>> b5efaa64
               sender ! UnhandledVehicle(tick + parallelismWindow, vehicle.id, triggerId)
           }
         case _ =>
@@ -360,10 +330,7 @@
     * @param tick current time
     * @param chargingVehicle charging vehicle information
     * @param triggerId the trigger
-<<<<<<< HEAD
-=======
     * @param chargingInterrupted Boolean
->>>>>>> b5efaa64
     */
   private def handleEndCharging(
     tick: Int,
@@ -512,4 +479,7 @@
     logger.debug(s"ChargingPlugOutEvent: $chargingPlugOutEvent")
     beamServices.matsimServices.getEvents.processEvent(chargingPlugOutEvent)
   }
+
+  private var timeSpentToPlanEnergyDispatchTrigger: Long = 0
+  private var nHandledPlanEnergyDispatchTrigger: Int = 0
 }