package beam.agentsim.infrastructure

import akka.actor.{Actor, ActorLogging, ActorRef}
import beam.agentsim.agents.modalbehaviors.DrivesVehicle._
import beam.agentsim.agents.vehicles.BeamVehicle
import beam.agentsim.infrastructure.charging.ChargingPointType
import beam.agentsim.infrastructure.parking.{ParkingType, PricingModel}
import beam.agentsim.infrastructure.power.{PowerController, SitePowerManager}
import beam.agentsim.infrastructure.taz.TAZ
import beam.agentsim.scheduler.BeamAgentScheduler.{CompletionNotice, ScheduleTrigger}
import beam.agentsim.scheduler.Trigger
import beam.agentsim.scheduler.Trigger.TriggerWithId
import beam.router.BeamRouter.Location
import beam.sim.config.BeamConfig
import beam.sim.{BeamScenario, BeamServices}
import beam.utils.DateUtils
import beam.utils.matsim_conversion.ShapeUtils.QuadTreeBounds
import org.matsim.api.core.v01.Id
import org.matsim.core.utils.collections.QuadTree

import scala.collection.concurrent.TrieMap
import scala.util.Random

import scala.collection.JavaConverters._

class ChargingNetworkManager(
  beamServices: BeamServices,
  beamScenario: BeamScenario,
  scheduler: ActorRef,
  activityQuadTreeBounds: QuadTreeBounds
) extends Actor
    with ActorLogging {
  import ChargingNetworkManager._

  private val beamConfig: BeamConfig = beamScenario.beamConfig
  private val cnmConfig = beamConfig.beam.agentsim.chargingNetworkManager
  private val vehiclesToCharge: TrieMap[Id[BeamVehicle], ChargingVehicle] = new TrieMap()
  private def vehicles: Map[Id[BeamVehicle], BeamVehicle] = vehiclesToCharge.mapValues(_.vehicle).toMap

  private val chargingStationsQTree: QuadTree[ChargingZone] = loadChargingStations()
  private val sitePowerManager = new SitePowerManager(chargingStationsQTree.values().asScala.map(s => s.parkingZoneId -> s).toMap, beamServices)
  private val powerController = new PowerController(beamServices, beamConfig)
  private val endOfSimulationTime: Int = DateUtils.getEndOfTime(beamConfig)

<<<<<<< HEAD


  log.info("ChargingNetworkManager should be connected to grid: {}", cnmConfig.gridConnectionEnabled)
  if (cnmConfig.gridConnectionEnabled) {
    log.info("ChargingNetworkManager is connected to grid: {}", powerController.isConnectedToGrid)
=======
  private val gridConnectionEnabled = beamConfig.beam.agentsim.chargingNetworkManager.gridConnectionEnabled
  log.info("ChargingNetworkManager should be connected to grid: {}", gridConnectionEnabled)
  if (gridConnectionEnabled) {
    val isConnectionEstablished = powerController.initFederateConnection
    log.info("ChargingNetworkManager is actually connected to grid: {}", isConnectionEstablished)
>>>>>>> 6c632f1e
  }

  override def receive: Receive = {
    case ChargingPlugRequest(vehicle, drivingAgent) =>
      if (vehicle.isBEV | vehicle.isPHEV) {
        log.info(
          "ChargingPlugRequest for vehicle {} by agent {} on stall {}",
          vehicle,
          drivingAgent.path.name,
          vehicle.stall
        )
        vehiclesToCharge.put(
          vehicle.id,
          ChargingVehicle(
            vehicle,
            drivingAgent,
            totalChargingSession = ChargingSession.Empty,
            lastChargingSession = ChargingSession.Empty
          )
        )
      } else {
        log.error(
          "ChargingPlugRequest for non BEV/PHEV vehicle {} by agent {} on stall {}",
          vehicle,
          drivingAgent.path.name,
          vehicle.stall
        )
      }

    case ChargingUnplugRequest(vehicle, tick) =>
      log.info("ChargingUnplugRequest for vehicle {} at {}", vehicle, tick)

      vehiclesToCharge
        .remove(vehicle.id)
        .map { cv =>
<<<<<<< HEAD
          val chargeDuration = tick % cnmConfig.chargingSessionInSeconds
          val (chargeDurationByTick, energyByTick) =
            vehicle.refuelingSessionDurationAndEnergyInJoules(Some(chargeDuration))
          vehicle.addFuel(energyByTick)
          val currentSession = ChargingSession(energyByTick, chargeDurationByTick)
          val newTotalSession = cv.totalChargingSession.combine(currentSession)
=======
          val restChargeDuration = (tick % beamConfig.beam.cosim.helics.timeStep)
          val lastSession = cv.lastChargingSession
          val totalSession = cv.totalChargingSession

          val totalEnergyAdjustedByTick =
            if (lastSession.duration == 0) {
              // If the last session duration is 0 when ChargingUnplugRequest even happens -
              // it means the vehicle was added to the sequence of `vehiclesToCharge`
              // but a PlanningTimeOutTrigger event has never happened yet.
              // And this is the place when we need to
              // - calculate only the energy during `restChargeDuration`
              val (_, energy) = vehicle.refuelingSessionDurationAndEnergyInJoules(Some(restChargeDuration))
              energy
            } else {
              // If the last session duration is > 0 when ChargingUnplugRequest even happens -
              // it means one or more PlanningTimeOutTrigger events have happened already.
              // And this is the place when we need to:
              // - make and adjustment of last charging energy session using `restChargeDuration`
              // - apply this adjustment to all previous charging sessions
              val energyAdjustedByLastTick = Math.round(lastSession.energy / lastSession.duration * restChargeDuration)
              val energy = totalSession.energy - lastSession.energy + energyAdjustedByLastTick
              energy
            }
>>>>>>> 6c632f1e
          log.debug(
            "Vehicle {} is removed from ChargingManager. Scheduling EndRefuelSessionTrigger at {} with {} J delivered",
            vehicle,
            tick,
            newTotalSession.energy
          )
          scheduler ! ScheduleTrigger(
            EndRefuelSessionTrigger(tick, vehicle.getChargerConnectedTick(), newTotalSession.energy, vehicle),
            cv.agent
          )
        }

    case TriggerWithId(PlanningTimeOutTrigger(tick), triggerId) =>
      // replanning for the next horizon
      log.debug("PlanningTimeOutTrigger, tick: {}", tick)
      sitePowerManager.updatePhysicalBounds(
        if (cnmConfig.gridConnectionEnabled) {
          powerController.obtainPowerPhysicalBounds(tick, sitePowerManager.getPowerOverNextPlanningHorizon(tick))
        } else {
          powerController.defaultPowerPhysicalBounds(tick, sitePowerManager.getPowerOverNextPlanningHorizon(tick))
        }
      )
      if (tick == 0) sender ! ScheduleTrigger(ChargingTimeOutTrigger(cnmConfig.chargingSessionInSeconds), self)
      val nextTick = cnmConfig.planningHorizonInSeconds * (1 + (tick / cnmConfig.planningHorizonInSeconds))
      sender ! CompletionNotice(
        triggerId,
        if (nextTick <= endOfSimulationTime)
          Vector(ScheduleTrigger(PlanningTimeOutTrigger(nextTick), self))
        else
          Vector.empty[ScheduleTrigger]
      )

    case TriggerWithId(ChargingTimeOutTrigger(tick), triggerId) =>
      if (vehiclesToCharge.nonEmpty)
        log.debug("ChargingTimeOutTrigger, tick: {}", tick)

      val requiredEnergyPerVehicle = sitePowerManager.replanHorizonAndGetChargingPlanPerVehicle(tick, vehicles)
      val maxChargeDuration = cnmConfig.chargingSessionInSeconds

      val scheduleTriggers = requiredEnergyPerVehicle.flatMap {
        case (vehicleId, requiredEnergy) if requiredEnergy > 0 =>
          val ChargingVehicle(vehicle, agent, totalChargingSession, _) = vehiclesToCharge(vehicleId)

          log.debug("Charging vehicle {}. Required energy = {}", vehicle, requiredEnergy)

          val (chargingDuration, providedEnergy) =
            vehicle.refuelingSessionDurationAndEnergyInJoules(Some(maxChargeDuration))

          // make correctness if the vehicle is potentially over fueled
          if (vehicle.primaryFuelLevelInJoules + providedEnergy > vehicle.beamVehicleType.primaryFuelCapacityInJoule) {
            val adjustedProvidedEnergy = vehicle.beamVehicleType.primaryFuelCapacityInJoule - vehicle.primaryFuelLevelInJoules
            log.error(
              "Vehicle {} is over fueled! Provided {} energy, but required {} in J.",
              vehicle,
              providedEnergy,
              adjustedProvidedEnergy
            )
            vehicle.addFuel(adjustedProvidedEnergy)
          } else {
            vehicle.addFuel(providedEnergy)
          }

          val currentSession = ChargingSession(providedEnergy, chargingDuration)
          val totalSession = totalChargingSession.combine(currentSession)

          if (isChargingOver(vehicle, tick, maxChargeDuration, currentSession, totalSession)) {
            vehiclesToCharge.remove(vehicleId)
            Some(
              ScheduleTrigger(
                EndRefuelSessionTrigger(
                  tick + currentSession.duration.toInt,
                  vehicle.getChargerConnectedTick(),
                  totalSession.energy,
                  vehicle
                ),
                agent
              )
            )
          } else {
            vehiclesToCharge.update(vehicleId, ChargingVehicle(vehicle, agent, totalSession, currentSession))
            None
          }

        case (id, energy) if energy <= 0 =>
          log.warning(
            "Vehicle {}  (primaryFuelLevel = {}) requires energy {} - which is less or equals zero",
            vehicles(id),
            vehicles(id).primaryFuelLevelInJoules,
            energy
          )
          None
      }.toVector

      val nextTick = cnmConfig.chargingSessionInSeconds * (1 + (tick / cnmConfig.chargingSessionInSeconds))
      sender ! CompletionNotice(
        triggerId,
        if (nextTick <= endOfSimulationTime)
          scheduleTriggers :+ ScheduleTrigger(ChargingTimeOutTrigger(nextTick), self)
        else {
          // if we still have a BEV/PHEV that is connected to a charging point,
          // we assume that they will charge until the end of the simulation and throwing events accordingly
          val completeTriggers = scheduleTriggers ++ vehiclesToCharge.map {
            case (_, cv) =>
              ScheduleTrigger(
                EndRefuelSessionTrigger(
                  tick,
                  cv.vehicle.getChargerConnectedTick(),
                  cv.totalChargingSession.energy,
                  cv.vehicle
                ),
                cv.agent
              )
          }
          vehiclesToCharge.clear()
          completeTriggers
        }
      )
  }

<<<<<<< HEAD
  private def endRefuelSessionTriggerMaybe(
=======
  private def replanHorizon(tick: Int): (Int, Map[Id[BeamVehicle], Double]) = {
    val requiredPower = sitePowerManager.getPowerOverPlanningHorizon(vehicles)

    val (bounds, nextTick) = if (gridConnectionEnabled) {
      powerController.publishPowerOverPlanningHorizon(requiredPower, tick)
      powerController.obtainPowerPhysicalBounds(tick)
    } else {
      powerController.defaultPowerPhysicalBounds(tick)
    }
    val requiredEnergyPerVehicle = sitePowerManager.replanHorizonAndGetChargingPlanPerVehicle(bounds, vehicles)

    if (requiredEnergyPerVehicle.nonEmpty)
      log.info("Required energy per vehicle: {}", requiredEnergyPerVehicle.mkString(","))

    (nextTick, requiredEnergyPerVehicle)
  }

  private def isChargingOver(
>>>>>>> 6c632f1e
    vehicle: BeamVehicle,
    tick: Int,
    maxChargeDuration: Long,
    currentSession: ChargingSession,
    totalSession: ChargingSession
  ): Boolean = {
    if (vehicle.primaryFuelLevelInJoules == vehicle.beamVehicleType.primaryFuelCapacityInJoule) {
      log.debug(
        "Vehicle {} is fully charged. Scheduling EndRefuelSessionTrigger at {} with {} J delivered",
        vehicle.id,
        tick + currentSession.duration.toInt,
        totalSession.energy
      )
      true
    } else if (currentSession.duration < maxChargeDuration) {
      log.debug(
        "Vehicle {} is charged by a short time: {}. Scheduling EndRefuelSessionTrigger at {} with {} J delivered",
        vehicle.id,
        currentSession.duration,
        tick + currentSession.duration.toInt,
        totalSession.energy
      )
      true
    } else {
      log.debug(
        "Ending refuel cycle for vehicle {}. Provided {} J. during {}",
        vehicle.id,
        currentSession.energy,
        currentSession.duration
      )
      false
    }
  }

  private def loadChargingStations(): QuadTree[ChargingZone] = {
    val (zones, _) = ZonalParkingManager.loadParkingZones(
      beamConfig.beam.agentsim.taz.parkingFilePath,
      beamConfig.beam.agentsim.taz.filePath,
      beamConfig.beam.agentsim.taz.parkingStallCountScalingFactor,
      beamConfig.beam.agentsim.taz.parkingCostScalingFactor,
      new Random(beamConfig.matsim.modules.global.randomSeed)
    )
    val stationsQuadTree: QuadTree[ChargingZone] = new QuadTree[ChargingZone](
      activityQuadTreeBounds.minx,
      activityQuadTreeBounds.miny,
      activityQuadTreeBounds.maxx,
      activityQuadTreeBounds.maxy
    )
    zones.filter(_.chargingPointType.isDefined).foreach { zone =>
      beamScenario.tazTreeMap.getTAZ(zone.tazId).foreach { taz =>
        stationsQuadTree.put(
          taz.coord.getX,
          taz.coord.getY,
          ChargingZone(
            zone.parkingZoneId,
            zone.tazId,
            zone.parkingType,
            zone.stallsAvailable,
            zone.maxStalls,
            zone.chargingPointType.get,
            zone.pricingModel.get
          )
        )
      }
    }
    stationsQuadTree
  }

  override def postStop: Unit = {
    log.info("postStop")
    if (cnmConfig.gridConnectionEnabled) {
      powerController.close()
    }
    super.postStop()
  }
}

object ChargingNetworkManager {
  final case class PlanningTimeOutTrigger(tick: Int) extends Trigger
  final case class ChargingTimeOutTrigger(tick: Int) extends Trigger

  final case class ChargingSession(energy: Double, duration: Long) {

    def combine(other: ChargingSession): ChargingSession = ChargingSession(
      energy = this.energy + other.energy,
      duration = this.duration + other.duration
    )
  }
  final case class ChargingZone(
    parkingZoneId: Int,
    tazId: Id[TAZ],
    parkingType: ParkingType,
    stationsAvailable: Int,
    maxStations: Int,
    chargingPointType: ChargingPointType,
    pricingModel: PricingModel
  )
  final case class ChargingStation(zone: ChargingZone, locationUTM: Location, costInDollars: Double)
  final case class ChargingVehicle(
    vehicle: BeamVehicle,
    agent: ActorRef,
    totalChargingSession: ChargingSession,
    lastChargingSession: ChargingSession
  )

  object ChargingSession {
    val Empty: ChargingSession = ChargingSession(0.0, 0)
  }

}<|MERGE_RESOLUTION|>--- conflicted
+++ resolved
@@ -42,20 +42,10 @@
   private val powerController = new PowerController(beamServices, beamConfig)
   private val endOfSimulationTime: Int = DateUtils.getEndOfTime(beamConfig)
 
-<<<<<<< HEAD
-
 
   log.info("ChargingNetworkManager should be connected to grid: {}", cnmConfig.gridConnectionEnabled)
-  if (cnmConfig.gridConnectionEnabled) {
-    log.info("ChargingNetworkManager is connected to grid: {}", powerController.isConnectedToGrid)
-=======
-  private val gridConnectionEnabled = beamConfig.beam.agentsim.chargingNetworkManager.gridConnectionEnabled
-  log.info("ChargingNetworkManager should be connected to grid: {}", gridConnectionEnabled)
-  if (gridConnectionEnabled) {
-    val isConnectionEstablished = powerController.initFederateConnection
-    log.info("ChargingNetworkManager is actually connected to grid: {}", isConnectionEstablished)
->>>>>>> 6c632f1e
-  }
+  private val isConnectedToTheGrid: Boolean = cnmConfig.gridConnectionEnabled && powerController.initFederateConnection
+  log.info("ChargingNetworkManager is connected to grid: {}", isConnectedToTheGrid)
 
   override def receive: Receive = {
     case ChargingPlugRequest(vehicle, drivingAgent) =>
@@ -90,38 +80,12 @@
       vehiclesToCharge
         .remove(vehicle.id)
         .map { cv =>
-<<<<<<< HEAD
           val chargeDuration = tick % cnmConfig.chargingSessionInSeconds
           val (chargeDurationByTick, energyByTick) =
             vehicle.refuelingSessionDurationAndEnergyInJoules(Some(chargeDuration))
           vehicle.addFuel(energyByTick)
           val currentSession = ChargingSession(energyByTick, chargeDurationByTick)
           val newTotalSession = cv.totalChargingSession.combine(currentSession)
-=======
-          val restChargeDuration = (tick % beamConfig.beam.cosim.helics.timeStep)
-          val lastSession = cv.lastChargingSession
-          val totalSession = cv.totalChargingSession
-
-          val totalEnergyAdjustedByTick =
-            if (lastSession.duration == 0) {
-              // If the last session duration is 0 when ChargingUnplugRequest even happens -
-              // it means the vehicle was added to the sequence of `vehiclesToCharge`
-              // but a PlanningTimeOutTrigger event has never happened yet.
-              // And this is the place when we need to
-              // - calculate only the energy during `restChargeDuration`
-              val (_, energy) = vehicle.refuelingSessionDurationAndEnergyInJoules(Some(restChargeDuration))
-              energy
-            } else {
-              // If the last session duration is > 0 when ChargingUnplugRequest even happens -
-              // it means one or more PlanningTimeOutTrigger events have happened already.
-              // And this is the place when we need to:
-              // - make and adjustment of last charging energy session using `restChargeDuration`
-              // - apply this adjustment to all previous charging sessions
-              val energyAdjustedByLastTick = Math.round(lastSession.energy / lastSession.duration * restChargeDuration)
-              val energy = totalSession.energy - lastSession.energy + energyAdjustedByLastTick
-              energy
-            }
->>>>>>> 6c632f1e
           log.debug(
             "Vehicle {} is removed from ChargingManager. Scheduling EndRefuelSessionTrigger at {} with {} J delivered",
             vehicle,
@@ -138,7 +102,7 @@
       // replanning for the next horizon
       log.debug("PlanningTimeOutTrigger, tick: {}", tick)
       sitePowerManager.updatePhysicalBounds(
-        if (cnmConfig.gridConnectionEnabled) {
+        if (isConnectedToTheGrid) {
           powerController.obtainPowerPhysicalBounds(tick, sitePowerManager.getPowerOverNextPlanningHorizon(tick))
         } else {
           powerController.defaultPowerPhysicalBounds(tick, sitePowerManager.getPowerOverNextPlanningHorizon(tick))
@@ -170,24 +134,11 @@
           val (chargingDuration, providedEnergy) =
             vehicle.refuelingSessionDurationAndEnergyInJoules(Some(maxChargeDuration))
 
-          // make correctness if the vehicle is potentially over fueled
-          if (vehicle.primaryFuelLevelInJoules + providedEnergy > vehicle.beamVehicleType.primaryFuelCapacityInJoule) {
-            val adjustedProvidedEnergy = vehicle.beamVehicleType.primaryFuelCapacityInJoule - vehicle.primaryFuelLevelInJoules
-            log.error(
-              "Vehicle {} is over fueled! Provided {} energy, but required {} in J.",
-              vehicle,
-              providedEnergy,
-              adjustedProvidedEnergy
-            )
-            vehicle.addFuel(adjustedProvidedEnergy)
-          } else {
-            vehicle.addFuel(providedEnergy)
-          }
-
+          vehicle.addFuel(providedEnergy)
           val currentSession = ChargingSession(providedEnergy, chargingDuration)
           val totalSession = totalChargingSession.combine(currentSession)
 
-          if (isChargingOver(vehicle, tick, maxChargeDuration, currentSession, totalSession)) {
+          if (endRefuelSessionTriggerMaybe(vehicle, tick, maxChargeDuration, currentSession, totalSession)) {
             vehiclesToCharge.remove(vehicleId)
             Some(
               ScheduleTrigger(
@@ -241,35 +192,23 @@
       )
   }
 
-<<<<<<< HEAD
+  private def isRefuelNeeded(vehicle: BeamVehicle): Boolean = {
+    (vehicle.isCAV && vehicle.isRefuelNeeded(
+      beamConfig.beam.agentsim.agents.rideHail.cav.refuelRequiredThresholdInMeters,
+      beamConfig.beam.agentsim.agents.rideHail.cav.noRefuelThresholdInMeters
+    )) || (!vehicle.isCAV && vehicle.isRefuelNeeded(
+      beamConfig.beam.agentsim.agents.rideHail.human.refuelRequiredThresholdInMeters,
+      beamConfig.beam.agentsim.agents.rideHail.human.noRefuelThresholdInMeters))
+  }
+
   private def endRefuelSessionTriggerMaybe(
-=======
-  private def replanHorizon(tick: Int): (Int, Map[Id[BeamVehicle], Double]) = {
-    val requiredPower = sitePowerManager.getPowerOverPlanningHorizon(vehicles)
-
-    val (bounds, nextTick) = if (gridConnectionEnabled) {
-      powerController.publishPowerOverPlanningHorizon(requiredPower, tick)
-      powerController.obtainPowerPhysicalBounds(tick)
-    } else {
-      powerController.defaultPowerPhysicalBounds(tick)
-    }
-    val requiredEnergyPerVehicle = sitePowerManager.replanHorizonAndGetChargingPlanPerVehicle(bounds, vehicles)
-
-    if (requiredEnergyPerVehicle.nonEmpty)
-      log.info("Required energy per vehicle: {}", requiredEnergyPerVehicle.mkString(","))
-
-    (nextTick, requiredEnergyPerVehicle)
-  }
-
-  private def isChargingOver(
->>>>>>> 6c632f1e
     vehicle: BeamVehicle,
     tick: Int,
     maxChargeDuration: Long,
     currentSession: ChargingSession,
     totalSession: ChargingSession
   ): Boolean = {
-    if (vehicle.primaryFuelLevelInJoules == vehicle.beamVehicleType.primaryFuelCapacityInJoule) {
+    if (isRefuelNeeded(vehicle)) {
       log.debug(
         "Vehicle {} is fully charged. Scheduling EndRefuelSessionTrigger at {} with {} J delivered",
         vehicle.id,
