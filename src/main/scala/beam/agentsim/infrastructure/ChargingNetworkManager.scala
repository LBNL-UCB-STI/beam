--- conflicted
+++ resolved
@@ -130,15 +130,10 @@
       nHandledPlanEnergyDispatchTrigger += 1
       timeSpentToPlanEnergyDispatchTrigger += e - s
       log.debug(s"timeSpentToPlanEnergyDispatchTrigger: $timeSpentToPlanEnergyDispatchTrigger. tick: $timeBin")
-<<<<<<< HEAD
-
-      sender() ! CompletionNotice(triggerId, triggers.toIndexedSeq ++ nextStepPlanningTriggers)
-=======
       sender ! CompletionNotice(
         triggerId,
         triggers.toIndexedSeq ++ nextStepPlanningTriggers ++ simulatedParkingInquiries
       )
->>>>>>> 5cfd06d2
 
     case TriggerWithId(ChargingTimeOutTrigger(tick, vehicle), triggerId) =>
       log.debug(s"ChargingTimeOutTrigger for vehicle ${vehicle.id} at $tick")
@@ -201,11 +196,7 @@
                 )
               }
               val (_, totEnergy) = chargingVehicle.calculateChargingSessionLengthAndEnergyInJoule
-<<<<<<< HEAD
-              sender() ! UnpluggingVehicle(tick + parallelismWindow, totEnergy, triggerId)
-=======
-              sender ! UnpluggingVehicle(tick, totEnergy, triggerId)
->>>>>>> 5cfd06d2
+              sender() ! UnpluggingVehicle(tick, totEnergy, triggerId)
               chargingNetwork
                 .processWaitingLine(tick, station)
                 .foreach { newChargingVehicle =>
@@ -221,19 +212,11 @@
                 }
             case _ =>
               log.debug(s"Vehicle $vehicle is already disconnected or unhandled at $tick")
-<<<<<<< HEAD
-              sender() ! UnhandledVehicle(tick + parallelismWindow, vehicle.id, triggerId)
+              sender() ! UnhandledVehicle(tick, vehicle.id, triggerId)
           }
         case _ =>
           log.debug(s"Cannot unplug $vehicle as it doesn't have a stall at $tick")
-          sender() ! UnhandledVehicle(tick + parallelismWindow, vehicle.id, triggerId)
-=======
-              sender ! UnhandledVehicle(tick, vehicle.id, triggerId)
-          }
-        case _ =>
-          log.debug(s"Cannot unplug $vehicle as it doesn't have a stall at $tick")
-          sender ! UnhandledVehicle(tick, vehicle.id, triggerId)
->>>>>>> 5cfd06d2
+          sender() ! UnhandledVehicle(tick, vehicle.id, triggerId)
       }
 
     case Finish =>
@@ -289,46 +272,6 @@
 
   case class ChargingNetworkHelper(chargingNetwork: ChargingNetwork[_], rideHailNetwork: ChargingNetwork[_]) {
 
-<<<<<<< HEAD
-  /**
-    * Calculates the duration of the refuel session, the provided energy and throws corresponding events
-    * @param currentTick current time
-    * @param chargingVehicle vehicle charging information
-    */
-  def handleEndChargingHelper(currentTick: Int, chargingVehicle: ChargingVehicle, beamServices: BeamServices): Unit = {
-    val (totDuration, totEnergy) = chargingVehicle.calculateChargingSessionLengthAndEnergyInJoule
-    val vehicle = chargingVehicle.vehicle
-    val stall = chargingVehicle.stall
-    logger.debug(
-      s"Vehicle ${chargingVehicle.vehicle} was disconnected at time {} with {} J delivered during {} sec",
-      currentTick,
-      totEnergy,
-      totDuration
-    )
-    // Refuel Session
-    val refuelSessionEvent = new RefuelSessionEvent(
-      currentTick,
-      stall.copy(locationUTM = beamServices.geo.utm2Wgs(stall.locationUTM)),
-      totEnergy,
-      vehicle.primaryFuelLevelInJoules - totEnergy,
-      totDuration.toDouble,
-      vehicle.id,
-      vehicle.beamVehicleType,
-      chargingVehicle.personId,
-      chargingVehicle.shiftStatus
-    )
-    logger.debug(s"RefuelSessionEvent: $refuelSessionEvent")
-    beamServices.matsimServices.getEvents.processEvent(refuelSessionEvent)
-    val chargingPlugOutEvent: ChargingPlugOutEvent = new ChargingPlugOutEvent(
-      currentTick,
-      stall.copy(locationUTM = beamServices.geo.utm2Wgs(stall.locationUTM)),
-      vehicle.id,
-      vehicle.primaryFuelLevelInJoules,
-      Some(vehicle.secondaryFuelLevelInJoules)
-    )
-    logger.debug(s"ChargingPlugOutEvent: $chargingPlugOutEvent")
-    beamServices.matsimServices.getEvents.processEvent(chargingPlugOutEvent)
-=======
     lazy val allChargingStations: List[ChargingStation] =
       chargingNetwork.chargingStations ++ rideHailNetwork.chargingStations
 
@@ -350,6 +293,5 @@
         case _                                => chargingNetwork
       }
     }
->>>>>>> 5cfd06d2
   }
 }