package beam.agentsim.infrastructure.parking

import beam.agentsim.agents.vehicles.VehicleCategory.VehicleCategory
import beam.agentsim.agents.vehicles.{VehicleCategory, VehicleManager}
import beam.agentsim.infrastructure.charging.ChargingPointType
import beam.agentsim.infrastructure.parking.ParkingZoneSearch.ZoneSearchTree
import beam.utils.FileUtils
import beam.utils.csv.GenericCsvReader
import beam.utils.logging.ExponentialLazyLogging
import org.matsim.api.core.v01.Id
import org.matsim.core.utils.io.IOUtils

import java.io.{BufferedReader, File, IOException}
import scala.annotation.tailrec
import scala.collection.mutable
<<<<<<< HEAD
=======
import scala.collection.mutable.ArrayBuffer
>>>>>>> 21a88cfc
import scala.util.{Failure, Random, Success, Try}

// utilities to read/write parking zone information from/to a file
object ParkingZoneFileUtils extends ExponentialLazyLogging {

  type jMap = java.util.Map[String, String]

  /**
    * header for parking files (used for writing new parking files)
    */
  val ParkingFileHeader: String =
<<<<<<< HEAD
    "taz,parkingType,pricingModel,chargingPointType,numStalls,feeInCents,parkingZoneName,landCostInUSDPerSqft,reservedFor,timeRestrictions,vehicleManager,parkingZoneId"
=======
    "taz,parkingType,pricingModel,chargingType,numStalls,feeInCents,parkingZoneName,landCostInUSDPerSqft,reservedFor,timeRestrictions,vehicleManager"
>>>>>>> 21a88cfc

  /**
    * when a parking file is not provided, we generate one that covers all TAZs with free and ubiquitous parking
    * this should consider charging when it is implemented as well.
    * @param geoId a valid id for a geo object
    * @param parkingType the parking type we are using to generate a row
    * @param maybeChargingPoint charging point type
    * @return a row describing infinite free parking at this TAZ
    */
  def defaultParkingRow[GEO](
    geoId: Id[GEO],
    parkingType: ParkingType,
    maybeChargingPoint: Option[ChargingPointType]
  ): String = {
    val chargingPointStr = maybeChargingPoint.map(_.toString).getOrElse("NoCharger")
    s"$geoId,$parkingType,${PricingModel.FlatFee(0)},$chargingPointStr,${ParkingZone.UbiqiutousParkingAvailability},0,,,,,"
  }

  /**
    * used to build up parking alternatives from a file
    * @param zones the parking zones read in
    * @param tree the search tree constructed from the loaded zones
    * @param totalRows number of rows read
    * @param failedRows number of rows which failed to parse
    */
  case class ParkingLoadingAccumulator[GEO](
    zones: mutable.Map[Id[ParkingZoneId], ParkingZone[GEO]] = mutable.Map.empty[Id[ParkingZoneId], ParkingZone[GEO]],
    tree: mutable.Map[Id[GEO], Map[ParkingType, Vector[Id[ParkingZoneId]]]] =
      mutable.Map.empty[Id[GEO], Map[ParkingType, Vector[Id[ParkingZoneId]]]],
    totalRows: Int = 0,
    failedRows: Int = 0
  ) {

    def countFailedRow: ParkingLoadingAccumulator[GEO] =
      this.copy(
        totalRows = totalRows + 1,
        failedRows = failedRows + 1
      )

    def someRowsFailed: Boolean = failedRows > 0

    def totalParkingStalls: Long = zones.map { _._2.maxStalls.toLong }.sum

    def parkingStallsPlainEnglish: String = {
      val count: Long = totalParkingStalls
      if (count > 1000000000L) s"${count / 1000000000L} billion"
      else if (count > 1000000L) s"${count / 1000000L} million"
      else if (count > 1000L) s"${count / 1000L} thousand"
      else count.toString
    }

  }

  /**
    * parking data associated with a row of the parking file
    * @param tazId a TAZ id
    * @param parkingType the parking type of this row
    * @param parkingZone the parking zone produced by this row
    */
  case class ParkingLoadingDataRow[GEO](tazId: Id[GEO], parkingType: ParkingType, parkingZone: ParkingZone[GEO])

  /**
    * write the loaded set of parking and charging options to an instance parking file
    *
    * @param stallSearch the search tree of available parking options
    * @param stalls the stored ParkingZones
    * @param writeDestinationPath a file path to write to
    */
  def writeParkingZoneFile[GEO](
    stallSearch: ZoneSearchTree[GEO],
    stalls: Map[Id[ParkingZoneId], ParkingZone[GEO]],
    writeDestinationPath: String
  ): Unit = {

    val destinationFile = new File(writeDestinationPath)

    Try {
      for {
        (tazId, parkingTypesSubtree)  <- stallSearch.toList
        (parkingType, parkingZoneIds) <- parkingTypesSubtree.toList
        parkingZoneId                 <- parkingZoneIds
      } yield {

        val parkingZone = stalls(parkingZoneId)
        val (pricingModel, feeInCents) = parkingZone.pricingModel match {
          case None     => ("", "")
          case Some(pm) => (s"$pm", s"${pm.costInDollars / 100.0}")
        }
        val chargingPoint = parkingZone.chargingPointType match {
          case None     => "NoCharger"
          case Some(cp) => s"$cp"
        }
        val parkingZoneName = parkingZone.parkingZoneName.getOrElse("")
        val landCostInUSDPerSqft = parkingZone.landCostInUSDPerSqft.getOrElse("")
        val reservedFor = parkingZone.reservedFor.mkString("|")
        val timeRestrictions = parkingZone.timeRestrictions.map(toString).mkString("|")
        val vehicleManager = parkingZone.vehicleManager.toString.mkString("|")
<<<<<<< HEAD
        val parkingZoneIdStr = parkingZone.parkingZoneId.toString

        s"$tazId,$parkingType,$pricingModel,$chargingPoint,${parkingZone.maxStalls},$feeInCents,$parkingZoneName,$landCostInUSDPerSqft,$reservedFor,$timeRestrictions,$vehicleManager,$parkingZoneIdStr"
=======

        s"$tazId,$parkingType,$pricingModel,$chargingPoint,${parkingZone.maxStalls},$feeInCents,$parkingZoneName,$landCostInUSDPerSqft,$reservedFor,$timeRestrictions,$vehicleManager"
>>>>>>> 21a88cfc
      }
    } match {
      case Failure(e) =>
        throw new RuntimeException(s"failed while converting parking configuration to csv format.\n$e")
      case Success(rows) =>
        val newlineFormattedCSVOutput: String = (List(ParkingFileHeader) ::: rows).mkString("\n")
        Try {
          destinationFile.getParentFile.mkdirs()
          val writer = IOUtils.getBufferedWriter(writeDestinationPath)
          writer.write(newlineFormattedCSVOutput)
          writer.close()
        } match {
          case Failure(e) =>
            throw new IOException(s"failed while writing parking configuration to file $writeDestinationPath.\n$e")
          case Success(_) =>
        }
    }
  }

  /**
    * loads taz parking data from file, creating an array of parking zones along with a search tree to find zones.
    *
    * the Array[ParkingZone] should be a private member of at most one Actor to prevent race conditions.
    *
    * @param filePath location in FS of taz parking data file (.csv)
    * @return table and tree
    */
  def fromFile[GEO: GeoLevel](
    filePath: String,
    rand: Random,
    parkingStallCountScalingFactor: Double = 1.0,
    parkingCostScalingFactor: Double = 1.0
<<<<<<< HEAD
  ): (Map[Id[ParkingZoneId], ParkingZone[GEO]], ZoneSearchTree[GEO]) = {
    val parkingLoadingAccumulator =
      fromFileToAccumulator(filePath, rand, parkingStallCountScalingFactor, parkingCostScalingFactor)
    (parkingLoadingAccumulator.zones.toMap, parkingLoadingAccumulator.tree)
=======
  ): (Array[ParkingZone[GEO]], ZoneSearchTree[GEO]) = {
    val parkingLoadingAccumulator =
      fromFileToAccumulator(filePath, rand, parkingStallCountScalingFactor, parkingCostScalingFactor)
    (parkingLoadingAccumulator.zones.toArray, parkingLoadingAccumulator.tree)
>>>>>>> 21a88cfc
  }

  /**
    * Loads taz parking data from file, creating a parking zone accumulator
    * This method allows to read multiple parking files into a single array of parking zones
    * along with a single search tree to find zones
    *
    * @param filePath location in FS of taz parking data file (.csv)
    * @return parking zone accumulator
    */
  def fromFileToAccumulator[GEO: GeoLevel](
    filePath: String,
    rand: Random,
    parkingStallCountScalingFactor: Double = 1.0,
    parkingCostScalingFactor: Double = 1.0,
    parkingLoadingAcc: ParkingLoadingAccumulator[GEO] = ParkingLoadingAccumulator[GEO]()
  ): ParkingLoadingAccumulator[GEO] = {
    FileUtils.using(FileUtils.getReader(filePath)) { reader =>
      Try(
        fromBufferedReader(reader, rand, parkingStallCountScalingFactor, parkingCostScalingFactor, parkingLoadingAcc)
      ) match {
        case Success(parkingLoadingAccumulator) =>
          logger.info(
            s"loaded ${parkingLoadingAccumulator.totalRows} rows as parking zones from $filePath, with ${parkingLoadingAccumulator.parkingStallsPlainEnglish} stalls (${parkingLoadingAccumulator.totalParkingStalls}) in system"
          )
          if (parkingLoadingAccumulator.someRowsFailed) {
            logger.warn(s"${parkingLoadingAccumulator.failedRows} rows of parking data failed to load")
          }
          parkingLoadingAccumulator
        case Failure(e) =>
          logger.error("Failure", e)
          throw new java.io.IOException(s"Unable to load parking configuration file with path $filePath.\n$e")
      }
    }
  }

  /**
    * loads taz parking data from file, creating a lookup table of stalls along with a search tree to find stalls
    *
    * @param reader a java.io.BufferedReader of a csv file
    * @return ParkingZone array and tree lookup
    */
  def fromBufferedReader[GEO: GeoLevel](
    reader: BufferedReader,
    rand: Random,
    parkingStallCountScalingFactor: Double = 1.0,
    parkingCostScalingFactor: Double = 1.0,
    parkingLoadingAccumulator: ParkingLoadingAccumulator[GEO] = ParkingLoadingAccumulator()
  ): ParkingLoadingAccumulator[GEO] = {

    val (iterator, closable) = GenericCsvReader.readFromReaderAs[jMap](reader, identity)
    @tailrec
    def _read(
      accumulator: ParkingLoadingAccumulator[GEO]
    ): ParkingLoadingAccumulator[GEO] = {
      if (iterator.hasNext) {
        val csvRow = iterator.next()
        val updatedAccumulator = parseParkingZoneFromRow(
          csvRow,
          rand,
          parkingStallCountScalingFactor,
          parkingCostScalingFactor
        ) match {
          case None =>
            accumulator.countFailedRow
          case Some(row: ParkingLoadingDataRow[GEO]) =>
            addStallToSearch(row, accumulator)
        }
        _read(updatedAccumulator)
      } else {
        accumulator
      }
    }

    try {
      _read(parkingLoadingAccumulator)
    } finally {
      closable.close()
    }
  }

  /**
    * loads taz parking data from file, creating a lookup table of stalls along with a search tree to find stalls
    *
    * @param csvFileContents each line from a file to be read
    * @return table and search tree
    */
  def fromIterator[GEO: GeoLevel](
    csvFileContents: Iterator[String],
    random: Random = Random,
    parkingStallCountScalingFactor: Double = 1.0,
    parkingCostScalingFactor: Double = 1.0
  ): ParkingLoadingAccumulator[GEO] = {

    val withLineBreaks = csvFileContents.filterNot(_.trim.isEmpty).flatMap(x => Seq(x, "\n"))
    val (iterator, closable) =
      GenericCsvReader.readFromReaderAs[jMap](FileUtils.readerFromIterator(withLineBreaks), identity)

    try {
      iterator.foldLeft(ParkingLoadingAccumulator[GEO]()) { (accumulator, csvRow) =>
        Try {
          parseParkingZoneFromRow(
            csvRow,
            random,
            parkingStallCountScalingFactor,
            parkingCostScalingFactor
          ) match {
            case None =>
              accumulator.countFailedRow
            case Some(row: ParkingLoadingDataRow[GEO]) =>
              addStallToSearch(row, accumulator)
          }
        } match {
          case Success(updatedAccumulator) =>
            updatedAccumulator
          case Failure(e) =>
            logger.info(s"failed to load parking data row due to ${e.getMessage}. Original row: '$csvRow'")
            accumulator.countFailedRow
        }
      }
    } finally {
      closable.close()
    }
  }

  /**
    * Creating search tree to find stalls from a sequence of Parking zones
    *
    * @param zones each line from a file to be read
    * @return table and search tree
    */
  def createZoneSearchTree[GEO](zones: Seq[ParkingZone[GEO]]): ZoneSearchTree[GEO] = {

    zones.foldLeft(Map.empty: ZoneSearchTree[GEO]) { (accumulator, zone) =>
      val parkingTypes = accumulator.getOrElse(zone.geoId, Map())
      val parkingZoneIds: Vector[Id[ParkingZoneId]] =
        parkingTypes.getOrElse(zone.parkingType, Vector.empty[Id[ParkingZoneId]])

      accumulator.updated(
        zone.geoId,
        parkingTypes.updated(
          zone.parkingType,
          parkingZoneIds :+ zone.parkingZoneId
        )
      )
    }
  }

<<<<<<< HEAD
  private val TimeRestriction = """(\w+):(\d{1,2})(?::(\d{2}))?-(\d{1,2})(?::(\d{2}))?""".r
=======
  private val TimeRestriction = """(\w+)\|(\d{1,2})(?::(\d{2}))?-(\d{1,2})(?::(\d{2}))?""".r
>>>>>>> 21a88cfc
  private[parking] def parseTimeRestrictions(timeRestrictionsString: String): Map[VehicleCategory, Range] = {

    def parseTimeRestriction(timeRestrictionString: String): Option[(VehicleCategory, Range)] = {
      timeRestrictionString match {
        case TimeRestriction(
            categoryStr,
            hour1,
            minute1,
            hour2,
            minute2,
            ) =>
          val category = VehicleCategory.fromString(categoryStr)
          val from = hour1.toInt * 3600 + Option(minute1).map(_.toInt).getOrElse(0) * 60
          val to = hour2.toInt * 3600 + Option(minute2).map(_.toInt).getOrElse(0) * 60
          Some(category -> Range(from, to))
        case _ =>
          logger.error(s"Cannot parse time restriction data: $timeRestrictionString")
          None
      }
    }

    // values look like LightDutyTruck:00:00-14:00|Car:14:00-18:00|Bike:18:00-24:00
    Option(timeRestrictionsString)
      .getOrElse("")
<<<<<<< HEAD
      .split('|')
=======
      .split(';')
>>>>>>> 21a88cfc
      .map(_.trim)
      .filterNot(_.isEmpty)
      .flatMap(parseTimeRestriction)
      .toMap

  }

  private def toString(restriction: (VehicleCategory, Range)): String = {
    val (category, range) = restriction
    val fromHour = range.start / 3600
    val fromMin = range.start % 3600 / 60
    val toHour = range.end / 3600
    val toMin = range.end % 3600 / 60
    "%s:%d:%02d-%d:%02d".format(category, fromHour, fromMin, toHour, toMin)
  }

  /**
    * parses a row of parking configuration into the data structures used to represent it
    *
    * @param csvRow the comma-separated parking attributes
    * @return a ParkingZone and it's corresponding ParkingType and Taz Id
    */
  def parseParkingZoneFromRow[GEO: GeoLevel](
    csvRow: jMap,
<<<<<<< HEAD
=======
    nextParkingZoneId: Int,
>>>>>>> 21a88cfc
    rand: Random,
    parkingStallCountScalingFactor: Double = 1.0,
    parkingCostScalingFactor: Double = 1.0,
  ): Option[ParkingLoadingDataRow[GEO]] = {
    if (!validateCsvRow(csvRow)) {
      logger.error(s"Failed to match row of parking configuration '$csvRow' to expected schema")
      return None
    }
    val tazString = csvRow.get("taz")
    val parkingTypeString = csvRow.get("parkingType")
    val pricingModelString = csvRow.get("pricingModel")
<<<<<<< HEAD
    val chargingTypeString = csvRow.get("chargingPointType")
=======
    val chargingTypeString = csvRow.get("chargingType")
>>>>>>> 21a88cfc
    val numStallsString = csvRow.get("numStalls")
    val feeInCentsString = csvRow.get("feeInCents")
    val parkingZoneNameString = csvRow.get("parkingZoneName")
    val landCostInUSDPerSqftString = csvRow.get("landCostInUSDPerSqft")
    val reservedForString = csvRow.get("reservedFor")
    val timeRestrictionsString = csvRow.get("timeRestrictions")
    val vehicleManagerString = csvRow.get("vehicleManager")
<<<<<<< HEAD
    val parkingZoneIdString = csvRow.get("parkingZoneId")
=======
>>>>>>> 21a88cfc
    Try {
      val feeInCents = feeInCentsString.toDouble
      val numStallsDouble = numStallsString.toDouble
      val newCostInDollarsString = (feeInCents * parkingCostScalingFactor / 100.0).toString
      val expectedNumberOfStalls = numStallsDouble * parkingStallCountScalingFactor
      val floorNumberOfStalls = math.floor(expectedNumberOfStalls).toInt
      val numberOfStallsToCreate = if ((expectedNumberOfStalls % 1.0) > rand.nextDouble) {
        floorNumberOfStalls + 1
      } else {
        floorNumberOfStalls
      }
      val vehicleManagerMaybe =
        if (vehicleManagerString == null || vehicleManagerString.isEmpty) None
        else Some(VehicleManager.createId(vehicleManagerString))
      val reservedFor = toCategories(reservedForString, tazString)
      // parse this row from the source file
      val taz = GeoLevel[GEO].parseId(tazString.toUpperCase)
      val parkingType = ParkingType(parkingTypeString)
      val pricingModel = PricingModel(pricingModelString, newCostInDollarsString)
      val timeRestrictions = parseTimeRestrictions(timeRestrictionsString)
      val chargingPoint = ChargingPointType(chargingTypeString)
      val numStalls = numberOfStallsToCreate
      val parkingZoneName =
        if (parkingZoneNameString == null || parkingZoneNameString.isEmpty) None else Some(parkingZoneNameString)
      val landCostInUSDPerSqft =
        if (landCostInUSDPerSqftString == null || landCostInUSDPerSqftString.isEmpty) None
        else Some(landCostInUSDPerSqftString.toDouble)
<<<<<<< HEAD
      val parkingZoneIdMaybe =
        if (parkingZoneIdString == null || parkingZoneIdString.isEmpty) None
        else Some(ParkingZone.createId(parkingZoneIdString))
      val parkingZone =
        ParkingZone.init(
          parkingZoneIdMaybe,
=======
      val parkingZone =
        ParkingZone(
          nextParkingZoneId,
>>>>>>> 21a88cfc
          taz,
          parkingType,
          numStalls,
          reservedFor,
          vehicleManagerMaybe,
          chargingPoint,
          pricingModel,
          timeRestrictions,
          parkingZoneName,
          landCostInUSDPerSqft
        )

      ParkingLoadingDataRow(taz, parkingType, parkingZone)

    } match {
      case Success(updatedAccumulator) =>
        Some { updatedAccumulator }
      case Failure(e) =>
        throw new java.io.IOException(s"Failed to load parking data from row with contents '$csvRow'.", e)
    }
  }

  private def validateCsvRow(csvRow: jMap): Boolean = {
<<<<<<< HEAD
    val allRequiredPresented = Seq("taz", "parkingType", "pricingModel", "chargingPointType", "numStalls", "feeInCents")
=======
    val allRequiredPresented = Seq("taz", "parkingType", "pricingModel", "chargingType", "numStalls", "feeInCents")
>>>>>>> 21a88cfc
      .forall(
        key => {
          val value = csvRow.get(key)
          value != null && value.nonEmpty
        }
      )
    allRequiredPresented &&
    Try(csvRow.get("numStalls").toDouble).toOption.exists(_ >= 0) &&
    Try(csvRow.get("feeInCents").toDouble).toOption.exists(_ >= 0)
  }

  private def toCategories(categoryName: String, geoId: String): IndexedSeq[VehicleCategory.VehicleCategory] = {
    (if (categoryName == null) "" else categoryName).trim.toLowerCase match {
      //we had Any, Ridehail and RideHailManager in the taz-parking.csv files
      //allow the users not to modify existing files
      case "" | "any" => IndexedSeq.empty
      case value =>
        val maybeCategories =
          value
            .split('|')
            .map(categoryStr => categoryStr -> VehicleCategory.fromStringOptional(categoryStr))
            .toIndexedSeq
        maybeCategories.foreach {
          case (categoryStr, maybeCategory) =>
            if (maybeCategory.isEmpty) {
              logger.error(s"Wrong category '$categoryStr' for zone $geoId, ignoring the category")
            }
        }
        maybeCategories.flatMap { case (_, maybeCategory) => maybeCategory }
    }
  }

  /**
    * a kind of lens-based update for the search tree
    *
    * @param row the row data we parsed from a file
    * @param accumulator the currently loaded zones and search tree
    * @return updated tree, stalls
    */
  private[ParkingZoneFileUtils] def addStallToSearch[GEO](
    row: ParkingLoadingDataRow[GEO],
    accumulator: ParkingLoadingAccumulator[GEO]
  ): ParkingLoadingAccumulator[GEO] = {

    // find any data stored already within this TAZ and with this ParkingType
    val parkingTypes = accumulator.tree.getOrElse(row.tazId, Map())
    val parkingZoneIds: Vector[Id[ParkingZoneId]] =
      parkingTypes.getOrElse(row.parkingType, Vector.empty[Id[ParkingZoneId]])

    // create new ParkingZone in array with new parkingZoneId. should this be an ArrayBuilder?
    accumulator.zones.put(row.parkingZone.parkingZoneId, row.parkingZone)

    // update the tree with the id of this ParkingZone
    accumulator.tree.put(
      row.tazId,
      parkingTypes.updated(
        row.parkingType,
        parkingZoneIds :+ row.parkingZone.parkingZoneId
      )
    )

    ParkingLoadingAccumulator(accumulator.zones, accumulator.tree, accumulator.totalRows + 1, accumulator.failedRows)
  }

  /**
    * generates ubiquitous parking from a taz centers file, such as test/input/beamville/taz-centers.csv
    * @param geoObjects geo objects that should be used to hold parking stalls
    * @param parkingTypes the parking types we are generating, by default, the complete set
    * @return
    */
  def generateDefaultParkingFromGeoObjects[GEO: GeoLevel](
    geoObjects: Iterable[GEO],
    random: Random,
    parkingTypes: Seq[ParkingType] = ParkingType.AllTypes
<<<<<<< HEAD
  ): (Map[Id[ParkingZoneId], ParkingZone[GEO]], ZoneSearchTree[GEO]) = {
    val parkingLoadingAccumulator =
      generateDefaultParkingAccumulatorFromGeoObjects(geoObjects, random, parkingTypes)
    (parkingLoadingAccumulator.zones.toMap, parkingLoadingAccumulator.tree)
=======
  ): (Array[ParkingZone[GEO]], ZoneSearchTree[GEO]) = {
    val parkingLoadingAccumulator =
      generateDefaultParkingAccumulatorFromGeoObjects(geoObjects, random, parkingTypes)
    (parkingLoadingAccumulator.zones.toArray, parkingLoadingAccumulator.tree)
>>>>>>> 21a88cfc
  }

  /**
    * generates ubiquitous parking from a taz centers file, such as test/input/beamville/taz-centers.csv
    * @param geoObjects geo objects that should be used to hold parking stalls
    * @param parkingTypes the parking types we are generating, by default, the complete set
    * @return the parking accumulator
    */
  def generateDefaultParkingAccumulatorFromGeoObjects[GEO: GeoLevel](
    geoObjects: Iterable[GEO],
    random: Random,
    parkingTypes: Seq[ParkingType] = ParkingType.AllTypes
  ): ParkingLoadingAccumulator[GEO] = {
    val result = generateDefaultParking(geoObjects, random, parkingTypes)
    logger.info(
      s"generated ${result.totalRows} parking zones,one for each provided geo level, with ${result.parkingStallsPlainEnglish} stalls (${result.totalParkingStalls}) in system"
    )
    if (result.someRowsFailed) {
      logger.warn(s"${result.failedRows} rows of parking data failed to load")
    }
    result
  }

  /**
    * generates ubiquitous parking from the contents of a TAZ centers file
    * @param geoObjects an iterable of geo objects
    * @param parkingTypes the parking types we are generating, by default, the complete set
    * @return parking zones and parking search tree
    */
  def generateDefaultParking[GEO: GeoLevel](
    geoObjects: Iterable[GEO],
    random: Random,
    parkingTypes: Seq[ParkingType] = ParkingType.AllTypes
  ): ParkingLoadingAccumulator[GEO] = {

    val rows: Iterable[String] = for {
      geoObj      <- geoObjects
      parkingType <- parkingTypes
      // We have to pass parking types: Some(CustomChargingPoint) and None
      // None is `NoCharger` which will allow non-charger ParkingZones. Check `returnSpotsWithoutChargers` in `ZonalParkingManager`
      maybeChargingPoint <- Seq(Some(ChargingPointType.CustomChargingPoint("DCFast", "50", "DC")), None) // NoCharger
    } yield {
      import GeoLevel.ops._
      defaultParkingRow(geoObj.getId, parkingType, maybeChargingPoint)
    }

    val withHeader = Iterator.single(ParkingFileHeader) ++ rows
    fromIterator(withHeader, random)
  }

  /**
    * Write parking zones to csv.
    */
  def toCsv[GEO: GeoLevel](parkingZones: Map[Id[ParkingZoneId], ParkingZone[GEO]], filePath: String): Unit = {
    val fileContent = parkingZones
      .map {
        case (_, parkingZone) =>
          List(
            parkingZone.geoId,
            parkingZone.parkingType,
            parkingZone.pricingModel.getOrElse(""),
            parkingZone.chargingPointType.getOrElse(""),
            parkingZone.maxStalls,
            parkingZone.pricingModel.map(_.costInDollars).getOrElse(""),
            parkingZone.parkingZoneName.getOrElse(""),
            parkingZone.parkingZoneId,
            parkingZone.landCostInUSDPerSqft.getOrElse("")
          ).mkString(",")
      }
      .mkString(System.lineSeparator())

    FileUtils.writeToFile(
      filePath,
      Some(
        "taz,parkingType,pricingModel,chargingPointType,numStalls,feeInCents,name,parkingZoneId,landCostInUSDPerSqft"
      ),
      fileContent,
      None
    )

  }

}<|MERGE_RESOLUTION|>--- conflicted
+++ resolved
@@ -13,10 +13,6 @@
 import java.io.{BufferedReader, File, IOException}
 import scala.annotation.tailrec
 import scala.collection.mutable
-<<<<<<< HEAD
-=======
-import scala.collection.mutable.ArrayBuffer
->>>>>>> 21a88cfc
 import scala.util.{Failure, Random, Success, Try}
 
 // utilities to read/write parking zone information from/to a file
@@ -28,11 +24,7 @@
     * header for parking files (used for writing new parking files)
     */
   val ParkingFileHeader: String =
-<<<<<<< HEAD
     "taz,parkingType,pricingModel,chargingPointType,numStalls,feeInCents,parkingZoneName,landCostInUSDPerSqft,reservedFor,timeRestrictions,vehicleManager,parkingZoneId"
-=======
-    "taz,parkingType,pricingModel,chargingType,numStalls,feeInCents,parkingZoneName,landCostInUSDPerSqft,reservedFor,timeRestrictions,vehicleManager"
->>>>>>> 21a88cfc
 
   /**
     * when a parking file is not provided, we generate one that covers all TAZs with free and ubiquitous parking
@@ -130,14 +122,9 @@
         val reservedFor = parkingZone.reservedFor.mkString("|")
         val timeRestrictions = parkingZone.timeRestrictions.map(toString).mkString("|")
         val vehicleManager = parkingZone.vehicleManager.toString.mkString("|")
-<<<<<<< HEAD
         val parkingZoneIdStr = parkingZone.parkingZoneId.toString
 
         s"$tazId,$parkingType,$pricingModel,$chargingPoint,${parkingZone.maxStalls},$feeInCents,$parkingZoneName,$landCostInUSDPerSqft,$reservedFor,$timeRestrictions,$vehicleManager,$parkingZoneIdStr"
-=======
-
-        s"$tazId,$parkingType,$pricingModel,$chargingPoint,${parkingZone.maxStalls},$feeInCents,$parkingZoneName,$landCostInUSDPerSqft,$reservedFor,$timeRestrictions,$vehicleManager"
->>>>>>> 21a88cfc
       }
     } match {
       case Failure(e) =>
@@ -170,17 +157,10 @@
     rand: Random,
     parkingStallCountScalingFactor: Double = 1.0,
     parkingCostScalingFactor: Double = 1.0
-<<<<<<< HEAD
   ): (Map[Id[ParkingZoneId], ParkingZone[GEO]], ZoneSearchTree[GEO]) = {
     val parkingLoadingAccumulator =
       fromFileToAccumulator(filePath, rand, parkingStallCountScalingFactor, parkingCostScalingFactor)
     (parkingLoadingAccumulator.zones.toMap, parkingLoadingAccumulator.tree)
-=======
-  ): (Array[ParkingZone[GEO]], ZoneSearchTree[GEO]) = {
-    val parkingLoadingAccumulator =
-      fromFileToAccumulator(filePath, rand, parkingStallCountScalingFactor, parkingCostScalingFactor)
-    (parkingLoadingAccumulator.zones.toArray, parkingLoadingAccumulator.tree)
->>>>>>> 21a88cfc
   }
 
   /**
@@ -329,11 +309,7 @@
     }
   }
 
-<<<<<<< HEAD
-  private val TimeRestriction = """(\w+):(\d{1,2})(?::(\d{2}))?-(\d{1,2})(?::(\d{2}))?""".r
-=======
   private val TimeRestriction = """(\w+)\|(\d{1,2})(?::(\d{2}))?-(\d{1,2})(?::(\d{2}))?""".r
->>>>>>> 21a88cfc
   private[parking] def parseTimeRestrictions(timeRestrictionsString: String): Map[VehicleCategory, Range] = {
 
     def parseTimeRestriction(timeRestrictionString: String): Option[(VehicleCategory, Range)] = {
@@ -358,11 +334,7 @@
     // values look like LightDutyTruck:00:00-14:00|Car:14:00-18:00|Bike:18:00-24:00
     Option(timeRestrictionsString)
       .getOrElse("")
-<<<<<<< HEAD
-      .split('|')
-=======
       .split(';')
->>>>>>> 21a88cfc
       .map(_.trim)
       .filterNot(_.isEmpty)
       .flatMap(parseTimeRestriction)
@@ -387,10 +359,6 @@
     */
   def parseParkingZoneFromRow[GEO: GeoLevel](
     csvRow: jMap,
-<<<<<<< HEAD
-=======
-    nextParkingZoneId: Int,
->>>>>>> 21a88cfc
     rand: Random,
     parkingStallCountScalingFactor: Double = 1.0,
     parkingCostScalingFactor: Double = 1.0,
@@ -402,11 +370,7 @@
     val tazString = csvRow.get("taz")
     val parkingTypeString = csvRow.get("parkingType")
     val pricingModelString = csvRow.get("pricingModel")
-<<<<<<< HEAD
     val chargingTypeString = csvRow.get("chargingPointType")
-=======
-    val chargingTypeString = csvRow.get("chargingType")
->>>>>>> 21a88cfc
     val numStallsString = csvRow.get("numStalls")
     val feeInCentsString = csvRow.get("feeInCents")
     val parkingZoneNameString = csvRow.get("parkingZoneName")
@@ -414,10 +378,7 @@
     val reservedForString = csvRow.get("reservedFor")
     val timeRestrictionsString = csvRow.get("timeRestrictions")
     val vehicleManagerString = csvRow.get("vehicleManager")
-<<<<<<< HEAD
     val parkingZoneIdString = csvRow.get("parkingZoneId")
-=======
->>>>>>> 21a88cfc
     Try {
       val feeInCents = feeInCentsString.toDouble
       val numStallsDouble = numStallsString.toDouble
@@ -445,18 +406,12 @@
       val landCostInUSDPerSqft =
         if (landCostInUSDPerSqftString == null || landCostInUSDPerSqftString.isEmpty) None
         else Some(landCostInUSDPerSqftString.toDouble)
-<<<<<<< HEAD
       val parkingZoneIdMaybe =
         if (parkingZoneIdString == null || parkingZoneIdString.isEmpty) None
         else Some(ParkingZone.createId(parkingZoneIdString))
       val parkingZone =
         ParkingZone.init(
           parkingZoneIdMaybe,
-=======
-      val parkingZone =
-        ParkingZone(
-          nextParkingZoneId,
->>>>>>> 21a88cfc
           taz,
           parkingType,
           numStalls,
@@ -480,11 +435,7 @@
   }
 
   private def validateCsvRow(csvRow: jMap): Boolean = {
-<<<<<<< HEAD
     val allRequiredPresented = Seq("taz", "parkingType", "pricingModel", "chargingPointType", "numStalls", "feeInCents")
-=======
-    val allRequiredPresented = Seq("taz", "parkingType", "pricingModel", "chargingType", "numStalls", "feeInCents")
->>>>>>> 21a88cfc
       .forall(
         key => {
           val value = csvRow.get(key)
@@ -559,17 +510,10 @@
     geoObjects: Iterable[GEO],
     random: Random,
     parkingTypes: Seq[ParkingType] = ParkingType.AllTypes
-<<<<<<< HEAD
   ): (Map[Id[ParkingZoneId], ParkingZone[GEO]], ZoneSearchTree[GEO]) = {
     val parkingLoadingAccumulator =
       generateDefaultParkingAccumulatorFromGeoObjects(geoObjects, random, parkingTypes)
     (parkingLoadingAccumulator.zones.toMap, parkingLoadingAccumulator.tree)
-=======
-  ): (Array[ParkingZone[GEO]], ZoneSearchTree[GEO]) = {
-    val parkingLoadingAccumulator =
-      generateDefaultParkingAccumulatorFromGeoObjects(geoObjects, random, parkingTypes)
-    (parkingLoadingAccumulator.zones.toArray, parkingLoadingAccumulator.tree)
->>>>>>> 21a88cfc
   }
 
   /**
