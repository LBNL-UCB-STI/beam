--- conflicted
+++ resolved
@@ -5,11 +5,8 @@
 import beam.agentsim.agents.vehicles.{VehicleCategory, VehicleManager}
 import beam.agentsim.infrastructure.charging.ChargingPointType
 import beam.agentsim.infrastructure.parking.ParkingZoneSearch.ZoneSearchTree
-<<<<<<< HEAD
 import beam.agentsim.infrastructure.power.SitePowerManager
-=======
 import beam.agentsim.infrastructure.taz.TAZ
->>>>>>> 2e928dda
 import beam.sim.BeamServices
 import beam.sim.config.BeamConfig
 import beam.utils.csv.GenericCsvReader
@@ -48,7 +45,7 @@
     "parkingZoneId",
     "locationX",
     "locationY",
-    "sitePowerManagerId"
+    "siteId"
   ).mkString(",")
 
   /**
@@ -159,7 +156,7 @@
         val parkingZoneIdStr = parkingZone.parkingZoneId.toString
         val (locationXStr, locationYStr) =
           parkingZone.link.map(link => (link.getCoord.getX.toString, link.getCoord.getY.toString)).getOrElse(("", ""))
-        val sitePowerManagerId = parkingZone.sitePowerManagerId.toString
+        val siteId = parkingZone.siteId.toString
         List(
           tazId.toString,
           parkingType.toString,
@@ -172,7 +169,7 @@
           parkingZoneIdStr,
           locationXStr,
           locationYStr,
-          sitePowerManagerId
+          siteId
         ).mkString(",")
       }
     } match {
@@ -462,7 +459,7 @@
     val parkingZoneIdString = csvRow.get("parkingZoneId")
     val locationXString = csvRow.get("locationX")
     val locationYString = csvRow.get("locationY")
-    val sitePowerManagerIdString = csvRow.get("sitePowerManagerId")
+    val siteIdString = csvRow.get("siteId")
     Try {
       val feeInCents = feeInCentsString.toDouble
       val newCostInDollarsString = (feeInCents * parkingCostScalingFactor / 100.0).toString
@@ -474,9 +471,9 @@
       val timeRestrictions = parseTimeRestrictions(timeRestrictionsString)
       val chargingPoint = ChargingPointType(chargingTypeString)
       val numStalls = calculateNumStalls(numStallsString.toDouble, reservedFor, parkingStallCountScalingFactor)
-      val sitePowerManagerIdMaybe =
-        if (sitePowerManagerIdString == null || sitePowerManagerIdString.isEmpty) None
-        else Some(SitePowerManager.createId(sitePowerManagerIdString))
+      val siteIdMaybe =
+        if (siteIdString == null || siteIdString.isEmpty) None
+        else Some(SitePowerManager.createId(siteIdString))
       val parkingZoneIdMaybe =
         if (parkingZoneIdString == null || parkingZoneIdString.isEmpty)
           Some(ParkingZone.createId(rowNumber.toString))
@@ -500,7 +497,7 @@
           taz,
           parkingType,
           reservedFor,
-          sitePowerManagerIdMaybe,
+          siteIdMaybe,
           numStalls,
           chargingPoint,
           pricingModel,
