package beam.agentsim.infrastructure.parking

import beam.agentsim.agents.vehicles.VehicleCategory.VehicleCategory
import beam.agentsim.agents.vehicles.{VehicleCategory, VehicleManager}
import beam.agentsim.infrastructure.charging.ChargingPointType
import beam.agentsim.infrastructure.parking.ParkingZoneSearch.ZoneSearchTree
import beam.sim.config.BeamConfig
import beam.utils.FileUtils
import beam.utils.csv.GenericCsvReader
import beam.utils.logging.ExponentialLazyLogging
import org.matsim.api.core.v01.Id
import org.matsim.core.utils.io.IOUtils

import java.io.{BufferedReader, File, IOException}
import scala.annotation.tailrec
import scala.collection.mutable
import scala.util.{Failure, Random, Success, Try}

// utilities to read/write parking zone information from/to a file
object ParkingZoneFileUtils extends ExponentialLazyLogging {

  type jMap = java.util.Map[String, String]

  /**
    * header for parking files (used for writing new parking files)
    */
  val ParkingFileHeader: String = List(
    "taz",
    "parkingType",
    "pricingModel",
    "chargingPointType",
    "numStalls",
    "feeInCents",
    "parkingZoneName",
    "landCostInUSDPerSqft",
    "reservedFor",
    "timeRestrictions",
    "parkingZoneId"
  ).mkString(",")

  /**
    * when a parking file is not provided, we generate one that covers all TAZs with free and ubiquitous parking
    * this should consider charging when it is implemented as well.
    * @param geoId a valid id for a geo object
    * @param parkingType the parking type we are using to generate a row
    * @param maybeChargingPoint charging point type
    * @return a row describing infinite free parking at this TAZ
    */
  def defaultParkingRow[GEO](
    geoId: Id[GEO],
    parkingType: ParkingType,
<<<<<<< HEAD
    maybeChargingPoint: Option[ChargingPointType],
    defaultReservedFor: Id[VehicleManager]
=======
    maybeChargingPoint: Option[ChargingPointType]
>>>>>>> 3d3f5613
  ): String =
    List(
      geoId.toString,
      parkingType.toString,
      PricingModel.FlatFee(0).toString,
      maybeChargingPoint.map(_.toString).getOrElse("NoCharger"),
      ParkingZone.UbiqiutousParkingAvailability.toString,
      "0",
      "",
      "",
<<<<<<< HEAD
      defaultReservedFor.toString,
=======
      ParkingZone.GlobalReservedFor,
>>>>>>> 3d3f5613
      "",
      ""
    ).mkString(",")

  /**
    * used to build up parking alternatives from a file
    * @param zones the parking zones read in
    * @param tree the search tree constructed from the loaded zones
    * @param totalRows number of rows read
    * @param failedRows number of rows which failed to parse
    */
  case class ParkingLoadingAccumulator[GEO](
    zones: mutable.Map[Id[ParkingZoneId], ParkingZone[GEO]] = mutable.Map.empty[Id[ParkingZoneId], ParkingZone[GEO]],
    tree: mutable.Map[Id[GEO], Map[ParkingType, Vector[Id[ParkingZoneId]]]] =
      mutable.Map.empty[Id[GEO], Map[ParkingType, Vector[Id[ParkingZoneId]]]],
    totalRows: Int = 0,
    failedRows: Int = 0
  ) {

    def countFailedRow: ParkingLoadingAccumulator[GEO] =
      this.copy(
        totalRows = totalRows + 1,
        failedRows = failedRows + 1
      )

    def someRowsFailed: Boolean = failedRows > 0

    def totalParkingStalls: Long = zones.map { _._2.maxStalls.toLong }.sum

    def parkingStallsPlainEnglish: String = {
      val count: Long = totalParkingStalls
      if (count > 1000000000L) s"${count / 1000000000L} billion"
      else if (count > 1000000L) s"${count / 1000000L} million"
      else if (count > 1000L) s"${count / 1000L} thousand"
      else count.toString
    }

  }

  /**
    * parking data associated with a row of the parking file
    * @param tazId a TAZ id
    * @param parkingType the parking type of this row
    * @param parkingZone the parking zone produced by this row
    */
  case class ParkingLoadingDataRow[GEO](tazId: Id[GEO], parkingType: ParkingType, parkingZone: ParkingZone[GEO])

  /**
    * write the loaded set of parking and charging options to an instance parking file
    *
    * @param stallSearch the search tree of available parking options
    * @param stalls the stored ParkingZones
    * @param writeDestinationPath a file path to write to
    */
  def writeParkingZoneFile[GEO](
    stallSearch: ZoneSearchTree[GEO],
    stalls: Map[Id[ParkingZoneId], ParkingZone[GEO]],
    writeDestinationPath: String
  ): Unit = {

    val destinationFile = new File(writeDestinationPath)

    Try {
      for {
        (tazId, parkingTypesSubtree)  <- stallSearch.toList
        (parkingType, parkingZoneIds) <- parkingTypesSubtree.toList
        parkingZoneId                 <- parkingZoneIds
      } yield {

        val parkingZone = stalls(parkingZoneId)
        val (pricingModel, feeInCents) = parkingZone.pricingModel match {
          case None     => ("", "")
          case Some(pm) => (s"$pm", s"${pm.costInDollars / 100.0}")
        }
        val chargingPoint = parkingZone.chargingPointType match {
          case None     => "NoCharger"
          case Some(cp) => s"$cp"
        }
        val parkingZoneName = parkingZone.parkingZoneName.getOrElse("")
        val landCostInUSDPerSqft = parkingZone.landCostInUSDPerSqft.getOrElse("")
        val reservedFor = parkingZone.reservedFor.toString.mkString("|")
        val timeRestrictions = parkingZone.timeRestrictions.map(toString).mkString("|")
        val parkingZoneIdStr = parkingZone.parkingZoneId.toString
        List(
          tazId.toString,
          parkingType.toString,
          pricingModel,
          chargingPoint,
          parkingZone.maxStalls,
          feeInCents,
          parkingZoneName,
          landCostInUSDPerSqft,
          reservedFor,
          timeRestrictions,
          parkingZoneIdStr
        ).mkString(",")
      }
    } match {
      case Failure(e) =>
        throw new RuntimeException(s"failed while converting parking configuration to csv format.\n$e")
      case Success(rows) =>
        val newlineFormattedCSVOutput: String = (List(ParkingFileHeader) ::: rows).mkString("\n")
        Try {
          destinationFile.getParentFile.mkdirs()
          val writer = IOUtils.getBufferedWriter(writeDestinationPath)
          writer.write(newlineFormattedCSVOutput)
          writer.close()
        } match {
          case Failure(e) =>
            throw new IOException(s"failed while writing parking configuration to file $writeDestinationPath.\n$e")
          case Success(_) =>
        }
    }
  }

  /**
    * loads taz parking data from file, creating an array of parking zones along with a search tree to find zones.
    *
    * the Array[ParkingZone] should be a private member of at most one Actor to prevent race conditions.
    *
    * @param filePath location in FS of taz parking data file (.csv)
    * @return table and tree
    */
  def fromFile[GEO: GeoLevel](
    filePath: String,
    rand: Random,
<<<<<<< HEAD
    defaultReservedFor: Id[VehicleManager],
=======
    beamConfig: Option[BeamConfig],
>>>>>>> 3d3f5613
    parkingStallCountScalingFactor: Double = 1.0,
    parkingCostScalingFactor: Double = 1.0
  ): (Map[Id[ParkingZoneId], ParkingZone[GEO]], ZoneSearchTree[GEO]) = {
    val parkingLoadingAccumulator =
      fromFileToAccumulator(
        filePath,
        rand,
<<<<<<< HEAD
        defaultReservedFor,
=======
        beamConfig,
>>>>>>> 3d3f5613
        parkingStallCountScalingFactor,
        parkingCostScalingFactor
      )
    (parkingLoadingAccumulator.zones.toMap, parkingLoadingAccumulator.tree)
  }

  /**
    * Loads taz parking data from file, creating a parking zone accumulator
    * This method allows to read multiple parking files into a single array of parking zones
    * along with a single search tree to find zones
    *
    * @param filePath location in FS of taz parking data file (.csv)
    * @return parking zone accumulator
    */
  def fromFileToAccumulator[GEO: GeoLevel](
    filePath: String,
    rand: Random,
<<<<<<< HEAD
    defaultReservedFor: Id[VehicleManager],
=======
    beamConfig: Option[BeamConfig],
>>>>>>> 3d3f5613
    parkingStallCountScalingFactor: Double = 1.0,
    parkingCostScalingFactor: Double = 1.0,
    parkingLoadingAcc: ParkingLoadingAccumulator[GEO] = ParkingLoadingAccumulator[GEO]()
  ): ParkingLoadingAccumulator[GEO] = {
    FileUtils.using(FileUtils.getReader(filePath)) { reader =>
      Try(
        fromBufferedReader(
          reader,
          rand,
<<<<<<< HEAD
          defaultReservedFor,
=======
          beamConfig,
>>>>>>> 3d3f5613
          parkingStallCountScalingFactor,
          parkingCostScalingFactor,
          parkingLoadingAcc
        )
      ) match {
        case Success(parkingLoadingAccumulator) =>
          logger.info(
            s"loaded ${parkingLoadingAccumulator.totalRows} rows as parking zones from $filePath, with ${parkingLoadingAccumulator.parkingStallsPlainEnglish} stalls (${parkingLoadingAccumulator.totalParkingStalls}) in system"
          )
          if (parkingLoadingAccumulator.someRowsFailed) {
            logger.warn(s"${parkingLoadingAccumulator.failedRows} rows of parking data failed to load")
          }
          parkingLoadingAccumulator
        case Failure(e) =>
          logger.error("Failure", e)
          throw new java.io.IOException(s"Unable to load parking configuration file with path $filePath.\n$e")
      }
    }
  }

  /**
    * loads taz parking data from file, creating a lookup table of stalls along with a search tree to find stalls
    *
    * @param reader a java.io.BufferedReader of a csv file
    * @return ParkingZone array and tree lookup
    */
  def fromBufferedReader[GEO: GeoLevel](
    reader: BufferedReader,
    rand: Random,
<<<<<<< HEAD
    defaultReservedFor: Id[VehicleManager],
=======
    beamConfig: Option[BeamConfig],
>>>>>>> 3d3f5613
    parkingStallCountScalingFactor: Double = 1.0,
    parkingCostScalingFactor: Double = 1.0,
    parkingLoadingAccumulator: ParkingLoadingAccumulator[GEO] = ParkingLoadingAccumulator()
  ): ParkingLoadingAccumulator[GEO] = {

    val (iterator, closable) = GenericCsvReader.readFromReaderAs[jMap](reader, identity)
    @tailrec
    def _read(
      accumulator: ParkingLoadingAccumulator[GEO]
    ): ParkingLoadingAccumulator[GEO] = {
      if (iterator.hasNext) {
        val csvRow = iterator.next()
        val updatedAccumulator = parseParkingZoneFromRow(
          csvRow,
          rand,
<<<<<<< HEAD
          defaultReservedFor,
=======
          beamConfig,
>>>>>>> 3d3f5613
          parkingStallCountScalingFactor,
          parkingCostScalingFactor
        ) match {
          case None =>
            accumulator.countFailedRow
          case Some(row: ParkingLoadingDataRow[GEO]) =>
            addStallToSearch(row, accumulator)
        }
        _read(updatedAccumulator)
      } else {
        accumulator
      }
    }

    try {
      _read(parkingLoadingAccumulator)
    } finally {
      closable.close()
    }
  }

  /**
    * loads taz parking data from file, creating a lookup table of stalls along with a search tree to find stalls
    *
    * @param csvFileContents each line from a file to be read
    * @return table and search tree
    */
  def fromIterator[GEO: GeoLevel](
    csvFileContents: Iterator[String],
<<<<<<< HEAD
    defaultReservedFor: Id[VehicleManager],
=======
    beamConfig: Option[BeamConfig],
>>>>>>> 3d3f5613
    random: Random = Random,
    parkingStallCountScalingFactor: Double = 1.0,
    parkingCostScalingFactor: Double = 1.0,
    parkingLoadingAcc: ParkingLoadingAccumulator[GEO] = ParkingLoadingAccumulator[GEO]()
  ): ParkingLoadingAccumulator[GEO] = {

    val withLineBreaks = csvFileContents.filterNot(_.trim.isEmpty).flatMap(x => Seq(x, "\n"))
    val (iterator, closable) =
      GenericCsvReader.readFromReaderAs[jMap](FileUtils.readerFromIterator(withLineBreaks), identity)

    try {
      iterator.foldLeft(parkingLoadingAcc) { (accumulator, csvRow) =>
        Try {
          parseParkingZoneFromRow(
            csvRow,
            random,
<<<<<<< HEAD
            defaultReservedFor,
=======
            beamConfig,
>>>>>>> 3d3f5613
            parkingStallCountScalingFactor,
            parkingCostScalingFactor
          ) match {
            case None =>
              accumulator.countFailedRow
            case Some(row: ParkingLoadingDataRow[GEO]) =>
              addStallToSearch(row, accumulator)
          }
        } match {
          case Success(updatedAccumulator) =>
            updatedAccumulator
          case Failure(e) =>
            logger.info(s"failed to load parking data row due to ${e.getMessage}. Original row: '$csvRow'")
            accumulator.countFailedRow
        }
      }
    } finally {
      closable.close()
    }
  }

  /**
    * Creating search tree to find stalls from a sequence of Parking zones
    *
    * @param zones each line from a file to be read
    * @return table and search tree
    */
  def createZoneSearchTree[GEO](zones: Seq[ParkingZone[GEO]]): ZoneSearchTree[GEO] = {

    zones.foldLeft(Map.empty: ZoneSearchTree[GEO]) { (accumulator, zone) =>
      val parkingTypes = accumulator.getOrElse(zone.geoId, Map())
      val parkingZoneIds: Vector[Id[ParkingZoneId]] =
        parkingTypes.getOrElse(zone.parkingType, Vector.empty[Id[ParkingZoneId]])

      accumulator.updated(
        zone.geoId,
        parkingTypes.updated(
          zone.parkingType,
          (parkingZoneIds :+ zone.parkingZoneId).sorted
        )
      )
    }
  }

  private val TimeRestriction = """(\w+)\|(\d{1,2})(?::(\d{2}))?-(\d{1,2})(?::(\d{2}))?""".r

  private[parking] def parseTimeRestrictions(timeRestrictionsString: String): Map[VehicleCategory, Range] = {

    def parseTimeRestriction(timeRestrictionString: String): Option[(VehicleCategory, Range)] = {
      timeRestrictionString match {
        case TimeRestriction(
              categoryStr,
              hour1,
              minute1,
              hour2,
              minute2
            ) =>
          val category = VehicleCategory.fromString(categoryStr)
          val from = hour1.toInt * 3600 + Option(minute1).map(_.toInt).getOrElse(0) * 60
          val to = hour2.toInt * 3600 + Option(minute2).map(_.toInt).getOrElse(0) * 60
          Some(category -> Range(from, to))
        case _ =>
          logger.error(s"Cannot parse time restriction data: $timeRestrictionString")
          None
      }
    }

    // values look like LightDutyTruck:00:00-14:00|Car:14:00-18:00|Bike:18:00-24:00
    Option(timeRestrictionsString)
      .getOrElse("")
      .split(';')
      .map(_.trim)
      .filterNot(_.isEmpty)
      .flatMap(parseTimeRestriction)
      .toMap

  }

  private def toString(restriction: (VehicleCategory, Range)): String = {
    val (category, range) = restriction
    val fromHour = range.start / 3600
    val fromMin = range.start % 3600 / 60
    val toHour = range.end / 3600
    val toMin = range.end % 3600 / 60
    "%s:%d:%02d-%d:%02d".format(category, fromHour, fromMin, toHour, toMin)
  }

  /**
    * parses a row of parking configuration into the data structures used to represent it
    *
    * @param csvRow the comma-separated parking attributes
    * @return a ParkingZone and it's corresponding ParkingType and Taz Id
    */
  def parseParkingZoneFromRow[GEO: GeoLevel](
    csvRow: jMap,
    rand: Random,
<<<<<<< HEAD
    defaultReservedFor: Id[VehicleManager],
=======
    beamConfig: Option[BeamConfig],
>>>>>>> 3d3f5613
    parkingStallCountScalingFactor: Double = 1.0,
    parkingCostScalingFactor: Double = 1.0
  ): Option[ParkingLoadingDataRow[GEO]] = {
    if (!validateCsvRow(csvRow)) {
      logger.error(s"Failed to match row of parking configuration '$csvRow' to expected schema")
      return None
    }
    val tazString = csvRow.get("taz")
    val parkingTypeString = csvRow.get("parkingType")
    val pricingModelString = csvRow.get("pricingModel")
    val chargingTypeString = csvRow.get("chargingPointType")
    val numStallsString = csvRow.get("numStalls")
    val feeInCentsString = csvRow.get("feeInCents")
    val parkingZoneNameString = csvRow.get("parkingZoneName")
    val landCostInUSDPerSqftString = csvRow.get("landCostInUSDPerSqft")
    val reservedForString = csvRow.get("reservedFor")
    val timeRestrictionsString = csvRow.get("timeRestrictions")
    val parkingZoneIdString = csvRow.get("parkingZoneId")
    Try {
      val feeInCents = feeInCentsString.toDouble
      val numStallsDouble = numStallsString.toDouble
      val newCostInDollarsString = (feeInCents * parkingCostScalingFactor / 100.0).toString
      val expectedNumberOfStalls = numStallsDouble * parkingStallCountScalingFactor
      val floorNumberOfStalls = math.floor(expectedNumberOfStalls).toInt
      val numberOfStallsToCreate = if ((expectedNumberOfStalls % 1.0) > rand.nextDouble) {
        floorNumberOfStalls + 1
      } else {
        floorNumberOfStalls
      }
<<<<<<< HEAD
      val reservedFor =
        if (reservedForString == null || reservedForString.isEmpty) defaultReservedFor
        else VehicleManager.createIdUsingUnique(reservedForString, VehicleManager.getType(defaultReservedFor))
=======
      val reservedFor = validateReservedFor(reservedForString, beamConfig)
>>>>>>> 3d3f5613
      // parse this row from the source file
      val taz = GeoLevel[GEO].parseId(tazString.toUpperCase)
      val parkingType = ParkingType(parkingTypeString)
      val pricingModel = PricingModel(pricingModelString, newCostInDollarsString)
      val timeRestrictions = parseTimeRestrictions(timeRestrictionsString)
      val chargingPoint = ChargingPointType(chargingTypeString)
      val numStalls = numberOfStallsToCreate
      val parkingZoneName =
        if (parkingZoneNameString == null || parkingZoneNameString.isEmpty) None else Some(parkingZoneNameString)
      val landCostInUSDPerSqft =
        if (landCostInUSDPerSqftString == null || landCostInUSDPerSqftString.isEmpty) None
        else Some(landCostInUSDPerSqftString.toDouble)
      val parkingZoneIdMaybe =
        if (parkingZoneIdString == null || parkingZoneIdString.isEmpty) None
        else Some(ParkingZone.createId(parkingZoneIdString))
      val parkingZone =
        ParkingZone.init(
          parkingZoneIdMaybe,
          taz,
          parkingType,
          reservedFor,
          numStalls,
          chargingPoint,
          pricingModel,
          timeRestrictions,
          parkingZoneName,
          landCostInUSDPerSqft
        )

      ParkingLoadingDataRow(taz, parkingType, parkingZone)

    } match {
      case Success(updatedAccumulator) =>
        Some { updatedAccumulator }
      case Failure(e) =>
        throw new java.io.IOException(s"Failed to load parking data from row with contents '$csvRow'.", e)
    }
  }

  private def validateReservedFor(
    reservedForString: String,
    beamConfigMaybe: Option[BeamConfig]
  ): Id[VehicleManager] = {
    if (beamConfigMaybe.isDefined) {
      val cfgAgentSim = beamConfigMaybe.get.beam.agentsim
      val vehicleManagerType =
        if (reservedForString == null || reservedForString.isEmpty) VehicleManager.BEAMCore
        else if (reservedForString == ParkingZone.GlobalReservedFor.toString) VehicleManager.BEAMCore
        else if (reservedForString == cfgAgentSim.agents.freight.name) VehicleManager.BEAMFreight
        else if (reservedForString == cfgAgentSim.agents.rideHail.name) VehicleManager.BEAMRideHail
        else if (cfgAgentSim.agents.vehicles.sharedFleets.exists(_.name == reservedForString)) VehicleManager.BEAMShared
        else {
          logger.warn(
            s"The following reservedFor value $reservedForString in parking file " +
            s"does not correspond to any known vehicle managers as predefined in the config file." +
            s"falling back to default manager"
          )
          VehicleManager.BEAMCore
        }
      if (vehicleManagerType == VehicleManager.BEAMCore)
        ParkingZone.GlobalReservedFor
      else
        VehicleManager.createOrGetIdUsingUnique(reservedForString, vehicleManagerType)
    } else {
      logger.warn("BeamConfig is not defined, a default vehicle manager will be created")
      ParkingZone.GlobalReservedFor
    }
  }

  private def validateCsvRow(csvRow: jMap): Boolean = {
    val allRequiredPresented = Seq("taz", "parkingType", "pricingModel", "chargingPointType", "numStalls", "feeInCents")
      .forall(key => {
        val value = csvRow.get(key)
        value != null && value.nonEmpty
      })
    allRequiredPresented &&
    Try(csvRow.get("numStalls").toDouble).toOption.exists(_ >= 0) &&
    Try(csvRow.get("feeInCents").toDouble).toOption.exists(_ >= 0)
  }

  private def toCategories(categoryName: String, geoId: String): IndexedSeq[VehicleCategory.VehicleCategory] = {
    (if (categoryName == null) "" else categoryName).trim.toLowerCase match {
      //we had Any, Ridehail and RideHailManager in the taz-parking.csv files
      //allow the users not to modify existing files
      case "" | "any" => IndexedSeq.empty
      case value =>
        val maybeCategories =
          value
            .split('|')
            .map(categoryStr => categoryStr -> VehicleCategory.fromStringOptional(categoryStr))
            .toIndexedSeq
        maybeCategories.foreach { case (categoryStr, maybeCategory) =>
          if (maybeCategory.isEmpty) {
            logger.error(s"Wrong category '$categoryStr' for zone $geoId, ignoring the category")
          }
        }
        maybeCategories.flatMap { case (_, maybeCategory) => maybeCategory }
    }
  }

  /**
    * a kind of lens-based update for the search tree
    *
    * @param row the row data we parsed from a file
    * @param accumulator the currently loaded zones and search tree
    * @return updated tree, stalls
    */
  private[ParkingZoneFileUtils] def addStallToSearch[GEO](
    row: ParkingLoadingDataRow[GEO],
    accumulator: ParkingLoadingAccumulator[GEO]
  ): ParkingLoadingAccumulator[GEO] = {

    // find any data stored already within this TAZ and with this ParkingType
    val parkingTypes = accumulator.tree.getOrElse(row.tazId, Map())
    val parkingZoneIds: Vector[Id[ParkingZoneId]] =
      parkingTypes.getOrElse(row.parkingType, Vector.empty[Id[ParkingZoneId]])

    // create new ParkingZone in array with new parkingZoneId. should this be an ArrayBuilder?
    accumulator.zones.put(row.parkingZone.parkingZoneId, row.parkingZone)

    // update the tree with the id of this ParkingZone
    accumulator.tree.put(
      row.tazId,
      parkingTypes.updated(
        row.parkingType,
        (parkingZoneIds :+ row.parkingZone.parkingZoneId).sorted
      )
    )

    ParkingLoadingAccumulator(accumulator.zones, accumulator.tree, accumulator.totalRows + 1, accumulator.failedRows)
  }

  /**
    * generates ubiquitous parking from a taz centers file, such as test/input/beamville/taz-centers.csv
    * @param geoObjects geo objects that should be used to hold parking stalls
    * @param parkingTypes the parking types we are generating, by default, the complete set
    * @return
    */
  def generateDefaultParkingFromGeoObjects[GEO: GeoLevel](
    geoObjects: Iterable[GEO],
    random: Random,
<<<<<<< HEAD
    defaultReservedFor: Id[VehicleManager],
=======
    beamConfig: Option[BeamConfig],
>>>>>>> 3d3f5613
    parkingTypes: Seq[ParkingType] = ParkingType.AllTypes
  ): (Map[Id[ParkingZoneId], ParkingZone[GEO]], ZoneSearchTree[GEO]) = {
    val parkingLoadingAccumulator =
      generateDefaultParkingAccumulatorFromGeoObjects(
        geoObjects,
        random,
<<<<<<< HEAD
        defaultReservedFor,
=======
        beamConfig,
>>>>>>> 3d3f5613
        parkingTypes
      )
    (parkingLoadingAccumulator.zones.toMap, parkingLoadingAccumulator.tree)
  }

  /**
    * generates ubiquitous parking from a taz centers file, such as test/input/beamville/taz-centers.csv
    * @param geoObjects geo objects that should be used to hold parking stalls
    * @param parkingTypes the parking types we are generating, by default, the complete set
    * @return the parking accumulator
    */
  def generateDefaultParkingAccumulatorFromGeoObjects[GEO: GeoLevel](
    geoObjects: Iterable[GEO],
    random: Random,
<<<<<<< HEAD
    defaultReservedFor: Id[VehicleManager],
=======
    beamConfig: Option[BeamConfig],
>>>>>>> 3d3f5613
    parkingTypes: Seq[ParkingType] = ParkingType.AllTypes,
    parkingLoadingAcc: ParkingLoadingAccumulator[GEO] = ParkingLoadingAccumulator[GEO]()
  ): ParkingLoadingAccumulator[GEO] = {
    val result =
<<<<<<< HEAD
      generateDefaultParking(geoObjects, random, defaultReservedFor, parkingTypes, parkingLoadingAcc)
=======
      generateDefaultParking(geoObjects, random, beamConfig, parkingTypes, parkingLoadingAcc)
>>>>>>> 3d3f5613
    logger.info(
      s"generated ${result.totalRows} parking zones,one for each provided geo level, with ${result.parkingStallsPlainEnglish} stalls (${result.totalParkingStalls}) in system"
    )
    if (result.someRowsFailed) {
      logger.warn(s"${result.failedRows} rows of parking data failed to load")
    }
    result
  }

  /**
    * generates ubiquitous parking from the contents of a TAZ centers file
    * @param geoObjects an iterable of geo objects
    * @param parkingTypes the parking types we are generating, by default, the complete set
    * @return parking zones and parking search tree
    */
  def generateDefaultParking[GEO: GeoLevel](
    geoObjects: Iterable[GEO],
    random: Random,
<<<<<<< HEAD
    defaultReservedFor: Id[VehicleManager],
=======
    beamConfig: Option[BeamConfig],
>>>>>>> 3d3f5613
    parkingTypes: Seq[ParkingType] = ParkingType.AllTypes,
    parkingLoadingAcc: ParkingLoadingAccumulator[GEO] = ParkingLoadingAccumulator[GEO]()
  ): ParkingLoadingAccumulator[GEO] = {

    val rows: Iterable[String] = for {
      geoObj      <- geoObjects
      parkingType <- parkingTypes
      // We have to pass parking types: Some(CustomChargingPoint) and None
      // None is `NoCharger` which will allow non-charger ParkingZones. Check `returnSpotsWithoutChargers` in `ZonalParkingManager`
      maybeChargingPoint <- Seq(Some(ChargingPointType.CustomChargingPoint("DCFast", "50", "DC")), None) // NoCharger
    } yield {
      import GeoLevel.ops._
<<<<<<< HEAD
      defaultParkingRow(geoObj.getId, parkingType, maybeChargingPoint, defaultReservedFor)
    }

    val withHeader = Iterator.single(ParkingFileHeader) ++ rows
    fromIterator(withHeader, defaultReservedFor, random, parkingLoadingAcc = parkingLoadingAcc)
=======
      defaultParkingRow(geoObj.getId, parkingType, maybeChargingPoint)
    }

    val withHeader = Iterator.single(ParkingFileHeader) ++ rows
    fromIterator(withHeader, beamConfig, random, parkingLoadingAcc = parkingLoadingAcc)
>>>>>>> 3d3f5613
  }

  /**
    * Write parking zones to csv.
    */
  def toCsv[GEO: GeoLevel](parkingZones: Map[Id[ParkingZoneId], ParkingZone[GEO]], filePath: String): Unit = {
    val fileContent = parkingZones
      .map { case (_, parkingZone) =>
        List(
          parkingZone.geoId,
          parkingZone.parkingType,
          parkingZone.pricingModel.getOrElse(""),
          parkingZone.chargingPointType.getOrElse(""),
          parkingZone.maxStalls,
          parkingZone.pricingModel.map(_.costInDollars).getOrElse(""),
          parkingZone.parkingZoneName.getOrElse(""),
          parkingZone.landCostInUSDPerSqft.getOrElse(""),
          parkingZone.reservedFor.toString.mkString("|"),
          parkingZone.timeRestrictions.map(x => x._1.toString + "|" + x._2.toString).mkString(";"),
          parkingZone.toString,
          parkingZone.parkingZoneId
        ).mkString(",")
      }
      .mkString(System.lineSeparator())

    FileUtils.writeToFile(filePath, Some(ParkingFileHeader), fileContent, None)
  }

}<|MERGE_RESOLUTION|>--- conflicted
+++ resolved
@@ -49,12 +49,7 @@
   def defaultParkingRow[GEO](
     geoId: Id[GEO],
     parkingType: ParkingType,
-<<<<<<< HEAD
-    maybeChargingPoint: Option[ChargingPointType],
-    defaultReservedFor: Id[VehicleManager]
-=======
     maybeChargingPoint: Option[ChargingPointType]
->>>>>>> 3d3f5613
   ): String =
     List(
       geoId.toString,
@@ -65,11 +60,7 @@
       "0",
       "",
       "",
-<<<<<<< HEAD
-      defaultReservedFor.toString,
-=======
       ParkingZone.GlobalReservedFor,
->>>>>>> 3d3f5613
       "",
       ""
     ).mkString(",")
@@ -196,11 +187,7 @@
   def fromFile[GEO: GeoLevel](
     filePath: String,
     rand: Random,
-<<<<<<< HEAD
-    defaultReservedFor: Id[VehicleManager],
-=======
-    beamConfig: Option[BeamConfig],
->>>>>>> 3d3f5613
+    beamConfig: Option[BeamConfig],
     parkingStallCountScalingFactor: Double = 1.0,
     parkingCostScalingFactor: Double = 1.0
   ): (Map[Id[ParkingZoneId], ParkingZone[GEO]], ZoneSearchTree[GEO]) = {
@@ -208,11 +195,7 @@
       fromFileToAccumulator(
         filePath,
         rand,
-<<<<<<< HEAD
-        defaultReservedFor,
-=======
         beamConfig,
->>>>>>> 3d3f5613
         parkingStallCountScalingFactor,
         parkingCostScalingFactor
       )
@@ -230,11 +213,7 @@
   def fromFileToAccumulator[GEO: GeoLevel](
     filePath: String,
     rand: Random,
-<<<<<<< HEAD
-    defaultReservedFor: Id[VehicleManager],
-=======
-    beamConfig: Option[BeamConfig],
->>>>>>> 3d3f5613
+    beamConfig: Option[BeamConfig],
     parkingStallCountScalingFactor: Double = 1.0,
     parkingCostScalingFactor: Double = 1.0,
     parkingLoadingAcc: ParkingLoadingAccumulator[GEO] = ParkingLoadingAccumulator[GEO]()
@@ -244,11 +223,7 @@
         fromBufferedReader(
           reader,
           rand,
-<<<<<<< HEAD
-          defaultReservedFor,
-=======
           beamConfig,
->>>>>>> 3d3f5613
           parkingStallCountScalingFactor,
           parkingCostScalingFactor,
           parkingLoadingAcc
@@ -278,11 +253,7 @@
   def fromBufferedReader[GEO: GeoLevel](
     reader: BufferedReader,
     rand: Random,
-<<<<<<< HEAD
-    defaultReservedFor: Id[VehicleManager],
-=======
-    beamConfig: Option[BeamConfig],
->>>>>>> 3d3f5613
+    beamConfig: Option[BeamConfig],
     parkingStallCountScalingFactor: Double = 1.0,
     parkingCostScalingFactor: Double = 1.0,
     parkingLoadingAccumulator: ParkingLoadingAccumulator[GEO] = ParkingLoadingAccumulator()
@@ -298,11 +269,7 @@
         val updatedAccumulator = parseParkingZoneFromRow(
           csvRow,
           rand,
-<<<<<<< HEAD
-          defaultReservedFor,
-=======
           beamConfig,
->>>>>>> 3d3f5613
           parkingStallCountScalingFactor,
           parkingCostScalingFactor
         ) match {
@@ -332,11 +299,7 @@
     */
   def fromIterator[GEO: GeoLevel](
     csvFileContents: Iterator[String],
-<<<<<<< HEAD
-    defaultReservedFor: Id[VehicleManager],
-=======
-    beamConfig: Option[BeamConfig],
->>>>>>> 3d3f5613
+    beamConfig: Option[BeamConfig],
     random: Random = Random,
     parkingStallCountScalingFactor: Double = 1.0,
     parkingCostScalingFactor: Double = 1.0,
@@ -353,11 +316,7 @@
           parseParkingZoneFromRow(
             csvRow,
             random,
-<<<<<<< HEAD
-            defaultReservedFor,
-=======
             beamConfig,
->>>>>>> 3d3f5613
             parkingStallCountScalingFactor,
             parkingCostScalingFactor
           ) match {
@@ -454,11 +413,7 @@
   def parseParkingZoneFromRow[GEO: GeoLevel](
     csvRow: jMap,
     rand: Random,
-<<<<<<< HEAD
-    defaultReservedFor: Id[VehicleManager],
-=======
-    beamConfig: Option[BeamConfig],
->>>>>>> 3d3f5613
+    beamConfig: Option[BeamConfig],
     parkingStallCountScalingFactor: Double = 1.0,
     parkingCostScalingFactor: Double = 1.0
   ): Option[ParkingLoadingDataRow[GEO]] = {
@@ -488,13 +443,7 @@
       } else {
         floorNumberOfStalls
       }
-<<<<<<< HEAD
-      val reservedFor =
-        if (reservedForString == null || reservedForString.isEmpty) defaultReservedFor
-        else VehicleManager.createIdUsingUnique(reservedForString, VehicleManager.getType(defaultReservedFor))
-=======
       val reservedFor = validateReservedFor(reservedForString, beamConfig)
->>>>>>> 3d3f5613
       // parse this row from the source file
       val taz = GeoLevel[GEO].parseId(tazString.toUpperCase)
       val parkingType = ParkingType(parkingTypeString)
@@ -636,22 +585,14 @@
   def generateDefaultParkingFromGeoObjects[GEO: GeoLevel](
     geoObjects: Iterable[GEO],
     random: Random,
-<<<<<<< HEAD
-    defaultReservedFor: Id[VehicleManager],
-=======
-    beamConfig: Option[BeamConfig],
->>>>>>> 3d3f5613
+    beamConfig: Option[BeamConfig],
     parkingTypes: Seq[ParkingType] = ParkingType.AllTypes
   ): (Map[Id[ParkingZoneId], ParkingZone[GEO]], ZoneSearchTree[GEO]) = {
     val parkingLoadingAccumulator =
       generateDefaultParkingAccumulatorFromGeoObjects(
         geoObjects,
         random,
-<<<<<<< HEAD
-        defaultReservedFor,
-=======
         beamConfig,
->>>>>>> 3d3f5613
         parkingTypes
       )
     (parkingLoadingAccumulator.zones.toMap, parkingLoadingAccumulator.tree)
@@ -666,20 +607,12 @@
   def generateDefaultParkingAccumulatorFromGeoObjects[GEO: GeoLevel](
     geoObjects: Iterable[GEO],
     random: Random,
-<<<<<<< HEAD
-    defaultReservedFor: Id[VehicleManager],
-=======
-    beamConfig: Option[BeamConfig],
->>>>>>> 3d3f5613
+    beamConfig: Option[BeamConfig],
     parkingTypes: Seq[ParkingType] = ParkingType.AllTypes,
     parkingLoadingAcc: ParkingLoadingAccumulator[GEO] = ParkingLoadingAccumulator[GEO]()
   ): ParkingLoadingAccumulator[GEO] = {
     val result =
-<<<<<<< HEAD
-      generateDefaultParking(geoObjects, random, defaultReservedFor, parkingTypes, parkingLoadingAcc)
-=======
       generateDefaultParking(geoObjects, random, beamConfig, parkingTypes, parkingLoadingAcc)
->>>>>>> 3d3f5613
     logger.info(
       s"generated ${result.totalRows} parking zones,one for each provided geo level, with ${result.parkingStallsPlainEnglish} stalls (${result.totalParkingStalls}) in system"
     )
@@ -698,11 +631,7 @@
   def generateDefaultParking[GEO: GeoLevel](
     geoObjects: Iterable[GEO],
     random: Random,
-<<<<<<< HEAD
-    defaultReservedFor: Id[VehicleManager],
-=======
-    beamConfig: Option[BeamConfig],
->>>>>>> 3d3f5613
+    beamConfig: Option[BeamConfig],
     parkingTypes: Seq[ParkingType] = ParkingType.AllTypes,
     parkingLoadingAcc: ParkingLoadingAccumulator[GEO] = ParkingLoadingAccumulator[GEO]()
   ): ParkingLoadingAccumulator[GEO] = {
@@ -715,19 +644,11 @@
       maybeChargingPoint <- Seq(Some(ChargingPointType.CustomChargingPoint("DCFast", "50", "DC")), None) // NoCharger
     } yield {
       import GeoLevel.ops._
-<<<<<<< HEAD
-      defaultParkingRow(geoObj.getId, parkingType, maybeChargingPoint, defaultReservedFor)
-    }
-
-    val withHeader = Iterator.single(ParkingFileHeader) ++ rows
-    fromIterator(withHeader, defaultReservedFor, random, parkingLoadingAcc = parkingLoadingAcc)
-=======
       defaultParkingRow(geoObj.getId, parkingType, maybeChargingPoint)
     }
 
     val withHeader = Iterator.single(ParkingFileHeader) ++ rows
     fromIterator(withHeader, beamConfig, random, parkingLoadingAcc = parkingLoadingAcc)
->>>>>>> 3d3f5613
   }
 
   /**
