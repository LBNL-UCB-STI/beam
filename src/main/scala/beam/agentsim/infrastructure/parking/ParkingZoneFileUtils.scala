package beam.agentsim.infrastructure.parking

import java.io.{BufferedReader, File, IOException}

import scala.annotation.tailrec
import scala.util.{Failure, Success, Try}
import scala.util.matching.Regex
import scala.collection.JavaConverters._

import beam.agentsim.infrastructure.charging.ChargingPointType
import beam.agentsim.infrastructure.parking.ParkingZoneSearch.ZoneSearchTree
import beam.agentsim.infrastructure.taz.TAZ
import com.typesafe.scalalogging.LazyLogging
import org.matsim.api.core.v01.Id
import org.matsim.core.utils.io.IOUtils

// utilities to read/write parking zone information from/to a file
object ParkingZoneFileUtils extends LazyLogging {

  /**
    * used to parse a row of the parking file
    * last row (ReservedFor) is ignored
    */
<<<<<<< HEAD
  val ParkingFileRowRegex: Regex = """(\w+),(\w+),(\w+),(\w.+),(\d+),(\d+\.\d+).*""".r.unanchored
=======
  val ParkingFileRowRegex: Regex = """(\w+),(\w+),(\w+),(\w.+),(\d+),(\d+\.{0,1}\d*).*""".r.unanchored
>>>>>>> c909aba8

  /**
    * header for parking files (used for writing new parking files)
    */
  val ParkingFileHeader: String = "taz,parkingType,pricingModel,chargingType,numStalls,feeInCents,reservedFor"

  /**
    * when a parking file is not provided, we generate one that covers all TAZs with free and ubiquitous parking
    * this should consider charging when it is implemented as well.
    * @param tazId a valid id for a TAZ
    * @param parkingType the parking type we are using to generate a row
    * @return a row describing infinite free parking at this TAZ
    */
  def defaultParkingRow(tazId: String, parkingType: ParkingType): String =
    s"$tazId,$parkingType,${PricingModel.FlatFee(0)},${ChargingPointType.CustomChargingPoint("DCFast", "50", "DC")},${ParkingZone.UbiqiutousParkingAvailability},0,unused"

  /**
    * used to build up parking alternatives from a file
    * @param zones the parking zones read in
    * @param tree the search tree constructed from the loaded zones
    * @param totalRows number of rows read
    * @param failedRows number of rows which failed to parse
    */
  case class ParkingLoadingAccumulator(
    zones: Array[ParkingZone] = Array.empty[ParkingZone],
    tree: ZoneSearchTree[TAZ] = Map.empty[Id[TAZ], Map[ParkingType, List[Int]]],
    totalRows: Int = 0,
    failedRows: Int = 0
  ) {

    def countFailedRow: ParkingLoadingAccumulator =
      this.copy(
        totalRows = totalRows + 1,
        failedRows = failedRows + 1
      )
    def nextParkingZoneId: Int = zones.length
    def someRowsFailed: Boolean = failedRows > 0

    def totalParkingStalls: Long =
      if (zones.length == 0) 0
      else zones.map { _.maxStalls.toLong }.sum

    def parkingStallsPlainEnglish: String = {
      val count: Long = totalParkingStalls
      if (count > 1000000000L) s"${count / 1000000000L} billion"
      else if (count > 1000000L) s"${count / 1000000L} million"
      else if (count > 1000L) s"${count / 1000L} thousand"
      else count.toString
    }

  }

  /**
    * parking data associated with a row of the parking file
    * @param tazId a TAZ id
    * @param parkingType the parking type of this row
    * @param parkingZone the parking zone produced by this row
    */
  case class ParkingLoadingDataRow(tazId: Id[TAZ], parkingType: ParkingType, parkingZone: ParkingZone)

  /**
    * write the loaded set of parking and charging options to an instance parking file
    *
    * @param stallSearch the search tree of available parking options
    * @param stalls the stored ParkingZones
    * @param writeDestinationPath a file path to write to
    */
  def writeParkingZoneFile(
    stallSearch: ZoneSearchTree[TAZ],
    stalls: Array[ParkingZone],
    writeDestinationPath: String
  ): Unit = {

    val destinationFile = new File(writeDestinationPath)

    Try {
      for {
        (tazId, parkingTypesSubtree)  <- stallSearch.toList
        (parkingType, parkingZoneIds) <- parkingTypesSubtree.toList
        parkingZoneId                 <- parkingZoneIds
      } yield {

        val parkingZone = stalls(parkingZoneId)
        val (pricingModel, feeInCents) = parkingZone.pricingModel match {
          case None     => ("", "")
          case Some(pm) => (s"$pm", s"${pm.cost}")
        }
        val chargingPoint = parkingZone.chargingPointType match {
          case None     => ""
          case Some(cp) => s"$cp"
        }

        s"$tazId,$parkingType,$pricingModel,$chargingPoint,${parkingZone.maxStalls},$feeInCents,"
      }
    } match {
      case Failure(e) =>
        throw new RuntimeException(s"failed while converting parking configuration to csv format.\n$e")
      case Success(rows) =>
        val newlineFormattedCSVOutput: String = (List(ParkingFileHeader) ::: rows).mkString("\n")
        Try {
          destinationFile.getParentFile.mkdirs()
          val writer = IOUtils.getBufferedWriter(writeDestinationPath)
          writer.write(newlineFormattedCSVOutput)
          writer.close()
        } match {
          case Failure(e) =>
            throw new IOException(s"failed while writing parking configuration to file $writeDestinationPath.\n$e")
          case Success(_) =>
        }
    }
  }

  /**
    * loads taz parking data from file, creating an array of parking zones along with a search tree to find zones.
    *
    * the Array[ParkingZone] should be a private member of at most one Actor to prevent race conditions.
    *
    * @param filePath location in FS of taz parking data file (.csv)
    * @param header whether or not the file is expected to have a csv header row
    * @return table and tree
    */
  def fromFile(
    filePath: String,
    parkingStallCountScalingFactor: Double = 1.0,
    parkingCostScalingFactor: Double = 1.0,
    header: Boolean = true
  ): (Array[ParkingZone], ZoneSearchTree[TAZ]) =
    Try {
      val reader = IOUtils.getBufferedReader(filePath)
      if (header) reader.readLine()
      reader
    } match {
      case Success(reader) =>
        val parkingLoadingAccumulator: ParkingLoadingAccumulator =
          fromBufferedReader(reader, parkingStallCountScalingFactor, parkingCostScalingFactor)
        logger.info(
          s"loaded ${parkingLoadingAccumulator.totalRows} rows as parking zones from $filePath, with ${parkingLoadingAccumulator.parkingStallsPlainEnglish} stalls (${parkingLoadingAccumulator.totalParkingStalls}) in system"
        )
        if (parkingLoadingAccumulator.someRowsFailed) {
          logger.warn(s"${parkingLoadingAccumulator.failedRows} rows of parking data failed to load")
        }
        (parkingLoadingAccumulator.zones, parkingLoadingAccumulator.tree)
      case Failure(e) =>
        throw new java.io.IOException(s"Unable to load parking configuration file with path $filePath.\n$e")
    }

  /**
    * loads taz parking data from file, creating a lookup table of stalls along with a search tree to find stalls
    *
    * @param reader a java.io.BufferedReader of a csv file
    * @return ParkingZone array and tree lookup
    */
  def fromBufferedReader(
    reader: BufferedReader,
    parkingStallCountScalingFactor: Double = 1.0,
    parkingCostScalingFactor: Double = 1.0
  ): ParkingLoadingAccumulator = {

    @tailrec
    def _read(
      accumulator: ParkingLoadingAccumulator = ParkingLoadingAccumulator()
    ): ParkingLoadingAccumulator = {
      val csvRow = reader.readLine()
      if (csvRow == null) accumulator
      else {
        val updatedAccumulator = parseParkingZoneFromRow(
          csvRow,
          accumulator.nextParkingZoneId,
          parkingStallCountScalingFactor,
          parkingCostScalingFactor
        ) match {
          case None =>
            accumulator.countFailedRow
          case Some(row: ParkingLoadingDataRow) =>
            addStallToSearch(row, accumulator)
        }
        _read(updatedAccumulator)
      }
    }

    _read()
  }

  /**
    * loads taz parking data from file, creating a lookup table of stalls along with a search tree to find stalls
    *
    * @param csvFileContents each line from a file to be read
    * @return table and search tree
    */
  def fromIterator(
    csvFileContents: Iterator[String],
    parkingStallCountScalingFactor: Double = 1.0,
    parkingCostScalingFactor: Double = 1.0,
    header: Boolean = true
  ): ParkingLoadingAccumulator = {

    val maybeWithoutHeader = if (header) csvFileContents.drop(1) else csvFileContents

    maybeWithoutHeader.foldLeft(ParkingLoadingAccumulator()) { (accumulator, csvRow) =>
      Try {
        if (csvRow.trim == "") accumulator
        else {
          parseParkingZoneFromRow(
            csvRow,
            accumulator.nextParkingZoneId,
            parkingStallCountScalingFactor,
            parkingCostScalingFactor
          ) match {
            case None =>
              accumulator.countFailedRow
            case Some(row: ParkingLoadingDataRow) =>
              addStallToSearch(row, accumulator)
          }
        }
      } match {
        case Success(updatedAccumulator) =>
          updatedAccumulator
        case Failure(e) =>
          logger.info(s"failed to load parking data row due to ${e.getMessage}. Original row: '$csvRow'")
          accumulator.countFailedRow
      }
    }
  }

  /**
    * parses a row of parking configuration into the data structures used to represent it
    * @param csvRow the comma-separated parking attributes
    * @return a ParkingZone and it's corresponding ParkingType and Taz Id
    */
  def parseParkingZoneFromRow(
    csvRow: String,
    nextParkingZoneId: Int,
    parkingStallCountScalingFactor: Double = 1.0,
    parkingCostScalingFactor: Double = 1.0
  ): Option[ParkingLoadingDataRow] = {
    csvRow match {
      case ParkingFileRowRegex(
          tazString,
          parkingTypeString,
          pricingModelString,
          chargingTypeString,
          numStallsString,
          feeInCentsString
          ) =>
        Try {
          val newCostString = (feeInCentsString.toDouble * parkingCostScalingFactor).toString

          // parse this row from the source file
          val taz = Id.create(tazString.toUpperCase, classOf[TAZ])
          val parkingType = ParkingType(parkingTypeString)
          val pricingModel = PricingModel(pricingModelString, newCostString)
          val chargingPoint = ChargingPointType(chargingTypeString)
          val numStalls = math.ceil(numStallsString.toDouble * parkingStallCountScalingFactor).toInt
          val parkingZone = ParkingZone(nextParkingZoneId, taz, parkingType, numStalls, chargingPoint, pricingModel)

          ParkingLoadingDataRow(taz, parkingType, parkingZone)

        } match {
          case Success(updatedAccumulator) =>
            Some { updatedAccumulator }
          case Failure(e) =>
            throw new java.io.IOException(s"Failed to load parking data from row with contents '$csvRow'.\n$e")
        }
      case _ =>
        throw new java.io.IOException(s"Failed to match row of parking configuration '$csvRow' to expected schema")
    }
  }

  /**
    * a kind of lens-based update for the search tree
    *
    * @param row the row data we parsed from a file
    * @param accumulator the currently loaded zones and search tree
    * @return updated tree, stalls
    */
  private[ParkingZoneFileUtils] def addStallToSearch(
    row: ParkingLoadingDataRow,
    accumulator: ParkingLoadingAccumulator
  ): ParkingLoadingAccumulator = {

    // find any data stored already within this TAZ and with this ParkingType
    val parkingTypes = accumulator.tree.getOrElse(row.tazId, Map())
    val parkingZoneIds: List[Int] = parkingTypes.getOrElse(row.parkingType, List.empty[Int])

    // create new ParkingZone in array with new parkingZoneId. should this be an ArrayBuilder?
    val updatedStalls = accumulator.zones :+ row.parkingZone

    // update the tree with the id of this ParkingZone
    val updatedTree =
      accumulator.tree.updated(
        row.tazId,
        parkingTypes.updated(
          row.parkingType,
          parkingZoneIds :+ row.parkingZone.parkingZoneId
        )
      )

    ParkingLoadingAccumulator(updatedStalls, updatedTree, accumulator.totalRows + 1, accumulator.failedRows)
  }

  /**
    * generates ubiquitous parking from a taz centers file, such as test/input/beamville/taz-centers.csv
    * @param tazFilePath path to the taz-centers file
    * @param parkingTypes the parking types we are generating, by default, the complete set
    * @return
    */
  def generateDefaultParkingFromTazfile(
    tazFilePath: String,
    parkingTypes: Seq[ParkingType] = ParkingType.AllTypes
  ): (Array[ParkingZone], ZoneSearchTree[TAZ]) = {
    Try {
      IOUtils.getBufferedReader(tazFilePath)
    } match {
      case Success(reader) =>
        val result = generateDefaultParking(reader.lines.iterator.asScala, header = true, parkingTypes)
        logger.info(
          s"generated ${result.totalRows} parking zones,one for each TAZ in $tazFilePath, with ${result.parkingStallsPlainEnglish} stalls (${result.totalParkingStalls}) in system"
        )
        if (result.someRowsFailed) {
          logger.warn(s"${result.failedRows} rows of parking data failed to load")
        }
        (result.zones, result.tree)
      case Failure(e) =>
        throw new java.io.IOException(s"Unable to load taz file with path $tazFilePath.\n$e")
    }
  }

  /**
    * the first column of the taz-centers file is an Id[Taz], which we extract. it can be alphanumeric.
    */
  val TazFileRegex = """^(\w+),""".r.unanchored

  /**
    * generates ubiquitous parking from the contents of a TAZ centers file
    * @param tazFileContents an iterator of lines from the TAZ centers file
    * @param header if the header row exists
    * @param parkingTypes the parking types we are generating, by default, the complete set
    * @return parking zones and parking search tree
    */
  def generateDefaultParking(
    tazFileContents: Iterator[String],
    header: Boolean,
    parkingTypes: Seq[ParkingType] = ParkingType.AllTypes
  ): ParkingLoadingAccumulator = {
    val tazRows = if (header) tazFileContents.drop(1) else tazFileContents

    val rows: Iterator[String] = for {
      TazFileRegex(tazId) <- tazRows
      parkingType         <- parkingTypes
    } yield {
      defaultParkingRow(tazId, parkingType)
    }

    fromIterator(rows, header = false)
  }
}<|MERGE_RESOLUTION|>--- conflicted
+++ resolved
@@ -21,11 +21,7 @@
     * used to parse a row of the parking file
     * last row (ReservedFor) is ignored
     */
-<<<<<<< HEAD
-  val ParkingFileRowRegex: Regex = """(\w+),(\w+),(\w+),(\w.+),(\d+),(\d+\.\d+).*""".r.unanchored
-=======
   val ParkingFileRowRegex: Regex = """(\w+),(\w+),(\w+),(\w.+),(\d+),(\d+\.{0,1}\d*).*""".r.unanchored
->>>>>>> c909aba8
 
   /**
     * header for parking files (used for writing new parking files)
