package beam.agentsim.infrastructure.parking

import beam.agentsim.agents.vehicles.VehicleCategory.VehicleCategory
import beam.agentsim.agents.vehicles.{VehicleCategory, VehicleManager}
import beam.agentsim.infrastructure.charging.ChargingPointType
import beam.agentsim.infrastructure.parking.ParkingZoneSearch.ZoneSearchTree
import beam.utils.FileUtils
import beam.utils.csv.GenericCsvReader
import beam.utils.logging.ExponentialLazyLogging
import org.matsim.api.core.v01.Id
import org.matsim.core.utils.io.IOUtils

import java.io.{BufferedReader, File, IOException}
import scala.annotation.tailrec
import scala.collection.mutable
import scala.util.{Failure, Random, Success, Try}

// utilities to read/write parking zone information from/to a file
object ParkingZoneFileUtils extends ExponentialLazyLogging {

  type jMap = java.util.Map[String, String]

  /** header for parking files (used for writing new parking files)
    */
  val ParkingFileHeader: String = List(
    "taz",
    "parkingType",
    "pricingModel",
    "chargingPointType",
    "numStalls",
    "feeInCents",
    "parkingZoneName",
    "landCostInUSDPerSqft",
    "reservedFor",
    "timeRestrictions",
    "vehicleManager",
    "parkingZoneId"
  ).mkString(",")

  /** when a parking file is not provided, we generate one that covers all TAZs with free and ubiquitous parking
    * this should consider charging when it is implemented as well.
    * @param geoId a valid id for a geo object
    * @param parkingType the parking type we are using to generate a row
    * @param maybeChargingPoint charging point type
    * @return a row describing infinite free parking at this TAZ
    */
  def defaultParkingRow[GEO](
    geoId: Id[GEO],
    parkingType: ParkingType,
    maybeChargingPoint: Option[ChargingPointType],
    defaultVehicleManagerId: Id[VehicleManager]
  ): String =
    List(
      geoId.toString,
      parkingType.toString,
      PricingModel.FlatFee(0).toString,
      maybeChargingPoint.map(_.toString).getOrElse("NoCharger"),
      ParkingZone.UbiqiutousParkingAvailability.toString,
      "0",
      "",
      "",
      "",
      "",
      defaultVehicleManagerId.toString,
      ""
    ).mkString(",")

  /** used to build up parking alternatives from a file
    * @param zones the parking zones read in
    * @param tree the search tree constructed from the loaded zones
    * @param totalRows number of rows read
    * @param failedRows number of rows which failed to parse
    */
  case class ParkingLoadingAccumulator[GEO](
    zones: mutable.Map[Id[ParkingZoneId], ParkingZone[GEO]] = mutable.Map.empty[Id[ParkingZoneId], ParkingZone[GEO]],
    tree: mutable.Map[Id[GEO], Map[ParkingType, Vector[Id[ParkingZoneId]]]] =
      mutable.Map.empty[Id[GEO], Map[ParkingType, Vector[Id[ParkingZoneId]]]],
    totalRows: Int = 0,
    failedRows: Int = 0
  ) {

    def countFailedRow: ParkingLoadingAccumulator[GEO] =
      this.copy(
        totalRows = totalRows + 1,
        failedRows = failedRows + 1
      )

    def someRowsFailed: Boolean = failedRows > 0

    def totalParkingStalls: Long = zones.map { _._2.maxStalls.toLong }.sum

    def parkingStallsPlainEnglish: String = {
      val count: Long = totalParkingStalls
      if (count > 1000000000L) s"${count / 1000000000L} billion"
      else if (count > 1000000L) s"${count / 1000000L} million"
      else if (count > 1000L) s"${count / 1000L} thousand"
      else count.toString
    }

  }

  /** parking data associated with a row of the parking file
    * @param tazId a TAZ id
    * @param parkingType the parking type of this row
    * @param parkingZone the parking zone produced by this row
    */
  case class ParkingLoadingDataRow[GEO](tazId: Id[GEO], parkingType: ParkingType, parkingZone: ParkingZone[GEO])

  /** write the loaded set of parking and charging options to an instance parking file
    *
    * @param stallSearch the search tree of available parking options
    * @param stalls the stored ParkingZones
    * @param writeDestinationPath a file path to write to
    */
  def writeParkingZoneFile[GEO](
    stallSearch: ZoneSearchTree[GEO],
    stalls: Map[Id[ParkingZoneId], ParkingZone[GEO]],
    writeDestinationPath: String
  ): Unit = {

    val destinationFile = new File(writeDestinationPath)

    Try {
      for {
        (tazId, parkingTypesSubtree)  <- stallSearch.toList
        (parkingType, parkingZoneIds) <- parkingTypesSubtree.toList
        parkingZoneId                 <- parkingZoneIds
      } yield {

        val parkingZone = stalls(parkingZoneId)
        val (pricingModel, feeInCents) = parkingZone.pricingModel match {
          case None     => ("", "")
          case Some(pm) => (s"$pm", s"${pm.costInDollars / 100.0}")
        }
        val chargingPoint = parkingZone.chargingPointType match {
          case None     => "NoCharger"
          case Some(cp) => s"$cp"
        }
        val parkingZoneName = parkingZone.parkingZoneName.getOrElse("")
        val landCostInUSDPerSqft = parkingZone.landCostInUSDPerSqft.getOrElse("")
        val reservedFor = parkingZone.reservedFor.mkString("|")
        val timeRestrictions = parkingZone.timeRestrictions.map(toString).mkString("|")
        val vehicleManager = parkingZone.vehicleManagerId.toString.mkString("|")
        val parkingZoneIdStr = parkingZone.parkingZoneId.toString
        List(
          tazId.toString,
          parkingType.toString,
          pricingModel,
          chargingPoint,
          parkingZone.maxStalls,
          feeInCents,
          parkingZoneName,
          landCostInUSDPerSqft,
          reservedFor,
          timeRestrictions,
          vehicleManager,
          parkingZoneIdStr
        ).mkString(",")
      }
    } match {
      case Failure(e) =>
        throw new RuntimeException(s"failed while converting parking configuration to csv format.\n$e")
      case Success(rows) =>
        val newlineFormattedCSVOutput: String = (List(ParkingFileHeader) ::: rows).mkString("\n")
        Try {
          destinationFile.getParentFile.mkdirs()
          val writer = IOUtils.getBufferedWriter(writeDestinationPath)
          writer.write(newlineFormattedCSVOutput)
          writer.close()
        } match {
          case Failure(e) =>
            throw new IOException(s"failed while writing parking configuration to file $writeDestinationPath.\n$e")
          case Success(_) =>
        }
    }
  }

  /** loads taz parking data from file, creating an array of parking zones along with a search tree to find zones.
    *
    * the Array[ParkingZone] should be a private member of at most one Actor to prevent race conditions.
    *
    * @param filePath location in FS of taz parking data file (.csv)
    * @return table and tree
    */
  def fromFile[GEO: GeoLevel](
    filePath: String,
    rand: Random,
    defaultVehicleManagerId: Id[VehicleManager],
    parkingStallCountScalingFactor: Double = 1.0,
    parkingCostScalingFactor: Double = 1.0
  ): (Map[Id[ParkingZoneId], ParkingZone[GEO]], ZoneSearchTree[GEO]) = {
    val parkingLoadingAccumulator =
      fromFileToAccumulator(
        filePath,
        rand,
        defaultVehicleManagerId,
        parkingStallCountScalingFactor,
        parkingCostScalingFactor
      )
    (parkingLoadingAccumulator.zones.toMap, parkingLoadingAccumulator.tree)
  }

  /** Loads taz parking data from file, creating a parking zone accumulator
    * This method allows to read multiple parking files into a single array of parking zones
    * along with a single search tree to find zones
    *
    * @param filePath location in FS of taz parking data file (.csv)
    * @return parking zone accumulator
    */
  def fromFileToAccumulator[GEO: GeoLevel](
    filePath: String,
    rand: Random,
    defaultVehicleManagerId: Id[VehicleManager],
    parkingStallCountScalingFactor: Double = 1.0,
    parkingCostScalingFactor: Double = 1.0,
    parkingLoadingAcc: ParkingLoadingAccumulator[GEO] = ParkingLoadingAccumulator[GEO]()
  ): ParkingLoadingAccumulator[GEO] = {
    FileUtils.using(FileUtils.getReader(filePath)) { reader =>
      Try(
        fromBufferedReader(
          reader,
          rand,
          defaultVehicleManagerId,
          parkingStallCountScalingFactor,
          parkingCostScalingFactor,
          parkingLoadingAcc
        )
      ) match {
        case Success(parkingLoadingAccumulator) =>
          logger.info(
            s"loaded ${parkingLoadingAccumulator.totalRows} rows as parking zones from $filePath, with ${parkingLoadingAccumulator.parkingStallsPlainEnglish} stalls (${parkingLoadingAccumulator.totalParkingStalls}) in system"
          )
          if (parkingLoadingAccumulator.someRowsFailed) {
            logger.warn(s"${parkingLoadingAccumulator.failedRows} rows of parking data failed to load")
          }
          parkingLoadingAccumulator
        case Failure(e) =>
          logger.error("Failure", e)
          throw new java.io.IOException(s"Unable to load parking configuration file with path $filePath.\n$e")
      }
    }
  }

  /** loads taz parking data from file, creating a lookup table of stalls along with a search tree to find stalls
    *
    * @param reader a java.io.BufferedReader of a csv file
    * @return ParkingZone array and tree lookup
    */
  def fromBufferedReader[GEO: GeoLevel](
    reader: BufferedReader,
    rand: Random,
    defaultVehicleManagerId: Id[VehicleManager],
    parkingStallCountScalingFactor: Double = 1.0,
    parkingCostScalingFactor: Double = 1.0,
    parkingLoadingAccumulator: ParkingLoadingAccumulator[GEO] = ParkingLoadingAccumulator()
  ): ParkingLoadingAccumulator[GEO] = {

    val (iterator, closable) = GenericCsvReader.readFromReaderAs[jMap](reader, identity)
    @tailrec
    def _read(
      accumulator: ParkingLoadingAccumulator[GEO]
    ): ParkingLoadingAccumulator[GEO] = {
      if (iterator.hasNext) {
        val csvRow = iterator.next()
        val updatedAccumulator = parseParkingZoneFromRow(
          csvRow,
          rand,
          defaultVehicleManagerId,
          parkingStallCountScalingFactor,
          parkingCostScalingFactor
        ) match {
          case None =>
            accumulator.countFailedRow
          case Some(row: ParkingLoadingDataRow[GEO]) =>
            addStallToSearch(row, accumulator)
        }
        _read(updatedAccumulator)
      } else {
        accumulator
      }
    }

    try {
      _read(parkingLoadingAccumulator)
    } finally {
      closable.close()
    }
  }

  /** loads taz parking data from file, creating a lookup table of stalls along with a search tree to find stalls
    *
    * @param csvFileContents each line from a file to be read
    * @return table and search tree
    */
  def fromIterator[GEO: GeoLevel](
    csvFileContents: Iterator[String],
    defaultVehicleManagerId: Id[VehicleManager],
    random: Random = Random,
    parkingStallCountScalingFactor: Double = 1.0,
    parkingCostScalingFactor: Double = 1.0,
    parkingLoadingAcc: ParkingLoadingAccumulator[GEO] = ParkingLoadingAccumulator[GEO]()
  ): ParkingLoadingAccumulator[GEO] = {

    val withLineBreaks = csvFileContents.filterNot(_.trim.isEmpty).flatMap(x => Seq(x, "\n"))
    val (iterator, closable) =
      GenericCsvReader.readFromReaderAs[jMap](FileUtils.readerFromIterator(withLineBreaks), identity)

    try {
      iterator.foldLeft(parkingLoadingAcc) { (accumulator, csvRow) =>
        Try {
          parseParkingZoneFromRow(
            csvRow,
            random,
            defaultVehicleManagerId,
            parkingStallCountScalingFactor,
            parkingCostScalingFactor
          ) match {
            case None =>
              accumulator.countFailedRow
            case Some(row: ParkingLoadingDataRow[GEO]) =>
              addStallToSearch(row, accumulator)
          }
        } match {
          case Success(updatedAccumulator) =>
            updatedAccumulator
          case Failure(e) =>
            logger.info(s"failed to load parking data row due to ${e.getMessage}. Original row: '$csvRow'")
            accumulator.countFailedRow
        }
      }
    } finally {
      closable.close()
    }
  }

  /** Creating search tree to find stalls from a sequence of Parking zones
    *
    * @param zones each line from a file to be read
    * @return table and search tree
    */
  def createZoneSearchTree[GEO](zones: Seq[ParkingZone[GEO]]): ZoneSearchTree[GEO] = {

    zones.foldLeft(Map.empty: ZoneSearchTree[GEO]) { (accumulator, zone) =>
      val parkingTypes = accumulator.getOrElse(zone.geoId, Map())
      val parkingZoneIds: Vector[Id[ParkingZoneId]] =
        parkingTypes.getOrElse(zone.parkingType, Vector.empty[Id[ParkingZoneId]])

      accumulator.updated(
        zone.geoId,
        parkingTypes.updated(
          zone.parkingType,
          (parkingZoneIds :+ zone.parkingZoneId).sorted
        )
      )
    }
  }

  private val TimeRestriction = """(\w+)\|(\d{1,2})(?::(\d{2}))?-(\d{1,2})(?::(\d{2}))?""".r

  private[parking] def parseTimeRestrictions(timeRestrictionsString: String): Map[VehicleCategory, Range] = {

    def parseTimeRestriction(timeRestrictionString: String): Option[(VehicleCategory, Range)] = {
      timeRestrictionString match {
        case TimeRestriction(
              categoryStr,
              hour1,
              minute1,
              hour2,
              minute2
            ) =>
          val category = VehicleCategory.fromString(categoryStr)
          val from = hour1.toInt * 3600 + Option(minute1).map(_.toInt).getOrElse(0) * 60
          val to = hour2.toInt * 3600 + Option(minute2).map(_.toInt).getOrElse(0) * 60
          Some(category -> Range(from, to))
        case _ =>
          logger.error(s"Cannot parse time restriction data: $timeRestrictionString")
          None
      }
    }

    // values look like LightDutyTruck:00:00-14:00|Car:14:00-18:00|Bike:18:00-24:00
    Option(timeRestrictionsString)
      .getOrElse("")
      .split(';')
      .map(_.trim)
      .filterNot(_.isEmpty)
      .flatMap(parseTimeRestriction)
      .toMap

  }

  private def toString(restriction: (VehicleCategory, Range)): String = {
    val (category, range) = restriction
    val fromHour = range.start / 3600
    val fromMin = range.start % 3600 / 60
    val toHour = range.end / 3600
    val toMin = range.end % 3600 / 60
    "%s:%d:%02d-%d:%02d".format(category, fromHour, fromMin, toHour, toMin)
  }

  /** parses a row of parking configuration into the data structures used to represent it
    *
    * @param csvRow the comma-separated parking attributes
    * @return a ParkingZone and it's corresponding ParkingType and Taz Id
    */
  def parseParkingZoneFromRow[GEO: GeoLevel](
    csvRow: jMap,
    rand: Random,
    defaultVehicleManagerId: Id[VehicleManager],
    parkingStallCountScalingFactor: Double = 1.0,
    parkingCostScalingFactor: Double = 1.0
  ): Option[ParkingLoadingDataRow[GEO]] = {
    if (!validateCsvRow(csvRow)) {
      logger.error(s"Failed to match row of parking configuration '$csvRow' to expected schema")
      return None
    }
    val tazString = csvRow.get("taz")
    val parkingTypeString = csvRow.get("parkingType")
    val pricingModelString = csvRow.get("pricingModel")
    val chargingTypeString = csvRow.get("chargingPointType")
    val numStallsString = csvRow.get("numStalls")
    val feeInCentsString = csvRow.get("feeInCents")
    val parkingZoneNameString = csvRow.get("parkingZoneName")
    val landCostInUSDPerSqftString = csvRow.get("landCostInUSDPerSqft")
    val reservedForString = csvRow.get("reservedFor")
    val timeRestrictionsString = csvRow.get("timeRestrictions")
    val vehicleManagerString = csvRow.get("vehicleManager")
    val parkingZoneIdString = csvRow.get("parkingZoneId")
    Try {
      val feeInCents = feeInCentsString.toDouble
      val numStallsDouble = numStallsString.toDouble
      val newCostInDollarsString = (feeInCents * parkingCostScalingFactor / 100.0).toString
      val expectedNumberOfStalls = numStallsDouble * parkingStallCountScalingFactor
      val floorNumberOfStalls = math.floor(expectedNumberOfStalls).toInt
      val numberOfStallsToCreate = if ((expectedNumberOfStalls % 1.0) > rand.nextDouble) {
        floorNumberOfStalls + 1
      } else {
        floorNumberOfStalls
      }
      val vehicleManager =
        if (vehicleManagerString == null || vehicleManagerString.isEmpty) defaultVehicleManagerId
        else VehicleManager.createIdUsingUnique(vehicleManagerString, VehicleManager.getType(defaultVehicleManagerId))
      val reservedFor = toCategories(reservedForString, tazString)
      // parse this row from the source file
      val taz = GeoLevel[GEO].parseId(tazString.toUpperCase)
      val parkingType = ParkingType(parkingTypeString)
      val pricingModel = PricingModel(pricingModelString, newCostInDollarsString)
      val timeRestrictions = parseTimeRestrictions(timeRestrictionsString)
      val chargingPoint = ChargingPointType(chargingTypeString)
      val numStalls = numberOfStallsToCreate
      val parkingZoneName =
        if (parkingZoneNameString == null || parkingZoneNameString.isEmpty) None else Some(parkingZoneNameString)
      val landCostInUSDPerSqft =
        if (landCostInUSDPerSqftString == null || landCostInUSDPerSqftString.isEmpty) None
        else Some(landCostInUSDPerSqftString.toDouble)
      val parkingZoneIdMaybe =
        if (parkingZoneIdString == null || parkingZoneIdString.isEmpty) None
        else Some(ParkingZone.createId(parkingZoneIdString))
      val parkingZone =
        ParkingZone.init(
          parkingZoneIdMaybe,
          taz,
          parkingType,
          vehicleManager,
          numStalls,
          reservedFor,
          chargingPoint,
          pricingModel,
          timeRestrictions,
          parkingZoneName,
          landCostInUSDPerSqft
        )
      ParkingLoadingDataRow(taz, parkingType, parkingZone)
    } match {
      case Success(updatedAccumulator) =>
        Some { updatedAccumulator }
      case Failure(e) =>
        throw new java.io.IOException(s"Failed to load parking data from row with contents '$csvRow'.", e)
    }
  }

  private def validateCsvRow(csvRow: jMap): Boolean = {
<<<<<<< HEAD
    val allRequiredPresented = Seq("taz", "parkingType", "pricingModel", "chargingType", "numStalls", "feeInCents")
=======
    val allRequiredPresented = Seq("taz", "parkingType", "pricingModel", "chargingPointType", "numStalls", "feeInCents")
>>>>>>> cc46647f
      .forall(key => {
        val value = csvRow.get(key)
        value != null && value.nonEmpty
      })
    allRequiredPresented &&
    Try(csvRow.get("numStalls").toDouble).toOption.exists(_ >= 0) &&
    Try(csvRow.get("feeInCents").toDouble).toOption.exists(_ >= 0)
  }

  private def toCategories(categoryName: String, geoId: String): IndexedSeq[VehicleCategory.VehicleCategory] = {
    (if (categoryName == null) "" else categoryName).trim.toLowerCase match {
      //we had Any, Ridehail and RideHailManager in the taz-parking.csv files
      //allow the users not to modify existing files
      case "" | "any" => IndexedSeq.empty
      case value =>
        val maybeCategories =
          value
            .split('|')
            .map(categoryStr => categoryStr -> VehicleCategory.fromStringOptional(categoryStr))
            .toIndexedSeq
        maybeCategories.foreach { case (categoryStr, maybeCategory) =>
          if (maybeCategory.isEmpty) {
            logger.error(s"Wrong category '$categoryStr' for zone $geoId, ignoring the category")
          }
        }
        maybeCategories.flatMap { case (_, maybeCategory) => maybeCategory }
    }
  }

  /** a kind of lens-based update for the search tree
    *
    * @param row the row data we parsed from a file
    * @param accumulator the currently loaded zones and search tree
    * @return updated tree, stalls
    */
  private[ParkingZoneFileUtils] def addStallToSearch[GEO](
    row: ParkingLoadingDataRow[GEO],
    accumulator: ParkingLoadingAccumulator[GEO]
  ): ParkingLoadingAccumulator[GEO] = {

    // find any data stored already within this TAZ and with this ParkingType
    val parkingTypes = accumulator.tree.getOrElse(row.tazId, Map())
    val parkingZoneIds: Vector[Id[ParkingZoneId]] =
      parkingTypes.getOrElse(row.parkingType, Vector.empty[Id[ParkingZoneId]])

    // create new ParkingZone in array with new parkingZoneId. should this be an ArrayBuilder?
    accumulator.zones.put(row.parkingZone.parkingZoneId, row.parkingZone)

    // update the tree with the id of this ParkingZone
    accumulator.tree.put(
      row.tazId,
      parkingTypes.updated(
        row.parkingType,
        (parkingZoneIds :+ row.parkingZone.parkingZoneId).sorted
      )
    )

    ParkingLoadingAccumulator(accumulator.zones, accumulator.tree, accumulator.totalRows + 1, accumulator.failedRows)
  }

  /** generates ubiquitous parking from a taz centers file, such as test/input/beamville/taz-centers.csv
    * @param geoObjects geo objects that should be used to hold parking stalls
    * @param parkingTypes the parking types we are generating, by default, the complete set
    * @return
    */
  def generateDefaultParkingFromGeoObjects[GEO: GeoLevel](
    geoObjects: Iterable[GEO],
    random: Random,
    defaultVehicleManagerId: Id[VehicleManager],
    parkingTypes: Seq[ParkingType] = ParkingType.AllTypes
  ): (Map[Id[ParkingZoneId], ParkingZone[GEO]], ZoneSearchTree[GEO]) = {
    val parkingLoadingAccumulator =
      generateDefaultParkingAccumulatorFromGeoObjects(
        geoObjects,
        random,
        defaultVehicleManagerId,
        parkingTypes
      )
    (parkingLoadingAccumulator.zones.toMap, parkingLoadingAccumulator.tree)
  }

  /** generates ubiquitous parking from a taz centers file, such as test/input/beamville/taz-centers.csv
    * @param geoObjects geo objects that should be used to hold parking stalls
    * @param parkingTypes the parking types we are generating, by default, the complete set
    * @return the parking accumulator
    */
  def generateDefaultParkingAccumulatorFromGeoObjects[GEO: GeoLevel](
    geoObjects: Iterable[GEO],
    random: Random,
    defaultVehicleManagerId: Id[VehicleManager],
    parkingTypes: Seq[ParkingType] = ParkingType.AllTypes,
    parkingLoadingAcc: ParkingLoadingAccumulator[GEO] = ParkingLoadingAccumulator[GEO]()
  ): ParkingLoadingAccumulator[GEO] = {
    val result =
      generateDefaultParking(geoObjects, random, defaultVehicleManagerId, parkingTypes, parkingLoadingAcc)
    logger.info(
      s"generated ${result.totalRows} parking zones,one for each provided geo level, with ${result.parkingStallsPlainEnglish} stalls (${result.totalParkingStalls}) in system"
    )
    if (result.someRowsFailed) {
      logger.warn(s"${result.failedRows} rows of parking data failed to load")
    }
    result
  }

  /** generates ubiquitous parking from the contents of a TAZ centers file
    * @param geoObjects an iterable of geo objects
    * @param parkingTypes the parking types we are generating, by default, the complete set
    * @return parking zones and parking search tree
    */
  def generateDefaultParking[GEO: GeoLevel](
    geoObjects: Iterable[GEO],
    random: Random,
    defaultVehicleManagerId: Id[VehicleManager],
    parkingTypes: Seq[ParkingType] = ParkingType.AllTypes,
    parkingLoadingAcc: ParkingLoadingAccumulator[GEO] = ParkingLoadingAccumulator[GEO]()
  ): ParkingLoadingAccumulator[GEO] = {

    val rows: Iterable[String] = for {
      geoObj      <- geoObjects
      parkingType <- parkingTypes
      // We have to pass parking types: Some(CustomChargingPoint) and None
      // None is `NoCharger` which will allow non-charger ParkingZones. Check `returnSpotsWithoutChargers` in `ZonalParkingManager`
      maybeChargingPoint <- Seq(Some(ChargingPointType.CustomChargingPoint("DCFast", "50", "DC")), None) // NoCharger
    } yield {
      import GeoLevel.ops._
      defaultParkingRow(geoObj.getId, parkingType, maybeChargingPoint, defaultVehicleManagerId)
    }

    val withHeader = Iterator.single(ParkingFileHeader) ++ rows
    fromIterator(withHeader, defaultVehicleManagerId, random, parkingLoadingAcc = parkingLoadingAcc)
  }

  /** Write parking zones to csv.
    */
  def toCsv[GEO: GeoLevel](parkingZones: Map[Id[ParkingZoneId], ParkingZone[GEO]], filePath: String): Unit = {
    val fileContent = parkingZones
      .map { case (_, parkingZone) =>
        List(
          parkingZone.geoId,
          parkingZone.parkingType,
          parkingZone.pricingModel.getOrElse(""),
          parkingZone.chargingPointType.getOrElse(""),
          parkingZone.maxStalls,
          parkingZone.pricingModel.map(_.costInDollars).getOrElse(""),
          parkingZone.parkingZoneName.getOrElse(""),
          parkingZone.landCostInUSDPerSqft.getOrElse(""),
          parkingZone.reservedFor.mkString("|"),
          parkingZone.timeRestrictions.map(x => x._1.toString + "|" + x._2.toString).mkString(";"),
          parkingZone.toString,
          parkingZone.parkingZoneId
        ).mkString(",")
      }
      .mkString(System.lineSeparator())

    FileUtils.writeToFile(filePath, Some(ParkingFileHeader), fileContent, None)
  }

}<|MERGE_RESOLUTION|>--- conflicted
+++ resolved
@@ -20,7 +20,8 @@
 
   type jMap = java.util.Map[String, String]
 
-  /** header for parking files (used for writing new parking files)
+  /**
+    * header for parking files (used for writing new parking files)
     */
   val ParkingFileHeader: String = List(
     "taz",
@@ -37,7 +38,8 @@
     "parkingZoneId"
   ).mkString(",")
 
-  /** when a parking file is not provided, we generate one that covers all TAZs with free and ubiquitous parking
+  /**
+    * when a parking file is not provided, we generate one that covers all TAZs with free and ubiquitous parking
     * this should consider charging when it is implemented as well.
     * @param geoId a valid id for a geo object
     * @param parkingType the parking type we are using to generate a row
@@ -65,7 +67,8 @@
       ""
     ).mkString(",")
 
-  /** used to build up parking alternatives from a file
+  /**
+    * used to build up parking alternatives from a file
     * @param zones the parking zones read in
     * @param tree the search tree constructed from the loaded zones
     * @param totalRows number of rows read
@@ -99,14 +102,16 @@
 
   }
 
-  /** parking data associated with a row of the parking file
+  /**
+    * parking data associated with a row of the parking file
     * @param tazId a TAZ id
     * @param parkingType the parking type of this row
     * @param parkingZone the parking zone produced by this row
     */
   case class ParkingLoadingDataRow[GEO](tazId: Id[GEO], parkingType: ParkingType, parkingZone: ParkingZone[GEO])
 
-  /** write the loaded set of parking and charging options to an instance parking file
+  /**
+    * write the loaded set of parking and charging options to an instance parking file
     *
     * @param stallSearch the search tree of available parking options
     * @param stalls the stored ParkingZones
@@ -175,7 +180,8 @@
     }
   }
 
-  /** loads taz parking data from file, creating an array of parking zones along with a search tree to find zones.
+  /**
+    * loads taz parking data from file, creating an array of parking zones along with a search tree to find zones.
     *
     * the Array[ParkingZone] should be a private member of at most one Actor to prevent race conditions.
     *
@@ -200,7 +206,8 @@
     (parkingLoadingAccumulator.zones.toMap, parkingLoadingAccumulator.tree)
   }
 
-  /** Loads taz parking data from file, creating a parking zone accumulator
+  /**
+    * Loads taz parking data from file, creating a parking zone accumulator
     * This method allows to read multiple parking files into a single array of parking zones
     * along with a single search tree to find zones
     *
@@ -241,7 +248,8 @@
     }
   }
 
-  /** loads taz parking data from file, creating a lookup table of stalls along with a search tree to find stalls
+  /**
+    * loads taz parking data from file, creating a lookup table of stalls along with a search tree to find stalls
     *
     * @param reader a java.io.BufferedReader of a csv file
     * @return ParkingZone array and tree lookup
@@ -287,7 +295,8 @@
     }
   }
 
-  /** loads taz parking data from file, creating a lookup table of stalls along with a search tree to find stalls
+  /**
+    * loads taz parking data from file, creating a lookup table of stalls along with a search tree to find stalls
     *
     * @param csvFileContents each line from a file to be read
     * @return table and search tree
@@ -333,7 +342,8 @@
     }
   }
 
-  /** Creating search tree to find stalls from a sequence of Parking zones
+  /**
+    * Creating search tree to find stalls from a sequence of Parking zones
     *
     * @param zones each line from a file to be read
     * @return table and search tree
@@ -398,7 +408,8 @@
     "%s:%d:%02d-%d:%02d".format(category, fromHour, fromMin, toHour, toMin)
   }
 
-  /** parses a row of parking configuration into the data structures used to represent it
+  /**
+    * parses a row of parking configuration into the data structures used to represent it
     *
     * @param csvRow the comma-separated parking attributes
     * @return a ParkingZone and it's corresponding ParkingType and Taz Id
@@ -470,7 +481,9 @@
           parkingZoneName,
           landCostInUSDPerSqft
         )
+
       ParkingLoadingDataRow(taz, parkingType, parkingZone)
+
     } match {
       case Success(updatedAccumulator) =>
         Some { updatedAccumulator }
@@ -480,11 +493,7 @@
   }
 
   private def validateCsvRow(csvRow: jMap): Boolean = {
-<<<<<<< HEAD
-    val allRequiredPresented = Seq("taz", "parkingType", "pricingModel", "chargingType", "numStalls", "feeInCents")
-=======
     val allRequiredPresented = Seq("taz", "parkingType", "pricingModel", "chargingPointType", "numStalls", "feeInCents")
->>>>>>> cc46647f
       .forall(key => {
         val value = csvRow.get(key)
         value != null && value.nonEmpty
@@ -514,7 +523,8 @@
     }
   }
 
-  /** a kind of lens-based update for the search tree
+  /**
+    * a kind of lens-based update for the search tree
     *
     * @param row the row data we parsed from a file
     * @param accumulator the currently loaded zones and search tree
@@ -545,7 +555,8 @@
     ParkingLoadingAccumulator(accumulator.zones, accumulator.tree, accumulator.totalRows + 1, accumulator.failedRows)
   }
 
-  /** generates ubiquitous parking from a taz centers file, such as test/input/beamville/taz-centers.csv
+  /**
+    * generates ubiquitous parking from a taz centers file, such as test/input/beamville/taz-centers.csv
     * @param geoObjects geo objects that should be used to hold parking stalls
     * @param parkingTypes the parking types we are generating, by default, the complete set
     * @return
@@ -566,7 +577,8 @@
     (parkingLoadingAccumulator.zones.toMap, parkingLoadingAccumulator.tree)
   }
 
-  /** generates ubiquitous parking from a taz centers file, such as test/input/beamville/taz-centers.csv
+  /**
+    * generates ubiquitous parking from a taz centers file, such as test/input/beamville/taz-centers.csv
     * @param geoObjects geo objects that should be used to hold parking stalls
     * @param parkingTypes the parking types we are generating, by default, the complete set
     * @return the parking accumulator
@@ -589,7 +601,8 @@
     result
   }
 
-  /** generates ubiquitous parking from the contents of a TAZ centers file
+  /**
+    * generates ubiquitous parking from the contents of a TAZ centers file
     * @param geoObjects an iterable of geo objects
     * @param parkingTypes the parking types we are generating, by default, the complete set
     * @return parking zones and parking search tree
@@ -617,7 +630,8 @@
     fromIterator(withHeader, defaultVehicleManagerId, random, parkingLoadingAcc = parkingLoadingAcc)
   }
 
-  /** Write parking zones to csv.
+  /**
+    * Write parking zones to csv.
     */
   def toCsv[GEO: GeoLevel](parkingZones: Map[Id[ParkingZoneId], ParkingZone[GEO]], filePath: String): Unit = {
     val fileContent = parkingZones
