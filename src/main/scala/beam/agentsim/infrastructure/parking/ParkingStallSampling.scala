package beam.agentsim.infrastructure.parking

import scala.util.Random
import beam.agentsim.infrastructure.taz.TAZ
import beam.router.BeamRouter.Location
import beam.utils.logging.ExponentialLazyLogging
import org.matsim.api.core.v01.network.Link
import org.matsim.api.core.v01.{Coord, Id}
import org.matsim.core.utils.collections.QuadTree

import scala.jdk.CollectionConverters.collectionAsScalaIterableConverter
import scala.math.pow

/**
  * sampling methods for randomly generating stall locations from aggregate information
  */
object ParkingStallSampling extends ExponentialLazyLogging {

  val maxOffsetDistance = 600.0 // TODO: Make this a config parameter

  def linkBasedSampling(
    rand: Random,
    requestLocation: Location,
    maybeLinkQuadTree: Option[QuadTree[Link]],
    distanceFunction: (Coord, Coord) => Double,
    availabilityRatio: Double,
    taz: TAZ,
    inClosestZone: Boolean,
    maxDist: Double = maxOffsetDistance
  ): Location = {
    maybeLinkQuadTree match {
      case Some(linkQuadTree) =>
        val allLinks = linkQuadTree.getDisk(requestLocation.getX, requestLocation.getY, maxDist).asScala
        val totalLength = allLinks.foldRight(0.0)(_.getLength + _)
        var currentLength = 0.0
        val filteredLinks = rand.shuffle(allLinks).takeWhile { lnk =>
          currentLength += lnk.getLength
          currentLength <= totalLength * availabilityRatio
        }
<<<<<<< HEAD
        Some(filteredLinks)
          .filter(_.nonEmpty)
          .map(
            _.map(lnk => getClosestPointAlongLink(lnk, requestLocation, distanceFunction)).minBy(loc =>
              distanceFunction(loc, requestLocation)
            )
          )
          .getOrElse {
            logger.warn(s"Could not find a link for parking request at location: $requestLocation")
            availabilityAwareSampling(rand, requestLocation, taz, availabilityRatio, inClosestZone)
          }
=======
        if (filteredLinks.isEmpty) {
          logger.warn(s"Could not find a link for parking request at location: $requestLocation")
          availabilityAwareSampling(rand, requestLocation, taz, availabilityRatio, inClosestZone)
        } else {
          filteredLinks
            .map(lnk => getClosestPointAlongLink(lnk, requestLocation, distanceFunction))
            .minBy(loc => distanceFunction(loc, requestLocation))
        }
>>>>>>> 82978181
      case _ =>
        availabilityAwareSampling(rand, requestLocation, taz, availabilityRatio, inClosestZone)
    }
  }

  private def getClosestPointAlongLink(
    link: Link,
    requestLocation: Location,
    distanceFunction: (Coord, Coord) => Double
  ): Location = {
    val (p1, p2) = (link.getToNode.getCoord, link.getFromNode.getCoord)
    val (closestPointOption, closestDistance) = List(p1, p2).foldLeft(None: Option[Coord], Double.PositiveInfinity) {
      (accumulator, endPoint) =>
        val dist = distanceFunction(endPoint, requestLocation)
        if (dist < accumulator._2) {
          (Some(endPoint), dist)
        } else {
          accumulator
        }
    }

    closestPointOption match {
      case Some(closestPoint) =>
        if (closestDistance < 100) {
          closestPoint
        } else {
          val (dx, dy) = (p2.getX - p1.getX, p2.getY - p1.getY) // vector between p1 and p2
          val (diffx, diffy) =
            (requestLocation.getX - p1.getX, requestLocation.getY - p1.getY) // vector between p1 and p3
<<<<<<< HEAD
          val c1 = (dx * diffx + dy * diffy) / (pow(dx, 2) + pow(dy, 2)) // projection of w onto v
=======
          val c1 = ((dx * diffx) + (dy * diffy)) / (pow(dx, 2d) + pow(dy, 2d)) // projection of w onto v
>>>>>>> 82978181
          if (c1 < 0) {
            p1
          } else if (c1 > 1) {
            p2
          } else {
<<<<<<< HEAD
            val x = p1.getX + c1 * dx // closest point on line to p3
            val y = p1.getY + c1 * dy // closest point on line to p3
=======
            val x = p1.getX + (c1 * dx) // closest point on line to p3
            val y = p1.getY + (c1 * dy) // closest point on line to p3
>>>>>>> 82978181
            if ((!x.isNaN) && (!y.isNaN)) {
              new Coord(x, y)
            } else {
              closestPoint
            }
          }
        }
      case None =>
        p1
    }
  }

  /**
    * generates stall locations per a sampling technique which induces noise as a function of stall attribute availability
    * @param rand random generator used to create stall locations
    * @param agent position of agent
    * @param taz position of TAZ centroid
    * @param availabilityRatio availability of the chosen stall type, as a ratio, i.e., in the range [0, 1]
    * @return a sampled location
    */
  def availabilityAwareSampling(
    rand: Random,
    agent: Location,
    taz: TAZ,
    availabilityRatio: Double,
    closestZone: Boolean = true
  ): Location = {

    val xDistance: Double = taz.coord.getX - agent.getX
    val yDistance: Double = taz.coord.getY - agent.getY
    val euclideanDistanceToTazCenter = Math.sqrt(Math.pow(xDistance, 2.0) + Math.pow(yDistance, 2.0))
    val tazCharacteristicRadius: Double = math.sqrt(taz.areaInSquareMeters / 3.14)
    val sampleStandardDeviation: Double = tazCharacteristicRadius * 0.5

    // this coefficient models the effect of parking supply constraint on the distance a parking stall
    // might be placed from the agent's desired destination
    val exponent = -0.25 // Parameter relating distance to parking stalls to availability. More negative means that
    // for a given availability ratio parking stalls appear closer to the request rather than being
    // randomly distributed throughout taz
    val minimumAvailabilityRatio = Math.exp(1 / exponent) // Parking ratio below which we assume random availability
    // within TAZ
    val availabilityFactor: Double =
      if (availabilityRatio < minimumAvailabilityRatio) 1.0 else exponent * math.log(availabilityRatio)

    // finding a location between the agent and the TAZ centroid to sample from. If we're dealing with the closest TAZ,
    // the center of the sampling distribution should be nearer to the TAZ center the lower availability is, but nearer
    // the request if availability is high. If we're dealing with a farther-away taz, center the sampling distribution
    // halfway between the TAZ center and the nearest point in the TAZ to the request
    val (expectedValueX, expectedValueY) = if (closestZone) {
      (
        xDistance * availabilityFactor + agent.getX,
        yDistance * availabilityFactor + agent.getY
      )
    } else {
      (
        taz.coord.getX - xDistance * (tazCharacteristicRadius / euclideanDistanceToTazCenter / 2.0),
        taz.coord.getY - yDistance * (tazCharacteristicRadius / euclideanDistanceToTazCenter / 2.0)
      )
    }

    val (offsetX, offsetY) = (
      rand.nextGaussian * availabilityFactor * sampleStandardDeviation,
      rand.nextGaussian * availabilityFactor * sampleStandardDeviation
    )

    val offsetDistance = Math.sqrt(Math.pow(offsetX, 2.0) + Math.pow(offsetY, 2.0))

    // Since we could be dealing with very big zones, set a cap on the walking distance within the the closest zone,
    // even if availability is low

    val offsetMultiplier = if ((offsetDistance > maxOffsetDistance) & closestZone) {
      maxOffsetDistance / offsetDistance
    } else { 1.0 }

    // the random variable has a standard deviation made of an inverse of parking availability and scaled out
    // proportionally to 1/3 the diameter of the TAZ.
    // random value offset by the agent location and additionally offset by the distance from agent
    // to TAZ centroid with inverse availability also being a factor here.
    val (sampleX, sampleY) = (
      offsetX * offsetMultiplier + expectedValueX,
      offsetY * offsetMultiplier + expectedValueY
    )

    new Coord(sampleX, sampleY)
  }

  /**
    * samples a random location near a TAZ's centroid in order to create a stall in that TAZ.
    * previous dev's note: make these distributions more custom to the TAZ and stall type
    * @param rand random generator
    * @param center location we are sampling from
    *
    * @return a coordinate near that TAZ
    *
    * @deprecated
    */
  def sampleLocationForStall(rand: Random, center: Location, radius: Double): Location = {
    val lambda = 0.01
    val deltaRadiusX = -math.log(1 - (1 - math.exp(-lambda * radius)) * rand.nextDouble()) / lambda
    val deltaRadiusY = -math.log(1 - (1 - math.exp(-lambda * radius)) * rand.nextDouble()) / lambda

    val x = center.getX + deltaRadiusX
    val y = center.getY + deltaRadiusY
    new Location(x, y)
  }
}<|MERGE_RESOLUTION|>--- conflicted
+++ resolved
@@ -37,19 +37,6 @@
           currentLength += lnk.getLength
           currentLength <= totalLength * availabilityRatio
         }
-<<<<<<< HEAD
-        Some(filteredLinks)
-          .filter(_.nonEmpty)
-          .map(
-            _.map(lnk => getClosestPointAlongLink(lnk, requestLocation, distanceFunction)).minBy(loc =>
-              distanceFunction(loc, requestLocation)
-            )
-          )
-          .getOrElse {
-            logger.warn(s"Could not find a link for parking request at location: $requestLocation")
-            availabilityAwareSampling(rand, requestLocation, taz, availabilityRatio, inClosestZone)
-          }
-=======
         if (filteredLinks.isEmpty) {
           logger.warn(s"Could not find a link for parking request at location: $requestLocation")
           availabilityAwareSampling(rand, requestLocation, taz, availabilityRatio, inClosestZone)
@@ -58,7 +45,6 @@
             .map(lnk => getClosestPointAlongLink(lnk, requestLocation, distanceFunction))
             .minBy(loc => distanceFunction(loc, requestLocation))
         }
->>>>>>> 82978181
       case _ =>
         availabilityAwareSampling(rand, requestLocation, taz, availabilityRatio, inClosestZone)
     }
@@ -88,23 +74,14 @@
           val (dx, dy) = (p2.getX - p1.getX, p2.getY - p1.getY) // vector between p1 and p2
           val (diffx, diffy) =
             (requestLocation.getX - p1.getX, requestLocation.getY - p1.getY) // vector between p1 and p3
-<<<<<<< HEAD
-          val c1 = (dx * diffx + dy * diffy) / (pow(dx, 2) + pow(dy, 2)) // projection of w onto v
-=======
           val c1 = ((dx * diffx) + (dy * diffy)) / (pow(dx, 2d) + pow(dy, 2d)) // projection of w onto v
->>>>>>> 82978181
           if (c1 < 0) {
             p1
           } else if (c1 > 1) {
             p2
           } else {
-<<<<<<< HEAD
-            val x = p1.getX + c1 * dx // closest point on line to p3
-            val y = p1.getY + c1 * dy // closest point on line to p3
-=======
             val x = p1.getX + (c1 * dx) // closest point on line to p3
             val y = p1.getY + (c1 * dy) // closest point on line to p3
->>>>>>> 82978181
             if ((!x.isNaN) && (!y.isNaN)) {
               new Coord(x, y)
             } else {
