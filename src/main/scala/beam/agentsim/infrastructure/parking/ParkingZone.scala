package beam.agentsim.infrastructure.parking

import beam.agentsim.agents.vehicles.VehicleCategory.VehicleCategory
import beam.agentsim.agents.vehicles.VehicleManager
import beam.agentsim.agents.vehicles.VehicleManager.ReservedFor
import beam.agentsim.infrastructure.charging.ChargingPointType
<<<<<<< HEAD
import beam.agentsim.infrastructure.power.SitePowerManager
=======
import beam.agentsim.infrastructure.taz.TAZ
>>>>>>> 2e928dda
import com.typesafe.scalalogging.LazyLogging
import org.matsim.api.core.v01.Id
import org.matsim.api.core.v01.network.Link

import scala.language.higherKinds

trait ParkingZoneId

/**
  * stores the number of stalls in use for a zone of parking stalls with a common set of attributes
  *
  * @param parkingZoneId the Id of this Zone, which directly corresponds to the Array index of this used in the ParkingZoneSearch Array[ParkingZone]
  * @param stallsAvailable a (mutable) count of stalls free, which is mutated to track the current state of stalls in a way that is logically similar to a semiphore
  * @param maxStalls the maximum number of stalls which can be in use at this ParkingZone
  * @param chargingPointType if this stall has charging, this is the type of charging
  * @param pricingModel if this stall has pricing, this is the type of pricing
  */
class ParkingZone(
  val parkingZoneId: Id[ParkingZoneId],
  val tazId: Id[TAZ],
  val parkingType: ParkingType,
  var stallsAvailable: Int,
  val maxStalls: Int,
  val reservedFor: ReservedFor,
  val chargingPointType: Option[ChargingPointType],
  val pricingModel: Option[PricingModel],
  val timeRestrictions: Map[VehicleCategory, Range],
  val link: Option[Link],
  val sitePowerManagerId: Id[SitePowerManager]
) {

  /**
    * the percentage of parking available in this ParkingZone
    *
    * @return percentage [0.0, 1.0]
    */
  def availability: Double = if (maxStalls == 0) 0.0 else stallsAvailable.toDouble / maxStalls

  override def toString: String = {
    val chargeString = chargingPointType match {
      case None    => "chargingPointType = None"
      case Some(c) => s" chargingPointType = $c"
    }
    val pricingString = pricingModel match {
      case None    => "pricingModel = None"
      case Some(p) => s" pricingModel = $p"
    }
    s"ParkingZone(parkingZoneId = $parkingZoneId, numStalls = $stallsAvailable, $chargeString, $pricingString)"
  }

  def makeCopy(maxStalls: Int = -1): ParkingZone = {
    new ParkingZone(
      this.parkingZoneId,
      this.tazId,
      this.parkingType,
      this.stallsAvailable,
      if (maxStalls == -1) this.maxStalls else maxStalls,
      this.reservedFor,
      this.chargingPointType,
      this.pricingModel,
      this.timeRestrictions,
      this.link,
      this.sitePowerManagerId
    )
  }

  override def equals(that: Any): Boolean =
    that match {
      case that: ParkingZone => that.hashCode() == hashCode
      case _                 => false
    }
  override def hashCode: Int = parkingZoneId.hashCode()
}

object ParkingZone extends LazyLogging {

  val DefaultParkingZoneId: Id[ParkingZoneId] = Id.create("default", classOf[ParkingZoneId])

  // used in place of Int.MaxValue to avoid possible buffer overrun due to async failures
  // in other words, while stallsAvailable of a ParkingZone should never exceed the numStalls
  // it started with, it could be possible in the system to happen due to scheduler issues. if
  // it does, it would be more helpful for it to reflect with a reasonable number, ie., 1000001,
  // which would tell us that we had 1 extra releaseStall event.
  val UbiqiutousParkingAvailability: Int = 1000000

  /**
    * creates a new StallValues object
    *
    * @param chargingPointType if this stall has charging, this is the type of charging
    * @param pricingModel if this stall has pricing, this is the type of pricing
    * @return a new StallValues object
    */
  private def apply(
    parkingZoneId: Id[ParkingZoneId],
    geoId: Id[TAZ],
    parkingType: ParkingType,
    reservedFor: ReservedFor,
    sitePowerManagerId: Id[SitePowerManager],
    stallsAvailable: Int = 0,
    maxStalls: Int = 0,
    chargingPointType: Option[ChargingPointType] = None,
    pricingModel: Option[PricingModel] = None,
    timeRestrictions: Map[VehicleCategory, Range] = Map.empty,
    link: Option[Link] = None
  ): ParkingZone =
    new ParkingZone(
      parkingZoneId,
      geoId,
      parkingType,
      stallsAvailable,
      maxStalls,
      reservedFor,
      chargingPointType,
      pricingModel,
      timeRestrictions,
      link,
      sitePowerManagerId
    )

  def defaultInit(
    geoId: Id[TAZ],
    parkingType: ParkingType,
    numStalls: Int
  ): ParkingZone = {
    init(
      Some(DefaultParkingZoneId),
      geoId,
      parkingType,
      VehicleManager.AnyManager,
      Some(SitePowerManager.createId(DefaultParkingZoneId.toString)),
      numStalls
    )
  }

  def init(
    parkingZoneIdMaybe: Option[Id[ParkingZoneId]],
    geoId: Id[TAZ],
    parkingType: ParkingType,
    reservedFor: ReservedFor,
    sitePowerManagerIdMaybe: Option[Id[SitePowerManager]],
    maxStalls: Int = 0,
    chargingPointType: Option[ChargingPointType] = None,
    pricingModel: Option[PricingModel] = None,
    timeRestrictions: Map[VehicleCategory, Range] = Map.empty,
    link: Option[Link] = None
  ): ParkingZone = {
    val parkingZoneId = parkingZoneIdMaybe match {
      case Some(parkingZoneId) => parkingZoneId
      case _                   => constructParkingZoneKey(reservedFor, geoId, parkingType, chargingPointType, pricingModel, maxStalls)
    }
    val sitePowerManagerId = sitePowerManagerIdMaybe match {
      case Some(sitePowerManagerId) => sitePowerManagerId
      case _                        => SitePowerManager.constructSitePowerKey(reservedFor, geoId, parkingType, chargingPointType)
    }
    ParkingZone(
      parkingZoneId,
      geoId,
      parkingType,
      reservedFor,
      sitePowerManagerId,
      maxStalls,
      maxStalls,
      chargingPointType,
      pricingModel,
      timeRestrictions,
      link
    )
  }

  /**
    * increment the count of stalls in use
    *
    * @param parkingZone the object to increment
    * @return True|False (representing success) wrapped in an effect type
    */
  def releaseStall(parkingZone: ParkingZone): Boolean =
    if (parkingZone.parkingZoneId == DefaultParkingZoneId) {
      // this zone does not exist in memory but it has infinitely many stalls to release
      true
    } else if (parkingZone.stallsAvailable + 1 > parkingZone.maxStalls) {
//        log.debug(s"Attempting to release a parking stall when ParkingZone is already full.")
      false
    } else {
      parkingZone.stallsAvailable += 1
      true
    }

  /**
    * decrement the count of stalls in use. doesn't allow negative-values (fails silently)
    *
    * @param parkingZone the object to increment
    * @return True|False (representing success) wrapped in an effect type
    */
  def claimStall(parkingZone: ParkingZone): Boolean =
    if (parkingZone.parkingZoneId == DefaultParkingZoneId) {
      // this zone does not exist in memory but it has infinitely many stalls to release
      true
    } else if (parkingZone.stallsAvailable - 1 >= 0) {
      parkingZone.stallsAvailable -= 1
      true
    } else {
      // log debug that we tried to claim a stall when there were no free stalls
      false
    }

  /**
    * Option-wrapped Array index lookup for Array[ParkingZone]
    *
    * @param parkingZones collection of parking zones
    * @param parkingZoneId an array index
    * @return Optional ParkingZone
    */
  def getParkingZone(
    parkingZones: Map[Id[ParkingZoneId], ParkingZone],
    parkingZoneId: Id[ParkingZoneId]
  ): Option[ParkingZone] = {
    val result = parkingZones.get(parkingZoneId)
    if (result.isEmpty) {
      logger.warn(s"attempting to access parking zone with illegal parkingZoneId $parkingZoneId, will be ignored")
    }
    result
  }

  /**
    * construct ID of a Parking Zone
    * @param geoId TAZ ID
    * @param parkingType Parking Type
    * @param chargingPointTypeMaybe Charging Point Type Option
    * @param pricingModelMaybe Pricing Model Option
    * @param numStalls number of stalls
    * @return
    */
  def constructParkingZoneKey(
    reservedFor: ReservedFor,
    geoId: Id[_],
    parkingType: ParkingType,
    chargingPointTypeMaybe: Option[ChargingPointType],
    pricingModelMaybe: Option[PricingModel],
    numStalls: Int
  ): Id[ParkingZoneId] = {
    val chargingPointType = chargingPointTypeMaybe.getOrElse("NoCharger")
    val pricingModel = pricingModelMaybe.getOrElse("Free")
    val costInCents = pricingModelMaybe.map(x => (x.costInDollars * 100).toInt).getOrElse(0)
    createId(
      s"zone-${reservedFor}-${geoId}-${parkingType}-${chargingPointType}-${pricingModel}-${costInCents}-$numStalls"
    )
  }

  /**
    * create Id
    * @param zoneId the zone Id
    * @return
    */
  def createId(zoneId: String): Id[ParkingZoneId] = Id.create(zoneId, classOf[ParkingZoneId])
}<|MERGE_RESOLUTION|>--- conflicted
+++ resolved
@@ -4,11 +4,8 @@
 import beam.agentsim.agents.vehicles.VehicleManager
 import beam.agentsim.agents.vehicles.VehicleManager.ReservedFor
 import beam.agentsim.infrastructure.charging.ChargingPointType
-<<<<<<< HEAD
 import beam.agentsim.infrastructure.power.SitePowerManager
-=======
 import beam.agentsim.infrastructure.taz.TAZ
->>>>>>> 2e928dda
 import com.typesafe.scalalogging.LazyLogging
 import org.matsim.api.core.v01.Id
 import org.matsim.api.core.v01.network.Link
@@ -37,7 +34,7 @@
   val pricingModel: Option[PricingModel],
   val timeRestrictions: Map[VehicleCategory, Range],
   val link: Option[Link],
-  val sitePowerManagerId: Id[SitePowerManager]
+  val siteId: Id[SitePowerManager]
 ) {
 
   /**
@@ -57,22 +54,6 @@
       case Some(p) => s" pricingModel = $p"
     }
     s"ParkingZone(parkingZoneId = $parkingZoneId, numStalls = $stallsAvailable, $chargeString, $pricingString)"
-  }
-
-  def makeCopy(maxStalls: Int = -1): ParkingZone = {
-    new ParkingZone(
-      this.parkingZoneId,
-      this.tazId,
-      this.parkingType,
-      this.stallsAvailable,
-      if (maxStalls == -1) this.maxStalls else maxStalls,
-      this.reservedFor,
-      this.chargingPointType,
-      this.pricingModel,
-      this.timeRestrictions,
-      this.link,
-      this.sitePowerManagerId
-    )
   }
 
   override def equals(that: Any): Boolean =
@@ -106,7 +87,7 @@
     geoId: Id[TAZ],
     parkingType: ParkingType,
     reservedFor: ReservedFor,
-    sitePowerManagerId: Id[SitePowerManager],
+    siteId: Id[SitePowerManager],
     stallsAvailable: Int = 0,
     maxStalls: Int = 0,
     chargingPointType: Option[ChargingPointType] = None,
@@ -125,7 +106,7 @@
       pricingModel,
       timeRestrictions,
       link,
-      sitePowerManagerId
+      siteId
     )
 
   def defaultInit(
@@ -148,7 +129,7 @@
     geoId: Id[TAZ],
     parkingType: ParkingType,
     reservedFor: ReservedFor,
-    sitePowerManagerIdMaybe: Option[Id[SitePowerManager]],
+    siteIdMaybe: Option[Id[SitePowerManager]],
     maxStalls: Int = 0,
     chargingPointType: Option[ChargingPointType] = None,
     pricingModel: Option[PricingModel] = None,
@@ -159,16 +140,16 @@
       case Some(parkingZoneId) => parkingZoneId
       case _                   => constructParkingZoneKey(reservedFor, geoId, parkingType, chargingPointType, pricingModel, maxStalls)
     }
-    val sitePowerManagerId = sitePowerManagerIdMaybe match {
-      case Some(sitePowerManagerId) => sitePowerManagerId
-      case _                        => SitePowerManager.constructSitePowerKey(reservedFor, geoId, parkingType, chargingPointType)
+    val siteId = siteIdMaybe match {
+      case Some(siteId) => siteId
+      case _            => SitePowerManager.constructSitePowerKey(reservedFor, geoId, parkingType, chargingPointType)
     }
     ParkingZone(
       parkingZoneId,
       geoId,
       parkingType,
       reservedFor,
-      sitePowerManagerId,
+      siteId,
       maxStalls,
       maxStalls,
       chargingPointType,
