package beam.agentsim.infrastructure.parking

import beam.agentsim.agents.choice.logit.MultinomialLogit
<<<<<<< HEAD
import scala.util.{Failure, Random, Success, Try}
=======
>>>>>>> 6d27d78b

import scala.util.{Failure, Random, Success, Try}
import beam.agentsim.infrastructure.charging._
import beam.agentsim.infrastructure.taz.TAZ
import beam.router.BeamRouter.Location
import beam.sim.common.GeoUtils
import com.vividsolutions.jts.geom.Envelope
import org.matsim.api.core.v01.{Coord, Id}
import org.matsim.core.utils.collections.QuadTree
import scala.collection.JavaConverters._
import scala.annotation.tailrec

import beam.agentsim.infrastructure.ParkingStall

object ParkingZoneSearch {

  /**
    * a nested structure to support a search over available parking attributes,
    * where traversal either terminates in an un-defined branch (no options found),
    * or a leaf, which contains the index of a ParkingZone in the ParkingZones lookup array
    * with the matching attributes. type parameter A is a tag from a graph partitioning, such as a TAZ,
    * or possibly an h3 label.
    */
  type ZoneSearch[A] = Map[Id[A], Map[ParkingType, List[Int]]]

  // increases search radius by this factor at each iteration
  val SearchFactor: Double = 2.0

  // fallback value for stall pricing model evaluation
  val DefaultParkingPrice: Double = 0.0

  /**
    * looks for the nearest ParkingZone that meets the agent's needs
    * @param searchStartRadius small radius describing a ring shape
    * @param searchMaxRadius larger radius describing a ring shape
    * @param destinationUTM coordinates of this request
    * @param parkingDuration duration requested for this parking, used to calculate cost in ranking
    * @param parkingTypes types of parking this request is interested in
    * @param utilityFunction optional inquiry preferences for charging options
    * @param searchTree nested map structure assisting search for parking within a TAZ and by parking type
    * @param stalls collection of all parking alternatives
    * @param tazQuadTree lookup of all TAZs in this simulation
    * @param random random generator used to sample a location from the TAZ for this stall
    * @return a stall from the found ParkingZone, or a ParkingStall.DefaultStall
    */
  def incrementalParkingZoneSearch(
    searchStartRadius: Double,
    searchMaxRadius: Double,
    destinationUTM: Location,
    valueOfTime: Double,
    parkingDuration: Double,
    parkingTypes: Seq[ParkingType],
    utilityFunction: MultinomialLogit[ParkingZoneSearch.ParkingAlternative, String],
    searchTree: ParkingZoneSearch.ZoneSearch[TAZ],
    stalls: Array[ParkingZone],
    tazQuadTree: QuadTree[TAZ],
    distanceFunction: (Coord, Coord) => Double,
    random: Random,
    boundingBox: Envelope
  ): Option[(ParkingZone, ParkingStall)] = {

    @tailrec
    def _search(thisInnerRadius: Double, thisOuterRadius: Double): Option[(ParkingZone, ParkingStall)] = {
      if (thisInnerRadius > searchMaxRadius) None
      else {
        val tazDistance: Map[TAZ, Double] =
          tazQuadTree
            .getRing(destinationUTM.getX, destinationUTM.getY, thisInnerRadius, thisOuterRadius)
            .asScala
            .map { taz =>
              (taz, GeoUtils.distFormula(taz.coord, destinationUTM))
            }
            .toMap
        val tazList: List[TAZ] = tazDistance.keys.toList

        ParkingZoneSearch.find(
          destinationUTM,
          valueOfTime,
          parkingDuration,
          utilityFunction,
          tazList,
          parkingTypes,
          searchTree,
          stalls,
          distanceFunction,
          random
        ) match {
          case Some(
              ParkingSearchResult(
                bestTAZ,
                bestParkingType,
                bestParkingZone,
                bestCoord,
                bestRankingValue
              )
              ) =>
            val stallPrice: Double =
              bestParkingZone.pricingModel
                .map { PricingModel.evaluateParkingTicket(_, parkingDuration.toInt) }
                .getOrElse(DefaultParkingPrice)

            // create a new stall instance. you win!
            val newStall = ParkingStall(
              bestTAZ.tazId,
              bestParkingZone.parkingZoneId,
              bestCoord,
              stallPrice,
              bestParkingZone.chargingPointType,
              bestParkingZone.pricingModel,
              bestParkingType
            )

            Some { (bestParkingZone, newStall) }
          case None =>
            _search(thisOuterRadius, thisOuterRadius * SearchFactor)
        }
      }
    }

    _search(0, searchStartRadius)
  }

  /**
    * these are the alternatives that are generated/instantiated by a search
    * and then are selected by either a sampling function (via a multinomial
    * logit function) or by ranking the utility of these alternatives.
    */
  case class ParkingAlternative(taz: TAZ, parkingType: ParkingType, parkingZone: ParkingZone, coord: Coord)

  /**
    * the best-ranked parking attributes along with aggregate search data
    *
    * @param bestTAZ TAZ where best-ranked ParkingZone is stored
    * @param bestParkingType ParkingType related to the best-ranked ParkingZone
    * @param bestParkingZone the best-ranked ParkingZone
    * @param bestCoord the sampled coordinate of the stall
    * @param bestUtility the ranking value/utility score associated with the selected ParkingZone
    */
  case class ParkingSearchResult(
    bestTAZ: TAZ,
    bestParkingType: ParkingType,
    bestParkingZone: ParkingZone,
    bestCoord: Coord,
    bestUtility: Double
  )

  /**
    * these are the alternatives that are generated/instantiated by a search
    * and then are selected by either a sampling function (via a multinomial
    * logit function) or by ranking the utility of these alternatives.
    */
  case class ParkingAlternative(taz: TAZ, parkingType: ParkingType, parkingZone: ParkingZone, coord: Coord)

  /**
    * the best-ranked parking attributes along with aggregate search data
    *
    * @param bestTAZ         TAZ where best-ranked ParkingZone is stored
    * @param bestParkingType ParkingType related to the best-ranked ParkingZone
    * @param bestParkingZone the best-ranked ParkingZone
    * @param bestCoord       the sampled coordinate of the stall
    * @param bestUtility     the ranking value/utility score associated with the selected ParkingZone
    */
  case class ParkingSearchResult(
    bestTAZ: TAZ,
    bestParkingType: ParkingType,
    bestParkingZone: ParkingZone,
    bestCoord: Coord,
    bestUtility: Double
  )

  /**
    * find the best parking alternative for the data in this request
    *
<<<<<<< HEAD
    * @param destinationUTM coordinates of this request
    * @param valueOfTime agent's value of time in seconds
    * @param utilityFunction a utility function for parking alternatives
    * @param tazList the TAZ we are looking in
    * @param parkingTypes the parking types we are interested in
    * @param tree search tree of parking infrastructure
    * @param parkingZones stored ParkingZone data
=======
    * @param destinationUTM   coordinates of this request
    * @param valueOfTime      agent's value of time in seconds
    * @param utilityFunction  a utility function for parking alternatives
    * @param tazList          the TAZ we are looking in
    * @param parkingTypes     the parking types we are interested in
    * @param tree             search tree of parking infrastructure
    * @param parkingZones     stored ParkingZone data
>>>>>>> 6d27d78b
    * @param distanceFunction a function that computes the distance between two coordinates
    * @param random           random generator
    * @return the TAZ with the best ParkingZone, it's ParkingType, and the ranking value of that ParkingZone
    */
  def find(
    destinationUTM: Coord,
    valueOfTime: Double,
    parkingDuration: Double,
    utilityFunction: MultinomialLogit[ParkingZoneSearch.ParkingAlternative, String],
    tazList: Seq[TAZ],
    parkingTypes: Seq[ParkingType],
    tree: ZoneSearch[TAZ],
    parkingZones: Array[ParkingZone],
    distanceFunction: (Coord, Coord) => Double,
    random: Random
  ): Option[ParkingSearchResult] = {
    val found = findParkingZones(destinationUTM, tazList, parkingTypes, tree, parkingZones, random)
<<<<<<< HEAD
//    takeBestByRanking(destinationUTM, valueOfTime, parkingDuration, found, utilityFunction, distanceFunction)
=======
    //    takeBestByRanking(destinationUTM, valueOfTime, parkingDuration, found, utilityFunction, distanceFunction)
>>>>>>> 6d27d78b
    takeBestBySampling(
      found,
      destinationUTM,
      parkingDuration.toInt,
      valueOfTime,
      utilityFunction,
      distanceFunction,
      random
    )
  }

  /**
    * look for matching ParkingZones, within a TAZ, which have vacancies
    *
    * @param destinationUTM coordinates of this request
    * @param tazList        the TAZ we are looking in
    * @param parkingTypes   the parking types we are interested in
    * @param tree           search tree of parking infrastructure
    * @param parkingZones   stored ParkingZone data
    * @param random         random generator
    * @return list of discovered ParkingZones
    */
  def findParkingZones(
    destinationUTM: Coord,
    tazList: Seq[TAZ],
    parkingTypes: Seq[ParkingType],
    tree: ZoneSearch[TAZ],
    parkingZones: Array[ParkingZone],
    random: Random
  ): Seq[ParkingAlternative] = {

    // conduct search (toList required to combine Option and List monads)
    for {
      taz                 <- tazList
      parkingTypesSubtree <- tree.get(taz.tazId).toList
      parkingType         <- parkingTypes
      parkingZoneIds      <- parkingTypesSubtree.get(parkingType).toList
      parkingZoneId       <- parkingZoneIds
      if parkingZones(parkingZoneId).stallsAvailable > 0
    } yield {
      // get the zone
      Try {
        parkingZones(parkingZoneId)
      } match {
        case Success(parkingZone) =>
          val parkingAvailability: Double = parkingZone.availability
          val stallLocation: Coord =
            ParkingStallSampling.availabilityAwareSampling(random, destinationUTM, taz, parkingAvailability)
          ParkingAlternative(taz, parkingType, parkingZones(parkingZoneId), stallLocation)
        case Failure(e) =>
          throw new IndexOutOfBoundsException(s"Attempting to access ParkingZone with index $parkingZoneId failed.\n$e")
      }
    }
  }

  /**
    * samples from the set of discovered stalls using a multinomial logit function
    *
<<<<<<< HEAD
    * @param found the discovered parkingZones
    * @param destinationUTM coordinates of this request
    * @param parkingDuration the duration of the forthcoming agent activity
    * @param valueOfTime this agent's value of time
    * @param utilityFunction a multinomial logit function for sampling utility from a set of parking alternatives
    * @param distanceFunction a function that computes the distance between two coordinates
    * @param random random generator
=======
    * @param found            the discovered parkingZones
    * @param destinationUTM   coordinates of this request
    * @param parkingDuration  the duration of the forthcoming agent activity
    * @param valueOfTime      this agent's value of time
    * @param utilityFunction  a multinomial logit function for sampling utility from a set of parking alternatives
    * @param distanceFunction a function that computes the distance between two coordinates
    * @param random           random generator
>>>>>>> 6d27d78b
    * @return the parking alternative that will be used for parking this agent's vehicle
    */
  def takeBestBySampling(
    found: Iterable[ParkingAlternative],
    destinationUTM: Coord,
    parkingDuration: Int,
    valueOfTime: Double,
    utilityFunction: MultinomialLogit[ParkingAlternative, String],
    distanceFunction: (Coord, Coord) => Double,
    random: Random
  ): Option[ParkingSearchResult] = {

    val alternatives: Iterable[(ParkingAlternative, Map[String, Double])] =
      found.map { parkingAlternative =>
        val ParkingAlternative(_, _, parkingZone, stallCoordinate) = parkingAlternative

        val parkingTicket: Double = parkingZone.pricingModel match {
          case Some(pricingModel) =>
            PricingModel.evaluateParkingTicket(pricingModel, parkingDuration)
          case None =>
            0.0
        }

        val installedCapacity = parkingZone.chargingPointType match {
          case Some(chargingPoint) => ChargingPointType.getChargingPointInstalledPowerInKw(chargingPoint)
          case None                => 0
        }

        val distance: Double = distanceFunction(destinationUTM, stallCoordinate)
<<<<<<< HEAD

        parkingAlternative ->
        Map(
//          "energyPriceFactor"       -> (parkingTicket * installedCapacity), //todo JH we need a value for energy price
          "distanceFactor"          -> (distance / 1.4 / 3600.0) * valueOfTime,
          "installedCapacity"       -> installedCapacity,
          "parkingCostsPriceFactor" -> parkingTicket / 1000 //in US$
=======
        //val chargingCosts = (39 + random.nextInt((79 - 39) + 1)) / 100d // in $/kWh, assumed price range is $0.39 to $0.79 per kWh

        parkingAlternative ->
        Map(
          //"energyPriceFactor" -> chargingCosts, //currently assumed that these costs are included into parkingCostsPriceFactor
          "distanceFactor"          -> (distance / 1.4 / 3600.0) * valueOfTime, // in US$
          "installedCapacity"       -> (installedCapacity / 350) * (parkingDuration / 3600) * valueOfTime, // in US$ - assumption/untested parkingDuration in seconds
          "parkingCostsPriceFactor" -> parkingTicket / 100 //in US$, assumptions for now: parking ticket costs include charging
>>>>>>> 6d27d78b
        )
      }

    utilityFunction.sampleAlternative(alternatives.toMap, random).map { result =>
      val ParkingAlternative(taz, parkingType, parkingZone, coordinate) = result.alternativeType

      val utility = result.utility
      ParkingSearchResult(
        taz,
        parkingType,
        parkingZone,
        coordinate,
        utility
      )
    }
  }

  /**
    * finds the best parking zone id based on maximizing it's associated cost function evaluation
    *
<<<<<<< HEAD
    * @param destinationUTM coordinates of this request
    * @param found the discovered parkingZones
    * @param chargingInquiry ChargingPreference per type of ChargingPoint
=======
    * @param destinationUTM   coordinates of this request
    * @param found            the discovered parkingZones
    * @param chargingInquiry  ChargingPreference per type of ChargingPoint
>>>>>>> 6d27d78b
    * @param distanceFunction a function that computes the distance between two coordinates
    * @return the best parking option based on our cost function ranking evaluation
    */
  def takeBestByRanking(
    destinationUTM: Coord,
    valueOfTime: Double,
    parkingDuration: Double,
    found: Iterable[ParkingAlternative],
    chargingInquiry: Option[ChargingInquiry],
    distanceFunction: (Coord, Coord) => Double
  ): Option[ParkingSearchResult] = {

    found.foldLeft(Option.empty[ParkingSearchResult]) { (accOption, parkingAlternative) =>
      val (thisTAZ: TAZ, thisParkingType: ParkingType, thisParkingZone: ParkingZone, stallLocation: Coord) =
        (
          parkingAlternative.taz,
          parkingAlternative.parkingType,
          parkingAlternative.parkingZone,
          parkingAlternative.coord
        )

      val walkingDistance: Double = distanceFunction(destinationUTM, stallLocation)

      // rank this parking zone
      val thisRank = ParkingRanking.rankingValue(
        thisParkingZone,
        parkingDuration,
        walkingDistance,
        valueOfTime,
        chargingInquiry
      )

      // update fold accumulator with best-ranked parking zone along with relevant attributes
      accOption match {
        case None =>
          // the first zone found becomes the first accumulator
          Some {
            ParkingSearchResult(
              thisTAZ,
              thisParkingType,
              thisParkingZone,
              stallLocation,
              thisRank
            )
          }
        case Some(acc: ParkingSearchResult) =>
          // update the aggregate data, and optionally, update the best zone if it's ranking is superior
          if (acc.bestUtility < thisRank) {
            Some {
              acc.copy(
                bestTAZ = thisTAZ,
                bestParkingType = thisParkingType,
                bestParkingZone = thisParkingZone,
                bestCoord = stallLocation,
                bestUtility = thisRank
              )
            }
          } else {
            // accumulator has best rank; no change
            accOption
          }
      }
    }
  }
}<|MERGE_RESOLUTION|>--- conflicted
+++ resolved
@@ -1,12 +1,8 @@
 package beam.agentsim.infrastructure.parking
 
 import beam.agentsim.agents.choice.logit.MultinomialLogit
-<<<<<<< HEAD
 import scala.util.{Failure, Random, Success, Try}
-=======
->>>>>>> 6d27d78b
-
-import scala.util.{Failure, Random, Success, Try}
+
 import beam.agentsim.infrastructure.charging._
 import beam.agentsim.infrastructure.taz.TAZ
 import beam.router.BeamRouter.Location
@@ -137,11 +133,11 @@
   /**
     * the best-ranked parking attributes along with aggregate search data
     *
-    * @param bestTAZ TAZ where best-ranked ParkingZone is stored
+    * @param bestTAZ         TAZ where best-ranked ParkingZone is stored
     * @param bestParkingType ParkingType related to the best-ranked ParkingZone
     * @param bestParkingZone the best-ranked ParkingZone
-    * @param bestCoord the sampled coordinate of the stall
-    * @param bestUtility the ranking value/utility score associated with the selected ParkingZone
+    * @param bestCoord       the sampled coordinate of the stall
+    * @param bestUtility     the ranking value/utility score associated with the selected ParkingZone
     */
   case class ParkingSearchResult(
     bestTAZ: TAZ,
@@ -152,41 +148,8 @@
   )
 
   /**
-    * these are the alternatives that are generated/instantiated by a search
-    * and then are selected by either a sampling function (via a multinomial
-    * logit function) or by ranking the utility of these alternatives.
-    */
-  case class ParkingAlternative(taz: TAZ, parkingType: ParkingType, parkingZone: ParkingZone, coord: Coord)
-
-  /**
-    * the best-ranked parking attributes along with aggregate search data
-    *
-    * @param bestTAZ         TAZ where best-ranked ParkingZone is stored
-    * @param bestParkingType ParkingType related to the best-ranked ParkingZone
-    * @param bestParkingZone the best-ranked ParkingZone
-    * @param bestCoord       the sampled coordinate of the stall
-    * @param bestUtility     the ranking value/utility score associated with the selected ParkingZone
-    */
-  case class ParkingSearchResult(
-    bestTAZ: TAZ,
-    bestParkingType: ParkingType,
-    bestParkingZone: ParkingZone,
-    bestCoord: Coord,
-    bestUtility: Double
-  )
-
-  /**
     * find the best parking alternative for the data in this request
     *
-<<<<<<< HEAD
-    * @param destinationUTM coordinates of this request
-    * @param valueOfTime agent's value of time in seconds
-    * @param utilityFunction a utility function for parking alternatives
-    * @param tazList the TAZ we are looking in
-    * @param parkingTypes the parking types we are interested in
-    * @param tree search tree of parking infrastructure
-    * @param parkingZones stored ParkingZone data
-=======
     * @param destinationUTM   coordinates of this request
     * @param valueOfTime      agent's value of time in seconds
     * @param utilityFunction  a utility function for parking alternatives
@@ -194,7 +157,6 @@
     * @param parkingTypes     the parking types we are interested in
     * @param tree             search tree of parking infrastructure
     * @param parkingZones     stored ParkingZone data
->>>>>>> 6d27d78b
     * @param distanceFunction a function that computes the distance between two coordinates
     * @param random           random generator
     * @return the TAZ with the best ParkingZone, it's ParkingType, and the ranking value of that ParkingZone
@@ -212,11 +174,7 @@
     random: Random
   ): Option[ParkingSearchResult] = {
     val found = findParkingZones(destinationUTM, tazList, parkingTypes, tree, parkingZones, random)
-<<<<<<< HEAD
-//    takeBestByRanking(destinationUTM, valueOfTime, parkingDuration, found, utilityFunction, distanceFunction)
-=======
     //    takeBestByRanking(destinationUTM, valueOfTime, parkingDuration, found, utilityFunction, distanceFunction)
->>>>>>> 6d27d78b
     takeBestBySampling(
       found,
       destinationUTM,
@@ -275,15 +233,6 @@
   /**
     * samples from the set of discovered stalls using a multinomial logit function
     *
-<<<<<<< HEAD
-    * @param found the discovered parkingZones
-    * @param destinationUTM coordinates of this request
-    * @param parkingDuration the duration of the forthcoming agent activity
-    * @param valueOfTime this agent's value of time
-    * @param utilityFunction a multinomial logit function for sampling utility from a set of parking alternatives
-    * @param distanceFunction a function that computes the distance between two coordinates
-    * @param random random generator
-=======
     * @param found            the discovered parkingZones
     * @param destinationUTM   coordinates of this request
     * @param parkingDuration  the duration of the forthcoming agent activity
@@ -291,7 +240,6 @@
     * @param utilityFunction  a multinomial logit function for sampling utility from a set of parking alternatives
     * @param distanceFunction a function that computes the distance between two coordinates
     * @param random           random generator
->>>>>>> 6d27d78b
     * @return the parking alternative that will be used for parking this agent's vehicle
     */
   def takeBestBySampling(
@@ -321,15 +269,6 @@
         }
 
         val distance: Double = distanceFunction(destinationUTM, stallCoordinate)
-<<<<<<< HEAD
-
-        parkingAlternative ->
-        Map(
-//          "energyPriceFactor"       -> (parkingTicket * installedCapacity), //todo JH we need a value for energy price
-          "distanceFactor"          -> (distance / 1.4 / 3600.0) * valueOfTime,
-          "installedCapacity"       -> installedCapacity,
-          "parkingCostsPriceFactor" -> parkingTicket / 1000 //in US$
-=======
         //val chargingCosts = (39 + random.nextInt((79 - 39) + 1)) / 100d // in $/kWh, assumed price range is $0.39 to $0.79 per kWh
 
         parkingAlternative ->
@@ -338,7 +277,6 @@
           "distanceFactor"          -> (distance / 1.4 / 3600.0) * valueOfTime, // in US$
           "installedCapacity"       -> (installedCapacity / 350) * (parkingDuration / 3600) * valueOfTime, // in US$ - assumption/untested parkingDuration in seconds
           "parkingCostsPriceFactor" -> parkingTicket / 100 //in US$, assumptions for now: parking ticket costs include charging
->>>>>>> 6d27d78b
         )
       }
 
@@ -359,15 +297,9 @@
   /**
     * finds the best parking zone id based on maximizing it's associated cost function evaluation
     *
-<<<<<<< HEAD
-    * @param destinationUTM coordinates of this request
-    * @param found the discovered parkingZones
-    * @param chargingInquiry ChargingPreference per type of ChargingPoint
-=======
     * @param destinationUTM   coordinates of this request
     * @param found            the discovered parkingZones
     * @param chargingInquiry  ChargingPreference per type of ChargingPoint
->>>>>>> 6d27d78b
     * @param distanceFunction a function that computes the distance between two coordinates
     * @return the best parking option based on our cost function ranking evaluation
     */
