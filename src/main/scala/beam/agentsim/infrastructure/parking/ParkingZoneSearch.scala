package beam.agentsim.infrastructure.parking

import beam.agentsim.agents.choice.logit.MultinomialLogit
import beam.agentsim.agents.vehicles.VehicleCategory.VehicleCategory
import beam.agentsim.agents.vehicles.VehicleManager.{ReservedFor, TypeEnum}
import beam.agentsim.infrastructure.ParkingInquiry.ParkingSearchMode
import beam.agentsim.infrastructure.ParkingStall
import beam.agentsim.infrastructure.charging._
import beam.agentsim.infrastructure.taz.TAZ
import beam.router.BeamRouter.Location
import beam.utils.MathUtils
import com.vividsolutions.jts.geom.Envelope
import org.matsim.api.core.v01.{Coord, Id}
import org.matsim.core.utils.collections.QuadTree

import scala.annotation.tailrec
import scala.collection.JavaConverters._
import scala.collection.mutable
import scala.util.Random

object ParkingZoneSearch {

  /**
    * a nested structure to support a search over available parking attributes,
    * where traversal either terminates in an un-defined branch (no options found),
    * or a leaf, which contains the index of a ParkingZone in the ParkingZones lookup array
    * with the matching attributes. type parameter A is a tag from a graph partitioning, such as a TAZ,
    * or possibly an h3 key.
    */
  type ZoneSearchTree[A] = scala.collection.Map[Id[A], Map[ParkingType, Vector[Id[ParkingZoneId]]]]

  // increases search radius by this factor at each iteration
  val SearchFactor: Double = 2.0

  // fallback value for stall pricing model evaluation
  val DefaultParkingPrice: Double = 0.0

  /**
    * static configuration for all parking zone searches in this simulation
    *
    * @param searchStartRadius radius of the first concentric ring search
    * @param searchMaxRadius maximum distance for the search
    * @param searchMaxDistanceRelativeToEllipseFoci max distance to both foci of an ellipse
    * @param boundingBox limiting coordinate bounds for simulation area
    * @param distanceFunction function which computes distance (based on underlying coordinate system)
    * @param searchExpansionFactor factor by which the radius is expanded
    */
  case class ParkingZoneSearchConfiguration(
    searchStartRadius: Double,
    searchMaxRadius: Double,
    searchMaxDistanceRelativeToEllipseFoci: Double,
    boundingBox: Envelope,
    distanceFunction: (Coord, Coord) => Double,
    enrouteDuration: Double,
<<<<<<< HEAD
    estimatedMinParkingDuration: Double,
=======
    fractionOfSameTypeZones: Double,
    minNumberOfSameTypeZones: Int,
>>>>>>> 588a517a
    searchExpansionFactor: Double = 2.0
  )

  /**
    * dynamic data for a parking zone search, related to parking infrastructure and inquiry
    *
    * @param destinationUTM destination of inquiry
    * @param parkingDuration duration of the activity agent wants to park for
    * @param parkingMNLConfig utility function which evaluates [[ParkingAlternative]]s
    * @param zoneCollections a nested map lookup of [[ParkingZone]]s
    * @param parkingZones the stored state of all [[ParkingZone]]s
    * @param zoneQuadTree [[ParkingZone]]s are associated with a TAZ, which are themselves stored in this Quad Tree
    * @param random random number generator
    */
  case class ParkingZoneSearchParams[GEO](
    destinationUTM: Location,
    parkingDuration: Double,
    searchMode: ParkingSearchMode,
    parkingMNLConfig: ParkingMNL.ParkingMNLConfig,
    zoneCollections: Map[Id[GEO], ParkingZoneCollection[GEO]],
    parkingZones: Map[Id[ParkingZoneId], ParkingZone[GEO]],
    zoneQuadTree: QuadTree[GEO],
    random: Random,
    originUTM: Option[Location],
    reservedFor: ReservedFor
  )

  /**
    * result of a [[ParkingZoneSearch]]
    *
    * @param parkingStall the embodied stall with sampled coordinate
    * @param parkingZone the [[ParkingZone]] associated with this stall
    * @param parkingZoneIdsSeen list of [[ParkingZone]] ids that were seen in this search
    */
  case class ParkingZoneSearchResult[GEO](
    parkingStall: ParkingStall,
    parkingZone: ParkingZone[GEO],
    parkingZoneIdsSeen: List[Id[ParkingZoneId]] = List.empty,
    parkingZonesSampled: List[(Id[ParkingZoneId], Option[ChargingPointType], ParkingType, Double)] = List.empty,
    iterations: Int = 1
  )

  /**
    * these are the alternatives that are generated/instantiated by a search
    * and then are selected by a sampling function
    *
    * @param geo geoLevel (TAZ, Link, etc) of the alternative
    * @param parkingType parking type of the alternative
    * @param parkingZone parking zone of the alternative
    * @param coord location sampled for this alternative
    * @param costInDollars expected cost for using this alternative
    */
  case class ParkingAlternative[GEO](
    geo: GEO,
    parkingType: ParkingType,
    parkingZone: ParkingZone[GEO],
    coord: Coord,
    costInDollars: Double
  )

  /**
    * used within a search to track search data
    *
    * @param parkingAlternative ParkingAlternative
    * @param utilityParameters Map[ParkingMNL.Parameters, Double]
    */
  private[ParkingZoneSearch] case class ParkingSearchAlternative[GEO](
    parkingAlternative: ParkingAlternative[GEO],
    utilityParameters: Map[ParkingMNL.Parameters, Double]
  )

  /**
    * search for valid parking zones by incremental ring search and sample the highest utility alternative
    *
    * @param config static search parameters for all searches in a simulation
    * @param params inquiry and infrastructure data used as parameters for this search
    * @param parkingZoneFilterFunction a predicate to filter out types of stalls
    * @param parkingZoneLocSamplingFunction a function that samples [[Coord]]s for [[ParkingStall]]s
    * @param parkingZoneMNLParamsFunction a function that generates MNL parameters for a [[ParkingAlternative]]
    * @return if found, a suitable [[ParkingAlternative]]
    */
  def incrementalParkingZoneSearch[GEO: GeoLevel](
    config: ParkingZoneSearchConfiguration,
    params: ParkingZoneSearchParams[GEO],
    parkingZoneFilterFunction: ParkingZone[GEO] => Boolean,
    parkingZoneLocSamplingFunction: ParkingZone[GEO] => Coord,
    parkingZoneMNLParamsFunction: ParkingAlternative[GEO] => Map[ParkingMNL.Parameters, Double],
    geoToTAZ: GEO => TAZ
  ): Option[ParkingZoneSearchResult[GEO]] = {
    import GeoLevel.ops._

    // find zones
    @tailrec
    def _search(
      searchMode: SearchMode[GEO],
      parkingZoneIdsSeen: List[Id[ParkingZoneId]] = List.empty,
      parkingZoneIdsSampled: List[(Id[ParkingZoneId], Option[ChargingPointType], ParkingType, Double)] = List.empty,
      iterations: Int = 1
    ): Option[ParkingZoneSearchResult[GEO]] = {
      // a lookup of the (next) search ring for TAZs
      searchMode.lookupParkingZonesInNextSearchAreaUnlessThresholdReached(params.zoneQuadTree) match {
        case Some(theseZones) =>
          // ParkingZones as as ParkingAlternatives
          val alternatives: List[ParkingSearchAlternative[GEO]] = {
            for {
              zone           <- theseZones
              zoneCollection <- params.zoneCollections.get(zone.getId).toSeq
              parkingZone <- zoneCollection.getFreeZones(
                config.fractionOfSameTypeZones,
                config.minNumberOfSameTypeZones,
                params.reservedFor,
                params.random
              )
              if parkingZoneFilterFunction(parkingZone)
            } yield {
              // wrap ParkingZone in a ParkingAlternative
              val stallLocation: Coord = parkingZoneLocSamplingFunction(parkingZone)
              val stallPriceInDollars: Double =
                parkingZone.pricingModel match {
                  case None => 0
                  case Some(pricingModel) if params.searchMode == ParkingSearchMode.EnRouteCharging =>
                    PricingModel.evaluateParkingTicket(
                      pricingModel,
                      config.enrouteDuration.toInt,
                      config.estimatedMinParkingDuration
                    )
                  case Some(pricingModel) =>
                    PricingModel.evaluateParkingTicket(
                      pricingModel,
                      params.parkingDuration.toInt,
                      config.estimatedMinParkingDuration
                    )
                }
              val parkingAlternative: ParkingAlternative[GEO] =
                ParkingAlternative(zone, parkingZone.parkingType, parkingZone, stallLocation, stallPriceInDollars)
              val parkingAlternativeUtility: Map[ParkingMNL.Parameters, Double] =
                parkingZoneMNLParamsFunction(parkingAlternative)
              ParkingSearchAlternative(
                parkingAlternative,
                parkingAlternativeUtility
              )
            }
          }

          if (alternatives.isEmpty) {
            _search(searchMode, parkingZoneIdsSeen, parkingZoneIdsSampled, iterations + 1)
          } else {
            // remove any invalid parking alternatives
            val alternativesToSample: Map[ParkingAlternative[GEO], Map[ParkingMNL.Parameters, Double]] =
              alternatives.map { a =>
                a.parkingAlternative -> a.utilityParameters
              }.toMap

            val mnl: MultinomialLogit[ParkingAlternative[GEO], ParkingMNL.Parameters] =
              MultinomialLogit(
                Map.empty,
                params.parkingMNLConfig
              )

            mnl.sampleAlternative(alternativesToSample, params.random).map { result =>
              val ParkingAlternative(taz, parkingType, parkingZone, coordinate, costInDollars) = result.alternativeType

              // create a new stall instance. you win!
              val parkingStall = ParkingStall(
                taz.getId,
                geoToTAZ(taz).getId,
                parkingZone.parkingZoneId,
                coordinate,
                costInDollars,
                parkingZone.chargingPointType,
                parkingZone.pricingModel,
                parkingType,
                parkingZone.reservedFor
              )

              val theseParkingZoneIds: List[Id[ParkingZoneId]] = alternatives.map {
                _.parkingAlternative.parkingZone.parkingZoneId
              }
              val theseSampledParkingZoneIds
                : List[(Id[ParkingZoneId], Option[ChargingPointType], ParkingType, Double)] =
                alternativesToSample.map { altWithParams =>
                  (
                    altWithParams._1.parkingZone.parkingZoneId,
                    altWithParams._1.parkingZone.chargingPointType,
                    altWithParams._1.parkingType,
                    altWithParams._1.costInDollars
                  )

                }.toList
              ParkingZoneSearchResult(
                parkingStall,
                parkingZone,
                theseParkingZoneIds ++ parkingZoneIdsSeen,
                theseSampledParkingZoneIds ++ parkingZoneIdsSampled,
                iterations = iterations
              )
            }
          }
        case _ => None
      }
    }

    _search(SearchMode.getInstance(config, params))
  }

  /**
    * This class "describes" a parking zone (i.e. extended type of parking zone). This allows to search for similar
    * parking zones on other links or TAZes
    * @param parkingType the parking type (Residential, Workplace, Public)
    * @param chargingPointType the charging point type
    * @param pricingModel the pricing model
    * @param timeRestrictions the time restrictions
    */
  case class ParkingZoneInfo(
    parkingType: ParkingType,
    chargingPointType: Option[ChargingPointType],
    pricingModel: Option[PricingModel],
    timeRestrictions: Map[VehicleCategory, Range]
  )

  object ParkingZoneInfo {

    def describeParkingZone(zone: ParkingZone[_]): ParkingZoneInfo = {
      new ParkingZoneInfo(
        zone.parkingType,
        zone.chargingPointType,
        zone.pricingModel,
        zone.timeRestrictions
      )
    }
  }

  class ParkingZoneCollection[GEO](parkingZones: Seq[ParkingZone[GEO]]) {

    private val publicFreeZones: Map[ParkingZoneInfo, mutable.Set[ParkingZone[GEO]]] =
      parkingZones.view
        .filter(_.reservedFor.managerType == TypeEnum.Default)
        .groupBy(ParkingZoneInfo.describeParkingZone)
        .mapValues(zones => mutable.Set(zones: _*))
        .view
        .force

    private val reservedFreeZones: Map[ReservedFor, mutable.Set[ParkingZone[GEO]]] =
      parkingZones.view
        .filter(_.reservedFor.managerType != TypeEnum.Default)
        .groupBy(_.reservedFor)
        .mapValues(zones => mutable.Set(zones: _*))
        .view
        .force

    def getFreeZones(
      fraction: Double,
      min: Int,
      reservedFor: ReservedFor,
      rnd: Random
    ): IndexedSeq[ParkingZone[GEO]] = {
      (
        publicFreeZones.view.flatMap { case (_, zones) =>
          val numToTake = Math.max(MathUtils.doubleToInt(zones.size * fraction), min)
          MathUtils.selectRandomElements(zones, numToTake, rnd)
        } ++
        reservedFreeZones.getOrElse(reservedFor, Nil)
      ).toIndexedSeq
    }

    def claimZone(parkingZone: ParkingZone[GEO]): Unit =
      if (parkingZone.stallsAvailable <= 0) {
        for (set <- getCorrespondingZoneSet(parkingZone)) set -= parkingZone
      }

    def releaseZone(parkingZone: ParkingZone[GEO]): Unit =
      if (parkingZone.stallsAvailable > 0) {
        for (set <- getCorrespondingZoneSet(parkingZone)) set += parkingZone
      }

    private def getCorrespondingZoneSet(parkingZone: ParkingZone[GEO]): Option[mutable.Set[ParkingZone[GEO]]] =
      if (parkingZone.reservedFor.managerType == TypeEnum.Default) {
        publicFreeZones.get(ParkingZoneInfo.describeParkingZone(parkingZone))
      } else {
        reservedFreeZones.get(parkingZone.reservedFor)
      }
  }

  def createZoneCollections[GEO](zones: Seq[ParkingZone[GEO]]): Map[Id[GEO], ParkingZoneCollection[GEO]] = {
    zones.groupBy(_.geoId).mapValues(new ParkingZoneCollection(_)).view.force
  }

  trait SearchMode[GEO] {
    def lookupParkingZonesInNextSearchAreaUnlessThresholdReached(zoneQuadTree: QuadTree[GEO]): Option[List[GEO]]
  }

  object SearchMode {

    case class DestinationSearch[GEO](
      destinationUTM: Location,
      searchStartRadius: Double,
      searchMaxRadius: Double,
      expansionFactor: Double
    ) extends SearchMode[GEO] {
      private var thisInnerRadius: Double = 0.0
      private var thisOuterRadius: Double = searchStartRadius

      override def lookupParkingZonesInNextSearchAreaUnlessThresholdReached(
        zoneQuadTree: QuadTree[GEO]
      ): Option[List[GEO]] = {
        if (thisInnerRadius > searchMaxRadius) None
        else {
          val result = zoneQuadTree
            .getRing(destinationUTM.getX, destinationUTM.getY, thisInnerRadius, thisOuterRadius)
            .asScala
            .toList
          thisInnerRadius = thisOuterRadius
          thisOuterRadius = thisOuterRadius * expansionFactor
          Some(result)
        }
      }
    }

    case class EnrouteSearch[GEO](
      originUTM: Location,
      destinationUTM: Location,
      searchMaxDistanceToFociInPercent: Double,
      expansionFactor: Double,
      distanceFunction: (Coord, Coord) => Double
    ) extends SearchMode[GEO] {
      private val startDistance: Double = distanceFunction(originUTM, destinationUTM) * 1.01
      private val maxDistance: Double = startDistance * searchMaxDistanceToFociInPercent
      private var thisInnerDistance: Double = startDistance

      override def lookupParkingZonesInNextSearchAreaUnlessThresholdReached(
        zoneQuadTree: QuadTree[GEO]
      ): Option[List[GEO]] = {
        if (thisInnerDistance >= maxDistance) None
        else {
          val result = zoneQuadTree
            .getElliptical(originUTM.getX, originUTM.getY, destinationUTM.getX, destinationUTM.getY, thisInnerDistance)
            .asScala
            .toList
          thisInnerDistance = thisInnerDistance * expansionFactor
          Some(result)
        }
      }
    }

    def getInstance[GEO](
      config: ParkingZoneSearchConfiguration,
      params: ParkingZoneSearchParams[GEO]
    ): SearchMode[GEO] = {
      params.searchMode match {
        case ParkingSearchMode.EnRouteCharging =>
          EnrouteSearch(
            params.originUTM.getOrElse(throw new RuntimeException("Enroute process is expecting an origin location")),
            params.destinationUTM,
            config.searchMaxDistanceRelativeToEllipseFoci,
            config.searchExpansionFactor,
            config.distanceFunction
          )
        case _ =>
          DestinationSearch(
            params.destinationUTM,
            config.searchStartRadius,
            config.searchMaxRadius,
            config.searchExpansionFactor
          )
      }
    }
  }
}<|MERGE_RESOLUTION|>--- conflicted
+++ resolved
@@ -52,12 +52,9 @@
     boundingBox: Envelope,
     distanceFunction: (Coord, Coord) => Double,
     enrouteDuration: Double,
-<<<<<<< HEAD
     estimatedMinParkingDuration: Double,
-=======
     fractionOfSameTypeZones: Double,
     minNumberOfSameTypeZones: Int,
->>>>>>> 588a517a
     searchExpansionFactor: Double = 2.0
   )
 
