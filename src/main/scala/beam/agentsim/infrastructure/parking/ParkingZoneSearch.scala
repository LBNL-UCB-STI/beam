--- conflicted
+++ resolved
@@ -168,11 +168,7 @@
               val stallPriceInDollars: Double =
                 parkingZone.pricingModel match {
                   case None => 0
-<<<<<<< HEAD
-                  case Some(pricingModel) if params.searchMode == ParkingSearchMode.EnRoute =>
-=======
                   case Some(pricingModel) if params.searchMode == ParkingSearchMode.EnRouteCharging =>
->>>>>>> ed533db2
                     PricingModel.evaluateParkingTicket(
                       pricingModel,
                       config.enrouteDuration.toInt,
