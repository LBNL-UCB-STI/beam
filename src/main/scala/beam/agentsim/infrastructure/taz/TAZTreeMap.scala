package beam.agentsim.infrastructure.taz

import beam.agentsim.infrastructure.taz.TAZTreeMap.logger
import beam.utils.SnapCoordinateUtils.SnapLocationHelper
import beam.utils.matsim_conversion.ShapeUtils
import beam.utils.matsim_conversion.ShapeUtils.{HasQuadBounds, QuadTreeBounds}
import com.vividsolutions.jts.geom.Geometry
import org.matsim.api.core.v01.events.Event
import org.matsim.api.core.v01.network.{Link, Network}
import org.matsim.api.core.v01.{Coord, Id}
import org.matsim.core.utils.collections.QuadTree
import org.matsim.core.utils.geometry.GeometryUtils
import org.matsim.core.utils.gis.ShapeFileReader
import org.matsim.core.utils.io.IOUtils
import org.opengis.feature.simple.SimpleFeature
import org.slf4j.LoggerFactory
import org.matsim.core.controler.events.IterationEndsEvent
import org.matsim.core.controler.listener.IterationEndsListener
import org.matsim.core.events.handler.BasicEventHandler

import java.io._
import java.util
import scala.annotation.tailrec
import scala.collection.JavaConverters._
import scala.collection.concurrent.TrieMap
import scala.collection.mutable

/**
  * TAZTreeMap manages a quadTree to find the closest TAZ to any coordinate.
  *
  * @param tazQuadTree quadtree containing the TAZs
  * @param useCache Currently [as of 10-2020] the use of the TAZ quadtree cache is less performant than just keeping it off (better to reduce calls to TAZ quadtree
  *                 by avoiding unnecessary queries). The caching mechanism is however still useful for debugging and as a quickfix/confirmation if TAZ quadtree queries
  *                 suddenly increase due to code change.
  */
class TAZTreeMap(val tazQuadTree: QuadTree[TAZ], val useCache: Boolean = false)
    extends BasicEventHandler
    with IterationEndsListener {

  private val stringIdToTAZMapping: mutable.HashMap[String, TAZ] = mutable.HashMap()
  val idToTAZMapping: mutable.HashMap[Id[TAZ], TAZ] = mutable.HashMap()
  private val cache: TrieMap[(Double, Double), TAZ] = TrieMap()
  private val linkIdToTAZMapping: mutable.HashMap[Id[Link], Id[TAZ]] = mutable.HashMap.empty[Id[Link], Id[TAZ]]

<<<<<<< HEAD
  val TAZtoLinkIdMapping: mutable.HashMap[Id[TAZ], QuadTree[Link]] =
=======
  val tazToLinkIdMapping: mutable.HashMap[Id[TAZ], QuadTree[Link]] =
>>>>>>> 82978181
    mutable.HashMap.empty[Id[TAZ], QuadTree[Link]]
  private val unmatchedLinkIds: mutable.ListBuffer[Id[Link]] = mutable.ListBuffer.empty[Id[Link]]
  lazy val tazListContainsGeoms: Boolean = tazQuadTree.values().asScala.headOption.exists(_.geometry.isDefined)
  private val failedLinkLookups: mutable.ListBuffer[Id[Link]] = mutable.ListBuffer.empty[Id[Link]]

  def getTAZfromLink(linkId: Id[Link]): Option[TAZ] = {
    linkIdToTAZMapping.get(linkId) match {
      case Some(tazId) => getTAZ(tazId)
      case _ =>
        failedLinkLookups.append(linkId)
        None
    }
  }

  def getTAZs: Iterable[TAZ] = {
    tazQuadTree.values().asScala
  }

  for (taz: TAZ <- tazQuadTree.values().asScala) {
    stringIdToTAZMapping.put(taz.tazId.toString, taz)
    idToTAZMapping.put(taz.tazId, taz)
  }

  def getTAZ(loc: Coord): TAZ = {
    getTAZ(loc.getX, loc.getY)
  }

  def getTAZ(x: Double, y: Double): TAZ = {
    if (useCache) {
      cache.getOrElseUpdate((x, y), tazQuadTree.getClosest(x, y))
    } else {
      tazQuadTree.getClosest(x, y)
    }
  }

  def getTAZ(tazId: String): Option[TAZ] = {
    stringIdToTAZMapping.get(tazId)
  }

  def getTAZ(tazId: Id[TAZ]): Option[TAZ] = {
    stringIdToTAZMapping.get(tazId.toString)
  }

  def getTAZInRadius(x: Double, y: Double, radius: Double): util.Collection[TAZ] = {
    tazQuadTree.getDisk(x, y, radius)
  }

  def getTAZInRadius(loc: Coord, radius: Double): util.Collection[TAZ] = {
    tazQuadTree.getDisk(loc.getX, loc.getY, radius)
  }

  override def handleEvent(event: Event): Unit = {}

  override def notifyIterationEnds(event: IterationEndsEvent): Unit = {
    writeFailedLookupsToCsv(event)
  }

  private def writeFailedLookupsToCsv(event: IterationEndsEvent): Unit = {
    if (tazListContainsGeoms) {
      val filePath = event.getServices.getControlerIO.getIterationFilename(
        event.getServices.getIterationNumber,
        "linksWithFailedTAZlookup.csv.gz"
      )
      val numberOfFailedLookups = failedLinkLookups.size
      logger.info(
        s"Missed $numberOfFailedLookups TAZ lookups due to unmapped linkIds. Writing list to linksWithFailedTAZlookup"
      )
      implicit val writer: BufferedWriter =
        IOUtils.getBufferedWriter(filePath)
      writer.write("linkId,count")
      writer.write(System.lineSeparator())
      failedLinkLookups.toList.groupBy(identity).mapValues(_.size).foreach { case (linkId, count) =>
        try {
          writer.write(Option(linkId).mkString)
          writer.write(",")
          writer.write(count.toString)
          writer.write(System.lineSeparator())
        } catch {
          case e: Throwable => logger.warn(s"Error: ${e.getMessage}. Could not write link $linkId")
        }

      }
      writer.flush()
      writer.close()
    }
    failedLinkLookups.clear()
  }

  def mapNetworkToTAZs(network: Network): Unit = {
    if (tazListContainsGeoms) {
<<<<<<< HEAD
      val extent =
        (tazQuadTree.getMinEasting, tazQuadTree.getMinNorthing, tazQuadTree.getMaxEasting, tazQuadTree.getMaxNorthing)
      idToTAZMapping.toList.foreach { case (id, taz) =>
        val (minX, minY, maxX, maxY) = taz.geometry.map(_.getEnvelope.getEnvelopeInternal) match {
          case Some(env) => (env.getMinX, env.getMinY, env.getMaxX, env.getMaxY)
          case _         => extent
        }
        TAZtoLinkIdMapping(id) = new QuadTree[Link](minX - 2e3, minY - 2e3, maxX + 2e3, maxY + 2e3)
=======
      idToTAZMapping.keySet.foreach { id =>
        tazToLinkIdMapping(id) = new QuadTree[Link](
          tazQuadTree.getMinEasting,
          tazQuadTree.getMinNorthing,
          tazQuadTree.getMaxEasting,
          tazQuadTree.getMaxNorthing
        )
>>>>>>> 82978181
      }
      network.getLinks.asScala.foreach {
        case (id, link) =>
          val linkEndCoord = link.getToNode.getCoord
          val linkMidpoint = new Coord(
            0.5 * (link.getToNode.getCoord.getX + link.getFromNode.getCoord.getX),
            0.5 * (link.getToNode.getCoord.getY + link.getFromNode.getCoord.getY)
          )
          val foundTaz = TAZTreeMap.ringSearch(
            tazQuadTree,
            linkEndCoord,
            100,
            1000000,
            radiusMultiplication = 1.5
          ) { taz =>
            if (taz.geometry.exists(_.contains(GeometryUtils.createGeotoolsPoint(linkEndCoord)))) { Some(taz) }
            else None
          }
          foundTaz match {
<<<<<<< HEAD
            case Some(taz) =>
              try {
                TAZtoLinkIdMapping(taz.tazId).put(linkMidpoint.getX, linkMidpoint.getY, link)
=======
            case Some(taz) if link.getAllowedModes.contains("car") & link.getAllowedModes.contains("walk") =>
              try {
                tazToLinkIdMapping(taz.tazId).put(linkMidpoint.getX, linkMidpoint.getY, link)
>>>>>>> 82978181
              } catch {
                case e: Throwable =>
                  unmatchedLinkIds += id
                  logger.warn(e.toString)
              }
              linkIdToTAZMapping += (id -> taz.tazId)
            case None =>
              unmatchedLinkIds += id
            case _ =>
          }
        case _ =>
      }
<<<<<<< HEAD
      val linksToTazMapping = TAZtoLinkIdMapping
=======
      val linksToTazMapping = tazToLinkIdMapping
>>>>>>> 82978181
        .map { case (x, y) => (x, y.size()) }
        .groupBy(x => Math.min(x._2, 10))
        .map { case (x, y) =>
          (x, y.keys.map(_.toString))
        }
        .toSeq
        .sortBy(_._1)
      logger.info(
        "Completed mapping links to TAZs. Matched "
        + linkIdToTAZMapping.size.toString +
        " links, failed to match "
        + unmatchedLinkIds.size.toString +
        " links"
      )
<<<<<<< HEAD
      logger.info(s"Mapping of links to TAZs: $linksToTazMapping")
=======
      logger.info(s"Mapping of links to TAZs: ${linksToTazMapping.take(9)}")
>>>>>>> 82978181
    }
  }
}

object TAZTreeMap {

  private val logger = LoggerFactory.getLogger(this.getClass)

  val emptyTAZId: Id[TAZ] = Id.create("NA", classOf[TAZ])
  private val mapBoundingBoxBufferMeters: Double = 2e4 // Some links also extend beyond the convex hull of the TAZs

  def fromShapeFile(shapeFilePath: String, tazIDFieldName: String): TAZTreeMap = {
    new TAZTreeMap(initQuadTreeFromShapeFile(shapeFilePath, tazIDFieldName))
  }

  private def initQuadTreeFromShapeFile(
    shapeFilePath: String,
    tazIDFieldName: String
  ): QuadTree[TAZ] = {
    val shapeFileReader: ShapeFileReader = new ShapeFileReader
    shapeFileReader.readFileAndInitialize(shapeFilePath)
    val features: util.Collection[SimpleFeature] = shapeFileReader.getFeatureSet
    val quadTreeBounds: QuadTreeBounds = quadTreeExtentFromShapeFile(features)

    val tazQuadTree: QuadTree[TAZ] = new QuadTree[TAZ](
<<<<<<< HEAD
      quadTreeBounds.minx - 2e4,
      quadTreeBounds.miny - 2e4,
      quadTreeBounds.maxx + 2e4,
      quadTreeBounds.maxy + 2e4
=======
      quadTreeBounds.minx - mapBoundingBoxBufferMeters,
      quadTreeBounds.miny - mapBoundingBoxBufferMeters,
      quadTreeBounds.maxx + mapBoundingBoxBufferMeters,
      quadTreeBounds.maxy + mapBoundingBoxBufferMeters
>>>>>>> 82978181
    )

    for (f <- features.asScala) {
      f.getDefaultGeometry match {
        case g: Geometry =>
          val taz = new TAZ(
            String.valueOf(f.getAttribute(tazIDFieldName)),
            new Coord(g.getCoordinate.x, g.getCoordinate.y),
            g.getArea,
            Some(g)
          )
          tazQuadTree.put(taz.coord.getX, taz.coord.getY, taz)
      }
    }
    tazQuadTree
  }

  private def quadTreeExtentFromShapeFile(
    features: util.Collection[SimpleFeature]
  ): QuadTreeBounds = {
    val envelopes = features.asScala
      .map(_.getDefaultGeometry)
      .collect { case g: Geometry =>
        g.getEnvelope.getEnvelopeInternal
      }
    ShapeUtils.quadTreeBounds(envelopes)
  }

  private def quadTreeExtentFromCsvFile(lines: Seq[CsvTaz]): QuadTreeBounds = {
    implicit val hasQuadBounds: HasQuadBounds[CsvTaz] = new HasQuadBounds[CsvTaz] {
      override def getMinX(a: CsvTaz): Double = a.coordX

      override def getMaxX(a: CsvTaz): Double = a.coordX

      override def getMinY(a: CsvTaz): Double = a.coordY

      override def getMaxY(a: CsvTaz): Double = a.coordY
    }
    ShapeUtils.quadTreeBounds(lines)
  }

  private def quadTreeExtentFromList(lines: Seq[TAZ]): QuadTreeBounds = {
    ShapeUtils.quadTreeBounds(lines.map(_.coord))
  }

  def fromCsv(csvFile: String): TAZTreeMap = {
    val lines: Seq[CsvTaz] = CsvTaz.readCsvFile(csvFile)
    val quadTreeBounds: QuadTreeBounds = quadTreeExtentFromCsvFile(lines)
    val tazQuadTree: QuadTree[TAZ] = new QuadTree[TAZ](
      quadTreeBounds.minx - mapBoundingBoxBufferMeters,
      quadTreeBounds.miny - mapBoundingBoxBufferMeters,
      quadTreeBounds.maxx + mapBoundingBoxBufferMeters,
      quadTreeBounds.maxy + mapBoundingBoxBufferMeters
    )

    for (l <- lines) {
      val taz = new TAZ(l.id, new Coord(l.coordX, l.coordY), l.area)
      tazQuadTree.put(taz.coord.getX, taz.coord.getY, taz)
    }

    new TAZTreeMap(tazQuadTree)

  }

  def fromSeq(tazes: Seq[TAZ]): TAZTreeMap = {
    val quadTreeBounds: QuadTreeBounds = quadTreeExtentFromList(tazes)
    val tazQuadTree: QuadTree[TAZ] = new QuadTree[TAZ](
      quadTreeBounds.minx - mapBoundingBoxBufferMeters,
      quadTreeBounds.miny - mapBoundingBoxBufferMeters,
      quadTreeBounds.maxx + mapBoundingBoxBufferMeters,
      quadTreeBounds.maxy + mapBoundingBoxBufferMeters
    )

    for (taz <- tazes) {
      tazQuadTree.put(taz.coord.getX, taz.coord.getY, taz)
    }

    new TAZTreeMap(tazQuadTree)
  }

  def getTazTreeMap(filePath: String, tazIDFieldName: Option[String] = None): TAZTreeMap = {
    try {
      if (filePath.endsWith(".shp")) {
        TAZTreeMap.fromShapeFile(filePath, tazIDFieldName.get)
      } else {
        TAZTreeMap.fromCsv(filePath)
      }

    } catch {
      case fe: FileNotFoundException =>
        logger.error("No TAZ file found at given file path (using defaultTazTreeMap): %s" format filePath, fe)
        defaultTazTreeMap
      case e: Exception =>
        logger.error(
          "Exception occurred while reading from CSV file from path (using defaultTazTreeMap): %s" format e.getMessage,
          e
        )
        defaultTazTreeMap
    }
  }

  val defaultTazTreeMap: TAZTreeMap = {
    val tazQuadTree: QuadTree[TAZ] = new QuadTree(-1, -1, 1, 1)
    val taz = new TAZ("0", new Coord(0.0, 0.0), 0.0)
    tazQuadTree.put(taz.coord.getX, taz.coord.getY, taz)
    new TAZTreeMap(tazQuadTree)
  }

  def randomLocationInTAZ(
    taz: TAZ,
    rand: scala.util.Random
  ): Coord = {
    val radius = Math.sqrt(taz.areaInSquareMeters / Math.PI) / 2
    val a = 2 * Math.PI * rand.nextDouble()
    val r = radius * Math.sqrt(rand.nextDouble())
    val x = r * Math.cos(a)
    val y = r * Math.sin(a)
    new Coord(taz.coord.getX + x, taz.coord.getY + y)
  }

  def randomLocationInTAZ(
    taz: TAZ,
    rand: scala.util.Random,
    snapLocationHelper: SnapLocationHelper
  ): Coord = {
    val tazId = taz.tazId.toString
    val max = 10000
    var counter = 0
    var split: Coord = null
    while (split == null && counter < max) {
      snapLocationHelper.computeResult(randomLocationInTAZ(taz, rand)) match {
        case Right(splitCoord) =>
          split = splitCoord
        case _ =>
      }
      counter += 1
    }

    if (split == null) {
      val loc = randomLocationInTAZ(taz, rand)
      logger.warn(
        s"Could not found valid location within taz $tazId even in $max attempts. Creating one anyway $loc."
      )
      split = loc
    }

    split
  }

  /**
    * performs a concentric ring search from the present location to find elements up to the SearchMaxRadius
    * @param quadTree tree to search
    * @param searchCenter central location from which concentric discs will be built with an expanding radius
    * @param startRadius the beginning search radius
    * @param maxRadius search constrained to this maximum search radius
    * @param f function to check the elements. It must return Some if found an appropriate element and None otherwise.
    * @return the result of function f applied to the found element. None if there's no appropriate elements.
    */
  def ringSearch[A, B](
    quadTree: QuadTree[A],
    searchCenter: Coord,
    startRadius: Double,
    maxRadius: Double,
    radiusMultiplication: Double
  )(f: A => Option[B]): Option[B] = {

    @tailrec
    def _find(innerRadius: Double, outerRadius: Double): Option[B] = {
      if (innerRadius > maxRadius) None
      else {
        val elementStream = quadTree
          .getRing(searchCenter.getX, searchCenter.getY, innerRadius, outerRadius)
          .asScala
          .toStream
        val result = elementStream.flatMap(f(_)).headOption
        if (result.isDefined) result
        else _find(outerRadius, outerRadius * radiusMultiplication)
      }
    }

    _find(0.0, startRadius)
  }

}<|MERGE_RESOLUTION|>--- conflicted
+++ resolved
@@ -42,11 +42,7 @@
   private val cache: TrieMap[(Double, Double), TAZ] = TrieMap()
   private val linkIdToTAZMapping: mutable.HashMap[Id[Link], Id[TAZ]] = mutable.HashMap.empty[Id[Link], Id[TAZ]]
 
-<<<<<<< HEAD
-  val TAZtoLinkIdMapping: mutable.HashMap[Id[TAZ], QuadTree[Link]] =
-=======
   val tazToLinkIdMapping: mutable.HashMap[Id[TAZ], QuadTree[Link]] =
->>>>>>> 82978181
     mutable.HashMap.empty[Id[TAZ], QuadTree[Link]]
   private val unmatchedLinkIds: mutable.ListBuffer[Id[Link]] = mutable.ListBuffer.empty[Id[Link]]
   lazy val tazListContainsGeoms: Boolean = tazQuadTree.values().asScala.headOption.exists(_.geometry.isDefined)
@@ -137,16 +133,6 @@
 
   def mapNetworkToTAZs(network: Network): Unit = {
     if (tazListContainsGeoms) {
-<<<<<<< HEAD
-      val extent =
-        (tazQuadTree.getMinEasting, tazQuadTree.getMinNorthing, tazQuadTree.getMaxEasting, tazQuadTree.getMaxNorthing)
-      idToTAZMapping.toList.foreach { case (id, taz) =>
-        val (minX, minY, maxX, maxY) = taz.geometry.map(_.getEnvelope.getEnvelopeInternal) match {
-          case Some(env) => (env.getMinX, env.getMinY, env.getMaxX, env.getMaxY)
-          case _         => extent
-        }
-        TAZtoLinkIdMapping(id) = new QuadTree[Link](minX - 2e3, minY - 2e3, maxX + 2e3, maxY + 2e3)
-=======
       idToTAZMapping.keySet.foreach { id =>
         tazToLinkIdMapping(id) = new QuadTree[Link](
           tazQuadTree.getMinEasting,
@@ -154,7 +140,6 @@
           tazQuadTree.getMaxEasting,
           tazQuadTree.getMaxNorthing
         )
->>>>>>> 82978181
       }
       network.getLinks.asScala.foreach {
         case (id, link) =>
@@ -174,15 +159,9 @@
             else None
           }
           foundTaz match {
-<<<<<<< HEAD
-            case Some(taz) =>
-              try {
-                TAZtoLinkIdMapping(taz.tazId).put(linkMidpoint.getX, linkMidpoint.getY, link)
-=======
             case Some(taz) if link.getAllowedModes.contains("car") & link.getAllowedModes.contains("walk") =>
               try {
                 tazToLinkIdMapping(taz.tazId).put(linkMidpoint.getX, linkMidpoint.getY, link)
->>>>>>> 82978181
               } catch {
                 case e: Throwable =>
                   unmatchedLinkIds += id
@@ -195,11 +174,7 @@
           }
         case _ =>
       }
-<<<<<<< HEAD
-      val linksToTazMapping = TAZtoLinkIdMapping
-=======
       val linksToTazMapping = tazToLinkIdMapping
->>>>>>> 82978181
         .map { case (x, y) => (x, y.size()) }
         .groupBy(x => Math.min(x._2, 10))
         .map { case (x, y) =>
@@ -214,11 +189,7 @@
         + unmatchedLinkIds.size.toString +
         " links"
       )
-<<<<<<< HEAD
-      logger.info(s"Mapping of links to TAZs: $linksToTazMapping")
-=======
       logger.info(s"Mapping of links to TAZs: ${linksToTazMapping.take(9)}")
->>>>>>> 82978181
     }
   }
 }
@@ -244,17 +215,10 @@
     val quadTreeBounds: QuadTreeBounds = quadTreeExtentFromShapeFile(features)
 
     val tazQuadTree: QuadTree[TAZ] = new QuadTree[TAZ](
-<<<<<<< HEAD
-      quadTreeBounds.minx - 2e4,
-      quadTreeBounds.miny - 2e4,
-      quadTreeBounds.maxx + 2e4,
-      quadTreeBounds.maxy + 2e4
-=======
       quadTreeBounds.minx - mapBoundingBoxBufferMeters,
       quadTreeBounds.miny - mapBoundingBoxBufferMeters,
       quadTreeBounds.maxx + mapBoundingBoxBufferMeters,
       quadTreeBounds.maxy + mapBoundingBoxBufferMeters
->>>>>>> 82978181
     )
 
     for (f <- features.asScala) {
