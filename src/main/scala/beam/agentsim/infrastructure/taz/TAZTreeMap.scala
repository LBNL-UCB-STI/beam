package beam.agentsim.infrastructure.taz

import beam.agentsim.infrastructure.taz.TAZTreeMap.logger
import beam.sim.config.BeamConfig
import beam.utils.SnapCoordinateUtils.SnapLocationHelper
import beam.utils.geospatial.GeoReader
import beam.utils.matsim_conversion.ShapeUtils
import beam.utils.matsim_conversion.ShapeUtils.{HasQuadBounds, QuadTreeBounds}
import beam.utils.{FileUtils, SortingUtil}
import org.locationtech.jts.geom.Geometry
import org.matsim.api.core.v01.events.Event
import org.matsim.api.core.v01.network.{Link, Network}
import org.matsim.api.core.v01.{Coord, Id}
import org.matsim.core.controler.events.IterationEndsEvent
import org.matsim.core.controler.listener.IterationEndsListener
import org.matsim.core.events.handler.BasicEventHandler
import org.matsim.core.utils.collections.QuadTree
import org.matsim.core.utils.geometry.GeometryUtils
import org.matsim.core.utils.io.IOUtils
import org.opengis.feature.simple.SimpleFeature
import org.slf4j.LoggerFactory
import org.supercsv.io.CsvMapReader
import org.supercsv.prefs.CsvPreference
import beam.sim.config.BeamConfig.Beam.Exchange.Output.ActivitySimSkimmer.Secondary.Taz.TazMapping

import java.io._
import java.util
import scala.annotation.tailrec
import scala.collection.JavaConverters._
import scala.collection.concurrent.TrieMap
import scala.collection.mutable
import scala.util.Using

/**
  * TAZTreeMap manages a quadTree to find the closest TAZ to any coordinate.
  *
  * @param tazQuadTree quadtree containing the TAZs
  * @param useCache Currently [as of 10-2020] the use of the TAZ quadtree cache is less performant than just keeping it off (better to reduce calls to TAZ quadtree
  *                 by avoiding unnecessary queries). The caching mechanism is however still useful for debugging and as a quickfix/confirmation if TAZ quadtree queries
  *                 suddenly increase due to code change.
  */
class TAZTreeMap(
  val tazQuadTree: QuadTree[TAZ],
  val useCache: Boolean = false,
  private val maybeZoneOrdering: Option[Seq[Id[TAZ]]] = None
) extends BasicEventHandler
    with IterationEndsListener {

  private val stringIdToTAZMapping: mutable.HashMap[String, TAZ] = mutable.HashMap()
  val idToTAZMapping: mutable.HashMap[Id[TAZ], TAZ] = mutable.HashMap()
  private val cache: TrieMap[(Double, Double), TAZ] = TrieMap()
  private val linkIdToTAZMapping: mutable.HashMap[Id[Link], Id[TAZ]] = mutable.HashMap.empty[Id[Link], Id[TAZ]]

  val tazToLinkIdMapping: mutable.HashMap[Id[TAZ], QuadTree[Link]] =
    mutable.HashMap.empty[Id[TAZ], QuadTree[Link]]
  private val unmatchedLinkIds: mutable.ListBuffer[Id[Link]] = mutable.ListBuffer.empty[Id[Link]]
  lazy val tazListContainsGeoms: Boolean = tazQuadTree.values().asScala.headOption.exists(_.geometry.isDefined)
  private val failedLinkLookups: mutable.ListBuffer[Id[Link]] = mutable.ListBuffer.empty[Id[Link]]

  private lazy val sortedTazIds: Seq[String] = {
    val tazIds = tazQuadTree.values().asScala.map(_.tazId.toString).toSeq
    SortingUtil.sortAsIntegers(tazIds).getOrElse(tazIds.sorted)
  }
  val orderedTazIds: Seq[String] = maybeZoneOrdering.map(order => order.map(_.toString)).getOrElse(sortedTazIds)
<<<<<<< HEAD
=======
  val tazToTazMapping: mutable.HashMap[Id[TAZ], Id[TAZ]] = mutable.HashMap.empty[Id[TAZ], Id[TAZ]]
>>>>>>> db2d22d0

  def getTAZfromLink(linkId: Id[Link]): Option[TAZ] = {
    linkIdToTAZMapping.get(linkId) match {
      case Some(tazId) => getTAZ(tazId)
      case _ =>
        failedLinkLookups.append(linkId)
        None
    }
  }

  def getSize: Int = tazQuadTree.size()

  def getTAZs: Iterable[TAZ] = {
    tazQuadTree.values().asScala
  }

  for (taz: TAZ <- tazQuadTree.values().asScala) {
    stringIdToTAZMapping.put(taz.tazId.toString, taz)
    idToTAZMapping.put(taz.tazId, taz)
  }

  def getTAZ(loc: Coord): TAZ = {
    getTAZ(loc.getX, loc.getY)
  }

  def getTAZ(x: Double, y: Double): TAZ = {
    if (useCache) {
      cache.getOrElseUpdate((x, y), tazQuadTree.getClosest(x, y))
    } else {
      tazQuadTree.getClosest(x, y)
    }
  }

  def getTAZ(tazId: String): Option[TAZ] = {
    stringIdToTAZMapping.get(tazId)
  }

  def getTAZ(tazId: Id[TAZ]): Option[TAZ] = {
    stringIdToTAZMapping.get(tazId.toString)
  }

  def getMappedGeoId(tazId: String): Option[String] = {
    stringIdToTAZMapping.get(tazId) match {
      case Some(taz) =>
        tazToTazMapping.get(taz.tazId).map(_.toString).orElse {
          logger.error(s"TAZ $tazId is not mapped to a secondary TAZ Id, check beam.exchange.output")
          None
        }
      case _ =>
        logger.error(s"The queried TAZ $tazId for mapping was not found!")
        None
    }
  }

  def getTAZInRadius(x: Double, y: Double, radius: Double): util.Collection[TAZ] = {
    tazQuadTree.getDisk(x, y, radius)
  }

  def getTAZInRadius(loc: Coord, radius: Double): util.Collection[TAZ] = {
    tazQuadTree.getDisk(loc.getX, loc.getY, radius)
  }

  override def handleEvent(event: Event): Unit = {}

  override def notifyIterationEnds(event: IterationEndsEvent): Unit = {
    writeFailedLookupsToCsv(event)
  }

  private def writeFailedLookupsToCsv(event: IterationEndsEvent): Unit = {
    if (tazListContainsGeoms) {
      val filePath = event.getServices.getControlerIO.getIterationFilename(
        event.getServices.getIterationNumber,
        "linksWithFailedTAZlookup.csv.gz"
      )
      val numberOfFailedLookups = failedLinkLookups.size
      logger.info(
        s"Missed $numberOfFailedLookups TAZ lookups due to unmapped linkIds. Writing list to linksWithFailedTAZlookup"
      )
      implicit val writer: BufferedWriter =
        IOUtils.getBufferedWriter(filePath)
      writer.write("linkId,count")
      writer.write(System.lineSeparator())
      failedLinkLookups.toList.groupBy(identity).mapValues(_.size).foreach { case (linkId, count) =>
        try {
          writer.write(Option(linkId).mkString)
          writer.write(",")
          writer.write(count.toString)
          writer.write(System.lineSeparator())
        } catch {
<<<<<<< HEAD
          case e: Throwable => logger.warn(s"Error: ${e.getMessage}. Could not write link $linkId")
=======
          case e: Throwable => logger.error(s"${e.getMessage}. Could not write link $linkId")
>>>>>>> db2d22d0
        }

      }
      writer.flush()
      writer.close()
    }
    failedLinkLookups.clear()
  }

  def mapNetworkToTAZs(network: Network): Unit = {
    if (tazListContainsGeoms) {
      idToTAZMapping.keySet.foreach { id =>
        tazToLinkIdMapping(id) = new QuadTree[Link](
          tazQuadTree.getMinEasting,
          tazQuadTree.getMinNorthing,
          tazQuadTree.getMaxEasting,
          tazQuadTree.getMaxNorthing
        )
      }
      network.getLinks.asScala.foreach {
        case (id, link) =>
          val linkEndCoord = link.getToNode.getCoord
          val linkMidpoint = new Coord(
            0.5 * (link.getToNode.getCoord.getX + link.getFromNode.getCoord.getX),
            0.5 * (link.getToNode.getCoord.getY + link.getFromNode.getCoord.getY)
          )
          val foundTaz = TAZTreeMap.ringSearch(
            tazQuadTree,
            linkEndCoord,
            100,
            1000000,
            radiusMultiplication = 1.5
          ) { taz =>
            if (taz.geometry.exists(_.contains(GeometryUtils.createGeotoolsPoint(linkEndCoord)))) { Some(taz) }
            else None
          }
          foundTaz match {
            case Some(taz) if link.getAllowedModes.contains("car") & link.getAllowedModes.contains("walk") =>
              try {
                tazToLinkIdMapping(taz.tazId).put(linkMidpoint.getX, linkMidpoint.getY, link)
              } catch {
                case e: Throwable =>
                  unmatchedLinkIds += id
                  logger.warn(e.toString)
              }
              linkIdToTAZMapping += (id -> taz.tazId)
            case None =>
              unmatchedLinkIds += id
            case _ =>
          }
        case _ =>
      }
      val linksToTazMapping = tazToLinkIdMapping
        .map { case (x, y) => (x, y.size()) }
        .groupBy(x => Math.min(x._2, 10))
        .map { case (x, y) =>
          (x, y.keys.map(_.toString))
        }
        .toSeq
        .sortBy(_._1)
      logger.info(
        "Completed mapping links to TAZs. Matched "
        + linkIdToTAZMapping.size.toString +
        " links, failed to match "
        + unmatchedLinkIds.size.toString +
        " links"
      )
      logger.debug(s"Mapping of links to TAZs: $linksToTazMapping")
    }
  }
}

object TAZTreeMap {

  private val logger = LoggerFactory.getLogger(this.getClass)

  val emptyTAZId: Id[TAZ] = Id.create("NA", classOf[TAZ])
  private val mapBoundingBoxBufferMeters: Double = 2e4 // Some links also extend beyond the convex hull of the TAZs

<<<<<<< HEAD
  def fromShapeFile(shapeFilePath: String, tazIDFieldName: String): TAZTreeMap = {
    val (quadTree, mapping) = initQuadTreeFromShapeFile(shapeFilePath, tazIDFieldName)
    new TAZTreeMap(quadTree, maybeZoneOrdering = Some(mapping))
  }

  private def initQuadTreeFromShapeFile(
    shapeFilePath: String,
    tazIDFieldName: String
  ): (QuadTree[TAZ], Seq[Id[TAZ]]) = {
    val shapeFileReader: ShapeFileReader = new ShapeFileReader
    shapeFileReader.readFileAndInitialize(shapeFilePath)
    val features: util.Collection[SimpleFeature] = shapeFileReader.getFeatureSet
    val quadTreeBounds: QuadTreeBounds = quadTreeExtentFromShapeFile(features)
=======
  private def fromGeoFile(shapeFilePath: String, tazIDFieldName: String): TAZTreeMap = {
    val (quadTree, mapping) = initQuadTreeFromFile(shapeFilePath, tazIDFieldName)
    new TAZTreeMap(quadTree, maybeZoneOrdering = Some(mapping))
  }

  private def initQuadTreeFromFile(filePath: String, tazIDFieldName: String): (QuadTree[TAZ], Seq[Id[TAZ]]) = {
    val features: util.Collection[SimpleFeature] = GeoReader.readFeatures(filePath)
    val quadTreeBounds: QuadTreeBounds = quadTreeExtentFromFeatures(features)
>>>>>>> db2d22d0
    val mapping = features.asScala.map(x => Id.create(x.getAttribute(tazIDFieldName).toString, classOf[TAZ])).toSeq

    val tazQuadTree: QuadTree[TAZ] = new QuadTree[TAZ](
      quadTreeBounds.minx - mapBoundingBoxBufferMeters,
      quadTreeBounds.miny - mapBoundingBoxBufferMeters,
      quadTreeBounds.maxx + mapBoundingBoxBufferMeters,
      quadTreeBounds.maxy + mapBoundingBoxBufferMeters
    )

    for (f <- features.asScala) {
      f.getDefaultGeometry match {
        case g: Geometry =>
          val taz = new TAZ(
            String.valueOf(f.getAttribute(tazIDFieldName)),
            new Coord(g.getCoordinate.x, g.getCoordinate.y),
            g.getArea,
            Some(g)
          )
          tazQuadTree.put(taz.coord.getX, taz.coord.getY, taz)
      }
    }
    (tazQuadTree, mapping)
  }

  private def quadTreeExtentFromFeatures(
    features: util.Collection[SimpleFeature]
  ): QuadTreeBounds = {
    val envelopes =
      features.asScala.map(_.getDefaultGeometry).collect { case g: Geometry => g.getEnvelope.getEnvelopeInternal }
    ShapeUtils.quadTreeBounds(envelopes)
  }

  private def quadTreeExtentFromCsvFile(lines: Seq[CsvTaz]): QuadTreeBounds = {
    implicit val hasQuadBounds: HasQuadBounds[CsvTaz] = new HasQuadBounds[CsvTaz] {
      override def getMinX(a: CsvTaz): Double = a.coordX

      override def getMaxX(a: CsvTaz): Double = a.coordX

      override def getMinY(a: CsvTaz): Double = a.coordY

      override def getMaxY(a: CsvTaz): Double = a.coordY
    }
    ShapeUtils.quadTreeBounds(lines)
  }

  private def quadTreeExtentFromList(lines: Seq[TAZ]): QuadTreeBounds = {
    ShapeUtils.quadTreeBounds(lines.map(_.coord))
  }

  def fromCsv(csvFile: String): TAZTreeMap = {
    val lines: Seq[CsvTaz] = CsvTaz.readCsvFile(csvFile)
    val quadTreeBounds: QuadTreeBounds = quadTreeExtentFromCsvFile(lines)
    val tazQuadTree: QuadTree[TAZ] = new QuadTree[TAZ](
      quadTreeBounds.minx - mapBoundingBoxBufferMeters,
      quadTreeBounds.miny - mapBoundingBoxBufferMeters,
      quadTreeBounds.maxx + mapBoundingBoxBufferMeters,
      quadTreeBounds.maxy + mapBoundingBoxBufferMeters
    )

    for (l <- lines) {
      val taz = new TAZ(l.id, new Coord(l.coordX, l.coordY), l.area)
      tazQuadTree.put(taz.coord.getX, taz.coord.getY, taz)
    }

    new TAZTreeMap(tazQuadTree)
  }

  def fromSeq(tazes: Seq[TAZ]): TAZTreeMap = {
    val quadTreeBounds: QuadTreeBounds = quadTreeExtentFromList(tazes)
    val tazQuadTree: QuadTree[TAZ] = new QuadTree[TAZ](
      quadTreeBounds.minx - mapBoundingBoxBufferMeters,
      quadTreeBounds.miny - mapBoundingBoxBufferMeters,
      quadTreeBounds.maxx + mapBoundingBoxBufferMeters,
      quadTreeBounds.maxy + mapBoundingBoxBufferMeters
    )

    for (taz <- tazes) {
      tazQuadTree.put(taz.coord.getX, taz.coord.getY, taz)
    }

    new TAZTreeMap(tazQuadTree)
  }

  def getSecondaryTazTreeMap(
    taz2Config: BeamConfig.Beam.Exchange.Output.ActivitySimSkimmer.Secondary.Taz,
    taz1Config: BeamConfig.Beam.Agentsim.Taz,
    tazMap: TAZTreeMap
  ): Option[TAZTreeMap] = {
    val maybeTaz2Map: Option[TAZTreeMap] =
      try {
        if (taz2Config.filePath.endsWith(".shp") || taz2Config.filePath.endsWith(".geojson")) {
          val (quadTree, mapping) =
            initQuadTreeFromFile(taz2Config.filePath, taz2Config.tazIdFieldName)
          Some(new TAZTreeMap(quadTree, maybeZoneOrdering = Some(mapping)))
        } else {
          Some(TAZTreeMap.fromCsv(taz2Config.filePath))
        }
      } catch {
        case fe: FileNotFoundException =>
          logger.error("No secondary TAZ file found at given file path: %s" format taz2Config.filePath, fe)
          None
        case e: Exception =>
          logger.error("Exception while reading secondary TAZ from CSV file from path: %s" format e.getMessage, e)
          None
      }

    maybeTaz2Map.foreach { taz2Map =>
      taz2Config.tazMapping match {
        case Some(TazMapping(filePath, geoIdFieldNameKey, geoIdFieldNameValue)) if filePath.trim.nonEmpty =>
          val isMappingIncomplete = geoIdFieldNameKey.trim.isEmpty || geoIdFieldNameValue.trim.isEmpty
          val isKeyMatchingSecondaryTazIdField = geoIdFieldNameKey == taz2Config.tazIdFieldName
          val isTaz2MapLargerThanTazMap = taz2Map.getSize > tazMap.getSize

          val (indexTazMap, indexTazFieldName, mappedTazFieldName) =
            if (!isMappingIncomplete && isKeyMatchingSecondaryTazIdField) {
              (taz2Map, geoIdFieldNameKey, geoIdFieldNameValue)
            } else if (!isMappingIncomplete) {
              (tazMap, geoIdFieldNameKey, geoIdFieldNameValue)
            } else if (isTaz2MapLargerThanTazMap) {
              (taz2Map, taz2Config.tazIdFieldName, taz1Config.tazIdFieldName)
            } else {
              (tazMap, taz1Config.tazIdFieldName, taz2Config.tazIdFieldName)
            }

          readTazToTazMapCSVFile(indexTazMap, filePath, indexTazFieldName, mappedTazFieldName)
        case _ =>
          logger.warn("Instead we are generating a zonal mapping on the fly")
          mapTAZToTAZ(taz2Map, tazMap)
      }
    }

    maybeTaz2Map
  }

  def getTazTreeMap(filePath: String, tazIDFieldName: Option[String] = None): TAZTreeMap = {
    try {
      if (filePath.endsWith(".shp") || filePath.endsWith(".geojson")) {
        TAZTreeMap.fromGeoFile(filePath, tazIDFieldName.get)
      } else {
        TAZTreeMap.fromCsv(filePath)
      }
    } catch {
      case fe: FileNotFoundException =>
        logger.error("No TAZ file found at given file path (using defaultTazTreeMap): %s" format filePath, fe)
        defaultTazTreeMap
      case e: Exception =>
        logger.error(
          "Exception occurred while reading from CSV file from path (using defaultTazTreeMap): %s" format e.getMessage,
          e
        )
        defaultTazTreeMap
    }
  }

  private val defaultTazTreeMap: TAZTreeMap = {
    val tazQuadTree: QuadTree[TAZ] = new QuadTree(-1, -1, 1, 1)
    val taz = new TAZ("0", new Coord(0.0, 0.0), 0.0)
    tazQuadTree.put(taz.coord.getX, taz.coord.getY, taz)
    new TAZTreeMap(tazQuadTree)
  }

  def randomLocationInTAZ(
    taz: TAZ,
    rand: scala.util.Random
  ): Coord = {
    val radius = Math.sqrt(taz.areaInSquareMeters / Math.PI) / 2
    val a = 2 * Math.PI * rand.nextDouble()
    val r = radius * Math.sqrt(rand.nextDouble())
    val x = r * Math.cos(a)
    val y = r * Math.sin(a)
    new Coord(taz.coord.getX + x, taz.coord.getY + y)
  }

  def randomLocationInTAZ(
    taz: TAZ,
    rand: scala.util.Random,
    snapLocationHelper: SnapLocationHelper
  ): Coord = {
    val tazId = taz.tazId.toString
    val max = 10000
    var counter = 0
    var split: Coord = null
    while (split == null && counter < max) {
      snapLocationHelper.computeResult(randomLocationInTAZ(taz, rand)) match {
        case Right(splitCoord) =>
          split = splitCoord
        case _ =>
      }
      counter += 1
    }

    if (split == null) {
      val loc = randomLocationInTAZ(taz, rand)
      logger.warn(
        s"Could not found valid location within taz $tazId even in $max attempts. Creating one anyway $loc."
      )
      split = loc
    }

    split
  }

  /**
    * performs a concentric ring search from the present location to find elements up to the SearchMaxRadius
    * @param quadTree tree to search
    * @param searchCenter central location from which concentric discs will be built with an expanding radius
    * @param startRadius the beginning search radius
    * @param maxRadius search constrained to this maximum search radius
    * @param f function to check the elements. It must return Some if found an appropriate element and None otherwise.
    * @return the result of function f applied to the found element. None if there's no appropriate elements.
    */
  def ringSearch[A, B](
    quadTree: QuadTree[A],
    searchCenter: Coord,
    startRadius: Double,
    maxRadius: Double,
    radiusMultiplication: Double
  )(f: A => Option[B]): Option[B] = {

    @tailrec
    def _find(innerRadius: Double, outerRadius: Double): Option[B] = {
      if (innerRadius > maxRadius) None
      else {
        val elementStream = quadTree
          .getRing(searchCenter.getX, searchCenter.getY, innerRadius, outerRadius)
          .asScala
          .toStream
        val result = elementStream.flatMap(f(_)).headOption
        if (result.isDefined) result
        else _find(outerRadius, outerRadius * radiusMultiplication)
      }
    }

    _find(0.0, startRadius)
  }

  private def readTazToTazMapCSVFile(
    indexTazMap: TAZTreeMap,
    filePath: String,
    indexTazFieldName: String,
    mappedTazFieldName: String
  ): Unit = {
    Using(new CsvMapReader(FileUtils.readerFromFile(filePath), CsvPreference.STANDARD_PREFERENCE)) { mapReader =>
      // Read the header to understand column positions.
      val header = mapReader.getHeader(true)
      // Ensure the header contains the necessary fields
      if (header.contains(indexTazFieldName) && header.contains(mappedTazFieldName)) {
        var line: java.util.Map[String, String] = mapReader.read(header: _*)
        while (line != null) {
          val geoIdKey = line.get(indexTazFieldName)
          val geoIdValue = line.get(mappedTazFieldName)
          if (geoIdKey != null && geoIdValue != null) {
            indexTazMap.tazToTazMapping.put(Id.create(geoIdKey, classOf[TAZ]), Id.create(geoIdValue, classOf[TAZ]))
          }
          line = mapReader.read(header: _*)
        }
      } else {
        logger.error(
          s"Required columns $indexTazFieldName and $mappedTazFieldName not found in geoId2TazIdMapFilePath: $filePath."
        )
      }
    }.recover { case e: Exception =>
      logger.error(s"Issue with reading $filePath: ${e.getMessage}", e)
    }
  }

  private def mapTAZToTAZ(taz2Map: TAZTreeMap, tazMap: TAZTreeMap): Unit = {
    // Determine which map to use as the index based on size
    val (indexTazMap, mappedTazMap) = if (taz2Map.getSize > tazMap.getSize) (taz2Map, tazMap) else (tazMap, taz2Map)

    // Iterate through the TAZs in the larger map
    indexTazMap.getTAZs
      .filter(_.geometry.isDefined) // Ensures that we have a geometry to work with
      .foreach { indexTaz =>
        val potentialTazToMap = mappedTazMap
          .getTAZInRadius(indexTaz.coord, 50000) // within 50km
          .asScala
          .filter(_.geometry.isDefined)
        val maxIntersectionAreaTaz = potentialTazToMap
          .map { mappedTaz =>
            val intersectionArea = indexTaz.geometry.get.intersection(mappedTaz.geometry.get).getArea
            (mappedTaz, intersectionArea)
          }
          .filter(_._2 > 0)
          .reduceOption { (pair1, pair2) =>
            if (pair1._2 > pair2._2) pair1 else pair2
          }
        // Update the mapping for the TAZ with the largest intersection area
        maxIntersectionAreaTaz.foreach { case (mappedTaz, _) =>
          indexTazMap.tazToTazMapping.put(indexTaz.tazId, mappedTaz.tazId)
        }
      }
  }
}<|MERGE_RESOLUTION|>--- conflicted
+++ resolved
@@ -62,10 +62,7 @@
     SortingUtil.sortAsIntegers(tazIds).getOrElse(tazIds.sorted)
   }
   val orderedTazIds: Seq[String] = maybeZoneOrdering.map(order => order.map(_.toString)).getOrElse(sortedTazIds)
-<<<<<<< HEAD
-=======
   val tazToTazMapping: mutable.HashMap[Id[TAZ], Id[TAZ]] = mutable.HashMap.empty[Id[TAZ], Id[TAZ]]
->>>>>>> db2d22d0
 
   def getTAZfromLink(linkId: Id[Link]): Option[TAZ] = {
     linkIdToTAZMapping.get(linkId) match {
@@ -155,11 +152,7 @@
           writer.write(count.toString)
           writer.write(System.lineSeparator())
         } catch {
-<<<<<<< HEAD
-          case e: Throwable => logger.warn(s"Error: ${e.getMessage}. Could not write link $linkId")
-=======
           case e: Throwable => logger.error(s"${e.getMessage}. Could not write link $linkId")
->>>>>>> db2d22d0
         }
 
       }
@@ -239,21 +232,6 @@
   val emptyTAZId: Id[TAZ] = Id.create("NA", classOf[TAZ])
   private val mapBoundingBoxBufferMeters: Double = 2e4 // Some links also extend beyond the convex hull of the TAZs
 
-<<<<<<< HEAD
-  def fromShapeFile(shapeFilePath: String, tazIDFieldName: String): TAZTreeMap = {
-    val (quadTree, mapping) = initQuadTreeFromShapeFile(shapeFilePath, tazIDFieldName)
-    new TAZTreeMap(quadTree, maybeZoneOrdering = Some(mapping))
-  }
-
-  private def initQuadTreeFromShapeFile(
-    shapeFilePath: String,
-    tazIDFieldName: String
-  ): (QuadTree[TAZ], Seq[Id[TAZ]]) = {
-    val shapeFileReader: ShapeFileReader = new ShapeFileReader
-    shapeFileReader.readFileAndInitialize(shapeFilePath)
-    val features: util.Collection[SimpleFeature] = shapeFileReader.getFeatureSet
-    val quadTreeBounds: QuadTreeBounds = quadTreeExtentFromShapeFile(features)
-=======
   private def fromGeoFile(shapeFilePath: String, tazIDFieldName: String): TAZTreeMap = {
     val (quadTree, mapping) = initQuadTreeFromFile(shapeFilePath, tazIDFieldName)
     new TAZTreeMap(quadTree, maybeZoneOrdering = Some(mapping))
@@ -262,7 +240,6 @@
   private def initQuadTreeFromFile(filePath: String, tazIDFieldName: String): (QuadTree[TAZ], Seq[Id[TAZ]]) = {
     val features: util.Collection[SimpleFeature] = GeoReader.readFeatures(filePath)
     val quadTreeBounds: QuadTreeBounds = quadTreeExtentFromFeatures(features)
->>>>>>> db2d22d0
     val mapping = features.asScala.map(x => Id.create(x.getAttribute(tazIDFieldName).toString, classOf[TAZ])).toSeq
 
     val tazQuadTree: QuadTree[TAZ] = new QuadTree[TAZ](
