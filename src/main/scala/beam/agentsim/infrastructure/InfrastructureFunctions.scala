--- conflicted
+++ resolved
@@ -4,19 +4,12 @@
 import beam.agentsim.infrastructure.ParkingInquiry.ParkingActivityType
 import beam.agentsim.infrastructure.charging.ChargingPointType
 import beam.agentsim.infrastructure.parking.ParkingZone.UbiqiutousParkingAvailability
-import beam.agentsim.infrastructure.parking.ParkingZoneSearch.{
-  ParkingAlternative,
-  ParkingZoneCollection,
-  ParkingZoneSearchConfiguration,
-  ParkingZoneSearchParams,
-  ParkingZoneSearchResult
-}
+import beam.agentsim.infrastructure.parking.ParkingZoneSearch._
 import beam.agentsim.infrastructure.parking._
 import beam.agentsim.infrastructure.taz.{TAZ, TAZTreeMap}
 import com.typesafe.scalalogging.StrictLogging
 import com.vividsolutions.jts.geom.Envelope
 import org.matsim.api.core.v01.{Coord, Id}
-import org.matsim.core.utils.collections.QuadTree
 
 import scala.util.Random
 
@@ -133,6 +126,7 @@
     //     utility function parameters. all alternatives are sampled in a multinomial logit function
     //     based on this.
     // ---------------------------------------------------------------------------------------------
+
     val parkingZoneSearchParams: ParkingZoneSearchParams =
       ParkingZoneSearchParams(
         inquiry.destinationUtm.loc,
@@ -141,13 +135,8 @@
         mnlMultiplierParameters,
         zoneCollections,
         parkingZones,
-<<<<<<< HEAD
-        geoQuadTree,
+        tazTreeMap.tazQuadTree,
         new Random(seed + inquiryHash),
-=======
-        tazTreeMap.tazQuadTree,
-        new Random(seed),
->>>>>>> c78098be
         inquiry.departureLocation,
         inquiry.reservedFor
       )
