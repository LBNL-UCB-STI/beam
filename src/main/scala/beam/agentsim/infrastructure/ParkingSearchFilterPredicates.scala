--- conflicted
+++ resolved
@@ -3,7 +3,7 @@
 import beam.agentsim.agents.vehicles.BeamVehicle
 import beam.agentsim.agents.vehicles.FuelType.Electricity
 import beam.agentsim.infrastructure.charging.ChargingPointType
-import beam.agentsim.infrastructure.parking.{ParkingType, ParkingZone}
+import beam.agentsim.infrastructure.parking.ParkingZone
 
 object ParkingSearchFilterPredicates {
 
@@ -28,21 +28,14 @@
   ): Boolean =
     isPEVAndNeedsToChargeAtHome match {
       case None => true // not a PEV, any stall is ok
-      case Some(needToChargeAtHome) =>
-        if (!needToChargeAtHome) true // don't need to charge, any stall is ok
+      case Some(needToCharge) =>
+        if (!needToCharge) true // don't need to charge, any stall is ok
         else
           beamVehicleOption match {
             case Some(beamVehicle) =>
               beamVehicle.beamVehicleType.primaryFuelType match {
-<<<<<<< HEAD
-                case Electricity =>
-                  // ah. must be a charging stall in a residential neighborhood
-                  zone.parkingType == ParkingType.Residential && zone.chargingPointType.nonEmpty
-                case _ => true
-=======
                 case Electricity => zone.chargingPointType.nonEmpty
                 case _           => true // not a charging car, any stall is ok
->>>>>>> ba1c1e3f
               }
             case _ => true // not in a vehicle, any stall is ok
           }
