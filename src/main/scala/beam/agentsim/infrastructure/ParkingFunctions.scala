package beam.agentsim.infrastructure

import beam.agentsim.agents.choice.logit.UtilityFunctionOperation
import beam.agentsim.agents.vehicles.VehicleManager
import beam.agentsim.infrastructure.ParkingInquiry.{ParkingActivityType, ParkingSearchMode}
import beam.agentsim.infrastructure.parking.ParkingZoneSearch.{ParkingAlternative, ParkingZoneSearchResult}
import beam.agentsim.infrastructure.parking._
import beam.agentsim.infrastructure.taz.TAZ
import beam.sim.config.BeamConfig
import com.vividsolutions.jts.geom.Envelope
import org.matsim.api.core.v01.{Coord, Id}
import org.matsim.core.utils.collections.QuadTree

import scala.util.Random

class ParkingFunctions(
  geoQuadTree: QuadTree[TAZ],
  idToGeoMapping: scala.collection.Map[Id[TAZ], TAZ],
  parkingZones: Map[Id[ParkingZoneId], ParkingZone],
  distanceFunction: (Coord, Coord) => Double,
  minSearchRadius: Double,
  maxSearchRadius: Double,
  searchMaxDistanceRelativeToEllipseFoci: Double,
  enrouteDuration: Double,
  fractionOfSameTypeZones: Double,
  minNumberOfSameTypeZones: Int,
  boundingBox: Envelope,
  seed: Int,
<<<<<<< HEAD
  mnlParkingConfig: BeamConfig.Beam.Agentsim.Agents.Parking.MulitnomialLogit,
  estimatedMinParkingDuration: Double
) extends InfrastructureFunctions[GEO](
=======
  mnlParkingConfig: BeamConfig.Beam.Agentsim.Agents.Parking.MultinomialLogit,
  estimatedMinParkingDurationInSeconds: Double
) extends InfrastructureFunctions(
>>>>>>> 4886ed98
      geoQuadTree,
      idToGeoMapping,
      parkingZones,
      distanceFunction,
      minSearchRadius,
      maxSearchRadius,
      searchMaxDistanceRelativeToEllipseFoci,
      enrouteDuration,
      fractionOfSameTypeZones,
      minNumberOfSameTypeZones,
      boundingBox,
      seed,
<<<<<<< HEAD
      estimatedMinParkingDuration
=======
      estimatedMinParkingDurationInSeconds
>>>>>>> 4886ed98
    ) {

  override protected val mnlMultiplierParameters: Map[ParkingMNL.Parameters, UtilityFunctionOperation] = Map(
    ParkingMNL.Parameters.RangeAnxietyCost -> UtilityFunctionOperation.Multiplier(
      mnlParkingConfig.params.rangeAnxietyMultiplier
    ),
    ParkingMNL.Parameters.WalkingEgressCost -> UtilityFunctionOperation.Multiplier(
      mnlParkingConfig.params.distanceMultiplier
    ),
    ParkingMNL.Parameters.ParkingTicketCost -> UtilityFunctionOperation.Multiplier(
      mnlParkingConfig.params.parkingPriceMultiplier
    ),
    ParkingMNL.Parameters.HomeActivityPrefersResidentialParking -> UtilityFunctionOperation.Multiplier(
      mnlParkingConfig.params.homeActivityPrefersResidentialParkingMultiplier
    ),
    ParkingMNL.Parameters.EnrouteDetourCost -> UtilityFunctionOperation.Multiplier(
      mnlParkingConfig.params.enrouteDetourMultiplier
    )
  )

  /**
    * Generic method for updating MNL Parameters
    *
    * @param parkingAlternative ParkingAlternative
    * @param inquiry            ParkingInquiry
    * @return
    */
  override protected def setupMNLParameters(
    parkingAlternative: ParkingAlternative,
    inquiry: ParkingInquiry
  ): Map[ParkingMNL.Parameters, Double] = {
    val distance: Double = distanceFunction(inquiry.destinationUtm.loc, parkingAlternative.coord)

    val distanceFactor: Double =
      (distance / ZonalParkingManager.AveragePersonWalkingSpeed / ZonalParkingManager.HourInSeconds) * inquiry.valueOfTime

    val parkingCostsPriceFactor: Double = parkingAlternative.costInDollars

    val goingHome: Boolean =
      inquiry.parkingActivityType == ParkingActivityType.Home && parkingAlternative.parkingType == ParkingType.Residential

    val homeActivityPrefersResidentialFactor: Double = if (goingHome) 1.0 else 0.0

    val params: Map[ParkingMNL.Parameters, Double] = Map(
      ParkingMNL.Parameters.RangeAnxietyCost                      -> 0.0,
      ParkingMNL.Parameters.WalkingEgressCost                     -> distanceFactor,
      ParkingMNL.Parameters.ParkingTicketCost                     -> parkingCostsPriceFactor,
      ParkingMNL.Parameters.HomeActivityPrefersResidentialParking -> homeActivityPrefersResidentialFactor,
      ParkingMNL.Parameters.EnrouteDetourCost                     -> 0.0
    )

    params
  }

  /**
    * Generic method for adding new search filter to parking zones
    *
    * @param zone    ParkingZone
    * @param inquiry ParkingInquiry
    * @return
    */
  override protected def setupSearchFilterPredicates(
    zone: ParkingZone,
    inquiry: ParkingInquiry
  ): Boolean = {
    if (zone.chargingPointType.isDefined)
      throw new RuntimeException("ParkingFunctions expect only stalls without charging points")
    val preferredParkingTypes = getPreferredParkingTypes(inquiry)
    val canCarParkHere: Boolean = canThisCarParkHere(zone, inquiry, preferredParkingTypes)
    canCarParkHere
  }

  /**
    * Generic method that specifies the behavior when MNL returns a ParkingZoneSearchResult
    * @param parkingZoneSearchResult ParkingZoneSearchResult
    */
  override protected def processParkingZoneSearchResult(
    inquiry: ParkingInquiry,
    parkingZoneSearchResult: Option[ParkingZoneSearchResult]
  ): Option[ParkingZoneSearchResult] = {
    val output = parkingZoneSearchResult match {
      case Some(result) => result
      case _ =>
        inquiry.parkingActivityType match {
          case ParkingActivityType.Home if inquiry.searchMode != ParkingSearchMode.EnRouteCharging =>
            val newStall = ParkingStall.defaultResidentialStall(inquiry.destinationUtm.loc)
            ParkingZoneSearch.ParkingZoneSearchResult(newStall, DefaultParkingZone)
          case _ =>
            // didn't find any stalls, so, as a last resort, create a very expensive stall
            val boxAroundRequest = new Envelope(
              inquiry.destinationUtm.loc.getX + 2000,
              inquiry.destinationUtm.loc.getX - 2000,
              inquiry.destinationUtm.loc.getY + 2000,
              inquiry.destinationUtm.loc.getY - 2000
            )
            val newStall = ParkingStall.lastResortStall(boxAroundRequest, new Random(seed))
            ParkingZoneSearch.ParkingZoneSearchResult(newStall, DefaultParkingZone)
        }
    }
    Some(output)
  }

  /**
    * sample location of a parking stall with a TAZ area
    *
    * @param inquiry     ParkingInquiry
    * @param parkingZone ParkingZone
    * @param taz TAZ
    */
  override protected def sampleParkingStallLocation(
    inquiry: ParkingInquiry,
    parkingZone: ParkingZone,
    taz: TAZ,
    inClosestZone: Boolean = true
  ): Coord = {
    if (parkingZone.link.isDefined)
      parkingZone.link.get.getCoord
    else if (
      (parkingZone.reservedFor.managerType == VehicleManager.TypeEnum.Household) ||
      (inquiry.parkingActivityType == ParkingActivityType.Home && parkingZone.parkingType == ParkingType.Residential) ||
      (inquiry.parkingActivityType == ParkingActivityType.Work && parkingZone.parkingType == ParkingType.Workplace)
    )
      inquiry.destinationUtm.loc
    else
      ParkingStallSampling.availabilityAwareSampling(
        new Random(seed),
        inquiry.destinationUtm.loc,
        taz,
        parkingZone.availability,
        inClosestZone
      )
  }

  /**
    * Can This Car Park Here
    * @param zone ParkingZone
    * @param inquiry ParkingInquiry
    * @param preferredParkingTypes Set[ParkingType]
    * @return
    */
  protected def canThisCarParkHere(
    zone: ParkingZone,
    inquiry: ParkingInquiry,
    preferredParkingTypes: Set[ParkingType]
  ): Boolean = {
    val validParkingType: Boolean = preferredParkingTypes.contains(zone.parkingType)

    val isValidTime = inquiry.beamVehicle.forall(vehicle =>
      zone.timeRestrictions
        .get(vehicle.beamVehicleType.vehicleCategory)
        .forall(_.contains(inquiry.destinationUtm.time % (24 * 3600)))
    )

    validParkingType && isValidTime
  }

  /**
    * Preferred Parking Types
    * @param inquiry ParkingInquiry
    * @return
    */
  protected def getPreferredParkingTypes(inquiry: ParkingInquiry): Set[ParkingType] = {
    // a lookup for valid parking types based on this inquiry
    if (inquiry.searchMode == ParkingSearchMode.EnRouteCharging) {
      Set(ParkingType.Public)
    } else if (inquiry.searchMode == ParkingSearchMode.Init) {
      inquiry.parkingActivityType match {
        case ParkingActivityType.Home => Set(ParkingType.Residential)
        case ParkingActivityType.Work => Set(ParkingType.Workplace)
        case _                        => Set(ParkingType.Public)
      }
    } else {
      inquiry.parkingActivityType match {
        case ParkingActivityType.Home   => Set(ParkingType.Residential, ParkingType.Public)
        case ParkingActivityType.Work   => Set(ParkingType.Workplace, ParkingType.Public)
        case ParkingActivityType.Charge => Set(ParkingType.Workplace, ParkingType.Public, ParkingType.Residential)
        case _                          => Set(ParkingType.Public)
      }
    }
  }
}<|MERGE_RESOLUTION|>--- conflicted
+++ resolved
@@ -26,15 +26,9 @@
   minNumberOfSameTypeZones: Int,
   boundingBox: Envelope,
   seed: Int,
-<<<<<<< HEAD
-  mnlParkingConfig: BeamConfig.Beam.Agentsim.Agents.Parking.MulitnomialLogit,
-  estimatedMinParkingDuration: Double
-) extends InfrastructureFunctions[GEO](
-=======
   mnlParkingConfig: BeamConfig.Beam.Agentsim.Agents.Parking.MultinomialLogit,
   estimatedMinParkingDurationInSeconds: Double
 ) extends InfrastructureFunctions(
->>>>>>> 4886ed98
       geoQuadTree,
       idToGeoMapping,
       parkingZones,
@@ -47,11 +41,7 @@
       minNumberOfSameTypeZones,
       boundingBox,
       seed,
-<<<<<<< HEAD
-      estimatedMinParkingDuration
-=======
       estimatedMinParkingDurationInSeconds
->>>>>>> 4886ed98
     ) {
 
   override protected val mnlMultiplierParameters: Map[ParkingMNL.Parameters, UtilityFunctionOperation] = Map(
