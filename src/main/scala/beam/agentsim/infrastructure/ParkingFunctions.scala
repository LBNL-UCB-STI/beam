--- conflicted
+++ resolved
@@ -202,14 +202,7 @@
         .forall(_.contains(inquiry.destinationUtm.time % (24 * 3600)))
     )
 
-<<<<<<< HEAD
-    val isValidVehicleManager =
-      zone.reservedFor.managerType == VehicleManager.TypeEnum.Default || zone.reservedFor == inquiry.reservedFor
-
-    hasAvailability & validParkingType & isValidTime & isValidVehicleManager
-=======
     validParkingType && isValidTime
->>>>>>> 588a517a
   }
 
   /**
