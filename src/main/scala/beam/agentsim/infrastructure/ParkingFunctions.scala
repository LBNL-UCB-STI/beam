--- conflicted
+++ resolved
@@ -169,20 +169,12 @@
       ParkingStallSampling.linkBasedSampling(
         new Random(seed),
         inquiry.destinationUtm.loc,
-<<<<<<< HEAD
-        tazTreeMap.TAZtoLinkIdMapping.get(taz.tazId),
-        distanceFunction,
-        parkingZone.availability,
-      taz,
-          inClosestZone)
-=======
         tazTreeMap.tazToLinkIdMapping.get(taz.tazId),
         distanceFunction,
         parkingZone.availability,
         taz,
-        inClosestZone
+          inClosestZone
       )
->>>>>>> 82978181
     } else {
       ParkingStallSampling.availabilityAwareSampling(
         new Random(seed),
