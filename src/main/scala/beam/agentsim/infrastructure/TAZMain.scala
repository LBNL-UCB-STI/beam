package beam.agentsim.infrastructure

import java.io._
import java.util
import java.util.ArrayList
import java.util.zip.GZIPInputStream

import beam.agentsim.agents.PersonAgent
import beam.utils.scripts.HasXY.wgs2Utm
import beam.utils.scripts.PlansSampler._
import beam.utils.scripts.QuadTreeExtent
import com.vividsolutions.jts.geom.{Coordinate, Geometry}
import org.geotools.data.simple.SimpleFeatureIterator
import org.geotools.data.{FileDataStore, FileDataStoreFinder}
import org.matsim.api.core.v01.{Coord, Id}
import org.matsim.core.utils.collections.QuadTree
import org.matsim.core.utils.gis.ShapeFileReader
import org.matsim.core.utils.misc.Counter
import org.opengis.feature.simple.SimpleFeature
import util.HashMap

import beam.utils.ObjectAttributesUtils
import beam.utils.scripts.HouseholdAttrib.HousingType
import org.matsim.core.utils.geometry.transformations.GeotoolsTransformation
import org.matsim.core.utils.io.IOUtils
import org.matsim.utils.objectattributes.{ObjectAttributes, ObjectAttributesXmlWriter}
import org.supercsv.cellprocessor.ParseDouble
import org.supercsv.cellprocessor.FmtBool
import org.supercsv.cellprocessor.FmtDate
import org.supercsv.cellprocessor.constraint.{LMinMax, NotNull, Unique, UniqueHashCode}
import org.supercsv.cellprocessor.ift.CellProcessor
import org.supercsv.exception.SuperCsvConstraintViolationException
import org.supercsv.util.CsvContext
import org.supercsv.io._
import org.supercsv.prefs.CsvPreference
import org.xml.sax.InputSource

import scala.collection.JavaConverters._
import scala.collection.mutable.ArrayBuffer


object TAZCreatorScript extends App {

  /*
  val shapeFile: String = "Y:\\tmp\\beam\\tl_2011_06_taz10\\tl_2011_06_taz10.shp"
  val taz=new TAZTreeMap(shapeFile, "TAZCE10")

// TODO: attriutes or xml from config file - allow specifying multiple files
    // create test attributes data for starting


  val tazParkingAttributesFilePath="Y:\\tmp\\beam\\infrastructure\\tazParkingAttributes.xml"

  val tazParkingAttributes: ObjectAttributes =new ObjectAttributes()

  tazParkingAttributes.putAttribute(Parking.PARKING_MANAGER, "className", "beam.agentsim.infrastructure.BayAreaParkingManager")

  for (tazVal:TAZ <-taz.tazQuadTree.values()){
    tazParkingAttributes.putAttribute(tazVal.tazId.toString, Parking.PARKING_TYPE, ParkingType.PARKING_WITH_CHARGER)
    tazParkingAttributes.putAttribute(tazVal.tazId.toString, Parking.PARKING_CAPACITY, 1.toString)
    tazParkingAttributes.putAttribute(tazVal.tazId.toString, Parking.HOURLY_RATE, 1.0.toString)
    tazParkingAttributes.putAttribute(tazVal.tazId.toString, Parking.CHARGING_LEVEL, ChargerLevel.L2)
  }

  //TODO: convert shape file to taz csv.
  // create script for that to use sometimes.
  //#TAZ params
  //  beam.agentsim.taz.file=""
  //#Parking params
  //  beam.agentsim.infrastructure.parking.attributesFilePaths=""




  ObjectAttributesUtils.writeObjectAttributesToCSV(tazParkingAttributes,tazParkingAttributesFilePath)

  println(shapeFile)

  println(taz.getId(-120.8043534,+35.5283106))
*/

<<<<<<< HEAD
//  TAZTreeMap.shapeFileToCsv("Y:\\tmp\\beam\\tl_2011_06_taz10\\tl_2011_06_taz10.shp","TAZCE10","Y:\\tmp\\beam\\taz-centers.csv")
=======
  //TAZTreeMap.shapeFileToCsv("Y:\\tmp\\beam\\tl_2011_06_taz10\\tl_2011_06_taz10.shp","TAZCE10","Y:\\tmp\\beam\\taz-centers.csv")
>>>>>>> a478e2a8


//  println("HELLO WORLD")
//  val path = "d:/shape_out.csv.gz"
//  val mapTaz = TAZTreeMap.fromCsv(path)
//  print(mapTaz)


  //Test Write File
  if (null != args && 3 == args.size){
    println("Running conversion")
    val pathFileShape = args(0)
    val tazIdName = args(1)
    val destination = args(2)

    println("Process Started")
    TAZTreeMap.shapeFileToCsv(pathFileShape,tazIdName,destination)
    println("Process Terminate...")
  } else {
    println("Please specify: shapeFilePath tazIDFieldName destinationFilePath")
  }

}

class TAZTreeMap(val tazQuadTree: QuadTree[TAZ]) {
  def getTAZ(x: Double, y: Double): TAZ = {
    // TODO: is this enough precise, or we want to get the exact TAZ where the coordinate is located?
    tazQuadTree.getClosest(x,y)
  }
}

object TAZTreeMap {
  def fromShapeFile(shapeFilePath: String, tazIDFieldName: String): TAZTreeMap = {
    new TAZTreeMap(initQuadTreeFromShapeFile(shapeFilePath, tazIDFieldName))
  }

  private def initQuadTreeFromShapeFile(shapeFilePath: String, tazIDFieldName: String): QuadTree[TAZ] = {
    val shapeFileReader: ShapeFileReader = new ShapeFileReader
    shapeFileReader.readFileAndInitialize(shapeFilePath)
    val features: util.Collection[SimpleFeature] =     shapeFileReader.getFeatureSet
    val quadTreeBounds: QuadTreeBounds = quadTreeExtentFromShapeFile(features)

    val tazQuadTree: QuadTree[TAZ] = new QuadTree[TAZ](quadTreeBounds.minx, quadTreeBounds.miny, quadTreeBounds.maxx, quadTreeBounds.maxy)

    for (f <- features.asScala) {
      f.getDefaultGeometry match {
        case g: Geometry =>
          val taz = new TAZ(f.getAttribute(tazIDFieldName).asInstanceOf[String], new Coord(g.getCoordinate.x, g.getCoordinate.y), g.getArea)
          tazQuadTree.put(taz.coord.getX, taz.coord.getY, taz)
        case _ =>
      }
    }
    tazQuadTree
  }

  private def quadTreeExtentFromShapeFile(features: util.Collection[SimpleFeature]): QuadTreeBounds = {
    var minX: Double = Double.MaxValue
    var maxX: Double = Double.MinValue
    var minY: Double = Double.MaxValue
    var maxY: Double = Double.MinValue

    for (f <- features.asScala) {
      f.getDefaultGeometry match {
        case g: Geometry =>
          val ca = g.getEnvelope.getEnvelopeInternal
          //val ca = wgs2Utm(g.getEnvelope.getEnvelopeInternal)
          minX = Math.min(minX, ca.getMinX)
          minY = Math.min(minY, ca.getMinY)
          maxX = Math.max(maxX, ca.getMaxX)
          maxY = Math.max(maxY, ca.getMaxY)
        case _ =>
      }
    }
    QuadTreeBounds(minX, minY, maxX, maxY)
  }

  private def quadTreeExtentFromCsvFile(lines: Seq[CsvTaz]): QuadTreeBounds = {
    var minX: Double = Double.MaxValue
    var maxX: Double = Double.MinValue
    var minY: Double = Double.MaxValue
    var maxY: Double = Double.MinValue

    for (l <- lines) {
      minX = Math.min(minX, l.coordX)
      minY = Math.min(minY, l.coordY)
      maxX = Math.max(maxX, l.coordX)
      maxY = Math.max(maxY, l.coordY)
    }
    QuadTreeBounds(minX, minY, maxX, maxY)
  }

  def fromCsv(csvFile: String): TAZTreeMap = {

    val lines = readCsvFile(csvFile)
    val quadTreeBounds: QuadTreeBounds = quadTreeExtentFromCsvFile(lines)
    val tazQuadTree: QuadTree[TAZ] = new QuadTree[TAZ](quadTreeBounds.minx, quadTreeBounds.miny, quadTreeBounds.maxx, quadTreeBounds.maxy)

    for (l <- lines) {
      val taz = new TAZ(l.id, new Coord(l.coordX, l.coordY), l.area)
      tazQuadTree.put(taz.coord.getX, taz.coord.getY, taz)
    }

    new TAZTreeMap(tazQuadTree)

  }

  private def readerFromFile(filePath: String): java.io.Reader  = {
    if(filePath.endsWith(".gz")){
      new InputStreamReader(new GZIPInputStream(new BufferedInputStream(new FileInputStream(filePath))))
    } else {
      new FileReader(filePath)
    }
  }

  private def readCsvFile(filePath: String): Seq[CsvTaz] = {
    var mapReader: ICsvMapReader = null
    val res = ArrayBuffer[CsvTaz]()
    try{
      mapReader = new CsvMapReader(readerFromFile(filePath), CsvPreference.STANDARD_PREFERENCE)
      val header = mapReader.getHeader(true)
      var flag = true
      var line: java.util.Map[String, String] = mapReader.read(header:_*)
      while(null != line){
        val id = line.get("taz")
        val coordX = line.get("coord-x")
        val coordY = line.get("coord-y")
        val area = line.get("area")
        res.append(CsvTaz(id, coordX.toDouble, coordY.toDouble, area.toDouble))
        line = mapReader.read(header:_*)
      }

    } finally{
      if(null != mapReader)
        mapReader.close()
    }
    res
  }

  def featureToCsvTaz(f: SimpleFeature, tazIDFieldName: String): Option[CsvTaz] = {
    f.getDefaultGeometry match {
      case g: Geometry =>
<<<<<<< HEAD
        Some(CsvTaz(f.getAttribute(tazIDFieldName).asInstanceOf[Long].toString, g.getCoordinate.x, g.getCoordinate.y, g.getArea))
=======
        Some(CsvTaz(f.getAttribute(tazIDFieldName).toString, g.getCoordinate.x, g.getCoordinate.y))
>>>>>>> a478e2a8
      case _ => None
    }
  }

  def shapeFileToCsv(shapeFilePath: String, tazIDFieldName: String , writeDestinationPath: String): Unit = {
    val shapeFileReader: ShapeFileReader = new ShapeFileReader
    shapeFileReader.readFileAndInitialize(shapeFilePath)
    val features: util.Collection[SimpleFeature] = shapeFileReader.getFeatureSet

    lazy val utm2Wgs: GeotoolsTransformation = new GeotoolsTransformation("utm", "EPSG:26910")

    var mapWriter: ICsvMapWriter   = null
    try {
      mapWriter = new CsvMapWriter(new FileWriter(writeDestinationPath),
        CsvPreference.STANDARD_PREFERENCE)

      val processors = getProcessors
      val header = Array[String]("taz", "coord-x", "coord-y", "area")
      mapWriter.writeHeader(header:_*)

      val tazs = features.asScala.map(featureToCsvTaz(_, tazIDFieldName))
        .filter(_.isDefined)
        .map(_.get).toArray
      println(s"Total TAZ ${tazs.size}")

      val groupedTazs = groupTaz(tazs)
      println(s"Total grouped TAZ ${groupedTazs.size}")

      val (repeatedTaz, nonRepeatedMap) = groupedTazs.partition(i => i._2.length > 1)
      println(s"Total repeatedMap TAZ ${repeatedTaz.size}")
      println(s"Total nonRepeatedMap TAZ ${nonRepeatedMap.size}")

      val clearedTaz = clearRepeatedTaz(repeatedTaz)
      println(s"Total repeated cleared TAZ ${clearedTaz.size}")

      val nonRepeated = nonRepeatedMap.map(_._2.head).toArray
      println(s"Total non repeated TAZ ${nonRepeated.size}")

      val allNonRepeatedTaz = clearedTaz ++ nonRepeated
      println(s"Total all TAZ ${allNonRepeatedTaz.size}")

<<<<<<< HEAD
      for(t <- tazs){
        val tazToWrite = new HashMap[String, Object]();
        tazToWrite.put(header(0), t.id)
       //
       val transFormedCoord: Coord = wgs2Utm.transform(new Coord(t.coordX, t.coordY))
        tazToWrite.put(header(1), transFormedCoord.getX.toString)
        tazToWrite.put(header(2), transFormedCoord.getY.toString)
        tazToWrite.put(header(3), t.area.toString)
=======
      for(t <- allNonRepeatedTaz){
        val tazToWrite = new HashMap[String, Object]()
        tazToWrite.put(header(0), t.id)
       //
       val transFormedCoord: Coord = wgs2Utm.transform(new Coord(t.coordX, t.coordY))
        val tcoord = utm2Wgs.transform(new Coord(transFormedCoord.getX, transFormedCoord.getY))
        tazToWrite.put(header(1), tcoord.getX.toString)
        tazToWrite.put(header(2), tcoord.getY.toString)
>>>>>>> a478e2a8
        mapWriter.write(tazToWrite, header, processors)
      }
    } finally {
      if( mapWriter != null ) {
        mapWriter.close()
      }
    }
  }

  private def getProcessors: Array[CellProcessor]  = {
    Array[CellProcessor](
      new UniqueHashCode(), // Id (must be unique)
      new NotNull(), // Coord X
      new NotNull(), // Coord Y
      new NotNull()  // Area
    )
  }

  private def groupTaz(csvSeq: Array[CsvTaz]): Map[String, Array[CsvTaz]] = {
    csvSeq.groupBy(_.id)
  }

  private def clearRepeatedTaz(groupedRepeatedTaz: Map[String, Array[CsvTaz]]): Array[CsvTaz] = {
    groupedRepeatedTaz.map(i => addSuffix(i._1, i._2))
      .flatten
      .toArray
  }

  private def addSuffix(id: String, elems: Array[CsvTaz]): Array[CsvTaz] = {
    (1 to elems.size) zip elems map {
      case (index, elem) => elem.copy(id = s"${id}_$index")
    } toArray
  }

  private def closestToPoint(referencePoint: Double, elems: Array[CsvTaz]): CsvTaz = {
    elems.reduce{ (a, b) =>
      val comparison1 = (a, Math.abs(referencePoint - a.coordY))
      val comparison2 = (b, Math.abs(referencePoint - b.coordY))
      val closest = Seq(comparison1, comparison2) minBy(_._2)
      closest._1
    }
  }
}

case class QuadTreeBounds(minx: Double, miny: Double, maxx: Double, maxy: Double)
case class CsvTaz(id: String, coordX: Double, coordY: Double, area: Double)

class TAZ(val tazId: Id[TAZ],val coord: Coord, val area: Double){
  def this(tazIdString: String, coord: Coord, area: Double) {
    this(Id.create(tazIdString,classOf[TAZ]),coord, area)
  }
}

<|MERGE_RESOLUTION|>--- conflicted
+++ resolved
@@ -79,11 +79,7 @@
   println(taz.getId(-120.8043534,+35.5283106))
 */
 
-<<<<<<< HEAD
-//  TAZTreeMap.shapeFileToCsv("Y:\\tmp\\beam\\tl_2011_06_taz10\\tl_2011_06_taz10.shp","TAZCE10","Y:\\tmp\\beam\\taz-centers.csv")
-=======
   //TAZTreeMap.shapeFileToCsv("Y:\\tmp\\beam\\tl_2011_06_taz10\\tl_2011_06_taz10.shp","TAZCE10","Y:\\tmp\\beam\\taz-centers.csv")
->>>>>>> a478e2a8
 
 
 //  println("HELLO WORLD")
@@ -225,11 +221,7 @@
   def featureToCsvTaz(f: SimpleFeature, tazIDFieldName: String): Option[CsvTaz] = {
     f.getDefaultGeometry match {
       case g: Geometry =>
-<<<<<<< HEAD
         Some(CsvTaz(f.getAttribute(tazIDFieldName).asInstanceOf[Long].toString, g.getCoordinate.x, g.getCoordinate.y, g.getArea))
-=======
-        Some(CsvTaz(f.getAttribute(tazIDFieldName).toString, g.getCoordinate.x, g.getCoordinate.y))
->>>>>>> a478e2a8
       case _ => None
     }
   }
@@ -271,7 +263,6 @@
       val allNonRepeatedTaz = clearedTaz ++ nonRepeated
       println(s"Total all TAZ ${allNonRepeatedTaz.size}")
 
-<<<<<<< HEAD
       for(t <- tazs){
         val tazToWrite = new HashMap[String, Object]();
         tazToWrite.put(header(0), t.id)
@@ -280,16 +271,6 @@
         tazToWrite.put(header(1), transFormedCoord.getX.toString)
         tazToWrite.put(header(2), transFormedCoord.getY.toString)
         tazToWrite.put(header(3), t.area.toString)
-=======
-      for(t <- allNonRepeatedTaz){
-        val tazToWrite = new HashMap[String, Object]()
-        tazToWrite.put(header(0), t.id)
-       //
-       val transFormedCoord: Coord = wgs2Utm.transform(new Coord(t.coordX, t.coordY))
-        val tcoord = utm2Wgs.transform(new Coord(transFormedCoord.getX, transFormedCoord.getY))
-        tazToWrite.put(header(1), tcoord.getX.toString)
-        tazToWrite.put(header(2), tcoord.getY.toString)
->>>>>>> a478e2a8
         mapWriter.write(tazToWrite, header, processors)
       }
     } finally {
