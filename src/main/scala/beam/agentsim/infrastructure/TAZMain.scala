package beam.agentsim.infrastructure

object TAZMain extends App {

  /*
  val shapeFile: String = "Y:\\tmp\\beam\\tl_2011_06_taz10\\tl_2011_06_taz10.shp"
  val taz=new TAZTreeMap(shapeFile, "TAZCE10")

// TODO: attriutes or xml from config file - allow specifying multiple files
    // create test attributes data for starting


  val tazParkingAttributesFilePath="Y:\\tmp\\beam\\infrastructure\\tazParkingAttributes.xml"

  val tazParkingAttributes: ObjectAttributes =new ObjectAttributes()

  tazParkingAttributes.putAttribute(Parking.PARKING_MANAGER, "className", "beam.agentsim.infrastructure.BayAreaParkingManager")

  for (tazVal:TAZ <-taz.tazQuadTree.values()){
    tazParkingAttributes.putAttribute(tazVal.tazId.toString, Parking.PARKING_TYPE, ParkingType.PARKING_WITH_CHARGER)
    tazParkingAttributes.putAttribute(tazVal.tazId.toString, Parking.PARKING_CAPACITY, 1.toString)
    tazParkingAttributes.putAttribute(tazVal.tazId.toString, Parking.HOURLY_RATE, 1.0.toString)
    tazParkingAttributes.putAttribute(tazVal.tazId.toString, Parking.CHARGING_LEVEL, ChargerLevel.L2)
  }

  //TODO: convert shape file to taz csv.
  // create script for that to use sometimes.
  //#TAZ params
  //  beam.agentsim.taz.file=""
  //#Parking params
  //  beam.agentsim.infrastructure.parking.attributesFilePaths=""




  ObjectAttributesUtils.writeObjectAttributesToCSV(tazParkingAttributes,tazParkingAttributesFilePath)

  println(shapeFile)

  println(taz.getId(-120.8043534,+35.5283106))
   */

  //TAZTreeMap.shapeFileToCsv("Y:\\tmp\\beam\\tl_2011_06_taz10\\tl_2011_06_taz10.shp","TAZCE10","Y:\\tmp\\beam\\taz-centers.csv")

  //  println("HELLO WORLD")
  //  val path = "d:/shape_out.csv.gz"
  //  val mapTaz = TAZTreeMap.fromCsv(path)
  //  print(mapTaz)

  //Test Write File
<<<<<<< HEAD
  if (null != args && 3 == args.length){
=======
  if (null != args && 3 == args.length) {
>>>>>>> aae37912
    println("Running conversion")
    val pathFileShape = args(0)
    val tazIdName = args(1)
    val destination = args(2)

    println("Process Started")
    TAZTreeMap.shapeFileToCsv(pathFileShape, tazIdName, destination)
    println("Process Terminate...")
  } else {
    println("Please specify: shapeFilePath tazIDFieldName destinationFilePath")
  }

<<<<<<< HEAD
}

class TAZTreeMap(val tazQuadTree: QuadTree[TAZ]) {

  val stringIdToTAZMapping=collection.mutable.HashMap[String,TAZ]()


  def getTAZs(): Iterable[TAZ] ={
    tazQuadTree.values().asScala
  }

  for (taz:TAZ <- tazQuadTree.values().asScala){
    stringIdToTAZMapping.put(taz.tazId.toString,taz)
  }

  def getTAZ(x: Double, y: Double): TAZ = {
    // TODO: is this enough precise, or we want to get the exact TAZ where the coordinate is located?
    tazQuadTree.getClosest(x,y)
  }

  def getTAZ(tazId:String): Option[TAZ] ={
    stringIdToTAZMapping.get(tazId)
  }

  def getTAZ(tazId:Id[TAZ]): Option[TAZ] ={
    stringIdToTAZMapping.get(tazId.toString)
  }

  def getTAZInRadius(x: Double, y: Double, radius:Double): util.Collection[TAZ] = {
    // TODO: is this enough precise, or we want to get the exact TAZ where the coordinate is located?
    tazQuadTree.getDisk(x,y,radius)
  }

  def getTAZInRadius(loc: Coord, radius:Double): util.Collection[TAZ] = {
    tazQuadTree.getDisk(loc.getX,loc.getY,radius)
  }
}

object TAZTreeMap {
  def fromShapeFile(shapeFilePath: String, tazIDFieldName: String): TAZTreeMap = {
    new TAZTreeMap(initQuadTreeFromShapeFile(shapeFilePath, tazIDFieldName))
  }

  private def initQuadTreeFromShapeFile(shapeFilePath: String, tazIDFieldName: String): QuadTree[TAZ] = {
    val shapeFileReader: ShapeFileReader = new ShapeFileReader
    shapeFileReader.readFileAndInitialize(shapeFilePath)
    val features: util.Collection[SimpleFeature] =     shapeFileReader.getFeatureSet
    val quadTreeBounds: QuadTreeBounds = quadTreeExtentFromShapeFile(features)

    val tazQuadTree: QuadTree[TAZ] = new QuadTree[TAZ](quadTreeBounds.minx, quadTreeBounds.miny, quadTreeBounds.maxx, quadTreeBounds.maxy)

    for (f <- features.asScala) {
      f.getDefaultGeometry match {
        case g: Geometry =>
          val taz = new TAZ(f.getAttribute(tazIDFieldName).asInstanceOf[String], new Coord(g.getCoordinate.x, g.getCoordinate.y))
          tazQuadTree.put(taz.coord.getX, taz.coord.getY, taz)
        case _ =>
      }
    }
    tazQuadTree
  }

  private def quadTreeExtentFromShapeFile(features: util.Collection[SimpleFeature]): QuadTreeBounds = {
    var minX: Double = Double.MaxValue
    var maxX: Double = Double.MinValue
    var minY: Double = Double.MaxValue
    var maxY: Double = Double.MinValue

    for (f <- features.asScala) {
      f.getDefaultGeometry match {
        case g: Geometry =>
          val ca = g.getEnvelope.getEnvelopeInternal
          //val ca = wgs2Utm(g.getEnvelope.getEnvelopeInternal)
          minX = Math.min(minX, ca.getMinX)
          minY = Math.min(minY, ca.getMinY)
          maxX = Math.max(maxX, ca.getMaxX)
          maxY = Math.max(maxY, ca.getMaxY)
        case _ =>
      }
    }
    QuadTreeBounds(minX, minY, maxX, maxY)
  }

  private def quadTreeExtentFromCsvFile(lines: Seq[CsvTaz]): QuadTreeBounds = {
    var minX: Double = Double.MaxValue
    var maxX: Double = Double.MinValue
    var minY: Double = Double.MaxValue
    var maxY: Double = Double.MinValue

    for (l <- lines) {
      minX = Math.min(minX, l.coordX)
      minY = Math.min(minY, l.coordY)
      maxX = Math.max(maxX, l.coordX)
      maxY = Math.max(maxY, l.coordY)
    }
    QuadTreeBounds(minX, minY, maxX, maxY)
  }

  def fromCsv(csvFile: String): TAZTreeMap = {

    val lines = readCsvFile(csvFile)
    val quadTreeBounds: QuadTreeBounds = quadTreeExtentFromCsvFile(lines)
    val tazQuadTree: QuadTree[TAZ] = new QuadTree[TAZ](quadTreeBounds.minx, quadTreeBounds.miny, quadTreeBounds.maxx, quadTreeBounds.maxy)

    for (l <- lines) {
      val taz = new TAZ(l.id, new Coord(l.coordX, l.coordY))
      tazQuadTree.put(taz.coord.getX, taz.coord.getY, taz)
    }

    new TAZTreeMap(tazQuadTree)

  }

  private def readerFromFile(filePath: String): java.io.Reader  = {
    if(filePath.endsWith(".gz")){
      new InputStreamReader(new GZIPInputStream(new BufferedInputStream(new FileInputStream(filePath))))
    } else {
      new FileReader(filePath)
    }
  }

  private def readCsvFile(filePath: String): Seq[CsvTaz] = {
    var mapReader: ICsvMapReader = null
    val res = ArrayBuffer[CsvTaz]()
    try{
      mapReader = new CsvMapReader(readerFromFile(filePath), CsvPreference.STANDARD_PREFERENCE)
      val header = mapReader.getHeader(true)
      var flag = true
      var line: java.util.Map[String, String] = mapReader.read(header:_*)
      while(null != line){
        val id = line.get("taz")
        val coordX = line.get("coord-x")
        val coordY = line.get("coord-y")
        res.append(CsvTaz(id, coordX.toDouble, coordY.toDouble))
        line = mapReader.read(header:_*)
      }

    } finally{
      if(null != mapReader)
        mapReader.close()
    }
    res
  }

  def featureToCsvTaz(f: SimpleFeature, tazIDFieldName: String): Option[CsvTaz] = {
    f.getDefaultGeometry match {
      case g: Geometry =>
        Some(CsvTaz(f.getAttribute(tazIDFieldName).toString, g.getCoordinate.x, g.getCoordinate.y))
      case _ => None
    }
  }

  def shapeFileToCsv(shapeFilePath: String, tazIDFieldName: String , writeDestinationPath: String): Unit = {
    val shapeFileReader: ShapeFileReader = new ShapeFileReader
    shapeFileReader.readFileAndInitialize(shapeFilePath)
    val features: util.Collection[SimpleFeature] = shapeFileReader.getFeatureSet

    lazy val utm2Wgs: GeotoolsTransformation = new GeotoolsTransformation("utm", "EPSG:26910")

    var mapWriter: ICsvMapWriter   = null
    try {
      mapWriter = new CsvMapWriter(new FileWriter(writeDestinationPath),
        CsvPreference.STANDARD_PREFERENCE)

      val processors = getProcessors
      val header = Array[String]("taz", "coord-x", "coord-y")
      mapWriter.writeHeader(header:_*)

      val tazs = features.asScala.map(featureToCsvTaz(_, tazIDFieldName))
        .filter(_.isDefined)
        .map(_.get).toArray
      println(s"Total TAZ $tazs.length")

      val groupedTazs = groupTaz(tazs)
      println(s"Total grouped TAZ ${groupedTazs.size}")

      val (repeatedTaz, nonRepeatedMap) = groupedTazs.partition(i => i._2.length > 1)
      println(s"Total repeatedMap TAZ ${repeatedTaz.size}")
      println(s"Total nonRepeatedMap TAZ ${nonRepeatedMap.size}")

      val clearedTaz = clearRepeatedTaz(repeatedTaz)
      println(s"Total repeated cleared TAZ $clearedTaz.length")

      val nonRepeated = nonRepeatedMap.map(_._2.head).toArray
      println(s"Total non repeated TAZ $nonRepeated.length")

      val allNonRepeatedTaz = clearedTaz ++ nonRepeated
      println(s"Total all TAZ $allNonRepeatedTaz.length")

      for(t <- allNonRepeatedTaz){
        val tazToWrite = new util.HashMap[String, Object]()
        tazToWrite.put(header(0), t.id)
       //
       val transFormedCoord: Coord = wgs2Utm.transform(new Coord(t.coordX, t.coordY))
        val tcoord = utm2Wgs.transform(new Coord(transFormedCoord.getX, transFormedCoord.getY))
        tazToWrite.put(header(1), tcoord.getX.toString)
        tazToWrite.put(header(2), tcoord.getY.toString)
        mapWriter.write(tazToWrite, header, processors)
      }
    } finally {
      if( mapWriter != null ) {
        mapWriter.close()
      }
    }
  }

  private def getProcessors: Array[CellProcessor]  = {
    Array[CellProcessor](
      new UniqueHashCode(), // Id (must be unique)
      new NotNull(), // Coord X
      new NotNull()) // Coord Y
  }

  private def groupTaz(csvSeq: Array[CsvTaz]): Map[String, Array[CsvTaz]] = {
    csvSeq.groupBy(_.id)
  }

  private def clearRepeatedTaz(groupedRepeatedTaz: Map[String, Array[CsvTaz]]): Array[CsvTaz] = {
    groupedRepeatedTaz.flatMap(i => addSuffix(i._1, i._2))
      .toArray
  }

  private def addSuffix(_id: String, elems: Array[CsvTaz]): Array[CsvTaz] = {
    (1 to elems.length).zip(elems).map {
      case (index, elem) => elem.copy(id = s"${_id}_$index")
    }.toArray
  }

  private def closestToPoint(referencePoint: Double, elems: Array[CsvTaz]): CsvTaz = {
    elems.reduce{ (a, b) =>
      val comparison1 = (a, Math.abs(referencePoint - a.coordY))
      val comparison2 = (b, Math.abs(referencePoint - b.coordY))
      val closest = Seq(comparison1, comparison2) minBy(_._2)
      closest._1
    }
  }
}

case class QuadTreeBounds(minx: Double, miny: Double, maxx: Double, maxy: Double)
case class CsvTaz(id: String, coordX: Double, coordY: Double)

case class TAZ(val tazId: Id[TAZ],val coord: Coord){
  def this(tazIdString: String, coord: Coord) {
    this(Id.create(tazIdString,classOf[TAZ]),coord)
  }
}

=======
}
>>>>>>> aae37912
<|MERGE_RESOLUTION|>--- conflicted
+++ resolved
@@ -48,11 +48,7 @@
   //  print(mapTaz)
 
   //Test Write File
-<<<<<<< HEAD
-  if (null != args && 3 == args.length){
-=======
   if (null != args && 3 == args.length) {
->>>>>>> aae37912
     println("Running conversion")
     val pathFileShape = args(0)
     val tazIdName = args(1)
@@ -65,254 +61,4 @@
     println("Please specify: shapeFilePath tazIDFieldName destinationFilePath")
   }
 
-<<<<<<< HEAD
-}
-
-class TAZTreeMap(val tazQuadTree: QuadTree[TAZ]) {
-
-  val stringIdToTAZMapping=collection.mutable.HashMap[String,TAZ]()
-
-
-  def getTAZs(): Iterable[TAZ] ={
-    tazQuadTree.values().asScala
-  }
-
-  for (taz:TAZ <- tazQuadTree.values().asScala){
-    stringIdToTAZMapping.put(taz.tazId.toString,taz)
-  }
-
-  def getTAZ(x: Double, y: Double): TAZ = {
-    // TODO: is this enough precise, or we want to get the exact TAZ where the coordinate is located?
-    tazQuadTree.getClosest(x,y)
-  }
-
-  def getTAZ(tazId:String): Option[TAZ] ={
-    stringIdToTAZMapping.get(tazId)
-  }
-
-  def getTAZ(tazId:Id[TAZ]): Option[TAZ] ={
-    stringIdToTAZMapping.get(tazId.toString)
-  }
-
-  def getTAZInRadius(x: Double, y: Double, radius:Double): util.Collection[TAZ] = {
-    // TODO: is this enough precise, or we want to get the exact TAZ where the coordinate is located?
-    tazQuadTree.getDisk(x,y,radius)
-  }
-
-  def getTAZInRadius(loc: Coord, radius:Double): util.Collection[TAZ] = {
-    tazQuadTree.getDisk(loc.getX,loc.getY,radius)
-  }
-}
-
-object TAZTreeMap {
-  def fromShapeFile(shapeFilePath: String, tazIDFieldName: String): TAZTreeMap = {
-    new TAZTreeMap(initQuadTreeFromShapeFile(shapeFilePath, tazIDFieldName))
-  }
-
-  private def initQuadTreeFromShapeFile(shapeFilePath: String, tazIDFieldName: String): QuadTree[TAZ] = {
-    val shapeFileReader: ShapeFileReader = new ShapeFileReader
-    shapeFileReader.readFileAndInitialize(shapeFilePath)
-    val features: util.Collection[SimpleFeature] =     shapeFileReader.getFeatureSet
-    val quadTreeBounds: QuadTreeBounds = quadTreeExtentFromShapeFile(features)
-
-    val tazQuadTree: QuadTree[TAZ] = new QuadTree[TAZ](quadTreeBounds.minx, quadTreeBounds.miny, quadTreeBounds.maxx, quadTreeBounds.maxy)
-
-    for (f <- features.asScala) {
-      f.getDefaultGeometry match {
-        case g: Geometry =>
-          val taz = new TAZ(f.getAttribute(tazIDFieldName).asInstanceOf[String], new Coord(g.getCoordinate.x, g.getCoordinate.y))
-          tazQuadTree.put(taz.coord.getX, taz.coord.getY, taz)
-        case _ =>
-      }
-    }
-    tazQuadTree
-  }
-
-  private def quadTreeExtentFromShapeFile(features: util.Collection[SimpleFeature]): QuadTreeBounds = {
-    var minX: Double = Double.MaxValue
-    var maxX: Double = Double.MinValue
-    var minY: Double = Double.MaxValue
-    var maxY: Double = Double.MinValue
-
-    for (f <- features.asScala) {
-      f.getDefaultGeometry match {
-        case g: Geometry =>
-          val ca = g.getEnvelope.getEnvelopeInternal
-          //val ca = wgs2Utm(g.getEnvelope.getEnvelopeInternal)
-          minX = Math.min(minX, ca.getMinX)
-          minY = Math.min(minY, ca.getMinY)
-          maxX = Math.max(maxX, ca.getMaxX)
-          maxY = Math.max(maxY, ca.getMaxY)
-        case _ =>
-      }
-    }
-    QuadTreeBounds(minX, minY, maxX, maxY)
-  }
-
-  private def quadTreeExtentFromCsvFile(lines: Seq[CsvTaz]): QuadTreeBounds = {
-    var minX: Double = Double.MaxValue
-    var maxX: Double = Double.MinValue
-    var minY: Double = Double.MaxValue
-    var maxY: Double = Double.MinValue
-
-    for (l <- lines) {
-      minX = Math.min(minX, l.coordX)
-      minY = Math.min(minY, l.coordY)
-      maxX = Math.max(maxX, l.coordX)
-      maxY = Math.max(maxY, l.coordY)
-    }
-    QuadTreeBounds(minX, minY, maxX, maxY)
-  }
-
-  def fromCsv(csvFile: String): TAZTreeMap = {
-
-    val lines = readCsvFile(csvFile)
-    val quadTreeBounds: QuadTreeBounds = quadTreeExtentFromCsvFile(lines)
-    val tazQuadTree: QuadTree[TAZ] = new QuadTree[TAZ](quadTreeBounds.minx, quadTreeBounds.miny, quadTreeBounds.maxx, quadTreeBounds.maxy)
-
-    for (l <- lines) {
-      val taz = new TAZ(l.id, new Coord(l.coordX, l.coordY))
-      tazQuadTree.put(taz.coord.getX, taz.coord.getY, taz)
-    }
-
-    new TAZTreeMap(tazQuadTree)
-
-  }
-
-  private def readerFromFile(filePath: String): java.io.Reader  = {
-    if(filePath.endsWith(".gz")){
-      new InputStreamReader(new GZIPInputStream(new BufferedInputStream(new FileInputStream(filePath))))
-    } else {
-      new FileReader(filePath)
-    }
-  }
-
-  private def readCsvFile(filePath: String): Seq[CsvTaz] = {
-    var mapReader: ICsvMapReader = null
-    val res = ArrayBuffer[CsvTaz]()
-    try{
-      mapReader = new CsvMapReader(readerFromFile(filePath), CsvPreference.STANDARD_PREFERENCE)
-      val header = mapReader.getHeader(true)
-      var flag = true
-      var line: java.util.Map[String, String] = mapReader.read(header:_*)
-      while(null != line){
-        val id = line.get("taz")
-        val coordX = line.get("coord-x")
-        val coordY = line.get("coord-y")
-        res.append(CsvTaz(id, coordX.toDouble, coordY.toDouble))
-        line = mapReader.read(header:_*)
-      }
-
-    } finally{
-      if(null != mapReader)
-        mapReader.close()
-    }
-    res
-  }
-
-  def featureToCsvTaz(f: SimpleFeature, tazIDFieldName: String): Option[CsvTaz] = {
-    f.getDefaultGeometry match {
-      case g: Geometry =>
-        Some(CsvTaz(f.getAttribute(tazIDFieldName).toString, g.getCoordinate.x, g.getCoordinate.y))
-      case _ => None
-    }
-  }
-
-  def shapeFileToCsv(shapeFilePath: String, tazIDFieldName: String , writeDestinationPath: String): Unit = {
-    val shapeFileReader: ShapeFileReader = new ShapeFileReader
-    shapeFileReader.readFileAndInitialize(shapeFilePath)
-    val features: util.Collection[SimpleFeature] = shapeFileReader.getFeatureSet
-
-    lazy val utm2Wgs: GeotoolsTransformation = new GeotoolsTransformation("utm", "EPSG:26910")
-
-    var mapWriter: ICsvMapWriter   = null
-    try {
-      mapWriter = new CsvMapWriter(new FileWriter(writeDestinationPath),
-        CsvPreference.STANDARD_PREFERENCE)
-
-      val processors = getProcessors
-      val header = Array[String]("taz", "coord-x", "coord-y")
-      mapWriter.writeHeader(header:_*)
-
-      val tazs = features.asScala.map(featureToCsvTaz(_, tazIDFieldName))
-        .filter(_.isDefined)
-        .map(_.get).toArray
-      println(s"Total TAZ $tazs.length")
-
-      val groupedTazs = groupTaz(tazs)
-      println(s"Total grouped TAZ ${groupedTazs.size}")
-
-      val (repeatedTaz, nonRepeatedMap) = groupedTazs.partition(i => i._2.length > 1)
-      println(s"Total repeatedMap TAZ ${repeatedTaz.size}")
-      println(s"Total nonRepeatedMap TAZ ${nonRepeatedMap.size}")
-
-      val clearedTaz = clearRepeatedTaz(repeatedTaz)
-      println(s"Total repeated cleared TAZ $clearedTaz.length")
-
-      val nonRepeated = nonRepeatedMap.map(_._2.head).toArray
-      println(s"Total non repeated TAZ $nonRepeated.length")
-
-      val allNonRepeatedTaz = clearedTaz ++ nonRepeated
-      println(s"Total all TAZ $allNonRepeatedTaz.length")
-
-      for(t <- allNonRepeatedTaz){
-        val tazToWrite = new util.HashMap[String, Object]()
-        tazToWrite.put(header(0), t.id)
-       //
-       val transFormedCoord: Coord = wgs2Utm.transform(new Coord(t.coordX, t.coordY))
-        val tcoord = utm2Wgs.transform(new Coord(transFormedCoord.getX, transFormedCoord.getY))
-        tazToWrite.put(header(1), tcoord.getX.toString)
-        tazToWrite.put(header(2), tcoord.getY.toString)
-        mapWriter.write(tazToWrite, header, processors)
-      }
-    } finally {
-      if( mapWriter != null ) {
-        mapWriter.close()
-      }
-    }
-  }
-
-  private def getProcessors: Array[CellProcessor]  = {
-    Array[CellProcessor](
-      new UniqueHashCode(), // Id (must be unique)
-      new NotNull(), // Coord X
-      new NotNull()) // Coord Y
-  }
-
-  private def groupTaz(csvSeq: Array[CsvTaz]): Map[String, Array[CsvTaz]] = {
-    csvSeq.groupBy(_.id)
-  }
-
-  private def clearRepeatedTaz(groupedRepeatedTaz: Map[String, Array[CsvTaz]]): Array[CsvTaz] = {
-    groupedRepeatedTaz.flatMap(i => addSuffix(i._1, i._2))
-      .toArray
-  }
-
-  private def addSuffix(_id: String, elems: Array[CsvTaz]): Array[CsvTaz] = {
-    (1 to elems.length).zip(elems).map {
-      case (index, elem) => elem.copy(id = s"${_id}_$index")
-    }.toArray
-  }
-
-  private def closestToPoint(referencePoint: Double, elems: Array[CsvTaz]): CsvTaz = {
-    elems.reduce{ (a, b) =>
-      val comparison1 = (a, Math.abs(referencePoint - a.coordY))
-      val comparison2 = (b, Math.abs(referencePoint - b.coordY))
-      val closest = Seq(comparison1, comparison2) minBy(_._2)
-      closest._1
-    }
-  }
-}
-
-case class QuadTreeBounds(minx: Double, miny: Double, maxx: Double, maxy: Double)
-case class CsvTaz(id: String, coordX: Double, coordY: Double)
-
-case class TAZ(val tazId: Id[TAZ],val coord: Coord){
-  def this(tazIdString: String, coord: Coord) {
-    this(Id.create(tazIdString,classOf[TAZ]),coord)
-  }
-}
-
-=======
-}
->>>>>>> aae37912
+}