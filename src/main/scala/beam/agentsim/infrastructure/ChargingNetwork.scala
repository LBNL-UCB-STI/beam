package beam.agentsim.infrastructure

import akka.actor.ActorRef
import beam.agentsim.agents.vehicles.BeamVehicle
import beam.agentsim.agents.vehicles.FuelType.FuelType
import beam.agentsim.events.RefuelSessionEvent.{NotApplicable, ShiftStatus}
import beam.agentsim.infrastructure.ChargingNetworkManager.ChargingPlugRequest
import beam.agentsim.infrastructure.parking._
import beam.agentsim.infrastructure.taz.TAZ
import beam.router.skim.Skims
import beam.sim.BeamServices
import beam.sim.config.BeamConfig
import com.typesafe.scalalogging.LazyLogging
import com.vividsolutions.jts.geom.Envelope
import org.matsim.api.core.v01.population.Person
import org.matsim.api.core.v01.{Coord, Id}
import org.matsim.core.utils.collections.QuadTree

import scala.collection.mutable
import scala.collection.mutable.ListBuffer
import scala.util.Random

/**
  * Created by haitamlaarabi
  */
class ChargingNetwork(val parkingZones: Map[Id[ParkingZoneId], ParkingZone]) extends ParkingNetwork(parkingZones) {
  import ChargingNetwork._

  override protected val searchFunctions: Option[InfrastructureFunctions] = None

  protected val beamVehicleIdToChargingVehicleMap: mutable.HashMap[Id[BeamVehicle], ChargingVehicle] =
    mutable.HashMap.empty

  protected val chargingZoneKeyToChargingStationMap: Map[Id[ParkingZoneId], ChargingStation] =
    parkingZones.filter(_._2.chargingPointType.isDefined).map { case (zoneId, zone) => zoneId -> ChargingStation(zone) }

  val chargingStations: List[ChargingStation] = chargingZoneKeyToChargingStationMap.values.toList

  /**
    * @return all vehicles still connected to a charging point
    */
  def connectedVehicles: Map[Id[BeamVehicle], ChargingVehicle] =
    chargingZoneKeyToChargingStationMap.flatMap(_._2.connectedVehicles)

  /**
    * all vehicles waiting in line at a charging point
    * @return
    */
  def waitingLineVehicles: Map[Id[BeamVehicle], ChargingVehicle] =
    chargingZoneKeyToChargingStationMap.flatMap(_._2.waitingLineVehiclesMap)

  /**
    * @return all vehicles, connected, and the ones waiting in line
    */
  def vehicles: Map[Id[BeamVehicle], ChargingVehicle] = chargingZoneKeyToChargingStationMap.flatMap(_._2.vehicles)

  /**
    * lookup a station from parking zone Id
    * @param parkingZoneId parking zone Id
    * @return
    */
  def lookupStation(parkingZoneId: Id[ParkingZoneId]): Option[ChargingStation] =
    chargingZoneKeyToChargingStationMap.get(parkingZoneId)

  /**
    * lookup information about charging vehicle
    * @param vehicleId vehicle Id
    * @return charging vehicle
    */
  def lookupVehicle(vehicleId: Id[BeamVehicle]): Option[ChargingVehicle] =
    beamVehicleIdToChargingVehicleMap.get(vehicleId)

  /**
    * clear charging vehicle map
    */
  def clearAllMappedStations(): Unit =
    chargingZoneKeyToChargingStationMap.foreach(_._2.clearAllVehiclesFromTheStation())

  /**
    * Connect to charging point or add to waiting line
    * @param request ChargingPlugRequest
    * @param theSender ActorRef
    * @return a tuple of the status of the charging vehicle and the connection status
    */
  def processChargingPlugRequest(
    request: ChargingPlugRequest,
    estimatedParkingDuration: Int,
    activityType: String,
    theSender: ActorRef
  ): Option[ChargingVehicle] = lookupStation(request.stall.parkingZoneId)
    .map { chargingStation =>
      val chargingVehicle = chargingStation.connect(
        request.tick,
        request.vehicle,
        request.stall,
        request.personId,
        estimatedParkingDuration,
        activityType,
        request.shiftStatus,
        request.shiftDuration,
        theSender
      )
      beamVehicleIdToChargingVehicleMap.put(chargingVehicle.vehicle.id, chargingVehicle)
      chargingVehicle
    }

  /**
    * @param vehicleId vehicle to end charge
    * @param tick at time
    * @return
    */
  def endChargingSession(vehicleId: Id[BeamVehicle], tick: Int): Option[ChargingVehicle] = {
    lookupVehicle(vehicleId) map { chargingVehicle =>
      chargingVehicle.chargingStation.endCharging(chargingVehicle.vehicle.id, tick)
    } getOrElse {
      logger.debug(s"Vehicle $vehicleId has already ended charging")
      None
    }
  }

  /**
    * Disconnect the vehicle for the charging point/station
    * @param vehicleId vehicle to disconnect
    * @return a tuple of the status of the charging vehicle and the connection status
    */
  def disconnectVehicle(vehicleId: Id[BeamVehicle], tick: Int): Option[ChargingVehicle] = {
    lookupVehicle(vehicleId) map { chargingVehicle =>
      beamVehicleIdToChargingVehicleMap.remove(vehicleId)
      chargingVehicle.chargingStation.disconnect(chargingVehicle.vehicle.id, tick)
    } getOrElse {
      logger.debug(s"Vehicle $vehicleId is already disconnected")
      None
    }
  }

  /**
    * transfer vehciles from waiting line to connected
    * @param station the corresponding station
    * @return list of vehicle that connected
    */
  def processWaitingLine(tick: Int, station: ChargingStation): List[ChargingVehicle] =
    station.connectFromWaitingLine(tick)
}

object ChargingNetwork extends LazyLogging {

  case class ChargingStatus(status: ChargingStatus.ChargingStatusEnum, time: Int)

  object ChargingStatus extends Enumeration {
    type ChargingStatusEnum = Value
    val WaitingAtStation, Connected, Disconnected, GracePeriod = Value
  }

  def apply(
    chargingZones: Map[Id[ParkingZoneId], ParkingZone],
    geoQuadTree: QuadTree[TAZ],
    idToGeoMapping: scala.collection.Map[Id[TAZ], TAZ],
    envelopeInUTM: Envelope,
    beamConfig: BeamConfig,
    distanceFunction: (Coord, Coord) => Double,
    skims: Option[Skims],
    fuelPrice: Map[FuelType, Double]
  ): ChargingNetwork = {
    new ChargingNetwork(chargingZones) {
      override val searchFunctions: Option[InfrastructureFunctions] = Some(
        new ChargingFunctions(
          geoQuadTree,
          idToGeoMapping,
          chargingZones,
          distanceFunction,
          beamConfig.beam.agentsim.agents.parking.minSearchRadius,
          beamConfig.beam.agentsim.agents.parking.maxSearchRadius,
          beamConfig.beam.agentsim.agents.parking.searchMaxDistanceRelativeToEllipseFoci,
          beamConfig.beam.agentsim.agents.vehicles.enroute.estimateOfMeanChargingDurationInSecond,
          beamConfig.beam.agentsim.agents.parking.fractionOfSameTypeZones,
          beamConfig.beam.agentsim.agents.parking.minNumberOfSameTypeZones,
          envelopeInUTM,
<<<<<<< HEAD
          seed,
          beamConfig.beam.agentsim.agents.parking.mulitnomialLogit,
          beamConfig.beam.agentsim.agents.parking.estimatedMinParkingDuration
=======
          beamConfig.matsim.modules.global.randomSeed,
          beamConfig.beam.agentsim.agents.parking.multinomialLogit,
          skims,
          fuelPrice,
          beamConfig.beam.agentsim.agents.parking.estimatedMinParkingDurationInSeconds
>>>>>>> 4886ed98
        )
      )
    }
  }

  def apply(
    parkingDescription: Iterator[String],
    geoQuadTree: QuadTree[TAZ],
    idToGeoMapping: scala.collection.Map[Id[TAZ], TAZ],
    envelopeInUTM: Envelope,
    beamConfig: BeamConfig,
    beamServicesMaybe: Option[BeamServices],
    distanceFunction: (Coord, Coord) => Double,
    skims: Option[Skims] = None,
    fuelPrice: Map[FuelType, Double] = Map()
  ): ChargingNetwork = {
    val parking = ParkingZoneFileUtils.fromIterator(
      parkingDescription,
      Some(beamConfig),
      beamServicesMaybe,
      new Random(beamConfig.matsim.modules.global.randomSeed),
      None,
      1.0,
      1.0
    )
    ChargingNetwork(
      parking.zones.toMap,
      geoQuadTree,
      idToGeoMapping,
      envelopeInUTM,
      beamConfig,
      distanceFunction,
      skims,
      fuelPrice
    )
  }

  def init(
    chargingZones: Map[Id[ParkingZoneId], ParkingZone],
    envelopeInUTM: Envelope,
    beamServices: BeamServices
  ): ChargingNetwork = {
    ChargingNetwork(
      chargingZones,
      beamServices.beamScenario.tazTreeMap.tazQuadTree,
      beamServices.beamScenario.tazTreeMap.idToTAZMapping,
      envelopeInUTM,
      beamServices.beamConfig,
      beamServices.geo.distUTMInMeters(_, _),
      Some(beamServices.skims),
      beamServices.beamScenario.fuelTypePrices
    )
  }

  final case class ChargingStation(zone: ParkingZone) {
    import ChargingStatus._
    private val chargingVehiclesInternal = mutable.HashMap.empty[Id[BeamVehicle], ChargingVehicle]

    private val vehiclesInGracePeriodAfterCharging = mutable.HashMap.empty[Id[BeamVehicle], ChargingVehicle]

    private var waitingLineInternal: mutable.PriorityQueue[ChargingVehicle] =
      mutable.PriorityQueue.empty[ChargingVehicle](Ordering.by((_: ChargingVehicle).arrivalTime).reverse)

    def numAvailableChargers: Int =
      zone.maxStalls - howManyVehiclesAreCharging - howManyVehiclesAreInGracePeriodAfterCharging

    private[ChargingNetwork] def connectedVehicles: collection.Map[Id[BeamVehicle], ChargingVehicle] =
      chargingVehiclesInternal

    def howManyVehiclesAreWaiting: Int = waitingLineInternal.size
    def howManyVehiclesAreCharging: Int = chargingVehiclesInternal.size
    def howManyVehiclesAreInGracePeriodAfterCharging: Int = vehiclesInGracePeriodAfterCharging.size

    private[ChargingNetwork] def waitingLineVehiclesMap: scala.collection.Map[Id[BeamVehicle], ChargingVehicle] =
      waitingLineInternal.map(x => x.vehicle.id -> x).toMap

    private[ChargingNetwork] def vehicles: scala.collection.Map[Id[BeamVehicle], ChargingVehicle] =
      waitingLineVehiclesMap ++ chargingVehiclesInternal

    private[ChargingNetwork] def lookupVehicle(vehicleId: Id[BeamVehicle]): Option[ChargingVehicle] =
      chargingVehiclesInternal
        .get(vehicleId)
        .orElse(vehiclesInGracePeriodAfterCharging.get(vehicleId))
        .orElse(waitingLineInternal.find(_.vehicle.id == vehicleId))

    /**
      * add vehicle to connected list and connect to charging point
      * @param tick current time
      * @param vehicle vehicle to connect
      * @return status of connection
      */
    private[ChargingNetwork] def connect(
      tick: Int,
      vehicle: BeamVehicle,
      stall: ParkingStall,
      personId: Id[Person],
      estimatedParkingDuration: Int,
      activityType: String,
      shiftStatus: ShiftStatus = NotApplicable,
      shiftDuration: Option[Int] = None,
      theSender: ActorRef
    ): ChargingVehicle = {
      vehicles.get(vehicle.id) match {
        case Some(chargingVehicle) =>
          logger.error(
            s"Something is broken! Trying to connect a vehicle already connected at time $tick: vehicle $vehicle - " +
            s"activityType $activityType - stall $stall - personId $personId - chargingInfo $chargingVehicle"
          )
          chargingVehicle
        case _ =>
          val chargingVehicle =
            ChargingVehicle(
              vehicle,
              stall,
              this,
              tick,
              vehicle.primaryFuelLevelInJoules,
              personId,
              estimatedParkingDuration,
              activityType,
              shiftStatus,
              shiftDuration,
              theSender
            )
          if (numAvailableChargers > 0) {
            chargingVehiclesInternal.put(vehicle.id, chargingVehicle)
            chargingVehicle.updateStatus(Connected, tick)
          } else {
            logger.error(
              s"Dropping vehicle at waiting line time $tick: vehicle $vehicle - " +
              s"activityType $activityType - stall $stall - personId $personId - chargingInfo $chargingVehicle"
            )
            waitingLineInternal.enqueue(chargingVehicle)
            chargingVehicle.updateStatus(WaitingAtStation, tick)
          }
      }
    }

    /**
      * remove vehicle from connected list and disconnect from charging point
      * @param vehicleId vehicle to disconnect
      * @return status of connection
      */
    private[infrastructure] def endCharging(vehicleId: Id[BeamVehicle], tick: Int): Option[ChargingVehicle] =
      this.synchronized {
        chargingVehiclesInternal.remove(vehicleId).map { v =>
          vehiclesInGracePeriodAfterCharging.put(vehicleId, v)
          v.updateStatus(GracePeriod, tick)
        }
      }

    /**
      * remove vehicle from connected list and disconnect from charging point
      * @param vehicleId vehicle to disconnect
      * @return status of connection
      */
    private[ChargingNetwork] def disconnect(vehicleId: Id[BeamVehicle], tick: Int): Option[ChargingVehicle] =
      this.synchronized {
        chargingVehiclesInternal
          .remove(vehicleId)
          .map(_.updateStatus(Disconnected, tick))
          .orElse(vehiclesInGracePeriodAfterCharging.remove(vehicleId).map(_.updateStatus(Disconnected, tick)))
          .orElse {
            waitingLineInternal.find(_.vehicle.id == vehicleId) map { chargingVehicle =>
              waitingLineInternal = waitingLineInternal.filterNot(_.vehicle.id == vehicleId)
              chargingVehicle
            }
          }
      }

    /**
      * process waiting line by removing vehicle from waiting line and adding it to the connected list
      * @return map of vehicles that got connected
      */
    private[ChargingNetwork] def connectFromWaitingLine(tick: Int): List[ChargingVehicle] = this.synchronized {
      (1 to Math.min(waitingLineInternal.size, numAvailableChargers)).map { _ =>
        val v = waitingLineInternal.dequeue()
        chargingVehiclesInternal.put(v.vehicle.id, v)
        v.updateStatus(Connected, tick)
      }.toList
    }

    private[ChargingNetwork] def clearAllVehiclesFromTheStation(): Unit = {
      chargingVehiclesInternal.clear()
      waitingLineInternal.clear()
      vehiclesInGracePeriodAfterCharging.clear()
    }
  }

  final case class ChargingCycle(
    startTime: Int,
    endTime: Int,
    energyToCharge: Double,
    energyToChargeIfUnconstrained: Double,
    maxDuration: Int
  ) {
    var refueled: Boolean = false
  }

  final case class ChargingVehicle(
    vehicle: BeamVehicle,
    stall: ParkingStall,
    chargingStation: ChargingStation,
    arrivalTime: Int,
    arrivalFuelLevel: Double,
    personId: Id[Person],
    estimatedParkingDuration: Int,
    activityType: String,
    shiftStatus: ShiftStatus,
    shiftDuration: Option[Int],
    theSender: ActorRef,
    chargingStatus: ListBuffer[ChargingStatus] = ListBuffer.empty[ChargingStatus],
    chargingSessions: ListBuffer[ChargingCycle] = ListBuffer.empty[ChargingCycle]
  ) extends LazyLogging {
    import ChargingStatus._

    val chargingShouldEndAt: Option[Int] = shiftDuration.map(_ + arrivalTime)

    /**
      * @param status the new connection status
      * @return
      */
    private[ChargingNetwork] def updateStatus(status: ChargingStatus.ChargingStatusEnum, time: Int): ChargingVehicle = {
      status match {
        case WaitingAtStation =>
          vehicle.waitingToCharge(time)
          logger.debug(s"Vehicle ${vehicle.id} has been added to waiting queue for charging")
        case Connected =>
          vehicle.connectToChargingPoint(time)
          logger.debug(s"Vehicle ${vehicle.id} has been connected to charging point")
        case Disconnected =>
          vehicle.disconnectFromChargingPoint()
          logger.debug(s"Vehicle ${vehicle.id} has been disconnected from charging point")
        case GracePeriod =>
          logger.debug(s"Vehicle ${vehicle.id} is in grace period now")
        case _ => // No change to vehicle BeamVehicle as for now
      }
      chargingStatus.append(ChargingStatus(status, time))
      this
    }

    /**
      * @return
      */
    def refuel: Option[ChargingCycle] = {
      chargingSessions.lastOption match {
        case Some(cycle @ ChargingCycle(_, _, energy, _, _)) if !cycle.refueled =>
          vehicle.addFuel(energy)
          cycle.refueled = true
          logger.debug(s"Charging vehicle $vehicle. Provided energy of = $energy J")
          Some(cycle)
        case _ => None
      }
    }

    /**
      * an unplug request arrived right before the new cycle started
      * or vehicle finished charging right before unplug requests arrived
      * @param newEndTime Int
      */
    def checkAndCorrectCycleAfterInterruption(newEndTime: Int): Unit = {
      while (chargingSessions.lastOption.exists(_.endTime > newEndTime)) {
        val cycle = chargingSessions.last
        if (cycle.refueled) {
          vehicle.addFuel(-1 * cycle.energyToCharge)
          logger.debug(s"Deleting cycle $cycle for vehicle $vehicle due to an interruption!")
        }
        chargingSessions.remove(chargingSessions.length - 1)
      }
    }

    /**
      * adding a new charging cycle to the charging session
      * @param startTime start time of the charging cycle
      * @param energy energy delivered
      * @param endTime endTime of charging
      * @return boolean value expressing if the charging cycle has been added
      */
    def processCycle(
      startTime: Int,
      endTime: Int,
      energy: Double,
      energyToChargeIfUnconstrained: Double,
      maxDuration: Int
    ): Option[ChargingCycle] = {
      val addNewChargingCycle = chargingSessions.lastOption match {
        case None =>
          // first charging cycle
          true
        case Some(cycle)
            if startTime >= cycle.endTime && chargingStatus.last.status == Connected || (chargingStatus.last.status == Disconnected && chargingStatus.last.time >= endTime) =>
          // either a new cycle or an unplug cycle arriving in the middle of the current cycle
          true
        // other cases where an unnecessary charging session happens when a vehicle is already charged or unplugged
        case _ =>
          logger.debug(
            "Either Vehicle {} at Stall: {} had been disconnected before the charging cycle." +
            "last charging cycle end time was {} while the current charging cycle end time is {}",
            vehicle.id,
            stall,
            chargingSessions.lastOption.map(_.endTime).getOrElse(-1),
            endTime
          )
          logger.debug(
            "Or the unplug request event for Vehicle {} arrived after it finished charging at time {}",
            vehicle.id,
            endTime
          )
          false
      }
      if (addNewChargingCycle) {
        val newCycle = ChargingCycle(startTime, endTime, energy, energyToChargeIfUnconstrained, maxDuration)
        chargingSessions.append(newCycle)
        Some(newCycle)
      } else None
    }

    /**
      * @return
      */
    def calculateChargingSessionLengthAndEnergyInJoule: (Long, Double) = chargingSessions.foldLeft((0L, 0.0)) {
      case ((accA, accB), charging) => (accA + (charging.endTime - charging.startTime), accB + charging.energyToCharge)
    }

    override def toString: String = {
      s"$arrivalTime - ${vehicle.id} - ${stall.parkingZoneId} - ${personId} - ${activityType} - " +
      s"${chargingStatus.lastOption.getOrElse("None")} - ${chargingSessions.lastOption.getOrElse("None")}"
    }
  }
}<|MERGE_RESOLUTION|>--- conflicted
+++ resolved
@@ -175,17 +175,11 @@
           beamConfig.beam.agentsim.agents.parking.fractionOfSameTypeZones,
           beamConfig.beam.agentsim.agents.parking.minNumberOfSameTypeZones,
           envelopeInUTM,
-<<<<<<< HEAD
-          seed,
-          beamConfig.beam.agentsim.agents.parking.mulitnomialLogit,
-          beamConfig.beam.agentsim.agents.parking.estimatedMinParkingDuration
-=======
           beamConfig.matsim.modules.global.randomSeed,
           beamConfig.beam.agentsim.agents.parking.multinomialLogit,
           skims,
           fuelPrice,
           beamConfig.beam.agentsim.agents.parking.estimatedMinParkingDurationInSeconds
->>>>>>> 4886ed98
         )
       )
     }
