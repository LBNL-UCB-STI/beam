package beam.agentsim.infrastructure.geozone.aggregation

import java.nio.file.Path

import beam.agentsim.infrastructure.geozone.{GeoZone, H3Index, WgsCoordinate}
import beam.agentsim.infrastructure.geozone.aggregation.ParkingH3IndexConverter.{
  H3IndexParkingEntry,
  H3IndexParkingEntryGroup
}

class ParkingH3IndexConverter[T](
  parkingEntriesContainer: ParkingEntriesContainer[T],
  indexMapperBuilder: H3IndexMapperBuilder
) {

  def grouper(): GeoGrouper = {
    new GeoGrouper(convert())
  }

  private lazy val coordinatesToIndex: Map[WgsCoordinate, H3Index] = {
    val content = indexMapperBuilder
      .buildMapper(parkingEntriesContainer.wgsCoordinates)
      .generateContent()
    GeoZone.mapCoordinateToIndex(content)
  }

  lazy val idToH3Index: Map[T, H3Index] = {
    parkingEntriesContainer.parkingEntries.map { entry =>
      val wgsCoordinate = parkingEntriesContainer.wgsCoordinate(entry.id)
      entry.id -> coordinatesToIndex(wgsCoordinate)
    }.toMap
  }

  def convert(): Seq[H3IndexParkingEntry] = {
    val allElements: Seq[H3IndexParkingEntry] = parkingEntriesContainer.parkingEntries.map { entry =>
      H3IndexParkingEntry(
        group = H3IndexParkingEntryGroup(
          h3Index = idToH3Index(entry.id),
          parkingType = entry.parkingType,
          pricingModel = entry.pricingModel,
          chargingPointType = entry.chargingPointType,
          reservedFor = entry.reservedFor
        ),
        numStalls = entry.numStalls,
        feeInCents = entry.feeInCents
      )
    }
    allElements
  }
}

object ParkingH3IndexConverter {

  case class H3IndexParkingEntryGroup(
    h3Index: H3Index,
    parkingType: String,
    pricingModel: String,
<<<<<<< HEAD
    chargingType: String,
=======
    chargingPointType: String,
>>>>>>> cc46647f
    reservedFor: String
  )

  case class H3IndexParkingEntry(
    group: H3IndexParkingEntryGroup,
    numStalls: Long,
    feeInCents: Double
  )

  def tazParkingToH3Index(
    tazParkingFile: Path,
    tazCentersFile: Path,
    targetCentersFile: Path
  ): ParkingH3IndexConverter[TazCoordinate] = {
    val targetIndexes = H3IndexFileReader.readIndexes(targetCentersFile)
    new ParkingH3IndexConverter(
      parkingEntriesContainer = ParkingEntriesContainer.fromTaz(tazParkingFile, tazCentersFile),
      indexMapperBuilder = H3IndexMapperBuilder.wgsCoordinate(targetIndexes.par)
    )
  }

  def geoIndexParkingToH3Index(
    geoIndexParkingFile: Path,
    targetCentersFile: Path
  ): ParkingH3IndexConverter[H3Index] = {
    val targetIndexes = H3IndexFileReader.readIndexes(targetCentersFile)
    val container = ParkingEntriesContainer.fromH3Index(geoIndexParkingFile)
    new ParkingH3IndexConverter(
      parkingEntriesContainer = container,
      indexMapperBuilder = H3IndexMapperBuilder.wgsCoordinate(targetIndexes.par)
    )
  }

}<|MERGE_RESOLUTION|>--- conflicted
+++ resolved
@@ -55,11 +55,7 @@
     h3Index: H3Index,
     parkingType: String,
     pricingModel: String,
-<<<<<<< HEAD
-    chargingType: String,
-=======
     chargingPointType: String,
->>>>>>> cc46647f
     reservedFor: String
   )
 
