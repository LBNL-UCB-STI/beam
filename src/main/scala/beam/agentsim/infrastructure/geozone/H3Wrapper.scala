package beam.agentsim.infrastructure.geozone

import scala.collection.JavaConverters._
import java.util.{Collections => JCollections}

import beam.agentsim.infrastructure.taz.H3TAZ.{toJtsCoordinate, H3}
import com.uber.h3core.AreaUnit
import org.matsim.api.core.v01.Coord

import com.uber.h3core.AreaUnit

object H3Wrapper {

  def getResolution(index: String): Int = {
    h3Core.h3GetResolution(index)
  }

  def getIndex(point: WgsCoordinate, resolution: Int): H3Index = {
    H3Index(h3Core.geoToH3Address(point.latitude, point.longitude, resolution))
  }

  def areaInM2(index: H3Index): Double = {
    h3Core.hexArea(index.resolution, AreaUnit.m2)
  }

  def geoToH3Address(point: WgsCoordinate, resolution: Int): String = {
    h3Core.geoToH3Address(point.latitude, point.longitude, resolution)
  }

  def round(value: Double, places: Int): Double = {
    BigDecimal.valueOf(value).setScale(places, BigDecimal.RoundingMode.HALF_UP).doubleValue()
  }

  def getChildren(index: H3Index): Set[H3Index] = {
    getChildren(index, index.resolution + 1)
  }

  def getChildren(index: H3Index, resolution: Int): Set[H3Index] = {
    h3Core.h3ToChildren(index.value, Math.min(resolution, 15)).asScala.toSet.map(H3Index.apply)
  }

  def internalIndexes(rectangle: WgsRectangle, resolution: Int): Set[H3Index] = {
    h3Core
      .polyfillAddress(rectangle.asGeoBoundary, JCollections.emptyList(), resolution)
      .asScala
      .map(H3Index.apply)
      .toSet
  }

<<<<<<< HEAD
  /**
    * Find the latitude, longitude (degrees) center point of the cell.
    * @param index H3 Index
    */
  def hexToCoord(index: GeoIndex): Coord = {
    val coordinate = GeoZoneUtil.toJtsCoordinate(h3Core.h3ToGeo(index.value))
    new Coord(coordinate.x, coordinate.y)
  }

  /** Average hexagon area in square meters at the given resolution.
    * @param resolution Resolution
    */
  def hexAreaM2(resolution: Int): Double = {
    h3Core.hexArea(resolution, AreaUnit.m2)
  }

  def wgsCoordinate(index: GeoIndex): WgsCoordinate = {
=======
  def wgsCoordinate(index: H3Index): WgsCoordinate = {
>>>>>>> 9c6e1477
    val coord = h3Core.h3ToGeo(index.value)
    WgsCoordinate(latitude = coord.lat, longitude = coord.lng)
  }

  private[geozone] val h3Core = com.uber.h3core.H3Core.newInstance

}<|MERGE_RESOLUTION|>--- conflicted
+++ resolved
@@ -47,12 +47,11 @@
       .toSet
   }
 
-<<<<<<< HEAD
   /**
     * Find the latitude, longitude (degrees) center point of the cell.
     * @param index H3 Index
     */
-  def hexToCoord(index: GeoIndex): Coord = {
+  def hexToCoord(index: H3Index): Coord = {
     val coordinate = GeoZoneUtil.toJtsCoordinate(h3Core.h3ToGeo(index.value))
     new Coord(coordinate.x, coordinate.y)
   }
@@ -64,10 +63,7 @@
     h3Core.hexArea(resolution, AreaUnit.m2)
   }
 
-  def wgsCoordinate(index: GeoIndex): WgsCoordinate = {
-=======
   def wgsCoordinate(index: H3Index): WgsCoordinate = {
->>>>>>> 9c6e1477
     val coord = h3Core.h3ToGeo(index.value)
     WgsCoordinate(latitude = coord.lat, longitude = coord.lng)
   }
