package beam.agentsim.infrastructure.geozone

import beam.sim.common.GeoUtils
import org.matsim.api.core.v01.Coord

case class WgsCoordinate(latitude: Double, longitude: Double) {

  override def toString: String = s"($latitude,$longitude)"
<<<<<<< HEAD
  def coord: Coord = new Coord(longitude, latitude)

=======

  def coord: Coord = new Coord(longitude, latitude)
>>>>>>> 06b90eaa
}

object WgsCoordinate {

  def apply(wgsCoord: Coord): WgsCoordinate = {
    require(!GeoUtils.isInvalidWgsCoordinate(wgsCoord), s"Provided coordinate $wgsCoord is not in WGS")
    WgsCoordinate(latitude = wgsCoord.getY, longitude = wgsCoord.getX)
  }
}<|MERGE_RESOLUTION|>--- conflicted
+++ resolved
@@ -6,13 +6,9 @@
 case class WgsCoordinate(latitude: Double, longitude: Double) {
 
   override def toString: String = s"($latitude,$longitude)"
-<<<<<<< HEAD
+
   def coord: Coord = new Coord(longitude, latitude)
 
-=======
-
-  def coord: Coord = new Coord(longitude, latitude)
->>>>>>> 06b90eaa
 }
 
 object WgsCoordinate {
