package beam.agentsim.infrastructure.charging

import beam.agentsim.infrastructure.charging.ElectricCurrentType.{AC, DC}

import scala.util.matching.Regex
import scala.util.{Failure, Success, Try}

sealed trait ChargingPointType

object ChargingPointType {

  // some standard implementations of currently existing charging points
  case object HouseholdSocket extends ChargingPointType

  case object BlueHouseholdSocket extends ChargingPointType

  case object Cee16ASocket extends ChargingPointType

  case object Cee32ASocket extends ChargingPointType

  case object Cee63ASocket extends ChargingPointType

  case object ChargingStationType1 extends ChargingPointType

  case object ChargingStationType2 extends ChargingPointType

  case object ChargingStationCcsComboType1 extends ChargingPointType

  case object ChargingStationCcsComboType2 extends ChargingPointType

  case object TeslaSuperCharger extends ChargingPointType

  // provide custom charging points
  case class CustomChargingPoint(id: String, installedCapacity: Double, electricCurrentType: ElectricCurrentType)
      extends ChargingPointType {
    override def toString: String = s"$id($installedCapacity,$electricCurrentType)"
  }

  case object CustomChargingPoint {

    def apply(id: String, installedCapacity: String, electricCurrentType: String): CustomChargingPoint = {
      Try {
        installedCapacity.toDouble
      } match {
        case Failure(_) =>
          throw new IllegalArgumentException(s"provided 'installed capacity' $installedCapacity is invalid.")
        case Success(installedCapacityDouble) =>
          CustomChargingPoint(id, installedCapacityDouble, ElectricCurrentType(electricCurrentType))
      }
    }
  }

<<<<<<< HEAD
  private[ChargingPointType] val CustomChargingPointRegex: Regex = "(\\w+\\d*)\\((\\d+\\.?\\d+\\s*),(\\s*\\w{2})\\)".r
=======
  private[ChargingPointType] val CustomChargingPointRegex: Regex = "(\\w+)\\((\\d+),(\\w+)\\)".r.unanchored
>>>>>>> fcdd00ec

  // matches either the standard ones or a custom one
  def apply(s: String): Option[ChargingPointType] = {
    s.trim.toLowerCase match {
      case "householdsocket"              => Some(HouseholdSocket)
      case "bluehouseholdsocket"          => Some(BlueHouseholdSocket)
      case "cee16asocket"                 => Some(Cee16ASocket)
      case "cee32asocket"                 => Some(Cee32ASocket)
      case "cee63asocket"                 => Some(Cee63ASocket)
      case "chargingstationtype1"         => Some(ChargingStationType1)
      case "chargingstationtype2"         => Some(ChargingStationType2)
      case "chargingstationccscombotype1" => Some(ChargingStationCcsComboType1)
      case "chargingstationccscombotype2" => Some(ChargingStationCcsComboType2)
      case "teslasupercharger"            => Some(TeslaSuperCharger)
<<<<<<< HEAD
      case "nocharger" | "none" | ""      => None
      case CustomChargingPointRegex(id, installedCapacity, currentType) =>
        Some(CustomChargingPoint(id, installedCapacity, currentType))
      case _ =>
        None
        throw new IllegalArgumentException("invalid argument for ChargingPointType: " + s.trim.toLowerCase)
=======
      case "level1"                       => Some(Level1)
      case "level2"                       => Some(Level2)
      case "dcfast"                       => Some(DCFast)
      case "ultrafast"                    => Some(UltraFast)
      case "nocharger"                    => Some(NoCharger)
//      case ""                             => None
      case CustomChargingPointRegex(id, installedCapacity, currentType) =>
        Some(CustomChargingPoint(id, installedCapacity, currentType))
      case _ => None
//        throw new IllegalArgumentException("invalid argument for ChargingPointType: " + s.trim)
>>>>>>> fcdd00ec
    }
  }

  // matches either the standard ones or a custom one
  def getChargingPointInstalledPowerInKw(chargingPointType: ChargingPointType): Double = {
    chargingPointType match {
      case HouseholdSocket              => 2.3
      case BlueHouseholdSocket          => 3.6
      case Cee16ASocket                 => 11
      case Cee32ASocket                 => 22
      case Cee63ASocket                 => 43
      case ChargingStationType1         => 7.2
      case ChargingStationType2         => 43
      case ChargingStationCcsComboType1 => 11
      case ChargingStationCcsComboType2 => 50
      case TeslaSuperCharger            => 135
      case CustomChargingPoint(_, v, _) => v
      // legacy charging points (values taken from 2018 BEAM code)
      case Level1    => 1.5
      case Level2    => 6.7
      case DCFast    => 50
      case UltraFast => 250
      case NoCharger => 0
      case _         => throw new IllegalArgumentException("invalid argument")
    }
  }

  def getChargingPointCurrent(chargingPointType: ChargingPointType): ElectricCurrentType = {
    chargingPointType match {
      case HouseholdSocket              => AC
      case BlueHouseholdSocket          => AC
      case Cee16ASocket                 => AC
      case Cee32ASocket                 => AC
      case Cee63ASocket                 => AC
      case ChargingStationType1         => AC
      case ChargingStationType2         => AC
      case ChargingStationCcsComboType1 => DC
      case ChargingStationCcsComboType2 => DC
      case TeslaSuperCharger            => DC
      case CustomChargingPoint(_, _, c) => c
      // legacy charging points
      case Level2    => AC
      case Level1    => AC
      case DCFast    => DC
      case UltraFast => DC
      case NoCharger => AC
      case _         => throw new IllegalArgumentException("invalid argument")
    }
  }

  def calculateChargingSessionLengthAndEnergyInJoule(
    chargingPointType: ChargingPointType,
    currentEnergyLevelInJoule: Double,
    batteryCapacityInJoule: Double,
    vehicleAcChargingLimitsInWatts: Double,
    vehicleDcChargingLimitsInWatts: Double,
    sessionDurationLimit: Option[Long]
  ): (Long, Double) = {
    val chargingLimits = ChargingPointType.getChargingPointCurrent(chargingPointType) match {
      case AC => (vehicleAcChargingLimitsInWatts / 1000.0, batteryCapacityInJoule)
      case DC =>
        (vehicleDcChargingLimitsInWatts / 1000.0, batteryCapacityInJoule * 0.8) // DC limits charging to 0.8 * battery capacity
    }
    val sessionLengthLimiter = sessionDurationLimit.getOrElse(Long.MaxValue)
    val sessionLength = Math.max(
      Math.min(
        sessionLengthLimiter,
        Math.round(
          (chargingLimits._2 - currentEnergyLevelInJoule) / 3.6e6 / Math
            .min(chargingLimits._1, ChargingPointType.getChargingPointInstalledPowerInKw(chargingPointType)) * 3600.0
        )
      ),
      0
    )
    val sessionEnergyInJoules = sessionLength.toDouble / 3600.0 * Math.min(
      chargingLimits._1,
      ChargingPointType.getChargingPointInstalledPowerInKw(chargingPointType)
    ) * 3.6e6
    (sessionLength, sessionEnergyInJoules)
  }

}<|MERGE_RESOLUTION|>--- conflicted
+++ resolved
@@ -30,6 +30,13 @@
 
   case object TeslaSuperCharger extends ChargingPointType
 
+  // added back in because of integration tests which work with old files
+  case object Level1 extends ChargingPointType
+  case object Level2 extends ChargingPointType
+  case object DCFast extends ChargingPointType
+  case object UltraFast extends ChargingPointType
+  case object NoCharger extends ChargingPointType
+
   // provide custom charging points
   case class CustomChargingPoint(id: String, installedCapacity: Double, electricCurrentType: ElectricCurrentType)
       extends ChargingPointType {
@@ -50,11 +57,7 @@
     }
   }
 
-<<<<<<< HEAD
-  private[ChargingPointType] val CustomChargingPointRegex: Regex = "(\\w+\\d*)\\((\\d+\\.?\\d+\\s*),(\\s*\\w{2})\\)".r
-=======
-  private[ChargingPointType] val CustomChargingPointRegex: Regex = "(\\w+)\\((\\d+),(\\w+)\\)".r.unanchored
->>>>>>> fcdd00ec
+  private[ChargingPointType] val CustomChargingPointRegex: Regex = "(\\w+\\d*)\\((\\d+\\.?\\d+\\s*),(\\s*\\w{2})\\)".r.unanchored
 
   // matches either the standard ones or a custom one
   def apply(s: String): Option[ChargingPointType] = {
@@ -69,25 +72,12 @@
       case "chargingstationccscombotype1" => Some(ChargingStationCcsComboType1)
       case "chargingstationccscombotype2" => Some(ChargingStationCcsComboType2)
       case "teslasupercharger"            => Some(TeslaSuperCharger)
-<<<<<<< HEAD
       case "nocharger" | "none" | ""      => None
       case CustomChargingPointRegex(id, installedCapacity, currentType) =>
         Some(CustomChargingPoint(id, installedCapacity, currentType))
       case _ =>
         None
         throw new IllegalArgumentException("invalid argument for ChargingPointType: " + s.trim.toLowerCase)
-=======
-      case "level1"                       => Some(Level1)
-      case "level2"                       => Some(Level2)
-      case "dcfast"                       => Some(DCFast)
-      case "ultrafast"                    => Some(UltraFast)
-      case "nocharger"                    => Some(NoCharger)
-//      case ""                             => None
-      case CustomChargingPointRegex(id, installedCapacity, currentType) =>
-        Some(CustomChargingPoint(id, installedCapacity, currentType))
-      case _ => None
-//        throw new IllegalArgumentException("invalid argument for ChargingPointType: " + s.trim)
->>>>>>> fcdd00ec
     }
   }
 
@@ -105,13 +95,7 @@
       case ChargingStationCcsComboType2 => 50
       case TeslaSuperCharger            => 135
       case CustomChargingPoint(_, v, _) => v
-      // legacy charging points (values taken from 2018 BEAM code)
-      case Level1    => 1.5
-      case Level2    => 6.7
-      case DCFast    => 50
-      case UltraFast => 250
-      case NoCharger => 0
-      case _         => throw new IllegalArgumentException("invalid argument")
+      case _                            => throw new IllegalArgumentException("invalid argument")
     }
   }
 
@@ -128,13 +112,7 @@
       case ChargingStationCcsComboType2 => DC
       case TeslaSuperCharger            => DC
       case CustomChargingPoint(_, _, c) => c
-      // legacy charging points
-      case Level2    => AC
-      case Level1    => AC
-      case DCFast    => DC
-      case UltraFast => DC
-      case NoCharger => AC
-      case _         => throw new IllegalArgumentException("invalid argument")
+      case _                            => throw new IllegalArgumentException("invalid argument")
     }
   }
 
