package beam.agentsim.infrastructure.charging

import beam.agentsim.infrastructure.charging.ElectricCurrentType.{AC, DC}

import scala.util.matching.Regex
import scala.util.{Failure, Success, Try}

sealed trait ChargingPointType

object ChargingPointType {

  // some standard implementations of currently existing charging points
  case object HouseholdSocket extends ChargingPointType

  case object BlueHouseholdSocket extends ChargingPointType

  case object Cee16ASocket extends ChargingPointType

  case object Cee32ASocket extends ChargingPointType

  case object Cee63ASocket extends ChargingPointType

  case object ChargingStationType1 extends ChargingPointType

  case object ChargingStationType2 extends ChargingPointType

  case object ChargingStationCcsComboType1 extends ChargingPointType

  case object ChargingStationCcsComboType2 extends ChargingPointType

  case object TeslaSuperCharger extends ChargingPointType

  // provide custom charging points
  case class CustomChargingPoint(id: String, installedCapacity: Double, electricCurrentType: ElectricCurrentType)
      extends ChargingPointType {
    override def toString: String = s"$id($installedCapacity,$electricCurrentType)"
  }

  case object CustomChargingPoint {

    def apply(id: String, installedCapacity: String, electricCurrentType: String): CustomChargingPoint = {
      Try {
        installedCapacity.toDouble
      } match {
        case Failure(_) =>
          throw new IllegalArgumentException(s"provided 'installed capacity' $installedCapacity is invalid.")
        case Success(installedCapacityDouble) =>
          CustomChargingPoint(id, installedCapacityDouble, ElectricCurrentType(electricCurrentType))
      }
    }
  }

<<<<<<< HEAD
  private[ChargingPointType] val CustomChargingPointRegex: Regex = "(\\w+)\\((\\d+),(\\w+)\\)".r.unanchored
=======
  private[ChargingPointType] val CustomChargingPointRegex: Regex = "(\\w+\\d*)\\((\\d+\\.?\\d+\\s*),(\\s*\\w{2})\\)".r
>>>>>>> 91c5b29d

  // matches either the standard ones or a custom one
  def apply(s: String): Option[ChargingPointType] = {
    s.trim.toLowerCase match {
      case "householdsocket"              => Some(HouseholdSocket)
      case "bluehouseholdsocket"          => Some(BlueHouseholdSocket)
      case "cee16asocket"                 => Some(Cee16ASocket)
      case "cee32asocket"                 => Some(Cee32ASocket)
      case "cee63asocket"                 => Some(Cee63ASocket)
      case "chargingstationtype1"         => Some(ChargingStationType1)
      case "chargingstationtype2"         => Some(ChargingStationType2)
      case "chargingstationccscombotype1" => Some(ChargingStationCcsComboType1)
      case "chargingstationccscombotype2" => Some(ChargingStationCcsComboType2)
      case "teslasupercharger"            => Some(TeslaSuperCharger)
<<<<<<< HEAD
      case "level1"                       => Some(Level1)
      case "level2"                       => Some(Level2)
      case "dcfast"                       => Some(DCFast)
      case "ultrafast"                    => Some(UltraFast)
      case "nocharger"                    => Some(NoCharger)
//      case ""                             => None
      case CustomChargingPointRegex(id, installedCapacity, currentType) =>
        Some(CustomChargingPoint(id, installedCapacity, currentType))
      case _ => None
//        throw new IllegalArgumentException("invalid argument for ChargingPointType: " + s.trim)
=======
      case "nocharger" | "none" | ""      => None
      case CustomChargingPointRegex(id, installedCapacity, currentType) =>
        Some(CustomChargingPoint(id, installedCapacity, currentType))
      case _ =>
        None
        throw new IllegalArgumentException("invalid argument for ChargingPointType: " + s.trim.toLowerCase)
>>>>>>> 91c5b29d
    }
  }

  // matches either the standard ones or a custom one
  def getChargingPointInstalledPowerInKw(chargingPointType: ChargingPointType): Double = {
    chargingPointType match {
      case HouseholdSocket              => 2.3
      case BlueHouseholdSocket          => 3.6
      case Cee16ASocket                 => 11
      case Cee32ASocket                 => 22
      case Cee63ASocket                 => 43
      case ChargingStationType1         => 7.2
      case ChargingStationType2         => 43
      case ChargingStationCcsComboType1 => 11
      case ChargingStationCcsComboType2 => 50
      case TeslaSuperCharger            => 135
      case CustomChargingPoint(_, v, _) => v
      // legacy charging points (values taken from 2018 BEAM code)
      case Level1    => 1.5
      case Level2    => 6.7
      case DCFast    => 50
      case UltraFast => 250
      case NoCharger => 0
      case _         => throw new IllegalArgumentException("invalid argument")
    }
  }

  def getChargingPointCurrent(chargingPointType: ChargingPointType): ElectricCurrentType = {
    chargingPointType match {
      case HouseholdSocket              => AC
      case BlueHouseholdSocket          => AC
      case Cee16ASocket                 => AC
      case Cee32ASocket                 => AC
      case Cee63ASocket                 => AC
      case ChargingStationType1         => AC
      case ChargingStationType2         => AC
      case ChargingStationCcsComboType1 => DC
      case ChargingStationCcsComboType2 => DC
      case TeslaSuperCharger            => DC
      case CustomChargingPoint(_, _, c) => c
      // legacy charging points
      case Level2    => AC
      case Level1    => AC
      case DCFast    => DC
      case UltraFast => DC
      case NoCharger => AC
      case _         => throw new IllegalArgumentException("invalid argument")
    }
  }

  def calculateChargingSessionLengthAndEnergyInJoule(
    chargingPointType: ChargingPointType,
    currentEnergyLevelInJoule: Double,
    batteryCapacityInJoule: Double,
    vehicleAcChargingLimitsInWatts: Double,
    vehicleDcChargingLimitsInWatts: Double,
    sessionDurationLimit: Option[Long]
  ): (Long, Double) = {
    val chargingLimits = ChargingPointType.getChargingPointCurrent(chargingPointType) match {
      case AC => (vehicleAcChargingLimitsInWatts / 1000.0, batteryCapacityInJoule)
      case DC =>
        (vehicleDcChargingLimitsInWatts / 1000.0, batteryCapacityInJoule * 0.8) // DC limits charging to 0.8 * battery capacity
    }
    val sessionLengthLimiter = sessionDurationLimit.getOrElse(Long.MaxValue)
    val sessionLength = Math.max(
      Math.min(
        sessionLengthLimiter,
        Math.round(
          (chargingLimits._2 - currentEnergyLevelInJoule) / 3.6e6 / Math
            .min(chargingLimits._1, ChargingPointType.getChargingPointInstalledPowerInKw(chargingPointType)) * 3600.0
        )
      ),
      0
    )
    val sessionEnergyInJoules = sessionLength.toDouble / 3600.0 * Math.min(
      chargingLimits._1,
      ChargingPointType.getChargingPointInstalledPowerInKw(chargingPointType)
    ) * 3.6e6
    (sessionLength, sessionEnergyInJoules)
  }

}<|MERGE_RESOLUTION|>--- conflicted
+++ resolved
@@ -30,6 +30,13 @@
 
   case object TeslaSuperCharger extends ChargingPointType
 
+  // added back in because of integration tests which work with old files
+  case object Level1 extends ChargingPointType
+  case object Level2 extends ChargingPointType
+  case object DCFast extends ChargingPointType
+  case object UltraFast extends ChargingPointType
+  case object NoCharger extends ChargingPointType
+
   // provide custom charging points
   case class CustomChargingPoint(id: String, installedCapacity: Double, electricCurrentType: ElectricCurrentType)
       extends ChargingPointType {
@@ -48,15 +55,13 @@
           CustomChargingPoint(id, installedCapacityDouble, ElectricCurrentType(electricCurrentType))
       }
     }
+
   }
 
-<<<<<<< HEAD
-  private[ChargingPointType] val CustomChargingPointRegex: Regex = "(\\w+)\\((\\d+),(\\w+)\\)".r.unanchored
-=======
-  private[ChargingPointType] val CustomChargingPointRegex: Regex = "(\\w+\\d*)\\((\\d+\\.?\\d+\\s*),(\\s*\\w{2})\\)".r
->>>>>>> 91c5b29d
+  private[ChargingPointType] val CustomChargingPointRegex: Regex = "(\\w+\\d*)\\((\\d+\\.?\\d+\\s*),(\\s*\\w{2})\\)".r.unanchored
 
   // matches either the standard ones or a custom one
+  // these were breaking some tests with a ChargingPoint parsing error caused by Event handlers
   def apply(s: String): Option[ChargingPointType] = {
     s.trim.toLowerCase match {
       case "householdsocket"              => Some(HouseholdSocket)
@@ -69,7 +74,6 @@
       case "chargingstationccscombotype1" => Some(ChargingStationCcsComboType1)
       case "chargingstationccscombotype2" => Some(ChargingStationCcsComboType2)
       case "teslasupercharger"            => Some(TeslaSuperCharger)
-<<<<<<< HEAD
       case "level1"                       => Some(Level1)
       case "level2"                       => Some(Level2)
       case "dcfast"                       => Some(DCFast)
@@ -80,14 +84,6 @@
         Some(CustomChargingPoint(id, installedCapacity, currentType))
       case _ => None
 //        throw new IllegalArgumentException("invalid argument for ChargingPointType: " + s.trim)
-=======
-      case "nocharger" | "none" | ""      => None
-      case CustomChargingPointRegex(id, installedCapacity, currentType) =>
-        Some(CustomChargingPoint(id, installedCapacity, currentType))
-      case _ =>
-        None
-        throw new IllegalArgumentException("invalid argument for ChargingPointType: " + s.trim.toLowerCase)
->>>>>>> 91c5b29d
     }
   }
 
