package beam.agentsim.infrastructure.charging

import beam.agentsim.infrastructure.charging.ElectricCurrentType.{AC, DC}

import scala.util.matching.Regex
import scala.util.{Failure, Success, Try}

sealed trait ChargingPointType

object ChargingPointType {

  // some standard implementations of currently existing charging points
  case object HouseholdSocket extends ChargingPointType

  case object BlueHouseholdSocket extends ChargingPointType

  case object Cee16ASocket extends ChargingPointType

  case object Cee32ASocket extends ChargingPointType

  case object Cee63ASocket extends ChargingPointType

  case object ChargingStationType1 extends ChargingPointType

  case object ChargingStationType2 extends ChargingPointType

  case object ChargingStationCcsComboType1 extends ChargingPointType

  case object ChargingStationCcsComboType2 extends ChargingPointType

  case object TeslaSuperCharger extends ChargingPointType

<<<<<<< HEAD
//  case object Level1 extends ChargingPointType
//  case object Level2 extends ChargingPointType
//  case object DCFast extends ChargingPointType
//  case object UltraFast extends ChargingPointType
//  case object NoCharger extends ChargingPointType
=======
  val AllFormalChargingPointTypes = List(
    HouseholdSocket,
    BlueHouseholdSocket,
    Cee16ASocket,
    Cee32ASocket,
    Cee63ASocket,
    ChargingStationType1,
    ChargingStationType2,
    ChargingStationCcsComboType1,
    ChargingStationCcsComboType2,
    TeslaSuperCharger
  )
>>>>>>> 89c6ec65

  // provide custom charging points
  case class CustomChargingPoint(id: String, installedCapacity: Double, electricCurrentType: ElectricCurrentType)
      extends ChargingPointType {
    override def toString: String = s"$id($installedCapacity|$electricCurrentType)"
  }

  case object CustomChargingPoint {

    def apply(id: String, installedCapacity: String, electricCurrentType: String): CustomChargingPoint = {
      Try {
        installedCapacity.toDouble
      } match {
        case Failure(_) =>
          throw new IllegalArgumentException(s"provided 'installed capacity' $installedCapacity is invalid.")
        case Success(installedCapacityDouble) =>
          CustomChargingPoint(id, installedCapacityDouble, ElectricCurrentType(electricCurrentType.toUpperCase))
      }
    }

  }

  private[ChargingPointType] val CustomChargingPointRegex: Regex =
    """(\w+\d*)\s*\(\s*(\d+\.?\d+)\s*\|\s*(\w{2})\s*\)""".r.unanchored

  // matches either the standard ones or a custom one
  // these were breaking some tests with a ChargingPoint parsing error caused by Event handlers
  def apply(s: String): Option[ChargingPointType] = {
    s.trim.toLowerCase match {
      case "householdsocket"              => Some(HouseholdSocket)
      case "bluehouseholdsocket"          => Some(BlueHouseholdSocket)
      case "cee16asocket"                 => Some(Cee16ASocket)
      case "cee32asocket"                 => Some(Cee32ASocket)
      case "cee63asocket"                 => Some(Cee63ASocket)
      case "chargingstationtype1"         => Some(ChargingStationType1)
      case "chargingstationtype2"         => Some(ChargingStationType2)
      case "chargingstationccscombotype1" => Some(ChargingStationCcsComboType1)
      case "chargingstationccscombotype2" => Some(ChargingStationCcsComboType2)
      case "teslasupercharger"            => Some(TeslaSuperCharger)
      case "nocharger" | "none" | ""      => None
      case CustomChargingPointRegex(id, installedCapacity, currentType) =>
        Some(CustomChargingPoint(id, installedCapacity, currentType))
      case _ =>
        None
        throw new IllegalArgumentException("invalid argument for ChargingPointType: " + s.trim.toLowerCase)
    }
  }

  // matches either the standard ones or a custom one
  def getChargingPointInstalledPowerInKw(chargingPointType: ChargingPointType): Double = {
    chargingPointType match {
      case HouseholdSocket              => 2.3
      case BlueHouseholdSocket          => 3.6
      case Cee16ASocket                 => 11
      case Cee32ASocket                 => 22
      case Cee63ASocket                 => 43
      case ChargingStationType1         => 7.2
      case ChargingStationType2         => 43
      case ChargingStationCcsComboType1 => 11
      case ChargingStationCcsComboType2 => 50
      case TeslaSuperCharger            => 135
      case CustomChargingPoint(_, v, _) => v
      case _                            => throw new IllegalArgumentException("invalid argument")
    }
  }

  def getChargingPointCurrent(chargingPointType: ChargingPointType): ElectricCurrentType = {
    chargingPointType match {
      case HouseholdSocket              => AC
      case BlueHouseholdSocket          => AC
      case Cee16ASocket                 => AC
      case Cee32ASocket                 => AC
      case Cee63ASocket                 => AC
      case ChargingStationType1         => AC
      case ChargingStationType2         => AC
      case ChargingStationCcsComboType1 => DC
      case ChargingStationCcsComboType2 => DC
      case TeslaSuperCharger            => DC
      case CustomChargingPoint(_, _, c) => c
      case _                            => throw new IllegalArgumentException("invalid argument")
    }
  }

  def calculateChargingSessionLengthAndEnergyInJoule(
    chargingPointType: ChargingPointType,
    currentEnergyLevelInJoule: Double,
    batteryCapacityInJoule: Double,
    vehicleAcChargingLimitsInWatts: Double,
    vehicleDcChargingLimitsInWatts: Double,
    sessionDurationLimit: Option[Long]
  ): (Long, Double) = {
    val chargingLimits = ChargingPointType.getChargingPointCurrent(chargingPointType) match {
      case AC => (vehicleAcChargingLimitsInWatts / 1000.0, batteryCapacityInJoule)
      case DC =>
        (vehicleDcChargingLimitsInWatts / 1000.0, batteryCapacityInJoule * 0.8) // DC limits charging to 0.8 * battery capacity
    }
    val sessionLengthLimiter = sessionDurationLimit.getOrElse(Long.MaxValue)
    val sessionLength = Math.max(
      Math.min(
        sessionLengthLimiter,
        Math.round(
          (chargingLimits._2 - currentEnergyLevelInJoule) / 3.6e6 / Math
            .min(chargingLimits._1, ChargingPointType.getChargingPointInstalledPowerInKw(chargingPointType)) * 3600.0
        )
      ),
      0
    )
    val sessionEnergyInJoules = sessionLength.toDouble / 3600.0 * Math.min(
      chargingLimits._1,
      ChargingPointType.getChargingPointInstalledPowerInKw(chargingPointType)
    ) * 3.6e6
    (sessionLength, sessionEnergyInJoules)
  }

}<|MERGE_RESOLUTION|>--- conflicted
+++ resolved
@@ -30,13 +30,6 @@
 
   case object TeslaSuperCharger extends ChargingPointType
 
-<<<<<<< HEAD
-//  case object Level1 extends ChargingPointType
-//  case object Level2 extends ChargingPointType
-//  case object DCFast extends ChargingPointType
-//  case object UltraFast extends ChargingPointType
-//  case object NoCharger extends ChargingPointType
-=======
   val AllFormalChargingPointTypes = List(
     HouseholdSocket,
     BlueHouseholdSocket,
@@ -49,7 +42,6 @@
     ChargingStationCcsComboType2,
     TeslaSuperCharger
   )
->>>>>>> 89c6ec65
 
   // provide custom charging points
   case class CustomChargingPoint(id: String, installedCapacity: Double, electricCurrentType: ElectricCurrentType)
