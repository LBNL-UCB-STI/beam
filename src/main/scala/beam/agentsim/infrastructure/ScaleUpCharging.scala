package beam.agentsim.infrastructure

import beam.agentsim.agents.vehicles.EnergyEconomyAttributes.Powertrain
import beam.agentsim.agents.vehicles.VehicleManager.ReservedFor
import beam.agentsim.agents.vehicles._
import beam.agentsim.events.RefuelSessionEvent.NotApplicable
import beam.agentsim.events.SpaceTime
import beam.agentsim.infrastructure.ChargingNetworkManager._
import beam.agentsim.infrastructure.ParkingInquiry.{activityTypeStringToEnum, ParkingActivityType, ParkingSearchMode}
import beam.agentsim.infrastructure.taz.{TAZ, TAZTreeMap}
import beam.agentsim.scheduler.BeamAgentScheduler.{CompletionNotice, ScheduleTrigger}
import beam.agentsim.scheduler.Trigger
import beam.agentsim.scheduler.Trigger.TriggerWithId
import beam.utils.MathUtils.roundUniformly
import beam.utils.scenario.HouseholdId
import beam.utils.{FileUtils, MathUtils, VehicleIdGenerator}
import com.typesafe.scalalogging.LazyLogging
import org.apache.commons.math3.distribution.EnumeratedDistribution
import org.apache.commons.math3.random.MersenneTwister
import org.apache.commons.math3.util.{Pair => CPair}
import org.matsim.api.core.v01.population.Person
import org.matsim.api.core.v01.{Coord, Id}
import org.supercsv.io.CsvMapReader
import org.supercsv.prefs.CsvPreference

import java.util.concurrent.ConcurrentHashMap
import java.util.concurrent.atomic.AtomicReference
import scala.collection.JavaConverters._
import scala.collection.concurrent.TrieMap
import scala.collection.mutable
import scala.language.postfixOps
import scala.util.Random

trait ScaleUpCharging extends {
  this: ChargingNetworkManager =>

  import ScaleUpCharging._

  private val virtualParkingInquiries: TrieMap[Int, ParkingInquiry] = TrieMap()
  private val vehicleRequests = mutable.HashSet.empty[ChargingEvent]

  private lazy val timeStepByHour = beamConfig.beam.agentsim.chargingNetworkManager.timeStepInSeconds / 3600.0

  private lazy val scaleUpFactor: Double =
    if (!cnmConfig.scaleUp.enabled) 0.0
    else if (cnmConfig.scaleUp.expansionFactor >= 1.0) cnmConfig.scaleUp.expansionFactor - 1.0
    else throw new RuntimeException(s"scaleUp.expansionFactor == ${cnmConfig.scaleUp.expansionFactor} < 1.0")

  private lazy val tazTreeMap = getBeamServices.beamScenario.tazTreeMap

  private lazy val activitiesLocationMap: Map[Id[TAZ], Vector[ActivityLocation]] = {
    val persons = getBeamServices.matsimServices.getScenario.getPopulation.getPersons.asScala
    ActivityLocation
      .readActivitiesLocation(cnmConfig.scaleUp.activitiesLocationFilePath)
      .filter(a =>
        a.location.getX != 0 && a.location.getY != 0 && a.activityType.nonEmpty && !persons.contains(a.personId)
      )
      .groupBy(_.tazId)
  }

  override def loggedReceive: Receive = {
    case t @ TriggerWithId(PlanParkingInquiryTrigger(_, inquiry), triggerId) =>
      log.debug(s"Received PlanParkingInquiryTrigger: $t")
      virtualParkingInquiries.put(inquiry.requestId, inquiry)
      self ! inquiry.copy(triggerId = triggerId)
    case t @ TriggerWithId(PlanChargingUnplugRequestTrigger(tick, beamVehicle, personId), triggerId) =>
      log.debug(s"Received PlanChargingUnplugRequestTrigger: $t")
      self ! ChargingUnplugRequest(tick, personId, beamVehicle, triggerId)
      sender ! CompletionNotice(triggerId)
    case response @ ParkingInquiryResponse(stall, requestId, triggerId) =>
      log.debug(s"Received ParkingInquiryResponse: $response")
      val msgToScheduler = virtualParkingInquiries.remove(requestId) match {
        case Some(parkingInquiry) if stall.chargingPointType.isDefined =>
          log.debug(s"parking inquiry with requestId $requestId returned a stall with charging point.")
          val beamVehicle = parkingInquiry.beamVehicle.get
          val endTime = (parkingInquiry.destinationUtm.time + parkingInquiry.parkingDuration).toInt
          val personId =
            parkingInquiry.personId.map(Id.create(_, classOf[Person])).getOrElse(Id.create("", classOf[Person]))
          self ! ChargingPlugRequest(
            parkingInquiry.destinationUtm.time,
            beamVehicle,
            stall,
            personId,
            triggerId,
            self,
            NotApplicable,
            None
          )
<<<<<<< HEAD
          Vector(ScheduleTrigger(PlanChargingUnplugRequestTrigger(endTime, beamVehicle, personId), self))
=======
          val endTime = (parkingInquiry.destinationUtm.time + parkingInquiry.parkingDuration).toInt
          ScheduleTrigger(PlanChargingUnplugRequestTrigger(endTime, beamVehicle, personId), self)
>>>>>>> 2cbc2649
        case Some(_) if stall.chargingPointType.isEmpty =>
          log.debug(s"parking inquiry with requestId $requestId returned a NoCharger stall")
          CompletionNotice(triggerId)
        case _ =>
          log.error(s"inquiryMap does not have this requestId $requestId that returned stall $stall")
          CompletionNotice(triggerId)
      }
      getScheduler ! msgToScheduler
    case reply: StartingRefuelSession =>
      log.debug(s"Received StartingRefuelSession: $reply")
      getScheduler ! CompletionNotice(reply.triggerId)
    case reply: WaitingToCharge =>
      log.debug(s"Received WaitingToCharge: $reply")
      getScheduler ! CompletionNotice(reply.triggerId)
    case reply: EndingRefuelSession =>
      log.debug(s"Received EndingRefuelSession: $reply")
    case reply @ UnhandledVehicle(tick, personId, vehicle, _) =>
      log.error(s"Received UnhandledVehicle: $reply")
      handleReleasingParkingSpot(tick, personId, vehicle, None)
    case reply @ UnpluggingVehicle(tick, personId, vehicle, _, energyCharged) =>
      log.debug(s"Received UnpluggingVehicle: $reply")
      handleReleasingParkingSpot(tick, personId, vehicle, Some(energyCharged))
  }

  /**
    * Next Time poisson
    *
    * @param rate rate of charging event
    * @return
    */
  private def nextTimeStepUsingPoissonProcess(rate: Double, rand: Random): Int =
    roundUniformly(3600.0 * (-Math.log(1.0 - rand.nextDouble()) / rate), rand).toInt

  private def handleReleasingParkingSpot(
    tick: Int,
    personId: Id[_],
    vehicle: BeamVehicle,
    energyChargedMaybe: Option[Double]
  ): Unit = {
    ParkingNetworkManager.handleReleasingParkingSpot(
      tick,
      vehicle,
      energyChargedMaybe,
      personId,
      getParkingManager,
      getBeamServices.matsimServices.getEvents
    )
  }

  /**
    * @param timeBin   current time bin
    * @param triggerId trigger di for the scheduler
    * @return
    */
  protected def simulateEventsIfScalingEnabled(timeBin: Int, triggerId: Long): Vector[ScheduleTrigger] = {
    val allPersonsWhichCarIsChargingByTAZ =
      chargingNetworkHelper.allChargingStations
        .groupBy(_.zone.tazId)
        .mapValues(_.flatMap(_.persons).toSet)
        .view
        .force
    val allVirtualPersonsByTAZ = new ConcurrentHashMap[Id[TAZ], mutable.HashSet[Id[Person]]]()
    tazTreeMap.getTAZs.foreach(taz => allVirtualPersonsByTAZ.put(taz.tazId, mutable.HashSet.empty[Id[Person]]))
    vehicleRequests
      .groupBy(_.tazId)
      .par
      .mapValues { data =>
        val rand = new Random(beamConfig.matsim.modules.global.randomSeed)
        val pmfObservedActivities =
          data
            .groupBy(_.activityType)
            .map { case (activityType, elems) =>
              val listDur = elems.map(_.parkingDurationInSec)
              val numObservation = listDur.size
              val totDurationInSec = listDur.sum
              val meanDur: Double = listDur.sum / numObservation.toDouble
              val varianceDur: Double = listDur.map(d => d - meanDur).map(t => t * t).sum / numObservation
              val parkingActivityType: ParkingActivityType = activityTypeStringToEnum(activityType)
              val scaledUpObservation: Double = scaleUpFactor * numObservation
              val activities = ObservedActivities(
                activityType,
                numObservation,
                totDurationInSec,
                meanDur,
                varianceDur,
                parkingActivityType,
                scaledUpObservation,
                rand
              )
              new CPair[ObservedActivities, java.lang.Double](activities, activities.numObservation.toDouble)
            }
            .toVector
        val pmfObservedVehicleTypes = data
          .groupBy(record => (record.vehicleType, record.vehicleAlias, record.reservedFor))
          .map { case ((vehicleType, vehicleAlias, reservedFor), elems) =>
            val listRemainingRange = elems.map(_.remainingRangeInMeters)
            val numObservation = listRemainingRange.size
            val meanRangeInMeters: Double = listRemainingRange.sum / numObservation.toDouble
            val varianceRange: Double =
              listRemainingRange.map(range => range - meanRangeInMeters).map(t => t * t).sum / numObservation
            val vehicleTypes =
              ObservedVehicleTypes(
                vehicleType,
                vehicleAlias,
                reservedFor,
                numObservation,
                meanRangeInMeters,
                varianceRange,
                rand
              )
            new CPair[ObservedVehicleTypes, java.lang.Double](vehicleTypes, vehicleTypes.numObservation.toDouble)
          }
          .toVector
        (pmfObservedActivities, pmfObservedVehicleTypes, rand)
      }
      .flatMap {
        case (tazId, (pmfObservedActivities, pmfObservedVehicleTypes, rand)) if tazTreeMap.getTAZ(tazId).isDefined =>
          val parkingInquiriesTriggers = Vector.newBuilder[ScheduleTrigger]
          val activitiesLocationInCurrentTAZ: Map[String, Vector[ActivityLocation]] =
            activitiesLocationMap
              .get(tazId)
              .map(_.filterNot { a =>
                allPersonsWhichCarIsChargingByTAZ.getOrElse(tazId, Set.empty).contains(a.personId) ||
                allVirtualPersonsByTAZ.get(tazId).contains(a.personId)
              })
              .map(_.groupBy(_.activityType))
              .getOrElse(Map.empty)
          val totNumberOfEvents = pmfObservedActivities.map(_.getKey.scaledUpNumObservation).sum
          if (totNumberOfEvents > 0) {
            val mersenne: MersenneTwister = new MersenneTwister(beamConfig.matsim.modules.global.randomSeed)
            val activitiesDistribution =
              new EnumeratedDistribution[ObservedActivities](mersenne, pmfObservedActivities.asJava)
            val vehicleTypesDistribution =
              new EnumeratedDistribution[ObservedVehicleTypes](mersenne, pmfObservedVehicleTypes.asJava)
            val rate = totNumberOfEvents / timeStepByHour
            val totDurationInSec =
              pmfObservedActivities.map(x => x.getKey.scaledUpNumObservation * x.getKey.totDurationInSec).sum
            var cumulatedDurationInSecs = 0
            var timeStep = 0
            while (cumulatedDurationInSecs < totDurationInSec && timeStep < timeStepByHour * 3600) {
              val activitiesSample = activitiesDistribution.sample()
              val vehicleTypesSample = vehicleTypesDistribution.sample()
              val duration = Math.max(
                activitiesSample.getDuration,
                beamConfig.beam.agentsim.agents.parking.estimatedMinParkingDurationInSeconds.toInt
              )
              timeStep += nextTimeStepUsingPoissonProcess(rate, rand)
              val remainingRangeInMeters = vehicleTypesSample.getRemainingRangeInMeters
              val reservedFor = vehicleTypesSample.reservedFor
              val activityType = activitiesSample.activityType
              val beamVehicle = createBeamVehicle(vehicleTypesSample, remainingRangeInMeters, rand)
              val (personId, destinationUtm) =
                activitiesLocationInCurrentTAZ.get(activityType) match {
                  case Some(activities) if activities.nonEmpty =>
                    val _ @ActivityLocation(_, personId, _, _, location) = activities(rand.nextInt(activities.size))
                    allVirtualPersonsByTAZ.get(tazId).add(personId)
                    val locationUtm = getBeamServices.geo.wgs2Utm(location)
                    (personId, locationUtm)
                  case _ =>
                    val taz = tazTreeMap.getTAZ(tazId).get
                    val personId = createPerson(beamVehicle.id)
                    val locationUtm = TAZTreeMap.randomLocationInTAZ(taz, rand)
                    (personId, locationUtm)
                }
              val startTime = timeBin + timeStep
              val updatedDuration =
                if ((startTime + duration) >= endOfSimulationTime)
                  endOfSimulationTime - startTime
                else
                  duration
              val parkingInquiry = ParkingInquiry(
                SpaceTime(destinationUtm, startTime),
                activityType,
                reservedFor,
                Some(beamVehicle),
                None, // remainingTripData
                Some(personId),
                1.0, // valueOfTime
                updatedDuration,
                searchMode = ParkingSearchMode.DestinationCharging,
                triggerId = triggerId
              )
              cumulatedDurationInSecs += parkingInquiry.parkingDuration.toInt
              parkingInquiriesTriggers += ScheduleTrigger(PlanParkingInquiryTrigger(startTime, parkingInquiry), self)
            }
          } else log.warning(s"There were no observed charging events in TAZ $tazId")
          parkingInquiriesTriggers.result()
        case (tazId, _) =>
          log.warning(s"The current TAZ $tazId is unrecognizable")
          Vector()
      }
      .seq
      .toVector
      .map { triggers =>
        vehicleRequests.clear()
        triggers
      }
  }

  /**
    * @param inquiry ParkingInquiry
    * @param stall   ParkingStall
    */
  protected def collectChargingRequests(inquiry: ParkingInquiry, stall: ParkingStall): Unit = {
    if (cnmConfig.scaleUp.enabled && inquiry.beamVehicle.exists(v => !isVirtualCar(v.id))) {
      val vehicle = inquiry.beamVehicle.get
      val vehicleAlias =
        if (vehicle.isRideHail) ScaleUpCharging.RIDE_HAIL
        else if (vehicle.isSharedVehicle) ScaleUpCharging.SHARED
        else ScaleUpCharging.PERSONAL
      val reservedFor = if (vehicle.isRideHailCAV) {
        VehicleManager
          .getReservedFor(vehicle.vehicleManagerId.get())
          .getOrElse(throw new RuntimeException("Robot taxis need to have a vehicle manager id"))
      } else if (vehicle.isSharedVehicle) {
        VehicleManager.getReservedFor(vehicle.vehicleManagerId.get()).getOrElse(VehicleManager.AnyManager)
      } else VehicleManager.AnyManager
      val estimatedParkingDuration = Math.max(
        inquiry.parkingDuration.toInt,
        beamConfig.beam.agentsim.agents.parking.estimatedMinParkingDurationInSeconds.toInt
      )
      val remainingRangeInMeters = vehicle.getRemainingRange._1
      val activityType =
        if (inquiry.activityType.startsWith(ChargingNetwork.EnRouteLabel))
          ParkingActivityType.Charge.entryName
        else inquiry.activityType
      vehicleRequests.add(
        ChargingEvent(
          stall.tazId,
          estimatedParkingDuration,
          remainingRangeInMeters,
          activityType,
          inquiry.parkingActivityType,
          vehicle.beamVehicleType,
          vehicleAlias,
          reservedFor
        )
      )
    }
  }

  /**
    * get Beam Vehicle
    *
    * @param vehicleTypesSample     ObservedVehicleTypes
    * @param remainingRangeInMeters remaining range in meters
    * @return
    */
  protected def createBeamVehicle(
    vehicleTypesSample: ObservedVehicleTypes,
    remainingRangeInMeters: Double,
    rand: Random
  ): BeamVehicle = {
    val powerTrain = new Powertrain(vehicleTypesSample.vehicleType.primaryFuelConsumptionInJoulePerMeter)
    val nextId = VehicleIdGenerator.nextId
    val beamVehicle = new BeamVehicle(
      Id.create(VIRTUAL_ALIAS + "-" + vehicleTypesSample.vehicleAlias + "-" + nextId, classOf[BeamVehicle]),
      powerTrain,
      vehicleTypesSample.vehicleType,
      new AtomicReference(vehicleTypesSample.reservedFor.managerId),
      randomSeed = rand.nextInt
    )
    val remainingFuelLevel = remainingRangeInMeters * powerTrain.estimateConsumptionInJoules(1)
    val soc = Math.min(remainingFuelLevel / vehicleTypesSample.vehicleType.primaryFuelCapacityInJoule, 1.0)
    beamVehicle.initializeFuelLevels(soc)
    beamVehicle
  }

  /**
    * @param vehicleId vehicle Id
    * @return
    */
  protected def createPerson(vehicleId: Id[BeamVehicle]): Id[Person] = {
    Id.create(vehicleId.toString, classOf[Person])
  }

  /**
    * identify whether the vehicle has been created for scaling up or not
    *
    * @param vehicleId vehicle Id
    * @return
    */
  protected def isVirtualCar(vehicleId: Id[BeamVehicle]): Boolean = isVirtualEntity(vehicleId)

  private def isVirtualEntity(entity: Id[_]): Boolean = entity.toString.startsWith(VIRTUAL_ALIAS)
}

object ScaleUpCharging {
  val VIRTUAL_ALIAS: String = "virtual"
  private val RIDE_HAIL: String = "rideHailVehicle"
  private val SHARED: String = "sharedVehicle"
  private val PERSONAL: String = "personalVehicle"

  case class PlanParkingInquiryTrigger(tick: Int, inquiry: ParkingInquiry) extends Trigger

  case class PlanChargingUnplugRequestTrigger(tick: Int, beamVehicle: BeamVehicle, personId: Id[Person]) extends Trigger

  case class ChargingEvent(
    tazId: Id[TAZ],
    parkingDurationInSec: Int,
    remainingRangeInMeters: Double,
    activityType: String,
    parkingActivityType: ParkingActivityType,
    vehicleType: BeamVehicleType,
    vehicleAlias: String,
    reservedFor: ReservedFor
  )

  trait ObservedData {

    /* mean and variance of Y */
    protected def logNormalDistribution(mean: Double, variance: Double, rand: Random): Double = {
      val phi = Math.sqrt(variance + (mean * mean))
      val mu = if (mean <= 0) 0.0 else Math.log((mean * mean) / phi)
      /* mean of log(Y)    */
      val sigma = if (phi <= 0) 0.0 else Math.sqrt(Math.log((phi * phi) / (mean * mean)))
      /* std dev of log(Y) */
      val x = MathUtils.roundUniformly(Math.max(mu + (rand.nextGaussian() * sigma), 0.0), rand).toInt
      Math.exp(x)
    }
  }

  case class ObservedVehicleTypes(
    vehicleType: BeamVehicleType,
    vehicleAlias: String,
    reservedFor: ReservedFor,
    numObservation: Int,
    meanRangeInMeters: Double,
    varianceRange: Double,
    rand: Random
  ) extends ObservedData {
    def getRemainingRangeInMeters: Double = logNormalDistribution(meanRangeInMeters, varianceRange, rand)

    override def toString: String = s"${vehicleType.id.toString}|$vehicleAlias|${reservedFor.toString}"

    override val hashCode: Int = toString.hashCode
  }

  case class ObservedActivities(
    activityType: String,
    numObservation: Int,
    totDurationInSec: Int,
    meanDuration: Double,
    varianceDuration: Double,
    parkingActivityType: ParkingActivityType,
    scaledUpNumObservation: Double,
    rand: Random
  ) extends ObservedData {
    def getDuration: Int = logNormalDistribution(meanDuration, varianceDuration, rand).toInt

    override def toString: String = activityType

    override val hashCode: Int = toString.hashCode
  }

  case class ActivityLocation(
    tazId: Id[TAZ],
    personId: Id[Person],
    householdId: Id[HouseholdId],
    activityType: String,
    location: Coord
  )

  object ActivityLocation extends LazyLogging {
    private val fileHeader = Seq[String]("TAZ", "person_id", "household_id", "ActivityType", "x", "y")

    def readActivitiesLocation(filePath: String): Vector[ActivityLocation] = {
      var res = Vector.empty[ActivityLocation]
      var mapReader: CsvMapReader = null
      try {
        mapReader = new CsvMapReader(FileUtils.readerFromFile(filePath), CsvPreference.STANDARD_PREFERENCE)
        val header = mapReader.getHeader(true)
        var line: java.util.Map[String, String] = mapReader.read(header: _*)
        while (null != line) {
          val idz = Id.create(line.getOrDefault(fileHeader(0), ""), classOf[TAZ])
          val idp = Id.create(line.getOrDefault(fileHeader(1), ""), classOf[Person])
          val idh = Id.create(line.getOrDefault(fileHeader(2), ""), classOf[HouseholdId])
          val activityType = line.getOrDefault(fileHeader(3), "")
          val x = line.getOrDefault(fileHeader(4), "0.0").toDouble
          val y = line.getOrDefault(fileHeader(5), "0.0").toDouble
          res = res :+ ActivityLocation(idz, idp, idh, activityType, new Coord(x, y))
          line = mapReader.read(header: _*)
        }
      } catch {
        case t: Throwable if filePath.nonEmpty => logger.info(s"Cannot read with reading $filePath: $t")
        case t: Throwable                      => logger.debug(s"File Path of activities location is empty in CNM.scaleup. Cause $t")
      } finally {
        if (null != mapReader)
          mapReader.close()
      }
      res
    }
  }
}<|MERGE_RESOLUTION|>--- conflicted
+++ resolved
@@ -86,12 +86,7 @@
             NotApplicable,
             None
           )
-<<<<<<< HEAD
-          Vector(ScheduleTrigger(PlanChargingUnplugRequestTrigger(endTime, beamVehicle, personId), self))
-=======
-          val endTime = (parkingInquiry.destinationUtm.time + parkingInquiry.parkingDuration).toInt
           ScheduleTrigger(PlanChargingUnplugRequestTrigger(endTime, beamVehicle, personId), self)
->>>>>>> 2cbc2649
         case Some(_) if stall.chargingPointType.isEmpty =>
           log.debug(s"parking inquiry with requestId $requestId returned a NoCharger stall")
           CompletionNotice(triggerId)
