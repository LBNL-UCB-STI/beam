package beam.agentsim.infrastructure

import beam.agentsim.agents.vehicles.EnergyEconomyAttributes.Powertrain
import beam.agentsim.agents.vehicles.VehicleManager.ReservedFor
import beam.agentsim.agents.vehicles._
import beam.agentsim.events.RefuelSessionEvent.NotApplicable
import beam.agentsim.events.SpaceTime
import beam.agentsim.infrastructure.ChargingNetworkManager._
import beam.agentsim.infrastructure.ParkingInquiry.{ParkingActivityType, ParkingSearchMode}
import beam.agentsim.infrastructure.taz.{TAZ, TAZTreeMap}
import beam.agentsim.scheduler.BeamAgentScheduler.{CompletionNotice, ScheduleTrigger}
import beam.agentsim.scheduler.Trigger
import beam.agentsim.scheduler.Trigger.TriggerWithId
import beam.utils.BeamVehicleUtils.toPowerInKW
import beam.utils.MathUtils.roundUniformly
import beam.utils.{MathUtils, VehicleIdGenerator}
import org.apache.commons.math3.distribution.EnumeratedDistribution
import org.apache.commons.math3.random.MersenneTwister
import org.apache.commons.math3.util.{Pair => CPair}
import org.matsim.api.core.v01.Id
import org.matsim.api.core.v01.population.Person

import java.util.concurrent.atomic.AtomicReference
import scala.collection.JavaConverters._
import scala.collection.concurrent.TrieMap
import scala.collection.mutable
import scala.language.postfixOps
import scala.util.Random

trait ScaleUpCharging extends {
  this: ChargingNetworkManager =>
  import ScaleUpCharging._

  private lazy val rand: Random = new Random(beamConfig.matsim.modules.global.randomSeed)
  private lazy val mersenne: MersenneTwister = new MersenneTwister(beamConfig.matsim.modules.global.randomSeed)
  private lazy val timeStepByHour = beamConfig.beam.agentsim.chargingNetworkManager.timeStepInSeconds / 3600.0
  private lazy val virtualParkingInquiries: TrieMap[Int, ParkingInquiry] = TrieMap()
  private lazy val vehicleRequests = mutable.HashMap.empty[(Id[TAZ], ParkingActivityType), List[VehicleRequestInfo]]

  private lazy val scaleUpFactors: Map[ParkingActivityType, Double] = {
    if (!cnmConfig.scaleUp.enabled) Map()
    else {
      Map(
        ParkingActivityType.Home     -> cnmConfig.scaleUp.expansionFactor_home_activity,
        ParkingActivityType.Work     -> cnmConfig.scaleUp.expansionFactor_work_activity,
        ParkingActivityType.Charge   -> cnmConfig.scaleUp.expansionFactor_charge_activity,
        ParkingActivityType.Wherever -> cnmConfig.scaleUp.expansionFactor_wherever_activity
      )
    }
  }

  private lazy val defaultScaleUpFactor: Double =
    if (!cnmConfig.scaleUp.enabled) 1.0 else cnmConfig.scaleUp.expansionFactor_wherever_activity

  override def loggedReceive: Receive = {
    case t @ TriggerWithId(PlanParkingInquiryTrigger(_, inquiry), triggerId) =>
      log.debug(s"Received PlanParkingInquiryTrigger: $t")
      virtualParkingInquiries.put(inquiry.requestId, inquiry)
      self ! inquiry
      sender ! CompletionNotice(triggerId)
    case t @ TriggerWithId(PlanChargingUnplugRequestTrigger(tick, beamVehicle, personId), triggerId) =>
      log.debug(s"Received PlanChargingUnplugRequestTrigger: $t")
      self ! ChargingUnplugRequest(tick, personId, beamVehicle, triggerId)
      sender ! CompletionNotice(triggerId)
<<<<<<< HEAD
    case t @ TriggerWithId(PlanChargingUnplugRequestTrigger(tick, beamVehicle, requestId), triggerId) =>
      log.debug(s"Received parking response: $t")
      virtualParkingInquiries.remove(requestId) match {
        case Some(inquiry) => self ! ChargingUnplugRequest(tick, inquiry.personId.get, beamVehicle, triggerId)
        case _             =>
      }
=======
>>>>>>> 23237577
    case response @ ParkingInquiryResponse(stall, requestId, triggerId) =>
      log.debug(s"Received ParkingInquiryResponse: $response")
      val triggers = virtualParkingInquiries.remove(requestId) match {
        case Some(parkingInquiry) if stall.chargingPointType.isDefined =>
          log.debug(s"parking inquiry with requestId $requestId returned a stall with charging point.")
          val beamVehicle = parkingInquiry.beamVehicle.get
          val personId =
            parkingInquiry.personId.map(Id.create(_, classOf[Person])).getOrElse(Id.create("", classOf[Person]))
          self ! ChargingPlugRequest(
            parkingInquiry.destinationUtm.time,
            beamVehicle,
            stall,
            personId,
            triggerId,
            self,
            NotApplicable,
            None
          )
          val endTime = (parkingInquiry.destinationUtm.time + parkingInquiry.parkingDuration).toInt
          Vector(ScheduleTrigger(PlanChargingUnplugRequestTrigger(endTime, beamVehicle, personId), self))
        case Some(_) if stall.chargingPointType.isEmpty =>
          log.debug(s"parking inquiry with requestId $requestId returned a NoCharger stall")
          Vector()
        case _ =>
          log.error(s"inquiryMap does not have this requestId $requestId that returned stall $stall")
          Vector()
      }
<<<<<<< HEAD
    case reply @ StartingRefuelSession(_, _) =>
      log.debug(s"Received parking response: $reply")
    case reply @ EndingRefuelSession(_, _, triggerId) =>
      log.debug(s"Received parking response: $reply")
      getScheduler ! CompletionNotice(triggerId)
    case reply @ WaitingToCharge(_, _, _, _) =>
      log.debug(s"Received parking response: $reply")
    case reply @ UnhandledVehicle(tick, personId, vehicle, triggerId) =>
      log.error(s"Received parking response: $reply")
      ParkingNetworkManager.handleReleasingParkingSpot(
        tick,
        vehicle,
        None,
        personId,
        getParkingManager,
        getBeamServices.matsimServices.getEvents,
        triggerId
      )
      getScheduler ! CompletionNotice(triggerId)
    case reply @ UnpluggingVehicle(tick, personId, vehicle, energyCharged, triggerId) =>
      log.debug(s"Received parking response: $reply")
      ParkingNetworkManager.handleReleasingParkingSpot(
        tick,
        vehicle,
        Some(energyCharged),
        personId,
        getParkingManager,
        getBeamServices.matsimServices.getEvents,
        triggerId
      )
      getScheduler ! CompletionNotice(triggerId)
=======
      triggers.foreach(getScheduler ! _)
    case reply: StartingRefuelSession =>
      log.debug(s"Received StartingRefuelSession: $reply")
    case reply: WaitingToCharge =>
      log.debug(s"Received WaitingToCharge: $reply")
    case reply: EndingRefuelSession =>
      log.debug(s"Received EndingRefuelSession: $reply")
    case reply @ UnhandledVehicle(tick, personId, vehicle, _) =>
      log.error(s"Received UnhandledVehicle: $reply")
      handleReleasingParkingSpot(tick, personId, vehicle, None)
    case reply @ UnpluggingVehicle(tick, personId, vehicle, _, energyCharged) =>
      log.debug(s"Received UnpluggingVehicle: $reply")
      handleReleasingParkingSpot(tick, personId, vehicle, Some(energyCharged))
>>>>>>> 23237577
  }

  /**
    * Next Time poisson
    * @param rate rate of charging event
    * @return
    */
  private def nextTimeStepUsingPoissonProcess(rate: Double): Double =
    3600.0 * (-Math.log(1.0 - rand.nextDouble()) / rate)

  private def handleReleasingParkingSpot(
    tick: Int,
    personId: Id[_],
    vehicle: BeamVehicle,
    energyChargedMaybe: Option[Double]
  ): Unit = {
    ParkingNetworkManager.handleReleasingParkingSpot(
      tick,
      vehicle,
      energyChargedMaybe,
      personId,
      getParkingManager,
      getBeamServices.matsimServices.getEvents
    )
  }

  /**
    * @param timeBin current time bin
    * @param triggerId trigger di for the scheduler
    * @return
    */
  protected def simulateEventsIfScalingEnabled(timeBin: Int, triggerId: Long): Vector[ScheduleTrigger] = {
    vehicleRequests
      .groupBy(_._1._1)
      .par
      .mapValues(_.map { case ((_, parkingActivityType), data) =>
        val numObservation = data.size
        val totPowerInKW = data.map(x => toPowerInKW(x.energyToChargeInJoule, x.parkingDurationInSec)).sum
        val listDur = data.map(_.parkingDurationInSec)
        val totDurationInSec = listDur.sum
        val meanDur: Double = listDur.sum / numObservation.toDouble
        val varianceDur: Double = listDur.map(d => d - meanDur).map(t => t * t).sum / numObservation
        val listSOC = data.map(_.stateOfCharge)
        val meanSOC: Double = listSOC.sum / numObservation.toDouble
        val varianceSOC: Double = listSOC.map(soc => soc - meanSOC).map(t => t * t).sum / numObservation
        val listEnergy = data.map(_.energyToChargeInJoule)
        val meanEnergy: Double = listEnergy.sum / listEnergy.size.toDouble
        val varianceEnergy: Double = listEnergy.map(energy => energy - meanEnergy).map(t => t * t).sum / numObservation
        val pmfActivityType =
          data
            .groupBy(_.activityType)
            .map { case (activityType, elems) =>
              new CPair[String, java.lang.Double](activityType, elems.size.toDouble)
            }
            .toVector
        val pmfVehicleTypeInfo = data
          .groupBy(record => (record.vehicleType, record.vehicleAlias, record.reservedFor))
          .map { case ((vehicleType, vehicleAlias, reservedFor), elems) =>
            new CPair[VehicleTypeInfo, java.lang.Double](
              VehicleTypeInfo(vehicleType, vehicleAlias, reservedFor),
              elems.size.toDouble
            )
          }
          .toVector
        val vehicleInfoSummary = VehicleInfoSummary(
          numObservation = numObservation,
          totPowerInKW = totPowerInKW,
          totDurationInSec = totDurationInSec,
          meanDuration = meanDur,
          varianceDuration = varianceDur,
          meanSOC = meanSOC,
          varianceSOC = varianceSOC,
          meanEnergy = meanEnergy,
          varianceEnergy = varianceEnergy,
          new EnumeratedDistribution[VehicleTypeInfo](mersenne, pmfVehicleTypeInfo.asJava),
          new EnumeratedDistribution[String](mersenne, pmfActivityType.asJava)
        )
        parkingActivityType -> (data, vehicleInfoSummary)
      })
      .flatMap { case (tazId, activityType2vehicleInfo) =>
        val parkingInquiriesTriggers = Vector.newBuilder[ScheduleTrigger]
        activityType2vehicleInfo.foldLeft((0.0, 0.0, Vector.empty[CPair[ParkingActivityType, java.lang.Double]])) {
          case ((powerAcc, numEventsAcc, pmfAcc), (parkingActivityType, (_, dataSummary))) =>
            val scaleUpFactor = scaleUpFactors.getOrElse(parkingActivityType, defaultScaleUpFactor) - 1
            val power = scaleUpFactor * dataSummary.totPowerInKW
            val pmf = new CPair[ParkingActivityType, java.lang.Double](parkingActivityType, power)
            val numEvents = scaleUpFactor * dataSummary.numObservation
            (powerAcc + power, numEventsAcc + numEvents, pmfAcc :+ pmf)
        } match {
          case (totPowerInKWToSimulate, totNumberOfEvents, pmf) if totPowerInKWToSimulate > 0 =>
            val distribution = new EnumeratedDistribution[ParkingActivityType](mersenne, pmf.asJava)
            val rate = totNumberOfEvents / timeStepByHour
            var cumulatedSimulatedPower = 0.0
            var timeStep = 0
            while (cumulatedSimulatedPower < totPowerInKWToSimulate && timeStep < timeStepByHour * 3600) {
              val (_, summary) = activityType2vehicleInfo(distribution.sample())
              val duration = Math.max(
                summary.getDuration(rand),
                beamConfig.beam.agentsim.agents.parking.estimatedMinParkingDurationInSeconds.toInt
              )
              timeStep += roundUniformly(nextTimeStepUsingPoissonProcess(rate), rand).toInt
              val vehicleTypeInfo = summary.vehicleTypeInfoDistribution.sample()
              val soc = summary.meanSOC / 100.0
              val energyToCharge = summary.getEnergy(rand)
              val taz = getBeamServices.beamScenario.tazTreeMap.getTAZ(tazId).get
              val destinationUtm = TAZTreeMap.randomLocationInTAZ(taz, rand)
              val activityType = summary.activityTypeDistribution.sample()
              val reservedFor = vehicleTypeInfo.reservedFor
              val beamVehicle = getBeamVehicle(vehicleTypeInfo, soc)
              val personId = getPerson(beamVehicle.id)
              val startTime = timeBin + timeStep
              val parkingInquiry = ParkingInquiry(
                SpaceTime(destinationUtm, startTime),
                activityType,
                reservedFor,
                Some(beamVehicle),
                None, // remainingTripData
                Some(personId),
                1.0, // valueOfTime
                duration,
                searchMode = ParkingSearchMode.DestinationCharging,
                triggerId = triggerId
              )
              cumulatedSimulatedPower += toPowerInKW(energyToCharge, duration)
              parkingInquiriesTriggers += ScheduleTrigger(PlanParkingInquiryTrigger(startTime, parkingInquiry), self)
            }
          case _ =>
            log.debug("The observed load is null. Most likely due to vehicles not needing to charge!")
        }
        parkingInquiriesTriggers.result()
      }
      .seq
      .toVector
      .map { triggers =>
        vehicleRequests.clear()
        triggers
      }
  }

  /**
    * @param inquiry ParkingInquiry
    * @param stall ParkingStall
    */
  protected def collectVehicleRequestInfo(inquiry: ParkingInquiry, stall: ParkingStall): Unit = {
    if (cnmConfig.scaleUp.enabled && inquiry.beamVehicle.exists(v => !isVirtualCar(v.id))) {
      val vehicle = inquiry.beamVehicle.get
      val vehicleAlias =
<<<<<<< HEAD
        if (vehicle.isRideHail) "rideHail"
        else if (vehicle.isSharedVehicle) "sharedVehicle"
        else "personalVehicle"
=======
        if (vehicle.isRideHail) ScaleUpCharging.RIDE_HAIL
        else if (vehicle.isSharedVehicle) ScaleUpCharging.SHARED
        else ScaleUpCharging.PERSONAL
      val reservedFor = if (vehicle.isRideHailCAV) {
        VehicleManager
          .getReservedFor(vehicle.vehicleManagerId.get())
          .getOrElse(throw new RuntimeException("Robot taxis need to have a vehicle manager id"))
      } else if (vehicle.isSharedVehicle) {
        VehicleManager.getReservedFor(vehicle.vehicleManagerId.get()).getOrElse(VehicleManager.AnyManager)
      } else VehicleManager.AnyManager
>>>>>>> 23237577
      val estimatedChargingDuration = Math.max(
        inquiry.parkingDuration.toInt,
        beamConfig.beam.agentsim.agents.parking.estimatedMinParkingDurationInSeconds.toInt
      )
      val (durationToCharge, energyToCharge) =
        vehicle.refuelingSessionDurationAndEnergyInJoulesForStall(
          Some(stall),
          sessionDurationLimit = Some(estimatedChargingDuration),
          stateOfChargeLimit = None,
          chargingPowerLimit = None
        )
      vehicleRequests.synchronized {
        val key = (stall.tazId, inquiry.parkingActivityType)
        val activityType =
          if (inquiry.activityType.startsWith(ChargingNetwork.EnRouteLabel))
            ParkingActivityType.Charge.entryName
          else inquiry.activityType
        vehicleRequests.put(
          key,
          vehicleRequests.getOrElse(key, List.empty) :+ VehicleRequestInfo(
            energyToCharge,
            Math.min(durationToCharge, estimatedChargingDuration),
            100 * Math.min(Math.max(vehicle.getStateOfCharge, 0), 1),
            activityType,
            vehicle.beamVehicleType,
            vehicleAlias,
            reservedFor
          )
        )
      }
    }
  }

  /**
    * get Beam Vehicle
    * @param vehicleTypeInfo VehicleTypeInfo
    * @param soc State Of Charge In Double
    * @return
    */
  protected def getBeamVehicle(vehicleTypeInfo: VehicleTypeInfo, soc: Double): BeamVehicle = {
    val powerTrain = new Powertrain(vehicleTypeInfo.vehicleType.primaryFuelConsumptionInJoulePerMeter)
    val nextId = VehicleIdGenerator.nextId
    val beamVehicle = new BeamVehicle(
      Id.create(VIRTUAL_ALIAS + "-" + vehicleTypeInfo.vehicleAlias + "-" + nextId, classOf[BeamVehicle]),
      powerTrain,
      vehicleTypeInfo.vehicleType,
      new AtomicReference(vehicleTypeInfo.reservedFor.managerId),
      randomSeed = rand.nextInt
    )
    beamVehicle.initializeFuelLevels(soc)
    beamVehicle
  }

  /**
    * @param vehicleId vehicle Id
    * @return
    */
  protected def getPerson(vehicleId: Id[BeamVehicle]): Id[Person] = {
    Id.create(vehicleId.toString, classOf[Person])
  }

  /**
    * identify whether the vehicle has been created for scaling up or not
    * @param vehicleId vehicle Id
    * @return
    */
  protected def isVirtualCar(vehicleId: Id[BeamVehicle]): Boolean = isVirtualEntity(vehicleId)

  private def isVirtualEntity(entity: Id[_]): Boolean = entity.toString.startsWith(VIRTUAL_ALIAS)
}

object ScaleUpCharging {
  val VIRTUAL_ALIAS: String = "virtual"
  private val RIDE_HAIL: String = "rideHailVehicle"
  private val SHARED: String = "sharedVehicle"
  private val PERSONAL: String = "personalVehicle"
  case class PlanParkingInquiryTrigger(tick: Int, inquiry: ParkingInquiry) extends Trigger
  case class PlanChargingUnplugRequestTrigger(tick: Int, beamVehicle: BeamVehicle, personId: Id[Person]) extends Trigger

  case class VehicleRequestInfo(
    energyToChargeInJoule: Double,
    parkingDurationInSec: Int,
    stateOfCharge: Double,
    activityType: String,
    vehicleType: BeamVehicleType,
    vehicleAlias: String,
    reservedFor: ReservedFor
  )

  case class VehicleTypeInfo(
    vehicleType: BeamVehicleType,
    vehicleAlias: String,
    reservedFor: ReservedFor
  ) {
    override def toString: String = s"${vehicleType.id.toString}|$vehicleAlias|${reservedFor.toString}"
    override val hashCode: Int = toString.hashCode
  }

  case class VehicleInfoSummary(
    numObservation: Int,
    totPowerInKW: Double,
    totDurationInSec: Int,
    meanDuration: Double,
    varianceDuration: Double,
    meanSOC: Double,
    varianceSOC: Double,
    meanEnergy: Double,
    varianceEnergy: Double,
    vehicleTypeInfoDistribution: EnumeratedDistribution[VehicleTypeInfo],
    activityTypeDistribution: EnumeratedDistribution[String]
  ) {
    def getDuration(rand: Random): Int = logNormalDistribution(meanDuration, varianceDuration, rand).toInt
    def getEnergy(rand: Random): Double = logNormalDistribution(meanEnergy, varianceEnergy, rand)

    private def logNormalDistribution(mean: Double, variance: Double, rand: Random) /* mean and variance of Y */ = {
      val phi = Math.sqrt(variance + (mean * mean))
      val mu = if (mean <= 0) 0.0 else Math.log((mean * mean) / phi) /* mean of log(Y)    */
      val sigma = if (phi <= 0) 0.0 else Math.sqrt(Math.log((phi * phi) / (mean * mean))) /* std dev of log(Y) */
      val x = MathUtils.roundUniformly(Math.max(mu + (rand.nextGaussian() * sigma), 0.0), rand).toInt
      Math.exp(x)
    }
  }
}<|MERGE_RESOLUTION|>--- conflicted
+++ resolved
@@ -62,15 +62,6 @@
       log.debug(s"Received PlanChargingUnplugRequestTrigger: $t")
       self ! ChargingUnplugRequest(tick, personId, beamVehicle, triggerId)
       sender ! CompletionNotice(triggerId)
-<<<<<<< HEAD
-    case t @ TriggerWithId(PlanChargingUnplugRequestTrigger(tick, beamVehicle, requestId), triggerId) =>
-      log.debug(s"Received parking response: $t")
-      virtualParkingInquiries.remove(requestId) match {
-        case Some(inquiry) => self ! ChargingUnplugRequest(tick, inquiry.personId.get, beamVehicle, triggerId)
-        case _             =>
-      }
-=======
->>>>>>> 23237577
     case response @ ParkingInquiryResponse(stall, requestId, triggerId) =>
       log.debug(s"Received ParkingInquiryResponse: $response")
       val triggers = virtualParkingInquiries.remove(requestId) match {
@@ -98,39 +89,6 @@
           log.error(s"inquiryMap does not have this requestId $requestId that returned stall $stall")
           Vector()
       }
-<<<<<<< HEAD
-    case reply @ StartingRefuelSession(_, _) =>
-      log.debug(s"Received parking response: $reply")
-    case reply @ EndingRefuelSession(_, _, triggerId) =>
-      log.debug(s"Received parking response: $reply")
-      getScheduler ! CompletionNotice(triggerId)
-    case reply @ WaitingToCharge(_, _, _, _) =>
-      log.debug(s"Received parking response: $reply")
-    case reply @ UnhandledVehicle(tick, personId, vehicle, triggerId) =>
-      log.error(s"Received parking response: $reply")
-      ParkingNetworkManager.handleReleasingParkingSpot(
-        tick,
-        vehicle,
-        None,
-        personId,
-        getParkingManager,
-        getBeamServices.matsimServices.getEvents,
-        triggerId
-      )
-      getScheduler ! CompletionNotice(triggerId)
-    case reply @ UnpluggingVehicle(tick, personId, vehicle, energyCharged, triggerId) =>
-      log.debug(s"Received parking response: $reply")
-      ParkingNetworkManager.handleReleasingParkingSpot(
-        tick,
-        vehicle,
-        Some(energyCharged),
-        personId,
-        getParkingManager,
-        getBeamServices.matsimServices.getEvents,
-        triggerId
-      )
-      getScheduler ! CompletionNotice(triggerId)
-=======
       triggers.foreach(getScheduler ! _)
     case reply: StartingRefuelSession =>
       log.debug(s"Received StartingRefuelSession: $reply")
@@ -144,7 +102,6 @@
     case reply @ UnpluggingVehicle(tick, personId, vehicle, _, energyCharged) =>
       log.debug(s"Received UnpluggingVehicle: $reply")
       handleReleasingParkingSpot(tick, personId, vehicle, Some(energyCharged))
->>>>>>> 23237577
   }
 
   /**
@@ -292,11 +249,6 @@
     if (cnmConfig.scaleUp.enabled && inquiry.beamVehicle.exists(v => !isVirtualCar(v.id))) {
       val vehicle = inquiry.beamVehicle.get
       val vehicleAlias =
-<<<<<<< HEAD
-        if (vehicle.isRideHail) "rideHail"
-        else if (vehicle.isSharedVehicle) "sharedVehicle"
-        else "personalVehicle"
-=======
         if (vehicle.isRideHail) ScaleUpCharging.RIDE_HAIL
         else if (vehicle.isSharedVehicle) ScaleUpCharging.SHARED
         else ScaleUpCharging.PERSONAL
@@ -307,7 +259,6 @@
       } else if (vehicle.isSharedVehicle) {
         VehicleManager.getReservedFor(vehicle.vehicleManagerId.get()).getOrElse(VehicleManager.AnyManager)
       } else VehicleManager.AnyManager
->>>>>>> 23237577
       val estimatedChargingDuration = Math.max(
         inquiry.parkingDuration.toInt,
         beamConfig.beam.agentsim.agents.parking.estimatedMinParkingDurationInSeconds.toInt
