--- conflicted
+++ resolved
@@ -44,13 +44,8 @@
   boundingBox: Envelope
 ) extends ParkingNetwork[TAZ] {
 
-<<<<<<< HEAD
-  private val workers: Vector[Worker] = clusters.zipWithIndex.map {
-    case (cluster, _) => createWorker(cluster)
-=======
-  private val workers: Vector[Worker] = clusters.zipWithIndex.map { case (cluster, i) =>
-    createWorker(cluster, i.toString)
->>>>>>> 270c56c9
+  private val workers: Vector[Worker] = clusters.zipWithIndex.map { case (cluster, _) =>
+    createWorker(cluster)
   }
 
   private val emergencyWorker = createWorker(
