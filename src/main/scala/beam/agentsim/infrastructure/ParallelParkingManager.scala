--- conflicted
+++ resolved
@@ -44,15 +44,10 @@
   mnlParkingConfig: BeamConfig.Beam.Agentsim.Agents.Parking.MulitnomialLogit
 ) extends ParkingNetwork[TAZ](vehicleManagerId, parkingZones) {
 
-<<<<<<< HEAD
   override protected val searchFunctions: Option[InfrastructureFunctions[_]] = None
 
   protected val workers: Vector[Worker] = clusters.zipWithIndex.map { case (cluster, i) =>
     createWorker(cluster, i.toString)
-=======
-  private val workers: Vector[Worker] = clusters.zipWithIndex.map { case (cluster, _) =>
-    createWorker(cluster)
->>>>>>> 561afda2
   }
 
   protected val emergencyWorker = createWorker(
@@ -68,11 +63,7 @@
   protected val tazToWorker: Map[Id[_], Worker] =
     mapTazToWorker(workers) + (TAZ.EmergencyTAZId -> emergencyWorker) + (TAZ.DefaultTAZId -> emergencyWorker)
 
-<<<<<<< HEAD
-  protected def createWorker(cluster: ParkingCluster, workerId: String): Worker = {
-=======
-  private def createWorker(cluster: ParkingCluster): Worker = {
->>>>>>> 561afda2
+  protected def createWorker(cluster: ParkingCluster): Worker = {
     val tazTreeMap = TAZTreeMap.fromSeq(cluster.tazes)
     val parkingNetwork = ZonalParkingManager[TAZ](
       vehicleManagerId,
