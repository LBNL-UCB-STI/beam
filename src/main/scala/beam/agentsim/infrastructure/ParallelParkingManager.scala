package beam.agentsim.infrastructure

import akka.actor.ActorRef
import beam.agentsim.Resource.ReleaseParkingStall
import beam.agentsim.infrastructure.ParallelParkingManager.{geometryFactory, ParkingCluster, Worker}
import beam.agentsim.infrastructure.parking.{ParkingNetwork, ParkingZone, ParkingZoneId}
import beam.agentsim.infrastructure.taz.{TAZ, TAZTreeMap}
import beam.sim.common.GeoUtils.toJtsCoordinate
import beam.sim.config.BeamConfig
import beam.utils.metrics.SimpleCounter
import com.typesafe.scalalogging.LazyLogging
import com.vividsolutions.jts.algorithm.ConvexHull
import com.vividsolutions.jts.geom.prep.{PreparedGeometry, PreparedGeometryFactory}
import com.vividsolutions.jts.geom.{Coordinate, Envelope, GeometryFactory}
import de.lmu.ifi.dbs.elki.algorithm.clustering.kmeans.KMeansElkan
import de.lmu.ifi.dbs.elki.algorithm.clustering.kmeans.initialization.RandomUniformGeneratedInitialMeans
import de.lmu.ifi.dbs.elki.data.`type`.TypeUtil
import de.lmu.ifi.dbs.elki.data.{DoubleVector, NumberVector}
import de.lmu.ifi.dbs.elki.database.StaticArrayDatabase
import de.lmu.ifi.dbs.elki.database.ids.DBIDIter
import de.lmu.ifi.dbs.elki.database.relation.Relation
import de.lmu.ifi.dbs.elki.datasource.ArrayAdapterDatabaseConnection
import de.lmu.ifi.dbs.elki.distance.distancefunction.minkowski.SquaredEuclideanDistanceFunction
import de.lmu.ifi.dbs.elki.utilities.random.RandomFactory
import org.matsim.api.core.v01.{Coord, Id}

import scala.collection.JavaConverters._
import scala.collection.mutable.ArrayBuffer

/**
  * @author Dmitry Openkov
  */
class ParallelParkingManager(
  parkingZones: Map[Id[ParkingZoneId], ParkingZone],
  tazTreeMap: TAZTreeMap,
  clusters: Vector[ParkingCluster],
  distanceFunction: (Coord, Coord) => Double,
  boundingBox: Envelope,
  minSearchRadius: Double,
  maxSearchRadius: Double,
  fractionOfSameTypeZones: Double,
  minNumberOfSameTypeZones: Int,
  seed: Int,
<<<<<<< HEAD
  mnlParkingConfig: BeamConfig.Beam.Agentsim.Agents.Parking.MulitnomialLogit,
  estimatedMinParkingDuration: Double
) extends ParkingNetwork[TAZ](parkingZones) {
=======
  mnlParkingConfig: BeamConfig.Beam.Agentsim.Agents.Parking.MultinomialLogit,
  estimatedMinParkingDurationInSeconds: Double
) extends ParkingNetwork(parkingZones) {
>>>>>>> 4886ed98

  override protected val searchFunctions: Option[InfrastructureFunctions] = None

  protected val workers: Vector[Worker] = clusters.zipWithIndex.map { case (cluster, _) =>
    createWorker(cluster)
  }

  protected val emergencyWorker: Worker = createWorker(
    ParkingCluster(
      Vector.empty,
      new Coord(Double.PositiveInfinity, Double.PositiveInfinity),
      new PreparedGeometryFactory()
        .create(geometryFactory.createPoint(new Coordinate(Double.PositiveInfinity, Double.PositiveInfinity))),
      "emergencyCluster"
    )
  )

  protected val tazToWorker: Map[Id[_], Worker] =
    mapTazToWorker(workers) + (TAZ.EmergencyTAZId -> emergencyWorker) + (TAZ.DefaultTAZId -> emergencyWorker)

  protected def createWorker(cluster: ParkingCluster): Worker = {
    val tazTreeMap = TAZTreeMap.fromSeq(cluster.tazes)
    val parkingNetwork = ZonalParkingManager(
      parkingZones,
      tazTreeMap.tazQuadTree,
      tazTreeMap.idToTAZMapping,
      distanceFunction,
      boundingBox,
      minSearchRadius,
      maxSearchRadius,
      fractionOfSameTypeZones,
      minNumberOfSameTypeZones,
      seed,
      mnlParkingConfig,
<<<<<<< HEAD
      estimatedMinParkingDuration
=======
      estimatedMinParkingDurationInSeconds
>>>>>>> 4886ed98
    )
    Worker(parkingNetwork, cluster)
  }

  /**
    * @param inquiry ParkingInquiry
    * @param parallelizationCounterOption Option[SimpleCounter]
    *  @return
    */
  override def processParkingInquiry(
    inquiry: ParkingInquiry,
    doNotReserveStallWithoutChargingPoint: Boolean = false,
    parallelizationCounterOption: Option[SimpleCounter] = None
  ): Option[ParkingInquiryResponse] = {
    parallelizationCounterOption.map(_.count("all"))
    val foundCluster = workers.find { w =>
      val point = ParallelParkingManager.geometryFactory.createPoint(inquiry.destinationUtm.loc)
      w.cluster.convexHull.contains(point)
    }

    val worker = foundCluster
      .orElse(
        tazToWorker.get(findTazId(inquiry))
      )
      .get

    parallelizationCounterOption.map(_.count(worker.cluster.presentation))
    worker.actor.processParkingInquiry(inquiry)
  }

  /**
    * @param release ReleaseParkingStall
    *  @return
    */
  override def processReleaseParkingStall(release: ReleaseParkingStall): Boolean = {
    val tazId = release.stall.tazId
    val parkingZoneId = release.stall.parkingZoneId
    tazToWorker.get(tazId) match {
      case Some(worker) => worker.actor.processReleaseParkingStall(release)
      case None =>
        logger.error(s"No TAZ with id $tazId, zone id = $parkingZoneId. Cannot release.")
        false
    }
  }

  protected def findTazId(inquiry: ParkingInquiry): Id[TAZ] = {
    tazTreeMap.getTAZ(inquiry.destinationUtm.loc.getX, inquiry.destinationUtm.loc.getY) match {
      case null => TAZ.EmergencyTAZId
      case taz  => taz.tazId
    }
  }

  protected def mapTazToWorker(clusters: Seq[Worker]): Map[Id[_], Worker] =
    clusters.flatMap { worker =>
      worker.cluster.tazes.view.map(_.tazId).map(_ -> worker)
    }.toMap
}

object ParallelParkingManager extends LazyLogging {
  private val geometryFactory = new GeometryFactory()

  case class ParkingSearchResult(response: ParkingInquiryResponse, originalSender: ActorRef, worker: ActorRef)

  /**
    * builds a ParallelParkingManager
    *
    * @return
    */
  def init(
    parkingZones: Map[Id[ParkingZoneId], ParkingZone],
    beamConfig: BeamConfig,
    tazTreeMap: TAZTreeMap,
    distanceFunction: (Coord, Coord) => Double,
    boundingBox: Envelope
  ): ParkingNetwork = {
    val seed = beamConfig.matsim.modules.global.randomSeed
    val numClusters =
      Math.min(tazTreeMap.tazQuadTree.size(), beamConfig.beam.agentsim.taz.parkingManager.parallel.numberOfClusters)
    init(
      parkingZones,
      beamConfig,
      tazTreeMap,
      distanceFunction,
      boundingBox,
      seed,
      numClusters
    )
  }

  def init(
    parkingZones: Map[Id[ParkingZoneId], ParkingZone],
    beamConfig: BeamConfig,
    tazTreeMap: TAZTreeMap,
    distanceFunction: (Coord, Coord) => Double,
    boundingBox: Envelope,
    seed: Int,
    numClusters: Int
  ): ParkingNetwork = {
    val clusters: Vector[ParkingCluster] =
      createClusters(tazTreeMap, parkingZones, numClusters, seed.toLong)
    new ParallelParkingManager(
      parkingZones,
      tazTreeMap,
      clusters,
      distanceFunction,
      boundingBox,
      beamConfig.beam.agentsim.agents.parking.minSearchRadius,
      beamConfig.beam.agentsim.agents.parking.maxSearchRadius,
      beamConfig.beam.agentsim.agents.parking.fractionOfSameTypeZones,
      beamConfig.beam.agentsim.agents.parking.minNumberOfSameTypeZones,
      seed,
<<<<<<< HEAD
      beamConfig.beam.agentsim.agents.parking.mulitnomialLogit,
      beamConfig.beam.agentsim.agents.parking.estimatedMinParkingDuration
=======
      beamConfig.beam.agentsim.agents.parking.multinomialLogit,
      beamConfig.beam.agentsim.agents.parking.estimatedMinParkingDurationInSeconds
>>>>>>> 4886ed98
    )
  }

  private[infrastructure] case class ParkingCluster(
    tazes: Vector[TAZ],
    mean: Coord,
    convexHull: PreparedGeometry,
    presentation: String
  )

  protected case class Worker(actor: ParkingNetwork, cluster: ParkingCluster)

  private[infrastructure] def createClusters(
    tazTreeMap: TAZTreeMap,
    zones: Map[Id[ParkingZoneId], ParkingZone],
    numClusters: Int,
    seed: Long
  ): Vector[ParkingCluster] = {
    logger.info(s"creating clusters, tazTreeMap.size = ${tazTreeMap.tazQuadTree.size} zones.size = ${zones.size}")
    val pgf = new PreparedGeometryFactory
    if (tazTreeMap.tazQuadTree.size() == 0) {
      val polygonCoords = Array(
        new Coordinate(0, 0),
        new Coordinate(1, 0),
        new Coordinate(1, 1),
        new Coordinate(0, 1),
        new Coordinate(0, 0)
      )
      val polygon = geometryFactory.createPolygon(polygonCoords)
      Vector(
        ParkingCluster(
          tazTreeMap.getTAZs.toVector,
          new Coord(0.0, 0.0),
          pgf.create(polygon),
          "single-empty-cluster"
        )
      )
    } else {
      val (emptyTAZes, db) = createDatabase(tazTreeMap, zones)
      val kmeans = new KMeansElkan[NumberVector](
        SquaredEuclideanDistanceFunction.STATIC,
        numClusters,
        2000,
        new RandomUniformGeneratedInitialMeans(RandomFactory.get(seed)),
        true
      )
      val result = kmeans.run(db)
      val clusters = result.getAllClusters.asScala.toVector.zipWithIndex.map { case (clu, idx) =>
        val rel = db.getRelation(TypeUtil.DOUBLE_VECTOR_FIELD)
        val labels: Relation[String] = db.getRelation(TypeUtil.STRING)
        val coords: ArrayBuffer[Coordinate] = new ArrayBuffer(clu.size())
        val clusterZones: ArrayBuffer[ParkingZone] = new ArrayBuffer(clu.size())
        val empty: ArrayBuffer[TAZ] = new ArrayBuffer[TAZ]()
        val iter: DBIDIter = clu.getIDs.iter()
        while (iter.valid()) {
          val o: DoubleVector = rel.get(iter)
          val id: String = labels.get(iter)
          if (id.startsWith("taz")) {
            empty += emptyTAZes(id.substring(3).toInt)
          } else {
            clusterZones += zones(ParkingZone.createId(id))
          }
          coords += new Coordinate(o.doubleValue(0), o.doubleValue(1))
          iter.advance()
        }
        val dCoords = coords.distinct
        if (dCoords.size == 1) {
          //means a single point which is not allowed by ConvexHull
          val center = coords(0)
          dCoords(0) = new Coordinate(center.x - .1, center.y - .1)
          dCoords += new Coordinate(center.x + .1, center.y - .1)
          dCoords += new Coordinate(center.x + .1, center.y + .1)
          dCoords += new Coordinate(center.x - .1, center.y + .1)
        }
        val ch = new ConvexHull(dCoords.toArray, geometryFactory).getConvexHull
        val convexHull = pgf.create(ch)
        val tazes = clusterZones
          .map(_.tazId)
          .distinct
          .map(tazTreeMap.getTAZ(_).get) ++ empty
        val centroid = ch.getCentroid
        val clusterMeanStr = String.format("(%.2f, %.2f)", Double.box(centroid.getX), Double.box(centroid.getY))
        ParkingCluster(tazes.toVector, new Coord(clu.getModel.getMean), convexHull, s"$idx-$clusterMeanStr")
      }
      logger.info(s"Done clustering: ${clusters.size}")
      logger.info(s"TAZ distribution: ${clusters.map(_.tazes.size).mkString(", ")}")
      clusters
    }
  }

  private def createDatabase(
    tazTreeMap: TAZTreeMap,
    zones: Map[Id[ParkingZoneId], ParkingZone]
  ): (Array[TAZ], StaticArrayDatabase) = {
    case class ZoneInfo(coord: Coord, label: String)
    val zoneInfos = {
      zones.flatMap { case (_, zone) =>
        tazTreeMap
          .getTAZ(zone.tazId)
          .map(taz => ZoneInfo(taz.coord, zone.parkingZoneId.toString))
      }
    }
    val emptyTAZes = (tazTreeMap.getTAZs.toSet -- zones.flatMap(zone => tazTreeMap.getTAZ(zone._2.tazId)).toSet).toArray
    val virtualZones = emptyTAZes.zipWithIndex.map { case (taz, idx) =>
      ZoneInfo(taz.coord, s"taz$idx")
    }
    val allZones = zoneInfos ++ virtualZones

    val data = allZones.map(zi => Array(zi.coord.getX, zi.coord.getY)).toArray
    val labels: Array[String] = allZones.map(_.label).toArray
    val dbc = new ArrayAdapterDatabaseConnection(data, labels)
    val db = new StaticArrayDatabase(dbc, null)
    db.initialize()
    (emptyTAZes, db)
  }

}<|MERGE_RESOLUTION|>--- conflicted
+++ resolved
@@ -41,15 +41,9 @@
   fractionOfSameTypeZones: Double,
   minNumberOfSameTypeZones: Int,
   seed: Int,
-<<<<<<< HEAD
-  mnlParkingConfig: BeamConfig.Beam.Agentsim.Agents.Parking.MulitnomialLogit,
-  estimatedMinParkingDuration: Double
-) extends ParkingNetwork[TAZ](parkingZones) {
-=======
   mnlParkingConfig: BeamConfig.Beam.Agentsim.Agents.Parking.MultinomialLogit,
   estimatedMinParkingDurationInSeconds: Double
 ) extends ParkingNetwork(parkingZones) {
->>>>>>> 4886ed98
 
   override protected val searchFunctions: Option[InfrastructureFunctions] = None
 
@@ -84,11 +78,7 @@
       minNumberOfSameTypeZones,
       seed,
       mnlParkingConfig,
-<<<<<<< HEAD
-      estimatedMinParkingDuration
-=======
       estimatedMinParkingDurationInSeconds
->>>>>>> 4886ed98
     )
     Worker(parkingNetwork, cluster)
   }
@@ -200,13 +190,8 @@
       beamConfig.beam.agentsim.agents.parking.fractionOfSameTypeZones,
       beamConfig.beam.agentsim.agents.parking.minNumberOfSameTypeZones,
       seed,
-<<<<<<< HEAD
-      beamConfig.beam.agentsim.agents.parking.mulitnomialLogit,
-      beamConfig.beam.agentsim.agents.parking.estimatedMinParkingDuration
-=======
       beamConfig.beam.agentsim.agents.parking.multinomialLogit,
       beamConfig.beam.agentsim.agents.parking.estimatedMinParkingDurationInSeconds
->>>>>>> 4886ed98
     )
   }
 
