--- conflicted
+++ resolved
@@ -1,6 +1,5 @@
 package beam.agentsim.infrastructure
 
-import akka.actor.ActorRef
 import beam.agentsim.Resource.ReleaseParkingStall
 import beam.agentsim.infrastructure.ParallelParkingManager.{geometryFactory, ParkingCluster, Worker}
 import beam.agentsim.infrastructure.parking.{ParkingNetwork, ParkingZone, ParkingZoneId}
@@ -41,12 +40,8 @@
   fractionOfSameTypeZones: Double,
   minNumberOfSameTypeZones: Int,
   seed: Int,
-<<<<<<< HEAD
   mnlParkingConfig: BeamConfig.Beam.Agentsim.Agents.Parking.MultinomialLogit,
   estimatedMinParkingDurationInSeconds: Double
-=======
-  mnlParkingConfig: BeamConfig.Beam.Agentsim.Agents.Parking.MultinomialLogit
->>>>>>> 19f81a2e
 ) extends ParkingNetwork(parkingZones) {
 
   override protected val searchFunctions: Option[InfrastructureFunctions] = None
@@ -143,8 +138,6 @@
 
 object ParallelParkingManager extends LazyLogging {
   private val geometryFactory = new GeometryFactory()
-
-  case class ParkingSearchResult(response: ParkingInquiryResponse, originalSender: ActorRef, worker: ActorRef)
 
   /**
     * builds a ParallelParkingManager
@@ -194,12 +187,8 @@
       beamConfig.beam.agentsim.agents.parking.fractionOfSameTypeZones,
       beamConfig.beam.agentsim.agents.parking.minNumberOfSameTypeZones,
       seed,
-<<<<<<< HEAD
       beamConfig.beam.agentsim.agents.parking.multinomialLogit,
       beamConfig.beam.agentsim.agents.parking.estimatedMinParkingDurationInSeconds
-=======
-      beamConfig.beam.agentsim.agents.parking.multinomialLogit
->>>>>>> 19f81a2e
     )
   }
 
