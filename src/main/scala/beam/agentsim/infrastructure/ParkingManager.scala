package beam.agentsim.infrastructure

import akka.actor.Actor
import beam.agentsim.ResourceManager
import beam.agentsim.agents.PersonAgent
import beam.agentsim.infrastructure.ParkingManager.ParkingStockAttributes
import beam.agentsim.infrastructure.ParkingStall.{ChargingPreference, ReservedParkingType}
import beam.router.BeamRouter.Location
import beam.router.RoutingModel.BeamTime
import org.matsim.api.core.v01.Id
import org.matsim.utils.objectattributes.ObjectAttributes

<<<<<<< HEAD
abstract class ParkingManager(tazTreeMap:TAZTreeMap, parkingStockAttributes: ParkingStockAttributes) extends Actor with ResourceManager[ParkingStall]{
}

object ParkingManager{
  case class ParkingInquiry(customerId: Id[PersonAgent], customerLocationUtm: Location, destinationUtm: Location,
                            activityType: String, valueOfTime: Double, chargingPreference: ChargingPreference,
                            arrivalTime: Long, parkingDuration: Double, reservedFor: ReservedParkingType = ParkingStall.Any )
=======
abstract class ParkingManager(tazTreeMap: TAZTreeMap, parkingAttributes: ObjectAttributes) {
>>>>>>> 636d8906

  case class DepotParkingInquiry(customerLocationUtm: Location, reservedFor: ReservedParkingType)
  case class DepotParkingInquiryResponse(mStall: Option[ParkingStall])

  case class ParkingInquiryResponse(stall: ParkingStall)

<<<<<<< HEAD
  // Use this to pass data from CSV or config file into the manager
  case class ParkingStockAttributes(val numSpacesPerTAZ: Int)
=======
  // TODO: parking choice and scoring

  // TODO: should we generalize to TAZ level resource and derive parking from that?

  // TODO: make actor and use Resource manager!
  // TODO: manage resources, including book keeping of capacity

  // TODO: allow independent testing of actor -> TODO: create tests.

// TODO: tnc surge prices is separate from this.

  // abstract def calcCost(parkingType:String,arrivalTime:Double, parkingDuration:String)

  //def getCheapestParkingInSameTAZ()

  //def getParkingAttribute(parkingType: ParkingType,parkingAttibute:ParkingAttribute,taz:TAZ)
>>>>>>> 636d8906
}<|MERGE_RESOLUTION|>--- conflicted
+++ resolved
@@ -10,7 +10,6 @@
 import org.matsim.api.core.v01.Id
 import org.matsim.utils.objectattributes.ObjectAttributes
 
-<<<<<<< HEAD
 abstract class ParkingManager(tazTreeMap:TAZTreeMap, parkingStockAttributes: ParkingStockAttributes) extends Actor with ResourceManager[ParkingStall]{
 }
 
@@ -18,34 +17,12 @@
   case class ParkingInquiry(customerId: Id[PersonAgent], customerLocationUtm: Location, destinationUtm: Location,
                             activityType: String, valueOfTime: Double, chargingPreference: ChargingPreference,
                             arrivalTime: Long, parkingDuration: Double, reservedFor: ReservedParkingType = ParkingStall.Any )
-=======
-abstract class ParkingManager(tazTreeMap: TAZTreeMap, parkingAttributes: ObjectAttributes) {
->>>>>>> 636d8906
 
   case class DepotParkingInquiry(customerLocationUtm: Location, reservedFor: ReservedParkingType)
   case class DepotParkingInquiryResponse(mStall: Option[ParkingStall])
 
   case class ParkingInquiryResponse(stall: ParkingStall)
 
-<<<<<<< HEAD
   // Use this to pass data from CSV or config file into the manager
   case class ParkingStockAttributes(val numSpacesPerTAZ: Int)
-=======
-  // TODO: parking choice and scoring
-
-  // TODO: should we generalize to TAZ level resource and derive parking from that?
-
-  // TODO: make actor and use Resource manager!
-  // TODO: manage resources, including book keeping of capacity
-
-  // TODO: allow independent testing of actor -> TODO: create tests.
-
-// TODO: tnc surge prices is separate from this.
-
-  // abstract def calcCost(parkingType:String,arrivalTime:Double, parkingDuration:String)
-
-  //def getCheapestParkingInSameTAZ()
-
-  //def getParkingAttribute(parkingType: ParkingType,parkingAttibute:ParkingAttribute,taz:TAZ)
->>>>>>> 636d8906
 }