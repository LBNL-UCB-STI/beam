package beam.agentsim.infrastructure
import akka.actor.Actor
<<<<<<< HEAD
import beam.agentsim.infrastructure.ParkingManager.{ParkingInquiry, ParkingInquiryResponse}
=======
>>>>>>> cbcf6c8f
import org.matsim.api.core.v01.{Coord, Id}

// Abundant parking everywhere people require it. For testing.
class TrivialParkingManager extends Actor {
  private var nextStallNum = 0

  override def receive: Receive = {
    case request: ParkingInquiry =>
<<<<<<< HEAD
      val stall = ParkingStall.DefaultStall(request.destinationUtm)
=======
      val stall = ParkingStall.defaultStall(request.destinationUtm)
>>>>>>> cbcf6c8f
      sender ! ParkingInquiryResponse(stall, request.requestId)
      nextStallNum += 1
  }
}

// Abundant parking, but only at one fixed location. For testing.
class AnotherTrivialParkingManager(location: Coord) extends Actor {
  private var nextStallNum = 0

  override def receive: Receive = {
    case request: ParkingInquiry =>
<<<<<<< HEAD
      val stall = ParkingStall.DefaultStall(request.destinationUtm)
=======
      val stall = ParkingStall.defaultStall(request.destinationUtm)
>>>>>>> cbcf6c8f
      sender ! ParkingInquiryResponse(stall, request.requestId)
      nextStallNum += 1
  }
}<|MERGE_RESOLUTION|>--- conflicted
+++ resolved
@@ -1,9 +1,5 @@
 package beam.agentsim.infrastructure
 import akka.actor.Actor
-<<<<<<< HEAD
-import beam.agentsim.infrastructure.ParkingManager.{ParkingInquiry, ParkingInquiryResponse}
-=======
->>>>>>> cbcf6c8f
 import org.matsim.api.core.v01.{Coord, Id}
 
 // Abundant parking everywhere people require it. For testing.
@@ -12,11 +8,7 @@
 
   override def receive: Receive = {
     case request: ParkingInquiry =>
-<<<<<<< HEAD
-      val stall = ParkingStall.DefaultStall(request.destinationUtm)
-=======
       val stall = ParkingStall.defaultStall(request.destinationUtm)
->>>>>>> cbcf6c8f
       sender ! ParkingInquiryResponse(stall, request.requestId)
       nextStallNum += 1
   }
@@ -28,11 +20,7 @@
 
   override def receive: Receive = {
     case request: ParkingInquiry =>
-<<<<<<< HEAD
-      val stall = ParkingStall.DefaultStall(request.destinationUtm)
-=======
       val stall = ParkingStall.defaultStall(request.destinationUtm)
->>>>>>> cbcf6c8f
       sender ! ParkingInquiryResponse(stall, request.requestId)
       nextStallNum += 1
   }
