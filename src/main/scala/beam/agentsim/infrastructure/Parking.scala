package beam.agentsim.infrastructure

<<<<<<< HEAD
//class ParkingCapacity {
//  val PARKING_CAPACITY = "CAPACITY"
//  val HOURLY_RATE = "HOURLY_RATE"
//  val CHARGING_LEVEL = "CHARGING_LEVEL"
//}
//
//object ParkingType {
//  val OFF_STREET_PARKING = "OP"
//  val ON_STREET_PARKING = "SP"
//  val PARKING_WITH_CHARGER = "EP"
//}
//
//// TODO: refactor this away from strings to classes/objects/enums?
//// TODO: refine levels as needed by current main application
//object ChargerLevel {
//  val L2 = "L2"
//  val L3 = "L3"
//}
//
//// TODO: refine levels as needed by current main application
//object ChargerPower {
//  def getChargingPowerInkW(chargerLevel: String): Double = chargerLevel match {
//    case ChargerLevel.L2 => 3.3
//    case ChargerLevel.L3 => 120.0
//    case _ => throw new IllegalArgumentException ("unknown charger level")
//  }
//}
=======
class ParkingCapacity {
  val PARKING_CAPACITY = "CAPACITY"
  val HOURLY_RATE = "HOURLY_RATE"
  val CHARGING_LEVEL = "CHARGING_LEVEL"
}

object ParkingType {
  val OFF_STREET_PARKING = "OP"
  val ON_STREET_PARKING = "SP"
  val PARKING_WITH_CHARGER = "EP"
}

// TODO: refactor this away from strings to classes/objects/enums?
// TODO: refine levels as needed by current main application
object ChargerLevel {
  val L2 = "L2"
  val L3 = "L3"
}

// TODO: refine levels as needed by current main application
object ChargerPower {

  def getChargingPowerInkW(chargerLevel: String): Double = chargerLevel match {
    case ChargerLevel.L2 => 3.3
    case ChargerLevel.L3 => 120.0
    case _               => throw new IllegalArgumentException("unknown charger level")
  }
}
>>>>>>> 636d8906
<|MERGE_RESOLUTION|>--- conflicted
+++ resolved
@@ -1,6 +1,5 @@
 package beam.agentsim.infrastructure
 
-<<<<<<< HEAD
 //class ParkingCapacity {
 //  val PARKING_CAPACITY = "CAPACITY"
 //  val HOURLY_RATE = "HOURLY_RATE"
@@ -27,34 +26,4 @@
 //    case ChargerLevel.L3 => 120.0
 //    case _ => throw new IllegalArgumentException ("unknown charger level")
 //  }
-//}
-=======
-class ParkingCapacity {
-  val PARKING_CAPACITY = "CAPACITY"
-  val HOURLY_RATE = "HOURLY_RATE"
-  val CHARGING_LEVEL = "CHARGING_LEVEL"
-}
-
-object ParkingType {
-  val OFF_STREET_PARKING = "OP"
-  val ON_STREET_PARKING = "SP"
-  val PARKING_WITH_CHARGER = "EP"
-}
-
-// TODO: refactor this away from strings to classes/objects/enums?
-// TODO: refine levels as needed by current main application
-object ChargerLevel {
-  val L2 = "L2"
-  val L3 = "L3"
-}
-
-// TODO: refine levels as needed by current main application
-object ChargerPower {
-
-  def getChargingPowerInkW(chargerLevel: String): Double = chargerLevel match {
-    case ChargerLevel.L2 => 3.3
-    case ChargerLevel.L3 => 120.0
-    case _               => throw new IllegalArgumentException("unknown charger level")
-  }
-}
->>>>>>> 636d8906
+//}