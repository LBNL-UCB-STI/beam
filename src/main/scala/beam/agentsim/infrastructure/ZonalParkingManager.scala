package beam.agentsim.infrastructure

import akka.actor.ActorRef
import beam.agentsim.Resource.ReleaseParkingStall
import beam.agentsim.agents.choice.logit.UtilityFunctionOperation
import beam.agentsim.agents.vehicles.ChargingCapability
import beam.agentsim.agents.vehicles.FuelType.Electricity
import beam.agentsim.infrastructure.charging.ChargingPointType
import beam.agentsim.infrastructure.parking.ParkingZone.{DefaultParkingZoneId, UbiqiutousParkingAvailability}
import beam.agentsim.infrastructure.parking.ParkingZoneFileUtils.ParkingLoadingAccumulator
import beam.agentsim.infrastructure.parking.ParkingZoneSearch.{
  ParkingAlternative,
  ParkingZoneSearchConfiguration,
  ParkingZoneSearchParams,
  ZoneSearchTree
}
import beam.agentsim.infrastructure.parking._
import beam.agentsim.infrastructure.taz.TAZ
import beam.sim.common.GeoUtils
import beam.sim.config.BeamConfig
import beam.utils.metrics.SimpleCounter
import com.typesafe.scalalogging.{LazyLogging, StrictLogging}
import com.vividsolutions.jts.geom.Envelope
import org.matsim.api.core.v01.{Coord, Id}
import org.matsim.core.utils.collections.QuadTree

import scala.collection.JavaConverters._
import scala.util.{Failure, Random, Success, Try}

class ZonalParkingManager[GEO: GeoLevel](
  geoQuadTree: QuadTree[GEO],
  idToGeoMapping: scala.collection.Map[Id[GEO], GEO],
  geoToTAZ: GEO => TAZ,
  geo: GeoUtils,
  parkingZones: Array[ParkingZone[GEO]],
  zoneSearchTree: ParkingZoneSearch.ZoneSearchTree[GEO],
  rand: Random,
  minSearchRadius: Double,
  maxSearchRadius: Double,
  boundingBox: Envelope,
  mnlMultiplierParameters: ParkingMNL.ParkingMNLConfig,
  chargingPointConfig: BeamConfig.Beam.Agentsim.ChargingNetworkManager.ChargingPoint
) extends ParkingNetwork[GEO] {

  if (maxSearchRadius < minSearchRadius) {
    logger.warn(
      s"maxSearchRadius of $maxSearchRadius meters provided from config is less than the fixed minimum search radius of $minSearchRadius; no searches will occur with these settings."
    )
  }

  var totalStallsInUse: Long = 0L
  var totalStallsAvailable: Long = parkingZones.map { _.stallsAvailable }.foldLeft(0L) { _ + _ }

  val functions: ZonalParkingManagerFunctions[GEO] = new ZonalParkingManagerFunctions(
    geoQuadTree,
    idToGeoMapping,
    geoToTAZ,
    geo,
    parkingZones,
    zoneSearchTree,
    rand,
    minSearchRadius,
    maxSearchRadius,
    boundingBox,
    mnlMultiplierParameters,
    chargingPointConfig
  )

  override def processParkingInquiry(
    inquiry: ParkingInquiry,
    parallelizationCounterOption: Option[SimpleCounter] = None
  ): Option[ParkingInquiryResponse] = {
    logger.debug("Received parking inquiry: {}", inquiry)

    val ParkingZoneSearch.ParkingZoneSearchResult(parkingStall, parkingZone, _, _, _) =
      functions.searchForParkingStall(inquiry)

    // reserveStall is false when agent is only seeking pricing information
    if (inquiry.reserveStall) {

      logger.debug(
        s"reserving a ${if (parkingStall.chargingPointType.isDefined) "charging" else "non-charging"} stall for agent ${inquiry.requestId} in parkingZone ${parkingZone.parkingZoneId}"
      )

      // update the parking stall data
      val claimed: Boolean = ParkingZone.claimStall(parkingZone)
      if (claimed) {
        totalStallsInUse += 1
        totalStallsAvailable -= 1
      }

      logger.debug("Parking stalls in use: {} available: {}", totalStallsInUse, totalStallsAvailable)

      if (totalStallsInUse % 1000 == 0) logger.debug("Parking stalls in use: {}", totalStallsInUse)
    }

    Some(ParkingInquiryResponse(parkingStall, inquiry.requestId, inquiry.triggerId))
  }

  override def processReleaseParkingStall(release: ReleaseParkingStall) = {
    val parkingZoneId = release.stall.parkingZoneId
    if (parkingZoneId == ParkingZone.DefaultParkingZoneId) {
      // this is an infinitely available resource; no update required
      logger.debug("Releasing a stall in the default/emergency zone")
    } else if (parkingZoneId < ParkingZone.DefaultParkingZoneId || parkingZones.length <= parkingZoneId) {
      logger.debug("Attempting to release stall in zone {} which is an illegal parking zone id", parkingZoneId)
    } else {

      val released: Boolean = ParkingZone.releaseStall(parkingZones(parkingZoneId))
      if (released) {
        totalStallsInUse -= 1
        totalStallsAvailable += 1
      }
    }

    logger.debug("ReleaseParkingStall with {} available stalls ", totalStallsAvailable)
  }

  override def getParkingZones(): Array[ParkingZone[GEO]] = parkingZones
}

class ZonalParkingManagerFunctions[GEO: GeoLevel](
  geoQuadTree: QuadTree[GEO],
  idToGeoMapping: scala.collection.Map[Id[GEO], GEO],
  geoToTAZ: GEO => TAZ,
  geo: GeoUtils,
  parkingZones: Array[ParkingZone[GEO]],
  zoneSearchTree: ParkingZoneSearch.ZoneSearchTree[GEO],
  rand: Random,
  minSearchRadius: Double,
  maxSearchRadius: Double,
  boundingBox: Envelope,
  mnlMultiplierParameters: ParkingMNL.ParkingMNLConfig,
  chargingPointConfig: BeamConfig.Beam.Agentsim.ChargingNetworkManager.ChargingPoint
) extends StrictLogging {

  val parkingZoneSearchConfiguration: ParkingZoneSearchConfiguration =
    ParkingZoneSearchConfiguration(
      minSearchRadius,
      maxSearchRadius,
      boundingBox,
      geo.distUTMInMeters
    )

  val DefaultParkingZone: ParkingZone[GEO] =
    ParkingZone(
      DefaultParkingZoneId,
      GeoLevel[GEO].defaultGeoId,
      ParkingType.Public,
      UbiqiutousParkingAvailability,
      Seq.empty
    )

  def searchForParkingStall(inquiry: ParkingInquiry): ParkingZoneSearch.ParkingZoneSearchResult[GEO] = {
    val inquiryKey = s"Inquiry-${inquiry.requestId}"
    def _logInquiryInfo(str: String): Unit = {
      logger.debug(s"$inquiryKey: $str")
    }

    _logInquiryInfo(inquiry.toString)

    // a lookup for valid parking types based on this inquiry
    val preferredParkingTypes: Seq[ParkingType] =
      inquiry.activityTypeLowerCased match {
        case act if act.equalsIgnoreCase("home") => Seq(ParkingType.Residential, ParkingType.Public)
        case act if act.equalsIgnoreCase("init") => Seq(ParkingType.Residential, ParkingType.Public)
        case act if act.equalsIgnoreCase("work") => Seq(ParkingType.Workplace, ParkingType.Public)
        case act if act.equalsIgnoreCase("fast-charge") =>
          Seq(ParkingType.Workplace, ParkingType.Public, ParkingType.Residential)
        case _ => Seq(ParkingType.Public)
      }

    // allow charger ParkingZones
    val returnSpotsWithChargers: Boolean = inquiry.activityTypeLowerCased match {
      case "fast-charge" => true
      case "init"        => false
      case _ =>
        inquiry.beamVehicle match {
          case Some(vehicleType) =>
            vehicleType.beamVehicleType.primaryFuelType match {
              case Electricity => true
              case _           => false
            }
          case _ => false
        }
    }

    // allow non-charger ParkingZones
    val returnSpotsWithoutChargers: Boolean = inquiry.activityTypeLowerCased match {
      case "fast-charge" => false
      case _             => true
    }

    _logInquiryInfo(
      s"preferredParkingTypes:${preferredParkingTypes.mkString(":")} returnSpotsWithChargers:$returnSpotsWithChargers returnSpotsWithoutChargers:$returnSpotsWithoutChargers"
    )

    // ---------------------------------------------------------------------------------------------
    // a ParkingZoneSearch takes the following as parameters
    //
    //   ParkingZoneSearchConfiguration: static settings for all searches
    //   ParkingZoneSearchParams: things specific to this inquiry/state of simulation
    //   parkingZoneFilterFunction: a predicate which is applied as a filter for each search result
    //     which filters out the search case, typically due to ParkingZone/ParkingInquiry fields
    //   parkingZoneLocSamplingFunction: this function creates a ParkingStall from a ParkingZone
    //     by sampling a location for a stall
    //   parkingZoneMNLParamsFunction: this is used to decorate each ParkingAlternative with
    //     utility function parameters. all alternatives are sampled in a multinomial logit function
    //     based on this.
    // ---------------------------------------------------------------------------------------------

    val parkingZoneSearchParams: ParkingZoneSearchParams[GEO] =
      ParkingZoneSearchParams(
        inquiry.destinationUtm.loc,
        inquiry.parkingDuration,
        mnlMultiplierParameters,
        zoneSearchTree,
        parkingZones,
        geoQuadTree,
        rand,
        preferredParkingTypes,
      )

    // filters out ParkingZones which do not apply to this agent
    // TODO: check for conflicts between variables here - is it always false?
    val parkingZoneFilterFunction: ParkingZone[GEO] => Boolean =
      (zone: ParkingZone[GEO]) => {

        val hasAvailability: Boolean = parkingZones(zone.parkingZoneId).stallsAvailable > 0

        val rideHailFastChargingOnly: Boolean =
          ParkingSearchFilterPredicates.rideHailFastChargingOnly(
            zone,
            inquiry.activityType
          )

        val canThisCarParkHere: Boolean =
          ParkingSearchFilterPredicates.canThisCarParkHere(
            zone,
            returnSpotsWithChargers,
            returnSpotsWithoutChargers
          )

        val validParkingType: Boolean = preferredParkingTypes.contains(zone.parkingType)

        val isValidCategory = zone.reservedFor.isEmpty || inquiry.beamVehicle.forall(
          vehicle => zone.reservedFor.contains(vehicle.beamVehicleType.vehicleCategory)
        )

        val isValidTime = inquiry.beamVehicle.forall(
          vehicle =>
            zone.timeRestrictions
              .get(vehicle.beamVehicleType.vehicleCategory)
              .forall(_.contains(inquiry.destinationUtm.time % (24 * 3600)))
        )

        val isValidVehicleManager = inquiry.beamVehicle.forall { vehicle =>
          if (vehicle.isSharedVehicle) {
            vehicle.vehicleManager == zone.vehicleManager
          } else {
            zone.vehicleManager.isEmpty || vehicle.vehicleManager == zone.vehicleManager
          }
        }

        val validChargingCapability = inquiry.beamVehicle.forall(
          vehicle =>
            vehicle.beamVehicleType.chargingCapability match {

              // if the charging zone has no charging point then by default the vehicle has valid charging capability
              case Some(_) if zone.chargingPointType.isEmpty => true

              // if the vehicle is FC capable, it cannot charges in XFC charging points
              case Some(chargingCapability) if chargingCapability == ChargingCapability.DCFC =>
                ChargingPointType
                  .getChargingPointInstalledPowerInKw(zone.chargingPointType.get) < chargingPointConfig.thresholdXFCinKW

              // if the vehicle is not capable of DCFC, it can only charges in level 1 and 2
              case Some(chargingCapability) if chargingCapability == ChargingCapability.AC =>
                ChargingPointType
                  .getChargingPointInstalledPowerInKw(zone.chargingPointType.get) < chargingPointConfig.thresholdDCFCinKW

              // EITHER the vehicle is XFC capable and it can charges everywhere
              // OR the vehicle has no charging capability defined and we flag it as valid, to ensure backward compatibility
              case _ => true
          }
        )

        _logInquiryInfo(
          s"parkingZoneFilterFunction for zone:${zone.toString()} hasAvailability:$hasAvailability rideHailFastChargingOnly:$rideHailFastChargingOnly validParkingType:$validParkingType canThisCarParkHere:$canThisCarParkHere isValidVehicleManager:$isValidVehicleManager validChargingCapability:$validChargingCapability"
        )

        hasAvailability &&
        rideHailFastChargingOnly &&
        validParkingType &&
        canThisCarParkHere &&
        isValidCategory &&
        isValidTime &&
        isValidVehicleManager &&
        validChargingCapability
      }

    // generates a coordinate for an embodied ParkingStall from a ParkingZone
    val parkingZoneLocSamplingFunction: ParkingZone[GEO] => Coord =
      (zone: ParkingZone[GEO]) => {
        idToGeoMapping.get(zone.geoId) match {
          case None =>
            logger.error(
              s"somehow have a ParkingZone with geoId ${zone.geoId} which is not found in the idToGeoMapping"
            )
            new Coord()
          case Some(taz) =>
            GeoLevel[GEO].geoSampling(rand, inquiry.destinationUtm.loc, taz, zone.availability)
        }
      }

    // adds multinomial logit parameters to a ParkingAlternative
    val parkingZoneMNLParamsFunction: ParkingAlternative[GEO] => Map[ParkingMNL.Parameters, Double] =
      (parkingAlternative: ParkingAlternative[GEO]) => {

        val distance: Double = geo.distUTMInMeters(inquiry.destinationUtm.loc, parkingAlternative.coord)

        // end-of-day parking durations are set to zero, which will be mis-interpreted here
        val parkingDuration: Option[Int] =
          if (inquiry.parkingDuration <= 0.0) None
          else Some(inquiry.parkingDuration.toInt)

        val addedEnergy: Double =
          inquiry.beamVehicle match {
            case Some(beamVehicle) =>
              parkingAlternative.parkingZone.chargingPointType match {
                case Some(chargingPoint) =>
                  val (_, addedEnergy) = ChargingPointType.calculateChargingSessionLengthAndEnergyInJoule(
                    chargingPoint,
                    beamVehicle.primaryFuelLevelInJoules,
                    beamVehicle.beamVehicleType.primaryFuelCapacityInJoule,
                    1e6,
                    1e6,
                    parkingDuration
                  )
                  addedEnergy
                case None => 0.0 // no charger here
              }
            case None => 0.0 // no beamVehicle, assume agent has range
          }

        val rangeAnxietyFactor: Double =
          inquiry.remainingTripData
            .map {
              _.rangeAnxiety(withAddedFuelInJoules = addedEnergy)
            }
            .getOrElse(0.0) // default no anxiety if no remaining trip data provided

        val distanceFactor
          : Double = (distance / ZonalParkingManager.AveragePersonWalkingSpeed / ZonalParkingManager.HourInSeconds) * inquiry.valueOfTime

        val parkingCostsPriceFactor: Double = parkingAlternative.costInDollars

        val goingHome
          : Boolean = inquiry.activityTypeLowerCased == "home" && parkingAlternative.parkingType == ParkingType.Residential
        val chargingVehicle: Boolean = inquiry.beamVehicle match {
          case Some(beamVehicle) =>
            beamVehicle.beamVehicleType.primaryFuelType match {
              case Electricity =>
                true
              case _ => false
            }
          case None => false
        }
        val chargingStall: Boolean = parkingAlternative.parkingZone.chargingPointType.nonEmpty

        val homeActivityPrefersResidentialFactor: Double =
          if (chargingVehicle) {
            if (goingHome && chargingStall) 1.0 else 0.0
          } else {
            if (goingHome) 1.0 else 0.0
          }

        _logInquiryInfo(
          s"parkingZoneMNLParamsFunction for parkingAlternative:${parkingAlternative.toString} distance:$distance parkingDuration:$parkingDuration addedEnergy:$addedEnergy rangeAnxietyFactor:$rangeAnxietyFactor distanceFactor:$distanceFactor parkingCostsPriceFactor:$parkingCostsPriceFactor goingHome:$goingHome chargingVehicle:$chargingVehicle chargingStall:$chargingStall homeActivityPrefersResidentialFactor:$homeActivityPrefersResidentialFactor"
        )

        val params: Map[ParkingMNL.Parameters, Double] = new Map.Map4(
          key1 = ParkingMNL.Parameters.RangeAnxietyCost,
          value1 = rangeAnxietyFactor,
          key2 = ParkingMNL.Parameters.WalkingEgressCost,
          value2 = distanceFactor,
          key3 = ParkingMNL.Parameters.ParkingTicketCost,
          value3 = parkingCostsPriceFactor,
          key4 = ParkingMNL.Parameters.HomeActivityPrefersResidentialParking,
          value4 = homeActivityPrefersResidentialFactor
        )

        if (inquiry.activityTypeLowerCased == "home") {
          logger.debug(
            f"tour=${inquiry.remainingTripData
              .map {
                _.remainingTourDistance
              }
              .getOrElse(0.0)}%.2f ${ParkingMNL.prettyPrintAlternatives(params)}"
          )
        }

        params
      }

    ///////////////////////////////////////////
    // run ParkingZoneSearch for a ParkingStall
    ///////////////////////////////////////////
    val result @ ParkingZoneSearch.ParkingZoneSearchResult(
      parkingStall,
      parkingZone,
      parkingZonesSeen,
      parkingZonesSampled,
      iterations
    ) =
      ParkingZoneSearch.incrementalParkingZoneSearch(
        parkingZoneSearchConfiguration,
        parkingZoneSearchParams,
        parkingZoneFilterFunction,
        parkingZoneLocSamplingFunction,
        parkingZoneMNLParamsFunction,
        geoToTAZ,
      ) match {
        case Some(result) =>
          _logInquiryInfo(s"success, result: ${result.toString}")
          result
        case None =>
          inquiry.activityType match {
            case "init" | "home" =>
<<<<<<< HEAD
              val newStall = ParkingStall.defaultResidentialStall(inquiry.destinationUtm, GeoLevel[GEO].defaultGeoId)
              val result = ParkingZoneSearch.ParkingZoneSearchResult(newStall, DefaultParkingZone)
              _logInquiryInfo(s"failure, activity type is ${inquiry.activityType}, result: ${result.toString}")
              result
=======
              val newStall =
                ParkingStall.defaultResidentialStall(inquiry.destinationUtm.loc, GeoLevel[GEO].defaultGeoId)
              ParkingZoneSearch.ParkingZoneSearchResult(newStall, DefaultParkingZone)
>>>>>>> bfb505aa
            case _ =>
              // didn't find any stalls, so, as a last resort, create a very expensive stall
              val boxAroundRequest = new Envelope(
                inquiry.destinationUtm.loc.getX + 2000,
                inquiry.destinationUtm.loc.getX - 2000,
                inquiry.destinationUtm.loc.getY + 2000,
                inquiry.destinationUtm.loc.getY - 2000
              )
              val newStall =
                ParkingStall.lastResortStall(
                  boxAroundRequest,
                  rand,
                  tazId = TAZ.EmergencyTAZId,
                  geoId = GeoLevel[GEO].emergencyGeoId
                )
              val result = ParkingZoneSearch.ParkingZoneSearchResult(newStall, DefaultParkingZone)
              _logInquiryInfo(s"failure, result: ${result.toString}")
              result
          }
      }

    logger.debug(
      s"sampled over ${parkingZonesSampled.length} (found ${parkingZonesSeen.length}) parking zones over $iterations iterations."
    )
    logger.debug(
      "sampled stats:\n    ChargerTypes: {};\n    Parking Types: {};\n    Costs: {};",
      chargingTypeToNo(parkingZonesSampled),
      parkingTypeToNo(parkingZonesSampled),
      listOfCosts(parkingZonesSampled)
    )
    result
  }

  def chargingTypeToNo(parkingZonesSampled: List[(Int, Option[ChargingPointType], ParkingType, Double)]): String = {
    parkingZonesSampled
      .map(
        triple =>
          triple._2 match {
            case Some(x) => x
            case None    => "NoCharger"
        }
      )
      .groupBy(identity)
      .mapValues(_.size)
      .map(x => x._1.toString + ": " + x._2)
      .mkString(", ")
  }

  def parkingTypeToNo(parkingZonesSampled: List[(Int, Option[ChargingPointType], ParkingType, Double)]): String = {
    parkingZonesSampled
      .map(triple => triple._3)
      .groupBy(identity)
      .mapValues(_.size)
      .map(x => x._1.toString + ": " + x._2)
      .mkString(", ")
  }

  def listOfCosts(parkingZonesSampled: List[(Int, Option[ChargingPointType], ParkingType, Double)]): String = {
    parkingZonesSampled
      .map(triple => triple._4)
      .groupBy(identity)
      .mapValues(_.size)
      .map(x => x._1.toString + ": " + x._2)
      .mkString(", ")
  }

}

object ZonalParkingManager extends LazyLogging {

  // this number should be less than the MaxSearchRadius config value, tuned to being
  // slightly less than the average distance between TAZ centroids.

  val AveragePersonWalkingSpeed: Double = 1.4 // in m/s
  val HourInSeconds: Int = 3600
  val DollarsInCents: Double = 100.0

  /**
    * constructs a ZonalParkingManager with provided parkingZones
    *
    * @return an instance of the ZonalParkingManager class
    */
  def apply[GEO: GeoLevel](
    beamConfig: BeamConfig,
    geoQuadTree: QuadTree[GEO],
    idToGeoMapping: scala.collection.Map[Id[GEO], GEO],
    geoToTAZ: GEO => TAZ,
    parkingZones: Array[ParkingZone[GEO]],
    searchTree: ZoneSearchTree[GEO],
    geo: GeoUtils,
    random: Random,
    boundingBox: Envelope
  ): ZonalParkingManager[GEO] = {

    val minSearchRadius = beamConfig.beam.agentsim.agents.parking.minSearchRadius
    val maxSearchRadius = beamConfig.beam.agentsim.agents.parking.maxSearchRadius
    val chargingPointConfig = beamConfig.beam.agentsim.chargingNetworkManager.chargingPoint

    val mnlMultiplierParameters = mnlMultiplierParametersFromConfig(beamConfig)

    new ZonalParkingManager(
      geoQuadTree,
      idToGeoMapping,
      geoToTAZ,
      geo,
      parkingZones,
      searchTree,
      random,
      minSearchRadius,
      maxSearchRadius,
      boundingBox,
      mnlMultiplierParameters,
      chargingPointConfig
    )
  }

  def mnlMultiplierParametersFromConfig(
    beamConfig: BeamConfig
  ): Map[ParkingMNL.Parameters, UtilityFunctionOperation] = {
    val mnlParamsFromConfig = beamConfig.beam.agentsim.agents.parking.mulitnomialLogit.params
    Map(
      ParkingMNL.Parameters.RangeAnxietyCost -> UtilityFunctionOperation.Multiplier(
        mnlParamsFromConfig.rangeAnxietyMultiplier
      ),
      ParkingMNL.Parameters.WalkingEgressCost -> UtilityFunctionOperation.Multiplier(
        mnlParamsFromConfig.distanceMultiplier
      ),
      ParkingMNL.Parameters.ParkingTicketCost -> UtilityFunctionOperation.Multiplier(
        mnlParamsFromConfig.parkingPriceMultiplier
      ),
      ParkingMNL.Parameters.HomeActivityPrefersResidentialParking -> UtilityFunctionOperation.Multiplier(
        mnlParamsFromConfig.homeActivityPrefersResidentialParkingMultiplier
      )
    )
  }

  /**
    * constructs a ZonalParkingManager from file
    *
    * @return an instance of the ZonalParkingManager class
    */
  def apply[GEO: GeoLevel](
    beamConfig: BeamConfig,
    geoQuadTree: QuadTree[GEO],
    idToGeoMapping: scala.collection.Map[Id[GEO], GEO],
    geoToTAZ: GEO => TAZ,
    geo: GeoUtils,
    boundingBox: Envelope,
    parkingFilePath: String,
    depotFilePaths: IndexedSeq[String]
  ): ZonalParkingManager[GEO] = {

    // generate or load parking
    val parkingStallCountScalingFactor = beamConfig.beam.agentsim.taz.parkingStallCountScalingFactor
    val parkingCostScalingFactor = beamConfig.beam.agentsim.taz.parkingCostScalingFactor

    val random = {
      val seed = beamConfig.matsim.modules.global.randomSeed
      new Random(seed)
    }

    val (stalls, searchTree) =
      loadParkingZones(
        parkingFilePath,
        depotFilePaths,
        geoQuadTree,
        parkingStallCountScalingFactor,
        parkingCostScalingFactor,
        random
      )

    ZonalParkingManager(
      beamConfig,
      geoQuadTree,
      idToGeoMapping,
      geoToTAZ,
      stalls,
      searchTree,
      geo,
      random,
      boundingBox
    )
  }

  def loadParkingZones[GEO: GeoLevel](
    parkingFilePath: String,
    geoQuadTree: QuadTree[GEO],
    parkingStallCountScalingFactor: Double,
    parkingCostScalingFactor: Double,
    random: Random
  ): (Array[ParkingZone[GEO]], ZoneSearchTree[GEO]) = {
    loadParkingZones(
      parkingFilePath,
      IndexedSeq.empty,
      geoQuadTree,
      parkingStallCountScalingFactor,
      parkingCostScalingFactor,
      random
    )
  }

  def loadParkingZones[GEO: GeoLevel](
    parkingFilePath: String,
    depotFilePaths: IndexedSeq[String],
    geoQuadTree: QuadTree[GEO],
    parkingStallCountScalingFactor: Double,
    parkingCostScalingFactor: Double,
    random: Random
  ): (Array[ParkingZone[GEO]], ZoneSearchTree[GEO]) = {
    val initialAccumulator: ParkingLoadingAccumulator[GEO] = if (parkingFilePath.isEmpty) {
      ParkingZoneFileUtils.generateDefaultParkingAccumulatorFromGeoObjects(geoQuadTree.values().asScala, random)
    } else {
      Try {
        ParkingZoneFileUtils.fromFileToAccumulator(
          parkingFilePath,
          random,
          parkingStallCountScalingFactor,
          parkingCostScalingFactor
        )
      } match {
        case Success(accumulator) => accumulator
        case Failure(e) =>
          logger.error(s"unable to read contents of provided parking file $parkingFilePath", e)
          ParkingZoneFileUtils.generateDefaultParkingAccumulatorFromGeoObjects(
            geoQuadTree.values().asScala,
            random
          )
      }
    }
    val parkingLoadingAccumulator = depotFilePaths.foldLeft(initialAccumulator) {
      case (acc, filePath) =>
        filePath.trim match {
          case "" => acc
          case depotParkingFilePath @ _ =>
            Try {
              ParkingZoneFileUtils.fromFileToAccumulator(
                depotParkingFilePath,
                random,
                parkingStallCountScalingFactor,
                parkingCostScalingFactor,
                acc
              )
            } match {
              case Success(accumulator) => accumulator
              case Failure(e) =>
                logger.error(s"unable to read contents of provided parking file $depotParkingFilePath", e)
                acc
            }
        }
    }
    (parkingLoadingAccumulator.zones.toArray, parkingLoadingAccumulator.tree)
  }

  /**
    * constructs a ZonalParkingManager from a string iterator (typically, for testing)
    *
    * @param parkingDescription line-by-line string representation of parking including header
    * @param random             random generator used for sampling parking locations
    * @param includesHeader     true if the parkingDescription includes a csv-style header
    * @return
    */
  def apply[GEO: GeoLevel](
    parkingDescription: Iterator[String],
    geoQuadTree: QuadTree[GEO],
    idToGeoMapping: scala.collection.Map[Id[GEO], GEO],
    geoToTAZ: GEO => TAZ,
    geo: GeoUtils,
    random: Random,
    minSearchRadius: Double,
    maxSearchRadius: Double,
    boundingBox: Envelope,
    includesHeader: Boolean = true,
    chargingPointConfig: BeamConfig.Beam.Agentsim.ChargingNetworkManager.ChargingPoint
  ): ZonalParkingManager[GEO] = {
    val parking = ParkingZoneFileUtils.fromIterator(
      parkingDescription,
      random,
      1.0,
      1.0
    )
    new ZonalParkingManager(
      geoQuadTree,
      idToGeoMapping,
      geoToTAZ,
      geo,
      parking.zones.toArray,
      parking.tree,
      random,
      minSearchRadius,
      maxSearchRadius,
      boundingBox,
      ParkingMNL.DefaultMNLParameters,
      chargingPointConfig
    )
  }

  /**
    * builds a ZonalParkingManager Actor
    *
    * @param beamRouter Actor responsible for routing decisions (deprecated/previously unused)
    * @return
    */
  def init[GEO: GeoLevel](
    beamConfig: BeamConfig,
    geoQuadTree: QuadTree[GEO],
    idToGeoMapping: scala.collection.Map[Id[GEO], GEO],
    geoToTAZ: GEO => TAZ,
    geo: GeoUtils,
    beamRouter: ActorRef,
    boundingBox: Envelope,
    parkingFilePath: String,
    depotFilePaths: IndexedSeq[String]
  ): ParkingNetwork[GEO] = {
    ZonalParkingManager(
      beamConfig,
      geoQuadTree,
      idToGeoMapping,
      geoToTAZ,
      geo,
      boundingBox,
      parkingFilePath,
      depotFilePaths
    )
  }

  /**
    * builds a ZonalParkingManager Actor with provided parkingZones and geoQuadTree
    *
    * @return
    */
  def init[GEO: GeoLevel](
    beamConfig: BeamConfig,
    geoQuadTree: QuadTree[GEO],
    idToGeoMapping: scala.collection.Map[Id[GEO], GEO],
    geoToTAZ: GEO => TAZ,
    parkingZones: Array[ParkingZone[GEO]],
    searchTree: ZoneSearchTree[GEO],
    geo: GeoUtils,
    random: Random,
    boundingBox: Envelope
  ): ParkingNetwork[GEO] = {
    ZonalParkingManager(
      beamConfig,
      geoQuadTree,
      idToGeoMapping,
      geoToTAZ,
      parkingZones,
      searchTree,
      geo,
      random,
      boundingBox
    )
  }
}<|MERGE_RESOLUTION|>--- conflicted
+++ resolved
@@ -79,7 +79,8 @@
     if (inquiry.reserveStall) {
 
       logger.debug(
-        s"reserving a ${if (parkingStall.chargingPointType.isDefined) "charging" else "non-charging"} stall for agent ${inquiry.requestId} in parkingZone ${parkingZone.parkingZoneId}"
+        s"reserving a ${if (parkingStall.chargingPointType.isDefined) "charging"
+        else "non-charging"} stall for agent ${inquiry.requestId} in parkingZone ${parkingZone.parkingZoneId}"
       )
 
       // update the parking stall data
@@ -218,7 +219,7 @@
         parkingZones,
         geoQuadTree,
         rand,
-        preferredParkingTypes,
+        preferredParkingTypes
       )
 
     // filters out ParkingZones which do not apply to this agent
@@ -243,15 +244,14 @@
 
         val validParkingType: Boolean = preferredParkingTypes.contains(zone.parkingType)
 
-        val isValidCategory = zone.reservedFor.isEmpty || inquiry.beamVehicle.forall(
-          vehicle => zone.reservedFor.contains(vehicle.beamVehicleType.vehicleCategory)
+        val isValidCategory = zone.reservedFor.isEmpty || inquiry.beamVehicle.forall(vehicle =>
+          zone.reservedFor.contains(vehicle.beamVehicleType.vehicleCategory)
         )
 
-        val isValidTime = inquiry.beamVehicle.forall(
-          vehicle =>
-            zone.timeRestrictions
-              .get(vehicle.beamVehicleType.vehicleCategory)
-              .forall(_.contains(inquiry.destinationUtm.time % (24 * 3600)))
+        val isValidTime = inquiry.beamVehicle.forall(vehicle =>
+          zone.timeRestrictions
+            .get(vehicle.beamVehicleType.vehicleCategory)
+            .forall(_.contains(inquiry.destinationUtm.time % (24 * 3600)))
         )
 
         val isValidVehicleManager = inquiry.beamVehicle.forall { vehicle =>
@@ -262,26 +262,25 @@
           }
         }
 
-        val validChargingCapability = inquiry.beamVehicle.forall(
-          vehicle =>
-            vehicle.beamVehicleType.chargingCapability match {
-
-              // if the charging zone has no charging point then by default the vehicle has valid charging capability
-              case Some(_) if zone.chargingPointType.isEmpty => true
-
-              // if the vehicle is FC capable, it cannot charges in XFC charging points
-              case Some(chargingCapability) if chargingCapability == ChargingCapability.DCFC =>
-                ChargingPointType
-                  .getChargingPointInstalledPowerInKw(zone.chargingPointType.get) < chargingPointConfig.thresholdXFCinKW
-
-              // if the vehicle is not capable of DCFC, it can only charges in level 1 and 2
-              case Some(chargingCapability) if chargingCapability == ChargingCapability.AC =>
-                ChargingPointType
-                  .getChargingPointInstalledPowerInKw(zone.chargingPointType.get) < chargingPointConfig.thresholdDCFCinKW
-
-              // EITHER the vehicle is XFC capable and it can charges everywhere
-              // OR the vehicle has no charging capability defined and we flag it as valid, to ensure backward compatibility
-              case _ => true
+        val validChargingCapability = inquiry.beamVehicle.forall(vehicle =>
+          vehicle.beamVehicleType.chargingCapability match {
+
+            // if the charging zone has no charging point then by default the vehicle has valid charging capability
+            case Some(_) if zone.chargingPointType.isEmpty => true
+
+            // if the vehicle is FC capable, it cannot charges in XFC charging points
+            case Some(chargingCapability) if chargingCapability == ChargingCapability.DCFC =>
+              ChargingPointType
+                .getChargingPointInstalledPowerInKw(zone.chargingPointType.get) < chargingPointConfig.thresholdXFCinKW
+
+            // if the vehicle is not capable of DCFC, it can only charges in level 1 and 2
+            case Some(chargingCapability) if chargingCapability == ChargingCapability.AC =>
+              ChargingPointType
+                .getChargingPointInstalledPowerInKw(zone.chargingPointType.get) < chargingPointConfig.thresholdDCFCinKW
+
+            // EITHER the vehicle is XFC capable and it can charges everywhere
+            // OR the vehicle has no charging capability defined and we flag it as valid, to ensure backward compatibility
+            case _ => true
           }
         )
 
@@ -350,13 +349,13 @@
             }
             .getOrElse(0.0) // default no anxiety if no remaining trip data provided
 
-        val distanceFactor
-          : Double = (distance / ZonalParkingManager.AveragePersonWalkingSpeed / ZonalParkingManager.HourInSeconds) * inquiry.valueOfTime
+        val distanceFactor: Double =
+          (distance / ZonalParkingManager.AveragePersonWalkingSpeed / ZonalParkingManager.HourInSeconds) * inquiry.valueOfTime
 
         val parkingCostsPriceFactor: Double = parkingAlternative.costInDollars
 
-        val goingHome
-          : Boolean = inquiry.activityTypeLowerCased == "home" && parkingAlternative.parkingType == ParkingType.Residential
+        val goingHome: Boolean =
+          inquiry.activityTypeLowerCased == "home" && parkingAlternative.parkingType == ParkingType.Residential
         val chargingVehicle: Boolean = inquiry.beamVehicle match {
           case Some(beamVehicle) =>
             beamVehicle.beamVehicleType.primaryFuelType match {
@@ -419,7 +418,7 @@
         parkingZoneFilterFunction,
         parkingZoneLocSamplingFunction,
         parkingZoneMNLParamsFunction,
-        geoToTAZ,
+        geoToTAZ
       ) match {
         case Some(result) =>
           _logInquiryInfo(s"success, result: ${result.toString}")
@@ -427,16 +426,9 @@
         case None =>
           inquiry.activityType match {
             case "init" | "home" =>
-<<<<<<< HEAD
-              val newStall = ParkingStall.defaultResidentialStall(inquiry.destinationUtm, GeoLevel[GEO].defaultGeoId)
-              val result = ParkingZoneSearch.ParkingZoneSearchResult(newStall, DefaultParkingZone)
-              _logInquiryInfo(s"failure, activity type is ${inquiry.activityType}, result: ${result.toString}")
-              result
-=======
               val newStall =
                 ParkingStall.defaultResidentialStall(inquiry.destinationUtm.loc, GeoLevel[GEO].defaultGeoId)
               ParkingZoneSearch.ParkingZoneSearchResult(newStall, DefaultParkingZone)
->>>>>>> bfb505aa
             case _ =>
               // didn't find any stalls, so, as a last resort, create a very expensive stall
               val boxAroundRequest = new Envelope(
@@ -472,11 +464,10 @@
 
   def chargingTypeToNo(parkingZonesSampled: List[(Int, Option[ChargingPointType], ParkingType, Double)]): String = {
     parkingZonesSampled
-      .map(
-        triple =>
-          triple._2 match {
-            case Some(x) => x
-            case None    => "NoCharger"
+      .map(triple =>
+        triple._2 match {
+          case Some(x) => x
+          case None    => "NoCharger"
         }
       )
       .groupBy(identity)
@@ -514,8 +505,7 @@
   val HourInSeconds: Int = 3600
   val DollarsInCents: Double = 100.0
 
-  /**
-    * constructs a ZonalParkingManager with provided parkingZones
+  /** constructs a ZonalParkingManager with provided parkingZones
     *
     * @return an instance of the ZonalParkingManager class
     */
@@ -573,8 +563,7 @@
     )
   }
 
-  /**
-    * constructs a ZonalParkingManager from file
+  /** constructs a ZonalParkingManager from file
     *
     * @return an instance of the ZonalParkingManager class
     */
@@ -666,32 +655,30 @@
           )
       }
     }
-    val parkingLoadingAccumulator = depotFilePaths.foldLeft(initialAccumulator) {
-      case (acc, filePath) =>
-        filePath.trim match {
-          case "" => acc
-          case depotParkingFilePath @ _ =>
-            Try {
-              ParkingZoneFileUtils.fromFileToAccumulator(
-                depotParkingFilePath,
-                random,
-                parkingStallCountScalingFactor,
-                parkingCostScalingFactor,
-                acc
-              )
-            } match {
-              case Success(accumulator) => accumulator
-              case Failure(e) =>
-                logger.error(s"unable to read contents of provided parking file $depotParkingFilePath", e)
-                acc
-            }
-        }
+    val parkingLoadingAccumulator = depotFilePaths.foldLeft(initialAccumulator) { case (acc, filePath) =>
+      filePath.trim match {
+        case "" => acc
+        case depotParkingFilePath @ _ =>
+          Try {
+            ParkingZoneFileUtils.fromFileToAccumulator(
+              depotParkingFilePath,
+              random,
+              parkingStallCountScalingFactor,
+              parkingCostScalingFactor,
+              acc
+            )
+          } match {
+            case Success(accumulator) => accumulator
+            case Failure(e) =>
+              logger.error(s"unable to read contents of provided parking file $depotParkingFilePath", e)
+              acc
+          }
+      }
     }
     (parkingLoadingAccumulator.zones.toArray, parkingLoadingAccumulator.tree)
   }
 
-  /**
-    * constructs a ZonalParkingManager from a string iterator (typically, for testing)
+  /** constructs a ZonalParkingManager from a string iterator (typically, for testing)
     *
     * @param parkingDescription line-by-line string representation of parking including header
     * @param random             random generator used for sampling parking locations
@@ -733,8 +720,7 @@
     )
   }
 
-  /**
-    * builds a ZonalParkingManager Actor
+  /** builds a ZonalParkingManager Actor
     *
     * @param beamRouter Actor responsible for routing decisions (deprecated/previously unused)
     * @return
@@ -762,8 +748,7 @@
     )
   }
 
-  /**
-    * builds a ZonalParkingManager Actor with provided parkingZones and geoQuadTree
+  /** builds a ZonalParkingManager Actor with provided parkingZones and geoQuadTree
     *
     * @return
     */
