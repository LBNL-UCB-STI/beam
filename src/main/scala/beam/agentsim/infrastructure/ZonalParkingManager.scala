--- conflicted
+++ resolved
@@ -28,16 +28,17 @@
 import scala.util.Random
 
 class ZonalParkingManager(
-                           override val beamServices: BeamServices,
-                           val beamRouter: ActorRef,
-                           parkingStockAttributes: ParkingStockAttributes
-                         ) extends ParkingManager(parkingStockAttributes)
-  with HasServices
-  with ActorLogging {
+  override val beamServices: BeamServices,
+  val beamRouter: ActorRef,
+  parkingStockAttributes: ParkingStockAttributes
+) extends ParkingManager(parkingStockAttributes)
+    with HasServices
+    with ActorLogging {
   override val resources: mutable.Map[Id[ParkingStall], ParkingStall] =
     collection.mutable.Map[Id[ParkingStall], ParkingStall]()
   val pooledResources: mutable.Map[StallAttributes, StallValues] = mutable.Map()
   val pathResourceCSV: String = beamServices.beamConfig.beam.agentsim.taz.parking
+
   val defaultStallAttributes = StallAttributes(
     Id.create("NA", classOf[TAZ]),
     NoOtherExists,
@@ -46,11 +47,8 @@
     ParkingStall.Any
   )
   val defaultStallValues = StallValues(Int.MaxValue, 0)
-<<<<<<< HEAD
-=======
   val defaultRideHailStallValues = StallValues(0, 0)
 
->>>>>>> 27aefd4f
   val depotStallLocationType: DepotStallLocationType =
     beamServices.beamConfig.beam.agentsim.agents.rideHail.refuelLocationType match {
       case "AtRequestLocation" =>
@@ -65,11 +63,11 @@
   def fillInDefaultPooledResources(): Unit = {
     // First do general parking and charging for personal vehicles
     for {
-      taz <- beamServices.tazTreeMap.tazQuadTree.values().asScala
-      parkingType <- List(Residential, Workplace, Public)
+      taz          <- beamServices.tazTreeMap.tazQuadTree.values().asScala
+      parkingType  <- List(Residential, Workplace, Public)
       pricingModel <- List(FlatFee, Block)
       chargingType <- List(NoCharger, Level1, Level2, DCFast, UltraFast)
-      reservedFor <- List(ParkingStall.Any)
+      reservedFor  <- List(ParkingStall.Any)
     } yield {
       pooledResources.put(
         StallAttributes(taz.tazId, parkingType, pricingModel, chargingType, reservedFor),
@@ -78,11 +76,11 @@
     }
     // Now do parking/charging for ride hail fleet
     for {
-      taz <- beamServices.tazTreeMap.tazQuadTree.values().asScala
-      parkingType <- List(Workplace)
+      taz          <- beamServices.tazTreeMap.tazQuadTree.values().asScala
+      parkingType  <- List(Workplace)
       pricingModel <- List(FlatFee)
       chargingType <- List(Level2, DCFast, UltraFast)
-      reservedFor <- List(ParkingStall.RideHailManager)
+      reservedFor  <- List(ParkingStall.RideHailManager)
     } yield {
       pooledResources.put(
         StallAttributes(taz.tazId, parkingType, pricingModel, chargingType, reservedFor),
@@ -141,14 +139,14 @@
   def getReservedFor(reservedFor: String): ReservedParkingType = {
     reservedFor match {
       case "RideHailManager" => ParkingStall.RideHailManager
-      case _ => ParkingStall.Any
+      case _                 => ParkingStall.Any
     }
   }
 
   def parkingStallToCsv(
-                         pooledResources: mutable.Map[ParkingStall.StallAttributes, StallValues],
-                         writeDestinationPath: String
-                       ): Unit = {
+    pooledResources: mutable.Map[ParkingStall.StallAttributes, StallValues],
+    writeDestinationPath: String
+  ): Unit = {
     var mapWriter: ICsvMapWriter = null
     try {
       val destinationFile = new File(writeDestinationPath)
@@ -230,7 +228,7 @@
         "Illegal use of CheckOutResource, ZonalParkingManager is responsible for checking out stalls in fleet."
       )
 
-    case inquiry@DepotParkingInquiry(_: Id[Vehicle], location: Location, reservedFor: ReservedParkingType) =>
+    case inquiry @ DepotParkingInquiry(_: Id[Vehicle], location: Location, reservedFor: ReservedParkingType) =>
       log.debug(
         "DepotParkingInquiry with {} available stalls ",
         pooledResources
@@ -245,8 +243,8 @@
             pooledResources.exists {
               case (attr, values) =>
                 attr.tazId.equals(taz.tazId) &&
-                  attr.reservedFor.equals(reservedFor) &&
-                  values.numStalls > 0
+                attr.reservedFor.equals(reservedFor) &&
+                values.numStalls > 0
             }
         }
         .map {
@@ -254,8 +252,8 @@
             pooledResources.filter {
               case (attr, values) =>
                 attr.tazId.equals(taz.tazId) &&
-                  attr.reservedFor.equals(reservedFor) &&
-                  values.numStalls > 0
+                attr.reservedFor.equals(reservedFor) &&
+                values.numStalls > 0
             }
         }
 
@@ -298,22 +296,22 @@
       val response = DepotParkingInquiryResponse(maybeParkingStall, inquiry.requestId)
       sender() ! response
 
-    case inquiry@ParkingInquiry(
-    _: Id[PersonAgent],
-    _: Location,
-    destinationUtm: Location,
-    activityType: String,
-    _: Double,
-    chargingPreference: ChargingPreference,
-    _: Long,
-    _: Double,
-    reservedFor: ReservedParkingType
-    ) =>
+    case inquiry @ ParkingInquiry(
+          _: Id[PersonAgent],
+          _: Location,
+          destinationUtm: Location,
+          activityType: String,
+          _: Double,
+          chargingPreference: ChargingPreference,
+          _: Long,
+          _: Double,
+          reservedFor: ReservedParkingType
+        ) =>
       val nearbyTAZsWithDistances = findTAZsWithinDistance(destinationUtm, 500.0, 16000.0)
       val preferredType = activityType match {
         case act if act.equalsIgnoreCase("home") => Residential
         case act if act.equalsIgnoreCase("work") => Workplace
-        case _ => Public
+        case _                                   => Public
       }
 
       /*
@@ -326,10 +324,10 @@
           pooledResources.find {
             case (attr, values) =>
               attr.tazId.equals(nearbyTAZsWithDistances.head._1.tazId) &&
-                attr.parkingType == preferredType &&
-                attr.reservedFor.equals(reservedFor) &&
-                values.numStalls > 0 &&
-                values.feeInCents == 0
+              attr.parkingType == preferredType &&
+              attr.reservedFor.equals(reservedFor) &&
+              values.numStalls > 0 &&
+              values.feeInCents == 0
           }
       }
       val maybeDominantSpot = maybeFoundStall match {
@@ -392,14 +390,14 @@
   // TODO make pricing into parameters
   // TODO make Block parking model based off a schedule
   def calculateCost(
-                     attrib: StallAttributes,
-                     feeInCents: Int,
-                     arrivalTime: Long,
-                     parkingDuration: Double
-                   ): Double = {
+    attrib: StallAttributes,
+    feeInCents: Int,
+    arrivalTime: Long,
+    parkingDuration: Double
+  ): Double = {
     attrib.pricingModel match {
       case FlatFee => feeInCents.toDouble / 100.0
-      case Block => parkingDuration / 3600.0 * (feeInCents.toDouble / 100.0)
+      case Block   => parkingDuration / 3600.0 * (feeInCents.toDouble / 100.0)
     }
   }
 
@@ -479,12 +477,12 @@
   def selectStallWithCharger(inquiry: ParkingInquiry, startRadius: Double): ParkingStall = throw new Exception("???")
 
   private def maybeCreateNewStall(
-                                   attrib: StallAttributes,
-                                   atLocation: Location,
-                                   withCost: Double,
-                                   stallValues: Option[StallValues],
-                                   reservedFor: ReservedParkingType = ParkingStall.Any
-                                 ): Option[ParkingStall] = {
+    attrib: StallAttributes,
+    atLocation: Location,
+    withCost: Double,
+    stallValues: Option[StallValues],
+    reservedFor: ReservedParkingType = ParkingStall.Any
+  ): Option[ParkingStall] = {
     if (pooledResources(attrib).numStalls > 0) {
       stallNum = stallNum + 1
       Some(
@@ -507,18 +505,18 @@
   val maxSearchRadius = 10e6
 
   def props(
-             beamServices: BeamServices,
-             beamRouter: ActorRef,
-             parkingStockAttributes: ParkingStockAttributes
-           ): Props = {
+    beamServices: BeamServices,
+    beamRouter: ActorRef,
+    parkingStockAttributes: ParkingStockAttributes
+  ): Props = {
     Props(new ZonalParkingManager(beamServices, beamRouter, parkingStockAttributes))
   }
 
   case class ParkingAlternative(
-                                 stallAttributes: StallAttributes,
-                                 location: Location,
-                                 cost: Double,
-                                 rankingWeight: Double,
-                                 stallValues: StallValues
-                               )
+    stallAttributes: StallAttributes,
+    location: Location,
+    cost: Double,
+    rankingWeight: Double,
+    stallValues: StallValues
+  )
 }