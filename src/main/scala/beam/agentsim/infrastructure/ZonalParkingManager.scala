--- conflicted
+++ resolved
@@ -108,24 +108,9 @@
   val indexer: IndexerForZonalParkingManager = new IndexerForZonalParkingManager(pooledResources.toMap)
 
   override def receive: Receive = {
-<<<<<<< HEAD
-
-    case RegisterResource =>
-    // For Zonal Parking, stalls are created internally
-
-    case NotifyResourceInUse =>
-    // Irrelevant for parking
-
-
-    case CheckInResource(resourceId, _) =>
-      val stallId = resourceId.asInstanceOf[Id[ParkingStall]]
-      if (resources.contains(stallId)) {
-        val stall = resources(stallId)
-=======
     case ReleaseParkingStall(stallId) =>
       if (stalls.contains(stallId)) {
         val stall = stalls(stallId)
->>>>>>> 82f2eeab
         val stallValues = pooledResources(stall.attributes)
         stallValues._numStalls += 1
         totalStallsInUse -= 1
@@ -136,17 +121,6 @@
         }
       }
 
-<<<<<<< HEAD
-
-    case CheckOutResource =>
-      // Because the ZonalParkingManager is in charge of deciding which stalls to assign, this should never be received
-      throw new RuntimeException(
-        "Illegal use of CheckOutResource, ZonalParkingManager is responsible for checking out stalls in fleet."
-      )
-
-
-=======
->>>>>>> 82f2eeab
     case inquiry: DepotParkingInquiry =>
       if (log.isDebugEnabled) {
         log.debug("DepotParkingInquiry with {} available stalls ", getAvailableStalls)
