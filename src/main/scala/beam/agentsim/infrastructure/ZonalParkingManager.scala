package beam.agentsim.infrastructure

import scala.annotation.tailrec
import scala.collection.JavaConverters._
import scala.util.Random
import akka.actor.{Actor, ActorLogging, ActorRef, Props}
import beam.agentsim.Resource.ReleaseParkingStall
import beam.agentsim.infrastructure.ParkingManager._
import beam.agentsim.infrastructure.charging.ChargingInquiryData
import beam.agentsim.infrastructure.parking._
import beam.agentsim.infrastructure.taz.TAZ
import beam.router.BeamRouter.Location
import beam.sim.common.GeoUtils
import beam.sim.{BeamServices, HasServices}
import org.matsim.core.utils.collections.QuadTree

class ZonalParkingManager(
  val beamServices: BeamServices,
  parkingZones: Array[ParkingZone],
  zoneSearchTree: ParkingZoneSearch.ZoneSearch,
  rand: Random
) extends Actor
    with HasServices
    with ActorLogging {

  var totalStallsInUse: Long = 0L
  var totalStallsAvailable: Long = parkingZones.map { _.stallsAvailable }.foldLeft(0L) { _ + _ }

  override def receive: Receive = {

    case ReleaseParkingStall(parkingZoneId) =>
      if (parkingZoneId == ParkingZone.DefaultParkingZoneId) {
        if (log.isDebugEnabled) {
          // this is an infinitely available resource; no update required
          log.debug("Releasing a parking stall for the default parking zone")
        }
      } else if (parkingZoneId < 0 || parkingZones.length <= parkingZoneId) {
        if (log.isDebugEnabled) {
          log.debug("Attempting to release stall in zone {} which is an illegal parking zone id", parkingZoneId)
        }
      } else {

        val released: Boolean = ParkingZone.releaseStall(parkingZones(parkingZoneId)).value
        if (released) {
          totalStallsInUse -= 1
          totalStallsAvailable += 1
        }
      }
      if (log.isDebugEnabled) {
        log.debug("ReleaseParkingStall with {} available stalls ", totalStallsAvailable)
      }

    case inquiry: DepotParkingInquiry =>
      // we are receiving this because the Ride Hail Manager is seeking alternatives to its managed parking zones

      val inquiryReserveStall
        : Boolean = true // this comes on standard inquiries, and maybe Depot inquiries in the future

      if (log.isDebugEnabled) {
        log.debug("DepotParkingInquiry with {} available stalls ", totalStallsAvailable)
      }

      // looking for publicly-available parking options
      val (parkingZone, parkingStall) = ZonalParkingManager.incrementalParkingZoneSearch(
        500.0,
        ZonalParkingManager.MaxSearchRadius,
        inquiry.customerLocationUtm,
        ZonalParkingManager.ParkingDurationForRideHailAgents,
        Seq(ParkingType.Public),
        None,
        zoneSearchTree,
        parkingZones,
        beamServices.tazTreeMap.tazQuadTree,
        rand
      )

      // reserveStall is false when agent is only seeking pricing information
      if (inquiryReserveStall) {
        // update the parking stall data
        val claimed: Boolean = ParkingZone.claimStall(parkingZone).value
        if (claimed) {
          totalStallsInUse += 1
          totalStallsAvailable -= 1
        }

        if (log.isDebugEnabled) {
          log.debug("DepotParkingInquiry {} available stalls ", totalStallsAvailable)
        }
      }

      // send found stall
      val response = DepotParkingInquiryResponse(Some(parkingStall), inquiry.requestId)
      sender() ! response

    case inquiry: ParkingInquiry =>
      log.debug("Received parking inquiry: {}", inquiry)

      val preferredParkingTypes: Seq[ParkingType] = inquiry.activityType match {
        case act if act.equalsIgnoreCase("home") => Seq(ParkingType.Residential, ParkingType.Public)
        case act if act.equalsIgnoreCase("work") => Seq(ParkingType.Workplace, ParkingType.Public)
        case _                                   => Seq(ParkingType.Public)
      }

      // performs a concentric ring search from the present location to find a parking stall, and creates it
      val (parkingZone, parkingStall) = ZonalParkingManager.incrementalParkingZoneSearch(
        500.0,
        ZonalParkingManager.MaxSearchRadius,
        inquiry.customerLocationUtm,
        inquiry.parkingDuration.toInt,
        preferredParkingTypes,
        inquiry.chargingInquiryData,
        zoneSearchTree,
        parkingZones,
        beamServices.tazTreeMap.tazQuadTree,
        rand
      )

      // reserveStall is false when agent is only seeking pricing information
      if (inquiry.reserveStall) {

        // update the parking stall data
        val claimed: Boolean = ParkingZone.claimStall(parkingZone).value
        if (claimed) {
          totalStallsInUse += 1
          totalStallsAvailable -= 1
        }

        log.debug(s"Parking stalls in use: {} available: {}", totalStallsInUse, totalStallsAvailable)

        if (totalStallsInUse % 1000 == 0) log.debug(s"Parking stalls in use: {}", totalStallsInUse)
      }

      sender() ! ParkingInquiryResponse(parkingStall, inquiry.requestId)
  }
}

object ZonalParkingManager {

  val ParkingDurationForRideHailAgents: Int = 30 * 60 // 30 minutes?
  val SearchFactor: Double = 2.0 // increases search radius by this factor at each iteration
  val MaxSearchRadius: Double = 10e3
  val DefaultParkingPrice: Double = 0.0
  val ParkingAvailabilityThreshold: Double = 0.25

  /**
    * constructs a ZonalParkingManager
    * @param beamServices central repository for simulation data
    * @param random random number generator used to sample parking stall locations
    * @return an instance of the ZonalParkingManager class
    */
  def apply(
    beamServices: BeamServices,
    random: Random
  ): ZonalParkingManager = {
    val pathResourceCSV: String = beamServices.beamConfig.beam.agentsim.taz.parkingFilePath
    val (stalls, searchTree) = ParkingZoneFileUtils.fromFile(pathResourceCSV)

    // add something like this to write to the current instance directory?
    //  val _ = ParkingZoneFileUtils.toFile(searchTree, stalls, someDestinationForThisConfiguration)

    new ZonalParkingManager(beamServices, stalls, searchTree, random)
  }

  /**
    * builds a ZonalParkingManager Actor
    * @param beamServices core services related to this simulation
    * @param beamRouter Actor responsible for routing decisions (deprecated/previously unused)
    * @param parkingStockAttributes intended to set parking defaults (deprecated/previously unused)
    * @return
    */
  def props(
    beamServices: BeamServices,
    beamRouter: ActorRef,
    parkingStockAttributes: ParkingStockAttributes,
    random: Random = new Random(System.currentTimeMillis)
  ): Props = {
    Props(ZonalParkingManager(beamServices, random))
  }

  /**
    * looks for the nearest ParkingZone that meets the agent's needs
    * @param searchStartRadius small radius describing a ring shape
    * @param searchMaxRadius larger radius describing a ring shape
    * @param destination coordinates of this request
    * @param parkingDuration duration requested for this parking, used to calculate cost in ranking
    * @param parkingTypes types of parking this request is interested in
    * @param chargingInquiryData optional inquiry preferences for charging options
    * @param searchTree nested map structure assisting search for parking within a TAZ and by parking type
    * @param stalls collection of all parking alternatives
    * @param tazQuadTree lookup of all TAZs in this simulation
    * @param random random generator used to sample a location from the TAZ for this stall
    * @return a stall from the found ParkingZone, or a ParkingStall.DefaultStall
    */
  def incrementalParkingZoneSearch(
    searchStartRadius: Double,
    searchMaxRadius: Double,
    destination: Location,
    parkingDuration: Int,
    parkingTypes: Seq[ParkingType],
<<<<<<< HEAD
    chargingInquiryData: Option[ChargingInquiryData],
=======
    chargingInquiryData: Option[ChargingInquiryData[String, String]],
>>>>>>> 7a6d48ae
    searchTree: ParkingZoneSearch.ZoneSearch,
    stalls: Array[ParkingZone],
    tazQuadTree: QuadTree[TAZ],
    random: Random
  ): (ParkingZone, ParkingStall) = {

    @tailrec
    def _search(thisInnerRadius: Double, thisOuterRadius: Double): Option[(ParkingZone, ParkingStall)] = {
      if (thisInnerRadius > searchMaxRadius) None
      else {
        val tazDistance: Map[TAZ, Double] =
          tazQuadTree
            .getRing(destination.getX, destination.getY, thisInnerRadius, thisOuterRadius)
            .asScala
            .map { taz =>
              (taz, GeoUtils.distFormula(taz.coord, destination))
            }
            .toMap
        val tazList: List[TAZ] = tazDistance.keys.toList

        ParkingZoneSearch.find(
          chargingInquiryData,
          tazList,
          parkingTypes,
          searchTree,
          stalls,
          ParkingRanking.rankingFunction(parkingDuration = parkingDuration)
        ) match {
          case Some(
              ParkingRanking.RankingAccumulator(
                bestTAZ,
                bestParkingType,
                bestParkingZone,
                bestRankingValue,
                availability
              )
              ) =>
            val stallPrice: Double =
              bestParkingZone.pricingModel
                .map { PricingModel.evaluateParkingTicket(_, parkingDuration) }
                .getOrElse(DefaultParkingPrice)

            val availabilityRatio: Double =
              ParkingRanking.getAvailabilityPercentage(
                availability,
                bestParkingZone.pricingModel,
<<<<<<< HEAD
                bestParkingZone.chargingPoint,
=======
                bestParkingZone.chargingPointType,
>>>>>>> 7a6d48ae
                bestParkingType
              )

            val stallLocation: Location =
              ParkingStallSampling.availabilityAwareSampling(random, destination, bestTAZ, availabilityRatio)

            // create a new stall instance. you win!
            val newStall = ParkingStall(
              bestTAZ.tazId,
              bestParkingZone.parkingZoneId,
              stallLocation,
              stallPrice,
<<<<<<< HEAD
              bestParkingZone.chargingPoint,
=======
              bestParkingZone.chargingPointType,
>>>>>>> 7a6d48ae
              bestParkingZone.pricingModel,
              bestParkingType
            )

            Some { (bestParkingZone, newStall) }
          case None =>
            _search(thisOuterRadius, thisOuterRadius * SearchFactor)
        }
      }
    }

    _search(0, searchStartRadius) match {
      case Some(result) =>
        result
      case None =>
        val newStall = ParkingStall.DefaultStall(destination)
        (ParkingZone.DefaultParkingZone, newStall)
    }
  }
}<|MERGE_RESOLUTION|>--- conflicted
+++ resolved
@@ -197,11 +197,7 @@
     destination: Location,
     parkingDuration: Int,
     parkingTypes: Seq[ParkingType],
-<<<<<<< HEAD
-    chargingInquiryData: Option[ChargingInquiryData],
-=======
     chargingInquiryData: Option[ChargingInquiryData[String, String]],
->>>>>>> 7a6d48ae
     searchTree: ParkingZoneSearch.ZoneSearch,
     stalls: Array[ParkingZone],
     tazQuadTree: QuadTree[TAZ],
@@ -248,11 +244,7 @@
               ParkingRanking.getAvailabilityPercentage(
                 availability,
                 bestParkingZone.pricingModel,
-<<<<<<< HEAD
-                bestParkingZone.chargingPoint,
-=======
                 bestParkingZone.chargingPointType,
->>>>>>> 7a6d48ae
                 bestParkingType
               )
 
@@ -265,11 +257,7 @@
               bestParkingZone.parkingZoneId,
               stallLocation,
               stallPrice,
-<<<<<<< HEAD
-              bestParkingZone.chargingPoint,
-=======
               bestParkingZone.chargingPointType,
->>>>>>> 7a6d48ae
               bestParkingZone.pricingModel,
               bestParkingType
             )
