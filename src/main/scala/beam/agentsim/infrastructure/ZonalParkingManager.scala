--- conflicted
+++ resolved
@@ -1,6 +1,5 @@
 package beam.agentsim.infrastructure
 
-import beam.agentsim.agents.vehicles.VehicleManager
 import beam.agentsim.infrastructure.parking.ParkingZoneSearch.ZoneSearchTree
 import beam.agentsim.infrastructure.parking._
 import beam.agentsim.infrastructure.taz.TAZ
@@ -124,11 +123,7 @@
   ): ZonalParkingManager[GEO] = {
     val parking = ParkingZoneFileUtils.fromIterator(
       parkingDescription,
-<<<<<<< HEAD
-      VehicleManager.defaultManager,
-=======
       Some(beamConfig),
->>>>>>> 3d3f5613
       new Random(seed)
     )
     ZonalParkingManager[GEO](
