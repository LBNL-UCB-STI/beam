--- conflicted
+++ resolved
@@ -6,12 +6,7 @@
 
 import akka.actor.{Actor, ActorLogging, ActorRef, Props}
 import beam.agentsim.Resource.ReleaseParkingStall
-<<<<<<< HEAD
-import beam.agentsim.infrastructure.ParkingManager._
 import beam.agentsim.infrastructure.charging.ChargingInquiry
-=======
-import beam.agentsim.infrastructure.charging.ChargingInquiryData
->>>>>>> cbcf6c8f
 import beam.agentsim.infrastructure.parking._
 import beam.agentsim.infrastructure.taz.TAZ
 import beam.router.BeamRouter.Location
@@ -28,13 +23,6 @@
 ) extends Actor
     with HasServices
     with ActorLogging {
-<<<<<<< HEAD
-
-  var totalStallsInUse: Long = 0L
-  var totalStallsAvailable: Long = parkingZones.map { _.stallsAvailable }.foldLeft(0L) { _ + _ }
-
-  override def receive: Receive = {
-=======
 
   var totalStallsInUse: Long = 0L
   var totalStallsAvailable: Long = parkingZones.map { _.stallsAvailable }.foldLeft(0L) { _ + _ }
@@ -58,7 +46,7 @@
         inquiry.valueOfTime,
         inquiry.parkingDuration,
         preferredParkingTypes,
-        inquiry.chargingInquiryData,
+        inquiry.chargingInquiry,
         zoneSearchTree,
         parkingZones,
         beamServices.tazTreeMap.tazQuadTree,
@@ -82,16 +70,14 @@
       }
 
       sender() ! ParkingInquiryResponse(parkingStall, inquiry.requestId)
->>>>>>> cbcf6c8f
 
     case ReleaseParkingStall(parkingZoneId) =>
       if (parkingZoneId == ParkingZone.DefaultParkingZoneId) {
         if (log.isDebugEnabled) {
           // this is an infinitely available resource; no update required
-<<<<<<< HEAD
-          log.debug("Releasing a parking stall for the default parking zone")
-        }
-      } else if (parkingZoneId < 0 || parkingZones.length <= parkingZoneId) {
+          log.debug("Releasing a stall in the default/emergency zone")
+        }
+      } else if (parkingZoneId < ParkingZone.DefaultParkingZoneId || parkingZones.length <= parkingZoneId) {
         if (log.isDebugEnabled) {
           log.debug("Attempting to release stall in zone {} which is an illegal parking zone id", parkingZoneId)
         }
@@ -106,90 +92,6 @@
       if (log.isDebugEnabled) {
         log.debug("ReleaseParkingStall with {} available stalls ", totalStallsAvailable)
       }
-
-    case inquiry: DepotParkingInquiry =>
-      // we are receiving this because the Ride Hail Manager is seeking alternatives to its managed parking zones
-
-      val inquiryReserveStall
-        : Boolean = true // this comes on standard inquiries, and maybe Depot inquiries in the future
-
-      if (log.isDebugEnabled) {
-        log.debug("DepotParkingInquiry with {} available stalls ", totalStallsAvailable)
-      }
-
-      // looking for publicly-available parking options
-      val (parkingZone, parkingStall) = ZonalParkingManager.incrementalParkingZoneSearch(
-        500.0,
-        ZonalParkingManager.MaxSearchRadius,
-        inquiry.customerLocationUtm,
-        ZonalParkingManager.ParkingDurationForRideHailAgents,
-        Seq(ParkingType.Public),
-        None,
-        zoneSearchTree,
-        parkingZones,
-        beamServices.tazTreeMap.tazQuadTree,
-        beamServices.geo.distUTMInMeters,
-        rand
-      )
-
-      // reserveStall is false when agent is only seeking pricing information
-      if (inquiryReserveStall) {
-        // update the parking stall data
-        val claimed: Boolean = ParkingZone.claimStall(parkingZone).value
-        if (claimed) {
-          totalStallsInUse += 1
-          totalStallsAvailable -= 1
-        }
-
-        if (log.isDebugEnabled) {
-          log.debug("DepotParkingInquiry {} available stalls ", totalStallsAvailable)
-        }
-      }
-
-      // send found stall
-      val response = DepotParkingInquiryResponse(Some(parkingStall), inquiry.requestId)
-      sender() ! response
-
-    case inquiry: ParkingInquiry =>
-      log.debug("Received parking inquiry: {}", inquiry)
-
-      val preferredParkingTypes: Seq[ParkingType] = inquiry.activityType match {
-        case act if act.equalsIgnoreCase("home") => Seq(ParkingType.Residential, ParkingType.Public)
-        case act if act.equalsIgnoreCase("work") => Seq(ParkingType.Workplace, ParkingType.Public)
-        case _                                   => Seq(ParkingType.Public)
-      }
-
-      // performs a concentric ring search from the present location to find a parking stall, and creates it
-      val (parkingZone, parkingStall) = ZonalParkingManager.incrementalParkingZoneSearch(
-        500.0,
-        ZonalParkingManager.MaxSearchRadius,
-        inquiry.customerLocationUtm,
-        inquiry.parkingDuration.toInt,
-        preferredParkingTypes,
-        inquiry.chargingInquiryData,
-        zoneSearchTree,
-        parkingZones,
-        beamServices.tazTreeMap.tazQuadTree,
-        beamServices.geo.distUTMInMeters,
-        rand
-      )
-
-      // reserveStall is false when agent is only seeking pricing information
-      if (inquiry.reserveStall) {
-
-        // update the parking stall data
-        val claimed: Boolean = ParkingZone.claimStall(parkingZone).value
-        if (claimed) {
-          totalStallsInUse += 1
-          totalStallsAvailable -= 1
-        }
-
-        log.debug(s"Parking stalls in use: {} available: {}", totalStallsInUse, totalStallsAvailable)
-
-        if (totalStallsInUse % 1000 == 0) log.debug(s"Parking stalls in use: {}", totalStallsInUse)
-      }
-
-      sender() ! ParkingInquiryResponse(parkingStall, inquiry.requestId)
   }
 }
 
@@ -200,9 +102,10 @@
   val MaxSearchRadius: Double = 10e3
   val DefaultParkingPrice: Double = 0.0
   val ParkingAvailabilityThreshold: Double = 0.25
-
-  /**
-    * constructs a ZonalParkingManager
+  val DepotParkingValueOfTime: Double = 0.0 // ride hail drivers do not have a value of time
+
+  /**
+    * constructs a ZonalParkingManager from file
     * @param beamServices central repository for simulation data
     * @param random random number generator used to sample parking stall locations
     * @return an instance of the ZonalParkingManager class
@@ -221,16 +124,32 @@
   }
 
   /**
+    * constructs a ZonalParkingManager from a string iterator
+    * @param parkingDescription line-by-line string representation of parking including header
+    * @param beamServices central repository for simulation data
+    * @param random random generator used for sampling parking locations
+    * @param includesHeader true if the parkingDescription includes a csv-style header
+    * @return
+    */
+  def apply(
+    parkingDescription: Iterator[String],
+    beamServices: BeamServices,
+    random: Random,
+    includesHeader: Boolean = true
+  ): ZonalParkingManager = {
+    val parking = ParkingZoneFileUtils.fromIterator(parkingDescription, includesHeader)
+    new ZonalParkingManager(beamServices, parking.zones, parking.tree, random)
+  }
+
+  /**
     * builds a ZonalParkingManager Actor
     * @param beamServices core services related to this simulation
     * @param beamRouter Actor responsible for routing decisions (deprecated/previously unused)
-    * @param parkingStockAttributes intended to set parking defaults (deprecated/previously unused)
     * @return
     */
   def props(
     beamServices: BeamServices,
     beamRouter: ActorRef,
-    parkingStockAttributes: ParkingStockAttributes,
     random: Random = new Random(System.currentTimeMillis)
   ): Props = {
     Props(ZonalParkingManager(beamServices, random))
@@ -254,174 +173,10 @@
     searchStartRadius: Double,
     searchMaxRadius: Double,
     destinationUTM: Location,
-    parkingDuration: Int,
-    parkingTypes: Seq[ParkingType],
-    chargingInquiryData: Option[ChargingInquiry],
-    searchTree: ParkingZoneSearch.ZoneSearch,
-    stalls: Array[ParkingZone],
-    tazQuadTree: QuadTree[TAZ],
-    distanceFunction: (Coord, Coord) => Double,
-    random: Random
-  ): (ParkingZone, ParkingStall) = {
-
-    @tailrec
-    def _search(thisInnerRadius: Double, thisOuterRadius: Double): Option[(ParkingZone, ParkingStall)] = {
-      if (thisInnerRadius > searchMaxRadius) None
-      else {
-        val tazDistance: Map[TAZ, Double] =
-          tazQuadTree
-            .getRing(destinationUTM.getX, destinationUTM.getY, thisInnerRadius, thisOuterRadius)
-            .asScala
-            .map { taz =>
-              (taz, GeoUtils.distFormula(taz.coord, destinationUTM))
-            }
-            .toMap
-        val tazList: List[TAZ] = tazDistance.keys.toList
-
-        ParkingZoneSearch.find(
-          destinationUTM,
-          chargingInquiryData,
-          tazList,
-          parkingTypes,
-          searchTree,
-          stalls,
-          ParkingRanking.rankingFunction(parkingDuration = parkingDuration),
-          distanceFunction,
-          random
-        ) match {
-          case Some(
-              ParkingRanking.RankingAccumulator(
-                bestTAZ,
-                bestParkingType,
-                bestParkingZone,
-                bestCoord,
-                bestRankingValue
-              )
-              ) =>
-            val stallPrice: Double =
-              bestParkingZone.pricingModel
-                .map { PricingModel.evaluateParkingTicket(_, parkingDuration) }
-                .getOrElse(DefaultParkingPrice)
-
-            // create a new stall instance. you win!
-            val newStall = ParkingStall(
-              bestTAZ.tazId,
-              bestParkingZone.parkingZoneId,
-              bestCoord,
-              stallPrice,
-              bestParkingZone.chargingPointType,
-              bestParkingZone.pricingModel,
-              bestParkingType
-            )
-
-            Some { (bestParkingZone, newStall) }
-          case None =>
-            _search(thisOuterRadius, thisOuterRadius * SearchFactor)
-        }
-      }
-=======
-          log.debug("Releasing a stall in the default/emergency zone")
-        }
-      } else if (parkingZoneId < ParkingZone.DefaultParkingZoneId || parkingZones.length <= parkingZoneId) {
-        if (log.isDebugEnabled) {
-          log.debug("Attempting to release stall in zone {} which is an illegal parking zone id", parkingZoneId)
-        }
-      } else {
-
-        val released: Boolean = ParkingZone.releaseStall(parkingZones(parkingZoneId)).value
-        if (released) {
-          totalStallsInUse -= 1
-          totalStallsAvailable += 1
-        }
-      }
-      if (log.isDebugEnabled) {
-        log.debug("ReleaseParkingStall with {} available stalls ", totalStallsAvailable)
-      }
-  }
-}
-
-object ZonalParkingManager {
-
-  val ParkingDurationForRideHailAgents: Int = 30 * 60 // 30 minutes?
-  val SearchFactor: Double = 2.0 // increases search radius by this factor at each iteration
-  val MaxSearchRadius: Double = 10e3
-  val DefaultParkingPrice: Double = 0.0
-  val ParkingAvailabilityThreshold: Double = 0.25
-  val DepotParkingValueOfTime: Double = 0.0 // ride hail drivers do not have a value of time
-
-  /**
-    * constructs a ZonalParkingManager from file
-    * @param beamServices central repository for simulation data
-    * @param random random number generator used to sample parking stall locations
-    * @return an instance of the ZonalParkingManager class
-    */
-  def apply(
-    beamServices: BeamServices,
-    random: Random
-  ): ZonalParkingManager = {
-    val pathResourceCSV: String = beamServices.beamConfig.beam.agentsim.taz.parkingFilePath
-    val (stalls, searchTree) = ParkingZoneFileUtils.fromFile(pathResourceCSV)
-
-    // add something like this to write to the current instance directory?
-    //  val _ = ParkingZoneFileUtils.toFile(searchTree, stalls, someDestinationForThisConfiguration)
-
-    new ZonalParkingManager(beamServices, stalls, searchTree, random)
-  }
-
-  /**
-    * constructs a ZonalParkingManager from a string iterator
-    * @param parkingDescription line-by-line string representation of parking including header
-    * @param beamServices central repository for simulation data
-    * @param random random generator used for sampling parking locations
-    * @param includesHeader true if the parkingDescription includes a csv-style header
-    * @return
-    */
-  def apply(
-    parkingDescription: Iterator[String],
-    beamServices: BeamServices,
-    random: Random,
-    includesHeader: Boolean = true
-  ): ZonalParkingManager = {
-    val parking = ParkingZoneFileUtils.fromIterator(parkingDescription, includesHeader)
-    new ZonalParkingManager(beamServices, parking.zones, parking.tree, random)
-  }
-
-  /**
-    * builds a ZonalParkingManager Actor
-    * @param beamServices core services related to this simulation
-    * @param beamRouter Actor responsible for routing decisions (deprecated/previously unused)
-    * @return
-    */
-  def props(
-    beamServices: BeamServices,
-    beamRouter: ActorRef,
-    random: Random = new Random(System.currentTimeMillis)
-  ): Props = {
-    Props(ZonalParkingManager(beamServices, random))
-  }
-
-  /**
-    * looks for the nearest ParkingZone that meets the agent's needs
-    * @param searchStartRadius small radius describing a ring shape
-    * @param searchMaxRadius larger radius describing a ring shape
-    * @param destinationUTM coordinates of this request
-    * @param parkingDuration duration requested for this parking, used to calculate cost in ranking
-    * @param parkingTypes types of parking this request is interested in
-    * @param chargingInquiryData optional inquiry preferences for charging options
-    * @param searchTree nested map structure assisting search for parking within a TAZ and by parking type
-    * @param stalls collection of all parking alternatives
-    * @param tazQuadTree lookup of all TAZs in this simulation
-    * @param random random generator used to sample a location from the TAZ for this stall
-    * @return a stall from the found ParkingZone, or a ParkingStall.DefaultStall
-    */
-  def incrementalParkingZoneSearch(
-    searchStartRadius: Double,
-    searchMaxRadius: Double,
-    destinationUTM: Location,
     valueOfTime: Double,
     parkingDuration: Double,
     parkingTypes: Seq[ParkingType],
-    chargingInquiryData: Option[ChargingInquiryData[String, String]],
+    chargingInquiryData: Option[ChargingInquiry],
     searchTree: ParkingZoneSearch.ZoneSearch,
     stalls: Array[ParkingZone],
     tazQuadTree: QuadTree[TAZ],
@@ -485,18 +240,13 @@
             _search(thisOuterRadius, thisOuterRadius * SearchFactor)
         }
       }
->>>>>>> cbcf6c8f
     }
 
     _search(0, searchStartRadius) match {
       case Some(result) =>
         result
       case None =>
-<<<<<<< HEAD
-        val newStall = ParkingStall.DefaultStall(destinationUTM)
-=======
         val newStall = ParkingStall.lastResortStall(random)
->>>>>>> cbcf6c8f
         (ParkingZone.DefaultParkingZone, newStall)
     }
   }
