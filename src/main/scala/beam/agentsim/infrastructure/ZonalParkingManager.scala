--- conflicted
+++ resolved
@@ -77,15 +77,9 @@
       }
 
       // performs a concentric ring search from the destination to find a parking stall, and creates it
-<<<<<<< HEAD
-      val (parkingZone: ParkingZone, parkingStall: ParkingStall) = ParkingZoneSearch.incrementalParkingZoneSearch(
-        500.0,
-        ZonalParkingManager.MaxSearchRadius,
-=======
       val (parkingZone, parkingStall) = ZonalParkingManager.incrementalParkingZoneSearch(
         ZonalParkingManager.MinSearchRadius,
         maxSearchRadius,
->>>>>>> 4c63ce0d
         inquiry.destinationUtm,
         inquiry.valueOfTime,
         inquiry.parkingDuration,
@@ -152,11 +146,7 @@
 object ZonalParkingManager extends LazyLogging {
 
   val ParkingDurationForRideHailAgents: Int = 30 * 60 // 30 minutes?
-<<<<<<< HEAD
-  val MaxSearchRadius: Double = 10e3
-=======
   val SearchFactor: Double = 2.0 // increases search radius by this factor at each iteration
->>>>>>> 4c63ce0d
   val DefaultParkingPrice: Double = 0.0
   val ParkingAvailabilityThreshold: Double = 0.25
   val DepotParkingValueOfTime: Double = 0.0 // ride hail drivers do not have a value of time
