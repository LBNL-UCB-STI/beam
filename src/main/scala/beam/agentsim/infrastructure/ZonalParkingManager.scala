package beam.agentsim.infrastructure

import scala.annotation.tailrec
import scala.collection.JavaConverters._
import scala.util.{Failure, Random, Success, Try}
import akka.actor.{Actor, ActorLogging, ActorRef, Props}
import beam.agentsim.Resource.ReleaseParkingStall
import beam.agentsim.agents.choice.logit.MultinomialLogit
import beam.agentsim.infrastructure.charging._
import beam.agentsim.infrastructure.parking._
import beam.agentsim.infrastructure.taz.{TAZ, TAZTreeMap}
import beam.router.BeamRouter.Location
import beam.sim.common.GeoUtils
import beam.sim.config.BeamConfig
import com.typesafe.scalalogging.LazyLogging
import com.vividsolutions.jts.geom.Envelope
import org.matsim.api.core.v01.Coord
import org.matsim.core.utils.collections.QuadTree

import scala.annotation.tailrec
import scala.collection.JavaConverters._
import scala.util.{Failure, Random, Success, Try}

class ZonalParkingManager(
  tazTreeMap: TAZTreeMap,
  geo: GeoUtils,
  parkingZones: Array[ParkingZone],
  zoneSearchTree: ParkingZoneSearch.ZoneSearch[TAZ],
  rand: Random,
  boundingBox: Envelope
) extends Actor
    with ActorLogging {

  var totalStallsInUse: Long = 0L
  var totalStallsAvailable: Long = parkingZones.map { _.stallsAvailable }.foldLeft(0L) { _ + _ }

  override def receive: Receive = {

    case inquiry: ParkingInquiry =>
      log.debug("Received parking inquiry: {}", inquiry)

      val preferredParkingTypes: Seq[ParkingType] = inquiry.activityType match {
        case act if act.equalsIgnoreCase("home") => Seq(ParkingType.Residential, ParkingType.Public)
        case act if act.equalsIgnoreCase("work") => Seq(ParkingType.Workplace, ParkingType.Public)
        case _                                   => Seq(ParkingType.Public)
      }

      // performs a concentric ring search from the destination to find a parking stall, and creates it
      val (parkingZone, parkingStall) = ParkingZoneSearch.incrementalParkingZoneSearch(
        500.0,
        ZonalParkingManager.MaxSearchRadius,
        inquiry.destinationUtm,
        inquiry.valueOfTime,
        inquiry.parkingDuration,
        preferredParkingTypes,
        inquiry.utilityFunction,
        zoneSearchTree,
        parkingZones,
        tazTreeMap.tazQuadTree,
        geo.distUTMInMeters,
        rand,
        boundingBox
      ) match {
        case Some(result) =>
          result
        case None =>
          // didn't find any stalls, so, as a last resort, create a very expensive stall
          val newStall = ParkingStall.lastResortStall(boundingBox, rand)
          (ParkingZone.DefaultParkingZone, newStall)
      }

      // reserveStall is false when agent is only seeking pricing information
      if (inquiry.reserveStall) {

        // update the parking stall data
        val claimed: Boolean = ParkingZone.claimStall(parkingZone).value
        if (claimed) {
          totalStallsInUse += 1
          totalStallsAvailable -= 1
        }

        log.debug(s"Parking stalls in use: {} available: {}", totalStallsInUse, totalStallsAvailable)

        if (totalStallsInUse % 1000 == 0) log.debug(s"Parking stalls in use: {}", totalStallsInUse)
      }

      sender() ! ParkingInquiryResponse(parkingStall, inquiry.requestId)

    case ReleaseParkingStall(parkingZoneId) =>
      if (parkingZoneId == ParkingZone.DefaultParkingZoneId) {
        if (log.isDebugEnabled) {
          // this is an infinitely available resource; no update required
          log.debug("Releasing a stall in the default/emergency zone")
        }
      } else if (parkingZoneId < ParkingZone.DefaultParkingZoneId || parkingZones.length <= parkingZoneId) {
        if (log.isDebugEnabled) {
          log.debug("Attempting to release stall in zone {} which is an illegal parking zone id", parkingZoneId)
        }
      } else {

        val released: Boolean = ParkingZone.releaseStall(parkingZones(parkingZoneId)).value
        if (released) {
          totalStallsInUse -= 1
          totalStallsAvailable += 1
        }
      }
      if (log.isDebugEnabled) {
        log.debug("ReleaseParkingStall with {} available stalls ", totalStallsAvailable)
      }
  }
}

object ZonalParkingManager extends LazyLogging {

  val ParkingDurationForRideHailAgents: Int = 30 * 60 // 30 minutes?
  val MaxSearchRadius: Double = 10e3
  val DefaultParkingPrice: Double = 0.0
  val ParkingAvailabilityThreshold: Double = 0.25
  val DepotParkingValueOfTime: Double = 0.0 // ride hail drivers do not have a value of time

  /**
    * constructs a ZonalParkingManager from file
    * @param random random number generator used to sample parking stall locations
    * @return an instance of the ZonalParkingManager class
    */
  def apply(
    beamConfig: BeamConfig,
    tazTreeMap: TAZTreeMap,
    geo: GeoUtils,
    random: Random,
    boundingBox: Envelope
  ): ZonalParkingManager = {

    // generate or load parking
    val parkingFilePath: String = beamConfig.beam.agentsim.taz.parkingFilePath

    val (stalls, searchTree) = if (parkingFilePath.isEmpty) {
      ParkingZoneFileUtils.generateDefaultParkingFromTazfile(beamConfig.beam.agentsim.taz.filePath)
    } else {
      Try {
        ParkingZoneFileUtils.fromFile(parkingFilePath)
      } match {
        case Success((s, t)) => (s, t)
        case Failure(e) =>
          logger.warn(s"unable to read contents of provided parking file $parkingFilePath, got ${e.getMessage}.")
          ParkingZoneFileUtils.generateDefaultParkingFromTazfile(beamConfig.beam.agentsim.taz.filePath)
      }
    }

    new ZonalParkingManager(tazTreeMap, geo, stalls, searchTree, random, boundingBox)
  }

  /**
    * constructs a ZonalParkingManager from a string iterator
    * @param parkingDescription line-by-line string representation of parking including header
    * @param random random generator used for sampling parking locations
    * @param includesHeader true if the parkingDescription includes a csv-style header
    * @return
    */
  def apply(
    parkingDescription: Iterator[String],
    tazTreeMap: TAZTreeMap,
    geo: GeoUtils,
    random: Random,
    boundingBox: Envelope,
    includesHeader: Boolean = true
  ): ZonalParkingManager = {
    val parking = ParkingZoneFileUtils.fromIterator(parkingDescription, includesHeader)
    new ZonalParkingManager(tazTreeMap, geo, parking.zones, parking.tree, random, boundingBox)
  }

  /**
    * builds a ZonalParkingManager Actor
    * @param beamRouter Actor responsible for routing decisions (deprecated/previously unused)
    * @return
    */
  def props(
    beamConfig: BeamConfig,
    tazTreeMap: TAZTreeMap,
    geo: GeoUtils,
    beamRouter: ActorRef,
    boundingBox: Envelope
  ): Props = {
    val random = {
      val seed = beamConfig.matsim.modules.global.randomSeed
      new Random(seed)
    }
    Props(ZonalParkingManager(beamConfig, tazTreeMap, geo, random, boundingBox))
  }
<<<<<<< HEAD
=======

  /**
    * looks for the nearest ParkingZone that meets the agent's needs
    * @param searchStartRadius small radius describing a ring shape
    * @param searchMaxRadius larger radius describing a ring shape
    * @param destinationUTM coordinates of this request
    * @param parkingDuration duration requested for this parking, used to calculate cost in ranking
    * @param parkingTypes types of parking this request is interested in
    * @param utilityFunction a utility function for parking alternatives
    * @param searchTree nested map structure assisting search for parking within a TAZ and by parking type
    * @param stalls collection of all parking alternatives
    * @param tazQuadTree lookup of all TAZs in this simulation
    * @param random random generator used to sample a location from the TAZ for this stall
    * @return a stall from the found ParkingZone, or a ParkingStall.DefaultStall
    */
  def incrementalParkingZoneSearch(
    searchStartRadius: Double,
    searchMaxRadius: Double,
    destinationUTM: Location,
    valueOfTime: Double,
    parkingDuration: Double,
    parkingTypes: Seq[ParkingType],
    utilityFunction: MultinomialLogit[ParkingZoneSearch.ParkingAlternative, String],
    searchTree: ParkingZoneSearch.ZoneSearch[TAZ],
    stalls: Array[ParkingZone],
    tazQuadTree: QuadTree[TAZ],
    distanceFunction: (Coord, Coord) => Double,
    random: Random,
    boundingBox: Envelope
  ): (ParkingZone, ParkingStall) = {

    @tailrec
    def _search(thisInnerRadius: Double, thisOuterRadius: Double): Option[(ParkingZone, ParkingStall)] = {
      if (thisInnerRadius > searchMaxRadius) None
      else {
        val tazDistance: Map[TAZ, Double] =
          tazQuadTree
            .getRing(destinationUTM.getX, destinationUTM.getY, thisInnerRadius, thisOuterRadius)
            .asScala
            .map { taz =>
              (taz, GeoUtils.distFormula(taz.coord, destinationUTM))
            }
            .toMap
        val tazList: List[TAZ] = tazDistance.keys.toList

        ParkingZoneSearch.find(
          destinationUTM,
          valueOfTime,
          parkingDuration,
          utilityFunction,
          tazList,
          parkingTypes,
          searchTree,
          stalls,
          distanceFunction,
          random
        ) match {
          case Some(
              ParkingZoneSearch.ParkingSearchResult(
                bestTAZ,
                bestParkingType,
                bestParkingZone,
                bestCoord,
                bestRankingValue
              )
              ) =>
            val stallPrice: Double =
              bestParkingZone.pricingModel
                .map { PricingModel.evaluateParkingTicket(_, parkingDuration.toInt) }
                .getOrElse(DefaultParkingPrice)

            // create a new stall instance. you win!
            val newStall = ParkingStall(
              bestTAZ.tazId,
              bestParkingZone.parkingZoneId,
              bestCoord,
              stallPrice,
              bestParkingZone.chargingPointType,
              bestParkingZone.pricingModel,
              bestParkingType
            )

            Some { (bestParkingZone, newStall) }
          case None =>
            _search(thisOuterRadius, thisOuterRadius * SearchFactor)
        }
      }
    }

    _search(0, searchStartRadius) match {
      case Some(result) =>
        result
      case None =>
        val newStall = ParkingStall.lastResortStall(boundingBox, random)
        (ParkingZone.DefaultParkingZone, newStall)
    }
  }
>>>>>>> 91c5b29d
}<|MERGE_RESOLUTION|>--- conflicted
+++ resolved
@@ -187,104 +187,4 @@
     }
     Props(ZonalParkingManager(beamConfig, tazTreeMap, geo, random, boundingBox))
   }
-<<<<<<< HEAD
-=======
-
-  /**
-    * looks for the nearest ParkingZone that meets the agent's needs
-    * @param searchStartRadius small radius describing a ring shape
-    * @param searchMaxRadius larger radius describing a ring shape
-    * @param destinationUTM coordinates of this request
-    * @param parkingDuration duration requested for this parking, used to calculate cost in ranking
-    * @param parkingTypes types of parking this request is interested in
-    * @param utilityFunction a utility function for parking alternatives
-    * @param searchTree nested map structure assisting search for parking within a TAZ and by parking type
-    * @param stalls collection of all parking alternatives
-    * @param tazQuadTree lookup of all TAZs in this simulation
-    * @param random random generator used to sample a location from the TAZ for this stall
-    * @return a stall from the found ParkingZone, or a ParkingStall.DefaultStall
-    */
-  def incrementalParkingZoneSearch(
-    searchStartRadius: Double,
-    searchMaxRadius: Double,
-    destinationUTM: Location,
-    valueOfTime: Double,
-    parkingDuration: Double,
-    parkingTypes: Seq[ParkingType],
-    utilityFunction: MultinomialLogit[ParkingZoneSearch.ParkingAlternative, String],
-    searchTree: ParkingZoneSearch.ZoneSearch[TAZ],
-    stalls: Array[ParkingZone],
-    tazQuadTree: QuadTree[TAZ],
-    distanceFunction: (Coord, Coord) => Double,
-    random: Random,
-    boundingBox: Envelope
-  ): (ParkingZone, ParkingStall) = {
-
-    @tailrec
-    def _search(thisInnerRadius: Double, thisOuterRadius: Double): Option[(ParkingZone, ParkingStall)] = {
-      if (thisInnerRadius > searchMaxRadius) None
-      else {
-        val tazDistance: Map[TAZ, Double] =
-          tazQuadTree
-            .getRing(destinationUTM.getX, destinationUTM.getY, thisInnerRadius, thisOuterRadius)
-            .asScala
-            .map { taz =>
-              (taz, GeoUtils.distFormula(taz.coord, destinationUTM))
-            }
-            .toMap
-        val tazList: List[TAZ] = tazDistance.keys.toList
-
-        ParkingZoneSearch.find(
-          destinationUTM,
-          valueOfTime,
-          parkingDuration,
-          utilityFunction,
-          tazList,
-          parkingTypes,
-          searchTree,
-          stalls,
-          distanceFunction,
-          random
-        ) match {
-          case Some(
-              ParkingZoneSearch.ParkingSearchResult(
-                bestTAZ,
-                bestParkingType,
-                bestParkingZone,
-                bestCoord,
-                bestRankingValue
-              )
-              ) =>
-            val stallPrice: Double =
-              bestParkingZone.pricingModel
-                .map { PricingModel.evaluateParkingTicket(_, parkingDuration.toInt) }
-                .getOrElse(DefaultParkingPrice)
-
-            // create a new stall instance. you win!
-            val newStall = ParkingStall(
-              bestTAZ.tazId,
-              bestParkingZone.parkingZoneId,
-              bestCoord,
-              stallPrice,
-              bestParkingZone.chargingPointType,
-              bestParkingZone.pricingModel,
-              bestParkingType
-            )
-
-            Some { (bestParkingZone, newStall) }
-          case None =>
-            _search(thisOuterRadius, thisOuterRadius * SearchFactor)
-        }
-      }
-    }
-
-    _search(0, searchStartRadius) match {
-      case Some(result) =>
-        result
-      case None =>
-        val newStall = ParkingStall.lastResortStall(boundingBox, random)
-        (ParkingZone.DefaultParkingZone, newStall)
-    }
-  }
->>>>>>> 91c5b29d
 }