package beam.agentsim.infrastructure

import java.io.FileWriter
import java.nio.file.{Files, Paths}
import java.util

import akka.actor.{ActorRef, Props}
import beam.agentsim.Resource._
import beam.agentsim.agents.PersonAgent
import beam.agentsim.events.SpaceTime
import beam.agentsim.infrastructure.ParkingManager._
import beam.agentsim.infrastructure.ParkingStall._
import beam.agentsim.infrastructure.TAZTreeMap.TAZ
import beam.agentsim.infrastructure.ZonalParkingManager.ParkingAlternative
import beam.router.BeamRouter.Location
import beam.sim.common.GeoUtils
import beam.sim.{BeamServices, HasServices}
import beam.utils.FileUtils
import org.matsim.api.core.v01.{Coord, Id}
import org.matsim.vehicles.Vehicle
import org.supercsv.cellprocessor.ift.CellProcessor
import org.supercsv.io.{CsvMapReader, CsvMapWriter, ICsvMapReader, ICsvMapWriter}
import org.supercsv.prefs.CsvPreference
import org.supercsv.cellprocessor.constraint.NotNull

import scala.collection.mutable
import scala.collection.JavaConverters._
import scala.util.Random

class ZonalParkingManager(
  override val beamServices: BeamServices,
  val beamRouter: ActorRef,
  parkingStockAttributes: ParkingStockAttributes
) extends ParkingManager(parkingStockAttributes)
    with HasServices {
  override val resources: mutable.Map[Id[ParkingStall], ParkingStall] =
    collection.mutable.Map[Id[ParkingStall], ParkingStall]()
  val pooledResources: mutable.Map[StallAttributes, StallValues] = mutable.Map()
  var stallnum = 0

  val pathResourceCSV: String = beamServices.beamConfig.beam.agentsim.taz.parking

  val defaultStallAtrrs = StallAttributes(
    Id.create("NA", classOf[TAZ]),
    NoOtherExists,
    FlatFee,
    NoCharger,
    ParkingStall.Any
  )
  val defaultStallValues = StallValues(Int.MaxValue, 0)

  val depotStallLocationType: DepotStallLocationType = beamServices.beamConfig.beam.agentsim.agents.rideHail.refuelLocationType match {
    case "AtRequestLocation" =>
      AtRequestLocation
    case "AtTAZCenter" =>
      AtTAZCenter
    case _ =>
      AtRequestLocation
  }

  def fillInDefaultPooledResources(): Unit = {
    // First do general parking and charging for personal vehicles
    for {
      taz          <- beamServices.tazTreeMap.tazQuadTree.values().asScala
      parkingType  <- List(Residential, Workplace, Public)
      pricingModel <- List(FlatFee, Block)
      chargingType <- List(NoCharger, Level1, Level2, DCFast, UltraFast)
      reservedFor  <- List(ParkingStall.Any)
    } yield {
      pooledResources.put(
        StallAttributes(taz.tazId, parkingType, pricingModel, chargingType, reservedFor),
        defaultStallValues
      )
    }
    // Now do parking/charging for ride hail fleet
    for {
      taz          <- beamServices.tazTreeMap.tazQuadTree.values().asScala
      parkingType  <- List(Workplace)
      pricingModel <- List(FlatFee)
      chargingType <- List(Level2, DCFast, UltraFast)
      reservedFor  <- List(ParkingStall.RideHailManager)
    } yield {
      pooledResources.put(
        StallAttributes(taz.tazId, parkingType, pricingModel, chargingType, reservedFor),
        defaultStallValues
      )
    }
  }

  def updatePooledResources(): Unit = {
    if (Files.exists(Paths.get(beamServices.beamConfig.beam.agentsim.taz.parking))) {
      readCsvFile(pathResourceCSV).foreach(f => {
        pooledResources.update(f._1, f._2)
      })
    } else {
      //Used to generate csv file
      parkingStallToCsv(pooledResources, pathResourceCSV) // use to generate initial csv from above data
    }
    // Make a very big pool of NA stalls used to return to agents when there are no alternatives left
    pooledResources.put(defaultStallAtrrs, defaultStallValues)
  }

  fillInDefaultPooledResources()
  updatePooledResources()

  override def receive: Receive = {
    case RegisterResource(stallId: Id[ParkingStall]) =>
    // For Zonal Parking, stalls are created internally

    case NotifyResourceInUse(stallId: Id[ParkingStall], whenWhere) =>
    // Irrelevant for parking

    case CheckInResource(stallId: Id[ParkingStall], availableIn: Option[SpaceTime]) =>
      val stall = resources(stallId)
      val stallValues = pooledResources(stall.attributes)

      pooledResources.update(
        stall.attributes,
        stallValues.copy(numStalls = stallValues.numStalls + 1)
      )
      resources.remove(stall.id)

    case CheckOutResource(_) =>
      // Because the ZonalParkingManager is in charge of deciding which stalls to assign, this should never be received
      throw new RuntimeException(
        "Illegal use of CheckOutResource, ZonalParkingManager is responsible for checking out stalls in fleet."
      )

    case inquiry @ DepotParkingInquiry(vehicleId: Id[Vehicle], location: Location, reservedFor: ReservedParkingType) =>
      val tazsWithDists = findTAZsWithDistances(location, 1000.0)
      val maybeFoundStalls = tazsWithDists
        .find {
          case (taz, _) =>
            pooledResources.find {
              case (attr, values) =>
                attr.tazId.equals(taz.tazId) &&
                attr.reservedFor.equals(reservedFor) &&
                values.numStalls > 0
            }.isDefined
        }
        .map {
          case (taz, _) =>
            pooledResources.filter {
              case (attr, values) =>
                attr.tazId.equals(taz.tazId) &&
                attr.reservedFor.equals(reservedFor) &&
                values.numStalls > 0
            }
        }

      val maybeParkingAttribs = maybeFoundStalls.flatMap {
        _.keys.toVector
          .sortBy { attribs =>
            ChargingType.getChargerPowerInKW(attribs.chargingType)
          }
          .reverse
          .headOption
      }
<<<<<<< HEAD
      val maybeParkingStall = maybeParkingAttribs.flatMap{attrib =>
        // Location is either TAZ center or random withing 5km of driver location
        val newLocation = depotStallLocationType match {
          case AtTAZCenter if beamServices.tazTreeMap.getTAZ(attrib.tazId).isDefined =>
             beamServices.tazTreeMap.getTAZ(attrib.tazId).get.coord
          case _ =>
            location
        }
        maybeCreateNewStall(attrib, newLocation, 0.0, maybeFoundStalls.get.get(attrib))
=======
      val maybeParkingStall = maybeParkingAttribs.flatMap { attrib =>
        maybeCreateNewStall(attrib, location, 0.0, maybeFoundStalls.get.get(attrib))
>>>>>>> c0f14496
      }

      maybeParkingStall.foreach { stall =>
        resources.put(stall.id, stall)
        val stallValues = pooledResources(stall.attributes)
        pooledResources.update(
          stall.attributes,
          stallValues.copy(numStalls = stallValues.numStalls - 1)
        )
      }

      val response = DepotParkingInquiryResponse(maybeParkingStall, inquiry.requestId)
      sender() ! response

    case inquiry @ ParkingInquiry(
          customerId: Id[PersonAgent],
          customerLocationUtm: Location,
          destinationUtm: Location,
          activityType: String,
          valueOfTime: Double,
          chargingPreference: ChargingPreference,
          arrivalTime: Long,
          parkingDuration: Double,
          reservedFor: ReservedParkingType
        ) =>
      val nearbyTazsWithDistances = findTAZsWithDistances(destinationUtm, 500.0)
      val preferredType = activityType match {
        case act if act.equalsIgnoreCase("home") => Residential
        case act if act.equalsIgnoreCase("work") => Workplace
        case _                                   => Public
      }

      if (inquiry.parkingDuration > 0) {
        val jjj = 0
      }

      /*
       * To save time avoiding route calculations, we look for the trivial case: nearest TAZ with activity type matching available parking type.
       */
      val maybeFoundStall = pooledResources.find {
        case (attr, values) =>
          attr.tazId.equals(nearbyTazsWithDistances.head._1.tazId) &&
          attr.parkingType == preferredType &&
          attr.reservedFor.equals(reservedFor) &&
          values.numStalls > 0 &&
          values.feeInCents == 0
      }
      val maybeDominantSpot = maybeFoundStall match {
        case Some(foundStall) if chargingPreference == NoNeed =>
          maybeCreateNewStall(
            StallAttributes(
              nearbyTazsWithDistances.head._1.tazId,
              preferredType,
              foundStall._1.pricingModel,
              NoCharger,
              reservedFor
            ),
            destinationUtm,
            0.0,
            Some(foundStall._2)
          )
        case _ =>
          None
      }

      respondWithStall(
        maybeDominantSpot match {
          case Some(stall) =>
            stall
          case None =>
            chargingPreference match {
              case NoNeed =>
                selectPublicStall(inquiry, 500.0)
              case _ =>
                selectStallWithCharger(inquiry, 500.0)
            }
        },
        inquiry.requestId
      )
  }

  private def maybeCreateNewStall(
    attrib: StallAttributes,
    atLocation: Location,
    withCost: Double,
    stallValues: Option[StallValues],
    reservedFor: ReservedParkingType = ParkingStall.Any
  ): Option[ParkingStall] = {
    if (pooledResources(attrib).numStalls > 0) {
      stallnum = stallnum + 1
      Some(
        new ParkingStall(
          Id.create(stallnum, classOf[ParkingStall]),
          attrib,
          atLocation,
          withCost,
          stallValues
        )
      )
    } else {
      None
    }
  }

  def respondWithStall(stall: ParkingStall, requestId: Int): Unit = {
    resources.put(stall.id, stall)
    val stallValues = pooledResources(stall.attributes)
    pooledResources.update(
      stall.attributes,
      stallValues.copy(numStalls = stallValues.numStalls - 1)
    )
    sender() ! ParkingInquiryResponse(stall, requestId)
  }

  // TODO make these distributions more custom to the TAZ and stall type
  def sampleLocationForStall(taz: TAZ, attrib: StallAttributes): Location = {
    val rand = new Random()
    val radius = math.sqrt(taz.area) / 2
    val lambda = 1
    val deltaRadius = -math.log(1 - (1 - math.exp(-lambda * radius)) * rand.nextDouble()) / lambda

    val x = taz.coord.getX + deltaRadius
    val y = taz.coord.getY + deltaRadius
    new Location(x, y)
    //new Location(taz.coord.getX + rand.nextDouble() * 500.0 - 250.0, taz.coord.getY + rand.nextDouble() * 500.0 - 250.0)
  }

  // TODO make pricing into parameters
  // TODO make Block parking model based off a schedule
  def calculateCost(
    attrib: StallAttributes,
    feeInCents: Int,
    arrivalTime: Long,
    parkingDuration: Double
  ): Double = {
    attrib.pricingModel match {
      case FlatFee => feeInCents.toDouble / 100.0
      case Block   => parkingDuration / 3600.0 * (feeInCents.toDouble / 100.0)
    }
  }

  def selectPublicStall(inquiry: ParkingInquiry, searchRadius: Double): ParkingStall = {
    val nearbyTazsWithDistances = findTAZsWithDistances(inquiry.destinationUtm, searchRadius)
    val allOptions: Vector[ParkingAlternative] = nearbyTazsWithDistances.flatMap { taz =>
      Vector(FlatFee, Block).flatMap { pricingModel =>
        val attrib =
          StallAttributes(taz._1.tazId, Public, pricingModel, NoCharger, ParkingStall.Any)
        val stallValues = pooledResources(attrib)
        if (stallValues.numStalls > 0) {
          val stallLoc = sampleLocationForStall(taz._1, attrib)
          val walkingDistance = beamServices.geo.distInMeters(stallLoc, inquiry.destinationUtm)
          val valueOfTimeSpentWalking = walkingDistance / 1.4 / 3600.0 * inquiry.valueOfTime // 1.4 m/s avg. walk
          val cost = calculateCost(
            attrib,
            stallValues.feeInCents,
            inquiry.arrivalTime,
            inquiry.parkingDuration
          )
          Vector(
            ParkingAlternative(attrib, stallLoc, cost, cost + valueOfTimeSpentWalking, stallValues)
          )
        } else {
          Vector[ParkingAlternative]()
        }
      }
    }
    val chosenStall = allOptions.sortBy(_.rankingWeight).headOption match {
      case Some(alternative) =>
        maybeCreateNewStall(
          alternative.stallAttributes,
          alternative.location,
          alternative.cost,
          Some(alternative.stallValues)
        )
      case None => None
    }
    // Finally, if no stall found, repeat with larger search distance for TAZs or create one very expensive
    chosenStall match {
      case Some(stall) => stall
      case None =>
        if (searchRadius * 2.0 > ZonalParkingManager.maxSearchRadius) {
          stallnum = stallnum + 1
          new ParkingStall(
            Id.create(stallnum, classOf[ParkingStall]),
            defaultStallAtrrs,
            inquiry.destinationUtm,
            1000.0,
            Some(defaultStallValues)
          )
        } else {
          selectPublicStall(inquiry, searchRadius * 2.0)
        }
    }
  }

  def findTAZsWithDistances(searchCenter: Location, startRadius: Double): Vector[(TAZ, Double)] = {
    var nearbyTazs: Vector[TAZ] = Vector()
    var searchRadius = startRadius
    while (nearbyTazs.isEmpty) {
      if (searchRadius > ZonalParkingManager.maxSearchRadius) {
        throw new RuntimeException(
          "Parking search radius has reached 10,000 km and found no TAZs, possible map projection error?"
        )
      }
      nearbyTazs = beamServices.tazTreeMap.tazQuadTree
        .getDisk(searchCenter.getX, searchCenter.getY, searchRadius)
        .asScala
        .toVector
      searchRadius = searchRadius * 2.0
    }
    nearbyTazs
      .zip(nearbyTazs.map { taz =>
        // Note, this assumes both TAZs and SearchCenter are in local coordinates, and therefore in units of meters
        GeoUtils.distFormula(taz.coord, searchCenter)
      })
      .sortBy(_._2)
  }

  def selectStallWithCharger(inquiry: ParkingInquiry, startRadius: Double): ParkingStall = ???

  def readCsvFile(filePath: String): mutable.Map[StallAttributes, StallValues] = {
    val res: mutable.Map[StallAttributes, StallValues] = mutable.Map()

    FileUtils.using(
      new CsvMapReader(FileUtils.readerFromFile(filePath), CsvPreference.STANDARD_PREFERENCE)
    ) { mapReader =>
      val header = mapReader.getHeader(true)
      var line: java.util.Map[String, String] = mapReader.read(header: _*)
      while (null != line) {

        val taz = Id.create(line.get("taz").toUpperCase, classOf[TAZ])
        val parkingType = ParkingType.fromString(line.get("parkingType"))
        val pricingModel = PricingModel.fromString(line.get("pricingModel"))
        val chargingType = ChargingType.fromString(line.get("chargingType"))
        val numStalls = line.get("numStalls").toInt
        //        val parkingId = line.get("parkingId")
        val feeInCents = line.get("feeInCents").toInt
        val reservedForString = line.get("reservedFor")
        val reservedFor = getReservedFor(reservedForString)

        res.put(
          StallAttributes(taz, parkingType, pricingModel, chargingType, reservedFor),
          StallValues(numStalls, feeInCents)
        )

        line = mapReader.read(header: _*)
      }
    }
    res
  }

  def getReservedFor(reservedFor: String): ReservedParkingType = {
    reservedFor match {
      case "RideHailManager" => ParkingStall.RideHailManager
      case _                 => ParkingStall.Any
    }
  }

  def parkingStallToCsv(
    pooledResources: mutable.Map[ParkingStall.StallAttributes, StallValues],
    writeDestinationPath: String
  ): Unit = {
    var mapWriter: ICsvMapWriter = null
    try {
      mapWriter = new CsvMapWriter(new FileWriter(writeDestinationPath), CsvPreference.STANDARD_PREFERENCE)

      val header = Array[String](
        "taz",
        "parkingType",
        "pricingModel",
        "chargingType",
        "numStalls",
        "feeInCents",
        "reservedFor"
      ) //, "parkingId"
      val processors = Array[CellProcessor](
        new NotNull(), // Id (must be unique)
        new NotNull(),
        new NotNull(),
        new NotNull(),
        new NotNull(),
        new NotNull(),
        new NotNull()
      ) //new UniqueHashCode()
      mapWriter.writeHeader(header: _*)

      val range = 1 to pooledResources.size
      val resourcesWithId = (pooledResources zip range).toSeq
        .sortBy(_._2)

      for (((attrs, values), id) <- resourcesWithId) {
        val tazToWrite = new util.HashMap[String, Object]();
        tazToWrite.put(header(0), attrs.tazId)
        tazToWrite.put(header(1), attrs.parkingType.toString)
        tazToWrite.put(header(2), attrs.pricingModel.toString)
        tazToWrite.put(header(3), attrs.chargingType.toString)
        tazToWrite.put(header(4), "" + values.numStalls)
        tazToWrite.put(header(5), "" + values.feeInCents)
        tazToWrite.put(header(6), "" + attrs.reservedFor.toString)
        //        tazToWrite.put(header(6), "" + values.parkingId.getOrElse(Id.create(id, classOf[StallValues])))
        mapWriter.write(tazToWrite, header, processors)
      }
    } finally {
      if (mapWriter != null) {
        mapWriter.close()
      }
    }
  }
}

object ZonalParkingManager {
  case class ParkingAlternative(
    stallAttributes: StallAttributes,
    location: Location,
    cost: Double,
    rankingWeight: Double,
    stallValues: StallValues
  )

  def props(
    beamServices: BeamServices,
    beamRouter: ActorRef,
    parkingStockAttributes: ParkingStockAttributes
  ): Props = {
    Props(new ZonalParkingManager(beamServices, beamRouter, parkingStockAttributes))
  }

  val maxSearchRadius = 10e6
}<|MERGE_RESOLUTION|>--- conflicted
+++ resolved
@@ -156,7 +156,6 @@
           .reverse
           .headOption
       }
-<<<<<<< HEAD
       val maybeParkingStall = maybeParkingAttribs.flatMap{attrib =>
         // Location is either TAZ center or random withing 5km of driver location
         val newLocation = depotStallLocationType match {
@@ -166,10 +165,6 @@
             location
         }
         maybeCreateNewStall(attrib, newLocation, 0.0, maybeFoundStalls.get.get(attrib))
-=======
-      val maybeParkingStall = maybeParkingAttribs.flatMap { attrib =>
-        maybeCreateNewStall(attrib, location, 0.0, maybeFoundStalls.get.get(attrib))
->>>>>>> c0f14496
       }
 
       maybeParkingStall.foreach { stall =>
