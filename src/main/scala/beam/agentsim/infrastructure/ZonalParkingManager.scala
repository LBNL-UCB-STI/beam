--- conflicted
+++ resolved
@@ -23,7 +23,6 @@
 
   val AveragePersonWalkingSpeed: Double = 1.4 // in m/s
   val HourInSeconds: Int = 3600
-  val DollarsInCents: Double = 100.0
 
   /**
     * constructs a ZonalParkingManager with provided parkingZones
@@ -41,15 +40,9 @@
     fractionOfSameTypeZones: Double,
     minNumberOfSameTypeZones: Int,
     seed: Int,
-<<<<<<< HEAD
-    mnlParkingConfig: BeamConfig.Beam.Agentsim.Agents.Parking.MulitnomialLogit,
-    estimatedMinParkingDuration: Double
-  ): ZonalParkingManager[GEO] = {
-=======
     mnlParkingConfig: BeamConfig.Beam.Agentsim.Agents.Parking.MultinomialLogit,
     estimatedMinParkingDurationInSeconds: Double
   ): ZonalParkingManager = {
->>>>>>> 4886ed98
     new ZonalParkingManager(parkingZones) {
       if (maxSearchRadius < minSearchRadius) {
         logger.warn(
@@ -71,11 +64,7 @@
           boundingBox,
           seed,
           mnlParkingConfig,
-<<<<<<< HEAD
-          estimatedMinParkingDuration
-=======
           estimatedMinParkingDurationInSeconds
->>>>>>> 4886ed98
         )
       )
     }
@@ -105,13 +94,8 @@
       beamConfig.beam.agentsim.agents.parking.fractionOfSameTypeZones,
       beamConfig.beam.agentsim.agents.parking.minNumberOfSameTypeZones,
       beamConfig.matsim.modules.global.randomSeed,
-<<<<<<< HEAD
-      beamConfig.beam.agentsim.agents.parking.mulitnomialLogit,
-      beamConfig.beam.agentsim.agents.parking.estimatedMinParkingDuration
-=======
       beamConfig.beam.agentsim.agents.parking.multinomialLogit,
       beamConfig.beam.agentsim.agents.parking.estimatedMinParkingDurationInSeconds
->>>>>>> 4886ed98
     )
   }
 
@@ -152,11 +136,7 @@
       10,
       seed,
       mnlParkingConfig,
-<<<<<<< HEAD
-      beamConfig.beam.agentsim.agents.parking.estimatedMinParkingDuration
-=======
       beamConfig.beam.agentsim.agents.parking.estimatedMinParkingDurationInSeconds
->>>>>>> 4886ed98
     )
   }
 
