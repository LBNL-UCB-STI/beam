package beam.agentsim.infrastructure

import java.io.FileWriter
import java.nio.file.{Files, Paths}
import java.util

import akka.actor.{ActorRef, Props}
import beam.agentsim.Resource._
import beam.agentsim.agents.PersonAgent
import beam.agentsim.events.SpaceTime
import beam.agentsim.infrastructure.ParkingManager._
import beam.agentsim.infrastructure.ParkingStall._
import beam.agentsim.infrastructure.TAZTreeMap.TAZ
import beam.agentsim.infrastructure.ZonalParkingManager.ParkingAlternative
import beam.router.BeamRouter.Location
import beam.sim.{BeamServices, HasServices}
import beam.utils.CsvUtils
import org.matsim.api.core.v01.Id
import org.supercsv.cellprocessor.ift.CellProcessor
import org.supercsv.io.{CsvMapReader, CsvMapWriter, ICsvMapReader, ICsvMapWriter}
import org.supercsv.prefs.CsvPreference
import org.supercsv.cellprocessor.constraint.NotNull

import scala.collection.mutable
import scala.collection.JavaConverters._
import scala.util.Random

class ZonalParkingManager(
  override val beamServices: BeamServices,
  val beamRouter: ActorRef,
  parkingStockAttributes: ParkingStockAttributes
) extends ParkingManager(parkingStockAttributes)
    with HasServices {
  override val resources: mutable.Map[Id[ParkingStall], ParkingStall] =
    collection.mutable.Map[Id[ParkingStall], ParkingStall]()
  val pooledResources: mutable.Map[StallAttributes, StallValues] = mutable.Map()
  var stallnum = 0

  val pathResourceCSV: String = beamServices.beamConfig.beam.agentsim.taz.parking

  val defaultStallAtrrs = StallAttributes(
    Id.create("NA", classOf[TAZ]),
    NoOtherExists,
    FlatFee,
    NoCharger,
    ParkingStall.Any
  )
  val defaultStallValues = StallValues(Int.MaxValue, 0)

  def fillInDefaultPooledResources(): Unit = {
    for {
      taz          <- beamServices.tazTreeMap.tazQuadTree.values().asScala
      parkingType  <- List(Residential, Workplace, Public)
      pricingModel <- List(Free, FlatFee, Block)
      chargingType <- List(NoCharger, Level1, Level2, DCFast, UltraFast)
      reservedFor  <- List(ParkingStall.Any, ParkingStall.RideHailManager)
    } yield {
      pooledResources.put(
        StallAttributes(taz.tazId, parkingType, pricingModel, chargingType, reservedFor),
        defaultStallValues
      )
    }
  }

  def updatePooledResources(): Unit = {
    if (Files.exists(Paths.get(beamServices.beamConfig.beam.agentsim.taz.parking))) {
      readCsvFile(pathResourceCSV).foreach(f => {
        pooledResources.update(f._1, f._2)
      })
    } else {
      //Used to generate csv file
      parkingStallToCsv(pooledResources, pathResourceCSV) // use to generate initial csv from above data
    }
    // Make a very big pool of NA stalls used to return to agents when there are no alternatives left
    pooledResources.put(defaultStallAtrrs, defaultStallValues)
  }

  fillInDefaultPooledResources()
  updatePooledResources()

  override def receive: Receive = {
    case RegisterResource(stallId: Id[ParkingStall]) =>
    // For Zonal Parking, stalls are created internally

    case NotifyResourceInUse(stallId: Id[ParkingStall], whenWhere) =>
    // Irrelevant for parking

    case CheckInResource(stallId: Id[ParkingStall], availableIn: Option[SpaceTime]) =>
      val stall = resources(stallId)
      val stallValues = pooledResources(stall.attributes)

      pooledResources.update(
        stall.attributes,
        stallValues.copy(numStalls = stallValues.numStalls + 1)
      )
      resources.remove(stall.id)

    case CheckOutResource(_) =>
      // Because the ZonalParkingManager is in charge of deciding which stalls to assign, this should never be received
      throw new RuntimeException(
        "Illegal use of CheckOutResource, ZonalParkingManager is responsible for checking out stalls in fleet."
      )

    case inquiry @ DepotParkingInquiry(location: Location, reservedFor: ReservedParkingType) =>
      val nearestTaz = findTAZsWithDistances(location, 1000.0).headOption
      val stalls = nearestTaz.flatMap {
        case (taz, _) =>
          pooledResources.find {
            case (attr, values) =>
              attr.tazId.equals(taz.tazId) &&
              attr.reservedFor.equals(reservedFor) &&
              values.numStalls > 0
          }
      }

      val parkingStall = stalls.flatMap {
        case (attr, values) =>
          maybeCreateNewStall(attr, location, 0.0, Some(values))
      }

      parkingStall.foreach { stall =>
        resources.put(stall.id, stall)
        val stallValues = pooledResources(stall.attributes)
        pooledResources.update(
          stall.attributes,
          stallValues.copy(numStalls = stallValues.numStalls - 1)
        )
      }

<<<<<<< HEAD
      sender() ! DepotParkingInquiryResponse(parkingStall)
=======
      val response = DepotParkingInquiryResponse(mParkingStall)
      sender() ! response
>>>>>>> 0c83e662

    case inquiry @ ParkingInquiry(
          customerId: Id[PersonAgent],
          customerLocationUtm: Location,
          destinationUtm: Location,
          activityType: String,
          valueOfTime: Double,
          chargingPreference: ChargingPreference,
          arrivalTime: Long,
          parkingDuration: Double,
          reservedFor: ReservedParkingType
        ) =>
      val nearbyTazsWithDistances = findTAZsWithDistances(destinationUtm, 500.0)
      val preferredType = activityType match {
        case act if act.equalsIgnoreCase("home") => Residential
        case act if act.equalsIgnoreCase("work") => Workplace
        case _                                   => Public
      }

      /*
       * To save time avoiding route calculations, we look for the trivial case: nearest TAZ with activity type matching available parking type.
       */
      val maybeDominantSpot = if (chargingPreference == NoNeed) {
        maybeCreateNewStall(
          StallAttributes(
            nearbyTazsWithDistances.head._1.tazId,
            preferredType,
            Free,
            NoCharger,
            reservedFor
          ),
          destinationUtm,
          0.0,
          None
        )
      } else {
        None
      }

      respondWithStall(maybeDominantSpot match {
        case Some(stall) =>
          stall
        case None =>
          chargingPreference match {
            case NoNeed =>
              selectPublicStall(inquiry, 500.0)
            case _ =>
              selectStallWithCharger(inquiry, 500.0)
          }
      })
  }

  private def maybeCreateNewStall(
    attrib: StallAttributes,
    atLocation: Location,
    withCost: Double,
    stallValues: Option[StallValues],
    reservedFor: ReservedParkingType = ParkingStall.Any
  ): Option[ParkingStall] = {
    if (pooledResources(attrib).numStalls > 0) {
      stallnum = stallnum + 1
      Some(
        new ParkingStall(
          Id.create(stallnum, classOf[ParkingStall]),
          attrib,
          atLocation,
          withCost,
          stallValues
        )
      )
    } else {
      None
    }
  }

  def respondWithStall(stall: ParkingStall): Unit = {
    resources.put(stall.id, stall)
    val stallValues = pooledResources(stall.attributes)
    pooledResources.update(
      stall.attributes,
      stallValues.copy(numStalls = stallValues.numStalls - 1)
    )
    sender() ! ParkingInquiryResponse(stall)
  }

  // TODO make these distributions more custom to the TAZ and stall type
  def sampleLocationForStall(taz: TAZ, attrib: StallAttributes): Location = {
    val rand = new Random()
    val radius = math.sqrt(taz.area) / 2
    val lambda = 1
    val deltaRadius = -math.log(1 - (1 - math.exp(-lambda * radius)) * rand.nextDouble()) / lambda

    val x = taz.coord.getX + deltaRadius
    val y = taz.coord.getY + deltaRadius
    new Location(x, y)
    //new Location(taz.coord.getX + rand.nextDouble() * 500.0 - 250.0, taz.coord.getY + rand.nextDouble() * 500.0 - 250.0)
  }

  // TODO make pricing into parameters
  // TODO make Block parking model based off a schedule
  def calculateCost(
    attrib: StallAttributes,
    feeInCents: Int,
    arrivalTime: Long,
    parkingDuration: Double
  ): Double = {
    attrib.pricingModel match {
      case Free    => 0.0
      case FlatFee => feeInCents.toDouble / 100.0
      case Block   => parkingDuration / 3600.0 * (feeInCents.toDouble / 100.0)
    }
  }

  def selectPublicStall(inquiry: ParkingInquiry, searchRadius: Double): ParkingStall = {
    val nearbyTazsWithDistances = findTAZsWithDistances(inquiry.destinationUtm, searchRadius)
    val allOptions: Vector[ParkingAlternative] = nearbyTazsWithDistances.flatMap { taz =>
      Vector(Free, FlatFee, Block).flatMap { pricingModel =>
        val attrib =
          StallAttributes(taz._1.tazId, Public, pricingModel, NoCharger, ParkingStall.Any)
        val stallValues = pooledResources(attrib)
        if (stallValues.numStalls > 0) {
          val stallLoc = sampleLocationForStall(taz._1, attrib)
          val walkingDistance = beamServices.geo.distInMeters(stallLoc, inquiry.destinationUtm)
          val valueOfTimeSpentWalking = walkingDistance / 1.4 / 3600.0 * inquiry.valueOfTime // 1.4 m/s avg. walk
          val cost = calculateCost(
            attrib,
            stallValues.feeInCents,
            inquiry.arrivalTime,
            inquiry.parkingDuration
          )
          Vector(
            ParkingAlternative(attrib, stallLoc, cost, cost + valueOfTimeSpentWalking, stallValues)
          )
        } else {
          Vector[ParkingAlternative]()
        }
      }
    }
    val chosenStall = allOptions.sortBy(_.rankingWeight).headOption match {
      case Some(alternative) =>
        maybeCreateNewStall(
          alternative.stallAttributes,
          alternative.location,
          alternative.cost,
          Some(alternative.stallValues)
        )
      case None => None
    }
    // Finally, if no stall found, repeat with larger search distance for TAZs or create one very expensive
    chosenStall match {
      case Some(stall) => stall
      case None =>
        if (searchRadius * 2.0 > ZonalParkingManager.maxSearchRadius) {
          stallnum = stallnum + 1
          new ParkingStall(
            Id.create(stallnum, classOf[ParkingStall]),
            defaultStallAtrrs,
            inquiry.destinationUtm,
            1000.0,
            Some(defaultStallValues)
          )
        } else {
          selectPublicStall(inquiry, searchRadius * 2.0)
        }
    }
  }

  def findTAZsWithDistances(searchCenter: Location, startRadius: Double): Vector[(TAZ, Double)] = {
    var nearbyTazs: Vector[TAZ] = Vector()
    var searchRadius = startRadius
    while (nearbyTazs.isEmpty) {
      if (searchRadius > ZonalParkingManager.maxSearchRadius) {
        throw new RuntimeException(
          "Parking search radius has reached 10,000 km and found no TAZs, possible map projection error?"
        )
      }
      nearbyTazs = beamServices.tazTreeMap.tazQuadTree
        .getDisk(searchCenter.getX, searchCenter.getY, searchRadius)
        .asScala
        .toVector
      searchRadius = searchRadius * 2.0
    }
    nearbyTazs
      .zip(nearbyTazs.map { taz =>
        beamServices.geo.distInMeters(taz.coord, searchCenter)
      })
      .sortBy(_._2)
  }

  def selectStallWithCharger(inquiry: ParkingInquiry, startRadius: Double): ParkingStall = ???

  def readCsvFile(filePath: String): mutable.Map[StallAttributes, StallValues] = {
    var mapReader: ICsvMapReader = null
    val res: mutable.Map[StallAttributes, StallValues] = mutable.Map()
    try {
      mapReader =
        new CsvMapReader(CsvUtils.readerFromFile(filePath), CsvPreference.STANDARD_PREFERENCE)
      val header = mapReader.getHeader(true)
      var line: java.util.Map[String, String] = mapReader.read(header: _*)
      while (null != line) {

        val taz = Id.create(line.get("taz").toUpperCase, classOf[TAZ])
        val parkingType = ParkingType.fromString(line.get("parkingType"))
        val pricingModel = PricingModel.fromString(line.get("pricingModel"))
        val chargingType = ChargingType.fromString(line.get("chargingType"))
        val numStalls = line.get("numStalls").toInt
        //        val parkingId = line.get("parkingId")
        val feeInCents = line.get("feeInCents").toInt
        val reservedForString = line.get("reservedFor")
        val reservedFor = getReservedFor(reservedForString)

        res.put(
          StallAttributes(taz, parkingType, pricingModel, chargingType, reservedFor),
          StallValues(numStalls, feeInCents)
        )

        line = mapReader.read(header: _*)
      }

    } finally {
      if (null != mapReader)
        mapReader.close()
    }
    res
  }

  def getReservedFor(reservedFor: String): ReservedParkingType = {
    reservedFor match {
      case "RideHailManager" => ParkingStall.RideHailManager
      case _                 => ParkingStall.Any
    }
  }

  def parkingStallToCsv(
    pooledResources: mutable.Map[ParkingStall.StallAttributes, StallValues],
    writeDestinationPath: String
  ): Unit = {
    var mapWriter: ICsvMapWriter = null
    try {
      mapWriter =
        new CsvMapWriter(new FileWriter(writeDestinationPath), CsvPreference.STANDARD_PREFERENCE)

      val header = Array[String](
        "taz",
        "parkingType",
        "pricingModel",
        "chargingType",
        "numStalls",
        "feeInCents",
        "reservedFor"
      ) //, "parkingId"
      val processors = Array[CellProcessor](
        new NotNull(), // Id (must be unique)
        new NotNull(),
        new NotNull(),
        new NotNull(),
        new NotNull(),
        new NotNull(),
        new NotNull()
      ) //new UniqueHashCode()
      mapWriter.writeHeader(header: _*)

      val range = 1 to pooledResources.size
      val resourcesWithId = (pooledResources zip range).toSeq
        .sortBy(_._2)

      for (((attrs, values), id) <- resourcesWithId) {
        val tazToWrite = new util.HashMap[String, Object]();
        tazToWrite.put(header(0), attrs.tazId)
        tazToWrite.put(header(1), attrs.parkingType.toString)
        tazToWrite.put(header(2), attrs.pricingModel.toString)
        tazToWrite.put(header(3), attrs.chargingType.toString)
        tazToWrite.put(header(4), "" + values.numStalls)
        tazToWrite.put(header(5), "" + values.feeInCents)
        tazToWrite.put(header(6), "" + attrs.reservedFor.toString)
        //        tazToWrite.put(header(6), "" + values.parkingId.getOrElse(Id.create(id, classOf[StallValues])))
        mapWriter.write(tazToWrite, header, processors)
      }
    } finally {
      if (mapWriter != null) {
        mapWriter.close()
      }
    }
  }
}

object ZonalParkingManager {
  case class ParkingAlternative(
    stallAttributes: StallAttributes,
    location: Location,
    cost: Double,
    rankingWeight: Double,
    stallValues: StallValues
  )

  def props(
    beamServices: BeamServices,
    beamRouter: ActorRef,
    parkingStockAttributes: ParkingStockAttributes
  ): Props = {
    Props(new ZonalParkingManager(beamServices, beamRouter, parkingStockAttributes))
  }

  val maxSearchRadius = 10e6
}<|MERGE_RESOLUTION|>--- conflicted
+++ resolved
@@ -127,12 +127,8 @@
         )
       }
 
-<<<<<<< HEAD
-      sender() ! DepotParkingInquiryResponse(parkingStall)
-=======
-      val response = DepotParkingInquiryResponse(mParkingStall)
+      val response = DepotParkingInquiryResponse(parkingStall)
       sender() ! response
->>>>>>> 0c83e662
 
     case inquiry @ ParkingInquiry(
           customerId: Id[PersonAgent],
