package beam.agentsim.infrastructure

import beam.agentsim.infrastructure.parking._
import beam.agentsim.infrastructure.taz.TAZ
import beam.sim.BeamServices
import beam.sim.config.BeamConfig
import com.typesafe.scalalogging.LazyLogging
import com.vividsolutions.jts.geom.Envelope
import org.matsim.api.core.v01.{Coord, Id}
import org.matsim.core.utils.collections.QuadTree

import scala.util.Random

class ZonalParkingManager(parkingZones: Map[Id[ParkingZoneId], ParkingZone]) extends ParkingNetwork(parkingZones) {

  override protected val searchFunctions: Option[InfrastructureFunctions] = None
}

object ZonalParkingManager extends LazyLogging {

  // this number should be less than the MaxSearchRadius config value, tuned to being
  // slightly less than the average distance between TAZ centroids.

  val AveragePersonWalkingSpeed: Double = 1.4 // in m/s
  val HourInSeconds: Int = 3600
  val DollarsInCents: Double = 100.0

  /**
    * constructs a ZonalParkingManager with provided parkingZones
    *
    * @return an instance of the ZonalParkingManager class
    */
  def apply(
    parkingZones: Map[Id[ParkingZoneId], ParkingZone],
    geoQuadTree: QuadTree[TAZ],
    idToGeoMapping: scala.collection.Map[Id[TAZ], TAZ],
    distanceFunction: (Coord, Coord) => Double,
    boundingBox: Envelope,
    minSearchRadius: Double,
    maxSearchRadius: Double,
    fractionOfSameTypeZones: Double,
    minNumberOfSameTypeZones: Int,
    seed: Int,
<<<<<<< HEAD
    mnlParkingConfig: BeamConfig.Beam.Agentsim.Agents.Parking.MulitnomialLogit,
    estimatedMinParkingDurationInSeconds: Double
  ): ZonalParkingManager[GEO] = {
=======
    mnlParkingConfig: BeamConfig.Beam.Agentsim.Agents.Parking.MulitnomialLogit
  ): ZonalParkingManager = {
>>>>>>> 1adf92f3
    new ZonalParkingManager(parkingZones) {
      if (maxSearchRadius < minSearchRadius) {
        logger.warn(
          s"maxSearchRadius of $maxSearchRadius meters provided from config is less than the fixed minimum search radius of $minSearchRadius; no searches will occur with these settings."
        )
      }
      override val searchFunctions: Option[InfrastructureFunctions] = Some(
        new ParkingFunctions(
          geoQuadTree,
          idToGeoMapping,
          parkingZones,
          distanceFunction,
          minSearchRadius,
          maxSearchRadius,
          0.0,
          0.0,
          fractionOfSameTypeZones,
          minNumberOfSameTypeZones,
          boundingBox,
          seed,
          mnlParkingConfig,
          estimatedMinParkingDurationInSeconds
        )
      )
    }
  }

  /**
    * constructs a ZonalParkingManager with provided parkingZones
    *
    * @return an instance of the ZonalParkingManager class
    */
  def apply(
    parkingZones: Map[Id[ParkingZoneId], ParkingZone],
    geoQuadTree: QuadTree[TAZ],
    idToGeoMapping: scala.collection.Map[Id[TAZ], TAZ],
    envelopeInUTM: Envelope,
    beamConfig: BeamConfig,
    distanceFunction: (Coord, Coord) => Double
  ): ZonalParkingManager = {
    ZonalParkingManager(
      parkingZones,
      geoQuadTree,
      idToGeoMapping,
      distanceFunction,
      envelopeInUTM,
      beamConfig.beam.agentsim.agents.parking.minSearchRadius,
      beamConfig.beam.agentsim.agents.parking.maxSearchRadius,
      beamConfig.beam.agentsim.agents.parking.fractionOfSameTypeZones,
      beamConfig.beam.agentsim.agents.parking.minNumberOfSameTypeZones,
      beamConfig.matsim.modules.global.randomSeed,
      beamConfig.beam.agentsim.agents.parking.mulitnomialLogit,
      beamConfig.beam.agentsim.agents.parking.estimatedMinParkingDurationInSeconds
    )
  }

  /**
    * constructs a ZonalParkingManager from a string iterator (typically, for testing)
    *
    * @param parkingDescription line-by-line string representation of parking including header
    * @param random             random generator used for sampling parking locations
    * @param includesHeader     true if the parkingDescription includes a csv-style header
    * @return
    */
  def apply(
    parkingDescription: Iterator[String],
    geoQuadTree: QuadTree[TAZ],
    idToGeoMapping: scala.collection.Map[Id[TAZ], TAZ],
    boundingBox: Envelope,
    distanceFunction: (Coord, Coord) => Double,
    minSearchRadius: Double,
    maxSearchRadius: Double,
    seed: Int,
    mnlParkingConfig: BeamConfig.Beam.Agentsim.Agents.Parking.MulitnomialLogit,
    beamConfig: BeamConfig,
    beamServicesMaybe: Option[BeamServices]
  ): ZonalParkingManager = {
    val parking = ParkingZoneFileUtils.fromIterator(
      parkingDescription,
      Some(beamConfig),
      beamServicesMaybe,
      new Random(seed)
    )
    ZonalParkingManager(
      parking.zones.filter(_._2.chargingPointType.isEmpty).toMap,
      geoQuadTree,
      idToGeoMapping,
      distanceFunction,
      boundingBox,
      minSearchRadius,
      maxSearchRadius,
      0.5,
      10,
      seed,
      mnlParkingConfig,
      beamConfig.beam.agentsim.agents.parking.estimatedMinParkingDurationInSeconds
    )
  }

  /**
    * constructs a ZonalParkingManager with provided parkingZones
    *
    * @return an instance of the ZonalParkingManager class
    */
  def init(
    parkingZones: Map[Id[ParkingZoneId], ParkingZone],
    envelopeInUTM: Envelope,
    beamServices: BeamServices
  ): ZonalParkingManager = {
    ZonalParkingManager(
      parkingZones,
      beamServices.beamScenario.tazTreeMap.tazQuadTree,
      beamServices.beamScenario.tazTreeMap.idToTAZMapping,
      envelopeInUTM,
      beamServices.beamConfig,
      beamServices.geo.distUTMInMeters(_, _)
    )
  }

}<|MERGE_RESOLUTION|>--- conflicted
+++ resolved
@@ -41,14 +41,9 @@
     fractionOfSameTypeZones: Double,
     minNumberOfSameTypeZones: Int,
     seed: Int,
-<<<<<<< HEAD
     mnlParkingConfig: BeamConfig.Beam.Agentsim.Agents.Parking.MulitnomialLogit,
     estimatedMinParkingDurationInSeconds: Double
-  ): ZonalParkingManager[GEO] = {
-=======
-    mnlParkingConfig: BeamConfig.Beam.Agentsim.Agents.Parking.MulitnomialLogit
   ): ZonalParkingManager = {
->>>>>>> 1adf92f3
     new ZonalParkingManager(parkingZones) {
       if (maxSearchRadius < minSearchRadius) {
         logger.warn(
@@ -109,8 +104,6 @@
     * constructs a ZonalParkingManager from a string iterator (typically, for testing)
     *
     * @param parkingDescription line-by-line string representation of parking including header
-    * @param random             random generator used for sampling parking locations
-    * @param includesHeader     true if the parkingDescription includes a csv-style header
     * @return
     */
   def apply(
