package beam.agentsim.routing.opentripplanner

import java.io.File
import java.time.ZonedDateTime
import java.util
import java.util.Locale

import akka.actor.Props
import beam.agentsim.config.BeamConfig
import beam.agentsim.core.Modes.BeamMode
import beam.agentsim.core.Modes.BeamMode._
import beam.agentsim.routing.BeamRouter
import beam.agentsim.routing.RoutingMessages._
import beam.agentsim.routing.RoutingModel.{BeamGraphPath, BeamLeg, BeamTrip, EdgeModeTime}
import beam.agentsim.sim.AgentsimServices
import beam.agentsim.utils.GeoUtils
import beam.agentsim.utils.GeoUtils._
import com.google.inject.Inject
import org.geotools.referencing.CRS
import org.matsim.api.core.v01.Coord
import org.matsim.api.core.v01.population.Person
import org.matsim.facilities.Facility
import org.opengis.referencing.operation.MathTransform
import org.opentripplanner.common.model.GenericLocation
import org.opentripplanner.graph_builder.GraphBuilder
import org.opentripplanner.routing.edgetype.{StreetTransitLink, _}
import org.opentripplanner.routing.error.{PathNotFoundException, TrivialPathException}
import org.opentripplanner.routing.impl._
import org.opentripplanner.routing.services.GraphService
import org.opentripplanner.routing.spt.GraphPath
import org.opentripplanner.standalone.{CommandLineParameters, Router}
import org.slf4j.{Logger, LoggerFactory}

import scala.collection.JavaConverters._
import scala.collection.immutable.Queue

/**
  */
class OpenTripPlannerRouter @Inject() (agentsimServices: AgentsimServices, beamConfig : BeamConfig) extends BeamRouter {

  import beam.agentsim.sim.AgentsimServices._

  val log: Logger = LoggerFactory.getLogger(getClass)
  val otpGraphBaseDirectory: File = new File(beamConfig.beam.routing.otp.directory)
  val routerIds: List[String] = beamConfig.beam.routing.otp.routerIds
  var graphService: Option[GraphService] = None
  var router: Option[Router] = None
  var transform: Option[MathTransform] = None
  val baseTime: Long = ZonedDateTime.parse("2016-10-17T00:00:00-07:00[UTC-07:00]").toEpochSecond

  def buildRequest(fromFacility: Facility[_], toFacility: Facility[_], departureTime: Double, isTransit: Boolean = false): org.opentripplanner.routing.core.RoutingRequest = {
    val request = new org.opentripplanner.routing.core.RoutingRequest()
    request.routerId = routerIds.head
    val fromPosTransformed = GeoUtils.transform.Utm2Wgs(fromFacility.getCoord)
    val toPosTransformed = GeoUtils.transform.Utm2Wgs(toFacility.getCoord)
    request.from = new GenericLocation(fromPosTransformed.getY, fromPosTransformed.getX)
    request.to = new GenericLocation(toPosTransformed.getY, toPosTransformed.getX)
    request.dateTime = baseTime + departureTime.toLong % (24L * 3600L)
    request.maxWalkDistance = 804.672
    request.locale = Locale.ENGLISH
    request.clearModes()
    request.addMode(WALK)

    if (isTransit) {
      request.addMode(TRANSIT)
      request.addMode(BUS)
      request.addMode(RAIL)
      request.addMode(SUBWAY)
      request.addMode(LEG_SWITCH)
      request.addMode(CABLE_CAR)
      request.addMode(FERRY)
      request.addMode(TRAM)
      request.addMode(FUNICULAR)
      request.addMode(GONDOLA)
    } else {
      request.addMode(CAR)
    }
    request
  }

  def calcRoute(fromFacility: Facility[_], toFacility: Facility[_], departureTime: Double, person: Person): RoutingResponse = {
    val drivingRequest = buildRequest(fromFacility, toFacility, departureTime)

    val paths: util.List[GraphPath] = new util.ArrayList[GraphPath]()
    var gpFinder = new GraphPathFinder(router.get)
    try {
      paths.addAll(gpFinder.graphPathFinderEntryPoint(drivingRequest))
    } catch {
      case e: NullPointerException =>
        log.error(e.getCause.toString)
      case e: PathNotFoundException =>
      //        log.error("PathNotFoundException")
      case e: TrivialPathException =>
      //        log.error("TrivialPathException")
    }

    val transitRequest = buildRequest(fromFacility, toFacility, departureTime, isTransit = true)

    gpFinder = new GraphPathFinder(router.get)
    try {
      paths.addAll(gpFinder.graphPathFinderEntryPoint(transitRequest))
    } catch {
      case e: NullPointerException =>
        log.error("NullPointerException encountered in OpenTripPlanner router for request: " + transitRequest.toString)
      case e: PathNotFoundException =>
      //        log.error("PathNotFoundException")
      case e: TrivialPathException =>
      //        log.error("TrivialPathException")
    }


    val beamTrips = for (path: GraphPath <- paths.asScala.toVector) yield {
      val statesInGraphPath = path.states.asScala.toVector
      val edgesInGraphPath = path.edges.asScala.toVector
      var edgesModesTimes: Vector[EdgeModeTime] = Vector()
      var stateIndex = 0
      var prevTime = statesInGraphPath(stateIndex).getTimeSeconds - baseTime
      while (stateIndex < statesInGraphPath.length - 1) {
        val state = statesInGraphPath(stateIndex)
        val theMode: BeamMode = if (state.getBackMode != null) {
          if (state.getBackMode.name().equalsIgnoreCase(LEG_SWITCH.value)) {
            state.getBackEdge match {
              case _: StreetTransitLink =>
                PRE_BOARD
              case _: PreAlightEdge =>
                PRE_ALIGHT
              case _: PreBoardEdge =>
                WAITING
              case alight:TransitBoardAlight =>
                if (alight.boarding) BOARDING else ALIGHTING
              case _ =>
                BeamMode.withValue(state.getBackMode.name().toLowerCase())
            }
          } else {
            BeamMode.withValue(state.getBackMode.name().toLowerCase())
          }
        } else {
          BeamMode.withValue(state.getNonTransitMode.name().toLowerCase())
        }
        if (stateIndex == 0 || edgesInGraphPath(stateIndex - 1).getGeometry == null || edgesInGraphPath(stateIndex - 1).getGeometry.getCoordinates.length == 0) {
          val toCoord = new Coord(state.getVertex.getX, state.getVertex.getY)
          val fromCoord = if (state.getBackEdge == null) {
            toCoord
          } else {
            new Coord(state.getBackEdge.getFromVertex.getX, state.getBackEdge.getFromVertex.getY)
          }
          edgesModesTimes = edgesModesTimes :+ EdgeModeTime(state.getVertex.getLabel, theMode, state.getTimeSeconds - baseTime, fromCoord, toCoord)
        } else {
          val coords = (for (coordinate <- edgesInGraphPath(stateIndex - 1).getGeometry.getCoordinates) yield new Coord(coordinate.x, coordinate.y)).toVector
          val coordIt = coords.iterator
          var runningTime = prevTime
          val timeIncrement = (state.getTimeSeconds - baseTime - prevTime) / coords.length
          var fromCoord = if (coords.nonEmpty) {
            coords.head
          } else {
            null
          }
          while (coordIt.hasNext) {
            val toCoord = coordIt.next()
            edgesModesTimes = edgesModesTimes :+ EdgeModeTime(state.getVertex.getLabel, theMode, runningTime, fromCoord, toCoord)
            fromCoord = toCoord
            runningTime = runningTime + timeIncrement
          }

        }
        prevTime = state.getTimeSeconds - baseTime
        stateIndex = stateIndex + 1
      }
      edgesModesTimes = edgesModesTimes.filter(t => !(t.mode.equals(PRE_BOARD) | t.mode.equals(PRE_ALIGHT)))

      val it = edgesModesTimes.iterator.buffered
      var activeEdgeModeTime = it.next()
      var activeLinkIds = Vector[String]()
      //TODO the coords and times should only be collected if the particular logging event that requires them is enabled
      var activeCoords = Vector[Coord]()
      var activeTimes = Vector[Long]()
      var activeMode = activeEdgeModeTime.mode
      var activeStart = activeEdgeModeTime.time
      var beamLegs = Queue[BeamLeg]()

      while (it.hasNext) {
        activeEdgeModeTime = it.next()
        val dist = distLatLon2Meters(activeEdgeModeTime.fromCoord.getX, activeEdgeModeTime.fromCoord.getY,
          activeEdgeModeTime.toCoord.getX, activeEdgeModeTime.toCoord.getY)
        if (dist > beamConfig.beam.events.filterDist) {
          log.warn(s"$activeEdgeModeTime, $dist")
        } else {
          activeLinkIds = activeLinkIds :+ activeEdgeModeTime.fromVertexLabel
          activeCoords = activeCoords :+ activeEdgeModeTime.fromCoord
          activeTimes = activeTimes :+ activeEdgeModeTime.time
        }
        if (activeEdgeModeTime.mode != activeMode) {
          beamLegs = beamLegs :+ BeamLeg(activeStart, activeMode, activeEdgeModeTime.time - activeStart,
            BeamGraphPath(activeLinkIds, activeCoords, activeTimes))
          activeLinkIds = Vector[String]()
          activeCoords = Vector[Coord]()
          activeTimes = Vector[Long]()
          activeMode = activeEdgeModeTime.mode
          activeStart = activeEdgeModeTime.time
        }
      }

      // CAR only
      val beamLeg = BeamLeg(activeStart, activeMode, activeEdgeModeTime.time - activeStart, BeamGraphPath(activeLinkIds, activeCoords, activeTimes))
      beamLegs = if (activeMode == CAR) {
        beamLegs :+ BeamLeg.dummyWalk(activeStart) :+ beamLeg :+ BeamLeg.dummyWalk(edgesModesTimes.last.time)
      } else {
        beamLegs :+ beamLeg
      }

      BeamTrip(beamLegs.toVector)
    }
    RoutingResponse(beamTrips)
  }

  override def receive: Receive = {
    case InitializeRouter =>
      log.info("Initializing OTP Router")
      graphService = Some(makeGraphService())
      router = Some(graphService.get.getRouter(routerIds.head))
      transform = Some(CRS.findMathTransform(CRS.decode("EPSG:26910", true), CRS.decode("EPSG:4326", true), false))
      sender() ! RouterInitialized()
    case RoutingRequest(fromFacility, toFacility, departureTime, personId) =>
      //      log.info(s"OTP Router received routing request from person $personId ($sender)")
      val person: Person = agentsimServices.matsimServices.getScenario.getPopulation.getPersons.get(personId)
      val senderRef = sender()
      senderRef ! calcRoute(fromFacility, toFacility, departureTime, person)
    case msg =>
      log.info(s"unknown message received by OTPRouter $msg")
  }

  private def makeGraphService(): GraphService = {
    log.info("Loading graph..")

    val graphService = new GraphService()
    graphService.graphSourceFactory = new InputStreamGraphSource.FileFactory(otpGraphBaseDirectory)

    val params = makeParams()

    buildAndPersistGraph(graphService, params)

    if (routerIds != null && routerIds.nonEmpty) {
      val graphScanner = new GraphScanner(graphService, params.graphDirectory, params.autoScan)
      graphScanner.basePath = params.graphDirectory
      graphScanner.defaultRouterId = routerIds.head
      graphScanner.autoRegister = routerIds.asJava
      graphScanner.startup()
    }

    graphService.getRouter.graph.getVertices.forEach(vertex =>
      bbox.observeCoord(vertex.getCoordinate)
    )

    log.info("Graph loaded successfully")

    graphService
  }

  private def makeParams(): CommandLineParameters = {
    val params = new CommandLineParameters
    params.basePath = otpGraphBaseDirectory.getAbsolutePath
    params.port = 338080
    params.securePort = 338081
    params.routerIds = routerIds.asJava
    params.infer()
    params.autoReload = false
    params.inMemory = false
    params
  }

  private def buildAndPersistGraph(graphService: GraphService, params: CommandLineParameters): Unit = {
    routerIds.foreach(routerId => {
      val graphDirectory = new File(s"${
        otpGraphBaseDirectory.getAbsolutePath
      }/graphs/$routerId")
      val graphBuilder = GraphBuilder.forDirectory(params, graphDirectory)
      graphBuilder.setAlwaysRebuild(false)
      if (graphBuilder != null) {
        graphBuilder.run()
        val graph = graphBuilder.getGraph
        graph.index(new DefaultStreetVertexIndexFactory)
        graphService.registerGraph("", new MemoryGraphSource("", graph))
      }
    })
  }

  def filterSegment(a: Coord, b: Coord): Boolean = distLatLon2Meters(a.getX, b.getY, a.getX, b.getY) > beamConfig.beam.events.filterDist

  def filterLatLonList(latLons: Vector[Coord], thresh: Double): Vector[Coord] = for ((a, b) <- latLons zip latLons.drop(1) if distLatLon2Meters(a.getX, a.getY, b.getX, b.getY) < thresh) yield b

}

object OpenTripPlannerRouter {
  def props(agentsimServices: AgentsimServices) = Props(classOf[OpenTripPlannerRouter], agentsimServices)
<<<<<<< HEAD
=======

  case class RoutingResponse(itinerary: Vector[BeamTrip])

  case class BeamTrip(legs: Vector[BeamLeg], choiceUtility: Double = 0.0) {
    lazy val tripClassifier: BeamMode = if (legs map (_.mode) contains CAR) {
      CAR
    } else {
      TRANSIT
    }
    val totalTravelTime: Long = legs.map(_.travelTime).sum

  }

  object BeamTrip {
    val noneTrip: BeamTrip = BeamTrip(Vector[BeamLeg]())

  }

  case class BeamLeg(startTime: Long, mode: BeamMode, travelTime: Long, graphPath: BeamGraphPath)

  object BeamLeg {

    def dummyWalk(startTime: Long): BeamLeg = new BeamLeg(startTime, WALK, 0, BeamGraphPath.empty)

  }

  case class BeamGraphPath(linkIds: Vector[String],
                           latLons: Vector[Coord],
                           entryTimes: Vector[Long]) {

    lazy val trajectory: Vector[SpaceTime] = {
      latLons zip entryTimes map {
        SpaceTime(_)
      }
    }

    def size  = latLons.size
  }


  object BeamGraphPath {
    val emptyTimes: Vector[Long] = Vector[Long]()
    val errorPoints: Vector[Coord] = Vector[Coord](new Coord(0.0, 0.0))
    val errorTime: Vector[Long] = Vector[Long](-1L)

    val empty: BeamGraphPath = new BeamGraphPath(Vector[String](), errorPoints, emptyTimes)


  }

  case class EdgeModeTime(fromVertexLabel: String, mode: BeamMode, time: Long, fromCoord: Coord, toCoord: Coord)


>>>>>>> 2e69da55
}<|MERGE_RESOLUTION|>--- conflicted
+++ resolved
@@ -292,60 +292,5 @@
 
 object OpenTripPlannerRouter {
   def props(agentsimServices: AgentsimServices) = Props(classOf[OpenTripPlannerRouter], agentsimServices)
-<<<<<<< HEAD
-=======
-
-  case class RoutingResponse(itinerary: Vector[BeamTrip])
-
-  case class BeamTrip(legs: Vector[BeamLeg], choiceUtility: Double = 0.0) {
-    lazy val tripClassifier: BeamMode = if (legs map (_.mode) contains CAR) {
-      CAR
-    } else {
-      TRANSIT
-    }
-    val totalTravelTime: Long = legs.map(_.travelTime).sum
-
-  }
-
-  object BeamTrip {
-    val noneTrip: BeamTrip = BeamTrip(Vector[BeamLeg]())
-
-  }
-
-  case class BeamLeg(startTime: Long, mode: BeamMode, travelTime: Long, graphPath: BeamGraphPath)
-
-  object BeamLeg {
-
-    def dummyWalk(startTime: Long): BeamLeg = new BeamLeg(startTime, WALK, 0, BeamGraphPath.empty)
-
-  }
-
-  case class BeamGraphPath(linkIds: Vector[String],
-                           latLons: Vector[Coord],
-                           entryTimes: Vector[Long]) {
-
-    lazy val trajectory: Vector[SpaceTime] = {
-      latLons zip entryTimes map {
-        SpaceTime(_)
-      }
-    }
-
-    def size  = latLons.size
-  }
-
-
-  object BeamGraphPath {
-    val emptyTimes: Vector[Long] = Vector[Long]()
-    val errorPoints: Vector[Coord] = Vector[Coord](new Coord(0.0, 0.0))
-    val errorTime: Vector[Long] = Vector[Long](-1L)
-
-    val empty: BeamGraphPath = new BeamGraphPath(Vector[String](), errorPoints, emptyTimes)
-
-
-  }
-
-  case class EdgeModeTime(fromVertexLabel: String, mode: BeamMode, time: Long, fromCoord: Coord, toCoord: Coord)
-
-
->>>>>>> 2e69da55
+
 }