package beam.agentsim

import akka.actor.ActorRef
import beam.agentsim.agents.modalbehaviors.DrivesVehicle.ActualVehicle
import beam.agentsim.agents.vehicles.BeamVehicle.BeamVehicleState
import beam.agentsim.agents.vehicles.{BeamVehicle, PassengerSchedule}
import beam.agentsim.events.SpaceTime
import beam.agentsim.infrastructure.ParkingStall
import org.matsim.api.core.v01.Id

object Resource {

  case class ReleaseParkingStall(stallId: Id[ParkingStall])

  case class NotifyVehicleIdle(
    resourceId: Id[_],
    whenWhere: SpaceTime,
    passengerSchedule: PassengerSchedule,
    beamVehicleState: BeamVehicleState,
    triggerId: Option[Long] // triggerId is included to facilitate debugging
  )
<<<<<<< HEAD
  case class NotifyVehicleOutOfService(vehicleId: Id[BeamVehicle])
=======
>>>>>>> f9f5770a

  case class TryToBoardVehicle(what: Id[BeamVehicle], who: ActorRef)

  case class Boarded(vehicle: BeamVehicle)

  case object NotAvailable

}<|MERGE_RESOLUTION|>--- conflicted
+++ resolved
@@ -19,10 +19,6 @@
     beamVehicleState: BeamVehicleState,
     triggerId: Option[Long] // triggerId is included to facilitate debugging
   )
-<<<<<<< HEAD
-  case class NotifyVehicleOutOfService(vehicleId: Id[BeamVehicle])
-=======
->>>>>>> f9f5770a
 
   case class TryToBoardVehicle(what: Id[BeamVehicle], who: ActorRef)
 
