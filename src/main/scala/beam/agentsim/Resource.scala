--- conflicted
+++ resolved
@@ -30,18 +30,10 @@
 
   case class NotifyResourceInUse(resourceId: Id[_], whenWhere: SpaceTime)
 
-<<<<<<< HEAD
-  case class NotifyResourceIdle(
-    resourceId: Id[_],
-    whenWhere: SpaceTime,
-    passengerSchedule: PassengerSchedule
-  )
-=======
   trait NotifyResourceIdle {
     def resourceId: Id[_]
     def whenWhere: SpaceTime
   }
->>>>>>> 38cecc4b
 
   case class AssignManager(managerRef: ActorRef)
 
