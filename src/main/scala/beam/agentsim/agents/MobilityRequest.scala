package beam.agentsim.agents
<<<<<<< HEAD
import beam.agentsim.agents.planning.{Tour, Trip}
import beam.agentsim.agents.vehicles.VehiclePersonId
=======
import beam.agentsim.agents.planning.Trip
import beam.agentsim.agents.vehicles.PersonIdWithActorRef
>>>>>>> 5703895f
import beam.router.Modes.BeamMode
import beam.router.model.{BeamLeg, EmbodiedBeamLeg}
import org.matsim.api.core.v01.Coord
import org.matsim.api.core.v01.population.Activity
import org.matsim.core.population.PopulationUtils

sealed trait MobilityRequestType
case object Pickup extends MobilityRequestType { override def toString: String = "pickup" }
case object Dropoff extends MobilityRequestType { override def toString: String = "dropoff" }
case object Relocation extends MobilityRequestType { override def toString: String = "relocation" }
case object EnRoute extends MobilityRequestType { override def toString: String = "enroute" }
case object Init extends MobilityRequestType { override def toString: String = "init" }

case class MobilityRequest(
<<<<<<< HEAD
                            person: Option[VehiclePersonId],
                            activity: Activity,
                            baselineNonPooledTime: Int,
                            trip: Trip,
                            defaultMode: BeamMode,
                            tag: MobilityRequestType,
                            serviceTime: Int,
                            pickupRequest: Option[MobilityRequest] = None,
                            routingRequestId: Option[Int] = None,
                            vehicleOccupancy: Option[Int] = None,
                            beamLegAfterTag: Option[EmbodiedBeamLeg] = None // In other words, this leg is traversed **after** the action described in "tag" so if tag is a dropoff, we do the dropoff first then complete the beamLeg
=======
  person: Option[PersonIdWithActorRef],
  activity: Activity,
  time: Int,
  trip: Trip,
  defaultMode: BeamMode,
  tag: MobilityRequestTrait,
  serviceTime: Int,
  pickupRequest: Option[MobilityRequest] = None,
  routingRequestId: Option[Int] = None,
  vehicleOccupancy: Option[Int] = None
>>>>>>> 5703895f
) {
  val nextActivity = Some(trip.activity)

  def isPickup: Boolean = tag == Pickup
  def isDropoff: Boolean = tag == Dropoff

  def formatTime(secs: Int): String = {
    s"${secs / 3600}:${(secs % 3600) / 60}:${secs % 60}"
  }
  override def toString: String = {
    val personid = person match {
      case Some(p) => p.personId.toString
      case None    => "None"
    }
//    s"${formatTime(baselineNonPooledTime)}|$tag|${personid}|${activity.getType}| => ${formatTime(serviceTime)}"
    s"${baselineNonPooledTime}|$tag|${personid}|${activity.getCoord}| => ${serviceTime}"
  }
  override def equals(that: Any): Boolean = {
    if(that.isInstanceOf[MobilityRequest]){
      val thatMobReq = that.asInstanceOf[MobilityRequest]
      this.person == thatMobReq.person && this.baselineNonPooledTime == thatMobReq.baselineNonPooledTime && this.tag == thatMobReq.tag
    }else{
      false
    }
  }
}

object MobilityRequest{
  def simpleRequest(requestType: MobilityRequestType, person: Option[VehiclePersonId], leg: Option[EmbodiedBeamLeg]) = {
    val act = PopulationUtils.createActivityFromCoord("",new Coord(-1,-1))
    MobilityRequest(person, act, -1, new Trip(act, None, new Tour()), BeamMode.CAR, requestType, -1, None, None, None, leg )
  }
}<|MERGE_RESOLUTION|>--- conflicted
+++ resolved
@@ -1,11 +1,6 @@
 package beam.agentsim.agents
-<<<<<<< HEAD
-import beam.agentsim.agents.planning.{Tour, Trip}
-import beam.agentsim.agents.vehicles.VehiclePersonId
-=======
 import beam.agentsim.agents.planning.Trip
 import beam.agentsim.agents.vehicles.PersonIdWithActorRef
->>>>>>> 5703895f
 import beam.router.Modes.BeamMode
 import beam.router.model.{BeamLeg, EmbodiedBeamLeg}
 import org.matsim.api.core.v01.Coord
@@ -20,7 +15,6 @@
 case object Init extends MobilityRequestType { override def toString: String = "init" }
 
 case class MobilityRequest(
-<<<<<<< HEAD
                             person: Option[VehiclePersonId],
                             activity: Activity,
                             baselineNonPooledTime: Int,
@@ -32,18 +26,6 @@
                             routingRequestId: Option[Int] = None,
                             vehicleOccupancy: Option[Int] = None,
                             beamLegAfterTag: Option[EmbodiedBeamLeg] = None // In other words, this leg is traversed **after** the action described in "tag" so if tag is a dropoff, we do the dropoff first then complete the beamLeg
-=======
-  person: Option[PersonIdWithActorRef],
-  activity: Activity,
-  time: Int,
-  trip: Trip,
-  defaultMode: BeamMode,
-  tag: MobilityRequestTrait,
-  serviceTime: Int,
-  pickupRequest: Option[MobilityRequest] = None,
-  routingRequestId: Option[Int] = None,
-  vehicleOccupancy: Option[Int] = None
->>>>>>> 5703895f
 ) {
   val nextActivity = Some(trip.activity)
 
