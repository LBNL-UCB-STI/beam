--- conflicted
+++ resolved
@@ -15,11 +15,7 @@
 import org.matsim.vehicles.Vehicle
 import scala.collection.mutable
 
-<<<<<<< HEAD
-class RideHailModifyPassengerScheduleManager(val log: LoggingAdapter, val rideHailingManager: ActorRef, val rideHailAllocationManagerTimeoutInSeconds:Double,val scheduler: ActorRef) {
-=======
 class RideHailModifyPassengerScheduleManager(val log: LoggingAdapter, val rideHailingManager: ActorRef, val rideHailAllocationManagerTimeoutInSeconds: Double, val scheduler: ActorRef) {
->>>>>>> ea105cc8
 
   val interruptIdToModifyPassengerScheduleStatus = mutable.Map[Id[Interrupt], RideHailModifyPassengerScheduleStatus]()
   val vehicleIdToModifyPassengerScheduleStatus = mutable.Map[Id[Vehicle], mutable.ListBuffer[RideHailModifyPassengerScheduleStatus]]()
@@ -73,20 +69,10 @@
     val resourcesNotCheckedIn = mutable.Set[Id[Vehicle]]()
   }
 
-<<<<<<< HEAD
-  private def sendModifyPassengerScheduleMessage(selectedForModifyPassengerSchedule: Option[RideHailModifyPassengerScheduleStatus],  stopDriving:Boolean): Unit ={
-    selectedForModifyPassengerSchedule.foreach{selected =>
-
-      log.debug("sendModifyPassengerScheduleMessage: "+ selectedForModifyPassengerSchedule)
-
-      if (stopDriving){
-        sendMessage(selected.rideHailAgent, StopDriving())
-=======
   private def sendModifyPassengerScheduleMessage(selectedForModifyPassengerSchedule: Option[RideHailModifyPassengerScheduleStatus], stopDriving: Boolean): Unit = {
     selectedForModifyPassengerSchedule.foreach { selected =>
       if (stopDriving) {
         sendMessage(selected.rideHailAgent, StopDriving(selected.tick))
->>>>>>> ea105cc8
       }
       log.debug("sendModifyPassengerScheduleMessage: " + selectedForModifyPassengerSchedule)
       resourcesNotCheckedIn_onlyForDebugging += selected.vehicleId
@@ -127,21 +113,10 @@
             log.error("interruptIdToModifyPassengerScheduleStatus: " + interruptIdToModifyPassengerScheduleStatus.get(interruptId))
 
           }
-<<<<<<< HEAD
-          // find out which repositioning to process
-          //log.debug("RideHailModifyPassengerScheduleManager - getWithVehicleIds.size: " + withVehicleIds.size + ",vehicleId(" + vehicleId + ")")
-          selectedForModifyPassengerSchedule=Some(withVehicleIds.last)
-          DebugLib.emptyFunctionForSettingBreakPoint()
-          // TODO: allow soon most recent one
-        } else if (reservationModifyPassengerScheduleStatus.size==1){
-
-          if (modifyPassengerScheduleStatus.interruptOrigin==InterruptOrigin.REPOSITION){
-=======
           selectedForModifyPassengerSchedule = Some(withVehicleIds.last)
         } else if (reservationModifyPassengerScheduleStatus.size == 1) {
 
           if (modifyPassengerScheduleStatus.interruptOrigin == InterruptOrigin.REPOSITION) {
->>>>>>> ea105cc8
             // detected race condition with reservation interrupt: if message comming back is reposition message interrupt, then the interrupt confirmation for reservation message is on
             // its way - wait on that and count this reposition as completed.
             modifyPassengerScheduleAckReceivedForRepositioning(Vector()) // treat this as if ack received
@@ -150,21 +125,11 @@
             log.debug("remvoving due to overwrite by reserve:" + modifyPassengerScheduleStatus)
           } else {
             // process reservation interrupt confirmation
-<<<<<<< HEAD
-            val reservationStatus=reservationModifyPassengerScheduleStatus.head
-
-            assert(reservationStatus.status!= InterruptMessageStatus.UNDEFINED,"reservation message should not be undefined but at least should have sent out interrupt")
-
-            if (reservationStatus.status== InterruptMessageStatus.INTERRUPT_SENT) {
-              // process reservation request
-              selectedForModifyPassengerSchedule=Some(reservationStatus)
-=======
             val reservationStatus = reservationModifyPassengerScheduleStatus.head
             assert(reservationStatus.status != InterruptMessageStatus.UNDEFINED, "reservation message should not be undefined but at least should have sent out interrupt")
             if (reservationStatus.status == InterruptMessageStatus.INTERRUPT_SENT) {
               // process reservation request
               selectedForModifyPassengerSchedule = Some(reservationStatus)
->>>>>>> ea105cc8
             } else (
               log.error("RideHailModifyPassengerScheduleManager - unexpected interrupt message")
               )
@@ -173,11 +138,6 @@
           log.error("RideHailModifyPassengerScheduleManager - reservationModifyPassengerScheduleStatus contained more than one rideHail reservation request for same vehicle(" + vehicleId + ")")
           reservationModifyPassengerScheduleStatus.foreach(a => log.error("reservation requests:" + a.toString))
         }
-<<<<<<< HEAD
-        sendModifyPassengerScheduleMessage(selectedForModifyPassengerSchedule,interruptedPassengerSchedule.isDefined)
-      case None =>
-        log.error("RideHailModifyPassengerScheduleManager- interruptId not found: interruptId(" + interruptId + "),interruptType(" + interruptType+  "),interruptedPassengerSchedule(" + interruptedPassengerSchedule+ "),vehicleId(" + vehicleId+ "),tick(" + tick+")")
-=======
         sendModifyPassengerScheduleMessage(selectedForModifyPassengerSchedule, interruptedPassengerSchedule.isDefined)
       case None =>
         log.error("RideHailModifyPassengerScheduleManager- interruptId not found: interruptId(" + interruptId + "),interruptType(" + interruptType + "),interruptedPassengerSchedule(" + interruptedPassengerSchedule + "),vehicleId(" + vehicleId + "),tick(" + tick + ")")
@@ -188,7 +148,6 @@
 
 
 
->>>>>>> ea105cc8
     }
 
   }
@@ -209,48 +168,23 @@
   def startWaiveOfRepositioningRequests(tick: Double, triggerId: Long): Unit = {
     log.debug("RepositioningTimeout(" + tick + ") - START repositioning waive - triggerId(" + triggerId + ")")
     printState()
-<<<<<<< HEAD
-
-
-    assert((vehicleIdToModifyPassengerScheduleStatus.toVector.unzip._2.filter(x=>x.size!=0)).size==resourcesNotCheckedIn.filter(x=>getWithVehicleIds(x).size!=0).size)
-
-    assert(numberOfOutStandingmodifyPassengerScheduleAckForRepositioning<=0)
-
-=======
     assert((vehicleIdToModifyPassengerScheduleStatus.toVector.unzip._2.filter(x => x.size != 0)).size == resourcesNotCheckedIn_onlyForDebugging.filter(x => getWithVehicleIds(x).size != 0).size)
     assert(numberOfOutStandingmodifyPassengerScheduleAckForRepositioning <= 0)
->>>>>>> ea105cc8
     val timerTrigger = RideHailAllocationManagerTimeout(tick + rideHailAllocationManagerTimeoutInSeconds)
     val timerMessage = ScheduleTrigger(timerTrigger, rideHailingManager)
     nextCompleteNoticeRideHailAllocationTimeout = CompletionNotice(triggerId, Vector(timerMessage))
   }
 
-<<<<<<< HEAD
- // def endWaiveOfRepositioningRequests={
- //   log.debug(end)
-  //}
-
   def sendoutAckMessageToSchedulerForRideHailAllocationmanagerTimeout(): Unit = {
-   // DebugLib.stopSystemAndReportInconsistency("probably not implemented correctly yet:")
-
-    if (nextCompleteNoticeRideHailAllocationTimeout.id==33519){
-      DebugLib.emptyFunctionForSettingBreakPoint()
-    }
-=======
-  def sendoutAckMessageToSchedulerForRideHailAllocationmanagerTimeout(): Unit = {
->>>>>>> ea105cc8
     log.debug("sending ACK to scheduler for next repositionTimeout (" + nextCompleteNoticeRideHailAllocationTimeout.id + ")")
     scheduler ! nextCompleteNoticeRideHailAllocationTimeout
     printState()
   }
-<<<<<<< HEAD
-=======
 
   def modifyPassengerScheduleAckReceivedForRepositioning(triggersToSchedule: Seq[BeamAgentScheduler.ScheduleTrigger]): Unit = {
     numberOfOutStandingmodifyPassengerScheduleAckForRepositioning -= 1
     log.debug("new numberOfOutStandingmodifyPassengerScheduleAckForRepositioning=" + numberOfOutStandingmodifyPassengerScheduleAckForRepositioning)
 
->>>>>>> ea105cc8
 
 
     if (!triggersToSchedule.isEmpty) {
@@ -284,15 +218,9 @@
     sendInterruptMessage(ModifyPassengerSchedule(passengerSchedule), tick, vehicleId, rideHailAgent, InterruptOrigin.REPOSITION)
   }
 
-<<<<<<< HEAD
-  def reserveVehicle(passengerSchedule:PassengerSchedule, tick:Double, rideHailAgent: RideHailingAgentLocation, inquiryId: Option[Int]):Unit={
-    log.debug("RideHailModifyPassengerScheduleManager- reserveVehicle request: " + rideHailAgent.vehicleId)
-    sendInterruptMessage(ModifyPassengerSchedule(passengerSchedule,inquiryId),tick,rideHailAgent.vehicleId,rideHailAgent.agentRef,InterruptOrigin.RESERVATION)
-=======
   def reserveVehicle(passengerSchedule: PassengerSchedule, tick: Double, rideHailAgent: RideHailingAgentLocation, inquiryId: Option[Int]): Unit = {
     log.debug("RideHailModifyPassengerScheduleManager- reserveVehicle request: " + rideHailAgent.vehicleId)
     sendInterruptMessage(ModifyPassengerSchedule(passengerSchedule, inquiryId), tick, rideHailAgent.vehicleId, rideHailAgent.agentRef, InterruptOrigin.RESERVATION)
->>>>>>> ea105cc8
   }
 
   private def sendInterruptMessage(modifyPassengerSchedule: ModifyPassengerSchedule, tick: Double, vehicleId: Id[Vehicle], rideHailAgent: ActorRef, interruptOrigin: InterruptOrigin.Value): Unit = {
@@ -319,17 +247,6 @@
     getWithVehicleIds(vehicleId).filter(_.interruptOrigin == InterruptOrigin.RESERVATION).isEmpty
   }
 
-<<<<<<< HEAD
-     if (processInterrupt){
-       //log.debug("RideHailModifyPassengerScheduleManager- sendInterruptMessage: " + rideHailModifyPassengerScheduleStatus)
-       sendInterruptMessage(rideHailModifyPassengerScheduleStatus)
-     } else {
-       modifyPassengerScheduleAckReceivedForRepositioning(Vector()) // treat this as if ack received
-        removeWithInterruptId(rideHailAgentInterruptId)
-       log.debug("RideHailModifyPassengerScheduleManager- message ignored as repositioning cannot overwrite reserve: " + rideHailModifyPassengerScheduleStatus)
-     }
-   }
-=======
   def checkInResource(vehicleId: Id[Vehicle], availableIn: Option[SpaceTime],passengerSchedule:Option[PassengerSchedule]): Unit = {
     passengerSchedule match {
       case Some (passengerSchedule) =>
@@ -348,7 +265,6 @@
         }
 
         assert(deleteItems.size<=1,s"checkin: for $vehicleId the passenger schedule is ambigious and cannot be deleted")
->>>>>>> ea105cc8
 
         // ====remove correct status message===
         if (deleteItems.size > 1) {
@@ -361,19 +277,6 @@
             val beamLeg=status.modifyPassengerSchedule.updatedPassengerSchedule.schedule.head._1
             val endTime=beamLeg.endTime
 
-<<<<<<< HEAD
-    if (deleteItems.size>1){
-      // this means that multiple MODIFY_PASSENGER_SCHEDULE_SENT outstanding and we need to keep them in order, as otherwise
-      // a
-      deleteItems= deleteItems.splitAt(1)._1
-    }
-
-    deleteItems.foreach{ x=>
-      if (availableIn.get.time>0) {
-      interruptIdToModifyPassengerScheduleStatus.remove(x.interruptId)
-      }
-    }
-=======
             if (availableIn.get.time!=endTime && status.interruptOrigin==InterruptOrigin.RESERVATION){
               // ignore, because this checkin is for a reposition and not the current Reservation
               log.debug("checkin is not for current vehicle:" + status + ";checkInAt:" + availableIn)
@@ -387,7 +290,6 @@
               if (rideHailModifyPassengerScheduleStatusSet.size == 0) {
                 resourcesNotCheckedIn_onlyForDebugging.remove(vehicleId)
               }
->>>>>>> ea105cc8
 
 
               // only something new, if all undefined (no pending query)
@@ -397,23 +299,11 @@
               }
             }
 
-<<<<<<< HEAD
-    if (rideHailModifyPassengerScheduleStatusSet.size==0){
-      resourcesNotCheckedIn.remove(vehicleId)
-    }
-    // only something new, if all undefined (no pending query)
-    if (!rideHailModifyPassengerScheduleStatusSet.isEmpty && rideHailModifyPassengerScheduleStatusSet.filter(_.status==InterruptMessageStatus.UNDEFINED).size==rideHailModifyPassengerScheduleStatusSet.size){
-      sendInterruptMessage(rideHailModifyPassengerScheduleStatusSet.head)
-    }
-=======
-
-          }
-        }
->>>>>>> ea105cc8
-
-
-<<<<<<< HEAD
-=======
+
+          }
+        }
+
+
         log.debug(s"AFTER checkin.removeWithVehicleId(${rideHailModifyPassengerScheduleStatusSet.size}):$rideHailModifyPassengerScheduleStatusSet, passengerSchedule: $passengerSchedule")
 
       case None =>
@@ -425,7 +315,6 @@
 
   }
 
->>>>>>> ea105cc8
 }
 
 object InterruptMessageStatus extends Enumeration {
@@ -440,13 +329,8 @@
                                                  val vehicleId: Id[Vehicle],
                                                  val modifyPassengerSchedule: ModifyPassengerSchedule,
                                                  val interruptOrigin: InterruptOrigin.Value,
-<<<<<<< HEAD
-                                                 val tick:Double,
-                                                 val rideHailAgent:ActorRef,
-=======
                                                  val tick: Double,
                                                  val rideHailAgent: ActorRef,
->>>>>>> ea105cc8
                                                  var status: InterruptMessageStatus.Value = InterruptMessageStatus.UNDEFINED)
 
 
