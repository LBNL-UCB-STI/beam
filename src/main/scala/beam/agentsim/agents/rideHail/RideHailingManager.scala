--- conflicted
+++ resolved
@@ -147,21 +147,6 @@
     case RegisterResource(vehId: Id[Vehicle]) =>
       resources.put(agentsim.vehicleId2BeamVehicleId(vehId), beamServices.vehicles(vehId))
 
-<<<<<<< HEAD
-    case NotifyResourceIdle(vehicleId: Id[Vehicle], whenWhere) =>
-      updateLocationOfAgent(vehicleId, whenWhere, isAvailable = true)
-
-      resources.get(agentsim.vehicleId2BeamVehicleId(vehicleId)).get.driver.foreach(driver => {
-        val rideHailingAgentLocation = RideHailingAgentLocation(driver, vehicleId, whenWhere)
-        if (modifyPassengerScheduleManager.containsPendingReservations(vehicleId)) {
-          // we still might have some ongoing resrvation in going on
-          makeAvailable(rideHailingAgentLocation)
-        }
-        repositioningVehicles.remove(vehicleId)
-        modifyPassengerScheduleManager.checkInResource(vehicleId, Some(whenWhere))
-        driver ! GetBeamVehicleFuelLevel
-      })
-=======
     case NotifyResourceIdle(vehicleId: Id[Vehicle], whenWhere, passengerSchedule, isLastleg) =>
       updateLocationOfAgent(vehicleId, whenWhere, isAvailable = false)
 
@@ -178,7 +163,6 @@
         })
       }
 
->>>>>>> ea105cc8
 
     case NotifyResourceInUse(vehId: Id[Vehicle], whenWhere) =>
       updateLocationOfAgent(vehId, whenWhere, isAvailable = false)
@@ -210,41 +194,17 @@
         })
       }
 
-    case CheckInResource(vehicleId: Id[Vehicle], whenWhere) =>
-      updateLocationOfAgent(vehicleId, whenWhere.get, isAvailable = true)
-
-      resources.get(agentsim.vehicleId2BeamVehicleId(vehicleId)).get.driver.foreach(driver => {
-        val rideHailingAgentLocation = RideHailingAgentLocation(driver, vehicleId, whenWhere.get)
-        if (modifyPassengerScheduleManager.containsPendingReservations(vehicleId)) {
-          // we still might have some ongoing resrvation in going on
-          makeAvailable(rideHailingAgentLocation)
-        }
-        sender ! CheckInSuccess
-        repositioningVehicles.remove(vehicleId)
-        log.debug("checking in resource: vehicleId(" + vehicleId + ");availableIn.time(" + whenWhere.get.time + ")")
-        modifyPassengerScheduleManager.checkInResource(vehicleId, whenWhere)
-        driver ! GetBeamVehicleFuelLevel
-      })
-
     case CheckOutResource(_) =>
       // Because the RideHail Manager is in charge of deciding which specific vehicles to assign to customers, this should never be used
       throw new RuntimeException("Illegal use of CheckOutResource, RideHailingManager is responsible for checking out vehicles in fleet.")
 
     case inquiry@RideHailingRequest(RideHailingInquiry, customer, customerPickUp, departAt, destination) =>
-<<<<<<< HEAD
-      if(!findDriverAndSendRoutingRequests(inquiry)){
-=======
       if (!findDriverAndSendRoutingRequests(inquiry)) {
->>>>>>> ea105cc8
         inquiry.customer.personRef.get ! RideHailingResponse(inquiry, None, error = Some(CouldNotFindRouteToCustomer))
       }
 
     case R5Network(network) =>
-<<<<<<< HEAD
-      this.transportNetwork = Some(network)
-=======
       rideHailNetworkApi.setR5Network(network)
->>>>>>> ea105cc8
 
     case RoutingResponses(request, rideHailingLocation, rideHailingAgent2CustomerResponse, rideHailing2DestinationResponse) =>
       val itins2Cust = rideHailingAgent2CustomerResponse.itineraries.filter(x => x.tripClassifier.equals(RIDE_HAIL))
@@ -268,21 +228,6 @@
             } else {
               0.0
             }
-<<<<<<< HEAD
-        )))))
-
-        val travelProposal = TravelProposal(rideHailingLocation, timeToCustomer, cost, Some(FiniteDuration
-          (customerTripPlan.totalTravelTimeInSecs, TimeUnit.SECONDS)), tripDriver2Cust, tripCust2Dest)
-
-        travelProposalCache.put(request.requestId.toString, travelProposal)
-
-        log.debug(s"Found ridehail ${rideHailingLocation.vehicleId} for person=${request.customer.personId} and ${request.requestType} "+
-          s"requestId=${request.requestId}, timeToCustomer=$timeToCustomer seconds and cost=$$$cost")
-
-        request.requestType match{
-          case RideHailingInquiry =>
-            if(request.customer.personRef.isEmpty){
-=======
           )))))
 
         val travelProposal = TravelProposal(rideHailingLocation, timeToCustomer, cost, Some(FiniteDuration
@@ -296,32 +241,12 @@
         request.requestType match {
           case RideHailingInquiry =>
             if (request.customer.personRef.isEmpty) {
->>>>>>> ea105cc8
               val i = 0
             }
             request.customer.personRef.get ! RideHailingResponse(request, Some(travelProposal))
           case ReserveRide =>
             self ! request
         }
-<<<<<<< HEAD
-//        customerAgent match {
-//          case Some(customerActor) =>
-//          case None =>
-//            bufferedReserveRideMessages.get(requestId) match {
-//              case Some(ReserveRide(localInquiryId, vehiclePersonId, localCustomerPickUp, localDepartAt, destination)) =>
-//                handleReservationRequest(localInquiryId, vehiclePersonId, localCustomerPickUp, localDepartAt, destination)
-//                bufferedReserveRideMessages.remove(localInquiryId)
-//                handleRideHailInquirySubmitted.remove(localInquiryId)
-//
-//                // TODO if there is any issue related to bufferedReserveRideMessages, look at this closer (e.g. make two data structures, one for those
-//                // before timout and one after
-//                if (handleRideHailInquirySubmitted.size == 0) {
-//                  modifyPassengerScheduleManager.sendoutAckMessageToSchedulerForRideHailAllocationmanagerTimeout()
-//                }
-//            }
-          // call was made by ride hail agent itself
-//        }
-=======
         //        customerAgent match {
         //          case Some(customerActor) =>
         //          case None =>
@@ -339,7 +264,6 @@
         //            }
         // call was made by ride hail agent itself
         //        }
->>>>>>> ea105cc8
       } else {
         log.debug(s"Router could not find route to customer person=${request.customer.personId} for requestId=${request.requestId}")
         request.customer.personRef.get ! RideHailingResponse(request, None, error = Some(CouldNotFindRouteToCustomer))
@@ -375,94 +299,6 @@
     case TriggerWithId(RideHailAllocationManagerTimeout(tick), triggerId) => {
       modifyPassengerScheduleManager.startWaiveOfRepositioningRequests(tick, triggerId)
 
-<<<<<<< HEAD
-      if (repositionDoneOnce) {
-        modifyPassengerScheduleManager.sendoutAckMessageToSchedulerForRideHailAllocationmanagerTimeout()
-      } else {
-        val repositionVehicles: Vector[(Id[Vehicle], Location)] = rideHailResourceAllocationManager.repositionVehicles(tick)
-
-        if (repositionVehicles.isEmpty) {
-          modifyPassengerScheduleManager.sendoutAckMessageToSchedulerForRideHailAllocationmanagerTimeout()
-        } else {
-          modifyPassengerScheduleManager.setNumberOfRepositioningsToProcess(repositionVehicles.size)
-        }
-
-        for (repositionVehicle <- repositionVehicles) {
-
-          val (vehicleId, destinationLocation) = repositionVehicle
-
-          if (getIdleVehicles().contains(vehicleId)) {
-            val rideHailAgentLocation = getIdleVehicles().get(vehicleId).get
-
-           // println("RHM: tick(" + tick + ")" + vehicleId + " - " + rideHailAgentLocation.currentLocation.loc + " -> " + destinationLocation)
-
-            val rideHailAgent = rideHailAgentLocation.agentRef
-
-            val rideHailingVehicleAtOrigin = StreetVehicle(rideHailAgentLocation.vehicleId, SpaceTime(
-              (rideHailAgentLocation.currentLocation.loc, tick.toLong)), CAR, asDriver = false)
-
-            val departAt = DiscreteTime(tick.toInt)
-
-            val routingRequest = RoutingRequest(
-              origin = rideHailAgentLocation.currentLocation.loc,
-              destination = destinationLocation,
-              departureTime = departAt,
-              transitModes = Vector(),
-              streetVehicles = Vector(rideHailingVehicleAtOrigin)
-            )
-            val futureRideHailingAgent2CustomerResponse = router ? routingRequest
-
-            for {
-              rideHailingAgent2CustomerResponse <- futureRideHailingAgent2CustomerResponse.mapTo[RoutingResponse]
-            } {
-              val itins2Cust = rideHailingAgent2CustomerResponse.itineraries.filter(x => x.tripClassifier.equals(RIDE_HAIL))
-
-              if (itins2Cust.nonEmpty) {
-                val modRHA2Cust: Vector[RoutingModel.EmbodiedBeamTrip] = itins2Cust.map(l => l.copy(legs = l.legs.map(c => c.copy(asDriver = true))))
-                val rideHailingAgent2CustomerResponseMod = RoutingResponse(modRHA2Cust)
-
-                // TODO: extract creation of route to separate method?
-                val passengerSchedule = PassengerSchedule().addLegs(rideHailingAgent2CustomerResponseMod.itineraries.head.toBeamTrip.legs)
-
-                self ! RepositionVehicleRequest(passengerSchedule,tick,vehicleId,rideHailAgent)
-
-              } else {
-                self ! ReduceAwaitingRepositioningAckMessagesByOne
-                //println("NO repositioning done")
-              }
-            }
-
-          } else {
-            modifyPassengerScheduleManager.modifyPassengerScheduleAckReceivedForRepositioning(Vector())
-          }
-        }
-      }
-
-      //log.debug("RepositioningTimeout("+tick +") - END repositioning waive")
-      //modifyPassengerScheduleManager.endWaiveOfRepositioningRequests()
-      /*
-          if (rideHailResourceAllocationManager.isBufferedRideHailAllocationMode && bufferedReserveRideMessages.values.size>0){
-
-            var map: Map[Id[RideHailingInquiry], VehicleAllocationRequest] = Map[Id[RideHailingInquiry], VehicleAllocationRequest]()
-           bufferedReserveRideMessages.values.foreach{ reserveRide =>
-             map += (reserveRide.requestId -> VehicleAllocationRequest( reserveRide.pickUpLocation,reserveRide.departAt,reserveRide.destination))
-            }
-
-            var resultMap =rideHailResourceAllocationManager .allocateVehiclesInBatch(map)
-            for (ReserveRide(requestId, vehiclePersonId, customerPickUp, departAt, destination) <- bufferedReserveRideMessages.values) {
-
-              resultMap(requestId).vehicleAllocation match {
-                case Some(vehicleAllocation) =>
-                  if (!handleRideHailInquirySubmitted.contains(requestId)){
-                    val rideHailAgent=resources.get(agentsim.vehicleId2BeamVehicleId(vehicleAllocation.vehicleId)).orElse(beamServices.vehicles.get(vehicleAllocation.vehicleId)).get.driver.head
-                    val rideHailingAgentLocation=RideHailingAgentLocation(rideHailAgent, vehicleAllocation.vehicleId, vehicleAllocation.availableAt)
-                    val distance=CoordUtils.calcProjectedEuclideanDistance(customerPickUp,rideHailingAgentLocation.currentLocation.loc)
-                    val rideHailLocationAndShortDistance = Some(rideHailingAgentLocation,distance)
-
-                    handleRideHailInquirySubmitted += requestId
-                    requestRoutesToCustomerAndDestination(requestId, vehiclePersonId.personId, customerPickUp, departAt, destination,rideHailLocationAndShortDistance,None)
-                  }
-=======
       val repositionVehicles: Vector[(Id[Vehicle], Location)] = rideHailResourceAllocationManager.repositionVehicles(tick)
 
       if (tick>40000){
@@ -486,14 +322,9 @@
 
           val rideHailingVehicleAtOrigin = StreetVehicle(rideHailAgentLocation.vehicleId, SpaceTime(
             (rideHailAgentLocation.currentLocation.loc, tick.toLong)), CAR, asDriver = false)
->>>>>>> ea105cc8
 
           val departAt = DiscreteTime(tick.toInt)
 
-<<<<<<< HEAD
-            }
-              // TODO (RW) to make the following call compatible with default code, we need to probably manipulate
-=======
           val routingRequest = RoutingRequest(
             origin = rideHailAgentLocation.currentLocation.loc,
             destination = destinationLocation,
@@ -516,17 +347,10 @@
               val passengerSchedule = PassengerSchedule().addLegs(rideHailingAgent2CustomerResponseMod.itineraries.head.toBeamTrip.legs)
 
               self ! RepositionVehicleRequest(passengerSchedule, tick, vehicleId, rideHailAgent)
->>>>>>> ea105cc8
 
             } else {
               self ! ReduceAwaitingRepositioningAckMessagesByOne
             }
-<<<<<<< HEAD
-      */
-      // TODO (RW) add repositioning code here
-
-      // beamServices.schedulerRef ! TriggerUtils.completed(triggerId,Vector(timerMessage))
-=======
           }
 
         } else {
@@ -534,18 +358,12 @@
         }
       }
 
->>>>>>> ea105cc8
     }
 
     case ReduceAwaitingRepositioningAckMessagesByOne =>
       modifyPassengerScheduleManager.modifyPassengerScheduleAckReceivedForRepositioning(Vector())
 
-<<<<<<< HEAD
-    case RepositionVehicleRequest(passengerSchedule,tick,vehicleId,rideHailAgent) =>
-      repositioningVehicles.add(vehicleId)
-=======
     case RepositionVehicleRequest(passengerSchedule, tick, vehicleId, rideHailAgent) =>
->>>>>>> ea105cc8
 
       // TODO: send following to a new case, which handles it
       // -> code for sending message could be prepared in modifyPassengerScheduleManager
@@ -554,19 +372,11 @@
       modifyPassengerScheduleManager.repositionVehicle(passengerSchedule, tick, vehicleId, rideHailAgent)
     //repositioningPassengerSchedule.put(vehicleId,(rideHailAgentInterruptId, Some(passengerSchedule)))
 
-<<<<<<< HEAD
-    case InterruptedWhileIdle(interruptId,vehicleId,tick) =>
-      modifyPassengerScheduleManager.handleInterrupt(InterruptedWhileIdle.getClass,interruptId,None,vehicleId,tick)
-
-    case InterruptedAt(interruptId,interruptedPassengerSchedule, currentPassengerScheduleIndex,vehicleId,tick) =>
-      modifyPassengerScheduleManager.handleInterrupt(InterruptedAt.getClass,interruptId,Some(interruptedPassengerSchedule),vehicleId,tick)
-=======
     case InterruptedWhileIdle(interruptId, vehicleId, tick) =>
       modifyPassengerScheduleManager.handleInterrupt(InterruptedWhileIdle.getClass, interruptId, None, vehicleId, tick)
 
     case InterruptedAt(interruptId, interruptedPassengerSchedule, currentPassengerScheduleIndex, vehicleId, tick) =>
       modifyPassengerScheduleManager.handleInterrupt(InterruptedAt.getClass, interruptId, Some(interruptedPassengerSchedule), vehicleId, tick)
->>>>>>> ea105cc8
 
     case Finish =>
       log.info("finish message received from BeamAgentScheduler")
@@ -577,8 +387,7 @@
   }
 
   // Returns Boolean indicating success/failure
-<<<<<<< HEAD
-  def findDriverAndSendRoutingRequests(request: RideHailingRequest):Boolean = {
+  def findDriverAndSendRoutingRequests(request: RideHailingRequest): Boolean = {
 
     val vehicleAllocationRequest = VehicleAllocationRequest(request.pickUpLocation, request.departAt, request.destination, isInquiry = true)
 
@@ -600,84 +409,6 @@
     }
   }
 
-// TODO: move to modifyPassengerScheduleManager?
-  private def handleInterrupt( interruptType:String, interruptId: Id[Interrupt],interruptedPassengerSchedule: Option[PassengerSchedule],vehicleId:Id[Vehicle], tick: Double): Unit ={
-    log.debug(interruptType + " - vehicle: " + vehicleId)
-    val rideHailAgent =getRideHailAgent(vehicleId)
-        if (repositioningPassengerSchedule.contains(vehicleId)){
-          val (interruptIdReposition, passengerSchedule)=repositioningPassengerSchedule.get(vehicleId).get
-          if (reservationPassengerSchedule.contains(vehicleId)){
-            val (interruptIdReservation, modifyPassengerSchedule)=reservationPassengerSchedule.get(vehicleId).get
-              interruptedPassengerSchedule.foreach(interruptedPassengerSchedule => updateIdleVehicleLocation(vehicleId,interruptedPassengerSchedule.schedule.head._1,tick))
-              log.debug(interruptType + " - ignoring reposition: " + vehicleId)
-          } else {
-            interruptedPassengerSchedule.foreach(_ => rideHailAgent ! StopDriving())
-            rideHailAgent ! ModifyPassengerSchedule(passengerSchedule.get)
-            rideHailAgent ! Resume()
-            log.debug(interruptType + " - reposition: " + vehicleId)
-          }
-        }
-
-        if (reservationPassengerSchedule.contains(vehicleId)) {
-          val (interruptIdReservation, modifyPassengerSchedule) = reservationPassengerSchedule.get(vehicleId).get
-          if (interruptId == interruptIdReservation) {
-            val (interruptIdReservation, modifyPassengerSchedule) = reservationPassengerSchedule.remove(vehicleId).get
-            interruptedPassengerSchedule.foreach(_ => rideHailAgent ! StopDriving())
-            rideHailAgent ! modifyPassengerSchedule
-            rideHailAgent ! Resume()
-            log.debug(interruptType + " - reservation: " + vehicleId)
-          } else {
-            log.error(interruptType + " - reservation: " + vehicleId + " interruptId doesn't match (interruptId,interruptIdReservation):" + interruptId + "," + interruptIdReservation)
-          }
-        }
-    }
-
-
-
-  private def getRideHailAgent(vehicleId:Id[Vehicle]):ActorRef={
-    getRideHailAgentLocation(vehicleId).agentRef
-  }
-
-  private def getRideHailAgentLocation(vehicleId:Id[Vehicle]):RideHailingAgentLocation={
-    getIdleVehicles().getOrElse(vehicleId,inServiceRideHailVehicles.get(vehicleId).get)
-  }
-=======
-  def findDriverAndSendRoutingRequests(request: RideHailingRequest): Boolean = {
->>>>>>> ea105cc8
-
-    val vehicleAllocationRequest = VehicleAllocationRequest(request.pickUpLocation, request.departAt, request.destination, isInquiry = true)
-
-    val rideHailLocationOpt = rideHailResourceAllocationManager.proposeVehicleAllocation(vehicleAllocationRequest) match {
-      case Some(allocation) =>
-        // TODO (RW): Test following code with stanford class
-        val rideHailAgent = resources.get(agentsim.vehicleId2BeamVehicleId(allocation.vehicleId)).orElse(beamServices.vehicles.get(allocation.vehicleId)).get.driver.head
-        Some(RideHailingAgentLocation(rideHailAgent, allocation.vehicleId, allocation.availableAt))
-      case None =>
-        // use default allocation manager
-        getClosestIdleRideHailingAgent(request.pickUpLocation, radiusInMeters)
-    }
-    rideHailLocationOpt match {
-      case Some(rhLocation) =>
-        requestRoutesToCustomerAndDestination(request, rhLocation)
-        true
-      case None =>
-        false
-    }
-  }
-
-<<<<<<< HEAD
-  private def updateIdleVehicleLocation(vehicleId:Id[Vehicle],beamLeg:BeamLeg,tick:Double): Unit ={
-    val vehicleCoord=getVehicleCoordinate(beamLeg,tick)
-
-    val rideHailingAgentLocation=getRideHailAgentLocation(vehicleId)
-
-    getIdleVehicles().put(vehicleId,rideHailingAgentLocation.copy(currentLocation = SpaceTime(vehicleCoord,tick.toLong)))
-  }
-
- // private def sendoutAckMessageToSchedulerForRideHailAllocationmanagerTimeout(): Unit = {
- //   scheduler ! nextCompleteNoticeRideHailAllocationTimeout
- // }
-=======
 
   private def getRideHailAgent(vehicleId: Id[Vehicle]): ActorRef = {
     getRideHailAgentLocation(vehicleId).agentRef
@@ -686,7 +417,6 @@
   private def getRideHailAgentLocation(vehicleId: Id[Vehicle]): RideHailingAgentLocation = {
     getIdleVehicles().getOrElse(vehicleId, inServiceRideHailVehicles.get(vehicleId).get)
   }
->>>>>>> ea105cc8
 
   //TODO requires proposal in cache
   private def findClosestRideHailingAgents(requestId: Int, customerPickUp: Location) = {
@@ -752,116 +482,6 @@
     }
   }
 
-<<<<<<< HEAD
-  def getTravelTimeEstimate(time: Double, linkId: Int): Double = {
-    maybeTravelTime match {
-      case Some(matsimTravelTime) =>
-        matsimTravelTime.getLinkTravelTime(matsimNetwork.get.getLinks.get(Id.createLinkId(linkId)), time, null, null).toLong
-      case None =>
-        val edge = transportNetwork.get.streetLayer.edgeStore.getCursor(linkId)
-        (edge.getLengthM / edge.calculateSpeed(new ProfileRequest, StreetMode.valueOf(StreetMode.CAR.toString))).toLong
-    }
-  }
-
-  def getClosestLink(coord: Coord): Option[Link] = {
-    matsimNetwork match {
-      case Some(network) => Some(NetworkUtils.getNearestLink(network, coord));
-      case None => None
-    }
-  }
-
-  def getFreeFlowTravelTime(linkId: Int): Option[Double] = {
-    getLinks() match {
-      case Some(links) => Some(links.get(Id.createLinkId(linkId.toString)).asInstanceOf[Link].getFreespeed)
-      case None => None
-    }
-  }
-
-
-  def getFromLinkIds(linkId: Int): Vector[Int] = {
-    convertLinkIdsToVector(getMATSimLink(linkId).getFromNode.getInLinks.keySet()) // Id[Link].toString
-  }
-
-  def getToLinkIds(linkId: Int): Vector[Int] = {
-    convertLinkIdsToVector(getMATSimLink(linkId).getToNode.getOutLinks.keySet()) // Id[Link].toString
-  }
-
-  def convertLinkIdsToVector(set: util.Set[Id[Link]]): Vector[Int] = {
-
-    val iterator = set.iterator
-    var linkIdVector: Vector[Int] = Vector()
-    while (iterator.hasNext) {
-      val linkId: Id[Link] = iterator.next()
-      val _linkId = linkId.toString.toInt
-      linkIdVector = linkIdVector :+ _linkId
-    }
-
-    linkIdVector
-  }
-
-  private def getVehicleCoordinate(beamLeg:BeamLeg, stopTime:Double): Coord ={
-    // TODO: implement following solution following along links
-    /*
-    var currentTime=beamLeg.startTime
-     var resultCoord=beamLeg.travelPath.endPoint.loc
-    if (stopTime<beamLeg.endTime) {
-      for (linkId <- beamLeg.travelPath.linkIds) {
-        val linkEndTime=currentTime + getTravelTimeEstimate(currentTime, linkId)
-        breakable {
-          if (stopTime < linkEndTime) {
-              resultCoord=getLinkCoord(linkId)
-            break
-          }
-        }
-      }
-    }
-    */
-
-    val pctTravelled=(stopTime-beamLeg.startTime)/(beamLeg.endTime-beamLeg.startTime)
-    val directionCoordVector=getDirectionCoordVector(beamLeg.travelPath.startPoint.loc,beamLeg.travelPath.endPoint.loc)
-    getCoord(beamLeg.travelPath.startPoint.loc,scaleDirectionVector(directionCoordVector,pctTravelled))
-  }
-
-  // TODO: move to some utility class,   e.g. geo
-  private def getDirectionCoordVector(startCoord:Coord, endCoord:Coord): Coord ={
-    new Coord(endCoord.getX()-startCoord.getX(),endCoord.getY()-startCoord.getY())
-  }
-
-  private def getCoord(startCoord:Coord,directionCoordVector:Coord): Coord ={
-    new Coord(startCoord.getX()+directionCoordVector.getX(),startCoord.getY()+directionCoordVector.getY())
-  }
-
-  private def scaleDirectionVector(directionCoordVector:Coord, scalingFactor:Double):Coord={
-    new Coord(directionCoordVector.getX()*scalingFactor,directionCoordVector.getY()*scalingFactor)
-  }
-
-  private def getMATSimLink(linkId: Int): Link = {
-    matsimNetwork.get.getLinks.get(Id.createLinkId(linkId))
-  }
-
-  def getLinkCoord(linkId: Int): Coord = {
-    matsimNetwork.get.getLinks.get(Id.createLinkId(linkId)).getCoord
-  }
-
-  def getFromNodeCoordinate(linkId: Int): Coord = {
-    matsimNetwork.get.getLinks.get(Id.createLinkId(linkId)).getFromNode.getCoord
-  }
-
-  def getToNodeCoordinate(linkId: Int): Coord = {
-    matsimNetwork.get.getLinks.get(Id.createLinkId(linkId)).getToNode.getCoord
-  }
-
-
-  // TODO: make integers
-  def getLinks(): Option[util.Map[Id[Link], _ <: Link]] = {
-    matsimNetwork match {
-      case Some(network) => Some(network.getLinks)
-      case None => None
-    }
-  }
-
-=======
->>>>>>> ea105cc8
   private def makeAvailable(agentLocation: RideHailingAgentLocation) = {
     availableRideHailVehicles.put(agentLocation.vehicleId, agentLocation)
     availableRideHailingAgentSpatialIndex.put(agentLocation.currentLocation.loc.getX,
@@ -895,21 +515,12 @@
     // Create confirmation info but stash until we receive ModifyPassengerScheduleAck
     val tripLegs = travelProposal.responseRideHailing2Dest.itineraries.head.legs.map(_.beamLeg)
     pendingModifyPassengerScheduleAcks.put(request.hashCode().toString, RideHailingResponse(request, Some(travelProposal)))
-<<<<<<< HEAD
-
-
-    log.debug("reserving vehicle: " + travelProposal.rideHailingAgentLocation.vehicleId )
-
-    modifyPassengerScheduleManager.reserveVehicle(passengerSchedule,passengerSchedule.schedule.head._1.startTime,
-      travelProposal.rideHailingAgentLocation,Some(request.hashCode()))
-=======
 
 
     log.debug("reserving vehicle: " + travelProposal.rideHailingAgentLocation.vehicleId)
 
     modifyPassengerScheduleManager.reserveVehicle(passengerSchedule, passengerSchedule.schedule.head._1.startTime,
       travelProposal.rideHailingAgentLocation, Some(request.hashCode()))
->>>>>>> ea105cc8
 
   }
 
@@ -936,11 +547,7 @@
     })
     //TODO: Possibly get multiple taxis in this block
     val result = distances2RideHailingAgents.filter(x => availableRideHailVehicles.contains(x._1.vehicleId)).sortBy(_._2).map(_._1)
-<<<<<<< HEAD
-    if(result.isEmpty){
-=======
     if (result.isEmpty) {
->>>>>>> ea105cc8
       val i = 0
     }
     result
@@ -955,18 +562,6 @@
   private def handleReservationRequest(request: RideHailingRequest) = {
     Option(travelProposalCache.getIfPresent(request.requestId.toString)) match {
       case Some(travelProposal) =>
-<<<<<<< HEAD
-        if(inServiceRideHailVehicles.contains(travelProposal.rideHailingAgentLocation.vehicleId) ||
-          lockedVehicles.contains(travelProposal.rideHailingAgentLocation.vehicleId)){
-          if(!findDriverAndSendRoutingRequests(request)){
-            request.customer.personRef.get ! RideHailingResponse(request, None, error = Some(CouldNotFindRouteToCustomer))
-          }
-        }else{
-          handleReservation(request, travelProposal)
-        }
-      case None =>
-        if(!findDriverAndSendRoutingRequests(request)){
-=======
         if (inServiceRideHailVehicles.contains(travelProposal.rideHailingAgentLocation.vehicleId) ||
           lockedVehicles.contains(travelProposal.rideHailingAgentLocation.vehicleId)) {
           if (!findDriverAndSendRoutingRequests(request)) {
@@ -977,7 +572,6 @@
         }
       case None =>
         if (!findDriverAndSendRoutingRequests(request)) {
->>>>>>> ea105cc8
           request.customer.personRef.get ! RideHailingResponse(request, None, error = Some(CouldNotFindRouteToCustomer))
         }
     }
@@ -986,20 +580,15 @@
   def unlockVehicle(vehicleId: Id[Vehicle]) = {
     lockedVehicles -= vehicleId
   }
-<<<<<<< HEAD
+
   def lockVehicle(vehicleId: Id[Vehicle]) = {
     lockedVehicles += vehicleId
   }
-=======
-
-  def lockVehicle(vehicleId: Id[Vehicle]) = {
-    lockedVehicles += vehicleId
-  }
-
->>>>>>> ea105cc8
+
   def getVehicleFuelLevel(vehicleId: Id[Vehicle]): Double = {
     vehicleFuelLevel.get(vehicleId).get
   }
+
   def getIdleVehicles(): collection.concurrent.TrieMap[Id[Vehicle], RideHailingAgentLocation] = {
     availableRideHailVehicles
   }
@@ -1034,11 +623,7 @@
 
 
 object RideHailingManager {
-<<<<<<< HEAD
-  val dummyID = Id.create("dummyInquiryId",classOf[RideHailingRequest])
-=======
   val dummyID = Id.create("dummyInquiryId", classOf[RideHailingRequest])
->>>>>>> ea105cc8
   val radiusInMeters: Double = 5000d
 
   val INITIAL_RIDEHAIL_LOCATION_HOME = "HOME"
@@ -1053,31 +638,15 @@
   case class NotifyIterationEnds()
 
   sealed trait RideHailingRequestType
-<<<<<<< HEAD
+
   case object RideHailingInquiry extends RideHailingRequestType
-=======
-
-  case object RideHailingInquiry extends RideHailingRequestType
-
->>>>>>> ea105cc8
+
   case object ReserveRide extends RideHailingRequestType
 
   case class RideHailingRequest(requestType: RideHailingRequestType,
                                 customer: VehiclePersonId,
                                 pickUpLocation: Location,
                                 departAt: BeamTime,
-<<<<<<< HEAD
-                                destination: Location){
-    // We make requestId be independent of request type, all that matters is details of the customer
-    lazy val requestId = this.copy(requestType = RideHailingInquiry).hashCode()
-  }
-  object RideHailingRequest {
-    val dummy = RideHailingRequest(RideHailingInquiry,
-      VehiclePersonId(Id.create("dummy",classOf[Vehicle]),Id.create("dummy",classOf[Person])),
-      new Coord(Double.NaN,Double.NaN),
-      DiscreteTime(Int.MaxValue),
-      new Coord(Double.NaN,Double.NaN)
-=======
                                 destination: Location) {
     // We make requestId be independent of request type, all that matters is details of the customer
     lazy val requestId = this.copy(requestType = RideHailingInquiry).hashCode()
@@ -1089,7 +658,6 @@
       new Coord(Double.NaN, Double.NaN),
       DiscreteTime(Int.MaxValue),
       new Coord(Double.NaN, Double.NaN)
->>>>>>> ea105cc8
     )
   }
 
@@ -1104,15 +672,10 @@
                                  travelProposal: Option[TravelProposal],
                                  error: Option[ReservationError] = None,
                                  triggersToSchedule: Vector[ScheduleTrigger] = Vector())
-<<<<<<< HEAD
+
   object RideHailingResponse {
     val dummy = RideHailingResponse(RideHailingRequest.dummy, None, None)
-=======
-
-  object RideHailingResponse {
-    val dummy = RideHailingResponse(RideHailingRequest.dummy, None, None)
-
->>>>>>> ea105cc8
+
     def dummyWithError(error: ReservationError) = RideHailingResponse(RideHailingRequest.dummy, None, Some(error))
   }
 
