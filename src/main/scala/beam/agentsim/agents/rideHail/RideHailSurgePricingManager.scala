--- conflicted
+++ resolved
@@ -37,25 +37,19 @@
 
   // TODO: can we allow any other class to inject taz as well, without loading multiple times? (Done)
 
-<<<<<<< HEAD
-  val rideHailingConfig = beamConfig.beam.agentsim.agents.rideHailing
-  val timeBinSize = rideHailingConfig.surgePricing.timeBinSize // TODO: does throw exception for 60min, if +1 missing below
-  val numberOfCategories = rideHailingConfig.surgePricing.numberOfCategories // TODO: does throw exception for 0 and negative values
-=======
-  val rideHaillingConfig = beamConfig.beam.agentsim.agents.rideHail
-  val timeBinSize = rideHaillingConfig.surgePricing.timeBinSize // TODO: does throw exception for 60min, if +1 missing below
-  val numberOfCategories = rideHaillingConfig.surgePricing.numberOfCategories // TODO: does throw exception for 0 and negative values
->>>>>>> 773cf2f1
+  val rideHailConfig = beamConfig.beam.agentsim.agents.rideHail
+  val timeBinSize = rideHailConfig.surgePricing.timeBinSize // TODO: does throw exception for 60min, if +1 missing below
+  val numberOfCategories = rideHailConfig.surgePricing.numberOfCategories // TODO: does throw exception for 0 and negative values
   val numberOfTimeBins = Math.floor(Time.parseTime(beamConfig.matsim.modules.qsim.endTime) / timeBinSize).toInt+1
-  val surgeLevelAdaptionStep = rideHailingConfig.surgePricing.surgeLevelAdaptionStep
-  val minimumSurgeLevel = rideHailingConfig.surgePricing.minimumSurgeLevel
+  val surgeLevelAdaptionStep = rideHailConfig.surgePricing.surgeLevelAdaptionStep
+  val minimumSurgeLevel = rideHailConfig.surgePricing.minimumSurgeLevel
   var isFirstIteration = true
 
   // TODO: implement all cases for these surge prices properly
   val CONTINUES_DEMAND_SUPPLY_MATCHING = "CONTINUES_DEMAND_SUPPLY_MATCHING"
   val KEEP_PRICE_LEVEL_FIXED_AT_ONE = "KEEP_PRICE_LEVEL_FIXED_AT_ONE"
 
-  var priceAdjustmentStrategy = rideHailingConfig.surgePricing.priceAdjustmentStrategy
+  var priceAdjustmentStrategy = rideHailConfig.surgePricing.priceAdjustmentStrategy
 
   //  var surgePriceBins: HashMap[String, ArraySeq[SurgePriceBin]] = new HashMap()
 
