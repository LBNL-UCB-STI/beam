--- conflicted
+++ resolved
@@ -476,13 +476,9 @@
               val rideHailAgent2CustomerResponseMod = RoutingResponse(modRHA2Cust)
 
               // TODO: extract creation of route to separate method?
-<<<<<<< HEAD
-              val passengerSchedule = PassengerSchedule().addLegs(rideHailAgent2CustomerResponseMod.itineraries.head.toBeamTrip.legs)
-=======
               val passengerSchedule = PassengerSchedule().addLegs(
-                rideHailAgent2CustomerResponseMod.itineraries.head.toBeamTrip().legs
+                rideHailAgent2CustomerResponseMod.itineraries.head.toBeamTrip.legs
               )
->>>>>>> aae37912
 
               self ! RepositionVehicleRequest(passengerSchedule, tick, vehicleId, rideHailAgent)
 
