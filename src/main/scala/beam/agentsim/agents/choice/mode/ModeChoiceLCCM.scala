--- conflicted
+++ resolved
@@ -100,11 +100,9 @@
        */
       val chosenClassOpt = lccm
         .classMembershipModels(tourType)
-<<<<<<< HEAD
+
         .sampleAlternative(classMembershipInputData,new Random())
-=======
-        .sampleAlternative(classMembershipInputData)
->>>>>>> 78caaefe
+
       chosenClassOpt match {
         case None =>
           throw new IllegalArgumentException(
