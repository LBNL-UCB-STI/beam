--- conflicted
+++ resolved
@@ -16,11 +16,7 @@
 
   override def apply(
     alternatives: IndexedSeq[EmbodiedBeamTrip],
-<<<<<<< HEAD
-    attributesOfIndividual: HouseholdActor.AttributesOfIndividual
-=======
     attributesOfIndividual: AttributesOfIndividual
->>>>>>> cc0ac9ae
   ): Option[EmbodiedBeamTrip] = {
     val containsTransitAlt = alternatives.zipWithIndex.collect {
       case (trip, idx) if trip.tripClassifier.isTransit => idx
@@ -34,14 +30,7 @@
     }
   }
 
-<<<<<<< HEAD
-  override def utilityOf(
-    alternative: EmbodiedBeamTrip,
-    attributesOfIndividual: HouseholdActor.AttributesOfIndividual
-  ): Double = 0.0
-=======
   override def utilityOf(alternative: EmbodiedBeamTrip, attributesOfIndividual: AttributesOfIndividual): Double = 0.0
->>>>>>> cc0ac9ae
 
   override def utilityOf(mode: Modes.BeamMode, cost: Double, time: Double, numTransfers: Int): Double = 0.0
 }
