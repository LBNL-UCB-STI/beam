--- conflicted
+++ resolved
@@ -71,14 +71,9 @@
   private val log = LoggerFactory.getLogger(classOf[PtFares])
   def apply(ptFaresFile: String): PtFares = new PtFares(loadPtFares(ptFaresFile))
 
-<<<<<<< HEAD
   def loadPtFares(ptFaresFile: String): List[FareRule] = {
-    if (Files.notExists(Paths.get(ptFaresFile)))
-=======
-  def loadPtFares(ptFaresFile: String): Map[String, List[FareRule]] = {
     if (Files.notExists(Paths.get(ptFaresFile))) {
       log.error("PtFares file not found at location: {}", ptFaresFile)
->>>>>>> 86941db7
       throw new FileNotFoundException(s"PtFares file not found at location: $ptFaresFile")
     }
     val fareRules: ListBuffer[FareRule] = ListBuffer()
