--- conflicted
+++ resolved
@@ -54,58 +54,11 @@
     test()
   }
 
-<<<<<<< HEAD
-  object Range {
-
-    def apply(pattern: String): Range = {
-      if (pattern == null || pattern.isEmpty) Range.empty()
-      else {
-        val bounds = pattern.split(":")
-        val lowerBound = Try(
-          bounds(0).substring(1).toInt
-          + (if (bounds(0).startsWith("(")) 1 else 0)
-        ).getOrElse(0)
-        val upperBound = Try(
-          bounds(1).substring(0, bounds(1).length - 1).toInt
-          - (if (bounds(1).endsWith(")")) 1 else 0)
-        ).getOrElse(Int.MaxValue)
-        Range(lowerBound, upperBound)
-      }
-    }
-
-    def apply(lowerBound: Int, upperBound: Int): Range = {
-      if (lowerBound == 0 && upperBound == 0)
-        Range.empty()
-      else
-        new Range(lowerBound, upperBound)
-    }
-
-    def empty(): Range = new Range(0, 0) {
-      override val isEmpty = true
-    }
-
-    def test(): Unit = {
-      assert(Range(0, 0).isEmpty)
-      assert(Range("[:]") == Range(0, 2147483647))
-      assert(Range("[0:]") == Range(0, 2147483647))
-      assert(Range("[:2147483647]") == Range(0, 2147483647))
-      assert(Range("[0:2147483647]") == Range(0, 2147483647))
-      assert(Range("[1:10]") == Range(1, 10))
-      assert(Range("(1:10]") == Range(2, 10))
-      assert(Range("[1:10)") == Range(1, 9))
-
-      val ms = new ModeSubsidy("test/input/beamville/subsidies.csv")
-      assert(ms.getSubsidy(BeamMode.RIDE_HAIL, Some(5), Some(30000)) == 4)
-      assert(ms.getSubsidy(BeamMode.RIDE_HAIL, Some(25), Some(30000)) == 3)
-      assert(ms.getSubsidy(BeamMode.RIDE_HAIL, None, None) == 0)
-    }
-=======
   def test(): Unit = {
     val ms = new ModeSubsidy(loadSubsidies("test/input/beamville/subsidies.csv"))
     assert(ms.getSubsidy(BeamMode.RIDE_HAIL, Some(5), Some(30000)) == 4)
     assert(ms.getSubsidy(BeamMode.RIDE_HAIL, Some(25), Some(30000)) == 3)
     assert(ms.getSubsidy(BeamMode.RIDE_HAIL, None, None) == 0)
->>>>>>> cc0ac9ae
   }
 
 }