--- conflicted
+++ resolved
@@ -8,13 +8,10 @@
 /**
   * BEAM
   */
-class ModeChoiceUniformRandom(val beamServices: BeamServices) extends ModeChoiceCalculator {
+class ModeChoiceUniformRandom(val beamServices: BeamServices)
+    extends ModeChoiceCalculator {
 
-<<<<<<< HEAD
   override def apply(alternatives: IndexedSeq[EmbodiedBeamTrip]): Option[EmbodiedBeamTrip] = {
-=======
-  override def apply(alternatives: Seq[EmbodiedBeamTrip]): Option[EmbodiedBeamTrip] = {
->>>>>>> 38cecc4b
     if (alternatives.nonEmpty) {
       Some(alternatives(chooseRandomAlternativeIndex(alternatives)))
     } else {
@@ -26,13 +23,8 @@
 
   override def utilityOf(
     mode: Modes.BeamMode,
-<<<<<<< HEAD
-    cost: Double,
-    time: Double,
-=======
     cost: BigDecimal,
     time: BigDecimal,
->>>>>>> 38cecc4b
     numTransfers: Int
   ): Double = 0.0
 }