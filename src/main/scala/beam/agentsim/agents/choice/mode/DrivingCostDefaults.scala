package beam.agentsim.agents.choice.mode

import beam.agentsim.agents.vehicles.BeamVehicleType
import beam.router.model.{BeamLeg, EmbodiedBeamTrip}
import beam.sim.BeamServices
import org.matsim.api.core.v01.Id

/**
  * BEAM
  */
object DrivingCostDefaults {
  val zero: Double = 0

<<<<<<< HEAD
  def estimateFuelCost(leg: BeamLeg, vehicleTypeId: Id[BeamVehicleType], beamServices: BeamServices): Double = {
    // TODO: Why can this be empty?
    val maybeBeamVehicleType = beamServices.vehicleTypes.get(vehicleTypeId)
    val beamVehicleType = maybeBeamVehicleType.getOrElse(BeamVehicleType.defaultCarBeamVehicleType)
    val distance = leg.travelPath.distanceInM
    if (null != beamVehicleType && null != beamVehicleType.primaryFuelType && 0.0 != beamVehicleType.primaryFuelConsumptionInJoulePerMeter) {
      (distance * beamVehicleType.primaryFuelConsumptionInJoulePerMeter * beamVehicleType.primaryFuelType.priceInDollarsPerMJoule) / 1000000
=======
  def estimateFuelCost(leg: BeamLeg, vehicleId: Id[Vehicle], beamServices: BeamServices): Double = {
    if (beamServices.vehicles != null && beamServices.vehicles.contains(vehicleId)) {
      val vehicle = beamServices.vehicles(vehicleId)
      val distance = leg.travelPath.distanceInM
      if (null != vehicle && null != vehicle.beamVehicleType && null != vehicle.beamVehicleType.primaryFuelType && 0.0 != vehicle.beamVehicleType.primaryFuelConsumptionInJoulePerMeter) {
        if (beamServices.fuelTypePrices.keySet.contains(vehicle.beamVehicleType.primaryFuelType)) {
          (distance * vehicle.beamVehicleType.primaryFuelConsumptionInJoulePerMeter * beamServices.fuelTypePrices(
            vehicle.beamVehicleType.primaryFuelType
          )) / 1000000.0
        } else {
          zero
        }
      } else {
        zero
      }
>>>>>>> c4ad8101
    } else {
      0 //TODO
    }
  }

  def estimateDrivingCost(
    alternatives: IndexedSeq[EmbodiedBeamTrip],
    beamServices: BeamServices
  ): IndexedSeq[Double] = {

    alternatives.map { alt =>
      if (alt.costEstimate == zero) {
        alt.legs.map(leg => estimateFuelCost(leg.beamLeg, leg.beamVehicleTypeId, beamServices)).sum
      } else {
        zero
      }
    }
  }
}<|MERGE_RESOLUTION|>--- conflicted
+++ resolved
@@ -11,15 +11,6 @@
 object DrivingCostDefaults {
   val zero: Double = 0
 
-<<<<<<< HEAD
-  def estimateFuelCost(leg: BeamLeg, vehicleTypeId: Id[BeamVehicleType], beamServices: BeamServices): Double = {
-    // TODO: Why can this be empty?
-    val maybeBeamVehicleType = beamServices.vehicleTypes.get(vehicleTypeId)
-    val beamVehicleType = maybeBeamVehicleType.getOrElse(BeamVehicleType.defaultCarBeamVehicleType)
-    val distance = leg.travelPath.distanceInM
-    if (null != beamVehicleType && null != beamVehicleType.primaryFuelType && 0.0 != beamVehicleType.primaryFuelConsumptionInJoulePerMeter) {
-      (distance * beamVehicleType.primaryFuelConsumptionInJoulePerMeter * beamVehicleType.primaryFuelType.priceInDollarsPerMJoule) / 1000000
-=======
   def estimateFuelCost(leg: BeamLeg, vehicleId: Id[Vehicle], beamServices: BeamServices): Double = {
     if (beamServices.vehicles != null && beamServices.vehicles.contains(vehicleId)) {
       val vehicle = beamServices.vehicles(vehicleId)
@@ -35,7 +26,6 @@
       } else {
         zero
       }
->>>>>>> c4ad8101
     } else {
       0 //TODO
     }
