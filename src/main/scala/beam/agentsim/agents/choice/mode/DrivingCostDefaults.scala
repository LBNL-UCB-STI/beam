package beam.agentsim.agents.choice.mode

import beam.agentsim.agents.vehicles.BeamVehicleType
import beam.router.model.{BeamLeg, EmbodiedBeamTrip}
import beam.sim.BeamServices
import org.matsim.api.core.v01.Id

/**
  * BEAM
  */
object DrivingCostDefaults {
  val zero: Double = 0

<<<<<<< HEAD
  def estimateFuelCost(leg: BeamLeg, vehicleTypeId: Id[BeamVehicleType], beamServices: BeamServices): Double = {
    // TODO: Why can this be empty?
    val maybeBeamVehicleType = beamServices.vehicleTypes.get(vehicleTypeId)
    val beamVehicleType = maybeBeamVehicleType.getOrElse(BeamVehicleType.defaultCarBeamVehicleType)
    val distance = leg.travelPath.distanceInM
    if (null != beamVehicleType && null != beamVehicleType.primaryFuelType && 0.0 != beamVehicleType.primaryFuelConsumptionInJoulePerMeter) {
      (distance * beamVehicleType.primaryFuelConsumptionInJoulePerMeter * beamVehicleType.primaryFuelType.priceInDollarsPerMJoule) / 1000000
=======
  def estimateFuelCost(leg: BeamLeg, vehicleId: Id[Vehicle], beamServices: BeamServices): Double = {
    if (beamServices.vehicles != null && beamServices.vehicles.contains(vehicleId)) {
      val vehicle = beamServices.vehicles(vehicleId)
      val distance = leg.travelPath.distanceInM
      if (null != vehicle && null != vehicle.beamVehicleType && null != vehicle.beamVehicleType.primaryFuelType && 0.0 != vehicle.beamVehicleType.primaryFuelConsumptionInJoulePerMeter) {
        if (beamServices.fuelTypePrices.keySet.contains(vehicle.beamVehicleType.primaryFuelType)) {
          (distance * vehicle.beamVehicleType.primaryFuelConsumptionInJoulePerMeter * beamServices.fuelTypePrices(
            vehicle.beamVehicleType.primaryFuelType
          )) / 1000000.0
        } else {
          zero
        }
      } else {
        zero
      }
>>>>>>> 231a8626
    } else {
      0 //TODO
    }
  }

  def estimateDrivingCost(
    alternatives: IndexedSeq[EmbodiedBeamTrip],
    beamServices: BeamServices
  ): IndexedSeq[Double] = {

    alternatives.map { alt =>
      if (alt.costEstimate == zero) {
        alt.legs.map(leg => estimateFuelCost(leg.beamLeg, leg.beamVehicleTypeId, beamServices)).sum
      } else {
        zero
      }
    }
  }
}<|MERGE_RESOLUTION|>--- conflicted
+++ resolved
@@ -11,31 +11,19 @@
 object DrivingCostDefaults {
   val zero: Double = 0
 
-<<<<<<< HEAD
   def estimateFuelCost(leg: BeamLeg, vehicleTypeId: Id[BeamVehicleType], beamServices: BeamServices): Double = {
     // TODO: Why can this be empty?
     val maybeBeamVehicleType = beamServices.vehicleTypes.get(vehicleTypeId)
     val beamVehicleType = maybeBeamVehicleType.getOrElse(BeamVehicleType.defaultCarBeamVehicleType)
     val distance = leg.travelPath.distanceInM
     if (null != beamVehicleType && null != beamVehicleType.primaryFuelType && 0.0 != beamVehicleType.primaryFuelConsumptionInJoulePerMeter) {
-      (distance * beamVehicleType.primaryFuelConsumptionInJoulePerMeter * beamVehicleType.primaryFuelType.priceInDollarsPerMJoule) / 1000000
-=======
-  def estimateFuelCost(leg: BeamLeg, vehicleId: Id[Vehicle], beamServices: BeamServices): Double = {
-    if (beamServices.vehicles != null && beamServices.vehicles.contains(vehicleId)) {
-      val vehicle = beamServices.vehicles(vehicleId)
-      val distance = leg.travelPath.distanceInM
-      if (null != vehicle && null != vehicle.beamVehicleType && null != vehicle.beamVehicleType.primaryFuelType && 0.0 != vehicle.beamVehicleType.primaryFuelConsumptionInJoulePerMeter) {
-        if (beamServices.fuelTypePrices.keySet.contains(vehicle.beamVehicleType.primaryFuelType)) {
-          (distance * vehicle.beamVehicleType.primaryFuelConsumptionInJoulePerMeter * beamServices.fuelTypePrices(
-            vehicle.beamVehicleType.primaryFuelType
-          )) / 1000000.0
-        } else {
-          zero
-        }
+      if (beamServices.fuelTypePrices.keySet.contains(beamVehicleType.primaryFuelType)) {
+        (distance * beamVehicleType.primaryFuelConsumptionInJoulePerMeter * beamServices.fuelTypePrices(
+          beamVehicleType.primaryFuelType
+        )) / 1000000.0
       } else {
         zero
       }
->>>>>>> 231a8626
     } else {
       0 //TODO
     }
