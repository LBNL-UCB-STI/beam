package beam.agentsim.agents.choice.mode

import beam.agentsim.agents.choice.logit.MultinomialLogit.MnlData
import beam.agentsim.agents.choice.logit.{AlternativeAttributes, MultinomialLogit}
import beam.agentsim.agents.choice.mode.ModeChoiceMultinomialLogit.ModeCostTimeTransfer
import beam.agentsim.agents.modalbehaviors.ModeChoiceCalculator
import beam.router.Modes.BeamMode
import beam.router.Modes.BeamMode.{
  CAR,
  DRIVE_TRANSIT,
  RIDE_HAIL,
  RIDE_HAIL_POOLED,
  RIDE_HAIL_TRANSIT,
  TRANSIT,
  WALK,
  WALK_TRANSIT
}
import beam.router.model.EmbodiedBeamTrip
import beam.sim.BeamServices
import beam.sim.config.BeamConfig.Beam.Agentsim.Agents
import beam.sim.population.AttributesOfIndividual
import com.typesafe.scalalogging.LazyLogging
import org.matsim.api.core.v01.Id
import org.matsim.vehicles.Vehicle

import scala.util.Random

/**
  * BEAM
  */
class ModeChoiceMultinomialLogit(val beamServices: BeamServices, val model: MultinomialLogit)
    extends ModeChoiceCalculator
    with LazyLogging {

  var expectedMaximumUtility: Double = 0.0

  override def apply(
    alternatives: IndexedSeq[EmbodiedBeamTrip],
    attributesOfIndividual: AttributesOfIndividual
  ): Option[EmbodiedBeamTrip] = {
    if (alternatives.isEmpty) {
      None
    } else {
      val modeCostTimeTransfers = altsToModeCostTimeTransfers(alternatives, attributesOfIndividual)

      val bestInGroup =
      modeCostTimeTransfers groupBy (_.mode) map {
        case (_, group) => group minBy timeAndCost
      }

      val inputData = bestInGroup.map { mct =>
        val theParams: Map[String, Double] =
          Map("cost" -> (mct.cost + mct.scaledTime))
        val transferParam: Map[String, Double] = if (mct.mode.isTransit) {
          Map("transfer" -> mct.numTransfers)
        } else {
          Map()
        }
        AlternativeAttributes(mct.mode.value, theParams ++ transferParam)
      }.toVector

      val chosenModeOpt = model.sampleAlternative(inputData, new Random())
      expectedMaximumUtility = model.getExpectedMaximumUtility(inputData)

      chosenModeOpt match {
        case Some(chosenMode) =>
          val chosenModeCostTime =
            bestInGroup.filter(_.mode.value.equalsIgnoreCase(chosenMode))

          if (chosenModeCostTime.isEmpty || chosenModeCostTime.head.index < 0) {
            None
          } else {
            Some(alternatives(chosenModeCostTime.head.index))
          }
        case None =>
          None
      }
    }
  }

  def timeAndCost(mct: ModeCostTimeTransfer): Double = {
    mct.scaledTime + mct.cost
  }

  def altsToModeCostTimeTransfers(
    alternatives: IndexedSeq[EmbodiedBeamTrip],
    attributesOfIndividual: AttributesOfIndividual
  ): IndexedSeq[ModeCostTimeTransfer] = {
    val walkTripStartTime = alternatives
      .find(_.tripClassifier == WALK)
      .map(_.legs.head.beamLeg.startTime)
    val transitFareDefaults =
      TransitFareDefaults.estimateTransitFares(alternatives)
    val gasolineCostDefaults =
      DrivingCostDefaults.estimateDrivingCost(alternatives, beamServices)
    val rideHailDefaults = RideHailDefaults.estimateRideHailCost(alternatives)

    alternatives.zipWithIndex.map { altAndIdx =>
      val mode = altAndIdx._1.tripClassifier
      val totalCost: Double = mode match {
        case TRANSIT | WALK_TRANSIT | DRIVE_TRANSIT =>
          (altAndIdx._1.costEstimate + transitFareDefaults(altAndIdx._2)) * beamServices.beamConfig.beam.agentsim.tuning.transitPrice +
          gasolineCostDefaults(altAndIdx._2)
        case RIDE_HAIL | RIDE_HAIL_POOLED =>
          (altAndIdx._1.costEstimate + rideHailDefaults(altAndIdx._2)) * beamServices.beamConfig.beam.agentsim.tuning.rideHailPrice
        case RIDE_HAIL_TRANSIT =>
          (altAndIdx._1.legs.view
            .filter(_.beamLeg.mode.isTransit)
            .map(_.cost)
            .sum + transitFareDefaults(
            altAndIdx._2
          )) * beamServices.beamConfig.beam.agentsim.tuning.transitPrice +
          (altAndIdx._1.legs.view
            .filter(_.isRideHail)
            .map(_.cost)
            .sum + rideHailDefaults(altAndIdx._2)) * beamServices.beamConfig.beam.agentsim.tuning.rideHailPrice
        case CAR =>
          altAndIdx._1.costEstimate + gasolineCostDefaults(altAndIdx._2)
        case _ =>
          altAndIdx._1.costEstimate
      }

<<<<<<< HEAD
      val subsidy: Double =
        beamServices.modeSubsidies.computeSubsidy(attributesOfIndividual, altAndIdx._1.vehiclesInTrip, mode)
=======
      val subsidy: Double = beamServices.modeSubsidies.computeSubsidy(attributesOfIndividual, mode)
>>>>>>> 1e69105f

      val subsidisedCost =
        Math.max(0, totalCost.toDouble - subsidy)

      if (totalCost < subsidy)
        logger.warn(
          "Mode subsidy is even higher then the cost, setting cost to zero. Mode: {}, Cost: {}, Subsidy: {}",
          mode,
          totalCost,
          subsidy
        )

      val numTransfers = mode match {
        case TRANSIT | WALK_TRANSIT | DRIVE_TRANSIT | RIDE_HAIL_TRANSIT =>
          var nVeh = -1
          var vehId = Id.create("dummy", classOf[Vehicle])
          altAndIdx._1.legs.foreach { leg =>
            if (leg.beamLeg.mode.isTransit && leg.beamVehicleId != vehId) {
              vehId = leg.beamVehicleId
              nVeh = nVeh + 1
            }
          }
          nVeh
        case _ =>
          0
      }
      val waitTime = mode match {
        case RIDE_HAIL | RIDE_HAIL_POOLED =>
          altAndIdx._1.legs.head.beamLeg.startTime - walkTripStartTime.getOrElse(
            altAndIdx._1.legs.head.beamLeg.startTime
          )
        case RIDE_HAIL_TRANSIT =>
          0 // TODO getting this would require we put wait time into EmbodiedBeamLeg, which is the right next step
        case _ =>
          0
      }
      assert(numTransfers >= 0)
      ModeCostTimeTransfer(
        mode,
        subsidisedCost,
        scaleTimeByVot(altAndIdx._1.totalTravelTimeInSecs + waitTime, Option(mode)),
        numTransfers,
        altAndIdx._2
      )
    }
  }

  override def utilityOf(alternative: EmbodiedBeamTrip, attributesOfIndividual: AttributesOfIndividual): Double = {
    val modeCostTimeTransfer = altsToModeCostTimeTransfers(IndexedSeq(alternative), attributesOfIndividual).head
    utilityOf(
      modeCostTimeTransfer.mode,
      modeCostTimeTransfer.cost,
      modeCostTimeTransfer.scaledTime,
      modeCostTimeTransfer.numTransfers
    )
  }

  def utilityOf(mode: BeamMode, cost: Double, time: Double, numTransfers: Int = 0): Double = {
    val variables =
      Map(
        "transfer" -> numTransfers.toDouble,
        "cost"     -> (cost + scaleTimeByVot(time, Option(mode)))
      )
    model.getUtilityOfAlternative(AlternativeAttributes(mode.value, variables))
  }

}

object ModeChoiceMultinomialLogit {

  def buildModelFromConfig(mnlConfig: Agents.ModalBehaviors.MulitnomialLogit): MultinomialLogit = {
    val mnlData: Vector[MnlData] = Vector(
      new MnlData("COMMON", "cost", "multiplier", -1.0),
      new MnlData("car", "intercept", "intercept", mnlConfig.params.car_intercept),
      new MnlData("walk", "intercept", "intercept", mnlConfig.params.walk_intercept),
      new MnlData(
        "ride_hail",
        "intercept",
        "intercept",
        mnlConfig.params.ride_hail_intercept
      ),
      new MnlData(
        "ride_hail_pooled",
        "intercept",
        "intercept",
        mnlConfig.params.ride_hail_pooled_intercept
      ),
      new MnlData("bike", "intercept", "intercept", mnlConfig.params.bike_intercept),
      new MnlData(
        "walk_transit",
        "intercept",
        "intercept",
        mnlConfig.params.walk_transit_intercept
      ),
      new MnlData("walk_transit", "transfer", "multiplier", mnlConfig.params.transfer),
      new MnlData(
        "drive_transit",
        "intercept",
        "intercept",
        mnlConfig.params.drive_transit_intercept
      ),
      new MnlData("drive_transit", "transfer", "multiplier", mnlConfig.params.transfer),
      new MnlData(
        "ride_hail_transit",
        "intercept",
        "intercept",
        mnlConfig.params.ride_hail_transit_intercept
      ),
      new MnlData("ride_hail_transit", "transfer", "multiplier", mnlConfig.params.transfer)
    )
    MultinomialLogit(mnlData)
  }

  case class ModeCostTimeTransfer(
    mode: BeamMode,
    cost: Double,
    scaledTime: Double,
    numTransfers: Int,
    index: Int = -1
  )

}<|MERGE_RESOLUTION|>--- conflicted
+++ resolved
@@ -120,12 +120,7 @@
           altAndIdx._1.costEstimate
       }
 
-<<<<<<< HEAD
-      val subsidy: Double =
-        beamServices.modeSubsidies.computeSubsidy(attributesOfIndividual, altAndIdx._1.vehiclesInTrip, mode)
-=======
       val subsidy: Double = beamServices.modeSubsidies.computeSubsidy(attributesOfIndividual, mode)
->>>>>>> 1e69105f
 
       val subsidisedCost =
         Math.max(0, totalCost.toDouble - subsidy)
