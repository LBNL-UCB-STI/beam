package beam.agentsim.agents.choice.mode

import beam.agentsim.agents.choice.logit.MultinomialLogit.MnlData
import beam.agentsim.agents.choice.logit.{AlternativeAttributes, MultinomialLogit}
import beam.agentsim.agents.choice.mode.ModeChoiceMultinomialLogit.ModeCostTimeTransfer
import beam.agentsim.agents.household.HouseholdActor
import beam.agentsim.agents.modalbehaviors.ModeChoiceCalculator
import beam.router.Modes.BeamMode
import beam.router.Modes.BeamMode.{CAR, DRIVE_TRANSIT, RIDE_HAIL, RIDE_HAIL_TRANSIT, TRANSIT, WALK, WALK_TRANSIT}
import beam.router.model.EmbodiedBeamTrip
import beam.sim.BeamServices
import beam.sim.config.BeamConfig.Beam.Agentsim.Agents
import com.typesafe.scalalogging.LazyLogging
import org.matsim.api.core.v01.Id
import org.matsim.vehicles.Vehicle

import scala.util.Random

/**
  * BEAM
  */
class ModeChoiceMultinomialLogit(val beamServices: BeamServices, val model: MultinomialLogit)
    extends ModeChoiceCalculator with LazyLogging {

  var expectedMaximumUtility: Double = 0.0

  override def apply(alternatives: IndexedSeq[EmbodiedBeamTrip], attributesOfIndividual: HouseholdActor.AttributesOfIndividual): Option[EmbodiedBeamTrip] = {
    if (alternatives.isEmpty) {
      None
    } else {
      val modeCostTimeTransfers = altsToModeCostTimeTransfers(alternatives, attributesOfIndividual)

      val bestInGroup =
      modeCostTimeTransfers groupBy (_.mode) map {
        case (_, group) => group minBy timeAndCost
      }

      val inputData = bestInGroup.map { mct =>
        val theParams: Map[String, Double] =
          Map("cost" -> mct.cost, "time" -> mct.scaledTime)
        val transferParam: Map[String, Double] = if (mct.mode.isTransit) {
          Map("transfer" -> mct.numTransfers)
        } else {
          Map()
        }
        AlternativeAttributes(mct.mode.value, theParams ++ transferParam)
      }.toVector

      val chosenModeOpt = model.sampleAlternative(inputData, new Random())
      expectedMaximumUtility = model.getExpectedMaximumUtility(inputData)

      chosenModeOpt match {
        case Some(chosenMode) =>
          val chosenModeCostTime =
            bestInGroup.filter(_.mode.value.equalsIgnoreCase(chosenMode))

          if (chosenModeCostTime.isEmpty || chosenModeCostTime.head.index < 0) {
            None
          } else {
            Some(alternatives(chosenModeCostTime.head.index))
          }
        case None =>
          None
      }
    }
  }

  def timeAndCost(mct: ModeCostTimeTransfer): Double = {
    mct.scaledTime + mct.cost
  }

  def altsToModeCostTimeTransfers(alternatives: IndexedSeq[EmbodiedBeamTrip], attributesOfIndividual: HouseholdActor.AttributesOfIndividual): IndexedSeq[ModeCostTimeTransfer] = {
    val walkTripStartTime = alternatives
      .find(_.tripClassifier == WALK)
      .map(_.legs.head.beamLeg.startTime)
    val transitFareDefaults =
      TransitFareDefaults.estimateTransitFares(alternatives)
    val gasolineCostDefaults =
      DrivingCostDefaults.estimateDrivingCost(alternatives, beamServices)
    val bridgeTollsDefaults =
      BridgeTollDefaults.estimateBridgeFares(alternatives, beamServices)
    val rideHailDefaults = RideHailDefaults.estimateRideHailCost(alternatives)

    val age = Some(attributesOfIndividual.person.getCustomAttributes.get("age").asInstanceOf[Int])
    val income = Some(attributesOfIndividual.householdAttributes.householdIncome.toInt)

    alternatives.zipWithIndex.map { altAndIdx =>
<<<<<<< HEAD
      val mode = altAndIdx._1.tripClassifier
      val totalCost = mode match {
=======
      val totalCost: Double = altAndIdx._1.tripClassifier match {
>>>>>>> 380394e5
        case TRANSIT | WALK_TRANSIT | DRIVE_TRANSIT =>
          (altAndIdx._1.costEstimate + transitFareDefaults(altAndIdx._2)) * beamServices.beamConfig.beam.agentsim.tuning.transitPrice +
          gasolineCostDefaults(altAndIdx._2) + bridgeTollsDefaults(altAndIdx._2) * beamServices.beamConfig.beam.agentsim.tuning.tollPrice
        case RIDE_HAIL =>
          (altAndIdx._1.costEstimate + rideHailDefaults(altAndIdx._2)) * beamServices.beamConfig.beam.agentsim.tuning.rideHailPrice +
          bridgeTollsDefaults(altAndIdx._2) * beamServices.beamConfig.beam.agentsim.tuning.tollPrice
        case RIDE_HAIL_TRANSIT =>
          (altAndIdx._1.legs.view
            .filter(_.beamLeg.mode.isTransit)
            .map(_.cost)
            .sum + transitFareDefaults(
            altAndIdx._2
          )) * beamServices.beamConfig.beam.agentsim.tuning.transitPrice +
          (altAndIdx._1.legs.view
            .filter(_.isRideHail)
            .map(_.cost)
            .sum + rideHailDefaults(altAndIdx._2)) * beamServices.beamConfig.beam.agentsim.tuning.rideHailPrice +
          bridgeTollsDefaults(altAndIdx._2) * beamServices.beamConfig.beam.agentsim.tuning.tollPrice
        case CAR =>
          altAndIdx._1.costEstimate + gasolineCostDefaults(altAndIdx._2) + bridgeTollsDefaults(
            altAndIdx._2
          ) * beamServices.beamConfig.beam.agentsim.tuning.tollPrice
        case _ =>
          altAndIdx._1.costEstimate
      }
      val subsidy = modeSubsidy.getSubsidy(mode, age, income)
      val subsidisedCost =
        Math.max(0, totalCost.toDouble - subsidy)

      if(totalCost < subsidy) logger.warn("Mode subsidy is even higher then the cost. Mode: {}, Cost: {}, Subsidy: {}", mode, totalCost, subsidy)

      val numTransfers = mode match {
        case TRANSIT | WALK_TRANSIT | DRIVE_TRANSIT | RIDE_HAIL_TRANSIT =>
          var nVeh = -1
          var vehId = Id.create("dummy", classOf[Vehicle])
          altAndIdx._1.legs.foreach { leg =>
            if (leg.beamLeg.mode.isTransit && leg.beamVehicleId != vehId) {
              vehId = leg.beamVehicleId
              nVeh = nVeh + 1
            }
          }
          nVeh
        case _ =>
          0
      }
      val waitTime = mode match {
        case RIDE_HAIL =>
          altAndIdx._1.legs.head.beamLeg.startTime - walkTripStartTime.getOrElse(
            altAndIdx._1.legs.head.beamLeg.startTime
          )
        case RIDE_HAIL_TRANSIT =>
          0 // TODO getting this would require we put wait time into EmbodiedBeamLeg, which is the right next step
        case _ =>
          0
      }
      assert(numTransfers >= 0)
      ModeCostTimeTransfer(
        mode,
        subsidisedCost,
        scaleTimeByVot(altAndIdx._1.totalTravelTimeInSecs + waitTime, Option(mode)),
        numTransfers,
        altAndIdx._2
      )
    }
  }

<<<<<<< HEAD
  override def utilityOf(alternative: EmbodiedBeamTrip, attributesOfIndividual: HouseholdActor.AttributesOfIndividual): Double = {
    val modeCostTimeTransfer = altsToModeCostTimeTransfers(IndexedSeq(alternative), attributesOfIndividual).head
    utilityOf(
      modeCostTimeTransfer.mode,
      modeCostTimeTransfer.cost,
      modeCostTimeTransfer.scaledTime,
      modeCostTimeTransfer.numTransfers
    )
=======
  override def utilityOf(alternative: EmbodiedBeamTrip): Double = {
    val modeCostTimeTransfer = altsToModeCostTimeTransfers(IndexedSeq(alternative)).head
    utilityOf(modeCostTimeTransfer.mode, modeCostTimeTransfer.cost, modeCostTimeTransfer.scaledTime, modeCostTimeTransfer.numTransfers)
>>>>>>> 380394e5
  }

  def utilityOf(mode: BeamMode, cost: Double, time: Double, numTransfers: Int = 0): Double = {
    val variables =
      Map(
        "transfer" -> numTransfers.toDouble,
        "cost"     -> cost,
        "time"     -> scaleTimeByVot(time, Option(mode))
      )
    model.getUtilityOfAlternative(AlternativeAttributes(mode.value, variables))
  }

}

object ModeChoiceMultinomialLogit {

  def buildModelFromConfig(mnlConfig: Agents.ModalBehaviors.MulitnomialLogit): MultinomialLogit = {
    val mnlData: Vector[MnlData] = Vector(
      new MnlData("COMMON", "cost", "multiplier", mnlConfig.params.cost),
      new MnlData("COMMON", "time", "multiplier", mnlConfig.params.time),
      new MnlData("car", "intercept", "intercept", mnlConfig.params.car_intercept),
      new MnlData("walk", "intercept", "intercept", mnlConfig.params.walk_intercept),
      new MnlData(
        "ride_hail",
        "intercept",
        "intercept",
        mnlConfig.params.ride_hail_intercept
      ),
      new MnlData("bike", "intercept", "intercept", mnlConfig.params.bike_intercept),
      new MnlData(
        "walk_transit",
        "intercept",
        "intercept",
        mnlConfig.params.walk_transit_intercept
      ),
      new MnlData("walk_transit", "transfer", "multiplier", mnlConfig.params.transfer),
      new MnlData(
        "drive_transit",
        "intercept",
        "intercept",
        mnlConfig.params.drive_transit_intercept
      ),
      new MnlData("drive_transit", "transfer", "multiplier", mnlConfig.params.transfer),
      new MnlData(
        "ride_hail_transit",
        "intercept",
        "intercept",
        mnlConfig.params.ride_hail_transit_intercept
      ),
      new MnlData("ride_hail_transit", "transfer", "multiplier", mnlConfig.params.transfer)
    )
    MultinomialLogit(mnlData)
  }

  case class ModeCostTimeTransfer(
    mode: BeamMode,
    cost: Double,
    scaledTime: Double,
    numTransfers: Int,
    index: Int = -1
  )

}<|MERGE_RESOLUTION|>--- conflicted
+++ resolved
@@ -85,12 +85,8 @@
     val income = Some(attributesOfIndividual.householdAttributes.householdIncome.toInt)
 
     alternatives.zipWithIndex.map { altAndIdx =>
-<<<<<<< HEAD
       val mode = altAndIdx._1.tripClassifier
-      val totalCost = mode match {
-=======
-      val totalCost: Double = altAndIdx._1.tripClassifier match {
->>>>>>> 380394e5
+      val totalCost: Double = mode match {
         case TRANSIT | WALK_TRANSIT | DRIVE_TRANSIT =>
           (altAndIdx._1.costEstimate + transitFareDefaults(altAndIdx._2)) * beamServices.beamConfig.beam.agentsim.tuning.transitPrice +
           gasolineCostDefaults(altAndIdx._2) + bridgeTollsDefaults(altAndIdx._2) * beamServices.beamConfig.beam.agentsim.tuning.tollPrice
@@ -157,7 +153,6 @@
     }
   }
 
-<<<<<<< HEAD
   override def utilityOf(alternative: EmbodiedBeamTrip, attributesOfIndividual: HouseholdActor.AttributesOfIndividual): Double = {
     val modeCostTimeTransfer = altsToModeCostTimeTransfers(IndexedSeq(alternative), attributesOfIndividual).head
     utilityOf(
@@ -166,11 +161,6 @@
       modeCostTimeTransfer.scaledTime,
       modeCostTimeTransfer.numTransfers
     )
-=======
-  override def utilityOf(alternative: EmbodiedBeamTrip): Double = {
-    val modeCostTimeTransfer = altsToModeCostTimeTransfers(IndexedSeq(alternative)).head
-    utilityOf(modeCostTimeTransfer.mode, modeCostTimeTransfer.cost, modeCostTimeTransfer.scaledTime, modeCostTimeTransfer.numTransfers)
->>>>>>> 380394e5
   }
 
   def utilityOf(mode: BeamMode, cost: Double, time: Double, numTransfers: Int = 0): Double = {
