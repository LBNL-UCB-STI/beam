--- conflicted
+++ resolved
@@ -71,12 +71,8 @@
   def altsToModeCostTimeTransfers(
     alternatives: IndexedSeq[EmbodiedBeamTrip]
   ): IndexedSeq[ModeCostTimeTransfer] = {
-<<<<<<< HEAD
-    val walkTripStartTime = alternatives.find(_.tripClassifier == WALK).map(_.legs.head.beamLeg.startTime)
-=======
     val walkTripStartTime = alternatives.find(_.tripClassifier == WALK)
       .map(_.legs.head.beamLeg.startTime)
->>>>>>> 464e34d9
     val transitFareDefaults =
       TransitFareDefaults.estimateTransitFares(alternatives)
     val gasolineCostDefaults =
