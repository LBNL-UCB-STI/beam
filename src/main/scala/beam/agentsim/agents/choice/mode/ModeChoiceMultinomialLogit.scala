package beam.agentsim.agents.choice.mode

import beam.agentsim.agents.choice.logit.MultinomialLogit.MnlData
import beam.agentsim.agents.choice.logit.{AlternativeAttributes, MultinomialLogit}
import beam.agentsim.agents.choice.mode.ModeChoiceMultinomialLogit.ModeCostTimeTransfer
import beam.agentsim.agents.modalbehaviors.ModeChoiceCalculator
import beam.router.Modes.BeamMode
import beam.router.Modes.BeamMode.{CAR, DRIVE_TRANSIT, RIDE_HAIL, RIDE_HAIL_TRANSIT, TRANSIT, WALK, WALK_TRANSIT}
import beam.router.model.EmbodiedBeamTrip
import beam.sim.BeamServices
import beam.sim.config.BeamConfig.Beam.Agentsim.Agents
import beam.sim.population.AttributesOfIndividual
import com.typesafe.scalalogging.LazyLogging
import org.matsim.api.core.v01.Id
import org.matsim.vehicles.Vehicle

import scala.util.Random

/**
  * BEAM
  */
class ModeChoiceMultinomialLogit(val beamServices: BeamServices, val model: MultinomialLogit)
  extends ModeChoiceCalculator with LazyLogging {

  var expectedMaximumUtility: Double = 0.0

  override def apply(alternatives: IndexedSeq[EmbodiedBeamTrip], attributesOfIndividual: AttributesOfIndividual): Option[EmbodiedBeamTrip] = {
    if (alternatives.isEmpty) {
      None
    } else {
      val modeCostTimeTransfers = altsToModeCostTimeTransfers(alternatives, attributesOfIndividual)

      val bestInGroup =
        modeCostTimeTransfers groupBy (_.mode) map {
          case (_, group) => group minBy timeAndCost
        }

      val inputData = bestInGroup.map { mct =>
        val theParams: Map[String, Double] =
          Map("cost" -> (mct.cost + mct.scaledTime))
        val transferParam: Map[String, Double] = if (mct.mode.isTransit) {
          Map("transfer" -> mct.numTransfers)
        } else {
          Map()
        }
        AlternativeAttributes(mct.mode.value, theParams ++ transferParam)
      }.toVector

      val chosenModeOpt = model.sampleAlternative(inputData, new Random())
      expectedMaximumUtility = model.getExpectedMaximumUtility(inputData)

      chosenModeOpt match {
        case Some(chosenMode) =>
          val chosenModeCostTime =
            bestInGroup.filter(_.mode.value.equalsIgnoreCase(chosenMode))

          if (chosenModeCostTime.isEmpty || chosenModeCostTime.head.index < 0) {
            None
          } else {
            Some(alternatives(chosenModeCostTime.head.index))
          }
        case None =>
          None
      }
    }
  }

  def timeAndCost(mct: ModeCostTimeTransfer): Double = {
    mct.scaledTime + mct.cost
  }

  def altsToModeCostTimeTransfers(alternatives: IndexedSeq[EmbodiedBeamTrip], attributesOfIndividual: AttributesOfIndividual): IndexedSeq[ModeCostTimeTransfer] = {
    val walkTripStartTime = alternatives
      .find(_.tripClassifier == WALK)
      .map(_.legs.head.beamLeg.startTime)
    val transitFareDefaults =
      TransitFareDefaults.estimateTransitFares(alternatives)
    val gasolineCostDefaults =
      DrivingCostDefaults.estimateDrivingCost(alternatives, beamServices)
    val rideHailDefaults = RideHailDefaults.estimateRideHailCost(alternatives)

    alternatives.zipWithIndex.map { altAndIdx =>
      val mode = altAndIdx._1.tripClassifier
      val totalCost: Double = mode match {
        case TRANSIT | WALK_TRANSIT | DRIVE_TRANSIT =>
          (altAndIdx._1.costEstimate + transitFareDefaults(altAndIdx._2)) * beamServices.beamConfig.beam.agentsim.tuning.transitPrice +
<<<<<<< HEAD
          gasolineCostDefaults(altAndIdx._2)
        case RIDE_HAIL =>
          (altAndIdx._1.costEstimate + rideHailDefaults(altAndIdx._2)) * beamServices.beamConfig.beam.agentsim.tuning.rideHailPrice
=======
            gasolineCostDefaults(altAndIdx._2) + bridgeTollsDefaults(altAndIdx._2) * beamServices.beamConfig.beam.agentsim.tuning.tollPrice
        case RIDE_HAIL =>
          (altAndIdx._1.costEstimate + rideHailDefaults(altAndIdx._2)) * beamServices.beamConfig.beam.agentsim.tuning.rideHailPrice +
            bridgeTollsDefaults(altAndIdx._2) * beamServices.beamConfig.beam.agentsim.tuning.tollPrice
>>>>>>> 3cb28136
        case RIDE_HAIL_TRANSIT =>
          (altAndIdx._1.legs.view
            .filter(_.beamLeg.mode.isTransit)
            .map(_.cost)
            .sum + transitFareDefaults(
            altAndIdx._2
          )) * beamServices.beamConfig.beam.agentsim.tuning.transitPrice +
<<<<<<< HEAD
          (altAndIdx._1.legs.view
            .filter(_.isRideHail)
            .map(_.cost)
            .sum + rideHailDefaults(altAndIdx._2)) * beamServices.beamConfig.beam.agentsim.tuning.rideHailPrice
=======
            (altAndIdx._1.legs.view
              .filter(_.isRideHail)
              .map(_.cost)
              .sum + rideHailDefaults(altAndIdx._2)) * beamServices.beamConfig.beam.agentsim.tuning.rideHailPrice +
            bridgeTollsDefaults(altAndIdx._2) * beamServices.beamConfig.beam.agentsim.tuning.tollPrice
>>>>>>> 3cb28136
        case CAR =>
          altAndIdx._1.costEstimate + gasolineCostDefaults(altAndIdx._2)
        case _ =>
          altAndIdx._1.costEstimate
      }
      val subsidy = beamServices.modeSubsidies.getSubsidy(mode, attributesOfIndividual.age, attributesOfIndividual.income.map(x => x.toInt))
      val subsidisedCost =
        Math.max(0, totalCost.toDouble - subsidy)

      if (totalCost < subsidy) logger.warn("Mode subsidy is even higher then the cost, setting cost to zero. Mode: {}, Cost: {}, Subsidy: {}", mode, totalCost, subsidy)

      val numTransfers = mode match {
        case TRANSIT | WALK_TRANSIT | DRIVE_TRANSIT | RIDE_HAIL_TRANSIT =>
          var nVeh = -1
          var vehId = Id.create("dummy", classOf[Vehicle])
          altAndIdx._1.legs.foreach { leg =>
            if (leg.beamLeg.mode.isTransit && leg.beamVehicleId != vehId) {
              vehId = leg.beamVehicleId
              nVeh = nVeh + 1
            }
          }
          nVeh
        case _ =>
          0
      }
      val waitTime = mode match {
        case RIDE_HAIL =>
          altAndIdx._1.legs.head.beamLeg.startTime - walkTripStartTime.getOrElse(
            altAndIdx._1.legs.head.beamLeg.startTime
          )
        case RIDE_HAIL_TRANSIT =>
          0 // TODO getting this would require we put wait time into EmbodiedBeamLeg, which is the right next step
        case _ =>
          0
      }
      assert(numTransfers >= 0)
      ModeCostTimeTransfer(
        mode,
        subsidisedCost,
        scaleTimeByVot(altAndIdx._1.totalTravelTimeInSecs + waitTime, Option(mode)),
        numTransfers,
        altAndIdx._2
      )
    }
  }

  override def utilityOf(alternative: EmbodiedBeamTrip, attributesOfIndividual: AttributesOfIndividual): Double = {
    val modeCostTimeTransfer = altsToModeCostTimeTransfers(IndexedSeq(alternative), attributesOfIndividual).head
    utilityOf(
      modeCostTimeTransfer.mode,
      modeCostTimeTransfer.cost,
      modeCostTimeTransfer.scaledTime,
      modeCostTimeTransfer.numTransfers
    )
  }

  def utilityOf(mode: BeamMode, cost: Double, time: Double, numTransfers: Int = 0): Double = {
    val variables =
      Map(
        "transfer" -> numTransfers.toDouble,
        "cost" -> (cost + scaleTimeByVot(time, Option(mode)))
      )
    model.getUtilityOfAlternative(AlternativeAttributes(mode.value, variables))
  }

}

object ModeChoiceMultinomialLogit {

  def buildModelFromConfig(mnlConfig: Agents.ModalBehaviors.MulitnomialLogit): MultinomialLogit = {
    val mnlData: Vector[MnlData] = Vector(
      new MnlData("COMMON", "cost", "multiplier", -1.0),
      new MnlData("car", "intercept", "intercept", mnlConfig.params.car_intercept),
      new MnlData("walk", "intercept", "intercept", mnlConfig.params.walk_intercept),
      new MnlData(
        "ride_hail",
        "intercept",
        "intercept",
        mnlConfig.params.ride_hail_intercept
      ),
      new MnlData("bike", "intercept", "intercept", mnlConfig.params.bike_intercept),
      new MnlData(
        "walk_transit",
        "intercept",
        "intercept",
        mnlConfig.params.walk_transit_intercept
      ),
      new MnlData("walk_transit", "transfer", "multiplier", mnlConfig.params.transfer),
      new MnlData(
        "drive_transit",
        "intercept",
        "intercept",
        mnlConfig.params.drive_transit_intercept
      ),
      new MnlData("drive_transit", "transfer", "multiplier", mnlConfig.params.transfer),
      new MnlData(
        "ride_hail_transit",
        "intercept",
        "intercept",
        mnlConfig.params.ride_hail_transit_intercept
      ),
      new MnlData("ride_hail_transit", "transfer", "multiplier", mnlConfig.params.transfer)
    )
    MultinomialLogit(mnlData)
  }

  case class ModeCostTimeTransfer(
                                   mode: BeamMode,
                                   cost: Double,
                                   scaledTime: Double,
                                   numTransfers: Int,
                                   index: Int = -1
                                 )

}<|MERGE_RESOLUTION|>--- conflicted
+++ resolved
@@ -84,16 +84,9 @@
       val totalCost: Double = mode match {
         case TRANSIT | WALK_TRANSIT | DRIVE_TRANSIT =>
           (altAndIdx._1.costEstimate + transitFareDefaults(altAndIdx._2)) * beamServices.beamConfig.beam.agentsim.tuning.transitPrice +
-<<<<<<< HEAD
-          gasolineCostDefaults(altAndIdx._2)
+            gasolineCostDefaults(altAndIdx._2)
         case RIDE_HAIL =>
           (altAndIdx._1.costEstimate + rideHailDefaults(altAndIdx._2)) * beamServices.beamConfig.beam.agentsim.tuning.rideHailPrice
-=======
-            gasolineCostDefaults(altAndIdx._2) + bridgeTollsDefaults(altAndIdx._2) * beamServices.beamConfig.beam.agentsim.tuning.tollPrice
-        case RIDE_HAIL =>
-          (altAndIdx._1.costEstimate + rideHailDefaults(altAndIdx._2)) * beamServices.beamConfig.beam.agentsim.tuning.rideHailPrice +
-            bridgeTollsDefaults(altAndIdx._2) * beamServices.beamConfig.beam.agentsim.tuning.tollPrice
->>>>>>> 3cb28136
         case RIDE_HAIL_TRANSIT =>
           (altAndIdx._1.legs.view
             .filter(_.beamLeg.mode.isTransit)
@@ -101,18 +94,10 @@
             .sum + transitFareDefaults(
             altAndIdx._2
           )) * beamServices.beamConfig.beam.agentsim.tuning.transitPrice +
-<<<<<<< HEAD
           (altAndIdx._1.legs.view
             .filter(_.isRideHail)
             .map(_.cost)
             .sum + rideHailDefaults(altAndIdx._2)) * beamServices.beamConfig.beam.agentsim.tuning.rideHailPrice
-=======
-            (altAndIdx._1.legs.view
-              .filter(_.isRideHail)
-              .map(_.cost)
-              .sum + rideHailDefaults(altAndIdx._2)) * beamServices.beamConfig.beam.agentsim.tuning.rideHailPrice +
-            bridgeTollsDefaults(altAndIdx._2) * beamServices.beamConfig.beam.agentsim.tuning.tollPrice
->>>>>>> 3cb28136
         case CAR =>
           altAndIdx._1.costEstimate + gasolineCostDefaults(altAndIdx._2)
         case _ =>
