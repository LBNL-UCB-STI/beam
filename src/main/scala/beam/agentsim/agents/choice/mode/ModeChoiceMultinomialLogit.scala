package beam.agentsim.agents.choice.mode

import beam.agentsim.agents.choice.logit
import beam.agentsim.agents.choice.logit._
import beam.agentsim.agents.choice.mode.ModeChoiceMultinomialLogit.ModeCostTimeTransfer
import beam.agentsim.agents.modalbehaviors.ModeChoiceCalculator
import beam.router.Modes.BeamMode
import beam.router.Modes.BeamMode._
import beam.router.model.{EmbodiedBeamLeg, EmbodiedBeamTrip}
import beam.sim.BeamServices
import beam.sim.config.BeamConfig.Beam.Agentsim.Agents
import beam.sim.config.BeamConfig.Beam.Agentsim.Agents.ModalBehaviors
import beam.sim.population.AttributesOfIndividual
import beam.utils.logging.ExponentialLazyLogging
import org.matsim.api.core.v01.Id
import org.matsim.api.core.v01.population.{Activity, Person}
import org.matsim.vehicles.Vehicle
import beam.agentsim.agents.modalbehaviors.ModeChoiceCalculator._
import beam.sim.config.{BeamConfig, BeamConfigHolder}

import scala.collection.mutable
import scala.collection.mutable.ListBuffer
import scala.util.Random

/**
  * BEAM
  */
class ModeChoiceMultinomialLogit(
  val beamServices: BeamServices,
  val model: MultinomialLogit[String, String],
  beamConfigHolder: BeamConfigHolder
) extends ModeChoiceCalculator
    with ExponentialLazyLogging {

  override lazy val beamConfig: BeamConfig = beamConfigHolder.beamConfig

  var expectedMaximumUtility: Double = 0.0
  val modalBehaviors: ModalBehaviors = beamConfig.beam.agentsim.agents.modalBehaviors

  private val shouldLogDetails: Boolean = false

  override def apply(
    alternatives: IndexedSeq[EmbodiedBeamTrip],
    attributesOfIndividual: AttributesOfIndividual,
    destinationActivity: Option[Activity],
    person: Option[Person] = None
  ): Option[EmbodiedBeamTrip] = {
    if (alternatives.isEmpty) {
      None
    } else {
      val modeCostTimeTransfers = altsToModeCostTimeTransfers(alternatives, attributesOfIndividual, destinationActivity)

      val bestInGroup =
      modeCostTimeTransfers groupBy (_.mode) map {
        case (_, group) => group minBy timeAndCost
      }
      val inputData = bestInGroup.map { mct =>
        val theParams: Map[String, Double] =
          Map("cost" -> (mct.cost + mct.scaledTime))
        val transferParam: Map[String, Double] = if (mct.mode.isTransit) {
          Map("transfer" -> mct.numTransfers)
        } else {
          Map()
        }
        (mct.mode.value, theParams ++ transferParam)
      }.toMap

      val chosenModeOpt = {
        model.sampleAlternative(inputData, random)
      }
      expectedMaximumUtility = model.getExpectedMaximumUtility(inputData).getOrElse(0)

      if (shouldLogDetails) {
        val personId = person.map(_.getId)
        val msgToLog =
          s"""|@@@[$personId]-----------------------------------------
              |@@@[$personId]Alternatives:${alternatives}
              |@@@[$personId]AttributesOfIndividual:${attributesOfIndividual}
              |@@@[$personId]DestinationActivity:${destinationActivity}
              |@@@[$personId]modeCostTimeTransfers:$modeCostTimeTransfers
              |@@@[$personId]bestInGroup:$bestInGroup
              |@@@[$personId]inputData:$inputData
              |@@@[$personId]chosenModeOpt:${chosenModeOpt}
              |@@@[$personId]expectedMaximumUtility:${chosenModeOpt}
              |@@@[$personId]-----------------------------------------
              |""".stripMargin
        logger.debug(msgToLog)
      }

      chosenModeOpt match {
        case Some(chosenMode) =>
          val chosenModeCostTime =
            bestInGroup.filter(_.mode.value.equalsIgnoreCase(chosenMode.alternativeType))
          if (chosenModeCostTime.isEmpty || chosenModeCostTime.head.index < 0) {
            None
          } else {
            Some(alternatives(chosenModeCostTime.head.index))
          }
        case None =>
          None
      }
    }
  }

  def timeAndCost(mct: ModeCostTimeTransfer): Double = {
    mct.scaledTime + mct.cost
  }

  // Generalized Time is always in hours!

  override def getGeneralizedTimeOfTrip(
    embodiedBeamTrip: EmbodiedBeamTrip,
    attributesOfIndividual: Option[AttributesOfIndividual],
    destinationActivity: Option[Activity]
  ): Double = {
    val waitingTime = embodiedBeamTrip.totalTravelTimeInSecs - embodiedBeamTrip.legs.map(_.beamLeg.duration).sum
    embodiedBeamTrip.legs
      .map(x => getGeneralizedTimeOfLeg(x, attributesOfIndividual, destinationActivity))
      .sum + getGeneralizedTime(waitingTime, None, None)
  }

  override def getGeneralizedTimeOfLeg(
    embodiedBeamLeg: EmbodiedBeamLeg,
    attributesOfIndividual: Option[AttributesOfIndividual],
    destinationActivity: Option[Activity]
  ): Double = {
    attributesOfIndividual match {
      case Some(attributes) =>
        attributes.getGeneralizedTimeOfLegForMNL(
          embodiedBeamLeg,
          this,
          beamServices,
          destinationActivity
        )
      case None =>
        embodiedBeamLeg.beamLeg.duration * modeMultipliers.getOrElse(Some(embodiedBeamLeg.beamLeg.mode), 1.0) / 3600
    }
  }

  override def getGeneralizedTime(
    time: Double,
    beamMode: Option[BeamMode] = None,
    beamLeg: Option[EmbodiedBeamLeg] = None
  ): Double = {
    time / 3600 * modeMultipliers.getOrElse(beamMode, 1.0)
  }

  def altsToModeCostTimeTransfers(
    alternatives: IndexedSeq[EmbodiedBeamTrip],
    attributesOfIndividual: AttributesOfIndividual,
    destinationActivity: Option[Activity]
  ): IndexedSeq[ModeCostTimeTransfer] = {
    alternatives.zipWithIndex.map { altAndIdx =>
      val mode = altAndIdx._1.tripClassifier
      val totalCost = getNonTimeCost(altAndIdx._1, includeReplanningPenalty = true)
      val incentive: Double = beamServices.beamScenario.modeIncentives.computeIncentive(attributesOfIndividual, mode)

      val incentivizedCost =
        Math.max(0, totalCost.toDouble - incentive)

      if (totalCost < incentive)
        logger.warn(
          "Mode incentive is even higher then the cost, setting cost to zero. Mode: {}, Cost: {}, Incentive: {}",
          mode,
          totalCost,
          incentive
        )

      val numTransfers = mode match {
        case TRANSIT | WALK_TRANSIT | DRIVE_TRANSIT | RIDE_HAIL_TRANSIT | BIKE_TRANSIT =>
          var nVeh = -1
          var vehId = Id.create("dummy", classOf[Vehicle])
          altAndIdx._1.legs.foreach { leg =>
            if (leg.beamLeg.mode.isTransit && leg.beamVehicleId != vehId) {
              vehId = leg.beamVehicleId
              nVeh = nVeh + 1
            }
          }
          nVeh
        case _ =>
          0
      }
      assert(numTransfers >= 0)
      val scaledTime = attributesOfIndividual.getVOT(
        getGeneralizedTimeOfTrip(altAndIdx._1, Some(attributesOfIndividual), destinationActivity)
      )
      ModeCostTimeTransfer(
        mode,
        incentivizedCost,
        scaledTime,
        numTransfers,
        altAndIdx._2
      )
    }
  }

  lazy val modeMultipliers: mutable.Map[Option[BeamMode], Double] =
    mutable.Map[Option[BeamMode], Double](
      Some(TRANSIT)           -> modalBehaviors.modeVotMultiplier.transit,
      Some(RIDE_HAIL)         -> modalBehaviors.modeVotMultiplier.rideHail,
      Some(RIDE_HAIL_POOLED)  -> modalBehaviors.modeVotMultiplier.rideHailPooled,
      Some(RIDE_HAIL_TRANSIT) -> modalBehaviors.modeVotMultiplier.rideHailTransit,
      Some(CAV)               -> modalBehaviors.modeVotMultiplier.CAV,
//      Some(WAITING)          -> modalBehaviors.modeVotMultiplier.waiting, TODO think of alternative for waiting. For now assume "NONE" is waiting
      Some(BIKE) -> modalBehaviors.modeVotMultiplier.bike,
      Some(WALK) -> modalBehaviors.modeVotMultiplier.walk,
      Some(CAR)  -> modalBehaviors.modeVotMultiplier.drive,
      None       -> modalBehaviors.modeVotMultiplier.waiting
    )

  lazy val poolingMultipliers: mutable.Map[automationLevel, Double] =
    mutable.Map[automationLevel, Double](
      levelLE2 -> modalBehaviors.poolingMultiplier.LevelLE2,
      level3   -> modalBehaviors.poolingMultiplier.Level3,
      level4   -> modalBehaviors.poolingMultiplier.Level4,
      level5   -> modalBehaviors.poolingMultiplier.Level5
    )

  lazy val situationMultipliers: mutable.Map[(timeSensitivity, congestionLevel, roadwayType, automationLevel), Double] =
    mutable.Map[(timeSensitivity, congestionLevel, roadwayType, automationLevel), Double](
      (highSensitivity, highCongestion, highway, levelLE2)    -> modalBehaviors.highTimeSensitivity.highCongestion.highwayFactor.LevelLE2,
      (highSensitivity, highCongestion, nonHighway, levelLE2) -> modalBehaviors.highTimeSensitivity.highCongestion.nonHighwayFactor.LevelLE2,
      (highSensitivity, lowCongestion, highway, levelLE2)     -> modalBehaviors.highTimeSensitivity.lowCongestion.highwayFactor.LevelLE2,
      (highSensitivity, lowCongestion, nonHighway, levelLE2)  -> modalBehaviors.highTimeSensitivity.lowCongestion.nonHighwayFactor.LevelLE2,
      (lowSensitivity, highCongestion, highway, levelLE2)     -> modalBehaviors.lowTimeSensitivity.highCongestion.highwayFactor.LevelLE2,
      (lowSensitivity, highCongestion, nonHighway, levelLE2)  -> modalBehaviors.lowTimeSensitivity.highCongestion.nonHighwayFactor.LevelLE2,
      (lowSensitivity, lowCongestion, highway, levelLE2)      -> modalBehaviors.lowTimeSensitivity.lowCongestion.highwayFactor.LevelLE2,
      (lowSensitivity, lowCongestion, nonHighway, levelLE2)   -> modalBehaviors.lowTimeSensitivity.lowCongestion.nonHighwayFactor.LevelLE2,
      (highSensitivity, highCongestion, highway, level3)      -> modalBehaviors.highTimeSensitivity.highCongestion.highwayFactor.Level3,
      (highSensitivity, highCongestion, nonHighway, level3)   -> modalBehaviors.highTimeSensitivity.highCongestion.nonHighwayFactor.Level3,
      (highSensitivity, lowCongestion, highway, level3)       -> modalBehaviors.highTimeSensitivity.lowCongestion.highwayFactor.Level3,
      (highSensitivity, lowCongestion, nonHighway, level3)    -> modalBehaviors.highTimeSensitivity.lowCongestion.nonHighwayFactor.Level3,
      (lowSensitivity, highCongestion, highway, level3)       -> modalBehaviors.lowTimeSensitivity.highCongestion.highwayFactor.Level3,
      (lowSensitivity, highCongestion, nonHighway, level3)    -> modalBehaviors.lowTimeSensitivity.highCongestion.nonHighwayFactor.Level3,
      (lowSensitivity, lowCongestion, highway, level3)        -> modalBehaviors.lowTimeSensitivity.lowCongestion.highwayFactor.Level3,
      (lowSensitivity, lowCongestion, nonHighway, level3)     -> modalBehaviors.lowTimeSensitivity.lowCongestion.nonHighwayFactor.Level3,
      (highSensitivity, highCongestion, highway, level4)      -> modalBehaviors.highTimeSensitivity.highCongestion.highwayFactor.Level4,
      (highSensitivity, highCongestion, nonHighway, level4)   -> modalBehaviors.highTimeSensitivity.highCongestion.nonHighwayFactor.Level4,
      (highSensitivity, lowCongestion, highway, level4)       -> modalBehaviors.highTimeSensitivity.lowCongestion.highwayFactor.Level4,
      (highSensitivity, lowCongestion, nonHighway, level4)    -> modalBehaviors.highTimeSensitivity.lowCongestion.nonHighwayFactor.Level4,
      (lowSensitivity, highCongestion, highway, level4)       -> modalBehaviors.lowTimeSensitivity.highCongestion.highwayFactor.Level4,
      (lowSensitivity, highCongestion, nonHighway, level4)    -> modalBehaviors.lowTimeSensitivity.highCongestion.nonHighwayFactor.Level4,
      (lowSensitivity, lowCongestion, highway, level4)        -> modalBehaviors.lowTimeSensitivity.lowCongestion.highwayFactor.Level4,
      (lowSensitivity, lowCongestion, nonHighway, level4)     -> modalBehaviors.lowTimeSensitivity.lowCongestion.nonHighwayFactor.Level4,
      (highSensitivity, highCongestion, highway, level5)      -> modalBehaviors.highTimeSensitivity.highCongestion.highwayFactor.Level5,
      (highSensitivity, highCongestion, nonHighway, level5)   -> modalBehaviors.highTimeSensitivity.highCongestion.nonHighwayFactor.Level5,
      (highSensitivity, lowCongestion, highway, level5)       -> modalBehaviors.highTimeSensitivity.lowCongestion.highwayFactor.Level5,
      (highSensitivity, lowCongestion, nonHighway, level5)    -> modalBehaviors.highTimeSensitivity.lowCongestion.nonHighwayFactor.Level5,
      (lowSensitivity, highCongestion, highway, level5)       -> modalBehaviors.lowTimeSensitivity.highCongestion.highwayFactor.Level5,
      (lowSensitivity, highCongestion, nonHighway, level5)    -> modalBehaviors.lowTimeSensitivity.highCongestion.nonHighwayFactor.Level5,
      (lowSensitivity, lowCongestion, highway, level5)        -> modalBehaviors.lowTimeSensitivity.lowCongestion.highwayFactor.Level5,
      (lowSensitivity, lowCongestion, nonHighway, level5)     -> modalBehaviors.lowTimeSensitivity.lowCongestion.nonHighwayFactor.Level5
    )

  override def utilityOf(
    alternative: EmbodiedBeamTrip,
    attributesOfIndividual: AttributesOfIndividual,
    destinationActivity: Option[Activity]
  ): Double = {
    val modeCostTimeTransfer =
      altsToModeCostTimeTransfers(IndexedSeq(alternative), attributesOfIndividual, destinationActivity).head
    utilityOf(
      modeCostTimeTransfer.mode,
      modeCostTimeTransfer.cost + modeCostTimeTransfer.scaledTime,
      modeCostTimeTransfer.scaledTime,
      modeCostTimeTransfer.numTransfers
    )
  }

  def utilityOf(mode: BeamMode, cost: Double, time: Double, numTransfers: Int = 0): Double = {
    val variables =
      Map(
        "transfer" -> numTransfers.toDouble,
        "cost"     -> cost
      )
    model.getUtilityOfAlternative(mode.value, variables).getOrElse(0)
  }

  override def computeAllDayUtility(
    trips: ListBuffer[EmbodiedBeamTrip],
    person: Person,
    attributesOfIndividual: AttributesOfIndividual
  ): Double = trips.map(utilityOf(_, attributesOfIndividual, None)).sum // TODO: Update with destination activity
}

object ModeChoiceMultinomialLogit {

  def buildModelFromConfig(configHolder: BeamConfigHolder): MultinomialLogit[String, String] = {

    val params = configHolder.beamConfig.beam.agentsim.agents.modalBehaviors.mulitnomialLogit.params
    val commonUtility: Map[String, UtilityFunctionOperation] = Map(
      "cost" -> UtilityFunctionOperation("multiplier", -1)
    )

    val mnlUtilityFunctions: Map[String, Map[String, UtilityFunctionOperation]] = Map(
      "car" -> Map(
        "intercept" ->
        UtilityFunctionOperation("intercept", params.car_intercept)
      ),
      "cav"       -> Map("intercept" -> UtilityFunctionOperation("intercept", params.cav_intercept)),
      "walk"      -> Map("intercept" -> UtilityFunctionOperation("intercept", params.walk_intercept)),
      "ride_hail" -> Map("intercept" -> UtilityFunctionOperation("intercept", params.ride_hail_intercept)),
      "ride_hail_pooled" -> Map(
        "intercept" -> UtilityFunctionOperation("intercept", params.ride_hail_pooled_intercept)
      ),
      "ride_hail_transit" -> Map(
        "intercept" -> UtilityFunctionOperation("intercept", params.ride_hail_transit_intercept),
        "transfer"  -> UtilityFunctionOperation("multiplier", params.transfer)
      ),
<<<<<<< HEAD
      "bike" -> Map("intercept" -> UtilityFunctionOperation("intercept", mnlConfig.params.bike_intercept)),
      "bike_transit" -> Map(
        "intercept" -> UtilityFunctionOperation("intercept", mnlConfig.params.bike_transit_intercept),
        "transfer"  -> UtilityFunctionOperation("multiplier", mnlConfig.params.transfer)
      ),
=======
      "bike" -> Map("intercept" -> UtilityFunctionOperation("intercept", params.bike_intercept)),
>>>>>>> 2a01eb0a
      "walk_transit" -> Map(
        "intercept" -> UtilityFunctionOperation("intercept", params.walk_transit_intercept),
        "transfer"  -> UtilityFunctionOperation("multiplier", params.transfer)
      ),
      "drive_transit" -> Map(
        "intercept" -> UtilityFunctionOperation("intercept", params.drive_transit_intercept),
        "transfer"  -> UtilityFunctionOperation("multiplier", params.transfer)
      )
    )

    logit.MultinomialLogit(
      mnlUtilityFunctions,
      commonUtility
    )
  }

  case class ModeCostTimeTransfer(
    mode: BeamMode,
    cost: Double,
    scaledTime: Double,
    numTransfers: Int,
    index: Int = -1
  )

}<|MERGE_RESOLUTION|>--- conflicted
+++ resolved
@@ -167,7 +167,7 @@
         )
 
       val numTransfers = mode match {
-        case TRANSIT | WALK_TRANSIT | DRIVE_TRANSIT | RIDE_HAIL_TRANSIT | BIKE_TRANSIT =>
+        case TRANSIT | WALK_TRANSIT | DRIVE_TRANSIT | RIDE_HAIL_TRANSIT =>
           var nVeh = -1
           var vehId = Id.create("dummy", classOf[Vehicle])
           altAndIdx._1.legs.foreach { leg =>
@@ -307,15 +307,7 @@
         "intercept" -> UtilityFunctionOperation("intercept", params.ride_hail_transit_intercept),
         "transfer"  -> UtilityFunctionOperation("multiplier", params.transfer)
       ),
-<<<<<<< HEAD
-      "bike" -> Map("intercept" -> UtilityFunctionOperation("intercept", mnlConfig.params.bike_intercept)),
-      "bike_transit" -> Map(
-        "intercept" -> UtilityFunctionOperation("intercept", mnlConfig.params.bike_transit_intercept),
-        "transfer"  -> UtilityFunctionOperation("multiplier", mnlConfig.params.transfer)
-      ),
-=======
       "bike" -> Map("intercept" -> UtilityFunctionOperation("intercept", params.bike_intercept)),
->>>>>>> 2a01eb0a
       "walk_transit" -> Map(
         "intercept" -> UtilityFunctionOperation("intercept", params.walk_transit_intercept),
         "transfer"  -> UtilityFunctionOperation("multiplier", params.transfer)
