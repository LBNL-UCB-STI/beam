--- conflicted
+++ resolved
@@ -359,9 +359,6 @@
       .getOrElse(0)
   }
 
-<<<<<<< HEAD
-  override def utilityOf(mode: BeamMode, cost: Double, transitOccupancyLevel: Double, numTransfers: Int = 0): Double = {
-=======
   override def utilityOf(
     mode: BeamMode,
     cost: Double,
@@ -369,7 +366,6 @@
     numTransfers: Int = 0,
     transitOccupancyLevel: Double
   ): Double = {
->>>>>>> b97c4601
     modeModel.getUtilityOfAlternative(mode, attributes(cost, transitOccupancyLevel, numTransfers)).getOrElse(0)
   }
 
