package beam.agentsim.agents.choice.mode

import beam.agentsim.agents.choice.logit
import beam.agentsim.agents.choice.logit._
import beam.agentsim.agents.choice.mode.ModeChoiceMultinomialLogit.{
  calculateBeamTripTimeInSecsWithSpecialBikeLanesAdjustment,
  ModeCostTimeTransfer
}
import beam.agentsim.agents.modalbehaviors.ModeChoiceCalculator
import beam.agentsim.agents.modalbehaviors.ModeChoiceCalculator._
import beam.agentsim.agents.vehicles.{BeamVehicle, BeamVehicleType}
import beam.agentsim.events.ModeChoiceOccurredEvent
import beam.router.Modes.BeamMode
import beam.router.Modes.BeamMode._
import beam.router.model.{BeamPath, EmbodiedBeamLeg, EmbodiedBeamTrip}
import beam.router.r5.BikeLanesAdjustment
import beam.router.skim.readonly.TransitCrowdingSkims
import beam.sim.BeamServices
import beam.sim.config.BeamConfig.Beam.Agentsim.Agents.ModalBehaviors
import beam.sim.config.{BeamConfig, BeamConfigHolder}
import beam.sim.population.AttributesOfIndividual
import beam.utils.logging.ExponentialLazyLogging
import com.typesafe.scalalogging.StrictLogging
import org.matsim.api.core.v01.Id
import org.matsim.api.core.v01.population.{Activity, Person}
import org.matsim.core.api.experimental.events.EventsManager

import scala.collection.mutable
import scala.collection.mutable.ListBuffer

/**
  * BEAM
  */
class ModeChoiceMultinomialLogit(
  val beamServices: BeamServices,
  val model: MultinomialLogit[EmbodiedBeamTrip, String],
  val modeModel: MultinomialLogit[BeamMode, String],
  val transitVehicleTypeVOTMultipliers: Map[Id[BeamVehicleType], Double],
  beamConfigHolder: BeamConfigHolder,
  transitCrowding: TransitCrowdingSkims,
  val eventsManager: EventsManager
) extends ModeChoiceCalculator
    with ExponentialLazyLogging {

  override lazy val beamConfig: BeamConfig = beamConfigHolder.beamConfig

  var expectedMaximumUtility: Double = 0.0
  val modalBehaviors: ModalBehaviors = beamConfig.beam.agentsim.agents.modalBehaviors

  private val shouldLogDetails: Boolean = false
  private val bikeLanesAdjustment: BikeLanesAdjustment = beamServices.bikeLanesAdjustment

  override def apply(
    alternatives: IndexedSeq[EmbodiedBeamTrip],
    attributesOfIndividual: AttributesOfIndividual,
    destinationActivity: Option[Activity],
    originActivity: Option[Activity],
    person: Option[Person] = None
  ): Option[EmbodiedBeamTrip] = {
    if (alternatives.isEmpty) {
      None
    } else {
      val modeCostTimeTransfers =
        altsToModeCostTimeTransfers(alternatives, attributesOfIndividual, destinationActivity, originActivity)

      val bestInGroup = modeCostTimeTransfers groupBy (_.embodiedBeamTrip.tripClassifier) map { case (_, group) =>
        findBestIn(group)
      }
      val inputData = bestInGroup.map { mct =>
        val theParams: Map[String, Double] =
          Map("cost" -> timeAndCost(mct))
        val transferParam: Map[String, Double] = if (mct.embodiedBeamTrip.tripClassifier.isTransit) {
          Map("transfer" -> mct.numTransfers, "transitOccupancyLevel" -> mct.transitOccupancyLevel)
        } else {
          Map()
        }
        (mct.embodiedBeamTrip, theParams ++ transferParam)
      }.toMap

      val alternativesWithUtility = model.calcAlternativesWithUtility(inputData)
      val chosenModeOpt = model.sampleAlternative(alternativesWithUtility, random)

      expectedMaximumUtility = model.getExpectedMaximumUtility(inputData).getOrElse(0)

      if (shouldLogDetails) {
        val personId = person.map(_.getId)
        val msgToLog =
          s"""|@@@[$personId]-----------------------------------------
              |@@@[$personId]Alternatives:$alternatives
              |@@@[$personId]AttributesOfIndividual:$attributesOfIndividual
              |@@@[$personId]DestinationActivity:$destinationActivity
              |@@@[$personId]modeCostTimeTransfers:$modeCostTimeTransfers
              |@@@[$personId]bestInGroup:$bestInGroup
              |@@@[$personId]inputData:$inputData
              |@@@[$personId]chosenModeOpt:$chosenModeOpt
              |@@@[$personId]expectedMaximumUtility:$expectedMaximumUtility
              |@@@[$personId]-----------------------------------------
              |""".stripMargin
        logger.debug(msgToLog)
      }

      chosenModeOpt match {
        case Some(chosenMode) =>
          val chosenModeCostTime =
            bestInGroup.filter(_.embodiedBeamTrip == chosenMode.alternativeType)
          if (chosenModeCostTime.isEmpty || chosenModeCostTime.head.index < 0) {
            None
          } else {
            if (beamServices.beamConfig.beam.debug.writeModeChoiceAlternatives)
              createModeChoiceOccurredEvent(
                person,
                alternativesWithUtility,
                modeCostTimeTransfers,
                alternatives,
                chosenModeCostTime
              ).foreach(eventsManager.processEvent)

            Some(alternatives(chosenModeCostTime.head.index))
          }
        case None =>
          None
      }
    }
  }

  private def findBestIn(group: IndexedSeq[ModeCostTimeTransfer]): ModeCostTimeTransfer = {
    if (group.size == 1) {
      group.head
    } else if (group.head.embodiedBeamTrip.tripClassifier.isTransit) {
      val inputData = group
        .map(mct => mct.embodiedBeamTrip -> attributes(timeAndCost(mct), mct.transitOccupancyLevel, mct.numTransfers))
        .toMap
      val alternativesWithUtility = model.calcAlternativesWithUtility(inputData)
      val chosenModeOpt = model.sampleAlternative(alternativesWithUtility, random)
      chosenModeOpt
        .flatMap(sample => group.find(_.embodiedBeamTrip == sample.alternativeType))
        .getOrElse(group minBy timeAndCost)
    } else {
      group minBy timeAndCost
    }
  }

  private def createModeChoiceOccurredEvent(
    person: Option[Person],
    alternativesWithUtility: Iterable[MultinomialLogit.AlternativeWithUtility[EmbodiedBeamTrip]],
    modeCostTimeTransfers: IndexedSeq[ModeCostTimeTransfer],
    alternatives: IndexedSeq[EmbodiedBeamTrip],
    chosenModeCostTime: Iterable[ModeCostTimeTransfer]
  ): Option[ModeChoiceOccurredEvent] = {
    person match {
      case Some(p) =>
        val altUtility = alternativesWithUtility
          .map(au =>
            au.alternative.tripClassifier.value.toLowerCase() -> ModeChoiceOccurredEvent
              .AltUtility(au.utility, au.expUtility)
          )
          .toMap

        val altCostTimeTransfer = modeCostTimeTransfers
          .map(mctt =>
            mctt.embodiedBeamTrip.tripClassifier.value.toLowerCase() -> ModeChoiceOccurredEvent
              .AltCostTimeTransfer(mctt.cost, mctt.scaledTime, mctt.numTransfers)
          )
          .toMap

        val time = alternatives.headOption match {
          case Some(trip) =>
            trip.legs.headOption match {
              case Some(leg) => Some(leg.beamLeg.startTime)
              case None      => None
            }
          case None => None
        }

        if (time.nonEmpty) {
          Some(
            ModeChoiceOccurredEvent(
              time.get,
              p.getId.toString,
              alternatives,
              altCostTimeTransfer,
              altUtility,
              chosenModeCostTime.head.index
            )
          )
        } else {
          None
        }

      case _ => None
    }
  }

  private def timeAndCost(mct: ModeCostTimeTransfer): Double = {
    mct.scaledTime + mct.cost
  }

  // Generalized Time is always in hours!

  override def getGeneralizedTimeOfTrip(
    embodiedBeamTrip: EmbodiedBeamTrip,
    attributesOfIndividual: Option[AttributesOfIndividual],
    destinationActivity: Option[Activity],
    originActivity: Option[Activity] = None
  ): Double = {
    getGeneralizedTimeOfTripInHours(embodiedBeamTrip, attributesOfIndividual, destinationActivity, originActivity)
  }

  private def getGeneralizedTimeOfTripInHours(
    embodiedBeamTrip: EmbodiedBeamTrip,
    attributesOfIndividual: Option[AttributesOfIndividual],
    destinationActivity: Option[Activity],
    originActivity: Option[Activity],
    adjustSpecialBikeLines: Boolean = false
  ): Double = {
    val adjustedTripDuration = if (adjustSpecialBikeLines && embodiedBeamTrip.tripClassifier == BIKE) {
      // TODO: Use situation multipliers for this
      calculateBeamTripTimeInSecsWithSpecialBikeLanesAdjustment(embodiedBeamTrip, bikeLanesAdjustment)
    } else {
      embodiedBeamTrip.legs.map(_.beamLeg.duration).sum
    }
    val waitingTime: Int = embodiedBeamTrip.totalTravelTimeInSecs - adjustedTripDuration
    embodiedBeamTrip.legs.map { x: EmbodiedBeamLeg =>
      val factor = if (adjustSpecialBikeLines) {
        bikeLanesAdjustment.scaleFactor(x.beamLeg.mode, adjustSpecialBikeLines)
      } else {
        1d
      }
<<<<<<< HEAD
      getGeneralizedTimeOfLeg(embodiedBeamTrip, x, attributesOfIndividual, destinationActivity) * factor
    }.sum + getGeneralizedTime(waitingTime, None, None) + getGeneralizedOtherTrip(embodiedBeamTrip,attributesOfIndividual, destinationActivity)
=======
      getGeneralizedTimeOfLeg(embodiedBeamTrip, x, attributesOfIndividual, destinationActivity, originActivity) * factor
    }.sum + getGeneralizedTime(waitingTime, None, None)
>>>>>>> 2e928dda
  }

  override def getGeneralizedTimeOfLeg(
    embodiedBeamTrip: EmbodiedBeamTrip,
    embodiedBeamLeg: EmbodiedBeamLeg,
    attributesOfIndividual: Option[AttributesOfIndividual],
    destinationActivity: Option[Activity],
    originActivity: Option[Activity] = None
  ): Double = {
    attributesOfIndividual match {
      case Some(attributes) =>
        attributes.getGeneralizedTimeOfLegForMNL(
          embodiedBeamTrip,
          embodiedBeamLeg,
          this,
          beamServices,
          destinationActivity,
          Some(transitCrowding),
          originActivity
        )
      case None =>
        embodiedBeamLeg.beamLeg.duration * modeMultipliers.getOrElse(Some(embodiedBeamLeg.beamLeg.mode), 1.0) / 3600
    }
  }

// (JL) NEW METHOD: getGeneralizedOtherTrip gets the time-valued (in hours) utility associated with other individual-specific characteristics (demographics, origin, destination, etc.)

  def getGeneralizedOtherTrip(
    embodiedBeamTrip: EmbodiedBeamTrip,
    attributesOfIndividual: Option[AttributesOfIndividual],
    destinationActivity: Option[Activity]
  ): Double = {
    val otherVals: mutable.Map[String, Double] = attributesOfIndividual match {
      case Some(attributes) =>
        attributes.getGeneralizedOtherOfTripForMNL(embodiedBeamTrip,
          destinationActivity)
      case None =>
        mutable.Map[String,Double](
          "gender" -> 0.0,
          "age_30_to_50"->0.0,
          "age_50_to_70"->0.0,
          "age_70_over"->0.0,
          "income_under_35k"->0.0,
          "income_35_to_100k"->0.0,
          "income_100k_more"->0.0,
          "workTrip"->0.0,
          "linkToTransit"->0.0,
          "car_owner"->0.0
        )
    }
    val otherMults: mutable.Map[String, Double] = otherMultipliers.getOrElse(Some(embodiedBeamTrip.tripClassifier),  mutable.Map[String,Double](
      "gender" -> 0.0,
      "age_30_to_50"->0.0,
      "age_50_to_70"->0.0,
      "age_70_over"->0.0,
      "income_under_35k"->0.0,
      "income_35_to_100k"->0.0,
      "income_100k_more"->0.0,
      "workTrip"->0.0,
      "linkToTransit"->0.0,
      "car_owner"->0.0
    ))
    otherMults.map { case (k, v) => (k, v * otherVals.getOrElse(k, 0.0)) }.foldLeft(0.0)(_+_._2)
  }

  override def getCrowdingForTrip(embodiedBeamTrip: EmbodiedBeamTrip): Double = {
    val percentile =
      beamConfig.beam.agentsim.agents.modalBehaviors.multinomialLogit.params.transit_crowding_percentile
    transitCrowding.getTransitOccupancyLevelForPercentile(embodiedBeamTrip, percentile)

  }

  override def getGeneralizedTime(
    time: Double,
    beamMode: Option[BeamMode] = None,
    beamLeg: Option[EmbodiedBeamLeg] = None
  ): Double = {
    time / 3600 * modeMultipliers.getOrElse(beamMode, 1.0)
  }

  private def altsToModeCostTimeTransfers(
    alternatives: IndexedSeq[EmbodiedBeamTrip],
    attributesOfIndividual: AttributesOfIndividual,
    destinationActivity: Option[Activity],
    originActivity: Option[Activity]
  ): IndexedSeq[ModeCostTimeTransfer] = {
    alternatives.zipWithIndex.map { altAndIdx =>
      val mode = altAndIdx._1.tripClassifier
      val totalCost = getNonTimeCost(altAndIdx._1, includeReplanningPenalty = true)
      val incentive: Double = beamServices.beamScenario.modeIncentives.computeIncentive(attributesOfIndividual, mode)

      val incentivizedCost = Math.max(0, totalCost - incentive)

      if (totalCost < incentive)
        logger.warn(
          "Mode incentive is even higher then the cost, setting cost to zero. Mode: {}, Cost: {}, Incentive: {}",
          mode,
          totalCost,
          incentive
        )

      val numTransfers = mode match {
        case TRANSIT | WALK_TRANSIT | DRIVE_TRANSIT | RIDE_HAIL_TRANSIT | BIKE_TRANSIT =>
          var nVeh = -1
          var vehId = Id.create("dummy", classOf[BeamVehicle])
          altAndIdx._1.legs.foreach { leg =>
            if (leg.beamLeg.mode.isTransit && leg.beamVehicleId != vehId) {
              vehId = leg.beamVehicleId
              nVeh = nVeh + 1
            }
          }
          nVeh
        case _ =>
          0
      }
      assert(numTransfers >= 0)
      val scaledTime = attributesOfIndividual.getVOT(
        getGeneralizedTimeOfTripInHours(
          altAndIdx._1,
          Some(attributesOfIndividual),
          destinationActivity,
          originActivity,
          adjustSpecialBikeLines = true
        )
      )
      val occupancyLevel = getCrowdingForTrip(altAndIdx._1)

      ModeCostTimeTransfer(
        embodiedBeamTrip = altAndIdx._1,
        cost = incentivizedCost,
        scaledTime = scaledTime,
        numTransfers = numTransfers,
        transitOccupancyLevel = occupancyLevel,
        index = altAndIdx._2
      )
    }
  }

  lazy val modeMultipliers: mutable.Map[Option[BeamMode], Double] =
    mutable.Map[Option[BeamMode], Double](
      // Some(WAITING)        -> modalBehaviors.modeVotMultiplier.waiting, TODO think of alternative for waiting. For now assume "NONE" is waiting
      Some(TRANSIT)           -> modalBehaviors.modeVotMultiplier.transit,
      Some(RIDE_HAIL)         -> modalBehaviors.modeVotMultiplier.rideHail,
      Some(RIDE_HAIL_POOLED)  -> modalBehaviors.modeVotMultiplier.rideHailPooled,
      Some(RIDE_HAIL_TRANSIT) -> modalBehaviors.modeVotMultiplier.rideHailTransit,
      Some(CAV)               -> modalBehaviors.modeVotMultiplier.CAV,
      Some(BIKE)              -> modalBehaviors.modeVotMultiplier.bike,
      Some(WALK)              -> modalBehaviors.modeVotMultiplier.walk,
      Some(CAR)               -> modalBehaviors.modeVotMultiplier.drive,
      None                    -> modalBehaviors.modeVotMultiplier.waiting
    )

  lazy val poolingMultipliers: Map[AutomationLevel, Double] =
    Map[AutomationLevel, Double](
      levelLE2 -> modalBehaviors.poolingMultiplier.LevelLE2,
      level3   -> modalBehaviors.poolingMultiplier.Level3,
      level4   -> modalBehaviors.poolingMultiplier.Level4,
      level5   -> modalBehaviors.poolingMultiplier.Level5
    )

  lazy val situationMultipliers: Map[BeamMode, Map[Set[SituationMultiplier], Double]] = {
    val carMap = Map[Set[SituationMultiplier], Double](
      Set(
        highSensitivity,
        highCongestion,
        highway,
        levelLE2
      ) -> modalBehaviors.highTimeSensitivity.highCongestion.highwayFactor.LevelLE2,
      Set(
        highSensitivity,
        highCongestion,
        nonHighway,
        levelLE2
      ) -> modalBehaviors.highTimeSensitivity.highCongestion.nonHighwayFactor.LevelLE2,
      Set(
        highSensitivity,
        lowCongestion,
        highway,
        levelLE2
      ) -> modalBehaviors.highTimeSensitivity.lowCongestion.highwayFactor.LevelLE2,
      Set(
        highSensitivity,
        lowCongestion,
        nonHighway,
        levelLE2
      ) -> modalBehaviors.highTimeSensitivity.lowCongestion.nonHighwayFactor.LevelLE2,
      Set(
        lowSensitivity,
        highCongestion,
        highway,
        levelLE2
      ) -> modalBehaviors.lowTimeSensitivity.highCongestion.highwayFactor.LevelLE2,
      Set(
        lowSensitivity,
        highCongestion,
        nonHighway,
        levelLE2
      ) -> modalBehaviors.lowTimeSensitivity.highCongestion.nonHighwayFactor.LevelLE2,
      Set(
        lowSensitivity,
        lowCongestion,
        highway,
        levelLE2
      ) -> modalBehaviors.lowTimeSensitivity.lowCongestion.highwayFactor.LevelLE2,
      Set(
        lowSensitivity,
        lowCongestion,
        nonHighway,
        levelLE2
      ) -> modalBehaviors.lowTimeSensitivity.lowCongestion.nonHighwayFactor.LevelLE2,
      Set(
        highSensitivity,
        highCongestion,
        highway,
        level3
      ) -> modalBehaviors.highTimeSensitivity.highCongestion.highwayFactor.Level3,
      Set(
        highSensitivity,
        highCongestion,
        nonHighway,
        level3
      ) -> modalBehaviors.highTimeSensitivity.highCongestion.nonHighwayFactor.Level3,
      Set(
        highSensitivity,
        lowCongestion,
        highway,
        level3
      ) -> modalBehaviors.highTimeSensitivity.lowCongestion.highwayFactor.Level3,
      Set(
        highSensitivity,
        lowCongestion,
        nonHighway,
        level3
      ) -> modalBehaviors.highTimeSensitivity.lowCongestion.nonHighwayFactor.Level3,
      Set(
        lowSensitivity,
        highCongestion,
        highway,
        level3
      ) -> modalBehaviors.lowTimeSensitivity.highCongestion.highwayFactor.Level3,
      Set(
        lowSensitivity,
        highCongestion,
        nonHighway,
        level3
      ) -> modalBehaviors.lowTimeSensitivity.highCongestion.nonHighwayFactor.Level3,
      Set(
        lowSensitivity,
        lowCongestion,
        highway,
        level3
      ) -> modalBehaviors.lowTimeSensitivity.lowCongestion.highwayFactor.Level3,
      Set(
        lowSensitivity,
        lowCongestion,
        nonHighway,
        level3
      ) -> modalBehaviors.lowTimeSensitivity.lowCongestion.nonHighwayFactor.Level3,
      Set(
        highSensitivity,
        highCongestion,
        highway,
        level4
      ) -> modalBehaviors.highTimeSensitivity.highCongestion.highwayFactor.Level4,
      Set(
        highSensitivity,
        highCongestion,
        nonHighway,
        level4
      ) -> modalBehaviors.highTimeSensitivity.highCongestion.nonHighwayFactor.Level4,
      Set(
        highSensitivity,
        lowCongestion,
        highway,
        level4
      ) -> modalBehaviors.highTimeSensitivity.lowCongestion.highwayFactor.Level4,
      Set(
        highSensitivity,
        lowCongestion,
        nonHighway,
        level4
      ) -> modalBehaviors.highTimeSensitivity.lowCongestion.nonHighwayFactor.Level4,
      Set(
        lowSensitivity,
        highCongestion,
        highway,
        level4
      ) -> modalBehaviors.lowTimeSensitivity.highCongestion.highwayFactor.Level4,
      Set(
        lowSensitivity,
        highCongestion,
        nonHighway,
        level4
      ) -> modalBehaviors.lowTimeSensitivity.highCongestion.nonHighwayFactor.Level4,
      Set(
        lowSensitivity,
        lowCongestion,
        highway,
        level4
      ) -> modalBehaviors.lowTimeSensitivity.lowCongestion.highwayFactor.Level4,
      Set(
        lowSensitivity,
        lowCongestion,
        nonHighway,
        level4
      ) -> modalBehaviors.lowTimeSensitivity.lowCongestion.nonHighwayFactor.Level4,
      Set(
        highSensitivity,
        highCongestion,
        highway,
        level5
      ) -> modalBehaviors.highTimeSensitivity.highCongestion.highwayFactor.Level5,
      Set(
        highSensitivity,
        highCongestion,
        nonHighway,
        level5
      ) -> modalBehaviors.highTimeSensitivity.highCongestion.nonHighwayFactor.Level5,
      Set(
        highSensitivity,
        lowCongestion,
        highway,
        level5
      ) -> modalBehaviors.highTimeSensitivity.lowCongestion.highwayFactor.Level5,
      Set(
        highSensitivity,
        lowCongestion,
        nonHighway,
        level5
      ) -> modalBehaviors.highTimeSensitivity.lowCongestion.nonHighwayFactor.Level5,
      Set(
        lowSensitivity,
        highCongestion,
        highway,
        level5
      ) -> modalBehaviors.lowTimeSensitivity.highCongestion.highwayFactor.Level5,
      Set(
        lowSensitivity,
        highCongestion,
        nonHighway,
        level5
      ) -> modalBehaviors.lowTimeSensitivity.highCongestion.nonHighwayFactor.Level5,
      Set(
        lowSensitivity,
        lowCongestion,
        highway,
        level5
      ) -> modalBehaviors.lowTimeSensitivity.lowCongestion.highwayFactor.Level5,
      Set(
        lowSensitivity,
        lowCongestion,
        nonHighway,
        level5
      ) -> modalBehaviors.lowTimeSensitivity.lowCongestion.nonHighwayFactor.Level5
    )
    val bikeMap = Map[Set[SituationMultiplier], Double](
      Set(commuteTrip, ageLE50)    -> modalBehaviors.bikeMultiplier.commute.ageLE50,
      Set(commuteTrip, ageGT50)    -> modalBehaviors.bikeMultiplier.commute.ageGT50,
      Set(nonCommuteTrip, ageLE50) -> modalBehaviors.bikeMultiplier.noncommute.ageLE50,
      Set(nonCommuteTrip, ageGT50) -> modalBehaviors.bikeMultiplier.noncommute.ageLE50
    )
    Map(BIKE -> bikeMap, CAR -> carMap)
  }

// NEW VARIABLES for other individual-specific utility parameters
  lazy val incomeMultiplier: Double = modalBehaviors.incomeMultiplier.inVehTime

  lazy val otherMultipliers: mutable.Map[Option[BeamMode], mutable.Map[String,Double]] =
    mutable.Map[Option[BeamMode], mutable.Map[String,Double]](
      Some(TRANSIT)           -> mutable.Map[String,Double](
        "gender" -> modalBehaviors.otherMultiplier.transit.gender,
        "age_30_to_50"-> modalBehaviors.otherMultiplier.transit.age_30_to_50,
        "age_50_to_70"-> modalBehaviors.otherMultiplier.transit.age_50_to_70,
        "age_70_over"-> modalBehaviors.otherMultiplier.transit.age_70_over,
        "income_under_35k"-> modalBehaviors.otherMultiplier.transit.income_under_35k,
        "income_35_to_100k"-> modalBehaviors.otherMultiplier.transit.income_35_to_100k,
        "income_100k_more"-> modalBehaviors.otherMultiplier.transit.income_100k_more,
        "workTrip"-> modalBehaviors.otherMultiplier.transit.workTrip,
        "linkToTransit"-> modalBehaviors.otherMultiplier.transit.linkToTransit,
        "car_owner"-> modalBehaviors.otherMultiplier.transit.car_owner
      ),
      Some(RIDE_HAIL)         -> mutable.Map[String,Double](
        "gender" -> modalBehaviors.otherMultiplier.rideHail.gender,
        "age_30_to_50"->modalBehaviors.otherMultiplier.rideHail.age_30_to_50,
        "age_50_to_70"-> modalBehaviors.otherMultiplier.rideHail.age_50_to_70,
        "age_70_over"-> modalBehaviors.otherMultiplier.rideHail.age_70_over,
        "income_under_35k"->modalBehaviors.otherMultiplier.rideHail.income_under_35k,
        "income_35_to_100k"->modalBehaviors.otherMultiplier.rideHail.income_35_to_100k,
        "income_100k_more"->modalBehaviors.otherMultiplier.rideHail.income_100k_more,
        "workTrip"->modalBehaviors.otherMultiplier.rideHail.workTrip,
        "linkToTransit"->modalBehaviors.otherMultiplier.rideHail.linkToTransit,
        "car_owner"-> modalBehaviors.otherMultiplier.rideHail.car_owner
      ),
      Some(RIDE_HAIL_POOLED)  -> mutable.Map[String,Double](
        "gender" -> modalBehaviors.otherMultiplier.rideHailPooled.gender,
        "age_30_to_50"->modalBehaviors.otherMultiplier.rideHailPooled.age_30_to_50,
        "age_50_to_70"-> modalBehaviors.otherMultiplier.rideHailPooled.age_50_to_70,
        "age_70_over"-> modalBehaviors.otherMultiplier.rideHailPooled.age_70_over,
        "income_under_35k"->modalBehaviors.otherMultiplier.rideHailPooled.income_under_35k,
        "income_35_to_100k"->modalBehaviors.otherMultiplier.rideHailPooled.income_35_to_100k,
        "income_100k_more"->modalBehaviors.otherMultiplier.rideHailPooled.income_100k_more,
        "workTrip"->modalBehaviors.otherMultiplier.rideHailPooled.workTrip,
        "linkToTransit"->modalBehaviors.otherMultiplier.rideHailPooled.linkToTransit,
        "car_owner"-> modalBehaviors.otherMultiplier.rideHailPooled.car_owner
      ),
      Some(RIDE_HAIL_TRANSIT) -> mutable.Map[String,Double](
        "gender" -> modalBehaviors.otherMultiplier.rideHailTransit.gender,
        "age_30_to_50"->modalBehaviors.otherMultiplier.rideHailTransit.age_30_to_50,
        "age_50_to_70"-> modalBehaviors.otherMultiplier.rideHailTransit.age_50_to_70,
        "age_70_over"-> modalBehaviors.otherMultiplier.rideHailTransit.age_70_over,
        "income_under_35k"->modalBehaviors.otherMultiplier.rideHailTransit.income_under_35k,
        "income_35_to_100k"->modalBehaviors.otherMultiplier.rideHailTransit.income_35_to_100k,
        "income_100k_more"->modalBehaviors.otherMultiplier.rideHailTransit.income_100k_more,
        "workTrip"->modalBehaviors.otherMultiplier.rideHailTransit.workTrip,
        "linkToTransit"->modalBehaviors.otherMultiplier.rideHailTransit.linkToTransit,
        "car_owner"-> modalBehaviors.otherMultiplier.rideHailTransit.car_owner
      ),
      Some(CAV)               -> mutable.Map[String,Double](
        "gender" -> modalBehaviors.otherMultiplier.CAV.gender,
        "age_30_to_50"->modalBehaviors.otherMultiplier.CAV.age_30_to_50,
        "age_50_to_70"-> modalBehaviors.otherMultiplier.CAV.age_50_to_70,
        "age_70_over"-> modalBehaviors.otherMultiplier.CAV.age_70_over,
        "income_under_35k"->modalBehaviors.otherMultiplier.CAV.income_under_35k,
        "income_35_to_100k"->modalBehaviors.otherMultiplier.CAV.income_35_to_100k,
        "income_100k_more"->modalBehaviors.otherMultiplier.CAV.income_100k_more,
        "workTrip"->modalBehaviors.otherMultiplier.CAV.workTrip,
        "linkToTransit"->modalBehaviors.otherMultiplier.CAV.linkToTransit,
        "car_owner"-> modalBehaviors.otherMultiplier.CAV.car_owner
      ),
      //      Some(WAITING)          -> modalBehaviors.modeVotMultiplier.waiting, TODO think of alternative for waiting. For now assume "NONE" is waiting
      Some(BIKE) -> mutable.Map[String,Double](
        "gender" -> modalBehaviors.otherMultiplier.bike.gender,
        "age_30_to_50"->modalBehaviors.otherMultiplier.bike.age_30_to_50,
        "age_50_to_70"-> modalBehaviors.otherMultiplier.bike.age_50_to_70,
        "age_70_over"-> modalBehaviors.otherMultiplier.bike.age_70_over,
        "income_under_35k"->modalBehaviors.otherMultiplier.bike.income_under_35k,
        "income_35_to_100k"->modalBehaviors.otherMultiplier.bike.income_35_to_100k,
        "income_100k_more"->modalBehaviors.otherMultiplier.bike.income_100k_more,
        "workTrip"->modalBehaviors.otherMultiplier.bike.workTrip,
        "linkToTransit"->modalBehaviors.otherMultiplier.bike.linkToTransit,
        "car_owner"-> modalBehaviors.otherMultiplier.bike.car_owner
      ),
      Some(WALK) -> mutable.Map[String,Double](
        "gender" -> modalBehaviors.otherMultiplier.walk.gender,
        "age_30_to_50"->modalBehaviors.otherMultiplier.walk.age_30_to_50,
        "age_50_to_70"-> modalBehaviors.otherMultiplier.walk.age_50_to_70,
        "age_70_over"-> modalBehaviors.otherMultiplier.walk.age_70_over,
        "income_under_35k"->modalBehaviors.otherMultiplier.walk.income_under_35k,
        "income_35_to_100k"->modalBehaviors.otherMultiplier.walk.income_35_to_100k,
        "income_100k_more"->modalBehaviors.otherMultiplier.walk.income_100k_more,
        "workTrip"->modalBehaviors.otherMultiplier.walk.workTrip,
        "linkToTransit"->modalBehaviors.otherMultiplier.walk.linkToTransit,
        "car_owner"-> modalBehaviors.otherMultiplier.walk.car_owner
      ),
      Some(CAR)  -> mutable.Map[String,Double](
        "gender" -> modalBehaviors.otherMultiplier.drive.gender,
        "age_30_to_50"->modalBehaviors.otherMultiplier.drive.age_30_to_50,
        "age_50_to_70"-> modalBehaviors.otherMultiplier.drive.age_50_to_70,
        "age_70_over"-> modalBehaviors.otherMultiplier.drive.age_70_over,
        "income_under_35k"->modalBehaviors.otherMultiplier.drive.income_under_35k,
        "income_35_to_100k"->modalBehaviors.otherMultiplier.drive.income_35_to_100k,
        "income_100k_more"->modalBehaviors.otherMultiplier.drive.income_100k_more,
        "workTrip"->modalBehaviors.otherMultiplier.drive.workTrip,
        "linkToTransit"->modalBehaviors.otherMultiplier.drive.linkToTransit,
        "car_owner"-> modalBehaviors.otherMultiplier.drive.car_owner
      ),
      None       -> mutable.Map[String,Double](
        "gender" -> modalBehaviors.otherMultiplier.waiting.gender,
        "age_30_to_50"->modalBehaviors.otherMultiplier.waiting.age_30_to_50,
        "age_50_to_70"-> modalBehaviors.otherMultiplier.waiting.age_50_to_70,
        "age_70_over"-> modalBehaviors.otherMultiplier.waiting.age_70_over,
        "income_under_35k"->modalBehaviors.otherMultiplier.waiting.income_under_35k,
        "income_35_to_100k"->modalBehaviors.otherMultiplier.waiting.income_35_to_100k,
        "income_100k_more"->modalBehaviors.otherMultiplier.waiting.income_100k_more,
        "workTrip"->modalBehaviors.otherMultiplier.waiting.workTrip,
        "linkToTransit"->modalBehaviors.otherMultiplier.waiting.linkToTransit,
        "car_owner"-> modalBehaviors.otherMultiplier.waiting.car_owner
      )
    )

  override def utilityOf(
    alternative: EmbodiedBeamTrip,
    attributesOfIndividual: AttributesOfIndividual,
    destinationActivity: Option[Activity],
    originActivity: Option[Activity]
  ): Double = {
    val modeCostTimeTransfer =
      altsToModeCostTimeTransfers(
        IndexedSeq(alternative),
        attributesOfIndividual,
        destinationActivity,
        originActivity
      ).head
    utilityOf(modeCostTimeTransfer)
  }

  private def utilityOf(mct: ModeCostTimeTransfer): Double = {
    model
      .getUtilityOfAlternative(mct.embodiedBeamTrip, attributes(mct.cost, mct.transitOccupancyLevel, mct.numTransfers))
      .getOrElse(0)
  }

  override def utilityOf(
    mode: BeamMode,
    cost: Double,
    time: Double,
    numTransfers: Int = 0,
    transitOccupancyLevel: Double
  ): Double = {
    modeModel.getUtilityOfAlternative(mode, attributes(cost, transitOccupancyLevel, numTransfers)).getOrElse(0)
  }

  private def attributes(cost: Double, transitOccupancyLevel: Double, numTransfers: Int) = {
    Map(
      "transfer"              -> numTransfers.toDouble,
      "cost"                  -> cost,
      "transitOccupancyLevel" -> transitOccupancyLevel
    )
  }

  override def computeAllDayUtility(
    trips: ListBuffer[EmbodiedBeamTrip],
    person: Person,
    attributesOfIndividual: AttributesOfIndividual
  ): Double = trips.map(utilityOf(_, attributesOfIndividual, None, None)).sum // TODO: Update with destination activity
}

object ModeChoiceMultinomialLogit extends StrictLogging {

  def buildModelFromConfig(
    configHolder: BeamConfigHolder
  ): (MultinomialLogit[EmbodiedBeamTrip, String], MultinomialLogit[BeamMode, String]) = {

    val params = configHolder.beamConfig.beam.agentsim.agents.modalBehaviors.multinomialLogit.params
    val commonUtility: Map[String, UtilityFunctionOperation] = Map(
      "cost" -> UtilityFunctionOperation("multiplier", -1)
    )
    val scale_factor: Double =
      configHolder.beamConfig.beam.agentsim.agents.modalBehaviors.multinomialLogit.utility_scale_factor

    val carIntercept = Map("intercept" -> UtilityFunctionOperation("intercept", params.car_intercept))
    val mnlUtilityFunctions: Map[String, Map[String, UtilityFunctionOperation]] = Map(
      BeamMode.CAR.value      -> carIntercept,
      BeamMode.CAR_HOV2.value -> carIntercept,
      BeamMode.CAR_HOV3.value -> carIntercept,
      "cav"                   -> Map("intercept" -> UtilityFunctionOperation("intercept", params.cav_intercept)),
      "walk"                  -> Map("intercept" -> UtilityFunctionOperation("intercept", params.walk_intercept)),
      "ride_hail"             -> Map("intercept" -> UtilityFunctionOperation("intercept", params.ride_hail_intercept)),
      "ride_hail_pooled" -> Map(
        "intercept" -> UtilityFunctionOperation("intercept", params.ride_hail_pooled_intercept)
      ),
      "ride_hail_transit" -> Map(
        "intercept"             -> UtilityFunctionOperation("intercept", params.ride_hail_transit_intercept),
        "transitOccupancyLevel" -> UtilityFunctionOperation("multiplier", params.transit_crowding),
        "transfer"              -> UtilityFunctionOperation("multiplier", params.transfer)
      ),
      "bike" -> Map("intercept" -> UtilityFunctionOperation("intercept", params.bike_intercept)),
      "walk_transit" -> Map(
        "intercept"             -> UtilityFunctionOperation("intercept", params.walk_transit_intercept),
        "transitOccupancyLevel" -> UtilityFunctionOperation("multiplier", params.transit_crowding),
        "transfer"              -> UtilityFunctionOperation("multiplier", params.transfer)
      ),
      "drive_transit" -> Map(
        "intercept"             -> UtilityFunctionOperation("intercept", params.drive_transit_intercept),
        "transitOccupancyLevel" -> UtilityFunctionOperation("multiplier", params.transit_crowding),
        "transfer"              -> UtilityFunctionOperation("multiplier", params.transfer)
      ),
      "bike_transit" -> Map(
        "intercept"             -> UtilityFunctionOperation("intercept", params.bike_transit_intercept),
        "transitOccupancyLevel" -> UtilityFunctionOperation("multiplier", params.transit_crowding),
        "transfer"              -> UtilityFunctionOperation("multiplier", params.transfer)
      )
    )

    (
      new logit.MultinomialLogit(
        trip => mnlUtilityFunctions.get(trip.tripClassifier.value),
        commonUtility,
        scale_factor
      ),
      new logit.MultinomialLogit(
        mode => mnlUtilityFunctions.get(mode.value),
        commonUtility,
        scale_factor
      )
    )
  }

  case class ModeCostTimeTransfer(
    embodiedBeamTrip: EmbodiedBeamTrip,
    cost: Double,
    scaledTime: Double,
    numTransfers: Int,
    transitOccupancyLevel: Double,
    index: Int = -1
  )

  def getTransitVehicleTypeVOTMultipliers(
    vehicleTypes: Map[Id[BeamVehicleType], BeamVehicleType],
    transitVehicleTypeVOTMultipliersStr: List[String]
  ): Map[Id[BeamVehicleType], Double] = {
    if (transitVehicleTypeVOTMultipliersStr.isEmpty) Map.empty
    else {
      val vehTypeToMultiplier = transitVehicleTypeVOTMultipliersStr.flatMap { curr =>
        val separator = curr.indexOf(":")
        if (separator < 0) {
          logger.warn(
            s"Cannot derive vehicle mode and multiplier from '${transitVehicleTypeVOTMultipliersStr}', current element is '${curr}'"
          )
          None
        } else {
          val vehicleTypeStr = curr.substring(0, separator)
          val vehicleTypeId = Id.create(vehicleTypeStr, classOf[BeamVehicleType])
          vehicleTypes.get(vehicleTypeId) match {
            case Some(_) =>
              val multiplier = curr.substring(separator + 1).toDouble
              Some((vehicleTypeId, multiplier))
            case None =>
              logger.warn(s"Can't find vehicle type '${vehicleTypeStr}'")
              None
          }

        }
      }
      vehTypeToMultiplier.toMap
    }
  }

  def calculateBeamTripTimeInSecsWithSpecialBikeLanesAdjustment(
    embodiedBeamTrip: EmbodiedBeamTrip,
    bikeLanesAdjustment: BikeLanesAdjustment
  ): Int = {
    embodiedBeamTrip.legs
      .map { embodiedBeamLeg: EmbodiedBeamLeg =>
        pathScaledForWaiting(embodiedBeamLeg.beamLeg.travelPath, bikeLanesAdjustment)
      }
      .sum
      .toInt
  }

  private[mode] def pathScaledForWaiting(path: BeamPath, bikeLanesAdjustment: BikeLanesAdjustment): Double = {
    path.linkIds
      .drop(1)
      .zip(path.linkTravelTime.drop(1))
      .map { case (linkId: Int, travelTime: Double) =>
        travelTime * 1d / bikeLanesAdjustment.scaleFactor(linkId)
      }
      .sum
  }

}<|MERGE_RESOLUTION|>--- conflicted
+++ resolved
@@ -226,13 +226,8 @@
       } else {
         1d
       }
-<<<<<<< HEAD
-      getGeneralizedTimeOfLeg(embodiedBeamTrip, x, attributesOfIndividual, destinationActivity) * factor
+      getGeneralizedTimeOfLeg(embodiedBeamTrip, x, attributesOfIndividual, destinationActivity, originActivity) * factor
     }.sum + getGeneralizedTime(waitingTime, None, None) + getGeneralizedOtherTrip(embodiedBeamTrip,attributesOfIndividual, destinationActivity)
-=======
-      getGeneralizedTimeOfLeg(embodiedBeamTrip, x, attributesOfIndividual, destinationActivity, originActivity) * factor
-    }.sum + getGeneralizedTime(waitingTime, None, None)
->>>>>>> 2e928dda
   }
 
   override def getGeneralizedTimeOfLeg(
