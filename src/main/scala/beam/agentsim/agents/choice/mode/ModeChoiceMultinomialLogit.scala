package beam.agentsim.agents.choice.mode

import beam.agentsim.agents.choice.logit
import beam.agentsim.agents.choice.logit._
import beam.agentsim.agents.choice.mode.ModeChoiceMultinomialLogit.ModeCostTimeTransfer
import beam.agentsim.agents.modalbehaviors.ModeChoiceCalculator
import beam.agentsim.agents.modalbehaviors.ModeChoiceCalculator._
import beam.agentsim.agents.vehicles.BeamVehicle
import beam.agentsim.events.ModeChoiceOccurredEvent
import beam.router.Modes.BeamMode
import beam.router.Modes.BeamMode._
import beam.router.model.{EmbodiedBeamLeg, EmbodiedBeamTrip}
import beam.router.skim.TransitCrowdingSkims
import beam.sim.BeamServices
import beam.sim.config.BeamConfig.Beam.Agentsim.Agents.ModalBehaviors
import beam.sim.config.{BeamConfig, BeamConfigHolder}
import beam.sim.population.AttributesOfIndividual
import beam.utils.logging.ExponentialLazyLogging
import org.matsim.api.core.v01.Id
import org.matsim.api.core.v01.population.{Activity, Person}
import org.matsim.core.api.experimental.events.EventsManager

import scala.collection.mutable.ListBuffer
import scala.collection.mutable

/**
  * BEAM
  */
class ModeChoiceMultinomialLogit(
  val beamServices: BeamServices,
  val model: MultinomialLogit[EmbodiedBeamTrip, String],
  val modeModel: MultinomialLogit[BeamMode, String],
  beamConfigHolder: BeamConfigHolder,
  transitCrowding: TransitCrowdingSkims,
  val eventsManager: EventsManager
) extends ModeChoiceCalculator
    with ExponentialLazyLogging {

  override lazy val beamConfig: BeamConfig = beamConfigHolder.beamConfig

  var expectedMaximumUtility: Double = 0.0
  val modalBehaviors: ModalBehaviors = beamConfig.beam.agentsim.agents.modalBehaviors

  private val shouldLogDetails: Boolean = false

  override def apply(
    // ?? go to each bike and adjust according
    alternatives: IndexedSeq[EmbodiedBeamTrip],
    attributesOfIndividual: AttributesOfIndividual,
    destinationActivity: Option[Activity],
    person: Option[Person] = None
  ): Option[EmbodiedBeamTrip] = {

    def findBestIn(group: IndexedSeq[ModeCostTimeTransfer]): ModeCostTimeTransfer = {
      if (group.size == 1) {
        group.head
      } else if (group.head.embodiedBeamTrip.tripClassifier.isTransit) {
        val inputData = group
          .map(
            mct => mct.embodiedBeamTrip -> attributes(timeAndCost(mct), mct.transitOccupancyLevel, mct.numTransfers)
          )
          .toMap
        val alternativesWithUtility = model.calcAlternativesWithUtility(inputData)
        val chosenModeOpt = model.sampleAlternative(alternativesWithUtility, random)
        chosenModeOpt
          .flatMap(sample => group.find(_.embodiedBeamTrip == sample.alternativeType))
          .getOrElse(group minBy timeAndCost)
      } else {
        group minBy timeAndCost
      }
    }

    if (alternatives.isEmpty) {
      None
    } else {
      val modeCostTimeTransfers = altsToModeCostTimeTransfers(alternatives, attributesOfIndividual, destinationActivity)

      val bestInGroup =
      modeCostTimeTransfers groupBy (_.embodiedBeamTrip.tripClassifier) map {
        case (_, group) => findBestIn(group)
      }
      val inputData = bestInGroup.map { mct =>
        val theParams: Map[String, Double] =
          Map("cost" -> timeAndCost(mct))
        val transferParam: Map[String, Double] = if (mct.embodiedBeamTrip.tripClassifier.isTransit) {
          Map("transfer" -> mct.numTransfers, "transitOccupancyLevel" -> mct.transitOccupancyLevel)
        } else {
          Map()
        }
        (mct.embodiedBeamTrip, theParams ++ transferParam)
      }.toMap

      val alternativesWithUtility = model.calcAlternativesWithUtility(inputData)
      val chosenModeOpt = model.sampleAlternative(alternativesWithUtility, random)

      expectedMaximumUtility = model.getExpectedMaximumUtility(inputData).getOrElse(0)

      if (shouldLogDetails) {
        val personId = person.map(_.getId)
        val msgToLog =
          s"""|@@@[$personId]-----------------------------------------
              |@@@[$personId]Alternatives:$alternatives
              |@@@[$personId]AttributesOfIndividual:$attributesOfIndividual
              |@@@[$personId]DestinationActivity:$destinationActivity
              |@@@[$personId]modeCostTimeTransfers:$modeCostTimeTransfers
              |@@@[$personId]bestInGroup:$bestInGroup
              |@@@[$personId]inputData:$inputData
<<<<<<< HEAD
              |@@@[$personId]chosenModeOpt:$chosenModeOpt
              |@@@[$personId]expectedMaximumUtility:$chosenModeOpt
=======
              |@@@[$personId]chosenModeOpt:${chosenModeOpt}
              |@@@[$personId]expectedMaximumUtility:${expectedMaximumUtility}
>>>>>>> 4d5182c4
              |@@@[$personId]-----------------------------------------
              |""".stripMargin
        logger.debug(msgToLog)
      }

      chosenModeOpt match {
        case Some(chosenMode) =>
          val chosenModeCostTime =
            bestInGroup.filter(_.embodiedBeamTrip == chosenMode.alternativeType)
          if (chosenModeCostTime.isEmpty || chosenModeCostTime.head.index < 0) {
            None
          } else {
            if (beamServices.beamConfig.beam.debug.writeModeChoiceAlternatives)
              createModeChoiceOccurredEvent(
                person,
                alternativesWithUtility,
                modeCostTimeTransfers,
                alternatives,
                chosenModeCostTime
              ).foreach(eventsManager.processEvent)

            Some(alternatives(chosenModeCostTime.head.index))
          }
        case None =>
          None
      }
    }
  }

  def createModeChoiceOccurredEvent(
    person: Option[Person],
    alternativesWithUtility: Iterable[MultinomialLogit.AlternativeWithUtility[EmbodiedBeamTrip]],
    modeCostTimeTransfers: IndexedSeq[ModeCostTimeTransfer],
    alternatives: IndexedSeq[EmbodiedBeamTrip],
    chosenModeCostTime: Iterable[ModeCostTimeTransfer]
  ): Option[ModeChoiceOccurredEvent] = {
    person match {
      case Some(p) =>
        val altUtility = alternativesWithUtility
          .map(
            au =>
              au.alternative.tripClassifier.value.toLowerCase() -> ModeChoiceOccurredEvent
                .AltUtility(au.utility, au.expUtility)
          )
          .toMap

        val altCostTimeTransfer = modeCostTimeTransfers
          .map(
            mctt =>
              mctt.embodiedBeamTrip.tripClassifier.value.toLowerCase() -> ModeChoiceOccurredEvent
                .AltCostTimeTransfer(mctt.cost, mctt.scaledTime, mctt.numTransfers)
          )
          .toMap

        val time = alternatives.headOption match {
          case Some(trip) =>
            trip.legs.headOption match {
              case Some(leg) => Some(leg.beamLeg.startTime)
              case None      => None
            }
          case None => None
        }

        if (time.nonEmpty) {
          Some(
            ModeChoiceOccurredEvent(
              time.get,
              p.getId.toString,
              alternatives,
              altCostTimeTransfer,
              altUtility,
              chosenModeCostTime.head.index
            )
          )
        } else {
          None
        }

      case _ => None
    }
  }

  def timeAndCost(mct: ModeCostTimeTransfer): Double = {
    mct.scaledTime + mct.cost
  }

  // Generalized Time is always in hours!

  override def getGeneralizedTimeOfTrip(
    embodiedBeamTrip: EmbodiedBeamTrip,
    attributesOfIndividual: Option[AttributesOfIndividual],
    destinationActivity: Option[Activity]
  ): Double = {
    val waitingTime = embodiedBeamTrip.totalTravelTimeInSecs - embodiedBeamTrip.legs.map(_.beamLeg.duration).sum
    embodiedBeamTrip.legs
      .map(x => getGeneralizedTimeOfLeg(x, attributesOfIndividual, destinationActivity))
      .sum + getGeneralizedTime(waitingTime, None, None)
  }

  override def getGeneralizedTimeOfLeg(
    embodiedBeamLeg: EmbodiedBeamLeg,
    attributesOfIndividual: Option[AttributesOfIndividual],
    destinationActivity: Option[Activity]
  ): Double = {
    attributesOfIndividual match {
      case Some(attributes) =>
        attributes.getGeneralizedTimeOfLegForMNL(
          embodiedBeamLeg,
          this,
          beamServices,
          destinationActivity
        )
      case None =>
        embodiedBeamLeg.beamLeg.duration * modeMultipliers.getOrElse(Some(embodiedBeamLeg.beamLeg.mode), 1.0) / 3600
    }
  }

  override def getGeneralizedTime(
    time: Double,
    beamMode: Option[BeamMode] = None,
    beamLeg: Option[EmbodiedBeamLeg] = None
  ): Double = {
    time / 3600 * modeMultipliers.getOrElse(beamMode, 1.0)
  }

  def altsToModeCostTimeTransfers(
    alternatives: IndexedSeq[EmbodiedBeamTrip],
    attributesOfIndividual: AttributesOfIndividual,
    destinationActivity: Option[Activity]
  ): IndexedSeq[ModeCostTimeTransfer] = {
    alternatives.zipWithIndex.map { altAndIdx =>
      val mode = altAndIdx._1.tripClassifier
      val totalCost = getNonTimeCost(altAndIdx._1, includeReplanningPenalty = true)
      val incentive: Double = beamServices.beamScenario.modeIncentives.computeIncentive(attributesOfIndividual, mode)

      val incentivizedCost =
        Math.max(0, totalCost.toDouble - incentive)

      if (totalCost < incentive)
        logger.warn(
          "Mode incentive is even higher then the cost, setting cost to zero. Mode: {}, Cost: {}, Incentive: {}",
          mode,
          totalCost,
          incentive
        )

      val numTransfers = mode match {
        case TRANSIT | WALK_TRANSIT | DRIVE_TRANSIT | RIDE_HAIL_TRANSIT =>
          var nVeh = -1
          var vehId = Id.create("dummy", classOf[BeamVehicle])
          altAndIdx._1.legs.foreach { leg =>
            if (leg.beamLeg.mode.isTransit && leg.beamVehicleId != vehId) {
              vehId = leg.beamVehicleId
              nVeh = nVeh + 1
            }
          }
          nVeh
        case _ =>
          0
      }
      assert(numTransfers >= 0)
      val scaledTime = attributesOfIndividual.getVOT(
        getGeneralizedTimeOfTrip(altAndIdx._1, Some(attributesOfIndividual), destinationActivity)
      )
      val percentile =
        beamConfig.beam.agentsim.agents.modalBehaviors.mulitnomialLogit.params.transit_crowding_percentile
      val occupancyLevel: Double = transitCrowding.getTransitOccupancyLevelForPercentile(altAndIdx._1, percentile)

      ModeCostTimeTransfer(
        embodiedBeamTrip = altAndIdx._1,
        cost = incentivizedCost,
        scaledTime = scaledTime,
        numTransfers = numTransfers,
        transitOccupancyLevel = occupancyLevel,
        index = altAndIdx._2
      )
    }
  }

  lazy val modeMultipliers: mutable.Map[Option[BeamMode], Double] =
    mutable.Map[Option[BeamMode], Double](
      Some(TRANSIT)           -> modalBehaviors.modeVotMultiplier.transit,
      Some(RIDE_HAIL)         -> modalBehaviors.modeVotMultiplier.rideHail,
      Some(RIDE_HAIL_POOLED)  -> modalBehaviors.modeVotMultiplier.rideHailPooled,
      Some(RIDE_HAIL_TRANSIT) -> modalBehaviors.modeVotMultiplier.rideHailTransit,
      Some(CAV)               -> modalBehaviors.modeVotMultiplier.CAV,
//      Some(WAITING)          -> modalBehaviors.modeVotMultiplier.waiting, TODO think of alternative for waiting. For now assume "NONE" is waiting
      Some(BIKE) -> modalBehaviors.modeVotMultiplier.bike,
      Some(WALK) -> modalBehaviors.modeVotMultiplier.walk,
      Some(CAR)  -> modalBehaviors.modeVotMultiplier.drive,
      None       -> modalBehaviors.modeVotMultiplier.waiting
    )

  lazy val poolingMultipliers: mutable.Map[automationLevel, Double] =
    mutable.Map[automationLevel, Double](
      levelLE2 -> modalBehaviors.poolingMultiplier.LevelLE2,
      level3   -> modalBehaviors.poolingMultiplier.Level3,
      level4   -> modalBehaviors.poolingMultiplier.Level4,
      level5   -> modalBehaviors.poolingMultiplier.Level5
    )

  lazy val situationMultipliers: mutable.Map[(timeSensitivity, congestionLevel, roadwayType, automationLevel), Double] =
    mutable.Map[(timeSensitivity, congestionLevel, roadwayType, automationLevel), Double](
      (highSensitivity, highCongestion, highway, levelLE2)    -> modalBehaviors.highTimeSensitivity.highCongestion.highwayFactor.LevelLE2,
      (highSensitivity, highCongestion, nonHighway, levelLE2) -> modalBehaviors.highTimeSensitivity.highCongestion.nonHighwayFactor.LevelLE2,
      (highSensitivity, lowCongestion, highway, levelLE2)     -> modalBehaviors.highTimeSensitivity.lowCongestion.highwayFactor.LevelLE2,
      (highSensitivity, lowCongestion, nonHighway, levelLE2)  -> modalBehaviors.highTimeSensitivity.lowCongestion.nonHighwayFactor.LevelLE2,
      (lowSensitivity, highCongestion, highway, levelLE2)     -> modalBehaviors.lowTimeSensitivity.highCongestion.highwayFactor.LevelLE2,
      (lowSensitivity, highCongestion, nonHighway, levelLE2)  -> modalBehaviors.lowTimeSensitivity.highCongestion.nonHighwayFactor.LevelLE2,
      (lowSensitivity, lowCongestion, highway, levelLE2)      -> modalBehaviors.lowTimeSensitivity.lowCongestion.highwayFactor.LevelLE2,
      (lowSensitivity, lowCongestion, nonHighway, levelLE2)   -> modalBehaviors.lowTimeSensitivity.lowCongestion.nonHighwayFactor.LevelLE2,
      (highSensitivity, highCongestion, highway, level3)      -> modalBehaviors.highTimeSensitivity.highCongestion.highwayFactor.Level3,
      (highSensitivity, highCongestion, nonHighway, level3)   -> modalBehaviors.highTimeSensitivity.highCongestion.nonHighwayFactor.Level3,
      (highSensitivity, lowCongestion, highway, level3)       -> modalBehaviors.highTimeSensitivity.lowCongestion.highwayFactor.Level3,
      (highSensitivity, lowCongestion, nonHighway, level3)    -> modalBehaviors.highTimeSensitivity.lowCongestion.nonHighwayFactor.Level3,
      (lowSensitivity, highCongestion, highway, level3)       -> modalBehaviors.lowTimeSensitivity.highCongestion.highwayFactor.Level3,
      (lowSensitivity, highCongestion, nonHighway, level3)    -> modalBehaviors.lowTimeSensitivity.highCongestion.nonHighwayFactor.Level3,
      (lowSensitivity, lowCongestion, highway, level3)        -> modalBehaviors.lowTimeSensitivity.lowCongestion.highwayFactor.Level3,
      (lowSensitivity, lowCongestion, nonHighway, level3)     -> modalBehaviors.lowTimeSensitivity.lowCongestion.nonHighwayFactor.Level3,
      (highSensitivity, highCongestion, highway, level4)      -> modalBehaviors.highTimeSensitivity.highCongestion.highwayFactor.Level4,
      (highSensitivity, highCongestion, nonHighway, level4)   -> modalBehaviors.highTimeSensitivity.highCongestion.nonHighwayFactor.Level4,
      (highSensitivity, lowCongestion, highway, level4)       -> modalBehaviors.highTimeSensitivity.lowCongestion.highwayFactor.Level4,
      (highSensitivity, lowCongestion, nonHighway, level4)    -> modalBehaviors.highTimeSensitivity.lowCongestion.nonHighwayFactor.Level4,
      (lowSensitivity, highCongestion, highway, level4)       -> modalBehaviors.lowTimeSensitivity.highCongestion.highwayFactor.Level4,
      (lowSensitivity, highCongestion, nonHighway, level4)    -> modalBehaviors.lowTimeSensitivity.highCongestion.nonHighwayFactor.Level4,
      (lowSensitivity, lowCongestion, highway, level4)        -> modalBehaviors.lowTimeSensitivity.lowCongestion.highwayFactor.Level4,
      (lowSensitivity, lowCongestion, nonHighway, level4)     -> modalBehaviors.lowTimeSensitivity.lowCongestion.nonHighwayFactor.Level4,
      (highSensitivity, highCongestion, highway, level5)      -> modalBehaviors.highTimeSensitivity.highCongestion.highwayFactor.Level5,
      (highSensitivity, highCongestion, nonHighway, level5)   -> modalBehaviors.highTimeSensitivity.highCongestion.nonHighwayFactor.Level5,
      (highSensitivity, lowCongestion, highway, level5)       -> modalBehaviors.highTimeSensitivity.lowCongestion.highwayFactor.Level5,
      (highSensitivity, lowCongestion, nonHighway, level5)    -> modalBehaviors.highTimeSensitivity.lowCongestion.nonHighwayFactor.Level5,
      (lowSensitivity, highCongestion, highway, level5)       -> modalBehaviors.lowTimeSensitivity.highCongestion.highwayFactor.Level5,
      (lowSensitivity, highCongestion, nonHighway, level5)    -> modalBehaviors.lowTimeSensitivity.highCongestion.nonHighwayFactor.Level5,
      (lowSensitivity, lowCongestion, highway, level5)        -> modalBehaviors.lowTimeSensitivity.lowCongestion.highwayFactor.Level5,
      (lowSensitivity, lowCongestion, nonHighway, level5)     -> modalBehaviors.lowTimeSensitivity.lowCongestion.nonHighwayFactor.Level5
    )

  override def utilityOf(
    alternative: EmbodiedBeamTrip,
    attributesOfIndividual: AttributesOfIndividual,
    destinationActivity: Option[Activity]
  ): Double = {
    val modeCostTimeTransfer =
      altsToModeCostTimeTransfers(IndexedSeq(alternative), attributesOfIndividual, destinationActivity).head
    utilityOf(modeCostTimeTransfer)
  }

  private def utilityOf(mct: ModeCostTimeTransfer): Double = {
    model
      .getUtilityOfAlternative(mct.embodiedBeamTrip, attributes(mct.cost, mct.transitOccupancyLevel, mct.numTransfers))
      .getOrElse(0)
  }

  override def utilityOf(
    mode: BeamMode,
    cost: Double,
    time: Double,
    numTransfers: Int = 0,
    transitOccupancyLevel: Double
  ): Double = {
    modeModel.getUtilityOfAlternative(mode, attributes(cost, transitOccupancyLevel, numTransfers)).getOrElse(0)
  }

  private def attributes(cost: Double, transitOccupancyLevel: Double, numTransfers: Int) = {
    Map(
      "transfer"              -> numTransfers.toDouble,
      "cost"                  -> cost,
      "transitOccupancyLevel" -> transitOccupancyLevel
    )
  }

  override def computeAllDayUtility(
    trips: ListBuffer[EmbodiedBeamTrip],
    person: Person,
    attributesOfIndividual: AttributesOfIndividual
  ): Double = trips.map(utilityOf(_, attributesOfIndividual, None)).sum // TODO: Update with destination activity
}

object ModeChoiceMultinomialLogit {

  def buildModelFromConfig(
    configHolder: BeamConfigHolder
  ): (MultinomialLogit[EmbodiedBeamTrip, String], MultinomialLogit[BeamMode, String]) = {

    val params = configHolder.beamConfig.beam.agentsim.agents.modalBehaviors.mulitnomialLogit.params
    val commonUtility: Map[String, UtilityFunctionOperation] = Map(
      "cost" -> UtilityFunctionOperation("multiplier", -1)
    )
    val scale_factor: Double =
      configHolder.beamConfig.beam.agentsim.agents.modalBehaviors.mulitnomialLogit.utility_scale_factor
    val mnlUtilityFunctions: Map[String, Map[String, UtilityFunctionOperation]] = Map(
      "car" -> Map(
        "intercept" ->
        UtilityFunctionOperation("intercept", params.car_intercept)
      ),
      "cav"       -> Map("intercept" -> UtilityFunctionOperation("intercept", params.cav_intercept)),
      "walk"      -> Map("intercept" -> UtilityFunctionOperation("intercept", params.walk_intercept)),
      "ride_hail" -> Map("intercept" -> UtilityFunctionOperation("intercept", params.ride_hail_intercept)),
      "ride_hail_pooled" -> Map(
        "intercept" -> UtilityFunctionOperation("intercept", params.ride_hail_pooled_intercept)
      ),
      "ride_hail_transit" -> Map(
        "intercept"             -> UtilityFunctionOperation("intercept", params.ride_hail_transit_intercept),
        "transitOccupancyLevel" -> UtilityFunctionOperation("multiplier", params.transit_crowding),
        "transfer"              -> UtilityFunctionOperation("multiplier", params.transfer)
      ),
      "bike" -> Map(
        "intercept"      -> UtilityFunctionOperation("intercept", params.bike_intercept)
      ),
      "walk_transit" -> Map(
        "intercept"             -> UtilityFunctionOperation("intercept", params.walk_transit_intercept),
        "transitOccupancyLevel" -> UtilityFunctionOperation("multiplier", params.transit_crowding),
        "transfer"              -> UtilityFunctionOperation("multiplier", params.transfer)
      ),
      "drive_transit" -> Map(
        "intercept"             -> UtilityFunctionOperation("intercept", params.drive_transit_intercept),
        "transitOccupancyLevel" -> UtilityFunctionOperation("multiplier", params.transit_crowding),
        "transfer"              -> UtilityFunctionOperation("multiplier", params.transfer)
      )
    )

    (
      new logit.MultinomialLogit(
        trip => mnlUtilityFunctions.get(trip.tripClassifier.value),
        commonUtility,
        scale_factor
      ),
      new logit.MultinomialLogit(
        mode => mnlUtilityFunctions.get(mode.value),
        commonUtility,
        scale_factor
      )
    )
  }

  case class ModeCostTimeTransfer(
    embodiedBeamTrip: EmbodiedBeamTrip,
    cost: Double,
    scaledTime: Double,
    numTransfers: Int,
    transitOccupancyLevel: Double,
    index: Int = -1
  )

}<|MERGE_RESOLUTION|>--- conflicted
+++ resolved
@@ -44,7 +44,6 @@
   private val shouldLogDetails: Boolean = false
 
   override def apply(
-    // ?? go to each bike and adjust according
     alternatives: IndexedSeq[EmbodiedBeamTrip],
     attributesOfIndividual: AttributesOfIndividual,
     destinationActivity: Option[Activity],
@@ -99,19 +98,14 @@
         val personId = person.map(_.getId)
         val msgToLog =
           s"""|@@@[$personId]-----------------------------------------
-              |@@@[$personId]Alternatives:$alternatives
-              |@@@[$personId]AttributesOfIndividual:$attributesOfIndividual
-              |@@@[$personId]DestinationActivity:$destinationActivity
+              |@@@[$personId]Alternatives:${alternatives}
+              |@@@[$personId]AttributesOfIndividual:${attributesOfIndividual}
+              |@@@[$personId]DestinationActivity:${destinationActivity}
               |@@@[$personId]modeCostTimeTransfers:$modeCostTimeTransfers
               |@@@[$personId]bestInGroup:$bestInGroup
               |@@@[$personId]inputData:$inputData
-<<<<<<< HEAD
-              |@@@[$personId]chosenModeOpt:$chosenModeOpt
-              |@@@[$personId]expectedMaximumUtility:$chosenModeOpt
-=======
               |@@@[$personId]chosenModeOpt:${chosenModeOpt}
               |@@@[$personId]expectedMaximumUtility:${expectedMaximumUtility}
->>>>>>> 4d5182c4
               |@@@[$personId]-----------------------------------------
               |""".stripMargin
         logger.debug(msgToLog)
@@ -418,9 +412,7 @@
         "transitOccupancyLevel" -> UtilityFunctionOperation("multiplier", params.transit_crowding),
         "transfer"              -> UtilityFunctionOperation("multiplier", params.transfer)
       ),
-      "bike" -> Map(
-        "intercept"      -> UtilityFunctionOperation("intercept", params.bike_intercept)
-      ),
+      "bike" -> Map("intercept" -> UtilityFunctionOperation("intercept", params.bike_intercept)),
       "walk_transit" -> Map(
         "intercept"             -> UtilityFunctionOperation("intercept", params.walk_transit_intercept),
         "transitOccupancyLevel" -> UtilityFunctionOperation("multiplier", params.transit_crowding),
