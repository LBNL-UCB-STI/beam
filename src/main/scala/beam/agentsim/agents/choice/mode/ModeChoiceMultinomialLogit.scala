--- conflicted
+++ resolved
@@ -579,30 +579,12 @@
 
     val carIntercept = Map("intercept" -> UtilityFunctionOperation("intercept", params.car_intercept))
     val mnlUtilityFunctions: Map[String, Map[String, UtilityFunctionOperation]] = Map(
-<<<<<<< HEAD
-      BeamMode.CAR.value -> Map(
-        "intercept" ->
-        UtilityFunctionOperation("intercept", params.car_intercept)
-      ),
-      BeamMode.CAR_HOV2.value -> Map(
-        "intercept" ->
-        UtilityFunctionOperation("intercept", params.car_intercept)
-      ),
-      BeamMode.CAR_HOV3.value -> Map(
-        "intercept" ->
-        UtilityFunctionOperation("intercept", params.car_intercept)
-      ),
-      "cav"       -> Map("intercept" -> UtilityFunctionOperation("intercept", params.cav_intercept)),
-      "walk"      -> Map("intercept" -> UtilityFunctionOperation("intercept", params.walk_intercept)),
-      "ride_hail" -> Map("intercept" -> UtilityFunctionOperation("intercept", params.ride_hail_intercept)),
-=======
       BeamMode.CAR.value      -> carIntercept,
       BeamMode.CAR_HOV2.value -> carIntercept,
       BeamMode.CAR_HOV3.value -> carIntercept,
       "cav"                   -> Map("intercept" -> UtilityFunctionOperation("intercept", params.cav_intercept)),
       "walk"                  -> Map("intercept" -> UtilityFunctionOperation("intercept", params.walk_intercept)),
       "ride_hail"             -> Map("intercept" -> UtilityFunctionOperation("intercept", params.ride_hail_intercept)),
->>>>>>> dcec723d
       "ride_hail_pooled" -> Map(
         "intercept" -> UtilityFunctionOperation("intercept", params.ride_hail_pooled_intercept)
       ),
