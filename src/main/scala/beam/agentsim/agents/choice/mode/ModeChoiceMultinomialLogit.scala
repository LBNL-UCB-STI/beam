--- conflicted
+++ resolved
@@ -55,14 +55,9 @@
     } else {
       val modeCostTimeTransfers = altsToModeCostTimeTransfers(alternatives, attributesOfIndividual, destinationActivity)
 
-<<<<<<< HEAD
       val bestInGroup = modeCostTimeTransfers groupBy (mct => extractTripClassifier(mct.beamTripData)) mapValues {
         group =>
           findBestIn(group)
-=======
-      val bestInGroup = modeCostTimeTransfers groupBy (_.embodiedBeamTrip.tripClassifier) map { case (_, group) =>
-        findBestIn(group)
->>>>>>> fde62b01
       }
       val inputData = bestInGroup.mapValues { mct =>
         val theParams: Map[String, Double] =
@@ -123,7 +118,6 @@
   private def findBestIn(group: IndexedSeq[ModeCostTimeTransfer]): ModeCostTimeTransfer = {
     if (group.size == 1) {
       group.head
-<<<<<<< HEAD
     } else if (extractTripClassifier(group.head.beamTripData).isTransit) {
       //all elements in the group are either EmbodiedBeamTrip or TripChoiceData
       //we're building inputData in case all elements are EmbodiedBeamTrip
@@ -132,12 +126,6 @@
         case mct @ ModeCostTimeTransfer(Right(trip), _, _, _, _, _) =>
           trip -> attributes(timeAndCost(mct), mct.transitOccupancyLevel, mct.numTransfers)
       }.toMap
-=======
-    } else if (group.head.embodiedBeamTrip.tripClassifier.isTransit) {
-      val inputData = group
-        .map(mct => mct.embodiedBeamTrip -> attributes(timeAndCost(mct), mct.transitOccupancyLevel, mct.numTransfers))
-        .toMap
->>>>>>> fde62b01
       val alternativesWithUtility = model.calcAlternativesWithUtility(inputData)
       val chosenModeOpt = model.sampleAlternative(alternativesWithUtility, random)
       chosenModeOpt
@@ -158,30 +146,18 @@
     person match {
       case Some(p) =>
         val altUtility = alternativesWithUtility
-<<<<<<< HEAD
           .map(
             au =>
               au.alternative.value.toLowerCase() -> ModeChoiceOccurredEvent
                 .AltUtility(au.utility, au.expUtility)
-=======
-          .map(au =>
-            au.alternative.tripClassifier.value.toLowerCase() -> ModeChoiceOccurredEvent
-              .AltUtility(au.utility, au.expUtility)
->>>>>>> fde62b01
           )
           .toMap
 
         val altCostTimeTransfer = modeCostTimeTransfers
-<<<<<<< HEAD
           .map(
             mctt =>
               extractTripClassifier(mctt.beamTripData).value.toLowerCase() -> ModeChoiceOccurredEvent
                 .AltCostTimeTransfer(mctt.cost, mctt.scaledTime, mctt.numTransfers)
-=======
-          .map(mctt =>
-            mctt.embodiedBeamTrip.tripClassifier.value.toLowerCase() -> ModeChoiceOccurredEvent
-              .AltCostTimeTransfer(mctt.cost, mctt.scaledTime, mctt.numTransfers)
->>>>>>> fde62b01
           )
           .toMap
 
@@ -278,7 +254,6 @@
     attributesOfIndividual: AttributesOfIndividual,
     destinationActivity: Option[Activity]
   ): IndexedSeq[ModeCostTimeTransfer] = {
-<<<<<<< HEAD
     alternatives.zipWithIndex.map {
       case (alt, idx) =>
         val mode: BeamMode = extractTripClassifier(alt)
@@ -292,31 +267,6 @@
                 vehId = leg.beamVehicleId
                 nVeh = nVeh + 1
               }
-=======
-    alternatives.zipWithIndex.map { altAndIdx =>
-      val mode = altAndIdx._1.tripClassifier
-      val totalCost = getNonTimeCost(altAndIdx._1, includeReplanningPenalty = true)
-      val incentive: Double = beamServices.beamScenario.modeIncentives.computeIncentive(attributesOfIndividual, mode)
-
-      val incentivizedCost = Math.max(0, totalCost - incentive)
-
-      if (totalCost < incentive)
-        logger.warn(
-          "Mode incentive is even higher then the cost, setting cost to zero. Mode: {}, Cost: {}, Incentive: {}",
-          mode,
-          totalCost,
-          incentive
-        )
-
-      val numTransfers = mode match {
-        case TRANSIT | WALK_TRANSIT | DRIVE_TRANSIT | RIDE_HAIL_TRANSIT | BIKE_TRANSIT =>
-          var nVeh = -1
-          var vehId = Id.create("dummy", classOf[BeamVehicle])
-          altAndIdx._1.legs.foreach { leg =>
-            if (leg.beamLeg.mode.isTransit && leg.beamVehicleId != vehId) {
-              vehId = leg.beamVehicleId
-              nVeh = nVeh + 1
->>>>>>> fde62b01
             }
             nVeh
           case _ =>
