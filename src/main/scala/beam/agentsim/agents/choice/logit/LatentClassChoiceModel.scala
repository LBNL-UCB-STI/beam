--- conflicted
+++ resolved
@@ -90,15 +90,6 @@
         } yield {
           (alternativeId.toString, Map(data.variable -> UtilityFunctionOperation(data.variable, data.value)))
         }
-<<<<<<< HEAD
-        val ufm = utilityFunctions.toMap
-
-        theLatentClass -> (new MultinomialLogit[EmbodiedBeamTrip, String](
-          trip => ufm.get(trip.tripClassifier.value),
-          Map.empty
-        ),
-        new MultinomialLogit[BeamMode, String](mode => ufm.get(mode.value), Map.empty))
-=======
         val utilityFunctionMap = utilityFunctions.toMap
 
         theLatentClass -> (new MultinomialLogit[EmbodiedBeamTrip, String](
@@ -106,7 +97,6 @@
           Map.empty
         ),
         new MultinomialLogit[BeamMode, String](mode => utilityFunctionMap.get(mode.value), Map.empty))
->>>>>>> b97c4601
       }.toMap
     }.toMap
   }
