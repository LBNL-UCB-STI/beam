package beam.agentsim.agents.choice.logit

import scala.collection.immutable.SortedSet
import scala.util.Random
import com.typesafe.scalalogging.LazyLogging
import org.matsim.api.core.v01.population.Person

/**
  * a generic Multinomial Logit Function for modeling utility functions over discrete alternatives
  *
  * @param utilityFunctions mappings from alternatives to the attributes which can be evaluated against them
  * @param common common attributes of all alternatives
  * @tparam A the type of alternatives we are choosing between
  * @tparam T the attributes of this multinomial logit function
  */
class MultinomialLogit[A, T](
  val utilityFunctions: Map[A, Map[T, UtilityFunctionOperation]],
  common: Map[T, UtilityFunctionOperation]
) extends LazyLogging {

  import MultinomialLogit._

  /**
    * Sample over a set of types A by calculating the probabilities of each alternative
    * and then draw one randomly.
    *
    * For details see page 103, formula 5.8 in
    * Ben-Akiva, M., & Lerman, S. R. (1994). Discrete choice analysis : theory and application to travel demand. 6th print. Cambridge (Mass.): MIT press.
    *
    * @param alternatives the alternatives that should be sampled
    * @param random a random we can sample on
    * @return
    */
  def sampleAlternative(
    alternatives: Map[A, Map[T, Double]],
    random: Random
  ): Option[MultinomialLogit.MNLSample[A]] = {
    if (alternatives.isEmpty) None
    else {

      // evaluate utility of alternatives
      val altsWithUtility: Iterable[AlternativeWithUtility[A]] =
        alternatives.foldLeft(List.empty[AlternativeWithUtility[A]]) {
          case (accumulator, (alt, attributes)) =>
            getUtilityOfAlternative(alt, attributes) match {
              case None => accumulator
              case Some(thisUtility) =>
                if (thisUtility == Double.PositiveInfinity) {
                  // place on tail of list, allowing us to short-circuit the sampling in next step
                  accumulator :+ AlternativeWithUtility(alt, thisUtility, math.exp(thisUtility))
                } else {
                  AlternativeWithUtility(alt, thisUtility, math.exp(thisUtility)) +: accumulator
                }
            }
        }

      altsWithUtility.lastOption.flatMap {
        case AlternativeWithUtility(possiblyInfiniteAlt, possiblyInfiniteUtility, possiblyInfiniteExpUtility) =>
          if (possiblyInfiniteExpUtility == Double.PositiveInfinity) {
            // take any infinitely-valued alternative
            Some { MultinomialLogit.MNLSample(possiblyInfiniteAlt, possiblyInfiniteUtility, 1.0, 1.0) }
          } else {

            // denominator used for transforming utility values into draw probabilities
            val sumOfExponentialUtilities: Double = altsWithUtility.map { _.expUtility }.sum

            // build the cumulative distribution function (cdf) by transforming alternatives into a list
            // in ascending order of thresholds (== descending order of alternative utilities)
            // by successive draw thresholds
            val asProbabilitySpread: List[MultinomialLogit.MNLSample[A]] =
              altsWithUtility
                .foldLeft((0.0, List.empty[MultinomialLogit.MNLSample[A]])) {
                  case ((prefix, stackedProbabilitiesList), AlternativeWithUtility(alt, utility, expUtility)) =>
                    val probability: Double = expUtility / sumOfExponentialUtilities
                    val nextDrawThreshold: Double = prefix + probability
                    val mnlSample = MultinomialLogit.MNLSample(
                      alt,
                      utility,
                      nextDrawThreshold,
                      probability
                    )

                    val nextStackedProbabilitiesList = stackedProbabilitiesList :+ mnlSample
                    (nextDrawThreshold, nextStackedProbabilitiesList)
                }
                ._2

            val randomDraw: Double = random.nextDouble

            // we discard while the probability's draw threshold is below or equal the random draw
            // and will leave us with a list who's first element is the largest just below or equal the draw value
            asProbabilitySpread.dropWhile { _.drawThreshold <= randomDraw }.headOption
          }
      }
    }
  }

  /**
    * Get the expected maximum utility over a set of types A
    *
    * @param alternatives the alternatives that should be evaluated
    * @return
    */
  def getExpectedMaximumUtility(
    alternatives: Map[A, Map[T, Double]]
  ): Option[Double] = {
    val utilityOfAlternatives: Iterable[Double] =
      for {
        (alt, attributes) <- alternatives
        utility           <- getUtilityOfAlternative(alt, attributes)
      } yield {
        Math.exp(utility)
      }

    if (utilityOfAlternatives.isEmpty) None
    else Some { Math.log(utilityOfAlternatives.sum) }
  }

  /**
    * Calculate the utility of the provided alternative based on the utility functions provided during the initialization of
    * the MultinomialLogit model. If the provided utility functions are not able to evaluate the provided alternative
    * (e.g. there is no function for the provided alternative) the provided utility is -1E100
    *
    * @param alternative the alternative to evaluate
    * @param attributes a set of utility function attributes and their corresponding values for this alternative
    * @return some utility value, or, None if the MNL does not know this alternative or there are no matching attributes
    */
  def getUtilityOfAlternative(
    alternative: A,
    attributes: Map[T, Double]
  ): Option[Double] = {

    // get common utility values even if they aren't present in the alternative
    val commonUtility: Iterable[Double] = for {
      (attrs, mnlOperation) <- common
      functionParam = attributes.getOrElse(attrs, 0.0)
    } yield {
      mnlOperation(functionParam)
    }

    val alternativeUtility: Iterable[Double] = for {
      utilFnsForAlt <- utilityFunctions.get(alternative).toList
      attribute     <- utilFnsForAlt.keys.toSet.union(attributes.keys.toSet).toList
      mnlOperation  <- utilFnsForAlt.get(attribute)
      functionParam = attributes.getOrElse(attribute, 0.0)
    } yield {
      mnlOperation(functionParam)
    }

    commonUtility ++ alternativeUtility match {
      case Nil                            => None
      case totalUtility: Iterable[Double] => Some { totalUtility.sum }
    }
  }
}

object MultinomialLogit {

  private[MultinomialLogit] case class AlternativeWithUtility[A](
    alternative: A,
    utility: Double,
    expUtility: Double
  ) {
    override def hashCode: Int = alternative.hashCode
  }

  case class MNLSample[AlternativeType](
    alternativeType: AlternativeType,
    utility: Double,
    drawThreshold: Double,
    realProbability: Double
  )

  def apply[A, T](utilityFunctions: Map[A, Map[T, UtilityFunctionOperation]]): MultinomialLogit[A, T] = {
    new MultinomialLogit(utilityFunctions, Map.empty)
  }

  def apply[A, T](
    utilityFunctions: Map[A, Map[T, UtilityFunctionOperation]],
    commonUtilityFunction: Map[T, UtilityFunctionOperation]
  ): MultinomialLogit[A, T] = {
    new MultinomialLogit(utilityFunctions, commonUtilityFunction)
  }

<<<<<<< HEAD
  // cannot add this constructor, because after type erasure, it looks the same as the first one. :-(
//  def apply[A, T](
//    singleUtilityFunction: Map[T, UtilityFunctionOperation]
//  ): MultinomialLogit[A, T] = new MultinomialLogit(Map.empty, singleUtilityFunction)

=======
>>>>>>> 5c5ce20d
}<|MERGE_RESOLUTION|>--- conflicted
+++ resolved
@@ -182,12 +182,4 @@
     new MultinomialLogit(utilityFunctions, commonUtilityFunction)
   }
 
-<<<<<<< HEAD
-  // cannot add this constructor, because after type erasure, it looks the same as the first one. :-(
-//  def apply[A, T](
-//    singleUtilityFunction: Map[T, UtilityFunctionOperation]
-//  ): MultinomialLogit[A, T] = new MultinomialLogit(Map.empty, singleUtilityFunction)
-
-=======
->>>>>>> 5c5ce20d
 }