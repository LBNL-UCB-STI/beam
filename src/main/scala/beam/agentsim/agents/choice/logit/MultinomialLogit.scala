package beam.agentsim.agents.choice.logit

import beam.agentsim.agents.choice.logit.UtilityParam.{Multiplier, UtilityParamType}
import org.supercsv.cellprocessor.constraint.NotNull
import org.supercsv.cellprocessor.{Optional, ParseDouble}

import scala.beans.BeanProperty
import scala.util.Random

/**
  * BEAM
  */
case class MultinomialLogit(alternativeParams: Map[String,AlternativeParams]) {

  def sampleAlternative(alternatives: Vector[AlternativeAttributes], random: Random): Option[String] = {
    val expV = alternatives.map(alt => Math.exp(getUtilityOfAlternative(alt)))
    // If any is +Inf then choose that as the certain alternative
    val indsOfPosInf = for(theExpV <- expV.zipWithIndex if theExpV._1 == Double.PositiveInfinity) yield theExpV._2
    if(indsOfPosInf.nonEmpty){
      // Take the first
      Some(alternatives(indsOfPosInf.head).alternativeName)
    }else{
      val sumExpV = expV.sum
      val cumulProbs = expV.map(_ / sumExpV).scanLeft(0.0)(_ + _).zipWithIndex
      val randDraw = random.nextDouble()
      val idxAboveDraw = for (prob <- cumulProbs if prob._1 > randDraw) yield prob._2
      if(idxAboveDraw.isEmpty){
<<<<<<< HEAD
        val i = 0
=======
        None
      }else{
        val chosenIdx = idxAboveDraw.head - 1
        Some(alternatives(chosenIdx).alternativeName)
>>>>>>> 1c8bbbfc
      }
    }
  }

  def getUtilityOfAlternative(alternative: AlternativeAttributes): Double = {
    val util = if(!alternativeParams.contains(alternative.alternativeName)){
      Double.NegativeInfinity
    }else{
      (alternativeParams.getOrElse("COMMON", AlternativeParams.empty).params ++ alternativeParams(alternative.alternativeName).params).map{ theParam =>
        if(alternative.attributes.contains(theParam._1)){
          theParam._2.paramType match {
            case Multiplier =>
              theParam._2.paramValue * alternative.attributes(theParam._1)
          }
        }else if(theParam._1.equalsIgnoreCase("intercept") || theParam._1.equalsIgnoreCase("asc")){
          theParam._2.paramValue
        }else{
          Double.NaN
        }
      }.toVector.sum
    }
    if(util == Double.NaN){
      val i = 0
    }
    util
  }

  def getExpectedMaximumUtility(alternatives: Vector[AlternativeAttributes]): Double = {
//    Math.log(alternatives.map(alt => Math.exp(getUtilityOfAlternative(alt))).sum)
    val util = Math.log(alternatives.map(alt => Math.exp(getUtilityOfAlternative(alt))).sum)
    if(util == Double.NaN){
      val i = 0
    }
    util
  }
}
object MultinomialLogit{
  def apply(theData: Vector[MnlData]): MultinomialLogit = {
    val theParams = theData.groupBy(_.alternative).map{ mnlData =>
      mnlData._1 -> mnlData._2.map { paramData =>
        UtilityParam(paramData.paramName, paramData.paramValue, UtilityParam.StringToUtilityParamType(paramData.paramType))
      }
    }
    MultinomialLogit(theParams.map{ case (altName, utilParams) =>
      altName -> AlternativeParams(altName, utilParams.map(utilParam => utilParam.paramName -> utilParam).toMap)
    }.toMap)
  }

  class MnlData(
      @BeanProperty var alternative: String = "COMMON",
      @BeanProperty var paramName: String = "",
      @BeanProperty var paramType: String = "",
      @BeanProperty var paramValue: Double = Double.NaN
      ) extends Cloneable {
    override def clone(): AnyRef = new MnlData(alternative, paramName, paramType, paramValue)
  }
  import org.supercsv.cellprocessor.ift.CellProcessor

  private def getProcessors = {
    Array[CellProcessor](
      new NotNull, // alt
      new NotNull, // name
      new NotNull, // type
      new Optional(new ParseDouble()) // value
    )
  }
}

// Params for model
case class AlternativeParams(alternativeName: String, params: Map[String,UtilityParam])
object AlternativeParams{
  def empty: AlternativeParams = AlternativeParams("",Map())
}
case class UtilityParam(paramName: String, paramValue: Double, paramType: UtilityParamType)

// Alternative attributes
case class AlternativeAttributes(alternativeName: String, attributes: Map[String,Double])

object UtilityParam {
  sealed trait UtilityParamType
  case object Intercept extends UtilityParamType
  case object Multiplier extends UtilityParamType
  def StringToUtilityParamType(str: String): UtilityParamType = {
    str.toLowerCase match {
      case "intercept" =>
        Intercept
      case "multiplier" =>
        Multiplier
      case _ =>
        throw new RuntimeException(s"Unknown Utility Parameter Type ${str}")
    }
  }
}<|MERGE_RESOLUTION|>--- conflicted
+++ resolved
@@ -25,14 +25,10 @@
       val randDraw = random.nextDouble()
       val idxAboveDraw = for (prob <- cumulProbs if prob._1 > randDraw) yield prob._2
       if(idxAboveDraw.isEmpty){
-<<<<<<< HEAD
-        val i = 0
-=======
         None
       }else{
         val chosenIdx = idxAboveDraw.head - 1
         Some(alternatives(chosenIdx).alternativeName)
->>>>>>> 1c8bbbfc
       }
     }
   }
