package beam.agentsim.agents

import akka.actor.SupervisorStrategy.Stop
import akka.actor.{Actor, ActorLogging, ActorRef, OneForOneStrategy, Props, Terminated}
import beam.agentsim.agents.BeamAgent.Finish
import beam.agentsim.agents.household.HouseholdActor
import beam.agentsim.agents.vehicles.BeamVehicle
import beam.agentsim.scheduler.BeamAgentScheduler.{CompletionNotice, ScheduleTrigger}
import beam.agentsim.scheduler.Trigger.TriggerWithId
import beam.router.osm.TollCalculator
import beam.router.{BeamSkimmer, RouteHistory, TravelTimeObserved}
import beam.sim.{BeamScenario, BeamServices}
import com.conveyal.r5.transit.TransportNetwork
<<<<<<< HEAD
import org.matsim.api.core.v01.population.{Activity, Person}
=======
import com.vividsolutions.jts.geom.Envelope
import org.matsim.api.core.v01.population.{Activity, Leg, Person}
>>>>>>> 851011a7
import org.matsim.api.core.v01.{Coord, Id, Scenario}
import org.matsim.core.api.experimental.events.EventsManager
import org.matsim.households.Household

import scala.collection.JavaConverters

class Population(
  val scenario: Scenario,
  val beamScenario: BeamScenario,
  val beamServices: BeamServices,
  val scheduler: ActorRef,
  val transportNetwork: TransportNetwork,
  val tollCalculator: TollCalculator,
  val router: ActorRef,
  val rideHailManager: ActorRef,
  val parkingManager: ActorRef,
  val sharedVehicleFleets: Seq[ActorRef],
  val eventsManager: EventsManager,
  val routeHistory: RouteHistory,
  val beamSkimmer: BeamSkimmer,
<<<<<<< HEAD
  val travelTimeObserved: TravelTimeObserved
=======
  boundingBox: Envelope
>>>>>>> 851011a7
) extends Actor
    with ActorLogging {

  // Our PersonAgents have their own explicit error state into which they recover
  // by themselves. So we do not restart them.
  override val supervisorStrategy: OneForOneStrategy =
    OneForOneStrategy(maxNrOfRetries = 0) {
      case _: Exception      => Stop
      case _: AssertionError => Stop
    }

  initHouseholds()

  override def receive: PartialFunction[Any, Unit] = {
    case TriggerWithId(InitializeTrigger(_), triggerId) =>
      sender ! CompletionNotice(triggerId, Vector())
    case Terminated(_) =>
    // Do nothing
    case Finish =>
      context.children.foreach(_ ! Finish)
      dieIfNoChildren()
      context.become {
        case Terminated(_) =>
          dieIfNoChildren()
      }
  }

  def dieIfNoChildren(): Unit = {
    if (context.children.isEmpty) {
      context.stop(self)
    } else {
      log.debug("Remaining: {}", context.children)
    }
  }

  private def initHouseholds(iterId: Option[String] = None): Unit = {
<<<<<<< HEAD
    scenario.getHouseholds.getHouseholds.values().forEach { household =>
      //TODO a good example where projection should accompany the data
      if (scenario.getHouseholds.getHouseholdAttributes
            .getAttribute(household.getId.toString, "homecoordx") == null) {
        log.error(
          s"Cannot find homeCoordX for household ${household.getId} which will be interpreted at 0.0"
        )
      }
      if (scenario.getHouseholds.getHouseholdAttributes
            .getAttribute(household.getId.toString.toLowerCase(), "homecoordy") == null) {
        log.error(
          s"Cannot find homeCoordY for household ${household.getId} which will be interpreted at 0.0"
        )
      }
      val homeCoord = new Coord(
        scenario.getHouseholds.getHouseholdAttributes
          .getAttribute(household.getId.toString, "homecoordx")
          .asInstanceOf[Double],
        scenario.getHouseholds.getHouseholdAttributes
          .getAttribute(household.getId.toString, "homecoordy")
          .asInstanceOf[Double]
      )
=======
    import scala.concurrent.ExecutionContext.Implicits.global

    try {
      // Have to wait for households to create people so they can send their first trigger to the scheduler
      val houseHoldsInitialized =
        Future.sequence(scenario.getHouseholds.getHouseholds.values().asScala.map { household =>
          //TODO a good example where projection should accompany the data
          if (scenario.getHouseholds.getHouseholdAttributes
                .getAttribute(household.getId.toString, "homecoordx") == null) {
            log.error(
              s"Cannot find homeCoordX for household ${household.getId} which will be interpreted at 0.0"
            )
          }
          if (scenario.getHouseholds.getHouseholdAttributes
                .getAttribute(household.getId.toString.toLowerCase(), "homecoordy") == null) {
            log.error(
              s"Cannot find homeCoordY for household ${household.getId} which will be interpreted at 0.0"
            )
          }
          val homeCoord = new Coord(
            scenario.getHouseholds.getHouseholdAttributes
              .getAttribute(household.getId.toString, "homecoordx")
              .asInstanceOf[Double],
            scenario.getHouseholds.getHouseholdAttributes
              .getAttribute(household.getId.toString, "homecoordy")
              .asInstanceOf[Double]
          )

          val householdVehicles: Map[Id[BeamVehicle], BeamVehicle] = JavaConverters
            .collectionAsScalaIterable(household.getVehicleIds)
            .map { vid =>
              val bvid = BeamVehicle.createId(vid)
              bvid -> beamServices.privateVehicles(bvid)
            }
            .toMap
          val householdActor = context.actorOf(
            HouseholdActor.props(
              beamServices,
              beamServices.modeChoiceCalculatorFactory,
              scheduler,
              transportNetwork,
              tollCalculator,
              router,
              rideHailManager,
              parkingManager,
              eventsManager,
              scenario.getPopulation,
              household,
              householdVehicles,
              homeCoord,
              sharedVehicleFleets,
              routeHistory,
              beamSkimmer,
              boundingBox
            ),
            household.getId.toString
          )
>>>>>>> 851011a7

      val householdVehicles: Map[Id[BeamVehicle], BeamVehicle] = JavaConverters
        .collectionAsScalaIterable(household.getVehicleIds)
        .map { vid =>
          val bvid = BeamVehicle.createId(vid)
          bvid -> beamScenario.privateVehicles(bvid)
        }
        .toMap
      val householdActor = context.actorOf(
        HouseholdActor.props(
          beamServices,
          beamScenario,
          beamServices.modeChoiceCalculatorFactory,
          scheduler,
          transportNetwork,
          tollCalculator,
          router,
          rideHailManager,
          parkingManager,
          eventsManager,
          scenario.getPopulation,
          household,
          householdVehicles,
          homeCoord,
          sharedVehicleFleets,
          routeHistory,
          beamSkimmer,
          travelTimeObserved
        ),
        household.getId.toString
      )
      context.watch(householdActor)
      scheduler ! ScheduleTrigger(InitializeTrigger(0), householdActor)
    }
    log.info(s"Initialized ${scenario.getHouseholds.getHouseholds.size} households")
  }

}

object Population {
  val defaultVehicleRange = 500e3
  val refuelRateLimitInWatts: Option[_] = None

  def getVehiclesFromHousehold(
    household: Household,
    beamScenario: BeamScenario
  ): Map[Id[BeamVehicle], BeamVehicle] = {
    val houseHoldVehicles = JavaConverters.collectionAsScalaIterable(household.getVehicleIds)
    houseHoldVehicles.map(i => Id.create(i, classOf[BeamVehicle]) -> beamScenario.privateVehicles(i)).toMap
  }

  def personInitialLocation(person: Person): Coord =
    person.getSelectedPlan.getPlanElements
      .iterator()
      .next()
      .asInstanceOf[Activity]
      .getCoord

  def props(
    scenario: Scenario,
    beamScenario: BeamScenario,
    services: BeamServices,
    scheduler: ActorRef,
    transportNetwork: TransportNetwork,
    tollCalculator: TollCalculator,
    router: ActorRef,
    rideHailManager: ActorRef,
    parkingManager: ActorRef,
    sharedVehicleFleets: Seq[ActorRef],
    eventsManager: EventsManager,
    routeHistory: RouteHistory,
    beamSkimmer: BeamSkimmer,
<<<<<<< HEAD
    travelTimeObserved: TravelTimeObserved
=======
    boundingBox: Envelope
>>>>>>> 851011a7
  ): Props = {
    Props(
      new Population(
        scenario,
        beamScenario,
        services,
        scheduler,
        transportNetwork,
        tollCalculator,
        router,
        rideHailManager,
        parkingManager,
        sharedVehicleFleets,
        eventsManager,
        routeHistory,
        beamSkimmer,
<<<<<<< HEAD
        travelTimeObserved
=======
        boundingBox
>>>>>>> 851011a7
      )
    )
  }
}<|MERGE_RESOLUTION|>--- conflicted
+++ resolved
@@ -11,12 +11,8 @@
 import beam.router.{BeamSkimmer, RouteHistory, TravelTimeObserved}
 import beam.sim.{BeamScenario, BeamServices}
 import com.conveyal.r5.transit.TransportNetwork
-<<<<<<< HEAD
+import com.vividsolutions.jts.geom.Envelope
 import org.matsim.api.core.v01.population.{Activity, Person}
-=======
-import com.vividsolutions.jts.geom.Envelope
-import org.matsim.api.core.v01.population.{Activity, Leg, Person}
->>>>>>> 851011a7
 import org.matsim.api.core.v01.{Coord, Id, Scenario}
 import org.matsim.core.api.experimental.events.EventsManager
 import org.matsim.households.Household
@@ -37,11 +33,8 @@
   val eventsManager: EventsManager,
   val routeHistory: RouteHistory,
   val beamSkimmer: BeamSkimmer,
-<<<<<<< HEAD
-  val travelTimeObserved: TravelTimeObserved
-=======
+  val travelTimeObserved: TravelTimeObserved,
   boundingBox: Envelope
->>>>>>> 851011a7
 ) extends Actor
     with ActorLogging {
 
@@ -78,7 +71,6 @@
   }
 
   private def initHouseholds(iterId: Option[String] = None): Unit = {
-<<<<<<< HEAD
     scenario.getHouseholds.getHouseholds.values().forEach { household =>
       //TODO a good example where projection should accompany the data
       if (scenario.getHouseholds.getHouseholdAttributes
@@ -101,65 +93,6 @@
           .getAttribute(household.getId.toString, "homecoordy")
           .asInstanceOf[Double]
       )
-=======
-    import scala.concurrent.ExecutionContext.Implicits.global
-
-    try {
-      // Have to wait for households to create people so they can send their first trigger to the scheduler
-      val houseHoldsInitialized =
-        Future.sequence(scenario.getHouseholds.getHouseholds.values().asScala.map { household =>
-          //TODO a good example where projection should accompany the data
-          if (scenario.getHouseholds.getHouseholdAttributes
-                .getAttribute(household.getId.toString, "homecoordx") == null) {
-            log.error(
-              s"Cannot find homeCoordX for household ${household.getId} which will be interpreted at 0.0"
-            )
-          }
-          if (scenario.getHouseholds.getHouseholdAttributes
-                .getAttribute(household.getId.toString.toLowerCase(), "homecoordy") == null) {
-            log.error(
-              s"Cannot find homeCoordY for household ${household.getId} which will be interpreted at 0.0"
-            )
-          }
-          val homeCoord = new Coord(
-            scenario.getHouseholds.getHouseholdAttributes
-              .getAttribute(household.getId.toString, "homecoordx")
-              .asInstanceOf[Double],
-            scenario.getHouseholds.getHouseholdAttributes
-              .getAttribute(household.getId.toString, "homecoordy")
-              .asInstanceOf[Double]
-          )
-
-          val householdVehicles: Map[Id[BeamVehicle], BeamVehicle] = JavaConverters
-            .collectionAsScalaIterable(household.getVehicleIds)
-            .map { vid =>
-              val bvid = BeamVehicle.createId(vid)
-              bvid -> beamServices.privateVehicles(bvid)
-            }
-            .toMap
-          val householdActor = context.actorOf(
-            HouseholdActor.props(
-              beamServices,
-              beamServices.modeChoiceCalculatorFactory,
-              scheduler,
-              transportNetwork,
-              tollCalculator,
-              router,
-              rideHailManager,
-              parkingManager,
-              eventsManager,
-              scenario.getPopulation,
-              household,
-              householdVehicles,
-              homeCoord,
-              sharedVehicleFleets,
-              routeHistory,
-              beamSkimmer,
-              boundingBox
-            ),
-            household.getId.toString
-          )
->>>>>>> 851011a7
 
       val householdVehicles: Map[Id[BeamVehicle], BeamVehicle] = JavaConverters
         .collectionAsScalaIterable(household.getVehicleIds)
@@ -187,7 +120,8 @@
           sharedVehicleFleets,
           routeHistory,
           beamSkimmer,
-          travelTimeObserved
+          travelTimeObserved,
+          boundingBox
         ),
         household.getId.toString
       )
@@ -232,11 +166,8 @@
     eventsManager: EventsManager,
     routeHistory: RouteHistory,
     beamSkimmer: BeamSkimmer,
-<<<<<<< HEAD
-    travelTimeObserved: TravelTimeObserved
-=======
+    travelTimeObserved: TravelTimeObserved,
     boundingBox: Envelope
->>>>>>> 851011a7
   ): Props = {
     Props(
       new Population(
@@ -253,11 +184,8 @@
         eventsManager,
         routeHistory,
         beamSkimmer,
-<<<<<<< HEAD
-        travelTimeObserved
-=======
+        travelTimeObserved,
         boundingBox
->>>>>>> 851011a7
       )
     )
   }
