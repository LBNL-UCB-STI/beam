--- conflicted
+++ resolved
@@ -53,7 +53,7 @@
     }
 
   override def loggedReceive: PartialFunction[Any, Unit] = { case TriggerWithId(InitializeTrigger(_), triggerId) =>
-    implicit val timeout: Timeout = Timeout(120, TimeUnit.SECONDS)
+    implicit val _: Timeout = Timeout(120, TimeUnit.SECONDS)
     sharedVehicleFleets.foreach(_ ! GetVehicleTypes(triggerId))
     contextBecome(getVehicleTypes(triggerId, sharedVehicleFleets.size, Set.empty))
   }
@@ -66,7 +66,7 @@
     }
   }
 
-  def finishInitialization(triggerId: Long, vehicleTypes: Set[BeamVehicleType]): Receive = {
+  private def finishInitialization(triggerId: Long, vehicleTypes: Set[BeamVehicleType]): Receive = {
     initHouseholds(vehicleTypes)
     eventsManager.processEvent(createStoredElectricityEvent(0))
     scheduler ! CompletionNotice(triggerId, Vector())
@@ -98,44 +98,20 @@
     val vehicleAdjustment = VehiclesAdjustment.getVehicleAdjustment(beamScenario)
     scenario.getHouseholds.getHouseholds.values().forEach { household =>
       //TODO a good example where projection should accompany the data
-<<<<<<< HEAD
-
-      val homeCoordX = Option(
-        scenario.getHouseholds.getHouseholdAttributes
-          .getAttribute(household.getId.toString, "homecoordx")
-      ).map(_.toString.toDouble).getOrElse {
-=======
       if (HouseholdUtils.getHouseholdAttribute(household, "homecoordx") == null) {
->>>>>>> 15ece55f
         log.error(
           s"Cannot find homeCoordX for household ${household.getId} which will be interpreted at 0.0"
         )
-        0.0
       }
-<<<<<<< HEAD
-      val homeCoordY = Option(
-        scenario.getHouseholds.getHouseholdAttributes
-          .getAttribute(household.getId.toString, "homecoordy")
-      ).map(_.toString.toDouble).getOrElse {
-=======
       if (HouseholdUtils.getHouseholdAttribute(household, "homecoordy") == null) {
->>>>>>> 15ece55f
         log.error(
           s"Cannot find homeCoordY for household ${household.getId} which will be interpreted at 0.0"
         )
-        0.0
       }
-<<<<<<< HEAD
-=======
       val homeCoord = new Coord(
-        HouseholdUtils
-          .getHouseholdAttribute(household, "homecoordx")
-          .asInstanceOf[Double],
-        HouseholdUtils
-          .getHouseholdAttribute(household, "homecoordy")
-          .asInstanceOf[Double]
+        HouseholdUtils.getHouseholdAttribute(household, "homecoordx").asInstanceOf[Double],
+        HouseholdUtils.getHouseholdAttribute(household, "homecoordy").asInstanceOf[Double]
       )
->>>>>>> 15ece55f
 
       val householdVehicles: Map[Id[BeamVehicle], BeamVehicle] = JavaConverters
         .collectionAsScalaIterable(household.getVehicleIds)
@@ -163,7 +139,7 @@
           scenario.getPopulation,
           household,
           householdVehicles,
-          new Coord(homeCoordX, homeCoordY),
+          homeCoord,
           sharedVehicleFleets,
           sharedVehicleTypes,
           routeHistory,
