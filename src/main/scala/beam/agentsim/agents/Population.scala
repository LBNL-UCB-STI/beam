--- conflicted
+++ resolved
@@ -89,89 +89,58 @@
 
   private def initHouseholds(iterId: Option[String] = None): Unit = {
     // Have to wait for households to create people so they can send their first trigger to the scheduler
-    val households = scenario.getHouseholds.getHouseholds.values().asScala.toParArray
-    val householdAttributes = scenario.getHouseholds.getHouseholdAttributes
-
-    households.map { household =>
-      //TODO a good example where projection should accompany the data
-      if (householdAttributes
-            .getAttribute(household.getId.toString, "homecoordx") == null) {
-        log.error(
-          s"Cannot find homeCoordX for household ${household.getId} which will be interpreted at 0.0"
+    val houseHoldsInitialized =
+      Future.sequence(scenario.getHouseholds.getHouseholds.values().asScala.map { household =>
+        //TODO a good example where projection should accompany the data
+        if (scenario.getHouseholds.getHouseholdAttributes
+              .getAttribute(household.getId.toString, "homecoordx") == null) {
+          log.error(
+            s"Cannot find homeCoordX for household ${household.getId} which will be interpreted at 0.0"
+          )
+        }
+        if (scenario.getHouseholds.getHouseholdAttributes
+              .getAttribute(household.getId.toString.toLowerCase(), "homecoordy") == null) {
+          log.error(
+            s"Cannot find homeCoordY for household ${household.getId} which will be interpreted at 0.0"
+          )
+        }
+        val homeCoord = new Coord(
+          scenario.getHouseholds.getHouseholdAttributes
+            .getAttribute(household.getId.toString, "homecoordx")
+            .asInstanceOf[Double],
+          scenario.getHouseholds.getHouseholdAttributes
+            .getAttribute(household.getId.toString, "homecoordy")
+            .asInstanceOf[Double]
         )
-      }
-      if (householdAttributes
-            .getAttribute(household.getId.toString.toLowerCase(), "homecoordy") == null) {
-        log.error(
-          s"Cannot find homeCoordY for household ${household.getId} which will be interpreted at 0.0"
+
+        var houseHoldVehicles: Map[Id[BeamVehicle], BeamVehicle] =
+          Population.getVehiclesFromHousehold(household, beamServices)
+
+        houseHoldVehicles.foreach(x => beamServices.vehicles.update(x._1, x._2))
+
+        val householdActor = context.actorOf(
+          HouseholdActor.props(
+            beamServices,
+            beamServices.modeChoiceCalculatorFactory,
+            scheduler,
+            transportNetwork,
+            router,
+            rideHailManager,
+            parkingManager,
+            eventsManager,
+            scenario.getPopulation,
+            household.getId,
+            household,
+            houseHoldVehicles,
+            homeCoord
+          ),
+          household.getId.toString
         )
-      }
-
-      val homeCoord = new Coord(
-        householdAttributes
-          .getAttribute(household.getId.toString, "homecoordx")
-          .asInstanceOf[Double],
-        householdAttributes
-          .getAttribute(household.getId.toString, "homecoordy")
-          .asInstanceOf[Double]
-      )
-
-<<<<<<< HEAD
-      val houseHoldVehicles: Map[Id[BeamVehicle], BeamVehicle] =
-        Population.getVehiclesFromHousehold(household, beamServices)
-
-      houseHoldVehicles.foreach(x => beamServices.vehicles.update(x._1, x._2))
-
-      val householdActor = context.actorOf(
-        HouseholdActor.props(
-          beamServices,
-          beamServices.modeChoiceCalculatorFactory,
-          scheduler,
-          transportNetwork,
-          router,
-          rideHailManager,
-          parkingManager,
-          eventsManager,
-          scenario.getPopulation,
-          household.getId,
-          household,
-          houseHoldVehicles,
-          homeCoord
-        ),
-        household.getId.toString
-      )
-
-      houseHoldVehicles.values.foreach { veh =>
-        veh.manager = Some(householdActor)
-      }
-
-      houseHoldVehicles.foreach { vehicle =>
-        val initParkingVehicle = context.actorOf(Props(new Actor with ActorLogging {
-          parkingManager ! ParkingInquiry(
-            Id.createPersonId("atHome"),
-            homeCoord,
-            homeCoord,
-            "home",
-            0,
-            NoNeed,
-            0,
-            0
-          ) //TODO personSelectedPlan.getType is null
-
-          def receive: PartialFunction[Any, Unit] = {
-            case ParkingInquiryResponse(stall) =>
-              vehicle._2.useParkingStall(stall)
-              context.stop(self)
-            //TODO deal with timeouts and errors
-          }
-        }))
-        initParkingVeh :+= initParkingVehicle
-      }
-
-      context.watch(householdActor)
-      householdActor ? Identify(0)
-    }
-=======
+
+        houseHoldVehicles.values.foreach { veh =>
+          veh.manager = Some(householdActor)
+        }
+
         houseHoldVehicles.foreach {
           vehicle =>
             val initParkingVehicle = context.actorOf(Props(new Actor with ActorLogging {
@@ -195,8 +164,11 @@
             }))
             initParkingVeh append initParkingVehicle
         }
->>>>>>> ca866409
-
+
+        context.watch(householdActor)
+        householdActor ? Identify(0)
+      })
+    Await.result(houseHoldsInitialized, timeout.duration)
     log.info(s"Initialized ${scenario.getHouseholds.getHouseholds.size} households")
   }
 
