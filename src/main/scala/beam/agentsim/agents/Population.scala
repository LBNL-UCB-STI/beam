package beam.agentsim.agents

import java.util.concurrent.TimeUnit

import akka.actor.SupervisorStrategy.Stop
import akka.actor.{Actor, ActorLogging, ActorRef, Identify, OneForOneStrategy, Props, Terminated}
import akka.pattern._
import akka.util.Timeout
import beam.agentsim
import beam.agentsim.agents.BeamAgent.Finish
import beam.agentsim.agents.household.HouseholdActor
import beam.agentsim.agents.vehicles.BeamVehicle
import beam.agentsim.agents.vehicles.BeamVehicleType.Car
import beam.agentsim.agents.vehicles.EnergyEconomyAttributes.Powertrain
import beam.sim.BeamServices
import com.conveyal.r5.transit.TransportNetwork
import org.matsim.api.core.v01.population.Person
import org.matsim.api.core.v01.{Coord, Id, Scenario}
import org.matsim.core.api.experimental.events.EventsManager
import org.matsim.households.Household
import org.matsim.vehicles.Vehicles

import scala.collection.JavaConverters._
import scala.collection.{JavaConverters, mutable}
import scala.concurrent.{Await, Future}

<<<<<<< HEAD
class Population(val scenario: Scenario, val beamServices: BeamServices, val scheduler: ActorRef, val transportNetwork: TransportNetwork, val router: ActorRef,
                 val rideHailingManager: ActorRef, val parkingManager: ActorRef, val eventsManager: EventsManager) extends Actor with ActorLogging {
=======
class Population(val scenario: Scenario, val beamServices: BeamServices, val scheduler: ActorRef, val transportNetwork: TransportNetwork, val router: ActorRef, val rideHailManager: ActorRef, val eventsManager: EventsManager) extends Actor with ActorLogging {
>>>>>>> aae37912

  // Our PersonAgents have their own explicit error state into which they recover
  // by themselves. So we do not restart them.
  override val supervisorStrategy: OneForOneStrategy =
  OneForOneStrategy(maxNrOfRetries = 0) {
    case _: Exception => Stop
    case _: AssertionError => Stop
  }
  private implicit val timeout: Timeout = Timeout(50000, TimeUnit.SECONDS)

  import context.dispatcher

  private val personToHouseholdId: mutable.Map[Id[Person], Id[Household]] = mutable.Map[Id[Person], Id[Household]]()
  scenario.getHouseholds.getHouseholds.forEach { (householdId, matSimHousehold) =>
    personToHouseholdId ++= matSimHousehold.getMemberIds.asScala.map(personId => personId -> householdId)
  }

  // Init households before RHA.... RHA vehicles will initially be managed by households
  initHouseholds()


  override def receive: PartialFunction[Any, Unit] = {
    case Terminated(_) =>
    // Do nothing
    case Finish =>
      context.children.foreach(_ ! Finish)
      dieIfNoChildren()
      context.become {
        case Terminated(_) =>
          dieIfNoChildren()
      }
  }

  def dieIfNoChildren(): Unit = {
    if (context.children.isEmpty) {
      context.stop(self)
    } else {
      log.debug("Remaining: {}", context.children)
    }
  }

  private def initHouseholds(iterId: Option[String] = None): Unit = {
    // Have to wait for households to create people so they can send their first trigger to the scheduler
    val houseHoldsInitialized = Future.sequence(scenario.getHouseholds.getHouseholds.values().asScala.map { household =>
      //TODO a good example where projection should accompany the data
      if (scenario.getHouseholds.getHouseholdAttributes.getAttribute(household.getId.toString, "homecoordx") == null) {
        log.error(s"Cannot find homeCoordX for household ${household.getId} which will be interpreted at 0.0")
      }
      if (scenario.getHouseholds.getHouseholdAttributes.getAttribute(household.getId.toString.toLowerCase(), "homecoordy") == null) {
        log.error(s"Cannot find homeCoordY for household ${household.getId} which will be interpreted at 0.0")
      }
      val homeCoord = new Coord(scenario.getHouseholds.getHouseholdAttributes.getAttribute(household.getId.toString, "homecoordx").asInstanceOf[Double],
        scenario.getHouseholds.getHouseholdAttributes.getAttribute(household.getId.toString, "homecoordy").asInstanceOf[Double]
      )

      val houseHoldVehicles: Map[Id[BeamVehicle], BeamVehicle] = Population.getVehiclesFromHousehold(household, scenario.getVehicles)

      houseHoldVehicles.foreach(x => beamServices.vehicles.update(x._1, x._2))

      val householdActor = context.actorOf(
        HouseholdActor.props(beamServices, beamServices.modeChoiceCalculatorFactory, scheduler, transportNetwork,
<<<<<<< HEAD
          router, rideHailingManager, parkingManager, eventsManager, scenario.getPopulation, household.getId, household, houseHoldVehicles, homeCoord),
=======
          router, rideHailManager, eventsManager, scenario.getPopulation, household.getId, household, houseHoldVehicles, homeCoord),
>>>>>>> aae37912
        household.getId.toString)

      houseHoldVehicles.values.foreach { veh => veh.manager = Some(householdActor) }

      context.watch(householdActor)
      householdActor ? Identify(0)
    })
    Await.result(houseHoldsInitialized, timeout.duration)
    log.info(s"Initialized ${scenario.getHouseholds.getHouseholds.size} households")
  }


}


object Population {
<<<<<<< HEAD
  def props(scenario: Scenario, services: BeamServices, scheduler: ActorRef, transportNetwork: TransportNetwork, router: ActorRef,
            rideHailingManager: ActorRef, parkingManager: ActorRef, eventsManager: EventsManager): Props = {
    Props(new Population(scenario, services, scheduler, transportNetwork, router, rideHailingManager, parkingManager, eventsManager))
=======
  def props(scenario: Scenario, services: BeamServices, scheduler: ActorRef, transportNetwork: TransportNetwork, router: ActorRef, rideHailManager: ActorRef, eventsManager: EventsManager): Props = {
    Props(new Population(scenario, services, scheduler, transportNetwork, router, rideHailManager, eventsManager))
>>>>>>> aae37912
  }


  def getVehiclesFromHousehold(household: Household, matsimVehicles: Vehicles):
  Map[Id[BeamVehicle], BeamVehicle] = {
    val houseHoldVehicles: Map[Id[BeamVehicle], BeamVehicle] = JavaConverters
      .collectionAsScalaIterable(household.getVehicleIds)
      .map({ id =>
        val matsimVehicle = JavaConverters.mapAsScalaMap(
          matsimVehicles.getVehicles)(
          id)
        val information = Option(matsimVehicle.getType.getEngineInformation)
        val vehicleAttribute = Option(
          matsimVehicles.getVehicleAttributes)
        val powerTrain = Powertrain.PowertrainFromMilesPerGallon(
          information
            .map(_.getGasConsumption)
            .getOrElse(Powertrain.AverageMilesPerGallon))
        agentsim.vehicleId2BeamVehicleId(id) -> new BeamVehicle(
          powerTrain,
          matsimVehicle,
          vehicleAttribute,
          Car,
          None,
          None) // TODO: Asif load from config (later csv).
      }).toMap
    houseHoldVehicles
  }

}<|MERGE_RESOLUTION|>--- conflicted
+++ resolved
@@ -24,12 +24,8 @@
 import scala.collection.{JavaConverters, mutable}
 import scala.concurrent.{Await, Future}
 
-<<<<<<< HEAD
 class Population(val scenario: Scenario, val beamServices: BeamServices, val scheduler: ActorRef, val transportNetwork: TransportNetwork, val router: ActorRef,
-                 val rideHailingManager: ActorRef, val parkingManager: ActorRef, val eventsManager: EventsManager) extends Actor with ActorLogging {
-=======
-class Population(val scenario: Scenario, val beamServices: BeamServices, val scheduler: ActorRef, val transportNetwork: TransportNetwork, val router: ActorRef, val rideHailManager: ActorRef, val eventsManager: EventsManager) extends Actor with ActorLogging {
->>>>>>> aae37912
+                 val rideHailManager: ActorRef, val parkingManager: ActorRef, val eventsManager: EventsManager) extends Actor with ActorLogging {
 
   // Our PersonAgents have their own explicit error state into which they recover
   // by themselves. So we do not restart them.
@@ -91,11 +87,7 @@
 
       val householdActor = context.actorOf(
         HouseholdActor.props(beamServices, beamServices.modeChoiceCalculatorFactory, scheduler, transportNetwork,
-<<<<<<< HEAD
-          router, rideHailingManager, parkingManager, eventsManager, scenario.getPopulation, household.getId, household, houseHoldVehicles, homeCoord),
-=======
-          router, rideHailManager, eventsManager, scenario.getPopulation, household.getId, household, houseHoldVehicles, homeCoord),
->>>>>>> aae37912
+          router, rideHailManager, parkingManager, eventsManager, scenario.getPopulation, household.getId, household, houseHoldVehicles, homeCoord),
         household.getId.toString)
 
       houseHoldVehicles.values.foreach { veh => veh.manager = Some(householdActor) }
@@ -112,14 +104,9 @@
 
 
 object Population {
-<<<<<<< HEAD
   def props(scenario: Scenario, services: BeamServices, scheduler: ActorRef, transportNetwork: TransportNetwork, router: ActorRef,
-            rideHailingManager: ActorRef, parkingManager: ActorRef, eventsManager: EventsManager): Props = {
-    Props(new Population(scenario, services, scheduler, transportNetwork, router, rideHailingManager, parkingManager, eventsManager))
-=======
-  def props(scenario: Scenario, services: BeamServices, scheduler: ActorRef, transportNetwork: TransportNetwork, router: ActorRef, rideHailManager: ActorRef, eventsManager: EventsManager): Props = {
-    Props(new Population(scenario, services, scheduler, transportNetwork, router, rideHailManager, eventsManager))
->>>>>>> aae37912
+            rideHailManager: ActorRef, parkingManager: ActorRef, eventsManager: EventsManager): Props = {
+    Props(new Population(scenario, services, scheduler, transportNetwork, router, rideHailManager, parkingManager, eventsManager))
   }
 
 
