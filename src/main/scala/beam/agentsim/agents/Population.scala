package beam.agentsim.agents

import java.util.concurrent.TimeUnit

import akka.actor.SupervisorStrategy.Stop
import akka.actor.{Actor, ActorLogging, ActorRef, Identify, OneForOneStrategy, Props, Terminated}
import akka.pattern._
import akka.util.Timeout
import beam.agentsim.agents.BeamAgent.Finish
import beam.agentsim.agents.household.HouseholdActor
<<<<<<< HEAD
import beam.agentsim.agents.vehicles.{BeamVehicle, BicycleFactory}
import beam.router.osm.TollCalculator
import beam.sim.BeamServices
import beam.utils.BeamVehicleUtils.makeHouseholdVehicle
=======
import beam.agentsim.agents.vehicles.BeamVehicle
import beam.router.RouteHistory
import beam.router.osm.TollCalculator
import beam.sim.BeamServices
>>>>>>> 5d952218
import com.conveyal.r5.transit.TransportNetwork
import org.matsim.api.core.v01.population.{Activity, Person}
import org.matsim.api.core.v01.{Coord, Id, Scenario}
import org.matsim.households.Household

import scala.collection.JavaConverters._
import scala.collection.{mutable, JavaConverters}
import scala.concurrent.{Await, Future}

class Population(
  val scenario: Scenario,
  val beamServices: BeamServices,
  val scheduler: ActorRef,
  val transportNetwork: TransportNetwork,
  val tollCalculator: TollCalculator,
  val router: ActorRef,
  val rideHailManager: ActorRef,
  val parkingManager: ActorRef,
  val sharedVehicleFleets: Seq[ActorRef],
<<<<<<< HEAD
  actorEventsManager: ActorRef
=======
  val eventsManager: EventsManager,
  val routeHistory: RouteHistory
>>>>>>> 5d952218
) extends Actor
    with ActorLogging {

  // Our PersonAgents have their own explicit error state into which they recover
  // by themselves. So we do not restart them.
  override val supervisorStrategy: OneForOneStrategy =
    OneForOneStrategy(maxNrOfRetries = 0) {
      case _: Exception      => Stop
      case _: AssertionError => Stop
    }
  private implicit val timeout: Timeout = Timeout(50000, TimeUnit.SECONDS)

  private val personToHouseholdId: mutable.Map[Id[Person], Id[Household]] =
    mutable.Map()
  scenario.getHouseholds.getHouseholds.forEach { (householdId, matSimHousehold) =>
    personToHouseholdId ++= matSimHousehold.getMemberIds.asScala
      .map(personId => personId -> householdId)
  }

  initHouseholds()

  override def receive: PartialFunction[Any, Unit] = {
    case Terminated(_) =>
    // Do nothing
    case Finish =>
      context.children.foreach(_ ! Finish)
      dieIfNoChildren()
      context.become {
        case Terminated(_) =>
          dieIfNoChildren()
      }
  }

  def dieIfNoChildren(): Unit = {
    if (context.children.isEmpty) {
      context.stop(self)
    } else {
      log.debug("Remaining: {}", context.children)
    }
  }

  private def initHouseholds(iterId: Option[String] = None): Unit = {
    import scala.concurrent.ExecutionContext.Implicits.global
    try {
      // Have to wait for households to create people so they can send their first trigger to the scheduler
      val houseHoldsInitialized =
        Future.sequence(scenario.getHouseholds.getHouseholds.values().asScala.map { household =>
          //TODO a good example where projection should accompany the data
          if (scenario.getHouseholds.getHouseholdAttributes
                .getAttribute(household.getId.toString, "homecoordx") == null) {
            log.error(
              s"Cannot find homeCoordX for household ${household.getId} which will be interpreted at 0.0"
            )
          }
          if (scenario.getHouseholds.getHouseholdAttributes
                .getAttribute(household.getId.toString.toLowerCase(), "homecoordy") == null) {
            log.error(
              s"Cannot find homeCoordY for household ${household.getId} which will be interpreted at 0.0"
            )
          }
          val homeCoord = new Coord(
            scenario.getHouseholds.getHouseholdAttributes
              .getAttribute(household.getId.toString, "homecoordx")
              .asInstanceOf[Double],
            scenario.getHouseholds.getHouseholdAttributes
              .getAttribute(household.getId.toString, "homecoordy")
              .asInstanceOf[Double]
          )

          val householdVehicles: Map[Id[BeamVehicle], BeamVehicle] = JavaConverters
            .collectionAsScalaIterable(household.getVehicleIds)
            .map { vid =>
              val bvid = BeamVehicle.createId(vid)
              bvid -> beamServices.privateVehicles(bvid)
            }
            .toMap
          val householdActor = context.actorOf(
            HouseholdActor.props(
              beamServices,
              beamServices.modeChoiceCalculatorFactory,
              scheduler,
              transportNetwork,
              tollCalculator,
              router,
              rideHailManager,
              parkingManager,
              actorEventsManager,
              scenario.getPopulation,
              household,
              householdVehicles,
              homeCoord,
              sharedVehicleFleets,
              routeHistory
            ),
            household.getId.toString
          )

          context.watch(householdActor)
          householdActor ? Identify(0)
        })
      Await.result(houseHoldsInitialized, timeout.duration)
      log.info(s"Initialized ${scenario.getHouseholds.getHouseholds.size} households")
    } catch {
      case e: Exception =>
        log.error(e, "Error initializing houseHolds")
        throw e
    }
  }

}

object Population {
  val defaultVehicleRange = 500e3
  val refuelRateLimitInWatts: Option[_] = None

  def getVehiclesFromHousehold(
    household: Household,
    beamServices: BeamServices
  ): Map[Id[BeamVehicle], BeamVehicle] = {
    val houseHoldVehicles = JavaConverters.collectionAsScalaIterable(household.getVehicleIds)
    houseHoldVehicles.map(i => Id.create(i, classOf[BeamVehicle]) -> beamServices.privateVehicles(i)).toMap
  }

  def personInitialLocation(person: Person): Coord =
    person.getSelectedPlan.getPlanElements
      .iterator()
      .next()
      .asInstanceOf[Activity]
      .getCoord

  def props(
    scenario: Scenario,
    services: BeamServices,
    scheduler: ActorRef,
    transportNetwork: TransportNetwork,
    tollCalculator: TollCalculator,
    router: ActorRef,
    rideHailManager: ActorRef,
    parkingManager: ActorRef,
    sharedVehicleFleets: Seq[ActorRef],
<<<<<<< HEAD
    actorEventsManager: ActorRef
=======
    eventsManager: EventsManager,
    routeHistory: RouteHistory
>>>>>>> 5d952218
  ): Props = {
    Props(
      new Population(
        scenario,
        services,
        scheduler,
        transportNetwork,
        tollCalculator,
        router,
        rideHailManager,
        parkingManager,
        sharedVehicleFleets,
<<<<<<< HEAD
        actorEventsManager
=======
        eventsManager,
        routeHistory
>>>>>>> 5d952218
      )
    )
  }
}<|MERGE_RESOLUTION|>--- conflicted
+++ resolved
@@ -8,24 +8,17 @@
 import akka.util.Timeout
 import beam.agentsim.agents.BeamAgent.Finish
 import beam.agentsim.agents.household.HouseholdActor
-<<<<<<< HEAD
-import beam.agentsim.agents.vehicles.{BeamVehicle, BicycleFactory}
-import beam.router.osm.TollCalculator
-import beam.sim.BeamServices
-import beam.utils.BeamVehicleUtils.makeHouseholdVehicle
-=======
 import beam.agentsim.agents.vehicles.BeamVehicle
 import beam.router.RouteHistory
 import beam.router.osm.TollCalculator
 import beam.sim.BeamServices
->>>>>>> 5d952218
 import com.conveyal.r5.transit.TransportNetwork
 import org.matsim.api.core.v01.population.{Activity, Person}
 import org.matsim.api.core.v01.{Coord, Id, Scenario}
 import org.matsim.households.Household
 
 import scala.collection.JavaConverters._
-import scala.collection.{mutable, JavaConverters}
+import scala.collection.{JavaConverters, mutable}
 import scala.concurrent.{Await, Future}
 
 class Population(
@@ -38,12 +31,8 @@
   val rideHailManager: ActorRef,
   val parkingManager: ActorRef,
   val sharedVehicleFleets: Seq[ActorRef],
-<<<<<<< HEAD
-  actorEventsManager: ActorRef
-=======
-  val eventsManager: EventsManager,
+  actorEventsManager: ActorRef,
   val routeHistory: RouteHistory
->>>>>>> 5d952218
 ) extends Actor
     with ActorLogging {
 
@@ -184,12 +173,8 @@
     rideHailManager: ActorRef,
     parkingManager: ActorRef,
     sharedVehicleFleets: Seq[ActorRef],
-<<<<<<< HEAD
-    actorEventsManager: ActorRef
-=======
-    eventsManager: EventsManager,
+    actorEventsManager: ActorRef,
     routeHistory: RouteHistory
->>>>>>> 5d952218
   ): Props = {
     Props(
       new Population(
@@ -202,12 +187,8 @@
         rideHailManager,
         parkingManager,
         sharedVehicleFleets,
-<<<<<<< HEAD
-        actorEventsManager
-=======
-        eventsManager,
+        actorEventsManager,
         routeHistory
->>>>>>> 5d952218
       )
     )
   }
