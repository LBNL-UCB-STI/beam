package beam.agentsim.agents

import java.util.concurrent.TimeUnit

import akka.actor.SupervisorStrategy.Stop
import akka.actor.{Actor, ActorLogging, ActorRef, Identify, OneForOneStrategy, Props, Terminated}
import akka.pattern._
import akka.util.Timeout
import beam.agentsim.agents.BeamAgent.Finish
import beam.agentsim.agents.household.HouseholdActor
import beam.agentsim.agents.vehicles.BeamVehicle
import beam.router.{BeamSkimmer, RouteHistory}
import beam.router.osm.TollCalculator
import beam.sim.BeamServices
import com.conveyal.r5.transit.TransportNetwork
import org.matsim.api.core.v01.population.{Activity, Leg, Person}
import org.matsim.api.core.v01.{Coord, Id, Scenario}
import org.matsim.households.Household

import scala.collection.JavaConverters._
import scala.collection.{JavaConverters, mutable}
import scala.concurrent.{Await, Future}

class Population(
  val scenario: Scenario,
  val beamServices: BeamServices,
  val scheduler: ActorRef,
  val transportNetwork: TransportNetwork,
  val tollCalculator: TollCalculator,
  val router: ActorRef,
  val rideHailManager: ActorRef,
  val parkingManager: ActorRef,
  val sharedVehicleFleets: Seq[ActorRef],
<<<<<<< HEAD
  actorEventsManager: ActorRef,
  val routeHistory: RouteHistory
=======
  val eventsManager: EventsManager,
  val routeHistory: RouteHistory,
  val beamSkimmer: BeamSkimmer
>>>>>>> 26e7b107
) extends Actor
    with ActorLogging {

  // Our PersonAgents have their own explicit error state into which they recover
  // by themselves. So we do not restart them.
  override val supervisorStrategy: OneForOneStrategy =
    OneForOneStrategy(maxNrOfRetries = 0) {
      case _: Exception      => Stop
      case _: AssertionError => Stop
    }
  private implicit val timeout: Timeout = Timeout(50000, TimeUnit.SECONDS)

  private val personToHouseholdId: mutable.Map[Id[Person], Id[Household]] =
    mutable.Map()
  scenario.getHouseholds.getHouseholds.forEach { (householdId, matSimHousehold) =>
    personToHouseholdId ++= matSimHousehold.getMemberIds.asScala
      .map(personId => personId -> householdId)
  }

  initHouseholds()

  override def receive: PartialFunction[Any, Unit] = {
    case Terminated(_) =>
    // Do nothing
    case Finish =>
      context.children.foreach(_ ! Finish)
      dieIfNoChildren()
      context.become {
        case Terminated(_) =>
          dieIfNoChildren()
      }
  }

  def dieIfNoChildren(): Unit = {
    if (context.children.isEmpty) {
      context.stop(self)
    } else {
      log.debug("Remaining: {}", context.children)
    }
  }

  private def initHouseholds(iterId: Option[String] = None): Unit = {
    import scala.concurrent.ExecutionContext.Implicits.global

    try {
      // Have to wait for households to create people so they can send their first trigger to the scheduler
      val houseHoldsInitialized =
        Future.sequence(scenario.getHouseholds.getHouseholds.values().asScala.map { household =>
          //TODO a good example where projection should accompany the data
          if (scenario.getHouseholds.getHouseholdAttributes
                .getAttribute(household.getId.toString, "homecoordx") == null) {
            log.error(
              s"Cannot find homeCoordX for household ${household.getId} which will be interpreted at 0.0"
            )
          }
          if (scenario.getHouseholds.getHouseholdAttributes
                .getAttribute(household.getId.toString.toLowerCase(), "homecoordy") == null) {
            log.error(
              s"Cannot find homeCoordY for household ${household.getId} which will be interpreted at 0.0"
            )
          }
          val homeCoord = new Coord(
            scenario.getHouseholds.getHouseholdAttributes
              .getAttribute(household.getId.toString, "homecoordx")
              .asInstanceOf[Double],
            scenario.getHouseholds.getHouseholdAttributes
              .getAttribute(household.getId.toString, "homecoordy")
              .asInstanceOf[Double]
          )

          val householdVehicles: Map[Id[BeamVehicle], BeamVehicle] = JavaConverters
            .collectionAsScalaIterable(household.getVehicleIds)
            .map { vid =>
              val bvid = BeamVehicle.createId(vid)
              bvid -> beamServices.privateVehicles(bvid)
            }
            .toMap
          val householdActor = context.actorOf(
            HouseholdActor.props(
              beamServices,
              beamServices.modeChoiceCalculatorFactory,
              scheduler,
              transportNetwork,
              tollCalculator,
              router,
              rideHailManager,
              parkingManager,
              actorEventsManager,
              scenario.getPopulation,
              household,
              householdVehicles,
              homeCoord,
              sharedVehicleFleets,
              routeHistory,
              beamSkimmer
            ),
            household.getId.toString
          )

          context.watch(householdActor)
          householdActor ? Identify(0)
        })
      Await.result(houseHoldsInitialized, timeout.duration)
      log.info(s"Initialized ${scenario.getHouseholds.getHouseholds.size} households")
    } catch {
      case e: Exception =>
        log.error(e, "Error initializing houseHolds")
        throw e
    }
  }

}

object Population {
  val defaultVehicleRange = 500e3
  val refuelRateLimitInWatts: Option[_] = None

  def getVehiclesFromHousehold(
    household: Household,
    beamServices: BeamServices
  ): Map[Id[BeamVehicle], BeamVehicle] = {
    val houseHoldVehicles = JavaConverters.collectionAsScalaIterable(household.getVehicleIds)
    houseHoldVehicles.map(i => Id.create(i, classOf[BeamVehicle]) -> beamServices.privateVehicles(i)).toMap
  }

  def personInitialLocation(person: Person): Coord =
    person.getSelectedPlan.getPlanElements
      .iterator()
      .next()
      .asInstanceOf[Activity]
      .getCoord

  def props(
    scenario: Scenario,
    services: BeamServices,
    scheduler: ActorRef,
    transportNetwork: TransportNetwork,
    tollCalculator: TollCalculator,
    router: ActorRef,
    rideHailManager: ActorRef,
    parkingManager: ActorRef,
    sharedVehicleFleets: Seq[ActorRef],
<<<<<<< HEAD
    actorEventsManager: ActorRef,
    routeHistory: RouteHistory
=======
    eventsManager: EventsManager,
    routeHistory: RouteHistory,
    beamSkimmer: BeamSkimmer
>>>>>>> 26e7b107
  ): Props = {
    Props(
      new Population(
        scenario,
        services,
        scheduler,
        transportNetwork,
        tollCalculator,
        router,
        rideHailManager,
        parkingManager,
        sharedVehicleFleets,
<<<<<<< HEAD
        actorEventsManager,
        routeHistory
=======
        eventsManager,
        routeHistory,
        beamSkimmer
>>>>>>> 26e7b107
      )
    )
  }
}<|MERGE_RESOLUTION|>--- conflicted
+++ resolved
@@ -31,14 +31,9 @@
   val rideHailManager: ActorRef,
   val parkingManager: ActorRef,
   val sharedVehicleFleets: Seq[ActorRef],
-<<<<<<< HEAD
   actorEventsManager: ActorRef,
-  val routeHistory: RouteHistory
-=======
-  val eventsManager: EventsManager,
   val routeHistory: RouteHistory,
   val beamSkimmer: BeamSkimmer
->>>>>>> 26e7b107
 ) extends Actor
     with ActorLogging {
 
@@ -181,14 +176,9 @@
     rideHailManager: ActorRef,
     parkingManager: ActorRef,
     sharedVehicleFleets: Seq[ActorRef],
-<<<<<<< HEAD
     actorEventsManager: ActorRef,
-    routeHistory: RouteHistory
-=======
-    eventsManager: EventsManager,
     routeHistory: RouteHistory,
     beamSkimmer: BeamSkimmer
->>>>>>> 26e7b107
   ): Props = {
     Props(
       new Population(
@@ -201,14 +191,9 @@
         rideHailManager,
         parkingManager,
         sharedVehicleFleets,
-<<<<<<< HEAD
         actorEventsManager,
-        routeHistory
-=======
-        eventsManager,
         routeHistory,
         beamSkimmer
->>>>>>> 26e7b107
       )
     )
   }
