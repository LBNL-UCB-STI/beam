--- conflicted
+++ resolved
@@ -30,13 +30,8 @@
 object RideHailingAgent {
   val idPrefix: String = "rideHailingAgent"
 
-<<<<<<< HEAD
   def props(services: BeamServices, transportNetwork: TransportNetwork, eventsManager: EventsManager, rideHailingAgentId: Id[RideHailingAgent], vehicle: BeamVehicle, location: Coord) =
-    Props(new RideHailingAgent(rideHailingAgentId, vehicle, RideHailingAgentData(location), eventsManager, services, transportNetwork))
-=======
-  def props(services: BeamServices, eventsManager: EventsManager, rideHailingAgentId: Id[RideHailingAgent], vehicle: BeamVehicle, location: Coord) =
-    Props(new RideHailingAgent(rideHailingAgentId, vehicle, location, eventsManager, services))
->>>>>>> 70469036
+    Props(new RideHailingAgent(rideHailingAgentId, vehicle, location, eventsManager, services, transportNetwork))
 
   case class RideHailingAgentData() extends BeamAgentData
 
@@ -65,12 +60,8 @@
 
 }
 
-<<<<<<< HEAD
-class RideHailingAgent(override val id: Id[RideHailingAgent], vehicle: BeamVehicle, override val data: RideHailingAgentData, val eventsManager: EventsManager, val beamServices: BeamServices, val transportNetwork: TransportNetwork)
-=======
 class RideHailingAgent(override val id: Id[RideHailingAgent], vehicle: BeamVehicle, initialLocation: Coord,
-                       val eventsManager: EventsManager, val beamServices: BeamServices)
->>>>>>> 70469036
+                       val eventsManager: EventsManager, val beamServices: BeamServices, val transportNetwork: TransportNetwork)
   extends BeamAgent[RideHailingAgentData]
     with HasServices
     with DrivesVehicle[RideHailingAgentData] {
