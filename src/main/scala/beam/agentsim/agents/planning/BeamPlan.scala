package beam.agentsim.agents.planning

import java.{lang, util}

import beam.agentsim.agents.planning.Strategy.{ModeChoiceStrategy, Strategy}
import beam.router.Modes.BeamMode
import org.matsim.api.core.v01.{Coord, Id}
import org.matsim.api.core.v01.network.Link
import org.matsim.api.core.v01.population._
import org.matsim.core.population.PopulationUtils
import org.matsim.core.population.routes.RouteFactories
import org.matsim.utils.objectattributes.attributable.Attributes

import scala.collection.JavaConverters._
import scala.collection.mutable

/**
  * BeamPlan
  *
  * A BeamPlan extends a MATSim [[Plan]], which is a collection of [[PlanElement]] objects ([[Activity]] and
  * [[Leg]]). What BEAM adds to the Plan are additional PlanElement types that allow further organization, where Legs
  * are grouped into Trips (one Trip is a Leg/Activity pair), which are grouped into Tours. A special case Tour and Trip
  * is the first Activity of the day, which contains only that activity.
  *
  * In addition, a BeamPlan contains mappings from PlanElements to Strategies. A Strategy
  * is essentially a key that is assigned during initialization or Replanning and used during the MobSim
  * to influence within-day Agent behavior. Strategies can be mapped to a Plan at any level (e.g. the whole plan,
  * to a tour, a trip, etc.) but can be looked up at any level as well (allowing a Tour to have a strategy and a
  * lookup on a Leg within that tour will yield that strategy).
  */
object BeamPlan {

  def apply(matsimPlan: Plan): BeamPlan = {
    val beamPlan = new BeamPlan
    beamPlan.setPerson(matsimPlan.getPerson)
    matsimPlan.getPlanElements.asScala.foreach {
      case activity: Activity =>
        beamPlan.addActivity(activity)
      case leg: Leg =>
        beamPlan.addLeg(leg)
    }
    beamPlan.setScore(matsimPlan.getScore)
    beamPlan.setType(matsimPlan.getType)
    beamPlan.createToursFromMatsimPlan()
    beamPlan
  }

  def addOrReplaceLegBetweenActivities(
    plan: Plan,
    leg: Leg,
    originActivity: Activity,
    destinationActivity: Activity
  ): Plan = {
    val newPlanElements = plan.getPlanElements.asScala
      .sliding(2)
      .flatMap { elems =>
        var outputElems = List(elems.head)
        if (elems.size == 2) {
<<<<<<< HEAD
          elems.head match {
            case activity: Activity if activity.equals(originActivity) =>
              elems.last match {
                case activity1: Activity if activity1.equals(destinationActivity) =>
                  outputElems = outputElems :+ leg.asInstanceOf[PlanElement]
                case _: Leg =>
                  outputElems = outputElems :+ leg.asInstanceOf[PlanElement]
                case _ =>
              }
            case _: Leg
                if elems.last.asInstanceOf[Activity].equals(destinationActivity) && elems.last
                  .isInstanceOf[Activity] =>
              outputElems = List()
            case _ =>
=======
          if (elems.head.isInstanceOf[Activity] && elems.head.asInstanceOf[Activity].equals(originActivity)) {
            if (elems.last.isInstanceOf[Activity] && elems.last.asInstanceOf[Activity].equals(destinationActivity)) {
              outputElems = outputElems :+ leg.asInstanceOf[PlanElement]
            } else if (elems.last.isInstanceOf[Leg]) {
              outputElems = outputElems :+ leg.asInstanceOf[PlanElement]
            }
          } else if (
            elems.head.isInstanceOf[Leg] && elems.last
              .isInstanceOf[Activity] && elems.last.asInstanceOf[Activity].equals(destinationActivity)
          ) {
            outputElems = List()
>>>>>>> 270c56c9
          }
        }
        outputElems
      }
      .toList :+ plan.getPlanElements.asScala.last
    val newPlan = PopulationUtils.createPlan()
<<<<<<< HEAD
    newPlanElements.foreach {
      case a: Activity =>
        newPlan.addActivity(a)
      case l: Leg =>
        newPlan.addLeg(l)
    }
=======
    newPlanElements.foreach(pe =>
      pe match {
        case a: Activity =>
          newPlan.addActivity(a)
        case l: Leg =>
          newPlan.addLeg(l)
      }
    )
>>>>>>> 270c56c9
    newPlan.setPerson(plan.getPerson)
    newPlan.setType(plan.getType)
    newPlan.getAttributes.putAttribute("modality-style", plan.getAttributes.getAttribute("modality-style"))
    newPlan.setScore(plan.getScore)
    newPlan
  }
}

class BeamPlan extends Plan {

  //////////////////////////////////////////////////////////////////////
  // Beam-Specific methods
  //////////////////////////////////////////////////////////////////////
  lazy val trips: Vector[Trip] = tours.flatMap(_.trips)
  lazy val activities: Vector[Activity] = tours.flatMap(_.trips.map(_.activity))
  lazy val legs: Vector[Leg] = tours.flatMap(_.trips.map(_.leg)).flatten
  private val actsLegToTrip: mutable.Map[PlanElement, Trip] = mutable.Map()

  private val strategies: mutable.Map[PlanElement, mutable.Map[Class[_ <: Strategy], Strategy]] =
    mutable.Map()
  // Beam-Specific members
  var tours: Vector[Tour] = Vector()
  // Implementation of Legacy Interface
  private var person: Person = _
  private var actsLegs: Vector[PlanElement] = Vector()
  private var score: Double = Double.NaN
  private var planType: String = ""

  def createToursFromMatsimPlan(): Unit = {
    tours = Vector()
    var nextTour = new Tour
    var nextLeg: Option[Leg] = None
    actsLegs.foreach {
      case activity: Activity =>
        val nextTrip = Trip(activity, nextLeg, nextTour)
        nextTour.addTrip(nextTrip)
        if (activity.getType.equalsIgnoreCase("home")) {
          tours = tours :+ nextTour
          nextTour = new Tour
        }
      case leg: Leg =>
        nextLeg = Some(leg)
    }
    if (nextTour.trips.nonEmpty) tours = tours :+ nextTour
    indexBeamPlan()
    actsLegs.foreach {
      case l: Leg =>
        putStrategy(actsLegToTrip(l), ModeChoiceStrategy(BeamMode.fromString(l.getMode)))
      case _ =>
    }
  }

  def indexTrip(trip: Trip): Unit = {
    actsLegToTrip.put(trip.activity, trip)
    trip.leg match {
      case Some(leg) =>
        actsLegToTrip.put(leg, trip)
      case None =>
    }
  }

  def indexBeamPlan(): Unit = {
    tours.foreach(tour => tour.trips.foreach(indexTrip))
  }

  def putStrategy(planElement: PlanElement, strategy: Strategy): Unit = {
    if (!strategies.contains(planElement)) {
      strategies.put(planElement, mutable.Map[Class[_ <: Strategy], Strategy]())
    }
    strategies(planElement).put(strategy.getClass, strategy)

    planElement match {
      case tour: Tour =>
        tour.trips.foreach(trip => putStrategy(trip, strategy))
      case trip: Trip =>
        putStrategy(trip.activity, strategy)
        trip.leg.foreach(theLeg => putStrategy(theLeg, strategy))
      case _ =>
      // Already dealt with Acts and Legs
    }
  }

  def getStrategy(planElement: PlanElement, forClass: Class[_ <: Strategy]): Option[Strategy] = {
    strategies.getOrElse(planElement, mutable.Map()).get(forClass)
  }

  def isLastElementInTour(planElement: PlanElement): Boolean = {
    val tour = getTourContaining(planElement)
    planElement match {
      case act: Activity =>
        tour.trips.last.activity == act
      case leg: Leg =>
        tour.trips.last.leg.isDefined && tour.trips.last.leg.get == leg
      case trip: Trip =>
        tour.trips.last == trip
      case _ =>
        throw new RuntimeException(s"Unexpected PlanElement $planElement.")
    }
  }

  def tourIndexOfElement(planElement: PlanElement): Int = {
    (for (tour <- tours.zipWithIndex if tour._1 == getTourContaining(planElement))
      yield tour._2).head
  }

  def getTourContaining(planElement: PlanElement): Tour = {
    getTripContaining(planElement).parentTour
  }

  def getTripContaining(planElement: PlanElement): Trip = {
    planElement match {
      case _: Tour =>
        throw new RuntimeException(
          "getTripContaining is only for finding the parent trip to a plan element, not a child."
        )
      case actOrLeg: PlanElement =>
        actsLegToTrip.get(actOrLeg) match {
          case Some(trip) =>
            trip
          case None =>
            throw new RuntimeException(s"Trip not found for plan element $planElement.")
        }
    }
  }

  //////////////////////////////////////////////////////////////////////
  // Supporting legacy interface
  //////////////////////////////////////////////////////////////////////

  override def getType: String = planType

  override def setType(newType: String): Unit = {
    planType = newType
  }

  override def addLeg(leg: Leg): Unit = {
    if (tours.isEmpty) {
      actsLegs = actsLegs :+ leg
    } else {
      throw new RuntimeException(
        "For compatibility with MATSim, a BeamPlan only supports addLeg during initialization " +
        "but not after the BeamPlan plan has been created."
      )
    }
  }

  override def addActivity(act: Activity): Unit = {
    if (tours.isEmpty) {
      actsLegs = actsLegs :+ act
    } else {
      throw new RuntimeException(
        "For compatibility with MATSim, a BeamPlan only supports addActivity during initialization " +
        "but not after the BeamPlan plan has been created."
      )
    }
  }

  override def getCustomAttributes = new util.HashMap[String, AnyRef]()

  override def getAttributes = new Attributes

  override def toString: String = {
    var scoreString = "undefined"
    if (this.getScore != null) scoreString = this.getScore.toString
    var personIdString = "undefined"
    if (this.getPerson != null) personIdString = this.getPerson.getId.toString
    "[score=" + scoreString + "]" + //				"[selected=" + PersonUtils.isSelected(this) + "]" +
    "[nof_acts_legs=" + getPlanElements.size + "]" + "[type=" + planType + "]" + "[personId=" + personIdString + "]"
  }

  override def getPerson: Person = this.person

  override def setPerson(newPerson: Person): Unit = {
    this.person = newPerson
  }

  override def getScore: java.lang.Double = score

  override def setScore(newScore: lang.Double): Unit = score = newScore

  override def getPlanElements: java.util.List[PlanElement] = actsLegs.asJava
}<|MERGE_RESOLUTION|>--- conflicted
+++ resolved
@@ -4,11 +4,8 @@
 
 import beam.agentsim.agents.planning.Strategy.{ModeChoiceStrategy, Strategy}
 import beam.router.Modes.BeamMode
-import org.matsim.api.core.v01.{Coord, Id}
-import org.matsim.api.core.v01.network.Link
 import org.matsim.api.core.v01.population._
 import org.matsim.core.population.PopulationUtils
-import org.matsim.core.population.routes.RouteFactories
 import org.matsim.utils.objectattributes.attributable.Attributes
 
 import scala.collection.JavaConverters._
@@ -56,57 +53,31 @@
       .flatMap { elems =>
         var outputElems = List(elems.head)
         if (elems.size == 2) {
-<<<<<<< HEAD
           elems.head match {
-            case activity: Activity if activity.equals(originActivity) =>
+            case headActivity: Activity if headActivity.equals(originActivity) =>
               elems.last match {
-                case activity1: Activity if activity1.equals(destinationActivity) =>
+                case lastActivity: Activity if lastActivity.equals(destinationActivity) =>
                   outputElems = outputElems :+ leg.asInstanceOf[PlanElement]
                 case _: Leg =>
                   outputElems = outputElems :+ leg.asInstanceOf[PlanElement]
                 case _ =>
               }
-            case _: Leg
-                if elems.last.asInstanceOf[Activity].equals(destinationActivity) && elems.last
-                  .isInstanceOf[Activity] =>
+            case _: Leg if elems.last.asInstanceOf[Activity].equals(destinationActivity) && elems.last
+              .isInstanceOf[Activity] =>
               outputElems = List()
             case _ =>
-=======
-          if (elems.head.isInstanceOf[Activity] && elems.head.asInstanceOf[Activity].equals(originActivity)) {
-            if (elems.last.isInstanceOf[Activity] && elems.last.asInstanceOf[Activity].equals(destinationActivity)) {
-              outputElems = outputElems :+ leg.asInstanceOf[PlanElement]
-            } else if (elems.last.isInstanceOf[Leg]) {
-              outputElems = outputElems :+ leg.asInstanceOf[PlanElement]
-            }
-          } else if (
-            elems.head.isInstanceOf[Leg] && elems.last
-              .isInstanceOf[Activity] && elems.last.asInstanceOf[Activity].equals(destinationActivity)
-          ) {
-            outputElems = List()
->>>>>>> 270c56c9
           }
         }
         outputElems
       }
       .toList :+ plan.getPlanElements.asScala.last
     val newPlan = PopulationUtils.createPlan()
-<<<<<<< HEAD
     newPlanElements.foreach {
       case a: Activity =>
         newPlan.addActivity(a)
       case l: Leg =>
         newPlan.addLeg(l)
     }
-=======
-    newPlanElements.foreach(pe =>
-      pe match {
-        case a: Activity =>
-          newPlan.addActivity(a)
-        case l: Leg =>
-          newPlan.addLeg(l)
-      }
-    )
->>>>>>> 270c56c9
     newPlan.setPerson(plan.getPerson)
     newPlan.setType(plan.getType)
     newPlan.getAttributes.putAttribute("modality-style", plan.getAttributes.getAttribute("modality-style"))
