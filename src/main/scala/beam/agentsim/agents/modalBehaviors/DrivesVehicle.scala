package beam.agentsim.agents.modalBehaviors

import akka.actor.FSM
import akka.actor.FSM.Failure
import beam.agentsim.agents.BeamAgent
import beam.agentsim.agents.BeamAgent.{AnyState, BeamAgentData}
import beam.agentsim.agents.PersonAgent._
import beam.agentsim.agents.TriggerUtils._
import beam.agentsim.agents.modalBehaviors.DrivesVehicle._
import beam.agentsim.agents.vehicles.AccessErrorCodes.{VehicleGoneError, VehicleNotUnderControlError}
import beam.agentsim.agents.vehicles.VehicleProtocol._
import beam.agentsim.agents.vehicles._
import beam.agentsim.events.{PathTraversalEvent, SpaceTime}
import beam.agentsim.scheduler.{Trigger, TriggerWithId}
import beam.router.RoutingModel.BeamLeg
import beam.router.r5.NetworkCoordinator
import beam.sim.HasServices
import org.matsim.api.core.v01.{Coord, Id}
import org.matsim.vehicles.Vehicle

import scala.collection.immutable.HashSet

/**
  * @author dserdiuk on 7/29/17.
  */
object DrivesVehicle {

  case class StartLegTrigger(tick: Double, beamLeg: BeamLeg) extends Trigger

  case class EndLegTrigger(tick: Double, beamLeg: BeamLeg) extends Trigger

  case class NotifyLegEndTrigger(tick: Double, beamLeg: BeamLeg) extends Trigger

  case class NotifyLegStartTrigger(tick: Double, beamLeg: BeamLeg) extends Trigger

}

trait DrivesVehicle[T <: BeamAgentData] extends BeamAgent[T] with HasServices {

  //TODO: double check that mutability here is legit espeically with the schedules passed in
  protected var passengerSchedule: PassengerSchedule = PassengerSchedule()
  var lastVisited:  SpaceTime = SpaceTime.zero
  protected var _currentLeg: Option[BeamLeg] = None
  //TODO: send some message to set _currentVehicle
  protected var _currentVehicleUnderControl: Option[BeamVehicle] = None
  protected var _awaitingBoardConfirmation: Set[Id[Vehicle]] = HashSet[Id[Vehicle]]()
  protected var _awaitingAlightConfirmation: Set[Id[Vehicle]] = HashSet[Id[Vehicle]]()

  chainedWhen(Moving) {
    case Event(TriggerWithId(EndLegTrigger(tick, completedLeg), triggerId), _) =>
      //we have just completed a leg
      //      logDebug(s"Received EndLeg($tick, ${completedLeg.endTime}) for
      // beamVehicleId=${_currentVehicleUnderControl.get.id}, started Boarding/Alighting   ")
      passengerSchedule.schedule.get(completedLeg) match {
        case Some(manifest) =>
          holdTickAndTriggerId(tick, triggerId)
          manifest.riders.foreach { pv =>
            beamServices.personRefs.get(pv.personId).foreach { personRef =>
              logDebug(s"Scheduling NotifyLegEndTrigger for Person $personRef")
              beamServices.schedulerRef ! scheduleOne[NotifyLegEndTrigger](tick, personRef, completedLeg)
            }
          }
          if (manifest.alighters.isEmpty) {
            processNextLegOrCompleteMission()
          } else {
            logDebug(s" will wait for ${manifest.alighters.size} alighters: ${manifest.alighters}")
            _awaitingAlightConfirmation ++= manifest.alighters
            stay()
          }
        case None =>
          val i = 0
          throw new RuntimeException(s"Driver $id did not find a manifest for BeamLeg ${_currentLeg}")
      }
    case Event(AlightVehicle(tick, vehiclePersonId), _) =>
      _awaitingAlightConfirmation -= vehiclePersonId.vehicleId
      if (_awaitingAlightConfirmation.isEmpty) {
        processNextLegOrCompleteMission()
      } else {
        stay()
      }
  }
  chainedWhen(Waiting) {
    case Event(TriggerWithId(StartLegTrigger(tick, newLeg), triggerId), _) =>
      holdTickAndTriggerId(tick, triggerId)
      //      logDebug(s"Received StartLeg($tick, ${newLeg.startTime}) for
      // beamVehicleId=${_currentVehicleUnderControl.get.id} ")

      passengerSchedule.schedule.get(newLeg) match {
        case Some(manifest) =>
          _currentLeg = Some(newLeg)
          _currentVehicleUnderControl.get.driver.get ! AppendToTrajectory(newLeg.travelPath)
          manifest.riders.foreach { personVehicle =>
            logDebug(s"Scheduling NotifyLegStartTrigger for Person ${personVehicle.personId}")
            beamServices.schedulerRef ! scheduleOne[NotifyLegStartTrigger](tick, beamServices.personRefs
            (personVehicle.personId), newLeg)
          }
          if (manifest.boarders.isEmpty) {
            releaseAndScheduleEndLeg()
          } else {
            logDebug(s" will wait for ${manifest.boarders.size} boarders: ${manifest.boarders}")
            _awaitingBoardConfirmation ++= manifest.boarders
            stay()
          }
        case None =>
          print("")
          stop(Failure(s"Driver $id did not find a manifest for BeamLeg $newLeg"))
      }
    case Event(BoardVehicle(tick, vehiclePersonId), _) =>
      _awaitingBoardConfirmation -= vehiclePersonId.vehicleId
      if (_awaitingBoardConfirmation.isEmpty) {
        releaseAndScheduleEndLeg()
      } else {
        stay()
      }

    case Event(BecomeDriverSuccess(newPassengerSchedule, assignedVehicle), info) =>
      _currentVehicleUnderControl = Option(assignedVehicle)
      newPassengerSchedule match {
        case Some(passSched) =>
          passengerSchedule = passSched
        case None =>
          passengerSchedule = PassengerSchedule()
      }
      self ! BecomeDriverSuccessAck
      stay()

    case Event(req: CancelReservation, _) =>
      _currentVehicleUnderControl.foreach { vehicleIdAndRef =>
        val vehiclePersonId = VehiclePersonId(vehicleIdAndRef.id, req.passengerId)
        passengerSchedule.removePassenger(vehiclePersonId)
        _awaitingAlightConfirmation -= vehiclePersonId.vehicleId
        _awaitingBoardConfirmation -= vehiclePersonId.vehicleId
        vehicleIdAndRef.driver.get ! CancelReservationWithVehicle(vehiclePersonId)
      }
      stay()
  }

  chainedWhen(AnyState) {
    // Note, when this is received from PersonAgent, it is due to a NotifyLegEndTrigger. The reason that
    // NotifyLeg*Trigger
    // are triggers and not direct messages is that otherwise, the schedule would move on before the logic in the
    // following
    // block has time to execute and send the Ack which ultimately results in the next Trigger (e.g. StartLegTrigger)
    // to be scheduled
    case Event(ModifyPassengerSchedule(updatedPassengerSchedule, requestId), _) =>
      var errorFlag = false
      if (!passengerSchedule.isEmpty) {
        val endSpaceTime = passengerSchedule.terminalSpacetime()
        if (updatedPassengerSchedule.initialSpacetime.time < endSpaceTime.time ||
          beamServices.geo.distInMeters(updatedPassengerSchedule.initialSpacetime.loc, endSpaceTime.loc) >
            beamServices.beamConfig.beam.agentsim.thresholdForWalkingInMeters
        ) {
          errorFlag = true
        }
      }
      if (errorFlag) {
        stop(Failure("Invalid attempt to ModifyPassengerSchedule, Spacetime of existing schedule incompatible with " +
          "new"))
      } else {
        passengerSchedule.addLegs(updatedPassengerSchedule.schedule.keys.toSeq)
        updatedPassengerSchedule.schedule.foreach { legAndManifest =>
          legAndManifest._2.riders.foreach { rider =>
            passengerSchedule.addPassenger(rider, Seq(legAndManifest._1))
          }
        }
        val resultingState = _currentLeg match {
          case None =>
            goto(Waiting) replying ModifyPassengerScheduleAck(requestId)
          case Some(_) =>
            stay() replying ModifyPassengerScheduleAck(requestId)
        }
        resultingState
      }
    case Event(ReservationRequestWithVehicle(req, vehicleIdToReserve), _) =>
      require(passengerSchedule.schedule.nonEmpty, "Driver needs to init list of stops")
      //      logDebug(s"Received Reservation(vehicle=$vehicleIdToReserve, boardingLeg=${req.departFrom.startTime},
      // alighting=${req.arriveAt.startTime}) ")

      val response = handleVehicleReservation(req, vehicleIdToReserve)
      beamServices.personRefs(req.passengerVehiclePersonId.personId) ! response
      stay()


    case Event(RemovePassengerFromTrip(id),_)=>
      if(passengerSchedule.removePassenger(id)){
//        log.error(s"Passenger $id removed from trip")
      }

      if(_awaitingAlightConfirmation.nonEmpty){
        _awaitingAlightConfirmation -= id.vehicleId
        if (_awaitingAlightConfirmation.isEmpty) {
          processNextLegOrCompleteMission()
        }
      }else if(_awaitingBoardConfirmation.nonEmpty) {
        _awaitingBoardConfirmation -= id.vehicleId
        if (_awaitingBoardConfirmation.isEmpty) {
          releaseAndScheduleEndLeg()
        }
      }
      stay()

      // XXXX (VR): From Vehicle Model...
    case Event(AppendToTrajectory(newSegments), info) =>
      lastVisited = newSegments.getEndPoint()
      stay()

  }

  private def releaseAndScheduleEndLeg(): FSM.State[BeamAgent.BeamAgentState, BeamAgent.BeamAgentInfo[T]] = {
    val (_, theTriggerId) = releaseTickAndTriggerId()
    beamServices.schedulerRef ! completed(theTriggerId, schedule[EndLegTrigger](_currentLeg.get.endTime, self,
      _currentLeg.get))
    goto(Moving)
  }

  private def getLinks: Vector[String] = {
    val pathLinks: Vector[String] = _currentLeg match {
      case Some(leg) =>
        leg.travelPath.linkIds
      case None =>
        Vector()
    }
    pathLinks
  }


  private def getStartCoord: Coord = {
    val startCoord = try {
      val r5Coord = NetworkCoordinator.transportNetwork.streetLayer.edgeStore.getCursor(getLinks.head.toInt)
        .getGeometry.getCoordinate
      Some(new Coord(r5Coord.x, r5Coord.y))
    } catch {
      case _: Exception => None
    }
    startCoord.orNull
  }

  private def getEndCoord: Coord = {
    val endCoord: Option[Coord] = try {
      val r5Coord = NetworkCoordinator.transportNetwork.streetLayer.edgeStore.getCursor(getLinks(getLinks.size - 1)
        .toInt).getGeometry.getCoordinate
      Some(new Coord(r5Coord.x, r5Coord.y))
    } catch {
      case _: Exception => None
    }
    endCoord.orNull
  }

  private def processNextLegOrCompleteMission() = {
    val (theTick, theTriggerId) = releaseTickAndTriggerId()

<<<<<<< HEAD
    context.system.eventStream.publish(new PathTraversalEvent(theTick, _currentVehicleUnderControl.get.id,
      _currentVehicleUnderControl.get.getType,
=======
    eventsManager.processEvent(new PathTraversalEvent(theTick,_currentVehicleUnderControl.get.id,
      beamServices.vehicles(_currentVehicleUnderControl.get.id).getType,
>>>>>>> 88b35f31
      passengerSchedule.curTotalNumPassengers(_currentLeg.get),
      _currentLeg.get, getStartCoord, getEndCoord))

    _currentLeg = None
    passengerSchedule.schedule.remove(passengerSchedule.schedule.firstKey)
    if (passengerSchedule.schedule.nonEmpty) {
      val nextLeg = passengerSchedule.schedule.firstKey
      beamServices.schedulerRef ! completed(theTriggerId, schedule[StartLegTrigger](nextLeg.startTime, self, nextLeg))
      goto(Waiting)
    } else {
      beamServices.schedulerRef ! completed(theTriggerId, schedule[PassengerScheduleEmptyTrigger](theTick, self))
      goto(Waiting)
    }
  }

  private def handleVehicleReservation(req: ReservationRequest, vehicleIdToReserve: Id[Vehicle]) = {
    // XXXX This is really quite beautiful functional code!
    _currentLeg match {
      case Some(currentLeg) if req.departFrom.startTime <= currentLeg.startTime =>
        ReservationResponse(req.requestId, Left(VehicleGoneError))
      case _ =>
        val tripReservations = passengerSchedule.schedule.from(req.departFrom).to(req.arriveAt).toVector
        ReservationResponse(req.requestId,
          _currentVehicleUnderControl.map(_.vehicleOccupancyAdministrator
            .addPassenger(req
              .passengerVehiclePersonId.vehicleId).flatMap({ _ =>
            val legs = tripReservations.map(_._1)
            passengerSchedule.addPassenger(req.passengerVehiclePersonId, legs)
            Right(ReserveConfirmInfo(req.departFrom, req.arriveAt, req.passengerVehiclePersonId))
          })).getOrElse(
            // In case vehicle not currently under your control!
            Left(VehicleNotUnderControlError))
        )
    }
  }
}<|MERGE_RESOLUTION|>--- conflicted
+++ resolved
@@ -249,13 +249,8 @@
   private def processNextLegOrCompleteMission() = {
     val (theTick, theTriggerId) = releaseTickAndTriggerId()
 
-<<<<<<< HEAD
-    context.system.eventStream.publish(new PathTraversalEvent(theTick, _currentVehicleUnderControl.get.id,
+    eventsManager.processEvent(new PathTraversalEvent(theTick, _currentVehicleUnderControl.get.id,
       _currentVehicleUnderControl.get.getType,
-=======
-    eventsManager.processEvent(new PathTraversalEvent(theTick,_currentVehicleUnderControl.get.id,
-      beamServices.vehicles(_currentVehicleUnderControl.get.id).getType,
->>>>>>> 88b35f31
       passengerSchedule.curTotalNumPassengers(_currentLeg.get),
       _currentLeg.get, getStartCoord, getEndCoord))
 
