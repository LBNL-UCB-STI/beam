package beam.agentsim.agents.modalBehaviors

import beam.agentsim.Resource.NotifyResourceIdle
import beam.agentsim.agents.BeamAgent
import beam.agentsim.agents.PersonAgent._
import beam.agentsim.agents.modalBehaviors.DrivesVehicle._
import beam.agentsim.agents.rideHail.RideHailingAgent._
import beam.agentsim.agents.vehicles.AccessErrorCodes.VehicleFullError
import beam.agentsim.agents.vehicles.VehicleProtocol._
import beam.agentsim.agents.vehicles._
import beam.agentsim.events.{PathTraversalEvent, SpaceTime}
import beam.agentsim.scheduler.BeamAgentScheduler.{CompletionNotice, ScheduleTrigger}
import beam.agentsim.scheduler.{Trigger, TriggerWithId}
import beam.router.RoutingModel
import beam.router.RoutingModel.BeamLeg
import beam.sim.HasServices
import com.conveyal.r5.transit.TransportNetwork
import org.matsim.api.core.v01.{Coord, Id}
import org.matsim.api.core.v01.events.{VehicleEntersTrafficEvent, VehicleLeavesTrafficEvent}
import org.matsim.api.core.v01.population.Person
import org.matsim.vehicles.Vehicle

/**
  * @author dserdiuk on 7/29/17.
  */
object DrivesVehicle {

  case class StartLegTrigger(tick: Double, beamLeg: BeamLeg) extends Trigger

  case class EndLegTrigger(tick: Double) extends Trigger

  case class NotifyLegEndTrigger(tick: Double, beamLeg: BeamLeg) extends Trigger

  case class NotifyLegStartTrigger(tick: Double, beamLeg: BeamLeg) extends Trigger

  case class StopDriving()


  case class AddFuel(fuelInJoules: Double)
  case object GetBeamVehicleFuelLevel
  case class BeamVehicleFuelLevelUpdate(id: Id[Vehicle], fuelLevel:Double)



}

trait DrivesVehicle[T <: DrivingData] extends BeamAgent[T] with HasServices {

  protected val transportNetwork: TransportNetwork

  case class PassengerScheduleEmptyMessage(lastVisited: SpaceTime)

  when(Driving) {
    case Event(TriggerWithId(EndLegTrigger(tick), triggerId), LiterallyDrivingData(data, legEndingAt)) if tick == legEndingAt =>
<<<<<<< HEAD
      val currentVehicleUnderControlId = data.currentVehicle.head
      // If no manager is set, we ignore
      val currentLeg = data.passengerSchedule.schedule.keys.drop(data.currentLegPassengerScheduleIndex).head
      beamServices.vehicles(currentVehicleUnderControlId).useFuel(currentLeg.travelPath.distanceInM)



      beamServices.vehicles(currentVehicleUnderControlId).manager.foreach( _ ! NotifyResourceIdle(currentVehicleUnderControlId,beamServices.geo.wgs2Utm(currentLeg.travelPath.endPoint)))
      data.passengerSchedule.schedule(currentLeg).riders.foreach { pv =>
        beamServices.personRefs.get(pv.personId).foreach { personRef =>
          logDebug(s"Scheduling NotifyLegEndTrigger for Person $personRef")
          scheduler ! ScheduleTrigger(NotifyLegEndTrigger(tick, currentLeg), personRef)
        }
      }
      eventsManager.processEvent(new VehicleLeavesTrafficEvent(tick, id.asInstanceOf[Id[Person]], null, data.currentVehicle.head, "car", 0.0))
      eventsManager.processEvent(new PathTraversalEvent(tick, currentVehicleUnderControlId,
        beamServices.vehicles(currentVehicleUnderControlId).getType,
        data.passengerSchedule.schedule(currentLeg).riders.size, currentLeg,beamServices.vehicles(currentVehicleUnderControlId).fuelLevel.getOrElse(-1.0)))
=======
      data.currentVehicle.headOption match {
        case Some(currentVehicleUnderControl) =>
          // If no manager is set, we ignore
          data.passengerSchedule.schedule.keys.drop(data.currentLegPassengerScheduleIndex).headOption match {
            case Some(currentLeg) =>
              beamServices.vehicles(currentVehicleUnderControl).manager.foreach( _ ! NotifyResourceIdle(currentVehicleUnderControl,beamServices.geo.wgs2Utm(currentLeg.travelPath.endPoint)))
              data.passengerSchedule.schedule(currentLeg).riders.foreach { pv =>
                beamServices.personRefs.get(pv.personId).foreach { personRef =>
                  logDebug(s"Scheduling NotifyLegEndTrigger for Person $personRef")
                  scheduler ! ScheduleTrigger(NotifyLegEndTrigger(tick, currentLeg), personRef)
                }
              }
              eventsManager.processEvent(new VehicleLeavesTrafficEvent(tick, id.asInstanceOf[Id[Person]], null, data.currentVehicle.head, "car", 0.0))
              eventsManager.processEvent(new PathTraversalEvent(tick, currentVehicleUnderControl,
                beamServices.vehicles(currentVehicleUnderControl).getType,
                data.passengerSchedule.schedule(currentLeg).riders.size, currentLeg))
            case None =>
              log.error("Current Leg is not available.")
          }
        case None =>
          log.error("Current Vehicle is not available.")
      }
>>>>>>> 8fcb7e9e

      if (data.currentLegPassengerScheduleIndex + 1 < data.passengerSchedule.schedule.size) {
        val nextLeg = data.passengerSchedule.schedule.keys.drop(data.currentLegPassengerScheduleIndex + 1).head
        goto(WaitingToDrive) using data.withCurrentLegPassengerScheduleIndex(data.currentLegPassengerScheduleIndex + 1).asInstanceOf[T] replying CompletionNotice(triggerId, Vector(ScheduleTrigger(StartLegTrigger(nextLeg.startTime, nextLeg), self)))
      } else {
        holdTickAndTriggerId(tick, triggerId)
        self ! PassengerScheduleEmptyMessage(beamServices.geo.wgs2Utm(data.passengerSchedule.schedule.drop(data.currentLegPassengerScheduleIndex).head._1.travelPath.endPoint))
        goto(PassengerScheduleEmpty) using data.withCurrentLegPassengerScheduleIndex(data.currentLegPassengerScheduleIndex + 1).asInstanceOf[T]
      }

    case Event(TriggerWithId(EndLegTrigger(tick), triggerId), data) =>
      stay

    case Event(Interrupt(), data) =>
      goto(DrivingInterrupted) replying InterruptedAt(data.passengerSchedule, data.currentLegPassengerScheduleIndex)

  }

  when(DrivingInterrupted) {
    case Event(StopDriving(), LiterallyDrivingData(data, legEndingAt)) =>
<<<<<<< HEAD
      val currentLeg = data.passengerSchedule.schedule.keys.drop(data.currentLegPassengerScheduleIndex).head
      assert(data.passengerSchedule.schedule(currentLeg).riders.isEmpty)
      val currentVehicleUnderControl = data.currentVehicle.head
      // If no manager is set, we ignore
      beamServices.vehicles(currentVehicleUnderControl).manager.foreach( _ ! NotifyResourceIdle(currentVehicleUnderControl,beamServices.geo.wgs2Utm(currentLeg.travelPath.endPoint)))
      eventsManager.processEvent(new PathTraversalEvent(legEndingAt, currentVehicleUnderControl,
        beamServices.vehicles(currentVehicleUnderControl).getType,
        data.passengerSchedule.schedule(currentLeg).riders.size, currentLeg,beamServices.vehicles(currentVehicleUnderControl).fuelLevel.getOrElse(-1.0)))
=======
      data.passengerSchedule.schedule.keys.drop(data.currentLegPassengerScheduleIndex).headOption match {
        case Some(currentLeg) =>
          assert(data.passengerSchedule.schedule(currentLeg).riders.isEmpty)
          data.currentVehicle.headOption match {
            case Some(currentVehicleUnderControl) =>
              // If no manager is set, we ignore
              beamServices.vehicles (currentVehicleUnderControl).manager.foreach (_ ! NotifyResourceIdle (currentVehicleUnderControl, beamServices.geo.wgs2Utm (currentLeg.travelPath.endPoint) ) )
              eventsManager.processEvent (new PathTraversalEvent (legEndingAt, currentVehicleUnderControl,
                beamServices.vehicles (currentVehicleUnderControl).getType,
                data.passengerSchedule.schedule (currentLeg).riders.size, currentLeg) )
            case None =>
              log.error("Current Vehicle is not available.")
          }
        case None =>
          log.error("Current Leg is not available.")
      }
>>>>>>> 8fcb7e9e
      self ! PassengerScheduleEmptyMessage(beamServices.geo.wgs2Utm(data.passengerSchedule.schedule.drop(data.currentLegPassengerScheduleIndex).head._1.travelPath.endPoint))
      goto(PassengerScheduleEmptyInterrupted) using data.withCurrentLegPassengerScheduleIndex(data.currentLegPassengerScheduleIndex + 1).asInstanceOf[T]
    case Event(Resume(), _) =>
      goto(Driving)
    case Event(TriggerWithId(EndLegTrigger(_), _), _) =>
      stash()
      stay
  }

  when(WaitingToDrive) {
    case Event(TriggerWithId(StartLegTrigger(tick, newLeg), triggerId), data) =>
      data.passengerSchedule.schedule(newLeg).riders.foreach { personVehicle =>
        scheduler ! ScheduleTrigger(NotifyLegStartTrigger(tick, newLeg), beamServices.personRefs(personVehicle.personId))
      }
      eventsManager.processEvent(new VehicleEntersTrafficEvent(tick, Id.createPersonId(id), null, data.currentVehicle.head, "car", 1.0))
      // Produce link events for this trip (the same ones as in PathTraversalEvent).
      // TODO: They don't contain correct timestamps yet, but they all happen at the end of the trip!!
      // So far, we only throw them for ExperiencedPlans, which don't need timestamps.
      RoutingModel.traverseStreetLeg(data.passengerSchedule.schedule.drop(data.currentLegPassengerScheduleIndex).head._1, data.currentVehicle.head, (_,_) => 0L)
        .foreach(eventsManager.processEvent)
      val endTime = tick + data.passengerSchedule.schedule.drop(data.currentLegPassengerScheduleIndex).head._1.duration
      goto(Driving) using LiterallyDrivingData(data, endTime).asInstanceOf[T] replying CompletionNotice(triggerId, Vector(ScheduleTrigger(EndLegTrigger(endTime), self)))
  }

  when(WaitingToDriveInterrupted) {
    case Event(Resume(), _) =>
      goto(WaitingToDrive)
  }

  val drivingBehavior: StateFunction = {
    case Event(req: ReservationRequest, data) if !hasRoomFor(data.passengerSchedule, req, beamServices.vehicles(data.currentVehicle.head)) =>
      stay() replying ReservationResponse(req.requestId, Left(VehicleFullError))

    case Event(req: ReservationRequest, data) =>
      val legs = data.passengerSchedule.schedule.from(req.departFrom).to(req.arriveAt).keys.toSeq
      val legsInThePast = data.passengerSchedule.schedule.take(data.currentLegPassengerScheduleIndex).from(req.departFrom).to(req.arriveAt).keys.toSeq
      if (legsInThePast.nonEmpty) log.debug("Legs in the past: {}", legsInThePast)
      legsInThePast.foreach(leg => {
        scheduler ! ScheduleTrigger(NotifyLegStartTrigger(leg.startTime, leg), sender())
        scheduler ! ScheduleTrigger(NotifyLegEndTrigger(leg.endTime, leg), sender())
      })

      data.passengerSchedule.schedule.keys.drop(data.currentLegPassengerScheduleIndex).headOption match {
        case Some(currentLeg) =>
          if (stateName == Driving && legs.contains(currentLeg)) {
            scheduler ! ScheduleTrigger(NotifyLegStartTrigger(currentLeg.startTime, currentLeg), sender())
          }
        case None =>
          log.warning("Driver did not find a leg at currentLegPassengerScheduleIndex.")
      }

      stay() using data.withPassengerSchedule(data.passengerSchedule.addPassenger(req.passengerVehiclePersonId, legs)).asInstanceOf[T] replying ReservationResponse(req.requestId, Right(ReserveConfirmInfo(req.departFrom, req.arriveAt, req.passengerVehiclePersonId)))

    case Event(RemovePassengerFromTrip(id), data) =>
      stay() using data.withPassengerSchedule(PassengerSchedule(data.passengerSchedule.schedule ++ data.passengerSchedule.schedule.collect {
        case (leg, manifest) =>
          (leg, manifest.copy(riders = manifest.riders - id, alighters = manifest.alighters - id.vehicleId, boarders = manifest.boarders - id.vehicleId))
      })).asInstanceOf[T]



    case Event(AddFuel(fuelInJoules),data) =>
      val currentVehicleUnderControl = beamServices.vehicles(data.currentVehicle.head)
      currentVehicleUnderControl.addFuel(fuelInJoules)
      stay()

    case Event(GetBeamVehicleFuelLevel,data) =>
      // val currentLeg = data.passengerSchedule.schedule.keys.drop(data.currentLegPassengerScheduleIndex).head
      // as fuel is updated only at end of leg, might not be fully accurate - if want to do more accurate, will need to update fuel during leg
      // also position is not accurate (TODO: interpolate?)
      val currentVehicleUnderControl = beamServices.vehicles(data.currentVehicle.head)

      val lastLocationVisited=SpaceTime(new Coord(0,0),0) // TODO: don't ask for this here - TNC should keep track of it?
      // val lastLocationVisited = currentLeg.travelPath.endPoint

      sender() !  BeamVehicleFuelLevelUpdate(currentVehicleUnderControl.id, currentVehicleUnderControl.fuelLevel.get)
      stay()

  }

  private def hasRoomFor(passengerSchedule: PassengerSchedule, req: ReservationRequest, vehicle: BeamVehicle) = {
    val vehicleCap = vehicle.getType.getCapacity
    val fullCap = vehicleCap.getSeats + vehicleCap.getStandingRoom
    passengerSchedule.schedule.from(req.departFrom).to(req.arriveAt).forall { entry =>
      entry._2.riders.size < fullCap
    }
  }

}<|MERGE_RESOLUTION|>--- conflicted
+++ resolved
@@ -15,10 +15,9 @@
 import beam.router.RoutingModel.BeamLeg
 import beam.sim.HasServices
 import com.conveyal.r5.transit.TransportNetwork
-import org.matsim.api.core.v01.{Coord, Id}
+import org.matsim.api.core.v01.Id
 import org.matsim.api.core.v01.events.{VehicleEntersTrafficEvent, VehicleLeavesTrafficEvent}
 import org.matsim.api.core.v01.population.Person
-import org.matsim.vehicles.Vehicle
 
 /**
   * @author dserdiuk on 7/29/17.
@@ -35,13 +34,6 @@
 
   case class StopDriving()
 
-
-  case class AddFuel(fuelInJoules: Double)
-  case object GetBeamVehicleFuelLevel
-  case class BeamVehicleFuelLevelUpdate(id: Id[Vehicle], fuelLevel:Double)
-
-
-
 }
 
 trait DrivesVehicle[T <: DrivingData] extends BeamAgent[T] with HasServices {
@@ -52,26 +44,6 @@
 
   when(Driving) {
     case Event(TriggerWithId(EndLegTrigger(tick), triggerId), LiterallyDrivingData(data, legEndingAt)) if tick == legEndingAt =>
-<<<<<<< HEAD
-      val currentVehicleUnderControlId = data.currentVehicle.head
-      // If no manager is set, we ignore
-      val currentLeg = data.passengerSchedule.schedule.keys.drop(data.currentLegPassengerScheduleIndex).head
-      beamServices.vehicles(currentVehicleUnderControlId).useFuel(currentLeg.travelPath.distanceInM)
-
-
-
-      beamServices.vehicles(currentVehicleUnderControlId).manager.foreach( _ ! NotifyResourceIdle(currentVehicleUnderControlId,beamServices.geo.wgs2Utm(currentLeg.travelPath.endPoint)))
-      data.passengerSchedule.schedule(currentLeg).riders.foreach { pv =>
-        beamServices.personRefs.get(pv.personId).foreach { personRef =>
-          logDebug(s"Scheduling NotifyLegEndTrigger for Person $personRef")
-          scheduler ! ScheduleTrigger(NotifyLegEndTrigger(tick, currentLeg), personRef)
-        }
-      }
-      eventsManager.processEvent(new VehicleLeavesTrafficEvent(tick, id.asInstanceOf[Id[Person]], null, data.currentVehicle.head, "car", 0.0))
-      eventsManager.processEvent(new PathTraversalEvent(tick, currentVehicleUnderControlId,
-        beamServices.vehicles(currentVehicleUnderControlId).getType,
-        data.passengerSchedule.schedule(currentLeg).riders.size, currentLeg,beamServices.vehicles(currentVehicleUnderControlId).fuelLevel.getOrElse(-1.0)))
-=======
       data.currentVehicle.headOption match {
         case Some(currentVehicleUnderControl) =>
           // If no manager is set, we ignore
@@ -94,7 +66,6 @@
         case None =>
           log.error("Current Vehicle is not available.")
       }
->>>>>>> 8fcb7e9e
 
       if (data.currentLegPassengerScheduleIndex + 1 < data.passengerSchedule.schedule.size) {
         val nextLeg = data.passengerSchedule.schedule.keys.drop(data.currentLegPassengerScheduleIndex + 1).head
@@ -115,16 +86,6 @@
 
   when(DrivingInterrupted) {
     case Event(StopDriving(), LiterallyDrivingData(data, legEndingAt)) =>
-<<<<<<< HEAD
-      val currentLeg = data.passengerSchedule.schedule.keys.drop(data.currentLegPassengerScheduleIndex).head
-      assert(data.passengerSchedule.schedule(currentLeg).riders.isEmpty)
-      val currentVehicleUnderControl = data.currentVehicle.head
-      // If no manager is set, we ignore
-      beamServices.vehicles(currentVehicleUnderControl).manager.foreach( _ ! NotifyResourceIdle(currentVehicleUnderControl,beamServices.geo.wgs2Utm(currentLeg.travelPath.endPoint)))
-      eventsManager.processEvent(new PathTraversalEvent(legEndingAt, currentVehicleUnderControl,
-        beamServices.vehicles(currentVehicleUnderControl).getType,
-        data.passengerSchedule.schedule(currentLeg).riders.size, currentLeg,beamServices.vehicles(currentVehicleUnderControl).fuelLevel.getOrElse(-1.0)))
-=======
       data.passengerSchedule.schedule.keys.drop(data.currentLegPassengerScheduleIndex).headOption match {
         case Some(currentLeg) =>
           assert(data.passengerSchedule.schedule(currentLeg).riders.isEmpty)
@@ -141,7 +102,6 @@
         case None =>
           log.error("Current Leg is not available.")
       }
->>>>>>> 8fcb7e9e
       self ! PassengerScheduleEmptyMessage(beamServices.geo.wgs2Utm(data.passengerSchedule.schedule.drop(data.currentLegPassengerScheduleIndex).head._1.travelPath.endPoint))
       goto(PassengerScheduleEmptyInterrupted) using data.withCurrentLegPassengerScheduleIndex(data.currentLegPassengerScheduleIndex + 1).asInstanceOf[T]
     case Event(Resume(), _) =>
@@ -200,26 +160,6 @@
         case (leg, manifest) =>
           (leg, manifest.copy(riders = manifest.riders - id, alighters = manifest.alighters - id.vehicleId, boarders = manifest.boarders - id.vehicleId))
       })).asInstanceOf[T]
-
-
-
-    case Event(AddFuel(fuelInJoules),data) =>
-      val currentVehicleUnderControl = beamServices.vehicles(data.currentVehicle.head)
-      currentVehicleUnderControl.addFuel(fuelInJoules)
-      stay()
-
-    case Event(GetBeamVehicleFuelLevel,data) =>
-      // val currentLeg = data.passengerSchedule.schedule.keys.drop(data.currentLegPassengerScheduleIndex).head
-      // as fuel is updated only at end of leg, might not be fully accurate - if want to do more accurate, will need to update fuel during leg
-      // also position is not accurate (TODO: interpolate?)
-      val currentVehicleUnderControl = beamServices.vehicles(data.currentVehicle.head)
-
-      val lastLocationVisited=SpaceTime(new Coord(0,0),0) // TODO: don't ask for this here - TNC should keep track of it?
-      // val lastLocationVisited = currentLeg.travelPath.endPoint
-
-      sender() !  BeamVehicleFuelLevelUpdate(currentVehicleUnderControl.id, currentVehicleUnderControl.fuelLevel.get)
-      stay()
-
   }
 
   private def hasRoomFor(passengerSchedule: PassengerSchedule, req: ReservationRequest, vehicle: BeamVehicle) = {
