--- conflicted
+++ resolved
@@ -143,11 +143,6 @@
         scheduler ! ScheduleTrigger(NotifyLegStartTrigger(leg.startTime, leg), sender())
         scheduler ! ScheduleTrigger(NotifyLegEndTrigger(leg.endTime, leg), sender())
       })
-<<<<<<< HEAD
-      val currentLeg = data.passengerSchedule.schedule.keys.drop(data.currentLegPassengerScheduleIndex).headOption
-      if (currentLeg != None && stateName == Driving && legs.contains(currentLeg.get)) {
-        scheduler ! ScheduleTrigger(NotifyLegStartTrigger(currentLeg.get.startTime, currentLeg.get), sender())
-=======
 
       data.passengerSchedule.schedule.keys.drop(data.currentLegPassengerScheduleIndex).headOption match {
         case Some(currentLeg) =>
@@ -156,7 +151,6 @@
           }
         case None =>
           log.error("Current Leg is not available.")
->>>>>>> e74d731c
       }
 
       stay() using data.withPassengerSchedule(data.passengerSchedule.addPassenger(req.passengerVehiclePersonId, legs)).asInstanceOf[T] replying ReservationResponse(req.requestId, Right(ReserveConfirmInfo(req.departFrom, req.arriveAt, req.passengerVehiclePersonId)))
