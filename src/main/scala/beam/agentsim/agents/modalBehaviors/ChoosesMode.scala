--- conflicted
+++ resolved
@@ -214,27 +214,6 @@
 
   } using completeChoiceIfReady)
 
-<<<<<<< HEAD
-  when(WaitingForReservationConfirmation)(stateFunction = transform {
-    case Event(ReservationResponse(_, Right(response)), choosesModeData: ChoosesModeData) =>
-      val triggers = response.triggersToSchedule
-      log.debug("scheduling triggers from reservation responses: {}", triggers)
-      triggers.foreach(scheduler ! _)
-      goto(FinishingModeChoice) using choosesModeData
-    case Event(ReservationResponse(_, Left(firstErrorResponse)), choosesModeData: ChoosesModeData) =>
-      if (choosesModeData.routingResponse.get.itineraries.isEmpty & choosesModeData.rideHailResult.get.error.isDefined) {
-        // RideUnavailableError is defined for RHM and the trips are empty, but we don't check
-        // if more agents could be hailed.
-        stop(Failure(firstErrorResponse.errorCode.toString))
-      } else {
-        goto(ChoosingMode) using choosesModeData.copy(
-          pendingChosenTrip = None,
-          rideHailResult = Some(choosesModeData.rideHailResult.get.copy(proposals = Vector(), error = Some(firstErrorResponse))),
-          routingResponse = choosesModeData.routingResponse
-        )
-      }
-  } using completeChoiceIfReady)
-=======
   def isRideHailToTransitResponse(response: RoutingResponse): Boolean = {
     response.itineraries.exists(_.vehiclesInTrip.contains(dummyRHVehicle.id))
   }
@@ -249,7 +228,6 @@
     rideHailManager ! inquiry
     Some(inquiry.requestId)
   }
->>>>>>> da059169
 
   case object FinishingModeChoice extends BeamAgentState
 
