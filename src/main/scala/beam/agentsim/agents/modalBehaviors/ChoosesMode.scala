package beam.agentsim.agents.modalBehaviors

import beam.agentsim.agents.BeamAgent.BeamAgentInfo
import beam.agentsim.agents.BeamAgent.Error
import beam.agentsim.agents.{BeamAgent, PersonAgent, TriggerShortcuts}
import beam.agentsim.agents.PersonAgent._
import beam.agentsim.agents.RideHailingManager.{RideHailingInquiry, RideHailingInquiryResponse}
import beam.agentsim.agents.modalBehaviors.ChoosesMode.{BeginModeChoiceTrigger, ChoiceCalculator, FinalizeModeChoiceTrigger}
import beam.agentsim.events.AgentsimEventsBus.MatsimEvent
import beam.agentsim.scheduler.BeamAgentScheduler.ScheduleTrigger
import beam.agentsim.scheduler.{Trigger, TriggerWithId}
import beam.router.BeamRouter.{RoutingRequest, RoutingResponse}
import beam.router.Modes.BeamMode
import beam.router.Modes.BeamMode._
import beam.router.RoutingModel.{BeamTrip, DiscreteTime}
import beam.sim.HasServices
import org.matsim.api.core.v01.events.PersonDepartureEvent

import scala.util.Random

/**
  * BEAM
  */
trait ChoosesMode extends BeamAgent[PersonData] with TriggerShortcuts with HasServices {
  this: PersonAgent => // Self type restricts this trait to only mix into a PersonAgent

  val choiceCalculator: ChoiceCalculator = ChoosesMode.mnlChoice
  var routerResult: Option[RoutingResponse] = None
  var taxiResult: Option[RideHailingInquiryResponse] = None
  var hasReceivedCompleteChoiceTrigger = false

  def completeChoiceIfReady(theTriggerId: Option[Long]): State = {
    if (hasReceivedCompleteChoiceTrigger && routerResult.isDefined && taxiResult.isDefined) {

      val chosenTrip = choiceCalculator(routerResult.get.itinerary)

      hasReceivedCompleteChoiceTrigger = false
<<<<<<< HEAD
      val theTriggerIdAsLong = if(theTriggerId.isEmpty){ stateData.triggerId.get }else{ theTriggerId.get }
//      services.schedulerRef ! completed(theTriggerIdAsLong,ScheduleTrigger(TeleportationArrivalTrigger(stateData.tick.get),self)
//      goto(Walking) using stateData.copy(triggerId = None, tick = None) replying completed(theTriggerIdAsLong, )
      beamServices.schedulerRef ! completed(theTriggerIdAsLong)
      goto(Error)
=======
      val theTriggerIdAsLong = if(theTriggerId == None){ stateData.triggerId.get }else{ theTriggerId.get }
      services.schedulerRef ! completed(theTriggerIdAsLong)
      services.agentSimEventsBus.publish(MatsimEvent(new PersonDepartureEvent(stateData.tick.get, id,
        stateData.data.currentActivity.getLinkId, chosenTrip.tripClassifier.matsimMode)))

      goto(Waiting) using BeamAgentInfo(id, stateData.data.copy(currentRoute = chosenTrip)) replying
        completed(triggerId = theTriggerIdAsLong, schedule[PersonDepartureTrigger](chosenTrip.legs.head.startTime, self))
>>>>>>> e949268f
    } else {
      stay()
    }
  }

  chainedWhen(ChoosingMode) {
    /*
     * Begin Choice Process
     *
     * When we begin the mode choice process, we send out requests for data that we need from other system components.
     * Then we reply with a completion notice and schedule the finalize choice trigger.
     */
    case Event(TriggerWithId(BeginModeChoiceTrigger(tick), triggerId), info: BeamAgentInfo[PersonData]) =>
      logInfo(s"inside ChoosesMode @ ${stateData.tick}")
      val nextAct = stateData.data.nextActivity.right.get // No danger of failure here
      beamServices.beamRouter ! RoutingRequest(stateData.data.currentActivity, nextAct, DiscreteTime(stateData.tick.get.toInt), Vector(BeamMode.CAR, BeamMode.BIKE, BeamMode.WALK, BeamMode.TRANSIT), id)
      //TODO parameterize search distance
      //services.taxiManager ! TaxiInquiry(info.id, stateData.data.currentActivity,  2000)
      stay() using stateData.copy(triggerId = Some(triggerId)) replying completed(triggerId, schedule[FinalizeModeChoiceTrigger](tick, self))
    /*
     * Receive and store data needed for choice.
     */
    case Event(theRouterResult: RoutingResponse, info: BeamAgentInfo[PersonData]) =>
      routerResult = Some(theRouterResult)
      completeChoiceIfReady(None)
    case Event(theTaxiResult: RideHailingInquiryResponse, info: BeamAgentInfo[PersonData]) =>
      taxiResult = Some(theTaxiResult)
      completeChoiceIfReady(None)
    /*
     * Finishing choice.
     */
    case Event(TriggerWithId(FinalizeModeChoiceTrigger(tick), theTriggerId), info: BeamAgentInfo[PersonData]) =>
      hasReceivedCompleteChoiceTrigger = true
      val result : State = completeChoiceIfReady(Some(theTriggerId))
      if(result.stateName == ChoosingMode){
        stay() using info.copy(triggerId = Some(theTriggerId))
      }else{
        result
      }
  }

}
object ChoosesMode {
  type ChoiceCalculator = (Vector[BeamTrip]) => BeamTrip

  case class BeginModeChoiceTrigger(tick: Double) extends Trigger
  case class FinalizeModeChoiceTrigger(tick: Double) extends Trigger

  def mnlChoice(alternatives: Vector[BeamTrip]): BeamTrip = {
    var alternativesWithTaxi = Vector[BeamTrip]()
    alternativesWithTaxi = alternativesWithTaxi ++ alternatives
    var containsDriveAlt = -1
    var altModesAndTimes: Vector[(BeamMode, Double)] = for (i <- alternatives.indices.toVector) yield {
      val alt = alternatives(i)
      val altMode = if (alt.legs.length == 1) {
        alt.legs.head.mode
      } else {
        if (alt.legs(1).mode.equals(CAR)) {
          containsDriveAlt = i
          CAR
        } else {
          TRANSIT
        }
      }
<<<<<<< HEAD
      val travelTime = alt.totalTravelTime.toDouble
=======
      val travelTime = (for (leg <- alt.legs) yield leg.duration).foldLeft(0.0) {
        _ + _
      }
>>>>>>> e949268f
      (altMode, travelTime)
    }
    //    if (containsDriveAlt >= 0 && taxiAlternatives.nonEmpty) {
    //      //TODO replace magic number here (5 minute wait time) with calculated wait time
    //      val minTimeToCustomer = taxiAlternatives.foldLeft(Double.PositiveInfinity)((r, c) => if (c < r) {
    //        c
    //      } else r)
    //      altModesAndTimes = altModesAndTimes :+ (TAXI, (for (alt <- altModesAndTimes if alt._1.equals(CAR)) yield alt._2 + minTimeToCustomer).head)
    //      alternativesWithTaxi = alternativesWithTaxi :+ BeamTrip(alternatives(containsDriveAlt).legs.map(leg => leg.copy(mode = if (leg.mode.equals(CAR)) {
    //        TAXI
    //      } else {
    //        leg.mode
    //      })))
    //    }
    val altUtilities = for (alt <- altModesAndTimes) yield altUtility(alt._1, alt._2)
    val sumExpUtilities = altUtilities.foldLeft(0.0)(_ + math.exp(_))
    val altProbabilities = for (util <- altUtilities) yield math.exp(util) / sumExpUtilities
    val cumulativeAltProbabilities = altProbabilities.scanLeft(0.0)(_ + _)
    //TODO replace with RNG in services
    val randDraw = Random.nextDouble()
    val chosenIndex = for (i <- 1 until cumulativeAltProbabilities.length if randDraw < cumulativeAltProbabilities(i)) yield i - 1
    if(chosenIndex.size > 0) {
      alternativesWithTaxi(chosenIndex.head).copy(choiceUtility = sumExpUtilities)
    }else{
      BeamTrip.noneTrip
    }
  }

  def altUtility(mode: BeamMode, travelTime: Double): Double = {
    val intercept = if(mode.equals(CAR)){ -3.0 }else{ if(mode.equals(TAXI)){ -5.0}else{0.0} }
    intercept + -0.001 * travelTime
  }

  def randomChoice(alternatives: Vector[BeamTrip]): BeamTrip = {
    Random.shuffle(alternatives.toList).head
  }
}<|MERGE_RESOLUTION|>--- conflicted
+++ resolved
@@ -35,21 +35,13 @@
       val chosenTrip = choiceCalculator(routerResult.get.itinerary)
 
       hasReceivedCompleteChoiceTrigger = false
-<<<<<<< HEAD
-      val theTriggerIdAsLong = if(theTriggerId.isEmpty){ stateData.triggerId.get }else{ theTriggerId.get }
-//      services.schedulerRef ! completed(theTriggerIdAsLong,ScheduleTrigger(TeleportationArrivalTrigger(stateData.tick.get),self)
-//      goto(Walking) using stateData.copy(triggerId = None, tick = None) replying completed(theTriggerIdAsLong, )
+      val theTriggerIdAsLong = if(theTriggerId == None){ stateData.triggerId.get }else{ theTriggerId.get }
       beamServices.schedulerRef ! completed(theTriggerIdAsLong)
-      goto(Error)
-=======
-      val theTriggerIdAsLong = if(theTriggerId == None){ stateData.triggerId.get }else{ theTriggerId.get }
-      services.schedulerRef ! completed(theTriggerIdAsLong)
-      services.agentSimEventsBus.publish(MatsimEvent(new PersonDepartureEvent(stateData.tick.get, id,
+      beamServices.agentSimEventsBus.publish(MatsimEvent(new PersonDepartureEvent(stateData.tick.get, id,
         stateData.data.currentActivity.getLinkId, chosenTrip.tripClassifier.matsimMode)))
 
       goto(Waiting) using BeamAgentInfo(id, stateData.data.copy(currentRoute = chosenTrip)) replying
         completed(triggerId = theTriggerIdAsLong, schedule[PersonDepartureTrigger](chosenTrip.legs.head.startTime, self))
->>>>>>> e949268f
     } else {
       stay()
     }
@@ -67,7 +59,7 @@
       val nextAct = stateData.data.nextActivity.right.get // No danger of failure here
       beamServices.beamRouter ! RoutingRequest(stateData.data.currentActivity, nextAct, DiscreteTime(stateData.tick.get.toInt), Vector(BeamMode.CAR, BeamMode.BIKE, BeamMode.WALK, BeamMode.TRANSIT), id)
       //TODO parameterize search distance
-      //services.taxiManager ! TaxiInquiry(info.id, stateData.data.currentActivity,  2000)
+      //beamServices.taxiManager ! TaxiInquiry(info.id, stateData.data.currentActivity,  2000)
       stay() using stateData.copy(triggerId = Some(triggerId)) replying completed(triggerId, schedule[FinalizeModeChoiceTrigger](tick, self))
     /*
      * Receive and store data needed for choice.
@@ -114,13 +106,9 @@
           TRANSIT
         }
       }
-<<<<<<< HEAD
-      val travelTime = alt.totalTravelTime.toDouble
-=======
       val travelTime = (for (leg <- alt.legs) yield leg.duration).foldLeft(0.0) {
         _ + _
       }
->>>>>>> e949268f
       (altMode, travelTime)
     }
     //    if (containsDriveAlt >= 0 && taxiAlternatives.nonEmpty) {
@@ -144,7 +132,7 @@
     val chosenIndex = for (i <- 1 until cumulativeAltProbabilities.length if randDraw < cumulativeAltProbabilities(i)) yield i - 1
     if(chosenIndex.size > 0) {
       alternativesWithTaxi(chosenIndex.head).copy(choiceUtility = sumExpUtilities)
-    }else{
+    } else {
       BeamTrip.noneTrip
     }
   }
