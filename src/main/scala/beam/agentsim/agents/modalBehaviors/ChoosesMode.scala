--- conflicted
+++ resolved
@@ -1,28 +1,19 @@
 package beam.agentsim.agents.modalBehaviors
 
 import akka.actor.FSM
-import akka.actor.FSM.Failure
 import beam.agentsim.Resource.CheckInResource
 import beam.agentsim.agents.BeamAgent._
 import beam.agentsim.agents.PersonAgent._
 import beam.agentsim.agents._
 import beam.agentsim.agents.household.HouseholdActor.MobilityStatusInquiry.mobilityStatusInquiry
 import beam.agentsim.agents.household.HouseholdActor.{MobilityStatusReponse, ReleaseVehicleReservation}
-<<<<<<< HEAD
 import beam.agentsim.agents.modalBehaviors.ChoosesMode._
-import beam.agentsim.agents.rideHail.RideHailingManager._
-import beam.agentsim.agents.rideHail.RideHailingManager
-=======
-import beam.agentsim.agents.modalBehaviors.ChoosesMode.ChoosesModeData
-import beam.agentsim.agents.rideHail.RideHailManager.{ReserveRide, RideHailInquiry, RideHailInquiryResponse}
-import beam.agentsim.agents.rideHail.{RideHailAgent, RideHailManager}
->>>>>>> cd7d5dd8
+import beam.agentsim.agents.rideHail.RideHailManager.{RideHailInquiry, RideHailRequest, RideHailResponse}
 import beam.agentsim.agents.vehicles.AccessErrorCodes.RideHailNotRequestedError
 import beam.agentsim.agents.vehicles.VehicleProtocol.StreetVehicle
 import beam.agentsim.agents.vehicles.{VehiclePersonId, _}
 import beam.agentsim.events.{ModeChoiceEvent, SpaceTime}
 import beam.agentsim.scheduler.BeamAgentScheduler.{CompletionNotice, ScheduleTrigger}
-import beam.agentsim.scheduler.TriggerWithId
 import beam.router.BeamRouter._
 import beam.router.Modes
 import beam.router.Modes.BeamMode
@@ -49,7 +40,7 @@
   onTransition {
     case (PerformingActivity | Waiting | WaitingForReservationConfirmation | ProcessingNextLegOrStartActivity) -> ChoosingMode =>
       stateData.asInstanceOf[BasePersonData].currentTourMode match {
-        case Some(CAR | BIKE | DRIVE_TRANSIT) =>
+        case Some(CAR | BIKE | DRIVE_TRANSIT)  =>
           // Only need to get available street vehicles from household if our mode requires such a vehicle
           context.parent ! mobilityStatusInquiry(id)
         case None =>
@@ -81,24 +72,13 @@
           Vector()
       }
 
-<<<<<<< HEAD
-=======
-      // Mark rideHailResult as None if we need to request a new one, or fake a result if we don't need to make a request
-      val rideHailResult = choosesModeData.personData.currentTourMode match {
-        case None | Some(RIDE_HAIL) =>
-          None
-        case _ =>
-          Some(RideHailInquiryResponse(Id.create[RideHailInquiry]("NA", classOf[RideHailInquiry]), Vector(), Some(RideHailNotRequestedError)))
-      }
->>>>>>> cd7d5dd8
 
       def makeRequestWith(transitModes: Vector[BeamMode], vehicles: Vector[StreetVehicle], streetVehiclesIntermodalUse: IntermodalUse = Access): Unit = {
         router ! RoutingRequest(currentActivity(choosesModeData.personData).getCoord, nextAct.getCoord, departTime, Modes.filterForTransit(transitModes), vehicles, streetVehiclesIntermodalUse)
       }
 
       def makeRideHailRequest(): Unit = {
-<<<<<<< HEAD
-        rideHailingManager ! RideHailingRequest(RideHailingInquiry, bodyVehiclePersonId,
+        rideHailManager ! RideHailRequest(RideHailInquiry, bodyVehiclePersonId,
           currentActivity(choosesModeData.personData).getCoord, departTime, nextAct.getCoord)
       }
 
@@ -110,9 +90,6 @@
           Vector(bodyStreetVehicle,dummyRHVehicle.copy(location = currentSpaceTime)), AccessAndEgress)
         router ! theRequest
         Some(theRequest.requestId)
-=======
-        rideHailManager ! RideHailInquiry(RideHailManager.nextRideHailInquiryId, id, currentActivity(choosesModeData.personData).getCoord, departTime, nextAct.getCoord)
->>>>>>> cd7d5dd8
       }
 
       def filterStreetVehiclesForQuery(streetVehicles: Vector[StreetVehicle], byMode: BeamMode): Vector[StreetVehicle] = {
@@ -141,14 +118,9 @@
         case Some(WALK_TRANSIT) =>
           responsePlaceholders = makeResponsePlaceholders(withRouting = true)
           makeRequestWith(Vector(TRANSIT), Vector(bodyStreetVehicle))
-<<<<<<< HEAD
-        case Some(mode @ (CAR | BIKE)) =>
-          responsePlaceholders = makeResponsePlaceholders(withRouting = true)
-          val maybeLeg = _experiencedBeamPlan.getPlanElements.get(_experiencedBeamPlan.getPlanElements.indexOf(nextAct)-1) match {
-=======
         case Some(mode@(CAR | BIKE)) =>
+          responsePlaceholders = makeResponsePlaceholders(withRouting = true)
           val maybeLeg = _experiencedBeamPlan.getPlanElements.get(_experiencedBeamPlan.getPlanElements.indexOf(nextAct) - 1) match {
->>>>>>> cd7d5dd8
             case l: Leg => Some(l)
             case _ => None
           }
@@ -169,12 +141,8 @@
           responsePlaceholders = makeResponsePlaceholders(withRouting = true)
           val LastTripIndex = currentTour(choosesModeData.personData).trips.size - 1
           (currentTour(choosesModeData.personData).tripIndexOfElement(nextAct), choosesModeData.personData.currentTourPersonalVehicle) match {
-<<<<<<< HEAD
             case (0,_) if !choosesModeData.isWithinTripReplanning =>
               // We use our car if we are not replanning, otherwise we end up doing a walk transit (catch-all below)
-=======
-            case (0, _) =>
->>>>>>> cd7d5dd8
               makeRequestWith(Vector(TRANSIT), filterStreetVehiclesForQuery(streetVehicles, CAR) :+ bodyStreetVehicle)
             case (LastTripIndex, Some(currentTourPersonalVehicleId)) =>
               // At the end of the tour, only drive home a vehicle that we have also taken away from there.
@@ -201,17 +169,13 @@
         case Some(m) =>
           logDebug(s"$m: other then expected")
       }
-<<<<<<< HEAD
       val newPersonData = choosesModeData.copy(availablePersonalStreetVehicles = availablePersonalStreetVehicles,
         routingResponse = responsePlaceholders.routingResponse, rideHail2TransitRoutingResponse = responsePlaceholders.rideHail2TransitRoutingResponse,
-        rideHail2TransitRoutingRequestId = requestId, rideHailingResult = responsePlaceholders.rideHailingResult,
+        rideHail2TransitRoutingRequestId = requestId, rideHailResult = responsePlaceholders.rideHailResult,
         rideHail2TransitAccessResult = responsePlaceholders.rideHail2TransitAccessResult,
         rideHail2TransitEgressResult = responsePlaceholders.rideHail2TransitEgressResult
         )
       stay() using newPersonData
-=======
-      stay() using choosesModeData.copy(availablePersonalStreetVehicles = availablePersonalStreetVehicles, rideHailResult = rideHailResult)
->>>>>>> cd7d5dd8
     /*
      * Receive and store data needed for choice.
      */
@@ -226,26 +190,25 @@
         val egressId = if(egressSegment.map(_.travelPath.distanceInM).sum > 0){makeRideHailRequestFromBeamLeg(egressSegment)}else{None}
         choosesModeData.copy(rideHail2TransitRoutingResponse = Some(driveTransitTrip.get),
           rideHail2TransitAccessInquiryId = accessId, rideHail2TransitEgressInquiryId = egressId,
-          rideHail2TransitAccessResult = if(accessId.isEmpty){Some(RideHailingResponse.dummyWithError(RideHailNotRequestedError))}else{None},
-          rideHail2TransitEgressResult = if(egressId.isEmpty){Some(RideHailingResponse.dummyWithError(RideHailNotRequestedError))}else{None}
+          rideHail2TransitAccessResult = if(accessId.isEmpty){Some(RideHailResponse.dummyWithError(RideHailNotRequestedError))}else{None},
+          rideHail2TransitEgressResult = if(egressId.isEmpty){Some(RideHailResponse.dummyWithError(RideHailNotRequestedError))}else{None}
         )
       }else{
         choosesModeData.copy(rideHail2TransitRoutingResponse = Some(EmbodiedBeamTrip.empty),
-          rideHail2TransitAccessResult = Some(RideHailingResponse.dummyWithError(RideHailNotRequestedError)),
-          rideHail2TransitEgressResult = Some(RideHailingResponse.dummyWithError(RideHailNotRequestedError)))
+          rideHail2TransitAccessResult = Some(RideHailResponse.dummyWithError(RideHailNotRequestedError)),
+          rideHail2TransitEgressResult = Some(RideHailResponse.dummyWithError(RideHailNotRequestedError)))
       }
       stay() using newPersonData
     case Event(theRouterResult: RoutingResponse, choosesModeData: ChoosesModeData) =>
       stay() using choosesModeData.copy(routingResponse = Some(theRouterResult))
-<<<<<<< HEAD
-    case Event(theRideHailingResult: RideHailingResponse, choosesModeData: ChoosesModeData) =>
-      val newPersonData = Some(theRideHailingResult.request.requestId) match {
+    case Event(theRideHailResult: RideHailResponse, choosesModeData: ChoosesModeData) =>
+      val newPersonData = Some(theRideHailResult.request.requestId) match {
         case choosesModeData.rideHail2TransitAccessInquiryId =>
-          choosesModeData.copy(rideHail2TransitAccessResult = Some(theRideHailingResult))
+          choosesModeData.copy(rideHail2TransitAccessResult = Some(theRideHailResult))
         case choosesModeData.rideHail2TransitEgressInquiryId =>
-          choosesModeData.copy(rideHail2TransitEgressResult = Some(theRideHailingResult))
+          choosesModeData.copy(rideHail2TransitEgressResult = Some(theRideHailResult))
         case _ =>
-          choosesModeData.copy(rideHailingResult = Some(theRideHailingResult))
+          choosesModeData.copy(rideHailResult = Some(theRideHailResult))
       }
       stay() using newPersonData
 
@@ -254,50 +217,24 @@
   def isRideHailToTransitResponse(response: RoutingResponse): Boolean = {
     response.itineraries.exists(_.vehiclesInTrip.contains(dummyRHVehicle.id))
   }
-  def shouldAttemptRideHail2Transit(driveTransitTrip: Option[EmbodiedBeamTrip], rideHail2TransitResult: Option[RideHailingResponse]): Boolean = {
+  def shouldAttemptRideHail2Transit(driveTransitTrip: Option[EmbodiedBeamTrip], rideHail2TransitResult: Option[RideHailResponse]): Boolean = {
     driveTransitTrip.isDefined && driveTransitTrip.get.legs.exists(_.beamLeg.mode.isMassTransit()) &&
-      rideHail2TransitResult.getOrElse(RideHailingResponse.dummy).error.isEmpty
+      rideHail2TransitResult.getOrElse(RideHailResponse.dummy).error.isEmpty
   }
   def makeRideHailRequestFromBeamLeg(legs: Vector[BeamLeg]): Option[Int] = {
-    val inquiry = RideHailingRequest(RideHailingInquiry, bodyVehiclePersonId,
+    val inquiry = RideHailRequest(RideHailInquiry, bodyVehiclePersonId,
       beamServices.geo.wgs2Utm(legs.head.travelPath.startPoint.loc), DiscreteTime(legs.head.startTime.toInt),
       beamServices.geo.wgs2Utm(legs.last.travelPath.endPoint.loc))
-    rideHailingManager ! inquiry
+    rideHailManager ! inquiry
     Some(inquiry.requestId)
   }
-=======
-    case Event(theRideHailResult: RideHailInquiryResponse, choosesModeData: ChoosesModeData) =>
-      stay() using choosesModeData.copy(rideHailResult = Some(theRideHailResult))
-
-  } using completeChoiceIfReady)
-
-  when(WaitingForReservationConfirmation)(transform {
-    case Event(ReservationResponse(_, Right(response)), choosesModeData: ChoosesModeData) =>
-      val triggers = response.triggersToSchedule
-      log.debug("scheduling triggers from reservation responses: {}", triggers)
-      triggers.foreach(scheduler ! _)
-      goto(FinishingModeChoice) using choosesModeData
-    case Event(ReservationResponse(_, Left(firstErrorResponse)), choosesModeData: ChoosesModeData) =>
-      if (choosesModeData.routingResponse.get.itineraries.isEmpty & choosesModeData.rideHailResult.get.error.isDefined) {
-        // RideUnavailableError is defined for RHM and the trips are empty, but we don't check
-        // if more agents could be hailed.
-        stop(Failure(firstErrorResponse.errorCode.toString))
-      } else {
-        goto(ChoosingMode) using choosesModeData.copy(
-          pendingChosenTrip = None,
-          rideHailResult = Some(choosesModeData.rideHailResult.get.copy(proposals = Vector(), error = Some(firstErrorResponse))),
-          routingResponse = choosesModeData.routingResponse
-        )
-      }
-  } using completeChoiceIfReady)
->>>>>>> cd7d5dd8
 
   case object FinishingModeChoice extends BeamAgentState
 
-  def createRideHail2TransitItin(rideHail2TransitAccessResult: RideHailingResponse, rideHail2TransitEgressResult: RideHailingResponse,
+  def createRideHail2TransitItin(rideHail2TransitAccessResult: RideHailResponse, rideHail2TransitEgressResult: RideHailResponse,
                                  driveTransitTrip: EmbodiedBeamTrip): Option[EmbodiedBeamTrip] = {
     if(rideHail2TransitAccessResult.error.isEmpty){
-      val tncAccessLeg = rideHail2TransitAccessResult.travelProposal.head.responseRideHailing2Dest.itineraries.head.legs.dropRight(1)
+      val tncAccessLeg = rideHail2TransitAccessResult.travelProposal.head.responseRideHail2Dest.itineraries.head.legs.dropRight(1)
       // Replacing drive access leg with TNC changes the travel time.
       val extraWaitTimeBuffer = driveTransitTrip.legs.head.beamLeg.endTime - _currentTick.get.toInt -
         tncAccessLeg.last.beamLeg.duration - rideHail2TransitAccessResult.travelProposal.get.timeToCustomer.toInt
@@ -310,7 +247,7 @@
         val startTimeBufferForWaiting = math.min(extraWaitTimeBuffer,math.max(300.0,rideHail2TransitAccessResult.travelProposal.head.timeToCustomer * 1.5)) // tncAccessLeg.head.beamLeg.startTime - _currentTick.get.longValue()
         val accessAndTransit = tncAccessLeg.map(leg => leg.copy(leg.beamLeg.updateStartTime(startTimeAdjustment - startTimeBufferForWaiting.longValue()))) ++ driveTransitTrip.legs.tail
         val fullTrip = if(rideHail2TransitEgressResult.error.isEmpty){
-          accessAndTransit.dropRight(1) ++ rideHail2TransitEgressResult.travelProposal.head.responseRideHailing2Dest.itineraries.head.legs.tail
+          accessAndTransit.dropRight(1) ++ rideHail2TransitEgressResult.travelProposal.head.responseRideHail2Dest.itineraries.head.legs.tail
         }else{
           accessAndTransit
         }
@@ -322,19 +259,13 @@
   }
 
   def completeChoiceIfReady: PartialFunction[State, State] = {
-<<<<<<< HEAD
-    case FSM.State(_, choosesModeData @ ChoosesModeData(personData, None, Some(routingResponse), Some(rideHailingResult),
+    case FSM.State(_, choosesModeData @ ChoosesModeData(personData, None, Some(routingResponse), Some(rideHailResult),
     Some(rideHail2TransitRoutingResponse),_,Some(rideHail2TransitAccessResult), _,Some(rideHail2TransitEgressResult),_,_,_,_), _, _, _) =>
       val nextAct = nextActivity(choosesModeData.personData).right.get
       val rideHail2TransitIinerary = createRideHail2TransitItin(rideHail2TransitAccessResult, rideHail2TransitEgressResult, rideHail2TransitRoutingResponse)
-      val rideHailItinerary = if(rideHailingResult.travelProposal.isDefined){rideHailingResult.travelProposal.get.responseRideHailing2Dest.itineraries}else{Vector()}
+      val rideHailItinerary = if(rideHailResult.travelProposal.isDefined){rideHailResult.travelProposal.get.responseRideHail2Dest.itineraries}else{Vector()}
       val combinedItinerariesForChoice = rideHailItinerary ++ routingResponse.itineraries ++ rideHail2TransitIinerary.toVector
     //      val test = createRideHail2TransitItin(rideHail2TransitAccessResult, rideHail2TransitEgressResult, routingResponse)
-=======
-    case FSM.State(_, choosesModeData@ChoosesModeData(personData, None, Some(routingResponse), Some(rideHailResult), _, _), _, _, _) =>
-      val nextAct = nextActivity(choosesModeData.personData).right.get
-      val combinedItinerariesForChoice = rideHailResult.proposals.flatMap(x => x.responseRideHail2Dest.itineraries) ++ routingResponse.itineraries
->>>>>>> cd7d5dd8
       val filteredItinerariesForChoice = personData.currentTourMode match {
         case Some(DRIVE_TRANSIT) =>
           val LastTripIndex = currentTour(choosesModeData.personData).trips.size - 1
@@ -352,14 +283,6 @@
           combinedItinerariesForChoice
       }
       modeChoiceCalculator(filteredItinerariesForChoice) match {
-<<<<<<< HEAD
-=======
-        case Some(chosenTrip) if RideHailAgent.getRideHailTrip(chosenTrip).nonEmpty =>
-          val rideHailLeg = RideHailAgent.getRideHailTrip(chosenTrip)
-          val departAt = DiscreteTime(rideHailLeg.head.beamLeg.startTime.toInt)
-          rideHailManager ! ReserveRide(choosesModeData.rideHailResult.get.inquiryId, VehiclePersonId(bodyId, id), currentActivity(personData).getCoord, departAt, nextActivity(personData).right.get.getCoord)
-          goto(WaitingForReservationConfirmation) using choosesModeData.copy(pendingChosenTrip = Some(chosenTrip))
->>>>>>> cd7d5dd8
         case Some(chosenTrip) =>
           goto(FinishingModeChoice) using choosesModeData.copy(pendingChosenTrip = Some(chosenTrip))
         case None =>
@@ -419,13 +342,6 @@
         context.parent ! ReleaseVehicleReservation(id, veh.id)
         context.parent ! CheckInResource(veh.id, None)
       }
-<<<<<<< HEAD
-=======
-      if (chosenTrip.tripClassifier != RIDE_HAIL && data.rideHailResult.get.proposals.nonEmpty) {
-        rideHailManager ! ReleaseVehicleReservation(id, data.rideHailResult.get.proposals.head
-          .rideHailAgentLocation.vehicleId)
-      }
->>>>>>> cd7d5dd8
       scheduler ! CompletionNotice(triggerId, Vector(ScheduleTrigger(PersonDepartureTrigger(math.max(chosenTrip.legs.head.beamLeg.startTime, tick)), self)))
       goto(WaitingForDeparture) using data.personData.copy(
         currentTrip = Some(chosenTrip),
@@ -437,23 +353,17 @@
 }
 
 object ChoosesMode {
-<<<<<<< HEAD
+
   case class ChoosesModeData(personData: BasePersonData,
                              pendingChosenTrip: Option[EmbodiedBeamTrip] = None,
                              routingResponse: Option[RoutingResponse] = None,
-                             rideHailingResult: Option[RideHailingResponse] = None,
+                             rideHailResult: Option[RideHailResponse] = None,
                              rideHail2TransitRoutingResponse: Option[EmbodiedBeamTrip] = None,
                              rideHail2TransitRoutingRequestId: Option[Int] = None,
-                             rideHail2TransitAccessResult: Option[RideHailingResponse] = None,
+                             rideHail2TransitAccessResult: Option[RideHailResponse] = None,
                              rideHail2TransitAccessInquiryId: Option[Int] = None,
-                             rideHail2TransitEgressResult: Option[RideHailingResponse] = None,
+                             rideHail2TransitEgressResult: Option[RideHailResponse] = None,
                              rideHail2TransitEgressInquiryId: Option[Int] = None,
-=======
-
-  case class ChoosesModeData(personData: BasePersonData, pendingChosenTrip: Option[EmbodiedBeamTrip] = None,
-                             routingResponse: Option[RoutingResponse] = None,
-                             rideHailResult: Option[RideHailInquiryResponse] = None,
->>>>>>> cd7d5dd8
                              availablePersonalStreetVehicles: Vector[StreetVehicle] = Vector(),
                              expectedMaxUtilityOfLatestChoice: Option[Double] = None,
                              isWithinTripReplanning: Boolean = false
@@ -469,18 +379,18 @@
     override def withCurrentLegPassengerScheduleIndex(currentLegPassengerScheduleIndex: Int): DrivingData = copy(personData = personData.copy(currentLegPassengerScheduleIndex = currentLegPassengerScheduleIndex))
   }
   case class ChoosesModeResponsePlaceholders(routingResponse: Option[RoutingResponse] = None,
-                                             rideHailingResult: Option[RideHailingResponse] = None,
+                                             rideHailResult: Option[RideHailResponse] = None,
                                              rideHail2TransitRoutingResponse: Option[EmbodiedBeamTrip] = None,
-                                             rideHail2TransitAccessResult: Option[RideHailingResponse] = None,
-                                             rideHail2TransitEgressResult: Option[RideHailingResponse] = None
+                                             rideHail2TransitAccessResult: Option[RideHailResponse] = None,
+                                             rideHail2TransitEgressResult: Option[RideHailResponse] = None
                                             )
   def makeResponsePlaceholders(withRouting: Boolean = false, withRideHail: Boolean = false, withRideHailTransit: Boolean = false): ChoosesModeResponsePlaceholders = {
     ChoosesModeResponsePlaceholders(
       routingResponse = if(withRouting){ None }else{ Some(RoutingResponse(Vector()))},
-      rideHailingResult = if(withRideHail){ None }else{ Some(RideHailingResponse.dummyWithError(RideHailNotRequestedError)) },
+      rideHailResult = if(withRideHail){ None }else{ Some(RideHailResponse.dummyWithError(RideHailNotRequestedError)) },
       rideHail2TransitRoutingResponse = if(withRideHailTransit){ None }else{ Some(EmbodiedBeamTrip.empty)},
-      rideHail2TransitAccessResult = if(withRideHailTransit){ None }else{ Some(RideHailingResponse.dummyWithError(RideHailNotRequestedError)) },
-      rideHail2TransitEgressResult = if(withRideHailTransit){ None }else{ Some(RideHailingResponse.dummyWithError(RideHailNotRequestedError)) }
+      rideHail2TransitAccessResult = if(withRideHailTransit){ None }else{ Some(RideHailResponse.dummyWithError(RideHailNotRequestedError)) },
+      rideHail2TransitEgressResult = if(withRideHailTransit){ None }else{ Some(RideHailResponse.dummyWithError(RideHailNotRequestedError)) }
     )
   }
 
