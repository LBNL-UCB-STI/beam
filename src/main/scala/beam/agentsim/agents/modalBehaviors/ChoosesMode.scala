--- conflicted
+++ resolved
@@ -38,21 +38,14 @@
       beamServices.schedulerRef ! completed(theTriggerIdAsLong)
       beamServices.agentSimEventsBus.publish(MatsimEvent(new PersonDepartureEvent(stateData.tick.get, id,
         stateData.data.currentActivity.getLinkId, chosenTrip.tripClassifier.matsimMode)))
-<<<<<<< HEAD
-      val departTrigger  = chosenTrip.legs.headOption.map(departLeg  => schedule[PersonDepartureTrigger](departLeg.startTime, self) ).getOrElse {
+
+      if(chosenTrip.legs.isEmpty) {
         log.error(s"No further PersonDepartureTrigger is going to be scheduled after triggerId=$theTriggerId ")
-        Vector()
-      }
-      goto(Waiting) using BeamAgentInfo(id, stateData.data.copy(currentRoute = chosenTrip)) replying
-        completed(triggerId = theTriggerIdAsLong, departTrigger)
-=======
-      if(chosenTrip.legs.size==0){
         goto(Error)
       }else{
         goto(Waiting) using BeamAgentInfo(id, stateData.data.copy(currentRoute = chosenTrip)) replying
           completed(triggerId = theTriggerIdAsLong, schedule[PersonDepartureTrigger](chosenTrip.legs.head.startTime, self))
       }
->>>>>>> 2e4a1848
     } else {
       stay()
     }
