package beam.agentsim.agents.modalBehaviors

import akka.actor.ActorRef
import beam.agentsim.Resource.ResourceIsAvailableNotification
import beam.agentsim.agents.BeamAgent.{AnyState, BeamAgentInfo}
import beam.agentsim.agents.PersonAgent._
import beam.agentsim.agents.RideHailingManager.{ReserveRide, RideHailingInquiry, RideHailingInquiryResponse, RideUnavailableError}
import beam.agentsim.agents.TriggerUtils._
import beam.agentsim.agents._
import beam.agentsim.agents.modalBehaviors.ChoosesMode.{BeginModeChoiceTrigger, FinalizeModeChoiceTrigger, LegWithPassengerVehicle}
import beam.agentsim.agents.vehicles.BeamVehicle.StreetVehicle
import beam.agentsim.agents.vehicles.household.HouseholdActor.{MobilityStatusReponse, ReleaseVehicleReservation}
import beam.agentsim.agents._
import beam.agentsim.agents.TriggerUtils._
import beam.agentsim.agents.modalBehaviors.DrivesVehicle.NotifyLegEndTrigger
import beam.agentsim.agents.vehicles.household.HouseholdActor.MobilityStatusInquiry._
import beam.agentsim.agents.vehicles.{VehiclePersonId, VehicleStack}
import beam.agentsim.events.AgentsimEventsBus.MatsimEvent
import beam.agentsim.events.resources.vehicle.{ReservationRequest, ReservationRequestWithVehicle, ReservationResponse}
import beam.agentsim.events.{ModeChoiceEvent, SpaceTime}
import beam.agentsim.scheduler.BeamAgentScheduler.ScheduleTrigger
import beam.agentsim.scheduler.{Trigger, TriggerWithId}
import beam.router.BeamRouter.{RoutingRequest, RoutingResponse}
import beam.router.Modes.BeamMode
import beam.router.Modes.BeamMode._
import beam.router.RoutingModel._
import beam.sim.HasServices
import org.matsim.api.core.v01.Id
import org.matsim.api.core.v01.events.PersonDepartureEvent
import org.matsim.api.core.v01.population.Person
import org.matsim.vehicles.Vehicle

import scala.collection.mutable

/**
  * BEAM
  */
trait ChoosesMode extends BeamAgent[PersonData] with HasServices {
  this: PersonAgent => // Self type restricts this trait to only mix into a PersonAgent

  var routingResponse: Option[RoutingResponse] = None
  var rideHailingResult: Option[RideHailingInquiryResponse] = None
  var hasReceivedCompleteChoiceTrigger = false
  var awaitingReservationConfirmation: mutable.Map[Id[ReservationRequest], Option[ActorRef]] = mutable.Map()
  var pendingChosenTrip: Option[EmbodiedBeamTrip] = None
  var currentTourPersonalVehicle: Option[Id[Vehicle]] = None
  var availablePersonalStreetVehicles: Vector[Id[Vehicle]] = Vector()

  def completeChoiceIfReady(): State = {
    if (hasReceivedCompleteChoiceTrigger && routingResponse.isDefined && rideHailingResult.isDefined) {

      val combinedItinerariesForChoice: Vector[EmbodiedBeamTrip] = if (rideHailingResult.get.proposals.nonEmpty) {
        rideHailingResult.get.proposals.flatMap(x => x.responseRideHailing2Dest.itineraries) ++ routingResponse.get.itineraries
      } else {
        routingResponse.get.itineraries
      }

      val chosenTrip = beamServices.modeChoiceCalculator(combinedItinerariesForChoice)

      chosenTrip match {
        case Some(theChosenTrip) if theChosenTrip.legs.nonEmpty =>
          if (tripRequiresReservationConfirmation(theChosenTrip)) {
            pendingChosenTrip = chosenTrip
            sendReservationRequests(theChosenTrip)
          } else {
            scheduleDepartureWithValidatedTrip(theChosenTrip)
          }
        case _ =>
          val (tick, theTriggerId) = releaseTickAndTriggerId()
          errorFromChoosesMode("no alternatives found", theTriggerId, Some(tick))
      }
    } else {
      stay()
    }
  }

  def sendReservationRequests(chosenTrip: EmbodiedBeamTrip) = {

    var inferredVehicle: VehicleStack = VehicleStack()
    var exitNextVehicle = false
    var legsWithPassengerVehicle: Vector[LegWithPassengerVehicle] = Vector()
    val rideHailingLeg = RideHailingAgent.getRideHailingTrip(chosenTrip)

    if (rideHailingLeg.nonEmpty) {
      val departAt = DiscreteTime(rideHailingLeg.head.beamLeg.startTime.toInt)
      val rideHailingVehicleId = rideHailingResult.get.proposals.head.rideHailingAgentLocation.vehicleId
      val rideHailingId = Id.create(rideHailingResult.get.inquiryId.toString, classOf[ReservationRequest])
      beamServices.rideHailingManager ! ReserveRide(rideHailingResult.get.inquiryId, VehiclePersonId(_humanBodyVehicle, id), currentActivity.getCoord, departAt, nextActivity.right.get.getCoord)
      awaitingReservationConfirmation = awaitingReservationConfirmation + (rideHailingId -> None)
    } else {
      var prevLeg = chosenTrip.legs.head
      for (leg <- chosenTrip.legs) {
        if (exitNextVehicle || (!prevLeg.asDriver && leg.beamVehicleId != prevLeg.beamVehicleId)) inferredVehicle = inferredVehicle.pop()

        if (inferredVehicle.nestedVehicles.nonEmpty) {
          legsWithPassengerVehicle = legsWithPassengerVehicle :+ LegWithPassengerVehicle(leg, inferredVehicle.outermostVehicle())
        }
        inferredVehicle = inferredVehicle.pushIfNew(leg.beamVehicleId)
        exitNextVehicle = (leg.asDriver && leg.unbecomeDriverOnCompletion)
        prevLeg = leg
      }
      val ungroupedLegs = legsWithPassengerVehicle.filter(_.leg.beamLeg.mode.isTransit).toList
      var runningVehId = ungroupedLegs.head.leg.beamVehicleId
      var groupedLegs = List[List[LegWithPassengerVehicle]]()
      var currentSegmentList = List[LegWithPassengerVehicle]()
      ungroupedLegs.foreach { legwithpass =>
        if (legwithpass.leg.beamVehicleId == runningVehId) {
          currentSegmentList = currentSegmentList :+ legwithpass
        } else {
          groupedLegs = groupedLegs :+ currentSegmentList
          currentSegmentList = List(legwithpass)
          runningVehId = legwithpass.leg.beamVehicleId
        }
        groupedLegs = groupedLegs.slice(0, groupedLegs.size - 1) :+ currentSegmentList
      }
      if (groupedLegs.nonEmpty) {
        groupedLegs.foreach { legSegment =>
          val legs = legSegment.sortBy(_.leg.beamLeg.startTime)
          val vehId = legSegment.head.leg.beamVehicleId
          val driverRef = beamServices.agentRefs(beamServices.transitDriversByVehicle(vehId).toString)
          val resRequest = ReservationRequestWithVehicle(new ReservationRequest(legs.head.leg.beamLeg, legs.last.leg.beamLeg, VehiclePersonId(legs.head.passengerVehicle, id)), vehId)
          driverRef ! resRequest
          awaitingReservationConfirmation = awaitingReservationConfirmation + (resRequest.request.requestId -> None)
        }
      }
    }
    stay()
  }


  def scheduleDepartureWithValidatedTrip(chosenTrip: EmbodiedBeamTrip, triggersToSchedule: Vector[ScheduleTrigger] = Vector()) = {

    val (tick, theTriggerId) = releaseTickAndTriggerId()
    beamServices.agentSimEventsBus.publish(MatsimEvent(new ModeChoiceEvent(tick, id, chosenTrip.tripClassifier.value)))
    beamServices.agentSimEventsBus.publish(MatsimEvent(new PersonDepartureEvent(tick, id, currentActivity.getLinkId, chosenTrip.tripClassifier.matsimMode)))
    val personalVehicleUsed = availablePersonalStreetVehicles.intersect(chosenTrip.vehiclesInTrip)
    if(personalVehicleUsed.nonEmpty){
      if(personalVehicleUsed.size>1) {
        logWarn(s"Found multiple personal vehicle in use for chosenTrip: ${chosenTrip} but only expected one. Using only one for subequent planning.")
      }
      currentTourPersonalVehicle = Some(personalVehicleUsed(0))
      availablePersonalStreetVehicles = availablePersonalStreetVehicles filterNot personalVehicleUsed(0).==
    }
    val householdRef: ActorRef = beamServices.householdRefs.get(_household).get
    availablePersonalStreetVehicles.foreach{ vehId =>
      householdRef ! ReleaseVehicleReservation(id, vehId)
      householdRef ! ResourceIsAvailableNotification(self,vehId,new SpaceTime(currentActivity.getCoord,tick.toLong))
    }
    if(chosenTrip.tripClassifier!=RIDEHAIL && rideHailingResult.get.proposals.nonEmpty){
      beamServices.rideHailingManager ! ReleaseVehicleReservation(id,rideHailingResult.get.proposals.head.rideHailingAgentLocation.vehicleId)
    }
    availablePersonalStreetVehicles = Vector()
    _currentRoute = chosenTrip
    routingResponse = None
    rideHailingResult = None
    awaitingReservationConfirmation.clear()
    hasReceivedCompleteChoiceTrigger = false
    pendingChosenTrip = None
    beamServices.schedulerRef ! completed(triggerId = theTriggerId, triggersToSchedule ++ schedule[PersonDepartureTrigger](chosenTrip.legs.head.beamLeg.startTime, self))
    goto(Waiting)
  }

  /*
   * If any leg of a trip is not conducted as the drive, than a reservation must be acquired
   */
  def tripRequiresReservationConfirmation(chosenTrip: EmbodiedBeamTrip): Boolean = chosenTrip.legs.exists(!_.asDriver)

  def errorFromChoosesMode(reason: String, triggerId: Long, tick: Option[Double]): ChoosesMode.this.State = {
    _errorMessage = reason
    _currentTick = tick
    logError(s"Erroring: From ChoosesMode ${id}, reason: ${_errorMessage}")
    if(triggerId>=0)beamServices.schedulerRef ! completed(triggerId)
    goto(BeamAgent.Error) using stateData.copy(errorReason = Some(reason))
  }

  chainedWhen(ChoosingMode) {
    /*
     * Begin Choice Process
     *
     * When we begin the mode choice process, we send out requests for data that we need from other system components.
     * Then we reply with a completion notice and schedule the finalize choice trigger.
     */
    case Event(TriggerWithId(BeginModeChoiceTrigger(tick), triggerId), info: BeamAgentInfo[PersonData]) =>
      logInfo(s"inside ChoosesMode @ $tick")
      holdTickAndTriggerId(tick,triggerId)
      beamServices.householdRefs.get(_household).foreach(_  ! mobilityStatusInquiry(id))
      stay()
    case Event(MobilityStatusReponse(streetVehicles), info: BeamAgentInfo[PersonData]) =>
      val (tick,theTriggerId) = releaseTickAndTriggerId()
      val bodyStreetVehicle = StreetVehicle(_humanBodyVehicle,SpaceTime(currentActivity.getCoord,tick.toLong),WALK,true)
      availablePersonalStreetVehicles = streetVehicles.filter(_.asDriver).map(_.id)

      val nextAct = nextActivity.right.get
      val departTime = DiscreteTime(tick.toInt)
      //val departTime = BeamTime.within(stateData.data.currentActivity.getEndTime.toInt)
<<<<<<< HEAD
=======
      if(id.toString.startsWith("155")){
        val i = 0
      }

>>>>>>> be8431d4
      currentTourPersonalVehicle match {
        case Some(personalVeh) =>
          beamServices.beamRouter ! RoutingRequest(currentActivity, nextAct, departTime, Vector(), streetVehicles.filter(_.id == personalVeh) :+ bodyStreetVehicle, id)
          logInfo(RoutingRequest(currentActivity, nextAct, departTime, Vector(), streetVehicles.filter(_.id == personalVeh) :+ bodyStreetVehicle, id).toString)
        case None =>
          beamServices.beamRouter ! RoutingRequest(currentActivity, nextAct, departTime, Vector(BeamMode.TRANSIT), streetVehicles :+ bodyStreetVehicle, id)
          logInfo(RoutingRequest(currentActivity, nextAct, departTime, Vector(BeamMode.TRANSIT), streetVehicles :+ bodyStreetVehicle, id).toString)
      }

      //TODO parameterize search distance
      val pickUpLocation = currentActivity.getCoord
      beamServices.rideHailingManager ! RideHailingInquiry(RideHailingManager.nextRideHailingInquiryId, id, pickUpLocation, departTime, nextAct.getCoord)

      beamServices.schedulerRef ! completed(theTriggerId, schedule[FinalizeModeChoiceTrigger](tick, self))
      stay()
    /*
     * Receive and store data needed for choice.
     */
    case Event(theRouterResult: RoutingResponse, info: BeamAgentInfo[PersonData]) =>
      currentTourPersonalVehicle match {
        case Some(personalVeh) =>
          // Here we remove all WALK-only trips from routing response if we are requiring Person to continue using their personal vehicle
          routingResponse = Some(theRouterResult.copy(itineraries = theRouterResult.itineraries.filter(itin => itin.tripClassifier != WALK)))
        case None =>
          routingResponse = Some(theRouterResult)
      }
      completeChoiceIfReady()
    case Event(theRideHailingResult: RideHailingInquiryResponse, info: BeamAgentInfo[PersonData]) =>
      rideHailingResult = Some(theRideHailingResult)
      completeChoiceIfReady()
    /*
     * Process ReservationReponses
     */
    case Event(ReservationResponse(requestId, Right(reservationConfirmation)), _) =>
      awaitingReservationConfirmation = awaitingReservationConfirmation + (requestId->Some(sender()))
      if (awaitingReservationConfirmation.values.forall(x => x.isDefined)) {
        scheduleDepartureWithValidatedTrip(pendingChosenTrip.get, reservationConfirmation.triggersToSchedule)
      } else {
        stay()
      }
    case Event(ReservationResponse(requestId, Left(error)), _) =>

      pendingChosenTrip.get.tripClassifier match {
        case RIDEHAIL =>
          awaitingReservationConfirmation = awaitingReservationConfirmation - requestId
          rideHailingResult = Some(rideHailingResult.get.copy(proposals = Vector(), error = Some(RideUnavailableError)))
        case _ =>
          routingResponse = Some(routingResponse.get.copy(itineraries = routingResponse.get.itineraries.diff(Seq(pendingChosenTrip.get))))
      }
      cancelReservations()
      if (routingResponse.get.itineraries.isEmpty & rideHailingResult.get.error.isDefined) {
        // RideUnavailableError is defined for RHM and the trips are empty, but we don't check
        // if more agents could be hailed.
        val (tick, theTriggerId) = releaseTickAndTriggerId()
        errorFromChoosesMode(error.errorCode.toString,theTriggerId,Some(tick))
      } else {
        pendingChosenTrip = None
        completeChoiceIfReady()
      }
    case Event(ReservationResponse(_, _), _) =>
      val (tick, theTriggerId) = releaseTickAndTriggerId()
      errorFromChoosesMode("unknown res response", theTriggerId, Some(tick))
    /*
     * Finishing choice.
     */
    case Event(TriggerWithId(FinalizeModeChoiceTrigger(tick), theTriggerId), info: BeamAgentInfo[PersonData]) =>
      holdTickAndTriggerId(tick, theTriggerId)
      hasReceivedCompleteChoiceTrigger = true
      completeChoiceIfReady()
  }
  chainedWhen(AnyState) {
    case Event(res@ReservationResponse(_,_),_) =>
      logWarn(s"Reservation confirmation received from state ${stateName}: ${res.response}")
      stay()
//      logError(s"Going to error, reservation response received from state ${stateName}: ${res}")
//      goto(BeamAgent.Error)
  }

  def cancelReservations(): Unit = {
    cancelTrip(pendingChosenTrip.get.legs, _currentVehicle)
    awaitingReservationConfirmation.clear()
  }


}

object ChoosesMode {

  case class BeginModeChoiceTrigger(tick: Double) extends Trigger

  case class FinalizeModeChoiceTrigger(tick: Double) extends Trigger

  case class LegWithPassengerVehicle(leg: EmbodiedBeamLeg, passengerVehicle: Id[Vehicle])

}

case class CancelReservation(reservationId: Id[ReservationRequest], passengerId: Id[Person])
case class CancelReservationWithVehicle(vehiclePersonId:VehiclePersonId)<|MERGE_RESOLUTION|>--- conflicted
+++ resolved
@@ -193,13 +193,6 @@
       val nextAct = nextActivity.right.get
       val departTime = DiscreteTime(tick.toInt)
       //val departTime = BeamTime.within(stateData.data.currentActivity.getEndTime.toInt)
-<<<<<<< HEAD
-=======
-      if(id.toString.startsWith("155")){
-        val i = 0
-      }
-
->>>>>>> be8431d4
       currentTourPersonalVehicle match {
         case Some(personalVeh) =>
           beamServices.beamRouter ! RoutingRequest(currentActivity, nextAct, departTime, Vector(), streetVehicles.filter(_.id == personalVeh) :+ bodyStreetVehicle, id)
