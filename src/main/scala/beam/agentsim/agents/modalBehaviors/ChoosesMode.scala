--- conflicted
+++ resolved
@@ -180,12 +180,8 @@
       stay()
     case Event(MobilityStatusReponse(streetVehicles), info: BeamAgentInfo[PersonData]) =>
       val (tick,theTriggerId) = releaseTickAndTriggerId()
-<<<<<<< HEAD
       val bodyStreetVehicle = StreetVehicle(_humanBodyVehicle,SpaceTime(currentActivity.getCoord,tick.toLong),WALK,true)
       availablePersonalStreetVehicles = streetVehicles.filter(_.asDriver).map(_.id)
-=======
-      val bodyStreetVehicle = StreetVehicle(_humanBodyVehicle,SpaceTime(currentActivity.getCoord,tick.toLong),WALK,asDriver = true)
->>>>>>> a43d464c
 
       val nextAct = nextActivity.right.get
       val departTime = DiscreteTime(tick.toInt)
