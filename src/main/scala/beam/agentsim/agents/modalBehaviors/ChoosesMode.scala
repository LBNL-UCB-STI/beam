--- conflicted
+++ resolved
@@ -136,14 +136,6 @@
               makeRequestWith(Vector(), filterStreetVehiclesForQuery(streetVehicles, mode) :+ bodyStreetVehicle)
           }
         case Some(DRIVE_TRANSIT) =>
-<<<<<<< HEAD
-          val lastTripIndex = currentTour(choosesModeData.personData).trips.size - 1
-          currentTour(choosesModeData.personData).tripIndexOfElement(nextAct) match {
-            case 0 =>
-              makeRequestWith(Vector(TRANSIT), filterStreetVehiclesForQuery(streetVehicles, CAR) :+ bodyStreetVehicle)
-            case lastTripIndex =>
-              makeRequestWith(Vector(TRANSIT), filterStreetVehiclesForQuery(streetVehicles, CAR) :+ bodyStreetVehicle, streetVehiclesAsAccess = false)
-=======
           val LastTripIndex = currentTour(choosesModeData.personData).trips.size - 1
           (currentTour(choosesModeData.personData).tripIndexOfElement(nextAct), choosesModeData.personData.currentTourPersonalVehicle) match {
             case (0,_) =>
@@ -151,7 +143,6 @@
             // At the end of the tour, only drive home a vehicle that we have also taken away from there.
             case (LastTripIndex, Some(currentTourPersonalVehicleId)) =>
               makeRequestWith(Vector(TRANSIT), streetVehicles.filter(_.id == currentTourPersonalVehicleId) :+ bodyStreetVehicle, streetVehiclesAsAccess = false)
->>>>>>> 17a3f995
             case _ =>
               makeRequestWith(Vector(TRANSIT), Vector(bodyStreetVehicle))
           }
