package beam.agentsim.agents.household

import java.util.concurrent.TimeUnit
import akka.actor.Status.{Failure, Success}
import akka.actor.ActorRef
import akka.pattern.pipe
import akka.util.Timeout
import beam.agentsim.Resource.NotifyVehicleIdle
import beam.agentsim.agents.BeamAgent.Finish
import beam.agentsim.agents.InitializeTrigger
import beam.agentsim.agents.household.HouseholdActor.{
  GetVehicleTypes,
  MobilityStatusInquiry,
  MobilityStatusResponse,
  ReleaseVehicle,
  ReleaseVehicleAndReply,
  VehicleTypesResponse
}
import beam.agentsim.agents.household.HouseholdFleetManager.ResolvedParkingResponses
import beam.agentsim.agents.modalbehaviors.DrivesVehicle.ActualVehicle
import beam.agentsim.agents.vehicles.BeamVehicle
import beam.agentsim.events.SpaceTime
import beam.agentsim.infrastructure.{ParkingInquiry, ParkingInquiryResponse}
import beam.agentsim.scheduler.BeamAgentScheduler.CompletionNotice
import beam.agentsim.scheduler.Trigger.TriggerWithId
import beam.agentsim.scheduler.HasTriggerId
import beam.sim.config.BeamConfig.Beam.Debug
import beam.utils.logging.{ExponentialLazyLogging, LoggingMessageActor}
import beam.utils.logging.pattern.ask
import org.matsim.api.core.v01.{Coord, Id}

import scala.concurrent.{ExecutionContext, Future}

class HouseholdFleetManager(
  parkingManager: ActorRef,
  vehicles: Map[Id[BeamVehicle], BeamVehicle],
  homeCoord: Coord,
  implicit val debug: Debug
) extends LoggingMessageActor
    with ExponentialLazyLogging {
  private implicit val timeout: Timeout = Timeout(50000, TimeUnit.SECONDS)
  private implicit val executionContext: ExecutionContext = context.dispatcher

  private var availableVehicles: List[BeamVehicle] = Nil

  var triggerSender: Option[ActorRef] = None

  override def loggedReceive: Receive = {
    case ResolvedParkingResponses(triggerId, xs) =>
      logger.debug(s"ResolvedParkingResponses ($triggerId, $xs)")
      xs.foreach { case (id, resp) =>
        val veh = vehicles(id)
        veh.setManager(Some(self))
        veh.spaceTime = SpaceTime(homeCoord.getX, homeCoord.getY, 0)
        veh.setMustBeDrivenHome(true)
        veh.useParkingStall(resp.stall)
        self ! ReleaseVehicleAndReply(veh, triggerId = triggerId)
      }
      triggerSender.foreach(actorRef => actorRef ! CompletionNotice(triggerId, Vector()))

    case TriggerWithId(InitializeTrigger(_), triggerId) =>
      triggerSender = Some(sender())
<<<<<<< HEAD
      val listOfFutures: List[Future[(Id[BeamVehicle], ParkingInquiryResponse)]] = vehicles.toList.map {
        case (id, _) =>
          (parkingManager ? ParkingInquiry(SpaceTime(homeCoord, 0), "init", triggerId = triggerId))
            .mapTo[ParkingInquiryResponse]
            .map { r =>
              (id, r)
            }
=======
      val HasEnoughFuelToBeParked: Boolean = true
      val listOfFutures: List[Future[(Id[BeamVehicle], ParkingInquiryResponse)]] = vehicles.toList.map { case (id, _) =>
        (parkingManager ? ParkingInquiry(SpaceTime(homeCoord, 0), "init", triggerId = triggerId))
          .mapTo[ParkingInquiryResponse]
          .map { r =>
            (id, r)
          }
>>>>>>> 270c56c9
      }
      val futureOfList = Future.sequence(listOfFutures)
      val response = futureOfList.map(ResolvedParkingResponses(triggerId, _))
      response.pipeTo(self)

    case NotifyVehicleIdle(vId, whenWhere, _, _, _, _) =>
      val vehId = vId.asInstanceOf[Id[BeamVehicle]]
      vehicles(vehId).spaceTime = whenWhere
      logger.debug("updated vehicle {} with location {}", vehId, whenWhere)

    case ReleaseVehicle(vehicle, _) =>
      vehicle.unsetDriver()
      if (availableVehicles.contains(vehicle)) {
        logger.warn("I can't release vehicle {} because I have it already", vehicle.id)
      } else {
        availableVehicles = vehicle :: availableVehicles
        logger.debug("Vehicle {} is now available", vehicle.id)
      }

    case ReleaseVehicleAndReply(vehicle, _, _) =>
      vehicle.unsetDriver()
      if (availableVehicles.contains(vehicle)) {
        sender ! Failure(new RuntimeException(s"I can't release vehicle ${vehicle.id} because I have it already"))
      } else {
        availableVehicles = vehicle :: availableVehicles
        logger.debug("Vehicle {} is now available", vehicle.id)
        sender() ! Success
      }

    case GetVehicleTypes(triggerId) =>
      sender() ! VehicleTypesResponse(vehicles.values.map(_.beamVehicleType).toSet, triggerId)

    case MobilityStatusInquiry(_, _, _, triggerId) =>
      availableVehicles = availableVehicles match {
        case firstVehicle :: rest =>
          logger.debug("Vehicle {} is now taken", firstVehicle.id)
          firstVehicle.becomeDriver(sender)
          sender() ! MobilityStatusResponse(Vector(ActualVehicle(firstVehicle)), triggerId)
          rest
        case Nil =>
          sender() ! MobilityStatusResponse(Vector(), triggerId)
          Nil
      }

    case Finish =>
      context.stop(self)

    case Success =>
    case x =>
      logger.warn(s"No handler for $x")
  }
}

object HouseholdFleetManager {

  case class ResolvedParkingResponses(triggerId: Long, xs: List[(Id[BeamVehicle], ParkingInquiryResponse)])
      extends HasTriggerId
}<|MERGE_RESOLUTION|>--- conflicted
+++ resolved
@@ -60,23 +60,12 @@
 
     case TriggerWithId(InitializeTrigger(_), triggerId) =>
       triggerSender = Some(sender())
-<<<<<<< HEAD
-      val listOfFutures: List[Future[(Id[BeamVehicle], ParkingInquiryResponse)]] = vehicles.toList.map {
-        case (id, _) =>
-          (parkingManager ? ParkingInquiry(SpaceTime(homeCoord, 0), "init", triggerId = triggerId))
-            .mapTo[ParkingInquiryResponse]
-            .map { r =>
-              (id, r)
-            }
-=======
-      val HasEnoughFuelToBeParked: Boolean = true
       val listOfFutures: List[Future[(Id[BeamVehicle], ParkingInquiryResponse)]] = vehicles.toList.map { case (id, _) =>
         (parkingManager ? ParkingInquiry(SpaceTime(homeCoord, 0), "init", triggerId = triggerId))
           .mapTo[ParkingInquiryResponse]
           .map { r =>
             (id, r)
           }
->>>>>>> 270c56c9
       }
       val futureOfList = Future.sequence(listOfFutures)
       val response = futureOfList.map(ResolvedParkingResponses(triggerId, _))
