--- conflicted
+++ resolved
@@ -10,18 +10,12 @@
 import beam.agentsim.agents.household.HouseholdActor._
 import beam.agentsim.agents.household.HouseholdFleetManager.ResolvedParkingResponses
 import beam.agentsim.agents.modalbehaviors.DrivesVehicle.ActualVehicle
-<<<<<<< HEAD
-import beam.agentsim.agents.planning.BeamPlan.atHome
-import beam.agentsim.agents.vehicles.BeamVehicle
-=======
 import beam.agentsim.agents.vehicles.{BeamVehicle, VehicleManager}
->>>>>>> b588d57c
 import beam.agentsim.events.SpaceTime
 import beam.agentsim.infrastructure.{ParkingInquiry, ParkingInquiryResponse}
 import beam.agentsim.scheduler.BeamAgentScheduler.CompletionNotice
 import beam.agentsim.scheduler.HasTriggerId
 import beam.agentsim.scheduler.Trigger.TriggerWithId
-import beam.sim.common.GeoUtils
 import beam.sim.config.BeamConfig.Beam.Debug
 import beam.utils.logging.pattern.ask
 import beam.utils.logging.{ExponentialLazyLogging, LoggingMessageActor}
@@ -34,7 +28,6 @@
 class HouseholdFleetManager(
   parkingManager: ActorRef,
   vehicles: Map[Id[BeamVehicle], BeamVehicle],
-//  geo: GeoUtils,
   homeCoord: Coord,
   maybeEmergencyHouseholdVehicleGenerator: Option[EmergencyHouseholdVehicleGenerator],
   whoDrivesThisVehicle: Map[Id[BeamVehicle], Id[Person]], // so far only freight module is using this collection
@@ -66,19 +59,6 @@
 
     case TriggerWithId(InitializeTrigger(_), triggerId) =>
       triggerSender = Some(sender())
-<<<<<<< HEAD
-      val listOfFutures: List[Future[(Id[BeamVehicle], ParkingInquiryResponse)]] = vehicles.toList.map { case (id, _) =>
-        (parkingManager ? ParkingInquiry.init(
-//          SpaceTime(geo.wgs2Utm(homeCoord), 0),
-          SpaceTime(homeCoord, 0),
-          "init",
-          triggerId = triggerId
-        ))
-          .mapTo[ParkingInquiryResponse]
-          .map { r =>
-            (id, r)
-          }
-=======
       val listOfFutures: List[Future[(Id[BeamVehicle], ParkingInquiryResponse)]] = vehicles.toList.map {
         case (id, veh) =>
           (parkingManager ? ParkingInquiry.init(
@@ -92,7 +72,6 @@
             .map { r =>
               (id, r)
             }
->>>>>>> b588d57c
       }
       val futureOfList = Future.sequence(listOfFutures)
       val response = futureOfList.map(ResolvedParkingResponses(triggerId, _))
@@ -130,73 +109,6 @@
     case GetVehicleTypes(triggerId) =>
       sender() ! VehicleTypesResponse(vehicles.values.map(_.beamVehicleType).toSet, triggerId)
 
-<<<<<<< HEAD
-    case MobilityStatusInquiry(personId, whenWhere, originActivity, requireVehicleCategoryAvailable, triggerId) =>
-      {
-        for {
-          neededVehicleCategory              <- requireVehicleCategoryAvailable
-          emergencyHouseholdVehicleGenerator <- maybeEmergencyHouseholdVehicleGenerator
-          vehicle                            <- emergencyHouseholdVehicleGenerator.createVehicle(personId, nextVehicleIndex, neededVehicleCategory)
-        } yield {
-          val vehicleCreatedOutOfThinAir: Boolean = if (availableVehicles.isEmpty) {
-            logger.warn(
-              s"No vehicles available for category ${neededVehicleCategory} available for person ${personId.toString}, creating a new vehicle with id ${vehicle.id.toString}"
-            )
-            emergencyHouseholdVehicleGenerator.createVehicle(personId, nextVehicleIndex, neededVehicleCategory) match {
-              case Some(vehicle) =>
-                nextVehicleIndex += 1
-                vehicle.setManager(Some(self))
-                vehicle.spaceTime = whenWhere
-                val mobilityRequester = sender()
-                vehiclesInternal(vehicle.id) = vehicle
-
-                // Pipe my car through the parking manager
-                // and complete initialization only when I got them all.
-                val responseFuture = parkingManager ? ParkingInquiry.init(
-                  whenWhere,
-                  "wherever",
-                  triggerId = triggerId
-                )
-                responseFuture.collect { case ParkingInquiryResponse(stall, _, otherTriggerId) =>
-                  vehicle.useParkingStall(stall)
-                  logger.debug("Vehicle {} is now taken, which was just created", vehicle.id)
-                  vehicle.becomeDriver(mobilityRequester)
-                  MobilityStatusResponse(Vector(ActualVehicle(vehicle)), otherTriggerId)
-                } pipeTo mobilityRequester
-                true
-              case _ =>
-                false
-            }
-          } else false
-
-          if (!vehicleCreatedOutOfThinAir) {
-            availableVehicles = availableVehicles match {
-              case firstVehicle :: rest =>
-                logger.debug("Vehicle {} is now taken", firstVehicle.id)
-                firstVehicle.becomeDriver(sender)
-                sender() ! MobilityStatusResponse(Vector(ActualVehicle(firstVehicle)), triggerId)
-                rest
-              case _ =>
-                logger.error(s"THE LIST OF VEHICLES SHOULDN'T BE EMPTY")
-                availableVehicles
-            }
-          }
-        }
-      }.getOrElse {
-        availableVehicles = availableVehicles match {
-          //in case of replanning because of TRANSIT failure WALK_TRANSIT is used
-          //but we may want to introduce maxWalkingDistance and check that the agent is close enough to the vehicle
-          case firstVehicle :: rest if atHome(originActivity) =>
-            logger.debug("Vehicle {} is now taken", firstVehicle.id)
-            firstVehicle.becomeDriver(sender)
-            sender() ! MobilityStatusResponse(Vector(ActualVehicle(firstVehicle)), triggerId)
-            rest
-          case _ =>
-            logger.debug(s"Not returning vehicle because no default is defined or agent is not at home")
-            sender() ! MobilityStatusResponse(Vector(), triggerId)
-            availableVehicles
-        }
-=======
     case inquiry @ MobilityStatusInquiry(personId, _, _, requireVehicleCategoryAvailable, triggerId) =>
       val availableVehicleMaybe: Option[BeamVehicle] = requireVehicleCategoryAvailable match {
         case Some(_) if personId.toString.contains("freight") =>
@@ -222,7 +134,6 @@
             logger.error(s"THE LIST OF VEHICLES SHOULD NOT BE EMPTY")
           logger.debug(s"Not returning vehicle because no default for  is defined")
           sender() ! MobilityStatusResponse(Vector(), triggerId)
->>>>>>> b588d57c
       }
 
     case Finish =>
