package beam.agentsim.agents.household
import java.util.concurrent.TimeUnit

import akka.actor.Status.{Failure, Success}
import akka.actor.{Actor, ActorRef}
import akka.pattern.{ask, pipe}
import akka.util.Timeout
import beam.agentsim.Resource.NotifyVehicleIdle
import beam.agentsim.agents.BeamAgent.Finish
import beam.agentsim.agents.InitializeTrigger
import beam.agentsim.agents.household.HouseholdActor.{
  MobilityStatusInquiry,
  MobilityStatusResponse,
  ReleaseVehicle,
  ReleaseVehicleAndReply
}
import beam.agentsim.agents.household.HouseholdFleetManager.ResolvedParkingResponses
import beam.agentsim.agents.modalbehaviors.DrivesVehicle.ActualVehicle
import beam.agentsim.agents.vehicles.BeamVehicle
import beam.agentsim.events.SpaceTime
import beam.agentsim.infrastructure.{ParkingInquiry, ParkingInquiryResponse}
import beam.agentsim.scheduler.BeamAgentScheduler.CompletionNotice
import beam.agentsim.scheduler.Trigger.TriggerWithId
import beam.utils.logging.ExponentialLazyLogging
import org.matsim.api.core.v01.{Coord, Id}

import scala.concurrent.{ExecutionContext, Future}

class HouseholdFleetManager(parkingManager: ActorRef, vehicles: Map[Id[BeamVehicle], BeamVehicle], homeCoord: Coord)
    extends Actor
    with ExponentialLazyLogging {
  private implicit val timeout: Timeout = Timeout(50000, TimeUnit.SECONDS)
  private implicit val executionContext: ExecutionContext = context.dispatcher

  private var availableVehicles: List[BeamVehicle] = Nil

  var triggerSender: Option[ActorRef] = None

  override def receive: Receive = {
    case ResolvedParkingResponses(triggerId, xs) =>
      logger.debug(s"ResolvedParkingResponses ($triggerId, $xs)")
      xs.foreach {
        case (id, resp) =>
          val veh = vehicles(id)
          veh.manager = Some(self)
          veh.spaceTime = SpaceTime(homeCoord.getX, homeCoord.getY, 0)
          veh.mustBeDrivenHome = true
<<<<<<< HEAD
          for {
            ParkingInquiryResponse(stall, _) <- parkingManager ? ParkingInquiry.apply(homeCoord, "home")
          } {
            veh.useParkingStall(stall)
=======
          veh.useParkingStall(resp.stall)
          self ! ReleaseVehicleAndReply(veh)
      }
      triggerSender.foreach(actorRef => actorRef ! CompletionNotice(triggerId, Vector()))

    case TriggerWithId(InitializeTrigger(_), triggerId) =>
      triggerSender = Some(sender())
      val listOfFutures: List[Future[(Id[BeamVehicle], ParkingInquiryResponse)]] = vehicles.toList.map {
        case (id, _) =>
          (parkingManager ? ParkingInquiry(homeCoord, "init", None)).mapTo[ParkingInquiryResponse].map { r =>
            (id, r)
>>>>>>> 5c5ce20d
          }
      }
      val futureOfList = Future.sequence(listOfFutures)
      val response = futureOfList.map(ResolvedParkingResponses(triggerId, _))
      response.pipeTo(self)

    case NotifyVehicleIdle(vId, whenWhere, _, _, _, _) =>
      val vehId = vId.asInstanceOf[Id[BeamVehicle]]
      vehicles(vehId).spaceTime = whenWhere
      logger.debug("updated vehicle {} with location {}", vehId, whenWhere)

    case ReleaseVehicle(vehicle) =>
      vehicle.unsetDriver()
      if (availableVehicles.contains(vehicle)) {
        logger.warn("I can't release vehicle {} because I have it already", vehicle.id)
      } else {
        availableVehicles = vehicle :: availableVehicles
        logger.debug("Vehicle {} is now available", vehicle.id)
      }

    case ReleaseVehicleAndReply(vehicle, _) =>
      vehicle.unsetDriver()
      if (availableVehicles.contains(vehicle)) {
        sender ! Failure(new RuntimeException(s"I can't release vehicle ${vehicle.id} because I have it already"))
      } else {
        availableVehicles = vehicle :: availableVehicles
        logger.debug("Vehicle {} is now available", vehicle.id)
        sender() ! Success
      }

    case MobilityStatusInquiry(_, _, _) =>
      availableVehicles = availableVehicles match {
        case firstVehicle :: rest =>
          logger.debug("Vehicle {} is now taken", firstVehicle.id)
          firstVehicle.becomeDriver(sender)
          sender() ! MobilityStatusResponse(Vector(ActualVehicle(firstVehicle)))
          rest
        case Nil =>
          sender() ! MobilityStatusResponse(Vector())
          Nil
      }

    case Finish =>
      context.stop(self)

    case x =>
      logger.warn(s"No handler for ${x}")
  }
}

object HouseholdFleetManager {
  case class ResolvedParkingResponses(triggerId: Long, xs: List[(Id[BeamVehicle], ParkingInquiryResponse)])
}<|MERGE_RESOLUTION|>--- conflicted
+++ resolved
@@ -45,12 +45,6 @@
           veh.manager = Some(self)
           veh.spaceTime = SpaceTime(homeCoord.getX, homeCoord.getY, 0)
           veh.mustBeDrivenHome = true
-<<<<<<< HEAD
-          for {
-            ParkingInquiryResponse(stall, _) <- parkingManager ? ParkingInquiry.apply(homeCoord, "home")
-          } {
-            veh.useParkingStall(stall)
-=======
           veh.useParkingStall(resp.stall)
           self ! ReleaseVehicleAndReply(veh)
       }
@@ -62,7 +56,6 @@
         case (id, _) =>
           (parkingManager ? ParkingInquiry(homeCoord, "init", None)).mapTo[ParkingInquiryResponse].map { r =>
             (id, r)
->>>>>>> 5c5ce20d
           }
       }
       val futureOfList = Future.sequence(listOfFutures)
