--- conflicted
+++ resolved
@@ -153,11 +153,7 @@
       if (availableVehicles.contains(vehicle)) {
         sender ! Failure(new RuntimeException(s"I can't release vehicle ${vehicle.id} because I have it already"))
       } else {
-<<<<<<< HEAD
-        if (self.actorRef.path.parent.name != vehicle.vehicleManagerId.get().toString) {
-=======
         if (self.actorRef.path.parent.name != vehicle.getManager.get.path.parent.name) {
->>>>>>> 74adcb76
           logger.warn(
             s"Removing vehicle ${vehicle.id} from household vehicle manager " +
             s"${self.actorRef.path.parent.name} because I'm not its manager"
