--- conflicted
+++ resolved
@@ -160,11 +160,7 @@
         availableVehicles = availableVehicles match {
           //in case of replanning because of TRANSIT failure WALK_TRANSIT is used
           //but we may want to introduce maxWalkingDistance and check that the agent is close enough to the vehicle
-<<<<<<< HEAD
-          case firstVehicle :: rest if atHome(originActivity) =>
-=======
           case firstVehicle :: rest =>
->>>>>>> c8d1320b
             logger.debug("Vehicle {} is now taken", firstVehicle.id)
             firstVehicle.becomeDriver(sender)
             sender() ! MobilityStatusResponse(Vector(ActualVehicle(firstVehicle)), triggerId)
