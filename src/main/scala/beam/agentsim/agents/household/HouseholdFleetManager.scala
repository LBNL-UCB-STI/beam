--- conflicted
+++ resolved
@@ -32,18 +32,11 @@
   parkingManager: ActorRef,
   chargingNetworkManager: ActorRef,
   vehicles: Map[Id[BeamVehicle], BeamVehicle],
-<<<<<<< HEAD
   homeAndStartingWorkLocations: Map[Id[Person], (ParkingActivityType, String, Coord)],
-  maybeEmergencyHouseholdVehicleGenerator: Option[EmergencyHouseholdVehicleGenerator]
+  maybeEmergencyHouseholdVehicleGenerator: Option[EmergencyHouseholdVehicleGenerator],
+  whoDrivesThisVehicle: Map[Id[BeamVehicle], Id[Person]] // so far only freight module is using this collection
 )(implicit val debug: Debug)
     extends LoggingMessageActor
-=======
-  homeCoord: Coord,
-  maybeEmergencyHouseholdVehicleGenerator: Option[EmergencyHouseholdVehicleGenerator],
-  whoDrivesThisVehicle: Map[Id[BeamVehicle], Id[Person]], // so far only freight module is using this collection
-  implicit val debug: Debug
-) extends LoggingMessageActor
->>>>>>> a64198c4
     with ExponentialLazyLogging {
   private implicit val timeout: Timeout = Timeout(50000, TimeUnit.SECONDS)
   private implicit val executionContext: ExecutionContext = context.dispatcher
@@ -145,69 +138,6 @@
     case GetVehicleTypes(triggerId) =>
       sender() ! VehicleTypesResponse(vehicles.values.map(_.beamVehicleType).toSet, triggerId)
 
-<<<<<<< HEAD
-    case MobilityStatusInquiry(personId, whenWhere, _, requireVehicleCategoryAvailable, triggerId) =>
-      {
-        for {
-          neededVehicleCategory              <- requireVehicleCategoryAvailable
-          emergencyHouseholdVehicleGenerator <- maybeEmergencyHouseholdVehicleGenerator
-          vehicle <- emergencyHouseholdVehicleGenerator.createVehicle(
-            personId,
-            nextVehicleIndex,
-            neededVehicleCategory,
-            whenWhere,
-            self
-          )
-        } yield {
-          if (availableVehicles.isEmpty) {
-            // Create a vehicle out of thin air
-            nextVehicleIndex += 1
-            val mobilityRequester = sender()
-            vehiclesInternal(vehicle.id) = vehicle
-
-            // Pipe my car through the parking manager
-            // and complete initialization only when I got them all.
-            val responseFuture = parkingManager ? ParkingInquiry.init(
-              whenWhere,
-              "wherever",
-              triggerId = triggerId
-            )
-            logger.warn(
-              s"No vehicles available for category ${neededVehicleCategory} available for person ${personId.toString}, creating a new vehicle with id ${vehicle.id.toString}"
-            )
-
-            responseFuture.collect { case ParkingInquiryResponse(stall, _, otherTriggerId) =>
-              vehicle.useParkingStall(stall)
-              logger.debug("Vehicle {} is now taken, which was just created", vehicle.id)
-              vehicle.becomeDriver(mobilityRequester)
-              MobilityStatusResponse(Vector(ActualVehicle(vehicle)), otherTriggerId)
-            } pipeTo mobilityRequester
-          } else {
-            availableVehicles = availableVehicles match {
-              case firstVehicle :: rest =>
-                logger.debug("Vehicle {} is now taken", firstVehicle.id)
-                firstVehicle.becomeDriver(sender)
-                sender() ! MobilityStatusResponse(Vector(ActualVehicle(firstVehicle)), triggerId)
-                rest
-              case _ =>
-                logger.error(s"THE LIST OF VEHICLES SHOULDN'T BE EMPTY")
-                Nil
-            }
-          }
-        }
-      }.getOrElse {
-        availableVehicles = availableVehicles match {
-          case firstVehicle :: rest =>
-            logger.debug("Vehicle {} is now taken", firstVehicle.id)
-            firstVehicle.becomeDriver(sender)
-            sender() ! MobilityStatusResponse(Vector(ActualVehicle(firstVehicle)), triggerId)
-            rest
-          case Nil =>
-            logger.debug(s"Not returning vehicle because no default is defined")
-            sender() ! MobilityStatusResponse(Vector(), triggerId)
-            Nil
-        }
-=======
     case inquiry @ MobilityStatusInquiry(personId, _, _, requireVehicleCategoryAvailable, triggerId) =>
       val availableVehicleMaybe: Option[BeamVehicle] = requireVehicleCategoryAvailable match {
         case Some(_) if personId.toString.contains("freight") =>
@@ -233,7 +163,6 @@
             logger.error(s"THE LIST OF VEHICLES SHOULD NOT BE EMPTY")
           logger.debug(s"Not returning vehicle because no default for  is defined")
           sender() ! MobilityStatusResponse(Vector(), triggerId)
->>>>>>> a64198c4
       }
 
     case pir: ParkingInquiryResponse =>
@@ -271,6 +200,11 @@
         inquiry.whereWhen,
         self
       )
+      logger.warn(
+        s"No vehicles available for category ${category} available for " +
+        s"person ${inquiry.personId.toString}, creating a new vehicle with id ${vehicle.id.toString}"
+      )
+
       // Create a vehicle out of thin air
       nextVehicleIndex += 1
       val mobilityRequester = sender()
@@ -282,10 +216,6 @@
         inquiry.whereWhen,
         "wherever",
         triggerId = inquiry.triggerId
-      )
-      logger.warn(
-        s"No vehicles available for category ${category} available for " +
-        s"person ${inquiry.personId.toString}, creating a new vehicle with id ${vehicle.id.toString}"
       )
 
       responseFuture.collect { case ParkingInquiryResponse(stall, _, otherTriggerId) =>
