--- conflicted
+++ resolved
@@ -10,30 +10,20 @@
 import beam.agentsim.agents.household.HouseholdActor._
 import beam.agentsim.agents.household.HouseholdFleetManager.ResolvedParkingResponses
 import beam.agentsim.agents.modalbehaviors.DrivesVehicle.ActualVehicle
-<<<<<<< HEAD
-import beam.agentsim.agents.vehicles.BeamVehicle
+import beam.agentsim.agents.vehicles.{BeamVehicle, VehicleManager}
 import beam.agentsim.events.{ParkingEvent, SpaceTime}
-=======
-import beam.agentsim.agents.vehicles.{BeamVehicle, VehicleManager}
-import beam.agentsim.events.SpaceTime
 import beam.agentsim.infrastructure.ChargingNetworkManager._
 import beam.agentsim.infrastructure.ParkingInquiry.{ParkingActivityType, ParkingSearchMode}
->>>>>>> 23006386
 import beam.agentsim.infrastructure.{ParkingInquiry, ParkingInquiryResponse}
 import beam.agentsim.scheduler.BeamAgentScheduler.CompletionNotice
 import beam.agentsim.scheduler.HasTriggerId
 import beam.agentsim.scheduler.Trigger.TriggerWithId
-<<<<<<< HEAD
-import beam.agentsim.agents.vehicles.VehicleManager
-import beam.sim.BeamServices
-import beam.utils.logging.ExponentialLazyLogging
-=======
+import beam.sim.common.GeoUtils
 import beam.sim.config.BeamConfig
 import beam.sim.config.BeamConfig.Beam.Debug
+import beam.utils.logging.{ExponentialLazyLogging, LoggingMessageActor}
 import beam.utils.logging.pattern.ask
-import beam.utils.logging.{ExponentialLazyLogging, LoggingMessageActor}
 import org.matsim.api.core.v01.population.Person
->>>>>>> 23006386
 import org.matsim.api.core.v01.{Coord, Id}
 import org.matsim.core.api.experimental.events.EventsManager
 
@@ -43,22 +33,16 @@
 
 class HouseholdFleetManager(
   parkingManager: ActorRef,
-<<<<<<< HEAD
-  eventsManager: EventsManager,
-  beamServices: BeamServices,
-  vehicles: Map[Id[BeamVehicle], BeamVehicle],
-  homeCoord: Coord
-) extends Actor
-=======
   chargingNetworkManager: ActorRef,
   vehicles: Map[Id[BeamVehicle], BeamVehicle],
   homeAndStartingWorkLocations: Map[Id[Person], (ParkingActivityType, String, Coord)],
   maybeEmergencyHouseholdVehicleGenerator: Option[EmergencyHouseholdVehicleGenerator],
   whoDrivesThisVehicle: Map[Id[BeamVehicle], Id[Person]], // so far only freight module is using this collection
+  eventsManager: EventsManager,
+  geo: GeoUtils,
   beamConfig: BeamConfig,
   implicit val debug: Debug
 ) extends LoggingMessageActor
->>>>>>> 23006386
     with ExponentialLazyLogging {
   private implicit val timeout: Timeout = Timeout(50000, TimeUnit.SECONDS)
   private implicit val executionContext: ExecutionContext = context.dispatcher
@@ -75,30 +59,20 @@
   override def loggedReceive: Receive = {
     case ResolvedParkingResponses(triggerId, xs) =>
       logger.debug(s"ResolvedParkingResponses ($triggerId, $xs)")
-<<<<<<< HEAD
-      xs.foreach {
-        case (id, resp) =>
-          val veh = vehicles(id)
-          veh.setManager(Some(self))
-          veh.spaceTime = SpaceTime(resp.stall.locationUTM.getX, resp.stall.locationUTM.getY, 0)
-          veh.setMustBeDrivenHome(true)
-          veh.useParkingStall(resp.stall)
-          val parkEvent = ParkingEvent(
-            time = 0,
-            stall = resp.stall,
-            locationWGS = beamServices.geo.utm2Wgs(resp.stall.locationUTM),
-            vehicleId = id,
-            driverId = "None"
-          )
-          eventsManager.processEvent(parkEvent)
-          self ! ReleaseVehicleAndReply(veh)
-=======
       xs.foreach { case (id, resp) =>
         val veh = vehiclesInternal(id)
         veh.setManager(Some(self))
         veh.spaceTime = SpaceTime(resp.stall.locationUTM.getX, resp.stall.locationUTM.getY, 0)
         veh.setMustBeDrivenHome(true)
         veh.useParkingStall(resp.stall)
+        val parkEvent = ParkingEvent(
+          time = 0,
+          stall = resp.stall,
+          locationWGS = geo.utm2Wgs(resp.stall.locationUTM),
+          vehicleId = id,
+          driverId = "None"
+        )
+        eventsManager.processEvent(parkEvent)
         if (resp.stall.chargingPointType.isDefined) {
           chargingNetworkManager ! ChargingPlugRequest(
             0,
@@ -112,7 +86,6 @@
         }
 
         self ! ReleaseVehicleAndReply(veh, triggerId = triggerId)
->>>>>>> 23006386
       }
       triggerSender.foreach(actorRef => actorRef ! CompletionNotice(triggerId, Vector()))
 
