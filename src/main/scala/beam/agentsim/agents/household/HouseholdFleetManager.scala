--- conflicted
+++ resolved
@@ -189,14 +189,6 @@
         case None if createAnEmergencyVehicle(inquiry).nonEmpty =>
           logger.debug(s"An emergency vehicle has been created!")
         case _ =>
-<<<<<<< HEAD
-          // I don't think this is actually a problem????
-//          if (availableVehicles.isEmpty)
-//            logger.warn(
-//              s"The list of vehicles should not be empty, activate emergency personal vehicles generation as a temporary solution"
-//            )
-          logger.debug(s"Not returning vehicle because no default for  is defined")
-=======
           if (availableVehicles.isEmpty) {
             requireVehicleCategoryAvailable match {
               case Some(requiredType) if vehicles.values.exists(_.beamVehicleType.vehicleCategory == requiredType) =>
@@ -210,7 +202,6 @@
             }
 
           }
->>>>>>> 74adcb76
           sender() ! MobilityStatusResponse(Vector(), triggerId)
       }
 
