package beam.agentsim.agents.household

import akka.actor.ActorRef
import akka.actor.Status.{Failure, Success}
import akka.pattern.pipe
import akka.util.Timeout
import beam.agentsim.Resource.NotifyVehicleIdle
import beam.agentsim.agents.BeamAgent.Finish
import beam.agentsim.agents.InitializeTrigger
import beam.agentsim.agents.freight.input.FreightReader
import beam.agentsim.agents.household.HouseholdActor._
import beam.agentsim.agents.household.HouseholdFleetManager.ResolvedParkingResponses
import beam.agentsim.agents.modalbehaviors.DrivesVehicle.ActualVehicle
import beam.agentsim.agents.vehicles.{BeamVehicle, VehicleManager}
import beam.agentsim.events.{ParkingEvent, SpaceTime}
import beam.agentsim.infrastructure.ChargingNetworkManager._
import beam.agentsim.infrastructure.ParkingInquiry.{ParkingActivityType, ParkingSearchMode}
import beam.agentsim.infrastructure.{ParkingInquiry, ParkingInquiryResponse}
import beam.agentsim.scheduler.BeamAgentScheduler.CompletionNotice
import beam.agentsim.scheduler.HasTriggerId
import beam.agentsim.scheduler.Trigger.TriggerWithId
import beam.sim.common.GeoUtils
import beam.sim.config.BeamConfig
import beam.sim.config.BeamConfig.Beam.Debug
import beam.utils.logging.pattern.ask
import beam.utils.logging.{ExponentialLazyLogging, LoggingMessageActor}
import org.matsim.api.core.v01.Id
import org.matsim.api.core.v01.population.Person
import org.matsim.core.api.experimental.events.EventsManager

import java.util.concurrent.TimeUnit
import scala.collection.mutable
import scala.concurrent.{ExecutionContext, Future}

class HouseholdFleetManager(
  parkingManager: ActorRef,
  chargingNetworkManager: ActorRef,
  vehicles: Map[Id[BeamVehicle], BeamVehicle],
  homeAndStartingWorkLocations: Map[Id[Person], HomeAndStartingWorkLocation],
  maybeEmergencyHouseholdVehicleGenerator: Option[EmergencyHouseholdVehicleGenerator],
  whoDrivesThisFreightVehicle: Map[Id[BeamVehicle], Id[Person]], // so far only freight module is using this collection
  eventsManager: EventsManager,
  geo: GeoUtils,
  beamConfig: BeamConfig,
  implicit val debug: Debug
) extends LoggingMessageActor
    with ExponentialLazyLogging {
  private implicit val timeout: Timeout = Timeout(50000, TimeUnit.SECONDS)
  private implicit val executionContext: ExecutionContext = context.dispatcher
  private var nextVehicleIndex = 0

  private val vehiclesInternal: collection.mutable.Map[Id[BeamVehicle], BeamVehicle] =
    collection.mutable.Map(vehicles.toSeq: _*)

  private var availableVehicles: List[BeamVehicle] = Nil
  var triggerSender: Option[ActorRef] = None

  private val trackingVehicleAssignmentAtInitialization = mutable.HashMap.empty[Id[BeamVehicle], Id[Person]]

  override def loggedReceive: Receive = {
    case ResolvedParkingResponses(triggerId, xs) =>
      logger.debug(s"ResolvedParkingResponses ($triggerId, $xs)")
      xs.foreach { case (id, resp) =>
        val veh = vehiclesInternal(id)
        veh.setManager(Some(self))
        veh.spaceTime = SpaceTime(resp.stall.locationUTM.getX, resp.stall.locationUTM.getY, 0)
        veh.setMustBeDrivenHome(true)
        veh.useParkingStall(resp.stall)
        val parkEvent = ParkingEvent(
          time = 0,
          stall = resp.stall,
          locationWGS = geo.utm2Wgs(resp.stall.locationUTM),
          vehicleId = id,
          driverId = "None"
        )
        eventsManager.processEvent(parkEvent)
        if (resp.stall.chargingPointType.isDefined) {
          chargingNetworkManager ! ChargingPlugRequest(
            0,
            veh,
            resp.stall,
            // use first household member id as stand-in.
            trackingVehicleAssignmentAtInitialization(id),
            triggerId,
            self
          )
        }

        self ! ReleaseVehicleAndReply(veh, triggerId = triggerId)
      }
      triggerSender.foreach(actorRef => actorRef ! CompletionNotice(triggerId, Vector()))

    case TriggerWithId(InitializeTrigger(tick), triggerId) =>
      triggerSender = Some(sender())
      val listOfFutures: List[Future[(Id[BeamVehicle], ParkingInquiryResponse)]] = {
        // Request that all household vehicles be parked at the home coordinate. If the vehicle is an EV,
        // send the request to the charging manager. Otherwise send request to the parking manager.
        val workingPersonsList =
          homeAndStartingWorkLocations.filter(_._2.parkingActivityType == ParkingActivityType.Work).keys.toBuffer
        vehicles.toList.map { case (id, vehicle) =>
          val personId: Id[Person] =
            if (workingPersonsList.nonEmpty) workingPersonsList.remove(0)
            else
              homeAndStartingWorkLocations
                .find(_._2.parkingActivityType == ParkingActivityType.Home)
                .map(_._1)
                .getOrElse(homeAndStartingWorkLocations.keys.head)
          trackingVehicleAssignmentAtInitialization.put(vehicle.id, personId)
          val HomeAndStartingWorkLocation(_, activityType, location, endTime) = homeAndStartingWorkLocations(personId)
          val inquiry = ParkingInquiry.init(
            SpaceTime(location, 0),
            activityType,
            VehicleManager.getReservedFor(vehicle.vehicleManagerId.get).get,
            beamVehicle = Option(vehicle),
            triggerId = triggerId,
            searchMode = ParkingSearchMode.Init,
            parkingDuration = endTime - tick
          )
          if (vehicle.isEV && beamConfig.beam.agentsim.chargingNetworkManager.overnightChargingEnabled) {
            logger.debug(s"Overnight charging vehicle $vehicle with state of charge ${vehicle.getStateOfCharge}")
            (chargingNetworkManager ? inquiry).mapTo[ParkingInquiryResponse].map(r => (id, r))
          } else {
            logger.debug(s"Overnight parking vehicle $vehicle")
            (parkingManager ? inquiry).mapTo[ParkingInquiryResponse].map(r => (id, r))
          }
        }
      }
      val futureOfList = Future.sequence(listOfFutures)
      val response = futureOfList.map(ResolvedParkingResponses(triggerId, _))
      response.pipeTo(self)

    case NotifyVehicleIdle(vId, _, whenWhere, _, _, _, _) =>
      val vehId = vId.asInstanceOf[Id[BeamVehicle]]
      vehiclesInternal.get(vehId) match {
        case Some(vehicle) =>
          vehicle.spaceTime = whenWhere
          logger.debug("updated vehicle {} with location {}", vehId, whenWhere)
        case _ =>
          logger.error("Why is not this vehicle {} at location {} yet!", vehId, whenWhere)
      }

    case ReleaseVehicle(vehicle, _) =>
      vehicle.unsetDriver()
      if (availableVehicles.contains(vehicle)) {
        logger.warn("I can't release vehicle {} because I have it already", vehicle.id)
      } else {
        availableVehicles = vehicle :: availableVehicles
        logger.debug("Vehicle {} is now available", vehicle.id)
      }

    case ReleaseVehicleAndReply(vehicle, _, _) =>
      vehicle.unsetDriver()
      if (availableVehicles.contains(vehicle)) {
        sender ! Failure(new RuntimeException(s"I can't release vehicle ${vehicle.id} because I have it already"))
      } else {
        availableVehicles = vehicle :: availableVehicles
        logger.debug("Vehicle {} is now available", vehicle.id)
        sender() ! Success
      }

    case GetVehicleTypes(triggerId) =>
      sender() ! VehicleTypesResponse(vehicles.values.map(_.beamVehicleType).toSet, triggerId)

    case inquiry @ MobilityStatusInquiry(personId, _, _, requireVehicleCategoryAvailable, triggerId) =>
      val availableVehicleMaybe: Option[BeamVehicle] = requireVehicleCategoryAvailable match {
<<<<<<< HEAD
        case Some(_) if personId.toString.contains("freight") =>
          whoDrivesThisFreightVehicle
=======
        case Some(_) if personId.toString.startsWith(FreightReader.FREIGHT_ID_PREFIX) =>
          whoDrivesThisVehicle
>>>>>>> 53f46b8c
            .filter(_._2 == personId)
            .flatMap { case (vehicleId, _) => availableVehicles.find(_.id == vehicleId) }
            .headOption
        case Some(requireVehicleCategory) =>
          availableVehicles.find(_.beamVehicleType.vehicleCategory == requireVehicleCategory)
        case _ => availableVehicles.headOption
      }

      availableVehicleMaybe match {
        case Some(availableVehicle) =>
          logger.debug("Vehicle {} is now taken", availableVehicle.id)
          availableVehicle.becomeDriver(sender)
          sender() ! MobilityStatusResponse(Vector(ActualVehicle(availableVehicle)), triggerId)
          availableVehicles = availableVehicles.filter(_ != availableVehicle)
        case None if createAnEmergencyVehicle(inquiry).nonEmpty =>
          logger.debug(s"An emergency vehicle has been created!")
        case _ =>
          if (availableVehicles.isEmpty)
            logger.warn(
              s"The list of vehicles should not be empty, activate emergency personal vehicles generation as a temporary solution"
            )
          logger.debug(s"Not returning vehicle because no default for  is defined")
          sender() ! MobilityStatusResponse(Vector(), triggerId)
      }

    case pir: ParkingInquiryResponse =>
      logger.error(s"STUCK with ParkingInquiryResponse: $pir")
    case e: StartingRefuelSession =>
      logger.debug("HouseholdFleetManager.StartingRefuelSession: {}", e)
    case e: UnhandledVehicle =>
      logger.error("HouseholdFleetManager.UnhandledVehicle: {}", e)
    case e: WaitingToCharge =>
      logger.debug("HouseholdFleetManager.WaitingInLine: {}", e)
    case e: EndingRefuelSession =>
      logger.debug("HouseholdFleetManager.EndingRefuelSession: {}", e)
    case Finish =>
      context.stop(self)
    case Success =>
    case x =>
      logger.error(s"No handler for $x")
  }

  /**
    * @param inquiry MobilityStatusInquiry
    * @return
    */
  private def createAnEmergencyVehicle(inquiry: MobilityStatusInquiry): Option[BeamVehicle] = {
    for {
      category    <- inquiry.requireVehicleCategoryAvailable
      emergency   <- maybeEmergencyHouseholdVehicleGenerator
      vehicleType <- emergency.sampleVehicleTypeForEmergencyUse(inquiry.personId, category, inquiry.whereWhen)
    } yield {
      val vehicle = emergency.createAndAddVehicle(
        vehicleType,
        inquiry.personId,
        nextVehicleIndex,
        inquiry.whereWhen,
        self
      )
      logger.warn(
        s"No vehicles available for category $category available for " +
        s"person ${inquiry.personId.toString}, creating a new vehicle with id ${vehicle.id.toString}"
      )

      // Create a vehicle out of thin air
      nextVehicleIndex += 1
      val mobilityRequester = sender()
      vehiclesInternal(vehicle.id) = vehicle

      // Pipe my car through the parking manager
      // and complete initialization only when I got them all.
      val responseFuture = parkingManager ? ParkingInquiry.init(
        inquiry.whereWhen,
        "wherever",
        VehicleManager.getReservedFor(vehicle.vehicleManagerId.get()).get,
        Some(vehicle),
        triggerId = inquiry.triggerId,
        parkingDuration = beamConfig.beam.agentsim.agents.parking.estimatedMinParkingDurationInSeconds
      )

      responseFuture.collect { case ParkingInquiryResponse(stall, _, otherTriggerId) =>
        vehicle.useParkingStall(stall)
        logger.debug("Vehicle {} is now taken, which was just created", vehicle.id)
        vehicle.becomeDriver(mobilityRequester)
        MobilityStatusResponse(Vector(ActualVehicle(vehicle)), otherTriggerId)
      } pipeTo mobilityRequester
      vehicle
    }
  }
}

object HouseholdFleetManager {

  case class ResolvedParkingResponses(triggerId: Long, xs: List[(Id[BeamVehicle], ParkingInquiryResponse)])
      extends HasTriggerId
}<|MERGE_RESOLUTION|>--- conflicted
+++ resolved
@@ -163,13 +163,8 @@
 
     case inquiry @ MobilityStatusInquiry(personId, _, _, requireVehicleCategoryAvailable, triggerId) =>
       val availableVehicleMaybe: Option[BeamVehicle] = requireVehicleCategoryAvailable match {
-<<<<<<< HEAD
-        case Some(_) if personId.toString.contains("freight") =>
+        case Some(_) if personId.toString.startsWith(FreightReader.FREIGHT_ID_PREFIX) =>
           whoDrivesThisFreightVehicle
-=======
-        case Some(_) if personId.toString.startsWith(FreightReader.FREIGHT_ID_PREFIX) =>
-          whoDrivesThisVehicle
->>>>>>> 53f46b8c
             .filter(_._2 == personId)
             .flatMap { case (vehicleId, _) => availableVehicles.find(_.id == vehicleId) }
             .headOption
