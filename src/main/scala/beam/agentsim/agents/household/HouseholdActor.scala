--- conflicted
+++ resolved
@@ -110,7 +110,6 @@
   ) extends Actor
       with ActorLogging {
 
-<<<<<<< HEAD
     private implicit val timeout: Timeout = Timeout(50000, TimeUnit.SECONDS)
     private implicit val executionContext: ExecutionContext = context.dispatcher
     override val supervisorStrategy: OneForOneStrategy =
@@ -118,7 +117,7 @@
         case _: Exception      => Stop
         case _: AssertionError => Stop
       }
-=======
+
     if (beamServices.beamConfig.beam.experimental.optimizer.enabled) {
       //Create the solver actor
       val solver = context.actorOf(beam.agentsim.agents.household.HouseholdSolverActor.props)
@@ -127,7 +126,6 @@
       //Watch for it to die so that it allows this parent to complete
       context.watch(solver)
     }
->>>>>>> cc44d0f1
 
     import beam.agentsim.agents.memberships.Memberships.RankedGroup._
 
@@ -175,7 +173,7 @@
         homeCoord,
         homeCoord,
         "home",
-        0,
+        AttributesOfIndividual.EMPTY,
         NoNeed,
         0,
         0
