--- conflicted
+++ resolved
@@ -90,11 +90,6 @@
 
   case class InitializeRideHailAgent(b: Id[Person])
 
-<<<<<<< HEAD
-  case class HouseholdAttributes(householdIncome: Double, householdSize: Int, numCars: Int, numBikes: Int)
-
-  case class AttributesOfIndividual(person: Person, householdAttributes: HouseholdAttributes, householdId: Id[Household], modalityStyle: Option[String], isMale: Boolean, availableModes: Seq[BeamMode]) {
-=======
   case class HouseholdAttributes(
     householdIncome: Double,
     householdSize: Int,
@@ -102,41 +97,14 @@
     numBikes: Int
   )
 
-  case class AttributesOfIndividual(
-    person: Person,
-    householdAttributes: HouseholdAttributes,
-    householdId: Id[Household],
-    modalityStyle: Option[String],
-    isMale: Boolean
-  ) {
->>>>>>> b4c277ff
+  case class AttributesOfIndividual(person: Person, householdAttributes: HouseholdAttributes, householdId: Id[Household], modalityStyle: Option[String], isMale: Boolean, availableModes: Seq[BeamMode]) {
     lazy val hasModalityStyle: Boolean = modalityStyle.nonEmpty
   }
 
   object AttributesOfIndividual {
-<<<<<<< HEAD
     def apply(person: Person, household: Household, vehicles: Map[Id[BeamVehicle], BeamVehicle]): AttributesOfIndividual = {
       val modalityStyle = Option(person.getSelectedPlan.getAttributes.getAttribute("modality-style")).map(_.asInstanceOf[String])
-      val availableModes: Seq[BeamMode] = PermissibleModeUtils.permissibleModeParser(person.getAttributes.getAttribute(beam.utils.plansampling.PlansSampler.availableModeString).toString) map BeamMode.withValue
-      AttributesOfIndividual(person, HouseholdAttributes(household, vehicles), household.getId, modalityStyle, new Random().nextBoolean(), availableModes)
-=======
-
-    def apply(
-      person: Person,
-      household: Household,
-      vehicles: Map[Id[BeamVehicle], BeamVehicle]
-    ): AttributesOfIndividual = {
-      val modalityStyle = Option(
-        person.getSelectedPlan.getAttributes.getAttribute("modality-style")
-      ).map(_.asInstanceOf[String])
-      AttributesOfIndividual(
-        person,
-        HouseholdAttributes(household, vehicles),
-        household.getId,
-        modalityStyle,
-        new Random().nextBoolean()
-      )
->>>>>>> b4c277ff
+      val availableModes: Seq[BeamMode] = PermissibleModeUtils.permissibleModeParser(person.getAttributes.getAttribute(beam.utils.plansampling.PlansSampler.availableModeString).toString) map BeamMode.withValueAttributesOfIndividual(person, HouseholdAttributes(household, vehicles), household.getId, modalityStyle, new Random().nextBoolean(), availableModes)
     }
   }
 
