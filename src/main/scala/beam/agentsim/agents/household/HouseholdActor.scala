--- conflicted
+++ resolved
@@ -24,6 +24,7 @@
 import beam.agentsim.agents.{HasTickAndTrigger, InitializeTrigger, PersonAgent}
 import beam.agentsim.events.SpaceTime
 import beam.agentsim.infrastructure.ParkingManager.{ParkingInquiry, ParkingInquiryResponse}
+import beam.agentsim.infrastructure.ParkingStall.NoNeed
 import beam.agentsim.scheduler.BeamAgentScheduler.{CompletionNotice, ScheduleTrigger}
 import beam.agentsim.scheduler.Trigger.TriggerWithId
 import beam.router.BeamRouter.RoutingResponse
@@ -302,26 +303,6 @@
         }
         if (cavs.isEmpty) completeInitialization(triggerId, Vector())
 
-<<<<<<< HEAD
-        // Pipe my cars through the parking manager
-        // and complete initialization only when I got them all.
-        Future
-          .sequence(vehicles.values.map { veh =>
-            veh.manager = Some(self)
-            veh.spaceTime = SpaceTime(homeCoord.getX, homeCoord.getY, 0)
-            parkingManager ? ParkingInquiry(
-              homeCoord,
-              homeCoord,
-              "home",
-              AttributesOfIndividual.EMPTY,
-              None,
-              0,
-              0
-            ) flatMap {
-              case ParkingInquiryResponse(stall, _) =>
-                veh.useParkingStall(stall)
-                self ? ReleaseVehicleAndReply(veh)
-=======
       case RoutingResponses(tick, routingResponses) =>
         // Check if there are any broken routes, for now we cancel the whole cav plan if this happens and give a warning
         // a more robust implementation would re-plan but without the person who's mobility led to the bad route
@@ -392,7 +373,6 @@
                   pickDropsForGrouping = pickDropsForGrouping + (pass -> legsForPerson)
                 }
               }
->>>>>>> d370a8bf
             }
             cavSchedule.cav -> passengerSchedule.updateStartTimes(theLegs.headOption.map(_.startTime).getOrElse(0))
           }.toMap
