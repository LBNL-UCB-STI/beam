--- conflicted
+++ resolved
@@ -2,27 +2,16 @@
 
 import akka.actor.{ActorLogging, ActorRef, Props, Terminated}
 import beam.agentsim.Resource.{CheckInResource, NotifyResourceIdle, NotifyResourceInUse}
-<<<<<<< HEAD
-import beam.agentsim.ResourceManager.VehicleManager
-import beam.agentsim.agents.BeamAgent.Finish
-import beam.agentsim.agents.modalbehaviors.{ChoosesMode, ModeChoiceCalculator}
-import beam.agentsim.agents.vehicles.BeamVehicle
-=======
 import beam.agentsim.ResourceManager.{NotifyVehicleResourceIdle, VehicleManager}
 import beam.agentsim.agents.BeamAgent.Finish
 import beam.agentsim.agents.modalbehaviors.ModeChoiceCalculator.GeneralizedVot
 import beam.agentsim.agents.modalbehaviors.{ChoosesMode, ModeChoiceCalculator}
 import beam.agentsim.agents.vehicles.BeamVehicle
 import beam.agentsim.agents.vehicles.BeamVehicleType.{BicycleVehicle, CarVehicle, HumanBodyVehicle}
->>>>>>> 38cecc4b
 import beam.agentsim.agents.vehicles.BeamVehicleType.HumanBodyVehicle.{
   createId,
   powerTrainForHumanBody
 }
-<<<<<<< HEAD
-import beam.agentsim.agents.vehicles.BeamVehicleType.{BicycleVehicle, CarVehicle, HumanBodyVehicle}
-=======
->>>>>>> 38cecc4b
 import beam.agentsim.agents.vehicles.VehicleProtocol.StreetVehicle
 import beam.agentsim.agents.{InitializeTrigger, PersonAgent}
 import beam.agentsim.events.SpaceTime
@@ -36,10 +25,7 @@
 import org.matsim.api.core.v01.population.Person
 import org.matsim.api.core.v01.{Coord, Id}
 import org.matsim.core.api.experimental.events.EventsManager
-<<<<<<< HEAD
-=======
 import org.matsim.core.population.PersonUtils
->>>>>>> 38cecc4b
 import org.matsim.households
 import org.matsim.households.Income.IncomePeriod
 import org.matsim.households.{Household, IncomeImpl}
@@ -65,10 +51,7 @@
     transportNetwork: TransportNetwork,
     router: ActorRef,
     rideHailManager: ActorRef,
-<<<<<<< HEAD
-=======
     parkingManager: ActorRef,
->>>>>>> 38cecc4b
     eventsManager: EventsManager,
     population: org.matsim.api.core.v01.population.Population,
     householdId: Id[Household],
@@ -84,10 +67,7 @@
         transportNetwork,
         router,
         rideHailManager,
-<<<<<<< HEAD
-=======
         parkingManager,
->>>>>>> 38cecc4b
         eventsManager,
         population,
         householdId,
@@ -130,11 +110,7 @@
     modalityStyle: Option[String],
     isMale: Boolean,
     availableModes: Seq[BeamMode],
-<<<<<<< HEAD
-    valueOfTime: Double
-=======
     valueOfTime: BigDecimal
->>>>>>> 38cecc4b
   ) {
     lazy val hasModalityStyle: Boolean = modalityStyle.nonEmpty
   }
@@ -144,12 +120,8 @@
     def apply(
       person: Person,
       household: Household,
-<<<<<<< HEAD
-      vehicles: Map[Id[BeamVehicle], BeamVehicle]
-=======
       vehicles: Map[Id[BeamVehicle], BeamVehicle],
       valueOfTime: BigDecimal
->>>>>>> 38cecc4b
     ): AttributesOfIndividual = {
       val modalityStyle =
         Option(person.getSelectedPlan.getAttributes.getAttribute("modality-style"))
@@ -161,11 +133,7 @@
         modalityStyle,
         new Random().nextBoolean(),
         BeamMode.availableModes,
-<<<<<<< HEAD
-        14.5 // Average Income
-=======
         valueOfTime
->>>>>>> 38cecc4b
       )
     }
 
@@ -174,11 +142,7 @@
       household: Household,
       vehicles: Map[Id[BeamVehicle], BeamVehicle],
       availableModes: Seq[BeamMode],
-<<<<<<< HEAD
-      valueOfTime: Double
-=======
       valueOfTime: BigDecimal
->>>>>>> 38cecc4b
     ): AttributesOfIndividual = {
       val modalityStyle =
         Option(person.getSelectedPlan.getAttributes.getAttribute("modality-style"))
@@ -189,11 +153,7 @@
         HouseholdAttributes(household, vehicles),
         household.getId,
         modalityStyle,
-<<<<<<< HEAD
-        new Random().nextBoolean(),
-=======
         person.getCustomAttributes.get("sex").asInstanceOf[Boolean],
->>>>>>> 38cecc4b
         availableModes,
         valueOfTime
       )
@@ -239,10 +199,7 @@
     transportNetwork: TransportNetwork,
     router: ActorRef,
     rideHailManager: ActorRef,
-<<<<<<< HEAD
-=======
     parkingManager: ActorRef,
->>>>>>> 38cecc4b
     eventsManager: EventsManager,
     val population: org.matsim.api.core.v01.population.Population,
     id: Id[households.Household],
@@ -263,11 +220,7 @@
           .createVehicle(bodyVehicleIdFromPerson, HumanBodyVehicle.MatsimVehicleType)
       // real vehicle( car, bus, etc.)  should be populated from config in notifyStartup
       //let's put here human body vehicle too, it should be clean up on each iteration
-<<<<<<< HEAD
-
-=======
       val personId = person.getId
->>>>>>> 38cecc4b
       val availableModes: Seq[BeamMode] = Option(
         personAttributes.getAttribute(
           person.getId.toString,
@@ -285,25 +238,14 @@
 
       person.getCustomAttributes.put("beam-attributes", attributes)
 
-<<<<<<< HEAD
-=======
       val modeChoiceCalculator = modeChoiceCalculatorFactory(attributes)
 
       modeChoiceCalculator.valuesOfTime += (GeneralizedVot -> valueOfTime)
 
->>>>>>> 38cecc4b
       val personRef: ActorRef = context.actorOf(
         PersonAgent.props(
           schedulerRef,
           beamServices,
-<<<<<<< HEAD
-          modeChoiceCalculatorFactory(attributes),
-          transportNetwork,
-          router,
-          rideHailManager,
-          eventsManager,
-          person.getId,
-=======
           modeChoiceCalculator,
           transportNetwork,
           router,
@@ -311,19 +253,12 @@
           parkingManager,
           eventsManager,
           personId,
->>>>>>> 38cecc4b
           household,
           person.getSelectedPlan,
           bodyVehicleIdFromPerson
         ),
-<<<<<<< HEAD
-        person.getId.toString
-      )
-
-=======
         personId.toString
       )
->>>>>>> 38cecc4b
       context.watch(personRef)
       // Every Person gets a HumanBodyVehicle
       val newBodyVehicle = new BeamVehicle(
@@ -336,15 +271,10 @@
       )
       newBodyVehicle.registerResource(personRef)
       beamServices.vehicles += ((bodyVehicleIdFromPerson, newBodyVehicle))
-<<<<<<< HEAD
-      schedulerRef ! ScheduleTrigger(InitializeTrigger(0.0), personRef)
-      beamServices.personRefs += ((person.getId, personRef))
-=======
 
       schedulerRef ! ScheduleTrigger(InitializeTrigger(0.0), personRef)
       beamServices.personRefs += ((personId, personRef))
 
->>>>>>> 38cecc4b
     }
 
     override val resources: collection.mutable.Map[Id[BeamVehicle], BeamVehicle] =
@@ -394,11 +324,7 @@
 
     override def receive: Receive = {
 
-<<<<<<< HEAD
-      case NotifyResourceIdle(vehId: Id[Vehicle], whenWhere, _) =>
-=======
       case NotifyVehicleResourceIdle(vehId: Id[Vehicle], whenWhere, passengerSchedule, fuelLevel) =>
->>>>>>> 38cecc4b
         _vehicleToStreetVehicle += (vehId -> StreetVehicle(vehId, whenWhere, CAR, asDriver = true))
 
       case NotifyResourceInUse(vehId: Id[Vehicle], whenWhere) =>
@@ -523,11 +449,6 @@
       val initialLocation = SpaceTime(homeCoord.getX, homeCoord.getY, 0L)
 
       for { veh <- _vehicles } yield {
-<<<<<<< HEAD
-        //TODO following mode should come from the vehicle
-        _vehicleToStreetVehicle +=
-          (veh -> StreetVehicle(veh, initialLocation, CAR, asDriver = true))
-=======
         //TODO following mode should match exhaustively
         val mode = vehicles(veh).beamVehicleType match {
           case BicycleVehicle => BIKE
@@ -535,7 +456,6 @@
         }
         _vehicleToStreetVehicle +=
           (veh -> StreetVehicle(veh, initialLocation, mode, asDriver = true))
->>>>>>> 38cecc4b
       }
     }
 
