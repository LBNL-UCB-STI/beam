package beam.agentsim.agents.household

import akka.actor.SupervisorStrategy.Stop
import akka.actor.{ActorLogging, ActorRef, OneForOneStrategy, Props, Status, Terminated}
import akka.pattern.pipe
import akka.util.Timeout
import beam.agentsim.Resource.NotifyVehicleIdle
import beam.agentsim.agents.BeamAgent.Finish
import beam.agentsim.agents._
import beam.agentsim.agents.modalbehaviors.ChoosesMode.{CavTripLegsRequest, CavTripLegsResponse}
import beam.agentsim.agents.modalbehaviors.DrivesVehicle.VehicleOrToken
import beam.agentsim.agents.modalbehaviors.ModeChoiceCalculator
import beam.agentsim.agents.planning.BeamPlan
import beam.agentsim.agents.planning.BeamPlan.atHome
import beam.agentsim.agents.ridehail.RideHailAgent.{
  ModifyPassengerSchedule,
  ModifyPassengerScheduleAck,
  ModifyPassengerScheduleAcks
}
import beam.agentsim.agents.ridehail.RideHailManager.RoutingResponses
import beam.agentsim.agents.vehicles.EnergyEconomyAttributes.Powertrain
import beam.agentsim.agents.vehicles.VehicleCategory.{VehicleCategory, _}
import beam.agentsim.agents.vehicles._
import beam.agentsim.events.SpaceTime
import beam.agentsim.infrastructure.{ParkingInquiry, ParkingInquiryResponse}
import beam.agentsim.scheduler.BeamAgentScheduler.{CompletionNotice, ScheduleTrigger}
import beam.agentsim.scheduler.HasTriggerId
import beam.agentsim.scheduler.Trigger.TriggerWithId
import beam.router.BeamRouter.RoutingResponse
import beam.router.Modes.BeamMode.CAV
import beam.router.RouteHistory
import beam.router.model.{BeamLeg, EmbodiedBeamLeg}
import beam.router.osm.TollCalculator
import beam.sim.config.BeamConfig.Beam
import beam.sim.population.AttributesOfIndividual
import beam.sim.vehicles.VehiclesAdjustment
import beam.sim.{BeamScenario, BeamServices}
import beam.utils.logging.LoggingMessageActor
import beam.utils.logging.pattern.ask
import com.conveyal.r5.transit.TransportNetwork
import com.typesafe.scalalogging.LazyLogging
import org.apache.commons.math3.distribution.UniformRealDistribution
import org.matsim.api.core.v01.population.{Activity, Leg, Person}
import org.matsim.api.core.v01.{Coord, Id}
import org.matsim.core.api.experimental.events.EventsManager
import org.matsim.core.population.PopulationUtils
import org.matsim.core.utils.misc.Time
import org.matsim.households
import org.matsim.households.Household

import java.util.concurrent.TimeUnit
import scala.collection.mutable
import scala.concurrent.{ExecutionContext, Future}
import scala.jdk.CollectionConverters.collectionAsScalaIterableConverter

object HouseholdActor {

  def buildActorName(id: Id[households.Household], iterationName: Option[String] = None): String = {
    s"household-${id.toString}" + iterationName
      .map(i => s"_iter-$i")
      .getOrElse("")
  }

  def props(
    beamServices: BeamServices,
    beamScenario: BeamScenario,
    modeChoiceCalculator: AttributesOfIndividual => ModeChoiceCalculator,
    schedulerRef: ActorRef,
    transportNetwork: TransportNetwork,
    tollCalculator: TollCalculator,
    router: ActorRef,
    rideHailManager: ActorRef,
    parkingManager: ActorRef,
    chargingNetworkManager: ActorRef,
    eventsManager: EventsManager,
    population: org.matsim.api.core.v01.population.Population,
    matSimHousehold: Household,
    houseHoldVehicles: Map[Id[BeamVehicle], BeamVehicle],
    homeCoord: Coord,
    sharedVehicleFleets: Seq[ActorRef] = Vector(),
    possibleSharedVehicleTypes: Set[BeamVehicleType],
    routeHistory: RouteHistory,
    vehiclesAdjustment: VehiclesAdjustment
  ): Props = {
    Props(
      new HouseholdActor(
        beamServices,
        beamScenario,
        modeChoiceCalculator,
        schedulerRef,
        transportNetwork,
        tollCalculator,
        router,
        rideHailManager,
        parkingManager,
        chargingNetworkManager,
        eventsManager,
        population,
        matSimHousehold,
        houseHoldVehicles,
        homeCoord,
        sharedVehicleFleets,
        possibleSharedVehicleTypes,
        routeHistory,
        vehiclesAdjustment
      )
    )
  }

  case class MobilityStatusInquiry(
    personId: Id[Person],
    whereWhen: SpaceTime,
    originActivity: Activity,
    requireVehicleCategoryAvailable: Option[VehicleCategory],
    triggerId: Long
  ) extends HasTriggerId
  case class ReleaseVehicle(vehicle: BeamVehicle, triggerId: Long) extends HasTriggerId

  case class ReleaseVehicleAndReply(vehicle: BeamVehicle, tick: Option[Int] = None, triggerId: Long)
      extends HasTriggerId
  case class MobilityStatusResponse(streetVehicle: Vector[VehicleOrToken], triggerId: Long) extends HasTriggerId
  case class GetVehicleTypes(triggerId: Long) extends HasTriggerId
  case class VehicleTypesResponse(vehicleTypes: Set[BeamVehicleType], triggerId: Long) extends HasTriggerId

  /**
    * Implementation of intra-household interaction in BEAM using actors.
    *
    * Households group together individual agents to support vehicle allocation, escort (ride-sharing), and
    * joint travel decision-making.
    *
    * The [[HouseholdActor]] is the central arbiter for vehicle allocation during individual and joint mode choice events.
    * Any agent in a mode choice situation must send a [[MobilityStatusInquiry]] to the [[HouseholdActor]]. The
    *
    * @author dserdiuk/sfeygin
    * @param vehicles the [[BeamVehicle]]s managed by this [[Household]].
    * @see [[beam.agentsim.agents.modalbehaviors.ChoosesMode]]
    */
  class HouseholdActor(
    beamServices: BeamServices,
    beamScenario: BeamScenario,
    modeChoiceCalculatorFactory: AttributesOfIndividual => ModeChoiceCalculator,
    schedulerRef: ActorRef,
    transportNetwork: TransportNetwork,
    tollCalculator: TollCalculator,
    router: ActorRef,
    rideHailManager: ActorRef,
    parkingManager: ActorRef,
    chargingNetworkManager: ActorRef,
    eventsManager: EventsManager,
    val population: org.matsim.api.core.v01.population.Population,
    val household: Household,
    vehicles: Map[Id[BeamVehicle], BeamVehicle],
    fallbackHomeCoord: Coord,
    sharedVehicleFleets: Seq[ActorRef] = Vector(),
    possibleSharedVehicleTypes: Set[BeamVehicleType],
    routeHistory: RouteHistory,
    vehiclesAdjustment: VehiclesAdjustment
  ) extends LoggingMessageActor
      with HasTickAndTrigger
      with ActorLogging {
    implicit val timeout: Timeout = Timeout(50000, TimeUnit.SECONDS)
    implicit val executionContext: ExecutionContext = context.dispatcher
    implicit val debug: Beam.Debug = beamServices.beamConfig.beam.debug

    override val supervisorStrategy: OneForOneStrategy =
      OneForOneStrategy(maxNrOfRetries = 0) {
        case _: Exception      => Stop
        case _: AssertionError => Stop
      }

    if (beamServices.beamConfig.beam.experimental.optimizer.enabled) {
      //Create the solver actor
      val solver = context.actorOf(beam.agentsim.agents.household.HouseholdSolverActor.props)
      //Tell it to begin solving
      solver ! beam.agentsim.agents.household.BeginSolving
      //Watch for it to die so that it allows this parent to complete
      context.watch(solver)
    }

    import beam.agentsim.agents.memberships.Memberships.RankedGroup._

    implicit val pop: org.matsim.api.core.v01.population.Population = population

    private var members: Map[Id[Person], PersonIdWithActorRef] = Map()

    private val isFreightCarrier: Boolean = household.getId.toString.toLowerCase.contains("freight")

    // Data need to execute CAV dispatch
    private val cavPlans: mutable.ListBuffer[CAVSchedule] = mutable.ListBuffer()
    private var cavPassengerSchedules: Map[BeamVehicle, PassengerSchedule] = Map()
    private var personAndActivityToCav: Map[(Id[Person], Activity), BeamVehicle] = Map()
    private var personAndActivityToLegs: Map[(Id[Person], Activity), List[BeamLeg]] = Map()
    private val householdVehicleCategories = List(Car, Bike)

    private var whoDrivesThisVehicle: Map[Id[BeamVehicle], Id[Person]] = Map()

    private val realDistribution: UniformRealDistribution = new UniformRealDistribution()
    realDistribution.reseedRandomGenerator(beamScenario.beamConfig.matsim.modules.global.randomSeed)

    override def loggedReceive: Receive = {

      case TriggerWithId(InitializeTrigger(tick), triggerId) =>
        val vehiclesByCategory =
          vehicles.filter(_._2.beamVehicleType.automationLevel <= 3).groupBy(_._2.beamVehicleType.vehicleCategory)
        var vehiclesByAllCategories = vehiclesByCategory
        if (!isFreightCarrier) {
          //We should create a vehicle manager for cars and bikes for all households in case they are generated during the simulation
          vehiclesByAllCategories = householdVehicleCategories
            .map(cat => cat -> Map[Id[BeamVehicle], BeamVehicle]())
            .toMap ++ vehiclesByCategory
        }
        val homeCoordFromPlans = household.members
<<<<<<< HEAD
          .flatMap(person =>
            person.getSelectedPlan.getPlanElements.asScala.flatMap {
              case act: Activity if atHome(act) => Some(act.getCoord)
              case _                            => None
=======
          .flatMap { person =>
            if (isFreightCarrier) {
              val vehicleIdFromPlans = Id.create(
                beamServices.matsimServices.getScenario.getPopulation.getPersonAttributes
                  .getAttribute(person.getId.toString, "vehicle")
                  .toString,
                classOf[BeamVehicle]
              )
              whoDrivesThisVehicle = whoDrivesThisVehicle + (vehicleIdFromPlans -> person.getId)
>>>>>>> c76f87bf
            }
            person.getSelectedPlan.getPlanElements.asScala.headOption.flatMap {
              case act: Activity if isFreightCarrier && act.getType == "Warehouse" => Some(act.getCoord)
              case act: Activity if !isFreightCarrier && act.getType == "Home"     => Some(act.getCoord)
              case _                                                               => None
            }
          }
          .headOption
          .getOrElse(fallbackHomeCoord)

<<<<<<< HEAD
        val vehiclesByCategory =
          vehicles.filter(_._2.beamVehicleType.automationLevel <= 3).groupBy(_._2.beamVehicleType.vehicleCategory)

        //We should create a vehicle manager for cars and bikes for all households in case they are generated during the simulation

        val vehiclesByAllCategories = (List(Car, Bike) ++ vehiclesByCategory.keys).distinct
          .map(cat => cat -> vehiclesByCategory.getOrElse(cat, Map[Id[BeamVehicle], BeamVehicle]()))
          .toMap
        val fleetManagers = vehiclesByAllCategories.map { case (category, vehicleMap) =>
          val emergencyGenerator = new EmergencyHouseholdVehicleGenerator(
            household,
            homeCoordFromPlans,
            beamScenario,
            vehiclesAdjustment,
            category
          )
=======
        val fleetManagers = vehiclesByAllCategories.map { case (category, vehiclesInCategory) =>
          val emergencyGenerator =
            new EmergencyHouseholdVehicleGenerator(household, beamScenario, vehiclesAdjustment, category)
>>>>>>> c76f87bf
          val fleetManager =
            context.actorOf(
              Props(
                new HouseholdFleetManager(
                  parkingManager,
                  vehiclesInCategory,
                  homeCoordFromPlans,
                  Some(emergencyGenerator),
                  whoDrivesThisVehicle,
                  beamServices.beamConfig.beam.debug
                )
              ),
              category.toString
            )
          context.watch(fleetManager)
          schedulerRef ! ScheduleTrigger(InitializeTrigger(0), fleetManager)
          fleetManager
        }

        // If any of my vehicles are CAVs then go through scheduling process
        var cavs = vehicles.values.filter(_.beamVehicleType.automationLevel > 3).toList

        if (cavs.nonEmpty) {
//          log.debug("Household {} has {} CAVs and will do some planning", household.getId, cavs.size)
          cavs.foreach { cav =>
            val cavDriverRef: ActorRef = context.actorOf(
              HouseholdCAVDriverAgent.props(
                HouseholdCAVDriverAgent.idFromVehicleId(cav.id),
                schedulerRef,
                beamServices,
                beamScenario,
                eventsManager,
                parkingManager,
                chargingNetworkManager,
                cav,
                transportNetwork,
                tollCalculator
              ),
              s"cavDriver-${cav.id.toString}"
            )
            log.warning(
              s"Setting up household cav ${cav.id} with driver ${cav.getDriver} to be set with driver ${cavDriverRef}"
            )
            context.watch(cavDriverRef)
            cav.spaceTime = SpaceTime(homeCoordFromPlans, 0)
            schedulerRef ! ScheduleTrigger(InitializeTrigger(0), cavDriverRef)
            cav.setManager(Some(self))
            cav.becomeDriver(cavDriverRef)
          }
          household.members.foreach { person =>
            person.getSelectedPlan.getPlanElements.forEach {
              case _: Activity =>
              case l: Leg =>
                if (l.getMode.equalsIgnoreCase("cav")) l.setMode("")
            }
          }

          val cavScheduler = new FastHouseholdCAVScheduling(household, cavs, beamServices)
          //val optimalPlan = cavScheduler.getKBestCAVSchedules(1).headOption.getOrElse(List.empty)
          val optimalPlan = cavScheduler.getBestProductiveSchedule
          if (optimalPlan.isEmpty || !optimalPlan.exists(_.schedule.size > 1)) {
            cavs = List()
          } else {
            val requestsAndUpdatedPlans = optimalPlan.filter(_.schedule.size > 1).map {
              _.toRoutingRequests(beamServices, transportNetwork, routeHistory, triggerId)
            }
            val routingRequests = requestsAndUpdatedPlans.flatMap(_._1.flatten)
            cavPlans ++= requestsAndUpdatedPlans.map(_._2)
            val memberMap = household.members.map(person => person.getId -> person).toMap
            cavPlans.foreach { plan =>
              personAndActivityToCav = personAndActivityToCav ++ plan.schedule
                .filter(_.tag == Pickup)
                .groupBy(_.person)
                .map { pers =>
                  pers._2.map(req => (pers._1.get.personId, req.activity) -> plan.cav)
                }
                .flatten

              plan.schedule.foreach { serviceRequest =>
                if (serviceRequest.tag == Pickup) {
                  val oldPlan = memberMap(serviceRequest.person.get.personId).getSelectedPlan
                  val newPlan = BeamPlan.addOrReplaceLegBetweenActivities(
                    oldPlan,
                    PopulationUtils.createLeg("cav"),
                    serviceRequest.activity,
                    serviceRequest.nextActivity.get
                  )
                  memberMap(serviceRequest.person.get.personId).addPlan(newPlan)
                  memberMap(serviceRequest.person.get.personId).setSelectedPlan(newPlan)
                  memberMap(serviceRequest.person.get.personId).removePlan(oldPlan)
                }
              }
            }
            holdTickAndTriggerId(tick, triggerId)
            //            log.debug("Household {} is done planning", household.getId)
            Future
              .sequence(
                routingRequests.map(req =>
                  beam.utils.logging.pattern
                    .ask(
                      router,
                      if (req.routeReq.isDefined) { req.routeReq.get }
                      else { req.embodyReq.get }
                    )
                    .mapTo[RoutingResponse]
                )
              )
              .map(RoutingResponses(tick, _, triggerId)) pipeTo self
          }
        }
        household.members.foreach { person =>
          val attributes = person.getCustomAttributes.get("beam-attributes").asInstanceOf[AttributesOfIndividual]
          val modeChoiceCalculator = modeChoiceCalculatorFactory(attributes)
          val selectedPlan = person.getSelectedPlan
          // Set zero endTime for plans with one activity. In other case agent sim will be started
          // before all InitializeTrigger's are completed
          if (selectedPlan.getPlanElements.size() == 1) {
            selectedPlan.getPlanElements.get(0) match {
              case elem: Activity => if (Time.isUndefinedTime(elem.getEndTime)) elem.setEndTime(0.0)
              case _              =>
            }
          }

          val personRef: ActorRef = context.actorOf(
            PersonAgent.props(
              schedulerRef,
              beamServices,
              beamScenario,
              modeChoiceCalculator,
              transportNetwork,
              tollCalculator,
              router,
              rideHailManager,
              parkingManager,
              chargingNetworkManager,
              eventsManager,
              person.getId,
              self,
              selectedPlan,
              fleetManagers.toSeq,
              sharedVehicleFleets,
              possibleSharedVehicleTypes,
              routeHistory
            ),
            person.getId.toString
          )
          context.watch(personRef)
          members = members + (person.getId -> PersonIdWithActorRef(person.getId, personRef))
          schedulerRef ! ScheduleTrigger(InitializeTrigger(0), personRef)
        }
        if (cavs.isEmpty) completeInitialization(triggerId, Vector())

      case RoutingResponses(tick, routingResponses, triggerId) =>
        // Check if there are any broken routes, for now we cancel the whole cav plan if this happens and give a warning
        // a more robust implementation would re-plan but without the person who's mobility led to the bad route
        if (routingResponses.exists(_.itineraries.isEmpty)) {
          log.warning(
            "Failed CAV routing responses for household {} aborting use of CAVs for this house.",
            household.getId
          )
          cavPlans.clear()
          personAndActivityToLegs = Map()
          personAndActivityToCav = Map()
          val (_, triggerId) = releaseTickAndTriggerId()
          completeInitialization(triggerId, Vector())
        } else {
          // Index the responses by Id
          val indexedResponses = routingResponses.map(resp => resp.requestId -> resp).toMap
          // Create a passenger schedule for each CAV in the plan
          cavPassengerSchedules = cavPlans.map { cavSchedule =>
            val theLegs = cavSchedule.schedule.flatMap { serviceRequest =>
              serviceRequest.routingRequestId
                .map { reqId =>
                  val routeResp = indexedResponses(reqId)
                  if (routeResp.itineraries.isEmpty) {
                    Seq()
                  } else {
                    routeResp.itineraries.head.beamLegs
                  }
                }
                .getOrElse(Seq())
            }
            val passengerSchedule =
              PassengerSchedule().addLegs(BeamLeg.makeVectorLegsConsistentAsOrderdStandAloneLegs(theLegs.toVector))
            val updatedLegsIterator = passengerSchedule.schedule.keys.toIterator
            var pickDropsForGrouping: Map[PersonIdWithActorRef, List[BeamLeg]] = Map()
            var passengersToAdd = Set[PersonIdWithActorRef]()
            cavSchedule.schedule.foreach { serviceRequest =>
              if (serviceRequest.person.isDefined) {
                val person = members(serviceRequest.person.get.personId)
                if (passengersToAdd.contains(person)) {
                  passengersToAdd = passengersToAdd - person
                  if (pickDropsForGrouping.contains(person)) {
                    val legs = pickDropsForGrouping(person)
                    // Don't add the passenger to the schedule.
                    // Rather, let the PersonAgent consider CAV as Transit and make a ReservationRequest
                    personAndActivityToLegs = personAndActivityToLegs + ((
                      person.personId,
                      serviceRequest.pickupRequest.get.activity
                    ) -> legs)
                    pickDropsForGrouping = pickDropsForGrouping - person
                  }
                } else {
                  passengersToAdd = passengersToAdd + person
                }
              }
              if (
                serviceRequest.routingRequestId.isDefined && indexedResponses(
                  serviceRequest.routingRequestId.get
                ).itineraries.nonEmpty
              ) {
                if (updatedLegsIterator.hasNext) {
                  val leg = updatedLegsIterator.next
                  passengersToAdd.foreach { pass =>
                    val legsForPerson = pickDropsForGrouping.getOrElse(pass, List()) :+ leg
                    pickDropsForGrouping = pickDropsForGrouping + (pass -> legsForPerson)
                  }
                } else {
                  throw new RuntimeException(
                    s"HH CAV schedule ran out of legs for household ${household.getId} and schedule: ${cavSchedule.schedule}"
                  )
                }
              }
            }
            cavSchedule.cav -> passengerSchedule
          }.toMap
          Future
            .sequence(
              cavPassengerSchedules
                .filter(_._2.schedule.nonEmpty)
                .map { cavAndSchedule =>
                  beam.utils.logging.pattern
                    .ask(
                      cavAndSchedule._1.getDriver.get,
                      ModifyPassengerSchedule(cavAndSchedule._2, tick, triggerId)
                    )
                    .mapTo[ModifyPassengerScheduleAck]
                }
                .toList
            )
            .map(list => ModifyPassengerScheduleAcks(list, triggerId))
            .pipeTo(self)
        }

      case Status.Failure(reason) =>
        throw new RuntimeException(reason)

      case ModifyPassengerScheduleAcks(acks, _) =>
        val (_, triggerId) = releaseTickAndTriggerId()
        completeInitialization(triggerId, acks.flatMap(_.triggersToSchedule).toVector)

      case CavTripLegsRequest(person, originActivity) =>
        personAndActivityToLegs.get((person.personId, originActivity)) match {
          case Some(legs) =>
            val cav = personAndActivityToCav((person.personId, originActivity))
            sender() ! CavTripLegsResponse(
              Some(cav),
              legs.map(bLeg =>
                EmbodiedBeamLeg(
                  beamLeg = bLeg.copy(mode = CAV),
                  beamVehicleId = cav.id,
                  beamVehicleTypeId = cav.beamVehicleType.id,
                  asDriver = false,
                  cost = 0d,
                  unbecomeDriverOnCompletion = false
                )
              )
            )
          case _ =>
            sender() ! CavTripLegsResponse(None, List())
        }

      case NotifyVehicleIdle(vId, whenWhere, _, _, _, _) =>
        val vehId = vId.asInstanceOf[Id[BeamVehicle]]
        vehicles(vehId).spaceTime = whenWhere
        log.debug("updated vehicle {} with location {}", vehId, whenWhere)

      case Finish =>
        context.children.foreach(_ ! Finish)
        dieIfNoChildren()
        contextBecome { case Terminated(_) =>
          dieIfNoChildren()
        }

      case Terminated(_) =>
      // Do nothing

    }

    def completeInitialization(triggerId: Long, triggersToSchedule: Vector[ScheduleTrigger]): Unit = {

      // Pipe my cars through the parking manager
      // and complete initialization only when I got them all.
      Future
        .sequence(vehicles.filter(_._2.beamVehicleType.automationLevel > 3).values.map { veh =>
          veh.setManager(Some(self))
          for {
            ParkingInquiryResponse(stall, _, _) <- parkingManager ? ParkingInquiry
              .init(veh.spaceTime, "init", triggerId = triggerId)
          } {
            veh.useParkingStall(stall)
            veh.spaceTime = SpaceTime(stall.locationUTM.getX, stall.locationUTM.getY, 0)
          }
          Future.successful(())
        })
        .map(_ => CompletionNotice(triggerId, triggersToSchedule))
        .pipeTo(schedulerRef)
    }

    def dieIfNoChildren(): Unit = {
      if (context.children.isEmpty) {
        context.stop(self)
      } else {
        log.debug("Remaining: {}", context.children)
      }
    }
  }

  class EmergencyHouseholdVehicleGenerator(
    household: Household,
    beamScenario: BeamScenario,
    vehiclesAdjustment: VehiclesAdjustment,
    defaultCategory: VehicleCategory
  ) extends LazyLogging {
    private val realDistribution: UniformRealDistribution = new UniformRealDistribution()
    realDistribution.reseedRandomGenerator(beamScenario.beamConfig.matsim.modules.global.randomSeed)

    private val generateEmergencyHousehold =
      beamScenario.beamConfig.beam.agentsim.agents.vehicles.generateEmergencyHouseholdVehicleWhenPlansRequireIt

    def sampleVehicleTypeForEmergencyUse(
      personId: Id[Person],
      category: VehicleCategory,
      whenWhere: SpaceTime
    ): Option[BeamVehicleType] = {
      if (generateEmergencyHousehold && defaultCategory == category) {
        category match {
          case VehicleCategory.Car =>
            vehiclesAdjustment
              .sampleVehicleTypesForHousehold(
                1,
                VehicleCategory.Car,
                household.getIncome.getIncome,
                household.getMemberIds.size(),
                householdPopulation = null,
                whenWhere.loc,
                realDistribution
              )
              .headOption
              .orElse {
                beamScenario.vehicleTypes.get(
                  Id.create(
                    beamScenario.beamConfig.beam.agentsim.agents.vehicles.dummySharedCar.vehicleTypeId,
                    classOf[BeamVehicleType]
                  )
                )
              }
          case VehicleCategory.Bike =>
            beamScenario.vehicleTypes
              .get(
                Id.create(
                  beamScenario.beamConfig.beam.agentsim.agents.vehicles.dummySharedBike.vehicleTypeId,
                  classOf[BeamVehicleType]
                )
              )
          case _ =>
            logger.warn(
              s"Person $personId is requiring a vehicle that belongs to category $category that is neither Car nor Bike"
            )
            None
        }
      } else None
    }

    def createAndAddVehicle(
      vehicleType: BeamVehicleType,
      personId: Id[Person],
      vehicleIndex: Int,
      whenWhere: SpaceTime,
      manager: ActorRef
    ): BeamVehicle = {
      val vehicle = new BeamVehicle(
        Id.createVehicleId(personId.toString + "-emergency-" + vehicleIndex),
        new Powertrain(vehicleType.primaryFuelConsumptionInJoulePerMeter),
        vehicleType
      )
      vehicle.initializeFuelLevelsFromUniformDistribution(
        beamScenario.beamConfig.beam.agentsim.agents.vehicles.meanPrivateVehicleStartingSOC
      )
      beamScenario.privateVehicles.put(vehicle.id, vehicle)
      vehicle.setManager(Some(manager))
      vehicle.spaceTime = whenWhere
      vehicle
    }
  }
}<|MERGE_RESOLUTION|>--- conflicted
+++ resolved
@@ -11,7 +11,6 @@
 import beam.agentsim.agents.modalbehaviors.DrivesVehicle.VehicleOrToken
 import beam.agentsim.agents.modalbehaviors.ModeChoiceCalculator
 import beam.agentsim.agents.planning.BeamPlan
-import beam.agentsim.agents.planning.BeamPlan.atHome
 import beam.agentsim.agents.ridehail.RideHailAgent.{
   ModifyPassengerSchedule,
   ModifyPassengerScheduleAck,
@@ -210,12 +209,6 @@
             .toMap ++ vehiclesByCategory
         }
         val homeCoordFromPlans = household.members
-<<<<<<< HEAD
-          .flatMap(person =>
-            person.getSelectedPlan.getPlanElements.asScala.flatMap {
-              case act: Activity if atHome(act) => Some(act.getCoord)
-              case _                            => None
-=======
           .flatMap { person =>
             if (isFreightCarrier) {
               val vehicleIdFromPlans = Id.create(
@@ -225,7 +218,6 @@
                 classOf[BeamVehicle]
               )
               whoDrivesThisVehicle = whoDrivesThisVehicle + (vehicleIdFromPlans -> person.getId)
->>>>>>> c76f87bf
             }
             person.getSelectedPlan.getPlanElements.asScala.headOption.flatMap {
               case act: Activity if isFreightCarrier && act.getType == "Warehouse" => Some(act.getCoord)
@@ -236,28 +228,9 @@
           .headOption
           .getOrElse(fallbackHomeCoord)
 
-<<<<<<< HEAD
-        val vehiclesByCategory =
-          vehicles.filter(_._2.beamVehicleType.automationLevel <= 3).groupBy(_._2.beamVehicleType.vehicleCategory)
-
-        //We should create a vehicle manager for cars and bikes for all households in case they are generated during the simulation
-
-        val vehiclesByAllCategories = (List(Car, Bike) ++ vehiclesByCategory.keys).distinct
-          .map(cat => cat -> vehiclesByCategory.getOrElse(cat, Map[Id[BeamVehicle], BeamVehicle]()))
-          .toMap
-        val fleetManagers = vehiclesByAllCategories.map { case (category, vehicleMap) =>
-          val emergencyGenerator = new EmergencyHouseholdVehicleGenerator(
-            household,
-            homeCoordFromPlans,
-            beamScenario,
-            vehiclesAdjustment,
-            category
-          )
-=======
         val fleetManagers = vehiclesByAllCategories.map { case (category, vehiclesInCategory) =>
           val emergencyGenerator =
             new EmergencyHouseholdVehicleGenerator(household, beamScenario, vehiclesAdjustment, category)
->>>>>>> c76f87bf
           val fleetManager =
             context.actorOf(
               Props(
