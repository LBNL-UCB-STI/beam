package beam.agentsim.agents.household

import akka.actor.{ActorLogging, ActorRef, Props, Terminated}
import beam.agentsim.Resource.{CheckInResource, NotifyResourceInUse}
import beam.agentsim.ResourceManager.{NotifyVehicleResourceIdle, VehicleManager}
import beam.agentsim.agents.BeamAgent.Finish
import beam.agentsim.agents.modalbehaviors.ModeChoiceCalculator.GeneralizedVot
import beam.agentsim.agents.modalbehaviors.{ChoosesMode, ModeChoiceCalculator}
import beam.agentsim.agents.vehicles.BeamVehicle
<<<<<<< HEAD
import beam.agentsim.agents.vehicles.BeamVehicleType.HumanBodyVehicle.{createId, powerTrainForHumanBody}
import beam.agentsim.agents.vehicles.BeamVehicleType.{BicycleVehicle, CarVehicle, HumanBodyVehicle}
=======
>>>>>>> ad8d8929
import beam.agentsim.agents.vehicles.VehicleProtocol.StreetVehicle
import beam.agentsim.agents.vehicles.{BeamVehicle, BeamVehicleType}
import beam.agentsim.agents.{InitializeTrigger, PersonAgent}
import beam.agentsim.events.SpaceTime
import beam.agentsim.scheduler.BeamAgentScheduler.ScheduleTrigger
import beam.router.Modes.BeamMode
import beam.router.Modes.BeamMode.CAR
import beam.sim.BeamServices
import beam.utils.plansampling.AvailableModeUtils.{isModeAvailableForPerson, _}
import com.conveyal.r5.transit.TransportNetwork
import com.eaio.uuid.UUIDGen
import org.matsim.api.core.v01.population.Person
import org.matsim.api.core.v01.{Coord, Id}
import org.matsim.core.api.experimental.events.EventsManager
import org.matsim.households
import org.matsim.households.Income.IncomePeriod
import org.matsim.households.{Household, IncomeImpl}
import org.matsim.utils.objectattributes.ObjectAttributes
import org.matsim.vehicles.Vehicle

import scala.collection.JavaConverters._
import scala.collection.mutable
import scala.util.Random

object HouseholdActor {

  def buildActorName(id: Id[households.Household], iterationName: Option[String] = None): String = {
    s"household-${id.toString}" + iterationName
      .map(i => s"_iter-$i")
      .getOrElse("")
  }

  def props(
    beamServices: BeamServices,
    modeChoiceCalculator: AttributesOfIndividual => ModeChoiceCalculator,
    schedulerRef: ActorRef,
    transportNetwork: TransportNetwork,
    router: ActorRef,
    rideHailManager: ActorRef,
    parkingManager: ActorRef,
    eventsManager: EventsManager,
    population: org.matsim.api.core.v01.population.Population,
    householdId: Id[Household],
    matSimHousehold: Household,
    houseHoldVehicles: Map[Id[BeamVehicle], BeamVehicle],
    homeCoord: Coord
  ): Props = {
    Props(
      new HouseholdActor(
        beamServices,
        modeChoiceCalculator,
        schedulerRef,
        transportNetwork,
        router,
        rideHailManager,
        parkingManager,
        eventsManager,
        population,
        householdId,
        matSimHousehold,
        houseHoldVehicles,
        homeCoord
      )
    )
  }

  case class MobilityStatusInquiry(inquiryId: Id[MobilityStatusInquiry], personId: Id[Person])

  object MobilityStatusInquiry {

    // Smart constructor for MSI
    def mobilityStatusInquiry(personId: Id[Person]) =
      MobilityStatusInquiry(
        Id.create(UUIDGen.createTime(UUIDGen.newTime()).toString, classOf[MobilityStatusInquiry]),
        personId
      )
  }

  case class ReleaseVehicleReservation(personId: Id[Person], vehId: Id[Vehicle])

  case class MobilityStatusResponse(streetVehicle: Vector[StreetVehicle])

  case class InitializeRideHailAgent(b: Id[Person])

  case class HouseholdAttributes(
    householdIncome: Double,
    householdSize: Int,
    numCars: Int,
    numBikes: Int
  )

  case class AttributesOfIndividual(
    person: Person,
    householdAttributes: HouseholdAttributes,
    householdId: Id[Household],
    modalityStyle: Option[String],
    isMale: Boolean,
    availableModes: Seq[BeamMode],
    valueOfTime: BigDecimal
  ) {
    lazy val hasModalityStyle: Boolean = modalityStyle.nonEmpty
  }

  object AttributesOfIndividual {

    def apply(
      person: Person,
      household: Household,
      vehicles: Map[Id[BeamVehicle], BeamVehicle],
      valueOfTime: BigDecimal
    ): AttributesOfIndividual = {
      val modalityStyle =
        Option(person.getSelectedPlan.getAttributes.getAttribute("modality-style"))
          .map(_.asInstanceOf[String])
      AttributesOfIndividual(
        person,
        HouseholdAttributes(household, vehicles),
        household.getId,
        modalityStyle,
        new Random().nextBoolean(),
        BeamMode.availableModes,
        valueOfTime
      )
    }

    def apply(
      person: Person,
      household: Household,
      vehicles: Map[Id[BeamVehicle], BeamVehicle],
      availableModes: Seq[BeamMode],
      valueOfTime: BigDecimal
    ): AttributesOfIndividual = {
      val modalityStyle =
        Option(person.getSelectedPlan.getAttributes.getAttribute("modality-style"))
          .map(_.asInstanceOf[String])

      AttributesOfIndividual(
        person,
        HouseholdAttributes(household, vehicles),
        household.getId,
        modalityStyle,
        person.getCustomAttributes.get("sex").asInstanceOf[Boolean],
        availableModes,
        valueOfTime
      )
    }

  }

  object HouseholdAttributes {

    def apply(household: Household, vehicles: Map[Id[BeamVehicle], BeamVehicle]) = {
      new HouseholdAttributes(
        Option(household.getIncome)
          .getOrElse(new IncomeImpl(0, IncomePeriod.year))
          .getIncome,
        household.getMemberIds.size(),
        household.getVehicleIds.asScala
          .map(id => vehicles(id))
          .count(_.beamVehicleType.vehicleCategory.toLowerCase.contains("car")),
        household.getVehicleIds.asScala
          .map(id => vehicles(id))
          .count(_.beamVehicleType.vehicleCategory.toLowerCase.contains("bike"))
      )
    }
  }

  /**
    * Implementation of intra-household interaction in BEAM using actors.
    *
    * Households group together individual agents to support vehicle allocation, escort (ride-sharing), and
    * joint travel decision-making.
    *
    * The [[HouseholdActor]] is the central arbiter for vehicle allocation during individual and joint mode choice events.
    * Any agent in a mode choice situation must send a [[MobilityStatusInquiry]] to the [[HouseholdActor]]. The
    *
    * @author dserdiuk/sfeygin
    * @param id       this [[Household]]'s unique identifier.
    * @param vehicles the [[BeamVehicle]]s managed by this [[Household]].
    * @see [[ChoosesMode]]
    */
  class HouseholdActor(
    beamServices: BeamServices,
    modeChoiceCalculatorFactory: AttributesOfIndividual => ModeChoiceCalculator,
    schedulerRef: ActorRef,
    transportNetwork: TransportNetwork,
    router: ActorRef,
    rideHailManager: ActorRef,
    parkingManager: ActorRef,
    eventsManager: EventsManager,
    val population: org.matsim.api.core.v01.population.Population,
    id: Id[households.Household],
    val household: Household,
    vehicles: Map[Id[BeamVehicle], BeamVehicle],
    homeCoord: Coord
  ) extends VehicleManager
      with ActorLogging {

    import beam.agentsim.agents.memberships.Memberships.RankedGroup._

    implicit val pop: org.matsim.api.core.v01.population.Population = population
    val personAttributes: ObjectAttributes = population.getPersonAttributes
    household.members.foreach { person =>
      // real vehicle( car, bus, etc.)  should be populated from config in notifyStartup
      //let's put here human body vehicle too, it should be clean up on each iteration
      val personId = person.getId

      val bodyVehicleIdFromPerson = BeamVehicle.createId(personId, Some("body"))

      val availableModes: Seq[BeamMode] = Option(
        personAttributes.getAttribute(
          person.getId.toString,
          beam.utils.plansampling.PlansSampler.availableModeString
        )
      ).fold(BeamMode.availableModes)(
        attr => availableModeParser(attr.toString)
      )

      val valueOfTime: Double =
        personAttributes.getAttribute(person.getId.toString, "valueOfTime") match {
          case null =>
            beamServices.beamConfig.beam.agentsim.agents.modalBehaviors.defaultValueOfTime
          case specifiedVot =>
            specifiedVot.asInstanceOf[Double]
        }

      val attributes =
        AttributesOfIndividual(person, household, vehicles, availableModes, valueOfTime)

      person.getCustomAttributes.put("beam-attributes", attributes)

      val modeChoiceCalculator = modeChoiceCalculatorFactory(attributes)

      modeChoiceCalculator.valuesOfTime += (GeneralizedVot -> valueOfTime)

      val personRef: ActorRef = context.actorOf(
        PersonAgent.props(
          schedulerRef,
          beamServices,
          modeChoiceCalculator,
          transportNetwork,
          router,
          rideHailManager,
          parkingManager,
          eventsManager,
          personId,
          household,
          person.getSelectedPlan,
          bodyVehicleIdFromPerson
        ),
        personId.toString
      )
      context.watch(personRef)

      // Every Person gets a HumanBodyVehicle
      val newBodyVehicle = new BeamVehicle(
        bodyVehicleIdFromPerson,
        BeamVehicleType.powerTrainForHumanBody,
        None,
        BeamVehicleType.defaultHumanBodyBeamVehicleType,
        None,
        None
      )
      newBodyVehicle.registerResource(personRef)
      beamServices.vehicles += ((bodyVehicleIdFromPerson, newBodyVehicle))

      schedulerRef ! ScheduleTrigger(InitializeTrigger(0), personRef)
      beamServices.personRefs += ((personId, personRef))

    }

    override val resources: collection.mutable.Map[Id[BeamVehicle], BeamVehicle] =
      collection.mutable.Map[Id[BeamVehicle], BeamVehicle]()
    resources ++ vehicles

    /**
      * Available [[Vehicle]]s in [[Household]].
      */
    val _vehicles: Vector[Id[BeamVehicle]] =
      vehicles.keys.toVector //.map(x => Id.createVehicleId(x))

    /**
      * Concurrent [[MobilityStatusInquiry]]s that must receive responses before completing vehicle assignment.
      */
    val _pendingInquiries: Map[Id[MobilityStatusInquiry], Id[Vehicle]] =
      Map[Id[MobilityStatusInquiry], Id[Vehicle]]()

    /**
      * Current [[Vehicle]] assignments.
      */
    private val _availableVehicles: mutable.Set[Id[Vehicle]] = mutable.Set()

    /**
      * These [[Vehicle]]s cannot be assigned to other agents.
      */
    private val _reservedForPerson: mutable.Map[Id[Person], Id[Vehicle]] =
      mutable.Map[Id[Person], Id[Vehicle]]()

    /**
      * Vehicles that are currently checked out to traveling agents.
      */
    private val _checkedOutVehicles: mutable.Map[Id[Vehicle], Id[Person]] =
      mutable.Map[Id[Vehicle], Id[Person]]()

    /**
      * Mapping of [[Vehicle]] to [[StreetVehicle]]
      */
    private val _vehicleToStreetVehicle: mutable.Map[Id[BeamVehicle], StreetVehicle] =
      mutable.Map[Id[BeamVehicle], StreetVehicle]()

    // Initial vehicle assignments.
    initializeHouseholdVehicles()

    override def findResource(vehicleId: Id[BeamVehicle]): Option[BeamVehicle] =
      resources.get(vehicleId)

    override def receive: Receive = {

      case NotifyVehicleResourceIdle(
          vehId: Id[BeamVehicle],
          whenWhere,
          _,
          _,
          _
          ) =>
        _vehicleToStreetVehicle += (vehId -> StreetVehicle(vehId, whenWhere.get, CAR, asDriver = true))
        log.debug("updated vehicle {} with location {}", vehId, whenWhere.get)

      case NotifyResourceInUse(vehId: Id[BeamVehicle], whenWhere) =>
        _vehicleToStreetVehicle += (vehId -> StreetVehicle(vehId, whenWhere, CAR, asDriver = true))

      case CheckInResource(vehicleId: Id[Vehicle], _) =>
        checkInVehicleResource(vehicleId)

      case ReleaseVehicleReservation(personId, vehId) =>
        /*
         * Remove the mapping in _reservedForPerson if it exists. If the vehicle is not checked out, make available to all.
         */
        _reservedForPerson.get(personId) match {
          case Some(vehicleId) if vehicleId == vehId =>
            log.debug("Vehicle {} is now available for anyone in household {}", vehicleId, id)
            _reservedForPerson.remove(personId)
          case _ =>
        }
        if (!_checkedOutVehicles.contains(vehId)) _availableVehicles.add(vehId)

      case MobilityStatusInquiry(_, personId) =>
        // We give first priority to an already checkout out vehicle
        val alreadyCheckedOutVehicle = lookupCheckedOutVehicle(personId)

        val availableStreetVehicles = if (alreadyCheckedOutVehicle.isEmpty) {
          // Second priority is a reserved vehicle
          val reservedVeh = lookupReservedVehicle(personId)
          if (reservedVeh.isEmpty) {
            // Lastly we search for available vehicles but limit to one per mode
            val anyAvailableVehs = lookupAvailableVehicles()
            // Filter only by available modes
            anyAvailableVehs
              .groupBy(_.mode)
              .map(_._2.head)
              .toVector

          } else {
            reservedVeh
          }
        } else {
          alreadyCheckedOutVehicle
        }

        // Assign to requesting individual if mode is available
        availableStreetVehicles.filter(
          veh => isModeAvailableForPerson(population.getPersons.get(personId), veh.id, veh.mode)
        ) foreach { x =>
          _availableVehicles.remove(x.id)
          _checkedOutVehicles.put(x.id, personId)
        }
        sender() ! MobilityStatusResponse(availableStreetVehicles)

      case Finish =>
        context.children.foreach(_ ! Finish)
        dieIfNoChildren()
        context.become {
          case Terminated(_) =>
            dieIfNoChildren()
        }

      case Terminated(_) =>
      // Do nothing
    }

    def dieIfNoChildren(): Unit = {
      if (context.children.isEmpty) {
        context.stop(self)
      } else {
        log.debug("Remaining: {}", context.children)
      }
    }

    private def checkInVehicleResource(vehicleId: Id[Vehicle]): Unit = {
      /*
       * If the resource is checked out, remove. If the resource is not reserved to an individual, make available to all.
       */
      val personIDOpt = _checkedOutVehicles.remove(vehicleId)
      personIDOpt match {
        case Some(personId) =>
          _reservedForPerson.get(personId) match {
            case None =>
              _availableVehicles.add(vehicleId)
            case Some(_) =>
          }
        case None =>
      }
      log.debug("Resource {} is now available again", vehicleId)
    }

    // This will sort by rank in ascending order so #1 rank is first in the list, if rank is undefined, it will be last
    // in list

    private def initializeHouseholdVehicles(): Unit = {
      // Add the vehicles to resources managed by this ResourceManager.

      resources ++ vehicles
      // Initial assignments

      for (i <- _vehicles.indices.toSet ++ household.rankedMembers.indices.toSet) {
        if (i < _vehicles.size & i < household.rankedMembers.size) {

          val memberId: Id[Person] = household
            .rankedMembers(i)
            .memberId
          val vehicleId: Id[Vehicle] = _vehicles(i)
          val person = population.getPersons.get(memberId)

          // Should never reserve for person who doesn't have mode available to them
          val mode = BeamVehicleType.getMode(vehicles(vehicleId))

          if (isModeAvailableForPerson(person, vehicleId, mode)) {
            _reservedForPerson += (memberId -> vehicleId)
          }
        }
      }

      //Initial locations and trajectories
      //Initialize all vehicles to have a stationary trajectory starting at time zero
      val initialLocation = SpaceTime(homeCoord.getX, homeCoord.getY, 0)

      for { veh <- _vehicles } yield {
        //TODO following mode should match exhaustively
        val mode = BeamVehicleType.getMode(vehicles(veh))

        _vehicleToStreetVehicle +=
          (veh -> StreetVehicle(veh, initialLocation, mode, asDriver = true))
      }
    }

    private def lookupAvailableVehicles(): Vector[StreetVehicle] =
      Vector(
        for {
          availableVehicle       <- _availableVehicles
          availableStreetVehicle <- _vehicleToStreetVehicle.get(availableVehicle)
        } yield availableStreetVehicle
      ).flatten

    private def lookupReservedVehicle(person: Id[Person]): Vector[StreetVehicle] = {
      _reservedForPerson.get(person) match {
        case Some(availableVehicle) =>
          Vector(_vehicleToStreetVehicle(availableVehicle))
        case None =>
          Vector()
      }
    }

    private def lookupCheckedOutVehicle(person: Id[Person]): Vector[StreetVehicle] = {
      (for ((veh, per) <- _checkedOutVehicles if per == person) yield {
        _vehicleToStreetVehicle(veh)
      }).toVector
    }
  }

}<|MERGE_RESOLUTION|>--- conflicted
+++ resolved
@@ -7,11 +7,6 @@
 import beam.agentsim.agents.modalbehaviors.ModeChoiceCalculator.GeneralizedVot
 import beam.agentsim.agents.modalbehaviors.{ChoosesMode, ModeChoiceCalculator}
 import beam.agentsim.agents.vehicles.BeamVehicle
-<<<<<<< HEAD
-import beam.agentsim.agents.vehicles.BeamVehicleType.HumanBodyVehicle.{createId, powerTrainForHumanBody}
-import beam.agentsim.agents.vehicles.BeamVehicleType.{BicycleVehicle, CarVehicle, HumanBodyVehicle}
-=======
->>>>>>> ad8d8929
 import beam.agentsim.agents.vehicles.VehicleProtocol.StreetVehicle
 import beam.agentsim.agents.vehicles.{BeamVehicle, BeamVehicleType}
 import beam.agentsim.agents.{InitializeTrigger, PersonAgent}
@@ -278,7 +273,7 @@
       newBodyVehicle.registerResource(personRef)
       beamServices.vehicles += ((bodyVehicleIdFromPerson, newBodyVehicle))
 
-      schedulerRef ! ScheduleTrigger(InitializeTrigger(0), personRef)
+      schedulerRef ! ScheduleTrigger(InitializeTrigger(0.0), personRef)
       beamServices.personRefs += ((personId, personRef))
 
     }
@@ -456,7 +451,7 @@
 
       //Initial locations and trajectories
       //Initialize all vehicles to have a stationary trajectory starting at time zero
-      val initialLocation = SpaceTime(homeCoord.getX, homeCoord.getY, 0)
+      val initialLocation = SpaceTime(homeCoord.getX, homeCoord.getY, 0L)
 
       for { veh <- _vehicles } yield {
         //TODO following mode should match exhaustively
