--- conflicted
+++ resolved
@@ -11,8 +11,11 @@
 import beam.agentsim.agents.modalbehaviors.DrivesVehicle.VehicleOrToken
 import beam.agentsim.agents.modalbehaviors.ModeChoiceCalculator
 import beam.agentsim.agents.planning.BeamPlan
-import beam.agentsim.agents.planning.BeamPlan.atHome
-import beam.agentsim.agents.ridehail.RideHailAgent.{ModifyPassengerSchedule, ModifyPassengerScheduleAck, ModifyPassengerScheduleAcks}
+import beam.agentsim.agents.ridehail.RideHailAgent.{
+  ModifyPassengerSchedule,
+  ModifyPassengerScheduleAck,
+  ModifyPassengerScheduleAcks
+}
 import beam.agentsim.agents.ridehail.RideHailManager.RoutingResponses
 import beam.agentsim.agents.vehicles.EnergyEconomyAttributes.Powertrain
 import beam.agentsim.agents.vehicles.VehicleCategory.{VehicleCategory, _}
@@ -33,7 +36,6 @@
 import beam.sim.{BeamScenario, BeamServices}
 import beam.utils.logging.LoggingMessageActor
 import beam.utils.logging.pattern.ask
-import com.conveyal.gtfs.validator.service.GeoUtils
 import com.conveyal.r5.transit.TransportNetwork
 import com.typesafe.scalalogging.LazyLogging
 import org.apache.commons.math3.distribution.UniformRealDistribution
@@ -208,12 +210,6 @@
             .toMap ++ vehiclesByCategory
         }
         val homeCoordFromPlans = household.members
-<<<<<<< HEAD
-          .flatMap(person =>
-            person.getSelectedPlan.getPlanElements.asScala.flatMap {
-              case act: Activity if atHome(act) => Some(act.getCoord)
-              case _                            => None
-=======
           .flatMap { person =>
             if (isFreightCarrier) {
               val vehicleIdFromPlans = Id.create(
@@ -223,7 +219,6 @@
                 classOf[BeamVehicle]
               )
               whoDrivesThisVehicle = whoDrivesThisVehicle + (vehicleIdFromPlans -> person.getId)
->>>>>>> b588d57c
             }
             person.getSelectedPlan.getPlanElements.asScala.headOption.flatMap {
               case act: Activity if isFreightCarrier && act.getType == "Warehouse" => Some(act.getCoord)
@@ -234,28 +229,9 @@
           .headOption
           .getOrElse(fallbackHomeCoord)
 
-<<<<<<< HEAD
-        val vehiclesByCategory =
-          vehicles.filter(_._2.beamVehicleType.automationLevel <= 3).groupBy(_._2.beamVehicleType.vehicleCategory)
-
-        //We should create a vehicle manager for cars and bikes for all households in case they are generated during the simulation
-
-        val vehiclesByAllCategories = (List(Car, Bike) ++ vehiclesByCategory.keys).distinct
-          .map(cat => cat -> vehiclesByCategory.getOrElse(cat, Map[Id[BeamVehicle], BeamVehicle]()))
-          .toMap
-        val fleetManagers = vehiclesByAllCategories.map { case (category, vehicleMap) =>
-          val emergencyGenerator = new EmergencyHouseholdVehicleGenerator(
-            household,
-            homeCoordFromPlans,
-            beamScenario,
-            vehiclesAdjustment,
-            category
-          )
-=======
         val fleetManagers = vehiclesByAllCategories.map { case (category, vehiclesInCategory) =>
           val emergencyGenerator =
             new EmergencyHouseholdVehicleGenerator(household, beamScenario, vehiclesAdjustment, category)
->>>>>>> b588d57c
           val fleetManager =
             context.actorOf(
               Props(
@@ -310,101 +286,6 @@
               case _: Activity =>
               case l: Leg =>
                 if (l.getMode.equalsIgnoreCase("cav")) l.setMode("")
-            }
-            val dropList : Seq[String] = Seq("3747042.0", "2119811.0",
-              "7390632.0",
-              "2260240.0",
-              "3802832.0",
-              "3497544.0",
-              "5295028.0",
-              "2119812.0",
-              "1147653.0",
-              "46727.0",
-              "7097667.0",
-              "1147655.0",
-              "1147652.0",
-              "1381305.0",
-              "4242437.0",
-              "4479503.0",
-              "583909.0",
-              "3237031.0",
-              "3802833.0",
-              "3315816.0",
-              "46726.0",
-              "1225597.0",
-              "5409219.0",
-              "46729.0",
-              "5854546.0",
-              "5409214.0",
-              "6352267.0",
-              "2583224.0",
-              "4401601.0",
-              "2337872.0",
-              "6352266.0",
-              "5854548.0",
-              "2337876.0",
-              "4161544.0",
-              "2583225.0",
-              "3591276.0",
-              "2769219.0",
-              "1765765.0",
-              "6197131.0",
-              "5409218.0",
-              "6087332.0",
-              "3537879.0",
-              "2960697.0",
-              "5374434.0",
-              "1363260.0",
-              "4414019.0",
-              "4888615.0",
-              "1453988.0",
-              "5295029.0",
-              "1399597.0",
-              "5854545.0",
-              "1813545.0",
-              "6188107.0",
-              "189434.0",
-              "2337871.0",
-              "1720442.0",
-              "1453986.0",
-              "2859345.0",
-              "6818294.0",
-              "238520.0",
-              "5409215.0",
-              "7371177.0",
-              "1108099.0",
-              "3237032.0",
-              "7390633.0",
-              "2008723.0",
-              "341029.0",
-              "2337874.0",
-              "2188979.0",
-              "1673843.0",
-              "2483459.0",
-              "4015668.0",
-              "5559627.0",
-              "4708389.0",
-              "3595313.0",
-              "46728.0",
-              "238522.0",
-              "3802831.0",
-              "6818292.0",
-              "7390631.0",
-              "7185154.0",
-              "6437314.0",
-              "4401600.0",
-              "3862092.0",
-              "2549378.0",
-              "300876.0",
-              "1453985.0",
-              "6097636.0",
-              "4708386.0",
-              "671038.0",
-              "5559626.0",
-              "6335557.0",
-              "1733759.0")
-            for (element <- dropList) {
-              household.members.dropWhile(_.getId.toString.contains(element))
             }
           }
 
