package beam.agentsim.agents.household

import akka.actor.SupervisorStrategy.Stop
import akka.actor.{ActorLogging, ActorRef, OneForOneStrategy, Props, Status, Terminated}
import akka.pattern.pipe
import akka.util.Timeout
import beam.agentsim.Resource.NotifyVehicleIdle
import beam.agentsim.agents.BeamAgent.Finish
import beam.agentsim.agents._
import beam.agentsim.agents.modalbehaviors.ChoosesMode.{CavTripLegsRequest, CavTripLegsResponse}
import beam.agentsim.agents.modalbehaviors.DrivesVehicle.VehicleOrToken
import beam.agentsim.agents.modalbehaviors.ModeChoiceCalculator
import beam.agentsim.agents.planning.BeamPlan
import beam.agentsim.agents.ridehail.RideHailAgent.{
  ModifyPassengerSchedule,
  ModifyPassengerScheduleAck,
  ModifyPassengerScheduleAcks
}
import beam.agentsim.agents.ridehail.RideHailManager.RoutingResponses
import beam.agentsim.agents.vehicles.EnergyEconomyAttributes.Powertrain
import beam.agentsim.agents.vehicles.VehicleCategory.{VehicleCategory, _}
import beam.agentsim.agents.vehicles._
import beam.agentsim.events.SpaceTime
import beam.agentsim.infrastructure.ChargingNetworkManager.ChargingPlugRequest
import beam.agentsim.infrastructure.ParkingInquiry.{ParkingActivityType, ParkingSearchMode}
import beam.agentsim.infrastructure.{ParkingInquiry, ParkingInquiryResponse}
import beam.agentsim.scheduler.BeamAgentScheduler.{CompletionNotice, ScheduleTrigger}
import beam.agentsim.scheduler.HasTriggerId
import beam.agentsim.scheduler.Trigger.TriggerWithId
import beam.router.BeamRouter.RoutingResponse
import beam.router.Modes.BeamMode
import beam.router.Modes.BeamMode.CAV
import beam.router.RouteHistory
import beam.router.model.{BeamLeg, EmbodiedBeamLeg}
import beam.router.osm.TollCalculator
import beam.sim.config.BeamConfig.Beam.Debug
import beam.sim.population.AttributesOfIndividual
import beam.sim.vehicles.VehiclesAdjustment
import beam.sim.{BeamScenario, BeamServices}
import beam.utils.DateUtils
import beam.utils.logging.LoggingMessageActor
import beam.utils.logging.pattern.ask
import com.conveyal.r5.transit.TransportNetwork
import com.typesafe.scalalogging.LazyLogging
import org.apache.commons.math3.distribution.UniformRealDistribution
import org.matsim.api.core.v01.population.{Activity, Leg, Person}
import org.matsim.api.core.v01.{Coord, Id}
import org.matsim.core.api.experimental.events.EventsManager
import org.matsim.core.population.PopulationUtils
import org.matsim.core.utils.misc.Time
import org.matsim.households.Household

import java.util.concurrent.TimeUnit
import java.util.concurrent.atomic.AtomicReference
import scala.collection.mutable
import scala.concurrent.{ExecutionContext, Future}
import scala.jdk.CollectionConverters.collectionAsScalaIterableConverter

object HouseholdActor {

  def props(
    beamServices: BeamServices,
    beamScenario: BeamScenario,
    modeChoiceCalculator: AttributesOfIndividual => ModeChoiceCalculator,
    schedulerRef: ActorRef,
    transportNetwork: TransportNetwork,
    tollCalculator: TollCalculator,
    router: ActorRef,
    rideHailManager: ActorRef,
    parkingManager: ActorRef,
    chargingNetworkManager: ActorRef,
    eventsManager: EventsManager,
    population: org.matsim.api.core.v01.population.Population,
    matSimHousehold: Household,
    houseHoldVehicles: Map[Id[BeamVehicle], BeamVehicle],
    homeCoord: Coord,
    sharedVehicleFleets: Seq[ActorRef] = Vector(),
    possibleSharedVehicleTypes: Set[BeamVehicleType],
    routeHistory: RouteHistory,
    vehiclesAdjustment: VehiclesAdjustment
  ): Props = {
    Props(
      new HouseholdActor(
        beamServices,
        beamScenario,
        modeChoiceCalculator,
        schedulerRef,
        transportNetwork,
        tollCalculator,
        router,
        rideHailManager,
        parkingManager,
        chargingNetworkManager,
        eventsManager,
        population,
        matSimHousehold,
        houseHoldVehicles,
        homeCoord,
        sharedVehicleFleets,
        possibleSharedVehicleTypes,
        routeHistory,
        vehiclesAdjustment
      )
    )
  }

  case class MobilityStatusInquiry(
    personId: Id[Person],
    whereWhen: SpaceTime,
    originActivity: Activity,
    requireVehicleCategoryAvailable: Option[VehicleCategory],
    triggerId: Long
  ) extends HasTriggerId

  case class ReleaseVehicle(vehicle: BeamVehicle, triggerId: Long) extends HasTriggerId

  case class ReleaseVehicleAndReply(vehicle: BeamVehicle, tick: Option[Int] = None, triggerId: Long)
      extends HasTriggerId

  case class MobilityStatusResponse(streetVehicle: Vector[VehicleOrToken], triggerId: Long) extends HasTriggerId

  case class GetVehicleTypes(triggerId: Long) extends HasTriggerId

  case class VehicleTypesResponse(vehicleTypes: Set[BeamVehicleType], triggerId: Long) extends HasTriggerId

  /**
    * Implementation of intra-household interaction in BEAM using actors.
    *
    * Households group together individual agents to support vehicle allocation, escort (ride-sharing), and
    * joint travel decision-making.
    *
    * The [[HouseholdActor]] is the central arbiter for vehicle allocation during individual and joint mode choice events.
    * Any agent in a mode choice situation must send a [[MobilityStatusInquiry]] to the [[HouseholdActor]]. The
    *
    * @author dserdiuk/sfeygin
    * @param vehicles the [[BeamVehicle]]s managed by this [[Household]].
    * @see [[beam.agentsim.agents.modalbehaviors.ChoosesMode]]
    */
  class HouseholdActor(
    beamServices: BeamServices,
    beamScenario: BeamScenario,
    modeChoiceCalculatorFactory: AttributesOfIndividual => ModeChoiceCalculator,
    schedulerRef: ActorRef,
    transportNetwork: TransportNetwork,
    tollCalculator: TollCalculator,
    router: ActorRef,
    rideHailManager: ActorRef,
    parkingManager: ActorRef,
    chargingNetworkManager: ActorRef,
    eventsManager: EventsManager,
    val population: org.matsim.api.core.v01.population.Population,
    val household: Household,
    vehicles: Map[Id[BeamVehicle], BeamVehicle],
    fallbackHomeCoord: Coord,
    sharedVehicleFleets: Seq[ActorRef] = Vector(),
    possibleSharedVehicleTypes: Set[BeamVehicleType],
    routeHistory: RouteHistory,
    vehiclesAdjustment: VehiclesAdjustment
  ) extends LoggingMessageActor
      with HasTickAndTrigger
      with ActorLogging {
    implicit val timeout: Timeout = Timeout(50000, TimeUnit.SECONDS)
    implicit val executionContext: ExecutionContext = context.dispatcher
    implicit val debug: Debug = beamServices.beamConfig.beam.debug

    protected val generateEmergencyHousehold: Boolean =
      beamScenario.beamConfig.beam.agentsim.agents.vehicles.generateEmergencyHouseholdVehicleWhenPlansRequireIt

    override val supervisorStrategy: OneForOneStrategy =
      OneForOneStrategy(maxNrOfRetries = 0) {
        case _: Exception      => Stop
        case _: AssertionError => Stop
      }

    if (beamServices.beamConfig.beam.experimental.optimizer.enabled) {
      //Create the solver actor
      val solver = context.actorOf(beam.agentsim.agents.household.HouseholdSolverActor.props)
      //Tell it to begin solving
      solver ! beam.agentsim.agents.household.BeginSolving
      //Watch for it to die so that it allows this parent to complete
      context.watch(solver)
    }

    import beam.agentsim.agents.memberships.Memberships.RankedGroup._

    implicit val pop: org.matsim.api.core.v01.population.Population = population

    private var members: Map[Id[Person], PersonIdWithActorRef] = Map()

    private val isFreightCarrier: Boolean = household.getId.toString.toLowerCase.contains("freight")

    // Data need to execute CAV dispatch
    private val cavPlans: mutable.ListBuffer[CAVSchedule] = mutable.ListBuffer()
    private var cavPassengerSchedules: Map[BeamVehicle, PassengerSchedule] = Map()
    private var personAndActivityToCav: Map[(Id[Person], Activity), BeamVehicle] = Map()
    private var personAndActivityToLegs: Map[(Id[Person], Activity), List[BeamLeg]] = Map()

    private var householdMembersToActivityTypeAndLocation: Map[Id[Person], HomeAndStartingWorkLocation] =
      Map()
    private val trackingCAVAssignmentAtInitialization = mutable.HashMap.empty[Id[BeamVehicle], Id[Person]]
    private val householdVehicleCategories = List(Car, Bike)
    private var whoDrivesThisFreightVehicle: Map[Id[BeamVehicle], Id[Person]] = Map()

    override def loggedReceive: Receive = {

      case TriggerWithId(InitializeTrigger(tick), triggerId) =>
        householdMembersToActivityTypeAndLocation = household.members
          .filter { person =>
            person.getSelectedPlan.getPlanElements.asScala.exists {
              case element if element.isInstanceOf[Leg] =>
                val mode = element.asInstanceOf[Leg].getMode
                mode.equalsIgnoreCase(BeamMode.CAR.value) || mode.equalsIgnoreCase(BeamMode.CAV.value) || mode
                  .equalsIgnoreCase(BeamMode.FREIGHT.value)
              case _ => false
            }
          }
          .flatMap { person =>
            if (isFreightCarrier) {
              val vehicleIdFromPlans = Id.create(
                beamServices.matsimServices.getScenario.getPopulation.getPersonAttributes
                  .getAttribute(person.getId.toString, "vehicle")
                  .toString,
                classOf[BeamVehicle]
              )
              whoDrivesThisFreightVehicle = whoDrivesThisFreightVehicle + (vehicleIdFromPlans -> person.getId)
            }
            person.getSelectedPlan.getPlanElements.asScala.find(_.isInstanceOf[Activity]) map { element =>
              val act = element.asInstanceOf[Activity]
              val parkingActivityType = ParkingInquiry.activityTypeStringToEnum(act.getType)
              val endTime =
                if (Time.isUndefinedTime(act.getEndTime)) DateUtils.getEndOfTime(beamServices.beamScenario.beamConfig)
                else act.getEndTime
              person.getId -> HomeAndStartingWorkLocation(
                parkingActivityType,
                act.getType,
                act.getCoord,
                endTime.toInt
              )
            }
          }
          .toMap

        if (!householdMembersToActivityTypeAndLocation.exists(_._2.parkingActivityType == ParkingActivityType.Home)) {
          householdMembersToActivityTypeAndLocation ++= Map(
            Id.createPersonId("") -> HomeAndStartingWorkLocation(
              ParkingActivityType.Home,
              "Home",
              fallbackHomeCoord,
              DateUtils.getEndOfTime(
                beamServices.beamScenario.beamConfig
              )
            )
          )
        }

        // ****************************
        // NON CAV VEHICLES
        val vehiclesByCategories = vehicles.filter(!_._2.isCAV).groupBy(_._2.beamVehicleType.vehicleCategory)
        val vehiclesByAllCategories =
          if (isFreightCarrier) vehiclesByCategories
          else {
            //We should create a vehicle manager for cars and bikes for
            //all households in case they are generated during the simulation
            householdVehicleCategories
              .map(cat => cat -> Map[Id[BeamVehicle], BeamVehicle]())
              .toMap ++ vehiclesByCategories
          }
        val fleetManagers = vehiclesByAllCategories.map { case (category, vehiclesInCategory) =>
          val fleetManager =
            context.actorOf(
              Props(
                new HouseholdFleetManager(
                  parkingManager,
                  chargingNetworkManager,
                  vehiclesInCategory,
                  householdMembersToActivityTypeAndLocation,
                  if (generateEmergencyHousehold)
                    Some(new EmergencyHouseholdVehicleGenerator(household, beamScenario, vehiclesAdjustment, category))
                  else None,
<<<<<<< HEAD
                  whoDrivesThisFreightVehicle,
=======
                  whoDrivesThisVehicle,
                  beamServices.matsimServices.getEvents,
                  beamServices.geo,
>>>>>>> 2cbc2649
                  beamServices.beamConfig,
                  beamServices.beamConfig.beam.debug
                )
              ),
              category.toString
            )
          context.watch(fleetManager)
          schedulerRef ! ScheduleTrigger(InitializeTrigger(0), fleetManager)
          fleetManager
        }

        // ****************************
        // CAV VEHICLES
        // If any of my vehicles are CAVs then go through scheduling process
        var cavs = vehicles.values.filter(_.isCAV).toList
        if (cavs.nonEmpty) {
          val workingPersonsList =
<<<<<<< HEAD
            householdMembersToActivityTypeAndLocation
              .filter(_._2.parkingActivityType == ParkingActivityType.Work)
              .keys
              .toBuffer
=======
            householdMembersToLocationTypeAndLocation.filter(_._2._1 == ParkingActivityType.Work).keys.toBuffer
          //          log.debug("Household {} has {} CAVs and will do some planning", household.getId, cavs.size)
>>>>>>> 2cbc2649
          cavs.foreach { cav =>
            val cavDriverRef: ActorRef = context.actorOf(
              HouseholdCAVDriverAgent.props(
                HouseholdCAVDriverAgent.idFromVehicleId(cav.id),
                schedulerRef,
                beamServices,
                beamScenario,
                eventsManager,
                parkingManager,
                chargingNetworkManager,
                cav,
                transportNetwork,
                tollCalculator
              ),
              s"cavDriver-${cav.id.toString}"
            )
            log.debug(
              s"Setting up household cav ${cav.id} with driver ${cav.getDriver} to be set with driver $cavDriverRef"
            )
            context.watch(cavDriverRef)
            val personId: Id[Person] =
              if (workingPersonsList.nonEmpty) workingPersonsList.remove(0)
              else
                householdMembersToActivityTypeAndLocation
                  .find(_._2.parkingActivityType == ParkingActivityType.Home)
                  .map(_._1)
                  .getOrElse(householdMembersToActivityTypeAndLocation.keys.head)
            trackingCAVAssignmentAtInitialization.put(cav.id, personId)
            val HomeAndStartingWorkLocation(_, _, location, _) = householdMembersToActivityTypeAndLocation(personId)
            cav.spaceTime = SpaceTime(location, 0)
            schedulerRef ! ScheduleTrigger(InitializeTrigger(0), cavDriverRef)
            cav.setManager(Some(self))
            cav.becomeDriver(cavDriverRef)
          }
          household.members.foreach { person =>
            person.getSelectedPlan.getPlanElements.forEach {
              case _: Activity =>
              case l: Leg =>
                if (l.getMode.equalsIgnoreCase("cav")) l.setMode("")
            }
          }

          val cavScheduler = new FastHouseholdCAVScheduling(household, cavs, beamServices)
          //val optimalPlan = cavScheduler.getKBestCAVSchedules(1).headOption.getOrElse(List.empty)
          val optimalPlan = cavScheduler.getBestProductiveSchedule
          if (optimalPlan.isEmpty || !optimalPlan.exists(_.schedule.size > 1)) {
            cavs = List()
          } else {
            val requestsAndUpdatedPlans = optimalPlan.filter(_.schedule.size > 1).map {
              _.toRoutingRequests(beamServices, transportNetwork, routeHistory, triggerId)
            }
            val routingRequests = requestsAndUpdatedPlans.flatMap(_._1.flatten)
            cavPlans ++= requestsAndUpdatedPlans.map(_._2)
            val memberMap = household.members.map(person => person.getId -> person).toMap
            cavPlans.foreach { plan =>
              personAndActivityToCav = personAndActivityToCav ++ plan.schedule
                .filter(_.tag == Pickup)
                .groupBy(_.person)
                .map { pers =>
                  pers._2.map(req => (pers._1.get.personId, req.activity) -> plan.cav)
                }
                .flatten

              plan.schedule.foreach { serviceRequest =>
                if (serviceRequest.tag == Pickup) {
                  val oldPlan = memberMap(serviceRequest.person.get.personId).getSelectedPlan
                  val newPlan = BeamPlan.addOrReplaceLegBetweenActivities(
                    oldPlan,
                    PopulationUtils.createLeg("cav"),
                    serviceRequest.activity,
                    serviceRequest.nextActivity.get
                  )
                  memberMap(serviceRequest.person.get.personId).addPlan(newPlan)
                  memberMap(serviceRequest.person.get.personId).setSelectedPlan(newPlan)
                  memberMap(serviceRequest.person.get.personId).removePlan(oldPlan)
                }
              }
            }
            holdTickAndTriggerId(tick, triggerId)
            //            log.debug("Household {} is done planning", household.getId)
            Future
              .sequence(
                routingRequests.map(req =>
                  beam.utils.logging.pattern
                    .ask(
                      router,
                      if (req.routeReq.isDefined) {
                        req.routeReq.get
                      } else {
                        req.embodyReq.get
                      }
                    )
                    .mapTo[RoutingResponse]
                )
              )
              .map(RoutingResponses(tick, _, triggerId)) pipeTo self
          }
        }

        // CREATE PERSON AGENT
        household.members.foreach { person =>
          val attributes = person.getCustomAttributes.get("beam-attributes").asInstanceOf[AttributesOfIndividual]
          val modeChoiceCalculator = modeChoiceCalculatorFactory(attributes)
          val selectedPlan = person.getSelectedPlan
          // Set zero endTime for plans with one activity. In other case agent sim will be started
          // before all InitializeTrigger's are completed
          if (selectedPlan.getPlanElements.size() == 1) {
            selectedPlan.getPlanElements.get(0) match {
              case elem: Activity => if (Time.isUndefinedTime(elem.getEndTime)) elem.setEndTime(0.0)
              case _              =>
            }
          }

          val personRef: ActorRef = context.actorOf(
            PersonAgent.props(
              schedulerRef,
              beamServices,
              beamScenario,
              modeChoiceCalculator,
              transportNetwork,
              tollCalculator,
              router,
              rideHailManager,
              parkingManager,
              chargingNetworkManager,
              eventsManager,
              person.getId,
              self,
              selectedPlan,
              fleetManagers.toSeq,
              sharedVehicleFleets,
              possibleSharedVehicleTypes,
              routeHistory
            ),
            person.getId.toString
          )
          context.watch(personRef)
          members = members + (person.getId -> PersonIdWithActorRef(person.getId, personRef))
          schedulerRef ! ScheduleTrigger(InitializeTrigger(0), personRef)
        }

        // COMPLETE INITIALIZATION FOR CAVS
        // THIS MEANS NO OPTIMAL SOLUTION WAS FOUND AND CAVS WILL BE PARKED
        if (cavs.isEmpty) completeInitialization(tick, triggerId, Vector())

      case RoutingResponses(tick, routingResponses, triggerId) =>
        // Check if there are any broken routes, for now we cancel the whole cav plan if this happens and give a warning
        // a more robust implementation would re-plan but without the person who's mobility led to the bad route
        if (routingResponses.exists(_.itineraries.isEmpty)) {
          log.warning(
            "Failed CAV routing responses for household {} aborting use of CAVs for this house.",
            household.getId
          )
          cavPlans.clear()
          personAndActivityToLegs = Map()
          personAndActivityToCav = Map()
          val (tick, triggerId) = releaseTickAndTriggerId()
          completeInitialization(tick, triggerId, Vector())
        } else {
          // Index the responses by Id
          val indexedResponses = routingResponses.map(resp => resp.requestId -> resp).toMap
          // Create a passenger schedule for each CAV in the plan
          cavPassengerSchedules = cavPlans.map { cavSchedule =>
            val theLegs = cavSchedule.schedule.flatMap { serviceRequest =>
              serviceRequest.routingRequestId
                .map { reqId =>
                  val routeResp = indexedResponses(reqId)
                  if (routeResp.itineraries.isEmpty) {
                    Seq()
                  } else {
                    routeResp.itineraries.head.beamLegs
                  }
                }
                .getOrElse(Seq())
            }
            val passengerSchedule =
              PassengerSchedule().addLegs(BeamLeg.makeVectorLegsConsistentAsOrderdStandAloneLegs(theLegs.toVector))
            val updatedLegsIterator = passengerSchedule.schedule.keys.toIterator
            var pickDropsForGrouping: Map[PersonIdWithActorRef, List[BeamLeg]] = Map()
            var passengersToAdd = Set[PersonIdWithActorRef]()
            cavSchedule.schedule.foreach { serviceRequest =>
              if (serviceRequest.person.isDefined) {
                val person = members(serviceRequest.person.get.personId)
                if (passengersToAdd.contains(person)) {
                  passengersToAdd = passengersToAdd - person
                  if (pickDropsForGrouping.contains(person)) {
                    val legs = pickDropsForGrouping(person)
                    // Don't add the passenger to the schedule.
                    // Rather, let the PersonAgent consider CAV as Transit and make a ReservationRequest
                    personAndActivityToLegs = personAndActivityToLegs + ((
                      person.personId,
                      serviceRequest.pickupRequest.get.activity
                    ) -> legs)
                    pickDropsForGrouping = pickDropsForGrouping - person
                  }
                } else {
                  passengersToAdd = passengersToAdd + person
                }
              }
              if (
                serviceRequest.routingRequestId.isDefined && indexedResponses(
                  serviceRequest.routingRequestId.get
                ).itineraries.nonEmpty
              ) {
                if (updatedLegsIterator.hasNext) {
                  val leg = updatedLegsIterator.next
                  passengersToAdd.foreach { pass =>
                    val legsForPerson = pickDropsForGrouping.getOrElse(pass, List()) :+ leg
                    pickDropsForGrouping = pickDropsForGrouping + (pass -> legsForPerson)
                  }
                } else {
                  throw new RuntimeException(
                    s"HH CAV schedule ran out of legs for household ${household.getId} and schedule: ${cavSchedule.schedule}"
                  )
                }
              }
            }
            cavSchedule.cav -> passengerSchedule
          }.toMap
          Future
            .sequence(
              cavPassengerSchedules
                .filter(_._2.schedule.nonEmpty)
                .map { cavAndSchedule =>
                  beam.utils.logging.pattern
                    .ask(
                      cavAndSchedule._1.getDriver.get,
                      ModifyPassengerSchedule(cavAndSchedule._2, tick, triggerId)
                    )
                    .mapTo[ModifyPassengerScheduleAck]
                }
                .toList
            )
            .map(list => ModifyPassengerScheduleAcks(list, triggerId))
            .pipeTo(self)
        }

      case Status.Failure(reason) =>
        throw new RuntimeException(reason)

      case ModifyPassengerScheduleAcks(acks, _) =>
        val (tick, triggerId) = releaseTickAndTriggerId()
        completeInitialization(tick, triggerId, acks.flatMap(_.triggersToSchedule).toVector)

      case CavTripLegsRequest(person, originActivity) =>
        personAndActivityToLegs.get((person.personId, originActivity)) match {
          case Some(legs) =>
            val cav = personAndActivityToCav((person.personId, originActivity))
            sender() ! CavTripLegsResponse(
              Some(cav),
              legs.map(bLeg =>
                EmbodiedBeamLeg(
                  beamLeg = bLeg.copy(mode = CAV),
                  beamVehicleId = cav.id,
                  beamVehicleTypeId = cav.beamVehicleType.id,
                  asDriver = false,
                  cost = 0d,
                  unbecomeDriverOnCompletion = false
                )
              )
            )
          case _ =>
            sender() ! CavTripLegsResponse(None, List())
        }

      case NotifyVehicleIdle(vId, _, whenWhere, _, _, _, _) =>
        val vehId = vId.asInstanceOf[Id[BeamVehicle]]
        vehicles(vehId).spaceTime = whenWhere
        log.debug("updated vehicle {} with location {}", vehId, whenWhere)

      case Finish =>
        context.children.foreach(_ ! Finish)
        dieIfNoChildren()
        contextBecome { case Terminated(_) =>
          dieIfNoChildren()
        }

      case Terminated(_) =>
      // Do nothing

    }

    def completeInitialization(tick: Int, triggerId: Long, triggersToSchedule: Vector[ScheduleTrigger]): Unit = {
      // Pipe my cars through the parking manager
      // and complete initialization only when I got them all.
      Future
        .sequence(vehicles.filter(_._2.isCAV).values.map { vehicle =>
          vehicle.setManager(Some(self))
          val personId = trackingCAVAssignmentAtInitialization(vehicle.id)
          val HomeAndStartingWorkLocation(_, activityType, location, endTime) =
            householdMembersToActivityTypeAndLocation(personId)
          val parkingDuration = endTime - tick
          for {
            ParkingInquiryResponse(stall, _, _) <- sendParkingOrChargingInquiry(
              vehicle,
              activityType,
              location,
              parkingDuration,
              triggerId
            )
          } {
            vehicle.useParkingStall(stall)
            vehicle.spaceTime = SpaceTime(stall.locationUTM.getX, stall.locationUTM.getY, 0)
            if (stall.chargingPointType.isDefined) {
              chargingNetworkManager ! ChargingPlugRequest(
                0,
                vehicle,
                stall,
                // use first household member id as stand-in.
                personId,
                triggerId,
                self
              )
            }
          }
          Future.successful(())
        })
        .map(_ => CompletionNotice(triggerId, triggersToSchedule))
        .pipeTo(schedulerRef)
    }

    def sendParkingOrChargingInquiry(
      vehicle: BeamVehicle,
      activityType: String,
      location: Coord,
      parkingDuration: Double,
      triggerId: Long
    ): Future[Any] = {
      val inquiry = ParkingInquiry.init(
        SpaceTime(location, 0),
        activityType,
        VehicleManager.getReservedFor(vehicle.vehicleManagerId.get).get,
        beamVehicle = Option(vehicle),
        triggerId = triggerId,
        searchMode = ParkingSearchMode.Init,
        parkingDuration = parkingDuration
      )
      // TODO Overnight charging is still a work in progress and might produce unexpected results
      if (vehicle.isEV && beamServices.beamConfig.beam.agentsim.chargingNetworkManager.overnightChargingEnabled) {
        log.info(s"Overnight charging vehicle $vehicle with state of charge ${vehicle.getStateOfCharge}")
        chargingNetworkManager ? inquiry
      } else {
        log.debug(s"Overnight parking vehicle $vehicle")
        parkingManager ? inquiry
      }
    }

    def dieIfNoChildren(): Unit = {
      if (context.children.isEmpty) {
        context.stop(self)
      } else {
        log.debug("Remaining: {}", context.children)
      }
    }
  }

  class EmergencyHouseholdVehicleGenerator(
    household: Household,
    beamScenario: BeamScenario,
    vehiclesAdjustment: VehiclesAdjustment,
    defaultCategory: VehicleCategory
  ) extends LazyLogging {
    private val realDistribution: UniformRealDistribution = new UniformRealDistribution()
    realDistribution.reseedRandomGenerator(beamScenario.beamConfig.matsim.modules.global.randomSeed)

    def sampleVehicleTypeForEmergencyUse(
      personId: Id[Person],
      category: VehicleCategory,
      whenWhere: SpaceTime
    ): Option[BeamVehicleType] = {
      if (defaultCategory == category) {
        category match {
          case VehicleCategory.Car =>
            vehiclesAdjustment
              .sampleVehicleTypesForHousehold(
                1,
                VehicleCategory.Car,
                household.getIncome.getIncome,
                household.getMemberIds.size(),
                householdPopulation = null,
                whenWhere.loc,
                realDistribution
              )
              .headOption
              .orElse {
                beamScenario.vehicleTypes.get(
                  Id.create(
                    beamScenario.beamConfig.beam.agentsim.agents.vehicles.dummySharedCar.vehicleTypeId,
                    classOf[BeamVehicleType]
                  )
                )
              }
          case VehicleCategory.Bike =>
            beamScenario.vehicleTypes
              .get(
                Id.create(
                  beamScenario.beamConfig.beam.agentsim.agents.vehicles.dummySharedBike.vehicleTypeId,
                  classOf[BeamVehicleType]
                )
              )
          case _ =>
            logger.warn(
              s"Person $personId is requiring a vehicle that belongs to category $category that is neither Car nor Bike"
            )
            None
        }
      } else None
    }

    def createAndAddVehicle(
      vehicleType: BeamVehicleType,
      personId: Id[Person],
      vehicleIndex: Int,
      whenWhere: SpaceTime,
      manager: ActorRef
    ): BeamVehicle = {
      val vehicleManagerId =
        VehicleManager.createOrGetReservedFor(household.getId.toString, VehicleManager.TypeEnum.Household).managerId
      val vehicle = new BeamVehicle(
        Id.createVehicleId(personId.toString + "-emergency-" + vehicleIndex),
        new Powertrain(vehicleType.primaryFuelConsumptionInJoulePerMeter),
        vehicleType,
        new AtomicReference[Id[VehicleManager]](vehicleManagerId)
      )
      vehicle.initializeFuelLevelsFromUniformDistribution(
        beamScenario.beamConfig.beam.agentsim.agents.vehicles.meanPrivateVehicleStartingSOC
      )
      beamScenario.privateVehicles.put(vehicle.id, vehicle)
      vehicle.setManager(Some(manager))
      vehicle.spaceTime = whenWhere
      vehicle
    }
  }

  case class HomeAndStartingWorkLocation(
    parkingActivityType: ParkingActivityType,
    activityType: String,
    activityLocation: Coord,
    activityEndTime: Int
  )
}<|MERGE_RESOLUTION|>--- conflicted
+++ resolved
@@ -277,13 +277,9 @@
                   if (generateEmergencyHousehold)
                     Some(new EmergencyHouseholdVehicleGenerator(household, beamScenario, vehiclesAdjustment, category))
                   else None,
-<<<<<<< HEAD
                   whoDrivesThisFreightVehicle,
-=======
-                  whoDrivesThisVehicle,
                   beamServices.matsimServices.getEvents,
                   beamServices.geo,
->>>>>>> 2cbc2649
                   beamServices.beamConfig,
                   beamServices.beamConfig.beam.debug
                 )
@@ -301,15 +297,10 @@
         var cavs = vehicles.values.filter(_.isCAV).toList
         if (cavs.nonEmpty) {
           val workingPersonsList =
-<<<<<<< HEAD
             householdMembersToActivityTypeAndLocation
               .filter(_._2.parkingActivityType == ParkingActivityType.Work)
               .keys
               .toBuffer
-=======
-            householdMembersToLocationTypeAndLocation.filter(_._2._1 == ParkingActivityType.Work).keys.toBuffer
-          //          log.debug("Household {} has {} CAVs and will do some planning", household.getId, cavs.size)
->>>>>>> 2cbc2649
           cavs.foreach { cav =>
             val cavDriverRef: ActorRef = context.actorOf(
               HouseholdCAVDriverAgent.props(
@@ -326,7 +317,7 @@
               ),
               s"cavDriver-${cav.id.toString}"
             )
-            log.debug(
+            log.warning(
               s"Setting up household cav ${cav.id} with driver ${cav.getDriver} to be set with driver $cavDriverRef"
             )
             context.watch(cavDriverRef)
