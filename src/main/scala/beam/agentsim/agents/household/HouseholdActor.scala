package beam.agentsim.agents.household

import java.util.concurrent.TimeUnit

import akka.actor.Status.Success
import akka.actor.SupervisorStrategy.Stop
import akka.actor.{Actor, ActorLogging, ActorRef, OneForOneStrategy, Props, Terminated}
import akka.util.Timeout
import akka.pattern._
import beam.agentsim.Resource.NotifyVehicleIdle
import beam.agentsim.agents.BeamAgent.Finish
import beam.agentsim.agents.modalbehaviors.ChoosesMode.{CavTripLegsRequest, CavTripLegsResponse}
import beam.agentsim.agents.modalbehaviors.DrivesVehicle.{ActualVehicle, VehicleOrToken}
import beam.agentsim.agents.modalbehaviors.{ChoosesMode, ModeChoiceCalculator}
import beam.agentsim.agents.planning.BeamPlan
import beam.agentsim.agents.ridehail.RideHailAgent.{
  ModifyPassengerSchedule,
  ModifyPassengerScheduleAck,
  ModifyPassengerScheduleAcks
}
import beam.agentsim.agents.ridehail.RideHailManager.RoutingResponses
import beam.agentsim.agents.vehicles.{BeamVehicle, PassengerSchedule, VehiclePersonId}
import beam.agentsim.agents.{HasTickAndTrigger, InitializeTrigger, PersonAgent}
import beam.agentsim.agents.{Dropoff, Pickup}
import beam.agentsim.events.SpaceTime
import beam.agentsim.infrastructure.ParkingManager.{ParkingInquiry, ParkingInquiryResponse}
import beam.agentsim.infrastructure.ParkingStall.NoNeed
import beam.agentsim.scheduler.BeamAgentScheduler.{CompletionNotice, ScheduleTrigger}
import beam.agentsim.scheduler.Trigger.TriggerWithId
import beam.router.BeamRouter.RoutingResponse
import beam.router.{BeamSkimmer, RouteHistory}
import beam.router.model.BeamLeg
import beam.router.osm.TollCalculator
import beam.sim.BeamServices
import beam.sim.population.AttributesOfIndividual
import com.conveyal.r5.transit.TransportNetwork
import org.matsim.api.core.v01.population.{Activity, Leg, Person}
import org.matsim.api.core.v01.{Coord, Id}
import org.matsim.core.api.experimental.events.EventsManager
import org.matsim.core.population.PopulationUtils
import org.matsim.households
import org.matsim.households.Household

import scala.collection.mutable
import scala.concurrent.{ExecutionContext, Future}

object HouseholdActor {

  def buildActorName(id: Id[households.Household], iterationName: Option[String] = None): String = {
    s"household-${id.toString}" + iterationName
      .map(i => s"_iter-$i")
      .getOrElse("")
  }

  def props(
    beamServices: BeamServices,
    modeChoiceCalculator: AttributesOfIndividual => ModeChoiceCalculator,
    schedulerRef: ActorRef,
    transportNetwork: TransportNetwork,
    tollCalculator: TollCalculator,
    router: ActorRef,
    rideHailManager: ActorRef,
    parkingManager: ActorRef,
    eventsManager: EventsManager,
    population: org.matsim.api.core.v01.population.Population,
    matSimHousehold: Household,
    houseHoldVehicles: Map[Id[BeamVehicle], BeamVehicle],
    homeCoord: Coord,
    sharedVehicleFleets: Seq[ActorRef] = Vector(),
    routeHistory: RouteHistory,
    beamSkimmer: BeamSkimmer
  ): Props = {
    Props(
      new HouseholdActor(
        beamServices,
        modeChoiceCalculator,
        schedulerRef,
        transportNetwork,
        tollCalculator,
        router,
        rideHailManager,
        parkingManager,
        eventsManager,
        population,
        matSimHousehold,
        houseHoldVehicles,
        homeCoord,
        sharedVehicleFleets,
        routeHistory,
        beamSkimmer
      )
    )
  }

  case class MobilityStatusInquiry(personId: Id[Person], whereWhen: SpaceTime, originActivity: Activity)
  case class ReleaseVehicle(vehicle: BeamVehicle)
  case class ReleaseVehicleAndReply(vehicle: BeamVehicle, tick: Option[Int] = None)
  case class MobilityStatusResponse(streetVehicle: Vector[VehicleOrToken])
  case class ReadyForCAVPickup(personId: Id[Person], tick: Int)
  case class CAVPickupConfirmed(triggersToSchedule: Vector[ScheduleTrigger])

  /**
    * Implementation of intra-household interaction in BEAM using actors.
    *
    * Households group together individual agents to support vehicle allocation, escort (ride-sharing), and
    * joint travel decision-making.
    *
    * The [[HouseholdActor]] is the central arbiter for vehicle allocation during individual and joint mode choice events.
    * Any agent in a mode choice situation must send a [[MobilityStatusInquiry]] to the [[HouseholdActor]]. The
    *
    * @author dserdiuk/sfeygin
    * @param vehicles the [[BeamVehicle]]s managed by this [[Household]].
    * @see [[ChoosesMode]]
    */
  class HouseholdActor(
    beamServices: BeamServices,
    modeChoiceCalculatorFactory: AttributesOfIndividual => ModeChoiceCalculator,
    schedulerRef: ActorRef,
    transportNetwork: TransportNetwork,
    tollCalculator: TollCalculator,
    router: ActorRef,
    rideHailManager: ActorRef,
    parkingManager: ActorRef,
    eventsManager: EventsManager,
    val population: org.matsim.api.core.v01.population.Population,
    val household: Household,
    vehicles: Map[Id[BeamVehicle], BeamVehicle],
    homeCoord: Coord,
    sharedVehicleFleets: Seq[ActorRef] = Vector(),
    routeHistory: RouteHistory,
    beamSkimmer: BeamSkimmer
  ) extends Actor
      with HasTickAndTrigger
      with ActorLogging {
    implicit val timeout: Timeout = Timeout(50000, TimeUnit.SECONDS)
    implicit val executionContext: ExecutionContext = context.dispatcher

    override val supervisorStrategy: OneForOneStrategy =
      OneForOneStrategy(maxNrOfRetries = 0) {
        case _: Exception      => Stop
        case _: AssertionError => Stop
      }

    schedulerRef ! ScheduleTrigger(InitializeTrigger(0), self)

    if (beamServices.beamConfig.beam.experimental.optimizer.enabled) {
      //Create the solver actor
      val solver = context.actorOf(beam.agentsim.agents.household.HouseholdSolverActor.props)
      //Tell it to begin solving
      solver ! beam.agentsim.agents.household.BeginSolving
      //Watch for it to die so that it allows this parent to complete
      context.watch(solver)
    }

    import beam.agentsim.agents.memberships.Memberships.RankedGroup._

    implicit val pop: org.matsim.api.core.v01.population.Population = population

    private var availableVehicles: List[BeamVehicle] = Nil
    private var memberVehiclePersonIds: Map[Id[Person], VehiclePersonId] = Map()

    // Data need to execute CAV dispatch
    private val cavPlans: mutable.ListBuffer[CAVSchedule] = mutable.ListBuffer()
    private var cavPassengerSchedules: Map[BeamVehicle, PassengerSchedule] = Map()
    private var personAndActivityToCav: Map[(Id[Person], Activity), BeamVehicle] = Map()
    private var personAndActivityToLegs: Map[(Id[Person], Activity), List[BeamLeg]] = Map()

    override def receive: Receive = {

      case TriggerWithId(InitializeTrigger(tick), triggerId) =>
        if (household.getId.toString.equals("016000-2014000455995-0")) {
          val i = 0
        }
        val vehiclesByCategory =
          vehicles.filter(_._2.beamVehicleType.automationLevel <= 3).groupBy(_._2.beamVehicleType.vehicleCategory)
        val fleetManagers = vehiclesByCategory.map {
          case (category, vs) =>
            val fleetManager =
              context.actorOf(Props(new HouseholdFleetManager(parkingManager, vs, homeCoord)), category.toString)
            context.watch(fleetManager)
            schedulerRef ! ScheduleTrigger(InitializeTrigger(0), fleetManager)
            fleetManager
        }
        // If any of my vehicles are CAVs then go through scheduling process
        var cavs = vehicles.filter(_._2.beamVehicleType.automationLevel > 3).map(_._2).toList
        if (cavs.size > 0) {
//          log.debug("Household {} has {} CAVs and will do some planning", household.getId, cavs.size)
          cavs.foreach { cav =>
            val cavDriverRef: ActorRef = context.actorOf(
              HouseholdCAVDriverAgent.props(
                HouseholdCAVDriverAgent.idFromVehicleId(cav.id),
                schedulerRef,
                beamServices,
                eventsManager,
                parkingManager,
                cav,
                Seq(),
                transportNetwork,
                tollCalculator
              ),
              s"cavDriver-${cav.id.toString}"
            )
            context.watch(cavDriverRef)
            cav.spaceTime = SpaceTime(homeCoord, 0)
            schedulerRef ! ScheduleTrigger(InitializeTrigger(0), cavDriverRef)
            cav.manager = Some(self)
            cav.driver = Some(cavDriverRef)
          }
          household.members.foreach { person =>
            person.getSelectedPlan.getPlanElements.forEach {
              case a: Activity =>
              case l: Leg =>
                if (l.getMode.equalsIgnoreCase("cav")) l.setMode("")
            }
          }

<<<<<<< HEAD
          val cavScheduler = new FastHouseholdCAVScheduling(
            household,
            cavs,
            Map((Pickup, 5 * 60), (Dropoff, 10 * 60)),
            beamServices = Some(beamServices)
          )(beamServices.matsimServices.getScenario.getPopulation)

=======
          val cavScheduler = new HouseholdCAVScheduling(
            household,
            cavs,
            Map((Pickup, 5 * 60), (Dropoff, 10 * 60)),
            stopSearchAfterXSolutions = 100,
            limitCavToXPersons = 3,
            beamSkimmer,
            beamServices
          )
>>>>>>> 808d7803
//          var optimalPlan = cavScheduler.getKBestSchedules(1).head.cavFleetSchedule
          val optimalPlan = cavScheduler.getBestCAVScheduleWithLongestChain
          if (optimalPlan.isEmpty || optimalPlan.head.head.schedule.size <= 1) {
            cavs = List()
          } else {
            val requestsAndUpdatedPlans = optimalPlan.head.filter(_.schedule.size > 1).map {
              _.toRoutingRequests(beamServices, transportNetwork, routeHistory)
            }
            val routingRequests = requestsAndUpdatedPlans.flatMap(_._1.flatten)
            cavPlans ++= requestsAndUpdatedPlans.map(_._2)
            val memberMap = household.members.map(person => person.getId -> person).toMap
            cavPlans.foreach { plan =>
              personAndActivityToCav = personAndActivityToCav ++ plan.schedule
                .filter(_.tag == Pickup)
                .groupBy(_.person)
                .map { pers =>
                  pers._2.map(req => (pers._1.get.personId, req.activity) -> plan.cav)
                }
                .flatten

              plan.schedule.foreach { serviceRequest =>
                if (serviceRequest.tag == Pickup) {
                  val oldPlan = memberMap(serviceRequest.person.get.personId).getSelectedPlan
                  val newPlan = BeamPlan.addOrReplaceLegBetweenActivities(
                    oldPlan,
                    PopulationUtils.createLeg("cav"),
                    serviceRequest.activity,
                    serviceRequest.nextActivity.get
                  )
                  memberMap(serviceRequest.person.get.personId).addPlan(newPlan)
                  memberMap(serviceRequest.person.get.personId).setSelectedPlan(newPlan)
                  memberMap(serviceRequest.person.get.personId).removePlan(oldPlan)
                }
              }
            }
            holdTickAndTriggerId(tick, triggerId)
            //            log.debug("Household {} is done planning", household.getId)
            Future
              .sequence(
                routingRequests.map(
                  req =>
                    akka.pattern
                      .ask(router, if (req.routeReq.isDefined) { req.routeReq.get } else { req.embodyReq.get })
                      .mapTo[RoutingResponse]
                )
              )
              .map(RoutingResponses(tick, _)) pipeTo self
          }
        }
        household.members.foreach { person =>
          val attributes = person.getCustomAttributes.get("beam-attributes").asInstanceOf[AttributesOfIndividual]
          val modeChoiceCalculator = modeChoiceCalculatorFactory(attributes)
          val personRef: ActorRef = context.actorOf(
            PersonAgent.props(
              schedulerRef,
              beamServices,
              modeChoiceCalculator,
              transportNetwork,
              tollCalculator,
              router,
              rideHailManager,
              parkingManager,
              eventsManager,
              person.getId,
              self,
              person.getSelectedPlan,
              fleetManagers ++: sharedVehicleFleets :+ self,
              beamSkimmer
            ),
            person.getId.toString
          )
          context.watch(personRef)

          memberVehiclePersonIds = memberVehiclePersonIds + (person.getId -> VehiclePersonId(
            PersonAgent.bodyVehicleIdFromPersonID(person.getId),
            person.getId,
            personRef
          ))

          schedulerRef ! ScheduleTrigger(InitializeTrigger(0), personRef)
        }
        if (cavs.isEmpty) completeInitialization(triggerId, Vector())

      case RoutingResponses(tick, routingResponses) =>
        // Check if there are any broken routes, for now we cancel the whole cav plan if this happens and give a warning
        // a more robust implementation would re-plan but without the person who's mobility led to the bad route
        if (routingResponses.find(_.itineraries.isEmpty).size > 0) {
          log.warning(
            "Failed CAV routing responses for household {} aborting use of CAVs for this house.",
            household.getId
          )
          cavPlans.clear()
          personAndActivityToLegs = Map()
          personAndActivityToCav = Map()
          val (_, triggerId) = releaseTickAndTriggerId()
          completeInitialization(triggerId, Vector())
        } else {
          // Index the responses by Id
          val indexedResponses = routingResponses.map(resp => (resp.requestId -> resp)).toMap
          routingResponses.foreach { resp =>
            resp.itineraries.headOption.map { itin =>
              val theLeg = itin.legs.head.beamLeg
            //            routeHistory.rememberRoute(theLeg.travelPath.linkIds,theLeg.startTime)
            }
          }
          // Create a passenger schedule for each CAV in the plan
          cavPassengerSchedules = cavPlans.map { cavSchedule =>
            val theLegs = cavSchedule.schedule.flatMap { serviceRequest =>
              serviceRequest.routingRequestId
                .map { reqId =>
                  val routeResp = indexedResponses(reqId)
                  if (routeResp.itineraries.isEmpty) {
                    Seq()
                  } else {
                    routeResp.itineraries.head.beamLegs()
                  }
                }
                .getOrElse(Seq())
            }
            var passengerSchedule = PassengerSchedule().addLegs(theLegs)
            var pickDropsForGrouping: Map[VehiclePersonId, List[BeamLeg]] = Map()
            var passengersToAdd = Set[VehiclePersonId]()
            cavSchedule.schedule.foreach { serviceRequest =>
              if (serviceRequest.person.isDefined) {
                val person = memberVehiclePersonIds(serviceRequest.person.get.personId)
                if (passengersToAdd.contains(person)) {
                  passengersToAdd = passengersToAdd - person
                  if (pickDropsForGrouping.contains(person)) {
                    val legs = pickDropsForGrouping(person)
                    passengerSchedule = passengerSchedule.addPassenger(person, legs)
                    personAndActivityToLegs = personAndActivityToLegs + ((
                      person.personId,
                      serviceRequest.pickupRequest.get.activity
                    ) -> legs)
                    pickDropsForGrouping = pickDropsForGrouping - person
                  }
                } else {
                  passengersToAdd = passengersToAdd + person
                }
              }
              if (serviceRequest.routingRequestId.isDefined && indexedResponses(serviceRequest.routingRequestId.get).itineraries.size > 0) {
                val leg = indexedResponses(serviceRequest.routingRequestId.get).itineraries.head.beamLegs().head
                passengersToAdd.foreach { pass =>
                  val legsForPerson = pickDropsForGrouping.get(pass).getOrElse(List()) :+ leg
                  pickDropsForGrouping = pickDropsForGrouping + (pass -> legsForPerson)
                }
              }
            }
            cavSchedule.cav -> passengerSchedule.updateStartTimes(theLegs.headOption.map(_.startTime).getOrElse(0))
          }.toMap
          Future
            .sequence(
              cavPassengerSchedules
                .filter(_._2.schedule.size > 0)
                .map { cavAndSchedule =>
                  akka.pattern
                    .ask(
                      cavAndSchedule._1.driver.get,
                      ModifyPassengerSchedule(cavAndSchedule._2, tick)
                    )
                    .mapTo[ModifyPassengerScheduleAck]
                }
                .toList
            )
            .map(ModifyPassengerScheduleAcks(_))
            .pipeTo(self)
        }

      case ModifyPassengerScheduleAcks(acks) =>
        val (_, triggerId) = releaseTickAndTriggerId()
        completeInitialization(triggerId, acks.flatMap(_.triggersToSchedule).toVector)

      case CavTripLegsRequest(person, originActivity) =>
        personAndActivityToLegs.get((person.personId, originActivity)) match {
          case Some(legs) =>
            sender() ! CavTripLegsResponse(legs)
          case _ =>
            sender() ! CavTripLegsResponse(List())
        }

      case NotifyVehicleIdle(vId, whenWhere, _, _, _) =>
        val vehId = vId.asInstanceOf[Id[BeamVehicle]]
        vehicles(vehId).spaceTime = whenWhere
        log.debug("updated vehicle {} with location {}", vehId, whenWhere)

      case ReleaseVehicle(vehicle) =>
        handleReleaseVehicle(vehicle, None)

      case ReleaseVehicleAndReply(vehicle, tick) =>
        handleReleaseVehicle(vehicle, tick)
        sender() ! Success

      case MobilityStatusInquiry(personId, _, originActivity) =>
        personAndActivityToCav.get((personId, originActivity)) match {
          case Some(cav) =>
            sender() ! MobilityStatusResponse(Vector(ActualVehicle(cav)))
          case _ =>
            sender() ! MobilityStatusResponse(Vector())
        }

      case Finish =>
        context.children.foreach(_ ! Finish)
        dieIfNoChildren()
        context.become {
          case Terminated(_) =>
            dieIfNoChildren()
        }

      case Terminated(_) =>
      // Do nothing
    }

    def handleReleaseVehicle(vehicle: BeamVehicle, tickOpt: Option[Int]) = {
      if (vehicle.beamVehicleType.automationLevel <= 3) {
        vehicle.unsetDriver()
        if (!availableVehicles.contains(vehicle)) {
          availableVehicles = vehicle :: availableVehicles
        }
        log.debug("Vehicle {} is now available for anyone in household {}", vehicle.id, household.getId)
      }
    }

    def completeInitialization(triggerId: Long, triggersToSchedule: Vector[ScheduleTrigger]): Unit = {

      // Pipe my cars through the parking manager
      // and complete initialization only when I got them all.
      Future
        .sequence(vehicles.filter(_._2.beamVehicleType.automationLevel > 3).values.map { veh =>
          veh.manager = Some(self)
          veh.spaceTime = SpaceTime(homeCoord.getX, homeCoord.getY, 0)
          parkingManager ? ParkingInquiry(
            homeCoord,
            homeCoord,
            "home",
            AttributesOfIndividual.EMPTY,
            NoNeed,
            0,
            0
          ) flatMap {
            case ParkingInquiryResponse(stall, _) =>
              veh.useParkingStall(stall)
              self ? ReleaseVehicleAndReply(veh)
          }
        })
        .map(_ => CompletionNotice(triggerId, triggersToSchedule))
        .pipeTo(schedulerRef)
    }

    def dieIfNoChildren(): Unit = {
      if (context.children.isEmpty) {
        context.stop(self)
      } else {
        log.debug("Remaining: {}", context.children)
      }
    }
  }

}<|MERGE_RESOLUTION|>--- conflicted
+++ resolved
@@ -214,7 +214,6 @@
             }
           }
 
-<<<<<<< HEAD
           val cavScheduler = new FastHouseholdCAVScheduling(
             household,
             cavs,
@@ -222,17 +221,6 @@
             beamServices = Some(beamServices)
           )(beamServices.matsimServices.getScenario.getPopulation)
 
-=======
-          val cavScheduler = new HouseholdCAVScheduling(
-            household,
-            cavs,
-            Map((Pickup, 5 * 60), (Dropoff, 10 * 60)),
-            stopSearchAfterXSolutions = 100,
-            limitCavToXPersons = 3,
-            beamSkimmer,
-            beamServices
-          )
->>>>>>> 808d7803
 //          var optimalPlan = cavScheduler.getKBestSchedules(1).head.cavFleetSchedule
           val optimalPlan = cavScheduler.getBestCAVScheduleWithLongestChain
           if (optimalPlan.isEmpty || optimalPlan.head.head.schedule.size <= 1) {
