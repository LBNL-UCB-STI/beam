--- conflicted
+++ resolved
@@ -126,7 +126,7 @@
     *
     * @author dserdiuk/sfeygin
     * @param vehicles the [[BeamVehicle]]s managed by this [[Household]].
-    * @see [[ChoosesMode]]
+    * @see [[beam.agentsim.agents.modalbehaviors.ChoosesMode]]
     */
   class HouseholdActor(
     beamServices: BeamServices,
@@ -434,17 +434,6 @@
             val cav = personAndActivityToCav((person.personId, originActivity))
             sender() ! CavTripLegsResponse(
               Some(cav),
-<<<<<<< HEAD
-              legs.map(
-                bLeg =>
-                  EmbodiedBeamLeg(
-                    beamLeg = bLeg.copy(mode = CAV),
-                    beamVehicleId = cav.id,
-                    beamVehicleTypeId = cav.beamVehicleType.id,
-                    asDriver = false,
-                    cost = 0D,
-                    unbecomeDriverOnCompletion = false
-=======
               legs.map(bLeg =>
                 EmbodiedBeamLeg(
                   beamLeg = bLeg.copy(mode = CAV),
@@ -452,9 +441,7 @@
                   beamVehicleTypeId = cav.beamVehicleType.id,
                   asDriver = false,
                   cost = 0d,
-                  unbecomeDriverOnCompletion = false,
-                  isPooledTrip = false
->>>>>>> 270c56c9
+                  unbecomeDriverOnCompletion = false
                 )
               )
             )
