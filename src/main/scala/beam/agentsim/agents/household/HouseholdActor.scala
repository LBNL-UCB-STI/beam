package beam.agentsim.agents.household

import akka.actor.SupervisorStrategy.Stop
import akka.actor.{ActorLogging, ActorRef, OneForOneStrategy, Props, Status, Terminated}
import akka.pattern.pipe
import akka.util.Timeout
import beam.agentsim.Resource.NotifyVehicleIdle
import beam.agentsim.agents.BeamAgent.Finish
import beam.agentsim.agents._
import beam.agentsim.agents.modalbehaviors.ChoosesMode.{CavTripLegsRequest, CavTripLegsResponse}
import beam.agentsim.agents.modalbehaviors.DrivesVehicle.VehicleOrToken
import beam.agentsim.agents.modalbehaviors.ModeChoiceCalculator
import beam.agentsim.agents.planning.BeamPlan
import beam.agentsim.agents.ridehail.RideHailAgent.{
  ModifyPassengerSchedule,
  ModifyPassengerScheduleAck,
  ModifyPassengerScheduleAcks
}
import beam.agentsim.agents.ridehail.RideHailManager.RoutingResponses
import beam.agentsim.agents.vehicles.EnergyEconomyAttributes.Powertrain
import beam.agentsim.agents.vehicles.VehicleCategory.{VehicleCategory, _}
import beam.agentsim.agents.vehicles._
import beam.agentsim.events.SpaceTime
import beam.agentsim.infrastructure.ChargingNetworkManager.ChargingPlugRequest
import beam.agentsim.infrastructure.ParkingInquiry.{ParkingActivityType, ParkingSearchMode}
import beam.agentsim.infrastructure.{ParkingInquiry, ParkingInquiryResponse}
import beam.agentsim.scheduler.BeamAgentScheduler.{CompletionNotice, ScheduleTrigger}
import beam.agentsim.scheduler.HasTriggerId
import beam.agentsim.scheduler.Trigger.TriggerWithId
import beam.router.BeamRouter.RoutingResponse
import beam.router.Modes.BeamMode.CAV
import beam.router.RouteHistory
import beam.router.model.{BeamLeg, EmbodiedBeamLeg}
import beam.router.osm.TollCalculator
import beam.sim.config.BeamConfig.Beam.Debug
import beam.sim.population.AttributesOfIndividual
import beam.sim.vehicles.VehiclesAdjustment
import beam.sim.{BeamScenario, BeamServices}
import beam.utils.logging.LoggingMessageActor
import beam.utils.logging.pattern.ask
import com.conveyal.r5.transit.TransportNetwork
import com.typesafe.scalalogging.LazyLogging
import org.apache.commons.math3.distribution.UniformRealDistribution
import org.matsim.api.core.v01.population.{Activity, Leg, Person}
import org.matsim.api.core.v01.{Coord, Id}
import org.matsim.core.api.experimental.events.EventsManager
import org.matsim.core.population.PopulationUtils
import org.matsim.core.utils.misc.Time
import org.matsim.households
import org.matsim.households.Household

import java.util.concurrent.TimeUnit
import java.util.concurrent.atomic.AtomicReference
import scala.collection.mutable
import scala.concurrent.{ExecutionContext, Future}
import scala.jdk.CollectionConverters.collectionAsScalaIterableConverter

object HouseholdActor {

  def buildActorName(id: Id[households.Household], iterationName: Option[String] = None): String = {
    s"household-${id.toString}" + iterationName
      .map(i => s"_iter-$i")
      .getOrElse("")
  }

  def props(
    beamServices: BeamServices,
    beamScenario: BeamScenario,
    modeChoiceCalculator: AttributesOfIndividual => ModeChoiceCalculator,
    schedulerRef: ActorRef,
    transportNetwork: TransportNetwork,
    tollCalculator: TollCalculator,
    router: ActorRef,
    rideHailManager: ActorRef,
    parkingManager: ActorRef,
    chargingNetworkManager: ActorRef,
    eventsManager: EventsManager,
    population: org.matsim.api.core.v01.population.Population,
    matSimHousehold: Household,
    houseHoldVehicles: Map[Id[BeamVehicle], BeamVehicle],
    homeCoord: Coord,
    sharedVehicleFleets: Seq[ActorRef] = Vector(),
    possibleSharedVehicleTypes: Set[BeamVehicleType],
    routeHistory: RouteHistory,
    vehiclesAdjustment: VehiclesAdjustment
  ): Props = {
    Props(
      new HouseholdActor(
        beamServices,
        beamScenario,
        modeChoiceCalculator,
        schedulerRef,
        transportNetwork,
        tollCalculator,
        router,
        rideHailManager,
        parkingManager,
        chargingNetworkManager,
        eventsManager,
        population,
        matSimHousehold,
        houseHoldVehicles,
        homeCoord,
        sharedVehicleFleets,
        possibleSharedVehicleTypes,
        routeHistory,
        vehiclesAdjustment
      )
    )
  }

  case class MobilityStatusInquiry(
    personId: Id[Person],
    whereWhen: SpaceTime,
    originActivity: Activity,
    requireVehicleCategoryAvailable: Option[VehicleCategory],
    triggerId: Long
  ) extends HasTriggerId
  case class ReleaseVehicle(vehicle: BeamVehicle, triggerId: Long) extends HasTriggerId

  case class ReleaseVehicleAndReply(vehicle: BeamVehicle, tick: Option[Int] = None, triggerId: Long)
      extends HasTriggerId
  case class MobilityStatusResponse(streetVehicle: Vector[VehicleOrToken], triggerId: Long) extends HasTriggerId
  case class GetVehicleTypes(triggerId: Long) extends HasTriggerId
  case class VehicleTypesResponse(vehicleTypes: Set[BeamVehicleType], triggerId: Long) extends HasTriggerId

  /**
    * Implementation of intra-household interaction in BEAM using actors.
    *
    * Households group together individual agents to support vehicle allocation, escort (ride-sharing), and
    * joint travel decision-making.
    *
    * The [[HouseholdActor]] is the central arbiter for vehicle allocation during individual and joint mode choice events.
    * Any agent in a mode choice situation must send a [[MobilityStatusInquiry]] to the [[HouseholdActor]]. The
    *
    * @author dserdiuk/sfeygin
    * @param vehicles the [[BeamVehicle]]s managed by this [[Household]].
    * @see [[beam.agentsim.agents.modalbehaviors.ChoosesMode]]
    */
  class HouseholdActor(
    beamServices: BeamServices,
    beamScenario: BeamScenario,
    modeChoiceCalculatorFactory: AttributesOfIndividual => ModeChoiceCalculator,
    schedulerRef: ActorRef,
    transportNetwork: TransportNetwork,
    tollCalculator: TollCalculator,
    router: ActorRef,
    rideHailManager: ActorRef,
    parkingManager: ActorRef,
    chargingNetworkManager: ActorRef,
    eventsManager: EventsManager,
    val population: org.matsim.api.core.v01.population.Population,
    val household: Household,
    vehicles: Map[Id[BeamVehicle], BeamVehicle],
    fallbackHomeCoord: Coord,
    sharedVehicleFleets: Seq[ActorRef] = Vector(),
    possibleSharedVehicleTypes: Set[BeamVehicleType],
    routeHistory: RouteHistory,
    vehiclesAdjustment: VehiclesAdjustment
  ) extends LoggingMessageActor
      with HasTickAndTrigger
      with ActorLogging {
    implicit val timeout: Timeout = Timeout(50000, TimeUnit.SECONDS)
    implicit val executionContext: ExecutionContext = context.dispatcher
    implicit val debug: Debug = beamServices.beamConfig.beam.debug

    override val supervisorStrategy: OneForOneStrategy =
      OneForOneStrategy(maxNrOfRetries = 0) {
        case _: Exception      => Stop
        case _: AssertionError => Stop
      }

    if (beamServices.beamConfig.beam.experimental.optimizer.enabled) {
      //Create the solver actor
      val solver = context.actorOf(beam.agentsim.agents.household.HouseholdSolverActor.props)
      //Tell it to begin solving
      solver ! beam.agentsim.agents.household.BeginSolving
      //Watch for it to die so that it allows this parent to complete
      context.watch(solver)
    }

    import beam.agentsim.agents.memberships.Memberships.RankedGroup._

    implicit val pop: org.matsim.api.core.v01.population.Population = population

    private var members: Map[Id[Person], PersonIdWithActorRef] = Map()

    private val isFreightCarrier: Boolean = household.getId.toString.toLowerCase.contains("freight")

    // Data need to execute CAV dispatch
    private val cavPlans: mutable.ListBuffer[CAVSchedule] = mutable.ListBuffer()
    private var cavPassengerSchedules: Map[BeamVehicle, PassengerSchedule] = Map()
    private var personAndActivityToCav: Map[(Id[Person], Activity), BeamVehicle] = Map()
    private var personAndActivityToLegs: Map[(Id[Person], Activity), List[BeamLeg]] = Map()
<<<<<<< HEAD
    private var householdMembersToLocationTypeAndLocation: Map[Id[Person], (ParkingActivityType, String, Coord)] = Map()
    private val trackingVehicleAssignmentAtInitialization = mutable.HashMap.empty[Id[BeamVehicle], Id[Person]]
    private val vehicleCategories = List(Car, Bike)
=======
    private val householdVehicleCategories = List(Car, Bike)

    private var whoDrivesThisVehicle: Map[Id[BeamVehicle], Id[Person]] = Map()
>>>>>>> 588a517a

    private val realDistribution: UniformRealDistribution = new UniformRealDistribution()
    realDistribution.reseedRandomGenerator(beamScenario.beamConfig.matsim.modules.global.randomSeed)

    override def loggedReceive: Receive = {

      case TriggerWithId(InitializeTrigger(tick), triggerId) =>
<<<<<<< HEAD
        householdMembersToLocationTypeAndLocation = household.members
          .flatMap(person =>
            person.getSelectedPlan.getPlanElements.asScala.headOption
              .flatMap {
                case act: Activity =>
                  Some(
                    person.getId -> (ParkingInquiry.activityTypeStringToEnum(act.getType), act.getType, act.getCoord)
                  )
                case _ => None
              }
          )
          .toMap
        if (!householdMembersToLocationTypeAndLocation.exists(_._2._1 == ParkingActivityType.Home))
          householdMembersToLocationTypeAndLocation ++= Map(
            Id.createPersonId("") -> (ParkingActivityType.Home, "Home", fallbackHomeCoord)
          )

        val vehiclesByCategory =
          vehicles.filter(_._2.beamVehicleType.automationLevel <= 3).groupBy(_._2.beamVehicleType.vehicleCategory)
        //We should create a vehicle manager for cars and bikes for all households in case they are generated during the simulation

        val vehiclesByAllCategories = vehicleCategories
          .map(cat => cat -> vehiclesByCategory.getOrElse(cat, Map[Id[BeamVehicle], BeamVehicle]()))
          .toMap
=======
        val vehiclesByCategory =
          vehicles.filter(_._2.beamVehicleType.automationLevel <= 3).groupBy(_._2.beamVehicleType.vehicleCategory)
        var vehiclesByAllCategories = vehiclesByCategory
        if (!isFreightCarrier) {
          //We should create a vehicle manager for cars and bikes for all households in case they are generated during the simulation
          vehiclesByAllCategories = householdVehicleCategories
            .map(cat => cat -> Map[Id[BeamVehicle], BeamVehicle]())
            .toMap ++ vehiclesByCategory
        }
        val homeCoordFromPlans = household.members
          .flatMap { person =>
            if (isFreightCarrier) {
              val vehicleIdFromPlans = Id.create(
                beamServices.matsimServices.getScenario.getPopulation.getPersonAttributes
                  .getAttribute(person.getId.toString, "vehicle")
                  .toString,
                classOf[BeamVehicle]
              )
              whoDrivesThisVehicle = whoDrivesThisVehicle + (vehicleIdFromPlans -> person.getId)
            }
            person.getSelectedPlan.getPlanElements.asScala.headOption.flatMap {
              case act: Activity if isFreightCarrier && act.getType == "Warehouse" => Some(act.getCoord)
              case act: Activity if !isFreightCarrier && act.getType == "Home"     => Some(act.getCoord)
              case _                                                               => None
            }
          }
          .headOption
          .getOrElse(fallbackHomeCoord)

>>>>>>> 588a517a
        val fleetManagers = vehiclesByAllCategories.map { case (category, vehiclesInCategory) =>
          val emergencyGenerator =
            new EmergencyHouseholdVehicleGenerator(household, beamScenario, vehiclesAdjustment, category)
          val fleetManager =
            context.actorOf(
              Props(
                new HouseholdFleetManager(
                  parkingManager,
<<<<<<< HEAD
                  chargingNetworkManager,
                  vehiclesInCategory,
                  householdMembersToLocationTypeAndLocation,
                  Some(emergencyGenerator)
=======
                  vehiclesInCategory,
                  homeCoordFromPlans,
                  Some(emergencyGenerator),
                  whoDrivesThisVehicle,
                  beamServices.beamConfig.beam.debug
>>>>>>> 588a517a
                )
              ),
              category.toString
            )
          context.watch(fleetManager)
          schedulerRef ! ScheduleTrigger(InitializeTrigger(0), fleetManager)
          fleetManager
        }

        // If any of my vehicles are CAVs then go through scheduling process
        var cavs = vehicles.values.filter(_.beamVehicleType.automationLevel > 3).toList

        if (cavs.nonEmpty) {
          val workingPersonsList =
            householdMembersToLocationTypeAndLocation.filter(_._2._1 == ParkingActivityType.Work).keys.toBuffer
//          log.debug("Household {} has {} CAVs and will do some planning", household.getId, cavs.size)
          cavs.foreach { cav =>
            val cavDriverRef: ActorRef = context.actorOf(
              HouseholdCAVDriverAgent.props(
                HouseholdCAVDriverAgent.idFromVehicleId(cav.id),
                schedulerRef,
                beamServices,
                beamScenario,
                eventsManager,
                parkingManager,
                chargingNetworkManager,
                cav,
                transportNetwork,
                tollCalculator
              ),
              s"cavDriver-${cav.id.toString}"
            )
            log.warning(
              s"Setting up household cav ${cav.id} with driver ${cav.getDriver} to be set with driver ${cavDriverRef}"
            )
            context.watch(cavDriverRef)
            val personId: Id[Person] =
              if (workingPersonsList.nonEmpty) workingPersonsList.remove(0)
              else
                householdMembersToLocationTypeAndLocation
                  .find(_._2._1 == ParkingActivityType.Home)
                  .map(_._1)
                  .getOrElse(householdMembersToLocationTypeAndLocation.keys.head)
            trackingVehicleAssignmentAtInitialization.put(cav.id, personId)
            val (_, _, location) = householdMembersToLocationTypeAndLocation(personId)
            cav.spaceTime = SpaceTime(location, 0)
            schedulerRef ! ScheduleTrigger(InitializeTrigger(0), cavDriverRef)
            cav.setManager(Some(self))
            cav.becomeDriver(cavDriverRef)
          }
          household.members.foreach { person =>
            person.getSelectedPlan.getPlanElements.forEach {
              case _: Activity =>
              case l: Leg =>
                if (l.getMode.equalsIgnoreCase("cav")) l.setMode("")
            }
          }

          val cavScheduler = new FastHouseholdCAVScheduling(household, cavs, beamServices)
          //val optimalPlan = cavScheduler.getKBestCAVSchedules(1).headOption.getOrElse(List.empty)
          val optimalPlan = cavScheduler.getBestProductiveSchedule
          if (optimalPlan.isEmpty || !optimalPlan.exists(_.schedule.size > 1)) {
            cavs = List()
          } else {
            val requestsAndUpdatedPlans = optimalPlan.filter(_.schedule.size > 1).map {
              _.toRoutingRequests(beamServices, transportNetwork, routeHistory, triggerId)
            }
            val routingRequests = requestsAndUpdatedPlans.flatMap(_._1.flatten)
            cavPlans ++= requestsAndUpdatedPlans.map(_._2)
            val memberMap = household.members.map(person => person.getId -> person).toMap
            cavPlans.foreach { plan =>
              personAndActivityToCav = personAndActivityToCav ++ plan.schedule
                .filter(_.tag == Pickup)
                .groupBy(_.person)
                .map { pers =>
                  pers._2.map(req => (pers._1.get.personId, req.activity) -> plan.cav)
                }
                .flatten

              plan.schedule.foreach { serviceRequest =>
                if (serviceRequest.tag == Pickup) {
                  val oldPlan = memberMap(serviceRequest.person.get.personId).getSelectedPlan
                  val newPlan = BeamPlan.addOrReplaceLegBetweenActivities(
                    oldPlan,
                    PopulationUtils.createLeg("cav"),
                    serviceRequest.activity,
                    serviceRequest.nextActivity.get
                  )
                  memberMap(serviceRequest.person.get.personId).addPlan(newPlan)
                  memberMap(serviceRequest.person.get.personId).setSelectedPlan(newPlan)
                  memberMap(serviceRequest.person.get.personId).removePlan(oldPlan)
                }
              }
            }
            holdTickAndTriggerId(tick, triggerId)
            //            log.debug("Household {} is done planning", household.getId)
            Future
              .sequence(
                routingRequests.map(req =>
                  beam.utils.logging.pattern
                    .ask(
                      router,
                      if (req.routeReq.isDefined) { req.routeReq.get }
                      else { req.embodyReq.get }
                    )
                    .mapTo[RoutingResponse]
                )
              )
              .map(RoutingResponses(tick, _, triggerId)) pipeTo self
          }
        }
        household.members.foreach { person =>
          val attributes = person.getCustomAttributes.get("beam-attributes").asInstanceOf[AttributesOfIndividual]
          val modeChoiceCalculator = modeChoiceCalculatorFactory(attributes)
          val selectedPlan = person.getSelectedPlan
          // Set zero endTime for plans with one activity. In other case agent sim will be started
          // before all InitializeTrigger's are completed
          if (selectedPlan.getPlanElements.size() == 1) {
            selectedPlan.getPlanElements.get(0) match {
              case elem: Activity => if (Time.isUndefinedTime(elem.getEndTime)) elem.setEndTime(0.0)
              case _              =>
            }
          }

          val personRef: ActorRef = context.actorOf(
            PersonAgent.props(
              schedulerRef,
              beamServices,
              beamScenario,
              modeChoiceCalculator,
              transportNetwork,
              tollCalculator,
              router,
              rideHailManager,
              parkingManager,
              chargingNetworkManager,
              eventsManager,
              person.getId,
              self,
              selectedPlan,
              fleetManagers.toSeq,
              sharedVehicleFleets,
              possibleSharedVehicleTypes,
              routeHistory
            ),
            person.getId.toString
          )
          context.watch(personRef)
          members = members + (person.getId -> PersonIdWithActorRef(person.getId, personRef))
          schedulerRef ! ScheduleTrigger(InitializeTrigger(0), personRef)
        }
        if (cavs.isEmpty) completeInitialization(triggerId, Vector())

      case RoutingResponses(tick, routingResponses, triggerId) =>
        // Check if there are any broken routes, for now we cancel the whole cav plan if this happens and give a warning
        // a more robust implementation would re-plan but without the person who's mobility led to the bad route
        if (routingResponses.exists(_.itineraries.isEmpty)) {
          log.warning(
            "Failed CAV routing responses for household {} aborting use of CAVs for this house.",
            household.getId
          )
          cavPlans.clear()
          personAndActivityToLegs = Map()
          personAndActivityToCav = Map()
          val (_, triggerId) = releaseTickAndTriggerId()
          completeInitialization(triggerId, Vector())
        } else {
          // Index the responses by Id
          val indexedResponses = routingResponses.map(resp => resp.requestId -> resp).toMap
          // Create a passenger schedule for each CAV in the plan
          cavPassengerSchedules = cavPlans.map { cavSchedule =>
            val theLegs = cavSchedule.schedule.flatMap { serviceRequest =>
              serviceRequest.routingRequestId
                .map { reqId =>
                  val routeResp = indexedResponses(reqId)
                  if (routeResp.itineraries.isEmpty) {
                    Seq()
                  } else {
                    routeResp.itineraries.head.beamLegs
                  }
                }
                .getOrElse(Seq())
            }
            val passengerSchedule =
              PassengerSchedule().addLegs(BeamLeg.makeVectorLegsConsistentAsOrderdStandAloneLegs(theLegs.toVector))
            val updatedLegsIterator = passengerSchedule.schedule.keys.toIterator
            var pickDropsForGrouping: Map[PersonIdWithActorRef, List[BeamLeg]] = Map()
            var passengersToAdd = Set[PersonIdWithActorRef]()
            cavSchedule.schedule.foreach { serviceRequest =>
              if (serviceRequest.person.isDefined) {
                val person = members(serviceRequest.person.get.personId)
                if (passengersToAdd.contains(person)) {
                  passengersToAdd = passengersToAdd - person
                  if (pickDropsForGrouping.contains(person)) {
                    val legs = pickDropsForGrouping(person)
                    // Don't add the passenger to the schedule.
                    // Rather, let the PersonAgent consider CAV as Transit and make a ReservationRequest
                    personAndActivityToLegs = personAndActivityToLegs + ((
                      person.personId,
                      serviceRequest.pickupRequest.get.activity
                    ) -> legs)
                    pickDropsForGrouping = pickDropsForGrouping - person
                  }
                } else {
                  passengersToAdd = passengersToAdd + person
                }
              }
              if (
                serviceRequest.routingRequestId.isDefined && indexedResponses(
                  serviceRequest.routingRequestId.get
                ).itineraries.nonEmpty
              ) {
                if (updatedLegsIterator.hasNext) {
                  val leg = updatedLegsIterator.next
                  passengersToAdd.foreach { pass =>
                    val legsForPerson = pickDropsForGrouping.getOrElse(pass, List()) :+ leg
                    pickDropsForGrouping = pickDropsForGrouping + (pass -> legsForPerson)
                  }
                } else {
                  throw new RuntimeException(
                    s"HH CAV schedule ran out of legs for household ${household.getId} and schedule: ${cavSchedule.schedule}"
                  )
                }
              }
            }
            cavSchedule.cav -> passengerSchedule
          }.toMap
          Future
            .sequence(
              cavPassengerSchedules
                .filter(_._2.schedule.nonEmpty)
                .map { cavAndSchedule =>
                  beam.utils.logging.pattern
                    .ask(
                      cavAndSchedule._1.getDriver.get,
                      ModifyPassengerSchedule(cavAndSchedule._2, tick, triggerId)
                    )
                    .mapTo[ModifyPassengerScheduleAck]
                }
                .toList
            )
            .map(list => ModifyPassengerScheduleAcks(list, triggerId))
            .pipeTo(self)
        }

      case Status.Failure(reason) =>
        throw new RuntimeException(reason)

      case ModifyPassengerScheduleAcks(acks, _) =>
        val (_, triggerId) = releaseTickAndTriggerId()
        completeInitialization(triggerId, acks.flatMap(_.triggersToSchedule).toVector)

      case CavTripLegsRequest(person, originActivity) =>
        personAndActivityToLegs.get((person.personId, originActivity)) match {
          case Some(legs) =>
            val cav = personAndActivityToCav((person.personId, originActivity))
            sender() ! CavTripLegsResponse(
              Some(cav),
              legs.map(bLeg =>
                EmbodiedBeamLeg(
                  beamLeg = bLeg.copy(mode = CAV),
                  beamVehicleId = cav.id,
                  beamVehicleTypeId = cav.beamVehicleType.id,
                  asDriver = false,
                  cost = 0d,
                  unbecomeDriverOnCompletion = false
                )
              )
            )
          case _ =>
            sender() ! CavTripLegsResponse(None, List())
        }

      case NotifyVehicleIdle(vId, whenWhere, _, _, _, _) =>
        val vehId = vId.asInstanceOf[Id[BeamVehicle]]
        vehicles(vehId).spaceTime = whenWhere
        log.debug("updated vehicle {} with location {}", vehId, whenWhere)

      case Finish =>
        context.children.foreach(_ ! Finish)
        dieIfNoChildren()
        contextBecome { case Terminated(_) =>
          dieIfNoChildren()
        }

      case Terminated(_) =>
      // Do nothing

    }

    def completeInitialization(triggerId: Long, triggersToSchedule: Vector[ScheduleTrigger]): Unit = {
      // Pipe my cars through the parking manager
      // and complete initialization only when I got them all.
      Future
        .sequence(vehicles.filter(_._2.beamVehicleType.automationLevel > 3).values.map { vehicle =>
          vehicle.setManager(Some(self))
          for {
<<<<<<< HEAD
            ParkingInquiryResponse(stall, _, _) <- sendParkingOrChargingInquiry(vehicle, triggerId)
=======
            ParkingInquiryResponse(stall, _, _) <- parkingManager ? ParkingInquiry
              .init(
                veh.spaceTime,
                "init",
                VehicleManager.getReservedFor(veh.vehicleManagerId.get()).get,
                Some(veh),
                triggerId = triggerId
              )
>>>>>>> 588a517a
          } {
            vehicle.useParkingStall(stall)
            vehicle.spaceTime = SpaceTime(stall.locationUTM.getX, stall.locationUTM.getY, 0)
            if (stall.chargingPointType.isDefined) {
              chargingNetworkManager ! ChargingPlugRequest(
                0,
                vehicle,
                stall,
                // use first household member id as stand-in.
                household.getMemberIds.get(0),
                triggerId
              )
            }
          }
          Future.successful(())
        })
        .map(_ => CompletionNotice(triggerId, triggersToSchedule))
        .pipeTo(schedulerRef)
    }

    def sendParkingOrChargingInquiry(vehicle: BeamVehicle, triggerId: Long): Future[Any] = {
      val personId = trackingVehicleAssignmentAtInitialization(vehicle.id)
      val (_, activityType, location) = householdMembersToLocationTypeAndLocation(personId)
      val inquiry = ParkingInquiry.init(
        SpaceTime(location, 0),
        activityType,
        VehicleManager.getReservedFor(vehicle.vehicleManagerId.get).get,
        beamVehicle = Option(vehicle),
        triggerId = triggerId,
        searchMode = ParkingSearchMode.Init
      )
      if (vehicle.isEV) chargingNetworkManager ? inquiry else parkingManager ? inquiry
    }

    def dieIfNoChildren(): Unit = {
      if (context.children.isEmpty) {
        context.stop(self)
      } else {
        log.debug("Remaining: {}", context.children)
      }
    }
  }

  class EmergencyHouseholdVehicleGenerator(
    household: Household,
    beamScenario: BeamScenario,
    vehiclesAdjustment: VehiclesAdjustment,
    defaultCategory: VehicleCategory
  ) extends LazyLogging {
    private val realDistribution: UniformRealDistribution = new UniformRealDistribution()
    realDistribution.reseedRandomGenerator(beamScenario.beamConfig.matsim.modules.global.randomSeed)

    private val generateEmergencyHousehold =
      beamScenario.beamConfig.beam.agentsim.agents.vehicles.generateEmergencyHouseholdVehicleWhenPlansRequireIt

<<<<<<< HEAD
    def createVehicle(
      personId: Id[Person],
      vehicleIndex: Int,
      category: VehicleCategory,
      whenWhere: SpaceTime,
      manager: ActorRef
    ): Option[BeamVehicle] = {
      val vehicleTypeMaybe =
        if (generateEmergencyHousehold && defaultCategory == category) {
          category match {
            case VehicleCategory.Car =>
              vehiclesAdjustment
                .sampleVehicleTypesForHousehold(
                  1,
                  VehicleCategory.Car,
                  household.getIncome.getIncome,
                  household.getMemberIds.size(),
                  householdPopulation = null,
                  whenWhere.loc,
                  realDistribution
                )
                .headOption
                .orElse {
                  beamScenario.vehicleTypes.get(
                    Id.create(
                      beamScenario.beamConfig.beam.agentsim.agents.vehicles.dummySharedCar.vehicleTypeId,
                      classOf[BeamVehicleType]
                    )
                  )
                }
            case VehicleCategory.Bike =>
              beamScenario.vehicleTypes
                .get(
=======
    def sampleVehicleTypeForEmergencyUse(
      personId: Id[Person],
      category: VehicleCategory,
      whenWhere: SpaceTime
    ): Option[BeamVehicleType] = {
      if (generateEmergencyHousehold && defaultCategory == category) {
        category match {
          case VehicleCategory.Car =>
            vehiclesAdjustment
              .sampleVehicleTypesForHousehold(
                1,
                VehicleCategory.Car,
                household.getIncome.getIncome,
                household.getMemberIds.size(),
                householdPopulation = null,
                whenWhere.loc,
                realDistribution
              )
              .headOption
              .orElse {
                beamScenario.vehicleTypes.get(
>>>>>>> 588a517a
                  Id.create(
                    beamScenario.beamConfig.beam.agentsim.agents.vehicles.dummySharedCar.vehicleTypeId,
                    classOf[BeamVehicleType]
                  )
                )
              }
          case VehicleCategory.Bike =>
            beamScenario.vehicleTypes
              .get(
                Id.create(
                  beamScenario.beamConfig.beam.agentsim.agents.vehicles.dummySharedBike.vehicleTypeId,
                  classOf[BeamVehicleType]
                )
              )
<<<<<<< HEAD
              None
          }
        } else None
      vehicleTypeMaybe map { vehicleType =>
        val vehicle = new BeamVehicle(
          Id.createVehicleId(personId.toString + "-emergency-" + vehicleIndex),
          new Powertrain(vehicleType.primaryFuelConsumptionInJoulePerMeter),
          vehicleType
        )
        beamScenario.privateVehicles.put(vehicle.id, vehicle)
        vehicle.initializeFuelLevelsFromUniformDistribution(
          beamScenario.beamConfig.beam.agentsim.agents.vehicles.meanPrivateVehicleStartingSOC
        )
        vehicle.setManager(Some(manager))
        vehicle.spaceTime = whenWhere
        vehicle
      }
=======
          case _ =>
            logger.warn(
              s"Person $personId is requiring a vehicle that belongs to category $category that is neither Car nor Bike"
            )
            None
        }
      } else None
    }

    def createAndAddVehicle(
      vehicleType: BeamVehicleType,
      personId: Id[Person],
      vehicleIndex: Int,
      whenWhere: SpaceTime,
      manager: ActorRef
    ): BeamVehicle = {
      val vehicleManagerId =
        VehicleManager.createOrGetReservedFor(household.getId.toString, VehicleManager.TypeEnum.Household).managerId
      val vehicle = new BeamVehicle(
        Id.createVehicleId(personId.toString + "-emergency-" + vehicleIndex),
        new Powertrain(vehicleType.primaryFuelConsumptionInJoulePerMeter),
        vehicleType,
        new AtomicReference[Id[VehicleManager]](vehicleManagerId)
      )
      vehicle.initializeFuelLevelsFromUniformDistribution(
        beamScenario.beamConfig.beam.agentsim.agents.vehicles.meanPrivateVehicleStartingSOC
      )
      beamScenario.privateVehicles.put(vehicle.id, vehicle)
      vehicle.setManager(Some(manager))
      vehicle.spaceTime = whenWhere
      vehicle
>>>>>>> 588a517a
    }
  }
}<|MERGE_RESOLUTION|>--- conflicted
+++ resolved
@@ -192,15 +192,10 @@
     private var cavPassengerSchedules: Map[BeamVehicle, PassengerSchedule] = Map()
     private var personAndActivityToCav: Map[(Id[Person], Activity), BeamVehicle] = Map()
     private var personAndActivityToLegs: Map[(Id[Person], Activity), List[BeamLeg]] = Map()
-<<<<<<< HEAD
     private var householdMembersToLocationTypeAndLocation: Map[Id[Person], (ParkingActivityType, String, Coord)] = Map()
     private val trackingVehicleAssignmentAtInitialization = mutable.HashMap.empty[Id[BeamVehicle], Id[Person]]
-    private val vehicleCategories = List(Car, Bike)
-=======
     private val householdVehicleCategories = List(Car, Bike)
-
     private var whoDrivesThisVehicle: Map[Id[BeamVehicle], Id[Person]] = Map()
->>>>>>> 588a517a
 
     private val realDistribution: UniformRealDistribution = new UniformRealDistribution()
     realDistribution.reseedRandomGenerator(beamScenario.beamConfig.matsim.modules.global.randomSeed)
@@ -208,7 +203,6 @@
     override def loggedReceive: Receive = {
 
       case TriggerWithId(InitializeTrigger(tick), triggerId) =>
-<<<<<<< HEAD
         householdMembersToLocationTypeAndLocation = household.members
           .flatMap(person =>
             person.getSelectedPlan.getPlanElements.asScala.headOption
@@ -233,37 +227,6 @@
         val vehiclesByAllCategories = vehicleCategories
           .map(cat => cat -> vehiclesByCategory.getOrElse(cat, Map[Id[BeamVehicle], BeamVehicle]()))
           .toMap
-=======
-        val vehiclesByCategory =
-          vehicles.filter(_._2.beamVehicleType.automationLevel <= 3).groupBy(_._2.beamVehicleType.vehicleCategory)
-        var vehiclesByAllCategories = vehiclesByCategory
-        if (!isFreightCarrier) {
-          //We should create a vehicle manager for cars and bikes for all households in case they are generated during the simulation
-          vehiclesByAllCategories = householdVehicleCategories
-            .map(cat => cat -> Map[Id[BeamVehicle], BeamVehicle]())
-            .toMap ++ vehiclesByCategory
-        }
-        val homeCoordFromPlans = household.members
-          .flatMap { person =>
-            if (isFreightCarrier) {
-              val vehicleIdFromPlans = Id.create(
-                beamServices.matsimServices.getScenario.getPopulation.getPersonAttributes
-                  .getAttribute(person.getId.toString, "vehicle")
-                  .toString,
-                classOf[BeamVehicle]
-              )
-              whoDrivesThisVehicle = whoDrivesThisVehicle + (vehicleIdFromPlans -> person.getId)
-            }
-            person.getSelectedPlan.getPlanElements.asScala.headOption.flatMap {
-              case act: Activity if isFreightCarrier && act.getType == "Warehouse" => Some(act.getCoord)
-              case act: Activity if !isFreightCarrier && act.getType == "Home"     => Some(act.getCoord)
-              case _                                                               => None
-            }
-          }
-          .headOption
-          .getOrElse(fallbackHomeCoord)
-
->>>>>>> 588a517a
         val fleetManagers = vehiclesByAllCategories.map { case (category, vehiclesInCategory) =>
           val emergencyGenerator =
             new EmergencyHouseholdVehicleGenerator(household, beamScenario, vehiclesAdjustment, category)
@@ -272,18 +235,12 @@
               Props(
                 new HouseholdFleetManager(
                   parkingManager,
-<<<<<<< HEAD
                   chargingNetworkManager,
                   vehiclesInCategory,
                   householdMembersToLocationTypeAndLocation,
                   Some(emergencyGenerator)
-=======
-                  vehiclesInCategory,
-                  homeCoordFromPlans,
-                  Some(emergencyGenerator),
                   whoDrivesThisVehicle,
                   beamServices.beamConfig.beam.debug
->>>>>>> 588a517a
                 )
               ),
               category.toString
@@ -581,18 +538,7 @@
         .sequence(vehicles.filter(_._2.beamVehicleType.automationLevel > 3).values.map { vehicle =>
           vehicle.setManager(Some(self))
           for {
-<<<<<<< HEAD
             ParkingInquiryResponse(stall, _, _) <- sendParkingOrChargingInquiry(vehicle, triggerId)
-=======
-            ParkingInquiryResponse(stall, _, _) <- parkingManager ? ParkingInquiry
-              .init(
-                veh.spaceTime,
-                "init",
-                VehicleManager.getReservedFor(veh.vehicleManagerId.get()).get,
-                Some(veh),
-                triggerId = triggerId
-              )
->>>>>>> 588a517a
           } {
             vehicle.useParkingStall(stall)
             vehicle.spaceTime = SpaceTime(stall.locationUTM.getX, stall.locationUTM.getY, 0)
@@ -648,7 +594,6 @@
     private val generateEmergencyHousehold =
       beamScenario.beamConfig.beam.agentsim.agents.vehicles.generateEmergencyHouseholdVehicleWhenPlansRequireIt
 
-<<<<<<< HEAD
     def createVehicle(
       personId: Id[Person],
       vehicleIndex: Int,
@@ -682,29 +627,6 @@
             case VehicleCategory.Bike =>
               beamScenario.vehicleTypes
                 .get(
-=======
-    def sampleVehicleTypeForEmergencyUse(
-      personId: Id[Person],
-      category: VehicleCategory,
-      whenWhere: SpaceTime
-    ): Option[BeamVehicleType] = {
-      if (generateEmergencyHousehold && defaultCategory == category) {
-        category match {
-          case VehicleCategory.Car =>
-            vehiclesAdjustment
-              .sampleVehicleTypesForHousehold(
-                1,
-                VehicleCategory.Car,
-                household.getIncome.getIncome,
-                household.getMemberIds.size(),
-                householdPopulation = null,
-                whenWhere.loc,
-                realDistribution
-              )
-              .headOption
-              .orElse {
-                beamScenario.vehicleTypes.get(
->>>>>>> 588a517a
                   Id.create(
                     beamScenario.beamConfig.beam.agentsim.agents.vehicles.dummySharedCar.vehicleTypeId,
                     classOf[BeamVehicleType]
@@ -719,7 +641,6 @@
                   classOf[BeamVehicleType]
                 )
               )
-<<<<<<< HEAD
               None
           }
         } else None
@@ -737,39 +658,6 @@
         vehicle.spaceTime = whenWhere
         vehicle
       }
-=======
-          case _ =>
-            logger.warn(
-              s"Person $personId is requiring a vehicle that belongs to category $category that is neither Car nor Bike"
-            )
-            None
-        }
-      } else None
-    }
-
-    def createAndAddVehicle(
-      vehicleType: BeamVehicleType,
-      personId: Id[Person],
-      vehicleIndex: Int,
-      whenWhere: SpaceTime,
-      manager: ActorRef
-    ): BeamVehicle = {
-      val vehicleManagerId =
-        VehicleManager.createOrGetReservedFor(household.getId.toString, VehicleManager.TypeEnum.Household).managerId
-      val vehicle = new BeamVehicle(
-        Id.createVehicleId(personId.toString + "-emergency-" + vehicleIndex),
-        new Powertrain(vehicleType.primaryFuelConsumptionInJoulePerMeter),
-        vehicleType,
-        new AtomicReference[Id[VehicleManager]](vehicleManagerId)
-      )
-      vehicle.initializeFuelLevelsFromUniformDistribution(
-        beamScenario.beamConfig.beam.agentsim.agents.vehicles.meanPrivateVehicleStartingSOC
-      )
-      beamScenario.privateVehicles.put(vehicle.id, vehicle)
-      vehicle.setManager(Some(manager))
-      vehicle.spaceTime = whenWhere
-      vehicle
->>>>>>> 588a517a
     }
   }
 }