--- conflicted
+++ resolved
@@ -229,29 +229,10 @@
           .headOption
           .getOrElse(fallbackHomeCoord)
 
-<<<<<<< HEAD
-        val vehiclesByCategory =
-          vehicles.filter(_._2.beamVehicleType.automationLevel <= 3).groupBy(_._2.beamVehicleType.vehicleCategory)
-
-        //We should create a vehicle manager for cars and bikes for all households in case they are generated during the simulation
-
-        val vehiclesByAllCategories = List(Car, Bike)
-          .map(cat => cat -> vehiclesByCategory.getOrElse(cat, Map[Id[BeamVehicle], BeamVehicle]()))
-          .toMap
-        val fleetManagers = vehiclesByAllCategories.map { case (category, vehicleMap) =>
+        val fleetManagers = vehiclesByAllCategories.map { case (category, vehiclesInCategory) =>
           // TODO: Only create this if config says to generate emergency vehicles
-          val emergencyGenerator = new EmergencyHouseholdVehicleGenerator(
-            household,
-            homeCoordFromPlans,
-            beamScenario,
-            vehiclesAdjustment,
-            category
-          )
-=======
-        val fleetManagers = vehiclesByAllCategories.map { case (category, vehiclesInCategory) =>
           val emergencyGenerator =
             new EmergencyHouseholdVehicleGenerator(household, beamScenario, vehiclesAdjustment, category)
->>>>>>> c1e64b10
           val fleetManager =
             context.actorOf(
               Props(
