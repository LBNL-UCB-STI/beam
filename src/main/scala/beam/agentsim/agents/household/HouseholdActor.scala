package beam.agentsim.agents.household

import akka.actor.SupervisorStrategy.Stop
import akka.actor.{ActorLogging, ActorRef, OneForOneStrategy, Props, Status, Terminated}
import akka.pattern.pipe
import akka.util.Timeout
import beam.agentsim.Resource.NotifyVehicleIdle
import beam.agentsim.agents.BeamAgent.Finish
import beam.agentsim.agents._
import beam.agentsim.agents.modalbehaviors.ChoosesMode.{CavTripLegsRequest, CavTripLegsResponse}
import beam.agentsim.agents.modalbehaviors.DrivesVehicle.VehicleOrToken
import beam.agentsim.agents.modalbehaviors.ModeChoiceCalculator
import beam.agentsim.agents.planning.BeamPlan
import beam.agentsim.agents.ridehail.RideHailAgent.{
  ModifyPassengerSchedule,
  ModifyPassengerScheduleAck,
  ModifyPassengerScheduleAcks
}
import beam.agentsim.agents.ridehail.RideHailManager.RoutingResponses
import beam.agentsim.agents.vehicles.EnergyEconomyAttributes.Powertrain
import beam.agentsim.agents.vehicles.VehicleCategory.{VehicleCategory, _}
import beam.agentsim.agents.vehicles._
import beam.agentsim.events.SpaceTime
import beam.agentsim.infrastructure.ChargingNetworkManager.ChargingPlugRequest
import beam.agentsim.infrastructure.ParkingInquiry.{ParkingActivityType, ParkingSearchMode}
import beam.agentsim.infrastructure.{ParkingInquiry, ParkingInquiryResponse}
import beam.agentsim.scheduler.BeamAgentScheduler.{CompletionNotice, ScheduleTrigger}
import beam.agentsim.scheduler.HasTriggerId
import beam.agentsim.scheduler.Trigger.TriggerWithId
import beam.router.BeamRouter.RoutingResponse
import beam.router.Modes.BeamMode.CAV
import beam.router.RouteHistory
import beam.router.model.{BeamLeg, EmbodiedBeamLeg}
import beam.router.osm.TollCalculator
import beam.sim.config.BeamConfig.Beam.Debug
import beam.sim.population.AttributesOfIndividual
import beam.sim.vehicles.VehiclesAdjustment
import beam.sim.{BeamScenario, BeamServices}
import beam.utils.logging.LoggingMessageActor
import beam.utils.logging.pattern.ask
import com.conveyal.r5.transit.TransportNetwork
import com.typesafe.scalalogging.LazyLogging
import org.apache.commons.math3.distribution.UniformRealDistribution
import org.matsim.api.core.v01.population.{Activity, Leg, Person}
import org.matsim.api.core.v01.{Coord, Id}
import org.matsim.core.api.experimental.events.EventsManager
import org.matsim.core.population.PopulationUtils
import org.matsim.core.utils.misc.Time
import org.matsim.households.Household

import java.util.concurrent.TimeUnit
import java.util.concurrent.atomic.AtomicReference
import scala.collection.mutable
import scala.concurrent.{ExecutionContext, Future}
import scala.jdk.CollectionConverters.collectionAsScalaIterableConverter

object HouseholdActor {

  def props(
    beamServices: BeamServices,
    beamScenario: BeamScenario,
    modeChoiceCalculator: AttributesOfIndividual => ModeChoiceCalculator,
    schedulerRef: ActorRef,
    transportNetwork: TransportNetwork,
    tollCalculator: TollCalculator,
    router: ActorRef,
    rideHailManager: ActorRef,
    parkingManager: ActorRef,
    chargingNetworkManager: ActorRef,
    eventsManager: EventsManager,
    population: org.matsim.api.core.v01.population.Population,
    matSimHousehold: Household,
    houseHoldVehicles: Map[Id[BeamVehicle], BeamVehicle],
    homeCoord: Coord,
    sharedVehicleFleets: Seq[ActorRef] = Vector(),
    possibleSharedVehicleTypes: Set[BeamVehicleType],
    routeHistory: RouteHistory,
    vehiclesAdjustment: VehiclesAdjustment
  ): Props = {
    Props(
      new HouseholdActor(
        beamServices,
        beamScenario,
        modeChoiceCalculator,
        schedulerRef,
        transportNetwork,
        tollCalculator,
        router,
        rideHailManager,
        parkingManager,
        chargingNetworkManager,
        eventsManager,
        population,
        matSimHousehold,
        houseHoldVehicles,
        homeCoord,
        sharedVehicleFleets,
        possibleSharedVehicleTypes,
        routeHistory,
        vehiclesAdjustment
      )
    )
  }

  case class MobilityStatusInquiry(
    personId: Id[Person],
    whereWhen: SpaceTime,
    originActivity: Activity,
    requireVehicleCategoryAvailable: Option[VehicleCategory],
    triggerId: Long
  ) extends HasTriggerId
  case class ReleaseVehicle(vehicle: BeamVehicle, triggerId: Long) extends HasTriggerId

  case class ReleaseVehicleAndReply(vehicle: BeamVehicle, tick: Option[Int] = None, triggerId: Long)
      extends HasTriggerId
  case class MobilityStatusResponse(streetVehicle: Vector[VehicleOrToken], triggerId: Long) extends HasTriggerId
  case class GetVehicleTypes(triggerId: Long) extends HasTriggerId
  case class VehicleTypesResponse(vehicleTypes: Set[BeamVehicleType], triggerId: Long) extends HasTriggerId

  /**
    * Implementation of intra-household interaction in BEAM using actors.
    *
    * Households group together individual agents to support vehicle allocation, escort (ride-sharing), and
    * joint travel decision-making.
    *
    * The [[HouseholdActor]] is the central arbiter for vehicle allocation during individual and joint mode choice events.
    * Any agent in a mode choice situation must send a [[MobilityStatusInquiry]] to the [[HouseholdActor]]. The
    *
    * @author dserdiuk/sfeygin
    * @param vehicles the [[BeamVehicle]]s managed by this [[Household]].
    * @see [[beam.agentsim.agents.modalbehaviors.ChoosesMode]]
    */
  class HouseholdActor(
    beamServices: BeamServices,
    beamScenario: BeamScenario,
    modeChoiceCalculatorFactory: AttributesOfIndividual => ModeChoiceCalculator,
    schedulerRef: ActorRef,
    transportNetwork: TransportNetwork,
    tollCalculator: TollCalculator,
    router: ActorRef,
    rideHailManager: ActorRef,
    parkingManager: ActorRef,
    chargingNetworkManager: ActorRef,
    eventsManager: EventsManager,
    val population: org.matsim.api.core.v01.population.Population,
    val household: Household,
    vehicles: Map[Id[BeamVehicle], BeamVehicle],
    fallbackHomeCoord: Coord,
    sharedVehicleFleets: Seq[ActorRef] = Vector(),
    possibleSharedVehicleTypes: Set[BeamVehicleType],
    routeHistory: RouteHistory,
    vehiclesAdjustment: VehiclesAdjustment
  ) extends LoggingMessageActor
      with HasTickAndTrigger
      with ActorLogging {
    implicit val timeout: Timeout = Timeout(50000, TimeUnit.SECONDS)
    implicit val executionContext: ExecutionContext = context.dispatcher
    implicit val debug: Debug = beamServices.beamConfig.beam.debug

    protected val generateEmergencyHousehold: Boolean =
      beamScenario.beamConfig.beam.agentsim.agents.vehicles.generateEmergencyHouseholdVehicleWhenPlansRequireIt

    override val supervisorStrategy: OneForOneStrategy =
      OneForOneStrategy(maxNrOfRetries = 0) {
        case _: Exception      => Stop
        case _: AssertionError => Stop
      }

    if (beamServices.beamConfig.beam.experimental.optimizer.enabled) {
      //Create the solver actor
      val solver = context.actorOf(beam.agentsim.agents.household.HouseholdSolverActor.props)
      //Tell it to begin solving
      solver ! beam.agentsim.agents.household.BeginSolving
      //Watch for it to die so that it allows this parent to complete
      context.watch(solver)
    }

    import beam.agentsim.agents.memberships.Memberships.RankedGroup._

    implicit val pop: org.matsim.api.core.v01.population.Population = population

    private var members: Map[Id[Person], PersonIdWithActorRef] = Map()

    private val isFreightCarrier: Boolean = household.getId.toString.toLowerCase.contains("freight")

    // Data need to execute CAV dispatch
    private val cavPlans: mutable.ListBuffer[CAVSchedule] = mutable.ListBuffer()
    private var cavPassengerSchedules: Map[BeamVehicle, PassengerSchedule] = Map()
    private var personAndActivityToCav: Map[(Id[Person], Activity), BeamVehicle] = Map()
    private var personAndActivityToLegs: Map[(Id[Person], Activity), List[BeamLeg]] = Map()
    private var householdMembersToLocationTypeAndLocation: Map[Id[Person], (ParkingActivityType, String, Coord)] = Map()
    private val trackingCAVAssignmentAtInitialization = mutable.HashMap.empty[Id[BeamVehicle], Id[Person]]
    private val householdVehicleCategories = List(Car, Bike)
    private var whoDrivesThisVehicle: Map[Id[BeamVehicle], Id[Person]] = Map()

    override def loggedReceive: Receive = {

      case TriggerWithId(InitializeTrigger(tick), triggerId) =>
        householdMembersToLocationTypeAndLocation = household.members.flatMap { person =>
          if (isFreightCarrier) {
            val vehicleIdFromPlans = Id.create(
              beamServices.matsimServices.getScenario.getPopulation.getPersonAttributes
                .getAttribute(person.getId.toString, "vehicle")
                .toString,
              classOf[BeamVehicle]
            )
            whoDrivesThisVehicle = whoDrivesThisVehicle + (vehicleIdFromPlans -> person.getId)
          }
          person.getSelectedPlan.getPlanElements.asScala.find(_.isInstanceOf[Activity]) map { element =>
            val act = element.asInstanceOf[Activity]
            person.getId -> (ParkingInquiry.activityTypeStringToEnum(act.getType), act.getType, act.getCoord)
          }
        }.toMap

        if (!householdMembersToLocationTypeAndLocation.exists(_._2._1 == ParkingActivityType.Home)) {
          householdMembersToLocationTypeAndLocation ++= Map(
            Id.createPersonId("") -> (ParkingActivityType.Home, "Home", fallbackHomeCoord)
          )
        }

        val vehiclesByCategories =
          vehicles.filter(_._2.beamVehicleType.automationLevel <= 3).groupBy(_._2.beamVehicleType.vehicleCategory)
<<<<<<< HEAD
        val fleetManagers = vehiclesByCategory.map {
          case (category, vs) =>
            val fleetManager =
              context.actorOf(
                Props(new HouseholdFleetManager(parkingManager, eventsManager, beamServices, vs, homeCoord)),
                category.toString
              )
            context.watch(fleetManager)
            schedulerRef ! ScheduleTrigger(InitializeTrigger(0), fleetManager)
            fleetManager
=======

        val vehiclesByAllCategories = if (isFreightCarrier) {
          vehiclesByCategories
        } else {
          //We should create a vehicle manager for cars and bikes for
          //all households in case they are generated during the simulation
          householdVehicleCategories
            .map(cat => cat -> Map[Id[BeamVehicle], BeamVehicle]())
            .toMap ++ vehiclesByCategories
        }

        val fleetManagers = vehiclesByAllCategories.map { case (category, vehiclesInCategory) =>
          val fleetManager =
            context.actorOf(
              Props(
                new HouseholdFleetManager(
                  parkingManager,
                  chargingNetworkManager,
                  vehiclesInCategory,
                  householdMembersToLocationTypeAndLocation,
                  if (generateEmergencyHousehold)
                    Some(new EmergencyHouseholdVehicleGenerator(household, beamScenario, vehiclesAdjustment, category))
                  else None,
                  whoDrivesThisVehicle,
                  beamServices.beamConfig,
                  beamServices.beamConfig.beam.debug
                )
              ),
              category.toString
            )
          context.watch(fleetManager)
          schedulerRef ! ScheduleTrigger(InitializeTrigger(0), fleetManager)
          fleetManager
>>>>>>> 23006386
        }

        // If any of my vehicles are CAVs then go through scheduling process
        var cavs = vehicles.values.filter(_.isCAV).toList

        if (cavs.nonEmpty) {
          val workingPersonsList =
            householdMembersToLocationTypeAndLocation.filter(_._2._1 == ParkingActivityType.Work).keys.toBuffer
//          log.debug("Household {} has {} CAVs and will do some planning", household.getId, cavs.size)
          cavs.foreach { cav =>
            val cavDriverRef: ActorRef = context.actorOf(
              HouseholdCAVDriverAgent.props(
                HouseholdCAVDriverAgent.idFromVehicleId(cav.id),
                schedulerRef,
                beamServices,
                beamScenario,
                eventsManager,
                parkingManager,
                chargingNetworkManager,
                cav,
                transportNetwork,
                tollCalculator
              ),
              s"cavDriver-${cav.id.toString}"
            )
            log.warning(
              s"Setting up household cav ${cav.id} with driver ${cav.getDriver} to be set with driver $cavDriverRef"
            )
            context.watch(cavDriverRef)
            val personId: Id[Person] =
              if (workingPersonsList.nonEmpty) workingPersonsList.remove(0)
              else
                householdMembersToLocationTypeAndLocation
                  .find(_._2._1 == ParkingActivityType.Home)
                  .map(_._1)
                  .getOrElse(householdMembersToLocationTypeAndLocation.keys.head)
            trackingCAVAssignmentAtInitialization.put(cav.id, personId)
            val (_, _, location) = householdMembersToLocationTypeAndLocation(personId)
            cav.spaceTime = SpaceTime(location, 0)
            schedulerRef ! ScheduleTrigger(InitializeTrigger(0), cavDriverRef)
            cav.setManager(Some(self))
            cav.becomeDriver(cavDriverRef)
          }
          household.members.foreach { person =>
            person.getSelectedPlan.getPlanElements.forEach {
              case _: Activity =>
              case l: Leg =>
                if (l.getMode.equalsIgnoreCase("cav")) l.setMode("")
            }
          }

          val cavScheduler = new FastHouseholdCAVScheduling(household, cavs, beamServices)
          //val optimalPlan = cavScheduler.getKBestCAVSchedules(1).headOption.getOrElse(List.empty)
          val optimalPlan = cavScheduler.getBestProductiveSchedule
          if (optimalPlan.isEmpty || !optimalPlan.exists(_.schedule.size > 1)) {
            cavs = List()
          } else {
            val requestsAndUpdatedPlans = optimalPlan.filter(_.schedule.size > 1).map {
              _.toRoutingRequests(beamServices, transportNetwork, routeHistory, triggerId)
            }
            val routingRequests = requestsAndUpdatedPlans.flatMap(_._1.flatten)
            cavPlans ++= requestsAndUpdatedPlans.map(_._2)
            val memberMap = household.members.map(person => person.getId -> person).toMap
            cavPlans.foreach { plan =>
              personAndActivityToCav = personAndActivityToCav ++ plan.schedule
                .filter(_.tag == Pickup)
                .groupBy(_.person)
                .map { pers =>
                  pers._2.map(req => (pers._1.get.personId, req.activity) -> plan.cav)
                }
                .flatten

              plan.schedule.foreach { serviceRequest =>
                if (serviceRequest.tag == Pickup) {
                  val oldPlan = memberMap(serviceRequest.person.get.personId).getSelectedPlan
                  val newPlan = BeamPlan.addOrReplaceLegBetweenActivities(
                    oldPlan,
                    PopulationUtils.createLeg("cav"),
                    serviceRequest.activity,
                    serviceRequest.nextActivity.get
                  )
                  memberMap(serviceRequest.person.get.personId).addPlan(newPlan)
                  memberMap(serviceRequest.person.get.personId).setSelectedPlan(newPlan)
                  memberMap(serviceRequest.person.get.personId).removePlan(oldPlan)
                }
              }
            }
            holdTickAndTriggerId(tick, triggerId)
            //            log.debug("Household {} is done planning", household.getId)
            Future
              .sequence(
                routingRequests.map(req =>
                  beam.utils.logging.pattern
                    .ask(
                      router,
                      if (req.routeReq.isDefined) { req.routeReq.get }
                      else { req.embodyReq.get }
                    )
                    .mapTo[RoutingResponse]
                )
              )
              .map(RoutingResponses(tick, _, triggerId)) pipeTo self
          }
        }
        household.members.foreach { person =>
          val attributes = person.getCustomAttributes.get("beam-attributes").asInstanceOf[AttributesOfIndividual]
          val modeChoiceCalculator = modeChoiceCalculatorFactory(attributes)
          val selectedPlan = person.getSelectedPlan
          // Set zero endTime for plans with one activity. In other case agent sim will be started
          // before all InitializeTrigger's are completed
          if (selectedPlan.getPlanElements.size() == 1) {
            selectedPlan.getPlanElements.get(0) match {
              case elem: Activity => if (Time.isUndefinedTime(elem.getEndTime)) elem.setEndTime(0.0)
              case _              =>
            }
          }

          val personRef: ActorRef = context.actorOf(
            PersonAgent.props(
              schedulerRef,
              beamServices,
              beamScenario,
              modeChoiceCalculator,
              transportNetwork,
              tollCalculator,
              router,
              rideHailManager,
              parkingManager,
              chargingNetworkManager,
              eventsManager,
              person.getId,
              self,
              selectedPlan,
              fleetManagers.toSeq,
              sharedVehicleFleets,
              possibleSharedVehicleTypes,
              routeHistory
            ),
            person.getId.toString
          )
          context.watch(personRef)
          members = members + (person.getId -> PersonIdWithActorRef(person.getId, personRef))
          schedulerRef ! ScheduleTrigger(InitializeTrigger(0), personRef)
        }
        if (cavs.isEmpty) completeInitialization(triggerId, Vector())

      case RoutingResponses(tick, routingResponses, triggerId) =>
        // Check if there are any broken routes, for now we cancel the whole cav plan if this happens and give a warning
        // a more robust implementation would re-plan but without the person who's mobility led to the bad route
        if (routingResponses.exists(_.itineraries.isEmpty)) {
          log.warning(
            "Failed CAV routing responses for household {} aborting use of CAVs for this house.",
            household.getId
          )
          cavPlans.clear()
          personAndActivityToLegs = Map()
          personAndActivityToCav = Map()
          val (_, triggerId) = releaseTickAndTriggerId()
          completeInitialization(triggerId, Vector())
        } else {
          // Index the responses by Id
          val indexedResponses = routingResponses.map(resp => resp.requestId -> resp).toMap
          // Create a passenger schedule for each CAV in the plan
          cavPassengerSchedules = cavPlans.map { cavSchedule =>
            val theLegs = cavSchedule.schedule.flatMap { serviceRequest =>
              serviceRequest.routingRequestId
                .map { reqId =>
                  val routeResp = indexedResponses(reqId)
                  if (routeResp.itineraries.isEmpty) {
                    Seq()
                  } else {
                    routeResp.itineraries.head.beamLegs
                  }
                }
                .getOrElse(Seq())
            }
            val passengerSchedule =
              PassengerSchedule().addLegs(BeamLeg.makeVectorLegsConsistentAsOrderdStandAloneLegs(theLegs.toVector))
            val updatedLegsIterator = passengerSchedule.schedule.keys.toIterator
            var pickDropsForGrouping: Map[PersonIdWithActorRef, List[BeamLeg]] = Map()
            var passengersToAdd = Set[PersonIdWithActorRef]()
            cavSchedule.schedule.foreach { serviceRequest =>
              if (serviceRequest.person.isDefined) {
                val person = members(serviceRequest.person.get.personId)
                if (passengersToAdd.contains(person)) {
                  passengersToAdd = passengersToAdd - person
                  if (pickDropsForGrouping.contains(person)) {
                    val legs = pickDropsForGrouping(person)
                    // Don't add the passenger to the schedule.
                    // Rather, let the PersonAgent consider CAV as Transit and make a ReservationRequest
                    personAndActivityToLegs = personAndActivityToLegs + ((
                      person.personId,
                      serviceRequest.pickupRequest.get.activity
                    ) -> legs)
                    pickDropsForGrouping = pickDropsForGrouping - person
                  }
                } else {
                  passengersToAdd = passengersToAdd + person
                }
              }
              if (
                serviceRequest.routingRequestId.isDefined && indexedResponses(
                  serviceRequest.routingRequestId.get
                ).itineraries.nonEmpty
              ) {
                if (updatedLegsIterator.hasNext) {
                  val leg = updatedLegsIterator.next
                  passengersToAdd.foreach { pass =>
                    val legsForPerson = pickDropsForGrouping.getOrElse(pass, List()) :+ leg
                    pickDropsForGrouping = pickDropsForGrouping + (pass -> legsForPerson)
                  }
                } else {
                  throw new RuntimeException(
                    s"HH CAV schedule ran out of legs for household ${household.getId} and schedule: ${cavSchedule.schedule}"
                  )
                }
              }
            }
            cavSchedule.cav -> passengerSchedule
          }.toMap
          Future
            .sequence(
              cavPassengerSchedules
                .filter(_._2.schedule.nonEmpty)
                .map { cavAndSchedule =>
                  beam.utils.logging.pattern
                    .ask(
                      cavAndSchedule._1.getDriver.get,
                      ModifyPassengerSchedule(cavAndSchedule._2, tick, triggerId)
                    )
                    .mapTo[ModifyPassengerScheduleAck]
                }
                .toList
            )
            .map(list => ModifyPassengerScheduleAcks(list, triggerId))
            .pipeTo(self)
        }

      case Status.Failure(reason) =>
        throw new RuntimeException(reason)

      case ModifyPassengerScheduleAcks(acks, _) =>
        val (_, triggerId) = releaseTickAndTriggerId()
        completeInitialization(triggerId, acks.flatMap(_.triggersToSchedule).toVector)

      case CavTripLegsRequest(person, originActivity) =>
        personAndActivityToLegs.get((person.personId, originActivity)) match {
          case Some(legs) =>
            val cav = personAndActivityToCav((person.personId, originActivity))
            sender() ! CavTripLegsResponse(
              Some(cav),
              legs.map(bLeg =>
                EmbodiedBeamLeg(
                  beamLeg = bLeg.copy(mode = CAV),
                  beamVehicleId = cav.id,
                  beamVehicleTypeId = cav.beamVehicleType.id,
                  asDriver = false,
                  cost = 0d,
                  unbecomeDriverOnCompletion = false
                )
              )
            )
          case _ =>
            sender() ! CavTripLegsResponse(None, List())
        }

      case NotifyVehicleIdle(vId, _, whenWhere, _, _, _, _) =>
        val vehId = vId.asInstanceOf[Id[BeamVehicle]]
        vehicles(vehId).spaceTime = whenWhere
        log.debug("updated vehicle {} with location {}", vehId, whenWhere)

      case Finish =>
        context.children.foreach(_ ! Finish)
        dieIfNoChildren()
        contextBecome { case Terminated(_) =>
          dieIfNoChildren()
        }

      case Terminated(_) =>
      // Do nothing

    }

    def completeInitialization(triggerId: Long, triggersToSchedule: Vector[ScheduleTrigger]): Unit = {
      // Pipe my cars through the parking manager
      // and complete initialization only when I got them all.
      Future
        .sequence(vehicles.filter(_._2.isCAV).values.map { vehicle =>
          vehicle.setManager(Some(self))
          for {
            ParkingInquiryResponse(stall, _, _) <- sendParkingOrChargingInquiry(vehicle, triggerId)
          } {
            vehicle.useParkingStall(stall)
            vehicle.spaceTime = SpaceTime(stall.locationUTM.getX, stall.locationUTM.getY, 0)
            if (stall.chargingPointType.isDefined) {
              chargingNetworkManager ! ChargingPlugRequest(
                0,
                vehicle,
                stall,
                // use first household member id as stand-in.
                household.getMemberIds.get(0),
                triggerId,
                self
              )
            }
          }
          Future.successful(())
        })
        .map(_ => CompletionNotice(triggerId, triggersToSchedule))
        .pipeTo(schedulerRef)
    }

    def sendParkingOrChargingInquiry(vehicle: BeamVehicle, triggerId: Long): Future[Any] = {
      val personId = trackingCAVAssignmentAtInitialization(vehicle.id)
      val (_, activityType, location) = householdMembersToLocationTypeAndLocation(personId)
      val inquiry = ParkingInquiry.init(
        SpaceTime(location, 0),
        activityType,
        VehicleManager.getReservedFor(vehicle.vehicleManagerId.get).get,
        beamVehicle = Option(vehicle),
        triggerId = triggerId,
        searchMode = ParkingSearchMode.Init
      )
      // TODO Overnight charging is still a work in progress and might produce unexpected results
      if (vehicle.isEV && beamServices.beamConfig.beam.agentsim.chargingNetworkManager.overnightChargingEnabled) {
        log.info(s"Overnight charging vehicle $vehicle with state of charge ${vehicle.getStateOfCharge}")
        chargingNetworkManager ? inquiry
      } else {
        log.debug(s"Overnight parking vehicle $vehicle")
        parkingManager ? inquiry
      }
    }

    def dieIfNoChildren(): Unit = {
      if (context.children.isEmpty) {
        context.stop(self)
      } else {
        log.debug("Remaining: {}", context.children)
      }
    }
  }

  class EmergencyHouseholdVehicleGenerator(
    household: Household,
    beamScenario: BeamScenario,
    vehiclesAdjustment: VehiclesAdjustment,
    defaultCategory: VehicleCategory
  ) extends LazyLogging {
    private val realDistribution: UniformRealDistribution = new UniformRealDistribution()
    realDistribution.reseedRandomGenerator(beamScenario.beamConfig.matsim.modules.global.randomSeed)

    def sampleVehicleTypeForEmergencyUse(
      personId: Id[Person],
      category: VehicleCategory,
      whenWhere: SpaceTime
    ): Option[BeamVehicleType] = {
      if (defaultCategory == category) {
        category match {
          case VehicleCategory.Car =>
            vehiclesAdjustment
              .sampleVehicleTypesForHousehold(
                1,
                VehicleCategory.Car,
                household.getIncome.getIncome,
                household.getMemberIds.size(),
                householdPopulation = null,
                whenWhere.loc,
                realDistribution
              )
              .headOption
              .orElse {
                beamScenario.vehicleTypes.get(
                  Id.create(
                    beamScenario.beamConfig.beam.agentsim.agents.vehicles.dummySharedCar.vehicleTypeId,
                    classOf[BeamVehicleType]
                  )
                )
              }
          case VehicleCategory.Bike =>
            beamScenario.vehicleTypes
              .get(
                Id.create(
                  beamScenario.beamConfig.beam.agentsim.agents.vehicles.dummySharedBike.vehicleTypeId,
                  classOf[BeamVehicleType]
                )
              )
          case _ =>
            logger.warn(
              s"Person $personId is requiring a vehicle that belongs to category $category that is neither Car nor Bike"
            )
            None
        }
      } else None
    }

    def createAndAddVehicle(
      vehicleType: BeamVehicleType,
      personId: Id[Person],
      vehicleIndex: Int,
      whenWhere: SpaceTime,
      manager: ActorRef
    ): BeamVehicle = {
      val vehicleManagerId =
        VehicleManager.createOrGetReservedFor(household.getId.toString, VehicleManager.TypeEnum.Household).managerId
      val vehicle = new BeamVehicle(
        Id.createVehicleId(personId.toString + "-emergency-" + vehicleIndex),
        new Powertrain(vehicleType.primaryFuelConsumptionInJoulePerMeter),
        vehicleType,
        new AtomicReference[Id[VehicleManager]](vehicleManagerId)
      )
      vehicle.initializeFuelLevelsFromUniformDistribution(
        beamScenario.beamConfig.beam.agentsim.agents.vehicles.meanPrivateVehicleStartingSOC
      )
      beamScenario.privateVehicles.put(vehicle.id, vehicle)
      vehicle.setManager(Some(manager))
      vehicle.spaceTime = whenWhere
      vehicle
    }
  }
}<|MERGE_RESOLUTION|>--- conflicted
+++ resolved
@@ -109,12 +109,16 @@
     requireVehicleCategoryAvailable: Option[VehicleCategory],
     triggerId: Long
   ) extends HasTriggerId
+
   case class ReleaseVehicle(vehicle: BeamVehicle, triggerId: Long) extends HasTriggerId
 
   case class ReleaseVehicleAndReply(vehicle: BeamVehicle, tick: Option[Int] = None, triggerId: Long)
       extends HasTriggerId
+
   case class MobilityStatusResponse(streetVehicle: Vector[VehicleOrToken], triggerId: Long) extends HasTriggerId
+
   case class GetVehicleTypes(triggerId: Long) extends HasTriggerId
+
   case class VehicleTypesResponse(vehicleTypes: Set[BeamVehicleType], triggerId: Long) extends HasTriggerId
 
   /**
@@ -220,18 +224,6 @@
 
         val vehiclesByCategories =
           vehicles.filter(_._2.beamVehicleType.automationLevel <= 3).groupBy(_._2.beamVehicleType.vehicleCategory)
-<<<<<<< HEAD
-        val fleetManagers = vehiclesByCategory.map {
-          case (category, vs) =>
-            val fleetManager =
-              context.actorOf(
-                Props(new HouseholdFleetManager(parkingManager, eventsManager, beamServices, vs, homeCoord)),
-                category.toString
-              )
-            context.watch(fleetManager)
-            schedulerRef ! ScheduleTrigger(InitializeTrigger(0), fleetManager)
-            fleetManager
-=======
 
         val vehiclesByAllCategories = if (isFreightCarrier) {
           vehiclesByCategories
@@ -256,6 +248,8 @@
                     Some(new EmergencyHouseholdVehicleGenerator(household, beamScenario, vehiclesAdjustment, category))
                   else None,
                   whoDrivesThisVehicle,
+                  beamServices.matsimServices.getEvents,
+                  beamServices.geo,
                   beamServices.beamConfig,
                   beamServices.beamConfig.beam.debug
                 )
@@ -265,7 +259,6 @@
           context.watch(fleetManager)
           schedulerRef ! ScheduleTrigger(InitializeTrigger(0), fleetManager)
           fleetManager
->>>>>>> 23006386
         }
 
         // If any of my vehicles are CAVs then go through scheduling process
@@ -274,7 +267,7 @@
         if (cavs.nonEmpty) {
           val workingPersonsList =
             householdMembersToLocationTypeAndLocation.filter(_._2._1 == ParkingActivityType.Work).keys.toBuffer
-//          log.debug("Household {} has {} CAVs and will do some planning", household.getId, cavs.size)
+          //          log.debug("Household {} has {} CAVs and will do some planning", household.getId, cavs.size)
           cavs.foreach { cav =>
             val cavDriverRef: ActorRef = context.actorOf(
               HouseholdCAVDriverAgent.props(
@@ -361,8 +354,11 @@
                   beam.utils.logging.pattern
                     .ask(
                       router,
-                      if (req.routeReq.isDefined) { req.routeReq.get }
-                      else { req.embodyReq.get }
+                      if (req.routeReq.isDefined) {
+                        req.routeReq.get
+                      } else {
+                        req.embodyReq.get
+                      }
                     )
                     .mapTo[RoutingResponse]
                 )
