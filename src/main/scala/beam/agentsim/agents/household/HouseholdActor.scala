package beam.agentsim.agents.household

import akka.actor.SupervisorStrategy.Stop
import akka.actor.{ActorLogging, ActorRef, OneForOneStrategy, Props, Status, Terminated}
import akka.pattern.pipe
import akka.util.Timeout
import beam.agentsim.Resource.NotifyVehicleIdle
import beam.agentsim.agents.BeamAgent.Finish
import beam.agentsim.agents._
import beam.agentsim.agents.modalbehaviors.ChoosesMode.{CavTripLegsRequest, CavTripLegsResponse}
import beam.agentsim.agents.modalbehaviors.DrivesVehicle.VehicleOrToken
import beam.agentsim.agents.modalbehaviors.{ChoosesMode, ModeChoiceCalculator}
import beam.agentsim.agents.planning.BeamPlan
import beam.agentsim.agents.ridehail.RideHailAgent.{
  ModifyPassengerSchedule,
  ModifyPassengerScheduleAck,
  ModifyPassengerScheduleAcks
}
import beam.agentsim.agents.ridehail.RideHailManager.RoutingResponses
import beam.agentsim.agents.vehicles.{BeamVehicle, BeamVehicleType, PassengerSchedule, PersonIdWithActorRef}
import beam.agentsim.events.SpaceTime
import beam.agentsim.infrastructure.{ParkingInquiry, ParkingInquiryResponse}
import beam.agentsim.scheduler.BeamAgentScheduler.{CompletionNotice, ScheduleTrigger}
import beam.agentsim.scheduler.HasTriggerId
import beam.agentsim.scheduler.Trigger.TriggerWithId
import beam.router.BeamRouter.RoutingResponse
import beam.router.Modes.BeamMode.CAV
import beam.router.RouteHistory
import beam.router.model.{BeamLeg, EmbodiedBeamLeg}
import beam.router.osm.TollCalculator
import beam.sim.config.BeamConfig.Beam
import beam.sim.population.AttributesOfIndividual
import beam.sim.{BeamScenario, BeamServices}
import beam.utils.logging.LoggingMessageActor
import beam.utils.logging.pattern.ask
import com.conveyal.r5.transit.TransportNetwork
import com.vividsolutions.jts.geom.Envelope
import org.matsim.api.core.v01.population.{Activity, Leg, Person}
import org.matsim.api.core.v01.{Coord, Id}
import org.matsim.core.api.experimental.events.EventsManager
import org.matsim.core.population.PopulationUtils
import org.matsim.core.utils.misc.Time
import org.matsim.households
import org.matsim.households.Household

import java.util.concurrent.TimeUnit
import scala.collection.mutable
import scala.concurrent.{ExecutionContext, Future}

object HouseholdActor {

  def buildActorName(id: Id[households.Household], iterationName: Option[String] = None): String = {
    s"household-${id.toString}" + iterationName
      .map(i => s"_iter-$i")
      .getOrElse("")
  }

  def props(
    beamServices: BeamServices,
    beamScenario: BeamScenario,
    modeChoiceCalculator: AttributesOfIndividual => ModeChoiceCalculator,
    schedulerRef: ActorRef,
    transportNetwork: TransportNetwork,
    tollCalculator: TollCalculator,
    router: ActorRef,
    rideHailManager: ActorRef,
    parkingManager: ActorRef,
    chargingNetworkManager: ActorRef,
    eventsManager: EventsManager,
    population: org.matsim.api.core.v01.population.Population,
    matSimHousehold: Household,
    houseHoldVehicles: Map[Id[BeamVehicle], BeamVehicle],
    homeCoord: Coord,
    sharedVehicleFleets: Seq[ActorRef] = Vector(),
    possibleSharedVehicleTypes: Set[BeamVehicleType],
    routeHistory: RouteHistory,
    boundingBox: Envelope
  ): Props = {
    Props(
      new HouseholdActor(
        beamServices,
        beamScenario,
        modeChoiceCalculator,
        schedulerRef,
        transportNetwork,
        tollCalculator,
        router,
        rideHailManager,
        parkingManager,
        chargingNetworkManager,
        eventsManager,
        population,
        matSimHousehold,
        houseHoldVehicles,
        homeCoord,
        sharedVehicleFleets,
        possibleSharedVehicleTypes,
        routeHistory,
        boundingBox
      )
    )
  }

  case class MobilityStatusInquiry(
    personId: Id[Person],
    whereWhen: SpaceTime,
    originActivity: Activity,
    triggerId: Long
  ) extends HasTriggerId
  case class ReleaseVehicle(vehicle: BeamVehicle, triggerId: Long) extends HasTriggerId
  case class ReleaseVehicleAndReply(vehicle: BeamVehicle, tick: Option[Int] = None, triggerId: Long)
      extends HasTriggerId
  case class MobilityStatusResponse(streetVehicle: Vector[VehicleOrToken], triggerId: Long) extends HasTriggerId
  case class GetVehicleTypes(triggerId: Long) extends HasTriggerId
  case class VehicleTypesResponse(vehicleTypes: Set[BeamVehicleType], triggerId: Long) extends HasTriggerId

  /**
    * Implementation of intra-household interaction in BEAM using actors.
    *
    * Households group together individual agents to support vehicle allocation, escort (ride-sharing), and
    * joint travel decision-making.
    *
    * The [[HouseholdActor]] is the central arbiter for vehicle allocation during individual and joint mode choice events.
    * Any agent in a mode choice situation must send a [[MobilityStatusInquiry]] to the [[HouseholdActor]]. The
    *
    * @author dserdiuk/sfeygin
    * @param vehicles the [[BeamVehicle]]s managed by this [[Household]].
    * @see [[ChoosesMode]]
    */
  class HouseholdActor(
    beamServices: BeamServices,
    beamScenario: BeamScenario,
    modeChoiceCalculatorFactory: AttributesOfIndividual => ModeChoiceCalculator,
    schedulerRef: ActorRef,
    transportNetwork: TransportNetwork,
    tollCalculator: TollCalculator,
    router: ActorRef,
    rideHailManager: ActorRef,
    parkingManager: ActorRef,
    chargingNetworkManager: ActorRef,
    eventsManager: EventsManager,
    val population: org.matsim.api.core.v01.population.Population,
    val household: Household,
    vehicles: Map[Id[BeamVehicle], BeamVehicle],
    homeCoord: Coord,
    sharedVehicleFleets: Seq[ActorRef] = Vector(),
    possibleSharedVehicleTypes: Set[BeamVehicleType],
    routeHistory: RouteHistory,
    boundingBox: Envelope
  ) extends LoggingMessageActor
      with HasTickAndTrigger
      with ActorLogging {
    implicit val timeout: Timeout = Timeout(50000, TimeUnit.SECONDS)
    implicit val executionContext: ExecutionContext = context.dispatcher
    implicit val debug: Beam.Debug = beamServices.beamConfig.beam.debug

    override val supervisorStrategy: OneForOneStrategy =
      OneForOneStrategy(maxNrOfRetries = 0) {
        case _: Exception      => Stop
        case _: AssertionError => Stop
      }

    if (beamServices.beamConfig.beam.experimental.optimizer.enabled) {
      //Create the solver actor
      val solver = context.actorOf(beam.agentsim.agents.household.HouseholdSolverActor.props)
      //Tell it to begin solving
      solver ! beam.agentsim.agents.household.BeginSolving
      //Watch for it to die so that it allows this parent to complete
      context.watch(solver)
    }

    import beam.agentsim.agents.memberships.Memberships.RankedGroup._

    implicit val pop: org.matsim.api.core.v01.population.Population = population

    private var members: Map[Id[Person], PersonIdWithActorRef] = Map()

    // Data need to execute CAV dispatch
    private val cavPlans: mutable.ListBuffer[CAVSchedule] = mutable.ListBuffer()
    private var cavPassengerSchedules: Map[BeamVehicle, PassengerSchedule] = Map()
    private var personAndActivityToCav: Map[(Id[Person], Activity), BeamVehicle] = Map()
    private var personAndActivityToLegs: Map[(Id[Person], Activity), List[BeamLeg]] = Map()

    override def loggedReceive: Receive = {

      case TriggerWithId(InitializeTrigger(tick), triggerId) =>
        val vehiclesByCategory =
          vehicles.filter(_._2.beamVehicleType.automationLevel <= 3).groupBy(_._2.beamVehicleType.vehicleCategory)
        val fleetManagers = vehiclesByCategory.map {
          case (category, vs) =>
            val fleetManager =
              context.actorOf(
                Props(new HouseholdFleetManager(parkingManager, vs, homeCoord, beamServices.beamConfig.beam.debug)),
                category.toString
              )
            context.watch(fleetManager)
            schedulerRef ! ScheduleTrigger(InitializeTrigger(0), fleetManager)
            fleetManager
        }

        // If any of my vehicles are CAVs then go through scheduling process
        var cavs = vehicles.values.filter(_.beamVehicleType.automationLevel > 3).toList

        if (cavs.nonEmpty) {
//          log.debug("Household {} has {} CAVs and will do some planning", household.getId, cavs.size)
          cavs.foreach { cav =>
            val cavDriverRef: ActorRef = context.actorOf(
              HouseholdCAVDriverAgent.props(
                HouseholdCAVDriverAgent.idFromVehicleId(cav.id),
                schedulerRef,
                beamServices,
                beamScenario,
                eventsManager,
                parkingManager,
                chargingNetworkManager,
                cav,
                Seq(),
                transportNetwork,
                tollCalculator
              ),
              s"cavDriver-${cav.id.toString}"
            )
            context.watch(cavDriverRef)
            cav.spaceTime = SpaceTime(homeCoord, 0)
            schedulerRef ! ScheduleTrigger(InitializeTrigger(0), cavDriverRef)
            cav.setManager(Some(self))
            cav.becomeDriver(cavDriverRef)
          }
          household.members.foreach { person =>
            person.getSelectedPlan.getPlanElements.forEach {
              case a: Activity =>
              case l: Leg =>
                if (l.getMode.equalsIgnoreCase("cav")) l.setMode("")
            }
          }

          val cavScheduler = new FastHouseholdCAVScheduling(household, cavs, beamServices)
          //val optimalPlan = cavScheduler.getKBestCAVSchedules(1).headOption.getOrElse(List.empty)
          val optimalPlan = cavScheduler.getBestProductiveSchedule
          if (optimalPlan.isEmpty || !optimalPlan.exists(_.schedule.size > 1)) {
            cavs = List()
          } else {
            val requestsAndUpdatedPlans = optimalPlan.filter(_.schedule.size > 1).map {
              _.toRoutingRequests(beamServices, transportNetwork, routeHistory, triggerId)
            }
            val routingRequests = requestsAndUpdatedPlans.flatMap(_._1.flatten)
            cavPlans ++= requestsAndUpdatedPlans.map(_._2)
            val memberMap = household.members.map(person => person.getId -> person).toMap
            cavPlans.foreach { plan =>
              personAndActivityToCav = personAndActivityToCav ++ plan.schedule
                .filter(_.tag == Pickup)
                .groupBy(_.person)
                .map { pers =>
                  pers._2.map(req => (pers._1.get.personId, req.activity) -> plan.cav)
                }
                .flatten

              plan.schedule.foreach { serviceRequest =>
                if (serviceRequest.tag == Pickup) {
                  val oldPlan = memberMap(serviceRequest.person.get.personId).getSelectedPlan
                  val newPlan = BeamPlan.addOrReplaceLegBetweenActivities(
                    oldPlan,
                    PopulationUtils.createLeg("cav"),
                    serviceRequest.activity,
                    serviceRequest.nextActivity.get
                  )
                  memberMap(serviceRequest.person.get.personId).addPlan(newPlan)
                  memberMap(serviceRequest.person.get.personId).setSelectedPlan(newPlan)
                  memberMap(serviceRequest.person.get.personId).removePlan(oldPlan)
                }
              }
            }
            holdTickAndTriggerId(tick, triggerId)
            //            log.debug("Household {} is done planning", household.getId)
            Future
              .sequence(
                routingRequests.map(
                  req =>
                    beam.utils.logging.pattern
                      .ask(router, if (req.routeReq.isDefined) { req.routeReq.get } else { req.embodyReq.get })
                      .mapTo[RoutingResponse]
                )
              )
              .map(RoutingResponses(tick, _, triggerId)) pipeTo self
          }
        }
        household.members.foreach { person =>
          val attributes = person.getCustomAttributes.get("beam-attributes").asInstanceOf[AttributesOfIndividual]
          val modeChoiceCalculator = modeChoiceCalculatorFactory(attributes)
          val selectedPlan = person.getSelectedPlan
          // Set zero endTime for plans with one activity. In other case agent sim will be started
          // before all InitializeTrigger's are completed
          if (selectedPlan.getPlanElements.size() == 1) {
            selectedPlan.getPlanElements.get(0) match {
              case elem: Activity => if (Time.isUndefinedTime(elem.getEndTime)) elem.setEndTime(0.0)
              case _              =>
            }
          }

          val personRef: ActorRef = context.actorOf(
            PersonAgent.props(
              schedulerRef,
              beamServices,
              beamScenario,
              modeChoiceCalculator,
              transportNetwork,
              tollCalculator,
              router,
              rideHailManager,
              parkingManager,
              chargingNetworkManager,
              eventsManager,
              person.getId,
              self,
              selectedPlan,
              fleetManagers.toSeq,
              sharedVehicleFleets,
              possibleSharedVehicleTypes,
              routeHistory,
              boundingBox
            ),
            person.getId.toString
          )
          context.watch(personRef)
          members = members + (person.getId -> PersonIdWithActorRef(person.getId, personRef))
          schedulerRef ! ScheduleTrigger(InitializeTrigger(0), personRef)
        }
        if (cavs.isEmpty) completeInitialization(triggerId, Vector())

      case RoutingResponses(tick, routingResponses, triggerId) =>
        // Check if there are any broken routes, for now we cancel the whole cav plan if this happens and give a warning
        // a more robust implementation would re-plan but without the person who's mobility led to the bad route
        if (routingResponses.exists(_.itineraries.isEmpty)) {
          log.warning(
            "Failed CAV routing responses for household {} aborting use of CAVs for this house.",
            household.getId
          )
          cavPlans.clear()
          personAndActivityToLegs = Map()
          personAndActivityToCav = Map()
          val (_, triggerId) = releaseTickAndTriggerId()
          completeInitialization(triggerId, Vector())
        } else {
          // Index the responses by Id
          val indexedResponses = routingResponses.map(resp => resp.requestId -> resp).toMap
          routingResponses.foreach { resp =>
            resp.itineraries.headOption.map { itin =>
              val theLeg = itin.legs.head.beamLeg
            }
          }
          // Create a passenger schedule for each CAV in the plan
          cavPassengerSchedules = cavPlans.map { cavSchedule =>
            val theLegs = cavSchedule.schedule.flatMap { serviceRequest =>
              serviceRequest.routingRequestId
                .map { reqId =>
                  val routeResp = indexedResponses(reqId)
                  if (routeResp.itineraries.isEmpty) {
                    Seq()
                  } else {
                    routeResp.itineraries.head.beamLegs
                  }
                }
                .getOrElse(Seq())
            }
            val passengerSchedule =
              PassengerSchedule().addLegs(BeamLeg.makeVectorLegsConsistentAsOrderdStandAloneLegs(theLegs.toVector))
            val updatedLegsIterator = passengerSchedule.schedule.keys.toIterator
            var pickDropsForGrouping: Map[PersonIdWithActorRef, List[BeamLeg]] = Map()
            var passengersToAdd = Set[PersonIdWithActorRef]()
            cavSchedule.schedule.foreach { serviceRequest =>
              if (serviceRequest.person.isDefined) {
                val person = members(serviceRequest.person.get.personId)
                if (passengersToAdd.contains(person)) {
                  passengersToAdd = passengersToAdd - person
                  if (pickDropsForGrouping.contains(person)) {
                    val legs = pickDropsForGrouping(person)
                    // Don't add the passenger to the schedule.
                    // Rather, let the PersonAgent consider CAV as Transit and make a ReservationRequest
                    personAndActivityToLegs = personAndActivityToLegs + ((
                      person.personId,
                      serviceRequest.pickupRequest.get.activity
                    ) -> legs)
                    pickDropsForGrouping = pickDropsForGrouping - person
                  }
                } else {
                  passengersToAdd = passengersToAdd + person
                }
              }
              if (serviceRequest.routingRequestId.isDefined && indexedResponses(serviceRequest.routingRequestId.get).itineraries.nonEmpty) {
                if (updatedLegsIterator.hasNext) {
                  val leg = updatedLegsIterator.next
                  passengersToAdd.foreach { pass =>
                    val legsForPerson = pickDropsForGrouping.getOrElse(pass, List()) :+ leg
                    pickDropsForGrouping = pickDropsForGrouping + (pass -> legsForPerson)
                  }
                } else {
                  throw new RuntimeException(
                    s"HH CAV schedule ran out of legs for household ${household.getId} and schedule: ${cavSchedule.schedule}"
                  )
                }
              }
            }
            cavSchedule.cav -> passengerSchedule
          }.toMap
          Future
            .sequence(
              cavPassengerSchedules
                .filter(_._2.schedule.nonEmpty)
                .map { cavAndSchedule =>
                  beam.utils.logging.pattern
                    .ask(
                      cavAndSchedule._1.getDriver.get,
                      ModifyPassengerSchedule(cavAndSchedule._2, tick, triggerId)
                    )
                    .mapTo[ModifyPassengerScheduleAck]
                }
                .toList
            )
            .map(list => ModifyPassengerScheduleAcks(list, triggerId))
            .pipeTo(self)
        }

      case Status.Failure(reason) =>
        throw new RuntimeException(reason)

      case ModifyPassengerScheduleAcks(acks, _) =>
        val (_, triggerId) = releaseTickAndTriggerId()
        completeInitialization(triggerId, acks.flatMap(_.triggersToSchedule).toVector)

      case CavTripLegsRequest(person, originActivity) =>
        personAndActivityToLegs.get((person.personId, originActivity)) match {
          case Some(legs) =>
            val cav = personAndActivityToCav((person.personId, originActivity))
            sender() ! CavTripLegsResponse(
              Some(cav),
              legs.map(
                bLeg =>
                  EmbodiedBeamLeg(
                    beamLeg = bLeg.copy(mode = CAV),
                    beamVehicleId = cav.id,
                    beamVehicleTypeId = cav.beamVehicleType.id,
                    asDriver = false,
                    cost = 0D,
                    unbecomeDriverOnCompletion = false,
                    isPooledTrip = false
                )
              )
            )
          case _ =>
            sender() ! CavTripLegsResponse(None, List())
        }

      case NotifyVehicleIdle(vId, whenWhere, _, _, _, _) =>
        val vehId = vId.asInstanceOf[Id[BeamVehicle]]
        vehicles(vehId).spaceTime = whenWhere
        log.debug("updated vehicle {} with location {}", vehId, whenWhere)

      case Finish =>
        context.children.foreach(_ ! Finish)
        dieIfNoChildren()
        contextBecome {
          case Terminated(_) =>
            dieIfNoChildren()
        }

      case Terminated(_) =>
      // Do nothing

    }

    def completeInitialization(triggerId: Long, triggersToSchedule: Vector[ScheduleTrigger]): Unit = {

      val HasEnoughFuelToBeParked: Boolean = true

      // Pipe my cars through the parking manager
      // and complete initialization only when I got them all.
      Future
        .sequence(vehicles.filter(_._2.beamVehicleType.automationLevel > 3).values.map { veh =>
          veh.setManager(Some(self))
          veh.spaceTime = SpaceTime(homeCoord.getX, homeCoord.getY, 0)
          for {
<<<<<<< HEAD
            ParkingInquiryResponse(stall, _) <- parkingManager ? ParkingInquiry(homeCoord, "init", 0.0)
            // 0.0 duration for a free parking overnight
            // FIXME it shouldn't be null when charging
=======
            ParkingInquiryResponse(stall, _, _) <- parkingManager ? ParkingInquiry(
              veh.spaceTime,
              "init",
              triggerId = triggerId
            )
>>>>>>> bfb505aa
          } {
            veh.useParkingStall(stall)
          }
          Future.successful(())
        })
        .map(_ => CompletionNotice(triggerId, triggersToSchedule))
        .pipeTo(schedulerRef)
    }

    def dieIfNoChildren(): Unit = {
      if (context.children.isEmpty) {
        context.stop(self)
      } else {
        log.debug("Remaining: {}", context.children)
      }
    }
  }

}<|MERGE_RESOLUTION|>--- conflicted
+++ resolved
@@ -108,14 +108,14 @@
     triggerId: Long
   ) extends HasTriggerId
   case class ReleaseVehicle(vehicle: BeamVehicle, triggerId: Long) extends HasTriggerId
+
   case class ReleaseVehicleAndReply(vehicle: BeamVehicle, tick: Option[Int] = None, triggerId: Long)
       extends HasTriggerId
   case class MobilityStatusResponse(streetVehicle: Vector[VehicleOrToken], triggerId: Long) extends HasTriggerId
   case class GetVehicleTypes(triggerId: Long) extends HasTriggerId
   case class VehicleTypesResponse(vehicleTypes: Set[BeamVehicleType], triggerId: Long) extends HasTriggerId
 
-  /**
-    * Implementation of intra-household interaction in BEAM using actors.
+  /** Implementation of intra-household interaction in BEAM using actors.
     *
     * Households group together individual agents to support vehicle allocation, escort (ride-sharing), and
     * joint travel decision-making.
@@ -186,16 +186,15 @@
       case TriggerWithId(InitializeTrigger(tick), triggerId) =>
         val vehiclesByCategory =
           vehicles.filter(_._2.beamVehicleType.automationLevel <= 3).groupBy(_._2.beamVehicleType.vehicleCategory)
-        val fleetManagers = vehiclesByCategory.map {
-          case (category, vs) =>
-            val fleetManager =
-              context.actorOf(
-                Props(new HouseholdFleetManager(parkingManager, vs, homeCoord, beamServices.beamConfig.beam.debug)),
-                category.toString
-              )
-            context.watch(fleetManager)
-            schedulerRef ! ScheduleTrigger(InitializeTrigger(0), fleetManager)
-            fleetManager
+        val fleetManagers = vehiclesByCategory.map { case (category, vs) =>
+          val fleetManager =
+            context.actorOf(
+              Props(new HouseholdFleetManager(parkingManager, vs, homeCoord, beamServices.beamConfig.beam.debug)),
+              category.toString
+            )
+          context.watch(fleetManager)
+          schedulerRef ! ScheduleTrigger(InitializeTrigger(0), fleetManager)
+          fleetManager
         }
 
         // If any of my vehicles are CAVs then go through scheduling process
@@ -274,11 +273,14 @@
             //            log.debug("Household {} is done planning", household.getId)
             Future
               .sequence(
-                routingRequests.map(
-                  req =>
-                    beam.utils.logging.pattern
-                      .ask(router, if (req.routeReq.isDefined) { req.routeReq.get } else { req.embodyReq.get })
-                      .mapTo[RoutingResponse]
+                routingRequests.map(req =>
+                  beam.utils.logging.pattern
+                    .ask(
+                      router,
+                      if (req.routeReq.isDefined) { req.routeReq.get }
+                      else { req.embodyReq.get }
+                    )
+                    .mapTo[RoutingResponse]
                 )
               )
               .map(RoutingResponses(tick, _, triggerId)) pipeTo self
@@ -386,7 +388,11 @@
                   passengersToAdd = passengersToAdd + person
                 }
               }
-              if (serviceRequest.routingRequestId.isDefined && indexedResponses(serviceRequest.routingRequestId.get).itineraries.nonEmpty) {
+              if (
+                serviceRequest.routingRequestId.isDefined && indexedResponses(
+                  serviceRequest.routingRequestId.get
+                ).itineraries.nonEmpty
+              ) {
                 if (updatedLegsIterator.hasNext) {
                   val leg = updatedLegsIterator.next
                   passengersToAdd.foreach { pass =>
@@ -433,16 +439,15 @@
             val cav = personAndActivityToCav((person.personId, originActivity))
             sender() ! CavTripLegsResponse(
               Some(cav),
-              legs.map(
-                bLeg =>
-                  EmbodiedBeamLeg(
-                    beamLeg = bLeg.copy(mode = CAV),
-                    beamVehicleId = cav.id,
-                    beamVehicleTypeId = cav.beamVehicleType.id,
-                    asDriver = false,
-                    cost = 0D,
-                    unbecomeDriverOnCompletion = false,
-                    isPooledTrip = false
+              legs.map(bLeg =>
+                EmbodiedBeamLeg(
+                  beamLeg = bLeg.copy(mode = CAV),
+                  beamVehicleId = cav.id,
+                  beamVehicleTypeId = cav.beamVehicleType.id,
+                  asDriver = false,
+                  cost = 0d,
+                  unbecomeDriverOnCompletion = false,
+                  isPooledTrip = false
                 )
               )
             )
@@ -458,9 +463,8 @@
       case Finish =>
         context.children.foreach(_ ! Finish)
         dieIfNoChildren()
-        contextBecome {
-          case Terminated(_) =>
-            dieIfNoChildren()
+        contextBecome { case Terminated(_) =>
+          dieIfNoChildren()
         }
 
       case Terminated(_) =>
@@ -479,17 +483,11 @@
           veh.setManager(Some(self))
           veh.spaceTime = SpaceTime(homeCoord.getX, homeCoord.getY, 0)
           for {
-<<<<<<< HEAD
-            ParkingInquiryResponse(stall, _) <- parkingManager ? ParkingInquiry(homeCoord, "init", 0.0)
-            // 0.0 duration for a free parking overnight
-            // FIXME it shouldn't be null when charging
-=======
             ParkingInquiryResponse(stall, _, _) <- parkingManager ? ParkingInquiry(
               veh.spaceTime,
               "init",
               triggerId = triggerId
             )
->>>>>>> bfb505aa
           } {
             veh.useParkingStall(stall)
           }
