package beam.agentsim.agents.household

import akka.actor.{ActorLogging, ActorRef, Props, Terminated}
import beam.agentsim.Resource.{CheckInResource, NotifyResourceInUse}
import beam.agentsim.ResourceManager.{NotifyVehicleResourceIdle, VehicleManager}
import beam.agentsim.agents.BeamAgent.Finish
import beam.agentsim.agents.modalbehaviors.ModeChoiceCalculator.GeneralizedVot
import beam.agentsim.agents.modalbehaviors.{ChoosesMode, ModeChoiceCalculator}
<<<<<<< HEAD
=======
import beam.agentsim.agents.vehicles.BeamVehicle
import beam.agentsim.agents.vehicles.BeamVehicleType.{BicycleVehicle, CarVehicle, HumanBodyVehicle}
import beam.agentsim.agents.vehicles.BeamVehicleType.HumanBodyVehicle.{createId, powerTrainForHumanBody}
>>>>>>> 85d8b249
import beam.agentsim.agents.vehicles.VehicleProtocol.StreetVehicle
import beam.agentsim.agents.vehicles.{BeamVehicle, BeamVehicleType}
import beam.agentsim.agents.{InitializeTrigger, PersonAgent}
import beam.agentsim.events.SpaceTime
import beam.agentsim.scheduler.BeamAgentScheduler.ScheduleTrigger
import beam.router.Modes.BeamMode
import beam.router.Modes.BeamMode.CAR
import beam.sim.BeamServices
import beam.utils.plansampling.AvailableModeUtils.{isModeAvailableForPerson, _}
import com.conveyal.r5.transit.TransportNetwork
import com.eaio.uuid.UUIDGen
import org.matsim.api.core.v01.population.Person
import org.matsim.api.core.v01.{Coord, Id}
import org.matsim.core.api.experimental.events.EventsManager
import org.matsim.households
import org.matsim.households.Income.IncomePeriod
import org.matsim.households.{Household, IncomeImpl}
import org.matsim.utils.objectattributes.ObjectAttributes
import org.matsim.vehicles.Vehicle

import scala.collection.JavaConverters._
import scala.collection.mutable
import scala.util.Random

object HouseholdActor {

  def buildActorName(id: Id[households.Household], iterationName: Option[String] = None): String = {
    s"household-${id.toString}" + iterationName
      .map(i => s"_iter-$i")
      .getOrElse("")
  }

  def props(
    beamServices: BeamServices,
    modeChoiceCalculator: AttributesOfIndividual => ModeChoiceCalculator,
    schedulerRef: ActorRef,
    transportNetwork: TransportNetwork,
    router: ActorRef,
    rideHailManager: ActorRef,
    parkingManager: ActorRef,
    eventsManager: EventsManager,
    population: org.matsim.api.core.v01.population.Population,
    householdId: Id[Household],
    matSimHousehold: Household,
    houseHoldVehicles: Map[Id[BeamVehicle], BeamVehicle],
    homeCoord: Coord
  ): Props = {
    Props(
      new HouseholdActor(
        beamServices,
        modeChoiceCalculator,
        schedulerRef,
        transportNetwork,
        router,
        rideHailManager,
        parkingManager,
        eventsManager,
        population,
        householdId,
        matSimHousehold,
        houseHoldVehicles,
        homeCoord
      )
    )
  }

  case class MobilityStatusInquiry(inquiryId: Id[MobilityStatusInquiry], personId: Id[Person])

  object MobilityStatusInquiry {

    // Smart constructor for MSI
    def mobilityStatusInquiry(personId: Id[Person]) =
      MobilityStatusInquiry(
        Id.create(UUIDGen.createTime(UUIDGen.newTime()).toString, classOf[MobilityStatusInquiry]),
        personId
      )
  }

  case class ReleaseVehicleReservation(personId: Id[Person], vehId: Id[Vehicle])

  case class MobilityStatusResponse(streetVehicle: Vector[StreetVehicle])

  case class InitializeRideHailAgent(b: Id[Person])

  case class HouseholdAttributes(
    householdIncome: Double,
    householdSize: Int,
    numCars: Int,
    numBikes: Int
  )

  case class AttributesOfIndividual(
    person: Person,
    householdAttributes: HouseholdAttributes,
    householdId: Id[Household],
    modalityStyle: Option[String],
    isMale: Boolean,
    availableModes: Seq[BeamMode],
    valueOfTime: BigDecimal
  ) {
    lazy val hasModalityStyle: Boolean = modalityStyle.nonEmpty
  }

  object AttributesOfIndividual {

    def apply(
      person: Person,
      household: Household,
      vehicles: Map[Id[BeamVehicle], BeamVehicle],
      valueOfTime: BigDecimal
    ): AttributesOfIndividual = {
      val modalityStyle =
        Option(person.getSelectedPlan.getAttributes.getAttribute("modality-style"))
          .map(_.asInstanceOf[String])
      AttributesOfIndividual(
        person,
        HouseholdAttributes(household, vehicles),
        household.getId,
        modalityStyle,
        new Random().nextBoolean(),
        BeamMode.availableModes,
        valueOfTime
      )
    }

    def apply(
      person: Person,
      household: Household,
      vehicles: Map[Id[BeamVehicle], BeamVehicle],
      availableModes: Seq[BeamMode],
      valueOfTime: BigDecimal
    ): AttributesOfIndividual = {
      val modalityStyle =
        Option(person.getSelectedPlan.getAttributes.getAttribute("modality-style"))
          .map(_.asInstanceOf[String])

      AttributesOfIndividual(
        person,
        HouseholdAttributes(household, vehicles),
        household.getId,
        modalityStyle,
        person.getCustomAttributes.get("sex").asInstanceOf[Boolean],
        availableModes,
        valueOfTime
      )
    }

  }

  object HouseholdAttributes {

    def apply(household: Household, vehicles: Map[Id[BeamVehicle], BeamVehicle]) = {
      new HouseholdAttributes(
        Option(household.getIncome)
          .getOrElse(new IncomeImpl(0, IncomePeriod.year))
          .getIncome,
        household.getMemberIds.size(),
        household.getVehicleIds.asScala
          .map( id => vehicles(id) )
          .count(_.beamVehicleType.vehicleCategory.toLowerCase.contains("car")),
        household.getVehicleIds.asScala
          .map(id => vehicles(id))
          .count(_.beamVehicleType.vehicleCategory.toLowerCase.contains("bike"))
      )
    }
  }

  /**
    * Implementation of intra-household interaction in BEAM using actors.
    *
    * Households group together individual agents to support vehicle allocation, escort (ride-sharing), and
    * joint travel decision-making.
    *
    * The [[HouseholdActor]] is the central arbiter for vehicle allocation during individual and joint mode choice events.
    * Any agent in a mode choice situation must send a [[MobilityStatusInquiry]] to the [[HouseholdActor]]. The
    *
    * @author dserdiuk/sfeygin
    * @param id       this [[Household]]'s unique identifier.
    * @param vehicles the [[BeamVehicle]]s managed by this [[Household]].
    * @see [[ChoosesMode]]
    */
  class HouseholdActor(
    beamServices: BeamServices,
    modeChoiceCalculatorFactory: AttributesOfIndividual => ModeChoiceCalculator,
    schedulerRef: ActorRef,
    transportNetwork: TransportNetwork,
    router: ActorRef,
    rideHailManager: ActorRef,
    parkingManager: ActorRef,
    eventsManager: EventsManager,
    val population: org.matsim.api.core.v01.population.Population,
    id: Id[households.Household],
    val household: Household,
    vehicles: Map[Id[BeamVehicle], BeamVehicle],
    homeCoord: Coord
  ) extends VehicleManager
      with ActorLogging {

    import beam.agentsim.agents.memberships.Memberships.RankedGroup._

    implicit val pop: org.matsim.api.core.v01.population.Population = population
    val personAttributes: ObjectAttributes = population.getPersonAttributes
    household.members.foreach { person =>

      // real vehicle( car, bus, etc.)  should be populated from config in notifyStartup
      //let's put here human body vehicle too, it should be clean up on each iteration
      val personId = person.getId

      val bodyVehicleIdFromPerson = BeamVehicle.createId(personId, Some("body"))

      val availableModes: Seq[BeamMode] = Option(
        personAttributes.getAttribute(
          person.getId.toString,
          beam.utils.plansampling.PlansSampler.availableModeString
        )
      ).fold(BeamMode.availableModes)(
        attr => availableModeParser(attr.toString)
      )

      val valueOfTime: Double =
        personAttributes.getAttribute(person.getId.toString, "valueOfTime") match {
          case null =>
            beamServices.beamConfig.beam.agentsim.agents.modalBehaviors.defaultValueOfTime
          case specifiedVot =>
            specifiedVot.asInstanceOf[Double]
        }

      val attributes =
        AttributesOfIndividual(person, household, vehicles, availableModes, valueOfTime)

      person.getCustomAttributes.put("beam-attributes", attributes)

      val modeChoiceCalculator = modeChoiceCalculatorFactory(attributes)

      modeChoiceCalculator.valuesOfTime += (GeneralizedVot -> valueOfTime)

      val personRef: ActorRef = context.actorOf(
        PersonAgent.props(
          schedulerRef,
          beamServices,
          modeChoiceCalculator,
          transportNetwork,
          router,
          rideHailManager,
          parkingManager,
          eventsManager,
          personId,
          household,
          person.getSelectedPlan,
          bodyVehicleIdFromPerson
        ),
        personId.toString
      )
      context.watch(personRef)


      // Every Person gets a HumanBodyVehicle
      val newBodyVehicle = new BeamVehicle(
<<<<<<< HEAD
        bodyVehicleIdFromPerson,
        BeamVehicleType.powerTrainForHumanBody,
        None,
        BeamVehicleType.defaultHumanBodyBeamVehicleType,
        None, None
=======
        powerTrainForHumanBody,
        matsimBodyVehicle,
        HumanBodyVehicle,
        None,
        None,
        None
>>>>>>> 85d8b249
      )
      newBodyVehicle.registerResource(personRef)
      beamServices.vehicles += ((bodyVehicleIdFromPerson, newBodyVehicle))

      schedulerRef ! ScheduleTrigger(InitializeTrigger(0.0), personRef)
      beamServices.personRefs += ((personId, personRef))

    }

    override val resources: collection.mutable.Map[Id[BeamVehicle], BeamVehicle] =
      collection.mutable.Map[Id[BeamVehicle], BeamVehicle]()
    resources ++ vehicles

    /**
      * Available [[Vehicle]]s in [[Household]].
      */
    val _vehicles: Vector[Id[BeamVehicle]] =
      vehicles.keys.toVector//.map(x => Id.createVehicleId(x))

    /**
      * Concurrent [[MobilityStatusInquiry]]s that must receive responses before completing vehicle assignment.
      */
    val _pendingInquiries: Map[Id[MobilityStatusInquiry], Id[Vehicle]] =
      Map[Id[MobilityStatusInquiry], Id[Vehicle]]()

    /**
      * Current [[Vehicle]] assignments.
      */
    private val _availableVehicles: mutable.Set[Id[Vehicle]] = mutable.Set()

    /**
      * These [[Vehicle]]s cannot be assigned to other agents.
      */
    private val _reservedForPerson: mutable.Map[Id[Person], Id[Vehicle]] =
      mutable.Map[Id[Person], Id[Vehicle]]()

    /**
      * Vehicles that are currently checked out to traveling agents.
      */
    private val _checkedOutVehicles: mutable.Map[Id[Vehicle], Id[Person]] =
      mutable.Map[Id[Vehicle], Id[Person]]()

    /**
      * Mapping of [[Vehicle]] to [[StreetVehicle]]
      */
    private val _vehicleToStreetVehicle: mutable.Map[Id[BeamVehicle], StreetVehicle] =
      mutable.Map[Id[BeamVehicle], StreetVehicle]()

    // Initial vehicle assignments.
    initializeHouseholdVehicles()

    override def findResource(vehicleId: Id[BeamVehicle]): Option[BeamVehicle] =
      resources.get(vehicleId)

    override def receive: Receive = {

      case NotifyVehicleResourceIdle(
<<<<<<< HEAD
          vehId: Id[BeamVehicle],
=======
          vehId: Id[Vehicle],
>>>>>>> 85d8b249
          whenWhere,
          passengerSchedule,
          fuelLevel,
          None
          ) =>
        _vehicleToStreetVehicle += (vehId -> StreetVehicle(vehId, whenWhere.get, CAR, asDriver = true))

      case NotifyResourceInUse(vehId: Id[BeamVehicle], whenWhere) =>
        _vehicleToStreetVehicle += (vehId -> StreetVehicle(vehId, whenWhere, CAR, asDriver = true))

      case CheckInResource(vehicleId: Id[Vehicle], _) =>
        checkInVehicleResource(vehicleId)

      case ReleaseVehicleReservation(personId, vehId) =>
        /*
         * Remove the mapping in _reservedForPerson if it exists. If the vehicle is not checked out, make available to all.
         */
        _reservedForPerson.get(personId) match {
          case Some(vehicleId) if vehicleId == vehId =>
            log.debug("Vehicle {} is now available for anyone in household {}", vehicleId, id)
            _reservedForPerson.remove(personId)
          case _ =>
        }
        if (!_checkedOutVehicles.contains(vehId)) _availableVehicles.add(vehId)

      case MobilityStatusInquiry(_, personId) =>
        // We give first priority to an already checkout out vehicle
        val alreadyCheckedOutVehicle = lookupCheckedOutVehicle(personId)

        val availableStreetVehicles = if (alreadyCheckedOutVehicle.isEmpty) {
          // Second priority is a reserved vehicle
          val reservedVeh = lookupReservedVehicle(personId)
          if (reservedVeh.isEmpty) {
            // Lastly we search for available vehicles but limit to one per mode
            val anyAvailableVehs = lookupAvailableVehicles()
            // Filter only by available modes
            anyAvailableVehs
              .groupBy(_.mode)
              .map(_._2.head)
              .toVector

          } else {
            reservedVeh
          }
        } else {
          alreadyCheckedOutVehicle
        }

        // Assign to requesting individual if mode is available
        availableStreetVehicles.filter(
          veh => isModeAvailableForPerson(population.getPersons.get(personId), veh.id, veh.mode)
        ) foreach { x =>
          _availableVehicles.remove(x.id)
          _checkedOutVehicles.put(x.id, personId)
        }
        sender() ! MobilityStatusResponse(availableStreetVehicles)

      case Finish =>
        context.children.foreach(_ ! Finish)
        dieIfNoChildren()
        context.become {
          case Terminated(_) =>
            dieIfNoChildren()
        }

      case Terminated(_) =>
      // Do nothing
    }

    def dieIfNoChildren(): Unit = {
      if (context.children.isEmpty) {
        context.stop(self)
      } else {
        log.debug("Remaining: {}", context.children)
      }
    }

    private def checkInVehicleResource(vehicleId: Id[Vehicle]): Unit = {
      /*
       * If the resource is checked out, remove. If the resource is not reserved to an individual, make available to all.
       */
      val personIDOpt = _checkedOutVehicles.remove(vehicleId)
      personIDOpt match {
        case Some(personId) =>
          _reservedForPerson.get(personId) match {
            case None =>
              _availableVehicles.add(vehicleId)
            case Some(_) =>
          }
        case None =>
      }
      log.debug("Resource {} is now available again", vehicleId)
    }

    // This will sort by rank in ascending order so #1 rank is first in the list, if rank is undefined, it will be last
    // in list

    private def initializeHouseholdVehicles(): Unit = {
      // Add the vehicles to resources managed by this ResourceManager.

      resources ++ vehicles
      // Initial assignments

      for (i <- _vehicles.indices.toSet ++ household.rankedMembers.indices.toSet) {
        if (i < _vehicles.size & i < household.rankedMembers.size) {

          val memberId: Id[Person] = household
            .rankedMembers(i)
            .memberId
          val vehicleId: Id[Vehicle] = _vehicles(i)
          val person = population.getPersons.get(memberId)

          // Should never reserve for person who doesn't have mode available to them
          val mode = BeamVehicleType.getMode(vehicles(vehicleId))

          if (isModeAvailableForPerson(person, vehicleId, mode)) {
            _reservedForPerson += (memberId -> vehicleId)
          }
        }
      }

      //Initial locations and trajectories
      //Initialize all vehicles to have a stationary trajectory starting at time zero
      val initialLocation = SpaceTime(homeCoord.getX, homeCoord.getY, 0L)

      for { veh <- _vehicles } yield {
        //TODO following mode should match exhaustively
        val mode = BeamVehicleType.getMode(vehicles(veh))

        _vehicleToStreetVehicle +=
          (veh -> StreetVehicle(veh, initialLocation, mode, asDriver = true))
      }
    }

    private def lookupAvailableVehicles(): Vector[StreetVehicle] =
      Vector(
        for {
          availableVehicle       <- _availableVehicles
          availableStreetVehicle <- _vehicleToStreetVehicle.get(availableVehicle)
        } yield availableStreetVehicle
      ).flatten

    private def lookupReservedVehicle(person: Id[Person]): Vector[StreetVehicle] = {
      _reservedForPerson.get(person) match {
        case Some(availableVehicle) =>
          Vector(_vehicleToStreetVehicle(availableVehicle))
        case None =>
          Vector()
      }
    }

    private def lookupCheckedOutVehicle(person: Id[Person]): Vector[StreetVehicle] = {
      (for ((veh, per) <- _checkedOutVehicles if per == person) yield {
        _vehicleToStreetVehicle(veh)
      }).toVector
    }
  }

}<|MERGE_RESOLUTION|>--- conflicted
+++ resolved
@@ -6,12 +6,7 @@
 import beam.agentsim.agents.BeamAgent.Finish
 import beam.agentsim.agents.modalbehaviors.ModeChoiceCalculator.GeneralizedVot
 import beam.agentsim.agents.modalbehaviors.{ChoosesMode, ModeChoiceCalculator}
-<<<<<<< HEAD
-=======
 import beam.agentsim.agents.vehicles.BeamVehicle
-import beam.agentsim.agents.vehicles.BeamVehicleType.{BicycleVehicle, CarVehicle, HumanBodyVehicle}
-import beam.agentsim.agents.vehicles.BeamVehicleType.HumanBodyVehicle.{createId, powerTrainForHumanBody}
->>>>>>> 85d8b249
 import beam.agentsim.agents.vehicles.VehicleProtocol.StreetVehicle
 import beam.agentsim.agents.vehicles.{BeamVehicle, BeamVehicleType}
 import beam.agentsim.agents.{InitializeTrigger, PersonAgent}
@@ -270,20 +265,11 @@
 
       // Every Person gets a HumanBodyVehicle
       val newBodyVehicle = new BeamVehicle(
-<<<<<<< HEAD
         bodyVehicleIdFromPerson,
         BeamVehicleType.powerTrainForHumanBody,
         None,
         BeamVehicleType.defaultHumanBodyBeamVehicleType,
         None, None
-=======
-        powerTrainForHumanBody,
-        matsimBodyVehicle,
-        HumanBodyVehicle,
-        None,
-        None,
-        None
->>>>>>> 85d8b249
       )
       newBodyVehicle.registerResource(personRef)
       beamServices.vehicles += ((bodyVehicleIdFromPerson, newBodyVehicle))
@@ -341,11 +327,7 @@
     override def receive: Receive = {
 
       case NotifyVehicleResourceIdle(
-<<<<<<< HEAD
           vehId: Id[BeamVehicle],
-=======
-          vehId: Id[Vehicle],
->>>>>>> 85d8b249
           whenWhere,
           passengerSchedule,
           fuelLevel,
