package beam.agentsim.agents.household

import akka.actor.{ActorLogging, ActorRef, Props, Terminated}
import beam.agentsim.Resource.{CheckInResource, NotifyResourceIdle, NotifyResourceInUse}
import beam.agentsim.ResourceManager.VehicleManager
import beam.agentsim.agents.BeamAgent.Finish
<<<<<<< HEAD
import beam.agentsim.agents.modalbehaviors.ModeChoiceCalculator.GeneralizedVot
import beam.agentsim.agents.modalbehaviors.{ChoosesMode, ModeChoiceCalculator}
import beam.agentsim.agents.vehicles.BeamVehicle
import beam.agentsim.agents.vehicles.BeamVehicleType.HumanBodyVehicle.{
  createId,
  powerTrainForHumanBody
}
import beam.agentsim.agents.vehicles.BeamVehicleType.{BicycleVehicle, CarVehicle, HumanBodyVehicle}
=======
import beam.agentsim.agents.modalBehaviors.{ChoosesMode, ModeChoiceCalculator}
import beam.agentsim.agents.vehicles.BeamVehicle
import beam.agentsim.agents.vehicles.BeamVehicleType.{BicycleVehicle, CarVehicle, HumanBodyVehicle}
import beam.agentsim.agents.vehicles.BeamVehicleType.HumanBodyVehicle.{createId, powerTrainForHumanBody}
>>>>>>> 1edf9546
import beam.agentsim.agents.vehicles.VehicleProtocol.StreetVehicle
import beam.agentsim.agents.{InitializeTrigger, PersonAgent}
import beam.agentsim.events.SpaceTime
import beam.agentsim.scheduler.BeamAgentScheduler.ScheduleTrigger
<<<<<<< HEAD
import beam.router.Modes.BeamMode
=======
>>>>>>> 1edf9546
import beam.router.Modes.BeamMode.{BIKE, CAR}
import beam.sim.BeamServices
import beam.utils.plansampling.AvailableModeUtils.{isModeAvailableForPerson, _}
import com.conveyal.r5.transit.TransportNetwork
import com.eaio.uuid.UUIDGen
import org.matsim.api.core.v01.population.Person
import org.matsim.api.core.v01.{Coord, Id}
import org.matsim.core.api.experimental.events.EventsManager
import org.matsim.core.population.PersonUtils
import org.matsim.households
import org.matsim.households.Income.IncomePeriod
import org.matsim.households.{Household, IncomeImpl}
<<<<<<< HEAD
import org.matsim.utils.objectattributes.ObjectAttributes
import org.matsim.vehicles.{Vehicle, VehicleUtils}
=======
import org.matsim.vehicles.Vehicle
>>>>>>> 1edf9546

import scala.collection.JavaConverters._
import scala.collection.mutable
import scala.util.Random

object HouseholdActor {

  def buildActorName(id: Id[households.Household], iterationName: Option[String] = None): String = {
    s"household-${id.toString}" + iterationName
      .map(i => s"_iter-$i")
      .getOrElse("")
  }

  def props(
    beamServices: BeamServices,
    modeChoiceCalculator: AttributesOfIndividual => ModeChoiceCalculator,
    schedulerRef: ActorRef,
    transportNetwork: TransportNetwork,
    router: ActorRef,
    rideHailManager: ActorRef,
    eventsManager: EventsManager,
    population: org.matsim.api.core.v01.population.Population,
    householdId: Id[Household],
    matSimHousehold: Household,
    houseHoldVehicles: Map[Id[BeamVehicle], BeamVehicle],
    homeCoord: Coord
  ): Props = {
    Props(
      new HouseholdActor(
        beamServices,
        modeChoiceCalculator,
        schedulerRef,
        transportNetwork,
        router,
        rideHailManager,
        eventsManager,
        population,
        householdId,
        matSimHousehold,
        houseHoldVehicles,
        homeCoord
      )
    )
  }

  case class MobilityStatusInquiry(inquiryId: Id[MobilityStatusInquiry], personId: Id[Person])

  object MobilityStatusInquiry {

    // Smart constructor for MSI
    def mobilityStatusInquiry(personId: Id[Person]) =
      MobilityStatusInquiry(
        Id.create(UUIDGen.createTime(UUIDGen.newTime()).toString, classOf[MobilityStatusInquiry]),
        personId
      )
  }

  case class ReleaseVehicleReservation(personId: Id[Person], vehId: Id[Vehicle])

  case class MobilityStatusResponse(streetVehicle: Vector[StreetVehicle])

  case class InitializeRideHailAgent(b: Id[Person])

  case class HouseholdAttributes(
    householdIncome: Double,
    householdSize: Int,
    numCars: Int,
    numBikes: Int
  )

  case class AttributesOfIndividual(
    person: Person,
    householdAttributes: HouseholdAttributes,
    householdId: Id[Household],
    modalityStyle: Option[String],
    isMale: Boolean,
    availableModes: Seq[BeamMode],
    valueOfTime: BigDecimal
  ) {
    lazy val hasModalityStyle: Boolean = modalityStyle.nonEmpty
  }

  object AttributesOfIndividual {

    def apply(
      person: Person,
      household: Household,
      vehicles: Map[Id[BeamVehicle], BeamVehicle],
      valueOfTime: BigDecimal
    ): AttributesOfIndividual = {
      val modalityStyle =
        Option(person.getSelectedPlan.getAttributes.getAttribute("modality-style"))
          .map(_.asInstanceOf[String])
      AttributesOfIndividual(
        person,
        HouseholdAttributes(household, vehicles),
        household.getId,
        modalityStyle,
        new Random().nextBoolean(),
        BeamMode.availableModes,
        valueOfTime
      )
    }

    def apply(
      person: Person,
      household: Household,
      vehicles: Map[Id[BeamVehicle], BeamVehicle],
      availableModes: Seq[BeamMode],
      valueOfTime: BigDecimal
    ): AttributesOfIndividual = {
      val modalityStyle =
        Option(person.getSelectedPlan.getAttributes.getAttribute("modality-style"))
          .map(_.asInstanceOf[String])

      AttributesOfIndividual(
        person,
        HouseholdAttributes(household, vehicles),
        household.getId,
        modalityStyle,
        person.getCustomAttributes.get("sex").asInstanceOf[Boolean],
        availableModes,
        valueOfTime
      )
    }

  }

  object HouseholdAttributes {

    def apply(household: Household, vehicles: Map[Id[Vehicle], Vehicle]) =
      new HouseholdAttributes(
        Option(household.getIncome)
          .getOrElse(new IncomeImpl(0, IncomePeriod.year))
          .getIncome,
        household.getMemberIds.size(),
        household.getVehicleIds.asScala
          .map(vehicles)
          .count(_.getType.getDescription.toLowerCase.contains("car")),
        household.getVehicleIds.asScala
          .map(vehicles)
          .count(_.getType.getDescription.toLowerCase.contains("bike"))
      )
  }

  /**
    * Implementation of intra-household interaction in BEAM using actors.
    *
    * Households group together individual agents to support vehicle allocation, escort (ride-sharing), and
    * joint travel decision-making.
    *
    * The [[HouseholdActor]] is the central arbiter for vehicle allocation during individual and joint mode choice events.
    * Any agent in a mode choice situation must send a [[MobilityStatusInquiry]] to the [[HouseholdActor]]. The
    *
    * @author dserdiuk/sfeygin
    * @param id       this [[Household]]'s unique identifier.
    * @param vehicles the [[BeamVehicle]]s managed by this [[Household]].
    * @see [[ChoosesMode]]
    */
  class HouseholdActor(
    beamServices: BeamServices,
    modeChoiceCalculatorFactory: AttributesOfIndividual => ModeChoiceCalculator,
    schedulerRef: ActorRef,
    transportNetwork: TransportNetwork,
    router: ActorRef,
    rideHailManager: ActorRef,
    eventsManager: EventsManager,
    val population: org.matsim.api.core.v01.population.Population,
    id: Id[households.Household],
    val household: Household,
    vehicles: Map[Id[BeamVehicle], BeamVehicle],
    homeCoord: Coord
  ) extends VehicleManager
      with ActorLogging {

    import beam.agentsim.agents.memberships.Memberships.RankedGroup._

    implicit val pop: org.matsim.api.core.v01.population.Population = population
    val personAttributes: ObjectAttributes = population.getPersonAttributes
    household.members.foreach { person =>
<<<<<<< HEAD
      val bodyVehicleIdFromPerson = createId(person.getId)
      val matsimBodyVehicle =
        VehicleUtils.getFactory
          .createVehicle(bodyVehicleIdFromPerson, HumanBodyVehicle.MatsimVehicleType)
=======
      val personId = person.getId
      val bodyVehicleIdFromPerson = createId(personId)
      val matsimBodyVehicle: Vehicle = HumanBodyVehicle.createMatsimVehicle(personId)
>>>>>>> 1edf9546
      // real vehicle( car, bus, etc.)  should be populated from config in notifyStartup
      //let's put here human body vehicle too, it should be clean up on each iteration

      val availableModes: Seq[BeamMode] = Option(
        personAttributes.getAttribute(
          person.getId.toString,
          beam.utils.plansampling.PlansSampler.availableModeString
        )
      ).fold(BeamMode.availableModes)(
        attr => availableModeParser(attr.toString)
      )

      val valueOfTime: Double =
        personAttributes.getAttribute(person.getId.toString, "valueOfTime").asInstanceOf[Double]

      val attributes =
        AttributesOfIndividual(person, household, vehicles, availableModes, valueOfTime)

      person.getCustomAttributes.put("beam-attributes", attributes)
<<<<<<< HEAD

      val modeChoiceCalculator = modeChoiceCalculatorFactory(attributes)

      modeChoiceCalculator.setVot(valueOfTime)

      val personRef: ActorRef = context.actorOf(
        PersonAgent.props(
          schedulerRef,
          beamServices,
          modeChoiceCalculator,
          transportNetwork,
          router,
          rideHailManager,
          eventsManager,
          person.getId,
          household,
          person.getSelectedPlan,
          bodyVehicleIdFromPerson
        ),
        person.getId.toString
      )

      context.watch(personRef)
      // Every Person gets a HumanBodyVehicle
      val newBodyVehicle = new BeamVehicle(
        powerTrainForHumanBody,
        matsimBodyVehicle,
        None,
        HumanBodyVehicle,
        None,
        None
      )
=======
      val personRef: ActorRef = context.actorOf(PersonAgent.props(schedulerRef, beamServices, modeChoiceCalculatorFactory(attributes),
        transportNetwork, router, rideHailingManager, eventsManager, personId, household, person.getSelectedPlan, bodyVehicleIdFromPerson), personId.toString)
      context.watch(personRef)
      // Every Person gets a HumanBodyVehicle
      val newBodyVehicle = new BeamVehicle(powerTrainForHumanBody, matsimBodyVehicle, None, HumanBodyVehicle,None,None)
>>>>>>> 1edf9546
      newBodyVehicle.registerResource(personRef)
      beamServices.vehicles += ((bodyVehicleIdFromPerson, newBodyVehicle))



      schedulerRef ! ScheduleTrigger(InitializeTrigger(0.0), personRef)
      beamServices.personRefs += ((personId, personRef))


    }

    override val resources: collection.mutable.Map[Id[BeamVehicle], BeamVehicle] =
      collection.mutable.Map[Id[BeamVehicle], BeamVehicle]()
    resources ++ vehicles

    /**
      * Available [[Vehicle]]s in [[Household]].
      */
    val _vehicles: Vector[Id[Vehicle]] =
      vehicles.keys.toVector.map(x => Id.createVehicleId(x))

    /**
      * Concurrent [[MobilityStatusInquiry]]s that must receive responses before completing vehicle assignment.
      */
    val _pendingInquiries: Map[Id[MobilityStatusInquiry], Id[Vehicle]] =
      Map[Id[MobilityStatusInquiry], Id[Vehicle]]()

    /**
      * Current [[Vehicle]] assignments.
      */
    private val _availableVehicles: mutable.Set[Id[Vehicle]] = mutable.Set()

    /**
      * These [[Vehicle]]s cannot be assigned to other agents.
      */
    private val _reservedForPerson: mutable.Map[Id[Person], Id[Vehicle]] =
      mutable.Map[Id[Person], Id[Vehicle]]()

    /**
      * Vehicles that are currently checked out to traveling agents.
      */
    private val _checkedOutVehicles: mutable.Map[Id[Vehicle], Id[Person]] =
      mutable.Map[Id[Vehicle], Id[Person]]()

    /**
      * Mapping of [[Vehicle]] to [[StreetVehicle]]
      */
    private val _vehicleToStreetVehicle: mutable.Map[Id[Vehicle], StreetVehicle] =
      mutable.Map[Id[Vehicle], StreetVehicle]()

    // Initial vehicle assignments.
    initializeHouseholdVehicles()

    override def findResource(vehicleId: Id[BeamVehicle]): Option[BeamVehicle] =
      resources.get(vehicleId)

    override def receive: Receive = {

      case NotifyResourceIdle(vehId: Id[Vehicle], whenWhere, _) =>
        _vehicleToStreetVehicle += (vehId -> StreetVehicle(vehId, whenWhere, CAR, asDriver = true))

      case NotifyResourceInUse(vehId: Id[Vehicle], whenWhere) =>
        _vehicleToStreetVehicle += (vehId -> StreetVehicle(vehId, whenWhere, CAR, asDriver = true))

      case CheckInResource(vehicleId: Id[Vehicle], _) =>
        checkInVehicleResource(vehicleId)

      case ReleaseVehicleReservation(personId, vehId) =>
        /*
         * Remove the mapping in _reservedForPerson if it exists. If the vehicle is not checked out, make available to all.
         */
        _reservedForPerson.get(personId) match {
          case Some(vehicleId) if vehicleId == vehId =>
            log.debug("Vehicle {} is now available for anyone in household {}", vehicleId, id)
            _reservedForPerson.remove(personId)
          case _ =>
        }
        if (!_checkedOutVehicles.contains(vehId)) _availableVehicles.add(vehId)

      case MobilityStatusInquiry(_, personId) =>
        // We give first priority to an already checkout out vehicle
        val alreadyCheckedOutVehicle = lookupCheckedOutVehicle(personId)

        val availableStreetVehicles = if (alreadyCheckedOutVehicle.isEmpty) {
          // Second priority is a reserved vehicle
          val reservedVeh = lookupReservedVehicle(personId)
          if (reservedVeh.isEmpty) {
            // Lastly we search for available vehicles but limit to one per mode
            val anyAvailableVehs = lookupAvailableVehicles()
            // Filter only by available modes
            anyAvailableVehs
              .groupBy(_.mode)
              .map(_._2.head)
              .toVector

          } else {
            reservedVeh
          }
        } else {
          alreadyCheckedOutVehicle
        }

        // Assign to requesting individual if mode is available
        availableStreetVehicles.filter(
          veh => isModeAvailableForPerson(population.getPersons.get(personId), veh.id, veh.mode)
        ) foreach { x =>
          _availableVehicles.remove(x.id)
          _checkedOutVehicles.put(x.id, personId)
        }
        sender() ! MobilityStatusResponse(availableStreetVehicles)

      case Finish =>
        context.children.foreach(_ ! Finish)
        dieIfNoChildren()
        context.become {
          case Terminated(_) =>
            dieIfNoChildren()
        }

      case Terminated(_) =>
      // Do nothing
    }

    def dieIfNoChildren(): Unit = {
      if (context.children.isEmpty) {
        context.stop(self)
      } else {
        log.debug("Remaining: {}", context.children)
      }
    }

    private def checkInVehicleResource(vehicleId: Id[Vehicle]): Unit = {
      /*
       * If the resource is checked out, remove. If the resource is not reserved to an individual, make available to all.
       */
      val personIDOpt = _checkedOutVehicles.remove(vehicleId)
      personIDOpt match {
        case Some(personId) =>
          _reservedForPerson.get(personId) match {
            case None =>
              _availableVehicles.add(vehicleId)
            case Some(_) =>
          }
        case None =>
      }
      log.debug("Resource {} is now available again", vehicleId)
    }

    // This will sort by rank in ascending order so #1 rank is first in the list, if rank is undefined, it will be last
    // in list

    private def initializeHouseholdVehicles(): Unit = {
      // Add the vehicles to resources managed by this ResourceManager.

      resources ++ vehicles
      // Initial assignments

      for (i <- _vehicles.indices.toSet ++ household.rankedMembers.indices.toSet) {
        if (i < _vehicles.size & i < household.rankedMembers.size) {

          val memberId: Id[Person] = household
            .rankedMembers(i)
            .memberId
          val vehicleId: Id[Vehicle] = _vehicles(i)
          val person = population.getPersons.get(memberId)

          // Should never reserve for person who doesn't have mode available to them
          val mode = vehicles(vehicleId).beamVehicleType match {
            case CarVehicle     => CAR
            case BicycleVehicle => BIKE
          }

          if (isModeAvailableForPerson(person, vehicleId, mode)) {
            _reservedForPerson += (memberId -> vehicleId)
          }
        }
      }

      //Initial locations and trajectories
      //Initialize all vehicles to have a stationary trajectory starting at time zero
      val initialLocation = SpaceTime(homeCoord.getX, homeCoord.getY, 0L)

<<<<<<< HEAD
      for { veh <- _vehicles } yield {
        //TODO following mode should come from the vehicle
        _vehicleToStreetVehicle +=
          (veh -> StreetVehicle(veh, initialLocation, CAR, asDriver = true))
=======
      for {veh <- _vehicles} yield {
        //TODO following mode should match exhaustively
        val mode = vehicles(veh).beamVehicleType match {
          case BicycleVehicle => BIKE
          case CarVehicle => CAR
        }
        _vehicleToStreetVehicle = _vehicleToStreetVehicle +
          (veh -> StreetVehicle(veh, initialLocation, mode, asDriver = true))
>>>>>>> 1edf9546
      }
    }

    private def lookupAvailableVehicles(): Vector[StreetVehicle] =
      Vector(
        for {
          availableVehicle       <- _availableVehicles
          availableStreetVehicle <- _vehicleToStreetVehicle.get(availableVehicle)
        } yield availableStreetVehicle
      ).flatten

    private def lookupReservedVehicle(person: Id[Person]): Vector[StreetVehicle] = {
      _reservedForPerson.get(person) match {
        case Some(availableVehicle) =>
          Vector(_vehicleToStreetVehicle(availableVehicle))
        case None =>
          Vector()
      }
    }

    private def lookupCheckedOutVehicle(person: Id[Person]): Vector[StreetVehicle] = {
      (for ((veh, per) <- _checkedOutVehicles if per == person) yield {
        _vehicleToStreetVehicle(veh)
      }).toVector
    }
  }

}<|MERGE_RESOLUTION|>--- conflicted
+++ resolved
@@ -4,29 +4,18 @@
 import beam.agentsim.Resource.{CheckInResource, NotifyResourceIdle, NotifyResourceInUse}
 import beam.agentsim.ResourceManager.VehicleManager
 import beam.agentsim.agents.BeamAgent.Finish
-<<<<<<< HEAD
 import beam.agentsim.agents.modalbehaviors.ModeChoiceCalculator.GeneralizedVot
 import beam.agentsim.agents.modalbehaviors.{ChoosesMode, ModeChoiceCalculator}
 import beam.agentsim.agents.vehicles.BeamVehicle
+import beam.agentsim.agents.vehicles.BeamVehicleType.{BicycleVehicle, CarVehicle, HumanBodyVehicle}
 import beam.agentsim.agents.vehicles.BeamVehicleType.HumanBodyVehicle.{
   createId,
   powerTrainForHumanBody
 }
-import beam.agentsim.agents.vehicles.BeamVehicleType.{BicycleVehicle, CarVehicle, HumanBodyVehicle}
-=======
-import beam.agentsim.agents.modalBehaviors.{ChoosesMode, ModeChoiceCalculator}
-import beam.agentsim.agents.vehicles.BeamVehicle
-import beam.agentsim.agents.vehicles.BeamVehicleType.{BicycleVehicle, CarVehicle, HumanBodyVehicle}
-import beam.agentsim.agents.vehicles.BeamVehicleType.HumanBodyVehicle.{createId, powerTrainForHumanBody}
->>>>>>> 1edf9546
 import beam.agentsim.agents.vehicles.VehicleProtocol.StreetVehicle
 import beam.agentsim.agents.{InitializeTrigger, PersonAgent}
 import beam.agentsim.events.SpaceTime
 import beam.agentsim.scheduler.BeamAgentScheduler.ScheduleTrigger
-<<<<<<< HEAD
-import beam.router.Modes.BeamMode
-=======
->>>>>>> 1edf9546
 import beam.router.Modes.BeamMode.{BIKE, CAR}
 import beam.sim.BeamServices
 import beam.utils.plansampling.AvailableModeUtils.{isModeAvailableForPerson, _}
@@ -39,12 +28,8 @@
 import org.matsim.households
 import org.matsim.households.Income.IncomePeriod
 import org.matsim.households.{Household, IncomeImpl}
-<<<<<<< HEAD
 import org.matsim.utils.objectattributes.ObjectAttributes
-import org.matsim.vehicles.{Vehicle, VehicleUtils}
-=======
 import org.matsim.vehicles.Vehicle
->>>>>>> 1edf9546
 
 import scala.collection.JavaConverters._
 import scala.collection.mutable
@@ -225,16 +210,10 @@
     implicit val pop: org.matsim.api.core.v01.population.Population = population
     val personAttributes: ObjectAttributes = population.getPersonAttributes
     household.members.foreach { person =>
-<<<<<<< HEAD
       val bodyVehicleIdFromPerson = createId(person.getId)
       val matsimBodyVehicle =
         VehicleUtils.getFactory
           .createVehicle(bodyVehicleIdFromPerson, HumanBodyVehicle.MatsimVehicleType)
-=======
-      val personId = person.getId
-      val bodyVehicleIdFromPerson = createId(personId)
-      val matsimBodyVehicle: Vehicle = HumanBodyVehicle.createMatsimVehicle(personId)
->>>>>>> 1edf9546
       // real vehicle( car, bus, etc.)  should be populated from config in notifyStartup
       //let's put here human body vehicle too, it should be clean up on each iteration
 
@@ -254,7 +233,6 @@
         AttributesOfIndividual(person, household, vehicles, availableModes, valueOfTime)
 
       person.getCustomAttributes.put("beam-attributes", attributes)
-<<<<<<< HEAD
 
       val modeChoiceCalculator = modeChoiceCalculatorFactory(attributes)
 
@@ -269,14 +247,13 @@
           router,
           rideHailManager,
           eventsManager,
-          person.getId,
+          personId,
           household,
           person.getSelectedPlan,
           bodyVehicleIdFromPerson
         ),
-        person.getId.toString
-      )
-
+        personId.toString
+      )
       context.watch(personRef)
       // Every Person gets a HumanBodyVehicle
       val newBodyVehicle = new BeamVehicle(
@@ -287,21 +264,11 @@
         None,
         None
       )
-=======
-      val personRef: ActorRef = context.actorOf(PersonAgent.props(schedulerRef, beamServices, modeChoiceCalculatorFactory(attributes),
-        transportNetwork, router, rideHailingManager, eventsManager, personId, household, person.getSelectedPlan, bodyVehicleIdFromPerson), personId.toString)
-      context.watch(personRef)
-      // Every Person gets a HumanBodyVehicle
-      val newBodyVehicle = new BeamVehicle(powerTrainForHumanBody, matsimBodyVehicle, None, HumanBodyVehicle,None,None)
->>>>>>> 1edf9546
       newBodyVehicle.registerResource(personRef)
       beamServices.vehicles += ((bodyVehicleIdFromPerson, newBodyVehicle))
 
-
-
       schedulerRef ! ScheduleTrigger(InitializeTrigger(0.0), personRef)
       beamServices.personRefs += ((personId, personRef))
-
 
     }
 
@@ -476,21 +443,14 @@
       //Initialize all vehicles to have a stationary trajectory starting at time zero
       val initialLocation = SpaceTime(homeCoord.getX, homeCoord.getY, 0L)
 
-<<<<<<< HEAD
       for { veh <- _vehicles } yield {
-        //TODO following mode should come from the vehicle
-        _vehicleToStreetVehicle +=
-          (veh -> StreetVehicle(veh, initialLocation, CAR, asDriver = true))
-=======
-      for {veh <- _vehicles} yield {
         //TODO following mode should match exhaustively
         val mode = vehicles(veh).beamVehicleType match {
           case BicycleVehicle => BIKE
-          case CarVehicle => CAR
-        }
-        _vehicleToStreetVehicle = _vehicleToStreetVehicle +
+          case CarVehicle     => CAR
+        }
+        _vehicleToStreetVehicle +=
           (veh -> StreetVehicle(veh, initialLocation, mode, asDriver = true))
->>>>>>> 1edf9546
       }
     }
 
