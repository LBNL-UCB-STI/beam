package beam.agentsim.agents.household
import beam.agentsim.agents.household.HouseholdCAVScheduling.RouteOrEmbodyRequest
import beam.agentsim.agents.planning.{BeamPlan, Trip}
import beam.agentsim.agents.vehicles.{BeamVehicle, BeamVehicleType}
import beam.agentsim.agents.vehicles.VehicleProtocol.StreetVehicle
import beam.agentsim.events.SpaceTime
<<<<<<< HEAD
import beam.router.BeamRouter
import beam.router.BeamRouter.{EmbodyWithCurrentTravelTime, RoutingRequest}
import beam.router.Modes.BeamMode
import beam.router.Modes.BeamMode.{BIKE, CAR, CAV, DRIVE_TRANSIT, RIDE_HAIL, RIDE_HAIL_POOLED, RIDE_HAIL_TRANSIT, TRANSIT, WALK, WALK_TRANSIT}
import beam.sim.BeamServices
import beam.utils.logging.ExponentialLoggerWrapperImpl
import org.matsim.api.core.v01.population._
import org.matsim.api.core.v01.{Coord, Id}
import org.matsim.core.population.routes.NetworkRoute
=======
import beam.router.BeamRouter.RoutingRequest
import beam.router.BeamSkimmer
import beam.router.Modes.BeamMode
import beam.router.Modes.BeamMode.CAV
import beam.sim.BeamServices
import beam.utils.logging.ExponentialLoggerWrapperImpl
import org.matsim.api.core.v01.population._
import org.matsim.api.core.v01.Id
>>>>>>> 9785941e
import org.matsim.households.Household
import org.matsim.vehicles.Vehicle

import scala.collection.immutable.{List, Map}

sealed trait MobilityServiceRequestType
case object Pickup extends MobilityServiceRequestType
case object Dropoff extends MobilityServiceRequestType
case object Relocation extends MobilityServiceRequestType
case object Init extends MobilityServiceRequestType

case class MobilityServiceRequest(
  person: Option[Id[Person]],
  activity: Activity,
  time: Int,
  trip: Trip,
  defaultMode: BeamMode,
  tag: MobilityServiceRequestType,
  serviceTime: Int,
  routingRequestId: Option[Int] = None
) {
  val nextActivity = Some(trip.activity)

  def formatTime(secs: Int): String = {
    s"${secs / 3600}:${(secs % 3600) / 60}:${secs % 60}"
  }
  override def toString =
    s"${formatTime(time)}|$tag{${person.getOrElse("na")}|${activity.getType}| => ${formatTime(serviceTime)}}"
}

case class HouseholdTripsException(message: String, cause: Throwable = null) extends Exception(message, cause)
case class HouseholdTrips(
  requests: List[MobilityServiceRequest],
  defaultTravelTime: Int,
  tripTravelTime: Map[Trip, Int],
  totalTravelTime: Int
) {
  override def toString: String = requests.toString
}

object HouseholdTrips {

  def apply(
    householdPlans: Seq[BeamPlan],
    householdNbOfVehicles: Int,
    pickupTimeWindow: Int,
    dropoffTimeWindow: Int,
    skim: BeamSkimmer
  ): HouseholdTrips = {

    import scala.collection.mutable.{Map => MMap}
    import scala.collection.mutable.{ListBuffer => MListBuffer}

    val logger = new HouseholdCAVSchedulingWrapperImpl(getClass.getName)

    val requests = MListBuffer.empty[MobilityServiceRequest]
    val tripTravelTime = MMap[Trip, Int]()
    var totTravelTime = 0
    import scala.util.control.Breaks._
    breakable {
      householdPlans.foldLeft(householdNbOfVehicles) {
        case (counter, plan) =>
          val usedCarOut = plan.trips.sliding(2).foldLeft(false) {
            case (usedCar, Seq(prevTrip, curTrip)) =>
              val legTrip = curTrip.leg
              val defaultMode = getDefaultMode(legTrip, counter)
              val travelTime = skim.getTimeDistanceAndCost(prevTrip.activity.getCoord,
                curTrip.activity.getCoord,
                0,
                defaultMode,
                org.matsim.api.core.v01.Id.create[BeamVehicleType]("", classOf[BeamVehicleType])).timeAndCost.time.get

              val startTime = prevTrip.activity.getEndTime.toInt
              val arrivalTime = startTime + travelTime

              val nextTripStartTime = curTrip.activity.getEndTime
              if (nextTripStartTime != Double.NegativeInfinity) {
                if (startTime >= nextTripStartTime.toInt) {
                  throw HouseholdTripsException("An activity is ending after the next one")
                } else if (arrivalTime > nextTripStartTime.toInt) {
                  logger.warn(
                    "The necessary travel time to arrive to the next activity is beyond the end time of the same activity"
                  )
                  break
                }
              }

              val pickup = MobilityServiceRequest(
                Some(plan.getPerson.getId),
                prevTrip.activity,
                startTime,
                curTrip,
                defaultMode,
                Pickup,
                startTime
              )
              val dropoff = MobilityServiceRequest(
                Some(plan.getPerson.getId),
                curTrip.activity,
                arrivalTime,
                curTrip,
                defaultMode,
                Dropoff,
                arrivalTime
              )
              requests.prependAll(MListBuffer(pickup, dropoff))
              tripTravelTime(curTrip) = travelTime
              totTravelTime += travelTime
              if (defaultMode == BeamMode.CAR) true else usedCar
          }
          if (usedCarOut) counter - 1 else counter
      }
    }
    // Sum(tDi - tPi) <= Sum(tauDi - tauPi) + (alpha + beta)|R|/2
    val sumTimeWindows = (requests.size / 2) * (dropoffTimeWindow + pickupTimeWindow)
    // adding a time window to the total travel time
    HouseholdTrips(
      requests.sortWith(_.time < _.time).toList,
      totTravelTime + sumTimeWindows,
      tripTravelTime.toMap,
      totTravelTime
    )
  }

  def getDefaultMode(legOption: Option[Leg], nbVehicles: Int): BeamMode = {
    legOption
      .flatMap(leg => BeamMode.fromString(leg.getMode))
      .getOrElse(if (nbVehicles <= 0) BeamMode.TRANSIT else BeamMode.CAR)
  }
}

case class PlansCoherenceCheck(scenario: org.matsim.api.core.v01.Scenario) {

  def isInChainMode(request: MobilityServiceRequest): Boolean = {
    request.tag == Pickup && scenario.getConfig
      .subtourModeChoice()
      .getChainBasedModes
      .contains(request.defaultMode.matsimMode) && request.trip.parentTour.trips.indexOf(request.trip) > 0
  }

  def isWithinTour(request: MobilityServiceRequest, schedule: List[MobilityServiceRequest]): Boolean = {
    val index = schedule.indexWhere(_.person == request.person)
    index >= 0 && request.trip.parentTour == schedule(index).trip.parentTour
  }

  def isWithinTourInAtLeastOneSchedule(
    request: MobilityServiceRequest,
    scheduleList: List[List[MobilityServiceRequest]]
  ): Boolean = {
    for (schedule <- scheduleList)
      if (isWithinTour(request, schedule))
        return true
    false
  }
}

class HouseholdCAVSchedulingWrapperImpl(name: String) extends ExponentialLoggerWrapperImpl(name)

class HouseholdCAVScheduling(
  val scenario: org.matsim.api.core.v01.Scenario,
  val household: Household,
  val householdVehicles: List[BeamVehicle],
  val pickupTimeWindow: Int,
  val dropoffTimeWindow: Int,
  val stopSearchAfterXSolutions: Int = 100,
  val limitCavToXPersons: Int = 3,
  val skim: BeamSkimmer
) {
  private implicit val coherenceCheck: PlansCoherenceCheck = PlansCoherenceCheck(scenario)
  implicit val pop: org.matsim.api.core.v01.population.Population = scenario.getPopulation
  import beam.agentsim.agents.memberships.Memberships.RankedGroup._
  private val householdPlans = household.members.take(limitCavToXPersons).map(person => BeamPlan(person.getSelectedPlan))

  // ***
  def getAllFeasibleSchedules: List[CAVFleetSchedule] = {

    // extract potential household CAV requests from plans
    val householdRequests: HouseholdTrips =
      HouseholdTrips(householdPlans, householdVehicles.size, pickupTimeWindow, dropoffTimeWindow, skim)

    // initialize household schedule
    val cavVehicles = householdVehicles.filter(_.beamVehicleType.automationLevel > 3)

    if (householdRequests.requests.isEmpty || cavVehicles.isEmpty)
      return List[CAVFleetSchedule]()

    import scala.collection.mutable.{ListBuffer => MListBuffer}
    val emptyFleetSchedule = MListBuffer.empty[CAVSchedule]
    cavVehicles.foldLeft(householdRequests.requests.head) {
      case (req, cav) =>
        emptyFleetSchedule.prepend(
          new CAVSchedule(
            List[MobilityServiceRequest](
              MobilityServiceRequest(
                None,
                req.activity,
                req.time,
                req.trip,
                req.defaultMode,
                Init,
                req.time
              )
            ),
            cav,
            0
          )
        )
        req
    }
    // compute all the feasible schedules through
    val feasibleSchedules =
      MListBuffer[CAVFleetSchedule](CAVFleetSchedule(emptyFleetSchedule.toList, householdRequests))
    import scala.util.control.Breaks._
    breakable {
      for (request  <- householdRequests.requests;
           schedule <- feasibleSchedules) {
        val (newSchedule, feasible) = schedule.check(request, skim)
        if (!feasible) feasibleSchedules -= schedule
        feasibleSchedules.prependAll(newSchedule)

        if (feasibleSchedules.size >= stopSearchAfterXSolutions) {
          break
        }
      }
    }
    feasibleSchedules.toList
  }

  // ***
  // get k lowest scored schedules
  def getKBestSchedules(k: Int): List[CAVFleetSchedule] = {
    getAllFeasibleSchedules.sortBy(_.householdTrips.totalTravelTime).take(k)
  }

  // ***
  def getBestScheduleWithTheLongestCAVChain: CAVFleetSchedule = {
    val mapRank =
      getAllFeasibleSchedules.map(x => x -> x.cavFleetSchedule.foldLeft(0)((a, b) => a + b.schedule.size)).toMap
    val maxRank = mapRank.maxBy(_._2)._2
    mapRank.withFilter(_._2 == maxRank).map(x => x._1).toList.sortBy(_.householdTrips.totalTravelTime).take(1).head
  }

  // ***
  case class CAVFleetSchedule(cavFleetSchedule: List[CAVSchedule], householdTrips: HouseholdTrips) {

    // ***
    def check(
      request: MobilityServiceRequest,
      skim: BeamSkimmer
    ): (List[CAVFleetSchedule], Boolean) = {
      import scala.collection.mutable.{ListBuffer => MListBuffer}
      val outHouseholdSchedule = MListBuffer.empty[Option[CAVFleetSchedule]]
      val timeWindow = request.tag match {
        case Pickup  => pickupTimeWindow
        case Dropoff => dropoffTimeWindow
        case _       => 0
      }
      var feasibleOut = cavFleetSchedule.foldLeft(true) {
        case (feasible, cavSchedule) =>
          val (scheduleOption, trips, isFeasible) = cavSchedule.check(request, householdTrips, timeWindow, skim)
          outHouseholdSchedule.prepend(
            scheduleOption.map(
              schedule => CAVFleetSchedule(schedule :: cavFleetSchedule.filter(_ != cavSchedule), trips)
            )
          )
          feasible && isFeasible
      }

      var finalHouseholdSchedule = outHouseholdSchedule.flatten

      if (coherenceCheck.isInChainMode(request)) {
        if (coherenceCheck.isWithinTourInAtLeastOneSchedule(request, cavFleetSchedule.map(_.schedule))) {
          // schedule to be marked unfeasible as the agent is using CAV in a chained tour
          // not marking the schedule unfeasible will allow future iteration that violates chain-based modes
          feasibleOut = false
          if (!finalHouseholdSchedule.flatMap(_.cavFleetSchedule).exists(_.schedule.head.person == request.person))
            // Dead end! chain-based mode not to be violated by any CAV of the household
            // agent did not get picked up by a CAV in the next trip of the same tour
            finalHouseholdSchedule = MListBuffer.empty[CAVFleetSchedule]
        } else {
          // Dead end! chain-based mode not to be violated by any CAV of the household
          // agent cannot be picked up by CAV if the tour already started without CAV in chained tours
          finalHouseholdSchedule = MListBuffer.empty[CAVFleetSchedule]
        }
      }

      (finalHouseholdSchedule.toList, feasibleOut)
    }
    // ***
    override def toString: String = {
      cavFleetSchedule
        .foldLeft(new StringBuilder) {
          case (output, cavSchedule) => output.insert(0, s"$cavSchedule\n")
        }
        .insert(
          0,
          s"HH|TT:${householdTrips.totalTravelTime}|TT0:${householdTrips.defaultTravelTime}.\n"
        )
        .toString
    }
  }
}

// ***
class CAVSchedule(
  val schedule: List[MobilityServiceRequest],
  val cav: BeamVehicle,
  val occupancy: Int
)(implicit val coherenceCheck: PlansCoherenceCheck) {

  def check(
    request: MobilityServiceRequest,
    householdTrips: HouseholdTrips,
    timeWindow: Int,
    skim: BeamSkimmer
  ): (Option[CAVSchedule], HouseholdTrips, Boolean) = {
    val travelTime = skim(BeamMode.CAR)(schedule.head.activity.getCoord)(request.activity.getCoord)
    val prevServiceTime = schedule.head.serviceTime
    val serviceTime = prevServiceTime + travelTime
    val upperBoundServiceTime = request.time + timeWindow
    val lowerBoundServiceTime = request.time - timeWindow
    val index = schedule.indexWhere(_.person == request.person)

    var newCavSchedule: Option[CAVSchedule] = None
    var newHouseholdTrips: HouseholdTrips = householdTrips
    var feasible: Boolean = true

    request.tag match {
      case Pickup if occupancy == 0 && serviceTime <= upperBoundServiceTime =>
        // otherwise the empty cav arrives too late to pickup a passenger
        var newSchedule = schedule
        var newServiceTime = serviceTime
        if (serviceTime < request.time) {
          val relocationRequest = MobilityServiceRequest(
            None,
            request.activity,
            prevServiceTime,
            request.trip,
            BeamMode.CAV,
            Relocation,
            prevServiceTime
          )
          newSchedule = relocationRequest :: newSchedule
          newServiceTime = request.time
        }
        newCavSchedule = Some(
          new CAVSchedule(
            request.copy(serviceTime = newServiceTime) :: newSchedule,
            cav,
            occupancy + 1
          )
        )
      case Pickup if occupancy != 0 && serviceTime >= lowerBoundServiceTime && serviceTime <= upperBoundServiceTime =>
        // otherwise the cav arrives either too early or too late to pickup another passenger
        val newServiceTime = if (serviceTime < request.time) request.time else serviceTime
        newCavSchedule = Some(
          new CAVSchedule(
            request.copy(serviceTime = newServiceTime) :: schedule,
            cav,
            occupancy + 1
          )
        )
      case Dropoff if index < 0 || schedule(index).tag != Pickup =>
      // cav cannot dropoff a non passenger
      case Dropoff if serviceTime < lowerBoundServiceTime || serviceTime > upperBoundServiceTime =>
        // cav arriving too early or too late to the dropoff time
        // since the agent is already a passenger, such a schedule to be marked unfeasible
        // to avoid the agent to be picked up in the first place
        feasible = false
      case Dropoff =>
        val cavTripTravelTime = serviceTime - schedule(index).time // it includes the waiting time
        val newTotalTravelTime = householdTrips.totalTravelTime - householdTrips.tripTravelTime(
          request.trip
        ) + cavTripTravelTime
        if (newTotalTravelTime < householdTrips.defaultTravelTime) {
          newCavSchedule = Some(
            new CAVSchedule(
              request.copy(serviceTime = serviceTime) :: schedule,
              cav,
              occupancy - 1
            )
          )
          newHouseholdTrips = householdTrips.copy(
            tripTravelTime = householdTrips.tripTravelTime + (request.trip -> cavTripTravelTime),
            totalTravelTime = newTotalTravelTime
          )
        }
        // whether the passenger successfully get dropped of or not, the current schedule
        // should be marked unfeasible, to avoid that the passenger never get dropped of.
        feasible = false
      case _ => // no action
    }
    (newCavSchedule, newHouseholdTrips, feasible)
  }

  // ***
  def toRoutingRequests(beamServices: BeamServices): (List[Option[RouteOrEmbodyRequest]], CAVSchedule) = {
    val personToSelectedPlan: Map[Id[Person],BeamPlan] = schedule.flatMap(_.person).distinct.map{
      person =>
        (person -> BeamPlan(beamServices.matsimServices.getScenario.getPopulation.getPersons.get(person).getSelectedPlan))
    }.toMap
    var newMobilityRequests = List[MobilityServiceRequest]()
    val requestList = (schedule.reverse :+ schedule.head).tail
      .sliding(2)
      .map { wayPoints =>
        val orig = wayPoints(0)
        val dest = wayPoints(1)
        val origin = SpaceTime(orig.activity.getCoord, Math.round(orig.time))
        if (cav.id.toString.equals("63-0")) {
          val i = 0
        }
        if (beamServices.geo.distUTMInMeters(orig.activity.getCoord, dest.activity.getCoord) < beamServices.beamConfig.beam.agentsim.thresholdForWalkingInMeters) {
          newMobilityRequests = newMobilityRequests :+ orig
          None
        } else {
          val theVehicle = StreetVehicle(
            Id.create(cav.id.toString, classOf[Vehicle]),
            cav.beamVehicleType.id,
            origin,
            CAV,
            asDriver = true
          )
          personToSelectedPlan(dest.person.get).getTripContaining(dest.activity).leg match{
            case Some(actualLeg) if actualLeg.getRoute.isInstanceOf[NetworkRoute] =>
              val embodyReq = BeamRouter.matsimLegToEmbodyRequest(actualLeg.getRoute.asInstanceOf[NetworkRoute],theVehicle,origin.time,actualLeg.getTravelTime.toInt,CAV,beamServices,orig.activity.getCoord,dest.activity.getCoord)
              newMobilityRequests = newMobilityRequests :+ orig.copy(routingRequestId = Some(embodyReq.requestId))
              Some(RouteOrEmbodyRequest(None,Some(embodyReq)))
            case None =>
              val routingRequest = RoutingRequest(
                orig.activity.getCoord,
                dest.activity.getCoord,
                origin.time,
                IndexedSeq(),
                IndexedSeq(
                  StreetVehicle(
                    Id.create(cav.id.toString, classOf[Vehicle]),
                    cav.beamVehicleType.id,
                    origin,
                    CAV,
                    asDriver = true
                  )
                )
              )
              newMobilityRequests = newMobilityRequests :+ orig.copy(routingRequestId = Some(routingRequest.requestId))
              Some(RouteOrEmbodyRequest(Some(routingRequest),None))
          }
        }
      }
      .toList
    (requestList, new CAVSchedule(newMobilityRequests, cav, occupancy))
  }
  // ***
  override def toString: String = {
    schedule
      .foldLeft(new StringBuilder) {
        case (output, request) => output.insert(0, "\t\t" + request.toString + "\n")
      }
      .insert(0, s"\tcav-id:${cav.id}\n")
      .toString
  }
<<<<<<< HEAD
}

object HouseholdCAVScheduling {
  case class RouteOrEmbodyRequest(routeReq: Option[RoutingRequest], embodyReq: Option[EmbodyWithCurrentTravelTime])

  def computeSkim(
    plans: List[BeamPlan],
    avgSpeed: Map[BeamMode, Double]
  ): Map[BeamMode, Map[Coord, Map[Coord, Int]]] = {
    val activitySet: Set[Coord] = (for {
      plan <- plans
      act  <- plan.activities
    } yield act.getCoord).toSet

    val theModes =
      List(CAR, CAV, WALK, BIKE, WALK_TRANSIT, DRIVE_TRANSIT, RIDE_HAIL, RIDE_HAIL_POOLED, RIDE_HAIL_TRANSIT, TRANSIT)
    var skim: Map[BeamMode, Map[Coord, Map[Coord, Int]]] = Map()

    theModes.foreach { mode =>
      skim = skim + (mode -> Map())
    }
    for (src <- activitySet;
         dst <- activitySet) {
      val dist = beam.sim.common.GeoUtils.distFormula(src, dst)
      if (!skim(BeamMode.CAR).contains(src)) {
        theModes.foreach { mode =>
          val sourceToDestToDist = src -> Map[Coord, Int]()
          skim = skim + (mode          -> (skim(mode) + sourceToDestToDist))
        }
      }
      theModes.foreach { mode =>
        val destToDist = skim(mode)(src) + (dst -> (dist / avgSpeed(mode)).toInt)
        val sourceToDestToDist = src            -> destToDist
        skim = skim + (mode                     -> (skim(mode) + sourceToDestToDist))
      }
    }
    skim
  }
}

class HouseholdCAVSchedulingWrapperImpl(name: String) extends ExponentialLoggerWrapperImpl(name)
=======
}
>>>>>>> 9785941e
<|MERGE_RESOLUTION|>--- conflicted
+++ resolved
@@ -4,17 +4,6 @@
 import beam.agentsim.agents.vehicles.{BeamVehicle, BeamVehicleType}
 import beam.agentsim.agents.vehicles.VehicleProtocol.StreetVehicle
 import beam.agentsim.events.SpaceTime
-<<<<<<< HEAD
-import beam.router.BeamRouter
-import beam.router.BeamRouter.{EmbodyWithCurrentTravelTime, RoutingRequest}
-import beam.router.Modes.BeamMode
-import beam.router.Modes.BeamMode.{BIKE, CAR, CAV, DRIVE_TRANSIT, RIDE_HAIL, RIDE_HAIL_POOLED, RIDE_HAIL_TRANSIT, TRANSIT, WALK, WALK_TRANSIT}
-import beam.sim.BeamServices
-import beam.utils.logging.ExponentialLoggerWrapperImpl
-import org.matsim.api.core.v01.population._
-import org.matsim.api.core.v01.{Coord, Id}
-import org.matsim.core.population.routes.NetworkRoute
-=======
 import beam.router.BeamRouter.RoutingRequest
 import beam.router.BeamSkimmer
 import beam.router.Modes.BeamMode
@@ -23,7 +12,6 @@
 import beam.utils.logging.ExponentialLoggerWrapperImpl
 import org.matsim.api.core.v01.population._
 import org.matsim.api.core.v01.Id
->>>>>>> 9785941e
 import org.matsim.households.Household
 import org.matsim.vehicles.Vehicle
 
@@ -484,48 +472,4 @@
       .insert(0, s"\tcav-id:${cav.id}\n")
       .toString
   }
-<<<<<<< HEAD
-}
-
-object HouseholdCAVScheduling {
-  case class RouteOrEmbodyRequest(routeReq: Option[RoutingRequest], embodyReq: Option[EmbodyWithCurrentTravelTime])
-
-  def computeSkim(
-    plans: List[BeamPlan],
-    avgSpeed: Map[BeamMode, Double]
-  ): Map[BeamMode, Map[Coord, Map[Coord, Int]]] = {
-    val activitySet: Set[Coord] = (for {
-      plan <- plans
-      act  <- plan.activities
-    } yield act.getCoord).toSet
-
-    val theModes =
-      List(CAR, CAV, WALK, BIKE, WALK_TRANSIT, DRIVE_TRANSIT, RIDE_HAIL, RIDE_HAIL_POOLED, RIDE_HAIL_TRANSIT, TRANSIT)
-    var skim: Map[BeamMode, Map[Coord, Map[Coord, Int]]] = Map()
-
-    theModes.foreach { mode =>
-      skim = skim + (mode -> Map())
-    }
-    for (src <- activitySet;
-         dst <- activitySet) {
-      val dist = beam.sim.common.GeoUtils.distFormula(src, dst)
-      if (!skim(BeamMode.CAR).contains(src)) {
-        theModes.foreach { mode =>
-          val sourceToDestToDist = src -> Map[Coord, Int]()
-          skim = skim + (mode          -> (skim(mode) + sourceToDestToDist))
-        }
-      }
-      theModes.foreach { mode =>
-        val destToDist = skim(mode)(src) + (dst -> (dist / avgSpeed(mode)).toInt)
-        val sourceToDestToDist = src            -> destToDist
-        skim = skim + (mode                     -> (skim(mode) + sourceToDestToDist))
-      }
-    }
-    skim
-  }
-}
-
-class HouseholdCAVSchedulingWrapperImpl(name: String) extends ExponentialLoggerWrapperImpl(name)
-=======
-}
->>>>>>> 9785941e
+}