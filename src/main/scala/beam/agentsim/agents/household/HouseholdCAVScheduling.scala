--- conflicted
+++ resolved
@@ -1,24 +1,17 @@
 package beam.agentsim.agents.household
-<<<<<<< HEAD
-import java.util.concurrent.atomic.AtomicInteger
-
-import beam.agentsim.agents.planning.BeamPlan
+import beam.agentsim.agents.planning.{BeamPlan, Trip}
 import beam.agentsim.agents.vehicles.BeamVehicle
 import beam.agentsim.agents.vehicles.VehicleProtocol.StreetVehicle
 import beam.agentsim.events.SpaceTime
 import beam.router.BeamRouter.RoutingRequest
+import beam.router.Modes.BeamMode
 import beam.router.Modes.BeamMode.CAV
 import beam.sim.BeamServices
-import org.matsim.api.core.v01.{Coord, Id}
-=======
-import beam.agentsim.agents.planning.{BeamPlan, Trip}
-import beam.agentsim.agents.vehicles.BeamVehicle
-import beam.router.Modes.BeamMode
->>>>>>> e6e8b8f3
 import org.matsim.api.core.v01.population._
 import org.matsim.api.core.v01.{Coord, Id}
 import org.matsim.core.utils.geometry.CoordUtils
 import org.matsim.households.Household
+import org.matsim.vehicles.Vehicle
 
 import scala.collection.immutable.{List, Map}
 
@@ -32,17 +25,12 @@
   person: Option[Id[Person]],
   activity: Activity,
   time: Double,
-<<<<<<< HEAD
+  trip: Trip,
+  tag: MobilityServiceRequestType,
   deltaTime: Double,
-  tag: MobilityServiceRequestType,
   nextActivity: Option[Activity] = None,
   routingRequestId: Option[Int] = None
-=======
-  trip: Trip,
-  tag: MobilityServiceRequestType,
-  deltaTime: Double
->>>>>>> e6e8b8f3
-) {
+                                 ) {
   def this(req: MobilityServiceRequest, deltaTime: Double) =
     this(req.person, req.activity, req.time, req.trip, req.tag, deltaTime)
   override def toString =
@@ -118,19 +106,6 @@
       // one less available vehicle if it is used by a member of the household
       if (usedCar) counter -= 1
     }
-<<<<<<< HEAD
-    plan.activities.sliding(2).foreach{ activityTuple =>
-      if(activityTuple.size==2){
-        requests = requests :+ new MobilityServiceRequest(
-          Some(plan.getPerson.getId),
-          activityTuple(0),
-          activityTuple(0).getEndTime,
-          0.0,
-          Pickup,
-          nextActivity = Some(activityTuple(1))
-        )
-      }
-=======
 
     requests = requests.sortWith(_.time < _.time)
     HouseholdTrips(requests, tripCost, cost)
@@ -149,7 +124,6 @@
     val defaultMode = beamModeOption match {
       case Some(beamMode) => beamMode
       case None           => if (nbVehicles <= 0) BeamMode.TRANSIT else BeamMode.CAR
->>>>>>> e6e8b8f3
     }
 
     defaultMode
@@ -163,113 +137,22 @@
   val timeWindow: Double,
   val skim: Map[BeamMode, Map[Coord, Map[Coord, Double]]]
 ) {
-<<<<<<< HEAD
-  private var fleet = cavVehicles
-  private var feasibleSchedules = List[HouseholdSchedule]()
-=======
   import beam.agentsim.agents.memberships.Memberships.RankedGroup._
   private implicit val pop: org.matsim.api.core.v01.population.Population = population
   private val householdPlans = household.members.map(person => BeamPlan(person.getSelectedPlan)).toList
-  private val householdFleet = cavVehicles.map(veh => CAV(veh.id, veh.beamVehicleType.seatingCapacity))
   private var feasibleSchedules: List[CAVFleetSchedule] = List[CAVFleetSchedule]()
->>>>>>> e6e8b8f3
 
   // extract potential household CAV requests from plans
-  private val householdRequests: HouseholdTrips = HouseholdTrips.getInstance(householdPlans, householdFleet.size, skim)
-
-<<<<<<< HEAD
-  def apply(): List[HouseholdSchedule] = {
-=======
-  // **
-  case class CAV(id: Id[BeamVehicle], maxOccupancy: Int)
-
-  // **
-  class CAVSchedule(
-    val schedule: List[MobilityServiceRequest],
-    val cav: CAV,
-    val occupancy: Int
-  ) {
-    var feasible: Boolean = true
-
-    def check(
-      request: MobilityServiceRequest,
-      householdTrips: HouseholdTrips
-    ): (Option[CAVSchedule], HouseholdTrips) = {
-      val travelTime = skim(BeamMode.CAR)(schedule.head.activity.getCoord)(request.activity.getCoord)
-      val arrivalTime = schedule.head.time + schedule.head.deltaTime + travelTime
-      val newDeltaTime = arrivalTime - request.time
-      var newCavSchedule: Option[CAVSchedule] = None
-      var newHouseholdTrips: HouseholdTrips = householdTrips
-      request.tag match {
-        case Pickup =>
-          if (occupancy == 0 && newDeltaTime < -1 * timeWindow) {
-            val relocationRequest = new MobilityServiceRequest(
-              None,
-              request.activity,
-              request.time - 1,
-              request.trip,
-              Relocation,
-              newDeltaTime
-            )
-            newCavSchedule = Some(
-              new CAVSchedule(
-                new MobilityServiceRequest(request, 0) :: relocationRequest :: schedule,
-                cav,
-                occupancy + 1
-              )
-            )
-          } else if (occupancy < cav.maxOccupancy && math.abs(newDeltaTime) <= timeWindow) {
-            newCavSchedule = Some(
-              new CAVSchedule(new MobilityServiceRequest(request, newDeltaTime) :: schedule, cav, occupancy + 1)
-            )
-          } else {
-            // Dead End, Not going down this branch
-          }
-        case Dropoff =>
-          val index = schedule.indexWhere(_.person == request.person)
-          if (index < 0 || schedule(index).tag != Pickup) {
-            // Dead End, Not going down this branch
-          } else if (math.abs(newDeltaTime) > timeWindow) {
-            // Current Schedule unfeasible, to be marked for removal
-            feasible = false
-          } else {
-            val cavTripTravelTime = request.time + request.deltaTime - schedule(index).time
-            val newTotalTravelTime: Double = householdTrips.totalTravelTime - householdTrips.tripTravelTime(
-              request.trip
-            ) + cavTripTravelTime
-            if (newTotalTravelTime < householdTrips.totalTravelTime) {
-              newCavSchedule = Some(
-                new CAVSchedule(new MobilityServiceRequest(request, newDeltaTime) :: schedule, cav, occupancy - 1)
-              )
-              newHouseholdTrips = new HouseholdTrips(
-                List[MobilityServiceRequest](),
-                householdTrips.tripTravelTime + (request.trip -> cavTripTravelTime),
-                newTotalTravelTime
-              )
-            }
-            feasible = false
-          }
-        case _ => // No Action
-      }
-      (newCavSchedule, newHouseholdTrips)
-    }
-    override def toString = {
-      var output = s"\tcav-id:${cav.id} \n\t\t"
-      schedule.sortWith(_.time < _.time).foreach { i =>
-        output += s"${i}\n\t\t"
-      }
-      output
-    }
-  }
+  private val householdRequests: HouseholdTrips = HouseholdTrips.getInstance(householdPlans, cavVehicles.size, skim)
 
   // **
   class CAVFleetSchedule(val cavFleetSchedule: List[CAVSchedule], val householdTrips: HouseholdTrips) {
     var feasible: Boolean = true
 
-    def check(request: MobilityServiceRequest): List[CAVFleetSchedule] = {
+    def check(request: MobilityServiceRequest,skim:  Map[BeamMode, Map[Coord, Map[Coord, Double]]], timeWindow: Double): List[CAVFleetSchedule] = {
       var newHouseholdSchedule = List[CAVFleetSchedule]()
       for (cavSchedule <- cavFleetSchedule) {
-        val result = cavSchedule.check(request, householdTrips)
+        val result = cavSchedule.check(request, householdTrips, skim, timeWindow)
         result._1 match {
           case Some(x) =>
             newHouseholdSchedule = new CAVFleetSchedule(x :: (cavFleetSchedule.filter(_ != cavSchedule)), result._2) :: newHouseholdSchedule
@@ -291,11 +174,10 @@
   // ******
   // get k lowest scored schedules
   def getKBestSchedules(k: Int): List[CAVFleetSchedule] = {
->>>>>>> e6e8b8f3
 
     // deploy the householdFleet or set up the initial household schedule
     var emptyFleetSchedule = List[CAVSchedule]()
-    householdFleet.foreach(
+    cavVehicles.foreach(
       veh => // initial Cost and Occupancy
         emptyFleetSchedule = new CAVSchedule(
           List[MobilityServiceRequest](
@@ -319,11 +201,7 @@
       var householdSchedulesToAdd = List[CAVFleetSchedule]()
       var householdSchedulesToDelete = List[CAVFleetSchedule]()
       for (schedule <- feasibleSchedules) {
-<<<<<<< HEAD
         householdSchedulesToAdd ++= schedule.check(request,skim,timeWindow)
-=======
-        householdSchedulesToAdd = schedule.check(request) ++ householdSchedulesToAdd
->>>>>>> e6e8b8f3
         if (!schedule.feasible) {
           householdSchedulesToDelete = schedule :: householdSchedulesToDelete
         }
@@ -334,78 +212,76 @@
   }
 
 }
-
-<<<<<<< HEAD
-class HouseholdSchedule(val cavFleetSchedule: List[CAVSchedule]) {
+// **
+class CAVSchedule(
+                   val schedule: List[MobilityServiceRequest],
+                   val cav: BeamVehicle,
+                   val occupancy: Int
+                 ) {
   var feasible: Boolean = true
-  var cost: Double = 0
-  cavFleetSchedule.foreach { x =>
-    cost += x.cost
-  }
-
-  def check(request: MobilityServiceRequest,skim: Map[Coord,Map[Coord,Double]], timeWindow: Double): List[HouseholdSchedule] = {
-    var newHouseholdSchedule = List[HouseholdSchedule]()
-    for (cavSchedule <- cavFleetSchedule) {
-      cavSchedule.check(request,skim,timeWindow) match {
-        case Some(x) =>
-          newHouseholdSchedule = newHouseholdSchedule :+ new HouseholdSchedule(
-            (cavFleetSchedule.filter(_ != cavSchedule)) :+ x
-          )
-        case None => //Nothing to do here
-      }
-      feasible = feasible && cavSchedule.feasible
-    }
-    newHouseholdSchedule
-  }
-  override def toString = {
-    var output = s"Household Schedule - COST:${cost}.\n"
-    cavFleetSchedule.foreach { i =>
-      output += s"${i}\n"
-    }
-    output
-  }
-}
-class CAVSchedule(val schedule: List[MobilityServiceRequest], val cav: BeamVehicle, val cost: Double, val occupancy: Int) {
-  var feasible: Boolean = true
-
-  def check(request: MobilityServiceRequest, skim: Map[Coord,Map[Coord,Double]], timeWindow: Double): Option[CAVSchedule] = {
-    val travelTime = skim(schedule.last.activity.getCoord)(request.activity.getCoord)
-    val arrivalTime = schedule.last.time + schedule.last.deltaTime + travelTime
+
+  def check(
+             request: MobilityServiceRequest,
+             householdTrips: HouseholdTrips,
+             skim:  Map[BeamMode, Map[Coord, Map[Coord, Double]]], timeWindow: Double
+           ): (Option[CAVSchedule], HouseholdTrips) = {
+    val travelTime = skim(BeamMode.CAR)(schedule.head.activity.getCoord)(request.activity.getCoord)
+    val arrivalTime = schedule.head.time + schedule.head.deltaTime + travelTime
     val newDeltaTime = arrivalTime - request.time
-    val newCost = cost + newDeltaTime
     var newCavSchedule: Option[CAVSchedule] = None
+    var newHouseholdTrips: HouseholdTrips = householdTrips
     request.tag match {
       case Pickup =>
         if (occupancy == 0 && newDeltaTime < -1 * timeWindow) {
-          val relocationRequest =
-            new MobilityServiceRequest(None, request.activity, request.time - 1, newDeltaTime, Relocation)
-          val newRequest = new MobilityServiceRequest(request.person, request.activity, request.time, 0, Pickup, request.nextActivity)
+          val relocationRequest = new MobilityServiceRequest(
+            None,
+            request.activity,
+            request.time - 1,
+            request.trip,
+            Relocation,
+            newDeltaTime
+          )
           newCavSchedule = Some(
-            new CAVSchedule(schedule :+ relocationRequest :+ newRequest, cav, newCost, occupancy + 1)
+            new CAVSchedule(
+              new MobilityServiceRequest(request, 0) :: relocationRequest :: schedule,
+              cav,
+              occupancy + 1
+            )
           )
         } else if (occupancy < cav.beamVehicleType.seatingCapacity && math.abs(newDeltaTime) <= timeWindow) {
-          val newRequest =
-            new MobilityServiceRequest(request.person, request.activity, request.time, newDeltaTime, Pickup, request.nextActivity)
-          newCavSchedule = Some(new CAVSchedule(schedule :+ newRequest, cav, newCost, occupancy + 1))
+          newCavSchedule = Some(
+            new CAVSchedule(new MobilityServiceRequest(request, newDeltaTime) :: schedule, cav, occupancy + 1)
+          )
         } else {
           // Dead End, Not going down this branch
         }
       case Dropoff =>
-        val index = schedule.lastIndexWhere(_.person == request.person)
+        val index = schedule.indexWhere(_.person == request.person)
         if (index < 0 || schedule(index).tag != Pickup) {
           // Dead End, Not going down this branch
         } else if (math.abs(newDeltaTime) > timeWindow) {
           // Current Schedule unfeasible, to be marked for removal
           feasible = false
         } else {
-          val newRequest =
-            new MobilityServiceRequest(request.person, request.activity, request.time, newDeltaTime, Dropoff)
-          newCavSchedule = Some(new CAVSchedule(schedule :+ newRequest, cav, newCost, occupancy - 1))
+          val cavTripTravelTime = request.time + request.deltaTime - schedule(index).time
+          val newTotalTravelTime: Double = householdTrips.totalTravelTime - householdTrips.tripTravelTime(
+            request.trip
+          ) + cavTripTravelTime
+          if (newTotalTravelTime < householdTrips.totalTravelTime) {
+            newCavSchedule = Some(
+              new CAVSchedule(new MobilityServiceRequest(request, newDeltaTime) :: schedule, cav, occupancy - 1)
+            )
+            newHouseholdTrips = new HouseholdTrips(
+              List[MobilityServiceRequest](),
+              householdTrips.tripTravelTime + (request.trip -> cavTripTravelTime),
+              newTotalTravelTime
+            )
+          }
           feasible = false
         }
       case _ => // No Action
     }
-    newCavSchedule
+    (newCavSchedule, newHouseholdTrips)
   }
   def toRoutingRequests(beamServices: BeamServices): (List[Option[RoutingRequest]], CAVSchedule) = {
     var newMobilityRequests = List[MobilityServiceRequest]()
@@ -428,10 +304,10 @@
         Some(routingRequest)
       }
     }.toList
-    (requestList, new CAVSchedule(newMobilityRequests, cav, cost, occupancy))
+    (requestList, new CAVSchedule(newMobilityRequests, cav, occupancy))
   }
   override def toString = {
-    var output = s"\tcav-id:${cav.id} | cost:$cost \n\t\t"
+    var output = s"\tcav-id:${cav.id} \n\t\t"
     schedule.sortWith(_.time < _.time).foreach { i =>
       output += s"${i}\n\t\t"
     }
@@ -439,12 +315,8 @@
   }
 }
 
-object HouseholdCAVScheduling{
-  def computeSkim(plans: List[BeamPlan]): Map[Coord, Map[Coord, Double]] = {
-    var skim = Map[Coord, Map[Coord, Double]]()
-=======
+
 object HouseholdCAVScheduling {
-
   def computeSkim(
     plans: List[BeamPlan],
     avgSpeed: Map[BeamMode, Double]
@@ -455,7 +327,6 @@
       BeamMode.TRANSIT -> Map[Coord, Map[Coord, Double]]()
     )
 
->>>>>>> e6e8b8f3
     var activitySet = Set[Coord]()
     for (plan <- plans) {
       for (act <- plan.activities) {
