--- conflicted
+++ resolved
@@ -944,13 +944,9 @@
       // If non vehicle has been specified, then verify if the request is a charge request
       case _ => inquiry.parkingActivityType == ParkingActivityType.Charge
     }
-<<<<<<< HEAD
-    if (isChargingRequestOrEV & (parkingInquiry.parkingDuration > beamConfig.beam.agentsim.schedulerParallelismWindow))
-      chargingNetworkManager ! parkingInquiry
-=======
+
     if (isChargingRequest)
       chargingNetworkManager ! inquiry
->>>>>>> 20bca44f
     else
       parkingManager ! inquiry
   }
