--- conflicted
+++ resolved
@@ -387,13 +387,7 @@
           if (currentBeamVehicle.isEV) {
             currentBeamVehicle.reservedStall.foreach { stall: ParkingStall =>
               stall.chargingPointType match {
-<<<<<<< HEAD
-                case Some(_)
-                    if (nextActivityEndTime > tick + beamConfig.beam.agentsim.schedulerParallelismWindow) ||
-                      nextActivityEndTime < 0.0 =>
-=======
                 case Some(_) =>
->>>>>>> 09fcf379
                   log.debug("Sending ChargingPlugRequest to chargingNetworkManager at {}", tick)
                   chargingNetworkManager ! ChargingPlugRequest(
                     tick,
