--- conflicted
+++ resolved
@@ -191,13 +191,9 @@
   protected val geo: GeoUtils
   private var tollsAccumulated = 0.0
   protected val beamVehicles: mutable.Map[Id[BeamVehicle], VehicleOrToken] = mutable.Map()
-<<<<<<< HEAD
   protected val forgottenBeamVehicles: mutable.Map[Id[BeamVehicle], VehicleOrToken] = mutable.Map()
-  protected def currentBeamVehicle = beamVehicles(stateData.currentVehicle.head).asInstanceOf[ActualVehicle].vehicle
-=======
   protected def currentBeamVehicle: BeamVehicle =
     beamVehicles(stateData.currentVehicle.head).asInstanceOf[ActualVehicle].vehicle
->>>>>>> 0a26fdea
 
   protected val fuelConsumedByTrip: mutable.Map[Id[Person], FuelConsumed] = mutable.Map()
   var latestObservedTick: Int = 0
