package beam.agentsim.agents.modalbehaviors

import akka.actor.FSM.Failure
import akka.actor.{ActorRef, Stash}
import beam.agentsim.Resource.{NotifyVehicleIdle, ReleaseParkingStall}
import beam.agentsim.agents.PersonAgent._
import beam.agentsim.agents.freight.PayloadPlan
import beam.agentsim.agents.modalbehaviors.DrivesVehicle._
import beam.agentsim.agents.parking.ChoosesParking.{handleUseParkingSpot, ConnectingToChargingPoint}
import beam.agentsim.agents.ridehail.RideHailAgent._
import beam.agentsim.agents.vehicles.AccessErrorCodes.VehicleFullError
import beam.agentsim.agents.vehicles.BeamVehicle.{BeamVehicleState, FuelConsumed}
import beam.agentsim.agents.vehicles.VehicleProtocol._
import beam.agentsim.agents.vehicles._
import beam.agentsim.agents.{BeamAgent, PersonAgent}
import beam.agentsim.events.RefuelSessionEvent.NotApplicable
import beam.agentsim.events._
import beam.agentsim.infrastructure.ChargingNetworkManager._
import beam.agentsim.infrastructure.ParkingInquiry.{ParkingActivityType, ParkingSearchMode}
import beam.agentsim.infrastructure.{ParkingInquiry, ParkingStall}
import beam.agentsim.scheduler.BeamAgentScheduler.{CompletionNotice, ScheduleTrigger}
import beam.agentsim.scheduler.Trigger.TriggerWithId
import beam.agentsim.scheduler.{HasTriggerId, Trigger}
import beam.router.Modes.BeamMode
import beam.router.Modes.BeamMode.{HOV2_TELEPORTATION, HOV3_TELEPORTATION, WALK}
import beam.router.model.{BeamLeg, BeamPath}
import beam.router.osm.TollCalculator
import beam.router.skim.event.TransitCrowdingSkimmerEvent
import beam.sim.common.GeoUtils
import beam.sim.config.BeamConfig
import beam.sim.{BeamScenario, BeamServices}
import beam.utils.NetworkHelper
import beam.utils.logging.ExponentialLazyLogging
import com.conveyal.r5.transit.TransportNetwork
import org.matsim.api.core.v01.Id
import org.matsim.api.core.v01.events.{
  LinkEnterEvent,
  LinkLeaveEvent,
  VehicleEntersTrafficEvent,
  VehicleLeavesTrafficEvent
}
import org.matsim.api.core.v01.population.Person
import org.matsim.core.api.experimental.events.EventsManager
import org.matsim.vehicles.Vehicle

import scala.collection.{immutable, mutable}
import scala.language.postfixOps

/**
  * DrivesVehicle
  */
object DrivesVehicle {

  def resolvePassengerScheduleConflicts(
    stopTick: Int,
    oldPassengerSchedule: PassengerSchedule,
    updatedPassengerSchedule: PassengerSchedule,
    networkHelper: NetworkHelper,
    geoUtils: GeoUtils
  ): PassengerSchedule = {
    // First attempt to find the link in updated that corresponds to the stopping link in old
    val stoppingLink = oldPassengerSchedule.linkAtTime(stopTick)
    val updatedLegsInSchedule = updatedPassengerSchedule.schedule.keys.toList
    val startingLeg = updatedLegsInSchedule.view.reverse.find(_.travelPath.linkIds.contains(stoppingLink)) match {
      case Some(leg) =>
        leg
      case None =>
        // Instead we will have to find the starting point using closest Euclidean distance of the links
        val stoppingCoord = networkHelper.getLink(stoppingLink).get.getCoord
        val allLinks = updatedLegsInSchedule.flatMap(_.travelPath.linkIds)
        val startingLink = allLinks(
          allLinks
            .map(networkHelper.getLink(_).get.getCoord)
            .map(geoUtils.distUTMInMeters(_, stoppingCoord))
            .zipWithIndex
            .min
            ._2
        )
        updatedLegsInSchedule.view.reverse.find(_.travelPath.linkIds.contains(startingLink)).get
    }
    val indexOfStartingLink = startingLeg.travelPath.linkIds.indexWhere(_ == stoppingLink)
    val newLinks = startingLeg.travelPath.linkIds.drop(indexOfStartingLink)
    val newDistance = newLinks.map(networkHelper.getLink(_).map(_.getLength.toInt).getOrElse(0)).sum
    val newStart = SpaceTime(geoUtils.utm2Wgs(networkHelper.getLink(newLinks.head).get.getCoord), stopTick)
    val newDuration = if (newLinks.size <= 1) { 0 }
    else {
      math.round(startingLeg.travelPath.linkTravelTime.drop(indexOfStartingLink).tail.sum.toFloat)
    }
    val newTravelPath = BeamPath(
      newLinks,
      startingLeg.travelPath.linkTravelTime.drop(indexOfStartingLink),
      None,
      newStart,
      startingLeg.travelPath.endPoint.copy(time = newStart.time + newDuration),
      newDistance
    )
    val updatedStartingLeg = BeamLeg(stopTick, startingLeg.mode, newTravelPath.duration, newTravelPath)
    val indexOfStartingLeg = updatedLegsInSchedule.indexOf(startingLeg)
    val newLegsInSchedule = BeamLeg.makeVectorLegsConsistentAsTrip(
      updatedLegsInSchedule.slice(0, indexOfStartingLeg) ++ (updatedStartingLeg +: updatedLegsInSchedule
        .slice(indexOfStartingLeg + 1, updatedPassengerSchedule.schedule.size))
    )
    var newPassSchedule = PassengerSchedule().addLegs(newLegsInSchedule)
    updatedPassengerSchedule.uniquePassengers.foreach { pass =>
      val indicesOfMatchingElements =
        updatedPassengerSchedule.legsWithPassenger(pass).toIndexedSeq.map(updatedLegsInSchedule.indexOf(_))
      newPassSchedule = newPassSchedule.addPassenger(pass, indicesOfMatchingElements.map(newLegsInSchedule(_)))
    }
    updatedPassengerSchedule.passengersWhoNeverBoard.foreach { pass =>
      newPassSchedule = newPassSchedule.removePassengerBoarding(pass)
    }
    newPassSchedule
  }

  def stripLiterallyDrivingData(data: DrivingData): DrivingData = {
    data match {
      case LiterallyDrivingData(subData, _, _) =>
        subData
      case _ =>
        data
    }
  }

  sealed trait VehicleOrToken {
    def id: Id[BeamVehicle]
    def vehicle: BeamVehicle
    def streetVehicle: StreetVehicle
  }

  case class ActualVehicle(vehicle: BeamVehicle) extends VehicleOrToken {
    override def id: Id[BeamVehicle] = vehicle.id

    override def streetVehicle: StreetVehicle = vehicle.toStreetVehicle
  }

  case class Token(override val id: Id[BeamVehicle], manager: ActorRef, vehicle: BeamVehicle) extends VehicleOrToken {
    override def streetVehicle: StreetVehicle = vehicle.toStreetVehicle
  }

  case class StartLegTrigger(tick: Int, beamLeg: BeamLeg) extends Trigger

  case class EndLegTrigger(tick: Int) extends Trigger

  case class AlightVehicleTrigger(
    tick: Int,
    vehicleId: Id[BeamVehicle],
    fuelConsumed: Option[FuelConsumed] = None
  ) extends Trigger

  case class BoardVehicleTrigger(tick: Int, vehicleId: Id[BeamVehicle]) extends Trigger

  case class StopDriving(tick: Int, triggerId: Long) extends HasTriggerId

  case class BeamVehicleStateUpdate(id: Id[BeamVehicle], vehicleState: BeamVehicleState)

  def processLinkEvents(eventsManager: EventsManager, beamVehicleId: Id[BeamVehicle], leg: BeamLeg): Unit = {
    val path = leg.travelPath
    if (path.linkTravelTime.nonEmpty & path.linkIds.size > 1) {
      val vehicleId = Id.create(beamVehicleId.toString, classOf[Vehicle])
      val links = path.linkIds
      val linkTravelTime = path.linkTravelTime
      var i: Int = 0
      var curTime = leg.startTime
      // `links.length - 1` because we don't need the travel time for the last link
      while (i < links.length - 1) {
        val from = links(i)
        val to = links(i + 1)
        val timeAtNode = math.round(linkTravelTime(i).toFloat)
        curTime = curTime + timeAtNode
        eventsManager.processEvent(new LinkLeaveEvent(curTime, vehicleId, Id.createLinkId(from)))
        eventsManager.processEvent(new LinkEnterEvent(curTime, vehicleId, Id.createLinkId(to)))
        i += 1
      }
    }
  }
}

trait DrivesVehicle[T <: DrivingData] extends BeamAgent[T] with Stash with ExponentialLazyLogging {
  protected val transportNetwork: TransportNetwork
  protected val parkingManager: ActorRef
  protected val chargingNetworkManager: ActorRef
  protected val tollCalculator: TollCalculator
  protected val beamScenario: BeamScenario
  protected val beamServices: BeamServices
  protected val networkHelper: NetworkHelper
  protected val geo: GeoUtils

  /**
    * This method is supposed to be implemented only for Freight agents. It's called at the end of each leg.
    * @param drivingData the driving data
    * @return list of payload ids and total payload weight in case this vehicle carry any payloads.
    */
  def payloadDataForLeg(beamLeg: BeamLeg, drivingData: DrivingData): Option[(IndexedSeq[Id[PayloadPlan]], Double)] =
    None
  private var tollsAccumulated = 0.0
  protected val beamVehicles: mutable.Map[Id[BeamVehicle], VehicleOrToken] = mutable.Map()
  protected val potentiallyChargingBeamVehicles: mutable.Map[Id[BeamVehicle], VehicleOrToken] = mutable.Map()

  protected def currentBeamVehicle: BeamVehicle =
    beamVehicles(stateData.currentVehicle.head).asInstanceOf[ActualVehicle].vehicle

  protected val fuelConsumedByTrip: mutable.Map[Id[Person], FuelConsumed] = mutable.Map()
  var latestObservedTick: Int = 0

  private def beamConfig: BeamConfig = beamServices.beamConfig

  case class PassengerScheduleEmptyMessage(
    lastVisited: SpaceTime,
    toll: Double,
    triggerId: Long,
    fuelConsumed: Option[FuelConsumed] = None
  ) extends HasTriggerId

  case class LastLegPassengerSchedule(triggerId: Long) extends HasTriggerId

  var nextNotifyVehicleResourceIdle: Option[NotifyVehicleIdle] = None

  def updateFuelConsumedByTrip(idp: Id[Person], fuelConsumed: FuelConsumed, factor: Int = 1): Unit = {
    val existingFuel = fuelConsumedByTrip.getOrElse(idp, FuelConsumed(0, 0))
    fuelConsumedByTrip(idp) = FuelConsumed(
      existingFuel.primaryFuel + fuelConsumed.primaryFuel / factor,
      existingFuel.secondaryFuel + fuelConsumed.secondaryFuel / factor
    )
  }

  def updateLatestObservedTick(newTick: Int): Unit = if (newTick > latestObservedTick) latestObservedTick = newTick

  when(Driving) {
    case Event(
          TriggerWithId(EndLegTrigger(tick), triggerId),
          LiterallyDrivingData(data: BasePersonData, _, _)
        ) if data.currentTourMode.contains(HOV2_TELEPORTATION) || data.currentTourMode.contains(HOV3_TELEPORTATION) =>
      updateLatestObservedTick(tick)

      val dataForNextLegOrActivity: BasePersonData = data.copy(
        currentVehicle = Vector(),
        currentTripCosts = 0.0
      )

      holdTickAndTriggerId(tick, triggerId)
      goto(ProcessingNextLegOrStartActivity) using dataForNextLegOrActivity.asInstanceOf[T]

    case _ @Event(
          TriggerWithId(EndLegTrigger(tick), triggerId),
          LiterallyDrivingData(data, legEndingAt, _)
        ) if tick == legEndingAt =>
      updateLatestObservedTick(tick)
      log.debug("state(DrivesVehicle.Driving): EndLegTrigger({}) for driver {}", tick, id)
      val currentLeg = data.passengerSchedule.schedule.keys.view
        .drop(data.currentLegPassengerScheduleIndex)
        .headOption
        .getOrElse(throw new RuntimeException("Current Leg is not available."))
      val currentVehicleUnderControl = data.currentVehicle.headOption
        .getOrElse(throw new RuntimeException("Current Vehicle is not available."))
      val isLastLeg = data.currentLegPassengerScheduleIndex + 1 == data.passengerSchedule.schedule.size
<<<<<<< HEAD
      val payloadInKg = payloadInKgForLeg(currentLeg, data)
      val vehicleActivityData = BeamVehicle.collectVehicleActivityData(
        tick,
        Left(currentLeg),
        currentBeamVehicle.beamVehicleType,
        payloadInKg,
        None,
        beamServices
      )
      val fuelConsumed = currentBeamVehicle.useFuel(currentLeg, vehicleActivityData, beamScenario)
=======
      val payloadData = payloadDataForLeg(currentLeg, data)
      val fuelConsumed =
        currentBeamVehicle.useFuel(
          currentLeg,
          payloadData.map { case (_, payloadWeight) => payloadWeight },
          beamScenario,
          networkHelper,
          eventsManager,
          eventBuilderActor,
          beamServices.beamCustomizationAPI.beamVehicleAfterUseFuelHook
        )
>>>>>>> d1ef180d

      currentBeamVehicle.spaceTime = geo.wgs2Utm(currentLeg.travelPath.endPoint)

      var nbPassengers = data.passengerSchedule.schedule(currentLeg).riders.size
      if (nbPassengers > 0) {
        if (currentLeg.mode.isTransit) {
          val transitCapacity = beamConfig.beam.agentsim.tuning.transitCapacity
          nbPassengers = (nbPassengers / transitCapacity.getOrElse(1.0)).toInt
        }
        data.passengerSchedule.schedule(currentLeg).riders foreach { rider =>
          updateFuelConsumedByTrip(rider.personId, fuelConsumed, nbPassengers)
        }
      } else {
        updateFuelConsumedByTrip(id.asInstanceOf[Id[Person]], fuelConsumed)
      }

      if (isLastLeg) {
        nextNotifyVehicleResourceIdle = Some(
          NotifyVehicleIdle(
            currentVehicleUnderControl,
            this.id,
            geo.wgs2Utm(currentLeg.travelPath.endPoint.copy(time = tick)),
            data.passengerSchedule,
            currentBeamVehicle.getState,
            data.geofence,
            triggerId
          )
        )
      }

      data.passengerSchedule.schedule(currentLeg).alighters.foreach { pv =>
        logDebug(
          s"Scheduling AlightVehicleTrigger for Person ${pv.personId} from vehicle ${data.currentVehicle.head} @ $tick"
        )
        scheduler ! ScheduleTrigger(
          AlightVehicleTrigger(
            tick,
            data.currentVehicle.head,
            Some(fuelConsumedByTrip(pv.personId))
          ),
          pv.personRef
        )
        fuelConsumedByTrip.remove(pv.personId)
      }

      // EventsToLegs fails for our way of reporting e.g. walk/car/walk trips,
      // or any trips with multiple link-based vehicles where there isn't an
      // activity in between.
      // We help ourselves by not emitting link events for walking, but a better criterion
      // would be to only emit link events for the "main" leg.
      if (currentLeg.mode != WALK) {
        processLinkEvents(eventsManager, data.currentVehicle.head, currentLeg)
      }

      logDebug(s"PathTraversal @ $tick")
      eventsManager.processEvent(
        new VehicleLeavesTrafficEvent(
          tick,
          id.asInstanceOf[Id[Person]],
          Id.createLinkId(currentLeg.travelPath.linkIds.lastOption.getOrElse(Int.MinValue).toString),
          data.currentVehicle.head,
          "car",
          0.0
        )
      )

      val tollOnCurrentLeg = toll(currentLeg)
      tollsAccumulated += tollOnCurrentLeg

      val riders = {
        currentLeg.mode match {
          case BeamMode.BIKE | BeamMode.WALK => immutable.IndexedSeq(id.asInstanceOf[Id[Person]])
          case _                             => data.passengerSchedule.schedule(currentLeg).riders.toIndexedSeq.map(_.personId)
        }
      }
      val emissionsProfile =
        currentBeamVehicle.emitEmissions(vehicleActivityData, classOf[PathTraversalEvent], beamServices)
      val numberOfPassengers: Int = calculateNumberOfPassengersBasedOnCurrentTourMode(data, currentLeg, riders)
      val currentTourMode: Option[String] = getCurrentTourMode(data)
      val (payloadIds, payloadWeight) = payloadData.getOrElse((IndexedSeq.empty, 0.0))
      val pte = PathTraversalEvent(
        tick,
        currentVehicleUnderControl,
        id.toString,
        currentBeamVehicle.beamVehicleType,
        numberOfPassengers,
        currentLeg,
        currentTourMode,
        fuelConsumed.primaryFuel,
        fuelConsumed.secondaryFuel,
        currentBeamVehicle.primaryFuelLevelInJoules,
        currentBeamVehicle.secondaryFuelLevelInJoules,
        tollOnCurrentLeg,
<<<<<<< HEAD
        riders,
        emissionsProfile
=======
        payloadIds,
        currentBeamVehicle.beamVehicleType.curbWeightInKg + payloadWeight,
        riders
>>>>>>> d1ef180d
      )

      eventsManager.processEvent(pte)
      generateTCSEventIfPossible(pte)

      val isInEnrouteState = data match {
        case data: BasePersonData => data.enrouteData.isEnrouting; case _ => false
      }
      if (!isLastLeg) {
        // we don't want to choose parking stall if vehicle is in enroute
        if (data.hasParkingBehaviors && !isInEnrouteState) {
          holdTickAndTriggerId(tick, triggerId)
          log.debug(s"state(DrivesVehicle.Driving) $id is going to ReadyToChooseParking")
          goto(ReadyToChooseParking) using data
            .withCurrentLegPassengerScheduleIndex(data.currentLegPassengerScheduleIndex + 1)
            .asInstanceOf[T]
        } else {
          val nextLeg =
            data.passengerSchedule.schedule.keys.view
              .drop(data.currentLegPassengerScheduleIndex + 1)
              .head
          val startLegTriggerTick = if (nextLeg.startTime < tick) {
            logger.warn(s"Start time of next leg ${nextLeg.startTime} was less than current tick $tick.")
            tick
          } else {
            nextLeg.startTime
          }
          log.debug(s"state(DrivesVehicle.Driving) $id is going to WaitingToDrive")
          goto(WaitingToDrive) using stripLiterallyDrivingData(data)
            .withCurrentLegPassengerScheduleIndex(data.currentLegPassengerScheduleIndex + 1)
            .asInstanceOf[T] replying CompletionNotice(
            triggerId,
            Vector(ScheduleTrigger(StartLegTrigger(startLegTriggerTick, nextLeg), self))
          )
        }
      } else {
        var waitForConnectionToChargingPoint = false
        if (data.hasParkingBehaviors) {
          // charge vehicle
          if (currentBeamVehicle.isEV) {
            currentBeamVehicle.reservedStall.foreach { stall: ParkingStall =>
              stall.chargingPointType match {
                case Some(_) =>
                  log.debug("Sending ChargingPlugRequest to chargingNetworkManager at {}", tick)
                  chargingNetworkManager ! ChargingPlugRequest(
                    tick,
                    currentBeamVehicle,
                    stall,
                    Id.createPersonId(id),
                    triggerId,
                    self,
                    shiftStatus = NotApplicable
                  )
                  waitForConnectionToChargingPoint = true
                  for {
                    personData <- findPersonData(data)
                    nextActivity <- this match {
                      case agent: PersonAgent => agent.nextActivity(personData)
                      case _                  => None
                    }
                    nextActivityEndTime = nextActivity.getEndTime
                    if nextActivityEndTime.isDefined && nextActivityEndTime
                      .seconds() <= (tick + beamConfig.beam.agentsim.schedulerParallelismWindow)
                  } {
                    log.warning(
                      s"Vehicle {} needs to depart at time {} but agent {} sends a plug request at tick {} for stall $stall",
                      currentBeamVehicle.id,
                      nextActivityEndTime,
                      id,
                      tick
                    )
                  }
                case None => // this should only happen rarely
                  log.debug(
                    "Charging request by vehicle {} ({}) on a spot without a charging point (parkingZoneId: {}). This is not handled yet!",
                    currentBeamVehicle.id,
                    if (currentBeamVehicle.isBEV) "BEV" else if (currentBeamVehicle.isPHEV) "PHEV" else "non-electric",
                    stall.parkingZoneId
                  )
              }
            }
          }
        }
        holdTickAndTriggerId(tick, triggerId)
        if (waitForConnectionToChargingPoint) {
          log.debug(s"state(DrivesVehicle.Driving) $id is going to ConnectingToChargingPoint")
          // `EnrouteRefueling` handles recharging and resetting state to original destination
          // `ConnectingToChargingPoint` parks vehicle upon reaching destination
          if (isInEnrouteState) {
            goto(EnrouteRefueling) using data.asInstanceOf[T]
          } else goto(ConnectingToChargingPoint) using data.asInstanceOf[T]
        } else {
          val maybePersonData = findPersonData(data)
          val maybeNextActivity = for {
            personData <- maybePersonData
            nextActivity <- this match {
              case agent: PersonAgent => agent.nextActivity(personData)
              case _                  => None
            }
          } yield nextActivity
          handleUseParkingSpot(
            tick,
            currentBeamVehicle,
            id,
            geo,
            eventsManager,
            beamScenario.tazTreeMap,
            nextActivity = maybeNextActivity,
            trip = maybePersonData.flatMap(_.currentTrip),
            restOfTrip = maybePersonData.map(_.restOfCurrentTrip)
          )
          self ! LastLegPassengerSchedule(triggerId)
          log.debug(s"state(DrivesVehicle.Driving) $id is going to DrivingInterrupted with $triggerId")
          goto(DrivingInterrupted) using data.asInstanceOf[T]
        }
      }

    //TODO Need explanation as to why we do nothing if we receive EndLeg but data is not type LiterallyDrivingData
    case ev @ Event(TriggerWithId(EndLegTrigger(tick), triggerId), data) =>
      updateLatestObservedTick(tick)
      log.debug("state(DrivesVehicle.Driving): {}", ev)

      log.debug(
        "DrivesVehicle.IgnoreEndLegTrigger: vehicleId({}), tick({}), triggerId({}), data({})",
        id,
        tick,
        triggerId,
        data
      )
      stay replying CompletionNotice(triggerId, Vector())

    case ev @ Event(Interrupt(interruptId, _, triggerId, _), data) =>
      log.debug("state(DrivesVehicle.Driving): {}", ev)
      goto(DrivingInterrupted) replying InterruptedWhileDriving(
        interruptId,
        currentBeamVehicle.id,
        latestObservedTick,
        data.passengerSchedule,
        data.currentLegPassengerScheduleIndex,
        triggerId
      )

    case ev @ Event(_: StartingRefuelSession, _) =>
      log.debug("state(DrivesVehicle.Driving.StartingRefuelSession): {}", ev)
      stay()
    case ev @ Event(_: UnhandledVehicle, _) =>
      log.error("state(DrivesVehicle.Driving.UnhandledVehicle): {}", ev)
      stay()
    case ev @ Event(_: WaitingToCharge, _) =>
      log.error("state(DrivesVehicle.Driving.WaitingInLine): {}. This probably should not happen", ev)
      stay()
  }

  private def getCurrentTourMode(data: DrivingData): Option[String] = {
    data match {
      case bpd: BasePersonData =>
        bpd.currentTourMode match {
          case Some(mode: BeamMode) => Some(mode.value)
          case _                    => None
        }
      case _ => None
    }
  }

  private def calculateNumberOfPassengersBasedOnCurrentTourMode(
    data: DrivingData,
    currentLeg: BeamLeg,
    riders: immutable.IndexedSeq[Id[Person]]
  ): Int = {
    val numberOfPassengers = data match {
      case bpd: BasePersonData =>
        (bpd.currentTourMode, currentLeg.mode) match {
          // can't directly check HOV2/3 because the equals in BeamMode is overridden
          case (Some(mode @ BeamMode.CAR), BeamMode.CAR) if mode.value == BeamMode.CAR_HOV2.value => riders.size + 1
          case (Some(mode @ BeamMode.CAR), BeamMode.CAR) if mode.value == BeamMode.CAR_HOV3.value => riders.size + 2
          case _                                                                                  => riders.size
        }
      case _ => riders.size
    }
    numberOfPassengers
  }

  when(DrivingInterrupted) {
    case ev @ Event(StopDriving(stopTick, triggerId), LiterallyDrivingData(data, _, _)) =>
      log.debug("state(DrivesVehicle.DrivingInterrupted): {}", ev)
      val currentLeg = data.passengerSchedule.schedule.keys.view
        .drop(data.currentLegPassengerScheduleIndex)
        .headOption
        .getOrElse(throw new RuntimeException("Current Leg is not available."))
      val currentVehicleUnderControl = data.currentVehicle.headOption
        .getOrElse(throw new RuntimeException("Current Vehicle is not available."))

      val updatedStopTick = math.max(stopTick, currentLeg.startTime)
      val partiallyCompletedBeamLeg = currentLeg.subLegThrough(updatedStopTick, networkHelper, geo)
      val riders = data.passengerSchedule.schedule(currentLeg).riders.toIndexedSeq.map(_.personId)
      val payloadData = payloadDataForLeg(currentLeg, data)

      val currentLocation = if (updatedStopTick > currentLeg.startTime) {
<<<<<<< HEAD
        val vehicleActivityData = BeamVehicle.collectVehicleActivityData(
          updatedStopTick,
          Left(currentLeg),
          currentBeamVehicle.beamVehicleType,
          payloadInKg,
          None,
          beamServices
        )
        val fuelConsumed = currentBeamVehicle.useFuel(partiallyCompletedBeamLeg, vehicleActivityData, beamScenario)
=======
        val fuelConsumed =
          currentBeamVehicle.useFuel(
            partiallyCompletedBeamLeg,
            payloadData.map { case (_, payloadWeight) => payloadWeight },
            beamScenario,
            networkHelper,
            eventsManager,
            eventBuilderActor,
            beamServices.beamCustomizationAPI.beamVehicleAfterUseFuelHook
          )
>>>>>>> d1ef180d

        val emissionsProfile =
          currentBeamVehicle.emitEmissions(vehicleActivityData, classOf[PathTraversalEvent], beamServices)
        val tollOnCurrentLeg = toll(partiallyCompletedBeamLeg)
        tollsAccumulated += tollOnCurrentLeg
        val numberOfPassengers: Int =
          calculateNumberOfPassengersBasedOnCurrentTourMode(data, partiallyCompletedBeamLeg, riders)
        val currentTourMode: Option[String] = getCurrentTourMode(data)
        val (payloadIds, payloadWeight) = payloadData.getOrElse((IndexedSeq.empty, 0.0))
        val pte = PathTraversalEvent(
          updatedStopTick,
          currentVehicleUnderControl,
          id.toString,
          currentBeamVehicle.beamVehicleType,
          numberOfPassengers,
          partiallyCompletedBeamLeg,
          currentTourMode,
          fuelConsumed.primaryFuel,
          fuelConsumed.secondaryFuel,
          currentBeamVehicle.primaryFuelLevelInJoules,
          currentBeamVehicle.secondaryFuelLevelInJoules,
          tollOnCurrentLeg,
<<<<<<< HEAD
          riders,
          emissionsProfile
=======
          payloadIds,
          currentBeamVehicle.beamVehicleType.curbWeightInKg + payloadWeight,
          riders
>>>>>>> d1ef180d
        )
        eventsManager.processEvent(pte)
        generateTCSEventIfPossible(pte)
        partiallyCompletedBeamLeg.travelPath.endPoint
      } else {
        currentLeg.travelPath.startPoint
      }

      nextNotifyVehicleResourceIdle = Some(
        NotifyVehicleIdle(
          currentVehicleUnderControl,
          this.id,
          geo.wgs2Utm(currentLocation.copy(time = updatedStopTick)),
          data.passengerSchedule,
          currentBeamVehicle.getState,
          data.geofence,
          triggerId
        )
      )

      eventsManager.processEvent(
        new VehicleLeavesTrafficEvent(
          stopTick,
          id.asInstanceOf[Id[Person]],
          null,
          data.currentVehicle.head,
          "car",
          0.0
        )
      )

      if (riders.isEmpty) {
        self ! PassengerScheduleEmptyMessage(
          currentLocation,
          tollsAccumulated,
          triggerId = triggerId
        )
        tollsAccumulated = 0.0
        goto(PassengerScheduleEmptyInterrupted) using data
          .withCurrentLegPassengerScheduleIndex(data.currentLegPassengerScheduleIndex + 1)
          .asInstanceOf[T]
      } else {
        // In this case our passenger schedule isn't empty so we go directly to idle interrupted
        goto(IdleInterrupted) using stripLiterallyDrivingData(data).asInstanceOf[T]
      }
    case ev @ Event(Resume(_), _) =>
      log.debug("state(DrivesVehicle.DrivingInterrupted): {}", ev)
      goto(Driving)
    case ev @ Event(TriggerWithId(EndLegTrigger(_), _), _) =>
      log.debug("state(DrivesVehicle.DrivingInterrupted): {}", ev)
      stash()
      stay
    case ev @ Event(Interrupt(_, _, _, _), _) =>
      log.debug("state(DrivesVehicle.DrivingInterrupted): {}", ev)
      stash()
      stay
    case ev @ Event(_: StartingRefuelSession, _) =>
      log.debug("state(DrivesVehicle.DrivingInterrupted): {}", ev)
      stay
    case _ @Event(LastLegPassengerSchedule(triggerId), data) =>
      log.debug(s"state(DrivesVehicle.DrivingInterrupted): LastLegPassengerSchedule with $triggerId for $id")
      self ! PassengerScheduleEmptyMessage(
        geo.wgs2Utm(
          data.passengerSchedule.schedule
            .drop(data.currentLegPassengerScheduleIndex)
            .head
            ._1
            .travelPath
            .endPoint
        ),
        tollsAccumulated,
        triggerId,
        Some(fuelConsumedByTrip.getOrElse(id.asInstanceOf[Id[Person]], FuelConsumed(0, 0)))
      )
      fuelConsumedByTrip.remove(id.asInstanceOf[Id[Person]])
      tollsAccumulated = 0.0
      goto(PassengerScheduleEmpty) using stripLiterallyDrivingData(data)
        .withCurrentLegPassengerScheduleIndex(data.currentLegPassengerScheduleIndex + 1)
        .asInstanceOf[T]

  }

  private def generateTCSEventIfPossible(pte: PathTraversalEvent): Unit = {
    (pte.fromStopIndex, pte.toStopIndex) match {
      case (Some(fromStopIdx), Some(_)) =>
        eventsManager.processEvent(
          new TransitCrowdingSkimmerEvent(
            pte.time,
            beamConfig.beam.router.skim.transit_crowding_skimmer,
            pte.vehicleId,
            fromStopIdx,
            pte.numberOfPassengers,
            pte.capacity,
            pte.arrivalTime - pte.departureTime
          )
        )
      case _ =>
    }
  }

  when(WaitingToDrive) {
    case _ @Event(TriggerWithId(StartLegTrigger(tick, newLeg), triggerId), data)
        if data.legStartsAt.isEmpty || tick == data.legStartsAt.get =>
      updateLatestObservedTick(tick)
      log.debug("state(DrivesVehicle.WaitingToDrive): StartLegTrigger({},{}) for driver {}", tick, newLeg, id)

      if (data.currentVehicle.isEmpty) {
        stop(Failure("person received StartLegTrigger for leg {} but has an empty data.currentVehicle", newLeg))
      } else {
        // Un-Park if necessary, this should only happen with RideHailAgents
        data.currentVehicle.headOption match {
          case Some(currentVehicleUnderControl) =>
            assert(
              currentBeamVehicle.id == currentVehicleUnderControl,
              currentBeamVehicle.id + " " + currentVehicleUnderControl
            )
            currentBeamVehicle.stall.foreach { theStall =>
              parkingManager ! ReleaseParkingStall(theStall, tick)
            }
            currentBeamVehicle.unsetParkingStall()
          case None =>
        }
        val triggerToSchedule: Vector[ScheduleTrigger] = data.passengerSchedule
          .schedule(newLeg)
          .boarders
          .map { personVehicle =>
            logDebug(
              s"Scheduling BoardVehicleTrigger at $tick for Person ${personVehicle.personId} into vehicle ${data.currentVehicle.head} @ $tick"
            )
            ScheduleTrigger(
              BoardVehicleTrigger(tick, data.currentVehicle.head),
              personVehicle.personRef
            )
          }
          .toVector
        eventsManager.processEvent(
          new VehicleEntersTrafficEvent(
            tick,
            Id.createPersonId(id),
            Id.createLinkId(newLeg.travelPath.linkIds.headOption.getOrElse(Int.MinValue).toString),
            data.currentVehicle.head,
            "car",
            1.0
          )
        )
        // Produce link events for this trip (the same ones as in PathTraversalEvent).
        val beamLeg = data.passengerSchedule.schedule
          .drop(data.currentLegPassengerScheduleIndex)
          .head
          ._1
        val endTime = if ((beamLeg.duration >= 0) & (tick + beamLeg.duration >= latestObservedTick)) {
          tick + beamLeg.duration
        } else if (tick + beamLeg.duration < latestObservedTick) {
          logger.error("Current tick is before latestObservedTick {}", beamLeg)
          latestObservedTick
        } else {
          logger.error("Negative leg duration for leg {}", beamLeg)
          tick
        }
        // TODO: Clear out currently reserved stall
        // Maybe send out ChargingUnplugRequest(tick, vehicle, triggerId)
        goto(Driving) using LiterallyDrivingData(data, endTime, Some(tick))
          .asInstanceOf[T] replying CompletionNotice(
          triggerId,
          triggerToSchedule ++ Vector(ScheduleTrigger(EndLegTrigger(endTime), self))
        )
      }
    case ev @ Event(Interrupt(interruptId, _, triggerId, _), _) =>
      log.debug("state(DrivesVehicle.WaitingToDrive): {}", ev)
      goto(WaitingToDriveInterrupted) replying InterruptedWhileWaitingToDrive(
        interruptId,
        currentBeamVehicle.id,
        latestObservedTick,
        triggerId
      )

    case ev @ Event(NotifyVehicleResourceIdleReply(triggerId: Long, newTriggers: Seq[ScheduleTrigger], _), _) =>
      log.debug("state(DrivesVehicle.WaitingToDrive.NotifyVehicleResourceIdleReply): {}", ev)

      if (!_currentTriggerId.contains(triggerId)) {
        log.error(
          "Driver {}: local triggerId {} does not match the id received from resource manager {}",
          id,
          _currentTriggerId,
          triggerId
        )
      }

      _currentTriggerId match {
        case Some(_) =>
          val (_, triggerId) = releaseTickAndTriggerId()
          scheduler ! CompletionNotice(triggerId, newTriggers)
        case None =>
      }

      stay()

  }

  when(WaitingToDriveInterrupted) {
    case ev @ Event(Resume(_), _) =>
      log.debug("state(DrivesVehicle.WaitingToDriveInterrupted): {}", ev)
      goto(WaitingToDrive)

    case ev @ Event(TriggerWithId(StartLegTrigger(_, _), _), _) =>
      log.debug("state(DrivesVehicle.WaitingToDriveInterrupted): {}", ev)
      stash()
      stay
    case _ @Event(_: NotifyVehicleResourceIdleReply, _) =>
      stash()
      stay

  }

  val drivingBehavior: StateFunction = {
    case ev @ Event(req: ReservationRequest, data)
        if !hasRoomFor(
          data.passengerSchedule,
          req,
          currentBeamVehicle
        ) =>
      log.debug("state(DrivesVehicle.drivingBehavior): {}", ev)
      stay() replying ReservationResponse(Left(VehicleFullError), req.triggerId)

    case ev @ Event(req: ReservationRequest, data) =>
      log.debug("state(DrivesVehicle.drivingBehavior): {}", ev)
      val legs = data.passengerSchedule.schedule
        .from(req.departFrom)
        .to(req.arriveAt)
        .keys
        .toSeq
      val legsInThePast = data.passengerSchedule.schedule
        .take(data.currentLegPassengerScheduleIndex)
        .from(req.departFrom)
        .to(req.arriveAt)
        .keys
        .toSeq
      if (legsInThePast.nonEmpty)
        log.debug("Legs in the past: {} -- {}", legsInThePast, req)
      val boardTrigger = if (legsInThePast.nonEmpty) {
        Vector(
          ScheduleTrigger(
            BoardVehicleTrigger(
              legsInThePast.head.startTime,
              data.currentVehicle.head
            ),
            sender()
          )
        )
      } else {
        Vector()
      }
      val alightTrigger = if (legsInThePast.nonEmpty && legsInThePast.size == legs.size) {
        Vector(
          ScheduleTrigger(
            AlightVehicleTrigger(
              legsInThePast.last.endTime,
              data.currentVehicle.head
            ),
            sender()
          )
        )
      } else {
        Vector()
      }

      val boardTrigger2 = data.passengerSchedule.schedule.keys.view
        .drop(data.currentLegPassengerScheduleIndex)
        .headOption match {
        case Some(currentLeg) =>
          if (stateName == Driving && legs.head == currentLeg) {
            Vector(
              ScheduleTrigger(
                BoardVehicleTrigger(
                  currentLeg.startTime,
                  data.currentVehicle.head
                ),
                sender()
              )
            )
          } else {
            Vector()
          }
        case None =>
          log.warning("Driver did not find a leg at currentLegPassengerScheduleIndex.")
          Vector()
      }
      stay() using data
        .withPassengerSchedule(
          data.passengerSchedule.addPassenger(req.passengerVehiclePersonId, legs)
        )
        .asInstanceOf[T] replying
      ReservationResponse(
        Right(
          ReserveConfirmInfo(boardTrigger ++ alightTrigger ++ boardTrigger2)
        ),
        req.triggerId
      )

    case ev @ Event(RemovePassengerFromTrip(id), data) =>
      log.debug("state(DrivesVehicle.drivingBehavior): {}", ev)
      stay() using data
        .withPassengerSchedule(
          PassengerSchedule(
            data.passengerSchedule.schedule ++ data.passengerSchedule.schedule
              .collect { case (leg, manifest) =>
                (
                  leg,
                  manifest.copy(
                    riders = manifest.riders - id,
                    alighters = manifest.alighters - id,
                    boarders = manifest.boarders - id
                  )
                )
              }
          )
        )
        .asInstanceOf[T]

    // The following 2 (Board and Alight) can happen idiosyncratically if a person ended up taking a much longer than expected
    // trip and meanwhile a CAV was scheduled to pick them up (and then drop them off) for the next trip, but they're still driving baby
    case Event(
          TriggerWithId(BoardVehicleTrigger(tick, vehicleId), triggerId),
          data @ LiterallyDrivingData(_, _, _)
        ) =>
      val currentLeg = data.passengerSchedule.schedule.keys.view
        .drop(data.currentLegPassengerScheduleIndex)
        .headOption
        .getOrElse(throw new RuntimeException("Current Leg is not available."))
      stay() replying CompletionNotice(
        triggerId,
        Vector(ScheduleTrigger(BoardVehicleTrigger(Math.max(currentLeg.endTime, tick), vehicleId), self))
      )
    case Event(
          TriggerWithId(AlightVehicleTrigger(tick, vehicleId, _), triggerId),
          data @ LiterallyDrivingData(_, _, _)
        ) =>
      val currentLeg = data.passengerSchedule.schedule.keys.view
        .drop(data.currentLegPassengerScheduleIndex)
        .headOption
        .getOrElse(throw new RuntimeException("Current Leg is not available."))
      stay() replying CompletionNotice(
        triggerId,
        Vector(
          ScheduleTrigger(AlightVehicleTrigger(Math.max(currentLeg.endTime + 1, tick), vehicleId), self)
        )
      )
    case _ @Event(EndingRefuelSession(tick, vehicleId, _), _) =>
      log.debug(s"DrivesVehicle: EndingRefuelSession. tick: $tick, vehicle: $vehicleId")
      stay()
  }

  private def hasRoomFor(
    passengerSchedule: PassengerSchedule,
    req: ReservationRequest,
    vehicle: BeamVehicle
  ) = {
    //    val vehicleCap = vehicle.getType
    val fullCap = vehicle.beamVehicleType.seatingCapacity + vehicle.beamVehicleType.standingRoomCapacity
    passengerSchedule.schedule.from(req.departFrom).to(req.arriveAt).forall { entry =>
      entry._2.riders.size < fullCap
    }
  }

  private def toll(leg: BeamLeg) = {
    if (leg.mode == BeamMode.CAR)
      tollCalculator.calcTollByLinkIds(leg.travelPath)
    else
      0.0
  }

  protected def park(inquiry: ParkingInquiry): Unit = {
    import ParkingSearchMode._
    val isChargingRequest: Boolean = inquiry.beamVehicle match {
      // If ChoosesMode, then verify if vehicle is EV
      case Some(vehicle) if !inquiry.reserveStall => vehicle.isEV
      // If ChoosesParking, then verify if vehicle needs to either enroute or destination charge
      case Some(vehicle) if inquiry.reserveStall =>
        vehicle.isEV && List(DestinationCharging, EnRouteCharging).contains(inquiry.searchMode)
      // If non vehicle has been specified, then verify if the request is a charge request
      case _ => inquiry.parkingActivityType == ParkingActivityType.Charge
    }

    if (isChargingRequest)
      chargingNetworkManager ! inquiry
    else
      parkingManager ! inquiry
  }
}<|MERGE_RESOLUTION|>--- conflicted
+++ resolved
@@ -253,30 +253,16 @@
       val currentVehicleUnderControl = data.currentVehicle.headOption
         .getOrElse(throw new RuntimeException("Current Vehicle is not available."))
       val isLastLeg = data.currentLegPassengerScheduleIndex + 1 == data.passengerSchedule.schedule.size
-<<<<<<< HEAD
-      val payloadInKg = payloadInKgForLeg(currentLeg, data)
+      val payloadData = payloadDataForLeg(currentLeg, data)
       val vehicleActivityData = BeamVehicle.collectVehicleActivityData(
         tick,
         Left(currentLeg),
         currentBeamVehicle.beamVehicleType,
-        payloadInKg,
+        payloadData.map { case (_, payloadWeight) => payloadWeight },
         None,
         beamServices
       )
       val fuelConsumed = currentBeamVehicle.useFuel(currentLeg, vehicleActivityData, beamScenario)
-=======
-      val payloadData = payloadDataForLeg(currentLeg, data)
-      val fuelConsumed =
-        currentBeamVehicle.useFuel(
-          currentLeg,
-          payloadData.map { case (_, payloadWeight) => payloadWeight },
-          beamScenario,
-          networkHelper,
-          eventsManager,
-          eventBuilderActor,
-          beamServices.beamCustomizationAPI.beamVehicleAfterUseFuelHook
-        )
->>>>>>> d1ef180d
 
       currentBeamVehicle.spaceTime = geo.wgs2Utm(currentLeg.travelPath.endPoint)
 
@@ -370,14 +356,10 @@
         currentBeamVehicle.primaryFuelLevelInJoules,
         currentBeamVehicle.secondaryFuelLevelInJoules,
         tollOnCurrentLeg,
-<<<<<<< HEAD
-        riders,
-        emissionsProfile
-=======
         payloadIds,
         currentBeamVehicle.beamVehicleType.curbWeightInKg + payloadWeight,
+        emissionsProfile,
         riders
->>>>>>> d1ef180d
       )
 
       eventsManager.processEvent(pte)
@@ -576,28 +558,15 @@
       val payloadData = payloadDataForLeg(currentLeg, data)
 
       val currentLocation = if (updatedStopTick > currentLeg.startTime) {
-<<<<<<< HEAD
         val vehicleActivityData = BeamVehicle.collectVehicleActivityData(
           updatedStopTick,
           Left(currentLeg),
           currentBeamVehicle.beamVehicleType,
-          payloadInKg,
+          payloadData.map { case (_, payloadWeight) => payloadWeight },
           None,
           beamServices
         )
         val fuelConsumed = currentBeamVehicle.useFuel(partiallyCompletedBeamLeg, vehicleActivityData, beamScenario)
-=======
-        val fuelConsumed =
-          currentBeamVehicle.useFuel(
-            partiallyCompletedBeamLeg,
-            payloadData.map { case (_, payloadWeight) => payloadWeight },
-            beamScenario,
-            networkHelper,
-            eventsManager,
-            eventBuilderActor,
-            beamServices.beamCustomizationAPI.beamVehicleAfterUseFuelHook
-          )
->>>>>>> d1ef180d
 
         val emissionsProfile =
           currentBeamVehicle.emitEmissions(vehicleActivityData, classOf[PathTraversalEvent], beamServices)
@@ -620,14 +589,10 @@
           currentBeamVehicle.primaryFuelLevelInJoules,
           currentBeamVehicle.secondaryFuelLevelInJoules,
           tollOnCurrentLeg,
-<<<<<<< HEAD
-          riders,
-          emissionsProfile
-=======
           payloadIds,
           currentBeamVehicle.beamVehicleType.curbWeightInKg + payloadWeight,
+          emissionsProfile,
           riders
->>>>>>> d1ef180d
         )
         eventsManager.processEvent(pte)
         generateTCSEventIfPossible(pte)
