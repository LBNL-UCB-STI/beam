package beam.agentsim.agents.modalbehaviors

import akka.actor.FSM.Failure
import akka.actor.{ActorRef, Stash}
import beam.agentsim.Resource.{NotifyVehicleIdle, ReleaseParkingStall}
import beam.agentsim.agents.PersonAgent._
import beam.agentsim.agents.modalbehaviors.DrivesVehicle._
import beam.agentsim.agents.parking.ChoosesParking.{handleUseParkingSpot, ConnectingToChargingPoint}
import beam.agentsim.agents.ridehail.RideHailAgent._
import beam.agentsim.agents.vehicles.AccessErrorCodes.VehicleFullError
import beam.agentsim.agents.vehicles.BeamVehicle.{BeamVehicleState, FuelConsumed}
import beam.agentsim.agents.vehicles.VehicleProtocol._
import beam.agentsim.agents.vehicles._
import beam.agentsim.agents.{BeamAgent, PersonAgent}
import beam.agentsim.events.RefuelSessionEvent.NotApplicable
import beam.agentsim.events._
import beam.agentsim.infrastructure.ChargingNetworkManager._
import beam.agentsim.infrastructure.ParkingInquiry.{ParkingActivityType, ParkingSearchMode}
import beam.agentsim.infrastructure.{ParkingInquiry, ParkingStall}
import beam.agentsim.scheduler.BeamAgentScheduler.{CompletionNotice, ScheduleTrigger}
import beam.agentsim.scheduler.Trigger.TriggerWithId
import beam.agentsim.scheduler.{HasTriggerId, Trigger}
import beam.router.Modes.BeamMode
import beam.router.Modes.BeamMode.{HOV2_TELEPORTATION, HOV3_TELEPORTATION, WALK}
import beam.router.model.{BeamLeg, BeamPath}
import beam.router.osm.TollCalculator
import beam.router.skim.event.TransitCrowdingSkimmerEvent
import beam.sim.common.GeoUtils
import beam.sim.config.BeamConfig
import beam.sim.{BeamScenario, BeamServices}
import beam.utils.{MathUtils, NetworkHelper}
import beam.utils.logging.ExponentialLazyLogging
import com.conveyal.r5.transit.TransportNetwork
import org.matsim.api.core.v01.Id
import org.matsim.api.core.v01.events.{
  LinkEnterEvent,
  LinkLeaveEvent,
  VehicleEntersTrafficEvent,
  VehicleLeavesTrafficEvent
}
import org.matsim.api.core.v01.population.Person
import org.matsim.core.api.experimental.events.EventsManager
import org.matsim.vehicles.Vehicle

import scala.collection.{immutable, mutable}
import scala.language.postfixOps

/**
  * DrivesVehicle
  */
object DrivesVehicle {

  def resolvePassengerScheduleConflicts(
    stopTick: Int,
    oldPassengerSchedule: PassengerSchedule,
    updatedPassengerSchedule: PassengerSchedule,
    networkHelper: NetworkHelper,
    geoUtils: GeoUtils
  ): PassengerSchedule = {
    // First attempt to find the link in updated that corresponds to the stopping link in old
    val stoppingLink = oldPassengerSchedule.linkAtTime(stopTick)
    val updatedLegsInSchedule = updatedPassengerSchedule.schedule.keys.toList
    val startingLeg = updatedLegsInSchedule.view.reverse.find(_.travelPath.linkIds.contains(stoppingLink)) match {
      case Some(leg) =>
        leg
      case None =>
        // Instead we will have to find the starting point using closest Euclidean distance of the links
        val stoppingCoord = networkHelper.getLink(stoppingLink).get.getCoord
        val allLinks = updatedLegsInSchedule.flatMap(_.travelPath.linkIds)
        val startingLink = allLinks(
          allLinks
            .map(networkHelper.getLink(_).get.getCoord)
            .map(geoUtils.distUTMInMeters(_, stoppingCoord))
            .zipWithIndex
            .min
            ._2
        )
        updatedLegsInSchedule.view.reverse.find(_.travelPath.linkIds.contains(startingLink)).get
    }
    val indexOfStartingLink = startingLeg.travelPath.linkIds.indexWhere(_ == stoppingLink)
    val newLinks = startingLeg.travelPath.linkIds.drop(indexOfStartingLink)
    val newDistance = newLinks.map(networkHelper.getLink(_).map(_.getLength.toInt).getOrElse(0)).sum
    val newStart = SpaceTime(geoUtils.utm2Wgs(networkHelper.getLink(newLinks.head).get.getCoord), stopTick)
    val newDuration = if (newLinks.size <= 1) { 0 }
    else {
      math.round(startingLeg.travelPath.linkTravelTime.drop(indexOfStartingLink).tail.sum.toFloat)
    }
    val newTravelPath = BeamPath(
      newLinks,
      startingLeg.travelPath.linkTravelTime.drop(indexOfStartingLink),
      None,
      newStart,
      startingLeg.travelPath.endPoint.copy(time = newStart.time + newDuration),
      newDistance
    )
    val updatedStartingLeg = BeamLeg(stopTick, startingLeg.mode, newTravelPath.duration, newTravelPath)
    val indexOfStartingLeg = updatedLegsInSchedule.indexOf(startingLeg)
    val newLegsInSchedule = BeamLeg.makeVectorLegsConsistentAsTrip(
      updatedLegsInSchedule.slice(0, indexOfStartingLeg) ++ (updatedStartingLeg +: updatedLegsInSchedule
        .slice(indexOfStartingLeg + 1, updatedPassengerSchedule.schedule.size))
    )
    var newPassSchedule = PassengerSchedule().addLegs(newLegsInSchedule)
    updatedPassengerSchedule.uniquePassengers.foreach { pass =>
      val indicesOfMatchingElements =
        updatedPassengerSchedule.legsWithPassenger(pass).toIndexedSeq.map(updatedLegsInSchedule.indexOf(_))
      newPassSchedule = newPassSchedule.addPassenger(pass, indicesOfMatchingElements.map(newLegsInSchedule(_)))
    }
    updatedPassengerSchedule.passengersWhoNeverBoard.foreach { pass =>
      newPassSchedule = newPassSchedule.removePassengerBoarding(pass)
    }
    newPassSchedule
  }

  def stripLiterallyDrivingData(data: DrivingData): DrivingData = {
    data match {
      case LiterallyDrivingData(subData, _, _) =>
        subData
      case _ =>
        data
    }
  }

  sealed trait VehicleOrToken {
    def id: Id[BeamVehicle]
    def vehicle: BeamVehicle
    def streetVehicle: StreetVehicle
  }

  case class ActualVehicle(vehicle: BeamVehicle) extends VehicleOrToken {
    override def id: Id[BeamVehicle] = vehicle.id

    override def streetVehicle: StreetVehicle = vehicle.toStreetVehicle
  }

  case class Token(override val id: Id[BeamVehicle], manager: ActorRef, vehicle: BeamVehicle) extends VehicleOrToken {
    override def streetVehicle: StreetVehicle = vehicle.toStreetVehicle
  }

  case class StartLegTrigger(tick: Int, beamLeg: BeamLeg) extends Trigger

  case class EndLegTrigger(tick: Int) extends Trigger

  case class AlightVehicleTrigger(
    tick: Int,
    vehicleId: Id[BeamVehicle],
    fuelConsumed: Option[FuelConsumed] = None
  ) extends Trigger

  case class BoardVehicleTrigger(tick: Int, vehicleId: Id[BeamVehicle]) extends Trigger

  case class StopDriving(tick: Int, triggerId: Long) extends HasTriggerId

  case class BeamVehicleStateUpdate(id: Id[BeamVehicle], vehicleState: BeamVehicleState)

  def processLinkEvents(eventsManager: EventsManager, beamVehicleId: Id[BeamVehicle], leg: BeamLeg): Unit = {
    val path = leg.travelPath
    if (path.linkTravelTime.nonEmpty & path.linkIds.size > 1) {
      val vehicleId = Id.create(beamVehicleId.toString, classOf[Vehicle])
      val links = path.linkIds
      val linkTravelTime = path.linkTravelTime
      var i: Int = 0
      var curTime = leg.startTime
      // `links.length - 1` because we don't need the travel time for the last link
      while (i < links.length - 1) {
        val from = links(i)
        val to = links(i + 1)
        val timeAtNode = math.round(linkTravelTime(i).toFloat)
        curTime = curTime + timeAtNode
        eventsManager.processEvent(new LinkLeaveEvent(curTime, vehicleId, Id.createLinkId(from)))
        eventsManager.processEvent(new LinkEnterEvent(curTime, vehicleId, Id.createLinkId(to)))
        i += 1
      }
    }
  }
}

trait DrivesVehicle[T <: DrivingData] extends BeamAgent[T] with Stash with ExponentialLazyLogging {
  protected val transportNetwork: TransportNetwork
  protected val parkingManager: ActorRef
  protected val chargingNetworkManager: ActorRef
  protected val tollCalculator: TollCalculator
  protected val beamScenario: BeamScenario
  protected val beamServices: BeamServices
  protected val networkHelper: NetworkHelper
  protected val geo: GeoUtils
  private var tollsAccumulated = 0.0
  protected val beamVehicles: mutable.Map[Id[BeamVehicle], VehicleOrToken] = mutable.Map()
  protected val potentiallyChargingBeamVehicles: mutable.Map[Id[BeamVehicle], VehicleOrToken] = mutable.Map()

  protected def currentBeamVehicle: BeamVehicle =
    beamVehicles(stateData.currentVehicle.head).asInstanceOf[ActualVehicle].vehicle

  protected val fuelConsumedByTrip: mutable.Map[Id[Person], FuelConsumed] = mutable.Map()
  var latestObservedTick: Int = 0

  private def beamConfig: BeamConfig = beamServices.beamConfig

  case class PassengerScheduleEmptyMessage(
    lastVisited: SpaceTime,
    toll: Double,
    triggerId: Long,
    fuelConsumed: Option[FuelConsumed] = None
  ) extends HasTriggerId

  case class LastLegPassengerSchedule(triggerId: Long) extends HasTriggerId

  var nextNotifyVehicleResourceIdle: Option[NotifyVehicleIdle] = None

  def updateFuelConsumedByTrip(idp: Id[Person], fuelConsumed: FuelConsumed, factor: Int = 1): Unit = {
    val existingFuel = fuelConsumedByTrip.getOrElse(idp, FuelConsumed(0, 0))
    fuelConsumedByTrip(idp) = FuelConsumed(
      existingFuel.primaryFuel + fuelConsumed.primaryFuel / factor,
      existingFuel.secondaryFuel + fuelConsumed.secondaryFuel / factor
    )
  }

  def updateLatestObservedTick(newTick: Int): Unit = if (newTick > latestObservedTick) latestObservedTick = newTick

  when(Driving) {
    case Event(
          TriggerWithId(EndLegTrigger(tick), triggerId),
          LiterallyDrivingData(data: BasePersonData, _, _)
        ) if data.currentTourMode.contains(HOV2_TELEPORTATION) || data.currentTourMode.contains(HOV3_TELEPORTATION) =>
      updateLatestObservedTick(tick)

      val dataForNextLegOrActivity: BasePersonData = data.copy(
        currentVehicle = Vector(),
        currentTripCosts = 0.0
      )

      holdTickAndTriggerId(tick, triggerId)
      goto(ProcessingNextLegOrStartActivity) using dataForNextLegOrActivity.asInstanceOf[T]

    case _ @Event(
          TriggerWithId(EndLegTrigger(tick), triggerId),
          LiterallyDrivingData(data, legEndingAt, _)
        ) if tick == legEndingAt =>
      updateLatestObservedTick(tick)
      log.debug("state(DrivesVehicle.Driving): EndLegTrigger({}) for driver {}", tick, id)
      val currentLeg = data.passengerSchedule.schedule.keys.view
        .drop(data.currentLegPassengerScheduleIndex)
        .headOption
        .getOrElse(throw new RuntimeException("Current Leg is not available."))
      val currentVehicleUnderControl = data.currentVehicle.headOption
        .getOrElse(throw new RuntimeException("Current Vehicle is not available."))
      val isLastLeg = data.currentLegPassengerScheduleIndex + 1 == data.passengerSchedule.schedule.size
      val fuelConsumed =
        currentBeamVehicle.useFuel(
          currentLeg,
          beamScenario,
          networkHelper,
          eventsManager,
          eventBuilderActor,
          beamServices.beamCustomizationAPI.beamVehicleAfterUseFuelHook
        )

      currentBeamVehicle.spaceTime = geo.wgs2Utm(currentLeg.travelPath.endPoint)

      var nbPassengers = data.passengerSchedule.schedule(currentLeg).riders.size
      if (nbPassengers > 0) {
        if (currentLeg.mode.isTransit) {
          val transitCapacity = beamConfig.beam.agentsim.tuning.transitCapacity
          nbPassengers = (nbPassengers / transitCapacity.getOrElse(1.0)).toInt
        }
        data.passengerSchedule.schedule(currentLeg).riders foreach { rider =>
          updateFuelConsumedByTrip(rider.personId, fuelConsumed, nbPassengers)
        }
      } else {
        updateFuelConsumedByTrip(id.asInstanceOf[Id[Person]], fuelConsumed)
      }

      if (isLastLeg) {
        nextNotifyVehicleResourceIdle = Some(
          NotifyVehicleIdle(
            currentVehicleUnderControl,
            this.id,
            geo.wgs2Utm(currentLeg.travelPath.endPoint.copy(time = tick)),
            data.passengerSchedule,
            currentBeamVehicle.getState,
            data.geofence,
            triggerId
          )
        )
      }

      data.passengerSchedule.schedule(currentLeg).alighters.foreach { pv =>
        logDebug(
          s"Scheduling AlightVehicleTrigger for Person ${pv.personId} from vehicle ${data.currentVehicle.head} @ $tick"
        )
        scheduler ! ScheduleTrigger(
          AlightVehicleTrigger(
            tick,
            data.currentVehicle.head,
            Some(fuelConsumedByTrip(pv.personId))
          ),
          pv.personRef
        )
        fuelConsumedByTrip.remove(pv.personId)
      }

      // EventsToLegs fails for our way of reporting e.g. walk/car/walk trips,
      // or any trips with multiple link-based vehicles where there isn't an
      // activity in between.
      // We help ourselves by not emitting link events for walking, but a better criterion
      // would be to only emit link events for the "main" leg.
      if (currentLeg.mode != WALK) {
        processLinkEvents(eventsManager, data.currentVehicle.head, currentLeg)
      }

      logDebug(s"PathTraversal @ $tick")
      eventsManager.processEvent(
        new VehicleLeavesTrafficEvent(
          tick,
          id.asInstanceOf[Id[Person]],
          Id.createLinkId(currentLeg.travelPath.linkIds.lastOption.getOrElse(Int.MinValue).toString),
          data.currentVehicle.head,
          "car",
          0.0
        )
      )

      val tollOnCurrentLeg = toll(currentLeg)
      tollsAccumulated += tollOnCurrentLeg

      val riders = {
        currentLeg.mode match {
          case BeamMode.BIKE | BeamMode.WALK => immutable.IndexedSeq(id.asInstanceOf[Id[Person]])
          case _                             => data.passengerSchedule.schedule(currentLeg).riders.toIndexedSeq.map(_.personId)
        }
      }

      val numberOfPassengers: Int = calculateNumberOfPassengersBasedOnCurrentTourMode(data, currentLeg, riders)
      val currentTourMode: Option[String] = getCurrentTourMode(data)
      val pte = PathTraversalEvent(
        tick,
        currentVehicleUnderControl,
        id.toString,
        currentBeamVehicle.beamVehicleType,
        numberOfPassengers,
        currentLeg,
        currentTourMode,
        fuelConsumed.primaryFuel,
        fuelConsumed.secondaryFuel,
        currentBeamVehicle.primaryFuelLevelInJoules,
        currentBeamVehicle.secondaryFuelLevelInJoules,
        tollOnCurrentLeg,
        riders
      )

      eventsManager.processEvent(pte)
      generateTCSEventIfPossible(pte)

      val isInEnrouteState = data match {
        case data: BasePersonData => data.enrouteData.isEnrouting; case _ => false
      }
      if (!isLastLeg) {
        // we don't want to choose parking stall if vehicle is in enroute
        if (data.hasParkingBehaviors && !isInEnrouteState) {
          holdTickAndTriggerId(tick, triggerId)
          log.debug(s"state(DrivesVehicle.Driving) $id is going to ReadyToChooseParking")
          goto(ReadyToChooseParking) using data
            .withCurrentLegPassengerScheduleIndex(data.currentLegPassengerScheduleIndex + 1)
            .asInstanceOf[T]
        } else {
          val nextLeg =
            data.passengerSchedule.schedule.keys.view
              .drop(data.currentLegPassengerScheduleIndex + 1)
              .head
          val startLegTriggerTick = if (nextLeg.startTime < tick) {
            logger.warn(s"Start time of next leg ${nextLeg.startTime} was less than current tick $tick.")
            tick
          } else {
            nextLeg.startTime
          }
          log.debug(s"state(DrivesVehicle.Driving) $id is going to WaitingToDrive")
          goto(WaitingToDrive) using stripLiterallyDrivingData(data)
            .withCurrentLegPassengerScheduleIndex(data.currentLegPassengerScheduleIndex + 1)
            .asInstanceOf[T] replying CompletionNotice(
            triggerId,
            Vector(ScheduleTrigger(StartLegTrigger(startLegTriggerTick, nextLeg), self))
          )
        }
      } else {
        var waitForConnectionToChargingPoint = false
        if (data.hasParkingBehaviors) {
          // charge vehicle
          if (currentBeamVehicle.isEV) {
            currentBeamVehicle.reservedStall.foreach { stall: ParkingStall =>
              stall.chargingPointType match {
                case Some(_) =>
                  log.debug("Sending ChargingPlugRequest to chargingNetworkManager at {}", tick)
                  val maybeNextActivity = for {
                    personData <- findPersonData(data)
                    nextActivity <- this match {
                      case agent: PersonAgent => agent.nextActivity(personData)
                      case _                  => None
                    }
                  } yield nextActivity
                  chargingNetworkManager ! ChargingPlugRequest(
                    tick,
                    currentBeamVehicle,
                    stall,
                    Id.createPersonId(id),
                    triggerId,
<<<<<<< HEAD
                    shiftStatus = NotApplicable,
                    parkingEndTime = maybeNextActivity
                      .collect {
                        case activity if activity.getStartTime > 0 => MathUtils.doubleToInt(activity.getStartTime)
                      }
                      .getOrElse(tick + 4 * 3600)
=======
                    self,
                    shiftStatus = NotApplicable
>>>>>>> 2e928dda
                  )
                  waitForConnectionToChargingPoint = true
                case None => // this should only happen rarely
                  log.debug(
                    "Charging request by vehicle {} ({}) on a spot without a charging point (parkingZoneId: {}). This is not handled yet!",
                    currentBeamVehicle.id,
                    if (currentBeamVehicle.isBEV) "BEV" else if (currentBeamVehicle.isPHEV) "PHEV" else "non-electric",
                    stall.parkingZoneId
                  )
              }
            }
          }
        }
        holdTickAndTriggerId(tick, triggerId)
        if (waitForConnectionToChargingPoint) {
          log.debug(s"state(DrivesVehicle.Driving) $id is going to ConnectingToChargingPoint")
          // `EnrouteRefueling` handles recharging and resetting state to original destination
          // `ConnectingToChargingPoint` parks vehicle upon reaching destination
          if (isInEnrouteState) {
            goto(EnrouteRefueling) using data.asInstanceOf[T]
          } else goto(ConnectingToChargingPoint) using data.asInstanceOf[T]
        } else {
          val maybePersonData = findPersonData(data)
          val maybeNextActivity = for {
            personData <- maybePersonData
            nextActivity <- this match {
              case agent: PersonAgent => agent.nextActivity(personData)
              case _                  => None
            }
          } yield nextActivity
          handleUseParkingSpot(
            tick,
            currentBeamVehicle,
            id,
            geo,
            eventsManager,
            beamScenario.tazTreeMap,
            nextActivity = maybeNextActivity,
            trip = maybePersonData.flatMap(_.currentTrip),
            restOfTrip = maybePersonData.map(_.restOfCurrentTrip)
          )
          self ! LastLegPassengerSchedule(triggerId)
          log.debug(s"state(DrivesVehicle.Driving) $id is going to DrivingInterrupted with $triggerId")
          goto(DrivingInterrupted) using data.asInstanceOf[T]
        }
      }

    //TODO Need explanation as to why we do nothing if we receive EndLeg but data is not type LiterallyDrivingData
    case ev @ Event(TriggerWithId(EndLegTrigger(tick), triggerId), data) =>
      updateLatestObservedTick(tick)
      log.debug("state(DrivesVehicle.Driving): {}", ev)

      log.debug(
        "DrivesVehicle.IgnoreEndLegTrigger: vehicleId({}), tick({}), triggerId({}), data({})",
        id,
        tick,
        triggerId,
        data
      )
      stay replying CompletionNotice(triggerId, Vector())

    case ev @ Event(Interrupt(interruptId, _, triggerId, _), data) =>
      log.debug("state(DrivesVehicle.Driving): {}", ev)
      goto(DrivingInterrupted) replying InterruptedWhileDriving(
        interruptId,
        currentBeamVehicle.id,
        latestObservedTick,
        data.passengerSchedule,
        data.currentLegPassengerScheduleIndex,
        triggerId
      )

    case ev @ Event(_: StartingRefuelSession, _) =>
      log.debug("state(DrivesVehicle.Driving.StartingRefuelSession): {}", ev)
      stay()
    case ev @ Event(_: UnhandledVehicle, _) =>
      log.error("state(DrivesVehicle.Driving.UnhandledVehicle): {}", ev)
      stay()
    case ev @ Event(_: WaitingToCharge, _) =>
      log.error("state(DrivesVehicle.Driving.WaitingInLine): {}. This probably should not happen", ev)
      stay()
  }

  private def getCurrentTourMode(data: DrivingData): Option[String] = {
    data match {
      case bpd: BasePersonData =>
        bpd.currentTourMode match {
          case Some(mode: BeamMode) => Some(mode.value)
          case _                    => None
        }
      case _ => None
    }
  }

  private def calculateNumberOfPassengersBasedOnCurrentTourMode(
    data: DrivingData,
    currentLeg: BeamLeg,
    riders: immutable.IndexedSeq[Id[Person]]
  ): Int = {
    val numberOfPassengers = data match {
      case bpd: BasePersonData =>
        (bpd.currentTourMode, currentLeg.mode) match {
          // can't directly check HOV2/3 because the equals in BeamMode is overridden
          case (Some(mode @ BeamMode.CAR), BeamMode.CAR) if mode.value == BeamMode.CAR_HOV2.value => riders.size + 1
          case (Some(mode @ BeamMode.CAR), BeamMode.CAR) if mode.value == BeamMode.CAR_HOV3.value => riders.size + 2
          case _                                                                                  => riders.size
        }
      case _ => riders.size
    }
    numberOfPassengers
  }

  when(DrivingInterrupted) {
    case ev @ Event(StopDriving(stopTick, triggerId), LiterallyDrivingData(data, _, _)) =>
      log.debug("state(DrivesVehicle.DrivingInterrupted): {}", ev)
      val currentLeg = data.passengerSchedule.schedule.keys.view
        .drop(data.currentLegPassengerScheduleIndex)
        .headOption
        .getOrElse(throw new RuntimeException("Current Leg is not available."))
      val currentVehicleUnderControl = data.currentVehicle.headOption
        .getOrElse(throw new RuntimeException("Current Vehicle is not available."))

      val updatedStopTick = math.max(stopTick, currentLeg.startTime)
      val partiallyCompletedBeamLeg = currentLeg.subLegThrough(updatedStopTick, networkHelper, geo)
      val riders = data.passengerSchedule.schedule(currentLeg).riders.toIndexedSeq.map(_.personId)

      val currentLocation = if (updatedStopTick > currentLeg.startTime) {
        val fuelConsumed =
          currentBeamVehicle.useFuel(
            partiallyCompletedBeamLeg,
            beamScenario,
            networkHelper,
            eventsManager,
            eventBuilderActor,
            beamServices.beamCustomizationAPI.beamVehicleAfterUseFuelHook
          )

        val tollOnCurrentLeg = toll(partiallyCompletedBeamLeg)
        tollsAccumulated += tollOnCurrentLeg
        val numberOfPassengers: Int =
          calculateNumberOfPassengersBasedOnCurrentTourMode(data, partiallyCompletedBeamLeg, riders)
        val currentTourMode: Option[String] = getCurrentTourMode(data)
        val pte = PathTraversalEvent(
          updatedStopTick,
          currentVehicleUnderControl,
          id.toString,
          currentBeamVehicle.beamVehicleType,
          numberOfPassengers,
          partiallyCompletedBeamLeg,
          currentTourMode,
          fuelConsumed.primaryFuel,
          fuelConsumed.secondaryFuel,
          currentBeamVehicle.primaryFuelLevelInJoules,
          currentBeamVehicle.secondaryFuelLevelInJoules,
          tollOnCurrentLeg,
          riders
        )
        eventsManager.processEvent(pte)
        generateTCSEventIfPossible(pte)
        partiallyCompletedBeamLeg.travelPath.endPoint
      } else {
        currentLeg.travelPath.startPoint
      }

      nextNotifyVehicleResourceIdle = Some(
        NotifyVehicleIdle(
          currentVehicleUnderControl,
          this.id,
          geo.wgs2Utm(currentLocation.copy(time = updatedStopTick)),
          data.passengerSchedule,
          currentBeamVehicle.getState,
          data.geofence,
          triggerId
        )
      )

      eventsManager.processEvent(
        new VehicleLeavesTrafficEvent(
          stopTick,
          id.asInstanceOf[Id[Person]],
          null,
          data.currentVehicle.head,
          "car",
          0.0
        )
      )

      if (riders.isEmpty) {
        self ! PassengerScheduleEmptyMessage(
          currentLocation,
          tollsAccumulated,
          triggerId = triggerId
        )
        tollsAccumulated = 0.0
        goto(PassengerScheduleEmptyInterrupted) using data
          .withCurrentLegPassengerScheduleIndex(data.currentLegPassengerScheduleIndex + 1)
          .asInstanceOf[T]
      } else {
        // In this case our passenger schedule isn't empty so we go directly to idle interrupted
        goto(IdleInterrupted) using stripLiterallyDrivingData(data).asInstanceOf[T]
      }
    case ev @ Event(Resume(_), _) =>
      log.debug("state(DrivesVehicle.DrivingInterrupted): {}", ev)
      goto(Driving)
    case ev @ Event(TriggerWithId(EndLegTrigger(_), _), _) =>
      log.debug("state(DrivesVehicle.DrivingInterrupted): {}", ev)
      stash()
      stay
    case ev @ Event(Interrupt(_, _, _, _), _) =>
      log.debug("state(DrivesVehicle.DrivingInterrupted): {}", ev)
      stash()
      stay
    case ev @ Event(_: StartingRefuelSession, _) =>
      log.debug("state(DrivesVehicle.DrivingInterrupted): {}", ev)
      stay
    case _ @Event(LastLegPassengerSchedule(triggerId), data) =>
      log.debug(s"state(DrivesVehicle.DrivingInterrupted): LastLegPassengerSchedule with $triggerId for $id")
      self ! PassengerScheduleEmptyMessage(
        geo.wgs2Utm(
          data.passengerSchedule.schedule
            .drop(data.currentLegPassengerScheduleIndex)
            .head
            ._1
            .travelPath
            .endPoint
        ),
        tollsAccumulated,
        triggerId,
        Some(fuelConsumedByTrip.getOrElse(id.asInstanceOf[Id[Person]], FuelConsumed(0, 0)))
      )
      fuelConsumedByTrip.remove(id.asInstanceOf[Id[Person]])
      tollsAccumulated = 0.0
      goto(PassengerScheduleEmpty) using stripLiterallyDrivingData(data)
        .withCurrentLegPassengerScheduleIndex(data.currentLegPassengerScheduleIndex + 1)
        .asInstanceOf[T]

  }

  private def generateTCSEventIfPossible(pte: PathTraversalEvent): Unit = {
    (pte.fromStopIndex, pte.toStopIndex) match {
      case (Some(fromStopIdx), Some(_)) =>
        eventsManager.processEvent(
          new TransitCrowdingSkimmerEvent(
            pte.time,
            beamConfig.beam.router.skim.transit_crowding_skimmer,
            pte.vehicleId,
            fromStopIdx,
            pte.numberOfPassengers,
            pte.capacity,
            pte.arrivalTime - pte.departureTime
          )
        )
      case _ =>
    }
  }

  when(WaitingToDrive) {
    case _ @Event(TriggerWithId(StartLegTrigger(tick, newLeg), triggerId), data)
        if data.legStartsAt.isEmpty || tick == data.legStartsAt.get =>
      updateLatestObservedTick(tick)
      log.debug("state(DrivesVehicle.WaitingToDrive): StartLegTrigger({},{}) for driver {}", tick, newLeg, id)

      if (data.currentVehicle.isEmpty) {
        stop(Failure("person received StartLegTrigger for leg {} but has an empty data.currentVehicle", newLeg))
      } else {
        // Un-Park if necessary, this should only happen with RideHailAgents
        data.currentVehicle.headOption match {
          case Some(currentVehicleUnderControl) =>
            assert(
              currentBeamVehicle.id == currentVehicleUnderControl,
              currentBeamVehicle.id + " " + currentVehicleUnderControl
            )
            currentBeamVehicle.stall.foreach { theStall =>
              parkingManager ! ReleaseParkingStall(theStall, tick)
            }
            currentBeamVehicle.unsetParkingStall()
          case None =>
        }
        val triggerToSchedule: Vector[ScheduleTrigger] = data.passengerSchedule
          .schedule(newLeg)
          .boarders
          .map { personVehicle =>
            logDebug(
              s"Scheduling BoardVehicleTrigger at $tick for Person ${personVehicle.personId} into vehicle ${data.currentVehicle.head} @ $tick"
            )
            ScheduleTrigger(
              BoardVehicleTrigger(tick, data.currentVehicle.head),
              personVehicle.personRef
            )
          }
          .toVector
        eventsManager.processEvent(
          new VehicleEntersTrafficEvent(
            tick,
            Id.createPersonId(id),
            Id.createLinkId(newLeg.travelPath.linkIds.headOption.getOrElse(Int.MinValue).toString),
            data.currentVehicle.head,
            "car",
            1.0
          )
        )
        // Produce link events for this trip (the same ones as in PathTraversalEvent).
        val beamLeg = data.passengerSchedule.schedule
          .drop(data.currentLegPassengerScheduleIndex)
          .head
          ._1
        val endTime = tick + beamLeg.duration
        goto(Driving) using LiterallyDrivingData(data, endTime, Some(tick))
          .asInstanceOf[T] replying CompletionNotice(
          triggerId,
          triggerToSchedule ++ Vector(ScheduleTrigger(EndLegTrigger(endTime), self))
        )
      }
    case ev @ Event(Interrupt(interruptId, _, triggerId, _), _) =>
      log.debug("state(DrivesVehicle.WaitingToDrive): {}", ev)
      goto(WaitingToDriveInterrupted) replying InterruptedWhileWaitingToDrive(
        interruptId,
        currentBeamVehicle.id,
        latestObservedTick,
        triggerId
      )

    case ev @ Event(NotifyVehicleResourceIdleReply(triggerId: Long, newTriggers: Seq[ScheduleTrigger], _), _) =>
      log.debug("state(DrivesVehicle.WaitingToDrive.NotifyVehicleResourceIdleReply): {}", ev)

      if (!_currentTriggerId.contains(triggerId)) {
        log.error(
          "Driver {}: local triggerId {} does not match the id received from resource manager {}",
          id,
          _currentTriggerId,
          triggerId
        )
      }

      _currentTriggerId match {
        case Some(_) =>
          val (_, triggerId) = releaseTickAndTriggerId()
          scheduler ! CompletionNotice(triggerId, newTriggers)
        case None =>
      }

      stay()

  }

  when(WaitingToDriveInterrupted) {
    case ev @ Event(Resume(_), _) =>
      log.debug("state(DrivesVehicle.WaitingToDriveInterrupted): {}", ev)
      goto(WaitingToDrive)

    case ev @ Event(TriggerWithId(StartLegTrigger(_, _), _), _) =>
      log.debug("state(DrivesVehicle.WaitingToDriveInterrupted): {}", ev)
      stash()
      stay
    case _ @Event(_: NotifyVehicleResourceIdleReply, _) =>
      stash()
      stay

  }

  val drivingBehavior: StateFunction = {
    case ev @ Event(req: ReservationRequest, data)
        if !hasRoomFor(
          data.passengerSchedule,
          req,
          currentBeamVehicle
        ) =>
      log.debug("state(DrivesVehicle.drivingBehavior): {}", ev)
      stay() replying ReservationResponse(Left(VehicleFullError), req.triggerId)

    case ev @ Event(req: ReservationRequest, data) =>
      log.debug("state(DrivesVehicle.drivingBehavior): {}", ev)
      val legs = data.passengerSchedule.schedule
        .from(req.departFrom)
        .to(req.arriveAt)
        .keys
        .toSeq
      val legsInThePast = data.passengerSchedule.schedule
        .take(data.currentLegPassengerScheduleIndex)
        .from(req.departFrom)
        .to(req.arriveAt)
        .keys
        .toSeq
      if (legsInThePast.nonEmpty)
        log.debug("Legs in the past: {} -- {}", legsInThePast, req)
      val boardTrigger = if (legsInThePast.nonEmpty) {
        Vector(
          ScheduleTrigger(
            BoardVehicleTrigger(
              legsInThePast.head.startTime,
              data.currentVehicle.head
            ),
            sender()
          )
        )
      } else {
        Vector()
      }
      val alightTrigger = if (legsInThePast.nonEmpty && legsInThePast.size == legs.size) {
        Vector(
          ScheduleTrigger(
            AlightVehicleTrigger(
              legsInThePast.last.endTime,
              data.currentVehicle.head
            ),
            sender()
          )
        )
      } else {
        Vector()
      }

      val boardTrigger2 = data.passengerSchedule.schedule.keys.view
        .drop(data.currentLegPassengerScheduleIndex)
        .headOption match {
        case Some(currentLeg) =>
          if (stateName == Driving && legs.head == currentLeg) {
            Vector(
              ScheduleTrigger(
                BoardVehicleTrigger(
                  currentLeg.startTime,
                  data.currentVehicle.head
                ),
                sender()
              )
            )
          } else {
            Vector()
          }
        case None =>
          log.warning("Driver did not find a leg at currentLegPassengerScheduleIndex.")
          Vector()
      }
      stay() using data
        .withPassengerSchedule(
          data.passengerSchedule.addPassenger(req.passengerVehiclePersonId, legs)
        )
        .asInstanceOf[T] replying
      ReservationResponse(
        Right(
          ReserveConfirmInfo(boardTrigger ++ alightTrigger ++ boardTrigger2)
        ),
        req.triggerId
      )

    case ev @ Event(RemovePassengerFromTrip(id), data) =>
      log.debug("state(DrivesVehicle.drivingBehavior): {}", ev)
      stay() using data
        .withPassengerSchedule(
          PassengerSchedule(
            data.passengerSchedule.schedule ++ data.passengerSchedule.schedule
              .collect { case (leg, manifest) =>
                (
                  leg,
                  manifest.copy(
                    riders = manifest.riders - id,
                    alighters = manifest.alighters - id,
                    boarders = manifest.boarders - id
                  )
                )
              }
          )
        )
        .asInstanceOf[T]

    // The following 2 (Board and Alight) can happen idiosyncratically if a person ended up taking a much longer than expected
    // trip and meanwhile a CAV was scheduled to pick them up (and then drop them off) for the next trip, but they're still driving baby
    case Event(
          TriggerWithId(BoardVehicleTrigger(tick, vehicleId), triggerId),
          data @ LiterallyDrivingData(_, _, _)
        ) =>
      val currentLeg = data.passengerSchedule.schedule.keys.view
        .drop(data.currentLegPassengerScheduleIndex)
        .headOption
        .getOrElse(throw new RuntimeException("Current Leg is not available."))
      stay() replying CompletionNotice(
        triggerId,
        Vector(ScheduleTrigger(BoardVehicleTrigger(Math.max(currentLeg.endTime, tick), vehicleId), self))
      )
    case Event(
          TriggerWithId(AlightVehicleTrigger(tick, vehicleId, _), triggerId),
          data @ LiterallyDrivingData(_, _, _)
        ) =>
      val currentLeg = data.passengerSchedule.schedule.keys.view
        .drop(data.currentLegPassengerScheduleIndex)
        .headOption
        .getOrElse(throw new RuntimeException("Current Leg is not available."))
      stay() replying CompletionNotice(
        triggerId,
        Vector(
          ScheduleTrigger(AlightVehicleTrigger(Math.max(currentLeg.endTime + 1, tick), vehicleId), self)
        )
      )
    case _ @Event(EndingRefuelSession(tick, vehicleId, _), _) =>
      log.debug(s"DrivesVehicle: EndingRefuelSession. tick: $tick, vehicle: $vehicleId")
      stay()
  }

  private def hasRoomFor(
    passengerSchedule: PassengerSchedule,
    req: ReservationRequest,
    vehicle: BeamVehicle
  ) = {
    //    val vehicleCap = vehicle.getType
    val fullCap = vehicle.beamVehicleType.seatingCapacity + vehicle.beamVehicleType.standingRoomCapacity
    passengerSchedule.schedule.from(req.departFrom).to(req.arriveAt).forall { entry =>
      entry._2.riders.size < fullCap
    }
  }

  private def toll(leg: BeamLeg) = {
    if (leg.mode == BeamMode.CAR)
      tollCalculator.calcTollByLinkIds(leg.travelPath)
    else
      0.0
  }

  protected def park(inquiry: ParkingInquiry): Unit = {
    import ParkingSearchMode._
    val isChargingRequest: Boolean = inquiry.beamVehicle match {
      // If ChoosesMode, then verify if vehicle is EV
      case Some(vehicle) if !inquiry.reserveStall => vehicle.isEV
      // If ChoosesParking, then verify if vehicle needs to either enroute or destination charge
      case Some(vehicle) if inquiry.reserveStall =>
        vehicle.isEV && List(DestinationCharging, EnRouteCharging).contains(inquiry.searchMode)
      // If non vehicle has been specified, then verify if the request is a charge request
      case _ => inquiry.parkingActivityType == ParkingActivityType.Charge
    }
    if (isChargingRequest)
      chargingNetworkManager ! inquiry
    else
      parkingManager ! inquiry
  }
}<|MERGE_RESOLUTION|>--- conflicted
+++ resolved
@@ -402,17 +402,13 @@
                     stall,
                     Id.createPersonId(id),
                     triggerId,
-<<<<<<< HEAD
+                    self,
                     shiftStatus = NotApplicable,
                     parkingEndTime = maybeNextActivity
                       .collect {
                         case activity if activity.getStartTime > 0 => MathUtils.doubleToInt(activity.getStartTime)
                       }
                       .getOrElse(tick + 4 * 3600)
-=======
-                    self,
-                    shiftStatus = NotApplicable
->>>>>>> 2e928dda
                   )
                   waitForConnectionToChargingPoint = true
                 case None => // this should only happen rarely
