--- conflicted
+++ resolved
@@ -50,7 +50,8 @@
 import scala.collection.mutable
 import scala.language.postfixOps
 
-/** DrivesVehicle
+/**
+  * DrivesVehicle
   */
 object DrivesVehicle {
 
@@ -64,16 +65,6 @@
     // First attempt to find the link in updated that corresponds to the stopping link in old
     val stoppingLink = oldPassengerSchedule.linkAtTime(stopTick)
     val updatedLegsInSchedule = updatedPassengerSchedule.schedule.keys.toList
-<<<<<<< HEAD
-    if (
-      updatedLegsInSchedule
-        .sliding(2)
-        .exists(tup => tup.size > 1 && tup.head.endTime > tup.last.startTime)
-    ) {
-      val i = 0
-    }
-=======
->>>>>>> cc46647f
     val startingLeg = updatedLegsInSchedule.reverse.find(_.travelPath.linkIds.contains(stoppingLink)) match {
       case Some(leg) =>
         leg
@@ -396,13 +387,9 @@
                   chargingNetworkManager ! ChargingPlugRequest(
                     tick,
                     currentBeamVehicle,
-<<<<<<< HEAD
-                    triggerId
-=======
                     stall,
                     triggerId,
                     shiftStatus = NotApplicable
->>>>>>> cc46647f
                   )
                   waitForConnectionToChargingPoint = true
                 case None => // this should only happen rarely
@@ -851,22 +838,9 @@
           ScheduleTrigger(AlightVehicleTrigger(Math.max(currentLeg.endTime + 1, tick), vehicleId), self)
         )
       )
-<<<<<<< HEAD
-    case Event(
-          TriggerWithId(EndRefuelSessionTrigger(tick, sessionStarted, fuelAddedInJoule, vehicle), triggerId),
-          _
-        ) =>
-      log.info(s"DrivesVehicle: EndRefuelSessionTrigger. tick: $tick, vehicle: $vehicle")
-      if (vehicle.isConnectedToChargingPoint()) {
-        val sessionDuration = tick - sessionStarted
-        handleEndCharging(tick, vehicle, sessionDuration, fuelAddedInJoule, triggerId)
-      }
-      stay() replying CompletionNotice(triggerId)
-=======
     case _ @Event(EndingRefuelSession(tick, vehicleId, stall, _), _) =>
       log.debug(s"DrivesVehicle: EndingRefuelSession. tick: $tick, vehicle: $vehicleId, stall: $stall")
       stay()
->>>>>>> cc46647f
   }
 
   private def hasRoomFor(
@@ -887,87 +861,4 @@
     else
       0.0
   }
-<<<<<<< HEAD
-
-  /** process the event ChargingPlugInEvent
-    * !!!!! This is temporary and needs to be deleted
-    * @param currentTick current time
-    * @param vehicle vehicle to be charged
-    */
-  def handleStartCharging(currentTick: Int, vehicle: BeamVehicle): Unit = {
-    log.debug("Starting refuel session for {} in tick {}.", vehicle.id, currentTick)
-    log.debug("Vehicle {} connects to charger @ stall {}", vehicle.id, vehicle.stall.get)
-    vehicle.connectToChargingPoint(currentTick)
-    val chargingPlugInEvent = new ChargingPlugInEvent(
-      tick = currentTick,
-      stall = vehicle.stall.get,
-      locationWGS = geo.utm2Wgs(vehicle.stall.get.locationUTM),
-      vehId = vehicle.id,
-      primaryFuelLevel = vehicle.primaryFuelLevelInJoules,
-      secondaryFuelLevel = Some(vehicle.secondaryFuelLevelInJoules)
-    )
-    eventsManager.processEvent(chargingPlugInEvent)
-  }
-
-  /** Calculates the duration of the refuel session, the provided energy and throws corresponding events
-    * !!!!! This is temporary and needs to be deleted
-    * @param currentTick current time
-    * @param vehicle vehicle to end charging
-    * @param chargingDuration the duration of charging session
-    * @param energyInJoules the energy in joules
-    */
-  def handleEndCharging(
-    currentTick: Int,
-    vehicle: BeamVehicle,
-    chargingDuration: Long,
-    energyInJoules: Double,
-    triggerId: Long
-  ): Unit = {
-    log.debug(
-      "Ending refuel session for {} in tick {}. Provided {} J. during {}",
-      vehicle.id,
-      currentTick,
-      energyInJoules,
-      chargingDuration
-    )
-
-    val refuelSessionEvent = new RefuelSessionEvent(
-      currentTick,
-      vehicle.stall.get.copy(locationUTM = geo.utm2Wgs(vehicle.stall.get.locationUTM)),
-      energyInJoules,
-      vehicle.primaryFuelLevelInJoules - energyInJoules,
-      chargingDuration,
-      vehicle.id,
-      vehicle.beamVehicleType
-    )
-    log.info(s"RefuelSessionEvent: $refuelSessionEvent")
-    eventsManager.processEvent(refuelSessionEvent)
-    vehicle.disconnectFromChargingPoint()
-    log.debug(
-      "Vehicle {} disconnected from charger @ stall {}",
-      vehicle.id,
-      vehicle.stall.get
-    )
-    val chargingPlugOutEvent: ChargingPlugOutEvent = new ChargingPlugOutEvent(
-      currentTick,
-      vehicle.stall.get
-        .copy(locationUTM = geo.utm2Wgs(vehicle.stall.get.locationUTM)),
-      vehicle.id,
-      vehicle.primaryFuelLevelInJoules,
-      Some(vehicle.secondaryFuelLevelInJoules)
-    )
-    eventsManager.processEvent(chargingPlugOutEvent)
-
-    vehicle.stall match {
-      case Some(stall) =>
-        parkingManager ! ReleaseParkingStall(stall, triggerId)
-        vehicle.unsetParkingStall()
-      case None =>
-        log.error("Vehicle {} has no stall while ending charging event", vehicle)
-    }
-
-  }
-
-=======
->>>>>>> cc46647f
 }