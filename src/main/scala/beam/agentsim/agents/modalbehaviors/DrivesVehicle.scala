package beam.agentsim.agents.modalbehaviors

import akka.actor.FSM.Failure
import akka.actor.{ActorRef, Stash}
import beam.agentsim.Resource.{NotifyVehicleIdle, ReleaseParkingStall}
import beam.agentsim.agents.PersonAgent._
import beam.agentsim.agents.modalbehaviors.DrivesVehicle._
import beam.agentsim.agents.parking.ChoosesParking.{handleUseParkingSpot, ConnectingToChargingPoint}
import beam.agentsim.agents.ridehail.RideHailAgent._
import beam.agentsim.agents.vehicles.AccessErrorCodes.VehicleFullError
import beam.agentsim.agents.vehicles.BeamVehicle.{BeamVehicleState, FuelConsumed}
import beam.agentsim.agents.vehicles.VehicleProtocol._
import beam.agentsim.agents.vehicles._
import beam.agentsim.agents.{BeamAgent, PersonAgent}
import beam.agentsim.events.RefuelSessionEvent.NotApplicable
import beam.agentsim.events._
import beam.agentsim.infrastructure.ChargingNetworkManager._
import beam.agentsim.infrastructure.ParkingInquiry.{ParkingActivityType, ParkingSearchMode}
import beam.agentsim.infrastructure.{ParkingInquiry, ParkingStall}
import beam.agentsim.scheduler.BeamAgentScheduler.{CompletionNotice, ScheduleTrigger}
import beam.agentsim.scheduler.Trigger.TriggerWithId
import beam.agentsim.scheduler.{HasTriggerId, Trigger}
import beam.router.Modes.BeamMode
import beam.router.Modes.BeamMode.{HOV2_TELEPORTATION, HOV3_TELEPORTATION, WALK}
import beam.router.model.{BeamLeg, BeamPath}
import beam.router.osm.TollCalculator
import beam.router.skim.event.TransitCrowdingSkimmerEvent
import beam.sim.common.GeoUtils
import beam.sim.config.BeamConfig
import beam.sim.{BeamScenario, BeamServices}
import beam.utils.NetworkHelper
import beam.utils.logging.ExponentialLazyLogging
import com.conveyal.r5.transit.TransportNetwork
import org.matsim.api.core.v01.Id
import org.matsim.api.core.v01.events.{
  LinkEnterEvent,
  LinkLeaveEvent,
  VehicleEntersTrafficEvent,
  VehicleLeavesTrafficEvent
}
import org.matsim.api.core.v01.population.Person
import org.matsim.core.api.experimental.events.EventsManager
import org.matsim.vehicles.Vehicle

import scala.collection.{immutable, mutable}
import scala.language.postfixOps

/**
  * DrivesVehicle
  */
object DrivesVehicle {

  def resolvePassengerScheduleConflicts(
    stopTick: Int,
    oldPassengerSchedule: PassengerSchedule,
    updatedPassengerSchedule: PassengerSchedule,
    networkHelper: NetworkHelper,
    geoUtils: GeoUtils
  ): PassengerSchedule = {
    // First attempt to find the link in updated that corresponds to the stopping link in old
    val stoppingLink = oldPassengerSchedule.linkAtTime(stopTick)
    val updatedLegsInSchedule = updatedPassengerSchedule.schedule.keys.toList
    val startingLeg = updatedLegsInSchedule.view.reverse.find(_.travelPath.linkIds.contains(stoppingLink)) match {
      case Some(leg) =>
        leg
      case None =>
        // Instead we will have to find the starting point using closest Euclidean distance of the links
        val stoppingCoord = networkHelper.getLink(stoppingLink).get.getCoord
        val allLinks = updatedLegsInSchedule.flatMap(_.travelPath.linkIds)
        val startingLink = allLinks(
          allLinks
            .map(networkHelper.getLink(_).get.getCoord)
            .map(geoUtils.distUTMInMeters(_, stoppingCoord))
            .zipWithIndex
            .min
            ._2
        )
        updatedLegsInSchedule.view.reverse.find(_.travelPath.linkIds.contains(startingLink)).get
    }
    val indexOfStartingLink = startingLeg.travelPath.linkIds.indexWhere(_ == stoppingLink)
    val newLinks = startingLeg.travelPath.linkIds.drop(indexOfStartingLink)
    val newDistance = newLinks.map(networkHelper.getLink(_).map(_.getLength.toInt).getOrElse(0)).sum
    val newStart = SpaceTime(geoUtils.utm2Wgs(networkHelper.getLink(newLinks.head).get.getCoord), stopTick)
    val newDuration = if (newLinks.size <= 1) { 0 }
    else {
      math.round(startingLeg.travelPath.linkTravelTime.drop(indexOfStartingLink).tail.sum.toFloat)
    }
    val newTravelPath = BeamPath(
      newLinks,
      startingLeg.travelPath.linkTravelTime.drop(indexOfStartingLink),
      None,
      newStart,
      startingLeg.travelPath.endPoint.copy(time = newStart.time + newDuration),
      newDistance
    )
    val updatedStartingLeg = BeamLeg(stopTick, startingLeg.mode, newTravelPath.duration, newTravelPath)
    val indexOfStartingLeg = updatedLegsInSchedule.indexOf(startingLeg)
    val newLegsInSchedule = BeamLeg.makeVectorLegsConsistentAsTrip(
      updatedLegsInSchedule.slice(0, indexOfStartingLeg) ++ (updatedStartingLeg +: updatedLegsInSchedule
        .slice(indexOfStartingLeg + 1, updatedPassengerSchedule.schedule.size))
    )
    var newPassSchedule = PassengerSchedule().addLegs(newLegsInSchedule)
    updatedPassengerSchedule.uniquePassengers.foreach { pass =>
      val indicesOfMatchingElements =
        updatedPassengerSchedule.legsWithPassenger(pass).toIndexedSeq.map(updatedLegsInSchedule.indexOf(_))
      newPassSchedule = newPassSchedule.addPassenger(pass, indicesOfMatchingElements.map(newLegsInSchedule(_)))
    }
    updatedPassengerSchedule.passengersWhoNeverBoard.foreach { pass =>
      newPassSchedule = newPassSchedule.removePassengerBoarding(pass)
    }
    newPassSchedule
  }

  def stripLiterallyDrivingData(data: DrivingData): DrivingData = {
    data match {
      case LiterallyDrivingData(subData, _, _) =>
        subData
      case _ =>
        data
    }
  }

  sealed trait VehicleOrToken {
    def id: Id[BeamVehicle]
    def vehicle: BeamVehicle
    def streetVehicle: StreetVehicle
  }

  case class ActualVehicle(vehicle: BeamVehicle) extends VehicleOrToken {
    override def id: Id[BeamVehicle] = vehicle.id

    override def streetVehicle: StreetVehicle = vehicle.toStreetVehicle
  }

  case class Token(override val id: Id[BeamVehicle], manager: ActorRef, vehicle: BeamVehicle) extends VehicleOrToken {
    override def streetVehicle: StreetVehicle = vehicle.toStreetVehicle
  }

  case class StartLegTrigger(tick: Int, beamLeg: BeamLeg) extends Trigger

  case class EndLegTrigger(tick: Int) extends Trigger

  case class AlightVehicleTrigger(
    tick: Int,
    vehicleId: Id[BeamVehicle],
    fuelConsumed: Option[FuelConsumed] = None
  ) extends Trigger

  case class BoardVehicleTrigger(tick: Int, vehicleId: Id[BeamVehicle]) extends Trigger

  case class StopDriving(tick: Int, triggerId: Long) extends HasTriggerId

  case class BeamVehicleStateUpdate(id: Id[BeamVehicle], vehicleState: BeamVehicleState)

  def processLinkEvents(eventsManager: EventsManager, beamVehicleId: Id[BeamVehicle], leg: BeamLeg): Unit = {
    val path = leg.travelPath
    if (path.linkTravelTime.nonEmpty & path.linkIds.size > 1) {
      val vehicleId = Id.create(beamVehicleId.toString, classOf[Vehicle])
      val links = path.linkIds
      val linkTravelTime = path.linkTravelTime
      var i: Int = 0
      var curTime = leg.startTime
      // `links.length - 1` because we don't need the travel time for the last link
      while (i < links.length - 1) {
        val from = links(i)
        val to = links(i + 1)
        val timeAtNode = math.round(linkTravelTime(i).toFloat)
        curTime = curTime + timeAtNode
        eventsManager.processEvent(new LinkLeaveEvent(curTime, vehicleId, Id.createLinkId(from)))
        eventsManager.processEvent(new LinkEnterEvent(curTime, vehicleId, Id.createLinkId(to)))
        i += 1
      }
    }
  }
}

trait DrivesVehicle[T <: DrivingData] extends BeamAgent[T] with Stash with ExponentialLazyLogging {
  protected val transportNetwork: TransportNetwork
  protected val parkingManager: ActorRef
  protected val chargingNetworkManager: ActorRef
  protected val tollCalculator: TollCalculator
  protected val beamScenario: BeamScenario
  protected val beamServices: BeamServices
  protected val networkHelper: NetworkHelper
  protected val geo: GeoUtils
  private var tollsAccumulated = 0.0
  protected val beamVehicles: mutable.Map[Id[BeamVehicle], VehicleOrToken] = mutable.Map()
  protected val potentiallyChargingBeamVehicles: mutable.Map[Id[BeamVehicle], VehicleOrToken] = mutable.Map()

  protected def currentBeamVehicle: BeamVehicle =
    beamVehicles(stateData.currentVehicle.head).asInstanceOf[ActualVehicle].vehicle

  protected val fuelConsumedByTrip: mutable.Map[Id[Person], FuelConsumed] = mutable.Map()
  var latestObservedTick: Int = 0

  private def beamConfig: BeamConfig = beamServices.beamConfig

  case class PassengerScheduleEmptyMessage(
    lastVisited: SpaceTime,
    toll: Double,
    triggerId: Long,
    fuelConsumed: Option[FuelConsumed] = None
  ) extends HasTriggerId

  case class LastLegPassengerSchedule(triggerId: Long) extends HasTriggerId

  var nextNotifyVehicleResourceIdle: Option[NotifyVehicleIdle] = None

  def updateFuelConsumedByTrip(idp: Id[Person], fuelConsumed: FuelConsumed, factor: Int = 1): Unit = {
    val existingFuel = fuelConsumedByTrip.getOrElse(idp, FuelConsumed(0, 0))
    fuelConsumedByTrip(idp) = FuelConsumed(
      existingFuel.primaryFuel + fuelConsumed.primaryFuel / factor,
      existingFuel.secondaryFuel + fuelConsumed.secondaryFuel / factor
    )
  }

  def updateLatestObservedTick(newTick: Int): Unit = if (newTick > latestObservedTick) latestObservedTick = newTick

  when(Driving) {
    case Event(
          TriggerWithId(EndLegTrigger(tick), triggerId),
          LiterallyDrivingData(data: BasePersonData, _, _)
        ) if data.currentTourMode.contains(HOV2_TELEPORTATION) || data.currentTourMode.contains(HOV3_TELEPORTATION) =>
      updateLatestObservedTick(tick)

      val dataForNextLegOrActivity: BasePersonData = data.copy(
        currentVehicle = Vector(),
        currentTripCosts = 0.0
      )

      holdTickAndTriggerId(tick, triggerId)
      goto(ProcessingNextLegOrStartActivity) using dataForNextLegOrActivity.asInstanceOf[T]

    case _ @Event(
          TriggerWithId(EndLegTrigger(tick), triggerId),
          LiterallyDrivingData(data, legEndingAt, _)
        ) if tick == legEndingAt =>
      updateLatestObservedTick(tick)
      log.debug("state(DrivesVehicle.Driving): EndLegTrigger({}) for driver {}", tick, id)
      val currentLeg = data.passengerSchedule.schedule.keys.view
        .drop(data.currentLegPassengerScheduleIndex)
        .headOption
        .getOrElse(throw new RuntimeException("Current Leg is not available."))
      val currentVehicleUnderControl = data.currentVehicle.headOption
        .getOrElse(throw new RuntimeException("Current Vehicle is not available."))
      val isLastLeg = data.currentLegPassengerScheduleIndex + 1 == data.passengerSchedule.schedule.size
      val fuelConsumed =
        currentBeamVehicle.useFuel(
          currentLeg,
          beamScenario,
          networkHelper,
          eventsManager,
          eventBuilderActor,
          beamServices.beamCustomizationAPI.beamVehicleAfterUseFuelHook
        )

      currentBeamVehicle.spaceTime = geo.wgs2Utm(currentLeg.travelPath.endPoint)

      var nbPassengers = data.passengerSchedule.schedule(currentLeg).riders.size
      if (nbPassengers > 0) {
        if (currentLeg.mode.isTransit) {
          val transitCapacity = beamConfig.beam.agentsim.tuning.transitCapacity
          nbPassengers = (nbPassengers / transitCapacity.getOrElse(1.0)).toInt
        }
        data.passengerSchedule.schedule(currentLeg).riders foreach { rider =>
          updateFuelConsumedByTrip(rider.personId, fuelConsumed, nbPassengers)
        }
      } else {
        updateFuelConsumedByTrip(id.asInstanceOf[Id[Person]], fuelConsumed)
      }

      if (isLastLeg) {
        nextNotifyVehicleResourceIdle = Some(
          NotifyVehicleIdle(
            currentVehicleUnderControl,
            this.id,
            geo.wgs2Utm(currentLeg.travelPath.endPoint.copy(time = tick)),
            data.passengerSchedule,
            currentBeamVehicle.getState,
            data.geofence,
            triggerId
          )
        )
      }

      data.passengerSchedule.schedule(currentLeg).alighters.foreach { pv =>
        logDebug(
          s"Scheduling AlightVehicleTrigger for Person ${pv.personId} from vehicle ${data.currentVehicle.head} @ $tick"
        )
        scheduler ! ScheduleTrigger(
          AlightVehicleTrigger(
            tick,
            data.currentVehicle.head,
            Some(fuelConsumedByTrip(pv.personId))
          ),
          pv.personRef
        )
        fuelConsumedByTrip.remove(pv.personId)
      }

      // EventsToLegs fails for our way of reporting e.g. walk/car/walk trips,
      // or any trips with multiple link-based vehicles where there isn't an
      // activity in between.
      // We help ourselves by not emitting link events for walking, but a better criterion
      // would be to only emit link events for the "main" leg.
      if (currentLeg.mode != WALK) {
        processLinkEvents(eventsManager, data.currentVehicle.head, currentLeg)
      }

      logDebug(s"PathTraversal @ $tick")
      eventsManager.processEvent(
        new VehicleLeavesTrafficEvent(
          tick,
          id.asInstanceOf[Id[Person]],
          Id.createLinkId(currentLeg.travelPath.linkIds.lastOption.getOrElse(Int.MinValue).toString),
          data.currentVehicle.head,
          "car",
          0.0
        )
      )

      val tollOnCurrentLeg = toll(currentLeg)
      tollsAccumulated += tollOnCurrentLeg

      val riders = {
        currentLeg.mode match {
          case BeamMode.BIKE | BeamMode.WALK => immutable.IndexedSeq(id.asInstanceOf[Id[Person]])
          case _                             => data.passengerSchedule.schedule(currentLeg).riders.toIndexedSeq.map(_.personId)
        }
      }

      val numberOfPassengers: Int = calculateNumberOfPassengersBasedOnCurrentTourMode(data, currentLeg, riders)
      val currentTourMode: Option[String] = getCurrentTourMode(data)
      val pte = PathTraversalEvent(
        tick,
        currentVehicleUnderControl,
        id.toString,
        currentBeamVehicle.beamVehicleType,
        numberOfPassengers,
        currentLeg,
        currentTourMode,
        fuelConsumed.primaryFuel,
        fuelConsumed.secondaryFuel,
        currentBeamVehicle.primaryFuelLevelInJoules,
        currentBeamVehicle.secondaryFuelLevelInJoules,
        tollOnCurrentLeg,
        riders
      )

      eventsManager.processEvent(pte)
      generateTCSEventIfPossible(pte)

      val isInEnrouteState = data match {
        case data: BasePersonData => data.enrouteData.isEnrouting; case _ => false
      }
      if (!isLastLeg) {
        // we don't want to choose parking stall if vehicle is in enroute
        if (data.hasParkingBehaviors && !isInEnrouteState) {
          holdTickAndTriggerId(tick, triggerId)
          log.debug(s"state(DrivesVehicle.Driving) $id is going to ReadyToChooseParking")
          goto(ReadyToChooseParking) using data
            .withCurrentLegPassengerScheduleIndex(data.currentLegPassengerScheduleIndex + 1)
            .asInstanceOf[T]
        } else {
          val nextLeg =
            data.passengerSchedule.schedule.keys.view
              .drop(data.currentLegPassengerScheduleIndex + 1)
              .head
          val startLegTriggerTick = if (nextLeg.startTime < tick) {
            logger.warn(s"Start time of next leg ${nextLeg.startTime} was less than current tick $tick.")
            tick
          } else {
            nextLeg.startTime
          }
          log.debug(s"state(DrivesVehicle.Driving) $id is going to WaitingToDrive")
          goto(WaitingToDrive) using stripLiterallyDrivingData(data)
            .withCurrentLegPassengerScheduleIndex(data.currentLegPassengerScheduleIndex + 1)
            .asInstanceOf[T] replying CompletionNotice(
            triggerId,
            Vector(ScheduleTrigger(StartLegTrigger(startLegTriggerTick, nextLeg), self))
          )
        }
      } else {
        var waitForConnectionToChargingPoint = false
        if (data.hasParkingBehaviors) {
          // charge vehicle
          if (currentBeamVehicle.isEV) {
            currentBeamVehicle.reservedStall.foreach { stall: ParkingStall =>
              stall.chargingPointType match {
                case Some(_) =>
                  log.debug("Sending ChargingPlugRequest to chargingNetworkManager at {}", tick)
                  chargingNetworkManager ! ChargingPlugRequest(
                    tick,
                    currentBeamVehicle,
                    stall,
                    Id.createPersonId(id),
                    triggerId,
                    self,
                    shiftStatus = NotApplicable
                  )
                  waitForConnectionToChargingPoint = true
                case None => // this should only happen rarely
                  log.debug(
                    "Charging request by vehicle {} ({}) on a spot without a charging point (parkingZoneId: {}). This is not handled yet!",
                    currentBeamVehicle.id,
                    if (currentBeamVehicle.isBEV) "BEV" else if (currentBeamVehicle.isPHEV) "PHEV" else "non-electric",
                    stall.parkingZoneId
                  )
              }
            }
          }
          if (!isInEnrouteState)
            currentBeamVehicle.setReservedParkingStall(None)
        }
        holdTickAndTriggerId(tick, triggerId)
        if (waitForConnectionToChargingPoint) {
          log.debug(s"state(DrivesVehicle.Driving) $id is going to ConnectingToChargingPoint")
          // `EnrouteRefueling` handles recharging and resetting state to original destination
          // `ConnectingToChargingPoint` parks vehicle upon reaching destination
          if (isInEnrouteState) {
            goto(EnrouteRefueling) using data.asInstanceOf[T]
          } else goto(ConnectingToChargingPoint) using data.asInstanceOf[T]
        } else {
          val maybePersonData = findPersonData(data)
          val maybeNextActivity = for {
            personData <- maybePersonData
            nextActivity <- this match {
              case agent: PersonAgent => agent.nextActivity(personData)
              case _                  => None
            }
          } yield nextActivity
          handleUseParkingSpot(
            tick,
            currentBeamVehicle,
            id,
            geo,
            eventsManager,
            beamScenario.tazTreeMap,
            nextActivity = maybeNextActivity,
            trip = maybePersonData.flatMap(_.currentTrip),
            restOfTrip = maybePersonData.map(_.restOfCurrentTrip)
          )
          self ! LastLegPassengerSchedule(triggerId)
          log.debug(s"state(DrivesVehicle.Driving) $id is going to DrivingInterrupted with $triggerId")
          goto(DrivingInterrupted) using data.asInstanceOf[T]
        }
      }

    //TODO Need explanation as to why we do nothing if we receive EndLeg but data is not type LiterallyDrivingData
    case ev @ Event(TriggerWithId(EndLegTrigger(tick), triggerId), data) =>
      updateLatestObservedTick(tick)
      log.debug("state(DrivesVehicle.Driving): {}", ev)

      log.debug(
        "DrivesVehicle.IgnoreEndLegTrigger: vehicleId({}), tick({}), triggerId({}), data({})",
        id,
        tick,
        triggerId,
        data
      )
      stay replying CompletionNotice(triggerId, Vector())

    case ev @ Event(Interrupt(interruptId, _, triggerId, _), data) =>
      log.debug("state(DrivesVehicle.Driving): {}", ev)
      goto(DrivingInterrupted) replying InterruptedWhileDriving(
        interruptId,
        currentBeamVehicle.id,
        latestObservedTick,
        data.passengerSchedule,
        data.currentLegPassengerScheduleIndex,
        triggerId
      )

    case ev @ Event(_: StartingRefuelSession, _) =>
      log.debug("state(DrivesVehicle.Driving.StartingRefuelSession): {}", ev)
      stay()
<<<<<<< HEAD
    case ev @ Event(UnhandledVehicle(_, _, _, _), _) =>
      log.error("state(DrivesVehicle.Driving.UnhandledVehicle): {}", ev)
      stay()
    case ev @ Event(WaitingToCharge(_, _, _, _), _) =>
=======
    case ev @ Event(_: UnhandledVehicle, _) =>
      log.error("state(DrivesVehicle.Driving.UnhandledVehicle): {}", ev)
      stay()
    case ev @ Event(_: WaitingToCharge, _) =>
>>>>>>> 23237577
      log.error("state(DrivesVehicle.Driving.WaitingInLine): {}. This probably should not happen", ev)
      stay()
  }

  private def getCurrentTourMode(data: DrivingData): Option[String] = {
    data match {
      case bpd: BasePersonData =>
        bpd.currentTourMode match {
          case Some(mode: BeamMode) => Some(mode.value)
          case _                    => None
        }
      case _ => None
    }
  }

  private def calculateNumberOfPassengersBasedOnCurrentTourMode(
    data: DrivingData,
    currentLeg: BeamLeg,
    riders: immutable.IndexedSeq[Id[Person]]
  ): Int = {
    val numberOfPassengers = data match {
      case bpd: BasePersonData =>
        (bpd.currentTourMode, currentLeg.mode) match {
          // can't directly check HOV2/3 because the equals in BeamMode is overridden
          case (Some(mode @ BeamMode.CAR), BeamMode.CAR) if mode.value == BeamMode.CAR_HOV2.value => riders.size + 1
          case (Some(mode @ BeamMode.CAR), BeamMode.CAR) if mode.value == BeamMode.CAR_HOV3.value => riders.size + 2
          case _                                                                                  => riders.size
        }
      case _ => riders.size
    }
    numberOfPassengers
  }

  when(DrivingInterrupted) {
    case ev @ Event(StopDriving(stopTick, triggerId), LiterallyDrivingData(data, _, _)) =>
      log.debug("state(DrivesVehicle.DrivingInterrupted): {}", ev)
      val currentLeg = data.passengerSchedule.schedule.keys.view
        .drop(data.currentLegPassengerScheduleIndex)
        .headOption
        .getOrElse(throw new RuntimeException("Current Leg is not available."))
      val currentVehicleUnderControl = data.currentVehicle.headOption
        .getOrElse(throw new RuntimeException("Current Vehicle is not available."))

      val updatedStopTick = math.max(stopTick, currentLeg.startTime)
      val partiallyCompletedBeamLeg = currentLeg.subLegThrough(updatedStopTick, networkHelper, geo)
      val riders = data.passengerSchedule.schedule(currentLeg).riders.toIndexedSeq.map(_.personId)

      val currentLocation = if (updatedStopTick > currentLeg.startTime) {
        val fuelConsumed =
          currentBeamVehicle.useFuel(
            partiallyCompletedBeamLeg,
            beamScenario,
            networkHelper,
            eventsManager,
            eventBuilderActor,
            beamServices.beamCustomizationAPI.beamVehicleAfterUseFuelHook
          )

        val tollOnCurrentLeg = toll(partiallyCompletedBeamLeg)
        tollsAccumulated += tollOnCurrentLeg
        val numberOfPassengers: Int =
          calculateNumberOfPassengersBasedOnCurrentTourMode(data, partiallyCompletedBeamLeg, riders)
        val currentTourMode: Option[String] = getCurrentTourMode(data)
        val pte = PathTraversalEvent(
          updatedStopTick,
          currentVehicleUnderControl,
          id.toString,
          currentBeamVehicle.beamVehicleType,
          numberOfPassengers,
          partiallyCompletedBeamLeg,
          currentTourMode,
          fuelConsumed.primaryFuel,
          fuelConsumed.secondaryFuel,
          currentBeamVehicle.primaryFuelLevelInJoules,
          currentBeamVehicle.secondaryFuelLevelInJoules,
          tollOnCurrentLeg,
          riders
        )
        eventsManager.processEvent(pte)
        generateTCSEventIfPossible(pte)
        partiallyCompletedBeamLeg.travelPath.endPoint
      } else {
        currentLeg.travelPath.startPoint
      }

      nextNotifyVehicleResourceIdle = Some(
        NotifyVehicleIdle(
          currentVehicleUnderControl,
          this.id,
          geo.wgs2Utm(currentLocation.copy(time = updatedStopTick)),
          data.passengerSchedule,
          currentBeamVehicle.getState,
          data.geofence,
          triggerId
        )
      )

      eventsManager.processEvent(
        new VehicleLeavesTrafficEvent(
          stopTick,
          id.asInstanceOf[Id[Person]],
          null,
          data.currentVehicle.head,
          "car",
          0.0
        )
      )

      if (riders.isEmpty) {
        self ! PassengerScheduleEmptyMessage(
          currentLocation,
          tollsAccumulated,
          triggerId = triggerId
        )
        tollsAccumulated = 0.0
        goto(PassengerScheduleEmptyInterrupted) using data
          .withCurrentLegPassengerScheduleIndex(data.currentLegPassengerScheduleIndex + 1)
          .asInstanceOf[T]
      } else {
        // In this case our passenger schedule isn't empty so we go directly to idle interrupted
        goto(IdleInterrupted) using stripLiterallyDrivingData(data).asInstanceOf[T]
      }
    case ev @ Event(Resume(_), _) =>
      log.debug("state(DrivesVehicle.DrivingInterrupted): {}", ev)
      goto(Driving)
    case ev @ Event(TriggerWithId(EndLegTrigger(_), _), _) =>
      log.debug("state(DrivesVehicle.DrivingInterrupted): {}", ev)
      stash()
      stay
    case ev @ Event(Interrupt(_, _, _, _), _) =>
      log.debug("state(DrivesVehicle.DrivingInterrupted): {}", ev)
      stash()
      stay
    case ev @ Event(_: StartingRefuelSession, _) =>
      log.debug("state(DrivesVehicle.DrivingInterrupted): {}", ev)
      stay
    case _ @Event(LastLegPassengerSchedule(triggerId), data) =>
      log.debug(s"state(DrivesVehicle.DrivingInterrupted): LastLegPassengerSchedule with $triggerId for $id")
      self ! PassengerScheduleEmptyMessage(
        geo.wgs2Utm(
          data.passengerSchedule.schedule
            .drop(data.currentLegPassengerScheduleIndex)
            .head
            ._1
            .travelPath
            .endPoint
        ),
        tollsAccumulated,
        triggerId,
        Some(fuelConsumedByTrip.getOrElse(id.asInstanceOf[Id[Person]], FuelConsumed(0, 0)))
      )
      fuelConsumedByTrip.remove(id.asInstanceOf[Id[Person]])
      tollsAccumulated = 0.0
      goto(PassengerScheduleEmpty) using stripLiterallyDrivingData(data)
        .withCurrentLegPassengerScheduleIndex(data.currentLegPassengerScheduleIndex + 1)
        .asInstanceOf[T]

  }

  private def generateTCSEventIfPossible(pte: PathTraversalEvent): Unit = {
    (pte.fromStopIndex, pte.toStopIndex) match {
      case (Some(fromStopIdx), Some(_)) =>
        eventsManager.processEvent(
          new TransitCrowdingSkimmerEvent(
            pte.time,
            beamConfig.beam.router.skim.transit_crowding_skimmer,
            pte.vehicleId,
            fromStopIdx,
            pte.numberOfPassengers,
            pte.capacity,
            pte.arrivalTime - pte.departureTime
          )
        )
      case _ =>
    }
  }

  when(WaitingToDrive) {
    case _ @Event(TriggerWithId(StartLegTrigger(tick, newLeg), triggerId), data)
        if data.legStartsAt.isEmpty || tick == data.legStartsAt.get =>
      updateLatestObservedTick(tick)
      log.debug("state(DrivesVehicle.WaitingToDrive): StartLegTrigger({},{}) for driver {}", tick, newLeg, id)

      if (data.currentVehicle.isEmpty) {
        stop(Failure("person received StartLegTrigger for leg {} but has an empty data.currentVehicle", newLeg))
      } else {
        // Un-Park if necessary, this should only happen with RideHailAgents
        data.currentVehicle.headOption match {
          case Some(currentVehicleUnderControl) =>
            assert(
              currentBeamVehicle.id == currentVehicleUnderControl,
              currentBeamVehicle.id + " " + currentVehicleUnderControl
            )
            currentBeamVehicle.stall.foreach { theStall =>
<<<<<<< HEAD
              parkingManager ! ReleaseParkingStall(theStall, triggerId)
=======
              parkingManager ! ReleaseParkingStall(theStall, tick)
>>>>>>> 23237577
            }
            currentBeamVehicle.unsetParkingStall()
          case None =>
        }
        val triggerToSchedule: Vector[ScheduleTrigger] = data.passengerSchedule
          .schedule(newLeg)
          .boarders
          .map { personVehicle =>
            logDebug(
              s"Scheduling BoardVehicleTrigger at $tick for Person ${personVehicle.personId} into vehicle ${data.currentVehicle.head} @ $tick"
            )
            ScheduleTrigger(
              BoardVehicleTrigger(tick, data.currentVehicle.head),
              personVehicle.personRef
            )
          }
          .toVector
        eventsManager.processEvent(
          new VehicleEntersTrafficEvent(
            tick,
            Id.createPersonId(id),
            Id.createLinkId(newLeg.travelPath.linkIds.headOption.getOrElse(Int.MinValue).toString),
            data.currentVehicle.head,
            "car",
            1.0
          )
        )
        // Produce link events for this trip (the same ones as in PathTraversalEvent).
        val beamLeg = data.passengerSchedule.schedule
          .drop(data.currentLegPassengerScheduleIndex)
          .head
          ._1
        val endTime = tick + beamLeg.duration
        goto(Driving) using LiterallyDrivingData(data, endTime, Some(tick))
          .asInstanceOf[T] replying CompletionNotice(
          triggerId,
          triggerToSchedule ++ Vector(ScheduleTrigger(EndLegTrigger(endTime), self))
        )
      }
    case ev @ Event(Interrupt(interruptId, _, triggerId, _), _) =>
      log.debug("state(DrivesVehicle.WaitingToDrive): {}", ev)
      goto(WaitingToDriveInterrupted) replying InterruptedWhileWaitingToDrive(
        interruptId,
        currentBeamVehicle.id,
        latestObservedTick,
        triggerId
      )

    case ev @ Event(NotifyVehicleResourceIdleReply(triggerId: Long, newTriggers: Seq[ScheduleTrigger], _), _) =>
      log.debug("state(DrivesVehicle.WaitingToDrive.NotifyVehicleResourceIdleReply): {}", ev)

      if (!_currentTriggerId.contains(triggerId)) {
        log.error(
          "Driver {}: local triggerId {} does not match the id received from resource manager {}",
          id,
          _currentTriggerId,
          triggerId
        )
      }

      _currentTriggerId match {
        case Some(_) =>
          val (_, triggerId) = releaseTickAndTriggerId()
          scheduler ! CompletionNotice(triggerId, newTriggers)
        case None =>
      }

      stay()

  }

  when(WaitingToDriveInterrupted) {
    case ev @ Event(Resume(_), _) =>
      log.debug("state(DrivesVehicle.WaitingToDriveInterrupted): {}", ev)
      goto(WaitingToDrive)

    case ev @ Event(TriggerWithId(StartLegTrigger(_, _), _), _) =>
      log.debug("state(DrivesVehicle.WaitingToDriveInterrupted): {}", ev)
      stash()
      stay
    case _ @Event(_: NotifyVehicleResourceIdleReply, _) =>
      stash()
      stay

  }

  val drivingBehavior: StateFunction = {
    case ev @ Event(req: ReservationRequest, data)
        if !hasRoomFor(
          data.passengerSchedule,
          req,
          currentBeamVehicle
        ) =>
      log.debug("state(DrivesVehicle.drivingBehavior): {}", ev)
      stay() replying ReservationResponse(Left(VehicleFullError), req.triggerId)

    case ev @ Event(req: ReservationRequest, data) =>
      log.debug("state(DrivesVehicle.drivingBehavior): {}", ev)
      val legs = data.passengerSchedule.schedule
        .from(req.departFrom)
        .to(req.arriveAt)
        .keys
        .toSeq
      val legsInThePast = data.passengerSchedule.schedule
        .take(data.currentLegPassengerScheduleIndex)
        .from(req.departFrom)
        .to(req.arriveAt)
        .keys
        .toSeq
      if (legsInThePast.nonEmpty)
        log.debug("Legs in the past: {} -- {}", legsInThePast, req)
      val boardTrigger = if (legsInThePast.nonEmpty) {
        Vector(
          ScheduleTrigger(
            BoardVehicleTrigger(
              legsInThePast.head.startTime,
              data.currentVehicle.head
            ),
            sender()
          )
        )
      } else {
        Vector()
      }
      val alightTrigger = if (legsInThePast.nonEmpty && legsInThePast.size == legs.size) {
        Vector(
          ScheduleTrigger(
            AlightVehicleTrigger(
              legsInThePast.last.endTime,
              data.currentVehicle.head
            ),
            sender()
          )
        )
      } else {
        Vector()
      }

      val boardTrigger2 = data.passengerSchedule.schedule.keys.view
        .drop(data.currentLegPassengerScheduleIndex)
        .headOption match {
        case Some(currentLeg) =>
          if (stateName == Driving && legs.head == currentLeg) {
            Vector(
              ScheduleTrigger(
                BoardVehicleTrigger(
                  currentLeg.startTime,
                  data.currentVehicle.head
                ),
                sender()
              )
            )
          } else {
            Vector()
          }
        case None =>
          log.warning("Driver did not find a leg at currentLegPassengerScheduleIndex.")
          Vector()
      }
      stay() using data
        .withPassengerSchedule(
          data.passengerSchedule.addPassenger(req.passengerVehiclePersonId, legs)
        )
        .asInstanceOf[T] replying
      ReservationResponse(
        Right(
          ReserveConfirmInfo(boardTrigger ++ alightTrigger ++ boardTrigger2)
        ),
        req.triggerId
      )

    case ev @ Event(RemovePassengerFromTrip(id), data) =>
      log.debug("state(DrivesVehicle.drivingBehavior): {}", ev)
      stay() using data
        .withPassengerSchedule(
          PassengerSchedule(
            data.passengerSchedule.schedule ++ data.passengerSchedule.schedule
              .collect { case (leg, manifest) =>
                (
                  leg,
                  manifest.copy(
                    riders = manifest.riders - id,
                    alighters = manifest.alighters - id,
                    boarders = manifest.boarders - id
                  )
                )
              }
          )
        )
        .asInstanceOf[T]

    // The following 2 (Board and Alight) can happen idiosyncratically if a person ended up taking a much longer than expected
    // trip and meanwhile a CAV was scheduled to pick them up (and then drop them off) for the next trip, but they're still driving baby
    case Event(
          TriggerWithId(BoardVehicleTrigger(tick, vehicleId), triggerId),
          data @ LiterallyDrivingData(_, _, _)
        ) =>
      val currentLeg = data.passengerSchedule.schedule.keys.view
        .drop(data.currentLegPassengerScheduleIndex)
        .headOption
        .getOrElse(throw new RuntimeException("Current Leg is not available."))
      stay() replying CompletionNotice(
        triggerId,
        Vector(ScheduleTrigger(BoardVehicleTrigger(Math.max(currentLeg.endTime, tick), vehicleId), self))
      )
    case Event(
          TriggerWithId(AlightVehicleTrigger(tick, vehicleId, _), triggerId),
          data @ LiterallyDrivingData(_, _, _)
        ) =>
      val currentLeg = data.passengerSchedule.schedule.keys.view
        .drop(data.currentLegPassengerScheduleIndex)
        .headOption
        .getOrElse(throw new RuntimeException("Current Leg is not available."))
      stay() replying CompletionNotice(
        triggerId,
        Vector(
          ScheduleTrigger(AlightVehicleTrigger(Math.max(currentLeg.endTime + 1, tick), vehicleId), self)
        )
      )
    case _ @Event(EndingRefuelSession(tick, vehicleId, _), _) =>
      log.debug(s"DrivesVehicle: EndingRefuelSession. tick: $tick, vehicle: $vehicleId")
      stay()
  }

  private def hasRoomFor(
    passengerSchedule: PassengerSchedule,
    req: ReservationRequest,
    vehicle: BeamVehicle
  ) = {
    //    val vehicleCap = vehicle.getType
    val fullCap = vehicle.beamVehicleType.seatingCapacity + vehicle.beamVehicleType.standingRoomCapacity
    passengerSchedule.schedule.from(req.departFrom).to(req.arriveAt).forall { entry =>
      entry._2.riders.size < fullCap
    }
  }

  private def toll(leg: BeamLeg) = {
    if (leg.mode == BeamMode.CAR)
      tollCalculator.calcTollByLinkIds(leg.travelPath)
    else
      0.0
  }

  protected def park(inquiry: ParkingInquiry): Unit = {
    import ParkingSearchMode._
    val isChargingRequest: Boolean = inquiry.beamVehicle match {
      // If ChoosesMode, then verify if vehicle is EV
      case Some(vehicle) if !inquiry.reserveStall => vehicle.isEV
      // If ChoosesParking, then verify if vehicle needs to either enroute or destination charge
      case Some(vehicle) if inquiry.reserveStall =>
        vehicle.isEV && List(DestinationCharging, EnRouteCharging).contains(inquiry.searchMode)
      // If non vehicle has been specified, then verify if the request is a charge request
      case _ => inquiry.parkingActivityType == ParkingActivityType.Charge
    }
    if (isChargingRequest)
      chargingNetworkManager ! inquiry
    else
      parkingManager ! inquiry
  }
}<|MERGE_RESOLUTION|>--- conflicted
+++ resolved
@@ -409,8 +409,6 @@
               }
             }
           }
-          if (!isInEnrouteState)
-            currentBeamVehicle.setReservedParkingStall(None)
         }
         holdTickAndTriggerId(tick, triggerId)
         if (waitForConnectionToChargingPoint) {
@@ -474,17 +472,10 @@
     case ev @ Event(_: StartingRefuelSession, _) =>
       log.debug("state(DrivesVehicle.Driving.StartingRefuelSession): {}", ev)
       stay()
-<<<<<<< HEAD
-    case ev @ Event(UnhandledVehicle(_, _, _, _), _) =>
-      log.error("state(DrivesVehicle.Driving.UnhandledVehicle): {}", ev)
-      stay()
-    case ev @ Event(WaitingToCharge(_, _, _, _), _) =>
-=======
     case ev @ Event(_: UnhandledVehicle, _) =>
       log.error("state(DrivesVehicle.Driving.UnhandledVehicle): {}", ev)
       stay()
     case ev @ Event(_: WaitingToCharge, _) =>
->>>>>>> 23237577
       log.error("state(DrivesVehicle.Driving.WaitingInLine): {}. This probably should not happen", ev)
       stay()
   }
@@ -679,11 +670,7 @@
               currentBeamVehicle.id + " " + currentVehicleUnderControl
             )
             currentBeamVehicle.stall.foreach { theStall =>
-<<<<<<< HEAD
-              parkingManager ! ReleaseParkingStall(theStall, triggerId)
-=======
               parkingManager ! ReleaseParkingStall(theStall, tick)
->>>>>>> 23237577
             }
             currentBeamVehicle.unsetParkingStall()
           case None =>
