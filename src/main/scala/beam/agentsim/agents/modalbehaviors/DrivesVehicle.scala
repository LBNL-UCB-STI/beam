package beam.agentsim.agents.modalbehaviors

import akka.actor.FSM.Failure
import akka.actor.{ActorRef, Stash}
import beam.agentsim.Resource.{NotifyVehicleIdle, ReleaseParkingStall}
import beam.agentsim.agents.BeamAgent
import beam.agentsim.agents.PersonAgent._
import beam.agentsim.agents.modalbehaviors.DrivesVehicle._
import beam.agentsim.agents.parking.ChoosesParking.{handleUseParkingSpot, ConnectingToChargingPoint}
import beam.agentsim.agents.ridehail.RideHailAgent._
import beam.agentsim.agents.vehicles.AccessErrorCodes.VehicleFullError
import beam.agentsim.agents.vehicles.BeamVehicle.{BeamVehicleState, FuelConsumed}
import beam.agentsim.agents.vehicles.VehicleProtocol._
import beam.agentsim.agents.vehicles._
import beam.agentsim.events.RefuelSessionEvent.NotApplicable
import beam.agentsim.events._
import beam.agentsim.infrastructure.ChargingNetworkManager._
import beam.agentsim.infrastructure.ParkingStall
import beam.agentsim.scheduler.BeamAgentScheduler.{CompletionNotice, ScheduleTrigger}
import beam.agentsim.scheduler.Trigger.TriggerWithId
import beam.agentsim.scheduler.{HasTriggerId, Trigger}
import beam.router.Modes.BeamMode
import beam.router.Modes.BeamMode.WALK
import beam.router.model.{BeamLeg, BeamPath}
import beam.router.osm.TollCalculator
import beam.router.skim.event.TransitCrowdingSkimmerEvent
import beam.sim.common.GeoUtils
import beam.sim.config.BeamConfig
import beam.sim.{BeamConfigChangesObservable, BeamScenario, BeamServices}
import beam.utils.NetworkHelper
import beam.utils.logging.ExponentialLazyLogging
import com.conveyal.r5.transit.TransportNetwork
import org.matsim.api.core.v01.Id
import org.matsim.api.core.v01.events.{
  LinkEnterEvent,
  LinkLeaveEvent,
  VehicleEntersTrafficEvent,
  VehicleLeavesTrafficEvent
}
import org.matsim.api.core.v01.population.Person
import org.matsim.core.api.experimental.events.EventsManager
import org.matsim.vehicles.Vehicle

import scala.collection.mutable
import scala.language.postfixOps

/**
  * DrivesVehicle
  */
object DrivesVehicle {

  def resolvePassengerScheduleConflicts(
    stopTick: Int,
    oldPassengerSchedule: PassengerSchedule,
    updatedPassengerSchedule: PassengerSchedule,
    networkHelper: NetworkHelper,
    geoUtils: GeoUtils
  ): PassengerSchedule = {
    // First attempt to find the link in updated that corresponds to the stopping link in old
    val stoppingLink = oldPassengerSchedule.linkAtTime(stopTick)
    val updatedLegsInSchedule = updatedPassengerSchedule.schedule.keys.toList
    val startingLeg = updatedLegsInSchedule.reverse.find(_.travelPath.linkIds.contains(stoppingLink)) match {
      case Some(leg) =>
        leg
      case None =>
        // Instead we will have to find the starting point using closest Euclidean distance of the links
        val stoppingCoord = networkHelper.getLink(stoppingLink).get.getCoord
        val allLinks = updatedLegsInSchedule.flatMap(_.travelPath.linkIds)
        val startingLink = allLinks(
          allLinks
            .map(networkHelper.getLink(_).get.getCoord)
            .map(geoUtils.distUTMInMeters(_, stoppingCoord))
            .zipWithIndex
            .min
            ._2
        )
        updatedLegsInSchedule.reverse.find(_.travelPath.linkIds.contains(startingLink)).get
    }
    val indexOfStartingLink = startingLeg.travelPath.linkIds.indexWhere(_ == stoppingLink)
    val newLinks = startingLeg.travelPath.linkIds.drop(indexOfStartingLink)
    val newDistance = newLinks.map(networkHelper.getLink(_).map(_.getLength.toInt).getOrElse(0)).sum
    val newStart = SpaceTime(geoUtils.utm2Wgs(networkHelper.getLink(newLinks.head).get.getCoord), stopTick)
    val newDuration = if (newLinks.size <= 1) { 0 }
    else {
      math.round(startingLeg.travelPath.linkTravelTime.drop(indexOfStartingLink).tail.sum.toFloat)
    }
    val newTravelPath = BeamPath(
      newLinks,
      startingLeg.travelPath.linkTravelTime.drop(indexOfStartingLink),
      None,
      newStart,
      startingLeg.travelPath.endPoint.copy(time = newStart.time + newDuration),
      newDistance
    )
    val updatedStartingLeg = BeamLeg(stopTick, startingLeg.mode, newTravelPath.duration, newTravelPath)
    val indexOfStartingLeg = updatedLegsInSchedule.indexOf(startingLeg)
    val newLegsInSchedule = BeamLeg.makeVectorLegsConsistentAsTrip(
      updatedLegsInSchedule.slice(0, indexOfStartingLeg) ++ (updatedStartingLeg +: updatedLegsInSchedule
        .slice(indexOfStartingLeg + 1, updatedPassengerSchedule.schedule.size))
    )
    var newPassSchedule = PassengerSchedule().addLegs(newLegsInSchedule)
    updatedPassengerSchedule.uniquePassengers.foreach { pass =>
      val indicesOfMatchingElements =
        updatedPassengerSchedule.legsWithPassenger(pass).toIndexedSeq.map(updatedLegsInSchedule.indexOf(_))
      newPassSchedule = newPassSchedule.addPassenger(pass, indicesOfMatchingElements.map(newLegsInSchedule(_)))
    }
    updatedPassengerSchedule.passengersWhoNeverBoard.foreach { pass =>
      newPassSchedule = newPassSchedule.removePassengerBoarding(pass)
    }
    newPassSchedule
  }

  def stripLiterallyDrivingData(data: DrivingData): DrivingData = {
    data match {
      case LiterallyDrivingData(subData, _, _) =>
        subData
      case _ =>
        data
    }
  }

  sealed trait VehicleOrToken {
    def id: Id[BeamVehicle]
    def vehicle: BeamVehicle
    def streetVehicle: StreetVehicle
  }

  case class EndRefuelData(chargingEndTick: Int, energyDelivered: Double)

  case class ActualVehicle(vehicle: BeamVehicle) extends VehicleOrToken {
    override def id: Id[BeamVehicle] = vehicle.id

    override def streetVehicle: StreetVehicle = vehicle.toStreetVehicle
  }

  case class Token(override val id: Id[BeamVehicle], manager: ActorRef, vehicle: BeamVehicle) extends VehicleOrToken {
    override def streetVehicle: StreetVehicle = vehicle.toStreetVehicle
  }

  case class StartLegTrigger(tick: Int, beamLeg: BeamLeg) extends Trigger

  case class EndLegTrigger(tick: Int) extends Trigger

  case class AlightVehicleTrigger(
    tick: Int,
    vehicleId: Id[BeamVehicle],
    fuelConsumed: Option[FuelConsumed] = None
  ) extends Trigger

  case class BoardVehicleTrigger(tick: Int, vehicleId: Id[BeamVehicle]) extends Trigger

  case class StopDriving(tick: Int, triggerId: Long) extends HasTriggerId

  case class BeamVehicleStateUpdate(id: Id[BeamVehicle], vehicleState: BeamVehicleState)

  def processLinkEvents(eventsManager: EventsManager, beamVehicleId: Id[BeamVehicle], leg: BeamLeg): Unit = {
    val path = leg.travelPath
    if (path.linkTravelTime.nonEmpty & path.linkIds.size > 1) {
      val vehicleId = Id.create(beamVehicleId.toString, classOf[Vehicle])
      val links = path.linkIds
      val linkTravelTime = path.linkTravelTime
      var i: Int = 0
      var curTime = leg.startTime
      // `links.length - 1` because we don't need the travel time for the last link
      while (i < links.length - 1) {
        val from = links(i)
        val to = links(i + 1)
        val timeAtNode = math.round(linkTravelTime(i).toFloat)
        curTime = curTime + timeAtNode
        eventsManager.processEvent(new LinkLeaveEvent(curTime, vehicleId, Id.createLinkId(from)))
        eventsManager.processEvent(new LinkEnterEvent(curTime, vehicleId, Id.createLinkId(to)))
        i += 1
      }
    }
  }
}

trait DrivesVehicle[T <: DrivingData] extends BeamAgent[T] with Stash with ExponentialLazyLogging {
  protected val transportNetwork: TransportNetwork
  protected val parkingManager: ActorRef
  protected val chargingNetworkManager: ActorRef
  protected val tollCalculator: TollCalculator
  protected val beamScenario: BeamScenario
  protected val beamServices: BeamServices
  protected val networkHelper: NetworkHelper
  protected val geo: GeoUtils
  private var tollsAccumulated = 0.0
  protected val beamVehicles: mutable.Map[Id[BeamVehicle], VehicleOrToken] = mutable.Map()
  protected val potentiallyChargingBeamVehicles: mutable.Map[Id[BeamVehicle], VehicleOrToken] = mutable.Map()

  protected def currentBeamVehicle: BeamVehicle =
    beamVehicles(stateData.currentVehicle.head).asInstanceOf[ActualVehicle].vehicle

  protected val fuelConsumedByTrip: mutable.Map[Id[Person], FuelConsumed] = mutable.Map()
  var latestObservedTick: Int = 0

  private def beamConfig: BeamConfig = BeamConfigChangesObservable.lastBeamConfig

  case class PassengerScheduleEmptyMessage(
    lastVisited: SpaceTime,
    toll: Double,
    triggerId: Long,
    fuelConsumed: Option[FuelConsumed] = None
  ) extends HasTriggerId

  case class LastLegPassengerSchedule(triggerId: Long) extends HasTriggerId

  var nextNotifyVehicleResourceIdle: Option[NotifyVehicleIdle] = None

  def updateFuelConsumedByTrip(idp: Id[Person], fuelConsumed: FuelConsumed, factor: Int = 1): Unit = {
    val existingFuel = fuelConsumedByTrip.getOrElse(idp, FuelConsumed(0, 0))
    fuelConsumedByTrip(idp) = FuelConsumed(
      existingFuel.primaryFuel + fuelConsumed.primaryFuel / factor,
      existingFuel.secondaryFuel + fuelConsumed.secondaryFuel / factor
    )
  }

  def updateLatestObservedTick(newTick: Int): Unit = if (newTick > latestObservedTick) latestObservedTick = newTick

  when(Driving) {
    case _ @Event(
          TriggerWithId(EndLegTrigger(tick), triggerId),
          LiterallyDrivingData(data, legEndingAt, _)
        ) if tick == legEndingAt =>
      updateLatestObservedTick(tick)
      log.debug("state(DrivesVehicle.Driving): EndLegTrigger({}) for driver {}", tick, id)
      val currentLeg = data.passengerSchedule.schedule.keys.view
        .drop(data.currentLegPassengerScheduleIndex)
        .headOption
        .getOrElse(throw new RuntimeException("Current Leg is not available."))
      val currentVehicleUnderControl = data.currentVehicle.headOption
        .getOrElse(throw new RuntimeException("Current Vehicle is not available."))
      val isLastLeg = data.currentLegPassengerScheduleIndex + 1 == data.passengerSchedule.schedule.size
      val fuelConsumed =
        currentBeamVehicle.useFuel(
          currentLeg,
          beamScenario,
          networkHelper,
          eventsManager,
          eventBuilderActor,
          beamServices.beamCustomizationAPI.beamVehicleAfterUseFuelHook
        )

      currentBeamVehicle.spaceTime = geo.wgs2Utm(currentLeg.travelPath.endPoint)

      var nbPassengers = data.passengerSchedule.schedule(currentLeg).riders.size
      if (nbPassengers > 0) {
        if (currentLeg.mode.isTransit) {
          val transitCapacity = beamConfig.beam.agentsim.tuning.transitCapacity
          nbPassengers = (nbPassengers / transitCapacity.getOrElse(1.0)).toInt
        }
        data.passengerSchedule.schedule(currentLeg).riders foreach { rider =>
          updateFuelConsumedByTrip(rider.personId, fuelConsumed, nbPassengers)
        }
      } else {
        updateFuelConsumedByTrip(id.asInstanceOf[Id[Person]], fuelConsumed)
      }

      if (isLastLeg) {
        nextNotifyVehicleResourceIdle = Some(
          NotifyVehicleIdle(
            currentVehicleUnderControl,
            geo.wgs2Utm(currentLeg.travelPath.endPoint.copy(time = tick)),
            data.passengerSchedule,
            currentBeamVehicle.getState,
            data.geofence,
            triggerId
          )
        )
      }

      data.passengerSchedule.schedule(currentLeg).alighters.foreach { pv =>
        logDebug(
          s"Scheduling AlightVehicleTrigger for Person ${pv.personId} from vehicle ${data.currentVehicle.head} @ $tick"
        )
        scheduler ! ScheduleTrigger(
          AlightVehicleTrigger(
            tick,
            data.currentVehicle.head,
            Some(fuelConsumedByTrip(pv.personId))
          ),
          pv.personRef
        )
        fuelConsumedByTrip.remove(pv.personId)
      }

      // EventsToLegs fails for our way of reporting e.g. walk/car/walk trips,
      // or any trips with multiple link-based vehicles where there isn't an
      // activity in between.
      // We help ourselves by not emitting link events for walking, but a better criterion
      // would be to only emit link events for the "main" leg.
      if (currentLeg.mode != WALK) {
        processLinkEvents(eventsManager, data.currentVehicle.head, currentLeg)
      }

      logDebug(s"PathTraversal @ $tick")
      eventsManager.processEvent(
        new VehicleLeavesTrafficEvent(
          tick,
          id.asInstanceOf[Id[Person]],
          Id.createLinkId(currentLeg.travelPath.linkIds.lastOption.getOrElse(Int.MinValue).toString),
          data.currentVehicle.head,
          "car",
          0.0
        )
      )

      val tollOnCurrentLeg = toll(currentLeg)
      tollsAccumulated += tollOnCurrentLeg
      val riders = data.passengerSchedule.schedule(currentLeg).riders.toIndexedSeq.map(_.personId)
      val pte = PathTraversalEvent(
        tick,
        currentVehicleUnderControl,
        id.toString,
        currentBeamVehicle.beamVehicleType,
        riders.size,
        currentLeg,
        fuelConsumed.primaryFuel,
        fuelConsumed.secondaryFuel,
        currentBeamVehicle.primaryFuelLevelInJoules,
        currentBeamVehicle.secondaryFuelLevelInJoules,
        tollOnCurrentLeg,
        /*
          fuelConsumed.fuelConsumptionData.map(x=>(x.linkId, x.linkNumberOfLanes)),
          fuelConsumed.fuelConsumptionData.map(x=>(x.linkId, x.freeFlowSpeed)),
          fuelConsumed.primaryLoggingData.map(x=>(x.linkId, x.gradientOption)),
          fuelConsumed.fuelConsumptionData.map(x=>(x.linkId, x.linkLength)),
          fuelConsumed.primaryLoggingData.map(x=>(x.linkId, x.rate)),
          fuelConsumed.primaryLoggingData.map(x=>(x.linkId, x.consumption)),
          fuelConsumed.secondaryLoggingData.map(x=>(x.linkId, x.rate)),
          fuelConsumed.secondaryLoggingData.map(x=>(x.linkId, x.consumption))*/
        riders
      )

      eventsManager.processEvent(pte)
      generateTCSEventIfPossible(pte)

      if (!isLastLeg) {
        if (data.hasParkingBehaviors) {
          holdTickAndTriggerId(tick, triggerId)
          log.debug(s"state(DrivesVehicle.Driving) $id is going to ReadyToChooseParking")
          goto(ReadyToChooseParking) using data
            .withCurrentLegPassengerScheduleIndex(data.currentLegPassengerScheduleIndex + 1)
            .asInstanceOf[T]
        } else {
          val nextLeg =
            data.passengerSchedule.schedule.keys.view
              .drop(data.currentLegPassengerScheduleIndex + 1)
              .head
          val startLegTriggerTick = if (nextLeg.startTime < tick) {
            logger.warn(s"Start time of next leg ${nextLeg.startTime} was less than current tick $tick.")
            tick
          } else {
            nextLeg.startTime
          }
          log.debug(s"state(DrivesVehicle.Driving) $id is going to WaitingToDrive")
          goto(WaitingToDrive) using stripLiterallyDrivingData(data)
            .withCurrentLegPassengerScheduleIndex(data.currentLegPassengerScheduleIndex + 1)
            .asInstanceOf[T] replying CompletionNotice(
            triggerId,
            Vector(ScheduleTrigger(StartLegTrigger(startLegTriggerTick, nextLeg), self))
          )
        }
      } else {
        var waitForConnectionToChargingPoint = false
        if (data.hasParkingBehaviors) {
          // charge vehicle
          if (currentBeamVehicle.isBEV | currentBeamVehicle.isPHEV) {
            currentBeamVehicle.reservedStall.foreach { stall: ParkingStall =>
              stall.chargingPointType match {
                case Some(_) =>
                  log.debug("Sending ChargingPlugRequest to chargingNetworkManager at {}", tick)
                  chargingNetworkManager ! ChargingPlugRequest(
                    tick,
                    currentBeamVehicle,
                    stall,
                    Id.createPersonId(id),
                    triggerId,
                    shiftStatus = NotApplicable
                  )
                  waitForConnectionToChargingPoint = true
                case None => // this should only happen rarely
                  log.debug(
                    "Charging request by vehicle {} ({}) on a spot without a charging point (parkingZoneId: {}). This is not handled yet!",
                    currentBeamVehicle.id,
                    if (currentBeamVehicle.isBEV) "BEV" else if (currentBeamVehicle.isPHEV) "PHEV" else "non-electric",
                    stall.parkingZoneId
                  )
              }
            }
          }
        }
        holdTickAndTriggerId(tick, triggerId)
        if (waitForConnectionToChargingPoint) {
          log.debug(s"state(DrivesVehicle.Driving) $id is going to ConnectingToChargingPoint")
          goto(ConnectingToChargingPoint) using data.asInstanceOf[T]
        } else {
          handleUseParkingSpot(tick, currentBeamVehicle, id, geo, eventsManager)
          self ! LastLegPassengerSchedule(triggerId)
          log.debug(s"state(DrivesVehicle.Driving) $id is going to DrivingInterrupted with $triggerId")
          goto(DrivingInterrupted) using data.asInstanceOf[T]
        }
      }

    //TODO Need explanation as to why we do nothing if we receive EndLeg but data is not type LiterallyDrivingData
    case ev @ Event(TriggerWithId(EndLegTrigger(tick), triggerId), data) =>
      updateLatestObservedTick(tick)
      log.debug("state(DrivesVehicle.Driving): {}", ev)

      log.debug(
        "DrivesVehicle.IgnoreEndLegTrigger: vehicleId({}), tick({}), triggerId({}), data({})",
        id,
        tick,
        triggerId,
        data
      )
      stay replying CompletionNotice(triggerId, Vector())

    case ev @ Event(Interrupt(interruptId, _, triggerId, _), data) =>
      log.debug("state(DrivesVehicle.Driving): {}", ev)
      goto(DrivingInterrupted) replying InterruptedWhileDriving(
        interruptId,
        currentBeamVehicle.id,
        latestObservedTick,
        data.passengerSchedule,
        data.currentLegPassengerScheduleIndex,
        triggerId
      )

    case ev @ Event(StartingRefuelSession(_, _), _) =>
      log.debug("state(DrivesVehicle.Driving.StartingRefuelSession): {}", ev)
      stay()
    case ev @ Event(UnhandledVehicle(_, _, _), _) =>
      log.error("state(DrivesVehicle.Driving.UnhandledVehicle): {}", ev)
      stay()
    case ev @ Event(WaitingToCharge(_, _, _), _) =>
      log.error("state(DrivesVehicle.Driving.WaitingInLine): {}. This probably should not happen", ev)
      stay()
  }

  when(DrivingInterrupted) {
    case ev @ Event(StopDriving(stopTick, triggerId), LiterallyDrivingData(data, _, _)) =>
      log.debug("state(DrivesVehicle.DrivingInterrupted): {}", ev)
      val currentLeg = data.passengerSchedule.schedule.keys.view
        .drop(data.currentLegPassengerScheduleIndex)
        .headOption
        .getOrElse(throw new RuntimeException("Current Leg is not available."))
      val currentVehicleUnderControl = data.currentVehicle.headOption
        .getOrElse(throw new RuntimeException("Current Vehicle is not available."))

      val updatedStopTick = math.max(stopTick, currentLeg.startTime)
      val partiallyCompletedBeamLeg = currentLeg.subLegThrough(updatedStopTick, networkHelper, geo)
      val riders = data.passengerSchedule.schedule(currentLeg).riders.toIndexedSeq.map(_.personId)

      val currentLocation = if (updatedStopTick > currentLeg.startTime) {
        val fuelConsumed =
          currentBeamVehicle.useFuel(
            partiallyCompletedBeamLeg,
            beamScenario,
            networkHelper,
            eventsManager,
            eventBuilderActor,
            beamServices.beamCustomizationAPI.beamVehicleAfterUseFuelHook
          )

        val tollOnCurrentLeg = toll(partiallyCompletedBeamLeg)
        tollsAccumulated += tollOnCurrentLeg
        val pte = PathTraversalEvent(
          updatedStopTick,
          currentVehicleUnderControl,
          id.toString,
          currentBeamVehicle.beamVehicleType,
          riders.size,
          partiallyCompletedBeamLeg,
          fuelConsumed.primaryFuel,
          fuelConsumed.secondaryFuel,
          currentBeamVehicle.primaryFuelLevelInJoules,
          currentBeamVehicle.secondaryFuelLevelInJoules,
          tollOnCurrentLeg,
          riders
        )
        eventsManager.processEvent(pte)
        generateTCSEventIfPossible(pte)
        partiallyCompletedBeamLeg.travelPath.endPoint
      } else {
        currentLeg.travelPath.startPoint
      }

      nextNotifyVehicleResourceIdle = Some(
        NotifyVehicleIdle(
          currentVehicleUnderControl,
          geo.wgs2Utm(currentLocation.copy(time = updatedStopTick)),
          data.passengerSchedule,
          currentBeamVehicle.getState,
          data.geofence,
          triggerId
        )
      )

      eventsManager.processEvent(
        new VehicleLeavesTrafficEvent(
          stopTick,
          id.asInstanceOf[Id[Person]],
          null,
          data.currentVehicle.head,
          "car",
          0.0
        )
      )

      if (riders.isEmpty) {
        self ! PassengerScheduleEmptyMessage(
          currentLocation,
          tollsAccumulated,
          triggerId = triggerId
        )
        tollsAccumulated = 0.0
        goto(PassengerScheduleEmptyInterrupted) using data
          .withCurrentLegPassengerScheduleIndex(data.currentLegPassengerScheduleIndex + 1)
          .asInstanceOf[T]
      } else {
        // In this case our passenger schedule isn't empty so we go directly to idle interrupted
        goto(IdleInterrupted) using stripLiterallyDrivingData(data).asInstanceOf[T]
      }
    case ev @ Event(Resume(_), _) =>
      log.debug("state(DrivesVehicle.DrivingInterrupted): {}", ev)
      goto(Driving)
    case ev @ Event(TriggerWithId(EndLegTrigger(_), _), _) =>
      log.debug("state(DrivesVehicle.DrivingInterrupted): {}", ev)
      stash()
      stay
    case ev @ Event(Interrupt(_, _, _, _), _) =>
      log.debug("state(DrivesVehicle.DrivingInterrupted): {}", ev)
      stash()
      stay
    case ev @ Event(StartingRefuelSession(_, _), _) =>
      log.debug("state(DrivesVehicle.DrivingInterrupted): {}", ev)
      stay
    case _ @Event(LastLegPassengerSchedule(triggerId), data) =>
      log.debug(s"state(DrivesVehicle.DrivingInterrupted): LastLegPassengerSchedule with $triggerId for $id")
      self ! PassengerScheduleEmptyMessage(
        geo.wgs2Utm(
          data.passengerSchedule.schedule
            .drop(data.currentLegPassengerScheduleIndex)
            .head
            ._1
            .travelPath
            .endPoint
        ),
        tollsAccumulated,
        triggerId,
        Some(fuelConsumedByTrip.getOrElse(id.asInstanceOf[Id[Person]], FuelConsumed(0, 0)))
      )
      fuelConsumedByTrip.remove(id.asInstanceOf[Id[Person]])
      tollsAccumulated = 0.0
      goto(PassengerScheduleEmpty) using stripLiterallyDrivingData(data)
        .withCurrentLegPassengerScheduleIndex(data.currentLegPassengerScheduleIndex + 1)
        .asInstanceOf[T]

  }

  private def generateTCSEventIfPossible(pte: PathTraversalEvent): Unit = {
    (pte.fromStopIndex, pte.toStopIndex) match {
      case (Some(fromStopIdx), Some(_)) =>
        eventsManager.processEvent(
          new TransitCrowdingSkimmerEvent(
            pte.time,
            beamConfig.beam.router.skim.transit_crowding_skimmer,
            pte.vehicleId,
            fromStopIdx,
            pte.numberOfPassengers,
<<<<<<< HEAD
            pte.capacity,
            pte.arrivalTime - pte.departureTime
=======
            pte.capacity
>>>>>>> 1e21e352
          )
        )
      case _ =>
    }
  }

  when(WaitingToDrive) {
    case _ @Event(TriggerWithId(StartLegTrigger(tick, newLeg), triggerId), data)
        if data.legStartsAt.isEmpty || tick == data.legStartsAt.get =>
      updateLatestObservedTick(tick)
      log.debug("state(DrivesVehicle.WaitingToDrive): StartLegTrigger({},{}) for driver {}", tick, newLeg, id)

      if (data.currentVehicle.isEmpty) {
        stop(Failure("person received StartLegTrigger for leg {} but has an empty data.currentVehicle", newLeg))
      } else {
        // Un-Park if necessary, this should only happen with RideHailAgents
        data.currentVehicle.headOption match {
          case Some(currentVehicleUnderControl) =>
            assert(
              currentBeamVehicle.id == currentVehicleUnderControl,
              currentBeamVehicle.id + " " + currentVehicleUnderControl
            )
            currentBeamVehicle.stall match {
              case Some(theStall) if !currentBeamVehicle.isCAV =>
                parkingManager ! ReleaseParkingStall(theStall, triggerId)
                currentBeamVehicle.unsetParkingStall()
              case _ =>
            }
          case None =>
        }
        val triggerToSchedule: Vector[ScheduleTrigger] = data.passengerSchedule
          .schedule(newLeg)
          .boarders
          .map { personVehicle =>
            logDebug(
              s"Scheduling BoardVehicleTrigger at $tick for Person ${personVehicle.personId} into vehicle ${data.currentVehicle.head} @ $tick"
            )
            ScheduleTrigger(
              BoardVehicleTrigger(tick, data.currentVehicle.head),
              personVehicle.personRef
            )
          }
          .toVector
        eventsManager.processEvent(
          new VehicleEntersTrafficEvent(
            tick,
            Id.createPersonId(id),
            Id.createLinkId(newLeg.travelPath.linkIds.headOption.getOrElse(Int.MinValue).toString),
            data.currentVehicle.head,
            "car",
            1.0
          )
        )
        // Produce link events for this trip (the same ones as in PathTraversalEvent).
        val beamLeg = data.passengerSchedule.schedule
          .drop(data.currentLegPassengerScheduleIndex)
          .head
          ._1
        val endTime = tick + beamLeg.duration
        goto(Driving) using LiterallyDrivingData(data, endTime, Some(tick))
          .asInstanceOf[T] replying CompletionNotice(
          triggerId,
          triggerToSchedule ++ Vector(ScheduleTrigger(EndLegTrigger(endTime), self))
        )
      }
    case ev @ Event(Interrupt(interruptId, _, triggerId, _), _) =>
      log.debug("state(DrivesVehicle.WaitingToDrive): {}", ev)
      goto(WaitingToDriveInterrupted) replying InterruptedWhileWaitingToDrive(
        interruptId,
        currentBeamVehicle.id,
        latestObservedTick,
        triggerId
      )

    case ev @ Event(NotifyVehicleResourceIdleReply(triggerId: Long, newTriggers: Seq[ScheduleTrigger], _), _) =>
      log.debug("state(DrivesVehicle.WaitingToDrive.NotifyVehicleResourceIdleReply): {}", ev)

      if (!_currentTriggerId.contains(triggerId)) {
        log.error(
          "Driver {}: local triggerId {} does not match the id received from resource manager {}",
          id,
          _currentTriggerId,
          triggerId
        )
      }

      _currentTriggerId match {
        case Some(_) =>
          val (_, triggerId) = releaseTickAndTriggerId()
          scheduler ! CompletionNotice(triggerId, newTriggers)
        case None =>
      }

      stay()

  }

  when(WaitingToDriveInterrupted) {
    case ev @ Event(Resume(_), _) =>
      log.debug("state(DrivesVehicle.WaitingToDriveInterrupted): {}", ev)
      goto(WaitingToDrive)

    case ev @ Event(TriggerWithId(StartLegTrigger(_, _), _), _) =>
      log.debug("state(DrivesVehicle.WaitingToDriveInterrupted): {}", ev)
      stash()
      stay
    case _ @Event(NotifyVehicleResourceIdleReply(_, _, _), _) =>
      stash()
      stay

  }

  val drivingBehavior: StateFunction = {
    case ev @ Event(req: ReservationRequest, data)
        if !hasRoomFor(
          data.passengerSchedule,
          req,
          currentBeamVehicle
        ) =>
      log.debug("state(DrivesVehicle.drivingBehavior): {}", ev)
      stay() replying ReservationResponse(Left(VehicleFullError), req.triggerId)

    case ev @ Event(req: ReservationRequest, data) =>
      log.debug("state(DrivesVehicle.drivingBehavior): {}", ev)
      val legs = data.passengerSchedule.schedule
        .from(req.departFrom)
        .to(req.arriveAt)
        .keys
        .toSeq
      val legsInThePast = data.passengerSchedule.schedule
        .take(data.currentLegPassengerScheduleIndex)
        .from(req.departFrom)
        .to(req.arriveAt)
        .keys
        .toSeq
      if (legsInThePast.nonEmpty)
        log.debug("Legs in the past: {} -- {}", legsInThePast, req)
      val boardTrigger = if (legsInThePast.nonEmpty) {
        Vector(
          ScheduleTrigger(
            BoardVehicleTrigger(
              legsInThePast.head.startTime,
              data.currentVehicle.head
            ),
            sender()
          )
        )
      } else {
        Vector()
      }
      val alightTrigger = if (legsInThePast.nonEmpty && legsInThePast.size == legs.size) {
        Vector(
          ScheduleTrigger(
            AlightVehicleTrigger(
              legsInThePast.last.endTime,
              data.currentVehicle.head
            ),
            sender()
          )
        )
      } else {
        Vector()
      }

      val boardTrigger2 = data.passengerSchedule.schedule.keys.view
        .drop(data.currentLegPassengerScheduleIndex)
        .headOption match {
        case Some(currentLeg) =>
          if (stateName == Driving && legs.head == currentLeg) {
            Vector(
              ScheduleTrigger(
                BoardVehicleTrigger(
                  currentLeg.startTime,
                  data.currentVehicle.head
                ),
                sender()
              )
            )
          } else {
            Vector()
          }
        case None =>
          log.warning("Driver did not find a leg at currentLegPassengerScheduleIndex.")
          Vector()
      }
      stay() using data
        .withPassengerSchedule(
          data.passengerSchedule.addPassenger(req.passengerVehiclePersonId, legs)
        )
        .asInstanceOf[T] replying
      ReservationResponse(
        Right(
          ReserveConfirmInfo(boardTrigger ++ alightTrigger ++ boardTrigger2)
        ),
        req.triggerId
      )

    case ev @ Event(RemovePassengerFromTrip(id), data) =>
      log.debug("state(DrivesVehicle.drivingBehavior): {}", ev)
      stay() using data
        .withPassengerSchedule(
          PassengerSchedule(
            data.passengerSchedule.schedule ++ data.passengerSchedule.schedule
              .collect { case (leg, manifest) =>
                (
                  leg,
                  manifest.copy(
                    riders = manifest.riders - id,
                    alighters = manifest.alighters - id,
                    boarders = manifest.boarders - id
                  )
                )
              }
          )
        )
        .asInstanceOf[T]

    // The following 2 (Board and Alight) can happen idiosyncratically if a person ended up taking a much longer than expected
    // trip and meanwhile a CAV was scheduled to pick them up (and then drop them off) for the next trip, but they're still driving baby
    case Event(
          TriggerWithId(BoardVehicleTrigger(tick, vehicleId), triggerId),
          data @ LiterallyDrivingData(_, _, _)
        ) =>
      val currentLeg = data.passengerSchedule.schedule.keys.view
        .drop(data.currentLegPassengerScheduleIndex)
        .headOption
        .getOrElse(throw new RuntimeException("Current Leg is not available."))
      stay() replying CompletionNotice(
        triggerId,
        Vector(ScheduleTrigger(BoardVehicleTrigger(Math.max(currentLeg.endTime, tick), vehicleId), self))
      )
    case Event(
          TriggerWithId(AlightVehicleTrigger(tick, vehicleId, _), triggerId),
          data @ LiterallyDrivingData(_, _, _)
        ) =>
      val currentLeg = data.passengerSchedule.schedule.keys.view
        .drop(data.currentLegPassengerScheduleIndex)
        .headOption
        .getOrElse(throw new RuntimeException("Current Leg is not available."))
      stay() replying CompletionNotice(
        triggerId,
        Vector(
          ScheduleTrigger(AlightVehicleTrigger(Math.max(currentLeg.endTime + 1, tick), vehicleId), self)
        )
      )
    case _ @Event(EndingRefuelSession(tick, vehicleId, _), _) =>
      log.debug(s"DrivesVehicle: EndingRefuelSession. tick: $tick, vehicle: $vehicleId")
      stay()
  }

  private def hasRoomFor(
    passengerSchedule: PassengerSchedule,
    req: ReservationRequest,
    vehicle: BeamVehicle
  ) = {
    //    val vehicleCap = vehicle.getType
    val fullCap = vehicle.beamVehicleType.seatingCapacity + vehicle.beamVehicleType.standingRoomCapacity
    passengerSchedule.schedule.from(req.departFrom).to(req.arriveAt).forall { entry =>
      entry._2.riders.size < fullCap
    }
  }

  private def toll(leg: BeamLeg) = {
    if (leg.mode == BeamMode.CAR)
      tollCalculator.calcTollByLinkIds(leg.travelPath)
    else
      0.0
  }
}<|MERGE_RESOLUTION|>--- conflicted
+++ resolved
@@ -569,12 +569,8 @@
             pte.vehicleId,
             fromStopIdx,
             pte.numberOfPassengers,
-<<<<<<< HEAD
             pte.capacity,
             pte.arrivalTime - pte.departureTime
-=======
-            pte.capacity
->>>>>>> 1e21e352
           )
         )
       case _ =>
