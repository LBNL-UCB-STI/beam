package beam.agentsim.agents.modalbehaviors

import akka.actor.FSM.Failure
import akka.actor.{ActorRef, Stash}
import beam.agentsim.Resource.CheckInResource
import beam.agentsim.ResourceManager.NotifyVehicleResourceIdle
import beam.agentsim.agents.BeamAgent
import beam.agentsim.agents.PersonAgent._
import beam.agentsim.agents.modalbehaviors.DrivesVehicle._
import beam.agentsim.agents.ridehail.RideHailAgent._
import beam.agentsim.agents.ridehail.RideHailUtils
import beam.agentsim.agents.vehicles.AccessErrorCodes.VehicleFullError
import beam.agentsim.agents.vehicles.BeamVehicle.BeamVehicleState
import beam.agentsim.agents.vehicles.VehicleProtocol._
import beam.agentsim.agents.vehicles._
import beam.agentsim.events.{ParkEvent, PathTraversalEvent, SpaceTime}
import beam.agentsim.scheduler.BeamAgentScheduler.{CompletionNotice, ScheduleTrigger}
import beam.agentsim.scheduler.Trigger
import beam.agentsim.scheduler.Trigger.TriggerWithId
import beam.router.Modes.BeamMode.TRANSIT
import beam.router.RoutingModel.BeamLeg
import beam.sim.HasServices
import beam.utils.TravelTimeUtils
import com.conveyal.r5.transit.TransportNetwork
import org.matsim.api.core.v01.Id
import org.matsim.api.core.v01.events.{LinkEnterEvent, LinkLeaveEvent, VehicleEntersTrafficEvent, VehicleLeavesTrafficEvent}
import org.matsim.api.core.v01.population.Person
import org.matsim.vehicles.Vehicle

/**
  * @author dserdiuk on 7/29/17.
  */
object DrivesVehicle {

  case class StartLegTrigger(tick: Int, beamLeg: BeamLeg) extends Trigger

  case class EndLegTrigger(tick: Int) extends Trigger

  case class NotifyLegEndTrigger(tick: Int, beamLeg: BeamLeg, vehicleId: Id[Vehicle]) extends Trigger

  case class NotifyLegStartTrigger(tick: Int, beamLeg: BeamLeg, vehicleId: Id[Vehicle]) extends Trigger

  case class StopDriving(tick: Int)

  case class AddFuel(fuelInJoules: Double)

  case class StartRefuelTrigger(tick: Int) extends Trigger

  case class EndRefuelTrigger(tick: Int, sessionStart: Double, fuelAddedInJoule: Double) extends Trigger

  case class BeamVehicleStateUpdate(id: Id[Vehicle], vehicleState: BeamVehicleState)

  case class StopDrivingIfNoPassengerOnBoard(tick: Int, requestId: Int)

  case class StopDrivingIfNoPassengerOnBoardReply(success: Boolean, requestId: Int, tick: Int)

  case object GetBeamVehicleState

}

trait DrivesVehicle[T <: DrivingData] extends BeamAgent[T] with HasServices with Stash {

  protected val transportNetwork: TransportNetwork
  protected val parkingManager: ActorRef

  case class PassengerScheduleEmptyMessage(lastVisited: SpaceTime)

  private def handleStopDrivingIfNoPassengerOnBoard(
    tick: Int,
    requestId: Int,
    data: T
  ): State = {
    println("handleStopDrivingIfNoPassengerOnBoard:" + stateName)
    data.passengerSchedule.schedule.keys
      .drop(data.currentLegPassengerScheduleIndex)
      .headOption match {
      case Some(currentLeg) =>
        println(currentLeg)
        if (data.passengerSchedule.schedule(currentLeg).riders.isEmpty) {
          log.info("stopping vehicle: {}", id)
          goto(DrivingInterrupted) replying StopDrivingIfNoPassengerOnBoardReply(
            success = true,
            requestId,
            tick
          )
        } else {
          stay() replying StopDrivingIfNoPassengerOnBoardReply(success = false, requestId, tick)
        }
      case None =>
        stay()
    }
  }

  var nextNotifyVehicleResourceIdle: Option[NotifyVehicleResourceIdle] = None

  when(Driving) {
    case ev @ Event(
          TriggerWithId(EndLegTrigger(tick), triggerId),
          LiterallyDrivingData(data, legEndingAt)
        ) if tick == legEndingAt =>
      log.debug("state(DrivesVehicle.Driving): {}", ev)

      val isLastLeg = data.currentLegPassengerScheduleIndex + 1 == data.passengerSchedule.schedule.size
      data.currentVehicle.headOption match {
        case Some(currentVehicleUnderControl) =>
          // If no manager is set, we ignore
          data.passengerSchedule.schedule.keys.view
            .drop(data.currentLegPassengerScheduleIndex)
            .headOption match {
            case Some(currentLeg) =>
              val fuelConsumed = beamServices
                .vehicles(currentVehicleUnderControl)
                .useFuel(currentLeg.travelPath.distanceInM)

              if (isLastLeg) {
                val theVehicle = beamServices.vehicles(currentVehicleUnderControl)
                nextNotifyVehicleResourceIdle = Some(
                  NotifyVehicleResourceIdle(
                    currentVehicleUnderControl,
                    Some(beamServices.geo.wgs2Utm(currentLeg.travelPath.endPoint)),
                    data.passengerSchedule,
                    theVehicle.getState,
                    Some(triggerId)
                  )
                )
              }
              log.debug(
                "DrivesVehicle.Driving.nextNotifyVehicleResourceIdle:{}, vehicleId({}) - tick({})",
                nextNotifyVehicleResourceIdle,
                currentVehicleUnderControl,
                tick
              )

              data.passengerSchedule.schedule(currentLeg).riders.foreach { pv =>
                beamServices.personRefs.get(pv.personId).foreach { personRef =>
                  logDebug(s"Scheduling NotifyLegEndTrigger for Person $personRef")
                  scheduler ! ScheduleTrigger(
                    NotifyLegEndTrigger(tick, currentLeg, data.currentVehicle.head),
                    personRef
                  )
                }
              }

              processLinkEvents(data.currentVehicle.head, currentLeg)

              logDebug(s"PathTraversal")
              eventsManager.processEvent(
                new VehicleLeavesTrafficEvent(
                  tick,
                  id.asInstanceOf[Id[Person]],
                  Id.createLinkId(currentLeg.travelPath.linkIds.lastOption.getOrElse(Int.MinValue).toString),
                  data.currentVehicle.head,
                  "car",
                  0.0
                )
              )
              eventsManager.processEvent(
                new PathTraversalEvent(
                  tick,
                  currentVehicleUnderControl,
                  beamServices.vehicles(currentVehicleUnderControl).beamVehicleType,
                  data.passengerSchedule.schedule(currentLeg).riders.size,
                  currentLeg,
                  fuelConsumed,
                  beamServices
                    .vehicles(currentVehicleUnderControl)
                    .fuelLevelInJoules
                    .getOrElse(-1.0)
                )
              )
            case None =>
              log.error("Current Leg is not available.")
          }
        case None =>
          log.error("Current Vehicle is not available.")
      }

      if (!isLastLeg) {
        if (data.hasParkingBehaviors) {
          holdTickAndTriggerId(tick, triggerId)
          goto(ReadyToChooseParking) using data
            .withCurrentLegPassengerScheduleIndex(data.currentLegPassengerScheduleIndex + 1)
            .asInstanceOf[T]
        } else {
          val nextLeg =
            data.passengerSchedule.schedule.keys.view
              .drop(data.currentLegPassengerScheduleIndex + 1)
              .head
          goto(WaitingToDrive) using data
            .withCurrentLegPassengerScheduleIndex(data.currentLegPassengerScheduleIndex + 1)
            .asInstanceOf[T] replying CompletionNotice(
            triggerId,
            Vector(ScheduleTrigger(StartLegTrigger(nextLeg.startTime, nextLeg), self))
          )
        }
      } else {
        if (data.hasParkingBehaviors) {
          //Throwing parkEvent after last PathTraversal
          val vehId = data.currentVehicle.head
          val theVehicle = beamServices.vehicles(data.currentVehicle.head)
          theVehicle.reservedStall.foreach { stall =>
            theVehicle.useParkingStall(stall)
            val nextLeg =
              data.passengerSchedule.schedule.keys.view
                .drop(data.currentLegPassengerScheduleIndex)
                .head
            val distance =
              beamServices.geo.distInMeters(stall.location, nextLeg.travelPath.endPoint.loc)
            eventsManager
              .processEvent(new ParkEvent(tick, stall, distance, vehId)) // nextLeg.endTime -> to fix repeated path traversal
          }
          theVehicle.setReservedParkingStall(None)
        }
        holdTickAndTriggerId(tick, triggerId)
        self ! PassengerScheduleEmptyMessage(
          beamServices.geo.wgs2Utm(
            data.passengerSchedule.schedule
              .drop(data.currentLegPassengerScheduleIndex)
              .head
              ._1
              .travelPath
              .endPoint
          )
        )
        goto(PassengerScheduleEmpty) using data
          .withCurrentLegPassengerScheduleIndex(data.currentLegPassengerScheduleIndex + 1)
          .asInstanceOf[T]
      }

    case ev @ Event(TriggerWithId(EndLegTrigger(tick), triggerId), data) =>
      log.debug("state(DrivesVehicle.Driving): {}", ev)

      log.debug(
        "DrivesVehicle.IgnoreEndLegTrigger: vehicleId({}), tick({}), triggerId({}), data({})",
        id,
        tick,
        triggerId,
        data
      )
      stay replying CompletionNotice(triggerId, Vector())

    case ev @ Event(Interrupt(interruptId, tick), data) =>
      log.debug("state(DrivesVehicle.Driving): {}", ev)
      val currentVehicleUnderControl =
        beamServices.vehicles(data.currentVehicle.head)
      goto(DrivingInterrupted) replying InterruptedAt(
        interruptId,
        data.passengerSchedule,
        data.currentLegPassengerScheduleIndex,
        currentVehicleUnderControl.id,
        tick
      )

    case ev @ Event(StopDrivingIfNoPassengerOnBoard(tick, requestId), data) =>
      log.debug("state(DrivesVehicle.DrivingInterrupted): {}", ev)
      data.passengerSchedule.schedule.keys.view
        .drop(data.currentLegPassengerScheduleIndex)
        .headOption match {
        case Some(currentLeg) =>
          if (data.passengerSchedule.schedule(currentLeg).riders.isEmpty) {
            log.info(s"stopping vehicle: $id")

            goto(DrivingInterrupted) replying StopDrivingIfNoPassengerOnBoardReply(
              success = true,
              requestId,
              tick
            )

          } else {
            stay() replying StopDrivingIfNoPassengerOnBoardReply(success = false, requestId, tick)
          }
        case None =>
          stay()
      }
    /* TODO: fix it, this case is unreachable
    case Event(StopDrivingIfNoPassengerOnBoard(tick, requestId), data) =>
      handleStopDrivingIfNoPassengerOnBoard(tick, requestId, data)
   */
  }

  when(DrivingInterrupted) {
    case ev @ Event(StopDriving(stopTick), LiterallyDrivingData(data, _)) =>
      log.debug("state(DrivesVehicle.DrivingInterrupted): {}", ev)
      //      val isLastLeg = data.currentLegPassengerScheduleIndex + 1 == data.passengerSchedule.schedule.size
      data.passengerSchedule.schedule.keys.view
        .drop(data.currentLegPassengerScheduleIndex)
        .headOption match {
        case Some(currentLeg) =>
          if (data.passengerSchedule.schedule(currentLeg).riders.nonEmpty) {
            log.error("DrivingInterrupted.StopDriving.Vehicle: " + data.currentVehicle.head)
            log.error("DrivingInterrupted.StopDriving.PassengerSchedule: " + data.passengerSchedule)
          }

          assert(data.passengerSchedule.schedule(currentLeg).riders.isEmpty)
          data.currentVehicle.headOption match {
            case Some(currentVehicleUnderControl) =>
              val updatedBeamLeg =
                RideHailUtils.getUpdatedBeamLegAfterStopDriving(
                  currentLeg,
                  stopTick,
                  transportNetwork
                )

              val theVehicle = beamServices.vehicles(currentVehicleUnderControl)

              val fuelConsumed = theVehicle.useFuel(updatedBeamLeg.travelPath.distanceInM)

              nextNotifyVehicleResourceIdle = Some(
                NotifyVehicleResourceIdle(
                  currentVehicleUnderControl,
                  Some(beamServices.geo.wgs2Utm(updatedBeamLeg.travelPath.endPoint)),
                  data.passengerSchedule,
                  theVehicle.getState,
                  _currentTriggerId
                )
              )

              log.debug(
                "DrivesVehicle.DrivingInterrupted.nextNotifyVehicleResourceIdle:{}",
                nextNotifyVehicleResourceIdle
              )

              eventsManager.processEvent(
                new VehicleLeavesTrafficEvent(
                  stopTick,
                  id.asInstanceOf[Id[Person]],
                  null,
                  data.currentVehicle.head,
                  "car",
                  0.0
                )
              )
              eventsManager.processEvent(
                new PathTraversalEvent(
                  stopTick,
                  currentVehicleUnderControl,
                  beamServices.vehicles(currentVehicleUnderControl).beamVehicleType,
                  data.passengerSchedule.schedule(currentLeg).riders.size,
                  updatedBeamLeg,
                  fuelConsumed,
                  beamServices
                    .vehicles(currentVehicleUnderControl)
                    .fuelLevelInJoules
                    .getOrElse(-1.0)
                )
              )

            case None =>
              log.error("Current Vehicle is not available.")
          }
        case None =>
          log.error("Current Leg is not available.")
      }
      self ! PassengerScheduleEmptyMessage(
        beamServices.geo.wgs2Utm(
          data.passengerSchedule.schedule
            .drop(data.currentLegPassengerScheduleIndex)
            .head
            ._1
            .travelPath
            .endPoint
        )
      )
      goto(PassengerScheduleEmptyInterrupted) using data
        .withCurrentLegPassengerScheduleIndex(data.currentLegPassengerScheduleIndex + 1)
        .asInstanceOf[T]
    case ev @ Event(Resume(), _) =>
      log.debug("state(DrivesVehicle.DrivingInterrupted): {}", ev)
      goto(Driving)
    case ev @ Event(TriggerWithId(EndLegTrigger(_), _), _) =>
      log.debug("state(DrivesVehicle.DrivingInterrupted): {}", ev)
      stash()
      stay
    case ev @ Event(Interrupt(_, _), _) =>
      log.debug("state(DrivesVehicle.DrivingInterrupted): {}", ev)
      stash()
      stay
  }

  when(WaitingToDrive) {
    case ev @ Event(TriggerWithId(StartLegTrigger(tick, newLeg), triggerId), data) =>
      log.debug("state(DrivesVehicle.WaitingToDrive): {}", ev)

      if (data.currentVehicle.isEmpty) {
        stop(Failure("person received StartLegTrigger for leg {} but has an empty data.currentVehicle", newLeg))
      } else {
        // Un-Park if necessary, this should only happen with RideHailAgents
        data.currentVehicle.headOption match {
          case Some(currentVehicleUnderControl) =>
            val theVehicle = beamServices.vehicles(currentVehicleUnderControl)
            theVehicle.stall.foreach { theStall =>
              parkingManager ! CheckInResource(theStall.id, None)
            }
            theVehicle.unsetParkingStall()
          case None =>
        }
        val triggerToSchedule: Vector[ScheduleTrigger] = data.passengerSchedule
          .schedule(newLeg)
          .riders
          .map { personVehicle =>
            ScheduleTrigger(
              NotifyLegStartTrigger(tick, newLeg, data.currentVehicle.head),
              beamServices.personRefs(personVehicle.personId)
            )
          }
          .toVector
        eventsManager.processEvent(
          new VehicleEntersTrafficEvent(
            tick,
            Id.createPersonId(id),
            Id.createLinkId(newLeg.travelPath.linkIds.headOption.getOrElse(Int.MinValue).toString),
            data.currentVehicle.head,
            "car",
            1.0
          )
        )
        // Produce link events for this trip (the same ones as in PathTraversalEvent).
        //TODO make sure the traveTimes here are updating with each iteration
        val beamLeg = data.passengerSchedule.schedule
          .drop(data.currentLegPassengerScheduleIndex)
          .head
          ._1
<<<<<<< HEAD
        val travelTime = (_: Int, linkId: Int) => {
          val edge = transportNetwork.streetLayer.edgeStore.getCursor(linkId)
          (edge.getLengthM / edge.calculateSpeed(
            new ProfileRequest,
            StreetMode.valueOf(beamLeg.mode.r5Mode.get.left.getOrElse(StreetMode.CAR).toString)
          )).toInt
        }
        RoutingModel
          .traverseStreetLeg(beamLeg, data.currentVehicle.head, travelTime)
          .foreach(eventsManager.processEvent)
=======
>>>>>>> 464e34d9
        val endTime = tick + beamLeg.duration
        goto(Driving) using LiterallyDrivingData(data, endTime)
          .asInstanceOf[T] replying CompletionNotice(
          triggerId,
          triggerToSchedule ++ Vector(ScheduleTrigger(EndLegTrigger(endTime), self))
        )
      }
    case ev @ Event(Interrupt(_, _), _) =>
      log.debug("state(DrivesVehicle.WaitingToDrive): {}", ev)
      stash()
      stay

    case ev @ Event(
          NotifyVehicleResourceIdleReply(
            triggerId: Option[Long],
            newTriggers: Seq[ScheduleTrigger]
          ),
          _
        ) =>
      log.debug("state(DrivesVehicle.WaitingToDrive.NotifyVehicleResourceIdleReply): {}", ev)

      if (triggerId != _currentTriggerId) {
        log.error(
          "Driver {}: local triggerId {} does not match the id received from resource manager {}",
          id,
          _currentTriggerId,
          triggerId
        )
      }

      _currentTriggerId match {
        case Some(_) =>
          val (_, triggerId) = releaseTickAndTriggerId()
          scheduler ! CompletionNotice(triggerId, newTriggers)
        case None =>
      }

      stay()

    case Event(StopDrivingIfNoPassengerOnBoard(tick, requestId), data) =>
      handleStopDrivingIfNoPassengerOnBoard(tick, requestId, data)

  }

  when(WaitingToDriveInterrupted) {
    case ev @ Event(Resume(), _) =>
      log.debug("state(DrivesVehicle.WaitingToDriveInterrupted): {}", ev)
      goto(WaitingToDrive)

    case ev @ Event(TriggerWithId(StartLegTrigger(_, _), _), _) =>
      log.debug("state(DrivesVehicle.WaitingToDriveInterrupted): {}", ev)
      stash()
      stay

  }

  val drivingBehavior: StateFunction = {
    case ev @ Event(req: ReservationRequest, data)
        if !hasRoomFor(
          data.passengerSchedule,
          req,
          beamServices.vehicles(data.currentVehicle.head)
        ) =>
      log.debug("state(DrivesVehicle.drivingBehavior): {}", ev)
      stay() replying ReservationResponse(req.requestId, Left(VehicleFullError), TRANSIT)

    case ev @ Event(req: ReservationRequest, data) =>
      log.debug("state(DrivesVehicle.drivingBehavior): {}", ev)
      val legs = data.passengerSchedule.schedule
        .from(req.departFrom)
        .to(req.arriveAt)
        .keys
        .toSeq
      val legsInThePast = data.passengerSchedule.schedule
        .take(data.currentLegPassengerScheduleIndex)
        .from(req.departFrom)
        .to(req.arriveAt)
        .keys
        .toSeq
      if (legsInThePast.nonEmpty)
        log.debug("Legs in the past: {} -- {}", legsInThePast, req)
      val triggersToSchedule = legsInThePast
        .flatMap(
          leg =>
            Vector(
              ScheduleTrigger(
                NotifyLegStartTrigger(leg.startTime, leg, data.currentVehicle.head),
                sender()
              ),
              ScheduleTrigger(
                NotifyLegEndTrigger(leg.endTime, leg, data.currentVehicle.head),
                sender()
              )
          )
        )
        .toVector
      val triggersToSchedule2 = data.passengerSchedule.schedule.keys.view
        .drop(data.currentLegPassengerScheduleIndex)
        .headOption match {
        case Some(currentLeg) =>
          if (stateName == Driving && legs.contains(currentLeg)) {
            Vector(
              ScheduleTrigger(
                NotifyLegStartTrigger(currentLeg.startTime, currentLeg, data.currentVehicle.head),
                sender()
              )
            )
          } else {
            Vector()
          }
        case None =>
          log.warning("Driver did not find a leg at currentLegPassengerScheduleIndex.")
          Vector()
      }
      stay() using data
        .withPassengerSchedule(
          data.passengerSchedule.addPassenger(req.passengerVehiclePersonId, legs)
        )
        .asInstanceOf[T] replying
      ReservationResponse(
        req.requestId,
        Right(
          ReserveConfirmInfo(
            req.departFrom,
            req.arriveAt,
            req.passengerVehiclePersonId,
            triggersToSchedule ++ triggersToSchedule2
          )
        ),
        TRANSIT
      )

    case ev @ Event(RemovePassengerFromTrip(id), data) =>
      log.debug("state(DrivesVehicle.drivingBehavior): {}", ev)
      stay() using data
        .withPassengerSchedule(
          PassengerSchedule(
            data.passengerSchedule.schedule ++ data.passengerSchedule.schedule
              .collect {
                case (leg, manifest) =>
                  (
                    leg,
                    manifest.copy(
                      riders = manifest.riders - id,
                      alighters = manifest.alighters - id.vehicleId,
                      boarders = manifest.boarders - id.vehicleId
                    )
                  )
              }
          )
        )
        .asInstanceOf[T]

    case ev @ Event(AddFuel(fuelInJoules), data) =>
      log.debug("state(DrivesVehicle.drivingBehavior): {}", ev)
      val currentVehicleUnderControl =
        beamServices.vehicles(data.currentVehicle.head)
      currentVehicleUnderControl.addFuel(fuelInJoules)
      stay()

    case ev @ Event(GetBeamVehicleState, data) =>
      log.debug("state(DrivesVehicle.drivingBehavior): {}", ev)
      // val currentLeg = data.passengerSchedule.schedule.keys.drop(data.currentLegPassengerScheduleIndex).head
      // as fuel is updated only at end of leg, might not be fully accurate - if want to do more accurate, will need to update fuel during leg
      // also position is not accurate (TODO: interpolate?)
      val currentVehicleUnderControl =
        beamServices.vehicles(data.currentVehicle.head)

      //      val lastLocationVisited = SpaceTime(new Coord(0, 0), 0) // TODO: don't ask for this here - TNC should keep track of it?
      // val lastLocationVisited = currentLeg.travelPath.endPoint

      sender() ! BeamVehicleStateUpdate(
        currentVehicleUnderControl.id,
        currentVehicleUnderControl.getState
      )
      stay()

    case Event(StopDrivingIfNoPassengerOnBoard(tick, requestId), data) =>
      log.debug("DrivesVehicle.StopDrivingIfNoPassengerOnBoard -> unhandled + {}", stateName)

      handleStopDrivingIfNoPassengerOnBoard(tick, requestId, data)
    //stay()

  }

  private def hasRoomFor(
    passengerSchedule: PassengerSchedule,
    req: ReservationRequest,
    vehicle: BeamVehicle
  ) = {
//    val vehicleCap = vehicle.getType
    val fullCap = vehicle.beamVehicleType.seatingCapacity + vehicle.beamVehicleType.standingRoomCapacity
    passengerSchedule.schedule.from(req.departFrom).to(req.arriveAt).forall { entry =>
      entry._2.riders.size < fullCap
    }
  }

  def processLinkEvents(vehicleId: Id[Vehicle], leg: BeamLeg): Unit = {
    val path = leg.travelPath
    if (path.linkTravelTime.nonEmpty) {
      // FIXME once done with debugging, make this code faster
      // We don't need the travel time for the last link, so we drop it (dropRight(1))
      val avgTravelTimeWithoutLast = TravelTimeUtils.getAverageTravelTime(path.linkTravelTime).dropRight(1)
      val links = path.linkIds
      val linksWithTime = links.sliding(2).zip(avgTravelTimeWithoutLast.iterator)
      linksWithTime.foreach {
        case (Seq(from, to), timeAtNode) =>
          eventsManager.processEvent(new LinkLeaveEvent(timeAtNode, vehicleId, Id.createLinkId(from)))
          eventsManager.processEvent(new LinkEnterEvent(timeAtNode, vehicleId, Id.createLinkId(to)))
      }
    }
  }
}<|MERGE_RESOLUTION|>--- conflicted
+++ resolved
@@ -420,19 +420,6 @@
           .drop(data.currentLegPassengerScheduleIndex)
           .head
           ._1
-<<<<<<< HEAD
-        val travelTime = (_: Int, linkId: Int) => {
-          val edge = transportNetwork.streetLayer.edgeStore.getCursor(linkId)
-          (edge.getLengthM / edge.calculateSpeed(
-            new ProfileRequest,
-            StreetMode.valueOf(beamLeg.mode.r5Mode.get.left.getOrElse(StreetMode.CAR).toString)
-          )).toInt
-        }
-        RoutingModel
-          .traverseStreetLeg(beamLeg, data.currentVehicle.head, travelTime)
-          .foreach(eventsManager.processEvent)
-=======
->>>>>>> 464e34d9
         val endTime = tick + beamLeg.duration
         goto(Driving) using LiterallyDrivingData(data, endTime)
           .asInstanceOf[T] replying CompletionNotice(
