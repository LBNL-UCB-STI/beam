package beam.agentsim.agents.modalbehaviors

import akka.actor.FSM.Failure
import akka.actor.{ActorRef, Stash}
import beam.agentsim.Resource.{NotifyVehicleIdle, ReleaseParkingStall}
import beam.agentsim.agents.BeamAgent
import beam.agentsim.agents.PersonAgent._
import beam.agentsim.agents.modalbehaviors.DrivesVehicle._
import beam.agentsim.agents.ridehail.RideHailAgent._
import beam.agentsim.agents.ridehail.RideHailUtils
import beam.agentsim.agents.vehicles.AccessErrorCodes.VehicleFullError
import beam.agentsim.agents.vehicles.BeamVehicle.BeamVehicleState
import beam.agentsim.agents.vehicles.VehicleProtocol._
import beam.agentsim.agents.vehicles._
import beam.agentsim.events.ActorEventsManager.Message.ProcessLinkEvents
import beam.agentsim.events.{ParkEvent, PathTraversalEvent, SpaceTime}
import beam.agentsim.scheduler.BeamAgentScheduler.{CompletionNotice, ScheduleTrigger}
import beam.agentsim.scheduler.Trigger
import beam.agentsim.scheduler.Trigger.TriggerWithId
import beam.router.Modes.BeamMode
import beam.router.Modes.BeamMode.{TRANSIT, WALK}
import beam.router.model.BeamLeg
import beam.router.osm.TollCalculator
import beam.sim.HasServices
import com.conveyal.r5.transit.TransportNetwork
import org.matsim.api.core.v01.Id
import org.matsim.api.core.v01.events.{
  LinkEnterEvent,
  LinkLeaveEvent,
  VehicleEntersTrafficEvent,
  VehicleLeavesTrafficEvent
}
import org.matsim.api.core.v01.population.Person
import org.matsim.vehicles.Vehicle

import scala.collection.mutable

/**
  * @author dserdiuk on 7/29/17.
  */
object DrivesVehicle {

  sealed trait VehicleOrToken {
    def id: Id[BeamVehicle]
    def streetVehicle: StreetVehicle
  }
  case class ActualVehicle(vehicle: BeamVehicle) extends VehicleOrToken {
    override def id: Id[BeamVehicle] = vehicle.id
    override def streetVehicle: StreetVehicle = vehicle.toStreetVehicle
  }
  case class Token(override val id: Id[BeamVehicle], manager: ActorRef, override val streetVehicle: StreetVehicle)
      extends VehicleOrToken

  case class StartLegTrigger(tick: Int, beamLeg: BeamLeg) extends Trigger

  case class EndLegTrigger(tick: Int) extends Trigger

  case class AlightVehicleTrigger(tick: Int, vehicleId: Id[Vehicle]) extends Trigger

  case class BoardVehicleTrigger(tick: Int, vehicleId: Id[Vehicle]) extends Trigger

  case class StopDriving(tick: Int)

  case class StartRefuelTrigger(tick: Int) extends Trigger

  case class EndRefuelTrigger(tick: Int, sessionStart: Double, fuelAddedInJoule: Double) extends Trigger

  case class BeamVehicleStateUpdate(id: Id[Vehicle], vehicleState: BeamVehicleState)

  case class StopDrivingIfNoPassengerOnBoard(tick: Int, requestId: Int)

  case class StopDrivingIfNoPassengerOnBoardReply(success: Boolean, requestId: Int, tick: Int)

}

trait DrivesVehicle[T <: DrivingData] extends BeamAgent[T] with HasServices with Stash {

  protected val transportNetwork: TransportNetwork
  protected val parkingManager: ActorRef
  protected val tollCalculator: TollCalculator
  private var tollsAccumulated = 0.0
  protected val beamVehicles: mutable.Map[Id[BeamVehicle], VehicleOrToken] = mutable.Map()
  protected def currentBeamVehicle = beamVehicles(stateData.currentVehicle.head).asInstanceOf[ActualVehicle].vehicle

  case class PassengerScheduleEmptyMessage(lastVisited: SpaceTime, toll: Double)

  private def handleStopDrivingIfNoPassengerOnBoard(
    tick: Int,
    requestId: Int,
    data: T
  ): State = {
    println("handleStopDrivingIfNoPassengerOnBoard:" + stateName)
    data.passengerSchedule.schedule.keys
      .drop(data.currentLegPassengerScheduleIndex)
      .headOption match {
      case Some(currentLeg) =>
        println(currentLeg)
        if (data.passengerSchedule.schedule(currentLeg).riders.isEmpty) {
          log.info("stopping vehicle: {}", id)
          goto(DrivingInterrupted) replying StopDrivingIfNoPassengerOnBoardReply(
            success = true,
            requestId,
            tick
          )
        } else {
          stay() replying StopDrivingIfNoPassengerOnBoardReply(success = false, requestId, tick)
        }
      case None =>
        stay()
    }
  }

  var nextNotifyVehicleResourceIdle: Option[NotifyVehicleIdle] = None

  when(Driving) {
    case ev @ Event(
          TriggerWithId(EndLegTrigger(tick), triggerId),
          LiterallyDrivingData(data, legEndingAt)
        ) if tick == legEndingAt =>
//      log.debug("state(DrivesVehicle.Driving): {}", ev)
      log.debug("state(DrivesVehicle.Driving): EndLegTrigger({}) for driver {}", tick, id)
      val currentLeg = data.passengerSchedule.schedule.keys.view
        .drop(data.currentLegPassengerScheduleIndex)
        .headOption
        .getOrElse(throw new RuntimeException("Current Leg is not available."))
      val currentVehicleUnderControl = data.currentVehicle.headOption
        .getOrElse(throw new RuntimeException("Current Vehicle is not available."))
      val isLastLeg = data.currentLegPassengerScheduleIndex + 1 == data.passengerSchedule.schedule.size
      val fuelConsumed = currentBeamVehicle.useFuel(currentLeg, beamServices)

      if (isLastLeg) {
        nextNotifyVehicleResourceIdle = Some(
          NotifyVehicleIdle(
            currentVehicleUnderControl,
            beamServices.geo.wgs2Utm(currentLeg.travelPath.endPoint),
            data.passengerSchedule,
            currentBeamVehicle.getState,
            Some(triggerId)
          )
        )
      }
//      log.debug(
//        "DrivesVehicle.Driving.nextNotifyVehicleResourceIdle:{}, vehicleId({}) - tick({})",
//        nextNotifyVehicleResourceIdle,
//        currentVehicleUnderControl,
//        tick
//      )

      data.passengerSchedule.schedule(currentLeg).alighters.foreach { pv =>
        logDebug(s"Scheduling AlightVehicleTrigger for Person $pv.personRef @ $tick")
        scheduler ! ScheduleTrigger(
          AlightVehicleTrigger(tick, data.currentVehicle.head),
          pv.personRef
        )
      }

      // EventsToLegs fails for our way of reporting e.g. walk/car/walk trips,
      // or any trips with multiple link-based vehicles where there isn't an
      // activity in between.
      // We help ourselves by not emitting link events for walking, but a better criterion
      // would be to only emit link events for the "main" leg.
      if (currentLeg.mode != WALK) {
        actorEventsManager ! ProcessLinkEvents(data.currentVehicle.head, currentLeg)
      }
      logDebug("PathTraversal")
      actorEventsManager !
      new VehicleLeavesTrafficEvent(
        tick,
        id.asInstanceOf[Id[Person]],
        Id.createLinkId(currentLeg.travelPath.linkIds.lastOption.getOrElse(Int.MinValue).toString),
        data.currentVehicle.head,
        "car",
        0.0
      )

      val tollOnCurrentLeg = toll(currentLeg)
      tollsAccumulated += tollOnCurrentLeg
<<<<<<< HEAD
      actorEventsManager !
      new PathTraversalEvent(
        tick,
        currentVehicleUnderControl,
        id.toString,
        currentBeamVehicle.beamVehicleType,
        data.passengerSchedule.schedule(currentLeg).riders.size,
        currentLeg,
        fuelConsumed,
        currentBeamVehicle.fuelLevelInJoules,
        tollOnCurrentLeg
=======
      eventsManager.processEvent(
        PathTraversalEvent(
          tick,
          currentVehicleUnderControl,
          id.toString,
          currentBeamVehicle.beamVehicleType,
          data.passengerSchedule.schedule(currentLeg).riders.size,
          currentLeg,
          fuelConsumed,
          currentBeamVehicle.fuelLevelInJoules,
          tollOnCurrentLeg
        )
>>>>>>> 5d952218
      )

      if (!isLastLeg) {
        if (data.hasParkingBehaviors) {
          holdTickAndTriggerId(tick, triggerId)
          goto(ReadyToChooseParking) using data
            .withCurrentLegPassengerScheduleIndex(data.currentLegPassengerScheduleIndex + 1)
            .asInstanceOf[T]
        } else {
          val nextLeg =
            data.passengerSchedule.schedule.keys.view
              .drop(data.currentLegPassengerScheduleIndex + 1)
              .head
          goto(WaitingToDrive) using data
            .withCurrentLegPassengerScheduleIndex(data.currentLegPassengerScheduleIndex + 1)
            .asInstanceOf[T] replying CompletionNotice(
            triggerId,
            Vector(ScheduleTrigger(StartLegTrigger(nextLeg.startTime, nextLeg), self))
          )
        }
      } else {
        if (data.hasParkingBehaviors) {
          currentBeamVehicle.reservedStall.foreach { stall =>
            currentBeamVehicle.useParkingStall(stall)
<<<<<<< HEAD
            actorEventsManager ! (new ParkEvent(tick, stall, currentBeamVehicle.id, id.toString)) // nextLeg.endTime -> to fix repeated path traversal
=======
            eventsManager.processEvent(ParkEvent(tick, stall, currentBeamVehicle.id, id.toString)) // nextLeg.endTime -> to fix repeated path traversal
>>>>>>> 5d952218
          }
          currentBeamVehicle.setReservedParkingStall(None)
        }
        holdTickAndTriggerId(tick, triggerId)
        self ! PassengerScheduleEmptyMessage(
          beamServices.geo.wgs2Utm(
            data.passengerSchedule.schedule
              .drop(data.currentLegPassengerScheduleIndex)
              .head
              ._1
              .travelPath
              .endPoint
          ),
          tollsAccumulated
        )
        tollsAccumulated = 0.0
        goto(PassengerScheduleEmpty) using data
          .withCurrentLegPassengerScheduleIndex(data.currentLegPassengerScheduleIndex + 1)
          .asInstanceOf[T]
      }

    case ev @ Event(TriggerWithId(EndLegTrigger(tick), triggerId), data) =>
      log.debug("state(DrivesVehicle.Driving): {}", ev)

      log.debug(
        "DrivesVehicle.IgnoreEndLegTrigger: vehicleId({}), tick({}), triggerId({}), data({})",
        id,
        tick,
        triggerId,
        data
      )
      stay replying CompletionNotice(triggerId, Vector())

    case ev @ Event(Interrupt(interruptId, tick), data) =>
      log.debug("state(DrivesVehicle.Driving): {}", ev)
      goto(DrivingInterrupted) replying InterruptedWhileDriving(
        interruptId,
        currentBeamVehicle.id,
        tick,
        data.passengerSchedule,
        data.currentLegPassengerScheduleIndex
      )

    case ev @ Event(StopDrivingIfNoPassengerOnBoard(tick, requestId), data) =>
      log.debug("state(DrivesVehicle.Driving): {}", ev)
      data.passengerSchedule.schedule.keys.view
        .drop(data.currentLegPassengerScheduleIndex)
        .headOption match {
        case Some(currentLeg) =>
          if (data.passengerSchedule.schedule(currentLeg).riders.isEmpty) {
            log.info("stopping vehicle: {}", id)
            goto(DrivingInterrupted) replying StopDrivingIfNoPassengerOnBoardReply(
              success = true,
              requestId,
              tick
            )

          } else {
            stay() replying StopDrivingIfNoPassengerOnBoardReply(success = false, requestId, tick)
          }
        case None =>
          stay()
      }
  }

  when(DrivingInterrupted) {
    case ev @ Event(StopDriving(stopTick), LiterallyDrivingData(data, _)) =>
      log.debug("state(DrivesVehicle.DrivingInterrupted): {}", ev)
      val currentLeg = data.passengerSchedule.schedule.keys.view
        .drop(data.currentLegPassengerScheduleIndex)
        .headOption
        .getOrElse(throw new RuntimeException("Current Leg is not available."))
      val currentVehicleUnderControl = data.currentVehicle.headOption
        .getOrElse(throw new RuntimeException("Current Vehicle is not available."))

      if (data.passengerSchedule.schedule(currentLeg).riders.nonEmpty) {
        log.error("DrivingInterrupted.StopDriving.Vehicle: " + data.currentVehicle.head)
        log.error("DrivingInterrupted.StopDriving.PassengerSchedule: " + data.passengerSchedule)
      }

      assert(data.passengerSchedule.schedule(currentLeg).riders.isEmpty)
      val updatedBeamLeg =
        RideHailUtils.getUpdatedBeamLegAfterStopDriving(
          currentLeg,
          stopTick,
          transportNetwork
        )

      val fuelConsumed = currentBeamVehicle.useFuel(updatedBeamLeg, beamServices)

      nextNotifyVehicleResourceIdle = Some(
        NotifyVehicleIdle(
          currentVehicleUnderControl,
          beamServices.geo.wgs2Utm(updatedBeamLeg.travelPath.endPoint),
          data.passengerSchedule,
          currentBeamVehicle.getState,
          _currentTriggerId
        )
      )

//      log.debug(
//        "DrivesVehicle.DrivingInterrupted.nextNotifyVehicleResourceIdle:{}",
//        nextNotifyVehicleResourceIdle
//      )

      actorEventsManager !
      new VehicleLeavesTrafficEvent(
        stopTick,
        id.asInstanceOf[Id[Person]],
        null,
        data.currentVehicle.head,
        "car",
        0.0
      )

      val tollOnCurrentLeg = toll(currentLeg)
      tollsAccumulated += tollOnCurrentLeg
<<<<<<< HEAD
      actorEventsManager !
      new PathTraversalEvent(
        stopTick,
        currentVehicleUnderControl,
        id.toString,
        currentBeamVehicle.beamVehicleType,
        data.passengerSchedule.schedule(currentLeg).riders.size,
        updatedBeamLeg,
        fuelConsumed,
        currentBeamVehicle.fuelLevelInJoules,
        tollOnCurrentLeg
=======
      eventsManager.processEvent(
        PathTraversalEvent(
          stopTick,
          currentVehicleUnderControl,
          id.toString,
          currentBeamVehicle.beamVehicleType,
          data.passengerSchedule.schedule(currentLeg).riders.size,
          updatedBeamLeg,
          fuelConsumed,
          currentBeamVehicle.fuelLevelInJoules,
          tollOnCurrentLeg
        )
>>>>>>> 5d952218
      )

      self ! PassengerScheduleEmptyMessage(
        beamServices.geo.wgs2Utm(
          data.passengerSchedule.schedule
            .drop(data.currentLegPassengerScheduleIndex)
            .head
            ._1
            .travelPath
            .endPoint
        ),
        tollsAccumulated
      )
      tollsAccumulated = 0.0
      goto(PassengerScheduleEmptyInterrupted) using data
        .withCurrentLegPassengerScheduleIndex(data.currentLegPassengerScheduleIndex + 1)
        .asInstanceOf[T]
    case ev @ Event(Resume(), _) =>
      log.debug("state(DrivesVehicle.DrivingInterrupted): {}", ev)
      goto(Driving)
    case ev @ Event(TriggerWithId(EndLegTrigger(_), _), _) =>
      log.debug("state(DrivesVehicle.DrivingInterrupted): {}", ev)
      stash()
      stay
    case ev @ Event(Interrupt(_, _), _) =>
      log.debug("state(DrivesVehicle.DrivingInterrupted): {}", ev)
      stash()
      stay
  }

  when(WaitingToDrive) {
    case ev @ Event(TriggerWithId(StartLegTrigger(tick, newLeg), triggerId), data) =>
//      log.debug("state(DrivesVehicle.WaitingToDrive): {}", ev)
      log.debug("state(DrivesVehicle.WaitingToDrive): StartLegTrigger({},{}) for driver {}", tick, newLeg, id)

      if (data.currentVehicle.isEmpty) {
        stop(Failure("person received StartLegTrigger for leg {} but has an empty data.currentVehicle", newLeg))
      } else {
        // Un-Park if necessary, this should only happen with RideHailAgents
        data.currentVehicle.headOption match {
          case Some(currentVehicleUnderControl) =>
            assert(
              currentBeamVehicle.id == currentVehicleUnderControl,
              currentBeamVehicle.id + " " + currentVehicleUnderControl
            )
            currentBeamVehicle.stall.foreach { theStall =>
              parkingManager ! ReleaseParkingStall(theStall.id)
            }
            currentBeamVehicle.unsetParkingStall()
          case None =>
        }
        val triggerToSchedule: Vector[ScheduleTrigger] = data.passengerSchedule
          .schedule(newLeg)
          .boarders
          .map { personVehicle =>
            logDebug(
              s"Scheduling BoardVehicleTrigger at $tick for Person ${personVehicle.personId} into vehicle ${data.currentVehicle.head}"
            )
            ScheduleTrigger(
              BoardVehicleTrigger(tick, data.currentVehicle.head),
              personVehicle.personRef
            )
          }
          .toVector
        actorEventsManager !
        new VehicleEntersTrafficEvent(
          tick,
          Id.createPersonId(id),
          Id.createLinkId(newLeg.travelPath.linkIds.headOption.getOrElse(Int.MinValue).toString),
          data.currentVehicle.head,
          "car",
          1.0
        )
        // Produce link events for this trip (the same ones as in PathTraversalEvent).
        val beamLeg = data.passengerSchedule.schedule
          .drop(data.currentLegPassengerScheduleIndex)
          .head
          ._1
        val endTime = tick + beamLeg.duration
        goto(Driving) using LiterallyDrivingData(data, endTime)
          .asInstanceOf[T] replying CompletionNotice(
          triggerId,
          triggerToSchedule ++ Vector(ScheduleTrigger(EndLegTrigger(endTime), self))
        )
      }
    case ev @ Event(Interrupt(_, _), _) =>
      log.debug("state(DrivesVehicle.WaitingToDrive): {}", ev)
      stash()
      stay

    case ev @ Event(
          NotifyVehicleResourceIdleReply(
            triggerId: Option[Long],
            newTriggers: Seq[ScheduleTrigger]
          ),
          _
        ) =>
      log.debug("state(DrivesVehicle.WaitingToDrive.NotifyVehicleResourceIdleReply): {}", ev)

      if (triggerId != _currentTriggerId) {
        log.error(
          "Driver {}: local triggerId {} does not match the id received from resource manager {}",
          id,
          _currentTriggerId,
          triggerId
        )
      }

      _currentTriggerId match {
        case Some(_) =>
          val (_, triggerId) = releaseTickAndTriggerId()
          scheduler ! CompletionNotice(triggerId, newTriggers)
        case None =>
      }

      stay()

    case Event(StopDrivingIfNoPassengerOnBoard(tick, requestId), data) =>
      handleStopDrivingIfNoPassengerOnBoard(tick, requestId, data)

  }

  when(WaitingToDriveInterrupted) {
    case ev @ Event(Resume(), _) =>
      log.debug("state(DrivesVehicle.WaitingToDriveInterrupted): {}", ev)
      goto(WaitingToDrive)

    case ev @ Event(TriggerWithId(StartLegTrigger(_, _), _), _) =>
      log.debug("state(DrivesVehicle.WaitingToDriveInterrupted): {}", ev)
      stash()
      stay

  }

  val drivingBehavior: StateFunction = {
    case ev @ Event(req: ReservationRequest, data)
        if !hasRoomFor(
          data.passengerSchedule,
          req,
          currentBeamVehicle
        ) =>
      log.debug("state(DrivesVehicle.drivingBehavior): {}", ev)
      stay() replying ReservationResponse(req.requestId, Left(VehicleFullError), TRANSIT)

    case ev @ Event(req: ReservationRequest, data) =>
      log.debug("state(DrivesVehicle.drivingBehavior): {}", ev)
      val legs = data.passengerSchedule.schedule
        .from(req.departFrom)
        .to(req.arriveAt)
        .keys
        .toSeq
      val legsInThePast = data.passengerSchedule.schedule
        .take(data.currentLegPassengerScheduleIndex)
        .from(req.departFrom)
        .to(req.arriveAt)
        .keys
        .toSeq
      if (legsInThePast.nonEmpty)
        log.debug("Legs in the past: {} -- {}", legsInThePast, req)
      val boardTrigger = if (legsInThePast.nonEmpty) {
        Vector(
          ScheduleTrigger(
            BoardVehicleTrigger(legsInThePast.head.startTime, data.currentVehicle.head),
            sender()
          )
        )
      } else {
        Vector()
      }
      val alightTrigger = if (legsInThePast.nonEmpty && legsInThePast.size == legs.size) {
        Vector(
          ScheduleTrigger(
            AlightVehicleTrigger(legsInThePast.last.endTime, data.currentVehicle.head),
            sender()
          )
        )
      } else {
        Vector()
      }

      val boardTrigger2 = data.passengerSchedule.schedule.keys.view
        .drop(data.currentLegPassengerScheduleIndex)
        .headOption match {
        case Some(currentLeg) =>
          if (stateName == Driving && legs.head == currentLeg) {
            Vector(
              ScheduleTrigger(
                BoardVehicleTrigger(currentLeg.startTime, data.currentVehicle.head),
                sender()
              )
            )
          } else {
            Vector()
          }
        case None =>
          log.warning("Driver did not find a leg at currentLegPassengerScheduleIndex.")
          Vector()
      }
      stay() using data
        .withPassengerSchedule(
          data.passengerSchedule.addPassenger(req.passengerVehiclePersonId, legs)
        )
        .asInstanceOf[T] replying
      ReservationResponse(
        req.requestId,
        Right(
          ReserveConfirmInfo(
            req.departFrom,
            req.arriveAt,
            req.passengerVehiclePersonId,
            boardTrigger ++ alightTrigger ++ boardTrigger2
          )
        ),
        TRANSIT
      )

    case ev @ Event(RemovePassengerFromTrip(id), data) =>
      log.debug("state(DrivesVehicle.drivingBehavior): {}", ev)
      stay() using data
        .withPassengerSchedule(
          PassengerSchedule(
            data.passengerSchedule.schedule ++ data.passengerSchedule.schedule
              .collect {
                case (leg, manifest) =>
                  (
                    leg,
                    manifest.copy(
                      riders = manifest.riders - id,
                      alighters = manifest.alighters - id,
                      boarders = manifest.boarders - id
                    )
                  )
              }
          )
        )
        .asInstanceOf[T]

    case Event(StopDrivingIfNoPassengerOnBoard(tick, requestId), data) =>
      log.debug("DrivesVehicle.StopDrivingIfNoPassengerOnBoard -> unhandled + {}", stateName)

      handleStopDrivingIfNoPassengerOnBoard(tick, requestId, data)
    //stay()

  }

  private def hasRoomFor(
    passengerSchedule: PassengerSchedule,
    req: ReservationRequest,
    vehicle: BeamVehicle
  ) = {
//    val vehicleCap = vehicle.getType
    val fullCap = vehicle.beamVehicleType.seatingCapacity + vehicle.beamVehicleType.standingRoomCapacity
    passengerSchedule.schedule.from(req.departFrom).to(req.arriveAt).forall { entry =>
      entry._2.riders.size < fullCap
    }
  }

  private def toll(leg: BeamLeg) = {
    if (leg.mode == BeamMode.CAR)
      tollCalculator.calcTollByLinkIds(leg.travelPath)
    else
      0.0
  }

}<|MERGE_RESOLUTION|>--- conflicted
+++ resolved
@@ -175,9 +175,8 @@
 
       val tollOnCurrentLeg = toll(currentLeg)
       tollsAccumulated += tollOnCurrentLeg
-<<<<<<< HEAD
       actorEventsManager !
-      new PathTraversalEvent(
+      PathTraversalEvent(
         tick,
         currentVehicleUnderControl,
         id.toString,
@@ -187,20 +186,6 @@
         fuelConsumed,
         currentBeamVehicle.fuelLevelInJoules,
         tollOnCurrentLeg
-=======
-      eventsManager.processEvent(
-        PathTraversalEvent(
-          tick,
-          currentVehicleUnderControl,
-          id.toString,
-          currentBeamVehicle.beamVehicleType,
-          data.passengerSchedule.schedule(currentLeg).riders.size,
-          currentLeg,
-          fuelConsumed,
-          currentBeamVehicle.fuelLevelInJoules,
-          tollOnCurrentLeg
-        )
->>>>>>> 5d952218
       )
 
       if (!isLastLeg) {
@@ -225,11 +210,7 @@
         if (data.hasParkingBehaviors) {
           currentBeamVehicle.reservedStall.foreach { stall =>
             currentBeamVehicle.useParkingStall(stall)
-<<<<<<< HEAD
-            actorEventsManager ! (new ParkEvent(tick, stall, currentBeamVehicle.id, id.toString)) // nextLeg.endTime -> to fix repeated path traversal
-=======
-            eventsManager.processEvent(ParkEvent(tick, stall, currentBeamVehicle.id, id.toString)) // nextLeg.endTime -> to fix repeated path traversal
->>>>>>> 5d952218
+            actorEventsManager ! (ParkEvent(tick, stall, currentBeamVehicle.id, id.toString)) // nextLeg.endTime -> to fix repeated path traversal
           }
           currentBeamVehicle.setReservedParkingStall(None)
         }
@@ -330,10 +311,10 @@
         )
       )
 
-//      log.debug(
-//        "DrivesVehicle.DrivingInterrupted.nextNotifyVehicleResourceIdle:{}",
-//        nextNotifyVehicleResourceIdle
-//      )
+      log.debug(
+        "DrivesVehicle.DrivingInterrupted.nextNotifyVehicleResourceIdle:{}",
+        nextNotifyVehicleResourceIdle
+      )
 
       actorEventsManager !
       new VehicleLeavesTrafficEvent(
@@ -347,9 +328,8 @@
 
       val tollOnCurrentLeg = toll(currentLeg)
       tollsAccumulated += tollOnCurrentLeg
-<<<<<<< HEAD
       actorEventsManager !
-      new PathTraversalEvent(
+      PathTraversalEvent(
         stopTick,
         currentVehicleUnderControl,
         id.toString,
@@ -359,20 +339,6 @@
         fuelConsumed,
         currentBeamVehicle.fuelLevelInJoules,
         tollOnCurrentLeg
-=======
-      eventsManager.processEvent(
-        PathTraversalEvent(
-          stopTick,
-          currentVehicleUnderControl,
-          id.toString,
-          currentBeamVehicle.beamVehicleType,
-          data.passengerSchedule.schedule(currentLeg).riders.size,
-          updatedBeamLeg,
-          fuelConsumed,
-          currentBeamVehicle.fuelLevelInJoules,
-          tollOnCurrentLeg
-        )
->>>>>>> 5d952218
       )
 
       self ! PassengerScheduleEmptyMessage(
