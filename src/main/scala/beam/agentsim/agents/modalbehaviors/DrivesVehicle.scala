--- conflicted
+++ resolved
@@ -605,8 +605,6 @@
 
   }
 
-<<<<<<< HEAD
-=======
   val drivingBehavior: StateFunction = {
     case ev @ Event(req: ReservationRequest, data)
         if !hasRoomFor(
@@ -614,7 +612,8 @@
           req,
           beamServices.vehicles(data.currentVehicle.head)
         ) =>
-      log.debug("state(DrivesVehicle.drivingBehavior): {}", ev)
+      log.debug("state(DrivesVehicle.
+      ): {}", ev)
       stay() replying ReservationResponse(req.requestId, Left(VehicleFullError), TRANSIT)
 
     case ev @ Event(req: ReservationRequest, data) =>
@@ -736,7 +735,6 @@
 
   }
 
->>>>>>> 27aefd4f
   private def hasRoomFor(
     passengerSchedule: PassengerSchedule,
     req: ReservationRequest,
