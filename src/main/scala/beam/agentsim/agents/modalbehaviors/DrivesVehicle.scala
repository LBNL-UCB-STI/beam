--- conflicted
+++ resolved
@@ -394,14 +394,9 @@
                 case _                  => None
               }
             } yield nextActivity
-<<<<<<< HEAD
-            val nextActivityEndTime: Double = maybeNextActivity.map(_.getEndTime).getOrElse(24.0 * 3600.0)
-            // TODO: Check to see if reserved stall is for current leg in passenger index
-=======
             val nextActivityEndTime: Double = maybeNextActivity
               .map(_.getEndTime)
               .getOrElse(Time.parseTime(beamServices.beamConfig.beam.agentsim.endTime))
->>>>>>> 3e901aa0
             currentBeamVehicle.reservedStall.foreach { stall: ParkingStall =>
               stall.chargingPointType match {
                 case Some(_) if nextActivityEndTime > tick + beamConfig.beam.agentsim.schedulerParallelismWindow =>
@@ -959,12 +954,8 @@
       // If non vehicle has been specified, then verify if the request is a charge request
       case _ => inquiry.parkingActivityType == ParkingActivityType.Charge
     }
-<<<<<<< HEAD
+
     if (isChargingRequest && (inquiry.parkingDuration > beamConfig.beam.agentsim.schedulerParallelismWindow))
-=======
-
-    if (isChargingRequest)
->>>>>>> 3e901aa0
       chargingNetworkManager ! inquiry
     else
       parkingManager ! inquiry
