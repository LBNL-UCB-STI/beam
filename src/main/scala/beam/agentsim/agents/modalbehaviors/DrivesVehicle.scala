package beam.agentsim.agents.modalbehaviors

import akka.actor.FSM.Failure
import akka.actor.{ActorRef, Stash}
import beam.agentsim.Resource.{NotifyVehicleIdle, ReleaseParkingStall}
import beam.agentsim.agents.BeamAgent
import beam.agentsim.agents.PersonAgent._
import beam.agentsim.agents.modalbehaviors.DrivesVehicle._
import beam.agentsim.agents.ridehail.RideHailAgent._
import beam.agentsim.agents.vehicles.AccessErrorCodes.VehicleFullError
import beam.agentsim.agents.vehicles.BeamVehicle.{BeamVehicleState, FuelConsumed}
import beam.agentsim.agents.vehicles.VehicleProtocol._
import beam.agentsim.agents.vehicles._
import beam.agentsim.events.{ParkEvent, PathTraversalEvent, SpaceTime}
import beam.agentsim.scheduler.BeamAgentScheduler.{CompletionNotice, ScheduleTrigger}
import beam.agentsim.scheduler.Trigger
import beam.agentsim.scheduler.Trigger.TriggerWithId
import beam.router.Modes.BeamMode
import beam.router.Modes.BeamMode.{TRANSIT, WALK}
import beam.router.model.{BeamLeg, BeamPath}
import beam.router.osm.TollCalculator
<<<<<<< HEAD
import beam.sim.HasServices
=======
import beam.sim.BeamScenario
>>>>>>> 5703895f
import beam.sim.common.GeoUtils
import beam.utils.NetworkHelper
import com.conveyal.r5.transit.TransportNetwork
import org.matsim.api.core.v01.Id
import org.matsim.api.core.v01.events.{LinkEnterEvent, LinkLeaveEvent, VehicleEntersTrafficEvent, VehicleLeavesTrafficEvent}
import org.matsim.api.core.v01.population.Person
import org.matsim.core.api.experimental.events.EventsManager
import org.matsim.vehicles.Vehicle

import scala.collection.mutable

/**
  * DrivesVehicle
  */
object DrivesVehicle {
  def resolvePassengerScheduleConflicts(stopTick: Int, oldPassengerSchedule: PassengerSchedule, updatedPassengerSchedule: PassengerSchedule, networkHelper: NetworkHelper, geoUtils: GeoUtils): PassengerSchedule = {
    // First attempt to find the link in updated that corresponds to the stopping link in old
    val stoppingLink = oldPassengerSchedule.linkAtTime(stopTick)
    val updatedLegsInSchedule = updatedPassengerSchedule.schedule.keys.toList
    val startingLeg = updatedLegsInSchedule.reverse.find(_.travelPath.linkIds.contains(stoppingLink)) match {
      case Some(leg) =>
       leg
      case None =>
        // Instead we will have to find the starting point using closest Euclidean distance of the links
        val stoppingCoord = networkHelper.getLink(stoppingLink).get.getCoord
        val allLinks = updatedLegsInSchedule.flatMap(_.travelPath.linkIds)
        val startingLink = allLinks(allLinks.map(networkHelper.getLink(_).get.getCoord).map(geoUtils.distUTMInMeters(_,stoppingCoord)).zipWithIndex.min._2)
        updatedLegsInSchedule.reverse.find(_.travelPath.linkIds.contains(startingLink)).get
    }
    val indexOfStartingLink = startingLeg.travelPath.linkIds.indexWhere(_ == stoppingLink)
    val newLinks = startingLeg.travelPath.linkIds.drop(indexOfStartingLink)
    val newDistance = newLinks.map(networkHelper.getLink(_).map(_.getLength.toInt).getOrElse(0)).sum
    val newStart = SpaceTime(geoUtils.utm2Wgs(networkHelper.getLink(newLinks.head).get.getCoord),stopTick)
    val newDuration = if(newLinks.size <= 1){0}else{math.round(startingLeg.travelPath.linkTravelTime.drop(indexOfStartingLink).tail.sum.toFloat)}
    val newTravelPath = BeamPath(newLinks,
      startingLeg.travelPath.linkTravelTime.drop(indexOfStartingLink),
      None,
      newStart,
      startingLeg.travelPath.endPoint.copy(time = newStart.time + newDuration),
      newDistance
    )
    val updatedStartingLeg = BeamLeg(stopTick,startingLeg.mode,newTravelPath.duration,newTravelPath)
    val indexOfStartingLeg = updatedLegsInSchedule.indexOf(startingLeg)
    val newLegsInSchedule = updatedLegsInSchedule.slice(0, indexOfStartingLeg) ++ (updatedStartingLeg +: updatedLegsInSchedule.slice(indexOfStartingLeg+1,updatedPassengerSchedule.schedule.size))
    var newPassSchedule = PassengerSchedule().addLegs(newLegsInSchedule)
    updatedPassengerSchedule.uniquePassengers.foreach{ pass =>
      val indicesOfMatchingElements = updatedPassengerSchedule.legsWithPassenger(pass).toIndexedSeq.map(updatedLegsInSchedule.indexOf(_))
      newPassSchedule = newPassSchedule.addPassenger(pass,indicesOfMatchingElements.map(newLegsInSchedule(_)))
    }
    newPassSchedule
  }


  sealed trait VehicleOrToken {
    def id: Id[BeamVehicle]
    def streetVehicle: StreetVehicle
  }
  case class ActualVehicle(vehicle: BeamVehicle) extends VehicleOrToken {
    override def id: Id[BeamVehicle] = vehicle.id
    override def streetVehicle: StreetVehicle = vehicle.toStreetVehicle
  }
  case class Token(override val id: Id[BeamVehicle], manager: ActorRef, override val streetVehicle: StreetVehicle)
      extends VehicleOrToken

  case class StartLegTrigger(tick: Int, beamLeg: BeamLeg) extends Trigger

  case class EndLegTrigger(tick: Int) extends Trigger

  case class AlightVehicleTrigger(
    tick: Int,
    vehicleId: Id[Vehicle],
    fuelConsumed: Option[FuelConsumed] = None
  ) extends Trigger

  case class BoardVehicleTrigger(tick: Int, vehicleId: Id[Vehicle]) extends Trigger

  case class StopDriving(tick: Int)

  case class StartRefuelTrigger(tick: Int) extends Trigger

  case class EndRefuelTrigger(tick: Int, sessionStart: Double, fuelAddedInJoule: Double) extends Trigger

  case class BeamVehicleStateUpdate(id: Id[Vehicle], vehicleState: BeamVehicleState)

  def processLinkEvents(eventsManager: EventsManager, vehicleId: Id[Vehicle], leg: BeamLeg): Unit = {
    val path = leg.travelPath
    if (path.linkTravelTime.nonEmpty & path.linkIds.size > 1) {
      val links = path.linkIds
      val linkTravelTime = path.linkTravelTime
      var i: Int = 0
      var curTime = leg.startTime
      // `links.length - 1` because we don't need the travel time for the last link
      while (i < links.length - 1) {
        val from = links(i)
        val to = links(i + 1)
        val timeAtNode = math.round(linkTravelTime(i).toFloat)
        curTime = curTime + timeAtNode
        eventsManager.processEvent(new LinkLeaveEvent(curTime, vehicleId, Id.createLinkId(from)))
        eventsManager.processEvent(new LinkEnterEvent(curTime, vehicleId, Id.createLinkId(to)))
        i += 1
      }
    }
  }
}

trait DrivesVehicle[T <: DrivingData] extends BeamAgent[T] with Stash {

  protected val transportNetwork: TransportNetwork
  protected val parkingManager: ActorRef
  protected val tollCalculator: TollCalculator
  protected val beamScenario: BeamScenario
  protected val networkHelper: NetworkHelper
  protected val geo: GeoUtils
  private var tollsAccumulated = 0.0
  protected val beamVehicles: mutable.Map[Id[BeamVehicle], VehicleOrToken] = mutable.Map()
  protected def currentBeamVehicle = beamVehicles(stateData.currentVehicle.head).asInstanceOf[ActualVehicle].vehicle
  protected val fuelConsumedByTrip: mutable.Map[Id[Person], FuelConsumed] = mutable.Map()

  case class PassengerScheduleEmptyMessage(
    lastVisited: SpaceTime,
    toll: Double,
    fuelConsumed: Option[FuelConsumed] = None
  )

  var nextNotifyVehicleResourceIdle: Option[NotifyVehicleIdle] = None

  def updateFuelConsumedByTrip(idp: Id[Person], fuelConsumed: FuelConsumed, factor: Int = 1): Unit = {
    val existingFuel = fuelConsumedByTrip.getOrElse(idp, FuelConsumed(0, 0))
    fuelConsumedByTrip(idp) = FuelConsumed(
      existingFuel.primaryFuel + fuelConsumed.primaryFuel / factor,
      existingFuel.secondaryFuel + fuelConsumed.secondaryFuel / factor
    )
  }

  when(Driving) {
    case ev @ Event(
          TriggerWithId(EndLegTrigger(tick), triggerId),
          LiterallyDrivingData(data, legEndingAt)
        ) if tick == legEndingAt =>
//      log.debug("state(DrivesVehicle.Driving): {}", ev)
      log.debug("state(DrivesVehicle.Driving): EndLegTrigger({}) for driver {}", tick, id)
      val currentLeg = data.passengerSchedule.schedule.keys.view
        .drop(data.currentLegPassengerScheduleIndex)
        .headOption
        .getOrElse(throw new RuntimeException("Current Leg is not available."))
      val currentVehicleUnderControl = data.currentVehicle.headOption
        .getOrElse(throw new RuntimeException("Current Vehicle is not available."))
      val isLastLeg = data.currentLegPassengerScheduleIndex + 1 == data.passengerSchedule.schedule.size
      val fuelConsumed = currentBeamVehicle.useFuel(currentLeg, beamScenario, networkHelper)

      var nbPassengers = data.passengerSchedule.schedule(currentLeg).riders.size
      if (nbPassengers > 0) {
        if (currentLeg.mode.isTransit) {
          nbPassengers =
            (nbPassengers / beamScenario.beamConfig.beam.agentsim.tuning.transitCapacity.getOrElse(1.0)).toInt
        }
        data.passengerSchedule.schedule(currentLeg).riders foreach { rider =>
          updateFuelConsumedByTrip(rider.personId, fuelConsumed, nbPassengers)
        }
      } else {
        updateFuelConsumedByTrip(id.asInstanceOf[Id[Person]], fuelConsumed)
      }

      if (isLastLeg) {
        nextNotifyVehicleResourceIdle = Some(
          NotifyVehicleIdle(
            currentVehicleUnderControl,
            geo.wgs2Utm(currentLeg.travelPath.endPoint),
            data.passengerSchedule,
            currentBeamVehicle.getState,
            data.geofence,
            Some(triggerId)
          )
        )
      }
//      log.debug(
//        "DrivesVehicle.Driving.nextNotifyVehicleResourceIdle:{}, vehicleId({}) - tick({})",
//        nextNotifyVehicleResourceIdle,
//        currentVehicleUnderControl,
//        tick
//      )
      if(tick == 24659){
        val i = 0
      }

      data.passengerSchedule.schedule(currentLeg).alighters.foreach { pv =>
        logDebug(s"Scheduling AlightVehicleTrigger for Person ${pv.personId} from vehicle ${data.currentVehicle.head} @ $tick")
        scheduler ! ScheduleTrigger(
          AlightVehicleTrigger(
            tick,
            data.currentVehicle.head,
            Some(fuelConsumedByTrip(pv.personId))
          ),
          pv.personRef
        )
        fuelConsumedByTrip.remove(pv.personId)
      }

      // EventsToLegs fails for our way of reporting e.g. walk/car/walk trips,
      // or any trips with multiple link-based vehicles where there isn't an
      // activity in between.
      // We help ourselves by not emitting link events for walking, but a better criterion
      // would be to only emit link events for the "main" leg.
      if (currentLeg.mode != WALK) {
        processLinkEvents(eventsManager, data.currentVehicle.head, currentLeg)
      }

      logDebug("PathTraversal")
      eventsManager.processEvent(
        new VehicleLeavesTrafficEvent(
          tick,
          id.asInstanceOf[Id[Person]],
          Id.createLinkId(currentLeg.travelPath.linkIds.lastOption.getOrElse(Int.MinValue).toString),
          data.currentVehicle.head,
          "car",
          0.0
        )
      )

      val tollOnCurrentLeg = toll(currentLeg)
      tollsAccumulated += tollOnCurrentLeg
      eventsManager.processEvent(
        PathTraversalEvent(
          tick,
          currentVehicleUnderControl,
          id.toString,
          currentBeamVehicle.beamVehicleType,
          data.passengerSchedule.schedule(currentLeg).riders.size,
          currentLeg,
          fuelConsumed.primaryFuel,
          fuelConsumed.secondaryFuel,
          currentBeamVehicle.primaryFuelLevelInJoules,
          currentBeamVehicle.secondaryFuelLevelInJoules,
          tollOnCurrentLeg /*,
          fuelConsumed.fuelConsumptionData.map(x=>(x.linkId, x.linkNumberOfLanes)),
          fuelConsumed.fuelConsumptionData.map(x=>(x.linkId, x.freeFlowSpeed)),
          fuelConsumed.primaryLoggingData.map(x=>(x.linkId, x.gradientOption)),
          fuelConsumed.fuelConsumptionData.map(x=>(x.linkId, x.linkLength)),
          fuelConsumed.primaryLoggingData.map(x=>(x.linkId, x.rate)),
          fuelConsumed.primaryLoggingData.map(x=>(x.linkId, x.consumption)),
          fuelConsumed.secondaryLoggingData.map(x=>(x.linkId, x.rate)),
          fuelConsumed.secondaryLoggingData.map(x=>(x.linkId, x.consumption))*/
        )
      )

      if (!isLastLeg) {
        if (data.hasParkingBehaviors) {
          holdTickAndTriggerId(tick, triggerId)
          goto(ReadyToChooseParking) using data
            .withCurrentLegPassengerScheduleIndex(data.currentLegPassengerScheduleIndex + 1)
            .asInstanceOf[T]
        } else {
          val nextLeg =
            data.passengerSchedule.schedule.keys.view
              .drop(data.currentLegPassengerScheduleIndex + 1)
              .head
          goto(WaitingToDrive) using data
            .withCurrentLegPassengerScheduleIndex(data.currentLegPassengerScheduleIndex + 1)
            .asInstanceOf[T] replying CompletionNotice(
            triggerId,
            Vector(ScheduleTrigger(StartLegTrigger(nextLeg.startTime, nextLeg), self))
          )
        }
      } else {
        if (data.hasParkingBehaviors) {
          currentBeamVehicle.reservedStall.foreach { stall =>
            currentBeamVehicle.useParkingStall(stall)
            eventsManager.processEvent(ParkEvent(tick, stall, currentBeamVehicle.id, id.toString)) // nextLeg.endTime -> to fix repeated path traversal
          }
          currentBeamVehicle.setReservedParkingStall(None)
        }
        holdTickAndTriggerId(tick, triggerId)
        self ! PassengerScheduleEmptyMessage(
          geo.wgs2Utm(
            data.passengerSchedule.schedule
              .drop(data.currentLegPassengerScheduleIndex)
              .head
              ._1
              .travelPath
              .endPoint
          ),
          tollsAccumulated,
          Some(fuelConsumedByTrip.getOrElse(id.asInstanceOf[Id[Person]], FuelConsumed(0, 0)))
        )
        fuelConsumedByTrip.remove(id.asInstanceOf[Id[Person]])
        tollsAccumulated = 0.0
        goto(PassengerScheduleEmpty) using data
          .withCurrentLegPassengerScheduleIndex(data.currentLegPassengerScheduleIndex + 1)
          .asInstanceOf[T]
      }

    //TODO Need explanation as to why we do nothing if we receive EndLeg but data is not type LiterallyDrivingData
    case ev @ Event(TriggerWithId(EndLegTrigger(tick), triggerId), data) =>
      log.debug("state(DrivesVehicle.Driving): {}", ev)

      log.debug(
        "DrivesVehicle.IgnoreEndLegTrigger: vehicleId({}), tick({}), triggerId({}), data({})",
        id,
        tick,
        triggerId,
        data
      )
      stay replying CompletionNotice(triggerId, Vector())

    case ev @ Event(Interrupt(interruptId, tick), data) =>
      log.debug("state(DrivesVehicle.Driving): {}", ev)
      goto(DrivingInterrupted) replying InterruptedWhileDriving(
        interruptId,
        currentBeamVehicle.id,
        tick,
        data.passengerSchedule,
        data.currentLegPassengerScheduleIndex
      )

  }

  when(DrivingInterrupted) {
    case ev @ Event(StopDriving(stopTick), LiterallyDrivingData(data, _)) =>
      log.debug("state(DrivesVehicle.DrivingInterrupted): {}", ev)
      val currentLeg = data.passengerSchedule.schedule.keys.view
        .drop(data.currentLegPassengerScheduleIndex)
        .headOption
        .getOrElse(throw new RuntimeException("Current Leg is not available."))
      val currentVehicleUnderControl = data.currentVehicle.headOption
        .getOrElse(throw new RuntimeException("Current Vehicle is not available."))

      val updatedStopTick = math.max(stopTick,currentLeg.startTime)
      val partiallyCompletedBeamLeg = currentLeg.subLegThrough(updatedStopTick,beamServices.networkHelper, beamServices.geo)

<<<<<<< HEAD
      val currentLocation = if(updatedStopTick > currentLeg.startTime){
        val fuelConsumed = currentBeamVehicle.useFuel(partiallyCompletedBeamLeg, beamServices)
=======
      assert(data.passengerSchedule.schedule(currentLeg).riders.isEmpty)
      val updatedBeamLeg =
        RideHailUtils.getUpdatedBeamLegAfterStopDriving(
          currentLeg,
          stopTick,
          transportNetwork
        )

      val fuelConsumed = currentBeamVehicle.useFuel(updatedBeamLeg, beamScenario, networkHelper)

      nextNotifyVehicleResourceIdle = Some(
        NotifyVehicleIdle(
          currentVehicleUnderControl,
          geo.wgs2Utm(updatedBeamLeg.travelPath.endPoint),
          data.passengerSchedule,
          currentBeamVehicle.getState,
          data.geofence,
          _currentTriggerId
        )
      )
>>>>>>> 5703895f

        val tollOnCurrentLeg = toll(currentLeg)
        tollsAccumulated += tollOnCurrentLeg
        eventsManager.processEvent(
          PathTraversalEvent(
            updatedStopTick,
            currentVehicleUnderControl,
            id.toString,
            currentBeamVehicle.beamVehicleType,
            data.passengerSchedule.schedule(currentLeg).riders.size,
            partiallyCompletedBeamLeg,
            fuelConsumed.primaryFuel,
            fuelConsumed.secondaryFuel,
            currentBeamVehicle.primaryFuelLevelInJoules,
            currentBeamVehicle.secondaryFuelLevelInJoules,
            tollOnCurrentLeg /*,
          fuelConsumed.fuelConsumptionData.map(x=>(x.linkId, x.linkNumberOfLanes)),
          fuelConsumed.fuelConsumptionData.map(x=>(x.linkId, x.freeFlowSpeed)),
          fuelConsumed.primaryLoggingData.map(x=>(x.linkId, x.gradientOption)),
          fuelConsumed.fuelConsumptionData.map(x=>(x.linkId, x.linkLength)),
          fuelConsumed.primaryLoggingData.map(x=>(x.linkId, x.rate)),
          fuelConsumed.primaryLoggingData.map(x=>(x.linkId, x.consumption)),
          fuelConsumed.secondaryLoggingData.map(x=>(x.linkId, x.rate)),
          fuelConsumed.secondaryLoggingData.map(x=>(x.linkId, x.consumption))*/
          )
        )
        partiallyCompletedBeamLeg.travelPath.endPoint
      }else{
        currentLeg.travelPath.startPoint
      }
//      log.debug(
//        "DrivesVehicle.DrivingInterrupted.nextNotifyVehicleResourceIdle:{}",
//        nextNotifyVehicleResourceIdle
//      )

<<<<<<< HEAD
      if (data.passengerSchedule.numLegsWithPassengersAfter(data.currentLegPassengerScheduleIndex) > 0){
        val newLegAndManifest = (partiallyCompletedBeamLeg, data.passengerSchedule.schedule(currentLeg))
        val revisedPassSched = PassengerSchedule(data.passengerSchedule.schedule.slice(0,data.currentLegPassengerScheduleIndex) + newLegAndManifest)
        goto(IdleInterrupted) using data.withPassengerSchedule(revisedPassSched)
          .asInstanceOf[T]
      }else{
        eventsManager.processEvent(
          new VehicleLeavesTrafficEvent(
            updatedStopTick,
            id.asInstanceOf[Id[Person]],
            null,
            data.currentVehicle.head,
            "car",
            0.0
          )
        )

        nextNotifyVehicleResourceIdle = Some(
          NotifyVehicleIdle(
            currentVehicleUnderControl,
            beamServices.geo.wgs2Utm(currentLocation),
            data.passengerSchedule,
            currentBeamVehicle.getState,
            data.geofence,
            _currentTriggerId
          )
        )
        self ! PassengerScheduleEmptyMessage(
          beamServices.geo.wgs2Utm(
            data.passengerSchedule.schedule
              .drop(data.currentLegPassengerScheduleIndex)
              .head
              ._1
              .travelPath
              .endPoint
          ),
          tollsAccumulated
        )
        tollsAccumulated = 0.0
        goto(PassengerScheduleEmptyInterrupted) using data
          .withCurrentLegPassengerScheduleIndex(data.currentLegPassengerScheduleIndex + 1)
          .asInstanceOf[T]
      }
=======
      self ! PassengerScheduleEmptyMessage(
        geo.wgs2Utm(
          data.passengerSchedule.schedule
            .drop(data.currentLegPassengerScheduleIndex)
            .head
            ._1
            .travelPath
            .endPoint
        ),
        tollsAccumulated
      )
      tollsAccumulated = 0.0
      goto(PassengerScheduleEmptyInterrupted) using data
        .withCurrentLegPassengerScheduleIndex(data.currentLegPassengerScheduleIndex + 1)
        .asInstanceOf[T]
>>>>>>> 5703895f
    case ev @ Event(Resume(), _) =>
      log.debug("state(DrivesVehicle.DrivingInterrupted): {}", ev)
      goto(Driving)
    case ev @ Event(TriggerWithId(EndLegTrigger(_), _), _) =>
      log.debug("state(DrivesVehicle.DrivingInterrupted): {}", ev)
      stash()
      stay
    case ev @ Event(Interrupt(_, _), _) =>
      log.debug("state(DrivesVehicle.DrivingInterrupted): {}", ev)
      stash()
      stay
  }

  when(WaitingToDrive) {
    case ev @ Event(TriggerWithId(StartLegTrigger(tick, newLeg), triggerId), data) =>
//      log.debug("state(DrivesVehicle.WaitingToDrive): {}", ev)
      log.debug("state(DrivesVehicle.WaitingToDrive): StartLegTrigger({},{}) for driver {}", tick, newLeg, id)

      if (data.currentVehicle.isEmpty) {
        stop(Failure("person received StartLegTrigger for leg {} but has an empty data.currentVehicle", newLeg))
      } else {
        // Un-Park if necessary, this should only happen with RideHailAgents
        data.currentVehicle.headOption match {
          case Some(currentVehicleUnderControl) =>
            assert(
              currentBeamVehicle.id == currentVehicleUnderControl,
              currentBeamVehicle.id + " " + currentVehicleUnderControl
            )
            currentBeamVehicle.stall.foreach { theStall =>
              parkingManager ! ReleaseParkingStall(theStall.parkingZoneId)
            }
            currentBeamVehicle.unsetParkingStall()
          case None =>
        }
        val triggerToSchedule: Vector[ScheduleTrigger] = data.passengerSchedule
          .schedule(newLeg)
          .boarders
          .map { personVehicle =>
            logDebug(
              s"Scheduling BoardVehicleTrigger at $tick for Person ${personVehicle.personId} into vehicle ${data.currentVehicle.head} @ $tick"
            )
            ScheduleTrigger(
              BoardVehicleTrigger(tick, data.currentVehicle.head),
              personVehicle.personRef
            )
          }
          .toVector
        eventsManager.processEvent(
          new VehicleEntersTrafficEvent(
            tick,
            Id.createPersonId(id),
            Id.createLinkId(newLeg.travelPath.linkIds.headOption.getOrElse(Int.MinValue).toString),
            data.currentVehicle.head,
            "car",
            1.0
          )
        )
        // Produce link events for this trip (the same ones as in PathTraversalEvent).
        val beamLeg = data.passengerSchedule.schedule
          .drop(data.currentLegPassengerScheduleIndex)
          .head
          ._1
        val endTime = tick + beamLeg.duration
        goto(Driving) using LiterallyDrivingData(data, endTime)
          .asInstanceOf[T] replying CompletionNotice(
          triggerId,
          triggerToSchedule ++ Vector(ScheduleTrigger(EndLegTrigger(endTime), self))
        )
      }
    case ev @ Event(Interrupt(_, _), _) =>
      log.debug("state(DrivesVehicle.WaitingToDrive): {}", ev)
      stash()
      stay

    case ev @ Event(
          NotifyVehicleResourceIdleReply(
            triggerId: Option[Long],
            newTriggers: Seq[ScheduleTrigger]
          ),
          _
        ) =>
      log.debug("state(DrivesVehicle.WaitingToDrive.NotifyVehicleResourceIdleReply): {}", ev)

      if (triggerId != _currentTriggerId) {
        log.error(
          "Driver {}: local triggerId {} does not match the id received from resource manager {}",
          id,
          _currentTriggerId,
          triggerId
        )
      }

      _currentTriggerId match {
        case Some(_) =>
          val (_, triggerId) = releaseTickAndTriggerId()
          scheduler ! CompletionNotice(triggerId, newTriggers)
        case None =>
      }

      stay()

  }

  when(WaitingToDriveInterrupted) {
    case ev @ Event(Resume(), _) =>
      log.debug("state(DrivesVehicle.WaitingToDriveInterrupted): {}", ev)
      goto(WaitingToDrive)

    case ev @ Event(TriggerWithId(StartLegTrigger(_, _), _), _) =>
      log.debug("state(DrivesVehicle.WaitingToDriveInterrupted): {}", ev)
      stash()
      stay

  }

  val drivingBehavior: StateFunction = {
    case ev @ Event(req: ReservationRequest, data)
        if !hasRoomFor(
          data.passengerSchedule,
          req,
          currentBeamVehicle
        ) =>
      log.debug("state(DrivesVehicle.drivingBehavior): {}", ev)
      stay() replying ReservationResponse(Left(VehicleFullError))

    case ev @ Event(req: ReservationRequest, data) =>
      log.debug("state(DrivesVehicle.drivingBehavior): {}", ev)
      val legs = data.passengerSchedule.schedule
        .from(req.departFrom)
        .to(req.arriveAt)
        .keys
        .toSeq
      val legsInThePast = data.passengerSchedule.schedule
        .take(data.currentLegPassengerScheduleIndex)
        .from(req.departFrom)
        .to(req.arriveAt)
        .keys
        .toSeq
      if (legsInThePast.nonEmpty)
        log.debug("Legs in the past: {} -- {}", legsInThePast, req)
      val boardTrigger = if (legsInThePast.nonEmpty) {
        Vector(
          ScheduleTrigger(
            BoardVehicleTrigger(
              legsInThePast.head.startTime,
              data.currentVehicle.head
            ),
            sender()
          )
        )
      } else {
        Vector()
      }
      val alightTrigger = if (legsInThePast.nonEmpty && legsInThePast.size == legs.size) {
        Vector(
          ScheduleTrigger(
            AlightVehicleTrigger(
              legsInThePast.last.endTime,
              data.currentVehicle.head,
            ),
            sender()
          )
        )
      } else {
        Vector()
      }

      val boardTrigger2 = data.passengerSchedule.schedule.keys.view
        .drop(data.currentLegPassengerScheduleIndex)
        .headOption match {
        case Some(currentLeg) =>
          if (stateName == Driving && legs.head == currentLeg) {
            Vector(
              ScheduleTrigger(
                BoardVehicleTrigger(
                  currentLeg.startTime,
                  data.currentVehicle.head
                ),
                sender()
              )
            )
          } else {
            Vector()
          }
        case None =>
          log.warning("Driver did not find a leg at currentLegPassengerScheduleIndex.")
          Vector()
      }
      stay() using data
        .withPassengerSchedule(
          data.passengerSchedule.addPassenger(req.passengerVehiclePersonId, legs)
        )
        .asInstanceOf[T] replying
      ReservationResponse(
        Right(
          ReserveConfirmInfo(boardTrigger ++ alightTrigger ++ boardTrigger2)
        )
      )

    case ev @ Event(RemovePassengerFromTrip(id), data) =>
      log.debug("state(DrivesVehicle.drivingBehavior): {}", ev)
      stay() using data
        .withPassengerSchedule(
          PassengerSchedule(
            data.passengerSchedule.schedule ++ data.passengerSchedule.schedule
              .collect {
                case (leg, manifest) =>
                  (
                    leg,
                    manifest.copy(
                      riders = manifest.riders - id,
                      alighters = manifest.alighters - id,
                      boarders = manifest.boarders - id
                    )
                  )
              }
          )
        )
        .asInstanceOf[T]

    // The following 2 (Board and Alight) can happen idiosyncratically if a person ended up taking a much longer than expected
    // trip and meanwhile a CAV was scheduled to pick them up (and then drop them off) for the next trip, but they're still driving baby
    case Event(
        TriggerWithId(BoardVehicleTrigger(tick, vehicleId), triggerId),
        data @ LiterallyDrivingData(_, _)
        ) =>
      val currentLeg = data.passengerSchedule.schedule.keys.view
        .drop(data.currentLegPassengerScheduleIndex)
        .headOption
        .getOrElse(throw new RuntimeException("Current Leg is not available."))
      stay() replying CompletionNotice(
        triggerId,
        Vector(ScheduleTrigger(BoardVehicleTrigger(Math.max(currentLeg.endTime, tick), vehicleId), self))
      )
    case Event(
        TriggerWithId(AlightVehicleTrigger(tick, vehicleId, _), triggerId),
        data @ LiterallyDrivingData(_, _)
        ) =>
      val currentLeg = data.passengerSchedule.schedule.keys.view
        .drop(data.currentLegPassengerScheduleIndex)
        .headOption
        .getOrElse(throw new RuntimeException("Current Leg is not available."))
      stay() replying CompletionNotice(
        triggerId,
        Vector(
          ScheduleTrigger(AlightVehicleTrigger(Math.max(currentLeg.endTime + 1, tick), vehicleId), self)
        )
      )
  }

  private def hasRoomFor(
    passengerSchedule: PassengerSchedule,
    req: ReservationRequest,
    vehicle: BeamVehicle
  ) = {
//    val vehicleCap = vehicle.getType
    val fullCap = vehicle.beamVehicleType.seatingCapacity + vehicle.beamVehicleType.standingRoomCapacity
    passengerSchedule.schedule.from(req.departFrom).to(req.arriveAt).forall { entry =>
      entry._2.riders.size < fullCap
    }
  }

  private def toll(leg: BeamLeg) = {
    if (leg.mode == BeamMode.CAR)
      tollCalculator.calcTollByLinkIds(leg.travelPath)
    else
      0.0
  }

}<|MERGE_RESOLUTION|>--- conflicted
+++ resolved
@@ -19,11 +19,7 @@
 import beam.router.Modes.BeamMode.{TRANSIT, WALK}
 import beam.router.model.{BeamLeg, BeamPath}
 import beam.router.osm.TollCalculator
-<<<<<<< HEAD
-import beam.sim.HasServices
-=======
 import beam.sim.BeamScenario
->>>>>>> 5703895f
 import beam.sim.common.GeoUtils
 import beam.utils.NetworkHelper
 import com.conveyal.r5.transit.TransportNetwork
@@ -353,31 +349,8 @@
       val updatedStopTick = math.max(stopTick,currentLeg.startTime)
       val partiallyCompletedBeamLeg = currentLeg.subLegThrough(updatedStopTick,beamServices.networkHelper, beamServices.geo)
 
-<<<<<<< HEAD
       val currentLocation = if(updatedStopTick > currentLeg.startTime){
         val fuelConsumed = currentBeamVehicle.useFuel(partiallyCompletedBeamLeg, beamServices)
-=======
-      assert(data.passengerSchedule.schedule(currentLeg).riders.isEmpty)
-      val updatedBeamLeg =
-        RideHailUtils.getUpdatedBeamLegAfterStopDriving(
-          currentLeg,
-          stopTick,
-          transportNetwork
-        )
-
-      val fuelConsumed = currentBeamVehicle.useFuel(updatedBeamLeg, beamScenario, networkHelper)
-
-      nextNotifyVehicleResourceIdle = Some(
-        NotifyVehicleIdle(
-          currentVehicleUnderControl,
-          geo.wgs2Utm(updatedBeamLeg.travelPath.endPoint),
-          data.passengerSchedule,
-          currentBeamVehicle.getState,
-          data.geofence,
-          _currentTriggerId
-        )
-      )
->>>>>>> 5703895f
 
         val tollOnCurrentLeg = toll(currentLeg)
         tollsAccumulated += tollOnCurrentLeg
@@ -408,56 +381,70 @@
       }else{
         currentLeg.travelPath.startPoint
       }
+
+      assert(data.passengerSchedule.schedule(currentLeg).riders.isEmpty)
+      val updatedBeamLeg =
+        RideHailUtils.getUpdatedBeamLegAfterStopDriving(
+          currentLeg,
+          stopTick,
+          transportNetwork
+        )
+
+      val fuelConsumed = currentBeamVehicle.useFuel(updatedBeamLeg, beamScenario, networkHelper)
+
+      nextNotifyVehicleResourceIdle = Some(
+        NotifyVehicleIdle(
+          currentVehicleUnderControl,
+          geo.wgs2Utm(updatedBeamLeg.travelPath.endPoint),
+          data.passengerSchedule,
+          currentBeamVehicle.getState,
+          data.geofence,
+          _currentTriggerId
+        )
+      )
+
 //      log.debug(
 //        "DrivesVehicle.DrivingInterrupted.nextNotifyVehicleResourceIdle:{}",
 //        nextNotifyVehicleResourceIdle
 //      )
 
-<<<<<<< HEAD
-      if (data.passengerSchedule.numLegsWithPassengersAfter(data.currentLegPassengerScheduleIndex) > 0){
-        val newLegAndManifest = (partiallyCompletedBeamLeg, data.passengerSchedule.schedule(currentLeg))
-        val revisedPassSched = PassengerSchedule(data.passengerSchedule.schedule.slice(0,data.currentLegPassengerScheduleIndex) + newLegAndManifest)
-        goto(IdleInterrupted) using data.withPassengerSchedule(revisedPassSched)
-          .asInstanceOf[T]
-      }else{
-        eventsManager.processEvent(
-          new VehicleLeavesTrafficEvent(
-            updatedStopTick,
-            id.asInstanceOf[Id[Person]],
-            null,
-            data.currentVehicle.head,
-            "car",
-            0.0
-          )
-        )
-
-        nextNotifyVehicleResourceIdle = Some(
-          NotifyVehicleIdle(
-            currentVehicleUnderControl,
-            beamServices.geo.wgs2Utm(currentLocation),
-            data.passengerSchedule,
-            currentBeamVehicle.getState,
-            data.geofence,
-            _currentTriggerId
-          )
-        )
-        self ! PassengerScheduleEmptyMessage(
-          beamServices.geo.wgs2Utm(
-            data.passengerSchedule.schedule
-              .drop(data.currentLegPassengerScheduleIndex)
-              .head
-              ._1
-              .travelPath
-              .endPoint
-          ),
-          tollsAccumulated
-        )
-        tollsAccumulated = 0.0
-        goto(PassengerScheduleEmptyInterrupted) using data
-          .withCurrentLegPassengerScheduleIndex(data.currentLegPassengerScheduleIndex + 1)
-          .asInstanceOf[T]
-      }
-=======
+      eventsManager.processEvent(
+        new VehicleLeavesTrafficEvent(
+          stopTick,
+          id.asInstanceOf[Id[Person]],
+          null,
+          data.currentVehicle.head,
+          "car",
+          0.0
+        )
+      )
+
+      val tollOnCurrentLeg = toll(currentLeg)
+      tollsAccumulated += tollOnCurrentLeg
+      eventsManager.processEvent(
+        PathTraversalEvent(
+          stopTick,
+          currentVehicleUnderControl,
+          id.toString,
+          currentBeamVehicle.beamVehicleType,
+          data.passengerSchedule.schedule(currentLeg).riders.size,
+          updatedBeamLeg,
+          fuelConsumed.primaryFuel,
+          fuelConsumed.secondaryFuel,
+          currentBeamVehicle.primaryFuelLevelInJoules,
+          currentBeamVehicle.secondaryFuelLevelInJoules,
+          tollOnCurrentLeg /*,
+          fuelConsumed.fuelConsumptionData.map(x=>(x.linkId, x.linkNumberOfLanes)),
+          fuelConsumed.fuelConsumptionData.map(x=>(x.linkId, x.freeFlowSpeed)),
+          fuelConsumed.primaryLoggingData.map(x=>(x.linkId, x.gradientOption)),
+          fuelConsumed.fuelConsumptionData.map(x=>(x.linkId, x.linkLength)),
+          fuelConsumed.primaryLoggingData.map(x=>(x.linkId, x.rate)),
+          fuelConsumed.primaryLoggingData.map(x=>(x.linkId, x.consumption)),
+          fuelConsumed.secondaryLoggingData.map(x=>(x.linkId, x.rate)),
+          fuelConsumed.secondaryLoggingData.map(x=>(x.linkId, x.consumption))*/
+        )
+      )
+
       self ! PassengerScheduleEmptyMessage(
         geo.wgs2Utm(
           data.passengerSchedule.schedule
@@ -473,7 +460,6 @@
       goto(PassengerScheduleEmptyInterrupted) using data
         .withCurrentLegPassengerScheduleIndex(data.currentLegPassengerScheduleIndex + 1)
         .asInstanceOf[T]
->>>>>>> 5703895f
     case ev @ Event(Resume(), _) =>
       log.debug("state(DrivesVehicle.DrivingInterrupted): {}", ev)
       goto(Driving)
