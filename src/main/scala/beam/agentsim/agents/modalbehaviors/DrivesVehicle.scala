package beam.agentsim.agents.modalbehaviors

import akka.actor.FSM.Failure
import akka.actor.Stash
import beam.agentsim.Resource.NotifyResourceIdle
import beam.agentsim.ResourceManager.NotifyVehicleResourceIdle
import beam.agentsim.agents.BeamAgent
import beam.agentsim.agents.PersonAgent._
import beam.agentsim.agents.modalbehaviors.DrivesVehicle._
import beam.agentsim.agents.ridehail.RideHailAgent._
import beam.agentsim.agents.ridehail.RideHailUtils
import beam.agentsim.agents.vehicles.AccessErrorCodes.VehicleFullError
import beam.agentsim.agents.vehicles.BeamVehicle.BeamVehicleState
import beam.agentsim.agents.vehicles.VehicleProtocol._
import beam.agentsim.agents.vehicles._
import beam.agentsim.events.{ParkEvent, PathTraversalEvent, SpaceTime}
import beam.agentsim.scheduler.BeamAgentScheduler.{CompletionNotice, ScheduleTrigger}
import beam.agentsim.scheduler.Trigger
import beam.agentsim.scheduler.Trigger.TriggerWithId
import beam.router.Modes.BeamMode.TRANSIT
import beam.router.RoutingModel
import beam.router.RoutingModel.BeamLeg
import beam.sim.HasServices
import com.conveyal.r5.transit.TransportNetwork
import org.matsim.api.core.v01.Id
import org.matsim.api.core.v01.events.{VehicleEntersTrafficEvent, VehicleLeavesTrafficEvent}
import org.matsim.api.core.v01.population.Person
import org.matsim.vehicles.Vehicle

/**
  * @author dserdiuk on 7/29/17.
  */
object DrivesVehicle {

  case class StartLegTrigger(tick: Double, beamLeg: BeamLeg) extends Trigger

  case class EndLegTrigger(tick: Double) extends Trigger

  case class NotifyLegEndTrigger(tick: Double, beamLeg: BeamLeg, vehicleId: Id[Vehicle])
      extends Trigger

  case class NotifyLegStartTrigger(tick: Double, beamLeg: BeamLeg, vehicleId: Id[Vehicle])
      extends Trigger

  case class StopDriving(tick: Double)

  case class AddFuel(fuelInJoules: Double)

  case class StartRefuelTrigger(tick: Double) extends Trigger
  case class EndRefuelTrigger(tick: Double, sessionStart: Double, fuelAddedInJoule: Double) extends Trigger

  case object GetBeamVehicleState

  case class BeamVehicleStateUpdate(id: Id[Vehicle], vehicleState: BeamVehicleState)

  case class StopDrivingIfNoPassengerOnBoard(tick: Double, requestId: Int)

  case class StopDrivingIfNoPassengerOnBoardReply(success: Boolean, requestId: Int, tick: Double)

}

trait DrivesVehicle[T <: DrivingData] extends BeamAgent[T] with HasServices with Stash {

  protected val transportNetwork: TransportNetwork

  case class PassengerScheduleEmptyMessage(lastVisited: SpaceTime)

  var nextNotifyVehicleResourceIdle: Option[NotifyVehicleResourceIdle] = None

  when(Driving) {
    case ev @ Event(
          TriggerWithId(EndLegTrigger(tick), triggerId),
          LiterallyDrivingData(data, legEndingAt)
        ) if tick == legEndingAt =>
      log.debug("state(DrivesVehicle.Driving): {}", ev)

      val isLastLeg = data.currentLegPassengerScheduleIndex + 1 == data.passengerSchedule.schedule.size
      data.currentVehicle.headOption match {
        case Some(currentVehicleUnderControl) =>
          // If no manager is set, we ignore
          data.passengerSchedule.schedule.keys
            .drop(data.currentLegPassengerScheduleIndex)
            .headOption match {
            case Some(currentLeg) =>
              beamServices
                .vehicles(currentVehicleUnderControl)
                .useFuel(currentLeg.travelPath.distanceInM)

              if (isLastLeg) {
                val theVehicle = beamServices.vehicles(currentVehicleUnderControl)
                nextNotifyVehicleResourceIdle = Some(
                  NotifyVehicleResourceIdle(
                    currentVehicleUnderControl,
                    beamServices.geo.wgs2Utm(currentLeg.travelPath.endPoint),
                    data.passengerSchedule,
                    theVehicle.getState()
                  )
                )
              }

              data.passengerSchedule.schedule(currentLeg).riders.foreach { pv =>
                beamServices.personRefs.get(pv.personId).foreach { personRef =>
                  logDebug(s"Scheduling NotifyLegEndTrigger for Person $personRef")
                  scheduler ! ScheduleTrigger(
                    NotifyLegEndTrigger(tick, currentLeg, data.currentVehicle.head),
                    personRef
                  )
                }
              }
              logDebug(s"PathTraversal")
              eventsManager.processEvent(
                new VehicleLeavesTrafficEvent(
                  tick,
                  id.asInstanceOf[Id[Person]],
                  null,
                  data.currentVehicle.head,
                  "car",
                  0.0
                )
              )
              eventsManager.processEvent(
                new PathTraversalEvent(
                  tick,
                  currentVehicleUnderControl,
                  beamServices.vehicles(currentVehicleUnderControl).getType,
                  data.passengerSchedule.schedule(currentLeg).riders.size,
                  currentLeg,
                  beamServices
                    .vehicles(currentVehicleUnderControl)
                    .fuelLevelInJoules
                    .getOrElse(-1.0)
                )
              )
            case None =>
              log.error("Current Leg is not available.")
          }
        case None =>
          log.error("Current Vehicle is not available.")
      }

      if (!isLastLeg) {
        if (data.hasParkingBehaviors) {
          holdTickAndTriggerId(tick, triggerId)
          goto(ReadyToChooseParking) using data
            .withCurrentLegPassengerScheduleIndex(data.currentLegPassengerScheduleIndex + 1)
            .asInstanceOf[T]
        } else {
          val nextLeg =
            data.passengerSchedule.schedule.keys
              .drop(data.currentLegPassengerScheduleIndex + 1)
              .head
          goto(WaitingToDrive) using data
            .withCurrentLegPassengerScheduleIndex(data.currentLegPassengerScheduleIndex + 1)
            .asInstanceOf[T] replying CompletionNotice(
            triggerId,
            Vector(ScheduleTrigger(StartLegTrigger(nextLeg.startTime, nextLeg), self))
          )
        }
      } else {
        if (data.hasParkingBehaviors) {
          //Throwing parkEvent after last PathTraversal
          val vehId = data.currentVehicle.head
          val stall = beamServices.vehicles(data.currentVehicle.head).stall
          stall.foreach { stall =>
            val nextLeg =
              data.passengerSchedule.schedule.keys.drop(data.currentLegPassengerScheduleIndex).head
            val distance =
              beamServices.geo.distInMeters(stall.location, nextLeg.travelPath.endPoint.loc)
            eventsManager
              .processEvent(new ParkEvent(tick, stall, distance, vehId)) // nextLeg.endTime -> to fix repeated path traversal
          }
        }
        holdTickAndTriggerId(tick, triggerId)
        self ! PassengerScheduleEmptyMessage(
          beamServices.geo.wgs2Utm(
            data.passengerSchedule.schedule
              .drop(data.currentLegPassengerScheduleIndex)
              .head
              ._1
              .travelPath
              .endPoint
          )
        )
        goto(PassengerScheduleEmpty) using data
          .withCurrentLegPassengerScheduleIndex(data.currentLegPassengerScheduleIndex + 1)
          .asInstanceOf[T]
      }

    case ev @ Event(TriggerWithId(EndLegTrigger(tick), triggerId), data) =>
      log.debug("state(DrivesVehicle.Driving): {}", ev)

      log.debug(
        "DrivesVehicle.IgnoreEndLegTrigger: vehicleId({}), tick({}), triggerId({}), data({})",
        id,
        tick,
        triggerId,
        data
      )
      stay replying CompletionNotice(triggerId, Vector())

    case ev @ Event(Interrupt(interruptId, tick), data) =>
      log.debug("state(DrivesVehicle.Driving): {}", ev)
      val currentVehicleUnderControl =
        beamServices.vehicles(data.currentVehicle.head)
      goto(DrivingInterrupted) replying InterruptedAt(
        interruptId,
        data.passengerSchedule,
        data.currentLegPassengerScheduleIndex,
        currentVehicleUnderControl.id,
        tick
      )

    case Event(StopDrivingIfNoPassengerOnBoard(tick, requestId), data) =>
      data.passengerSchedule.schedule.keys
        .drop(data.currentLegPassengerScheduleIndex)
        .headOption match {
        case Some(currentLeg) =>
          if (data.passengerSchedule.schedule(currentLeg).riders.isEmpty) {
            log.info(s"stopping vehicle: $id")

            goto(DrivingInterrupted) replying StopDrivingIfNoPassengerOnBoardReply(
              success = true,
              requestId,
              tick
            )

          } else {
            stay() replying StopDrivingIfNoPassengerOnBoardReply(success = false, requestId, tick)
          }
        case None =>
          stay()
      }

  }

  when(DrivingInterrupted) {
    case ev @ Event(StopDriving(stopTick), LiterallyDrivingData(data, _)) =>
      log.debug("state(DrivesVehicle.DrivingInterrupted): {}", ev)
      val isLastLeg = data.currentLegPassengerScheduleIndex + 1 == data.passengerSchedule.schedule.size
      data.passengerSchedule.schedule.keys
        .drop(data.currentLegPassengerScheduleIndex)
        .headOption match {
        case Some(currentLeg) =>
          if (data.passengerSchedule.schedule(currentLeg).riders.nonEmpty) {
            log.error("DrivingInterrupted.StopDriving.Vehicle: " + data.currentVehicle.head)
            log.error("DrivingInterrupted.StopDriving.PassengerSchedule: " + data.passengerSchedule)
          }

          assert(data.passengerSchedule.schedule(currentLeg).riders.isEmpty)
          data.currentVehicle.headOption match {
            case Some(currentVehicleUnderControl) =>
              val updatedBeamLeg =
                RideHailUtils.getUpdatedBeamLegAfterStopDriving(
                  currentLeg,
                  stopTick,
                  transportNetwork
                )

<<<<<<< HEAD
              if (isLastLeg) {
                val theVehicle = beamServices.vehicles(currentVehicleUnderControl)
                theVehicle.manager.foreach(
                  _ ! NotifyVehicleResourceIdle(
                    currentVehicleUnderControl,
                    beamServices.geo.wgs2Utm(updatedBeamLeg.travelPath.endPoint),
                    data.passengerSchedule,
                    theVehicle.getState()
                  )
=======
              val theVehicle = beamServices.vehicles(currentVehicleUnderControl)
              nextNotifyVehicleResourceIdle = Some(
                NotifyVehicleResourceIdle(
                  currentVehicleUnderControl,
                  beamServices.geo.wgs2Utm(updatedBeamLeg.travelPath.endPoint),
                  data.passengerSchedule,
                  theVehicle.fuelLevel.getOrElse(Double.NaN)
>>>>>>> 4fbd9104
                )
              )

              eventsManager.processEvent(
                new VehicleLeavesTrafficEvent(
                  stopTick,
                  id.asInstanceOf[Id[Person]],
                  null,
                  data.currentVehicle.head,
                  "car",
                  0.0
                )
              )
              eventsManager.processEvent(
                new PathTraversalEvent(
                  stopTick,
                  currentVehicleUnderControl,
                  beamServices.vehicles(currentVehicleUnderControl).getType,
                  data.passengerSchedule.schedule(currentLeg).riders.size,
                  updatedBeamLeg,
                  beamServices
                    .vehicles(currentVehicleUnderControl)
                    .fuelLevelInJoules
                    .getOrElse(-1.0)
                )
              )

            case None =>
              log.error("Current Vehicle is not available.")
          }
        case None =>
          log.error("Current Leg is not available.")
      }
      self ! PassengerScheduleEmptyMessage(
        beamServices.geo.wgs2Utm(
          data.passengerSchedule.schedule
            .drop(data.currentLegPassengerScheduleIndex)
            .head
            ._1
            .travelPath
            .endPoint
        )
      )
      goto(PassengerScheduleEmptyInterrupted) using data
        .withCurrentLegPassengerScheduleIndex(data.currentLegPassengerScheduleIndex + 1)
        .asInstanceOf[T]
    case ev @ Event(Resume(), _) =>
      log.debug("state(DrivesVehicle.DrivingInterrupted): {}", ev)
      goto(Driving)
    case ev @ Event(TriggerWithId(EndLegTrigger(_), _), _) =>
      log.debug("state(DrivesVehicle.DrivingInterrupted): {}", ev)
      stash()
      stay
    case ev @ Event(Interrupt(_, _), _) =>
      log.debug("state(DrivesVehicle.DrivingInterrupted): {}", ev)
      stash()
      stay
  }

  when(WaitingToDrive) {
    case Event(TriggerWithId(EndRefuelTrigger(sessionStart, tick, energyInJoules),triggerId),data) =>
      data.currentVehicle.headOption match {
        case Some(currentVehicleUnderControl) =>
          val theVehicle = beamServices.vehicles(currentVehicleUnderControl)
          theVehicle.addFuel(energyInJoules)
          theVehicle.manager.foreach(
            _ ! NotifyVehicleResourceIdle(
              currentVehicleUnderControl,
              beamServices.geo.wgs2Utm(data.passengerSchedule.schedule.last._1.travelPath.endPoint),
              data.passengerSchedule,
              theVehicle.getState()
            )
          )
        case None =>
          log.debug("currentVehicleUnderControl not found")
      }
      stay() replying CompletionNotice(triggerId, Vector())
    case Event(TriggerWithId(StartRefuelTrigger(tick),triggerId),data) =>
      data.currentVehicle.headOption match {
        case Some(currentVehicleUnderControl) =>
          val theVehicle = beamServices.vehicles(currentVehicleUnderControl)
          val (sessionDuration, energyDelivered) = theVehicle.refuelingSessionDurationAndEnergyInJoules()
          stay() replying CompletionNotice(triggerId, Vector(ScheduleTrigger(
            EndRefuelTrigger(tick + sessionDuration, tick, energyDelivered),self)))
        case None =>
          log.debug("currentVehicleUnderControl not found")
          stay()
      }
    case ev @ Event(TriggerWithId(StartLegTrigger(tick, newLeg), triggerId), data) =>
      log.debug("state(DrivesVehicle.WaitingToDrive): {}", ev)
      val triggerToSchedule: Vector[ScheduleTrigger] = data.passengerSchedule
        .schedule(newLeg)
        .riders
        .map { personVehicle =>
          ScheduleTrigger(
            NotifyLegStartTrigger(tick, newLeg, data.currentVehicle.head),
            beamServices.personRefs(personVehicle.personId)
          )
        }
        .toVector
      eventsManager.processEvent(
        new VehicleEntersTrafficEvent(
          tick,
          Id.createPersonId(id),
          null,
          data.currentVehicle.head,
          "car",
          1.0
        )
      )
      // Produce link events for this trip (the same ones as in PathTraversalEvent).
      // TODO: They don't contain correct timestamps yet, but they all happen at the end of the trip!!
      // So far, we only throw them for ExperiencedPlans, which don't need timestamps.
      RoutingModel
        .traverseStreetLeg(
          data.passengerSchedule.schedule
            .drop(data.currentLegPassengerScheduleIndex)
            .head
            ._1,
          data.currentVehicle.head,
          (_, _) => 0L
        )
        .foreach(eventsManager.processEvent)
      val endTime = tick + data.passengerSchedule.schedule
        .drop(data.currentLegPassengerScheduleIndex)
        .head
        ._1
        .duration
      goto(Driving) using LiterallyDrivingData(data, endTime)
        .asInstanceOf[T] replying CompletionNotice(
        triggerId,
        triggerToSchedule ++ Vector(ScheduleTrigger(EndLegTrigger(endTime), self))
      )
    case ev @ Event(Interrupt(_, _), _) =>
      log.debug("state(DrivesVehicle.WaitingToDrive): {}", ev)
      stash()
      stay
  }

  when(WaitingToDriveInterrupted) {
    case ev @ Event(Resume(), _) =>
      log.debug("state(DrivesVehicle.WaitingToDriveInterrupted): {}", ev)
      goto(WaitingToDrive)

    case ev @ Event(TriggerWithId(StartLegTrigger(_, _), _), _) =>
      log.debug("state(DrivesVehicle.WaitingToDriveInterrupted): {}", ev)
      stash()
      stay

  }

  val drivingBehavior: StateFunction = {
    case ev @ Event(req: ReservationRequest, data)
        if !hasRoomFor(
          data.passengerSchedule,
          req,
          beamServices.vehicles(data.currentVehicle.head)
        ) =>
      log.debug("state(DrivesVehicle.drivingBehavior): {}", ev)
      stay() replying ReservationResponse(req.requestId, Left(VehicleFullError), TRANSIT)

    case ev @ Event(req: ReservationRequest, data) =>
      log.debug("state(DrivesVehicle.drivingBehavior): {}", ev)
      val legs = data.passengerSchedule.schedule
        .from(req.departFrom)
        .to(req.arriveAt)
        .keys
        .toSeq
      val legsInThePast = data.passengerSchedule.schedule
        .take(data.currentLegPassengerScheduleIndex)
        .from(req.departFrom)
        .to(req.arriveAt)
        .keys
        .toSeq
      if (legsInThePast.nonEmpty)
        log.debug("Legs in the past: {} -- {}", legsInThePast, req)
      val triggersToSchedule = legsInThePast
        .flatMap(
          leg =>
            Vector(
              ScheduleTrigger(
                NotifyLegStartTrigger(leg.startTime, leg, data.currentVehicle.head),
                sender()
              ),
              ScheduleTrigger(
                NotifyLegEndTrigger(leg.endTime, leg, data.currentVehicle.head),
                sender()
              )
          )
        )
        .toVector
      val triggersToSchedule2 = data.passengerSchedule.schedule.keys
        .drop(data.currentLegPassengerScheduleIndex)
        .headOption match {
        case Some(currentLeg) =>
          if (stateName == Driving && legs.contains(currentLeg)) {
            Vector(
              ScheduleTrigger(
                NotifyLegStartTrigger(currentLeg.startTime, currentLeg, data.currentVehicle.head),
                sender()
              )
            )
          } else {
            Vector()
          }
        case None =>
          log.warning("Driver did not find a leg at currentLegPassengerScheduleIndex.")
          Vector()
      }
      stay() using data
        .withPassengerSchedule(
          data.passengerSchedule.addPassenger(req.passengerVehiclePersonId, legs)
        )
        .asInstanceOf[T] replying
      ReservationResponse(
        req.requestId,
        Right(
          ReserveConfirmInfo(
            req.departFrom,
            req.arriveAt,
            req.passengerVehiclePersonId,
            triggersToSchedule ++ triggersToSchedule2
          )
        ),
        TRANSIT
      )

    case ev @ Event(RemovePassengerFromTrip(id), data) =>
      log.debug("state(DrivesVehicle.drivingBehavior): {}", ev)
      stay() using data
        .withPassengerSchedule(
          PassengerSchedule(
            data.passengerSchedule.schedule ++ data.passengerSchedule.schedule
              .collect {
                case (leg, manifest) =>
                  (
                    leg,
                    manifest.copy(
                      riders = manifest.riders - id,
                      alighters = manifest.alighters - id.vehicleId,
                      boarders = manifest.boarders - id.vehicleId
                    )
                  )
              }
          )
        )
        .asInstanceOf[T]

    case ev @ Event(AddFuel(fuelInJoules), data) =>
      log.debug("state(DrivesVehicle.drivingBehavior): {}", ev)
      val currentVehicleUnderControl =
        beamServices.vehicles(data.currentVehicle.head)
      currentVehicleUnderControl.addFuel(fuelInJoules)
      stay()

    case ev @ Event(GetBeamVehicleState, data) =>
      log.debug("state(DrivesVehicle.drivingBehavior): {}", ev)
      // val currentLeg = data.passengerSchedule.schedule.keys.drop(data.currentLegPassengerScheduleIndex).head
      // as fuel is updated only at end of leg, might not be fully accurate - if want to do more accurate, will need to update fuel during leg
      // also position is not accurate (TODO: interpolate?)
      val currentVehicleUnderControl =
        beamServices.vehicles(data.currentVehicle.head)

      //      val lastLocationVisited = SpaceTime(new Coord(0, 0), 0) // TODO: don't ask for this here - TNC should keep track of it?
      // val lastLocationVisited = currentLeg.travelPath.endPoint

      sender() ! BeamVehicleStateUpdate(
        currentVehicleUnderControl.id,
        currentVehicleUnderControl.getState()
      )
      stay()
  }

  private def hasRoomFor(
    passengerSchedule: PassengerSchedule,
    req: ReservationRequest,
    vehicle: BeamVehicle
  ) = {
    val vehicleCap = vehicle.getType.getCapacity
    val fullCap = vehicleCap.getSeats + vehicleCap.getStandingRoom
    passengerSchedule.schedule.from(req.departFrom).to(req.arriveAt).forall { entry =>
      entry._2.riders.size < fullCap
    }
  }

}<|MERGE_RESOLUTION|>--- conflicted
+++ resolved
@@ -256,17 +256,6 @@
                   transportNetwork
                 )
 
-<<<<<<< HEAD
-              if (isLastLeg) {
-                val theVehicle = beamServices.vehicles(currentVehicleUnderControl)
-                theVehicle.manager.foreach(
-                  _ ! NotifyVehicleResourceIdle(
-                    currentVehicleUnderControl,
-                    beamServices.geo.wgs2Utm(updatedBeamLeg.travelPath.endPoint),
-                    data.passengerSchedule,
-                    theVehicle.getState()
-                  )
-=======
               val theVehicle = beamServices.vehicles(currentVehicleUnderControl)
               nextNotifyVehicleResourceIdle = Some(
                 NotifyVehicleResourceIdle(
@@ -274,7 +263,6 @@
                   beamServices.geo.wgs2Utm(updatedBeamLeg.travelPath.endPoint),
                   data.passengerSchedule,
                   theVehicle.fuelLevel.getOrElse(Double.NaN)
->>>>>>> 4fbd9104
                 )
               )
 
