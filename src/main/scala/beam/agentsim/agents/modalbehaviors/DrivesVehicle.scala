package beam.agentsim.agents.modalbehaviors

import akka.actor.FSM.Failure
import akka.actor.{ActorRef, Stash}
import beam.agentsim.Resource.{NotifyVehicleIdle, ReleaseParkingStall}
import beam.agentsim.agents.BeamAgent
import beam.agentsim.agents.PersonAgent._
import beam.agentsim.agents.modalbehaviors.DrivesVehicle._
import beam.agentsim.agents.ridehail.RideHailAgent._
import beam.agentsim.agents.ridehail.RideHailUtils
import beam.agentsim.agents.vehicles.AccessErrorCodes.VehicleFullError
import beam.agentsim.agents.vehicles.BeamVehicle.BeamVehicleState
import beam.agentsim.agents.vehicles.VehicleProtocol._
import beam.agentsim.agents.vehicles._
import beam.agentsim.events.{ParkEvent, PathTraversalEvent, SpaceTime}
import beam.agentsim.scheduler.BeamAgentScheduler.{CompletionNotice, ScheduleTrigger}
import beam.agentsim.scheduler.Trigger
import beam.agentsim.scheduler.Trigger.TriggerWithId
import beam.router.Modes.BeamMode
import beam.router.Modes.BeamMode.{TRANSIT, WALK}
import beam.router.model.BeamLeg
import beam.router.osm.TollCalculator
import beam.sim.HasServices
import com.conveyal.r5.transit.TransportNetwork
import org.matsim.api.core.v01.Id
import org.matsim.api.core.v01.events.{
  LinkEnterEvent,
  LinkLeaveEvent,
  VehicleEntersTrafficEvent,
  VehicleLeavesTrafficEvent
}
import org.matsim.api.core.v01.population.Person
import org.matsim.vehicles.Vehicle

import scala.collection.mutable

/**
  * @author dserdiuk on 7/29/17.
  */
object DrivesVehicle {

  sealed trait VehicleOrToken {
    def id: Id[BeamVehicle]
    def streetVehicle: StreetVehicle
  }
  case class ActualVehicle(vehicle: BeamVehicle) extends VehicleOrToken {
    override def id: Id[BeamVehicle] = vehicle.id
    override def streetVehicle: StreetVehicle = vehicle.toStreetVehicle
  }
  case class Token(override val id: Id[BeamVehicle], manager: ActorRef, override val streetVehicle: StreetVehicle)
      extends VehicleOrToken

  case class StartLegTrigger(tick: Int, beamLeg: BeamLeg) extends Trigger

  case class EndLegTrigger(tick: Int) extends Trigger

  case class AlightVehicleTrigger(tick: Int, vehicleId: Id[Vehicle], vehicleTypeId: Option[Id[BeamVehicleType]] = None)
      extends Trigger

  case class BoardVehicleTrigger(tick: Int, vehicleId: Id[Vehicle], vehicleTypeId: Option[Id[BeamVehicleType]] = None)
      extends Trigger

  case class StopDriving(tick: Int)

  case class StartRefuelTrigger(tick: Int) extends Trigger

  case class EndRefuelTrigger(tick: Int, sessionStart: Double, fuelAddedInJoule: Double) extends Trigger

  case class BeamVehicleStateUpdate(id: Id[Vehicle], vehicleState: BeamVehicleState)

  case class StopDrivingIfNoPassengerOnBoard(tick: Int, requestId: Int)

  case class StopDrivingIfNoPassengerOnBoardReply(success: Boolean, requestId: Int, tick: Int)

}

trait DrivesVehicle[T <: DrivingData] extends BeamAgent[T] with HasServices with Stash {

  protected val transportNetwork: TransportNetwork
  protected val parkingManager: ActorRef
  protected val tollCalculator: TollCalculator
  private var tollsAccumulated = 0.0
  protected val beamVehicles: mutable.Map[Id[BeamVehicle], VehicleOrToken] = mutable.Map()
  protected def currentBeamVehicle = beamVehicles(stateData.currentVehicle.head).asInstanceOf[ActualVehicle].vehicle

  case class PassengerScheduleEmptyMessage(lastVisited: SpaceTime, toll: Double)

  private def handleStopDrivingIfNoPassengerOnBoard(
    tick: Int,
    requestId: Int,
    data: T
  ): State = {
    println("handleStopDrivingIfNoPassengerOnBoard:" + stateName)
    data.passengerSchedule.schedule.keys
      .drop(data.currentLegPassengerScheduleIndex)
      .headOption match {
      case Some(currentLeg) =>
        println(currentLeg)
        if (data.passengerSchedule.schedule(currentLeg).riders.isEmpty) {
          log.info("stopping vehicle: {}", id)
          goto(DrivingInterrupted) replying StopDrivingIfNoPassengerOnBoardReply(
            success = true,
            requestId,
            tick
          )
        } else {
          stay() replying StopDrivingIfNoPassengerOnBoardReply(success = false, requestId, tick)
        }
      case None =>
        stay()
    }
  }

  var nextNotifyVehicleResourceIdle: Option[NotifyVehicleIdle] = None

  when(Driving) {
    case ev @ Event(
          TriggerWithId(EndLegTrigger(tick), triggerId),
          LiterallyDrivingData(data, legEndingAt)
        ) if tick == legEndingAt =>
//      log.debug("state(DrivesVehicle.Driving): {}", ev)
      log.debug("state(DrivesVehicle.Driving): EndLegTrigger({}) for driver {}", tick, id)
      val currentLeg = data.passengerSchedule.schedule.keys.view
        .drop(data.currentLegPassengerScheduleIndex)
        .headOption
        .getOrElse(throw new RuntimeException("Current Leg is not available."))
      val currentVehicleUnderControl = data.currentVehicle.headOption
        .getOrElse(throw new RuntimeException("Current Vehicle is not available."))
      val isLastLeg = data.currentLegPassengerScheduleIndex + 1 == data.passengerSchedule.schedule.size
      val fuelConsumed = currentBeamVehicle.useFuel(currentLeg, beamServices)

      if (isLastLeg) {
        nextNotifyVehicleResourceIdle = Some(
          NotifyVehicleIdle(
            currentVehicleUnderControl,
            beamServices.geo.wgs2Utm(currentLeg.travelPath.endPoint),
            data.passengerSchedule,
            currentBeamVehicle.getState,
            Some(triggerId)
          )
        )
      }
//      log.debug(
//        "DrivesVehicle.Driving.nextNotifyVehicleResourceIdle:{}, vehicleId({}) - tick({})",
//        nextNotifyVehicleResourceIdle,
//        currentVehicleUnderControl,
//        tick
//      )

      data.passengerSchedule.schedule(currentLeg).alighters.foreach { pv =>
        logDebug(s"Scheduling AlightVehicleTrigger for Person $pv.personRef @ $tick")
        scheduler ! ScheduleTrigger(
          AlightVehicleTrigger(tick, data.currentVehicle.head, Some(currentBeamVehicle.beamVehicleType.id)),
          pv.personRef
        )
      }

      // EventsToLegs fails for our way of reporting e.g. walk/car/walk trips,
      // or any trips with multiple link-based vehicles where there isn't an
      // activity in between.
      // We help ourselves by not emitting link events for walking, but a better criterion
      // would be to only emit link events for the "main" leg.
      if (currentLeg.mode != WALK) {
        processLinkEvents(data.currentVehicle.head, currentLeg)
      }

      logDebug("PathTraversal")
      eventsManager.processEvent(
        new VehicleLeavesTrafficEvent(
          tick,
          id.asInstanceOf[Id[Person]],
          Id.createLinkId(currentLeg.travelPath.linkIds.lastOption.getOrElse(Int.MinValue).toString),
          data.currentVehicle.head,
          "car",
          0.0
        )
      )

      val tollOnCurrentLeg = toll(currentLeg)
      tollsAccumulated += tollOnCurrentLeg
      eventsManager.processEvent(
        PathTraversalEvent(
          tick,
          currentVehicleUnderControl,
          id.toString,
          currentBeamVehicle.beamVehicleType,
          data.passengerSchedule.schedule(currentLeg).riders.size,
          currentLeg,
          fuelConsumed.primaryFuel,
          fuelConsumed.secondaryFuel,
          currentBeamVehicle.primaryFuelLevelInJoules,
          currentBeamVehicle.secondaryFuelLevelInJoules,
          tollOnCurrentLeg
        )
      )

      if (!isLastLeg) {
        if (data.hasParkingBehaviors) {
          holdTickAndTriggerId(tick, triggerId)
          goto(ReadyToChooseParking) using data
            .withCurrentLegPassengerScheduleIndex(data.currentLegPassengerScheduleIndex + 1)
            .asInstanceOf[T]
        } else {
          val nextLeg =
            data.passengerSchedule.schedule.keys.view
              .drop(data.currentLegPassengerScheduleIndex + 1)
              .head
          goto(WaitingToDrive) using data
            .withCurrentLegPassengerScheduleIndex(data.currentLegPassengerScheduleIndex + 1)
            .asInstanceOf[T] replying CompletionNotice(
            triggerId,
            Vector(ScheduleTrigger(StartLegTrigger(nextLeg.startTime, nextLeg), self))
          )
        }
      } else {
        if (data.hasParkingBehaviors) {
          currentBeamVehicle.reservedStall.foreach { stall =>
            currentBeamVehicle.useParkingStall(stall)
            eventsManager.processEvent(ParkEvent(tick, stall, currentBeamVehicle.id, id.toString)) // nextLeg.endTime -> to fix repeated path traversal
          }
          currentBeamVehicle.setReservedParkingStall(None)
        }
        holdTickAndTriggerId(tick, triggerId)
        self ! PassengerScheduleEmptyMessage(
          beamServices.geo.wgs2Utm(
            data.passengerSchedule.schedule
              .drop(data.currentLegPassengerScheduleIndex)
              .head
              ._1
              .travelPath
              .endPoint
          ),
          tollsAccumulated
        )
        tollsAccumulated = 0.0
        goto(PassengerScheduleEmpty) using data
          .withCurrentLegPassengerScheduleIndex(data.currentLegPassengerScheduleIndex + 1)
          .asInstanceOf[T]
      }

    case ev @ Event(TriggerWithId(EndLegTrigger(tick), triggerId), data) =>
      log.debug("state(DrivesVehicle.Driving): {}", ev)

      log.debug(
        "DrivesVehicle.IgnoreEndLegTrigger: vehicleId({}), tick({}), triggerId({}), data({})",
        id,
        tick,
        triggerId,
        data
      )
      stay replying CompletionNotice(triggerId, Vector())

    case ev @ Event(Interrupt(interruptId, tick), data) =>
      log.debug("state(DrivesVehicle.Driving): {}", ev)
      goto(DrivingInterrupted) replying InterruptedWhileDriving(
        interruptId,
        currentBeamVehicle.id,
        tick,
        data.passengerSchedule,
        data.currentLegPassengerScheduleIndex
      )

    case ev @ Event(StopDrivingIfNoPassengerOnBoard(tick, requestId), data) =>
      log.debug("state(DrivesVehicle.Driving): {}", ev)
      data.passengerSchedule.schedule.keys.view
        .drop(data.currentLegPassengerScheduleIndex)
        .headOption match {
        case Some(currentLeg) =>
          if (data.passengerSchedule.schedule(currentLeg).riders.isEmpty) {
            log.info("stopping vehicle: {}", id)
            goto(DrivingInterrupted) replying StopDrivingIfNoPassengerOnBoardReply(
              success = true,
              requestId,
              tick
            )

          } else {
            stay() replying StopDrivingIfNoPassengerOnBoardReply(success = false, requestId, tick)
          }
        case None =>
          stay()
      }
  }

  when(DrivingInterrupted) {
    case ev @ Event(StopDriving(stopTick), LiterallyDrivingData(data, _)) =>
      log.debug("state(DrivesVehicle.DrivingInterrupted): {}", ev)
      val currentLeg = data.passengerSchedule.schedule.keys.view
        .drop(data.currentLegPassengerScheduleIndex)
        .headOption
        .getOrElse(throw new RuntimeException("Current Leg is not available."))
      val currentVehicleUnderControl = data.currentVehicle.headOption
        .getOrElse(throw new RuntimeException("Current Vehicle is not available."))

      if (data.passengerSchedule.schedule(currentLeg).riders.nonEmpty) {
        log.error("DrivingInterrupted.StopDriving.Vehicle: " + data.currentVehicle.head)
        log.error("DrivingInterrupted.StopDriving.PassengerSchedule: " + data.passengerSchedule)
      }

      assert(data.passengerSchedule.schedule(currentLeg).riders.isEmpty)
      val updatedBeamLeg =
        RideHailUtils.getUpdatedBeamLegAfterStopDriving(
          currentLeg,
          stopTick,
          transportNetwork
        )

      val fuelConsumed = currentBeamVehicle.useFuel(updatedBeamLeg, beamServices)

      nextNotifyVehicleResourceIdle = Some(
        NotifyVehicleIdle(
          currentVehicleUnderControl,
          beamServices.geo.wgs2Utm(updatedBeamLeg.travelPath.endPoint),
          data.passengerSchedule,
          currentBeamVehicle.getState,
          _currentTriggerId
        )
      )

//      log.debug(
//        "DrivesVehicle.DrivingInterrupted.nextNotifyVehicleResourceIdle:{}",
//        nextNotifyVehicleResourceIdle
//      )

      eventsManager.processEvent(
        new VehicleLeavesTrafficEvent(
          stopTick,
          id.asInstanceOf[Id[Person]],
          null,
          data.currentVehicle.head,
          "car",
          0.0
        )
      )

      val tollOnCurrentLeg = toll(currentLeg)
      tollsAccumulated += tollOnCurrentLeg
      eventsManager.processEvent(
        PathTraversalEvent(
          stopTick,
          currentVehicleUnderControl,
          id.toString,
          currentBeamVehicle.beamVehicleType,
          data.passengerSchedule.schedule(currentLeg).riders.size,
          updatedBeamLeg,
          fuelConsumed.primaryFuel,
          fuelConsumed.secondaryFuel,
          currentBeamVehicle.primaryFuelLevelInJoules,
          currentBeamVehicle.secondaryFuelLevelInJoules,
          tollOnCurrentLeg
        )
      )

      self ! PassengerScheduleEmptyMessage(
        beamServices.geo.wgs2Utm(
          data.passengerSchedule.schedule
            .drop(data.currentLegPassengerScheduleIndex)
            .head
            ._1
            .travelPath
            .endPoint
        ),
        tollsAccumulated
      )
      tollsAccumulated = 0.0
      goto(PassengerScheduleEmptyInterrupted) using data
        .withCurrentLegPassengerScheduleIndex(data.currentLegPassengerScheduleIndex + 1)
        .asInstanceOf[T]
    case ev @ Event(Resume(), _) =>
      log.debug("state(DrivesVehicle.DrivingInterrupted): {}", ev)
      goto(Driving)
    case ev @ Event(TriggerWithId(EndLegTrigger(_), _), _) =>
      log.debug("state(DrivesVehicle.DrivingInterrupted): {}", ev)
      stash()
      stay
    case ev @ Event(Interrupt(_, _), _) =>
      log.debug("state(DrivesVehicle.DrivingInterrupted): {}", ev)
      stash()
      stay
  }

  when(WaitingToDrive) {
    case ev @ Event(TriggerWithId(StartLegTrigger(tick, newLeg), triggerId), data) =>
//      log.debug("state(DrivesVehicle.WaitingToDrive): {}", ev)
      log.debug("state(DrivesVehicle.WaitingToDrive): StartLegTrigger({},{}) for driver {}", tick, newLeg, id)

      if (data.currentVehicle.isEmpty) {
        stop(Failure("person received StartLegTrigger for leg {} but has an empty data.currentVehicle", newLeg))
      } else {
        // Un-Park if necessary, this should only happen with RideHailAgents
        data.currentVehicle.headOption match {
          case Some(currentVehicleUnderControl) =>
            assert(
              currentBeamVehicle.id == currentVehicleUnderControl,
              currentBeamVehicle.id + " " + currentVehicleUnderControl
            )
            currentBeamVehicle.stall.foreach { theStall =>
              parkingManager ! ReleaseParkingStall(theStall.id)
            }
            currentBeamVehicle.unsetParkingStall()
          case None =>
        }
        val triggerToSchedule: Vector[ScheduleTrigger] = data.passengerSchedule
          .schedule(newLeg)
          .boarders
          .map { personVehicle =>
            logDebug(
              s"Scheduling BoardVehicleTrigger at $tick for Person ${personVehicle.personId} into vehicle ${data.currentVehicle.head}"
            )
            ScheduleTrigger(
              BoardVehicleTrigger(tick, data.currentVehicle.head, Some(currentBeamVehicle.beamVehicleType.id)),
              personVehicle.personRef
            )
          }
          .toVector
        eventsManager.processEvent(
          new VehicleEntersTrafficEvent(
            tick,
            Id.createPersonId(id),
            Id.createLinkId(newLeg.travelPath.linkIds.headOption.getOrElse(Int.MinValue).toString),
            data.currentVehicle.head,
            "car",
            1.0
          )
        )
        // Produce link events for this trip (the same ones as in PathTraversalEvent).
        val beamLeg = data.passengerSchedule.schedule
          .drop(data.currentLegPassengerScheduleIndex)
          .head
          ._1
        val endTime = tick + beamLeg.duration
        goto(Driving) using LiterallyDrivingData(data, endTime)
          .asInstanceOf[T] replying CompletionNotice(
          triggerId,
          triggerToSchedule ++ Vector(ScheduleTrigger(EndLegTrigger(endTime), self))
        )
      }
    case ev @ Event(Interrupt(_, _), _) =>
      log.debug("state(DrivesVehicle.WaitingToDrive): {}", ev)
      stash()
      stay

    case ev @ Event(
          NotifyVehicleResourceIdleReply(
            triggerId: Option[Long],
            newTriggers: Seq[ScheduleTrigger]
          ),
          _
        ) =>
      log.debug("state(DrivesVehicle.WaitingToDrive.NotifyVehicleResourceIdleReply): {}", ev)

      if (triggerId != _currentTriggerId) {
        log.error(
          "Driver {}: local triggerId {} does not match the id received from resource manager {}",
          id,
          _currentTriggerId,
          triggerId
        )
      }

      _currentTriggerId match {
        case Some(_) =>
          val (_, triggerId) = releaseTickAndTriggerId()
          scheduler ! CompletionNotice(triggerId, newTriggers)
        case None =>
      }

      stay()

    case Event(StopDrivingIfNoPassengerOnBoard(tick, requestId), data) =>
      handleStopDrivingIfNoPassengerOnBoard(tick, requestId, data)

  }

  when(WaitingToDriveInterrupted) {
    case ev @ Event(Resume(), _) =>
      log.debug("state(DrivesVehicle.WaitingToDriveInterrupted): {}", ev)
      goto(WaitingToDrive)

    case ev @ Event(TriggerWithId(StartLegTrigger(_, _), _), _) =>
      log.debug("state(DrivesVehicle.WaitingToDriveInterrupted): {}", ev)
      stash()
      stay

  }

  val drivingBehavior: StateFunction = {
    case ev @ Event(req: ReservationRequest, data)
        if !hasRoomFor(
          data.passengerSchedule,
          req,
          currentBeamVehicle
        ) =>
      log.debug("state(DrivesVehicle.drivingBehavior): {}", ev)
      stay() replying ReservationResponse(req.requestId, Left(VehicleFullError), TRANSIT)

    case ev @ Event(req: ReservationRequest, data) =>
      log.debug("state(DrivesVehicle.drivingBehavior): {}", ev)
      val legs = data.passengerSchedule.schedule
        .from(req.departFrom)
        .to(req.arriveAt)
        .keys
        .toSeq
      val legsInThePast = data.passengerSchedule.schedule
        .take(data.currentLegPassengerScheduleIndex)
        .from(req.departFrom)
        .to(req.arriveAt)
        .keys
        .toSeq
      if (legsInThePast.nonEmpty)
        log.debug("Legs in the past: {} -- {}", legsInThePast, req)
      val boardTrigger = if (legsInThePast.nonEmpty) {
        Vector(
          ScheduleTrigger(
            BoardVehicleTrigger(
              legsInThePast.head.startTime,
              data.currentVehicle.head,
              Some(currentBeamVehicle.beamVehicleType.id)
            ),
            sender()
          )
        )
      } else {
        Vector()
      }
      val alightTrigger = if (legsInThePast.nonEmpty && legsInThePast.size == legs.size) {
        Vector(
          ScheduleTrigger(
            AlightVehicleTrigger(
              legsInThePast.last.endTime,
              data.currentVehicle.head,
              Some(currentBeamVehicle.beamVehicleType.id)
            ),
            sender()
          )
        )
      } else {
        Vector()
      }

      val boardTrigger2 = data.passengerSchedule.schedule.keys.view
        .drop(data.currentLegPassengerScheduleIndex)
        .headOption match {
        case Some(currentLeg) =>
          if (stateName == Driving && legs.head == currentLeg) {
            Vector(
              ScheduleTrigger(
                BoardVehicleTrigger(
                  currentLeg.startTime,
                  data.currentVehicle.head,
                  Some(currentBeamVehicle.beamVehicleType.id)
                ),
                sender()
              )
            )
          } else {
            Vector()
          }
        case None =>
          log.warning("Driver did not find a leg at currentLegPassengerScheduleIndex.")
          Vector()
      }
      stay() using data
        .withPassengerSchedule(
          data.passengerSchedule.addPassenger(req.passengerVehiclePersonId, legs)
        )
        .asInstanceOf[T] replying
      ReservationResponse(
        req.requestId,
        Right(
          ReserveConfirmInfo(
            req.departFrom,
            req.arriveAt,
            req.passengerVehiclePersonId,
            boardTrigger ++ alightTrigger ++ boardTrigger2
          )
        ),
        TRANSIT
      )

    case ev @ Event(RemovePassengerFromTrip(id), data) =>
      log.debug("state(DrivesVehicle.drivingBehavior): {}", ev)
      stay() using data
        .withPassengerSchedule(
          PassengerSchedule(
            data.passengerSchedule.schedule ++ data.passengerSchedule.schedule
              .collect {
                case (leg, manifest) =>
                  (
                    leg,
                    manifest.copy(
                      riders = manifest.riders - id,
                      alighters = manifest.alighters - id,
                      boarders = manifest.boarders - id
                    )
                  )
              }
          )
        )
        .asInstanceOf[T]

    case Event(StopDrivingIfNoPassengerOnBoard(tick, requestId), data) =>
      log.debug("DrivesVehicle.StopDrivingIfNoPassengerOnBoard -> unhandled + {}", stateName)

      handleStopDrivingIfNoPassengerOnBoard(tick, requestId, data)

    // The following 2 (Board and Alight) can happen idiosyncratically if a person ended up taking a much longer than expected
    // trip and meanwhile a CAV was scheduled to pick them up (and then drop them off) for the next trip, but they're still driving baby
    case Event(
<<<<<<< HEAD
        TriggerWithId(BoardVehicleTrigger(_, vehicleId, vehicleTypeId), triggerId),
=======
        TriggerWithId(BoardVehicleTrigger(tick, vehicleId, vehicleTypeId), triggerId),
>>>>>>> e996db58
        data @ LiterallyDrivingData(_, _)
        ) =>
      val currentLeg = data.passengerSchedule.schedule.keys.view
        .drop(data.currentLegPassengerScheduleIndex)
        .headOption
        .getOrElse(throw new RuntimeException("Current Leg is not available."))
      stay() replying CompletionNotice(
        triggerId,
<<<<<<< HEAD
        Vector(ScheduleTrigger(BoardVehicleTrigger(currentLeg.endTime, vehicleId, vehicleTypeId), self))
      )
    case Event(
        TriggerWithId(AlightVehicleTrigger(_, vehicleId, vehicleTypeId), triggerId),
=======
        Vector(ScheduleTrigger(BoardVehicleTrigger(Math.max(currentLeg.endTime, tick), vehicleId, vehicleTypeId), self))
      )
    case Event(
        TriggerWithId(AlightVehicleTrigger(tick, vehicleId, vehicleTypeId), triggerId),
>>>>>>> e996db58
        data @ LiterallyDrivingData(_, _)
        ) =>
      val currentLeg = data.passengerSchedule.schedule.keys.view
        .drop(data.currentLegPassengerScheduleIndex)
        .headOption
        .getOrElse(throw new RuntimeException("Current Leg is not available."))
      stay() replying CompletionNotice(
        triggerId,
<<<<<<< HEAD
        Vector(ScheduleTrigger(AlightVehicleTrigger(currentLeg.endTime + 1, vehicleId, vehicleTypeId), self))
=======
        Vector(
          ScheduleTrigger(AlightVehicleTrigger(Math.max(currentLeg.endTime + 1, tick), vehicleId, vehicleTypeId), self)
        )
>>>>>>> e996db58
      )
  }

  private def hasRoomFor(
    passengerSchedule: PassengerSchedule,
    req: ReservationRequest,
    vehicle: BeamVehicle
  ) = {
//    val vehicleCap = vehicle.getType
    val fullCap = vehicle.beamVehicleType.seatingCapacity + vehicle.beamVehicleType.standingRoomCapacity
    passengerSchedule.schedule.from(req.departFrom).to(req.arriveAt).forall { entry =>
      entry._2.riders.size < fullCap
    }
  }

  def processLinkEvents(vehicleId: Id[Vehicle], leg: BeamLeg): Unit = {
    val path = leg.travelPath
    if (path.linkTravelTime.nonEmpty & path.linkIds.size > 1) {
      // FIXME once done with debugging, make this code faster
      // We don't need the travel time for the last link, so we drop it (dropRight(1))
      val avgTravelTimeWithoutLast = path.linkTravelTime.dropRight(1)
      val links = path.linkIds
      val linksWithTime = links.sliding(2).zip(avgTravelTimeWithoutLast.iterator)

      var curTime = leg.startTime
      linksWithTime.foreach {
        case (Seq(from, to), timeAtNode) =>
          curTime = curTime + timeAtNode
          eventsManager.processEvent(new LinkLeaveEvent(curTime, vehicleId, Id.createLinkId(from)))
          eventsManager.processEvent(new LinkEnterEvent(curTime, vehicleId, Id.createLinkId(to)))
      }
    }
  }

  private def toll(leg: BeamLeg) = {
    if (leg.mode == BeamMode.CAR)
      tollCalculator.calcTollByLinkIds(leg.travelPath)
    else
      0.0
  }

}<|MERGE_RESOLUTION|>--- conflicted
+++ resolved
@@ -607,11 +607,7 @@
     // The following 2 (Board and Alight) can happen idiosyncratically if a person ended up taking a much longer than expected
     // trip and meanwhile a CAV was scheduled to pick them up (and then drop them off) for the next trip, but they're still driving baby
     case Event(
-<<<<<<< HEAD
-        TriggerWithId(BoardVehicleTrigger(_, vehicleId, vehicleTypeId), triggerId),
-=======
         TriggerWithId(BoardVehicleTrigger(tick, vehicleId, vehicleTypeId), triggerId),
->>>>>>> e996db58
         data @ LiterallyDrivingData(_, _)
         ) =>
       val currentLeg = data.passengerSchedule.schedule.keys.view
@@ -620,17 +616,10 @@
         .getOrElse(throw new RuntimeException("Current Leg is not available."))
       stay() replying CompletionNotice(
         triggerId,
-<<<<<<< HEAD
-        Vector(ScheduleTrigger(BoardVehicleTrigger(currentLeg.endTime, vehicleId, vehicleTypeId), self))
-      )
-    case Event(
-        TriggerWithId(AlightVehicleTrigger(_, vehicleId, vehicleTypeId), triggerId),
-=======
         Vector(ScheduleTrigger(BoardVehicleTrigger(Math.max(currentLeg.endTime, tick), vehicleId, vehicleTypeId), self))
       )
     case Event(
         TriggerWithId(AlightVehicleTrigger(tick, vehicleId, vehicleTypeId), triggerId),
->>>>>>> e996db58
         data @ LiterallyDrivingData(_, _)
         ) =>
       val currentLeg = data.passengerSchedule.schedule.keys.view
@@ -639,13 +628,9 @@
         .getOrElse(throw new RuntimeException("Current Leg is not available."))
       stay() replying CompletionNotice(
         triggerId,
-<<<<<<< HEAD
-        Vector(ScheduleTrigger(AlightVehicleTrigger(currentLeg.endTime + 1, vehicleId, vehicleTypeId), self))
-=======
         Vector(
           ScheduleTrigger(AlightVehicleTrigger(Math.max(currentLeg.endTime + 1, tick), vehicleId, vehicleTypeId), self)
         )
->>>>>>> e996db58
       )
   }
 
