--- conflicted
+++ resolved
@@ -391,11 +391,7 @@
                   chargingNetworkManager ! ChargingPlugRequest(
                     tick,
                     currentBeamVehicle,
-<<<<<<< HEAD
-=======
-                    VehicleManager.privateVehicleManager.managerId,
                     triggerId,
->>>>>>> 10f4cf0c
                   )
                   waitForConnectionToChargingPoint = true
                 case None => // this should only happen rarely
