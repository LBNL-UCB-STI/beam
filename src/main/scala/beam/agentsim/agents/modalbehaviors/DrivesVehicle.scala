--- conflicted
+++ resolved
@@ -312,17 +312,7 @@
 
             if (currentBeamVehicle.isBEV | currentBeamVehicle.isPHEV) {
               stall.chargingPointType match {
-<<<<<<< HEAD
                 case Some(_) => handleStartCharging(tick, currentBeamVehicle)
-=======
-                case Some(_) => // Currently only occurs when a PersonAgent charges
-                  handleStartCharging(tick, currentBeamVehicle) { (chargingEndTick: Int, energyDelivered: Double) =>
-                    ScheduleTrigger(
-                      EndRefuelSessionTrigger(chargingEndTick, tick, energyDelivered, Some(currentBeamVehicle)),
-                      self
-                    )
-                  }
->>>>>>> 1b41b3b6
                 case None =>
                   log.debug(
                     "Charging request by vehicle {} ({}) on a spot without a charging point (parkingZoneId: {}). This is not handled yet!",
@@ -778,7 +768,6 @@
       0.0
   }
 
-<<<<<<< HEAD
   /**
     * Currently only throws a [[ChargingPlugInEvent]]. Should be considered to be extended in the future to trigger
     * a corresponding event to make the overall charging process more flexible
@@ -787,40 +776,15 @@
     * @param vehicle the vehicle that should be connected to a charging point
     */
   def handleStartCharging(currentTick: Int, vehicle: BeamVehicle) = {
-=======
-  def handleStartCharging(tick: Int, vehicle: BeamVehicle)(schedulerMessage: (Int, Double) => SchedulerMessage) = {
->>>>>>> 1b41b3b6
     log.debug("Vehicle {} connects to charger @ stall {}", vehicle.id, vehicle.stall.get)
     vehicle.connectToChargingPoint(currentTick)
     eventsManager.processEvent(
       new ChargingPlugInEvent(
-<<<<<<< HEAD
         currentTick,
         vehicle.stall.get.copy(locationUTM = beamServices.geo.utm2Wgs(vehicle.stall.get.locationUTM)),
         vehicle.id
       )
     )
-=======
-        tick,
-        vehicle.stall.get.copy(locationUTM = geo.utm2Wgs(vehicle.stall.get.locationUTM)),
-        vehicle.id,
-        vehicle.primaryFuelLevelInJoules,
-        vehicle.beamVehicleType.secondaryFuelType.map(_ => vehicle.secondaryFuelLevelInJoules)
-      )
-    )
-    val (sessionDuration, energyDelivered): (Long, Double) = vehicle.refuelingSessionDurationAndEnergyInJoules()
-
-    val chargingEndTick = tick + sessionDuration.toInt
-
-    log.debug(
-      "scheduling EndRefuelSessionTrigger at {} with {} J to vehicle {} to be delivered",
-      chargingEndTick,
-      energyDelivered,
-      vehicle.id
-    )
-
-    scheduler ! schedulerMessage(chargingEndTick, sessionDuration)
->>>>>>> 1b41b3b6
   }
 
 }