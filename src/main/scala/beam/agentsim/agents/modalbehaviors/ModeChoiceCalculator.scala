package beam.agentsim.agents.modalbehaviors

import beam.agentsim.agents.choice.logit.LatentClassChoiceModel
import beam.agentsim.agents.choice.logit.LatentClassChoiceModel.Mandatory
import beam.agentsim.agents.choice.mode._
import beam.agentsim.agents.vehicles.BeamVehicleType
import beam.router.Modes.BeamMode
import beam.router.Modes.BeamMode._
import beam.router.model.{EmbodiedBeamLeg, EmbodiedBeamTrip}
import beam.sim.BeamServices
import beam.sim.config.{BeamConfig, BeamConfigHolder}
import beam.sim.population.AttributesOfIndividual
import org.matsim.api.core.v01.Id
import org.matsim.api.core.v01.population.{Activity, Person}
import org.matsim.core.api.experimental.events.EventsManager

import scala.collection.mutable.ListBuffer
import scala.util.Random

/**
  * BEAM
  */
trait ModeChoiceCalculator {

  val beamConfig: BeamConfig

  lazy val random: Random = new Random(
    beamConfig.matsim.modules.global.randomSeed
  )

  def getGeneralizedTimeOfTrip(
    embodiedBeamTrip: EmbodiedBeamTrip,
    attributesOfIndividual: Option[AttributesOfIndividual] = None,
    destinationActivity: Option[Activity] = None,
    originActivity: Option[Activity] = None
  ): Double = {
    embodiedBeamTrip.totalTravelTimeInSecs / 3600
  }

  def getCrowdingForTrip(embodiedBeamTrip: EmbodiedBeamTrip): Double = {
    0.0
  }

  def getGeneralizedTimeOfLeg(
    embodiedBeamTrip: EmbodiedBeamTrip,
    embodiedBeamLeg: EmbodiedBeamLeg,
    attributesOfIndividual: Option[AttributesOfIndividual],
    destinationActivity: Option[Activity],
    originActivity: Option[Activity] = None
  ): Double = {
    embodiedBeamLeg.beamLeg.duration / 3600
  }

  def getGeneralizedTime(
    time: Double,
    beamMode: Option[BeamMode] = None,
    beamLeg: Option[EmbodiedBeamLeg] = None
  ): Double = {
    time / 3600
  }

  def apply(
    alternatives: IndexedSeq[EmbodiedBeamTrip],
    attributesOfIndividual: AttributesOfIndividual,
    destinationActivity: Option[Activity],
    originActivity: Option[Activity],
    person: Option[Person] = None
  ): Option[EmbodiedBeamTrip]

  def utilityOf(
    alternative: EmbodiedBeamTrip,
    attributesOfIndividual: AttributesOfIndividual,
    destinationActivity: Option[Activity],
    originActivity: Option[Activity]
  ): Double

  def utilityOf(
    mode: BeamMode,
    cost: Double,
    time: Double,
    numTransfers: Int = 0,
    transitOccupancyLevel: Double = 0.0
  ): Double

  def getNonTimeCost(embodiedBeamTrip: EmbodiedBeamTrip, includeReplanningPenalty: Boolean = false): Double = {

    val totalCost = embodiedBeamTrip.tripClassifier match {
      case TRANSIT | WALK_TRANSIT | DRIVE_TRANSIT | BIKE_TRANSIT =>
        val transitFareDefault =
          TransitFareDefaults.estimateTransitFares(IndexedSeq(embodiedBeamTrip)).head
        (embodiedBeamTrip.costEstimate + transitFareDefault) * beamConfig.beam.agentsim.tuning.transitPrice
      case RIDE_HAIL | RIDE_HAIL_POOLED =>
        val rideHailDefault = RideHailDefaults.estimateRideHailCost(IndexedSeq(embodiedBeamTrip)).head
        (embodiedBeamTrip.costEstimate + rideHailDefault) * beamConfig.beam.agentsim.tuning.rideHailPrice
      case RIDE_HAIL_TRANSIT =>
        val transitFareDefault =
          TransitFareDefaults.estimateTransitFares(IndexedSeq(embodiedBeamTrip)).head
        val rideHailDefault = RideHailDefaults.estimateRideHailCost(IndexedSeq(embodiedBeamTrip)).head
        (embodiedBeamTrip.legs.view
          .filter(_.beamLeg.mode.isTransit)
          .map(_.cost)
          .sum + transitFareDefault) * beamConfig.beam.agentsim.tuning.transitPrice +
        (embodiedBeamTrip.legs.view
          .filter(_.isRideHail)
          .map(_.cost)
          .sum + rideHailDefault * beamConfig.beam.agentsim.tuning.rideHailPrice)
      case _ =>
        embodiedBeamTrip.costEstimate
    }
    if (includeReplanningPenalty) {
      totalCost + embodiedBeamTrip.replanningPenalty
    } else { totalCost }
  }

  def computeAllDayUtility(
    trips: ListBuffer[EmbodiedBeamTrip],
    person: Person,
    attributesOfIndividual: AttributesOfIndividual
  ): Double

  final def chooseRandomAlternativeIndex(alternatives: Seq[EmbodiedBeamTrip]): Int = {
    if (alternatives.nonEmpty) {
      Random.nextInt(alternatives.size)
    } else {
      throw new IllegalArgumentException("Cannot choose from an empty choice set.")
    }
  }
}

object ModeChoiceCalculator {

  type ModeChoiceCalculatorFactory = AttributesOfIndividual => ModeChoiceCalculator

  def getTransitVehicleTypeVOTMultipliers(beamServices: BeamServices): Map[Id[BeamVehicleType], Double] =
    ModeChoiceMultinomialLogit.getTransitVehicleTypeVOTMultipliers(
      beamServices.beamScenario.vehicleTypes,
      beamServices.beamConfig.beam.agentsim.agents.modalBehaviors.transitVehicleTypeVOTMultipliers
        .getOrElse(List.empty)
    )

  def apply(
    classname: String,
    beamServices: BeamServices,
    configHolder: BeamConfigHolder,
    eventsManager: EventsManager
  ): ModeChoiceCalculatorFactory = {
    classname match {
      case "ModeChoiceLCCM" =>
        val lccm = new LatentClassChoiceModel(beamServices)
        (attributesOfIndividual: AttributesOfIndividual) =>
          attributesOfIndividual match {
<<<<<<< HEAD
            case AttributesOfIndividual(_, Some(modalityStyle), _, _, _, _, _, _) =>
=======
            case AttributesOfIndividual(_, Some(modalityStyle), _, _, _, _, _, _, _) =>
>>>>>>> 4f8fea61
              val (model, modeModel) = lccm.modeChoiceModels(Mandatory)(modalityStyle)
              new ModeChoiceMultinomialLogit(
                beamServices,
                model,
                modeModel,
                getTransitVehicleTypeVOTMultipliers(beamServices),
                configHolder,
                beamServices.skims.tc_skimmer,
                eventsManager
              )
            case _ =>
              throw new RuntimeException("LCCM needs people to have modality styles")
          }
      case "ModeChoiceTransitIfAvailable" =>
        _ => new ModeChoiceTransitIfAvailable(beamServices)
      case "ModeChoiceDriveIfAvailable" =>
        _ => new ModeChoiceDriveIfAvailable(beamServices)
      case "ModeChoiceRideHailIfAvailable" =>
        _ => new ModeChoiceRideHailIfAvailable(beamServices)
      case "ModeChoiceUniformRandom" =>
        _ => new ModeChoiceUniformRandom(beamServices.beamConfig)
      case "ModeChoiceMultinomialLogit" =>
        val (routeLogit, modeLogit) = ModeChoiceMultinomialLogit.buildModelFromConfig(configHolder)
        _ =>
          new ModeChoiceMultinomialLogit(
            beamServices,
            routeLogit,
            modeLogit,
            getTransitVehicleTypeVOTMultipliers(beamServices),
            configHolder,
            beamServices.skims.tc_skimmer,
            eventsManager
          )
    }
  }
  sealed trait ModeVotMultiplier
  case object Drive extends ModeVotMultiplier
  case object OnTransit extends ModeVotMultiplier
  case object Walk extends ModeVotMultiplier
  case object WalkToTransit extends ModeVotMultiplier // Separate from walking
  case object DriveToTransit extends ModeVotMultiplier
  case object RideHail extends ModeVotMultiplier // No separate ride hail to transit VOT
  case object Bike extends ModeVotMultiplier
  sealed trait SituationMultiplier extends Product with Serializable
  sealed trait TripType extends SituationMultiplier
  case object commuteTrip extends TripType
  case object nonCommuteTrip extends TripType
  sealed trait AgeGroup extends SituationMultiplier
  case object ageGT50 extends AgeGroup
  case object ageLE50 extends AgeGroup
  sealed trait TimeSensitivity extends SituationMultiplier
  case object highSensitivity extends TimeSensitivity
  case object lowSensitivity extends TimeSensitivity
  sealed trait CongestionLevel extends SituationMultiplier
  case object highCongestion extends CongestionLevel
  case object lowCongestion extends CongestionLevel
  sealed trait RoadwayType extends SituationMultiplier
  case object highway extends RoadwayType
  case object nonHighway extends RoadwayType
  sealed trait AutomationLevel extends SituationMultiplier
  case object levelLE2 extends AutomationLevel
  case object level3 extends AutomationLevel
  case object level4 extends AutomationLevel
  case object level5 extends AutomationLevel
}<|MERGE_RESOLUTION|>--- conflicted
+++ resolved
@@ -149,11 +149,7 @@
         val lccm = new LatentClassChoiceModel(beamServices)
         (attributesOfIndividual: AttributesOfIndividual) =>
           attributesOfIndividual match {
-<<<<<<< HEAD
-            case AttributesOfIndividual(_, Some(modalityStyle), _, _, _, _, _, _) =>
-=======
             case AttributesOfIndividual(_, Some(modalityStyle), _, _, _, _, _, _, _) =>
->>>>>>> 4f8fea61
               val (model, modeModel) = lccm.modeChoiceModels(Mandatory)(modalityStyle)
               new ModeChoiceMultinomialLogit(
                 beamServices,
