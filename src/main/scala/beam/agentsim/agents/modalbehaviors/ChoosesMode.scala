package beam.agentsim.agents.modalbehaviors

import akka.actor.{ActorRef, FSM}
import akka.pattern.pipe
import beam.agentsim.agents.BeamAgent._
import beam.agentsim.agents.PersonAgent._
import beam.agentsim.agents._
import beam.agentsim.agents.household.HouseholdActor.{MobilityStatusInquiry, MobilityStatusResponse, ReleaseVehicle}
import beam.agentsim.agents.modalbehaviors.ChoosesMode._
import beam.agentsim.agents.modalbehaviors.DrivesVehicle.{ActualVehicle, Token, VehicleOrToken}
import beam.agentsim.agents.ridehail.{RideHailInquiry, RideHailRequest, RideHailResponse}
import beam.agentsim.agents.vehicles.AccessErrorCodes.RideHailNotRequestedError
import beam.agentsim.agents.vehicles.EnergyEconomyAttributes.Powertrain
import beam.agentsim.agents.vehicles.VehicleCategory.VehicleCategory
import beam.agentsim.agents.vehicles.VehicleProtocol.StreetVehicle
import beam.agentsim.agents.vehicles._
import beam.agentsim.events.resources.ReservationErrorCode
import beam.agentsim.events.{ModeChoiceEvent, ReplanningEvent, SpaceTime}
import beam.agentsim.infrastructure.taz.TAZ
import beam.agentsim.infrastructure.{ParkingInquiry, ParkingInquiryResponse, ZonalParkingManager}
import beam.agentsim.scheduler.BeamAgentScheduler.{CompletionNotice, ScheduleTrigger}
import beam.router.BeamRouter._
import beam.router.Modes.BeamMode
import beam.router.Modes.BeamMode._
import beam.router.model.{BeamLeg, EmbodiedBeamLeg, EmbodiedBeamTrip}
import beam.router.skim.ActivitySimPathType.determineActivitySimPathTypesFromBeamMode
import beam.router.skim.{ActivitySimPathType, ActivitySimSkimmerFailedTripEvent}
import beam.router.skim.core.ODSkimmer
import beam.router.skim.event.{ODSkimmerEvent, ODSkimmerFailedTripEvent}
import beam.router.skim.readonly.ODSkims
import beam.router.{Modes, RoutingWorker}
import beam.sim.population.AttributesOfIndividual
import beam.sim.{BeamServices, Geofence}
import beam.utils.logging.pattern.ask
import beam.utils.plan.sampling.AvailableModeUtils._
import org.matsim.api.core.v01.Id
import org.matsim.api.core.v01.network.Link
import org.matsim.api.core.v01.population.{Activity, Leg}
import org.matsim.core.population.routes.{NetworkRoute, RouteUtils}
import org.matsim.core.utils.misc.Time

import java.util.concurrent.atomic.AtomicReference
import scala.collection.JavaConverters
import scala.concurrent.duration._
import scala.concurrent.{ExecutionContext, Future}

/**
  * BEAM
  */
trait ChoosesMode {
  this: PersonAgent => // Self type restricts this trait to only mix into a PersonAgent

  val dummyRHVehicle: StreetVehicle = createDummyVehicle(
    "dummyRH",
    beamServices.beamConfig.beam.agentsim.agents.rideHail.managers.head.initialization.procedural.vehicleTypeId,
    CAR,
    asDriver = false
  )

  //this dummy shared vehicles is used in R5 requests on egress side
  private val dummySharedVehicles: IndexedSeq[StreetVehicle] = possibleSharedVehicleTypes
    .map(_.vehicleCategory)
    .map {
      case VehicleCategory.Car =>
        createDummyVehicle(
          "dummySharedCar",
          beamServices.beamConfig.beam.agentsim.agents.vehicles.dummySharedCar.vehicleTypeId,
          CAR,
          asDriver = true
        )
      case VehicleCategory.Bike =>
        createDummyVehicle(
          "dummySharedBike",
          beamServices.beamConfig.beam.agentsim.agents.vehicles.dummySharedBike.vehicleTypeId,
          BIKE,
          asDriver = true
        )
      case category @ _ =>
        throw new IllegalArgumentException(
          s"Unsupported shared vehicle category $category. Only CAR | BIKE are supported."
        )
    }
    .toIndexedSeq

  private val rideHailModeToFleets: Map[ActivitySimPathType, List[String]] =
    this.beamServices.beamConfig.beam.agentsim.agents.rideHail.managers
      .flatMap(manager =>
        manager.supportedModes
          .split(',')
          .map(_.trim.toLowerCase)
          .flatMap(BeamMode.fromString)
          .filter(_.isRideHail)
          .flatMap(supportedBeamMode =>
            determineActivitySimPathTypesFromBeamMode(Some(supportedBeamMode), None)
              .map(_ -> manager.name)
          )
      )
      .groupBy(_._1)
      .map { case (mode, fleets) => mode -> fleets.map(_._2) }

  private def createDummyVehicle(id: String, vehicleTypeId: String, mode: BeamMode, asDriver: Boolean) =
    StreetVehicle(
      Id.create(id, classOf[BeamVehicle]),
      Id.create(
        vehicleTypeId,
        classOf[BeamVehicleType]
      ),
      SpaceTime(0.0, 0.0, 0),
      mode,
      asDriver = asDriver,
      needsToCalculateCost = true
    )

  private var sharedTeleportationVehiclesCount = 0

  private lazy val teleportationVehicleBeamType: BeamVehicleType = {
    val sharedVehicleType = beamScenario.vehicleTypes(
      Id.create(
        beamServices.beamConfig.beam.agentsim.agents.vehicles.dummySharedCar.vehicleTypeId,
        classOf[BeamVehicleType]
      )
    )

    sharedVehicleType
  }

  private def createSharedTeleportationVehicle(location: SpaceTime): BeamVehicle = {
    sharedTeleportationVehiclesCount += 1

    val stringId = s"${BeamVehicle.idPrefixSharedTeleportationVehicle}-$sharedTeleportationVehiclesCount"
    val vehicle = new BeamVehicle(
      BeamVehicle.createId(id, Some(stringId)),
      new Powertrain(0.0),
      beamVehicleType = teleportationVehicleBeamType,
      vehicleManagerId = new AtomicReference(VehicleManager.NoManager.managerId)
    )
    vehicle.spaceTime = location

    vehicle
  }

  def bodyVehiclePersonId: PersonIdWithActorRef = PersonIdWithActorRef(id, self)

  onTransition { case _ -> ChoosingMode =>
    nextStateData match {
      // If I am already on a tour in a vehicle, only that vehicle is available to me
      case ChoosesModeData(
            data: BasePersonData,
            _,
            _,
            _,
            _,
            _,
            _,
            _,
            _,
            _,
            _,
            _,
            _,
            _,
            _,
            _,
            _,
            _,
            _,
            _,
            _,
            _
          ) if data.currentTourPersonalVehicle.isDefined =>
        self ! MobilityStatusResponse(
          Vector(beamVehicles(data.currentTourPersonalVehicle.get)),
          getCurrentTriggerIdOrGenerate
        )
      // Only need to get available street vehicles if our mode requires such a vehicle
      case ChoosesModeData(
            data: BasePersonData,
            currentLocation,
            _,
            _,
            _,
            _,
            _,
            _,
            _,
            _,
            _,
            _,
            _,
            _,
            _,
            _,
            _,
            _,
            _,
            _,
            _,
            _
          ) if data.currentTourModeIsIn(HOV2_TELEPORTATION, HOV3_TELEPORTATION) =>
        val teleportationVehicle = createSharedTeleportationVehicle(currentLocation)
        val vehicles = Vector(ActualVehicle(teleportationVehicle))
        self ! MobilityStatusResponse(vehicles, getCurrentTriggerIdOrGenerate)
      // Only need to get available street vehicles if our mode requires such a vehicle
      case ChoosesModeData(
            data: BasePersonData,
            currentLocation,
            _,
            _,
            _,
            _,
            _,
            _,
            _,
            _,
            _,
            _,
            _,
            _,
            _,
            _,
            _,
            _,
            _,
            _,
            _,
            _
          ) if data.currentTourMode.isEmpty || data.currentTourModeIsIn(CAR, BIKE, DRIVE_TRANSIT, BIKE_TRANSIT) =>
        implicit val executionContext: ExecutionContext = context.system.dispatcher
<<<<<<< HEAD
        plansModeOption match {
          case Some(CAR | DRIVE_TRANSIT | CAR_HOV2 | CAR_HOV3) => // TODO: Add HOV modes here too
=======
        data.currentTourMode match {
          case Some(CAR | DRIVE_TRANSIT) =>
>>>>>>> ce8b7c65
            requestAvailableVehicles(
              vehicleFleets,
              currentLocation,
              _experiencedBeamPlan.activities(data.currentActivityIndex),
              Some(VehicleCategory.Car)
            ) pipeTo self
          case Some(BIKE | BIKE_TRANSIT) =>
            requestAvailableVehicles(
              vehicleFleets,
              currentLocation,
              _experiencedBeamPlan.activities(data.currentActivityIndex),
              Some(VehicleCategory.Bike)
            ) pipeTo self
          case _ =>
            requestAvailableVehicles(
              vehicleFleets,
              currentLocation,
              _experiencedBeamPlan.activities(data.currentActivityIndex)
            ) pipeTo self
        }

      // Otherwise, send empty list to self
      case _ =>
        self ! MobilityStatusResponse(Vector(), getCurrentTriggerIdOrGenerate)
    }
  }

  private def requestAvailableVehicles(
    vehicleFleets: Seq[ActorRef],
    location: SpaceTime,
    activity: Activity,
    requireVehicleCategoryAvailable: Option[VehicleCategory] = None
  ): Future[MobilityStatusResponse] = {
    implicit val executionContext: ExecutionContext = context.system.dispatcher
    Future
      .sequence(
        vehicleFleets.map(
          _ ? MobilityStatusInquiry(
            id,
            location,
            activity,
            requireVehicleCategoryAvailable,
            getCurrentTriggerIdOrGenerate
          )
        )
      )
      .map(listOfResponses =>
        MobilityStatusResponse(
          listOfResponses
            .collect { case MobilityStatusResponse(vehicles, _) =>
              vehicles
            }
            .flatten
            .toVector,
          getCurrentTriggerIdOrGenerate
        )
      )
  }

  when(ChoosingMode)(stateFunction = transform {
    case Event(MobilityStatusResponse(newlyAvailableBeamVehicles, triggerId), choosesModeData: ChoosesModeData) =>
      beamVehicles ++= newlyAvailableBeamVehicles.map(v => v.id -> v)
      val currentPersonLocation = choosesModeData.currentLocation
      val availableModes: Seq[BeamMode] = availableModesForPerson(
        matsimPlan.getPerson
      ).filterNot(mode => choosesModeData.excludeModes.contains(mode))
      // Make sure the current mode is allowable
      val replanningIsAvailable =
        choosesModeData.personData.numberOfReplanningAttempts < beamServices.beamConfig.beam.agentsim.agents.modalBehaviors.maximumNumberOfReplanningAttempts
      val correctedCurrentTourMode = choosesModeData.personData.currentTourMode match {
        case Some(mode @ (HOV2_TELEPORTATION | HOV3_TELEPORTATION))
            if availableModes.contains(CAR) && replanningIsAvailable =>
          Some(mode)
        case Some(mode) if availableModes.contains(mode) && replanningIsAvailable => Some(mode)
        case Some(mode) if availableModes.contains(mode)                          => Some(WALK)
        case None if !replanningIsAvailable                                       => Some(WALK)
        case _                                                                    => None
      }

      val bodyStreetVehicle = createBodyStreetVehicle(currentPersonLocation)
      val nextAct = nextActivity(choosesModeData.personData).get
      val departTime = _currentTick.get

      var availablePersonalStreetVehicles =
        correctedCurrentTourMode match {
          case None | Some(CAR | BIKE) =>
            // In these cases, a personal vehicle will be involved, but filter out teleportation vehicles
            newlyAvailableBeamVehicles.filterNot(v => BeamVehicle.isSharedTeleportationVehicle(v.id))
          case Some(HOV2_TELEPORTATION | HOV3_TELEPORTATION) =>
            // In these cases, also include teleportation vehicles
            newlyAvailableBeamVehicles
          case Some(DRIVE_TRANSIT | BIKE_TRANSIT) =>
            val tour = _experiencedBeamPlan.getTourContaining(nextAct)
            val tripIndexOfElement = tour
              .tripIndexOfElement(nextAct)
              .getOrElse(throw new IllegalArgumentException(s"Element [$nextAct] not found"))
            if (tripIndexOfElement == 0 || tripIndexOfElement == tour.trips.size - 1) {
              newlyAvailableBeamVehicles
            } else {
              Vector()
            }
          case _ =>
            Vector()
        }

      def makeRequestWith(
        withTransit: Boolean,
        vehicles: Vector[StreetVehicle],
        streetVehiclesIntermodalUse: IntermodalUse = Access,
        possibleEgressVehicles: IndexedSeq[StreetVehicle] = IndexedSeq.empty
      ): Unit = {
        router ! RoutingRequest(
          currentPersonLocation.loc,
          nextAct.getCoord,
          departTime,
          withTransit,
          Some(id),
          vehicles,
          Some(attributes),
          streetVehiclesIntermodalUse,
          possibleEgressVehicles = possibleEgressVehicles,
          triggerId = getCurrentTriggerIdOrGenerate
        )
      }

      def makeRideHailRequest(): Unit = {
        val inquiry = RideHailRequest(
          RideHailInquiry,
          bodyVehiclePersonId,
          currentPersonLocation.loc,
          departTime,
          nextAct.getCoord,
          withWheelchair = wheelchairUser,
<<<<<<< HEAD
          requestTime = _currentTick.getOrElse(0),
=======
          requestTime = _currentTick.get,
>>>>>>> ce8b7c65
          requester = self,
          rideHailServiceSubscription = attributes.rideHailServiceSubscription,
          triggerId = getCurrentTriggerIdOrGenerate,
          asPooled = !choosesModeData.personData.currentTourMode.contains(RIDE_HAIL)
        )
        //        println(s"requesting: ${inquiry.requestId}")
        rideHailManager ! inquiry
      }

      def makeRideHailTransitRoutingRequest(bodyStreetVehicleRequestParam: StreetVehicle): Option[Int] = {
        //TODO make ride hail wait buffer config param
        val startWithWaitBuffer = 900 + departTime
        val currentSpaceTime =
          SpaceTime(currentPersonLocation.loc, startWithWaitBuffer)
        val theRequest = RoutingRequest(
          currentSpaceTime.loc,
          nextAct.getCoord,
          startWithWaitBuffer,
          withTransit = true,
          Some(id),
          Vector(bodyStreetVehicleRequestParam, dummyRHVehicle.copy(locationUTM = currentSpaceTime)),
          streetVehiclesUseIntermodalUse = AccessAndEgress,
          triggerId = getCurrentTriggerIdOrGenerate
        )
        router ! theRequest
        Some(theRequest.requestId)
      }

      def filterStreetVehiclesForQuery(
        streetVehicles: Vector[StreetVehicle],
        byMode: BeamMode
      ): Vector[StreetVehicle] = {
        choosesModeData.personData.currentTourPersonalVehicle match {
          case Some(personalVeh) =>
            // We already have a vehicle we're using on this tour, so filter down to that
            streetVehicles.filter(_.id == personalVeh)
          case None =>
            // Otherwise, filter by mode
            streetVehicles.filter(_.mode == byMode)
        }
      }

      val hasRideHail = availableModes.contains(RIDE_HAIL)

      var responsePlaceholders = ChoosesModeResponsePlaceholders()
      var requestId: Option[Int] = None
      // Form and send requests

      var householdVehiclesWereNotAvailable = false // to replan when personal vehicles are not available
      correctedCurrentTourMode match {
        case None =>
          if (hasRideHail) {
            responsePlaceholders = makeResponsePlaceholders(
              withRouting = true,
              withRideHail = true,
              withRideHailTransit = !choosesModeData.isWithinTripReplanning
            )
            makeRideHailRequest()
            if (!choosesModeData.isWithinTripReplanning) {
              requestId = makeRideHailTransitRoutingRequest(bodyStreetVehicle)
            }
          } else {
            responsePlaceholders = makeResponsePlaceholders(withRouting = true)
            requestId = None
          }
          makeRequestWith(
            withTransit = availableModes.exists(_.isTransit),
            newlyAvailableBeamVehicles.map(_.streetVehicle) :+ bodyStreetVehicle,
            possibleEgressVehicles = dummySharedVehicles
          )
        case Some(WALK) =>
          responsePlaceholders = makeResponsePlaceholders(withRouting = true)
          makeRequestWith(withTransit = true, Vector(bodyStreetVehicle))
        case Some(WALK_TRANSIT) =>
          responsePlaceholders = makeResponsePlaceholders(withRouting = true)
          makeRequestWith(withTransit = true, Vector(bodyStreetVehicle))
        case Some(CAV) =>
          // Request from household the trip legs to put into trip
          householdRef ! CavTripLegsRequest(bodyVehiclePersonId, currentActivity(choosesModeData.personData))
          responsePlaceholders = makeResponsePlaceholders(withPrivateCAV = true)
        case Some(HOV2_TELEPORTATION) =>
          val vehicles = filterStreetVehiclesForQuery(newlyAvailableBeamVehicles.map(_.streetVehicle), CAR)
            .map(car_vehicle => car_vehicle.copy(mode = CAR_HOV2))
          makeRequestWith(withTransit = false, vehicles :+ bodyStreetVehicle)
          responsePlaceholders = makeResponsePlaceholders(withRouting = true)
        case Some(HOV3_TELEPORTATION) =>
          val vehicles = filterStreetVehiclesForQuery(newlyAvailableBeamVehicles.map(_.streetVehicle), CAR)
            .map(car_vehicle => car_vehicle.copy(mode = CAR_HOV3))
          makeRequestWith(withTransit = false, vehicles :+ bodyStreetVehicle)
          responsePlaceholders = makeResponsePlaceholders(withRouting = true)
        case Some(tourMode @ (CAR | BIKE)) =>
          val maybeLeg = _experiencedBeamPlan.getPlanElements
            .get(_experiencedBeamPlan.getPlanElements.indexOf(nextAct) - 1) match {
            case l: Leg => Some(l)
            case _      => None
          }
          maybeLeg.map(_.getRoute) match {
            case Some(networkRoute: NetworkRoute) =>
              val maybeVehicle =
                filterStreetVehiclesForQuery(newlyAvailableBeamVehicles.map(_.streetVehicle), tourMode).headOption
              maybeVehicle match {
                case Some(vehicle) =>
                  router ! matsimLegToEmbodyRequest(
                    networkRoute,
                    vehicle,
                    departTime,
                    tourMode,
                    beamServices,
                    choosesModeData.currentLocation.loc,
                    nextAct.getCoord,
                    triggerId
                  )
                  responsePlaceholders = makeResponsePlaceholders(withRouting = true)
                case _ =>
                  makeRequestWith(withTransit = false, Vector(bodyStreetVehicle))
                  responsePlaceholders = makeResponsePlaceholders(withRouting = true)
                  logger.error(
                    "No vehicle available for existing route of person {} trip of mode {} even though it was created in their plans",
                    body.id,
                    tourMode
                  )
              }
            case _ =>
              val vehicles = filterStreetVehiclesForQuery(newlyAvailableBeamVehicles.map(_.streetVehicle), tourMode)
                .map(vehicle => {
                  vehicle.mode match {
                    case CAR => vehicle.copy(mode = tourMode)
                    case _   => vehicle
                  }
                })
              if (
                beamScenario.beamConfig.beam.agentsim.agents.vehicles.replanOnTheFlyWhenHouseholdVehiclesAreNotAvailable && vehicles.isEmpty
              ) {
                eventsManager.processEvent(
                  new ReplanningEvent(
                    departTime,
                    Id.createPersonId(id),
                    getReplanningReasonFrom(
                      choosesModeData.personData,
                      ReservationErrorCode.HouseholdVehicleNotAvailable.entryName
                    ),
                    currentPersonLocation.loc.getX,
                    currentPersonLocation.loc.getY
                  )
                )
                householdVehiclesWereNotAvailable = true
              }
              makeRequestWith(withTransit = householdVehiclesWereNotAvailable, vehicles :+ bodyStreetVehicle)
              responsePlaceholders =
                makeResponsePlaceholders(withRouting = true, withRideHail = householdVehiclesWereNotAvailable)
              if (householdVehiclesWereNotAvailable) {
                makeRideHailRequest()
              }
          }
        case Some(mode @ (DRIVE_TRANSIT | BIKE_TRANSIT)) =>
          val vehicleMode = Modes.getAccessVehicleMode(mode)
          val LastTripIndex = currentTour(choosesModeData.personData).trips.size - 1
          val tripIndexOfElement = currentTour(choosesModeData.personData)
            .tripIndexOfElement(nextAct)
            .getOrElse(throw new IllegalArgumentException(s"Element [$nextAct] not found"))
          (
            tripIndexOfElement,
            choosesModeData.personData.currentTourPersonalVehicle
          ) match {
            case (0, _) if !choosesModeData.isWithinTripReplanning =>
              // We use our car if we are not replanning, otherwise we end up doing a walk transit (catch-all below)
              // we do not send parking inquiry here, instead we wait for drive_transit route to come back and we use
              // actual location of transit station
              makeRequestWith(
                withTransit = true,
                filterStreetVehiclesForQuery(newlyAvailableBeamVehicles.map(_.streetVehicle), vehicleMode)
                :+ bodyStreetVehicle
              )
              responsePlaceholders = makeResponsePlaceholders(withRouting = true)
            case (LastTripIndex, Some(currentTourPersonalVehicle)) =>
              // At the end of the tour, only drive home a vehicle that we have also taken away from there.
              makeRequestWith(
                withTransit = true,
                newlyAvailableBeamVehicles
                  .map(_.streetVehicle)
                  .filter(_.id == currentTourPersonalVehicle) :+ bodyStreetVehicle,
                streetVehiclesIntermodalUse = Egress
              )
              responsePlaceholders = makeResponsePlaceholders(withRouting = true)
            case _ =>
              // Reset available vehicles so we don't release our car that we've left during this replanning
              availablePersonalStreetVehicles = Vector()
              makeRequestWith(withTransit = true, Vector(bodyStreetVehicle))
              responsePlaceholders = makeResponsePlaceholders(withRouting = true)
          }
        case Some(RIDE_HAIL | RIDE_HAIL_POOLED) if choosesModeData.isWithinTripReplanning =>
          // Give up on all ride hail after a failure
          responsePlaceholders = makeResponsePlaceholders(withRouting = true)
          makeRequestWith(withTransit = true, Vector(bodyStreetVehicle))
        case Some(RIDE_HAIL | RIDE_HAIL_POOLED) =>
          responsePlaceholders = makeResponsePlaceholders(withRouting = true, withRideHail = true)
          makeRequestWith(withTransit = false, Vector(bodyStreetVehicle)) // We need a WALK alternative if RH fails
          makeRideHailRequest()
        case Some(RIDE_HAIL_TRANSIT) if choosesModeData.isWithinTripReplanning =>
          // Give up on ride hail transit after a failure, too complicated, but try regular ride hail again
          responsePlaceholders = makeResponsePlaceholders(withRouting = true, withRideHail = true)
          makeRequestWith(withTransit = true, Vector(bodyStreetVehicle))
          makeRideHailRequest()
        case Some(RIDE_HAIL_TRANSIT) =>
          responsePlaceholders = makeResponsePlaceholders(withRideHailTransit = true)
          requestId = makeRideHailTransitRoutingRequest(bodyStreetVehicle)
        case Some(m) =>
          logDebug(m.toString)
      }
      val newPersonData = choosesModeData.copy(
        personData = choosesModeData.personData
          .copy(currentTourMode = if (householdVehiclesWereNotAvailable) None else correctedCurrentTourMode),
        availablePersonalStreetVehicles = availablePersonalStreetVehicles,
        allAvailableStreetVehicles = newlyAvailableBeamVehicles,
        routingResponse = responsePlaceholders.routingResponse,
        rideHail2TransitRoutingResponse = responsePlaceholders.rideHail2TransitRoutingResponse,
        rideHail2TransitRoutingRequestId = requestId,
        rideHailResult = responsePlaceholders.rideHailResult,
        rideHail2TransitAccessResult = responsePlaceholders.rideHail2TransitAccessResult,
        rideHail2TransitEgressResult = responsePlaceholders.rideHail2TransitEgressResult,
        cavTripLegs = responsePlaceholders.cavTripLegs,
        routingFinished = choosesModeData.routingFinished
          || responsePlaceholders.routingResponse == RoutingResponse.dummyRoutingResponse
      )
      stay() using newPersonData
    /*
     * Receive and store data needed for choice.
     */
    case Event(
          theRouterResult @ RoutingResponse(_, requestId, _, _, _, _, _),
          choosesModeData: ChoosesModeData
        ) if choosesModeData.routingRequestToLegMap.contains(requestId) =>
      //handling router responses for shared vehicles
      val routingResponse = choosesModeData.routingResponse.get
      val tripIdentifier = choosesModeData.routingRequestToLegMap(requestId)
      val newMap = choosesModeData.routingRequestToLegMap - requestId
      val routingFinished = newMap.isEmpty
      val mayBeTripIdx: Option[Int] = routingResponse.itineraries.zipWithIndex.collectFirst {
        case (trip, i) if tripIdentifier.isAppropriateTrip(trip) => i
      }
      val maybeNewChoosesModeData =
        for {
          tripIdx <- mayBeTripIdx
          trip = routingResponse.itineraries(tripIdx)
          tripWithVehicle = theRouterResult.itineraries.find(_.legs.size == 3)
          newTrips: Seq[EmbodiedBeamTrip] =
            if (tripWithVehicle.isEmpty) {
              //need to delete this trip: not found the right way to the shared vehicle or destination
              routingResponse.itineraries.patch(tripIdx, Nil, 0)
            } else {
              //drop everything after the last transit and add the new legs on the shared vehicle
              val appendedEgressLegs = trip.legs.reverse
                .dropWhile(!_.beamLeg.mode.isTransit)
                .reverse ++ tripWithVehicle.get.legs
              val appendTrip = trip.copy(legs = appendedEgressLegs)
              routingResponse.itineraries.patch(tripIdx, Seq(appendTrip), 1)
            }
          rr = routingResponse.copy(itineraries = newTrips)
        } yield choosesModeData.copy(
          routingResponse = Some(rr),
          routingFinished = routingFinished,
          routingRequestToLegMap = newMap
        )
      val newChoosesModeData = maybeNewChoosesModeData.getOrElse(choosesModeData)

      stay() using newChoosesModeData
        .copy(
          routingResponse =
            if (routingFinished) Some(correctRoutingResponse(newChoosesModeData.routingResponse.get))
            else newChoosesModeData.routingResponse,
          routingFinished = routingFinished,
          routingRequestToLegMap = newMap
        )

    case Event(
          theRouterResult @ RoutingResponse(_, requestId, _, _, _, _, _),
          choosesModeData: ChoosesModeData
        ) if choosesModeData.rideHail2TransitRoutingRequestId.contains(requestId) =>
      theRouterResult.itineraries.view.foreach { resp =>
        resp.beamLegs.filter(_.mode == CAR).foreach { leg =>
          routeHistory.rememberRoute(leg.travelPath.linkIds, leg.startTime)
        }
      }

      val rhTransitTrip = theRouterResult.itineraries.find(_.tripClassifier == RIDE_HAIL_TRANSIT)
      // If there's a drive-transit trip AND we don't have an error RH2Tr response (due to no desire to use RH) then seek RH on access and egress
      val newPersonData =
        if (
          shouldAttemptRideHail2Transit(
            rhTransitTrip,
            choosesModeData.rideHail2TransitAccessResult
          )
        ) {
          val accessSegment =
            rhTransitTrip.get.legs.view
              .takeWhile(!_.beamLeg.mode.isMassTransit)
              .map(_.beamLeg)
          val egressSegment =
            rhTransitTrip.get.legs.view.reverse.takeWhile(!_.beamLeg.mode.isTransit).reverse.map(_.beamLeg)
          val accessId =
            if (accessSegment.map(_.travelPath.distanceInM).sum > 0) {
              makeRideHailRequestFromBeamLeg(accessSegment)
            } else {
              None
            }
          val egressId =
            if (egressSegment.map(_.travelPath.distanceInM).sum > 0) {
              makeRideHailRequestFromBeamLeg(egressSegment.toVector)
            } else {
              None
            }
          choosesModeData.copy(
            rideHail2TransitRoutingResponse = Some(rhTransitTrip.get),
            rideHail2TransitAccessInquiryId = accessId,
            rideHail2TransitEgressInquiryId = egressId,
            rideHail2TransitAccessResult = if (accessId.isEmpty) {
              Some(RideHailResponse.dummyWithError(RideHailNotRequestedError))
            } else {
              None
            },
            rideHail2TransitEgressResult = if (egressId.isEmpty) {
              Some(RideHailResponse.dummyWithError(RideHailNotRequestedError))
            } else {
              None
            }
          )
        } else {
          choosesModeData.copy(
            rideHail2TransitRoutingResponse = Some(EmbodiedBeamTrip.empty),
            rideHail2TransitAccessResult = Some(RideHailResponse.dummyWithError(RideHailNotRequestedError)),
            rideHail2TransitEgressResult = Some(RideHailResponse.dummyWithError(RideHailNotRequestedError))
          )
        }
      stay() using newPersonData

    case Event(response: RoutingResponse, choosesModeData: ChoosesModeData) =>
      response.itineraries.view.foreach { resp =>
        resp.beamLegs.filter(_.mode == CAR).foreach { leg =>
          routeHistory.rememberRoute(leg.travelPath.linkIds, leg.startTime)
        }
      }
      val thereAreTeleportationItineraries = response.itineraries.foldLeft(false) { (thereAreTeleportations, trip) =>
        val thereAreTeleportationVehicles = trip.legs.foldLeft(false) { (accum, leg) =>
          accum || BeamVehicle.isSharedTeleportationVehicle(leg.beamVehicleId)
        }
        thereAreTeleportations || thereAreTeleportationVehicles
      }
      val newParkingRequestIds = if (thereAreTeleportationItineraries) {
        choosesModeData.parkingRequestIds
      } else {
        val parkingRequestIds: Seq[(Int, VehicleOnTrip)] = makeParkingInquiries(choosesModeData, response.itineraries)
        choosesModeData.parkingRequestIds ++ parkingRequestIds
      }

      val dummyVehiclesPresented = makeVehicleRequestsForDummySharedVehicles(response.itineraries)
      val newData = if (dummyVehiclesPresented) {
        choosesModeData.copy(
          routingResponse = Some(response),
          parkingRequestIds = newParkingRequestIds
        )
      } else {
        choosesModeData.copy(
          routingResponse = Some(correctRoutingResponse(response)),
          parkingRequestIds = newParkingRequestIds,
          routingFinished = true
        )
      }

      // If person plan doesn't have a route for an activity create and save it
      for {
        activity <- nextActivity(choosesModeData.personData)
        leg      <- _experiencedBeamPlan.getTripContaining(activity).leg if leg.getRoute == null
      } {
        val links =
          response.itineraries
            .flatMap(_.beamLegs)
            .find(_.mode == BeamMode.CAR)
            .map { beamLeg =>
              beamLeg.travelPath.linkIds
                .map(id => Id.create(id, classOf[Link]))
                .toList
            }
            .getOrElse(List.empty)

        if (links.nonEmpty) {
          val route = RouteUtils.createNetworkRoute(JavaConverters.seqAsJavaList(links), beamScenario.network)
          leg.setRoute(route)
        }
      }

      stay() using newData

    case Event(theRideHailResult: RideHailResponse, choosesModeData: ChoosesModeData) =>
      //      println(s"receiving response: ${theRideHailResult}")
      val newPersonData = Some(theRideHailResult.request.requestId) match {
        case choosesModeData.rideHail2TransitAccessInquiryId =>
          choosesModeData.copy(rideHail2TransitAccessResult = Some(theRideHailResult))
        case choosesModeData.rideHail2TransitEgressInquiryId =>
          choosesModeData.copy(rideHail2TransitEgressResult = Some(theRideHailResult))
        case _ =>
          choosesModeData.copy(rideHailResult = Some(theRideHailResult))
      }
      stay() using newPersonData
    case Event(parkingInquiryResponse: ParkingInquiryResponse, choosesModeData: ChoosesModeData) =>
      val newPersonData = choosesModeData.copy(
        parkingResponses = choosesModeData.parkingResponses +
          (choosesModeData.parkingRequestIds(parkingInquiryResponse.requestId) -> parkingInquiryResponse)
      )
      stay using newPersonData
    case Event(cavTripLegsResponse: CavTripLegsResponse, choosesModeData: ChoosesModeData) =>
      stay using choosesModeData.copy(cavTripLegs = Some(cavTripLegsResponse))
    //handling response with the shared vehicle nearby the egress legs
    case Event(mobStatuses: MobilityStatusWithLegs, choosesModeData: ChoosesModeData) =>
      val mobilityStatuses = mobStatuses.responses.map { case (trip, leg, response) =>
        (trip, leg, response.streetVehicle.collect { case token: Token => token })
      }
      val tripsToDelete = mobilityStatuses.collect { case (trip, _, tokens) if tokens.isEmpty => trip }.toSet
      val tripsToModify = mobilityStatuses.collect { case (trip, _, tokens) if tokens.nonEmpty => trip }.toSet
      val legMap = mobilityStatuses
        .filter { case (trip, _, _) => tripsToModify.contains(trip) }
        .map { case (_, leg, response) => leg -> response }
        .toMap

      val rr = choosesModeData.routingResponse.get
      val newTrips = rr.itineraries
        .filterNot(tripsToDelete.contains)
        .map {
          case trip if tripsToModify.contains(trip) =>
            //find nearest provided vehicle for each leg
            val legVehicles: Map[EmbodiedBeamLeg, Token] = trip.legs.collect {
              case leg if legMap.contains(leg) =>
                val nearestVehicle = legMap(leg)
                  .minBy(token =>
                    geo.distUTMInMeters(
                      geo.wgs2Utm(leg.beamLeg.travelPath.startPoint.loc),
                      token.streetVehicle.locationUTM.loc
                    )
                  )
                leg -> nearestVehicle
            }.toMap
            //replace the dummy vehicle with the provided token for each leg
            val newLegs = trip.legs.map {
              case leg if legVehicles.contains(leg) =>
                val token = legVehicles(leg)
                leg.copy(beamVehicleId = token.id)
              case leg => leg
            }
            beamVehicles ++= legVehicles.values.map(token => token.id -> token)
            trip.copy(legs = newLegs)
          case trip => trip
        }
      //issue routing request for egress legs:
      // final transit stop -> destination
      val routingRequestMap = generateRoutingRequestsForEgress(newTrips)
      routingRequestMap.keys.foreach(routingRequest => router ! routingRequest)
      val newRoutingResponse = rr.copy(itineraries = newTrips)
      //issue parking request for the shared vehicle
      val parkingRequestIds = makeParkingInquiries(choosesModeData, newTrips)
      //correct routing response if routing is finished (no appropriate vehicles available)
      stay using choosesModeData
        .copy(
          routingResponse =
            Some(if (routingRequestMap.isEmpty) correctRoutingResponse(newRoutingResponse) else newRoutingResponse),
          parkingRequestIds = choosesModeData.parkingRequestIds ++ parkingRequestIds,
          routingFinished = routingRequestMap.isEmpty,
          routingRequestToLegMap = routingRequestMap.map { case (request, tripMode) =>
            request.requestId -> tripMode
          }
        )
  } using completeChoiceIfReady)

  private def makeParkingInquiries(
    choosesModeData: ChoosesModeData,
    itineraries: Seq[EmbodiedBeamTrip]
  ): Seq[(Int, VehicleOnTrip)] = {

    val parkingLegs: Seq[(TripIdentifier, EmbodiedBeamLeg)] = itineraries
      .flatMap { trip =>
        trip.legs
          .filter(leg => legVehicleHasParkingBehavior(leg) && !isLegOnDummySharedVehicle(leg))
          .map(TripIdentifier(trip) -> _)
      }

    val alreadyRequested = choosesModeData.parkingRequestIds.map { case (_, vehicleOnTrip) => vehicleOnTrip }.toSet

    val nextAct = nextActivity(choosesModeData.personData).get
    val (_, parkingInquiries) =
      parkingLegs.foldLeft((alreadyRequested, Seq.empty[(VehicleOnTrip, ParkingInquiry)])) {
        case ((requested, seq), (tripIdentifier, leg)) =>
          val vehicleOnTrip = VehicleOnTrip(leg.beamVehicleId, tripIdentifier)
          if (requested.contains(vehicleOnTrip)) {
            (requested, seq)
          } else {
            val veh = beamVehicles(leg.beamVehicleId).vehicle
            (
              requested + vehicleOnTrip,
              seq :+ (vehicleOnTrip -> ParkingInquiry.init(
                SpaceTime(geo.wgs2Utm(leg.beamLeg.travelPath.endPoint.loc), leg.beamLeg.endTime),
                nextAct.getType,
                VehicleManager.getReservedFor(veh.vehicleManagerId.get).get,
                Some(veh),
                None,
                Some(this.id),
                attributes.valueOfTime,
                getActivityEndTime(nextAct, beamServices) - leg.beamLeg.endTime,
                reserveStall = false,
                triggerId = getCurrentTriggerIdOrGenerate
              ))
            )
          }
      }

    parkingInquiries.map { case (vehicleOnTrip, inquiry) =>
      park(inquiry)
      inquiry.requestId -> vehicleOnTrip
    }
  }

  private def generateRoutingRequestsForEgress(
    newTrips: Seq[EmbodiedBeamTrip]
  ): Map[RoutingRequest, TripIdentifier] = {

    //we saving in the map (routing request for egress part -> trip identifier)
    newTrips.foldLeft(Map.empty[RoutingRequest, TripIdentifier]) { case (tripMap, trip) =>
      val transitAndDriveLeg: Option[(EmbodiedBeamLeg, EmbodiedBeamLeg)] = trip.legs.zip(trip.legs.tail).find {
        case (leg, nextLeg) if leg.beamLeg.mode.isTransit && isDriveVehicleLeg(nextLeg) =>
          val vehicleLocation = beamVehicles(nextLeg.beamVehicleId).streetVehicle.locationUTM.loc
          val walkDistance = geo.distUTMInMeters(geo.wgs2Utm(leg.beamLeg.travelPath.endPoint.loc), vehicleLocation)
          walkDistance > beamServices.beamConfig.beam.agentsim.thresholdForWalkingInMeters
        case _ => false
      }
      transitAndDriveLeg match {
        case Some((transitLeg, sharedVehicleLeg)) =>
          //the router should return a walk leg to the vehicle, vehicle leg and a walk leg to the destination
          val bodyLocationAfterTransit = geo.wgs2Utm(transitLeg.beamLeg.travelPath.endPoint)
          val bodyVehicle = createBodyStreetVehicle(bodyLocationAfterTransit)
          val finalDestination = geo.wgs2Utm(trip.legs.last.beamLeg.travelPath.endPoint.loc)
          val egressRequest = RoutingRequest(
            bodyLocationAfterTransit.loc,
            finalDestination,
            bodyLocationAfterTransit.time,
            withTransit = false,
            Some(id),
            IndexedSeq(bodyVehicle, beamVehicles(sharedVehicleLeg.beamVehicleId).streetVehicle),
            Some(attributes),
            triggerId = getCurrentTriggerIdOrGenerate
          )
          tripMap + (egressRequest -> TripIdentifier(trip))
        case None =>
          tripMap
      }
    }
  }

  private def createBodyStreetVehicle(locationUTM: SpaceTime): StreetVehicle = {
    StreetVehicle(
      body.id,
      body.beamVehicleType.id,
      locationUTM,
      WALK,
      asDriver = true,
      needsToCalculateCost = false
    )
  }

  private def correctRoutingResponse(response: RoutingResponse) = {
    val theRouterResult = response.copy(itineraries = response.itineraries.map { it =>
      it.copy(
        it.legs.flatMap(embodiedLeg =>
          if (legVehicleHasParkingBehavior(embodiedLeg))
            EmbodiedBeamLeg.splitLegForParking(embodiedLeg, beamServices, transportNetwork)
          else Vector(embodiedLeg)
        )
      )
    })
    val correctedItins = theRouterResult.itineraries
      .map { trip =>
        if (trip.legs.head.beamLeg.mode != WALK) {
          val startLeg =
            dummyWalkLeg(
              trip.legs.head.beamLeg.startTime,
              trip.legs.head.beamLeg.travelPath.startPoint.loc,
              unbecomeDriverOnCompletion = false
            )
          trip.copy(legs = startLeg +: trip.legs)
        } else trip
      }
      .map { trip =>
        if (trip.legs.last.beamLeg.mode != WALK) {
          val endLeg =
            dummyWalkLeg(
              trip.legs.last.beamLeg.endTime,
              trip.legs.last.beamLeg.travelPath.endPoint.loc,
              unbecomeDriverOnCompletion = true
            )
          trip.copy(legs = trip.legs :+ endLeg)
        } else trip
      }
    val responseCopy = theRouterResult.copy(itineraries = correctedItins)
    responseCopy
  }

  private def legVehicleHasParkingBehavior(embodiedLeg: EmbodiedBeamLeg): Boolean = {
    /* we need to park cars and any shared vehicles */
    /* teleportation vehicles are not actual vehicles, so, they do not require parking */
    val isTeleportationVehicle = BeamVehicle.isSharedTeleportationVehicle(embodiedLeg.beamVehicleId)
    val isRealCar = embodiedLeg.beamLeg.mode == CAR && dummyRHVehicle.id != embodiedLeg.beamVehicleId
    !isTeleportationVehicle && (
      isRealCar
      || (embodiedLeg.beamLeg.mode == BIKE && beamVehicles.get(embodiedLeg.beamVehicleId).forall(_.isInstanceOf[Token]))
    )
  }

  private def dummyWalkLeg(time: Int, location: Location, unbecomeDriverOnCompletion: Boolean) = {
    EmbodiedBeamLeg(
      BeamLeg.dummyLeg(time, location),
      body.id,
      body.beamVehicleType.id,
      asDriver = true,
      0,
      unbecomeDriverOnCompletion = unbecomeDriverOnCompletion
    )
  }

  private def isDriveVehicleLeg(leg: EmbodiedBeamLeg) = {
    leg.asDriver && leg.beamLeg.mode != BeamMode.WALK
  }

  def shouldAttemptRideHail2Transit(
    driveTransitTrip: Option[EmbodiedBeamTrip],
    rideHail2TransitResult: Option[RideHailResponse]
  ): Boolean = {
    driveTransitTrip.isDefined && driveTransitTrip.get.legs
      .exists(leg => beamScenario.rideHailTransitModes.contains(leg.beamLeg.mode)) &&
    rideHail2TransitResult.getOrElse(RideHailResponse.DUMMY).error.isEmpty
  }

  def makeRideHailRequestFromBeamLeg(legs: Seq[BeamLeg]): Option[Int] = {
    val inquiry = RideHailRequest(
      RideHailInquiry,
      bodyVehiclePersonId,
      beamServices.geo.wgs2Utm(legs.head.travelPath.startPoint.loc),
      legs.head.startTime,
      beamServices.geo.wgs2Utm(legs.last.travelPath.endPoint.loc),
      withWheelchair = wheelchairUser,
<<<<<<< HEAD
      requestTime = _currentTick.getOrElse(0),
=======
      requestTime = _currentTick.get,
>>>>>>> ce8b7c65
      requester = self,
      rideHailServiceSubscription = attributes.rideHailServiceSubscription,
      triggerId = getCurrentTriggerIdOrGenerate
    )
    //    println(s"requesting: ${inquiry.requestId}")
    rideHailManager ! inquiry
    Some(inquiry.requestId)
  }

  private def makeVehicleRequestsForDummySharedVehicles(trips: Seq[EmbodiedBeamTrip]): Boolean = {
    implicit val executionContext: ExecutionContext = context.system.dispatcher
    //get all the shared vehicles to request tokens for them
    val tripLegPairs = trips.flatMap(trip =>
      trip.legs
        .filter(legs => isLegOnDummySharedVehicle(legs))
        .map(leg => (trip, leg))
    )
    if (tripLegPairs.nonEmpty) {
      Future
        .sequence(
          tripLegPairs.collect { case (trip, leg) =>
            requestAvailableVehicles(sharedVehicleFleets, geo.wgs2Utm(leg.beamLeg.travelPath.startPoint), null)
              .map((trip, leg, _))
          }
        )
        .map { responses: Seq[(EmbodiedBeamTrip, EmbodiedBeamLeg, MobilityStatusResponse)] =>
          MobilityStatusWithLegs(responses)
        } pipeTo self
      true
    } else {
      false
    }
  }

  private def isLegOnDummySharedVehicle(beamLeg: EmbodiedBeamLeg): Boolean = {
    isDummySharedVehicle(beamLeg.beamVehicleId)
  }

  private def isDummySharedVehicle(beamVehicleId: Id[BeamVehicle]): Boolean =
    dummySharedVehicles.exists(_.id == beamVehicleId)

  case object FinishingModeChoice extends BeamAgentState

  def createRideHail2TransitItin(
    rideHail2TransitAccessResult: RideHailResponse,
    rideHail2TransitEgressResult: RideHailResponse,
    driveTransitTrip: EmbodiedBeamTrip
  ): Option[EmbodiedBeamTrip] = {
    if (rideHail2TransitAccessResult.error.isEmpty) {
      val tncAccessLeg: Vector[EmbodiedBeamLeg] =
        rideHail2TransitAccessResult.travelProposal.get.toEmbodiedBeamLegsForCustomer(bodyVehiclePersonId)
      // Replacing drive access leg with TNC changes the travel time.
      val timeToCustomer = rideHail2TransitAccessResult.travelProposal.get.passengerSchedule
        .legsBeforePassengerBoards(bodyVehiclePersonId)
        .map(_.duration)
        .sum
      val extraWaitTimeBuffer = driveTransitTrip.legs.head.beamLeg.endTime - _currentTick.get -
        tncAccessLeg.last.beamLeg.duration - timeToCustomer
      if (extraWaitTimeBuffer < 300) {
        // We filter out all options that don't allow at least 5 minutes of time for unexpected waiting
        None
      } else {
        // Travel time usually decreases, adjust for this but add a buffer to the wait time to account for uncertainty in actual wait time
        val startTimeAdjustment =
          driveTransitTrip.legs.head.beamLeg.endTime - tncAccessLeg.last.beamLeg.duration - timeToCustomer
        val startTimeBufferForWaiting = math.min(
          extraWaitTimeBuffer,
          math.max(300.0, timeToCustomer.toDouble * 1.5)
        ) // tncAccessLeg.head.beamLeg.startTime - _currentTick.get.longValue()
        val accessAndTransit = tncAccessLeg.map(leg =>
          leg.copy(
            leg.beamLeg
              .updateStartTime(startTimeAdjustment - startTimeBufferForWaiting.intValue())
          )
        ) ++ driveTransitTrip.legs.tail
        val fullTrip = if (rideHail2TransitEgressResult.error.isEmpty) {
          accessAndTransit.dropRight(2) ++ rideHail2TransitEgressResult.travelProposal.get
            .toEmbodiedBeamLegsForCustomer(bodyVehiclePersonId)
        } else {
          accessAndTransit.dropRight(1)
        }
        Some(
          EmbodiedBeamTrip(
            EmbodiedBeamLeg.dummyLegAt(
              start = fullTrip.head.beamLeg.startTime,
              vehicleId = body.id,
              isLastLeg = false,
              location = fullTrip.head.beamLeg.travelPath.startPoint.loc,
              mode = WALK,
              vehicleTypeId = body.beamVehicleType.id
            ) +:
            fullTrip :+
            EmbodiedBeamLeg.dummyLegAt(
              start = fullTrip.last.beamLeg.endTime,
              vehicleId = body.id,
              isLastLeg = true,
              location = fullTrip.last.beamLeg.travelPath.endPoint.loc,
              mode = WALK,
              vehicleTypeId = body.beamVehicleType.id
            )
          )
        )
      }
    } else {
      None
    }
  }

  def addParkingCostToItins(
    itineraries: Seq[EmbodiedBeamTrip],
    parkingResponses: Map[VehicleOnTrip, ParkingInquiryResponse]
  ): Seq[EmbodiedBeamTrip] = {
    itineraries.map { itin =>
      itin.tripClassifier match {
        case CAR | DRIVE_TRANSIT | BIKE_TRANSIT | BIKE =>
          // find parking legs (the subsequent leg of the same vehicle)
          val parkingLegs = itin.legs.zip(itin.legs.tail).collect {
            case (leg1, leg2) if leg1.beamVehicleId == leg2.beamVehicleId && legVehicleHasParkingBehavior(leg2) => leg2
          }
          val walkLegsAfterParkingWithParkingResponses = itin.legs
            .zip(itin.legs.tail)
            .collect {
              case (leg1, leg2) if parkingLegs.contains(leg1) && leg2.beamLeg.mode == BeamMode.WALK =>
                leg2 -> parkingResponses(VehicleOnTrip(leg1.beamVehicleId, TripIdentifier(itin)))
            }
            .toMap
          val newLegs = itin.legs.map { leg =>
            if (parkingLegs.contains(leg)) {
              if (leg.beamLeg.duration < 0) { logger.error("Negative parking leg duration {}", leg) }
              leg.copy(
                cost = leg.cost + parkingResponses(
                  VehicleOnTrip(leg.beamVehicleId, TripIdentifier(itin))
                ).stall.costInDollars
              )
            } else if (walkLegsAfterParkingWithParkingResponses.contains(leg)) {
              if (leg.beamLeg.duration < 0) { logger.error("Negative walk after parking leg duration {}", leg) }
              val dist = geo.distUTMInMeters(
                geo.wgs2Utm(leg.beamLeg.travelPath.endPoint.loc),
                walkLegsAfterParkingWithParkingResponses(leg).stall.locationUTM
              )
              val travelTime: Int = (dist / ZonalParkingManager.AveragePersonWalkingSpeed).toInt
              leg.copy(beamLeg = leg.beamLeg.scaleToNewDuration(travelTime))
            } else {
              if (leg.beamLeg.duration < 0) { logger.error("Negative non-parking leg duration {}", leg) }
              leg
            }
          }
          itin.copy(legs = newLegs)
        case _ =>
          itin
      }
    }
  }

  def mustBeDrivenHome(vehicle: VehicleOrToken): Boolean = {
    vehicle match {
      case ActualVehicle(beamVehicle) =>
        beamVehicle.isMustBeDrivenHome
      case _: Token =>
        false // is not a household vehicle
    }
  }

  def completeChoiceIfReady: PartialFunction[State, State] = {
    case FSM.State(
          _,
          choosesModeData @ ChoosesModeData(
            personData,
            _,
            None,
            Some(routingResponse),
            parkingResponses,
            parkingResponseIds,
            Some(rideHailResult),
            Some(rideHail2TransitRoutingResponse),
            _,
            Some(rideHail2TransitAccessResult),
            _,
            Some(rideHail2TransitEgressResult),
            _,
            _,
            _,
            _,
            _,
            Some(cavTripLegs),
            _,
            _,
            true,
            _
          ),
          _,
          _,
          _
        )
        if parkingResponses.size >= parkingResponseIds.size
          && allRequiredParkingResponsesReceived(routingResponse, parkingResponses) =>
      val currentPersonLocation = choosesModeData.currentLocation
      val nextAct = nextActivity(choosesModeData.personData).get
      val rideHail2TransitIinerary = createRideHail2TransitItin(
        rideHail2TransitAccessResult,
        rideHail2TransitEgressResult,
        rideHail2TransitRoutingResponse
      )
      val rideHailItinerary = rideHailResult.travelProposal match {
        case Some(travelProposal)
            if travelProposal.timeToCustomer(
              bodyVehiclePersonId
            ) <= travelProposal.maxWaitingTimeInSec =>
          val origLegs = travelProposal.toEmbodiedBeamLegsForCustomer(bodyVehiclePersonId)
          (travelProposal.poolingInfo match {
            case Some(poolingInfo)
                if !choosesModeData.personData.currentTourMode.contains(RIDE_HAIL)
                  && travelProposal.modeOptions.contains(RIDE_HAIL_POOLED) =>
              val pooledLegs = origLegs.map { origLeg =>
                if (origLeg.isRideHail)
                  origLeg.copy(
                    cost = origLeg.cost * poolingInfo.costFactor,
                    isPooledTrip = true,
                    beamLeg = origLeg.beamLeg.scaleLegDuration(poolingInfo.timeFactor)
                  )
                else origLeg
              }
              val consistentPooledLegs = EmbodiedBeamLeg.makeLegsConsistent(pooledLegs)
              if (travelProposal.modeOptions.contains(RIDE_HAIL)) {
                Vector(origLegs, consistentPooledLegs)
              } else {
                Vector(consistentPooledLegs)
              }
<<<<<<< HEAD
            case _ =>
              Vector(origLegs)
=======
            case _
                if !choosesModeData.personData.currentTourMode.contains(RIDE_HAIL_POOLED)
                  && travelProposal.modeOptions.contains(RIDE_HAIL) =>
              Vector(origLegs)
            case _ =>
              // current tour mode doesn't correspond to mode options provided by travel proposal
              Vector()
>>>>>>> ce8b7c65
          }).map(surroundWithWalkLegsIfNeededAndMakeTrip)
        case _ =>
          Vector()
      }
      val combinedItinerariesForChoice = rideHailItinerary ++ addParkingCostToItins(
        routingResponse.itineraries,
        parkingResponses
      ) ++ rideHail2TransitIinerary.toVector

      val availableModesForTrips: Seq[BeamMode] = availableModesForPerson(matsimPlan.getPerson)
        .filterNot(mode => choosesModeData.excludeModes.contains(mode))

      val filteredItinerariesForChoice = choosesModeData.personData.currentTourMode match {
        case Some(mode) if mode == DRIVE_TRANSIT || mode == BIKE_TRANSIT =>
          val LastTripIndex = currentTour(choosesModeData.personData).trips.size - 1
          val tripIndexOfElement = currentTour(choosesModeData.personData)
            .tripIndexOfElement(nextAct)
            .getOrElse(throw new IllegalArgumentException(s"Element [$nextAct] not found"))
          (
            tripIndexOfElement,
            personData.hasDeparted
          ) match {
            case (0 | LastTripIndex, false) =>
              combinedItinerariesForChoice.filter(_.tripClassifier == mode)
            case _ =>
              combinedItinerariesForChoice.filter(trip =>
                trip.tripClassifier == WALK_TRANSIT || trip.tripClassifier == RIDE_HAIL_TRANSIT
              )
          }
        case Some(mode) if mode == WALK_TRANSIT || mode == RIDE_HAIL_TRANSIT =>
          combinedItinerariesForChoice.filter(trip =>
            trip.tripClassifier == WALK_TRANSIT || trip.tripClassifier == RIDE_HAIL_TRANSIT
          )
        case Some(HOV2_TELEPORTATION) =>
          combinedItinerariesForChoice.filter(_.tripClassifier == HOV2_TELEPORTATION)
        case Some(HOV3_TELEPORTATION) =>
          combinedItinerariesForChoice.filter(_.tripClassifier == HOV3_TELEPORTATION)
        case Some(mode) =>
          combinedItinerariesForChoice.filter(_.tripClassifier == mode)
        case _ =>
          combinedItinerariesForChoice
      }

      val itinerariesOfCorrectMode =
        filteredItinerariesForChoice.filter(itin => availableModesForTrips.contains(itin.tripClassifier))

      val attributesOfIndividual =
        matsimPlan.getPerson.getCustomAttributes
          .get("beam-attributes")
          .asInstanceOf[AttributesOfIndividual]
      val availableAlts = Some(itinerariesOfCorrectMode.map(_.tripClassifier).mkString(":"))

      modeChoiceCalculator(
        itinerariesOfCorrectMode,
        attributesOfIndividual,
        nextActivity(choosesModeData.personData),
        Some(currentActivity(choosesModeData.personData)),
        Some(matsimPlan.getPerson)
      ) match {
        case Some(chosenTrip) =>
          filteredItinerariesForChoice.foreach {
            case possibleTrip
                if (possibleTrip != chosenTrip) &&
                  beamScenario.beamConfig.beam.exchange.output.sendNonChosenTripsToSkimmer =>
              generateSkimData(
                possibleTrip.legs.lastOption.map(_.beamLeg.endTime).getOrElse(_currentTick.get),
                possibleTrip,
                failedTrip = false,
                personData.currentActivityIndex,
                currentActivity(personData),
                nextActivity(personData)
              )
            case _ =>
          }
          val dataForNextStep = choosesModeData.copy(
            pendingChosenTrip = Some(chosenTrip),
            availableAlternatives = availableAlts
          )
          goto(FinishingModeChoice) using dataForNextStep
        case None =>
          choosesModeData.personData.currentTourMode match {
            case Some(CAV) =>
              // Special case, if you are using household CAV, no choice was necessary you just use this mode
              // Construct the embodied trip to allow for processing by FinishingModeChoice and scoring
              if (cavTripLegs.legs.nonEmpty) {
                val walk1 = EmbodiedBeamLeg.dummyLegAt(
                  _currentTick.get,
                  body.id,
                  isLastLeg = false,
                  cavTripLegs.legs.head.beamLeg.travelPath.startPoint.loc,
                  WALK,
                  body.beamVehicleType.id
                )
                val walk2 = EmbodiedBeamLeg.dummyLegAt(
                  _currentTick.get + cavTripLegs.legs.map(_.beamLeg.duration).sum,
                  body.id,
                  isLastLeg = true,
                  cavTripLegs.legs.last.beamLeg.travelPath.endPoint.loc,
                  WALK,
                  body.beamVehicleType.id
                )
                val cavTrip = EmbodiedBeamTrip(walk1 +: cavTripLegs.legs.toVector :+ walk2)
                goto(FinishingModeChoice) using choosesModeData.copy(
                  pendingChosenTrip = Some(cavTrip),
                  availableAlternatives = availableAlts
                )
              } else {
                val bushwhackingTrip = RoutingWorker.createBushwackingTrip(
                  choosesModeData.currentLocation.loc,
                  nextActivity(choosesModeData.personData).get.getCoord,
                  _currentTick.get,
                  body.toStreetVehicle,
                  geo
                )
                goto(FinishingModeChoice) using choosesModeData.copy(
                  pendingChosenTrip = Some(bushwhackingTrip),
                  availableAlternatives = availableAlts
                )
              }
            case Some(mode) =>
              val currentAct = currentActivity(personData)
              val odFailedSkimmerEvent = createFailedODSkimmerEvent(currentAct, nextAct, mode)
              eventsManager.processEvent(
                odFailedSkimmerEvent
              )
              if (beamServices.beamConfig.beam.exchange.output.activitySimSkimsEnabled) {
                val possibleActivitySimModes: Seq[ActivitySimPathType] =
                  determineActivitySimPathTypesFromBeamMode(
                    choosesModeData.personData.currentTourMode,
                    Some(currentAct)
                  )
                createFailedActivitySimSkimmerEvent(odFailedSkimmerEvent, possibleActivitySimModes).foreach(ev =>
                  eventsManager.processEvent(ev)
                )
              }
              eventsManager.processEvent(
                new ReplanningEvent(
                  _currentTick.get,
                  Id.createPersonId(id),
                  getReplanningReasonFrom(
                    choosesModeData.personData,
                    ReservationErrorCode.RouteNotAvailableForChosenMode.entryName
                  ),
                  choosesModeData.currentLocation.loc.getX,
                  choosesModeData.currentLocation.loc.getY,
                  nextAct.getCoord.getX,
                  nextAct.getCoord.getY
                )
              )
              //give another chance to make a choice without predefined mode
              val availableVehicles =
                if (mode.isTeleportation)
                  //we need to remove our teleportation vehicle since we cannot use it if it's not a teleportation mode
                  choosesModeData.allAvailableStreetVehicles.filterNot(vehicle =>
                    BeamVehicle.isSharedTeleportationVehicle(vehicle.id)
                  )
                else choosesModeData.allAvailableStreetVehicles
              self ! MobilityStatusResponse(availableVehicles, getCurrentTriggerId.get)
              logger.debug(
                "Person {} replanning because planned mode {} not available",
                body.id,
                mode.toString
              )
              stay() using ChoosesModeData(
                personData = personData.copy(currentTourMode = None),
                currentLocation = choosesModeData.currentLocation,
                excludeModes = choosesModeData.excludeModes
              )
            case _ =>
              // Bad things happen but we want them to continue their day, so we signal to downstream that trip should be made to be expensive
              val originalWalkTripLeg =
                routingResponse.itineraries.find(_.tripClassifier == WALK) match {
                  case Some(originalWalkTrip) =>
                    originalWalkTrip.legs.head
                  case None =>
                    RoutingWorker
                      .createBushwackingTrip(
                        currentPersonLocation.loc,
                        nextAct.getCoord,
                        _currentTick.get,
                        body.toStreetVehicle,
                        beamServices.geo
                      )
                      .legs
                      .head
                }
              val expensiveWalkTrip = EmbodiedBeamTrip(
                Vector(originalWalkTripLeg.copy(replanningPenalty = 10.0))
              )
              logger.warn(
                "Person {} forced into long walk trip because nothing is available",
                body.id
              )
              goto(FinishingModeChoice) using choosesModeData.copy(
                pendingChosenTrip = Some(expensiveWalkTrip),
                availableAlternatives = availableAlts
              )
          }
      }
  }

  private def surroundWithWalkLegsIfNeededAndMakeTrip(partialItin: Vector[EmbodiedBeamLeg]): EmbodiedBeamTrip = {
    val firstLegWalk = partialItin.head.beamLeg.mode == WALK
    val lastLegWalk = partialItin.last.beamLeg.mode == WALK
    val startLeg: Option[EmbodiedBeamLeg] =
      if (firstLegWalk) None
      else
        Some(
          EmbodiedBeamLeg.dummyLegAt(
            start = _currentTick.get,
            vehicleId = body.id,
            isLastLeg = false,
            location = partialItin.head.beamLeg.travelPath.startPoint.loc,
            mode = WALK,
            vehicleTypeId = body.beamVehicleType.id
          )
        )
    val endLeg =
      if (lastLegWalk) None
      else
        Some(
          EmbodiedBeamLeg.dummyLegAt(
            start = partialItin.last.beamLeg.endTime,
            vehicleId = body.id,
            isLastLeg = true,
            location = partialItin.last.beamLeg.travelPath.endPoint.loc,
            mode = WALK,
            vehicleTypeId = body.beamVehicleType.id
          )
        )
    EmbodiedBeamTrip((startLeg ++: partialItin) ++ endLeg)
  }

  private def createFailedODSkimmerEvent(
    originActivity: Activity,
    destinationActivity: Activity,
    mode: BeamMode
  ): ODSkimmerFailedTripEvent = {
    val (origCoord, destCoord) = (originActivity.getCoord, destinationActivity.getCoord)
    val (origin, destination) =
      if (beamScenario.tazTreeMap.tazListContainsGeoms) {
        val startTaz = getTazFromActivity(originActivity)
        val endTaz = getTazFromActivity(destinationActivity)
        (startTaz.toString, endTaz.toString)
      } else {
        beamScenario.exchangeGeoMap match {
          case Some(geoMap) =>
            val origGeo = geoMap.getTAZ(origCoord)
            val destGeo = geoMap.getTAZ(destCoord)
            (origGeo.tazId.toString, destGeo.tazId.toString)
          case None =>
            val origGeo = beamScenario.tazTreeMap.getTAZ(origCoord)
            val destGeo = beamScenario.tazTreeMap.getTAZ(destCoord)
            (origGeo.tazId.toString, destGeo.tazId.toString)
        }
      }

    ODSkimmerFailedTripEvent(
      origin = origin,
      destination = destination,
      eventTime = _currentTick.get,
      mode = mode,
      beamServices.matsimServices.getIterationNumber,
      skimName = beamServices.beamConfig.beam.router.skim.origin_destination_skimmer.name
    )
  }

  private def createFailedActivitySimSkimmerEvent(
    failedODSkimmerEvent: ODSkimmerFailedTripEvent,
    modes: Seq[ActivitySimPathType]
  ): Seq[ActivitySimSkimmerFailedTripEvent] = {
    modes.flatMap { pathType =>
      rideHailModeToFleets.get(pathType) match {
        case Some(fleets) =>
          fleets.map(fleet =>
            ActivitySimSkimmerFailedTripEvent(
              origin = failedODSkimmerEvent.origin,
              destination = failedODSkimmerEvent.destination,
              eventTime = _currentTick.get,
              activitySimPathType = pathType,
              fleet = Some(fleet),
              iterationNumber = beamServices.matsimServices.getIterationNumber,
              skimName = beamServices.beamConfig.beam.router.skim.activity_sim_skimmer.name
            )
          )
        case _ =>
          Seq(
            ActivitySimSkimmerFailedTripEvent(
              origin = failedODSkimmerEvent.origin,
              destination = failedODSkimmerEvent.destination,
              eventTime = _currentTick.get,
              activitySimPathType = pathType,
              fleet = None,
              iterationNumber = beamServices.matsimServices.getIterationNumber,
              skimName = beamServices.beamConfig.beam.router.skim.activity_sim_skimmer.name
            )
          )
      }
    }
  }

  private def allRequiredParkingResponsesReceived(
    routingResponse: RoutingResponse,
    parkingResponses: Map[VehicleOnTrip, ParkingInquiryResponse]
  ): Boolean = {
    val actualVehiclesToBeParked: Seq[VehicleOnTrip] = routingResponse.itineraries
      .flatMap { trip =>
        trip.legs
          .filter(leg => legVehicleHasParkingBehavior(leg))
          .map(leg => VehicleOnTrip(leg.beamVehicleId, TripIdentifier(trip)))
      }

    actualVehiclesToBeParked.forall(parkingResponses.contains)
  }

  when(FinishingModeChoice, stateTimeout = Duration.Zero) { case Event(StateTimeout, data: ChoosesModeData) =>
    val pendingTrip = data.pendingChosenTrip.get
    val (tick, triggerId) = releaseTickAndTriggerId()
    val chosenTrip =
      if (
        pendingTrip.tripClassifier.isTransit
        && pendingTrip.legs.head.beamLeg.startTime > tick
      ) {
        //we need to start trip as soon as our activity finishes (current tick) in order to
        //correctly show waiting time for the transit in the OD skims
        val activityEndTime = currentActivity(data.personData).getEndTime
        val legStartTime = Math.max(tick, activityEndTime)
        pendingTrip.updatePersonalLegsStartTime(legStartTime.toInt)
      } else {
        pendingTrip
      }

    // Write start and end links of chosen route into Activities.
    // We don't check yet whether the incoming and outgoing routes agree on the link an Activity is on.
    // Our aim should be that every transition from a link to another link be accounted for.
    val headOpt = chosenTrip.legs.headOption
      .flatMap(_.beamLeg.travelPath.linkIds.headOption)
    val lastOpt = chosenTrip.legs.lastOption
      .flatMap(_.beamLeg.travelPath.linkIds.lastOption)
    if (headOpt.isDefined && lastOpt.isDefined) {
      _experiencedBeamPlan
        .activities(data.personData.currentActivityIndex)
        .setLinkId(Id.createLinkId(headOpt.get))
      _experiencedBeamPlan
        .activities(data.personData.currentActivityIndex + 1)
        .setLinkId(Id.createLinkId(lastOpt.get))
    } else {
      val origin = beamServices.geo.utm2Wgs(
        _experiencedBeamPlan
          .activities(data.personData.currentActivityIndex)
          .getCoord
      )
      val destination = beamServices.geo.utm2Wgs(
        _experiencedBeamPlan
          .activities(data.personData.currentActivityIndex + 1)
          .getCoord
      )
      val linkRadiusMeters = beamScenario.beamConfig.beam.routing.r5.linkRadiusMeters
      _experiencedBeamPlan
        .activities(data.personData.currentActivityIndex)
        .setLinkId(
          Id.createLinkId(
            beamServices.geo.getNearestR5Edge(transportNetwork.streetLayer, origin, linkRadiusMeters)
          )
        )
      _experiencedBeamPlan
        .activities(data.personData.currentActivityIndex + 1)
        .setLinkId(
          Id.createLinkId(
            beamServices.geo.getNearestR5Edge(transportNetwork.streetLayer, destination, linkRadiusMeters)
          )
        )
    }

    val tripId: String = _experiencedBeamPlan.trips
      .lift(data.personData.currentActivityIndex + 1) match {
      case Some(trip) =>
        trip.leg.map(l => Option(l.getAttributes.getAttribute("trip_id")).getOrElse("").toString).getOrElse("")
      case None => ""
    }

    val modeChoiceEvent = new ModeChoiceEvent(
      tick,
      id,
      chosenTrip.tripClassifier.value,
      data.personData.currentTourMode.map(_.value).getOrElse(""),
      data.expectedMaxUtilityOfLatestChoice.getOrElse[Double](Double.NaN),
      _experiencedBeamPlan.activities(data.personData.currentActivityIndex).getLinkId.toString,
      data.availableAlternatives.get,
      data.availablePersonalStreetVehicles.nonEmpty,
      chosenTrip.legs.view.map(_.beamLeg.travelPath.distanceInM).sum,
      _experiencedBeamPlan.tourIndexOfElement(nextActivity(data.personData).get),
      chosenTrip,
      _experiencedBeamPlan.activities(data.personData.currentActivityIndex).getType,
      nextActivity(data.personData).get.getType,
      tripId
    )
    eventsManager.processEvent(modeChoiceEvent)

    data.personData.currentTourMode match {
      case Some(HOV2_TELEPORTATION | HOV3_TELEPORTATION) =>
        scheduler ! CompletionNotice(
          triggerId,
          Vector(
            ScheduleTrigger(
              PersonDepartureTrigger(math.max(chosenTrip.legs.head.beamLeg.startTime, tick)),
              self
            )
          )
        )

        goto(Teleporting) using data.personData.copy(
          currentTrip = Some(chosenTrip),
          restOfCurrentTrip = List()
        )

      case _ =>
        val (vehiclesUsed, vehiclesNotUsed) = data.availablePersonalStreetVehicles
          .partition(vehicle => chosenTrip.vehiclesInTrip.contains(vehicle.id))

        var isCurrentPersonalVehicleVoided = false
        vehiclesNotUsed.collect { case ActualVehicle(vehicle) =>
          data.personData.currentTourPersonalVehicle.foreach { currentVehicle =>
            if (currentVehicle == vehicle.id) {
              // TODO It used to be logError, however I am not sure if it is really an error
              logDebug(
                s"Current tour vehicle is the same as the one being removed: $currentVehicle - ${vehicle.id} - $data"
              )
              isCurrentPersonalVehicleVoided = true
            }
          }
          beamVehicles.remove(vehicle.id)
          vehicle.getManager.get ! ReleaseVehicle(vehicle, triggerId)
        }

        scheduler ! CompletionNotice(
          triggerId,
          Vector(
            ScheduleTrigger(
              PersonDepartureTrigger(math.max(chosenTrip.legs.head.beamLeg.startTime, tick)),
              self
            )
          )
        )
        goto(WaitingForDeparture) using data.personData.copy(
          currentTrip = Some(chosenTrip),
          restOfCurrentTrip = chosenTrip.legs.toList,
          currentTourMode = data.personData.currentTourMode
            .orElse(Some(chosenTrip.tripClassifier)),
          currentTourPersonalVehicle =
            if (isCurrentPersonalVehicleVoided)
              vehiclesUsed.headOption.filter(mustBeDrivenHome).map(_.id)
            else
              data.personData.currentTourPersonalVehicle
                .orElse(vehiclesUsed.headOption.filter(mustBeDrivenHome).map(_.id)),
          failedTrips = data.personData.failedTrips ++ data.personData.currentTrip
        )
    }
  }
}

object ChoosesMode {

  case class TripIdentifier(tripClassifier: BeamMode, legModes: IndexedSeq[BeamMode]) {

    def isAppropriateTrip(trip: EmbodiedBeamTrip): Boolean =
      trip.tripClassifier == tripClassifier &&
      TripIdentifier.filterMainVehicles(trip).map(_.beamLeg.mode) == legModes
  }

  object TripIdentifier {

    def apply(trip: EmbodiedBeamTrip): TripIdentifier = {
      val filteredLegs = filterMainVehicles(trip)
      TripIdentifier(trip.tripClassifier, filteredLegs.map(_.beamLeg.mode))
    }

    private def filterMainVehicles(trip: EmbodiedBeamTrip): IndexedSeq[EmbodiedBeamLeg] = {
      val (filtered, last) = trip.legs.tail.foldLeft(IndexedSeq.empty[EmbodiedBeamLeg] -> trip.legs.head) {
        case ((accum, prevLeg), leg) =>
          if (prevLeg.beamLeg.mode != BeamMode.WALK && prevLeg.beamVehicleId != leg.beamVehicleId)
            (accum :+ prevLeg) -> leg
          else
            accum -> leg
      }
      if (last.beamLeg.mode != BeamMode.WALK)
        filtered :+ last
      else
        filtered
    }
  }

  case class VehicleOnTrip(vehicleId: Id[BeamVehicle], tripIdentifier: TripIdentifier)

  case class ChoosesModeData(
    personData: BasePersonData,
    currentLocation: SpaceTime,
    pendingChosenTrip: Option[EmbodiedBeamTrip] = None,
    routingResponse: Option[RoutingResponse] = None,
    parkingResponses: Map[VehicleOnTrip, ParkingInquiryResponse] = Map.empty,
    parkingRequestIds: Map[Int, VehicleOnTrip] = Map.empty,
    rideHailResult: Option[RideHailResponse] = None,
    rideHail2TransitRoutingResponse: Option[EmbodiedBeamTrip] = None,
    rideHail2TransitRoutingRequestId: Option[Int] = None,
    rideHail2TransitAccessResult: Option[RideHailResponse] = None,
    rideHail2TransitAccessInquiryId: Option[Int] = None,
    rideHail2TransitEgressResult: Option[RideHailResponse] = None,
    rideHail2TransitEgressInquiryId: Option[Int] = None,
    availablePersonalStreetVehicles: Vector[VehicleOrToken] = Vector(),
    allAvailableStreetVehicles: Vector[VehicleOrToken] = Vector(),
    expectedMaxUtilityOfLatestChoice: Option[Double] = None,
    isWithinTripReplanning: Boolean = false,
    cavTripLegs: Option[CavTripLegsResponse] = None,
    excludeModes: Vector[BeamMode] = Vector(),
    availableAlternatives: Option[String] = None,
    routingFinished: Boolean = false,
    routingRequestToLegMap: Map[Int, TripIdentifier] = Map.empty
  ) extends PersonData {
    override def currentVehicle: VehicleStack = personData.currentVehicle

    override def currentLegPassengerScheduleIndex: Int =
      personData.currentLegPassengerScheduleIndex

    override def passengerSchedule: PassengerSchedule =
      personData.passengerSchedule

    override def withPassengerSchedule(newPassengerSchedule: PassengerSchedule): DrivingData =
      copy(personData = personData.copy(passengerSchedule = newPassengerSchedule))

    override def withCurrentLegPassengerScheduleIndex(
      currentLegPassengerScheduleIndex: Int
    ): DrivingData =
      copy(
        personData = personData.copy(currentLegPassengerScheduleIndex = currentLegPassengerScheduleIndex)
      )

    override def hasParkingBehaviors: Boolean = true

    override def geofence: Option[Geofence] = None

    override def legStartsAt: Option[Int] = None

  }

  case class MobilityStatusWithLegs(
    responses: Seq[(EmbodiedBeamTrip, EmbodiedBeamLeg, MobilityStatusResponse)]
  )

  case class ChoosesModeResponsePlaceholders(
    routingResponse: Option[RoutingResponse] = None,
    rideHailResult: Option[RideHailResponse] = None,
    rideHail2TransitRoutingResponse: Option[EmbodiedBeamTrip] = None,
    rideHail2TransitAccessResult: Option[RideHailResponse] = None,
    rideHail2TransitEgressResult: Option[RideHailResponse] = None,
    cavTripLegs: Option[CavTripLegsResponse] = None
  )

  private def makeResponsePlaceholders(
    withRouting: Boolean = false,
    withRideHail: Boolean = false,
    withRideHailTransit: Boolean = false,
    withPrivateCAV: Boolean = false
  ): ChoosesModeResponsePlaceholders = {
    ChoosesModeResponsePlaceholders(
      routingResponse = if (withRouting) {
        None
      } else {
        RoutingResponse.dummyRoutingResponse
      },
      rideHailResult = if (withRideHail) {
        None
      } else {
        Some(RideHailResponse.dummyWithError(RideHailNotRequestedError))
      },
      rideHail2TransitRoutingResponse = if (withRideHailTransit) {
        None
      } else {
        Some(EmbodiedBeamTrip.empty)
      },
      rideHail2TransitAccessResult = if (withRideHailTransit) {
        None
      } else {
        Some(RideHailResponse.dummyWithError(RideHailNotRequestedError))
      },
      rideHail2TransitEgressResult = if (withRideHailTransit) {
        None
      } else {
        Some(RideHailResponse.dummyWithError(RideHailNotRequestedError))
      },
      cavTripLegs = if (withPrivateCAV) {
        None
      } else {
        Some(CavTripLegsResponse(None, List()))
      }
    )
  }

  case class CavTripLegsRequest(person: PersonIdWithActorRef, originActivity: Activity)

  case class CavTripLegsResponse(cavOpt: Option[BeamVehicle], legs: List[EmbodiedBeamLeg])

  def getActivityEndTime(activity: Activity, beamServices: BeamServices): Int = {
    (if (activity.getEndTime.equals(Double.NegativeInfinity))
       Time.parseTime(beamServices.beamConfig.matsim.modules.qsim.endTime)
     else
       activity.getEndTime).toInt
  }

}<|MERGE_RESOLUTION|>--- conflicted
+++ resolved
@@ -145,7 +145,7 @@
     nextStateData match {
       // If I am already on a tour in a vehicle, only that vehicle is available to me
       case ChoosesModeData(
-            data: BasePersonData,
+            BasePersonData(_, _, _, _, _, Some(vehicle), _, _, _, _, _, _, _, _),
             _,
             _,
             _,
@@ -167,14 +167,26 @@
             _,
             _,
             _
-          ) if data.currentTourPersonalVehicle.isDefined =>
-        self ! MobilityStatusResponse(
-          Vector(beamVehicles(data.currentTourPersonalVehicle.get)),
-          getCurrentTriggerIdOrGenerate
-        )
+          ) =>
+        self ! MobilityStatusResponse(Vector(beamVehicles(vehicle)), getCurrentTriggerIdOrGenerate)
       // Only need to get available street vehicles if our mode requires such a vehicle
       case ChoosesModeData(
-            data: BasePersonData,
+            BasePersonData(
+              _,
+              _,
+              _,
+              _,
+              Some(HOV2_TELEPORTATION | HOV3_TELEPORTATION),
+              _,
+              _,
+              _,
+              _,
+              _,
+              _,
+              _,
+              _,
+              _
+            ),
             currentLocation,
             _,
             _,
@@ -196,13 +208,28 @@
             _,
             _,
             _
-          ) if data.currentTourModeIsIn(HOV2_TELEPORTATION, HOV3_TELEPORTATION) =>
+          ) =>
         val teleportationVehicle = createSharedTeleportationVehicle(currentLocation)
         val vehicles = Vector(ActualVehicle(teleportationVehicle))
         self ! MobilityStatusResponse(vehicles, getCurrentTriggerIdOrGenerate)
       // Only need to get available street vehicles if our mode requires such a vehicle
       case ChoosesModeData(
-            data: BasePersonData,
+            BasePersonData(
+              currentActivityIndex,
+              _,
+              _,
+              _,
+              plansModeOption @ (None | Some(CAR | BIKE | DRIVE_TRANSIT | BIKE_TRANSIT)),
+              _,
+              _,
+              _,
+              _,
+              _,
+              _,
+              _,
+              _,
+              _
+            ),
             currentLocation,
             _,
             _,
@@ -224,33 +251,28 @@
             _,
             _,
             _
-          ) if data.currentTourMode.isEmpty || data.currentTourModeIsIn(CAR, BIKE, DRIVE_TRANSIT, BIKE_TRANSIT) =>
+          ) =>
         implicit val executionContext: ExecutionContext = context.system.dispatcher
-<<<<<<< HEAD
         plansModeOption match {
           case Some(CAR | DRIVE_TRANSIT | CAR_HOV2 | CAR_HOV3) => // TODO: Add HOV modes here too
-=======
-        data.currentTourMode match {
-          case Some(CAR | DRIVE_TRANSIT) =>
->>>>>>> ce8b7c65
             requestAvailableVehicles(
               vehicleFleets,
               currentLocation,
-              _experiencedBeamPlan.activities(data.currentActivityIndex),
+              _experiencedBeamPlan.activities(currentActivityIndex),
               Some(VehicleCategory.Car)
             ) pipeTo self
           case Some(BIKE | BIKE_TRANSIT) =>
             requestAvailableVehicles(
               vehicleFleets,
               currentLocation,
-              _experiencedBeamPlan.activities(data.currentActivityIndex),
+              _experiencedBeamPlan.activities(currentActivityIndex),
               Some(VehicleCategory.Bike)
             ) pipeTo self
           case _ =>
             requestAvailableVehicles(
               vehicleFleets,
               currentLocation,
-              _experiencedBeamPlan.activities(data.currentActivityIndex)
+              _experiencedBeamPlan.activities(currentActivityIndex)
             ) pipeTo self
         }
 
@@ -366,11 +388,7 @@
           departTime,
           nextAct.getCoord,
           withWheelchair = wheelchairUser,
-<<<<<<< HEAD
           requestTime = _currentTick.getOrElse(0),
-=======
-          requestTime = _currentTick.get,
->>>>>>> ce8b7c65
           requester = self,
           rideHailServiceSubscription = attributes.rideHailServiceSubscription,
           triggerId = getCurrentTriggerIdOrGenerate,
@@ -1016,11 +1034,7 @@
       legs.head.startTime,
       beamServices.geo.wgs2Utm(legs.last.travelPath.endPoint.loc),
       withWheelchair = wheelchairUser,
-<<<<<<< HEAD
       requestTime = _currentTick.getOrElse(0),
-=======
-      requestTime = _currentTick.get,
->>>>>>> ce8b7c65
       requester = self,
       rideHailServiceSubscription = attributes.rideHailServiceSubscription,
       triggerId = getCurrentTriggerIdOrGenerate
@@ -1235,13 +1249,11 @@
                 if !choosesModeData.personData.currentTourMode.contains(RIDE_HAIL)
                   && travelProposal.modeOptions.contains(RIDE_HAIL_POOLED) =>
               val pooledLegs = origLegs.map { origLeg =>
-                if (origLeg.isRideHail)
-                  origLeg.copy(
-                    cost = origLeg.cost * poolingInfo.costFactor,
-                    isPooledTrip = true,
-                    beamLeg = origLeg.beamLeg.scaleLegDuration(poolingInfo.timeFactor)
-                  )
-                else origLeg
+                origLeg.copy(
+                  cost = origLeg.cost * poolingInfo.costFactor,
+                  isPooledTrip = origLeg.isRideHail,
+                  beamLeg = origLeg.beamLeg.scaleLegDuration(poolingInfo.timeFactor)
+                )
               }
               val consistentPooledLegs = EmbodiedBeamLeg.makeLegsConsistent(pooledLegs)
               if (travelProposal.modeOptions.contains(RIDE_HAIL)) {
@@ -1249,10 +1261,6 @@
               } else {
                 Vector(consistentPooledLegs)
               }
-<<<<<<< HEAD
-            case _ =>
-              Vector(origLegs)
-=======
             case _
                 if !choosesModeData.personData.currentTourMode.contains(RIDE_HAIL_POOLED)
                   && travelProposal.modeOptions.contains(RIDE_HAIL) =>
@@ -1260,7 +1268,6 @@
             case _ =>
               // current tour mode doesn't correspond to mode options provided by travel proposal
               Vector()
->>>>>>> ce8b7c65
           }).map(surroundWithWalkLegsIfNeededAndMakeTrip)
         case _ =>
           Vector()
