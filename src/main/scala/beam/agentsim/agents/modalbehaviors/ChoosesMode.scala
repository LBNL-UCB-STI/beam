--- conflicted
+++ resolved
@@ -1207,59 +1207,8 @@
             if travelProposal.timeToCustomer(
               bodyVehiclePersonId
             ) <= travelProposal.maxWaitingTimeInSec =>
-<<<<<<< HEAD
           travelProposalToRideHailLegs(travelProposal, choosesModeData.personData.currentTourMode)
-            .map { partialItin =>
-              EmbodiedBeamTrip(
-                EmbodiedBeamLeg.dummyLegAt(
-                  start = _currentTick.get,
-                  vehicleId = body.id,
-                  isLastLeg = false,
-                  location = partialItin.head.beamLeg.travelPath.startPoint.loc,
-                  mode = WALK,
-                  vehicleTypeId = body.beamVehicleType.id
-                ) +:
-                partialItin :+
-                EmbodiedBeamLeg.dummyLegAt(
-                  start = partialItin.last.beamLeg.endTime,
-                  vehicleId = body.id,
-                  isLastLeg = true,
-                  location = partialItin.last.beamLeg.travelPath.endPoint.loc,
-                  mode = WALK,
-                  vehicleTypeId = body.beamVehicleType.id
-                )
-              )
-            }
-=======
-          val origLegs = travelProposal.toEmbodiedBeamLegsForCustomer(bodyVehiclePersonId)
-          (travelProposal.poolingInfo match {
-            case Some(poolingInfo)
-                if !choosesModeData.personData.currentTourMode.contains(RIDE_HAIL)
-                  && travelProposal.modeOptions.contains(RIDE_HAIL_POOLED) =>
-              val pooledLegs = origLegs.map { origLeg =>
-                if (origLeg.isRideHail)
-                  origLeg.copy(
-                    cost = origLeg.cost * poolingInfo.costFactor,
-                    isPooledTrip = true,
-                    beamLeg = origLeg.beamLeg.scaleLegDuration(poolingInfo.timeFactor)
-                  )
-                else origLeg
-              }
-              val consistentPooledLegs = EmbodiedBeamLeg.makeLegsConsistent(pooledLegs)
-              if (travelProposal.modeOptions.contains(RIDE_HAIL)) {
-                Vector(origLegs, consistentPooledLegs)
-              } else {
-                Vector(consistentPooledLegs)
-              }
-            case _
-                if !choosesModeData.personData.currentTourMode.contains(RIDE_HAIL_POOLED)
-                  && travelProposal.modeOptions.contains(RIDE_HAIL) =>
-              Vector(origLegs)
-            case _ =>
-              // current tour mode doesn't correspond to mode options provided by travel proposal
-              Vector()
-          }).map(surroundWithWalkLegsIfNeededAndMakeTrip)
->>>>>>> 2c52c8a4
+            .map(surroundWithWalkLegsIfNeededAndMakeTrip)
         case _ =>
           Vector()
       }
@@ -1450,7 +1399,6 @@
       }
   }
 
-<<<<<<< HEAD
   /**
     * Creates None, RIDE_HAIL, RIDE_HAIL_POOLED or both legs from a TravelProposal
     * @param travelProposal the proposal
@@ -1467,11 +1415,13 @@
           if !requiredMode.contains(RIDE_HAIL)
             && travelProposal.modeOptions.contains(RIDE_HAIL_POOLED) =>
         val pooledLegs = origLegs.map { origLeg =>
-          origLeg.copy(
-            cost = origLeg.cost * poolingInfo.costFactor,
-            isPooledTrip = origLeg.isRideHail,
-            beamLeg = origLeg.beamLeg.scaleLegDuration(poolingInfo.timeFactor)
-          )
+          if (origLeg.isRideHail)
+            origLeg.copy(
+              cost = origLeg.cost * poolingInfo.costFactor,
+              isPooledTrip = true,
+              beamLeg = origLeg.beamLeg.scaleLegDuration(poolingInfo.timeFactor)
+            )
+          else origLeg
         }
         val consistentPooledLegs = EmbodiedBeamLeg.makeLegsConsistent(pooledLegs)
         if (travelProposal.modeOptions.contains(RIDE_HAIL) && !requiredMode.contains(RIDE_HAIL_POOLED)) {
@@ -1487,7 +1437,8 @@
         // required mode doesn't correspond to mode options provided by travel proposal
         Vector()
     }
-=======
+  }
+
   private def surroundWithWalkLegsIfNeededAndMakeTrip(partialItin: Vector[EmbodiedBeamLeg]): EmbodiedBeamTrip = {
     val firstLegWalk = partialItin.head.beamLeg.mode == WALK
     val lastLegWalk = partialItin.last.beamLeg.mode == WALK
@@ -1518,7 +1469,6 @@
           )
         )
     EmbodiedBeamTrip((startLeg ++: partialItin) ++ endLeg)
->>>>>>> 2c52c8a4
   }
 
   private def createFailedODSkimmerEvent(
