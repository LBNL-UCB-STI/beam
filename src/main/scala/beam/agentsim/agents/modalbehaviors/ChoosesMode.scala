package beam.agentsim.agents.modalbehaviors

import akka.actor.{ActorRef, FSM}
import akka.pattern.pipe
import beam.agentsim.agents.BeamAgent._
import beam.agentsim.agents.PersonAgent._
import beam.agentsim.agents._
import beam.agentsim.agents.household.HouseholdActor.{MobilityStatusInquiry, MobilityStatusResponse, ReleaseVehicle}
import beam.agentsim.agents.modalbehaviors.ChoosesMode._
import beam.agentsim.agents.modalbehaviors.DrivesVehicle.{ActualVehicle, Token, VehicleOrToken}
import beam.agentsim.agents.ridehail.{
  RideHailInquiry,
  RideHailManager,
  RideHailRequest,
  RideHailResponse,
  RideHailVehicleId
}
import beam.agentsim.agents.vehicles.AccessErrorCodes.RideHailNotRequestedError
import beam.agentsim.agents.vehicles.EnergyEconomyAttributes.Powertrain
import beam.agentsim.agents.vehicles.VehicleCategory.VehicleCategory
import beam.agentsim.agents.vehicles.VehicleProtocol.StreetVehicle
import beam.agentsim.agents.vehicles._
import beam.agentsim.events.resources.ReservationErrorCode
import beam.agentsim.events.{ModeChoiceEvent, ReplanningEvent, SpaceTime}
import beam.agentsim.infrastructure.{ParkingInquiry, ParkingInquiryResponse, ZonalParkingManager}
import beam.agentsim.scheduler.BeamAgentScheduler.{CompletionNotice, ScheduleTrigger}
import beam.router.BeamRouter.IntermodalUse._
import beam.router.BeamRouter._
import beam.router.Modes.BeamMode
import beam.router.Modes.BeamMode._
import beam.router.model.{BeamLeg, EmbodiedBeamLeg, EmbodiedBeamTrip}
import beam.router.skim.ActivitySimPathType.determineActivitySimPathTypesFromBeamMode
import beam.router.skim.{ActivitySimPathType, ActivitySimSkimmerFailedTripEvent}
import beam.router.skim.event.ODSkimmerFailedTripEvent
import beam.router.{Modes, RoutingWorker}
import beam.sim.population.AttributesOfIndividual
import beam.sim.{BeamServices, Geofence}
import beam.utils.logging.pattern.ask
import beam.utils.plan.sampling.AvailableModeUtils._
import org.matsim.api.core.v01.Id
import org.matsim.api.core.v01.network.Link
import org.matsim.api.core.v01.population.{Activity, Leg}
import org.matsim.core.population.routes.{NetworkRoute, RouteUtils}
import org.matsim.core.utils.misc.Time

import java.util.concurrent.atomic.AtomicReference
import scala.collection.JavaConverters
import scala.concurrent.duration._
import scala.concurrent.{ExecutionContext, Future}

/**
  * BEAM
  */
trait ChoosesMode {
  this: PersonAgent => // Self type restricts this trait to only mix into a PersonAgent

  private val dummyRHVehicle: StreetVehicle = createDummyVehicle(
    RideHailVehicleId.dummyVehicleId,
    beamServices.beamConfig.beam.agentsim.agents.rideHail.managers.head.initialization.procedural.vehicleTypeId,
    CAR,
    asDriver = false
  )

  private val rideHailTransitIntermodalUse: IntermodalUse =
    IntermodalUse.fromString(beamServices.beamConfig.beam.agentsim.agents.rideHailTransit.intermodalUse)

  //this dummy shared vehicles is used in R5 requests on egress side
  private val dummySharedVehicles: IndexedSeq[StreetVehicle] = possibleSharedVehicleTypes
    .map(_.vehicleCategory)
    .map {
      case VehicleCategory.Car =>
        createDummyVehicle(
          "dummySharedCar",
          beamServices.beamConfig.beam.agentsim.agents.vehicles.dummySharedCar.vehicleTypeId,
          CAR,
          asDriver = true
        )
      case VehicleCategory.Bike =>
        createDummyVehicle(
          "dummySharedBike",
          beamServices.beamConfig.beam.agentsim.agents.vehicles.dummySharedBike.vehicleTypeId,
          BIKE,
          asDriver = true
        )
      case category @ _ =>
        throw new IllegalArgumentException(
          s"Unsupported shared vehicle category $category. Only CAR | BIKE are supported."
        )
    }
    .toIndexedSeq

  private def createDummyVehicle(id: String, vehicleTypeId: String, mode: BeamMode, asDriver: Boolean) =
    StreetVehicle(
      Id.create(id, classOf[BeamVehicle]),
      Id.create(
        vehicleTypeId,
        classOf[BeamVehicleType]
      ),
      SpaceTime(0.0, 0.0, 0),
      mode,
      asDriver = asDriver,
      needsToCalculateCost = true
    )

  private var sharedTeleportationVehiclesCount = 0

  private lazy val teleportationVehicleBeamType: BeamVehicleType = {
    val sharedVehicleType = beamScenario.vehicleTypes(
      Id.create(
        beamServices.beamConfig.beam.agentsim.agents.vehicles.dummySharedCar.vehicleTypeId,
        classOf[BeamVehicleType]
      )
    )

    sharedVehicleType
  }

  private def createSharedTeleportationVehicle(location: SpaceTime): BeamVehicle = {
    sharedTeleportationVehiclesCount += 1

    val stringId = s"${BeamVehicle.idPrefixSharedTeleportationVehicle}-$sharedTeleportationVehiclesCount"
    val vehicle = new BeamVehicle(
      BeamVehicle.createId(id, Some(stringId)),
      new Powertrain(0.0),
      beamVehicleType = teleportationVehicleBeamType,
      vehicleManagerId = new AtomicReference(VehicleManager.NoManager.managerId)
    )
    vehicle.spaceTime = location

    vehicle
  }

  def bodyVehiclePersonId: PersonIdWithActorRef = PersonIdWithActorRef(id, self)

  onTransition { case _ -> ChoosingMode =>
    nextStateData match {
      // If I am already on a tour in a vehicle, only that vehicle is available to me
      case ChoosesModeData(
            data: BasePersonData,
            _,
            _,
            _,
            _,
            _,
            _,
            _,
            _,
            _,
            _,
            _,
            _,
            _,
            _,
            _,
            _,
            _,
            _,
            _,
            _,
            _
          ) if data.currentTourPersonalVehicle.isDefined =>
        self ! MobilityStatusResponse(
          Vector(beamVehicles(data.currentTourPersonalVehicle.get)),
          getCurrentTriggerIdOrGenerate
        )
      // Only need to get available street vehicles if our mode requires such a vehicle
      case ChoosesModeData(
            data: BasePersonData,
            currentLocation,
            _,
            _,
            _,
            _,
            _,
            _,
            _,
            _,
            _,
            _,
            _,
            _,
            _,
            _,
            _,
            _,
            _,
            _,
            _,
            _
          ) if data.currentTourModeIsIn(HOV2_TELEPORTATION, HOV3_TELEPORTATION) =>
        val teleportationVehicle = createSharedTeleportationVehicle(currentLocation)
        val vehicles = Vector(ActualVehicle(teleportationVehicle))
        self ! MobilityStatusResponse(vehicles, getCurrentTriggerIdOrGenerate)
      // Only need to get available street vehicles if our mode requires such a vehicle
      case ChoosesModeData(
            data: BasePersonData,
            currentLocation,
            _,
            _,
            _,
            _,
            _,
            _,
            _,
            _,
            _,
            _,
            _,
            _,
            _,
            _,
            _,
            _,
            _,
            _,
            _,
            _
          ) if data.currentTourMode.isEmpty || data.currentTourModeIsIn(CAR, BIKE, DRIVE_TRANSIT, BIKE_TRANSIT) =>
        implicit val executionContext: ExecutionContext = context.system.dispatcher
        data.currentTourMode match {
          case Some(CAR | DRIVE_TRANSIT | CAR_HOV2 | CAR_HOV3) => // TODO: Add HOV modes here too
            requestAvailableVehicles(
              vehicleFleets,
              currentLocation,
              _experiencedBeamPlan.activities(data.currentActivityIndex),
              Some(VehicleCategory.Car)
            ) pipeTo self
          case Some(BIKE | BIKE_TRANSIT) =>
            requestAvailableVehicles(
              vehicleFleets,
              currentLocation,
              _experiencedBeamPlan.activities(data.currentActivityIndex),
              Some(VehicleCategory.Bike)
            ) pipeTo self
          case _ =>
            requestAvailableVehicles(
              vehicleFleets,
              currentLocation,
              _experiencedBeamPlan.activities(data.currentActivityIndex)
            ) pipeTo self
        }

      // Otherwise, send empty list to self
      case _ =>
        self ! MobilityStatusResponse(Vector(), getCurrentTriggerIdOrGenerate)
    }
  }

  private def requestAvailableVehicles(
    vehicleFleets: Seq[ActorRef],
    location: SpaceTime,
    activity: Activity,
    requireVehicleCategoryAvailable: Option[VehicleCategory] = None
  ): Future[MobilityStatusResponse] = {
    implicit val executionContext: ExecutionContext = context.system.dispatcher
    Future
      .sequence(
        vehicleFleets.map(
          _ ? MobilityStatusInquiry(
            id,
            location,
            activity,
            requireVehicleCategoryAvailable,
            getCurrentTriggerIdOrGenerate
          )
        )
      )
      .map(listOfResponses =>
        MobilityStatusResponse(
          listOfResponses
            .collect { case MobilityStatusResponse(vehicles, _) =>
              vehicles
            }
            .flatten
            .toVector,
          getCurrentTriggerIdOrGenerate
        )
      )
  }

  when(ChoosingMode)(stateFunction = transform {
    case Event(MobilityStatusResponse(newlyAvailableBeamVehicles, triggerId), choosesModeData: ChoosesModeData) =>
      beamVehicles ++= newlyAvailableBeamVehicles.map(v => v.id -> v)
      val currentPersonLocation = choosesModeData.currentLocation
      val availableModes: Seq[BeamMode] = availableModesForPerson(
        matsimPlan.getPerson
      ).filterNot(mode => choosesModeData.excludeModes.contains(mode))
      // Make sure the current mode is allowable
      val replanningIsAvailable =
        choosesModeData.personData.numberOfReplanningAttempts < beamServices.beamConfig.beam.agentsim.agents.modalBehaviors.maximumNumberOfReplanningAttempts
      val correctedCurrentTourMode = choosesModeData.personData.currentTourMode match {
        case Some(mode @ (HOV2_TELEPORTATION | HOV3_TELEPORTATION))
            if availableModes.contains(CAR) && replanningIsAvailable =>
          Some(mode)
        case Some(mode) if availableModes.contains(mode) && replanningIsAvailable => Some(mode)
        case Some(mode) if availableModes.contains(mode)                          => Some(WALK)
        case None if !replanningIsAvailable                                       => Some(WALK)
        case _                                                                    => None
      }

      val bodyStreetVehicle = createBodyStreetVehicle(currentPersonLocation)
      val nextAct = nextActivity(choosesModeData.personData).get
      val departTime = _currentTick.get

      var availablePersonalStreetVehicles =
        correctedCurrentTourMode match {
          case None | Some(CAR | BIKE) =>
            // In these cases, a personal vehicle will be involved, but filter out teleportation vehicles
            newlyAvailableBeamVehicles.filterNot(v => BeamVehicle.isSharedTeleportationVehicle(v.id))
          case Some(HOV2_TELEPORTATION | HOV3_TELEPORTATION) =>
            // In these cases, also include teleportation vehicles
            newlyAvailableBeamVehicles
          case Some(DRIVE_TRANSIT | BIKE_TRANSIT) =>
            val tour = _experiencedBeamPlan.getTourContaining(nextAct)
            val tripIndexOfElement = tour
              .tripIndexOfElement(nextAct)
              .getOrElse(throw new IllegalArgumentException(s"Element [$nextAct] not found"))
            if (tripIndexOfElement == 0 || tripIndexOfElement == tour.trips.size - 1) {
              newlyAvailableBeamVehicles
            } else {
              Vector()
            }
          case _ =>
            Vector()
        }

      def makeRequestWith(
        withTransit: Boolean,
        vehicles: Vector[StreetVehicle],
        streetVehiclesIntermodalUse: IntermodalUse = Access,
        possibleEgressVehicles: IndexedSeq[StreetVehicle] = IndexedSeq.empty
      ): Unit = {
        router ! RoutingRequest(
          currentPersonLocation.loc,
          nextAct.getCoord,
          departTime,
          withTransit,
          Some(id),
          vehicles,
          Some(attributes),
          streetVehiclesIntermodalUse,
          possibleEgressVehicles = possibleEgressVehicles,
          triggerId = getCurrentTriggerIdOrGenerate
        )
      }

      def makeRideHailRequest(): Unit = {
        val inquiry = RideHailRequest(
          RideHailInquiry,
          bodyVehiclePersonId,
          currentPersonLocation.loc,
          departTime,
          nextAct.getCoord,
          withWheelchair = wheelchairUser,
          requestTime = _currentTick.get,
          requester = self,
          rideHailServiceSubscription = attributes.rideHailServiceSubscription,
          triggerId = getCurrentTriggerIdOrGenerate,
          asPooled = !choosesModeData.personData.currentTourMode.contains(RIDE_HAIL)
        )
        //        println(s"requesting: ${inquiry.requestId}")
        rideHailManager ! inquiry
      }

      def makeRideHailTransitRoutingRequest(bodyStreetVehicleRequestParam: StreetVehicle): Option[Int] = {
        //TODO make ride hail wait buffer config param
        val startWithWaitBuffer = 900 + departTime
        val currentSpaceTime =
          SpaceTime(currentPersonLocation.loc, startWithWaitBuffer)
        val theRequest = RoutingRequest(
          currentSpaceTime.loc,
          nextAct.getCoord,
          startWithWaitBuffer,
          withTransit = true,
          Some(id),
          Vector(bodyStreetVehicleRequestParam, dummyRHVehicle.copy(locationUTM = currentSpaceTime)),
          streetVehiclesUseIntermodalUse = rideHailTransitIntermodalUse,
          triggerId = getCurrentTriggerIdOrGenerate
        )
        router ! theRequest
        Some(theRequest.requestId)
      }

      def filterStreetVehiclesForQuery(
        streetVehicles: Vector[StreetVehicle],
        byMode: BeamMode
      ): Vector[StreetVehicle] = {
        choosesModeData.personData.currentTourPersonalVehicle match {
          case Some(personalVeh) =>
            // We already have a vehicle we're using on this tour, so filter down to that
            streetVehicles.filter(_.id == personalVeh)
          case None =>
            // Otherwise, filter by mode
            streetVehicles.filter(_.mode == byMode)
        }
      }

      val hasRideHail = availableModes.contains(RIDE_HAIL)

      var responsePlaceholders = ChoosesModeResponsePlaceholders()
      var requestId: Option[Int] = None
      // Form and send requests

      val shouldAlwaysQueryTransit = beamScenario.beamConfig.beam.exchange.output.generateSkimsForAllModes

      var householdVehiclesWereNotAvailable = false // to replan when personal vehicles are not available
      val (alreadyRequestedRideHail, alreadyRequestedRideHailTransit) =
        if (shouldAlwaysQueryTransit) {
          correctedCurrentTourMode match {
            case Some(RIDE_HAIL) if choosesModeData.isWithinTripReplanning => (false, false)
            case Some(RIDE_HAIL_TRANSIT) if choosesModeData.isWithinTripReplanning =>
              makeRideHailRequest()
              (true, false)
            case _ =>
              if (hasRideHail) {
                makeRideHailRequest()
                requestId = makeRideHailTransitRoutingRequest(bodyStreetVehicle)
              }
              (true, true)
          }
        } else { (false, false) }
      correctedCurrentTourMode match {
        case None =>
          if (hasRideHail) {
            responsePlaceholders = makeResponsePlaceholders(
              withRouting = true,
              withRideHail = true,
              withRideHailTransit = !choosesModeData.isWithinTripReplanning
            )
            if (!alreadyRequestedRideHail) { makeRideHailRequest() }
            if (!choosesModeData.isWithinTripReplanning & !alreadyRequestedRideHailTransit) {
              requestId = makeRideHailTransitRoutingRequest(bodyStreetVehicle)
            }
          } else {
            responsePlaceholders = makeResponsePlaceholders(withRouting = true)
            requestId = None
          }
          makeRequestWith(
            withTransit = availableModes.exists(_.isTransit),
            newlyAvailableBeamVehicles.map(_.streetVehicle) :+ bodyStreetVehicle,
            possibleEgressVehicles = dummySharedVehicles
          )
        case Some(WALK) =>
          responsePlaceholders = makeResponsePlaceholders(
            withRouting = true,
            withRideHail = alreadyRequestedRideHail,
            withRideHailTransit = alreadyRequestedRideHailTransit
          )
          makeRequestWith(withTransit = shouldAlwaysQueryTransit, Vector(bodyStreetVehicle))
        case Some(WALK_TRANSIT) =>
          responsePlaceholders = makeResponsePlaceholders(
            withRouting = true,
            withRideHail = alreadyRequestedRideHail,
            withRideHailTransit = alreadyRequestedRideHailTransit
          )
          makeRequestWith(withTransit = true, Vector(bodyStreetVehicle))
        case Some(CAV) =>
          // Request from household the trip legs to put into trip
          householdRef ! CavTripLegsRequest(bodyVehiclePersonId, currentActivity(choosesModeData.personData))
          responsePlaceholders = makeResponsePlaceholders(
            withPrivateCAV = true,
            withRideHail = alreadyRequestedRideHail,
            withRideHailTransit = alreadyRequestedRideHailTransit
          )
        case Some(HOV2_TELEPORTATION) =>
          val vehicles = filterStreetVehiclesForQuery(newlyAvailableBeamVehicles.map(_.streetVehicle), CAR)
            .map(car_vehicle => car_vehicle.copy(mode = CAR_HOV2))
          makeRequestWith(withTransit = shouldAlwaysQueryTransit, vehicles :+ bodyStreetVehicle)
          responsePlaceholders = makeResponsePlaceholders(
            withRouting = true,
            withRideHail = alreadyRequestedRideHail,
            withRideHailTransit = alreadyRequestedRideHailTransit
          )
        case Some(HOV3_TELEPORTATION) =>
          val vehicles = filterStreetVehiclesForQuery(newlyAvailableBeamVehicles.map(_.streetVehicle), CAR)
            .map(car_vehicle => car_vehicle.copy(mode = CAR_HOV3))
          makeRequestWith(withTransit = shouldAlwaysQueryTransit, vehicles :+ bodyStreetVehicle)
          responsePlaceholders = makeResponsePlaceholders(
            withRouting = true,
            withRideHail = alreadyRequestedRideHail,
            withRideHailTransit = alreadyRequestedRideHailTransit
          )
        case Some(tourMode @ (CAR | BIKE)) =>
          val maybeLeg = _experiencedBeamPlan.getPlanElements
            .get(_experiencedBeamPlan.getPlanElements.indexOf(nextAct) - 1) match {
            case l: Leg => Some(l)
            case _      => None
          }
          maybeLeg.map(_.getRoute) match {
            case Some(networkRoute: NetworkRoute) =>
              val maybeVehicle =
                filterStreetVehiclesForQuery(newlyAvailableBeamVehicles.map(_.streetVehicle), tourMode).headOption
              maybeVehicle match {
                case Some(vehicle) =>
                  router ! matsimLegToEmbodyRequest(
                    networkRoute,
                    vehicle,
                    departTime,
                    tourMode,
                    beamServices,
                    choosesModeData.currentLocation.loc,
                    nextAct.getCoord,
                    triggerId
                  )
                  responsePlaceholders = makeResponsePlaceholders(
                    withRouting = true,
                    withRideHail = alreadyRequestedRideHail,
                    withRideHailTransit = alreadyRequestedRideHailTransit
                  )
                case _ =>
                  makeRequestWith(withTransit = shouldAlwaysQueryTransit, Vector(bodyStreetVehicle))
                  responsePlaceholders = makeResponsePlaceholders(
                    withRouting = true,
                    withRideHail = alreadyRequestedRideHail,
                    withRideHailTransit = alreadyRequestedRideHailTransit
                  )
                  logger.error(
                    "No vehicle available for existing route of person {} trip of mode {} even though it was created in their plans",
                    body.id,
                    tourMode
                  )
              }
            case _ =>
              val vehicles = filterStreetVehiclesForQuery(newlyAvailableBeamVehicles.map(_.streetVehicle), tourMode)
                .map(vehicle => {
                  vehicle.mode match {
                    case CAR => vehicle.copy(mode = tourMode)
                    case _   => vehicle
                  }
                })
              if (
                beamScenario.beamConfig.beam.agentsim.agents.vehicles.replanOnTheFlyWhenHouseholdVehiclesAreNotAvailable && vehicles.isEmpty
              ) {
                eventsManager.processEvent(
                  new ReplanningEvent(
                    departTime,
                    Id.createPersonId(id),
                    getReplanningReasonFrom(
                      choosesModeData.personData,
                      ReservationErrorCode.HouseholdVehicleNotAvailable.entryName
                    ),
                    currentPersonLocation.loc.getX,
                    currentPersonLocation.loc.getY
                  )
                )
                householdVehiclesWereNotAvailable = true
              }
              makeRequestWith(
                withTransit = householdVehiclesWereNotAvailable | shouldAlwaysQueryTransit,
                vehicles :+ bodyStreetVehicle
              )
              responsePlaceholders = makeResponsePlaceholders(
                withRouting = true,
                withRideHail = householdVehiclesWereNotAvailable | alreadyRequestedRideHail,
                withRideHailTransit = householdVehiclesWereNotAvailable | alreadyRequestedRideHail
              )
              if (householdVehiclesWereNotAvailable & !alreadyRequestedRideHail) {
                makeRideHailRequest()
                if (!choosesModeData.isWithinTripReplanning & !alreadyRequestedRideHailTransit) {
                  requestId = makeRideHailTransitRoutingRequest(bodyStreetVehicle)
                }
              }
          }
        case Some(mode @ (DRIVE_TRANSIT | BIKE_TRANSIT)) =>
          val vehicleMode = Modes.getAccessVehicleMode(mode)
          val LastTripIndex = currentTour(choosesModeData.personData).trips.size - 1
          val tripIndexOfElement = currentTour(choosesModeData.personData)
            .tripIndexOfElement(nextAct)
            .getOrElse(throw new IllegalArgumentException(s"Element [$nextAct] not found"))
          (
            tripIndexOfElement,
            choosesModeData.personData.currentTourPersonalVehicle
          ) match {
            case (0, _) if !choosesModeData.isWithinTripReplanning =>
              // We use our car if we are not replanning, otherwise we end up doing a walk transit (catch-all below)
              // we do not send parking inquiry here, instead we wait for drive_transit route to come back and we use
              // actual location of transit station
              makeRequestWith(
                withTransit = true,
                filterStreetVehiclesForQuery(newlyAvailableBeamVehicles.map(_.streetVehicle), vehicleMode)
                :+ bodyStreetVehicle
              )
              responsePlaceholders = makeResponsePlaceholders(
                withRouting = true,
                withRideHail = alreadyRequestedRideHail,
                withRideHailTransit = alreadyRequestedRideHailTransit
              )
            case (LastTripIndex, Some(currentTourPersonalVehicle)) =>
              // At the end of the tour, only drive home a vehicle that we have also taken away from there.
              makeRequestWith(
                withTransit = true,
                newlyAvailableBeamVehicles
                  .map(_.streetVehicle)
                  .filter(_.id == currentTourPersonalVehicle) :+ bodyStreetVehicle,
                streetVehiclesIntermodalUse = Egress
              )
              responsePlaceholders = makeResponsePlaceholders(
                withRouting = true,
                withRideHail = alreadyRequestedRideHail,
                withRideHailTransit = alreadyRequestedRideHailTransit
              )
            case _ =>
              // Reset available vehicles so we don't release our car that we've left during this replanning
              availablePersonalStreetVehicles = Vector()
              makeRequestWith(withTransit = true, Vector(bodyStreetVehicle))
              responsePlaceholders = makeResponsePlaceholders(
                withRouting = true,
                withRideHail = alreadyRequestedRideHail,
                withRideHailTransit = alreadyRequestedRideHailTransit
              )
          }
        case Some(RIDE_HAIL | RIDE_HAIL_POOLED) if choosesModeData.isWithinTripReplanning =>
          // Give up on all ride hail after a failure
          responsePlaceholders = makeResponsePlaceholders(withRouting = true)
          makeRequestWith(withTransit = true, Vector(bodyStreetVehicle))
        case Some(RIDE_HAIL | RIDE_HAIL_POOLED) =>
          responsePlaceholders = makeResponsePlaceholders(
            withRouting = true,
            withRideHail = true,
            withRideHailTransit = alreadyRequestedRideHailTransit
          )
          makeRequestWith(
            withTransit = shouldAlwaysQueryTransit,
            Vector(bodyStreetVehicle)
          ) // We need a WALK alternative if RH fails
          if (!alreadyRequestedRideHail) { makeRideHailRequest() }
        case Some(RIDE_HAIL_TRANSIT) if choosesModeData.isWithinTripReplanning =>
          // Give up on ride hail transit after a failure, too complicated, but try regular ride hail again
          responsePlaceholders = makeResponsePlaceholders(withRouting = true, withRideHail = true)
          makeRequestWith(withTransit = true, Vector(bodyStreetVehicle))
          if (!alreadyRequestedRideHail) { makeRideHailRequest() }
        case Some(RIDE_HAIL_TRANSIT) =>
          responsePlaceholders =
            makeResponsePlaceholders(withRideHailTransit = true, withRideHail = alreadyRequestedRideHail)
          if (!alreadyRequestedRideHailTransit) { requestId = makeRideHailTransitRoutingRequest(bodyStreetVehicle) }
        case Some(m) =>
          logDebug(m.toString)
      }
      val newPersonData = choosesModeData.copy(
        personData = choosesModeData.personData
          .copy(currentTourMode = if (householdVehiclesWereNotAvailable) None else correctedCurrentTourMode),
        availablePersonalStreetVehicles = availablePersonalStreetVehicles,
        allAvailableStreetVehicles = newlyAvailableBeamVehicles,
        routingResponse = responsePlaceholders.routingResponse,
        rideHail2TransitRoutingResponse = responsePlaceholders.rideHail2TransitRoutingResponse,
        rideHail2TransitRoutingRequestId = requestId,
        rideHailResult = responsePlaceholders.rideHailResult,
        rideHail2TransitAccessResult = responsePlaceholders.rideHail2TransitAccessResult,
        rideHail2TransitEgressResult = responsePlaceholders.rideHail2TransitEgressResult,
        cavTripLegs = responsePlaceholders.cavTripLegs,
        routingFinished = choosesModeData.routingFinished
          || responsePlaceholders.routingResponse == RoutingResponse.dummyRoutingResponse
      )
      stay() using newPersonData
    /*
     * Receive and store data needed for choice.
     */
    case Event(
          theRouterResult @ RoutingResponse(_, requestId, _, _, _, _, _),
          choosesModeData: ChoosesModeData
        ) if choosesModeData.routingRequestToLegMap.contains(requestId) =>
      //handling router responses for shared vehicles
      val routingResponse = choosesModeData.routingResponse.get
      val tripIdentifier = choosesModeData.routingRequestToLegMap(requestId)
      val newMap = choosesModeData.routingRequestToLegMap - requestId
      val routingFinished = newMap.isEmpty
      val mayBeTripIdx: Option[Int] = routingResponse.itineraries.zipWithIndex.collectFirst {
        case (trip, i) if tripIdentifier.isAppropriateTrip(trip) => i
      }
      val maybeNewChoosesModeData =
        for {
          tripIdx <- mayBeTripIdx
          trip = routingResponse.itineraries(tripIdx)
          tripWithVehicle = theRouterResult.itineraries.find(_.legs.size == 3)
          newTrips: Seq[EmbodiedBeamTrip] =
            if (tripWithVehicle.isEmpty) {
              //need to delete this trip: not found the right way to the shared vehicle or destination
              routingResponse.itineraries.patch(tripIdx, Nil, 0)
            } else {
              //drop everything after the last transit and add the new legs on the shared vehicle
              val appendedEgressLegs = trip.legs.reverse
                .dropWhile(!_.beamLeg.mode.isTransit)
                .reverse ++ tripWithVehicle.get.legs
              val appendTrip = trip.copy(legs = appendedEgressLegs)
              routingResponse.itineraries.patch(tripIdx, Seq(appendTrip), 1)
            }
          rr = routingResponse.copy(itineraries = newTrips)
        } yield choosesModeData.copy(
          routingResponse = Some(rr),
          routingFinished = routingFinished,
          routingRequestToLegMap = newMap
        )
      val newChoosesModeData = maybeNewChoosesModeData.getOrElse(choosesModeData)

      stay() using newChoosesModeData
        .copy(
          routingResponse =
            if (routingFinished) Some(correctRoutingResponse(newChoosesModeData.routingResponse.get))
            else newChoosesModeData.routingResponse,
          routingFinished = routingFinished,
          routingRequestToLegMap = newMap
        )

    case Event(
          theRouterResult @ RoutingResponse(_, requestId, _, _, _, _, _),
          choosesModeData: ChoosesModeData
        ) if choosesModeData.rideHail2TransitRoutingRequestId.contains(requestId) =>
      theRouterResult.itineraries.view.foreach { resp =>
        resp.beamLegs.filter(_.mode == CAR).foreach { leg =>
          routeHistory.rememberRoute(leg.travelPath.linkIds, leg.startTime)
        }
      }
      // HACKY FIX: The old behavior just chose the first RH_TRANSIT itinerary from all the possible RH_TRANSIT
      // itineraries produced by R5. But different itineraries may have different combinations of walk/rh for
      // access/egress, and the egress RH legs in different itineraries may have different starting locations. So we'd
      // really need to send separate RH requests for each RH_TRANSIT itinerary if we wanted to do it correctly. This
      // sounds too complicated and costly, so instead we just run a route choice on the RH_TRANSIT itineraries returned
      // by R5. These don't necessarily have correct wait times, but R5 has been updated to give them appropriate costs.
      // Once we've chosen the best itinerary we can send requests to the RHM to fill in true costs and wait times

      val rhTransitTrip = modeChoiceCalculator(
        theRouterResult.itineraries.filter(_.tripClassifier == RIDE_HAIL_TRANSIT).toIndexedSeq,
        matsimPlan.getPerson.getCustomAttributes
          .get("beam-attributes")
          .asInstanceOf[AttributesOfIndividual],
        nextActivity(choosesModeData.personData),
        Some(currentActivity(choosesModeData.personData)),
        Some(matsimPlan.getPerson)
      )

      // If there's a drive-transit trip AND we don't have an error RH2Tr response (due to no desire to use RH) then seek RH on access and egress
      val newPersonData =
        if (
          shouldAttemptRideHail2Transit(
            rhTransitTrip,
            choosesModeData.rideHail2TransitAccessResult
          )
        ) {
          val accessSegment =
            rhTransitTrip.get.legs.view
              .takeWhile(!_.beamLeg.mode.isMassTransit)
              .map(_.beamLeg)
          val egressSegment =
            rhTransitTrip.get.legs.view.reverse.takeWhile(!_.beamLeg.mode.isTransit).reverse.map(_.beamLeg)
          val (accessId, accessResult) =
            if (
              (accessSegment.map(_.travelPath.distanceInM).sum > 0) & accessSegment
                .exists(l => l.mode.isRideHail | l.mode == CAR)
            ) {
              (makeRideHailRequestFromBeamLeg(accessSegment), None)
            } else {
              (None, Some(RideHailResponse.dummyWithError(RideHailNotRequestedError)))
            }
          val (egressId, egressResult) =
            if (
              (egressSegment.map(_.travelPath.distanceInM).sum > 0) & egressSegment
                .exists(l => l.mode.isRideHail | l.mode == CAR)
            ) {
              (makeRideHailRequestFromBeamLeg(egressSegment.toVector), None)
            } else {
              (None, Some(RideHailResponse.dummyWithError(RideHailNotRequestedError)))
            }
          choosesModeData.copy(
            rideHail2TransitRoutingResponse = Some(rhTransitTrip.get),
            rideHail2TransitAccessInquiryId = accessId,
            rideHail2TransitEgressInquiryId = egressId,
            rideHail2TransitAccessResult = accessResult,
            rideHail2TransitEgressResult = egressResult
          )
        } else {
          choosesModeData.copy(
            rideHail2TransitRoutingResponse = Some(EmbodiedBeamTrip.empty),
            rideHail2TransitAccessResult = Some(RideHailResponse.dummyWithError(RideHailNotRequestedError)),
            rideHail2TransitEgressResult = Some(RideHailResponse.dummyWithError(RideHailNotRequestedError)),
            routingFinished =
              choosesModeData.routingFinished || (choosesModeData.rideHailResult.nonEmpty && choosesModeData.routingResponse.nonEmpty)
          )
        }
      stay() using newPersonData

    case Event(response: RoutingResponse, choosesModeData: ChoosesModeData) =>
      response.itineraries.view.foreach { resp =>
        resp.beamLegs.filter(_.mode == CAR).foreach { leg =>
          routeHistory.rememberRoute(leg.travelPath.linkIds, leg.startTime)
        }
      }
      val thereAreTeleportationItineraries = response.itineraries.foldLeft(false) { (thereAreTeleportations, trip) =>
        val thereAreTeleportationVehicles = trip.legs.foldLeft(false) { (accum, leg) =>
          accum || BeamVehicle.isSharedTeleportationVehicle(leg.beamVehicleId)
        }
        thereAreTeleportations || thereAreTeleportationVehicles
      }
      val newParkingRequestIds = if (thereAreTeleportationItineraries) {
        choosesModeData.parkingRequestIds
      } else {
        val parkingRequestIds: Seq[(Int, VehicleOnTrip)] = makeParkingInquiries(choosesModeData, response.itineraries)
        choosesModeData.parkingRequestIds ++ parkingRequestIds
      }

      val dummyVehiclesPresented = makeVehicleRequestsForDummySharedVehicles(response.itineraries)
      val newData = if (dummyVehiclesPresented) {
        choosesModeData.copy(
          routingResponse = Some(response),
          parkingRequestIds = newParkingRequestIds
        )
      } else {
        choosesModeData.copy(
          routingResponse = Some(correctRoutingResponse(response)),
          parkingRequestIds = newParkingRequestIds,
          routingFinished =
            choosesModeData.rideHail2TransitRoutingResponse.nonEmpty || choosesModeData.rideHail2TransitRoutingRequestId.isEmpty // CHANGE APRIL 2024: choice was moving ahead before RH transit result completed
        )
      }

      // If person plan doesn't have a route for an activity create and save it
      for {
        activity <- nextActivity(choosesModeData.personData)
        leg      <- _experiencedBeamPlan.getTripContaining(activity).leg if leg.getRoute == null
      } {
        val links =
          response.itineraries
            .flatMap(_.beamLegs)
            .find(_.mode == BeamMode.CAR)
            .map { beamLeg =>
              beamLeg.travelPath.linkIds
                .map(id => Id.create(id, classOf[Link]))
                .toList
            }
            .getOrElse(List.empty)

        if (links.nonEmpty) {
          val route = RouteUtils.createNetworkRoute(JavaConverters.seqAsJavaList(links), beamScenario.network)
          leg.setRoute(route)
        }
      }

      stay() using newData

    case Event(theRideHailResult: RideHailResponse, choosesModeData: ChoosesModeData) =>
      //      println(s"receiving response: ${theRideHailResult}")
      val newPersonData = Some(theRideHailResult.request.requestId) match {
        case choosesModeData.rideHail2TransitAccessInquiryId =>
          choosesModeData.copy(
            rideHail2TransitAccessResult = Some(theRideHailResult),
            routingFinished = choosesModeData.rideHail2TransitEgressResult.nonEmpty
          )
        case choosesModeData.rideHail2TransitEgressInquiryId =>
          choosesModeData.copy(
            rideHail2TransitEgressResult = Some(theRideHailResult),
            routingFinished = choosesModeData.rideHail2TransitAccessResult.nonEmpty
          )
        case _ =>
          val routingFinished =
            choosesModeData.rideHail2TransitRoutingResponse.nonEmpty &&
            choosesModeData.routingResponse.nonEmpty &&
            choosesModeData.rideHail2TransitAccessResult.nonEmpty &&
            choosesModeData.rideHail2TransitEgressResult.nonEmpty
          choosesModeData.copy(
            rideHailResult = Some(theRideHailResult),
            routingFinished = choosesModeData.routingFinished || routingFinished
          )
      }
      stay() using newPersonData
    case Event(parkingInquiryResponse: ParkingInquiryResponse, choosesModeData: ChoosesModeData) =>
      val newPersonData = choosesModeData.copy(
        parkingResponses = choosesModeData.parkingResponses +
          (choosesModeData.parkingRequestIds(parkingInquiryResponse.requestId) -> parkingInquiryResponse)
      )
      stay using newPersonData
    case Event(cavTripLegsResponse: CavTripLegsResponse, choosesModeData: ChoosesModeData) =>
      stay using choosesModeData.copy(cavTripLegs = Some(cavTripLegsResponse))
    //handling response with the shared vehicle nearby the egress legs
    case Event(mobStatuses: MobilityStatusWithLegs, choosesModeData: ChoosesModeData) =>
      val mobilityStatuses = mobStatuses.responses.map { case (trip, leg, response) =>
        (trip, leg, response.streetVehicle.collect { case token: Token => token })
      }
      val tripsToDelete = mobilityStatuses.collect { case (trip, _, tokens) if tokens.isEmpty => trip }.toSet
      val tripsToModify = mobilityStatuses.collect { case (trip, _, tokens) if tokens.nonEmpty => trip }.toSet
      val legMap = mobilityStatuses
        .filter { case (trip, _, _) => tripsToModify.contains(trip) }
        .map { case (_, leg, response) => leg -> response }
        .toMap

      val rr = choosesModeData.routingResponse.get
      val newTrips = rr.itineraries
        .filterNot(tripsToDelete.contains)
        .map {
          case trip if tripsToModify.contains(trip) =>
            //find nearest provided vehicle for each leg
            val legVehicles: Map[EmbodiedBeamLeg, Token] = trip.legs.collect {
              case leg if legMap.contains(leg) =>
                val nearestVehicle = legMap(leg)
                  .minBy(token =>
                    geo.distUTMInMeters(
                      geo.wgs2Utm(leg.beamLeg.travelPath.startPoint.loc),
                      token.streetVehicle.locationUTM.loc
                    )
                  )
                leg -> nearestVehicle
            }.toMap
            //replace the dummy vehicle with the provided token for each leg
            val newLegs = trip.legs.map {
              case leg if legVehicles.contains(leg) =>
                val token = legVehicles(leg)
                leg.copy(beamVehicleId = token.id)
              case leg => leg
            }
            beamVehicles ++= legVehicles.values.map(token => token.id -> token)
            trip.copy(legs = newLegs)
          case trip => trip
        }
      //issue routing request for egress legs:
      // final transit stop -> destination
      val routingRequestMap = generateRoutingRequestsForEgress(newTrips)
      routingRequestMap.keys.foreach(routingRequest => router ! routingRequest)
      val newRoutingResponse = rr.copy(itineraries = newTrips)
      //issue parking request for the shared vehicle
      val parkingRequestIds = makeParkingInquiries(choosesModeData, newTrips)
      //correct routing response if routing is finished (no appropriate vehicles available)
      stay using choosesModeData
        .copy(
          routingResponse =
            Some(if (routingRequestMap.isEmpty) correctRoutingResponse(newRoutingResponse) else newRoutingResponse),
          parkingRequestIds = choosesModeData.parkingRequestIds ++ parkingRequestIds,
          routingFinished = routingRequestMap.isEmpty,
          routingRequestToLegMap = routingRequestMap.map { case (request, tripMode) =>
            request.requestId -> tripMode
          }
        )
  } using completeChoiceIfReady)

  private def makeParkingInquiries(
    choosesModeData: ChoosesModeData,
    itineraries: Seq[EmbodiedBeamTrip]
  ): Seq[(Int, VehicleOnTrip)] = {

    val parkingLegs: Seq[(TripIdentifier, EmbodiedBeamLeg)] = itineraries
      .flatMap { trip =>
        trip.legs
          .filter(leg => legVehicleHasParkingBehavior(leg) && !isLegOnDummySharedVehicle(leg))
          .map(TripIdentifier(trip) -> _)
      }

    val alreadyRequested = choosesModeData.parkingRequestIds.map { case (_, vehicleOnTrip) => vehicleOnTrip }.toSet

    val nextAct = nextActivity(choosesModeData.personData).get
    val (_, parkingInquiries) =
      parkingLegs.foldLeft((alreadyRequested, Seq.empty[(VehicleOnTrip, ParkingInquiry)])) {
        case ((requested, seq), (tripIdentifier, leg)) =>
          val vehicleOnTrip = VehicleOnTrip(leg.beamVehicleId, tripIdentifier)
          if (requested.contains(vehicleOnTrip)) {
            (requested, seq)
          } else {
            val veh = beamVehicles(leg.beamVehicleId).vehicle
            (
              requested + vehicleOnTrip,
              seq :+ (vehicleOnTrip -> ParkingInquiry.init(
                SpaceTime(geo.wgs2Utm(leg.beamLeg.travelPath.endPoint.loc), leg.beamLeg.endTime),
                nextAct.getType,
                VehicleManager.getReservedFor(veh.vehicleManagerId.get).get,
                Some(veh),
                None,
                Some(this.id),
                attributes.valueOfTime,
                getActivityEndTime(nextAct, beamServices) - leg.beamLeg.endTime,
                reserveStall = false,
                triggerId = getCurrentTriggerIdOrGenerate
              ))
            )
          }
      }

    parkingInquiries.map { case (vehicleOnTrip, inquiry) =>
      park(inquiry)
      inquiry.requestId -> vehicleOnTrip
    }
  }

  private def generateRoutingRequestsForEgress(
    newTrips: Seq[EmbodiedBeamTrip]
  ): Map[RoutingRequest, TripIdentifier] = {

    //we saving in the map (routing request for egress part -> trip identifier)
    newTrips.foldLeft(Map.empty[RoutingRequest, TripIdentifier]) { case (tripMap, trip) =>
      val transitAndDriveLeg: Option[(EmbodiedBeamLeg, EmbodiedBeamLeg)] = trip.legs.zip(trip.legs.tail).find {
        case (leg, nextLeg) if leg.beamLeg.mode.isTransit && isDriveVehicleLeg(nextLeg) =>
          val vehicleLocation = beamVehicles(nextLeg.beamVehicleId).streetVehicle.locationUTM.loc
          val walkDistance = geo.distUTMInMeters(geo.wgs2Utm(leg.beamLeg.travelPath.endPoint.loc), vehicleLocation)
          walkDistance > beamServices.beamConfig.beam.agentsim.thresholdForWalkingInMeters
        case _ => false
      }
      transitAndDriveLeg match {
        case Some((transitLeg, sharedVehicleLeg)) =>
          //the router should return a walk leg to the vehicle, vehicle leg and a walk leg to the destination
          val bodyLocationAfterTransit = geo.wgs2Utm(transitLeg.beamLeg.travelPath.endPoint)
          val bodyVehicle = createBodyStreetVehicle(bodyLocationAfterTransit)
          val finalDestination = geo.wgs2Utm(trip.legs.last.beamLeg.travelPath.endPoint.loc)
          val egressRequest = RoutingRequest(
            bodyLocationAfterTransit.loc,
            finalDestination,
            bodyLocationAfterTransit.time,
            withTransit = false,
            Some(id),
            IndexedSeq(bodyVehicle, beamVehicles(sharedVehicleLeg.beamVehicleId).streetVehicle),
            Some(attributes),
            triggerId = getCurrentTriggerIdOrGenerate
          )
          tripMap + (egressRequest -> TripIdentifier(trip))
        case None =>
          tripMap
      }
    }
  }

  private def createBodyStreetVehicle(locationUTM: SpaceTime): StreetVehicle = {
    StreetVehicle(
      body.id,
      body.beamVehicleType.id,
      locationUTM,
      WALK,
      asDriver = true,
      needsToCalculateCost = false
    )
  }

  private def correctRoutingResponse(response: RoutingResponse) = {
    val theRouterResult = response.copy(itineraries = response.itineraries.map { it =>
      it.copy(
        it.legs.flatMap(embodiedLeg =>
          if (legVehicleHasParkingBehavior(embodiedLeg))
            EmbodiedBeamLeg.splitLegForParking(embodiedLeg, beamServices, transportNetwork)
          else Vector(embodiedLeg)
        )
      )
    })
    val correctedItins = theRouterResult.itineraries
      .map { trip =>
        if (trip.legs.head.beamLeg.mode != WALK) {
          val startLeg =
            dummyWalkLeg(
              trip.legs.head.beamLeg.startTime,
              trip.legs.head.beamLeg.travelPath.startPoint.loc,
              unbecomeDriverOnCompletion = false
            )
          trip.copy(legs = startLeg +: trip.legs)
        } else trip
      }
      .map { trip =>
        if (trip.legs.last.beamLeg.mode != WALK) {
          val endLeg =
            dummyWalkLeg(
              trip.legs.last.beamLeg.endTime,
              trip.legs.last.beamLeg.travelPath.endPoint.loc,
              unbecomeDriverOnCompletion = true
            )
          trip.copy(legs = trip.legs :+ endLeg)
        } else trip
      }
    val responseCopy = theRouterResult.copy(itineraries = correctedItins)
    responseCopy
  }

  private def legVehicleHasParkingBehavior(embodiedLeg: EmbodiedBeamLeg): Boolean = {
    /* we need to park cars and any shared vehicles */
    /* teleportation vehicles are not actual vehicles, so, they do not require parking */
    val isTeleportationVehicle = BeamVehicle.isSharedTeleportationVehicle(embodiedLeg.beamVehicleId)
    val isRealCar = embodiedLeg.beamLeg.mode == CAR && dummyRHVehicle.id != embodiedLeg.beamVehicleId
    !isTeleportationVehicle && (
      isRealCar
      || (embodiedLeg.beamLeg.mode == BIKE && beamVehicles.get(embodiedLeg.beamVehicleId).forall(_.isInstanceOf[Token]))
    )
  }

  private def dummyWalkLeg(time: Int, location: Location, unbecomeDriverOnCompletion: Boolean) = {
    EmbodiedBeamLeg(
      BeamLeg.dummyLeg(time, location),
      body.id,
      body.beamVehicleType.id,
      asDriver = true,
      0,
      unbecomeDriverOnCompletion = unbecomeDriverOnCompletion
    )
  }

  private def isDriveVehicleLeg(leg: EmbodiedBeamLeg) = {
    leg.asDriver && leg.beamLeg.mode != BeamMode.WALK
  }

  def shouldAttemptRideHail2Transit(
    driveTransitTrip: Option[EmbodiedBeamTrip],
    rideHail2TransitResult: Option[RideHailResponse]
  ): Boolean = {
    driveTransitTrip.isDefined && driveTransitTrip.get.legs
      .exists(leg => beamScenario.rideHailTransitModes.contains(leg.beamLeg.mode)) &&
    rideHail2TransitResult.getOrElse(RideHailResponse.DUMMY).error.isEmpty // NOTE: will this ever be nonempty?
  }

  def makeRideHailRequestFromBeamLeg(legs: Seq[BeamLeg]): Option[Int] = {
    val inquiry = RideHailRequest(
      RideHailInquiry,
      bodyVehiclePersonId,
      beamServices.geo.wgs2Utm(legs.head.travelPath.startPoint.loc),
      legs.head.startTime,
      beamServices.geo.wgs2Utm(legs.last.travelPath.endPoint.loc),
      asPooled = true,
      withWheelchair = wheelchairUser,
      requestTime = _currentTick.get,
      requester = self,
      rideHailServiceSubscription = attributes.rideHailServiceSubscription,
      triggerId = getCurrentTriggerIdOrGenerate
    )
    rideHailManager ! inquiry
    Some(inquiry.requestId)
  }

  private def makeVehicleRequestsForDummySharedVehicles(trips: Seq[EmbodiedBeamTrip]): Boolean = {
    implicit val executionContext: ExecutionContext = context.system.dispatcher
    //get all the shared vehicles to request tokens for them
    val tripLegPairs = trips.flatMap(trip =>
      trip.legs
        .filter(legs => isLegOnDummySharedVehicle(legs))
        .map(leg => (trip, leg))
    )
    if (tripLegPairs.nonEmpty) {
      Future
        .sequence(
          tripLegPairs.collect { case (trip, leg) =>
            requestAvailableVehicles(sharedVehicleFleets, geo.wgs2Utm(leg.beamLeg.travelPath.startPoint), null)
              .map((trip, leg, _))
          }
        )
        .map { responses: Seq[(EmbodiedBeamTrip, EmbodiedBeamLeg, MobilityStatusResponse)] =>
          MobilityStatusWithLegs(responses)
        } pipeTo self
      true
    } else {
      false
    }
  }

  private def isLegOnDummySharedVehicle(beamLeg: EmbodiedBeamLeg): Boolean = {
    isDummySharedVehicle(beamLeg.beamVehicleId)
  }

  private def isDummySharedVehicle(beamVehicleId: Id[BeamVehicle]): Boolean =
    dummySharedVehicles.exists(_.id == beamVehicleId)

  case object FinishingModeChoice extends BeamAgentState

  def createRideHail2TransitItin(
    rideHail2TransitAccessResult: RideHailResponse,
    rideHail2TransitEgressResult: RideHailResponse,
    driveTransitTrip: EmbodiedBeamTrip
  ): Vector[EmbodiedBeamTrip] = {
    if (!driveTransitTrip.tripClassifier.equals(RIDE_HAIL_TRANSIT)) { Vector.empty[EmbodiedBeamTrip] }
    else if (
      rideHail2TransitAccessResult.error.forall(error => error == RideHailNotRequestedError) &&
      rideHail2TransitEgressResult.error.forall(error => error == RideHailNotRequestedError)
    ) {
      val (accessLegs, timeToCustomer) = rideHail2TransitAccessResult.error match {
        case Some(RideHailNotRequestedError) =>
          (Vector(Vector(driveTransitTrip.legs.head)), 0)
        case _ =>
          val timeToCustomer = rideHail2TransitAccessResult.travelProposal.get.passengerSchedule
            .legsBeforePassengerBoards(bodyVehiclePersonId)
            .map(_.duration)
            .sum
          val legs = travelProposalToRideHailLegs(
            rideHail2TransitAccessResult.travelProposal.get,
            rideHail2TransitAccessResult.rideHailManagerName,
            None
          )
          (legs, timeToCustomer)
      }
      val egressLegs = rideHail2TransitEgressResult.error match {
        case Some(RideHailNotRequestedError) =>
          Vector(Vector(driveTransitTrip.legs.last))
        case _ =>
          travelProposalToRideHailLegs(
            rideHail2TransitEgressResult.travelProposal.get,
            rideHail2TransitEgressResult.rideHailManagerName,
            None
          )
      }

      for {
        accessLeg     <- accessLegs
        egressLeg     <- egressLegs
        rhTransitTrip <- createRideHailTransitTrip(driveTransitTrip, accessLeg, timeToCustomer, egressLeg)
      } yield rhTransitTrip
    } else Vector.empty[EmbodiedBeamTrip]
  }

  private def createRideHailTransitTrip(
    driveTransitTrip: EmbodiedBeamTrip,
    tncAccessLeg: Vector[EmbodiedBeamLeg],
    timeToCustomer: Int,
    tncEgressLeg: Vector[EmbodiedBeamLeg]
  ): Option[EmbodiedBeamTrip] = {
    val transitLegs = driveTransitTrip.legs
      .dropWhile(leg => !leg.beamLeg.mode.isTransit)
      .reverse
      .dropWhile(leg => !leg.beamLeg.mode.isTransit)
    val (extraWaitTimeBuffer, accessLegAdjustment) = tncAccessLeg.filter(_.isRideHail) match {
      case Vector() =>
        (Int.MaxValue, 0)
      case rhLegs =>
        val extraWaitTimeBuffer = rhLegs.last.beamLeg.endTime -
          tncAccessLeg.map(_.beamLeg.duration).sum - timeToCustomer - _currentTick.get
        val startTimeBufferForWaiting = math.max(300.0, timeToCustomer.toDouble * 0.5)
        (extraWaitTimeBuffer, startTimeBufferForWaiting.floor.toInt)
    }

    if (extraWaitTimeBuffer >= 300) {
      Some(
        EmbodiedBeamTrip(
          Vector(
            tncAccessLeg.head.copy(beamLeg =
              tncAccessLeg.head.beamLeg.updateStartTime(tncAccessLeg.head.beamLeg.startTime - accessLegAdjustment)
            )
          ) ++ tncAccessLeg.tail ++ transitLegs ++ tncEgressLeg
        )
      )
    } else None
  }

  def addParkingCostToItins(
    itineraries: Seq[EmbodiedBeamTrip],
    parkingResponses: Map[VehicleOnTrip, ParkingInquiryResponse]
  ): Seq[EmbodiedBeamTrip] = {
    itineraries.map { itin =>
      itin.tripClassifier match {
        case CAR | DRIVE_TRANSIT | BIKE_TRANSIT | BIKE =>
          // find parking legs (the subsequent leg of the same vehicle)
          val parkingLegs = itin.legs.zip(itin.legs.tail).collect {
            case (leg1, leg2) if leg1.beamVehicleId == leg2.beamVehicleId && legVehicleHasParkingBehavior(leg2) => leg2
          }
          val walkLegsAfterParkingWithParkingResponses = itin.legs
            .zip(itin.legs.tail)
            .collect {
              case (leg1, leg2) if parkingLegs.contains(leg1) && leg2.beamLeg.mode == BeamMode.WALK =>
                leg2 -> parkingResponses(VehicleOnTrip(leg1.beamVehicleId, TripIdentifier(itin)))
            }
            .toMap
          val newLegs = itin.legs.map { leg =>
            if (parkingLegs.contains(leg)) {
              if (leg.beamLeg.duration < 0) { logger.error("Negative parking leg duration {}", leg) }
              leg.copy(
                cost = leg.cost + parkingResponses(
                  VehicleOnTrip(leg.beamVehicleId, TripIdentifier(itin))
                ).stall.costInDollars
              )
            } else if (walkLegsAfterParkingWithParkingResponses.contains(leg)) {
              if (leg.beamLeg.duration < 0) { logger.error("Negative walk after parking leg duration {}", leg) }
              val dist = geo.distUTMInMeters(
                geo.wgs2Utm(leg.beamLeg.travelPath.endPoint.loc),
                walkLegsAfterParkingWithParkingResponses(leg).stall.locationUTM
              )
              val travelTime: Int = (dist / ZonalParkingManager.AveragePersonWalkingSpeed).toInt
              leg.copy(beamLeg = leg.beamLeg.scaleToNewDuration(travelTime))
            } else {
              if (leg.beamLeg.duration < 0) { logger.error("Negative non-parking leg duration {}", leg) }
              leg
            }
          }
          itin.copy(legs = newLegs)
        case _ =>
          itin
      }
    }
  }

  def mustBeDrivenHome(vehicle: VehicleOrToken): Boolean = {
    vehicle match {
      case ActualVehicle(beamVehicle) =>
        beamVehicle.isMustBeDrivenHome
      case _: Token =>
        false // is not a household vehicle
    }
  }

  def completeChoiceIfReady: PartialFunction[State, State] = {
    case FSM.State(
          _,
          choosesModeData @ ChoosesModeData(
            personData,
            _,
            None,
            Some(routingResponse),
            parkingResponses,
            parkingResponseIds,
            Some(rideHailResult),
            Some(rideHail2TransitRoutingResponse),
            _,
            Some(rideHail2TransitAccessResult),
            _,
            Some(rideHail2TransitEgressResult),
            _,
            _,
            _,
            _,
            _,
            Some(cavTripLegs),
            _,
            _,
            true,
            _
          ),
          _,
          _,
          _
        )
        if parkingResponses.size >= parkingResponseIds.size
          && allRequiredParkingResponsesReceived(routingResponse, parkingResponses) =>
      val currentPersonLocation = choosesModeData.currentLocation
      val nextAct = nextActivity(choosesModeData.personData).get
      val rideHail2TransitIineraries = createRideHail2TransitItin(
        rideHail2TransitAccessResult,
        rideHail2TransitEgressResult,
        rideHail2TransitRoutingResponse
      )

      val rideHailItinerary = rideHailResult.travelProposal match {
        case Some(travelProposal)
            if travelProposal.timeToCustomer(
              bodyVehiclePersonId
            ) <= travelProposal.maxWaitingTimeInSec =>
          travelProposalToRideHailLegs(
            travelProposal,
            rideHailResult.rideHailManagerName,
            choosesModeData.personData.currentTourMode
          )
            .map(surroundWithWalkLegsIfNeededAndMakeTrip)
        case _ =>
          Vector()
      }

      val combinedItinerariesForChoice = (rideHailItinerary ++ addParkingCostToItins(
        routingResponse.itineraries,
        parkingResponses
<<<<<<< HEAD
      ) ++ rideHail2TransitIinerary)
        .groupBy(t => (t.vehiclesInTrip, t.totalTravelTimeInSecs))
        .values
        .flatten
        .toIndexedSeq
=======
      ) ++ rideHail2TransitIineraries
>>>>>>> e8acab10

      val availableModesForTrips: Seq[BeamMode] = availableModesForPerson(matsimPlan.getPerson)
        .filterNot(mode => choosesModeData.excludeModes.contains(mode))

      val filteredItinerariesForChoice = choosesModeData.personData.currentTourMode match {
        case Some(mode) if mode == DRIVE_TRANSIT || mode == BIKE_TRANSIT =>
          val LastTripIndex = currentTour(choosesModeData.personData).trips.size - 1
          val tripIndexOfElement = currentTour(choosesModeData.personData)
            .tripIndexOfElement(nextAct)
            .getOrElse(throw new IllegalArgumentException(s"Element [$nextAct] not found"))
          (
            tripIndexOfElement,
            personData.hasDeparted
          ) match {
            case (0 | LastTripIndex, false) =>
              combinedItinerariesForChoice.filter(_.tripClassifier == mode)
            case _ =>
              combinedItinerariesForChoice
          }
        case Some(mode) =>
          combinedItinerariesForChoice.filter(_.tripClassifier == mode)
        case _ =>
          combinedItinerariesForChoice
      }

      val itinerariesOfCorrectMode =
        filteredItinerariesForChoice.filter(itin => availableModesForTrips.contains(itin.tripClassifier))

      val attributesOfIndividual =
        matsimPlan.getPerson.getCustomAttributes
          .get("beam-attributes")
          .asInstanceOf[AttributesOfIndividual]
      val availableAlts = Some(itinerariesOfCorrectMode.map(_.tripClassifier).mkString(":"))

      modeChoiceCalculator(
        itinerariesOfCorrectMode,
        attributesOfIndividual,
        nextActivity(choosesModeData.personData),
        Some(currentActivity(choosesModeData.personData)),
        Some(matsimPlan.getPerson)
      ) match {
        case Some(chosenTrip) =>
          combinedItinerariesForChoice.foreach {
            case possibleTrip
                if (possibleTrip != chosenTrip) && beamScenario.beamConfig.beam.router.skim.sendNonChosenTripsToSkimmer =>
              generateSkimData(
                possibleTrip.legs.lastOption.map(_.beamLeg.endTime).getOrElse(_currentTick.get),
                possibleTrip,
                failedTrip = false,
                personData.currentActivityIndex,
                currentActivity(personData),
                nextActivity(personData)
              )
            case _ =>
          }
          val dataForNextStep = choosesModeData.copy(
            pendingChosenTrip = Some(chosenTrip),
            availableAlternatives = availableAlts
          )
          goto(FinishingModeChoice) using dataForNextStep
        case None =>
          choosesModeData.personData.currentTourMode match {
            case Some(CAV) =>
              // Special case, if you are using household CAV, no choice was necessary you just use this mode
              // Construct the embodied trip to allow for processing by FinishingModeChoice and scoring
              if (cavTripLegs.legs.nonEmpty) {
                val walk1 = EmbodiedBeamLeg.dummyLegAt(
                  _currentTick.get,
                  body.id,
                  isLastLeg = false,
                  cavTripLegs.legs.head.beamLeg.travelPath.startPoint.loc,
                  WALK,
                  body.beamVehicleType.id
                )
                val walk2 = EmbodiedBeamLeg.dummyLegAt(
                  _currentTick.get + cavTripLegs.legs.map(_.beamLeg.duration).sum,
                  body.id,
                  isLastLeg = true,
                  cavTripLegs.legs.last.beamLeg.travelPath.endPoint.loc,
                  WALK,
                  body.beamVehicleType.id
                )
                val cavTrip = EmbodiedBeamTrip(walk1 +: cavTripLegs.legs.toVector :+ walk2)
                goto(FinishingModeChoice) using choosesModeData.copy(
                  pendingChosenTrip = Some(cavTrip),
                  availableAlternatives = availableAlts
                )
              } else {
                val bushwhackingTrip = RoutingWorker.createBushwackingTrip(
                  choosesModeData.currentLocation.loc,
                  nextActivity(choosesModeData.personData).get.getCoord,
                  _currentTick.get,
                  body.toStreetVehicle,
                  geo
                )
                goto(FinishingModeChoice) using choosesModeData.copy(
                  pendingChosenTrip = Some(bushwhackingTrip),
                  availableAlternatives = availableAlts
                )
              }
            case Some(mode) =>
              val currentAct = currentActivity(personData)
              val odFailedSkimmerEvent = createFailedODSkimmerEvent(currentAct, nextAct, mode)
              val possibleActivitySimModes =
                determineActivitySimPathTypesFromBeamMode(choosesModeData.personData.currentTourMode, currentAct)
              eventsManager.processEvent(
                odFailedSkimmerEvent
              )
              if (beamServices.beamConfig.beam.exchange.output.activity_sim_skimmer.exists(_.primary.enabled)) {
                createFailedActivitySimSkimmerEvent(currentAct, nextAct, possibleActivitySimModes).foreach(ev =>
                  eventsManager.processEvent(ev)
                )
              }
              eventsManager.processEvent(
                new ReplanningEvent(
                  _currentTick.get,
                  Id.createPersonId(id),
                  getReplanningReasonFrom(
                    choosesModeData.personData,
                    ReservationErrorCode.RouteNotAvailableForChosenMode.entryName
                  ),
                  choosesModeData.currentLocation.loc.getX,
                  choosesModeData.currentLocation.loc.getY,
                  nextAct.getCoord.getX,
                  nextAct.getCoord.getY
                )
              )
              //give another chance to make a choice without predefined mode
              val availableVehicles =
                if (mode.isTeleportation)
                  //we need to remove our teleportation vehicle since we cannot use it if it's not a teleportation mode
                  choosesModeData.allAvailableStreetVehicles.filterNot(vehicle =>
                    BeamVehicle.isSharedTeleportationVehicle(vehicle.id)
                  )
                else choosesModeData.allAvailableStreetVehicles
              self ! MobilityStatusResponse(availableVehicles, getCurrentTriggerId.get)
              logger.debug(
                "Person {} replanning because planned mode {} not available",
                body.id,
                mode.toString
              )
              stay() using ChoosesModeData(
                personData = personData.copy(currentTourMode = None),
                currentLocation = choosesModeData.currentLocation,
                excludeModes = choosesModeData.excludeModes
              )
            case _ =>
              // Bad things happen but we want them to continue their day, so we signal to downstream that trip should be made to be expensive
              val originalWalkTripLeg =
                routingResponse.itineraries.find(_.tripClassifier == WALK) match {
                  case Some(originalWalkTrip) =>
                    originalWalkTrip.legs.head
                  case None =>
                    RoutingWorker
                      .createBushwackingTrip(
                        currentPersonLocation.loc,
                        nextAct.getCoord,
                        _currentTick.get,
                        body.toStreetVehicle,
                        beamServices.geo
                      )
                      .legs
                      .head
                }
              val expensiveWalkTrip = EmbodiedBeamTrip(
                Vector(originalWalkTripLeg.copy(replanningPenalty = 10.0))
              )
              logger.warn(
                "Person {} forced into long walk trip because nothing is available",
                body.id
              )
              goto(FinishingModeChoice) using choosesModeData.copy(
                pendingChosenTrip = Some(expensiveWalkTrip),
                availableAlternatives = availableAlts
              )
          }
      }
  }

  /**
    * Creates None, RIDE_HAIL, RIDE_HAIL_POOLED or both legs from a TravelProposal
    * @param travelProposal the proposal
    * @param requiredMode the required mode of the trip. If it's None then both modes are possible.
    * @return An empty vector in case it cannot satisfy conditions.
    */
  private def travelProposalToRideHailLegs(
    travelProposal: RideHailManager.TravelProposal,
    rideHailMangerName: String,
    requiredMode: Option[BeamMode]
  ) = {
    val origLegs = travelProposal.toEmbodiedBeamLegsForCustomer(bodyVehiclePersonId, rideHailMangerName)
    travelProposal.poolingInfo match {
      case Some(poolingInfo)
          if !requiredMode.contains(RIDE_HAIL)
            && travelProposal.modeOptions.contains(RIDE_HAIL_POOLED) =>
        val pooledLegs = origLegs.map { origLeg =>
          if (origLeg.isRideHail)
            origLeg.copy(
              cost = origLeg.cost * poolingInfo.costFactor,
              isPooledTrip = true,
              beamLeg = origLeg.beamLeg.scaleLegDuration(poolingInfo.timeFactor)
            )
          else origLeg
        }
        val consistentPooledLegs = EmbodiedBeamLeg.makeLegsConsistent(pooledLegs)
        if (travelProposal.modeOptions.contains(RIDE_HAIL) && !requiredMode.contains(RIDE_HAIL_POOLED)) {
          Vector(origLegs, consistentPooledLegs)
        } else {
          Vector(consistentPooledLegs)
        }
      case _
          if !requiredMode.contains(RIDE_HAIL_POOLED)
            && travelProposal.modeOptions.contains(RIDE_HAIL) =>
        Vector(origLegs)
      case _ =>
        // required mode doesn't correspond to mode options provided by travel proposal
        Vector()
    }
  }

  private def surroundWithWalkLegsIfNeededAndMakeTrip(partialItin: Vector[EmbodiedBeamLeg]): EmbodiedBeamTrip = {
    val firstLegWalk = partialItin.head.beamLeg.mode == WALK
    val lastLegWalk = partialItin.last.beamLeg.mode == WALK
    val startLeg: Option[EmbodiedBeamLeg] =
      if (firstLegWalk) None
      else
        Some(
          EmbodiedBeamLeg.dummyLegAt(
            start = _currentTick.get,
            vehicleId = body.id,
            isLastLeg = false,
            location = partialItin.head.beamLeg.travelPath.startPoint.loc,
            mode = WALK,
            vehicleTypeId = body.beamVehicleType.id
          )
        )
    val endLeg =
      if (lastLegWalk) None
      else
        Some(
          EmbodiedBeamLeg.dummyLegAt(
            start = partialItin.last.beamLeg.endTime,
            vehicleId = body.id,
            isLastLeg = true,
            location = partialItin.last.beamLeg.travelPath.endPoint.loc,
            mode = WALK,
            vehicleTypeId = body.beamVehicleType.id
          )
        )
    EmbodiedBeamTrip((startLeg ++: partialItin) ++ endLeg)
  }

  private def createFailedODSkimmerEvent(
    originActivity: Activity,
    destinationActivity: Activity,
    mode: BeamMode
  ): ODSkimmerFailedTripEvent = {
    val geoMap = beamScenario.tazTreeMap
    val (origin, destination) = if (geoMap.tazListContainsGeoms) {
      val origGeo = getTazFromActivity(originActivity, geoMap).toString
      val destGeo = getTazFromActivity(destinationActivity, geoMap).toString
      (origGeo, destGeo)
    } else {
      (
        geoMap.getTAZ(originActivity.getCoord).toString,
        geoMap.getTAZ(destinationActivity.getCoord).toString
      )
    }

    ODSkimmerFailedTripEvent(
      origin = origin,
      destination = destination,
      eventTime = _currentTick.get,
      mode = mode,
      beamServices.matsimServices.getIterationNumber,
      skimName = beamServices.beamConfig.beam.router.skim.origin_destination_skimmer.name
    )
  }

  private def createFailedActivitySimSkimmerEvent(
    currentAct: Activity,
    nextAct: Activity,
    modes: Seq[ActivitySimPathType]
  ): Seq[ActivitySimSkimmerFailedTripEvent] = {
    val (origin, destination) = getOriginAndDestinationFromGeoMap(currentAct, Some(nextAct))
    modes.map { pathType =>
      ActivitySimSkimmerFailedTripEvent(
        origin = origin,
        destination = destination,
        eventTime = _currentTick.get,
        activitySimPathType = pathType,
        iterationNumber = beamServices.matsimServices.getIterationNumber,
        skimName = beamServices.beamConfig.beam.router.skim.activity_sim_skimmer.name
      )
    }
  }

  private def allRequiredParkingResponsesReceived(
    routingResponse: RoutingResponse,
    parkingResponses: Map[VehicleOnTrip, ParkingInquiryResponse]
  ): Boolean = {
    val actualVehiclesToBeParked: Seq[VehicleOnTrip] = routingResponse.itineraries
      .flatMap { trip =>
        trip.legs
          .filter(leg => legVehicleHasParkingBehavior(leg))
          .map(leg => VehicleOnTrip(leg.beamVehicleId, TripIdentifier(trip)))
      }

    actualVehiclesToBeParked.forall(parkingResponses.contains)
  }

  when(FinishingModeChoice, stateTimeout = Duration.Zero) { case Event(StateTimeout, data: ChoosesModeData) =>
    val pendingTrip = data.pendingChosenTrip.get
    val (tick, triggerId) = releaseTickAndTriggerId()
    val chosenTrip =
      makeFinalCorrections(pendingTrip, tick, currentActivity(data.personData).getEndTime.orElse(beam.UNDEFINED_TIME))

    // Write start and end links of chosen route into Activities.
    // We don't check yet whether the incoming and outgoing routes agree on the link an Activity is on.
    // Our aim should be that every transition from a link to another link be accounted for.
    val headOpt = chosenTrip.legs.headOption
      .flatMap(_.beamLeg.travelPath.linkIds.headOption)
    val lastOpt = chosenTrip.legs.lastOption
      .flatMap(_.beamLeg.travelPath.linkIds.lastOption)
    if (headOpt.isDefined && lastOpt.isDefined) {
      _experiencedBeamPlan
        .activities(data.personData.currentActivityIndex)
        .setLinkId(Id.createLinkId(headOpt.get))
      _experiencedBeamPlan
        .activities(data.personData.currentActivityIndex + 1)
        .setLinkId(Id.createLinkId(lastOpt.get))
    } else {
      val origin = beamServices.geo.utm2Wgs(
        _experiencedBeamPlan
          .activities(data.personData.currentActivityIndex)
          .getCoord
      )
      val destination = beamServices.geo.utm2Wgs(
        _experiencedBeamPlan
          .activities(data.personData.currentActivityIndex + 1)
          .getCoord
      )
      val linkRadiusMeters = beamScenario.beamConfig.beam.routing.r5.linkRadiusMeters
      _experiencedBeamPlan
        .activities(data.personData.currentActivityIndex)
        .setLinkId(
          Id.createLinkId(
            beamServices.geo.getNearestR5Edge(transportNetwork.streetLayer, origin, linkRadiusMeters)
          )
        )
      _experiencedBeamPlan
        .activities(data.personData.currentActivityIndex + 1)
        .setLinkId(
          Id.createLinkId(
            beamServices.geo.getNearestR5Edge(transportNetwork.streetLayer, destination, linkRadiusMeters)
          )
        )
    }

    val tripId: String = _experiencedBeamPlan.trips
      .lift(data.personData.currentActivityIndex + 1) match {
      case Some(trip) =>
        trip.leg.map(l => Option(l.getAttributes.getAttribute("trip_id")).getOrElse("").toString).getOrElse("")
      case None => ""
    }

    val modeChoiceEvent = new ModeChoiceEvent(
      tick,
      id,
      chosenTrip.tripClassifier.value,
      data.personData.currentTourMode.map(_.value).getOrElse(""),
      data.expectedMaxUtilityOfLatestChoice.getOrElse[Double](Double.NaN),
      _experiencedBeamPlan.activities(data.personData.currentActivityIndex).getLinkId.toString,
      data.availableAlternatives.get,
      data.availablePersonalStreetVehicles.nonEmpty,
      chosenTrip.legs.view.map(_.beamLeg.travelPath.distanceInM).sum,
      _experiencedBeamPlan.tourIndexOfElement(nextActivity(data.personData).get),
      chosenTrip,
      _experiencedBeamPlan.activities(data.personData.currentActivityIndex).getType,
      nextActivity(data.personData).get.getType,
      tripId
    )
    eventsManager.processEvent(modeChoiceEvent)

    data.personData.currentTourMode match {
      case Some(HOV2_TELEPORTATION | HOV3_TELEPORTATION) =>
        scheduler ! CompletionNotice(
          triggerId,
          Vector(
            ScheduleTrigger(
              PersonDepartureTrigger(math.max(chosenTrip.legs.head.beamLeg.startTime, tick)),
              self
            )
          )
        )

        goto(Teleporting) using data.personData.copy(
          currentTrip = Some(chosenTrip),
          restOfCurrentTrip = List()
        )

      case _ =>
        val (vehiclesUsed, vehiclesNotUsed) = data.availablePersonalStreetVehicles
          .partition(vehicle => chosenTrip.vehiclesInTrip.contains(vehicle.id))

        var isCurrentPersonalVehicleVoided = false
        vehiclesNotUsed.collect { case ActualVehicle(vehicle) =>
          data.personData.currentTourPersonalVehicle.foreach { currentVehicle =>
            if (currentVehicle == vehicle.id) {
              // TODO It used to be logError, however I am not sure if it is really an error
              logDebug(
                s"Current tour vehicle is the same as the one being removed: $currentVehicle - ${vehicle.id} - $data"
              )
              isCurrentPersonalVehicleVoided = true
            }
          }
          beamVehicles.remove(vehicle.id)
          vehicle.getManager.get ! ReleaseVehicle(vehicle, triggerId)
        }

        scheduler ! CompletionNotice(
          triggerId,
          Vector(
            ScheduleTrigger(
              PersonDepartureTrigger(math.max(chosenTrip.legs.head.beamLeg.startTime, tick)),
              self
            )
          )
        )
        goto(WaitingForDeparture) using data.personData.copy(
          currentTrip = Some(chosenTrip),
          restOfCurrentTrip = chosenTrip.legs.toList,
          currentTourMode = data.personData.currentTourMode
            .orElse(Some(chosenTrip.tripClassifier)),
          currentTourPersonalVehicle =
            if (isCurrentPersonalVehicleVoided)
              vehiclesUsed.headOption.filter(mustBeDrivenHome).map(_.id)
            else
              data.personData.currentTourPersonalVehicle
                .orElse(vehiclesUsed.headOption.filter(mustBeDrivenHome).map(_.id)),
          failedTrips = data.personData.failedTrips ++ data.personData.currentTrip
        )
    }
  }

  private def makeFinalCorrections(trip: EmbodiedBeamTrip, tick: Int, currentActivityEndTime: Double) = {
    val startTimeUpdated =
      if (trip.tripClassifier.isTransit && trip.legs.head.beamLeg.startTime > tick) {
        //we need to start trip as soon as our activity finishes (current tick) in order to
        //correctly show waiting time for the transit in the OD skims
        val legStartTime = Math.max(tick, currentActivityEndTime)
        trip.updatePersonalLegsStartTime(legStartTime.toInt)
      } else {
        trip
      }
    // person should unbecome driver of his body only at the last walk leg
    val lastLeg = startTimeUpdated.legs.last
    if (lastLeg.is(WALK)) {
      startTimeUpdated.copy(legs = startTimeUpdated.legs.map { leg =>
        if (leg.is(WALK) && leg != lastLeg && leg.unbecomeDriverOnCompletion)
          leg.copy(unbecomeDriverOnCompletion = false)
        else
          leg
      })
    } else {
      startTimeUpdated
    }
  }
}

object ChoosesMode {

  case class TripIdentifier(tripClassifier: BeamMode, legModes: IndexedSeq[BeamMode]) {

    def isAppropriateTrip(trip: EmbodiedBeamTrip): Boolean =
      trip.tripClassifier == tripClassifier &&
      TripIdentifier.filterMainVehicles(trip).map(_.beamLeg.mode) == legModes
  }

  object TripIdentifier {

    def apply(trip: EmbodiedBeamTrip): TripIdentifier = {
      val filteredLegs = filterMainVehicles(trip)
      TripIdentifier(trip.tripClassifier, filteredLegs.map(_.beamLeg.mode))
    }

    private def filterMainVehicles(trip: EmbodiedBeamTrip): IndexedSeq[EmbodiedBeamLeg] = {
      val (filtered, last) = trip.legs.tail.foldLeft(IndexedSeq.empty[EmbodiedBeamLeg] -> trip.legs.head) {
        case ((accum, prevLeg), leg) =>
          if (prevLeg.beamLeg.mode != BeamMode.WALK && prevLeg.beamVehicleId != leg.beamVehicleId)
            (accum :+ prevLeg) -> leg
          else
            accum -> leg
      }
      if (last.beamLeg.mode != BeamMode.WALK)
        filtered :+ last
      else
        filtered
    }
  }

  case class VehicleOnTrip(vehicleId: Id[BeamVehicle], tripIdentifier: TripIdentifier)

  case class ChoosesModeData(
    personData: BasePersonData,
    currentLocation: SpaceTime,
    pendingChosenTrip: Option[EmbodiedBeamTrip] = None,
    routingResponse: Option[RoutingResponse] = None,
    parkingResponses: Map[VehicleOnTrip, ParkingInquiryResponse] = Map.empty,
    parkingRequestIds: Map[Int, VehicleOnTrip] = Map.empty,
    rideHailResult: Option[RideHailResponse] = None,
    rideHail2TransitRoutingResponse: Option[EmbodiedBeamTrip] = None,
    rideHail2TransitRoutingRequestId: Option[Int] = None,
    rideHail2TransitAccessResult: Option[RideHailResponse] = None,
    rideHail2TransitAccessInquiryId: Option[Int] = None,
    rideHail2TransitEgressResult: Option[RideHailResponse] = None,
    rideHail2TransitEgressInquiryId: Option[Int] = None,
    availablePersonalStreetVehicles: Vector[VehicleOrToken] = Vector(),
    allAvailableStreetVehicles: Vector[VehicleOrToken] = Vector(),
    expectedMaxUtilityOfLatestChoice: Option[Double] = None,
    isWithinTripReplanning: Boolean = false,
    cavTripLegs: Option[CavTripLegsResponse] = None,
    excludeModes: Vector[BeamMode] = Vector(),
    availableAlternatives: Option[String] = None,
    routingFinished: Boolean = false,
    routingRequestToLegMap: Map[Int, TripIdentifier] = Map.empty
  ) extends PersonData {
    override def currentVehicle: VehicleStack = personData.currentVehicle

    override def currentLegPassengerScheduleIndex: Int =
      personData.currentLegPassengerScheduleIndex

    override def passengerSchedule: PassengerSchedule =
      personData.passengerSchedule

    override def withPassengerSchedule(newPassengerSchedule: PassengerSchedule): DrivingData =
      copy(personData = personData.copy(passengerSchedule = newPassengerSchedule))

    override def withCurrentLegPassengerScheduleIndex(
      currentLegPassengerScheduleIndex: Int
    ): DrivingData =
      copy(
        personData = personData.copy(currentLegPassengerScheduleIndex = currentLegPassengerScheduleIndex)
      )

    override def hasParkingBehaviors: Boolean = true

    override def geofence: Option[Geofence] = None

    override def legStartsAt: Option[Int] = None

  }

  case class MobilityStatusWithLegs(
    responses: Seq[(EmbodiedBeamTrip, EmbodiedBeamLeg, MobilityStatusResponse)]
  )

  case class ChoosesModeResponsePlaceholders(
    routingResponse: Option[RoutingResponse] = None,
    rideHailResult: Option[RideHailResponse] = None,
    rideHail2TransitRoutingResponse: Option[EmbodiedBeamTrip] = None,
    rideHail2TransitAccessResult: Option[RideHailResponse] = None,
    rideHail2TransitEgressResult: Option[RideHailResponse] = None,
    cavTripLegs: Option[CavTripLegsResponse] = None
  )

  private def makeResponsePlaceholders(
    withRouting: Boolean = false,
    withRideHail: Boolean = false,
    withRideHailTransit: Boolean = false,
    withPrivateCAV: Boolean = false
  ): ChoosesModeResponsePlaceholders = {
    ChoosesModeResponsePlaceholders(
      routingResponse = if (withRouting) {
        None
      } else {
        RoutingResponse.dummyRoutingResponse
      },
      rideHailResult = if (withRideHail) {
        None
      } else {
        Some(RideHailResponse.dummyWithError(RideHailNotRequestedError))
      },
      rideHail2TransitRoutingResponse = if (withRideHailTransit) {
        None
      } else {
        Some(EmbodiedBeamTrip.empty)
      },
      rideHail2TransitAccessResult = if (withRideHailTransit) {
        None
      } else {
        Some(RideHailResponse.dummyWithError(RideHailNotRequestedError))
      },
      rideHail2TransitEgressResult = if (withRideHailTransit) {
        None
      } else {
        Some(RideHailResponse.dummyWithError(RideHailNotRequestedError))
      },
      cavTripLegs = if (withPrivateCAV) {
        None
      } else {
        Some(CavTripLegsResponse(None, List()))
      }
    )
  }

  case class CavTripLegsRequest(person: PersonIdWithActorRef, originActivity: Activity)

  case class CavTripLegsResponse(cavOpt: Option[BeamVehicle], legs: List[EmbodiedBeamLeg])

  def getActivityEndTime(activity: Activity, beamServices: BeamServices): Int = {
    activity.getEndTime.orElseGet(() => Time.parseTime(beamServices.beamConfig.matsim.modules.qsim.endTime)).toInt
  }
}<|MERGE_RESOLUTION|>--- conflicted
+++ resolved
@@ -1338,15 +1338,11 @@
       val combinedItinerariesForChoice = (rideHailItinerary ++ addParkingCostToItins(
         routingResponse.itineraries,
         parkingResponses
-<<<<<<< HEAD
-      ) ++ rideHail2TransitIinerary)
+      ) ++ rideHail2TransitIineraries)
         .groupBy(t => (t.vehiclesInTrip, t.totalTravelTimeInSecs))
         .values
         .flatten
         .toIndexedSeq
-=======
-      ) ++ rideHail2TransitIineraries
->>>>>>> e8acab10
 
       val availableModesForTrips: Seq[BeamMode] = availableModesForPerson(matsimPlan.getPerson)
         .filterNot(mode => choosesModeData.excludeModes.contains(mode))
