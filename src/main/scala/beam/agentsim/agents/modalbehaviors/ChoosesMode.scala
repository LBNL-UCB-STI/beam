--- conflicted
+++ resolved
@@ -1463,32 +1463,10 @@
         )
     }
 
-<<<<<<< HEAD
-    eventsManager.processEvent(
-      new ModeChoiceEvent(
-        tick,
-        id,
-        chosenTrip.tripClassifier.value,
-        data.personData.currentTourMode.map(_.value).getOrElse(""),
-        data.expectedMaxUtilityOfLatestChoice.getOrElse[Double](Double.NaN),
-        _experiencedBeamPlan
-          .activities(data.personData.currentActivityIndex)
-          .getLinkId
-          .toString,
-        data.availableAlternatives.get,
-        data.availablePersonalStreetVehicles.nonEmpty,
-        chosenTrip.legs.view.map(_.beamLeg.travelPath.distanceInM).sum,
-        _experiencedBeamPlan.tourIndexOfElement(nextActivity(data.personData).get),
-        chosenTrip,
-        _experiencedBeamPlan.activities(data.personData.currentActivityIndex).getType,
-        nextActivity(data.personData).get.getType
-      )
-=======
-    val chosenMode = chosenTrip.tripClassifier.value
     val modeChoiceEvent = new ModeChoiceEvent(
       tick,
       id,
-      chosenMode,
+      chosenTrip.tripClassifier.value,
       data.personData.currentTourMode.map(_.value).getOrElse(""),
       data.expectedMaxUtilityOfLatestChoice.getOrElse[Double](Double.NaN),
       _experiencedBeamPlan
@@ -1499,8 +1477,9 @@
       data.availablePersonalStreetVehicles.nonEmpty,
       chosenTrip.legs.view.map(_.beamLeg.travelPath.distanceInM).sum,
       _experiencedBeamPlan.tourIndexOfElement(nextActivity(data.personData).get),
-      chosenTrip
->>>>>>> 5fddd6b3
+      chosenTrip,
+      _experiencedBeamPlan.activities(data.personData.currentActivityIndex).getType,
+      nextActivity(data.personData).get.getType
     )
     eventsManager.processEvent(modeChoiceEvent)
 
