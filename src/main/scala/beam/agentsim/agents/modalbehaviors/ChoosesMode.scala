package beam.agentsim.agents.modalbehaviors

import akka.actor.{ActorRef, FSM}
import akka.pattern.pipe
import beam.agentsim.agents.BeamAgent._
import beam.agentsim.agents.PersonAgent._
import beam.agentsim.agents._
import beam.agentsim.agents.household.HouseholdActor.{MobilityStatusInquiry, MobilityStatusResponse, ReleaseVehicle}
import beam.agentsim.agents.modalbehaviors.ChoosesMode._
import beam.agentsim.agents.modalbehaviors.DrivesVehicle.{ActualVehicle, Token, VehicleOrToken}
import beam.agentsim.agents.planning.Strategy.{TourModeChoiceStrategy, TripModeChoiceStrategy}
import beam.agentsim.agents.ridehail.{RideHailInquiry, RideHailRequest, RideHailResponse}
import beam.agentsim.agents.vehicles.AccessErrorCodes.RideHailNotRequestedError
import beam.agentsim.agents.vehicles.EnergyEconomyAttributes.Powertrain
import beam.agentsim.agents.vehicles.VehicleCategory.VehicleCategory
import beam.agentsim.agents.vehicles.VehicleProtocol.StreetVehicle
import beam.agentsim.agents.vehicles.{BeamVehicle, _}
import beam.agentsim.events.resources.ReservationErrorCode
<<<<<<< HEAD
import beam.agentsim.events.{ModeChoiceEvent, ReplanningEvent, SpaceTime, TourModeChoiceEvent}
=======
import beam.agentsim.events.{ModeChoiceEvent, ReplanningEvent, SpaceTime}
import beam.agentsim.infrastructure.taz.TAZ
>>>>>>> ad20b9d1
import beam.agentsim.infrastructure.{ParkingInquiry, ParkingInquiryResponse, ZonalParkingManager}
import beam.agentsim.scheduler.BeamAgentScheduler.{CompletionNotice, ScheduleTrigger}
import beam.router.BeamRouter._
import beam.router.Modes.BeamMode
import beam.router.Modes.BeamMode._
<<<<<<< HEAD
import beam.router.TourModes.BeamTourMode
import beam.router.TourModes.BeamTourMode._
=======
>>>>>>> ad20b9d1
import beam.router.model.{BeamLeg, EmbodiedBeamLeg, EmbodiedBeamTrip}
import beam.router.skim.ActivitySimPathType.determineActivitySimPathTypesFromBeamMode
import beam.router.skim.{ActivitySimPathType, ActivitySimSkimmerFailedTripEvent}
import beam.router.skim.core.ODSkimmer
import beam.router.skim.event.{ODSkimmerEvent, ODSkimmerFailedTripEvent}
import beam.router.skim.readonly.ODSkims
import beam.router.{Modes, RoutingWorker, TourModes}
import beam.sim.population.AttributesOfIndividual
import beam.sim.{BeamServices, Geofence}
import beam.utils.logging.pattern.ask
import beam.utils.plan.sampling.AvailableModeUtils._
import org.matsim.api.core.v01.Id
import org.matsim.api.core.v01.network.Link
import org.matsim.api.core.v01.population.{Activity, Leg}
import org.matsim.core.population.routes.{NetworkRoute, RouteUtils}
import org.matsim.core.utils.misc.Time

import java.util.concurrent.atomic.AtomicReference
import scala.collection.JavaConverters
import scala.concurrent.duration._
import scala.concurrent.{ExecutionContext, Future}
import scala.language.postfixOps

/**
  * BEAM
  */
trait ChoosesMode {
  this: PersonAgent => // Self type restricts this trait to only mix into a PersonAgent

  val dummyRHVehicle: StreetVehicle = createDummyVehicle(
    "dummyRH",
    beamServices.beamConfig.beam.agentsim.agents.rideHail.managers.head.initialization.procedural.vehicleTypeId,
    CAR,
    asDriver = false
  )

  //this dummy shared vehicles is used in R5 requests on egress side
  private val dummySharedVehicles: IndexedSeq[StreetVehicle] = possibleSharedVehicleTypes
    .map(_.vehicleCategory)
    .map {
      case VehicleCategory.Car =>
        createDummyVehicle(
          "dummySharedCar",
          beamServices.beamConfig.beam.agentsim.agents.vehicles.dummySharedCar.vehicleTypeId,
          CAR,
          asDriver = true
        )
      case VehicleCategory.Bike =>
        createDummyVehicle(
          "dummySharedBike",
          beamServices.beamConfig.beam.agentsim.agents.vehicles.dummySharedBike.vehicleTypeId,
          BIKE,
          asDriver = true
        )
      case category @ _ =>
        throw new IllegalArgumentException(
          s"Unsupported shared vehicle category $category. Only CAR | BIKE are supported."
        )
    }
    .toIndexedSeq

  private def createDummyVehicle(id: String, vehicleTypeId: String, mode: BeamMode, asDriver: Boolean) =
    StreetVehicle(
      Id.create(id, classOf[BeamVehicle]),
      Id.create(
        vehicleTypeId,
        classOf[BeamVehicleType]
      ),
      SpaceTime(0.0, 0.0, 0),
      mode,
      asDriver = asDriver,
      needsToCalculateCost = true
    )

  private var sharedTeleportationVehiclesCount = 0

  private lazy val teleportationVehicleBeamType: BeamVehicleType = {
    val sharedVehicleType = beamScenario.vehicleTypes(
      Id.create(
        beamServices.beamConfig.beam.agentsim.agents.vehicles.dummySharedCar.vehicleTypeId,
        classOf[BeamVehicleType]
      )
    )

    sharedVehicleType
  }

  private def createSharedTeleportationVehicle(location: SpaceTime): BeamVehicle = {
    sharedTeleportationVehiclesCount += 1

    val stringId = s"${BeamVehicle.idPrefixSharedTeleportationVehicle}-$sharedTeleportationVehiclesCount"
    val vehicle = new BeamVehicle(
      BeamVehicle.createId(id, Some(stringId)),
      new Powertrain(0.0),
      beamVehicleType = teleportationVehicleBeamType,
      vehicleManagerId = new AtomicReference(VehicleManager.NoManager.managerId)
    )
    vehicle.spaceTime = location

    vehicle
  }

  def bodyVehiclePersonId: PersonIdWithActorRef = PersonIdWithActorRef(id, self)

  onTransition { case _ -> ChoosingMode =>
    val choosesModeData: ChoosesModeData = nextStateData.asInstanceOf[ChoosesModeData]
    val availableModes: Seq[BeamMode] = availableModesForPerson(matsimPlan.getPerson, choosesModeData.excludeModes)
    val nextAct = nextActivity(choosesModeData.personData).get
    val currentTourStrategy = _experiencedBeamPlan.getTourStrategy[TourModeChoiceStrategy](nextAct)
    val currentTripMode = _experiencedBeamPlan.getTripStrategy[TripModeChoiceStrategy](nextAct).mode
    val currentTourMode = currentTourStrategy.tourMode

    (nextStateData, currentTripMode, currentTourMode) match {
      // If I am already on a tour in a vehicle, only that vehicle is available to me
      // Unless it's a walk based tour and I used that vehicle for egress on my first trip
      case (data: ChoosesModeData, _, tourMode @ Some(CAR_BASED | BIKE_BASED)) =>
        if (data.personData.currentTourPersonalVehicle.isDefined) {
          self ! MobilityStatusResponse(
            Vector(beamVehicles(data.personData.currentTourPersonalVehicle.get)),
            getCurrentTriggerIdOrGenerate
          )
        } else {
          logger.warn(
            s"Currently on a $tourMode tour and $currentTripMode trip but " +
            s"don't have a tour vehicle defined. This is a problem"
          )
          implicit val executionContext: ExecutionContext = context.system.dispatcher
          requestAvailableVehicles(
            vehicleFleets,
            data.currentLocation,
            currentActivity(data.personData),
            tourMode match {
              case Some(CAR_BASED)  => Some(VehicleCategory.Car)
              case Some(BIKE_BASED) => Some(VehicleCategory.Bike)
              case _                => None
            }
          ) pipeTo self
        }
      // If we're on a walk based tour but using a vehicle for access/egress
      case (data: ChoosesModeData, Some(BIKE_TRANSIT | DRIVE_TRANSIT), Some(WALK_BASED))
          if data.personData.currentTourPersonalVehicle.isDefined =>
        self ! MobilityStatusResponse(
          Vector(beamVehicles(data.personData.currentTourPersonalVehicle.get)),
          getCurrentTriggerIdOrGenerate
        )
      // Create teleportation vehicle if we are told to use teleportation
      case (data: ChoosesModeData, Some(HOV2_TELEPORTATION | HOV3_TELEPORTATION), _) =>
        val teleportationVehicle = createSharedTeleportationVehicle(data.currentLocation)
        val vehicles = Vector(ActualVehicle(teleportationVehicle))
        self ! MobilityStatusResponse(vehicles, getCurrentTriggerIdOrGenerate)
      // Only need to get available street vehicles if our mode requires such a vehicle
      case (data: ChoosesModeData, Some(CAR | CAR_HOV2 | CAR_HOV3 | DRIVE_TRANSIT), _) =>
        implicit val executionContext: ExecutionContext = context.system.dispatcher
        requestAvailableVehicles(
          vehicleFleets,
          data.currentLocation,
          currentActivity(data.personData),
          Some(VehicleCategory.Car)
        ) pipeTo self
      case (data: ChoosesModeData, Some(BIKE | BIKE_TRANSIT), _) =>
        implicit val executionContext: ExecutionContext = context.system.dispatcher
        requestAvailableVehicles(
          vehicleFleets,
          data.currentLocation,
          currentActivity(data.personData),
          Some(VehicleCategory.Bike)
        ) pipeTo self
      // If we're on a walk based tour and have an egress vehicle defined we NEED to bring it home
      case (data: ChoosesModeData, None, Some(WALK_BASED))
          if data.personData.currentTourPersonalVehicle.isDefined && isLastTripWithinTour(nextAct) =>
        self ! MobilityStatusResponse(
          Vector(beamVehicles(data.personData.currentTourPersonalVehicle.get)),
          getCurrentTriggerIdOrGenerate
        )
      // Finally, if we're starting from scratch, request all available vehicles
      case (data: ChoosesModeData, None, _) =>
        implicit val executionContext: ExecutionContext = context.system.dispatcher
        requestAvailableVehicles(
          vehicleFleets,
          data.currentLocation,
          currentActivity(data.personData)
        ) pipeTo self
      // Otherwise, send empty list to self
      case (
            _: ChoosesModeData,
            Some(CAV | RIDE_HAIL | RIDE_HAIL_POOLED | RIDE_HAIL_TRANSIT | WALK | WALK_TRANSIT),
            _
          ) =>
        self ! MobilityStatusResponse(Vector(), getCurrentTriggerIdOrGenerate)
      case (_, tripModeOption, tourModeOption) =>
        logger.error(
          s"Actor has trip mode $tripModeOption and tour " +
          s"mode $tourModeOption, which shouldn't ever happen"
        )
        self ! MobilityStatusResponse(Vector(), getCurrentTriggerIdOrGenerate)
    }
  }

  private def requestAvailableVehicles(
    vehicleFleets: Seq[ActorRef],
    location: SpaceTime,
    activity: Activity,
    requireVehicleCategoryAvailable: Option[VehicleCategory] = None
  ): Future[MobilityStatusResponse] = {
    implicit val executionContext: ExecutionContext = context.system.dispatcher
    Future
      .sequence(
        vehicleFleets.map(
          _ ? MobilityStatusInquiry(
            id,
            location,
            activity,
            requireVehicleCategoryAvailable,
            getCurrentTriggerIdOrGenerate
          )
        )
      )
      .map(listOfResponses =>
        MobilityStatusResponse(
          listOfResponses
            .collect { case MobilityStatusResponse(vehicles, _) =>
              vehicles
            }
            .flatten
            .toVector,
          getCurrentTriggerIdOrGenerate
        )
      )
  }

  when(ChoosingMode)(stateFunction = transform {
    case Event(MobilityStatusResponse(newlyAvailableBeamVehicles, triggerId), choosesModeData: ChoosesModeData) =>
      beamVehicles ++= newlyAvailableBeamVehicles.map(v => v.id -> v)
      val currentPersonLocation = choosesModeData.currentLocation
      val availableModes: Seq[BeamMode] = availableModesForPerson(matsimPlan.getPerson, choosesModeData.excludeModes)
      val personData = choosesModeData.personData
      val nextAct = nextActivity(personData).get

      val bodyStreetVehicle = createBodyStreetVehicle(currentPersonLocation)
      val departTime = _currentTick.get

      // Note: This in theory should be duplicative of the tourModeChoiceStrategy in persondata, but for some reason
      // it's not always being copied over correctly there (even though tour personal vehicle is). So, this is
      // duplicative, but the long run goal should be to remove trip/tour mode and personal vehicle from persondata
      // anyway and just keep it in the experiencedBeamPlan
      val currentTourStrategy = _experiencedBeamPlan.getTourStrategy[TourModeChoiceStrategy](nextAct)
      val currentTripStrategy = _experiencedBeamPlan.getTourStrategy[TripModeChoiceStrategy](nextAct)

      var currentTripMode = (currentTripStrategy.mode, personData.currentTripMode) match {
        case (None, None) => None
        case (Some(strategyMode), None) =>
          Some(strategyMode)
        case (Some(strategyMode), Some(dataMode)) if strategyMode == dataMode =>
          Some(strategyMode)
        case (None, Some(dataMode)) =>
          val updatedTripStrategy =
            TripModeChoiceStrategy(Some(dataMode))
          _experiencedBeamPlan.putStrategy(_experiencedBeamPlan.getTripContaining(nextAct), updatedTripStrategy)
          Some(dataMode)
        case _ =>
          log.error(
            "Unexpected behavior"
          ) // This can happen during replanning where tripModeChocieStrategy is none but trip mode stays
          None
      }

      var availablePersonalStreetVehicles =
        currentTripMode match {
          case None | Some(CAR | BIKE) =>
            // In these cases, a personal vehicle will be involved, but filter out teleportation vehicles
            newlyAvailableBeamVehicles.filterNot(v => BeamVehicle.isSharedTeleportationVehicle(v.id))
          case Some(HOV2_TELEPORTATION | HOV3_TELEPORTATION) =>
            // In these cases, also include teleportation vehicles
            newlyAvailableBeamVehicles
          case Some(DRIVE_TRANSIT | BIKE_TRANSIT) =>
            if (isFirstOrLastTripWithinTour(nextAct)) {
              newlyAvailableBeamVehicles
            } else {
              Vector()
            }
          case _ =>
            Vector()
        }

      val (chosenCurrentTourMode, chosenCurrentTourPersonalVehicle) =
        currentTourStrategy.tourMode match {
          case Some(tourMode) => (Some(tourMode), currentTourStrategy.tourVehicle)
          case None =>
            currentTripMode match {
              case None =>
                val availablePersonalVehicleModes =
                  availablePersonalStreetVehicles.map(x => x.streetVehicle.mode).distinct
                val availableFirstAndLastLegModes =
                  availablePersonalVehicleModes.flatMap(x => BeamTourMode.enabledModes.get(x)).flatten
                val modesToQuery =
                  (availablePersonalVehicleModes ++ BeamMode.nonPersonalVehicleModes ++ availableFirstAndLastLegModes).distinct
                    .intersect(availableModes)
                val dummyVehicleType = beamScenario.vehicleTypes(dummyRHVehicle.vehicleTypeId)
                val currentTour = _experiencedBeamPlan.getTourContaining(nextAct)
                val tourModeCosts = beamServices.skims.od_skimmer.getTourModeCosts(
                  modesToQuery,
                  currentTour,
                  dummyRHVehicle.vehicleTypeId,
                  dummyVehicleType,
                  beamScenario.fuelTypePrices(dummyVehicleType.primaryFuelType)
                )
                val modeToTourMode =
                  BeamTourMode.values
                    .map(tourMode =>
                      tourMode -> tourMode
                        .allowedBeamModesGivenAvailableVehicles(availablePersonalStreetVehicles, false)
                        .intersect(modesToQuery)
                    )
                    .toMap
                val firstAndLastTripModeToTourModeOption = BeamTourMode.values
                  .map(tourMode =>
                    tourMode -> tourMode
                      .allowedBeamModesGivenAvailableVehicles(availablePersonalStreetVehicles, true)
                      .intersect(modesToQuery)
                  )
                  .toMap
                val tourModeUtils = tourModeChoiceCalculator.tourExpectedMaxUtility(
                  tourModeCosts,
                  modeChoiceCalculator.modeChoiceLogit,
                  modeToTourMode,
                  Some(firstAndLastTripModeToTourModeOption)
                )
                val out = tourModeChoiceCalculator(tourModeUtils)
                // We need to keep track of the chosen vehicle Id in PersonData so that we can release it and
                // potentially give up on our tour mode choice if a route can't be constructed
                val chosenTourVehicle: Option[Id[BeamVehicle]] = out match {
                  case Some(CAR_BASED) =>
                    availablePersonalStreetVehicles
                      .find(
                        _.vehicle.beamVehicleType.vehicleCategory == VehicleCategory.Car
                      )
                      .map(_.id)
                  case Some(BIKE_BASED) =>
                    availablePersonalStreetVehicles
                      .find(
                        _.vehicle.beamVehicleType.vehicleCategory == VehicleCategory.Bike
                      )
                      .map(_.id)
                  case _ =>
                    None
                }

                val tourModeChoiceEvent = new TourModeChoiceEvent(
                  departTime.toDouble,
                  this.id,
                  out.map(_.value).getOrElse(""),
                  currentTour,
                  availablePersonalStreetVehicles,
                  modeToTourMode,
                  tourModeUtils,
                  modesToQuery,
                  currentActivity(personData)
                )
                eventsManager.processEvent(tourModeChoiceEvent)
                (out, chosenTourVehicle)
              case Some(tripMode) =>
                // If trip mode is already set, determine tour mode from that and available vehicles (sticking
                // with walk based tour if the only available vehicles are shared)
                val (chosenTourMode, tourVehicle) = getTourMode(tripMode, availablePersonalStreetVehicles)
                val updatedTourStrategy =
                  TourModeChoiceStrategy(chosenTourMode, tourVehicle.map(_.id))
                _experiencedBeamPlan.putStrategy(_experiencedBeamPlan.getTourContaining(nextAct), updatedTourStrategy)

                val tourModeChoiceEvent = new TourModeChoiceEvent(
                  departTime.toDouble,
                  this.id,
                  chosenTourMode.map(_.value).getOrElse(""),
                  _experiencedBeamPlan.getTourContaining(nextAct),
                  availablePersonalStreetVehicles,
                  Map.empty[BeamTourMode, Seq[BeamMode]],
                  Map.empty[BeamTourMode, Double],
                  Vector(tripMode),
                  currentActivity(personData)
                )
                eventsManager.processEvent(tourModeChoiceEvent)
                (chosenTourMode, tourVehicle.map(_.id))
            }

        }

      chosenCurrentTourMode match {
        case Some(CAR_BASED)
            if !availablePersonalStreetVehicles
              .exists(_.vehicle.beamVehicleType.vehicleCategory == VehicleCategory.Car) =>
          logger.error("We're on a car based tour without any cars -- this is bad!")
        case Some(BIKE_BASED)
            if !availablePersonalStreetVehicles
              .exists(_.vehicle.beamVehicleType.vehicleCategory == VehicleCategory.Bike) =>
          logger.error("We're on a bike based tour without any bikes -- this is bad!")
        case _ =>
      }

      val availableModesGivenTourMode = getAvailableModesGivenTourMode(
        availableModes,
        availablePersonalStreetVehicles,
        chosenCurrentTourMode,
        nextAct,
        personData.currentTourPersonalVehicle
      )

      if (availableModesGivenTourMode.length == 1) {
        logger.debug(
          "Only one option (${availableModesGivenTourMode.head.value}) available so let's save some effort "
          + "and only query routes for that mode"
        )
        currentTripMode = availableModesGivenTourMode.headOption
      }

      def makeRequestWith(
        withTransit: Boolean,
        vehicles: Vector[StreetVehicle],
        streetVehiclesIntermodalUse: IntermodalUse = Access,
        possibleEgressVehicles: IndexedSeq[StreetVehicle] = IndexedSeq.empty,
        departureBuffer: Int = 0
      ): Unit = {
        router ! RoutingRequest(
          currentPersonLocation.loc,
          nextAct.getCoord,
          departTime + departureBuffer,
          withTransit,
          Some(id),
          vehicles,
          Some(attributes),
          streetVehiclesIntermodalUse,
          possibleEgressVehicles = possibleEgressVehicles,
          triggerId = getCurrentTriggerIdOrGenerate
        )
      }

      def makeRideHailRequest(): Unit = {
        val inquiry = RideHailRequest(
          RideHailInquiry,
          bodyVehiclePersonId,
          currentPersonLocation.loc,
          departTime,
          nextAct.getCoord,
          withWheelchair = wheelchairUser,
          requestTime = _currentTick,
          requester = self,
          rideHailServiceSubscription = attributes.rideHailServiceSubscription,
          triggerId = getCurrentTriggerIdOrGenerate,
          asPooled = !choosesModeData.personData.currentTourMode.contains(RIDE_HAIL)
        )
        //        println(s"requesting: ${inquiry.requestId}")
        rideHailManager ! inquiry
      }

      def makeRideHailTransitRoutingRequest(bodyStreetVehicleRequestParam: StreetVehicle): Option[Int] = {
        //TODO make ride hail wait buffer config param
        val startWithWaitBuffer = 900 + departTime
        val currentSpaceTime =
          SpaceTime(currentPersonLocation.loc, startWithWaitBuffer)
        val theRequest = RoutingRequest(
          currentSpaceTime.loc,
          nextAct.getCoord,
          startWithWaitBuffer,
          withTransit = true,
          Some(id),
          Vector(bodyStreetVehicleRequestParam, dummyRHVehicle.copy(locationUTM = currentSpaceTime)),
          streetVehiclesUseIntermodalUse = AccessAndEgress,
          triggerId = getCurrentTriggerIdOrGenerate
        )
        router ! theRequest
        Some(theRequest.requestId)
      }

      def filterStreetVehiclesForQuery(
        streetVehicles: Vector[StreetVehicle],
        byMode: BeamMode
      ): Vector[StreetVehicle] = {
        personData.currentTourPersonalVehicle match {
          case Some(personalVeh) =>
            // We already have a vehicle we're using on this tour, so filter down to that
            streetVehicles.filter(_.id == personalVeh)
          case None =>
            // Otherwise, filter by mode
            streetVehicles.filter(_.mode == byMode)
        }
      }

      val hasRideHail = availableModesGivenTourMode.contains(RIDE_HAIL)

      var responsePlaceholders = ChoosesModeResponsePlaceholders()
      var requestId: Option[Int] = None
      // Form and send requests
      var householdVehiclesWereNotAvailable = false // to replan when personal vehicles are not available
      currentTripMode match {
        case None =>
          if (hasRideHail) {
            responsePlaceholders = makeResponsePlaceholders(
              withRouting = true,
              withRideHail = true,
              withRideHailTransit = !choosesModeData.isWithinTripReplanning
            )
            makeRideHailRequest()
            if (!choosesModeData.isWithinTripReplanning) {
              requestId = makeRideHailTransitRoutingRequest(bodyStreetVehicle)
            }
          } else {
            responsePlaceholders = makeResponsePlaceholders(withRouting = true)
            requestId = None
          }

          // If you dont have mode pre-chosen, you can only use personal vehicles on vehicle based tours -- if you're
          // on a walk based tour, you can used shared vehicles all the time and personal vehicles for access/egress
          val availableStreetVehiclesGivenTourMode = newlyAvailableBeamVehicles.map { vehicleOrToken =>
            val isPersonalVehicle = {
              !vehicleOrToken.vehicle.isSharedVehicle &&
              !BeamVehicle.isSharedTeleportationVehicle(vehicleOrToken.vehicle.id)
            }

            chosenCurrentTourMode match {
              case Some(BIKE_BASED) if isPersonalVehicle  => vehicleOrToken.streetVehicle
              case Some(CAR_BASED) if isPersonalVehicle   => vehicleOrToken.streetVehicle
              case Some(WALK_BASED) if !isPersonalVehicle => vehicleOrToken.streetVehicle
              case Some(WALK_BASED) if isPersonalVehicle && isFirstOrLastTripWithinTour(nextAct) =>
                vehicleOrToken.streetVehicle
              case _ => dummyRHVehicle.copy(locationUTM = currentPersonLocation)
            }
          } :+ bodyStreetVehicle

          makeRequestWith(
            withTransit = availableModesGivenTourMode.exists(_.isTransit),
            availableStreetVehiclesGivenTourMode,
            possibleEgressVehicles = dummySharedVehicles
          )
        case Some(WALK) =>
          responsePlaceholders = makeResponsePlaceholders(withRouting = true)
          makeRequestWith(withTransit = true, Vector(bodyStreetVehicle))
        case Some(WALK_TRANSIT) =>
          responsePlaceholders = makeResponsePlaceholders(withRouting = true)
          makeRequestWith(
            withTransit = true,
            Vector(bodyStreetVehicle),
            departureBuffer = personData.numberOfReplanningAttempts * 5
          )
        case Some(CAV) =>
          // Request from household the trip legs to put into trip
          householdRef ! CavTripLegsRequest(bodyVehiclePersonId, currentActivity(personData))
          responsePlaceholders = makeResponsePlaceholders(withPrivateCAV = true)
        case Some(HOV2_TELEPORTATION) =>
          val vehicles = filterStreetVehiclesForQuery(newlyAvailableBeamVehicles.map(_.streetVehicle), CAR)
            .map(car_vehicle => car_vehicle.copy(mode = CAR_HOV2))
          makeRequestWith(withTransit = false, vehicles :+ bodyStreetVehicle)
          responsePlaceholders = makeResponsePlaceholders(withRouting = true)
        case Some(HOV3_TELEPORTATION) =>
          val vehicles = filterStreetVehiclesForQuery(newlyAvailableBeamVehicles.map(_.streetVehicle), CAR)
            .map(car_vehicle => car_vehicle.copy(mode = CAR_HOV3))
          makeRequestWith(withTransit = false, vehicles :+ bodyStreetVehicle)
          responsePlaceholders = makeResponsePlaceholders(withRouting = true)
        case Some(tripMode @ (CAR | BIKE)) =>
          val maybeLeg = _experiencedBeamPlan.getPlanElements
            .get(_experiencedBeamPlan.getPlanElements.indexOf(nextAct) - 1) match {
            case l: Leg => Some(l)
            case _      => None
          }
          maybeLeg.map(_.getRoute) match {
            case Some(networkRoute: NetworkRoute) =>
              val maybeVehicle =
                filterStreetVehiclesForQuery(newlyAvailableBeamVehicles.map(_.streetVehicle), tripMode).headOption
              maybeVehicle match {
                case Some(vehicle) if vehicle.mode == tripMode =>
                  router ! matsimLegToEmbodyRequest(
                    networkRoute,
                    vehicle,
                    departTime,
                    tripMode,
                    beamServices,
                    choosesModeData.currentLocation.loc,
                    nextAct.getCoord,
                    triggerId
                  )
                  responsePlaceholders = makeResponsePlaceholders(withRouting = true)
                case Some(vehicle) =>
                  logger.error(s"Agent ${this.id} is on a ${tripMode.value} trip but has vehicle ${vehicle.toString}")
                  makeRequestWith(withTransit = false, Vector(bodyStreetVehicle))
                  responsePlaceholders = makeResponsePlaceholders(withRouting = true)
                case _ =>
                  makeRequestWith(withTransit = false, Vector(bodyStreetVehicle))
                  responsePlaceholders = makeResponsePlaceholders(withRouting = true)
              }
            case _ =>
              val vehicles = filterStreetVehiclesForQuery(newlyAvailableBeamVehicles.map(_.streetVehicle), tripMode)
                .map(vehicle => {
                  vehicle.mode match {
                    case CAR => vehicle.copy(mode = tripMode)
                    case _   => vehicle
                  }
                })
              if (
                beamScenario.beamConfig.beam.agentsim.agents.vehicles.replanOnTheFlyWhenHouseholdVehiclesAreNotAvailable && vehicles.isEmpty
              ) {
                eventsManager.processEvent(
                  new ReplanningEvent(
                    departTime,
                    Id.createPersonId(id),
                    getReplanningReasonFrom(
                      choosesModeData.personData,
                      ReservationErrorCode.HouseholdVehicleNotAvailable.entryName
                    ),
                    currentPersonLocation.loc.getX,
                    currentPersonLocation.loc.getY
                  )
                )
                householdVehiclesWereNotAvailable = true
              }
              makeRequestWith(withTransit = householdVehiclesWereNotAvailable, vehicles :+ bodyStreetVehicle)
              responsePlaceholders =
                makeResponsePlaceholders(withRouting = true, withRideHail = householdVehiclesWereNotAvailable)
              if (householdVehiclesWereNotAvailable) {
                makeRideHailRequest()
              }
          }
        case Some(mode @ (DRIVE_TRANSIT | BIKE_TRANSIT)) =>
          val vehicleMode = Modes.getAccessVehicleMode(mode)
          val (tripIndexOfElement: Int, lastTripIndex: Int) = currentTripIndexWithinTour(nextAct)
          (
            tripIndexOfElement,
            personData.currentTourPersonalVehicle
          ) match {
            case (0, _) =>
              if (!choosesModeData.isWithinTripReplanning) {
                // We use our car if we are not replanning, otherwise we end up doing a walk transit (catch-all below)
                // we do not send parking inquiry here, instead we wait for drive_transit route to come back and we use
                // actual location of transit station
                makeRequestWith(
                  withTransit = true,
                  filterStreetVehiclesForQuery(newlyAvailableBeamVehicles.map(_.streetVehicle), vehicleMode)
                  :+ bodyStreetVehicle
                )
                responsePlaceholders = makeResponsePlaceholders(withRouting = true)
              } else {
                // Reset available vehicles so we don't release our car that we've left during this replanning
                availablePersonalStreetVehicles = Vector()
                makeRequestWith(withTransit = true, Vector(bodyStreetVehicle))
                responsePlaceholders = makeResponsePlaceholders(withRouting = true)
              }
            case (`lastTripIndex`, Some(currentTourPersonalVehicle)) =>
              // At the end of the tour, only drive home a vehicle that we have also taken away from there.
              makeRequestWith(
                withTransit = true,
                vehicles = Vector(bodyStreetVehicle),
                streetVehiclesIntermodalUse = Access,
                possibleEgressVehicles = newlyAvailableBeamVehicles
                  .map(_.streetVehicle)
                  .filter(_.id == currentTourPersonalVehicle)
              )
              responsePlaceholders = makeResponsePlaceholders(withRouting = true)
            case (`lastTripIndex`, None) =>
              // TODO: Is there a way to query egress vehicles near the destination?
              makeRequestWith(
                withTransit = true,
                newlyAvailableBeamVehicles
                  .filter(veh => (veh.streetVehicle.mode == vehicleMode) && veh.vehicle.isSharedVehicle)
                  .map(_.streetVehicle) :+ bodyStreetVehicle
              )
              responsePlaceholders = makeResponsePlaceholders(withRouting = true)
            case _ =>
              // Still go for it, because maybe there are some shared vehicles along the route
              makeRequestWith(
                withTransit = true,
                newlyAvailableBeamVehicles
                  .filter(veh => (veh.streetVehicle.mode == vehicleMode) && veh.vehicle.isSharedVehicle)
                  .map(_.streetVehicle)
                :+ bodyStreetVehicle
              )
              responsePlaceholders = makeResponsePlaceholders(withRouting = true)
          }
        case Some(RIDE_HAIL | RIDE_HAIL_POOLED) if choosesModeData.isWithinTripReplanning =>
          // Give up on all ride hail after a failure
          responsePlaceholders = makeResponsePlaceholders(withRouting = true)
          makeRequestWith(withTransit = true, Vector(bodyStreetVehicle))
        case Some(RIDE_HAIL | RIDE_HAIL_POOLED) =>
          responsePlaceholders = makeResponsePlaceholders(withRouting = true, withRideHail = true)
          makeRequestWith(withTransit = false, Vector(bodyStreetVehicle)) // We need a WALK alternative if RH fails
          makeRideHailRequest()
        case Some(RIDE_HAIL_TRANSIT) if choosesModeData.isWithinTripReplanning =>
          // Give up on ride hail transit after a failure, too complicated, but try regular ride hail again
          responsePlaceholders = makeResponsePlaceholders(withRouting = true, withRideHail = true)
          makeRequestWith(withTransit = true, Vector(bodyStreetVehicle))
          makeRideHailRequest()
        case Some(RIDE_HAIL_TRANSIT) =>
          responsePlaceholders = makeResponsePlaceholders(withRideHailTransit = true)
          requestId = makeRideHailTransitRoutingRequest(bodyStreetVehicle)
        case Some(m) =>
          logDebug(m.toString)
      }
      val newPersonData = choosesModeData.copy(
        personData = personData
          .copy(
            currentTripMode = currentTripMode,
            currentTourMode = chosenCurrentTourMode,
            currentTourPersonalVehicle = chosenCurrentTourPersonalVehicle
          ),
        availablePersonalStreetVehicles = availablePersonalStreetVehicles,
        allAvailableStreetVehicles = newlyAvailableBeamVehicles,
        routingResponse = responsePlaceholders.routingResponse,
        rideHail2TransitRoutingResponse = responsePlaceholders.rideHail2TransitRoutingResponse,
        rideHail2TransitRoutingRequestId = requestId,
        rideHailResult = responsePlaceholders.rideHailResult,
        rideHail2TransitAccessResult = responsePlaceholders.rideHail2TransitAccessResult,
        rideHail2TransitEgressResult = responsePlaceholders.rideHail2TransitEgressResult,
        cavTripLegs = responsePlaceholders.cavTripLegs,
        routingFinished = choosesModeData.routingFinished
          || responsePlaceholders.routingResponse == RoutingResponse.dummyRoutingResponse
      )
      stay() using newPersonData
    /*
     * Receive and store data needed for choice.
     */
    case Event(
          theRouterResult @ RoutingResponse(_, requestId, _, _, _, _, _),
          choosesModeData: ChoosesModeData
        ) if choosesModeData.routingRequestToLegMap.contains(requestId) =>
      //handling router responses for shared vehicles
      val routingResponse = choosesModeData.routingResponse.get
      val tripIdentifier = choosesModeData.routingRequestToLegMap(requestId)
      val newMap = choosesModeData.routingRequestToLegMap - requestId
      val routingFinished = newMap.isEmpty
      val mayBeTripIdx: Option[Int] = routingResponse.itineraries.zipWithIndex.collectFirst {
        case (trip, i) if tripIdentifier.isAppropriateTrip(trip) => i
      }
      val maybeNewChoosesModeData =
        for {
          tripIdx <- mayBeTripIdx
          trip = routingResponse.itineraries(tripIdx)
          tripWithVehicle = theRouterResult.itineraries.find(_.legs.size == 3)
          newTrips: Seq[EmbodiedBeamTrip] =
            if (tripWithVehicle.isEmpty) {
              //need to delete this trip: not found the right way to the shared vehicle or destination
              routingResponse.itineraries.patch(tripIdx, Nil, 0)
            } else {
              //drop everything after the last transit and add the new legs on the shared vehicle
              val appendedEgressLegs = trip.legs.reverse
                .dropWhile(!_.beamLeg.mode.isTransit)
                .reverse ++ tripWithVehicle.get.legs
              val appendTrip = trip.copy(legs = appendedEgressLegs)
              routingResponse.itineraries.patch(tripIdx, Seq(appendTrip), 1)
            }
          rr = routingResponse.copy(itineraries = newTrips)
        } yield choosesModeData.copy(
          routingResponse = Some(rr),
          routingFinished = routingFinished,
          routingRequestToLegMap = newMap
        )
      val newChoosesModeData = maybeNewChoosesModeData.getOrElse(choosesModeData)

      stay() using newChoosesModeData
        .copy(
          routingResponse =
            if (routingFinished) Some(correctRoutingResponse(newChoosesModeData.routingResponse.get))
            else newChoosesModeData.routingResponse,
          routingFinished = routingFinished,
          routingRequestToLegMap = newMap
        )

    case Event(
          theRouterResult @ RoutingResponse(_, requestId, _, _, _, _, _),
          choosesModeData: ChoosesModeData
        ) if choosesModeData.rideHail2TransitRoutingRequestId.contains(requestId) =>
      theRouterResult.itineraries.view.foreach { resp =>
        resp.beamLegs.filter(_.mode == CAR).foreach { leg =>
          routeHistory.rememberRoute(leg.travelPath.linkIds, leg.startTime)
        }
      }

      val driveTransitTrip = theRouterResult.itineraries.find(_.tripClassifier == DRIVE_TRANSIT)
      // If there's a drive-transit trip AND we don't have an error RH2Tr response (due to no desire to use RH) then seek RH on access and egress
      val newPersonData =
        if (
          shouldAttemptRideHail2Transit(
            driveTransitTrip,
            choosesModeData.rideHail2TransitAccessResult
          )
        ) {
          val accessSegment =
            driveTransitTrip.get.legs.view
              .takeWhile(!_.beamLeg.mode.isMassTransit)
              .map(_.beamLeg)
          val egressSegment =
            driveTransitTrip.get.legs.view.reverse.takeWhile(!_.beamLeg.mode.isTransit).reverse.map(_.beamLeg)
          val accessId =
            if (accessSegment.map(_.travelPath.distanceInM).sum > 0) {
              makeRideHailRequestFromBeamLeg(accessSegment)
            } else {
              None
            }
          val egressId =
            if (egressSegment.map(_.travelPath.distanceInM).sum > 0) {
              makeRideHailRequestFromBeamLeg(egressSegment.toVector)
            } else {
              None
            }
          choosesModeData.copy(
            rideHail2TransitRoutingResponse = Some(driveTransitTrip.get),
            rideHail2TransitAccessInquiryId = accessId,
            rideHail2TransitEgressInquiryId = egressId,
            rideHail2TransitAccessResult = if (accessId.isEmpty) {
              Some(RideHailResponse.dummyWithError(RideHailNotRequestedError))
            } else {
              None
            },
            rideHail2TransitEgressResult = if (egressId.isEmpty) {
              Some(RideHailResponse.dummyWithError(RideHailNotRequestedError))
            } else {
              None
            }
          )
        } else {
          choosesModeData.copy(
            rideHail2TransitRoutingResponse = Some(EmbodiedBeamTrip.empty),
            rideHail2TransitAccessResult = Some(RideHailResponse.dummyWithError(RideHailNotRequestedError)),
            rideHail2TransitEgressResult = Some(RideHailResponse.dummyWithError(RideHailNotRequestedError))
          )
        }
      stay() using newPersonData

    case Event(response: RoutingResponse, choosesModeData: ChoosesModeData) =>
      response.itineraries.view.foreach { resp =>
        resp.beamLegs.filter(_.mode == CAR).foreach { leg =>
          routeHistory.rememberRoute(leg.travelPath.linkIds, leg.startTime)
        }
      }
      val thereAreTeleportationItineraries = response.itineraries.foldLeft(false) { (thereAreTeleportations, trip) =>
        val thereAreTeleportationVehicles = trip.legs.foldLeft(false) { (accum, leg) =>
          accum || BeamVehicle.isSharedTeleportationVehicle(leg.beamVehicleId)
        }
        thereAreTeleportations || thereAreTeleportationVehicles
      }
      val newParkingRequestIds = if (thereAreTeleportationItineraries) {
        choosesModeData.parkingRequestIds
      } else {
        val parkingRequestIds: Seq[(Int, VehicleOnTrip)] = makeParkingInquiries(choosesModeData, response.itineraries)
        choosesModeData.parkingRequestIds ++ parkingRequestIds
      }

      val dummyVehiclesPresented = makeVehicleRequestsForDummySharedVehicles(response.itineraries)
      val newData = if (dummyVehiclesPresented) {
        choosesModeData.copy(
          routingResponse = Some(response),
          parkingRequestIds = newParkingRequestIds
        )
      } else {
        choosesModeData.copy(
          routingResponse = Some(correctRoutingResponse(response)),
          parkingRequestIds = newParkingRequestIds,
          routingFinished = true
        )
      }

      // If person plan doesn't have a route for an activity create and save it
      for {
        activity <- nextActivity(choosesModeData.personData)
        leg      <- _experiencedBeamPlan.getTripContaining(activity).leg if leg.getRoute == null
      } {
        val links =
          response.itineraries
            .flatMap(_.beamLegs)
            .find(_.mode == BeamMode.CAR)
            .map { beamLeg =>
              beamLeg.travelPath.linkIds
                .map(id => Id.create(id, classOf[Link]))
                .toList
            }
            .getOrElse(List.empty)

        if (links.nonEmpty) {
          val route = RouteUtils.createNetworkRoute(JavaConverters.seqAsJavaList(links), beamScenario.network)
          leg.setRoute(route)
        }
      }

      stay() using newData

    case Event(theRideHailResult: RideHailResponse, choosesModeData: ChoosesModeData) =>
      //      println(s"receiving response: ${theRideHailResult}")
      val newPersonData = Some(theRideHailResult.request.requestId) match {
        case choosesModeData.rideHail2TransitAccessInquiryId =>
          choosesModeData.copy(rideHail2TransitAccessResult = Some(theRideHailResult))
        case choosesModeData.rideHail2TransitEgressInquiryId =>
          choosesModeData.copy(rideHail2TransitEgressResult = Some(theRideHailResult))
        case _ =>
          choosesModeData.copy(rideHailResult = Some(theRideHailResult))
      }
      stay() using newPersonData
    case Event(parkingInquiryResponse: ParkingInquiryResponse, choosesModeData: ChoosesModeData) =>
      val newPersonData = choosesModeData.copy(
        parkingResponses = choosesModeData.parkingResponses +
          (choosesModeData.parkingRequestIds(parkingInquiryResponse.requestId) -> parkingInquiryResponse)
      )
      stay using newPersonData
    case Event(cavTripLegsResponse: CavTripLegsResponse, choosesModeData: ChoosesModeData) =>
      stay using choosesModeData.copy(cavTripLegs = Some(cavTripLegsResponse))
    //handling response with the shared vehicle nearby the egress legs
    case Event(mobStatuses: MobilityStatusWithLegs, choosesModeData: ChoosesModeData) =>
      val mobilityStatuses = mobStatuses.responses.map { case (trip, leg, response) =>
        (trip, leg, response.streetVehicle.collect { case token: Token => token })
      }
      val tripsToDelete = mobilityStatuses.collect { case (trip, _, tokens) if tokens.isEmpty => trip }.toSet
      val tripsToModify = mobilityStatuses.collect { case (trip, _, tokens) if tokens.nonEmpty => trip }.toSet
      val legMap = mobilityStatuses
        .filter { case (trip, _, _) => tripsToModify.contains(trip) }
        .map { case (_, leg, response) => leg -> response }
        .toMap

      val rr = choosesModeData.routingResponse.get
      val newTrips = rr.itineraries
        .filterNot(tripsToDelete.contains)
        .map {
          case trip if tripsToModify.contains(trip) =>
            //find nearest provided vehicle for each leg
            val legVehicles: Map[EmbodiedBeamLeg, Token] = trip.legs.collect {
              case leg if legMap.contains(leg) =>
                val nearestVehicle = legMap(leg)
                  .minBy(token =>
                    geo.distUTMInMeters(
                      geo.wgs2Utm(leg.beamLeg.travelPath.startPoint.loc),
                      token.streetVehicle.locationUTM.loc
                    )
                  )
                leg -> nearestVehicle
            }.toMap
            //replace the dummy vehicle with the provided token for each leg
            val newLegs = trip.legs.map {
              case leg if legVehicles.contains(leg) =>
                val token = legVehicles(leg)
                leg.copy(beamVehicleId = token.id)
              case leg => leg
            }
            beamVehicles ++= legVehicles.values.map(token => token.id -> token)
            trip.copy(legs = newLegs)
          case trip => trip
        }
      //issue routing request for egress legs:
      // final transit stop -> destination
      val routingRequestMap = generateRoutingRequestsForEgress(newTrips)
      routingRequestMap.keys.foreach(routingRequest => router ! routingRequest)
      val newRoutingResponse = rr.copy(itineraries = newTrips)
      //issue parking request for the shared vehicle
      val parkingRequestIds = makeParkingInquiries(choosesModeData, newTrips)
      //correct routing response if routing is finished (no appropriate vehicles available)
      stay using choosesModeData
        .copy(
          routingResponse =
            Some(if (routingRequestMap.isEmpty) correctRoutingResponse(newRoutingResponse) else newRoutingResponse),
          parkingRequestIds = choosesModeData.parkingRequestIds ++ parkingRequestIds,
          routingFinished = routingRequestMap.isEmpty,
          routingRequestToLegMap = routingRequestMap.map { case (request, tripMode) =>
            request.requestId -> tripMode
          }
        )
  } using completeChoiceIfReady)

  private def correctCurrentTripModeAccordingToRules(
    currentTripMode: Option[BeamMode],
    personData: BasePersonData,
    availableModes: Seq[BeamMode]
  ): Option[BeamMode] = {
    val replanningIsAvailable =
      personData.numberOfReplanningAttempts < beamServices.beamConfig.beam.agentsim.agents.modalBehaviors.maximumNumberOfReplanningAttempts
    currentTripMode match {
      case Some(mode @ (HOV2_TELEPORTATION | HOV3_TELEPORTATION))
          if availableModes.contains(CAR) && replanningIsAvailable =>
        Some(mode)
      case Some(mode) if availableModes.contains(mode) && replanningIsAvailable => Some(mode)
      case Some(mode) if availableModes.contains(mode)                          => Some(WALK)
      case None if !replanningIsAvailable                                       => Some(WALK)
      case _                                                                    => None
    }
  }

  private def makeParkingInquiries(
    choosesModeData: ChoosesModeData,
    itineraries: Seq[EmbodiedBeamTrip]
  ): Seq[(Int, VehicleOnTrip)] = {

    val parkingLegs: Seq[(TripIdentifier, EmbodiedBeamLeg)] = itineraries
      .flatMap { trip =>
        trip.legs
          .filter(leg => legVehicleHasParkingBehavior(leg) && !isLegOnDummySharedVehicle(leg))
          .map(TripIdentifier(trip) -> _)
      }

    val alreadyRequested = choosesModeData.parkingRequestIds.map { case (_, vehicleOnTrip) => vehicleOnTrip }.toSet

    val nextAct = nextActivity(choosesModeData.personData).get
    val (_, parkingInquiries) =
      parkingLegs.foldLeft((alreadyRequested, Seq.empty[(VehicleOnTrip, ParkingInquiry)])) {
        case ((requested, seq), (tripIdentifier, leg)) =>
          val vehicleOnTrip = VehicleOnTrip(leg.beamVehicleId, tripIdentifier)
          if (requested.contains(vehicleOnTrip)) {
            (requested, seq)
          } else {
            val veh = beamVehicles(leg.beamVehicleId).vehicle
            (
              requested + vehicleOnTrip,
              seq :+ (vehicleOnTrip -> ParkingInquiry.init(
                SpaceTime(geo.wgs2Utm(leg.beamLeg.travelPath.endPoint.loc), leg.beamLeg.endTime),
                nextAct.getType,
                VehicleManager.getReservedFor(veh.vehicleManagerId.get).get,
                Some(veh),
                None,
                Some(this.id),
                attributes.valueOfTime,
                getActivityEndTime(nextAct, beamServices) - leg.beamLeg.endTime,
                reserveStall = false,
                triggerId = getCurrentTriggerIdOrGenerate
              ))
            )
          }
      }

    parkingInquiries.map { case (vehicleOnTrip, inquiry) =>
      park(inquiry)
      inquiry.requestId -> vehicleOnTrip
    }
  }

  private def generateRoutingRequestsForEgress(
    newTrips: Seq[EmbodiedBeamTrip]
  ): Map[RoutingRequest, TripIdentifier] = {

    //we saving in the map (routing request for egress part -> trip identifier)
    newTrips.foldLeft(Map.empty[RoutingRequest, TripIdentifier]) { case (tripMap, trip) =>
      val transitAndDriveLeg: Option[(EmbodiedBeamLeg, EmbodiedBeamLeg)] = trip.legs.zip(trip.legs.tail).find {
        case (leg, nextLeg) if leg.beamLeg.mode.isTransit && isDriveVehicleLeg(nextLeg) =>
          val vehicleLocation = beamVehicles(nextLeg.beamVehicleId).streetVehicle.locationUTM.loc
          val walkDistance = geo.distUTMInMeters(geo.wgs2Utm(leg.beamLeg.travelPath.endPoint.loc), vehicleLocation)
          walkDistance > beamServices.beamConfig.beam.agentsim.thresholdForWalkingInMeters
        case _ => false
      }
      transitAndDriveLeg match {
        case Some((transitLeg, sharedVehicleLeg)) =>
          //the router should return a walk leg to the vehicle, vehicle leg and a walk leg to the destination
          val bodyLocationAfterTransit = geo.wgs2Utm(transitLeg.beamLeg.travelPath.endPoint)
          val bodyVehicle = createBodyStreetVehicle(bodyLocationAfterTransit)
          val finalDestination = geo.wgs2Utm(trip.legs.last.beamLeg.travelPath.endPoint.loc)
          val egressRequest = RoutingRequest(
            bodyLocationAfterTransit.loc,
            finalDestination,
            bodyLocationAfterTransit.time,
            withTransit = false,
            Some(id),
            IndexedSeq(bodyVehicle, beamVehicles(sharedVehicleLeg.beamVehicleId).streetVehicle),
            Some(attributes),
            triggerId = getCurrentTriggerIdOrGenerate
          )
          tripMap + (egressRequest -> TripIdentifier(trip))
        case None =>
          tripMap
      }
    }
  }

  private def createBodyStreetVehicle(locationUTM: SpaceTime): StreetVehicle = {
    StreetVehicle(
      body.id,
      body.beamVehicleType.id,
      locationUTM,
      WALK,
      asDriver = true,
      needsToCalculateCost = false
    )
  }

  private def correctRoutingResponse(response: RoutingResponse) = {
    val theRouterResult = response.copy(itineraries = response.itineraries.map { it =>
      it.copy(
        it.legs.flatMap(embodiedLeg =>
          if (legVehicleHasParkingBehavior(embodiedLeg))
            EmbodiedBeamLeg.splitLegForParking(embodiedLeg, beamServices, transportNetwork)
          else Vector(embodiedLeg)
        )
      )
    })
    val correctedItins = theRouterResult.itineraries
      .map { trip =>
        if (trip.legs.head.beamLeg.mode != WALK) {
          val startLeg =
            dummyWalkLeg(
              trip.legs.head.beamLeg.startTime,
              trip.legs.head.beamLeg.travelPath.startPoint.loc,
              unbecomeDriverOnCompletion = false
            )
          trip.copy(legs = startLeg +: trip.legs)
        } else trip
      }
      .map { trip =>
        if (trip.legs.last.beamLeg.mode != WALK) {
          val endLeg =
            dummyWalkLeg(
              trip.legs.last.beamLeg.endTime,
              trip.legs.last.beamLeg.travelPath.endPoint.loc,
              unbecomeDriverOnCompletion = true
            )
          trip.copy(legs = trip.legs :+ endLeg)
        } else trip
      }
    val responseCopy = theRouterResult.copy(itineraries = correctedItins)
    responseCopy
  }

  private def legVehicleHasParkingBehavior(embodiedLeg: EmbodiedBeamLeg): Boolean = {
    /* we need to park cars and any shared vehicles */
    /* teleportation vehicles are not actual vehicles, so, they do not require parking */
    val isTeleportationVehicle = BeamVehicle.isSharedTeleportationVehicle(embodiedLeg.beamVehicleId)
    val isRealCar = embodiedLeg.beamLeg.mode == CAR && dummyRHVehicle.id != embodiedLeg.beamVehicleId
    !isTeleportationVehicle && (
      isRealCar
      || (embodiedLeg.beamLeg.mode == BIKE && beamVehicles.get(embodiedLeg.beamVehicleId).forall(_.isInstanceOf[Token]))
    )
  }

  private def dummyWalkLeg(time: Int, location: Location, unbecomeDriverOnCompletion: Boolean) = {
    EmbodiedBeamLeg(
      BeamLeg.dummyLeg(time, location),
      body.id,
      body.beamVehicleType.id,
      asDriver = true,
      0,
      unbecomeDriverOnCompletion = unbecomeDriverOnCompletion
    )
  }

  private def isDriveVehicleLeg(leg: EmbodiedBeamLeg) = {
    leg.asDriver && leg.beamLeg.mode != BeamMode.WALK
  }

  def shouldAttemptRideHail2Transit(
    driveTransitTrip: Option[EmbodiedBeamTrip],
    rideHail2TransitResult: Option[RideHailResponse]
  ): Boolean = {
    driveTransitTrip.isDefined && driveTransitTrip.get.legs
      .exists(leg => beamScenario.rideHailTransitModes.contains(leg.beamLeg.mode)) &&
    rideHail2TransitResult.getOrElse(RideHailResponse.DUMMY).error.isEmpty
  }

  def makeRideHailRequestFromBeamLeg(legs: Seq[BeamLeg]): Option[Int] = {
    val inquiry = RideHailRequest(
      RideHailInquiry,
      bodyVehiclePersonId,
      beamServices.geo.wgs2Utm(legs.head.travelPath.startPoint.loc),
      legs.head.startTime,
      beamServices.geo.wgs2Utm(legs.last.travelPath.endPoint.loc),
      wheelchairUser,
      requestTime = _currentTick,
      requester = self,
      rideHailServiceSubscription = attributes.rideHailServiceSubscription,
      triggerId = getCurrentTriggerIdOrGenerate
    )
    //    println(s"requesting: ${inquiry.requestId}")
    rideHailManager ! inquiry
    Some(inquiry.requestId)
  }

  private def makeVehicleRequestsForDummySharedVehicles(trips: Seq[EmbodiedBeamTrip]): Boolean = {
    implicit val executionContext: ExecutionContext = context.system.dispatcher
    //get all the shared vehicles to request tokens for them
    val tripLegPairs = trips.flatMap(trip =>
      trip.legs
        .filter(legs => isLegOnDummySharedVehicle(legs))
        .map(leg => (trip, leg))
    )
    if (tripLegPairs.nonEmpty) {
      Future
        .sequence(
          tripLegPairs.collect { case (trip, leg) =>
            requestAvailableVehicles(sharedVehicleFleets, geo.wgs2Utm(leg.beamLeg.travelPath.startPoint), null)
              .map((trip, leg, _))
          }
        )
        .map { responses: Seq[(EmbodiedBeamTrip, EmbodiedBeamLeg, MobilityStatusResponse)] =>
          MobilityStatusWithLegs(responses)
        } pipeTo self
      true
    } else {
      false
    }
  }

  private def isLegOnDummySharedVehicle(beamLeg: EmbodiedBeamLeg): Boolean = {
    isDummySharedVehicle(beamLeg.beamVehicleId)
  }

  private def isDummySharedVehicle(beamVehicleId: Id[BeamVehicle]): Boolean =
    dummySharedVehicles.exists(_.id == beamVehicleId)

  case object FinishingModeChoice extends BeamAgentState

  def createRideHail2TransitItin(
    rideHail2TransitAccessResult: RideHailResponse,
    rideHail2TransitEgressResult: RideHailResponse,
    driveTransitTrip: EmbodiedBeamTrip
  ): Option[EmbodiedBeamTrip] = {
    if (rideHail2TransitAccessResult.error.isEmpty) {
      val tncAccessLeg: Vector[EmbodiedBeamLeg] =
        rideHail2TransitAccessResult.travelProposal.get.toEmbodiedBeamLegsForCustomer(bodyVehiclePersonId)
      // Replacing drive access leg with TNC changes the travel time.
      val timeToCustomer = rideHail2TransitAccessResult.travelProposal.get.passengerSchedule
        .legsBeforePassengerBoards(bodyVehiclePersonId)
        .map(_.duration)
        .sum
      val extraWaitTimeBuffer = driveTransitTrip.legs.head.beamLeg.endTime - _currentTick.get -
        tncAccessLeg.last.beamLeg.duration - timeToCustomer
      if (extraWaitTimeBuffer < 300) {
        // We filter out all options that don't allow at least 5 minutes of time for unexpected waiting
        None
      } else {
        // Travel time usually decreases, adjust for this but add a buffer to the wait time to account for uncertainty in actual wait time
        val startTimeAdjustment =
          driveTransitTrip.legs.head.beamLeg.endTime - tncAccessLeg.last.beamLeg.duration - timeToCustomer
        val startTimeBufferForWaiting = math.min(
          extraWaitTimeBuffer,
          math.max(300.0, timeToCustomer.toDouble * 1.5)
        ) // tncAccessLeg.head.beamLeg.startTime - _currentTick.get.longValue()
        val accessAndTransit = tncAccessLeg.map(leg =>
          leg.copy(
            leg.beamLeg
              .updateStartTime(startTimeAdjustment - startTimeBufferForWaiting.intValue())
          )
        ) ++ driveTransitTrip.legs.tail
        val fullTrip = if (rideHail2TransitEgressResult.error.isEmpty) {
          accessAndTransit.dropRight(2) ++ rideHail2TransitEgressResult.travelProposal.get
            .toEmbodiedBeamLegsForCustomer(bodyVehiclePersonId)
        } else {
          accessAndTransit.dropRight(1)
        }
        Some(
          EmbodiedBeamTrip(
            EmbodiedBeamLeg.dummyLegAt(
              start = fullTrip.head.beamLeg.startTime,
              vehicleId = body.id,
              isLastLeg = false,
              location = fullTrip.head.beamLeg.travelPath.startPoint.loc,
              mode = WALK,
              vehicleTypeId = body.beamVehicleType.id
            ) +:
            fullTrip :+
            EmbodiedBeamLeg.dummyLegAt(
              start = fullTrip.last.beamLeg.endTime,
              vehicleId = body.id,
              isLastLeg = true,
              location = fullTrip.last.beamLeg.travelPath.endPoint.loc,
              mode = WALK,
              vehicleTypeId = body.beamVehicleType.id
            )
          )
        )
      }
    } else {
      None
    }
  }

  def addParkingCostToItins(
    itineraries: Seq[EmbodiedBeamTrip],
    parkingResponses: Map[VehicleOnTrip, ParkingInquiryResponse]
  ): Seq[EmbodiedBeamTrip] = {
    itineraries.map { itin =>
      itin.tripClassifier match {
        case mode if Modes.isPersonalVehicleMode(mode) =>
          // find parking legs (the subsequent leg of the same vehicle)
          val parkingLegs = itin.legs.zip(itin.legs.tail).collect {
            case (leg1, leg2) if leg1.beamVehicleId == leg2.beamVehicleId && legVehicleHasParkingBehavior(leg2) => leg2
          }
          val walkLegsAfterParkingWithParkingResponses = itin.legs
            .zip(itin.legs.tail)
            .collect {
              case (leg1, leg2) if parkingLegs.contains(leg1) && leg2.beamLeg.mode == BeamMode.WALK =>
                leg2 -> parkingResponses(VehicleOnTrip(leg1.beamVehicleId, TripIdentifier(itin)))
            }
            .toMap
          val newLegs = itin.legs.map { leg =>
            if (parkingLegs.contains(leg)) {
              leg.copy(
                cost = leg.cost + parkingResponses(
                  VehicleOnTrip(leg.beamVehicleId, TripIdentifier(itin))
                ).stall.costInDollars
              )
            } else if (walkLegsAfterParkingWithParkingResponses.contains(leg)) {
              val dist = geo.distUTMInMeters(
                geo.wgs2Utm(leg.beamLeg.travelPath.endPoint.loc),
                walkLegsAfterParkingWithParkingResponses(leg).stall.locationUTM
              )
              val travelTime: Int = (dist / ZonalParkingManager.AveragePersonWalkingSpeed).toInt
              leg.copy(beamLeg = leg.beamLeg.scaleToNewDuration(travelTime))
            } else {
              leg
            }
          }
          itin.copy(legs = newLegs)
        case _ =>
          itin
      }
    }
  }

  def getAvailableModesGivenTourMode(
    availableModes: Seq[BeamMode],
    availablePersonalStreetVehicles: Vector[VehicleOrToken],
    currentTourMode: Option[BeamTourMode],
    nextActivity: Activity,
    maybeTourPersonalVehicle: Option[Id[BeamVehicle]] = None
  ): Seq[BeamMode] = {
    availableModes.intersect(currentTourMode match {
      case Some(WALK_BASED)
          if availablePersonalStreetVehicles
            .exists(_.vehicle.isMustBeDrivenHome) && isLastTripWithinTour(nextActivity) =>
        val requiredEgressModes = availablePersonalStreetVehicles.flatMap {
          case veh: ActualVehicle =>
            maybeTourPersonalVehicle match {
              case Some(tourVehicleId) if veh.id == tourVehicleId =>
                BeamTourMode.enabledModes.get(veh.streetVehicle.mode)
              case None =>
                logger.warn(s"Why does vehicle ${veh.id} need to be driven home when it's not a tour vehicle?")
                BeamTourMode.enabledModes.get(veh.streetVehicle.mode) ++ Some(WALK_BASED.allowedBeamModes)
            }
          case _ => None
        }.flatten
        if (requiredEgressModes.size > 1) {
          logger.warn("How did we end up in the situation with multiple vehicles that must be driven home?")
        }
        requiredEgressModes
      case Some(tourMode) =>
        tourMode.allowedBeamModesGivenAvailableVehicles(
          availablePersonalStreetVehicles,
          isFirstOrLastTripWithinTour(nextActivity)
        )
      case None => BeamMode.allModes
    })
  }

  def mustBeDrivenHome(vehicle: VehicleOrToken): Boolean = {
    vehicle match {
      case ActualVehicle(beamVehicle) =>
        beamVehicle.isMustBeDrivenHome
      case _: Token =>
        false // is not a household vehicle
    }
  }

  def completeChoiceIfReady: PartialFunction[State, State] = {
    case FSM.State(
          _,
          choosesModeData @ ChoosesModeData(
            personData,
            _,
            None,
            Some(routingResponse),
            parkingResponses,
            parkingResponseIds,
            Some(rideHailResult),
            Some(rideHail2TransitRoutingResponse),
            _,
            Some(rideHail2TransitAccessResult),
            _,
            Some(rideHail2TransitEgressResult),
            _,
            _,
            _,
            _,
            _,
            Some(cavTripLegs),
            _,
            _,
            true,
            _
          ),
          _,
          _,
          _
        )
        if parkingResponses.size >= parkingResponseIds.size
          && allRequiredParkingResponsesReceived(routingResponse, parkingResponses) =>
      val currentPersonLocation = choosesModeData.currentLocation
      val nextAct = nextActivity(choosesModeData.personData).get
      val rideHail2TransitIinerary = createRideHail2TransitItin(
        rideHail2TransitAccessResult,
        rideHail2TransitEgressResult,
        rideHail2TransitRoutingResponse
      )
      val rideHailItinerary = rideHailResult.travelProposal match {
        case Some(travelProposal)
            if travelProposal.timeToCustomer(
              bodyVehiclePersonId
            ) <= travelProposal.maxWaitingTimeInSec =>
          val origLegs = travelProposal.toEmbodiedBeamLegsForCustomer(bodyVehiclePersonId)
          (travelProposal.poolingInfo match {
            case Some(poolingInfo) if !choosesModeData.personData.currentTripMode.contains(RIDE_HAIL) =>
              val pooledLegs = origLegs.map { origLeg =>
                origLeg.copy(
                  cost = origLeg.cost * poolingInfo.costFactor,
                  isPooledTrip = origLeg.isRideHail,
                  beamLeg = origLeg.beamLeg.scaleLegDuration(poolingInfo.timeFactor)
                )
              }
              Vector(origLegs, EmbodiedBeamLeg.makeLegsConsistent(pooledLegs))
            case _ =>
              Vector(origLegs)
          }).map { partialItin =>
            EmbodiedBeamTrip(
              EmbodiedBeamLeg.dummyLegAt(
                start = _currentTick.get,
                vehicleId = body.id,
                isLastLeg = false,
                location = partialItin.head.beamLeg.travelPath.startPoint.loc,
                mode = WALK,
                vehicleTypeId = body.beamVehicleType.id
              ) +:
              partialItin :+
              EmbodiedBeamLeg.dummyLegAt(
                start = partialItin.last.beamLeg.endTime,
                vehicleId = body.id,
                isLastLeg = true,
                location = partialItin.last.beamLeg.travelPath.endPoint.loc,
                mode = WALK,
                vehicleTypeId = body.beamVehicleType.id
              )
            )
          }
        case _ =>
          Vector()
      }
      val combinedItinerariesForChoice = rideHailItinerary ++ addParkingCostToItins(
        routingResponse.itineraries,
        parkingResponses
      ) ++ rideHail2TransitIinerary.toVector

<<<<<<< HEAD
      def isAvailable(mode: BeamMode): Boolean = combinedItinerariesForChoice.exists(_.tripClassifier == mode)

      choosesModeData.personData.currentTripMode match {
        case Some(expectedMode) if expectedMode.isTransit && !isAvailable(expectedMode) =>
          eventsManager.processEvent(
            createFailedTransitODSkimmerEvent(currentPersonLocation.loc, nextAct.getCoord, expectedMode)
          )
        case _ =>
      }

      val availableModesForTrips = getAvailableModesGivenTourMode(
        availableModesForPerson(matsimPlan.getPerson, choosesModeData.excludeModes),
        choosesModeData.availablePersonalStreetVehicles,
        choosesModeData.personData.currentTourMode,
        nextAct,
        choosesModeData.personData.currentTourPersonalVehicle
      )
=======
      val availableModesForTrips: Seq[BeamMode] = availableModesForPerson(matsimPlan.getPerson)
        .filterNot(mode => choosesModeData.excludeModes.contains(mode))
>>>>>>> ad20b9d1

      val filteredItinerariesForChoice = choosesModeData.personData.currentTripMode match {
        case Some(mode) if mode == DRIVE_TRANSIT || mode == BIKE_TRANSIT =>
          (isFirstOrLastTripWithinTour(nextAct), personData.hasDeparted) match {
            case (true, false) =>
              combinedItinerariesForChoice.filter(_.tripClassifier == mode)
            case _ =>
              combinedItinerariesForChoice.filter(trip =>
                trip.tripClassifier == WALK_TRANSIT || trip.tripClassifier == RIDE_HAIL_TRANSIT
              )
          }
        case Some(mode) if mode == WALK_TRANSIT || mode == RIDE_HAIL_TRANSIT =>
          combinedItinerariesForChoice.filter(trip =>
            trip.tripClassifier == WALK_TRANSIT || trip.tripClassifier == RIDE_HAIL_TRANSIT
          )
        case Some(HOV2_TELEPORTATION) =>
          combinedItinerariesForChoice.filter(_.tripClassifier == HOV2_TELEPORTATION)
        case Some(HOV3_TELEPORTATION) =>
          combinedItinerariesForChoice.filter(_.tripClassifier == HOV3_TELEPORTATION)
        case Some(mode) =>
          combinedItinerariesForChoice.filter(_.tripClassifier == mode)
        case _ =>
          combinedItinerariesForChoice
      }

      val itinerariesOfCorrectMode =
        filteredItinerariesForChoice
          .filter(itin => availableModesForTrips.contains(itin.tripClassifier))
          .filterNot(itin =>
            itin.vehiclesInTrip
              .filterNot(_.toString.startsWith("body"))
              .exists(veh => personData.failedTrips.flatMap(_.vehiclesInTrip).contains(veh))
          )

      val attributesOfIndividual =
        matsimPlan.getPerson.getCustomAttributes
          .get("beam-attributes")
          .asInstanceOf[AttributesOfIndividual]
      val availableAlts = Some(itinerariesOfCorrectMode.map(_.tripClassifier).mkString(":"))

      def gotoFinishingModeChoice(chosenTrip: EmbodiedBeamTrip) = {
        goto(FinishingModeChoice) using choosesModeData.copy(
          pendingChosenTrip = Some(chosenTrip),
          availableAlternatives = availableAlts
        )
      }

      modeChoiceCalculator(
        itinerariesOfCorrectMode,
        attributesOfIndividual,
        nextActivity(choosesModeData.personData),
        Some(currentActivity(choosesModeData.personData)),
        Some(matsimPlan.getPerson)
      ) match {
        case Some(chosenTrip) =>
          gotoFinishingModeChoice(chosenTrip)
        case None =>
          choosesModeData.personData.currentTripMode match {
            case Some(CAV) =>
              // Special case, if you are using household CAV, no choice was necessary you just use this mode
              // Construct the embodied trip to allow for processing by FinishingModeChoice and scoring
              if (cavTripLegs.legs.nonEmpty) {
                val walk1 = EmbodiedBeamLeg.dummyLegAt(
                  _currentTick.get,
                  body.id,
                  isLastLeg = false,
                  cavTripLegs.legs.head.beamLeg.travelPath.startPoint.loc,
                  WALK,
                  body.beamVehicleType.id
                )
                val walk2 = EmbodiedBeamLeg.dummyLegAt(
                  _currentTick.get + cavTripLegs.legs.map(_.beamLeg.duration).sum,
                  body.id,
                  isLastLeg = true,
                  cavTripLegs.legs.last.beamLeg.travelPath.endPoint.loc,
                  WALK,
                  body.beamVehicleType.id
                )
                val cavTrip = EmbodiedBeamTrip(walk1 +: cavTripLegs.legs.toVector :+ walk2)
                gotoFinishingModeChoice(cavTrip)
              } else {
                val bushwhackingTrip = RoutingWorker.createBushwackingTrip(
                  choosesModeData.currentLocation.loc,
                  nextActivity(choosesModeData.personData).get.getCoord,
                  _currentTick.get,
                  body.toStreetVehicle,
                  geo
                )
                gotoFinishingModeChoice(bushwhackingTrip)
              }
<<<<<<< HEAD
            case Some(_) =>
              val correctedTripMode = correctCurrentTripModeAccordingToRules(None, personData, availableModesForTrips)
              if (correctedTripMode != personData.currentTripMode) {
                val nextActLoc = nextActivity(choosesModeData.personData).get.getCoord
                eventsManager.processEvent(
                  new ReplanningEvent(
                    _currentTick.get,
                    Id.createPersonId(id),
                    getReplanningReasonFrom(
                      choosesModeData.personData,
                      ReservationErrorCode.RouteNotAvailableForChosenMode.entryName
                    ),
                    choosesModeData.currentLocation.loc.getX,
                    choosesModeData.currentLocation.loc.getY,
                    nextActLoc.getX,
                    nextActLoc.getY
=======
            case Some(mode) =>
              val currentAct = currentActivity(personData)
              val odFailedSkimmerEvent = createFailedODSkimmerEvent(currentAct, nextAct, mode)
              val possibleActivitySimModes =
                determineActivitySimPathTypesFromBeamMode(choosesModeData.personData.currentTourMode, currentAct)
              eventsManager.processEvent(
                odFailedSkimmerEvent
              )
              if (beamServices.beamConfig.beam.exchange.output.activitySimSkimsEnabled) {
                createFailedActivitySimSkimmerEvent(odFailedSkimmerEvent, possibleActivitySimModes).foreach(ev =>
                  eventsManager.processEvent(ev)
                )
              }
              eventsManager.processEvent(
                new ReplanningEvent(
                  _currentTick.get,
                  Id.createPersonId(id),
                  getReplanningReasonFrom(
                    choosesModeData.personData,
                    ReservationErrorCode.RouteNotAvailableForChosenMode.entryName
                  ),
                  choosesModeData.currentLocation.loc.getX,
                  choosesModeData.currentLocation.loc.getY,
                  nextAct.getCoord.getX,
                  nextAct.getCoord.getY
                )
              )
              //give another chance to make a choice without predefined mode
              val availableVehicles =
                if (mode.isTeleportation)
                  //we need to remove our teleportation vehicle since we cannot use it if it's not a teleportation mode
                  choosesModeData.allAvailableStreetVehicles.filterNot(vehicle =>
                    BeamVehicle.isSharedTeleportationVehicle(vehicle.id)
>>>>>>> ad20b9d1
                  )
                ) //give another chance to make a choice without predefined mode
                //TODO: Do we need to do anything with tour mode here?
                gotoChoosingModeWithoutPredefinedMode(choosesModeData)
              } else {
                val expensiveWalkTrip = createExpensiveWalkTrip(currentPersonLocation, nextAct, routingResponse)
                gotoFinishingModeChoice(expensiveWalkTrip)
              }
            case _ =>
              // Bad things happen but we want them to continue their day, so we signal to downstream that trip should be made to be expensive
              val expensiveWalkTrip = createExpensiveWalkTrip(currentPersonLocation, nextAct, routingResponse)
              gotoFinishingModeChoice(expensiveWalkTrip)
          }
      }
  }

<<<<<<< HEAD
  private def createExpensiveWalkTrip(
    currentPersonLocation: SpaceTime,
    nextAct: Activity,
    routingResponse: RoutingResponse
  ) = {
    val originalWalkTripLeg =
      routingResponse.itineraries.find(_.tripClassifier == WALK) match {
        case Some(originalWalkTrip) =>
          originalWalkTrip.legs.head
        case None =>
          RoutingWorker
            .createBushwackingTrip(
              currentPersonLocation.loc,
              nextAct.getCoord,
              _currentTick.get,
              body.toStreetVehicle,
              beamServices.geo
            )
            .legs
            .head
      }
    val expensiveWalkTrip = EmbodiedBeamTrip(
      Vector(originalWalkTripLeg.copy(replanningPenalty = 10.0))
    )
    expensiveWalkTrip
  }

  private def gotoChoosingModeWithoutPredefinedMode(choosesModeData: ChoosesModeData) = {
    val (newTourVehicle, abandonedVehicle) = choosesModeData.personData.currentTourPersonalVehicle match {
      case Some(id) =>
        logger.warn(
          s"Abandoning vehicle $id because no return ${choosesModeData.personData.currentTripMode} " +
          s"itinerary is available"
        )
        val vehicle = beamVehicles(id).vehicle
        vehicle.setMustBeDrivenHome(false)
        beamVehicles.remove(vehicle.id)
        vehicle.getManager.get ! ReleaseVehicle(vehicle, getCurrentTriggerId.get)
        (None, true)
      case _ => (None, false)
    }
    if (choosesModeData.personData.currentTripMode.get.isTeleportation) {
      //we need to remove our teleportation vehicle since we cannot use it if it's not a teleportation mode {
      val availableVehicles = choosesModeData.allAvailableStreetVehicles.filterNot(vehicle =>
        BeamVehicle.isSharedTeleportationVehicle(vehicle.id)
      )
      self ! MobilityStatusResponse(availableVehicles, getCurrentTriggerId.get)
      stay()
    } else {
      goto(ChoosingMode)
    } using choosesModeData.copy(
      personData = choosesModeData.personData.copy(
        currentTripMode = None,
        currentTourMode = if (currentActivity(choosesModeData.personData).getType.equalsIgnoreCase("Home")) {
          None
        } else if (abandonedVehicle) {
          // Give up our tour mode too so if we're on a car tour and can't find our car we don't just keep creating
          // new emergency ones
          val updatedTourStrategy =
            TourModeChoiceStrategy(Some(WALK_BASED), None)
          _experiencedBeamPlan.putStrategy(
            _experiencedBeamPlan.getTourContaining(nextActivity(choosesModeData.personData).get),
            updatedTourStrategy
          )
          Some(WALK_BASED)
        } else {
          choosesModeData.personData.currentTourMode
        },
        currentTourPersonalVehicle = newTourVehicle,
        numberOfReplanningAttempts = choosesModeData.personData.numberOfReplanningAttempts + 1
      ),
      currentLocation = choosesModeData.currentLocation,
      excludeModes = choosesModeData.excludeModes ++ choosesModeData.personData.currentTripMode
    )

  }

  private def createFailedTransitODSkimmerEvent(
    originLocation: Location,
    destinationLocation: Location,
=======
  private def createFailedODSkimmerEvent(
    originActivity: Activity,
    destinationActivity: Activity,
>>>>>>> ad20b9d1
    mode: BeamMode
  ): ODSkimmerFailedTripEvent = {
    val (origCoord, destCoord) = (originActivity.getCoord, destinationActivity.getCoord)
    val (origin, destination) =
      if (beamScenario.tazTreeMap.tazListContainsGeoms) {
        val startTaz = getTazFromActivity(originActivity)
        val endTaz = getTazFromActivity(destinationActivity)
        (startTaz.toString, endTaz.toString)
      } else {
        beamScenario.exchangeGeoMap match {
          case Some(geoMap) =>
            val origGeo = geoMap.getTAZ(origCoord)
            val destGeo = geoMap.getTAZ(destCoord)
            (origGeo.tazId.toString, destGeo.tazId.toString)
          case None =>
            val origGeo = beamScenario.tazTreeMap.getTAZ(origCoord)
            val destGeo = beamScenario.tazTreeMap.getTAZ(destCoord)
            (origGeo.tazId.toString, destGeo.tazId.toString)
        }
      }

    ODSkimmerFailedTripEvent(
      origin = origin,
      destination = destination,
      eventTime = _currentTick.get,
      mode = mode,
      beamServices.matsimServices.getIterationNumber,
      skimName = beamServices.beamConfig.beam.router.skim.origin_destination_skimmer.name
    )
  }

  private def createFailedActivitySimSkimmerEvent(
    failedODSkimmerEvent: ODSkimmerFailedTripEvent,
    modes: Seq[ActivitySimPathType]
  ): Seq[ActivitySimSkimmerFailedTripEvent] = {
    modes.map { pathType =>
      ActivitySimSkimmerFailedTripEvent(
        origin = failedODSkimmerEvent.origin,
        destination = failedODSkimmerEvent.destination,
        eventTime = _currentTick.get,
        activitySimPathType = pathType,
        iterationNumber = beamServices.matsimServices.getIterationNumber,
        skimName = beamServices.beamConfig.beam.router.skim.activity_sim_skimmer.name
      )
    }
  }

  private def allRequiredParkingResponsesReceived(
    routingResponse: RoutingResponse,
    parkingResponses: Map[VehicleOnTrip, ParkingInquiryResponse]
  ): Boolean = {
    val actualVehiclesToBeParked: Seq[VehicleOnTrip] = routingResponse.itineraries
      .flatMap { trip =>
        trip.legs
          .filter(leg => legVehicleHasParkingBehavior(leg))
          .map(leg => VehicleOnTrip(leg.beamVehicleId, TripIdentifier(trip)))
      }

    actualVehiclesToBeParked.forall(parkingResponses.contains)
  }

  when(FinishingModeChoice, stateTimeout = Duration.Zero) {
    case Event(_: RideHailResponse, data: ChoosesModeData) =>
      logger.warn("Recieved a ride hail response even though we'd already moved on after choosing our mode")
      stay using data
    case Event(StateTimeout, data: ChoosesModeData) =>
      val pendingTrip = data.pendingChosenTrip.get
      val (tick, triggerId) = releaseTickAndTriggerId()
      val chosenTrip =
        if (
          pendingTrip.tripClassifier.isTransit
          && pendingTrip.legs.head.beamLeg.startTime > tick
        ) {
          //we need to start trip as soon as our activity finishes (current tick) in order to
          //correctly show waiting time for the transit in the OD skims
          val activityEndTime = currentActivity(data.personData).getEndTime
          val legStartTime = Math.max(tick, activityEndTime)
          pendingTrip.updatePersonalLegsStartTime(legStartTime.toInt)
        } else {
          pendingTrip
        }

      // Write start and end links of chosen route into Activities.
      // We don't check yet whether the incoming and outgoing routes agree on the link an Activity is on.
      // Our aim should be that every transition from a link to another link be accounted for.
      val headOpt = chosenTrip.legs.headOption
        .flatMap(_.beamLeg.travelPath.linkIds.headOption)
      val lastOpt = chosenTrip.legs.lastOption
        .flatMap(_.beamLeg.travelPath.linkIds.lastOption)
      if (headOpt.isDefined && lastOpt.isDefined) {
        _experiencedBeamPlan
          .activities(data.personData.currentActivityIndex)
          .setLinkId(Id.createLinkId(headOpt.get))
        _experiencedBeamPlan
          .activities(data.personData.currentActivityIndex + 1)
          .setLinkId(Id.createLinkId(lastOpt.get))
      } else {
        val origin = beamServices.geo.utm2Wgs(
          _experiencedBeamPlan
            .activities(data.personData.currentActivityIndex)
            .getCoord
        )
        val destination = beamServices.geo.utm2Wgs(
          _experiencedBeamPlan
            .activities(data.personData.currentActivityIndex + 1)
            .getCoord
        )
        val linkRadiusMeters = beamScenario.beamConfig.beam.routing.r5.linkRadiusMeters
        _experiencedBeamPlan
          .activities(data.personData.currentActivityIndex)
          .setLinkId(
            Id.createLinkId(
              beamServices.geo.getNearestR5Edge(transportNetwork.streetLayer, origin, linkRadiusMeters)
            )
          )
        _experiencedBeamPlan
          .activities(data.personData.currentActivityIndex + 1)
          .setLinkId(
            Id.createLinkId(
              beamServices.geo.getNearestR5Edge(transportNetwork.streetLayer, destination, linkRadiusMeters)
            )
          )
      }

      val tripId = Option(
        _experiencedBeamPlan.activities(data.personData.currentActivityIndex).getAttributes.getAttribute("trip_id")
      ).getOrElse("").toString

      val nextAct = nextActivity(data.personData).get

      val tourMode = data.personData.currentTourMode

      val modeChoiceEvent = new ModeChoiceEvent(
        tick,
        id,
        chosenTrip.tripClassifier.value,
        tourMode.map(_.value).getOrElse(""),
        data.expectedMaxUtilityOfLatestChoice.getOrElse[Double](Double.NaN),
        _experiencedBeamPlan.activities(data.personData.currentActivityIndex).getLinkId.toString,
        data.availableAlternatives.get,
        data.availablePersonalStreetVehicles.nonEmpty,
        chosenTrip.legs.view.map(_.beamLeg.travelPath.distanceInM).sum,
        _experiencedBeamPlan.tourIndexOfElement(nextAct),
        chosenTrip,
        _experiencedBeamPlan.activities(data.personData.currentActivityIndex).getType,
        nextAct.getType,
        tripId
      )
      eventsManager.processEvent(modeChoiceEvent)

      data.personData.currentTripMode match {
        case Some(mode) if mode.isTeleportation =>
          scheduler ! CompletionNotice(
            triggerId,
            Vector(
              ScheduleTrigger(
                PersonDepartureTrigger(math.max(chosenTrip.legs.head.beamLeg.startTime, tick)),
                self
              )
            )
          )

          val updatedTourStrategy =
            TourModeChoiceStrategy(data.personData.currentTourMode, None)
          val updatedTripStrategy =
            TripModeChoiceStrategy(Some(chosenTrip.tripClassifier))
          _experiencedBeamPlan.putStrategy(_experiencedBeamPlan.getTripContaining(nextAct), updatedTripStrategy)
          _experiencedBeamPlan.putStrategy(_experiencedBeamPlan.getTourContaining(nextAct), updatedTourStrategy)

          goto(Teleporting) using data.personData.copy(
            currentTrip = Some(chosenTrip),
            currentTourPersonalVehicle = None,
            restOfCurrentTrip = List()
          )

        case _ =>
          val (vehiclesUsed, vehiclesNotUsed) = data.availablePersonalStreetVehicles
            .partition(vehicle => chosenTrip.vehiclesInTrip.contains(vehicle.id))

          vehiclesUsed.foreach {
            case veh if !beamVehicles.contains(veh.id) =>
              logger.error("Why is a vehicle that is used not in beamVehicles")
            case _ =>
          }

          var isCurrentPersonalVehicleVoided = false
          vehiclesNotUsed.collect { case ActualVehicle(vehicle) =>
            data.personData.currentTourPersonalVehicle.foreach { currentVehicle =>
              // We allow people to keep personal vehicles on walk based tours for access/egress
              if (currentVehicle == vehicle.id) {
                if (data.personData.currentTourMode.contains(WALK_BASED) && !isFirstTripWithinTour(nextAct)) {
                  logger.debug(
                    s"We're keeping vehicle ${vehicle.id} even though it isn't used in this trip " +
                    s"because we need it for egress at the end of the tour"
                  )
                } else {
                  logError(
                    s"Current tour vehicle is the same as the one being removed: " +
                    s"$currentVehicle - ${vehicle.id} - $data"
                  )
                  isCurrentPersonalVehicleVoided = true
                  vehicle.setMustBeDrivenHome(false)
                  beamVehicles.remove(vehicle.id)
                  vehicle.getManager.get ! ReleaseVehicle(vehicle, triggerId)
                }
              } else {
                // Vehicle is neither used nor reserved for a return trip
                beamVehicles.remove(vehicle.id)
                vehicle.getManager.get ! ReleaseVehicle(vehicle, triggerId)
              }
            }

          }

          scheduler ! CompletionNotice(
            triggerId,
            Vector(
              ScheduleTrigger(
                PersonDepartureTrigger(math.max(chosenTrip.legs.head.beamLeg.startTime, tick)),
                self
              )
            )
          )

          val currentTourPersonalVehicle = {
            if (isCurrentPersonalVehicleVoided)
              vehiclesUsed.headOption.filter(!_.vehicle.isSharedVehicle).map(_.id)
            else {
              data.personData.currentTourPersonalVehicle
                .orElse(
                  vehiclesUsed.view
                    .filter(!_.vehicle.isSharedVehicle)
                    .find { veh =>
                      (chosenTrip.tripClassifier, data.personData.currentTourMode) match {
                        case (_, Some(CAR_BASED)) => veh.vehicle.beamVehicleType.vehicleCategory == VehicleCategory.Car
                        case (_, Some(BIKE_BASED)) =>
                          veh.vehicle.beamVehicleType.vehicleCategory == VehicleCategory.Bike
                        case (DRIVE_TRANSIT, _) => veh.vehicle.beamVehicleType.vehicleCategory == VehicleCategory.Car
                        case (BIKE_TRANSIT, _)  => veh.vehicle.beamVehicleType.vehicleCategory == VehicleCategory.Bike
                        case _                  => false
                      }
                    }
                    .map(_.id)
                )
            }
          }

          // Manually set that personal bike transit vehicles must be driven home because it's not handled in parking
          currentTourPersonalVehicle match {
            case Some(veh)
                if chosenTrip.tripClassifier == BIKE_TRANSIT && isFirstTripWithinTour(nextAct) && !beamVehicles(
                  veh
                ).vehicle.isSharedVehicle =>
              beamVehicles(veh).vehicle.setMustBeDrivenHome(true)
            case Some(veh)
                if chosenTrip.tripClassifier == BIKE_TRANSIT && isLastTripWithinTour(nextAct) && !beamVehicles(
                  veh
                ).vehicle.isSharedVehicle =>
              beamVehicles(veh).vehicle.setMustBeDrivenHome(false)
            case _ =>
          }

          val updatedTripStrategy =
            TripModeChoiceStrategy(Some(chosenTrip.tripClassifier))
          _experiencedBeamPlan.putStrategy(_experiencedBeamPlan.getTripContaining(nextAct), updatedTripStrategy)
          val updatedTourStrategy =
            TourModeChoiceStrategy(data.personData.currentTourMode, currentTourPersonalVehicle)
          _experiencedBeamPlan.putStrategy(_experiencedBeamPlan.getTourContaining(nextAct), updatedTourStrategy)
          goto(WaitingForDeparture) using data.personData.copy(
            currentTrip = Some(chosenTrip),
            restOfCurrentTrip = chosenTrip.legs.toList,
            currentTripMode = Some(chosenTrip.tripClassifier),
            currentTourPersonalVehicle = currentTourPersonalVehicle,
            failedTrips = data.personData.failedTrips ++ data.personData.currentTrip
          )
      }
  }
}

object ChoosesMode {

  case class TripIdentifier(tripClassifier: BeamMode, legModes: IndexedSeq[BeamMode]) {

    def isAppropriateTrip(trip: EmbodiedBeamTrip): Boolean =
      trip.tripClassifier == tripClassifier &&
      TripIdentifier.filterMainVehicles(trip).map(_.beamLeg.mode) == legModes
  }

  object TripIdentifier {

    def apply(trip: EmbodiedBeamTrip): TripIdentifier = {
      val filteredLegs = filterMainVehicles(trip)
      TripIdentifier(trip.tripClassifier, filteredLegs.map(_.beamLeg.mode))
    }

    private def filterMainVehicles(trip: EmbodiedBeamTrip): IndexedSeq[EmbodiedBeamLeg] = {
      val (filtered, last) = trip.legs.tail.foldLeft(IndexedSeq.empty[EmbodiedBeamLeg] -> trip.legs.head) {
        case ((accum, prevLeg), leg) =>
          if (prevLeg.beamLeg.mode != BeamMode.WALK && prevLeg.beamVehicleId != leg.beamVehicleId)
            (accum :+ prevLeg) -> leg
          else
            accum -> leg
      }
      if (last.beamLeg.mode != BeamMode.WALK)
        filtered :+ last
      else
        filtered
    }
  }

  case class VehicleOnTrip(vehicleId: Id[BeamVehicle], tripIdentifier: TripIdentifier)

  case class ChoosesModeData(
    personData: BasePersonData,
    currentLocation: SpaceTime,
    pendingChosenTrip: Option[EmbodiedBeamTrip] = None,
    routingResponse: Option[RoutingResponse] = None,
    parkingResponses: Map[VehicleOnTrip, ParkingInquiryResponse] = Map.empty,
    parkingRequestIds: Map[Int, VehicleOnTrip] = Map.empty,
    rideHailResult: Option[RideHailResponse] = None,
    rideHail2TransitRoutingResponse: Option[EmbodiedBeamTrip] = None,
    rideHail2TransitRoutingRequestId: Option[Int] = None,
    rideHail2TransitAccessResult: Option[RideHailResponse] = None,
    rideHail2TransitAccessInquiryId: Option[Int] = None,
    rideHail2TransitEgressResult: Option[RideHailResponse] = None,
    rideHail2TransitEgressInquiryId: Option[Int] = None,
    availablePersonalStreetVehicles: Vector[VehicleOrToken] = Vector(),
    allAvailableStreetVehicles: Vector[VehicleOrToken] = Vector(),
    expectedMaxUtilityOfLatestChoice: Option[Double] = None,
    isWithinTripReplanning: Boolean = false,
    cavTripLegs: Option[CavTripLegsResponse] = None,
    excludeModes: Vector[BeamMode] = Vector(),
    availableAlternatives: Option[String] = None,
    routingFinished: Boolean = false,
    routingRequestToLegMap: Map[Int, TripIdentifier] = Map.empty
  ) extends PersonData {
    override def currentVehicle: VehicleStack = personData.currentVehicle

    override def currentLegPassengerScheduleIndex: Int =
      personData.currentLegPassengerScheduleIndex

    override def passengerSchedule: PassengerSchedule =
      personData.passengerSchedule

    override def withPassengerSchedule(newPassengerSchedule: PassengerSchedule): DrivingData =
      copy(personData = personData.copy(passengerSchedule = newPassengerSchedule))

    override def withCurrentLegPassengerScheduleIndex(
      currentLegPassengerScheduleIndex: Int
    ): DrivingData =
      copy(
        personData = personData.copy(currentLegPassengerScheduleIndex = currentLegPassengerScheduleIndex)
      )

    override def hasParkingBehaviors: Boolean = true

    override def geofence: Option[Geofence] = None

    override def legStartsAt: Option[Int] = None

  }

  case class MobilityStatusWithLegs(
    responses: Seq[(EmbodiedBeamTrip, EmbodiedBeamLeg, MobilityStatusResponse)]
  )

  case class ChoosesModeResponsePlaceholders(
    routingResponse: Option[RoutingResponse] = None,
    rideHailResult: Option[RideHailResponse] = None,
    rideHail2TransitRoutingResponse: Option[EmbodiedBeamTrip] = None,
    rideHail2TransitAccessResult: Option[RideHailResponse] = None,
    rideHail2TransitEgressResult: Option[RideHailResponse] = None,
    cavTripLegs: Option[CavTripLegsResponse] = None
  )

  private def makeResponsePlaceholders(
    withRouting: Boolean = false,
    withRideHail: Boolean = false,
    withRideHailTransit: Boolean = false,
    withPrivateCAV: Boolean = false
  ): ChoosesModeResponsePlaceholders = {
    ChoosesModeResponsePlaceholders(
      routingResponse = if (withRouting) {
        None
      } else {
        RoutingResponse.dummyRoutingResponse
      },
      rideHailResult = if (withRideHail) {
        None
      } else {
        Some(RideHailResponse.dummyWithError(RideHailNotRequestedError))
      },
      rideHail2TransitRoutingResponse = if (withRideHailTransit) {
        None
      } else {
        Some(EmbodiedBeamTrip.empty)
      },
      rideHail2TransitAccessResult = if (withRideHailTransit) {
        None
      } else {
        Some(RideHailResponse.dummyWithError(RideHailNotRequestedError))
      },
      rideHail2TransitEgressResult = if (withRideHailTransit) {
        None
      } else {
        Some(RideHailResponse.dummyWithError(RideHailNotRequestedError))
      },
      cavTripLegs = if (withPrivateCAV) {
        None
      } else {
        Some(CavTripLegsResponse(None, List()))
      }
    )
  }

  case class CavTripLegsRequest(person: PersonIdWithActorRef, originActivity: Activity)

  case class CavTripLegsResponse(cavOpt: Option[BeamVehicle], legs: List[EmbodiedBeamLeg])

  def getActivityEndTime(activity: Activity, beamServices: BeamServices): Int = {
    (if (activity.getEndTime.equals(Double.NegativeInfinity))
       Time.parseTime(beamServices.beamConfig.matsim.modules.qsim.endTime)
     else
       activity.getEndTime).toInt
  }

}<|MERGE_RESOLUTION|>--- conflicted
+++ resolved
@@ -16,22 +16,15 @@
 import beam.agentsim.agents.vehicles.VehicleProtocol.StreetVehicle
 import beam.agentsim.agents.vehicles.{BeamVehicle, _}
 import beam.agentsim.events.resources.ReservationErrorCode
-<<<<<<< HEAD
 import beam.agentsim.events.{ModeChoiceEvent, ReplanningEvent, SpaceTime, TourModeChoiceEvent}
-=======
-import beam.agentsim.events.{ModeChoiceEvent, ReplanningEvent, SpaceTime}
 import beam.agentsim.infrastructure.taz.TAZ
->>>>>>> ad20b9d1
 import beam.agentsim.infrastructure.{ParkingInquiry, ParkingInquiryResponse, ZonalParkingManager}
 import beam.agentsim.scheduler.BeamAgentScheduler.{CompletionNotice, ScheduleTrigger}
 import beam.router.BeamRouter._
 import beam.router.Modes.BeamMode
 import beam.router.Modes.BeamMode._
-<<<<<<< HEAD
 import beam.router.TourModes.BeamTourMode
 import beam.router.TourModes.BeamTourMode._
-=======
->>>>>>> ad20b9d1
 import beam.router.model.{BeamLeg, EmbodiedBeamLeg, EmbodiedBeamTrip}
 import beam.router.skim.ActivitySimPathType.determineActivitySimPathTypesFromBeamMode
 import beam.router.skim.{ActivitySimPathType, ActivitySimSkimmerFailedTripEvent}
@@ -1465,7 +1458,6 @@
         parkingResponses
       ) ++ rideHail2TransitIinerary.toVector
 
-<<<<<<< HEAD
       def isAvailable(mode: BeamMode): Boolean = combinedItinerariesForChoice.exists(_.tripClassifier == mode)
 
       choosesModeData.personData.currentTripMode match {
@@ -1483,10 +1475,6 @@
         nextAct,
         choosesModeData.personData.currentTourPersonalVehicle
       )
-=======
-      val availableModesForTrips: Seq[BeamMode] = availableModesForPerson(matsimPlan.getPerson)
-        .filterNot(mode => choosesModeData.excludeModes.contains(mode))
->>>>>>> ad20b9d1
 
       val filteredItinerariesForChoice = choosesModeData.personData.currentTripMode match {
         case Some(mode) if mode == DRIVE_TRANSIT || mode == BIKE_TRANSIT =>
@@ -1577,11 +1565,22 @@
                 )
                 gotoFinishingModeChoice(bushwhackingTrip)
               }
-<<<<<<< HEAD
-            case Some(_) =>
+            case Some(mode) =>
               val correctedTripMode = correctCurrentTripModeAccordingToRules(None, personData, availableModesForTrips)
               if (correctedTripMode != personData.currentTripMode) {
                 val nextActLoc = nextActivity(choosesModeData.personData).get.getCoord
+                val currentAct = currentActivity(personData)
+                val odFailedSkimmerEvent = createFailedODSkimmerEvent(currentAct, nextAct, mode)
+                val possibleActivitySimModes =
+                  determineActivitySimPathTypesFromBeamMode(choosesModeData.personData.currentTourMode, currentAct)
+                eventsManager.processEvent(
+                  odFailedSkimmerEvent
+                )
+                if (beamServices.beamConfig.beam.exchange.output.activitySimSkimsEnabled) {
+                  createFailedActivitySimSkimmerEvent(odFailedSkimmerEvent, possibleActivitySimModes).foreach(ev =>
+                    eventsManager.processEvent(ev)
+                  )
+                }
                 eventsManager.processEvent(
                   new ReplanningEvent(
                     _currentTick.get,
@@ -1594,41 +1593,6 @@
                     choosesModeData.currentLocation.loc.getY,
                     nextActLoc.getX,
                     nextActLoc.getY
-=======
-            case Some(mode) =>
-              val currentAct = currentActivity(personData)
-              val odFailedSkimmerEvent = createFailedODSkimmerEvent(currentAct, nextAct, mode)
-              val possibleActivitySimModes =
-                determineActivitySimPathTypesFromBeamMode(choosesModeData.personData.currentTourMode, currentAct)
-              eventsManager.processEvent(
-                odFailedSkimmerEvent
-              )
-              if (beamServices.beamConfig.beam.exchange.output.activitySimSkimsEnabled) {
-                createFailedActivitySimSkimmerEvent(odFailedSkimmerEvent, possibleActivitySimModes).foreach(ev =>
-                  eventsManager.processEvent(ev)
-                )
-              }
-              eventsManager.processEvent(
-                new ReplanningEvent(
-                  _currentTick.get,
-                  Id.createPersonId(id),
-                  getReplanningReasonFrom(
-                    choosesModeData.personData,
-                    ReservationErrorCode.RouteNotAvailableForChosenMode.entryName
-                  ),
-                  choosesModeData.currentLocation.loc.getX,
-                  choosesModeData.currentLocation.loc.getY,
-                  nextAct.getCoord.getX,
-                  nextAct.getCoord.getY
-                )
-              )
-              //give another chance to make a choice without predefined mode
-              val availableVehicles =
-                if (mode.isTeleportation)
-                  //we need to remove our teleportation vehicle since we cannot use it if it's not a teleportation mode
-                  choosesModeData.allAvailableStreetVehicles.filterNot(vehicle =>
-                    BeamVehicle.isSharedTeleportationVehicle(vehicle.id)
->>>>>>> ad20b9d1
                   )
                 ) //give another chance to make a choice without predefined mode
                 //TODO: Do we need to do anything with tour mode here?
@@ -1645,7 +1609,6 @@
       }
   }
 
-<<<<<<< HEAD
   private def createExpensiveWalkTrip(
     currentPersonLocation: SpaceTime,
     nextAct: Activity,
@@ -1723,14 +1686,9 @@
 
   }
 
-  private def createFailedTransitODSkimmerEvent(
-    originLocation: Location,
-    destinationLocation: Location,
-=======
   private def createFailedODSkimmerEvent(
     originActivity: Activity,
     destinationActivity: Activity,
->>>>>>> ad20b9d1
     mode: BeamMode
   ): ODSkimmerFailedTripEvent = {
     val (origCoord, destCoord) = (originActivity.getCoord, destinationActivity.getCoord)
