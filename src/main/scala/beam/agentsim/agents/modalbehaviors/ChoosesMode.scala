package beam.agentsim.agents.modalbehaviors

import akka.actor.{ActorRef, FSM}
import akka.pattern.pipe
import beam.agentsim.agents.BeamAgent._
import beam.agentsim.agents.PersonAgent._
import beam.agentsim.agents._
import beam.agentsim.agents.household.HouseholdActor.{MobilityStatusInquiry, MobilityStatusResponse, ReleaseVehicle}
import beam.agentsim.agents.modalbehaviors.ChoosesMode._
import beam.agentsim.agents.modalbehaviors.DrivesVehicle.{ActualVehicle, Token, VehicleOrToken}
import beam.agentsim.agents.ridehail.{RideHailInquiry, RideHailRequest, RideHailResponse}
import beam.agentsim.agents.vehicles.AccessErrorCodes.RideHailNotRequestedError
import beam.agentsim.agents.vehicles.EnergyEconomyAttributes.Powertrain
import beam.agentsim.agents.vehicles.VehicleCategory.VehicleCategory
import beam.agentsim.agents.vehicles.VehicleProtocol.StreetVehicle
import beam.agentsim.agents.vehicles._
import beam.agentsim.events.resources.ReservationErrorCode
import beam.agentsim.events.{ModeChoiceEvent, ReplanningEvent, SpaceTime}
import beam.agentsim.infrastructure.taz.TAZ
import beam.agentsim.infrastructure.{ParkingInquiry, ParkingInquiryResponse, ZonalParkingManager}
import beam.agentsim.scheduler.BeamAgentScheduler.{CompletionNotice, ScheduleTrigger}
import beam.router.BeamRouter._
import beam.router.Modes.BeamMode
import beam.router.Modes.BeamMode._
import beam.router.model.{BeamLeg, EmbodiedBeamLeg, EmbodiedBeamTrip}
import beam.router.skim.ActivitySimPathType.determineActivitySimPathTypesFromBeamMode
import beam.router.skim.{ActivitySimPathType, ActivitySimSkimmerFailedTripEvent}
import beam.router.skim.core.ODSkimmer
import beam.router.skim.event.{ODSkimmerEvent, ODSkimmerFailedTripEvent}
import beam.router.skim.readonly.ODSkims
import beam.router.{Modes, RoutingWorker}
import beam.sim.population.AttributesOfIndividual
import beam.sim.{BeamServices, Geofence}
import beam.utils.logging.pattern.ask
import beam.utils.plan.sampling.AvailableModeUtils._
import org.matsim.api.core.v01.Id
import org.matsim.api.core.v01.network.Link
import org.matsim.api.core.v01.population.{Activity, Leg}
import org.matsim.core.population.routes.{NetworkRoute, RouteUtils}
import org.matsim.core.utils.misc.Time

import java.util.concurrent.atomic.AtomicReference
import scala.collection.JavaConverters
import scala.concurrent.duration._
import scala.concurrent.{ExecutionContext, Future}

/**
  * BEAM
  */
trait ChoosesMode {
  this: PersonAgent => // Self type restricts this trait to only mix into a PersonAgent

  val dummyRHVehicle: StreetVehicle = createDummyVehicle(
    "dummyRH",
    beamServices.beamConfig.beam.agentsim.agents.rideHail.managers.head.initialization.procedural.vehicleTypeId,
    CAR,
    asDriver = false
  )

  //this dummy shared vehicles is used in R5 requests on egress side
  private val dummySharedVehicles: IndexedSeq[StreetVehicle] = possibleSharedVehicleTypes
    .map(_.vehicleCategory)
    .map {
      case VehicleCategory.Car =>
        createDummyVehicle(
          "dummySharedCar",
          beamServices.beamConfig.beam.agentsim.agents.vehicles.dummySharedCar.vehicleTypeId,
          CAR,
          asDriver = true
        )
      case VehicleCategory.Bike =>
        createDummyVehicle(
          "dummySharedBike",
          beamServices.beamConfig.beam.agentsim.agents.vehicles.dummySharedBike.vehicleTypeId,
          BIKE,
          asDriver = true
        )
      case category @ _ =>
        throw new IllegalArgumentException(
          s"Unsupported shared vehicle category $category. Only CAR | BIKE are supported."
        )
    }
    .toIndexedSeq

  private def createDummyVehicle(id: String, vehicleTypeId: String, mode: BeamMode, asDriver: Boolean) =
    StreetVehicle(
      Id.create(id, classOf[BeamVehicle]),
      Id.create(
        vehicleTypeId,
        classOf[BeamVehicleType]
      ),
      SpaceTime(0.0, 0.0, 0),
      mode,
      asDriver = asDriver,
      needsToCalculateCost = true
    )

  private var sharedTeleportationVehiclesCount = 0

  private lazy val teleportationVehicleBeamType: BeamVehicleType = {
    val sharedVehicleType = beamScenario.vehicleTypes(
      Id.create(
        beamServices.beamConfig.beam.agentsim.agents.vehicles.dummySharedCar.vehicleTypeId,
        classOf[BeamVehicleType]
      )
    )

    sharedVehicleType
  }

  private def createSharedTeleportationVehicle(location: SpaceTime): BeamVehicle = {
    sharedTeleportationVehiclesCount += 1

    val stringId = s"${BeamVehicle.idPrefixSharedTeleportationVehicle}-$sharedTeleportationVehiclesCount"
    val vehicle = new BeamVehicle(
      BeamVehicle.createId(id, Some(stringId)),
      new Powertrain(0.0),
      beamVehicleType = teleportationVehicleBeamType,
      vehicleManagerId = new AtomicReference(VehicleManager.NoManager.managerId)
    )
    vehicle.spaceTime = location

    vehicle
  }

  def bodyVehiclePersonId: PersonIdWithActorRef = PersonIdWithActorRef(id, self)

  onTransition { case _ -> ChoosingMode =>
    nextStateData match {
      // If I am already on a tour in a vehicle, only that vehicle is available to me
      case ChoosesModeData(
            data: BasePersonData,
            _,
            _,
            _,
            _,
            _,
            _,
            _,
            _,
            _,
            _,
            _,
            _,
            _,
            _,
            _,
            _,
            _,
            _,
            _,
            _,
            _
          ) if data.currentTourPersonalVehicle.isDefined =>
        self ! MobilityStatusResponse(
          Vector(beamVehicles(data.currentTourPersonalVehicle.get)),
          getCurrentTriggerIdOrGenerate
        )
      // Only need to get available street vehicles if our mode requires such a vehicle
      case ChoosesModeData(
            data: BasePersonData,
            currentLocation,
            _,
            _,
            _,
            _,
            _,
            _,
            _,
            _,
            _,
            _,
            _,
            _,
            _,
            _,
            _,
            _,
            _,
            _,
            _,
            _
          ) if data.currentTourModeIsIn(HOV2_TELEPORTATION, HOV3_TELEPORTATION) =>
        val teleportationVehicle = createSharedTeleportationVehicle(currentLocation)
        val vehicles = Vector(ActualVehicle(teleportationVehicle))
        self ! MobilityStatusResponse(vehicles, getCurrentTriggerIdOrGenerate)
      // Only need to get available street vehicles if our mode requires such a vehicle
      case ChoosesModeData(
            data: BasePersonData,
            currentLocation,
            _,
            _,
            _,
            _,
            _,
            _,
            _,
            _,
            _,
            _,
            _,
            _,
            _,
            _,
            _,
            _,
            _,
            _,
            _,
            _
          ) if data.currentTourMode.isEmpty || data.currentTourModeIsIn(CAR, BIKE, DRIVE_TRANSIT, BIKE_TRANSIT) =>
        implicit val executionContext: ExecutionContext = context.system.dispatcher
        data.currentTourMode match {
          case Some(CAR | DRIVE_TRANSIT) =>
            requestAvailableVehicles(
              vehicleFleets,
              currentLocation,
              _experiencedBeamPlan.activities(data.currentActivityIndex),
              Some(VehicleCategory.Car)
            ) pipeTo self
          case Some(BIKE | BIKE_TRANSIT) =>
            requestAvailableVehicles(
              vehicleFleets,
              currentLocation,
              _experiencedBeamPlan.activities(data.currentActivityIndex),
              Some(VehicleCategory.Bike)
            ) pipeTo self
          case _ =>
            requestAvailableVehicles(
              vehicleFleets,
              currentLocation,
              _experiencedBeamPlan.activities(data.currentActivityIndex)
            ) pipeTo self
        }

      // Otherwise, send empty list to self
      case _ =>
        self ! MobilityStatusResponse(Vector(), getCurrentTriggerIdOrGenerate)
    }
  }

  private def requestAvailableVehicles(
    vehicleFleets: Seq[ActorRef],
    location: SpaceTime,
    activity: Activity,
    requireVehicleCategoryAvailable: Option[VehicleCategory] = None
  ): Future[MobilityStatusResponse] = {
    implicit val executionContext: ExecutionContext = context.system.dispatcher
    Future
      .sequence(
        vehicleFleets.map(
          _ ? MobilityStatusInquiry(
            id,
            location,
            activity,
            requireVehicleCategoryAvailable,
            getCurrentTriggerIdOrGenerate
          )
        )
      )
      .map(listOfResponses =>
        MobilityStatusResponse(
          listOfResponses
            .collect { case MobilityStatusResponse(vehicles, _) =>
              vehicles
            }
            .flatten
            .toVector,
          getCurrentTriggerIdOrGenerate
        )
      )
  }

  when(ChoosingMode)(stateFunction = transform {
    case Event(MobilityStatusResponse(newlyAvailableBeamVehicles, triggerId), choosesModeData: ChoosesModeData) =>
      beamVehicles ++= newlyAvailableBeamVehicles.map(v => v.id -> v)
      val currentPersonLocation = choosesModeData.currentLocation
      val availableModes: Seq[BeamMode] = availableModesForPerson(
        matsimPlan.getPerson
      ).filterNot(mode => choosesModeData.excludeModes.contains(mode))
      // Make sure the current mode is allowable
      val replanningIsAvailable =
        choosesModeData.personData.numberOfReplanningAttempts < beamServices.beamConfig.beam.agentsim.agents.modalBehaviors.maximumNumberOfReplanningAttempts
      val correctedCurrentTourMode = choosesModeData.personData.currentTourMode match {
        case Some(mode @ (HOV2_TELEPORTATION | HOV3_TELEPORTATION))
            if availableModes.contains(CAR) && replanningIsAvailable =>
          Some(mode)
        case Some(mode) if availableModes.contains(mode) && replanningIsAvailable => Some(mode)
        case Some(mode) if availableModes.contains(mode)                          => Some(WALK)
        case None if !replanningIsAvailable                                       => Some(WALK)
        case _                                                                    => None
      }

      val bodyStreetVehicle = createBodyStreetVehicle(currentPersonLocation)
      val nextAct = nextActivity(choosesModeData.personData).get
      val departTime = _currentTick.get

      var availablePersonalStreetVehicles =
        correctedCurrentTourMode match {
          case None | Some(CAR | BIKE) =>
            // In these cases, a personal vehicle will be involved, but filter out teleportation vehicles
            newlyAvailableBeamVehicles.filterNot(v => BeamVehicle.isSharedTeleportationVehicle(v.id))
          case Some(HOV2_TELEPORTATION | HOV3_TELEPORTATION) =>
            // In these cases, also include teleportation vehicles
            newlyAvailableBeamVehicles
          case Some(DRIVE_TRANSIT | BIKE_TRANSIT) =>
            val tour = _experiencedBeamPlan.getTourContaining(nextAct)
            val tripIndexOfElement = tour
              .tripIndexOfElement(nextAct)
              .getOrElse(throw new IllegalArgumentException(s"Element [$nextAct] not found"))
            if (tripIndexOfElement == 0 || tripIndexOfElement == tour.trips.size - 1) {
              newlyAvailableBeamVehicles
            } else {
              Vector()
            }
          case _ =>
            Vector()
        }

      def makeRequestWith(
        withTransit: Boolean,
        vehicles: Vector[StreetVehicle],
        streetVehiclesIntermodalUse: IntermodalUse = Access,
        possibleEgressVehicles: IndexedSeq[StreetVehicle] = IndexedSeq.empty
      ): Unit = {
        router ! RoutingRequest(
          currentPersonLocation.loc,
          nextAct.getCoord,
          departTime,
          withTransit,
          Some(id),
          vehicles,
          Some(attributes),
          streetVehiclesIntermodalUse,
          possibleEgressVehicles = possibleEgressVehicles,
          triggerId = getCurrentTriggerIdOrGenerate
        )
      }

      def makeRideHailRequest(): Unit = {
        val inquiry = RideHailRequest(
          RideHailInquiry,
          bodyVehiclePersonId,
          currentPersonLocation.loc,
          departTime,
          nextAct.getCoord,
          withWheelchair = wheelchairUser,
          requestTime = _currentTick.get,
          requester = self,
          rideHailServiceSubscription = attributes.rideHailServiceSubscription,
          triggerId = getCurrentTriggerIdOrGenerate,
          asPooled = !choosesModeData.personData.currentTourMode.contains(RIDE_HAIL)
        )
        //        println(s"requesting: ${inquiry.requestId}")
        rideHailManager ! inquiry
      }

      def makeRideHailTransitRoutingRequest(bodyStreetVehicleRequestParam: StreetVehicle): Option[Int] = {
        //TODO make ride hail wait buffer config param
        val startWithWaitBuffer = 900 + departTime
        val currentSpaceTime =
          SpaceTime(currentPersonLocation.loc, startWithWaitBuffer)
        val theRequest = RoutingRequest(
          currentSpaceTime.loc,
          nextAct.getCoord,
          startWithWaitBuffer,
          withTransit = true,
          Some(id),
          Vector(bodyStreetVehicleRequestParam, dummyRHVehicle.copy(locationUTM = currentSpaceTime)),
          streetVehiclesUseIntermodalUse = AccessAndEgress,
          triggerId = getCurrentTriggerIdOrGenerate
        )
        router ! theRequest
        Some(theRequest.requestId)
      }

      def filterStreetVehiclesForQuery(
        streetVehicles: Vector[StreetVehicle],
        byMode: BeamMode
      ): Vector[StreetVehicle] = {
        choosesModeData.personData.currentTourPersonalVehicle match {
          case Some(personalVeh) =>
            // We already have a vehicle we're using on this tour, so filter down to that
            streetVehicles.filter(_.id == personalVeh)
          case None =>
            // Otherwise, filter by mode
            streetVehicles.filter(_.mode == byMode)
        }
      }

      val hasRideHail = availableModes.contains(RIDE_HAIL)

      var responsePlaceholders = ChoosesModeResponsePlaceholders()
      var requestId: Option[Int] = None
      // Form and send requests

      var householdVehiclesWereNotAvailable = false // to replan when personal vehicles are not available
      correctedCurrentTourMode match {
        case None =>
          if (hasRideHail) {
            responsePlaceholders = makeResponsePlaceholders(
              withRouting = true,
              withRideHail = true,
              withRideHailTransit = !choosesModeData.isWithinTripReplanning
            )
            makeRideHailRequest()
            if (!choosesModeData.isWithinTripReplanning) {
              requestId = makeRideHailTransitRoutingRequest(bodyStreetVehicle)
            }
          } else {
            responsePlaceholders = makeResponsePlaceholders(withRouting = true)
            requestId = None
          }
          makeRequestWith(
            withTransit = availableModes.exists(_.isTransit),
            newlyAvailableBeamVehicles.map(_.streetVehicle) :+ bodyStreetVehicle,
            possibleEgressVehicles = dummySharedVehicles
          )
        case Some(WALK) =>
          responsePlaceholders = makeResponsePlaceholders(withRouting = true)
          makeRequestWith(withTransit = true, Vector(bodyStreetVehicle))
        case Some(WALK_TRANSIT) =>
          responsePlaceholders = makeResponsePlaceholders(withRouting = true)
          makeRequestWith(withTransit = true, Vector(bodyStreetVehicle))
        case Some(CAV) =>
          // Request from household the trip legs to put into trip
          householdRef ! CavTripLegsRequest(bodyVehiclePersonId, currentActivity(choosesModeData.personData))
          responsePlaceholders = makeResponsePlaceholders(withPrivateCAV = true)
        case Some(HOV2_TELEPORTATION) =>
          val vehicles = filterStreetVehiclesForQuery(newlyAvailableBeamVehicles.map(_.streetVehicle), CAR)
            .map(car_vehicle => car_vehicle.copy(mode = CAR_HOV2))
          makeRequestWith(withTransit = false, vehicles :+ bodyStreetVehicle)
          responsePlaceholders = makeResponsePlaceholders(withRouting = true)
        case Some(HOV3_TELEPORTATION) =>
          val vehicles = filterStreetVehiclesForQuery(newlyAvailableBeamVehicles.map(_.streetVehicle), CAR)
            .map(car_vehicle => car_vehicle.copy(mode = CAR_HOV3))
          makeRequestWith(withTransit = false, vehicles :+ bodyStreetVehicle)
          responsePlaceholders = makeResponsePlaceholders(withRouting = true)
        case Some(tourMode @ (CAR | BIKE)) =>
          val maybeLeg = _experiencedBeamPlan.getPlanElements
            .get(_experiencedBeamPlan.getPlanElements.indexOf(nextAct) - 1) match {
            case l: Leg => Some(l)
            case _      => None
          }
          maybeLeg.map(_.getRoute) match {
            case Some(networkRoute: NetworkRoute) =>
              val maybeVehicle =
                filterStreetVehiclesForQuery(newlyAvailableBeamVehicles.map(_.streetVehicle), tourMode).headOption
              maybeVehicle match {
                case Some(vehicle) =>
                  router ! matsimLegToEmbodyRequest(
                    networkRoute,
                    vehicle,
                    departTime,
                    tourMode,
                    beamServices,
                    choosesModeData.currentLocation.loc,
                    nextAct.getCoord,
                    triggerId
                  )
                  responsePlaceholders = makeResponsePlaceholders(withRouting = true)
                case _ =>
                  makeRequestWith(withTransit = false, Vector(bodyStreetVehicle))
                  responsePlaceholders = makeResponsePlaceholders(withRouting = true)
              }
            case _ =>
              val vehicles = filterStreetVehiclesForQuery(newlyAvailableBeamVehicles.map(_.streetVehicle), tourMode)
                .map(vehicle => {
                  vehicle.mode match {
                    case CAR => vehicle.copy(mode = tourMode)
                    case _   => vehicle
                  }
                })
              if (
                beamScenario.beamConfig.beam.agentsim.agents.vehicles.replanOnTheFlyWhenHouseholdVehiclesAreNotAvailable && vehicles.isEmpty
              ) {
                eventsManager.processEvent(
                  new ReplanningEvent(
                    departTime,
                    Id.createPersonId(id),
                    getReplanningReasonFrom(
                      choosesModeData.personData,
                      ReservationErrorCode.HouseholdVehicleNotAvailable.entryName
                    ),
                    currentPersonLocation.loc.getX,
                    currentPersonLocation.loc.getY
                  )
                )
                householdVehiclesWereNotAvailable = true
              }
              makeRequestWith(withTransit = householdVehiclesWereNotAvailable, vehicles :+ bodyStreetVehicle)
              responsePlaceholders =
                makeResponsePlaceholders(withRouting = true, withRideHail = householdVehiclesWereNotAvailable)
              if (householdVehiclesWereNotAvailable) {
                makeRideHailRequest()
              }
          }
        case Some(mode @ (DRIVE_TRANSIT | BIKE_TRANSIT)) =>
          val vehicleMode = Modes.getAccessVehicleMode(mode)
          val LastTripIndex = currentTour(choosesModeData.personData).trips.size - 1
          val tripIndexOfElement = currentTour(choosesModeData.personData)
            .tripIndexOfElement(nextAct)
            .getOrElse(throw new IllegalArgumentException(s"Element [$nextAct] not found"))
          (
            tripIndexOfElement,
            choosesModeData.personData.currentTourPersonalVehicle
          ) match {
            case (0, _) if !choosesModeData.isWithinTripReplanning =>
              // We use our car if we are not replanning, otherwise we end up doing a walk transit (catch-all below)
              // we do not send parking inquiry here, instead we wait for drive_transit route to come back and we use
              // actual location of transit station
              makeRequestWith(
                withTransit = true,
                filterStreetVehiclesForQuery(newlyAvailableBeamVehicles.map(_.streetVehicle), vehicleMode)
                :+ bodyStreetVehicle
              )
              responsePlaceholders = makeResponsePlaceholders(withRouting = true)
            case (LastTripIndex, Some(currentTourPersonalVehicle)) =>
              // At the end of the tour, only drive home a vehicle that we have also taken away from there.
              makeRequestWith(
                withTransit = true,
                newlyAvailableBeamVehicles
                  .map(_.streetVehicle)
                  .filter(_.id == currentTourPersonalVehicle) :+ bodyStreetVehicle,
                streetVehiclesIntermodalUse = Egress
              )
              responsePlaceholders = makeResponsePlaceholders(withRouting = true)
            case _ =>
              // Reset available vehicles so we don't release our car that we've left during this replanning
              availablePersonalStreetVehicles = Vector()
              makeRequestWith(withTransit = true, Vector(bodyStreetVehicle))
              responsePlaceholders = makeResponsePlaceholders(withRouting = true)
          }
        case Some(RIDE_HAIL | RIDE_HAIL_POOLED) if choosesModeData.isWithinTripReplanning =>
          // Give up on all ride hail after a failure
          responsePlaceholders = makeResponsePlaceholders(withRouting = true)
          makeRequestWith(withTransit = true, Vector(bodyStreetVehicle))
        case Some(RIDE_HAIL | RIDE_HAIL_POOLED) =>
          responsePlaceholders = makeResponsePlaceholders(withRouting = true, withRideHail = true)
          makeRequestWith(withTransit = false, Vector(bodyStreetVehicle)) // We need a WALK alternative if RH fails
          makeRideHailRequest()
        case Some(RIDE_HAIL_TRANSIT) if choosesModeData.isWithinTripReplanning =>
          // Give up on ride hail transit after a failure, too complicated, but try regular ride hail again
          responsePlaceholders = makeResponsePlaceholders(withRouting = true, withRideHail = true)
          makeRequestWith(withTransit = true, Vector(bodyStreetVehicle))
          makeRideHailRequest()
        case Some(RIDE_HAIL_TRANSIT) =>
          responsePlaceholders = makeResponsePlaceholders(withRideHailTransit = true)
          requestId = makeRideHailTransitRoutingRequest(bodyStreetVehicle)
        case Some(m) =>
          logDebug(m.toString)
      }
      val newPersonData = choosesModeData.copy(
        personData = choosesModeData.personData
          .copy(currentTourMode = if (householdVehiclesWereNotAvailable) None else correctedCurrentTourMode),
        availablePersonalStreetVehicles = availablePersonalStreetVehicles,
        allAvailableStreetVehicles = newlyAvailableBeamVehicles,
        routingResponse = responsePlaceholders.routingResponse,
        rideHail2TransitRoutingResponse = responsePlaceholders.rideHail2TransitRoutingResponse,
        rideHail2TransitRoutingRequestId = requestId,
        rideHailResult = responsePlaceholders.rideHailResult,
        rideHail2TransitAccessResult = responsePlaceholders.rideHail2TransitAccessResult,
        rideHail2TransitEgressResult = responsePlaceholders.rideHail2TransitEgressResult,
        cavTripLegs = responsePlaceholders.cavTripLegs,
        routingFinished = choosesModeData.routingFinished
          || responsePlaceholders.routingResponse == RoutingResponse.dummyRoutingResponse
      )
      stay() using newPersonData
    /*
     * Receive and store data needed for choice.
     */
    case Event(
          theRouterResult @ RoutingResponse(_, requestId, _, _, _, _, _),
          choosesModeData: ChoosesModeData
        ) if choosesModeData.routingRequestToLegMap.contains(requestId) =>
      //handling router responses for shared vehicles
      val routingResponse = choosesModeData.routingResponse.get
      val tripIdentifier = choosesModeData.routingRequestToLegMap(requestId)
      val newMap = choosesModeData.routingRequestToLegMap - requestId
      val routingFinished = newMap.isEmpty
      val mayBeTripIdx: Option[Int] = routingResponse.itineraries.zipWithIndex.collectFirst {
        case (trip, i) if tripIdentifier.isAppropriateTrip(trip) => i
      }
      val maybeNewChoosesModeData =
        for {
          tripIdx <- mayBeTripIdx
          trip = routingResponse.itineraries(tripIdx)
          tripWithVehicle = theRouterResult.itineraries.find(_.legs.size == 3)
          newTrips: Seq[EmbodiedBeamTrip] =
            if (tripWithVehicle.isEmpty) {
              //need to delete this trip: not found the right way to the shared vehicle or destination
              routingResponse.itineraries.patch(tripIdx, Nil, 0)
            } else {
              //drop everything after the last transit and add the new legs on the shared vehicle
              val appendedEgressLegs = trip.legs.reverse
                .dropWhile(!_.beamLeg.mode.isTransit)
                .reverse ++ tripWithVehicle.get.legs
              val appendTrip = trip.copy(legs = appendedEgressLegs)
              routingResponse.itineraries.patch(tripIdx, Seq(appendTrip), 1)
            }
          rr = routingResponse.copy(itineraries = newTrips)
        } yield choosesModeData.copy(
          routingResponse = Some(rr),
          routingFinished = routingFinished,
          routingRequestToLegMap = newMap
        )
      val newChoosesModeData = maybeNewChoosesModeData.getOrElse(choosesModeData)

      stay() using newChoosesModeData
        .copy(
          routingResponse =
            if (routingFinished) Some(correctRoutingResponse(newChoosesModeData.routingResponse.get))
            else newChoosesModeData.routingResponse,
          routingFinished = routingFinished,
          routingRequestToLegMap = newMap
        )

    case Event(
          theRouterResult @ RoutingResponse(_, requestId, _, _, _, _, _),
          choosesModeData: ChoosesModeData
        ) if choosesModeData.rideHail2TransitRoutingRequestId.contains(requestId) =>
      theRouterResult.itineraries.view.foreach { resp =>
        resp.beamLegs.filter(_.mode == CAR).foreach { leg =>
          routeHistory.rememberRoute(leg.travelPath.linkIds, leg.startTime)
        }
      }

      val driveTransitTrip = theRouterResult.itineraries.find(_.tripClassifier == DRIVE_TRANSIT)
      // If there's a drive-transit trip AND we don't have an error RH2Tr response (due to no desire to use RH) then seek RH on access and egress
      val newPersonData =
        if (
          shouldAttemptRideHail2Transit(
            driveTransitTrip,
            choosesModeData.rideHail2TransitAccessResult
          )
        ) {
          val accessSegment =
            driveTransitTrip.get.legs.view
              .takeWhile(!_.beamLeg.mode.isMassTransit)
              .map(_.beamLeg)
          val egressSegment =
            driveTransitTrip.get.legs.view.reverse.takeWhile(!_.beamLeg.mode.isTransit).reverse.map(_.beamLeg)
          val accessId =
            if (accessSegment.map(_.travelPath.distanceInM).sum > 0) {
              makeRideHailRequestFromBeamLeg(accessSegment)
            } else {
              None
            }
          val egressId =
            if (egressSegment.map(_.travelPath.distanceInM).sum > 0) {
              makeRideHailRequestFromBeamLeg(egressSegment.toVector)
            } else {
              None
            }
          choosesModeData.copy(
            rideHail2TransitRoutingResponse = Some(driveTransitTrip.get),
            rideHail2TransitAccessInquiryId = accessId,
            rideHail2TransitEgressInquiryId = egressId,
            rideHail2TransitAccessResult = if (accessId.isEmpty) {
              Some(RideHailResponse.dummyWithError(RideHailNotRequestedError))
            } else {
              None
            },
            rideHail2TransitEgressResult = if (egressId.isEmpty) {
              Some(RideHailResponse.dummyWithError(RideHailNotRequestedError))
            } else {
              None
            }
          )
        } else {
          choosesModeData.copy(
            rideHail2TransitRoutingResponse = Some(EmbodiedBeamTrip.empty),
            rideHail2TransitAccessResult = Some(RideHailResponse.dummyWithError(RideHailNotRequestedError)),
            rideHail2TransitEgressResult = Some(RideHailResponse.dummyWithError(RideHailNotRequestedError))
          )
        }
      stay() using newPersonData

    case Event(response: RoutingResponse, choosesModeData: ChoosesModeData) =>
      response.itineraries.view.foreach { resp =>
        resp.beamLegs.filter(_.mode == CAR).foreach { leg =>
          routeHistory.rememberRoute(leg.travelPath.linkIds, leg.startTime)
        }
      }
      val thereAreTeleportationItineraries = response.itineraries.foldLeft(false) { (thereAreTeleportations, trip) =>
        val thereAreTeleportationVehicles = trip.legs.foldLeft(false) { (accum, leg) =>
          accum || BeamVehicle.isSharedTeleportationVehicle(leg.beamVehicleId)
        }
        thereAreTeleportations || thereAreTeleportationVehicles
      }
      val newParkingRequestIds = if (thereAreTeleportationItineraries) {
        choosesModeData.parkingRequestIds
      } else {
        val parkingRequestIds: Seq[(Int, VehicleOnTrip)] = makeParkingInquiries(choosesModeData, response.itineraries)
        choosesModeData.parkingRequestIds ++ parkingRequestIds
      }

      val dummyVehiclesPresented = makeVehicleRequestsForDummySharedVehicles(response.itineraries)
      val newData = if (dummyVehiclesPresented) {
        choosesModeData.copy(
          routingResponse = Some(response),
          parkingRequestIds = newParkingRequestIds
        )
      } else {
        choosesModeData.copy(
          routingResponse = Some(correctRoutingResponse(response)),
          parkingRequestIds = newParkingRequestIds,
          routingFinished = true
        )
      }

      // If person plan doesn't have a route for an activity create and save it
      for {
        activity <- nextActivity(choosesModeData.personData)
        leg      <- _experiencedBeamPlan.getTripContaining(activity).leg if leg.getRoute == null
      } {
        val links =
          response.itineraries
            .flatMap(_.beamLegs)
            .find(_.mode == BeamMode.CAR)
            .map { beamLeg =>
              beamLeg.travelPath.linkIds
                .map(id => Id.create(id, classOf[Link]))
                .toList
            }
            .getOrElse(List.empty)

        if (links.nonEmpty) {
          val route = RouteUtils.createNetworkRoute(JavaConverters.seqAsJavaList(links), beamScenario.network)
          leg.setRoute(route)
        }
      }

      stay() using newData

    case Event(theRideHailResult: RideHailResponse, choosesModeData: ChoosesModeData) =>
      //      println(s"receiving response: ${theRideHailResult}")
      val newPersonData = Some(theRideHailResult.request.requestId) match {
        case choosesModeData.rideHail2TransitAccessInquiryId =>
          choosesModeData.copy(rideHail2TransitAccessResult = Some(theRideHailResult))
        case choosesModeData.rideHail2TransitEgressInquiryId =>
          choosesModeData.copy(rideHail2TransitEgressResult = Some(theRideHailResult))
        case _ =>
          choosesModeData.copy(rideHailResult = Some(theRideHailResult))
      }
      stay() using newPersonData
    case Event(parkingInquiryResponse: ParkingInquiryResponse, choosesModeData: ChoosesModeData) =>
      val newPersonData = choosesModeData.copy(
        parkingResponses = choosesModeData.parkingResponses +
          (choosesModeData.parkingRequestIds(parkingInquiryResponse.requestId) -> parkingInquiryResponse)
      )
      stay using newPersonData
    case Event(cavTripLegsResponse: CavTripLegsResponse, choosesModeData: ChoosesModeData) =>
      stay using choosesModeData.copy(cavTripLegs = Some(cavTripLegsResponse))
    //handling response with the shared vehicle nearby the egress legs
    case Event(mobStatuses: MobilityStatusWithLegs, choosesModeData: ChoosesModeData) =>
      val mobilityStatuses = mobStatuses.responses.map { case (trip, leg, response) =>
        (trip, leg, response.streetVehicle.collect { case token: Token => token })
      }
      val tripsToDelete = mobilityStatuses.collect { case (trip, _, tokens) if tokens.isEmpty => trip }.toSet
      val tripsToModify = mobilityStatuses.collect { case (trip, _, tokens) if tokens.nonEmpty => trip }.toSet
      val legMap = mobilityStatuses
        .filter { case (trip, _, _) => tripsToModify.contains(trip) }
        .map { case (_, leg, response) => leg -> response }
        .toMap

      val rr = choosesModeData.routingResponse.get
      val newTrips = rr.itineraries
        .filterNot(tripsToDelete.contains)
        .map {
          case trip if tripsToModify.contains(trip) =>
            //find nearest provided vehicle for each leg
            val legVehicles: Map[EmbodiedBeamLeg, Token] = trip.legs.collect {
              case leg if legMap.contains(leg) =>
                val nearestVehicle = legMap(leg)
                  .minBy(token =>
                    geo.distUTMInMeters(
                      geo.wgs2Utm(leg.beamLeg.travelPath.startPoint.loc),
                      token.streetVehicle.locationUTM.loc
                    )
                  )
                leg -> nearestVehicle
            }.toMap
            //replace the dummy vehicle with the provided token for each leg
            val newLegs = trip.legs.map {
              case leg if legVehicles.contains(leg) =>
                val token = legVehicles(leg)
                leg.copy(beamVehicleId = token.id)
              case leg => leg
            }
            beamVehicles ++= legVehicles.values.map(token => token.id -> token)
            trip.copy(legs = newLegs)
          case trip => trip
        }
      //issue routing request for egress legs:
      // final transit stop -> destination
      val routingRequestMap = generateRoutingRequestsForEgress(newTrips)
      routingRequestMap.keys.foreach(routingRequest => router ! routingRequest)
      val newRoutingResponse = rr.copy(itineraries = newTrips)
      //issue parking request for the shared vehicle
      val parkingRequestIds = makeParkingInquiries(choosesModeData, newTrips)
      //correct routing response if routing is finished (no appropriate vehicles available)
      stay using choosesModeData
        .copy(
          routingResponse =
            Some(if (routingRequestMap.isEmpty) correctRoutingResponse(newRoutingResponse) else newRoutingResponse),
          parkingRequestIds = choosesModeData.parkingRequestIds ++ parkingRequestIds,
          routingFinished = routingRequestMap.isEmpty,
          routingRequestToLegMap = routingRequestMap.map { case (request, tripMode) =>
            request.requestId -> tripMode
          }
        )
  } using completeChoiceIfReady)

  private def makeParkingInquiries(
    choosesModeData: ChoosesModeData,
    itineraries: Seq[EmbodiedBeamTrip]
  ): Seq[(Int, VehicleOnTrip)] = {

    val parkingLegs: Seq[(TripIdentifier, EmbodiedBeamLeg)] = itineraries
      .flatMap { trip =>
        trip.legs
          .filter(leg => legVehicleHasParkingBehavior(leg) && !isLegOnDummySharedVehicle(leg))
          .map(TripIdentifier(trip) -> _)
      }

    val alreadyRequested = choosesModeData.parkingRequestIds.map { case (_, vehicleOnTrip) => vehicleOnTrip }.toSet

    val nextAct = nextActivity(choosesModeData.personData).get
    val (_, parkingInquiries) =
      parkingLegs.foldLeft((alreadyRequested, Seq.empty[(VehicleOnTrip, ParkingInquiry)])) {
        case ((requested, seq), (tripIdentifier, leg)) =>
          val vehicleOnTrip = VehicleOnTrip(leg.beamVehicleId, tripIdentifier)
          if (requested.contains(vehicleOnTrip)) {
            (requested, seq)
          } else {
            val veh = beamVehicles(leg.beamVehicleId).vehicle
            (
              requested + vehicleOnTrip,
              seq :+ (vehicleOnTrip -> ParkingInquiry.init(
                SpaceTime(geo.wgs2Utm(leg.beamLeg.travelPath.endPoint.loc), leg.beamLeg.endTime),
                nextAct.getType,
                VehicleManager.getReservedFor(veh.vehicleManagerId.get).get,
                Some(veh),
                None,
                Some(this.id),
                attributes.valueOfTime,
                getActivityEndTime(nextAct, beamServices) - leg.beamLeg.endTime,
                reserveStall = false,
                triggerId = getCurrentTriggerIdOrGenerate
              ))
            )
          }
      }

    parkingInquiries.map { case (vehicleOnTrip, inquiry) =>
      park(inquiry)
      inquiry.requestId -> vehicleOnTrip
    }
  }

  private def generateRoutingRequestsForEgress(
    newTrips: Seq[EmbodiedBeamTrip]
  ): Map[RoutingRequest, TripIdentifier] = {

    //we saving in the map (routing request for egress part -> trip identifier)
    newTrips.foldLeft(Map.empty[RoutingRequest, TripIdentifier]) { case (tripMap, trip) =>
      val transitAndDriveLeg: Option[(EmbodiedBeamLeg, EmbodiedBeamLeg)] = trip.legs.zip(trip.legs.tail).find {
        case (leg, nextLeg) if leg.beamLeg.mode.isTransit && isDriveVehicleLeg(nextLeg) =>
          val vehicleLocation = beamVehicles(nextLeg.beamVehicleId).streetVehicle.locationUTM.loc
          val walkDistance = geo.distUTMInMeters(geo.wgs2Utm(leg.beamLeg.travelPath.endPoint.loc), vehicleLocation)
          walkDistance > beamServices.beamConfig.beam.agentsim.thresholdForWalkingInMeters
        case _ => false
      }
      transitAndDriveLeg match {
        case Some((transitLeg, sharedVehicleLeg)) =>
          //the router should return a walk leg to the vehicle, vehicle leg and a walk leg to the destination
          val bodyLocationAfterTransit = geo.wgs2Utm(transitLeg.beamLeg.travelPath.endPoint)
          val bodyVehicle = createBodyStreetVehicle(bodyLocationAfterTransit)
          val finalDestination = geo.wgs2Utm(trip.legs.last.beamLeg.travelPath.endPoint.loc)
          val egressRequest = RoutingRequest(
            bodyLocationAfterTransit.loc,
            finalDestination,
            bodyLocationAfterTransit.time,
            withTransit = false,
            Some(id),
            IndexedSeq(bodyVehicle, beamVehicles(sharedVehicleLeg.beamVehicleId).streetVehicle),
            Some(attributes),
            triggerId = getCurrentTriggerIdOrGenerate
          )
          tripMap + (egressRequest -> TripIdentifier(trip))
        case None =>
          tripMap
      }
    }
  }

  private def createBodyStreetVehicle(locationUTM: SpaceTime): StreetVehicle = {
    StreetVehicle(
      body.id,
      body.beamVehicleType.id,
      locationUTM,
      WALK,
      asDriver = true,
      needsToCalculateCost = false
    )
  }

  private def correctRoutingResponse(response: RoutingResponse) = {
    val theRouterResult = response.copy(itineraries = response.itineraries.map { it =>
      it.copy(
        it.legs.flatMap(embodiedLeg =>
          if (legVehicleHasParkingBehavior(embodiedLeg))
            EmbodiedBeamLeg.splitLegForParking(embodiedLeg, beamServices, transportNetwork)
          else Vector(embodiedLeg)
        )
      )
    })
    val correctedItins = theRouterResult.itineraries
      .map { trip =>
        if (trip.legs.head.beamLeg.mode != WALK) {
          val startLeg =
            dummyWalkLeg(
              trip.legs.head.beamLeg.startTime,
              trip.legs.head.beamLeg.travelPath.startPoint.loc,
              unbecomeDriverOnCompletion = false
            )
          trip.copy(legs = startLeg +: trip.legs)
        } else trip
      }
      .map { trip =>
        if (trip.legs.last.beamLeg.mode != WALK) {
          val endLeg =
            dummyWalkLeg(
              trip.legs.last.beamLeg.endTime,
              trip.legs.last.beamLeg.travelPath.endPoint.loc,
              unbecomeDriverOnCompletion = true
            )
          trip.copy(legs = trip.legs :+ endLeg)
        } else trip
      }
    val responseCopy = theRouterResult.copy(itineraries = correctedItins)
    responseCopy
  }

  private def legVehicleHasParkingBehavior(embodiedLeg: EmbodiedBeamLeg): Boolean = {
    /* we need to park cars and any shared vehicles */
    /* teleportation vehicles are not actual vehicles, so, they do not require parking */
    val isTeleportationVehicle = BeamVehicle.isSharedTeleportationVehicle(embodiedLeg.beamVehicleId)
    val isRealCar = embodiedLeg.beamLeg.mode == CAR && dummyRHVehicle.id != embodiedLeg.beamVehicleId
    !isTeleportationVehicle && (
      isRealCar
      || (embodiedLeg.beamLeg.mode == BIKE && beamVehicles.get(embodiedLeg.beamVehicleId).forall(_.isInstanceOf[Token]))
    )
  }

  private def dummyWalkLeg(time: Int, location: Location, unbecomeDriverOnCompletion: Boolean) = {
    EmbodiedBeamLeg(
      BeamLeg.dummyLeg(time, location),
      body.id,
      body.beamVehicleType.id,
      asDriver = true,
      0,
      unbecomeDriverOnCompletion = unbecomeDriverOnCompletion
    )
  }

  private def isDriveVehicleLeg(leg: EmbodiedBeamLeg) = {
    leg.asDriver && leg.beamLeg.mode != BeamMode.WALK
  }

  def shouldAttemptRideHail2Transit(
    driveTransitTrip: Option[EmbodiedBeamTrip],
    rideHail2TransitResult: Option[RideHailResponse]
  ): Boolean = {
    driveTransitTrip.isDefined && driveTransitTrip.get.legs
      .exists(leg => beamScenario.rideHailTransitModes.contains(leg.beamLeg.mode)) &&
    rideHail2TransitResult.getOrElse(RideHailResponse.DUMMY).error.isEmpty
  }

  def makeRideHailRequestFromBeamLeg(legs: Seq[BeamLeg]): Option[Int] = {
    val inquiry = RideHailRequest(
      RideHailInquiry,
      bodyVehiclePersonId,
      beamServices.geo.wgs2Utm(legs.head.travelPath.startPoint.loc),
      legs.head.startTime,
      beamServices.geo.wgs2Utm(legs.last.travelPath.endPoint.loc),
<<<<<<< HEAD
      wheelchairUser,
      requestTime = _currentTick.get,
=======
      withWheelchair = wheelchairUser,
      requestTime = _currentTick,
>>>>>>> 66c22b60
      requester = self,
      rideHailServiceSubscription = attributes.rideHailServiceSubscription,
      triggerId = getCurrentTriggerIdOrGenerate
    )
    //    println(s"requesting: ${inquiry.requestId}")
    rideHailManager ! inquiry
    Some(inquiry.requestId)
  }

  private def makeVehicleRequestsForDummySharedVehicles(trips: Seq[EmbodiedBeamTrip]): Boolean = {
    implicit val executionContext: ExecutionContext = context.system.dispatcher
    //get all the shared vehicles to request tokens for them
    val tripLegPairs = trips.flatMap(trip =>
      trip.legs
        .filter(legs => isLegOnDummySharedVehicle(legs))
        .map(leg => (trip, leg))
    )
    if (tripLegPairs.nonEmpty) {
      Future
        .sequence(
          tripLegPairs.collect { case (trip, leg) =>
            requestAvailableVehicles(sharedVehicleFleets, geo.wgs2Utm(leg.beamLeg.travelPath.startPoint), null)
              .map((trip, leg, _))
          }
        )
        .map { responses: Seq[(EmbodiedBeamTrip, EmbodiedBeamLeg, MobilityStatusResponse)] =>
          MobilityStatusWithLegs(responses)
        } pipeTo self
      true
    } else {
      false
    }
  }

  private def isLegOnDummySharedVehicle(beamLeg: EmbodiedBeamLeg): Boolean = {
    isDummySharedVehicle(beamLeg.beamVehicleId)
  }

  private def isDummySharedVehicle(beamVehicleId: Id[BeamVehicle]): Boolean =
    dummySharedVehicles.exists(_.id == beamVehicleId)

  case object FinishingModeChoice extends BeamAgentState

  def createRideHail2TransitItin(
    rideHail2TransitAccessResult: RideHailResponse,
    rideHail2TransitEgressResult: RideHailResponse,
    driveTransitTrip: EmbodiedBeamTrip
  ): Option[EmbodiedBeamTrip] = {
    if (rideHail2TransitAccessResult.error.isEmpty) {
      val tncAccessLeg: Vector[EmbodiedBeamLeg] =
        rideHail2TransitAccessResult.travelProposal.get.toEmbodiedBeamLegsForCustomer(bodyVehiclePersonId)
      // Replacing drive access leg with TNC changes the travel time.
      val timeToCustomer = rideHail2TransitAccessResult.travelProposal.get.passengerSchedule
        .legsBeforePassengerBoards(bodyVehiclePersonId)
        .map(_.duration)
        .sum
      val extraWaitTimeBuffer = driveTransitTrip.legs.head.beamLeg.endTime - _currentTick.get -
        tncAccessLeg.last.beamLeg.duration - timeToCustomer
      if (extraWaitTimeBuffer < 300) {
        // We filter out all options that don't allow at least 5 minutes of time for unexpected waiting
        None
      } else {
        // Travel time usually decreases, adjust for this but add a buffer to the wait time to account for uncertainty in actual wait time
        val startTimeAdjustment =
          driveTransitTrip.legs.head.beamLeg.endTime - tncAccessLeg.last.beamLeg.duration - timeToCustomer
        val startTimeBufferForWaiting = math.min(
          extraWaitTimeBuffer,
          math.max(300.0, timeToCustomer.toDouble * 1.5)
        ) // tncAccessLeg.head.beamLeg.startTime - _currentTick.get.longValue()
        val accessAndTransit = tncAccessLeg.map(leg =>
          leg.copy(
            leg.beamLeg
              .updateStartTime(startTimeAdjustment - startTimeBufferForWaiting.intValue())
          )
        ) ++ driveTransitTrip.legs.tail
        val fullTrip = if (rideHail2TransitEgressResult.error.isEmpty) {
          accessAndTransit.dropRight(2) ++ rideHail2TransitEgressResult.travelProposal.get
            .toEmbodiedBeamLegsForCustomer(bodyVehiclePersonId)
        } else {
          accessAndTransit.dropRight(1)
        }
        Some(
          EmbodiedBeamTrip(
            EmbodiedBeamLeg.dummyLegAt(
              start = fullTrip.head.beamLeg.startTime,
              vehicleId = body.id,
              isLastLeg = false,
              location = fullTrip.head.beamLeg.travelPath.startPoint.loc,
              mode = WALK,
              vehicleTypeId = body.beamVehicleType.id
            ) +:
            fullTrip :+
            EmbodiedBeamLeg.dummyLegAt(
              start = fullTrip.last.beamLeg.endTime,
              vehicleId = body.id,
              isLastLeg = true,
              location = fullTrip.last.beamLeg.travelPath.endPoint.loc,
              mode = WALK,
              vehicleTypeId = body.beamVehicleType.id
            )
          )
        )
      }
    } else {
      None
    }
  }

  def addParkingCostToItins(
    itineraries: Seq[EmbodiedBeamTrip],
    parkingResponses: Map[VehicleOnTrip, ParkingInquiryResponse]
  ): Seq[EmbodiedBeamTrip] = {
    itineraries.map { itin =>
      itin.tripClassifier match {
        case CAR | DRIVE_TRANSIT | BIKE_TRANSIT | BIKE =>
          // find parking legs (the subsequent leg of the same vehicle)
          val parkingLegs = itin.legs.zip(itin.legs.tail).collect {
            case (leg1, leg2) if leg1.beamVehicleId == leg2.beamVehicleId && legVehicleHasParkingBehavior(leg2) => leg2
          }
          val walkLegsAfterParkingWithParkingResponses = itin.legs
            .zip(itin.legs.tail)
            .collect {
              case (leg1, leg2) if parkingLegs.contains(leg1) && leg2.beamLeg.mode == BeamMode.WALK =>
                leg2 -> parkingResponses(VehicleOnTrip(leg1.beamVehicleId, TripIdentifier(itin)))
            }
            .toMap
          val newLegs = itin.legs.map { leg =>
            if (parkingLegs.contains(leg)) {
              leg.copy(
                cost = leg.cost + parkingResponses(
                  VehicleOnTrip(leg.beamVehicleId, TripIdentifier(itin))
                ).stall.costInDollars
              )
            } else if (walkLegsAfterParkingWithParkingResponses.contains(leg)) {
              val dist = geo.distUTMInMeters(
                geo.wgs2Utm(leg.beamLeg.travelPath.endPoint.loc),
                walkLegsAfterParkingWithParkingResponses(leg).stall.locationUTM
              )
              val travelTime: Int = (dist / ZonalParkingManager.AveragePersonWalkingSpeed).toInt
              leg.copy(beamLeg = leg.beamLeg.scaleToNewDuration(travelTime))
            } else {
              leg
            }
          }
          itin.copy(legs = newLegs)
        case _ =>
          itin
      }
    }
  }

  def mustBeDrivenHome(vehicle: VehicleOrToken): Boolean = {
    vehicle match {
      case ActualVehicle(beamVehicle) =>
        beamVehicle.isMustBeDrivenHome
      case _: Token =>
        false // is not a household vehicle
    }
  }

  def completeChoiceIfReady: PartialFunction[State, State] = {
    case FSM.State(
          _,
          choosesModeData @ ChoosesModeData(
            personData,
            _,
            None,
            Some(routingResponse),
            parkingResponses,
            parkingResponseIds,
            Some(rideHailResult),
            Some(rideHail2TransitRoutingResponse),
            _,
            Some(rideHail2TransitAccessResult),
            _,
            Some(rideHail2TransitEgressResult),
            _,
            _,
            _,
            _,
            _,
            Some(cavTripLegs),
            _,
            _,
            true,
            _
          ),
          _,
          _,
          _
        )
        if parkingResponses.size >= parkingResponseIds.size
          && allRequiredParkingResponsesReceived(routingResponse, parkingResponses) =>
      val currentPersonLocation = choosesModeData.currentLocation
      val nextAct = nextActivity(choosesModeData.personData).get
      val rideHail2TransitIinerary = createRideHail2TransitItin(
        rideHail2TransitAccessResult,
        rideHail2TransitEgressResult,
        rideHail2TransitRoutingResponse
      )
      val rideHailItinerary = rideHailResult.travelProposal match {
        case Some(travelProposal)
            if travelProposal.timeToCustomer(
              bodyVehiclePersonId
            ) <= travelProposal.maxWaitingTimeInSec =>
          val origLegs = travelProposal.toEmbodiedBeamLegsForCustomer(bodyVehiclePersonId)
          (travelProposal.poolingInfo match {
            case Some(poolingInfo) if !choosesModeData.personData.currentTourMode.contains(RIDE_HAIL) =>
              val pooledLegs = origLegs.map { origLeg =>
                if (origLeg.isRideHail)
                  origLeg.copy(
                    cost = origLeg.cost * poolingInfo.costFactor,
                    isPooledTrip = true,
                    beamLeg = origLeg.beamLeg.scaleLegDuration(poolingInfo.timeFactor)
                  )
                else origLeg
              }
              Vector(origLegs, EmbodiedBeamLeg.makeLegsConsistent(pooledLegs))
            case _ =>
              Vector(origLegs)
          }).map(surroundWithWalkLegsIfNeededAndMakeTrip)
        case _ =>
          Vector()
      }
      val combinedItinerariesForChoice = rideHailItinerary ++ addParkingCostToItins(
        routingResponse.itineraries,
        parkingResponses
      ) ++ rideHail2TransitIinerary.toVector

      val availableModesForTrips: Seq[BeamMode] = availableModesForPerson(matsimPlan.getPerson)
        .filterNot(mode => choosesModeData.excludeModes.contains(mode))

      val filteredItinerariesForChoice = choosesModeData.personData.currentTourMode match {
        case Some(mode) if mode == DRIVE_TRANSIT || mode == BIKE_TRANSIT =>
          val LastTripIndex = currentTour(choosesModeData.personData).trips.size - 1
          val tripIndexOfElement = currentTour(choosesModeData.personData)
            .tripIndexOfElement(nextAct)
            .getOrElse(throw new IllegalArgumentException(s"Element [$nextAct] not found"))
          (
            tripIndexOfElement,
            personData.hasDeparted
          ) match {
            case (0 | LastTripIndex, false) =>
              combinedItinerariesForChoice.filter(_.tripClassifier == mode)
            case _ =>
              combinedItinerariesForChoice.filter(trip =>
                trip.tripClassifier == WALK_TRANSIT || trip.tripClassifier == RIDE_HAIL_TRANSIT
              )
          }
        case Some(mode) if mode == WALK_TRANSIT || mode == RIDE_HAIL_TRANSIT =>
          combinedItinerariesForChoice.filter(trip =>
            trip.tripClassifier == WALK_TRANSIT || trip.tripClassifier == RIDE_HAIL_TRANSIT
          )
        case Some(HOV2_TELEPORTATION) =>
          combinedItinerariesForChoice.filter(_.tripClassifier == HOV2_TELEPORTATION)
        case Some(HOV3_TELEPORTATION) =>
          combinedItinerariesForChoice.filter(_.tripClassifier == HOV3_TELEPORTATION)
        case Some(mode) =>
          combinedItinerariesForChoice.filter(_.tripClassifier == mode)
        case _ =>
          combinedItinerariesForChoice
      }

      val itinerariesOfCorrectMode =
        filteredItinerariesForChoice.filter(itin => availableModesForTrips.contains(itin.tripClassifier))

      val attributesOfIndividual =
        matsimPlan.getPerson.getCustomAttributes
          .get("beam-attributes")
          .asInstanceOf[AttributesOfIndividual]
      val availableAlts = Some(itinerariesOfCorrectMode.map(_.tripClassifier).mkString(":"))

      modeChoiceCalculator(
        itinerariesOfCorrectMode,
        attributesOfIndividual,
        nextActivity(choosesModeData.personData),
        Some(currentActivity(choosesModeData.personData)),
        Some(matsimPlan.getPerson)
      ) match {
        case Some(chosenTrip) =>
          filteredItinerariesForChoice.foreach {
            case possibleTrip
                if (possibleTrip != chosenTrip) &&
                  beamScenario.beamConfig.beam.exchange.output.sendNonChosenTripsToSkimmer =>
              generateSkimData(
                possibleTrip.legs.lastOption.map(_.beamLeg.endTime).getOrElse(_currentTick.get),
                possibleTrip,
                failedTrip = false,
                personData.currentActivityIndex,
                currentActivity(personData),
                nextActivity(personData)
              )
            case _ =>
          }
          val dataForNextStep = choosesModeData.copy(
            pendingChosenTrip = Some(chosenTrip),
            availableAlternatives = availableAlts
          )
          goto(FinishingModeChoice) using dataForNextStep
        case None =>
          choosesModeData.personData.currentTourMode match {
            case Some(CAV) =>
              // Special case, if you are using household CAV, no choice was necessary you just use this mode
              // Construct the embodied trip to allow for processing by FinishingModeChoice and scoring
              if (cavTripLegs.legs.nonEmpty) {
                val walk1 = EmbodiedBeamLeg.dummyLegAt(
                  _currentTick.get,
                  body.id,
                  isLastLeg = false,
                  cavTripLegs.legs.head.beamLeg.travelPath.startPoint.loc,
                  WALK,
                  body.beamVehicleType.id
                )
                val walk2 = EmbodiedBeamLeg.dummyLegAt(
                  _currentTick.get + cavTripLegs.legs.map(_.beamLeg.duration).sum,
                  body.id,
                  isLastLeg = true,
                  cavTripLegs.legs.last.beamLeg.travelPath.endPoint.loc,
                  WALK,
                  body.beamVehicleType.id
                )
                val cavTrip = EmbodiedBeamTrip(walk1 +: cavTripLegs.legs.toVector :+ walk2)
                goto(FinishingModeChoice) using choosesModeData.copy(
                  pendingChosenTrip = Some(cavTrip),
                  availableAlternatives = availableAlts
                )
              } else {
                val bushwhackingTrip = RoutingWorker.createBushwackingTrip(
                  choosesModeData.currentLocation.loc,
                  nextActivity(choosesModeData.personData).get.getCoord,
                  _currentTick.get,
                  body.toStreetVehicle,
                  geo
                )
                goto(FinishingModeChoice) using choosesModeData.copy(
                  pendingChosenTrip = Some(bushwhackingTrip),
                  availableAlternatives = availableAlts
                )
              }
            case Some(mode) =>
              val currentAct = currentActivity(personData)
              val odFailedSkimmerEvent = createFailedODSkimmerEvent(currentAct, nextAct, mode)
              val possibleActivitySimModes =
                determineActivitySimPathTypesFromBeamMode(choosesModeData.personData.currentTourMode, currentAct)
              eventsManager.processEvent(
                odFailedSkimmerEvent
              )
              if (beamServices.beamConfig.beam.exchange.output.activitySimSkimsEnabled) {
                createFailedActivitySimSkimmerEvent(odFailedSkimmerEvent, possibleActivitySimModes).foreach(ev =>
                  eventsManager.processEvent(ev)
                )
              }
              eventsManager.processEvent(
                new ReplanningEvent(
                  _currentTick.get,
                  Id.createPersonId(id),
                  getReplanningReasonFrom(
                    choosesModeData.personData,
                    ReservationErrorCode.RouteNotAvailableForChosenMode.entryName
                  ),
                  choosesModeData.currentLocation.loc.getX,
                  choosesModeData.currentLocation.loc.getY,
                  nextAct.getCoord.getX,
                  nextAct.getCoord.getY
                )
              )
              //give another chance to make a choice without predefined mode
              val availableVehicles =
                if (mode.isTeleportation)
                  //we need to remove our teleportation vehicle since we cannot use it if it's not a teleportation mode
                  choosesModeData.allAvailableStreetVehicles.filterNot(vehicle =>
                    BeamVehicle.isSharedTeleportationVehicle(vehicle.id)
                  )
                else choosesModeData.allAvailableStreetVehicles
              self ! MobilityStatusResponse(availableVehicles, getCurrentTriggerId.get)
              stay() using ChoosesModeData(
                personData = personData.copy(currentTourMode = None),
                currentLocation = choosesModeData.currentLocation,
                excludeModes = choosesModeData.excludeModes
              )
            case _ =>
              // Bad things happen but we want them to continue their day, so we signal to downstream that trip should be made to be expensive
              val originalWalkTripLeg =
                routingResponse.itineraries.find(_.tripClassifier == WALK) match {
                  case Some(originalWalkTrip) =>
                    originalWalkTrip.legs.head
                  case None =>
                    RoutingWorker
                      .createBushwackingTrip(
                        currentPersonLocation.loc,
                        nextAct.getCoord,
                        _currentTick.get,
                        body.toStreetVehicle,
                        beamServices.geo
                      )
                      .legs
                      .head
                }
              val expensiveWalkTrip = EmbodiedBeamTrip(
                Vector(originalWalkTripLeg.copy(replanningPenalty = 10.0))
              )

              goto(FinishingModeChoice) using choosesModeData.copy(
                pendingChosenTrip = Some(expensiveWalkTrip),
                availableAlternatives = availableAlts
              )
          }
      }
  }

<<<<<<< HEAD
  private def surroundWithWalkLegsIfNeededAndMakeTrip(partialItin: Vector[EmbodiedBeamLeg]): EmbodiedBeamTrip = {
    val firstLegWalk = partialItin.head.beamLeg.mode == WALK
    val lastLegWalk = partialItin.last.beamLeg.mode == WALK
    val startLeg: Option[EmbodiedBeamLeg] =
      if (firstLegWalk) None
      else
        Some(
          EmbodiedBeamLeg.dummyLegAt(
            start = _currentTick.get,
            vehicleId = body.id,
            isLastLeg = false,
            location = partialItin.head.beamLeg.travelPath.startPoint.loc,
            mode = WALK,
            vehicleTypeId = body.beamVehicleType.id
          )
        )
    val endLeg =
      if (lastLegWalk) None
      else
        Some(
          EmbodiedBeamLeg.dummyLegAt(
            start = partialItin.last.beamLeg.endTime,
            vehicleId = body.id,
            isLastLeg = true,
            location = partialItin.last.beamLeg.travelPath.endPoint.loc,
            mode = WALK,
            vehicleTypeId = body.beamVehicleType.id
          )
        )
    EmbodiedBeamTrip((startLeg ++: partialItin) ++ endLeg)
  }

  private def createFailedTransitODSkimmerEvent(
    originLocation: Location,
    destinationLocation: Location,
=======
  private def createFailedODSkimmerEvent(
    originActivity: Activity,
    destinationActivity: Activity,
>>>>>>> 66c22b60
    mode: BeamMode
  ): ODSkimmerFailedTripEvent = {
    val (origCoord, destCoord) = (originActivity.getCoord, destinationActivity.getCoord)
    val (origin, destination) =
      if (beamScenario.tazTreeMap.tazListContainsGeoms) {
        val startTaz = getTazFromActivity(originActivity)
        val endTaz = getTazFromActivity(destinationActivity)
        (startTaz.toString, endTaz.toString)
      } else {
        beamScenario.exchangeGeoMap match {
          case Some(geoMap) =>
            val origGeo = geoMap.getTAZ(origCoord)
            val destGeo = geoMap.getTAZ(destCoord)
            (origGeo.tazId.toString, destGeo.tazId.toString)
          case None =>
            val origGeo = beamScenario.tazTreeMap.getTAZ(origCoord)
            val destGeo = beamScenario.tazTreeMap.getTAZ(destCoord)
            (origGeo.tazId.toString, destGeo.tazId.toString)
        }
      }

    ODSkimmerFailedTripEvent(
      origin = origin,
      destination = destination,
      eventTime = _currentTick.get,
      mode = mode,
      beamServices.matsimServices.getIterationNumber,
      skimName = beamServices.beamConfig.beam.router.skim.origin_destination_skimmer.name
    )
  }

  private def createFailedActivitySimSkimmerEvent(
    failedODSkimmerEvent: ODSkimmerFailedTripEvent,
    modes: Seq[ActivitySimPathType]
  ): Seq[ActivitySimSkimmerFailedTripEvent] = {
    modes.map { pathType =>
      ActivitySimSkimmerFailedTripEvent(
        origin = failedODSkimmerEvent.origin,
        destination = failedODSkimmerEvent.destination,
        eventTime = _currentTick.get,
        activitySimPathType = pathType,
        iterationNumber = beamServices.matsimServices.getIterationNumber,
        skimName = beamServices.beamConfig.beam.router.skim.activity_sim_skimmer.name
      )
    }
  }

  private def allRequiredParkingResponsesReceived(
    routingResponse: RoutingResponse,
    parkingResponses: Map[VehicleOnTrip, ParkingInquiryResponse]
  ): Boolean = {
    val actualVehiclesToBeParked: Seq[VehicleOnTrip] = routingResponse.itineraries
      .flatMap { trip =>
        trip.legs
          .filter(leg => legVehicleHasParkingBehavior(leg))
          .map(leg => VehicleOnTrip(leg.beamVehicleId, TripIdentifier(trip)))
      }

    actualVehiclesToBeParked.forall(parkingResponses.contains)
  }

  when(FinishingModeChoice, stateTimeout = Duration.Zero) { case Event(StateTimeout, data: ChoosesModeData) =>
    val pendingTrip = data.pendingChosenTrip.get
    val (tick, triggerId) = releaseTickAndTriggerId()
    val chosenTrip =
      if (
        pendingTrip.tripClassifier.isTransit
        && pendingTrip.legs.head.beamLeg.startTime > tick
      ) {
        //we need to start trip as soon as our activity finishes (current tick) in order to
        //correctly show waiting time for the transit in the OD skims
        val activityEndTime = currentActivity(data.personData).getEndTime
        val legStartTime = Math.max(tick, activityEndTime)
        pendingTrip.updatePersonalLegsStartTime(legStartTime.toInt)
      } else {
        pendingTrip
      }

    // Write start and end links of chosen route into Activities.
    // We don't check yet whether the incoming and outgoing routes agree on the link an Activity is on.
    // Our aim should be that every transition from a link to another link be accounted for.
    val headOpt = chosenTrip.legs.headOption
      .flatMap(_.beamLeg.travelPath.linkIds.headOption)
    val lastOpt = chosenTrip.legs.lastOption
      .flatMap(_.beamLeg.travelPath.linkIds.lastOption)
    if (headOpt.isDefined && lastOpt.isDefined) {
      _experiencedBeamPlan
        .activities(data.personData.currentActivityIndex)
        .setLinkId(Id.createLinkId(headOpt.get))
      _experiencedBeamPlan
        .activities(data.personData.currentActivityIndex + 1)
        .setLinkId(Id.createLinkId(lastOpt.get))
    } else {
      val origin = beamServices.geo.utm2Wgs(
        _experiencedBeamPlan
          .activities(data.personData.currentActivityIndex)
          .getCoord
      )
      val destination = beamServices.geo.utm2Wgs(
        _experiencedBeamPlan
          .activities(data.personData.currentActivityIndex + 1)
          .getCoord
      )
      val linkRadiusMeters = beamScenario.beamConfig.beam.routing.r5.linkRadiusMeters
      _experiencedBeamPlan
        .activities(data.personData.currentActivityIndex)
        .setLinkId(
          Id.createLinkId(
            beamServices.geo.getNearestR5Edge(transportNetwork.streetLayer, origin, linkRadiusMeters)
          )
        )
      _experiencedBeamPlan
        .activities(data.personData.currentActivityIndex + 1)
        .setLinkId(
          Id.createLinkId(
            beamServices.geo.getNearestR5Edge(transportNetwork.streetLayer, destination, linkRadiusMeters)
          )
        )
    }

    val tripId = Option(
      _experiencedBeamPlan.activities(data.personData.currentActivityIndex).getAttributes.getAttribute("trip_id")
    ).getOrElse("").toString

    val modeChoiceEvent = new ModeChoiceEvent(
      tick,
      id,
      chosenTrip.tripClassifier.value,
      data.personData.currentTourMode.map(_.value).getOrElse(""),
      data.expectedMaxUtilityOfLatestChoice.getOrElse[Double](Double.NaN),
      _experiencedBeamPlan.activities(data.personData.currentActivityIndex).getLinkId.toString,
      data.availableAlternatives.get,
      data.availablePersonalStreetVehicles.nonEmpty,
      chosenTrip.legs.view.map(_.beamLeg.travelPath.distanceInM).sum,
      _experiencedBeamPlan.tourIndexOfElement(nextActivity(data.personData).get),
      chosenTrip,
      _experiencedBeamPlan.activities(data.personData.currentActivityIndex).getType,
      nextActivity(data.personData).get.getType,
      tripId
    )
    eventsManager.processEvent(modeChoiceEvent)

    data.personData.currentTourMode match {
      case Some(HOV2_TELEPORTATION | HOV3_TELEPORTATION) =>
        scheduler ! CompletionNotice(
          triggerId,
          Vector(
            ScheduleTrigger(
              PersonDepartureTrigger(math.max(chosenTrip.legs.head.beamLeg.startTime, tick)),
              self
            )
          )
        )

        goto(Teleporting) using data.personData.copy(
          currentTrip = Some(chosenTrip),
          restOfCurrentTrip = List()
        )

      case _ =>
        val (vehiclesUsed, vehiclesNotUsed) = data.availablePersonalStreetVehicles
          .partition(vehicle => chosenTrip.vehiclesInTrip.contains(vehicle.id))

        var isCurrentPersonalVehicleVoided = false
        vehiclesNotUsed.collect { case ActualVehicle(vehicle) =>
          data.personData.currentTourPersonalVehicle.foreach { currentVehicle =>
            if (currentVehicle == vehicle.id) {
              // TODO It used to be logError, however I am not sure if it is really an error
              logDebug(
                s"Current tour vehicle is the same as the one being removed: $currentVehicle - ${vehicle.id} - $data"
              )
              isCurrentPersonalVehicleVoided = true
            }
          }
          beamVehicles.remove(vehicle.id)
          vehicle.getManager.get ! ReleaseVehicle(vehicle, triggerId)
        }

        scheduler ! CompletionNotice(
          triggerId,
          Vector(
            ScheduleTrigger(
              PersonDepartureTrigger(math.max(chosenTrip.legs.head.beamLeg.startTime, tick)),
              self
            )
          )
        )
        goto(WaitingForDeparture) using data.personData.copy(
          currentTrip = Some(chosenTrip),
          restOfCurrentTrip = chosenTrip.legs.toList,
          currentTourMode = data.personData.currentTourMode
            .orElse(Some(chosenTrip.tripClassifier)),
          currentTourPersonalVehicle =
            if (isCurrentPersonalVehicleVoided)
              vehiclesUsed.headOption.filter(mustBeDrivenHome).map(_.id)
            else
              data.personData.currentTourPersonalVehicle
                .orElse(vehiclesUsed.headOption.filter(mustBeDrivenHome).map(_.id)),
          failedTrips = data.personData.failedTrips ++ data.personData.currentTrip
        )
    }
  }
}

object ChoosesMode {

  case class TripIdentifier(tripClassifier: BeamMode, legModes: IndexedSeq[BeamMode]) {

    def isAppropriateTrip(trip: EmbodiedBeamTrip): Boolean =
      trip.tripClassifier == tripClassifier &&
      TripIdentifier.filterMainVehicles(trip).map(_.beamLeg.mode) == legModes
  }

  object TripIdentifier {

    def apply(trip: EmbodiedBeamTrip): TripIdentifier = {
      val filteredLegs = filterMainVehicles(trip)
      TripIdentifier(trip.tripClassifier, filteredLegs.map(_.beamLeg.mode))
    }

    private def filterMainVehicles(trip: EmbodiedBeamTrip): IndexedSeq[EmbodiedBeamLeg] = {
      val (filtered, last) = trip.legs.tail.foldLeft(IndexedSeq.empty[EmbodiedBeamLeg] -> trip.legs.head) {
        case ((accum, prevLeg), leg) =>
          if (prevLeg.beamLeg.mode != BeamMode.WALK && prevLeg.beamVehicleId != leg.beamVehicleId)
            (accum :+ prevLeg) -> leg
          else
            accum -> leg
      }
      if (last.beamLeg.mode != BeamMode.WALK)
        filtered :+ last
      else
        filtered
    }
  }

  case class VehicleOnTrip(vehicleId: Id[BeamVehicle], tripIdentifier: TripIdentifier)

  case class ChoosesModeData(
    personData: BasePersonData,
    currentLocation: SpaceTime,
    pendingChosenTrip: Option[EmbodiedBeamTrip] = None,
    routingResponse: Option[RoutingResponse] = None,
    parkingResponses: Map[VehicleOnTrip, ParkingInquiryResponse] = Map.empty,
    parkingRequestIds: Map[Int, VehicleOnTrip] = Map.empty,
    rideHailResult: Option[RideHailResponse] = None,
    rideHail2TransitRoutingResponse: Option[EmbodiedBeamTrip] = None,
    rideHail2TransitRoutingRequestId: Option[Int] = None,
    rideHail2TransitAccessResult: Option[RideHailResponse] = None,
    rideHail2TransitAccessInquiryId: Option[Int] = None,
    rideHail2TransitEgressResult: Option[RideHailResponse] = None,
    rideHail2TransitEgressInquiryId: Option[Int] = None,
    availablePersonalStreetVehicles: Vector[VehicleOrToken] = Vector(),
    allAvailableStreetVehicles: Vector[VehicleOrToken] = Vector(),
    expectedMaxUtilityOfLatestChoice: Option[Double] = None,
    isWithinTripReplanning: Boolean = false,
    cavTripLegs: Option[CavTripLegsResponse] = None,
    excludeModes: Vector[BeamMode] = Vector(),
    availableAlternatives: Option[String] = None,
    routingFinished: Boolean = false,
    routingRequestToLegMap: Map[Int, TripIdentifier] = Map.empty
  ) extends PersonData {
    override def currentVehicle: VehicleStack = personData.currentVehicle

    override def currentLegPassengerScheduleIndex: Int =
      personData.currentLegPassengerScheduleIndex

    override def passengerSchedule: PassengerSchedule =
      personData.passengerSchedule

    override def withPassengerSchedule(newPassengerSchedule: PassengerSchedule): DrivingData =
      copy(personData = personData.copy(passengerSchedule = newPassengerSchedule))

    override def withCurrentLegPassengerScheduleIndex(
      currentLegPassengerScheduleIndex: Int
    ): DrivingData =
      copy(
        personData = personData.copy(currentLegPassengerScheduleIndex = currentLegPassengerScheduleIndex)
      )

    override def hasParkingBehaviors: Boolean = true

    override def geofence: Option[Geofence] = None

    override def legStartsAt: Option[Int] = None

  }

  case class MobilityStatusWithLegs(
    responses: Seq[(EmbodiedBeamTrip, EmbodiedBeamLeg, MobilityStatusResponse)]
  )

  case class ChoosesModeResponsePlaceholders(
    routingResponse: Option[RoutingResponse] = None,
    rideHailResult: Option[RideHailResponse] = None,
    rideHail2TransitRoutingResponse: Option[EmbodiedBeamTrip] = None,
    rideHail2TransitAccessResult: Option[RideHailResponse] = None,
    rideHail2TransitEgressResult: Option[RideHailResponse] = None,
    cavTripLegs: Option[CavTripLegsResponse] = None
  )

  private def makeResponsePlaceholders(
    withRouting: Boolean = false,
    withRideHail: Boolean = false,
    withRideHailTransit: Boolean = false,
    withPrivateCAV: Boolean = false
  ): ChoosesModeResponsePlaceholders = {
    ChoosesModeResponsePlaceholders(
      routingResponse = if (withRouting) {
        None
      } else {
        RoutingResponse.dummyRoutingResponse
      },
      rideHailResult = if (withRideHail) {
        None
      } else {
        Some(RideHailResponse.dummyWithError(RideHailNotRequestedError))
      },
      rideHail2TransitRoutingResponse = if (withRideHailTransit) {
        None
      } else {
        Some(EmbodiedBeamTrip.empty)
      },
      rideHail2TransitAccessResult = if (withRideHailTransit) {
        None
      } else {
        Some(RideHailResponse.dummyWithError(RideHailNotRequestedError))
      },
      rideHail2TransitEgressResult = if (withRideHailTransit) {
        None
      } else {
        Some(RideHailResponse.dummyWithError(RideHailNotRequestedError))
      },
      cavTripLegs = if (withPrivateCAV) {
        None
      } else {
        Some(CavTripLegsResponse(None, List()))
      }
    )
  }

  case class CavTripLegsRequest(person: PersonIdWithActorRef, originActivity: Activity)

  case class CavTripLegsResponse(cavOpt: Option[BeamVehicle], legs: List[EmbodiedBeamLeg])

  def getActivityEndTime(activity: Activity, beamServices: BeamServices): Int = {
    (if (activity.getEndTime.equals(Double.NegativeInfinity))
       Time.parseTime(beamServices.beamConfig.matsim.modules.qsim.endTime)
     else
       activity.getEndTime).toInt
  }

}<|MERGE_RESOLUTION|>--- conflicted
+++ resolved
@@ -985,13 +985,8 @@
       beamServices.geo.wgs2Utm(legs.head.travelPath.startPoint.loc),
       legs.head.startTime,
       beamServices.geo.wgs2Utm(legs.last.travelPath.endPoint.loc),
-<<<<<<< HEAD
-      wheelchairUser,
+      withWheelchair = wheelchairUser,
       requestTime = _currentTick.get,
-=======
-      withWheelchair = wheelchairUser,
-      requestTime = _currentTick,
->>>>>>> 66c22b60
       requester = self,
       rideHailServiceSubscription = attributes.rideHailServiceSubscription,
       triggerId = getCurrentTriggerIdOrGenerate
@@ -1402,7 +1397,9 @@
       }
   }
 
-<<<<<<< HEAD
+  private def createFailedODSkimmerEvent(
+    originActivity: Activity,
+    destinationActivity: Activity,
   private def surroundWithWalkLegsIfNeededAndMakeTrip(partialItin: Vector[EmbodiedBeamLeg]): EmbodiedBeamTrip = {
     val firstLegWalk = partialItin.head.beamLeg.mode == WALK
     val lastLegWalk = partialItin.last.beamLeg.mode == WALK
@@ -1438,11 +1435,6 @@
   private def createFailedTransitODSkimmerEvent(
     originLocation: Location,
     destinationLocation: Location,
-=======
-  private def createFailedODSkimmerEvent(
-    originActivity: Activity,
-    destinationActivity: Activity,
->>>>>>> 66c22b60
     mode: BeamMode
   ): ODSkimmerFailedTripEvent = {
     val (origCoord, destCoord) = (originActivity.getCoord, destinationActivity.getCoord)
