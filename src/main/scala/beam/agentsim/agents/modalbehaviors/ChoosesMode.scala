package beam.agentsim.agents.modalbehaviors

import akka.actor.{ActorRef, FSM}
import akka.pattern.pipe
import beam.agentsim.agents.BeamAgent._
import beam.agentsim.agents.PersonAgent._
import beam.agentsim.agents._
import beam.agentsim.agents.household.HouseholdActor.{MobilityStatusInquiry, MobilityStatusResponse, ReleaseVehicle}
import beam.agentsim.agents.modalbehaviors.ChoosesMode._
import beam.agentsim.agents.modalbehaviors.DrivesVehicle.{ActualVehicle, Token, VehicleOrToken}
import beam.agentsim.agents.planning.Strategy.{TourModeChoiceStrategy, TripModeChoiceStrategy}
import beam.agentsim.agents.ridehail.{RideHailInquiry, RideHailRequest, RideHailResponse}
import beam.agentsim.agents.vehicles.AccessErrorCodes.RideHailNotRequestedError
import beam.agentsim.agents.vehicles.EnergyEconomyAttributes.Powertrain
import beam.agentsim.agents.vehicles.VehicleCategory.VehicleCategory
import beam.agentsim.agents.vehicles.VehicleProtocol.StreetVehicle
import beam.agentsim.agents.vehicles._
import beam.agentsim.events.resources.ReservationErrorCode
import beam.agentsim.events.{ModeChoiceEvent, ReplanningEvent, SpaceTime}
import beam.agentsim.infrastructure.{ParkingInquiry, ParkingInquiryResponse, ZonalParkingManager}
import beam.agentsim.scheduler.BeamAgentScheduler.{CompletionNotice, ScheduleTrigger}
import beam.router.BeamRouter._
import beam.router.Modes.BeamMode
import beam.router.Modes.BeamMode._
import beam.router.TourModes.BeamTourMode
import beam.router.TourModes.BeamTourMode._
import beam.router.model.{BeamLeg, EmbodiedBeamLeg, EmbodiedBeamTrip}
import beam.router.skim.core.ODSkimmer
import beam.router.skim.event.ODSkimmerFailedTripEvent
import beam.router.skim.readonly.ODSkims
import beam.router.{Modes, RoutingWorker, TourModes}
import beam.sim.population.AttributesOfIndividual
import beam.sim.{BeamServices, Geofence}
import beam.utils.logging.pattern.ask
import beam.utils.plan.sampling.AvailableModeUtils._
import org.matsim.api.core.v01.Id
import org.matsim.api.core.v01.network.Link
import org.matsim.api.core.v01.population.{Activity, Leg}
import org.matsim.core.population.routes.{NetworkRoute, RouteUtils}
import org.matsim.core.utils.misc.Time

import java.util.concurrent.atomic.AtomicReference
import scala.collection.JavaConverters
import scala.concurrent.duration._
import scala.concurrent.{ExecutionContext, Future}

/**
  * BEAM
  */
trait ChoosesMode {
  this: PersonAgent => // Self type restricts this trait to only mix into a PersonAgent

  val dummyRHVehicle: StreetVehicle = createDummyVehicle(
    "dummyRH",
    beamServices.beamConfig.beam.agentsim.agents.rideHail.managers.head.initialization.procedural.vehicleTypeId,
    CAR,
    asDriver = false
  )

  //this dummy shared vehicles is used in R5 requests on egress side
  private val dummySharedVehicles: IndexedSeq[StreetVehicle] = possibleSharedVehicleTypes
    .map(_.vehicleCategory)
    .map {
      case VehicleCategory.Car =>
        createDummyVehicle(
          "dummySharedCar",
          beamServices.beamConfig.beam.agentsim.agents.vehicles.dummySharedCar.vehicleTypeId,
          CAR,
          asDriver = true
        )
      case VehicleCategory.Bike =>
        createDummyVehicle(
          "dummySharedBike",
          beamServices.beamConfig.beam.agentsim.agents.vehicles.dummySharedBike.vehicleTypeId,
          BIKE,
          asDriver = true
        )
      case category @ _ =>
        throw new IllegalArgumentException(
          s"Unsupported shared vehicle category $category. Only CAR | BIKE are supported."
        )
    }
    .toIndexedSeq

  private def createDummyVehicle(id: String, vehicleTypeId: String, mode: BeamMode, asDriver: Boolean) =
    StreetVehicle(
      Id.create(id, classOf[BeamVehicle]),
      Id.create(
        vehicleTypeId,
        classOf[BeamVehicleType]
      ),
      SpaceTime(0.0, 0.0, 0),
      mode,
      asDriver = asDriver,
      needsToCalculateCost = true
    )

  private var sharedTeleportationVehiclesCount = 0

  private lazy val teleportationVehicleBeamType: BeamVehicleType = {
    val sharedVehicleType = beamScenario.vehicleTypes(
      Id.create(
        beamServices.beamConfig.beam.agentsim.agents.vehicles.dummySharedCar.vehicleTypeId,
        classOf[BeamVehicleType]
      )
    )

    sharedVehicleType
  }

  private def createSharedTeleportationVehicle(location: SpaceTime): BeamVehicle = {
    sharedTeleportationVehiclesCount += 1

    val stringId = s"${BeamVehicle.idPrefixSharedTeleportationVehicle}-$sharedTeleportationVehiclesCount"
    val vehicle = new BeamVehicle(
      BeamVehicle.createId(id, Some(stringId)),
      new Powertrain(0.0),
      beamVehicleType = teleportationVehicleBeamType,
      vehicleManagerId = new AtomicReference(VehicleManager.NoManager.managerId)
    )
    vehicle.spaceTime = location

    vehicle
  }

  def bodyVehiclePersonId: PersonIdWithActorRef = PersonIdWithActorRef(id, self)

  onTransition { case _ -> ChoosingMode =>
    val choosesModeData: ChoosesModeData = nextStateData.asInstanceOf[ChoosesModeData]
    val availableModes: Seq[BeamMode] = availableModesForPerson(matsimPlan.getPerson, choosesModeData.excludeModes)
    val nextAct = nextActivity(choosesModeData.personData).get
    val currentTourStrategy = _experiencedBeamPlan.getTourStrategy[TourModeChoiceStrategy](nextAct)
    val currentTripMode = _experiencedBeamPlan.getTripStrategy[TripModeChoiceStrategy](nextAct).mode
    val currentTourMode = currentTourStrategy.tourMode

    nextStateData match {
      // If I am already on a tour in a vehicle, only that vehicle is available to me
      case data: ChoosesModeData
          if data.personData.currentTourPersonalVehicle.isDefined &&
            (
              currentTripMode.exists(mode => mode == CAR || mode == BIKE) ||
              currentTripMode.exists(mode => mode == DRIVE_TRANSIT || mode == BIKE_TRANSIT) ||
              currentTourMode.exists(mode => mode == CAR_BASED || mode == BIKE_BASED) &&
              !isFirstTripWithinTour(nextAct)
            ) =>
        self ! MobilityStatusResponse(
          Vector(beamVehicles(data.personData.currentTourPersonalVehicle.get)),
          getCurrentTriggerIdOrGenerate
        )
      // Create teleportation vehicle if we are told to use teleportation
      case data: ChoosesModeData if choosesModeData.personData.currentTripMode.exists(_.isHovTeleportation) =>
        val teleportationVehicle = createSharedTeleportationVehicle(data.currentLocation)
        val vehicles = Vector(ActualVehicle(teleportationVehicle))
        self ! MobilityStatusResponse(vehicles, getCurrentTriggerIdOrGenerate)
      // Only need to get available street vehicles if our mode requires such a vehicle
      case data: ChoosesModeData =>
        implicit val executionContext: ExecutionContext = context.system.dispatcher
        currentTripMode match {
          case Some(CAR | DRIVE_TRANSIT) =>
            requestAvailableVehicles(
              vehicleFleets,
              data.currentLocation,
              currentActivity(data.personData),
              Some(VehicleCategory.Car)
            ) pipeTo self
          case Some(BIKE | BIKE_TRANSIT) =>
            requestAvailableVehicles(
              vehicleFleets,
              data.currentLocation,
              currentActivity(data.personData),
              Some(VehicleCategory.Bike)
            ) pipeTo self
          case _ =>
            requestAvailableVehicles(
              vehicleFleets,
              data.currentLocation,
              currentActivity(data.personData)
            ) pipeTo self
        }

      // Otherwise, send empty list to self
      case _ =>
        self ! MobilityStatusResponse(Vector(), getCurrentTriggerIdOrGenerate)
    }
  }

  private def requestAvailableVehicles(
    vehicleFleets: Seq[ActorRef],
    location: SpaceTime,
    activity: Activity,
    requireVehicleCategoryAvailable: Option[VehicleCategory] = None
  ): Future[MobilityStatusResponse] = {
    implicit val executionContext: ExecutionContext = context.system.dispatcher
    Future
      .sequence(
        vehicleFleets.map(
          _ ? MobilityStatusInquiry(
            id,
            location,
            activity,
            requireVehicleCategoryAvailable,
            getCurrentTriggerIdOrGenerate
          )
        )
      )
      .map(listOfResponses =>
        MobilityStatusResponse(
          listOfResponses
            .collect { case MobilityStatusResponse(vehicles, _) =>
              vehicles
            }
            .flatten
            .toVector,
          getCurrentTriggerIdOrGenerate
        )
      )
  }

  when(ChoosingMode)(stateFunction = transform {
    case Event(MobilityStatusResponse(newlyAvailableBeamVehicles, triggerId), choosesModeData: ChoosesModeData) =>
      beamVehicles ++= newlyAvailableBeamVehicles.map(v => v.id -> v)
      val currentPersonLocation = choosesModeData.currentLocation
      val availableModes: Seq[BeamMode] = availableModesForPerson(matsimPlan.getPerson, choosesModeData.excludeModes)
      val personData = choosesModeData.personData
      val nextAct = nextActivity(personData).get

      val bodyStreetVehicle = createBodyStreetVehicle(currentPersonLocation)
      val departTime = _currentTick.get

      var availablePersonalStreetVehicles =
        personData.currentTripMode match {
          case None | Some(CAR | BIKE) =>
            // In these cases, a personal vehicle will be involved, but filter out teleportation vehicles
            newlyAvailableBeamVehicles.filterNot(v => BeamVehicle.isSharedTeleportationVehicle(v.id))
          case Some(HOV2_TELEPORTATION | HOV3_TELEPORTATION) =>
            // In these cases, also include teleportation vehicles
            newlyAvailableBeamVehicles
          case Some(DRIVE_TRANSIT | BIKE_TRANSIT) =>
            if (isFirstOrLastTripWithinTour(nextAct)) {
              newlyAvailableBeamVehicles
            } else {
              Vector()
            }
          case _ =>
            Vector()
        }

      val chosenCurrentTourMode: Option[BeamTourMode] = personData.currentTourMode match {
        case Some(tourMode) => Some(tourMode)
        case None =>
          personData.currentTripMode match {
            case None =>
              val availablePersonalVehicleModes =
                availablePersonalStreetVehicles.map(x => x.streetVehicle.mode).distinct
              val availableFirstAndLastLegModes =
                availablePersonalVehicleModes.flatMap(x => BeamTourMode.enabledModes.get(x)).flatten
              val modesToQuery =
                (availablePersonalVehicleModes ++ BeamMode.nonPersonalVehicleModes ++ availableFirstAndLastLegModes).distinct
                  .intersect(availableModes)
              val dummyVehicleType = beamScenario.vehicleTypes(dummyRHVehicle.vehicleTypeId)
              val currentTour = _experiencedBeamPlan.getTourContaining(nextAct)
              val tourModeCosts = beamServices.skims.od_skimmer.getTourModeCosts(
                modesToQuery,
                currentTour,
                dummyRHVehicle.vehicleTypeId,
                dummyVehicleType,
                beamScenario.fuelTypePrices(dummyVehicleType.primaryFuelType)
              )
              val modeToTourMode =
                BeamTourMode.values
                  .map(tourMode =>
                    tourMode -> tourMode
                      .allowedBeamModesGivenAvailableVehicles(availablePersonalStreetVehicles, false)
                      .intersect(modesToQuery)
                  )
                  .toMap
              val firstAndLastTripModeToTourModeOption = BeamTourMode.values
                .map(tourMode =>
                  tourMode -> tourMode
                    .allowedBeamModesGivenAvailableVehicles(availablePersonalStreetVehicles, true)
                    .intersect(modesToQuery)
                )
                .toMap
              tourModeChoiceCalculator(
                tourModeCosts,
                modeChoiceCalculator.modeChoiceLogit,
                modeToTourMode,
                Some(firstAndLastTripModeToTourModeOption)
              )
            case Some(_) =>
              // If trip mode is already set leave tour mode as none (effectively disabling it)
              None
          }

      }

//      _experiencedBeamPlan.putStrategy(
//        _experiencedBeamPlan.getTourContaining(nextAct),
//        TourModeChoiceStrategy(chosenCurrentTourMode)
//      )

      val availableModesGivenTourMode = getAvailableModesGivenTourMode(
        availableModes,
        availablePersonalStreetVehicles,
        chosenCurrentTourMode,
        isFirstOrLastTripWithinTour(nextAct)
      )

      def makeRequestWith(
        withTransit: Boolean,
        vehicles: Vector[StreetVehicle],
        streetVehiclesIntermodalUse: IntermodalUse = Access,
        possibleEgressVehicles: IndexedSeq[StreetVehicle] = IndexedSeq.empty
      ): Unit = {
        router ! RoutingRequest(
          currentPersonLocation.loc,
          nextAct.getCoord,
          departTime,
          withTransit,
          Some(id),
          vehicles,
          Some(attributes),
          streetVehiclesIntermodalUse,
          possibleEgressVehicles = possibleEgressVehicles,
          triggerId = getCurrentTriggerIdOrGenerate
        )
      }

      def makeRideHailRequest(): Unit = {
        val inquiry = RideHailRequest(
          RideHailInquiry,
          bodyVehiclePersonId,
          currentPersonLocation.loc,
          departTime,
          nextAct.getCoord,
          withWheelchair = wheelchairUser,
          requestTime = _currentTick,
          requester = self,
          rideHailServiceSubscription = attributes.rideHailServiceSubscription,
          triggerId = getCurrentTriggerIdOrGenerate,
          asPooled = true
        )
        //        println(s"requesting: ${inquiry.requestId}")
        rideHailManager ! inquiry
      }

      def makeRideHailTransitRoutingRequest(bodyStreetVehicleRequestParam: StreetVehicle): Option[Int] = {
        //TODO make ride hail wait buffer config param
        val startWithWaitBuffer = 900 + departTime
        val currentSpaceTime =
          SpaceTime(currentPersonLocation.loc, startWithWaitBuffer)
        val theRequest = RoutingRequest(
          currentSpaceTime.loc,
          nextAct.getCoord,
          startWithWaitBuffer,
          withTransit = true,
          Some(id),
          Vector(bodyStreetVehicleRequestParam, dummyRHVehicle.copy(locationUTM = currentSpaceTime)),
          streetVehiclesUseIntermodalUse = AccessAndEgress,
          triggerId = getCurrentTriggerIdOrGenerate
        )
        router ! theRequest
        Some(theRequest.requestId)
      }

      def filterStreetVehiclesForQuery(
        streetVehicles: Vector[StreetVehicle],
        byMode: BeamMode
      ): Vector[StreetVehicle] = {
        personData.currentTourPersonalVehicle match {
          case Some(personalVeh) =>
            // We already have a vehicle we're using on this tour, so filter down to that
            streetVehicles.filter(_.id == personalVeh)
          case None =>
            // Otherwise, filter by mode
            streetVehicles.filter(_.mode == byMode)
        }
      }

      val hasRideHail = availableModesGivenTourMode.contains(RIDE_HAIL)

      var responsePlaceholders = ChoosesModeResponsePlaceholders()
      var requestId: Option[Int] = None
      // Form and send requests
      var householdVehiclesWereNotAvailable = false // to replan when personal vehicles are not available
      personData.currentTripMode match {
        case None =>
          if (hasRideHail) {
            responsePlaceholders = makeResponsePlaceholders(
              withRouting = true,
              withRideHail = true,
              withRideHailTransit = !choosesModeData.isWithinTripReplanning
            )
            makeRideHailRequest()
            if (!choosesModeData.isWithinTripReplanning) {
              requestId = makeRideHailTransitRoutingRequest(bodyStreetVehicle)
            }
          } else {
            responsePlaceholders = makeResponsePlaceholders(withRouting = true)
            requestId = None
          }

          val availableStreetVehiclesGivenTourMode = newlyAvailableBeamVehicles.map { vehicleOrToken =>
            chosenCurrentTourMode match {
              case Some(BIKE_BASED) if !vehicleOrToken.vehicle.isSharedVehicle => vehicleOrToken.streetVehicle
              case Some(CAR_BASED) if !vehicleOrToken.vehicle.isSharedVehicle  => vehicleOrToken.streetVehicle
              case Some(WALK_BASED)                                            => vehicleOrToken.streetVehicle
              case _                                                           => dummyRHVehicle
            }
          } :+ bodyStreetVehicle

          makeRequestWith(
            withTransit = availableModesGivenTourMode.exists(_.isTransit),
            availableStreetVehiclesGivenTourMode,
            possibleEgressVehicles = dummySharedVehicles
          )
        case Some(WALK) =>
          responsePlaceholders = makeResponsePlaceholders(withRouting = true)
          makeRequestWith(withTransit = true, Vector(bodyStreetVehicle))
        case Some(WALK_TRANSIT) =>
          responsePlaceholders = makeResponsePlaceholders(withRouting = true)
          makeRequestWith(withTransit = true, Vector(bodyStreetVehicle))
        case Some(CAV) =>
          // Request from household the trip legs to put into trip
          householdRef ! CavTripLegsRequest(bodyVehiclePersonId, currentActivity(personData))
          responsePlaceholders = makeResponsePlaceholders(withPrivateCAV = true)
        case Some(HOV2_TELEPORTATION) =>
          val vehicles = filterStreetVehiclesForQuery(newlyAvailableBeamVehicles.map(_.streetVehicle), CAR)
            .map(car_vehicle => car_vehicle.copy(mode = CAR_HOV2))
          makeRequestWith(withTransit = false, vehicles :+ bodyStreetVehicle)
          responsePlaceholders = makeResponsePlaceholders(withRouting = true)
        case Some(HOV3_TELEPORTATION) =>
          val vehicles = filterStreetVehiclesForQuery(newlyAvailableBeamVehicles.map(_.streetVehicle), CAR)
            .map(car_vehicle => car_vehicle.copy(mode = CAR_HOV3))
          makeRequestWith(withTransit = false, vehicles :+ bodyStreetVehicle)
          responsePlaceholders = makeResponsePlaceholders(withRouting = true)
        case Some(tourMode @ (CAR | BIKE)) =>
          val maybeLeg = _experiencedBeamPlan.getPlanElements
            .get(_experiencedBeamPlan.getPlanElements.indexOf(nextAct) - 1) match {
            case l: Leg => Some(l)
            case _      => None
          }
          maybeLeg.map(_.getRoute) match {
            case Some(networkRoute: NetworkRoute) =>
              val maybeVehicle =
                filterStreetVehiclesForQuery(newlyAvailableBeamVehicles.map(_.streetVehicle), tourMode).headOption
              maybeVehicle match {
                case Some(vehicle) =>
                  router ! matsimLegToEmbodyRequest(
                    networkRoute,
                    vehicle,
                    departTime,
                    tourMode,
                    beamServices,
                    choosesModeData.currentLocation.loc,
                    nextAct.getCoord,
                    triggerId
                  )
                  responsePlaceholders = makeResponsePlaceholders(withRouting = true)
                case _ =>
                  makeRequestWith(withTransit = false, Vector(bodyStreetVehicle))
                  responsePlaceholders = makeResponsePlaceholders(withRouting = true)
              }
            case _ =>
              val vehicles = filterStreetVehiclesForQuery(newlyAvailableBeamVehicles.map(_.streetVehicle), tourMode)
                .map(vehicle => {
                  vehicle.mode match {
                    case CAR => vehicle.copy(mode = tourMode)
                    case _   => vehicle
                  }
                })
              if (
                beamScenario.beamConfig.beam.agentsim.agents.vehicles.replanOnTheFlyWhenHouseholdVehiclesAreNotAvailable && vehicles.isEmpty
              ) {
                eventsManager.processEvent(
                  new ReplanningEvent(
                    departTime,
                    Id.createPersonId(id),
                    getReplanningReasonFrom(
                      choosesModeData.personData,
                      ReservationErrorCode.HouseholdVehicleNotAvailable.entryName
                    )
                  )
                )
                householdVehiclesWereNotAvailable = true
              }
              makeRequestWith(withTransit = householdVehiclesWereNotAvailable, vehicles :+ bodyStreetVehicle)
              responsePlaceholders =
                makeResponsePlaceholders(withRouting = true, withRideHail = householdVehiclesWereNotAvailable)
              if (householdVehiclesWereNotAvailable) {
                makeRideHailRequest()
              }
          }
        case Some(mode @ (DRIVE_TRANSIT | BIKE_TRANSIT)) =>
          val vehicleMode = Modes.getAccessVehicleMode(mode)
          val (tripIndexOfElement: Int, lastTripIndex: Int) = currentTripIndexWithinTour(nextAct)
          (
            tripIndexOfElement,
            personData.currentTourPersonalVehicle
          ) match {
            case (0, _) if !choosesModeData.isWithinTripReplanning =>
              // We use our car if we are not replanning, otherwise we end up doing a walk transit (catch-all below)
              // we do not send parking inquiry here, instead we wait for drive_transit route to come back and we use
              // actual location of transit station
              makeRequestWith(
                withTransit = true,
                filterStreetVehiclesForQuery(newlyAvailableBeamVehicles.map(_.streetVehicle), vehicleMode)
                :+ bodyStreetVehicle
              )
              responsePlaceholders = makeResponsePlaceholders(withRouting = true)
            case (`lastTripIndex`, Some(currentTourPersonalVehicle)) =>
              // At the end of the tour, only drive home a vehicle that we have also taken away from there.
              makeRequestWith(
                withTransit = true,
                newlyAvailableBeamVehicles
                  .map(_.streetVehicle)
                  .filter(_.id == currentTourPersonalVehicle) :+ bodyStreetVehicle,
                streetVehiclesIntermodalUse = Egress
              )
              responsePlaceholders = makeResponsePlaceholders(withRouting = true)
            case _ =>
              // Reset available vehicles so we don't release our car that we've left during this replanning
              availablePersonalStreetVehicles = Vector()
              makeRequestWith(withTransit = true, Vector(bodyStreetVehicle))
              responsePlaceholders = makeResponsePlaceholders(withRouting = true)
          }
        case Some(RIDE_HAIL | RIDE_HAIL_POOLED) if choosesModeData.isWithinTripReplanning =>
          // Give up on all ride hail after a failure
          responsePlaceholders = makeResponsePlaceholders(withRouting = true)
          makeRequestWith(withTransit = true, Vector(bodyStreetVehicle))
        case Some(RIDE_HAIL | RIDE_HAIL_POOLED) =>
          responsePlaceholders = makeResponsePlaceholders(withRouting = true, withRideHail = true)
          makeRequestWith(withTransit = false, Vector(bodyStreetVehicle)) // We need a WALK alternative if RH fails
          makeRideHailRequest()
        case Some(RIDE_HAIL_TRANSIT) if choosesModeData.isWithinTripReplanning =>
          // Give up on ride hail transit after a failure, too complicated, but try regular ride hail again
          responsePlaceholders = makeResponsePlaceholders(withRouting = true, withRideHail = true)
          makeRequestWith(withTransit = true, Vector(bodyStreetVehicle))
          makeRideHailRequest()
        case Some(RIDE_HAIL_TRANSIT) =>
          responsePlaceholders = makeResponsePlaceholders(withRideHailTransit = true)
          requestId = makeRideHailTransitRoutingRequest(bodyStreetVehicle)
        case Some(m) =>
          logDebug(m.toString)
      }
      val newPersonData = choosesModeData.copy(
        personData = personData
          .copy(currentTripMode = choosesModeData.personData.currentTripMode, currentTourMode = chosenCurrentTourMode),
        availablePersonalStreetVehicles = availablePersonalStreetVehicles,
        allAvailableStreetVehicles = newlyAvailableBeamVehicles,
        routingResponse = responsePlaceholders.routingResponse,
        rideHail2TransitRoutingResponse = responsePlaceholders.rideHail2TransitRoutingResponse,
        rideHail2TransitRoutingRequestId = requestId,
        rideHailResult = responsePlaceholders.rideHailResult,
        rideHail2TransitAccessResult = responsePlaceholders.rideHail2TransitAccessResult,
        rideHail2TransitEgressResult = responsePlaceholders.rideHail2TransitEgressResult,
        cavTripLegs = responsePlaceholders.cavTripLegs,
        routingFinished = choosesModeData.routingFinished
          || responsePlaceholders.routingResponse == RoutingResponse.dummyRoutingResponse
      )
      stay() using newPersonData
    /*
     * Receive and store data needed for choice.
     */
    case Event(
          theRouterResult @ RoutingResponse(_, requestId, _, _, _, _, _),
          choosesModeData: ChoosesModeData
        ) if choosesModeData.routingRequestToLegMap.contains(requestId) =>
      //handling router responses for shared vehicles
      val routingResponse = choosesModeData.routingResponse.get
      val tripIdentifier = choosesModeData.routingRequestToLegMap(requestId)
      val newMap = choosesModeData.routingRequestToLegMap - requestId
      val routingFinished = newMap.isEmpty
      val mayBeTripIdx: Option[Int] = routingResponse.itineraries.zipWithIndex.collectFirst {
        case (trip, i) if tripIdentifier.isAppropriateTrip(trip) => i
      }
      val maybeNewChoosesModeData =
        for {
          tripIdx <- mayBeTripIdx
          trip = routingResponse.itineraries(tripIdx)
          tripWithVehicle = theRouterResult.itineraries.find(_.legs.size == 3)
          newTrips: Seq[EmbodiedBeamTrip] =
            if (tripWithVehicle.isEmpty) {
              //need to delete this trip: not found the right way to the shared vehicle or destination
              routingResponse.itineraries.patch(tripIdx, Nil, 0)
            } else {
              //drop everything after the last transit and add the new legs on the shared vehicle
              val appendedEgressLegs = trip.legs.reverse
                .dropWhile(!_.beamLeg.mode.isTransit)
                .reverse ++ tripWithVehicle.get.legs
              val appendTrip = trip.copy(legs = appendedEgressLegs)
              routingResponse.itineraries.patch(tripIdx, Seq(appendTrip), 1)
            }
          rr = routingResponse.copy(itineraries = newTrips)
        } yield choosesModeData.copy(
          routingResponse = Some(rr),
          routingFinished = routingFinished,
          routingRequestToLegMap = newMap
        )
      val newChoosesModeData = maybeNewChoosesModeData.getOrElse(choosesModeData)

      stay() using newChoosesModeData
        .copy(
          routingResponse =
            if (routingFinished) Some(correctRoutingResponse(newChoosesModeData.routingResponse.get))
            else newChoosesModeData.routingResponse,
          routingFinished = routingFinished,
          routingRequestToLegMap = newMap
        )

    case Event(
          theRouterResult @ RoutingResponse(_, requestId, _, _, _, _, _),
          choosesModeData: ChoosesModeData
        ) if choosesModeData.rideHail2TransitRoutingRequestId.contains(requestId) =>
      theRouterResult.itineraries.view.foreach { resp =>
        resp.beamLegs.filter(_.mode == CAR).foreach { leg =>
          routeHistory.rememberRoute(leg.travelPath.linkIds, leg.startTime)
        }
      }

      val driveTransitTrip = theRouterResult.itineraries.find(_.tripClassifier == DRIVE_TRANSIT)
      // If there's a drive-transit trip AND we don't have an error RH2Tr response (due to no desire to use RH) then seek RH on access and egress
      val newPersonData =
        if (
          shouldAttemptRideHail2Transit(
            driveTransitTrip,
            choosesModeData.rideHail2TransitAccessResult
          )
        ) {
          val accessSegment =
            driveTransitTrip.get.legs.view
              .takeWhile(!_.beamLeg.mode.isMassTransit)
              .map(_.beamLeg)
          val egressSegment =
            driveTransitTrip.get.legs.view.reverse.takeWhile(!_.beamLeg.mode.isTransit).reverse.map(_.beamLeg)
          val accessId =
            if (accessSegment.map(_.travelPath.distanceInM).sum > 0) {
              makeRideHailRequestFromBeamLeg(accessSegment)
            } else {
              None
            }
          val egressId =
            if (egressSegment.map(_.travelPath.distanceInM).sum > 0) {
              makeRideHailRequestFromBeamLeg(egressSegment.toVector)
            } else {
              None
            }
          choosesModeData.copy(
            rideHail2TransitRoutingResponse = Some(driveTransitTrip.get),
            rideHail2TransitAccessInquiryId = accessId,
            rideHail2TransitEgressInquiryId = egressId,
            rideHail2TransitAccessResult = if (accessId.isEmpty) {
              Some(RideHailResponse.dummyWithError(RideHailNotRequestedError))
            } else {
              None
            },
            rideHail2TransitEgressResult = if (egressId.isEmpty) {
              Some(RideHailResponse.dummyWithError(RideHailNotRequestedError))
            } else {
              None
            }
          )
        } else {
          choosesModeData.copy(
            rideHail2TransitRoutingResponse = Some(EmbodiedBeamTrip.empty),
            rideHail2TransitAccessResult = Some(RideHailResponse.dummyWithError(RideHailNotRequestedError)),
            rideHail2TransitEgressResult = Some(RideHailResponse.dummyWithError(RideHailNotRequestedError))
          )
        }
      stay() using newPersonData

    case Event(response: RoutingResponse, choosesModeData: ChoosesModeData) =>
      response.itineraries.view.foreach { resp =>
        resp.beamLegs.filter(_.mode == CAR).foreach { leg =>
          routeHistory.rememberRoute(leg.travelPath.linkIds, leg.startTime)
        }
      }
      val thereAreTeleportationItineraries = response.itineraries.foldLeft(false) { (thereAreTeleportations, trip) =>
        val thereAreTeleportationVehicles = trip.legs.foldLeft(false) { (accum, leg) =>
          accum || BeamVehicle.isSharedTeleportationVehicle(leg.beamVehicleId)
        }
        thereAreTeleportations || thereAreTeleportationVehicles
      }
      val newParkingRequestIds = if (thereAreTeleportationItineraries) {
        choosesModeData.parkingRequestIds
      } else {
        val parkingRequestIds: Seq[(Int, VehicleOnTrip)] = makeParkingInquiries(choosesModeData, response.itineraries)
        choosesModeData.parkingRequestIds ++ parkingRequestIds
      }

      val dummyVehiclesPresented = makeVehicleRequestsForDummySharedVehicles(response.itineraries)
      val newData = if (dummyVehiclesPresented) {
        choosesModeData.copy(
          routingResponse = Some(response),
          parkingRequestIds = newParkingRequestIds
        )
      } else {
        choosesModeData.copy(
          routingResponse = Some(correctRoutingResponse(response)),
          parkingRequestIds = newParkingRequestIds,
          routingFinished = true
        )
      }

      // If person plan doesn't have a route for an activity create and save it
      for {
        activity <- nextActivity(choosesModeData.personData)
        leg      <- _experiencedBeamPlan.getTripContaining(activity).leg if leg.getRoute == null
      } {
        val links =
          response.itineraries
            .flatMap(_.beamLegs)
            .find(_.mode == BeamMode.CAR)
            .map { beamLeg =>
              beamLeg.travelPath.linkIds
                .map(id => Id.create(id, classOf[Link]))
                .toList
            }
            .getOrElse(List.empty)

        if (links.nonEmpty) {
          val route = RouteUtils.createNetworkRoute(JavaConverters.seqAsJavaList(links), beamScenario.network)
          leg.setRoute(route)
        }
      }

      stay() using newData

    case Event(theRideHailResult: RideHailResponse, choosesModeData: ChoosesModeData) =>
      //      println(s"receiving response: ${theRideHailResult}")
      val newPersonData = Some(theRideHailResult.request.requestId) match {
        case choosesModeData.rideHail2TransitAccessInquiryId =>
          choosesModeData.copy(rideHail2TransitAccessResult = Some(theRideHailResult))
        case choosesModeData.rideHail2TransitEgressInquiryId =>
          choosesModeData.copy(rideHail2TransitEgressResult = Some(theRideHailResult))
        case _ =>
          choosesModeData.copy(rideHailResult = Some(theRideHailResult))
      }
      stay() using newPersonData
    case Event(parkingInquiryResponse: ParkingInquiryResponse, choosesModeData: ChoosesModeData) =>
      val newPersonData = choosesModeData.copy(
        parkingResponses = choosesModeData.parkingResponses +
          (choosesModeData.parkingRequestIds(parkingInquiryResponse.requestId) -> parkingInquiryResponse)
      )
      stay using newPersonData
    case Event(cavTripLegsResponse: CavTripLegsResponse, choosesModeData: ChoosesModeData) =>
      stay using choosesModeData.copy(cavTripLegs = Some(cavTripLegsResponse))
    //handling response with the shared vehicle nearby the egress legs
    case Event(mobStatuses: MobilityStatusWithLegs, choosesModeData: ChoosesModeData) =>
      val mobilityStatuses = mobStatuses.responses.map { case (trip, leg, response) =>
        (trip, leg, response.streetVehicle.collect { case token: Token => token })
      }
      val tripsToDelete = mobilityStatuses.collect { case (trip, _, tokens) if tokens.isEmpty => trip }.toSet
      val tripsToModify = mobilityStatuses.collect { case (trip, _, tokens) if tokens.nonEmpty => trip }.toSet
      val legMap = mobilityStatuses
        .filter { case (trip, _, _) => tripsToModify.contains(trip) }
        .map { case (_, leg, response) => leg -> response }
        .toMap

      val rr = choosesModeData.routingResponse.get
      val newTrips = rr.itineraries
        .filterNot(tripsToDelete.contains)
        .map {
          case trip if tripsToModify.contains(trip) =>
            //find nearest provided vehicle for each leg
            val legVehicles: Map[EmbodiedBeamLeg, Token] = trip.legs.collect {
              case leg if legMap.contains(leg) =>
                val nearestVehicle = legMap(leg)
                  .minBy(token =>
                    geo.distUTMInMeters(
                      geo.wgs2Utm(leg.beamLeg.travelPath.startPoint.loc),
                      token.streetVehicle.locationUTM.loc
                    )
                  )
                leg -> nearestVehicle
            }.toMap
            //replace the dummy vehicle with the provided token for each leg
            val newLegs = trip.legs.map {
              case leg if legVehicles.contains(leg) =>
                val token = legVehicles(leg)
                leg.copy(beamVehicleId = token.id)
              case leg => leg
            }
            beamVehicles ++= legVehicles.values.map(token => token.id -> token)
            trip.copy(legs = newLegs)
          case trip => trip
        }
      //issue routing request for egress legs:
      // final transit stop -> destination
      val routingRequestMap = generateRoutingRequestsForEgress(newTrips)
      routingRequestMap.keys.foreach(routingRequest => router ! routingRequest)
      val newRoutingResponse = rr.copy(itineraries = newTrips)
      //issue parking request for the shared vehicle
      val parkingRequestIds = makeParkingInquiries(choosesModeData, newTrips)
      //correct routing response if routing is finished (no appropriate vehicles available)
      stay using choosesModeData
        .copy(
          routingResponse =
            Some(if (routingRequestMap.isEmpty) correctRoutingResponse(newRoutingResponse) else newRoutingResponse),
          parkingRequestIds = choosesModeData.parkingRequestIds ++ parkingRequestIds,
          routingFinished = routingRequestMap.isEmpty,
          routingRequestToLegMap = routingRequestMap.map { case (request, tripMode) =>
            request.requestId -> tripMode
          }
        )
  } using completeChoiceIfReady)

  private def correctCurrentTripModeAccordingToRules(
    currentTripMode: Option[BeamMode],
    personData: BasePersonData,
    availableModes: Seq[BeamMode]
  ): Option[BeamMode] = {
    val replanningIsAvailable =
      personData.numberOfReplanningAttempts < beamServices.beamConfig.beam.agentsim.agents.modalBehaviors.maximumNumberOfReplanningAttempts
    currentTripMode match {
      case Some(mode @ (HOV2_TELEPORTATION | HOV3_TELEPORTATION))
          if availableModes.contains(CAR) && replanningIsAvailable =>
        Some(mode)
      case Some(mode) if availableModes.contains(mode) && replanningIsAvailable => Some(mode)
      case Some(mode) if availableModes.contains(mode)                          => Some(WALK)
      case None if !replanningIsAvailable                                       => Some(WALK)
      case _                                                                    => None
    }
  }

  private def makeParkingInquiries(
    choosesModeData: ChoosesModeData,
    itineraries: Seq[EmbodiedBeamTrip]
  ): Seq[(Int, VehicleOnTrip)] = {

    val parkingLegs: Seq[(TripIdentifier, EmbodiedBeamLeg)] = itineraries
      .flatMap { trip =>
        trip.legs
          .filter(leg => legVehicleHasParkingBehavior(leg) && !isLegOnDummySharedVehicle(leg))
          .map(TripIdentifier(trip) -> _)
      }

    val alreadyRequested = choosesModeData.parkingRequestIds.map { case (_, vehicleOnTrip) => vehicleOnTrip }.toSet

    val nextAct = nextActivity(choosesModeData.personData).get
    val (_, parkingInquiries) =
      parkingLegs.foldLeft((alreadyRequested, Seq.empty[(VehicleOnTrip, ParkingInquiry)])) {
        case ((requested, seq), (tripIdentifier, leg)) =>
          val vehicleOnTrip = VehicleOnTrip(leg.beamVehicleId, tripIdentifier)
          if (requested.contains(vehicleOnTrip)) {
            (requested, seq)
          } else {
            val veh = beamVehicles(leg.beamVehicleId).vehicle
            (
              requested + vehicleOnTrip,
              seq :+ (vehicleOnTrip -> ParkingInquiry.init(
                SpaceTime(geo.wgs2Utm(leg.beamLeg.travelPath.endPoint.loc), leg.beamLeg.endTime),
                nextAct.getType,
                VehicleManager.getReservedFor(veh.vehicleManagerId.get).get,
                Some(veh),
                None,
                Some(this.id),
                attributes.valueOfTime,
                getActivityEndTime(nextAct, beamServices) - leg.beamLeg.endTime,
                reserveStall = false,
                triggerId = getCurrentTriggerIdOrGenerate
              ))
            )
          }
      }

    parkingInquiries.map { case (vehicleOnTrip, inquiry) =>
      park(inquiry)
      inquiry.requestId -> vehicleOnTrip
    }
  }

  private def generateRoutingRequestsForEgress(
    newTrips: Seq[EmbodiedBeamTrip]
  ): Map[RoutingRequest, TripIdentifier] = {

    //we saving in the map (routing request for egress part -> trip identifier)
    newTrips.foldLeft(Map.empty[RoutingRequest, TripIdentifier]) { case (tripMap, trip) =>
      val transitAndDriveLeg: Option[(EmbodiedBeamLeg, EmbodiedBeamLeg)] = trip.legs.zip(trip.legs.tail).find {
        case (leg, nextLeg) if leg.beamLeg.mode.isTransit && isDriveVehicleLeg(nextLeg) =>
          val vehicleLocation = beamVehicles(nextLeg.beamVehicleId).streetVehicle.locationUTM.loc
          val walkDistance = geo.distUTMInMeters(geo.wgs2Utm(leg.beamLeg.travelPath.endPoint.loc), vehicleLocation)
          walkDistance > beamServices.beamConfig.beam.agentsim.thresholdForWalkingInMeters
        case _ => false
      }
      transitAndDriveLeg match {
        case Some((transitLeg, sharedVehicleLeg)) =>
          //the router should return a walk leg to the vehicle, vehicle leg and a walk leg to the destination
          val bodyLocationAfterTransit = geo.wgs2Utm(transitLeg.beamLeg.travelPath.endPoint)
          val bodyVehicle = createBodyStreetVehicle(bodyLocationAfterTransit)
          val finalDestination = geo.wgs2Utm(trip.legs.last.beamLeg.travelPath.endPoint.loc)
          val egressRequest = RoutingRequest(
            bodyLocationAfterTransit.loc,
            finalDestination,
            bodyLocationAfterTransit.time,
            withTransit = false,
            Some(id),
            IndexedSeq(bodyVehicle, beamVehicles(sharedVehicleLeg.beamVehicleId).streetVehicle),
            Some(attributes),
            triggerId = getCurrentTriggerIdOrGenerate
          )
          tripMap + (egressRequest -> TripIdentifier(trip))
        case None =>
          tripMap
      }
    }
  }

  private def createBodyStreetVehicle(locationUTM: SpaceTime): StreetVehicle = {
    StreetVehicle(
      body.id,
      body.beamVehicleType.id,
      locationUTM,
      WALK,
      asDriver = true,
      needsToCalculateCost = false
    )
  }

  private def correctRoutingResponse(response: RoutingResponse) = {
    val theRouterResult = response.copy(itineraries = response.itineraries.map { it =>
      it.copy(
        it.legs.flatMap(embodiedLeg =>
          if (legVehicleHasParkingBehavior(embodiedLeg))
            EmbodiedBeamLeg.splitLegForParking(embodiedLeg, beamServices, transportNetwork)
          else Vector(embodiedLeg)
        )
      )
    })
    val correctedItins = theRouterResult.itineraries
      .map { trip =>
        if (trip.legs.head.beamLeg.mode != WALK) {
          val startLeg =
            dummyWalkLeg(
              trip.legs.head.beamLeg.startTime,
              trip.legs.head.beamLeg.travelPath.startPoint.loc,
              unbecomeDriverOnCompletion = false
            )
          trip.copy(legs = startLeg +: trip.legs)
        } else trip
      }
      .map { trip =>
        if (trip.legs.last.beamLeg.mode != WALK) {
          val endLeg =
            dummyWalkLeg(
              trip.legs.last.beamLeg.endTime,
              trip.legs.last.beamLeg.travelPath.endPoint.loc,
              unbecomeDriverOnCompletion = true
            )
          trip.copy(legs = trip.legs :+ endLeg)
        } else trip
      }
    val responseCopy = theRouterResult.copy(itineraries = correctedItins)
    responseCopy
  }

  private def legVehicleHasParkingBehavior(embodiedLeg: EmbodiedBeamLeg): Boolean = {
    /* we need to park cars and any shared vehicles */
    /* teleportation vehicles are not actual vehicles, so, they do not require parking */
    val isTeleportationVehicle = BeamVehicle.isSharedTeleportationVehicle(embodiedLeg.beamVehicleId)
    val isRealCar = embodiedLeg.beamLeg.mode == CAR && dummyRHVehicle.id != embodiedLeg.beamVehicleId
    !isTeleportationVehicle && (
      isRealCar
      || (embodiedLeg.beamLeg.mode == BIKE && beamVehicles.get(embodiedLeg.beamVehicleId).forall(_.isInstanceOf[Token]))
    )
  }

  private def dummyWalkLeg(time: Int, location: Location, unbecomeDriverOnCompletion: Boolean) = {
    EmbodiedBeamLeg(
      BeamLeg.dummyLeg(time, location),
      body.id,
      body.beamVehicleType.id,
      asDriver = true,
      0,
      unbecomeDriverOnCompletion = unbecomeDriverOnCompletion
    )
  }

  private def isDriveVehicleLeg(leg: EmbodiedBeamLeg) = {
    leg.asDriver && leg.beamLeg.mode != BeamMode.WALK
  }

  def shouldAttemptRideHail2Transit(
    driveTransitTrip: Option[EmbodiedBeamTrip],
    rideHail2TransitResult: Option[RideHailResponse]
  ): Boolean = {
    driveTransitTrip.isDefined && driveTransitTrip.get.legs
      .exists(leg => beamScenario.rideHailTransitModes.contains(leg.beamLeg.mode)) &&
    rideHail2TransitResult.getOrElse(RideHailResponse.DUMMY).error.isEmpty
  }

  def makeRideHailRequestFromBeamLeg(legs: Seq[BeamLeg]): Option[Int] = {
    val inquiry = RideHailRequest(
      RideHailInquiry,
      bodyVehiclePersonId,
      beamServices.geo.wgs2Utm(legs.head.travelPath.startPoint.loc),
      legs.head.startTime,
      beamServices.geo.wgs2Utm(legs.last.travelPath.endPoint.loc),
      wheelchairUser,
      requestTime = _currentTick,
      requester = self,
      rideHailServiceSubscription = attributes.rideHailServiceSubscription,
      triggerId = getCurrentTriggerIdOrGenerate
    )
    //    println(s"requesting: ${inquiry.requestId}")
    rideHailManager ! inquiry
    Some(inquiry.requestId)
  }

  private def makeVehicleRequestsForDummySharedVehicles(trips: Seq[EmbodiedBeamTrip]): Boolean = {
    implicit val executionContext: ExecutionContext = context.system.dispatcher
    //get all the shared vehicles to request tokens for them
    val tripLegPairs = trips.flatMap(trip =>
      trip.legs
        .filter(legs => isLegOnDummySharedVehicle(legs))
        .map(leg => (trip, leg))
    )
    if (tripLegPairs.nonEmpty) {
      Future
        .sequence(
          tripLegPairs.collect { case (trip, leg) =>
            requestAvailableVehicles(sharedVehicleFleets, geo.wgs2Utm(leg.beamLeg.travelPath.startPoint), null)
              .map((trip, leg, _))
          }
        )
        .map { responses: Seq[(EmbodiedBeamTrip, EmbodiedBeamLeg, MobilityStatusResponse)] =>
          MobilityStatusWithLegs(responses)
        } pipeTo self
      true
    } else {
      false
    }
  }

  private def isLegOnDummySharedVehicle(beamLeg: EmbodiedBeamLeg): Boolean = {
    isDummySharedVehicle(beamLeg.beamVehicleId)
  }

  private def isDummySharedVehicle(beamVehicleId: Id[BeamVehicle]): Boolean =
    dummySharedVehicles.exists(_.id == beamVehicleId)

  case object FinishingModeChoice extends BeamAgentState

  def createRideHail2TransitItin(
    rideHail2TransitAccessResult: RideHailResponse,
    rideHail2TransitEgressResult: RideHailResponse,
    driveTransitTrip: EmbodiedBeamTrip
  ): Option[EmbodiedBeamTrip] = {
    if (rideHail2TransitAccessResult.error.isEmpty) {
      val tncAccessLeg: Vector[EmbodiedBeamLeg] =
        rideHail2TransitAccessResult.travelProposal.get.toEmbodiedBeamLegsForCustomer(bodyVehiclePersonId)
      // Replacing drive access leg with TNC changes the travel time.
      val timeToCustomer = rideHail2TransitAccessResult.travelProposal.get.passengerSchedule
        .legsBeforePassengerBoards(bodyVehiclePersonId)
        .map(_.duration)
        .sum
      val extraWaitTimeBuffer = driveTransitTrip.legs.head.beamLeg.endTime - _currentTick.get -
        tncAccessLeg.last.beamLeg.duration - timeToCustomer
      if (extraWaitTimeBuffer < 300) {
        // We filter out all options that don't allow at least 5 minutes of time for unexpected waiting
        None
      } else {
        // Travel time usually decreases, adjust for this but add a buffer to the wait time to account for uncertainty in actual wait time
        val startTimeAdjustment =
          driveTransitTrip.legs.head.beamLeg.endTime - tncAccessLeg.last.beamLeg.duration - timeToCustomer
        val startTimeBufferForWaiting = math.min(
          extraWaitTimeBuffer,
          math.max(300.0, timeToCustomer.toDouble * 1.5)
        ) // tncAccessLeg.head.beamLeg.startTime - _currentTick.get.longValue()
        val accessAndTransit = tncAccessLeg.map(leg =>
          leg.copy(
            leg.beamLeg
              .updateStartTime(startTimeAdjustment - startTimeBufferForWaiting.intValue())
          )
        ) ++ driveTransitTrip.legs.tail
        val fullTrip = if (rideHail2TransitEgressResult.error.isEmpty) {
          accessAndTransit.dropRight(2) ++ rideHail2TransitEgressResult.travelProposal.get
            .toEmbodiedBeamLegsForCustomer(bodyVehiclePersonId)
        } else {
          accessAndTransit.dropRight(1)
        }
        Some(
          EmbodiedBeamTrip(
            EmbodiedBeamLeg.dummyLegAt(
              start = fullTrip.head.beamLeg.startTime,
              vehicleId = body.id,
              isLastLeg = false,
              location = fullTrip.head.beamLeg.travelPath.startPoint.loc,
              mode = WALK,
              vehicleTypeId = body.beamVehicleType.id
            ) +:
            fullTrip :+
            EmbodiedBeamLeg.dummyLegAt(
              start = fullTrip.last.beamLeg.endTime,
              vehicleId = body.id,
              isLastLeg = true,
              location = fullTrip.last.beamLeg.travelPath.endPoint.loc,
              mode = WALK,
              vehicleTypeId = body.beamVehicleType.id
            )
          )
        )
      }
    } else {
      None
    }
  }

  def addParkingCostToItins(
    itineraries: Seq[EmbodiedBeamTrip],
    parkingResponses: Map[VehicleOnTrip, ParkingInquiryResponse]
  ): Seq[EmbodiedBeamTrip] = {
    itineraries.map { itin =>
      itin.tripClassifier match {
        case mode if Modes.isPersonalVehicleMode(mode) =>
          // find parking legs (the subsequent leg of the same vehicle)
          val parkingLegs = itin.legs.zip(itin.legs.tail).collect {
            case (leg1, leg2) if leg1.beamVehicleId == leg2.beamVehicleId && legVehicleHasParkingBehavior(leg2) => leg2
          }
          val walkLegsAfterParkingWithParkingResponses = itin.legs
            .zip(itin.legs.tail)
            .collect {
              case (leg1, leg2) if parkingLegs.contains(leg1) && leg2.beamLeg.mode == BeamMode.WALK =>
                leg2 -> parkingResponses(VehicleOnTrip(leg1.beamVehicleId, TripIdentifier(itin)))
            }
            .toMap
          val newLegs = itin.legs.map { leg =>
            if (parkingLegs.contains(leg)) {
              leg.copy(
                cost = leg.cost + parkingResponses(
                  VehicleOnTrip(leg.beamVehicleId, TripIdentifier(itin))
                ).stall.costInDollars
              )
            } else if (walkLegsAfterParkingWithParkingResponses.contains(leg)) {
              val dist = geo.distUTMInMeters(
                geo.wgs2Utm(leg.beamLeg.travelPath.endPoint.loc),
                walkLegsAfterParkingWithParkingResponses(leg).stall.locationUTM
              )
              val travelTime: Int = (dist / ZonalParkingManager.AveragePersonWalkingSpeed).toInt
              leg.copy(beamLeg = leg.beamLeg.scaleToNewDuration(travelTime))
            } else {
              leg
            }
          }
          itin.copy(legs = newLegs)
        case _ =>
          itin
      }
    }
  }

  def getAvailableModesGivenTourMode(
    availableModes: Seq[BeamMode],
    availablePersonalStreetVehicles: Vector[VehicleOrToken],
    currentTourMode: Option[BeamTourMode],
    isFirstOrLastTrip: Boolean = false
  ): Seq[BeamMode] = {
    availableModes.intersect(currentTourMode match {
      case Some(WALK_BASED) =>
        val enabledModes = availablePersonalStreetVehicles
          .flatMap(veh =>
            if (veh.vehicle.isSharedVehicle) {
              // We can still use shared vehicles on WALK_BASED tours, including to access transit (whether
              // or not it's our first or last trip)
              Some(Seq(veh.streetVehicle.mode)) ++ BeamTourMode.enabledModes.get(veh.streetVehicle.mode)
            } else if (isFirstOrLastTrip) { BeamTourMode.enabledModes.get(veh.streetVehicle.mode) }
            else None
          )
          .flatten
        val walkBasedModes = WALK_BASED.allowedBeamModes
        walkBasedModes ++ enabledModes
      case Some(tourMode) =>
        tourMode.allowedBeamModesGivenAvailableVehicles(availablePersonalStreetVehicles, isFirstOrLastTrip)
      case None => BeamMode.allModes
    })
  }

  def mustBeDrivenHome(vehicle: VehicleOrToken): Boolean = {
    vehicle match {
      case ActualVehicle(beamVehicle) =>
        beamVehicle.isMustBeDrivenHome
      case _: Token =>
        false // is not a household vehicle
    }
  }

  def completeChoiceIfReady: PartialFunction[State, State] = {
    case FSM.State(
          _,
          choosesModeData @ ChoosesModeData(
            personData,
            _,
            None,
            Some(routingResponse),
            parkingResponses,
            parkingResponseIds,
            Some(rideHailResult),
            Some(rideHail2TransitRoutingResponse),
            _,
            Some(rideHail2TransitAccessResult),
            _,
            Some(rideHail2TransitEgressResult),
            _,
            _,
            _,
            _,
            _,
            Some(cavTripLegs),
            _,
            _,
            true,
            _
          ),
          _,
          _,
          _
        )
        if parkingResponses.size >= parkingResponseIds.size
          && allRequiredParkingResponsesReceived(routingResponse, parkingResponses) =>
      val currentPersonLocation = choosesModeData.currentLocation
      val nextAct = nextActivity(choosesModeData.personData).get
      val rideHail2TransitIinerary = createRideHail2TransitItin(
        rideHail2TransitAccessResult,
        rideHail2TransitEgressResult,
        rideHail2TransitRoutingResponse
      )
      val rideHailItinerary = rideHailResult.travelProposal match {
        case Some(travelProposal)
            if travelProposal.timeToCustomer(
              bodyVehiclePersonId
            ) <= travelProposal.maxWaitingTimeInSec =>
          val origLegs = travelProposal.toEmbodiedBeamLegsForCustomer(bodyVehiclePersonId)
          (travelProposal.poolingInfo match {
            case Some(poolingInfo) if !choosesModeData.personData.currentTripMode.contains(RIDE_HAIL) =>
              val pooledLegs = origLegs.map { origLeg =>
                origLeg.copy(
                  cost = origLeg.cost * poolingInfo.costFactor,
                  isPooledTrip = origLeg.isRideHail,
                  beamLeg = origLeg.beamLeg.scaleLegDuration(poolingInfo.timeFactor)
                )
              }
              Vector(origLegs, EmbodiedBeamLeg.makeLegsConsistent(pooledLegs))
            case _ =>
              Vector(origLegs)
          }).map { partialItin =>
            EmbodiedBeamTrip(
              EmbodiedBeamLeg.dummyLegAt(
                start = _currentTick.get,
                vehicleId = body.id,
                isLastLeg = false,
                location = partialItin.head.beamLeg.travelPath.startPoint.loc,
                mode = WALK,
                vehicleTypeId = body.beamVehicleType.id
              ) +:
              partialItin :+
              EmbodiedBeamLeg.dummyLegAt(
                start = partialItin.last.beamLeg.endTime,
                vehicleId = body.id,
                isLastLeg = true,
                location = partialItin.last.beamLeg.travelPath.endPoint.loc,
                mode = WALK,
                vehicleTypeId = body.beamVehicleType.id
              )
            )
          }
        case _ =>
          Vector()
      }
      val combinedItinerariesForChoice = rideHailItinerary ++ addParkingCostToItins(
        routingResponse.itineraries,
        parkingResponses
      ) ++ rideHail2TransitIinerary.toVector

      def isAvailable(mode: BeamMode): Boolean = combinedItinerariesForChoice.exists(_.tripClassifier == mode)

      choosesModeData.personData.currentTripMode match {
        case Some(expectedMode) if expectedMode.isTransit && !isAvailable(expectedMode) =>
          eventsManager.processEvent(
            createFailedTransitODSkimmerEvent(currentPersonLocation.loc, nextAct.getCoord, expectedMode)
          )
        case _ =>
      }
      // TODO: available vehicles
      val availableModesForTrips = getAvailableModesGivenTourMode(
        availableModesForPerson(matsimPlan.getPerson, choosesModeData.excludeModes),
        choosesModeData.availablePersonalStreetVehicles,
        choosesModeData.personData.currentTourMode,
        isFirstOrLastTripWithinTour(nextAct)
      )

      val filteredItinerariesForChoice = choosesModeData.personData.currentTripMode match {
        case Some(mode) if mode == DRIVE_TRANSIT || mode == BIKE_TRANSIT =>
          (isFirstOrLastTripWithinTour(nextAct), personData.hasDeparted) match {
            case (true, false) =>
              combinedItinerariesForChoice.filter(_.tripClassifier == mode)
            case _ =>
              combinedItinerariesForChoice.filter(trip =>
                trip.tripClassifier == WALK_TRANSIT || trip.tripClassifier == RIDE_HAIL_TRANSIT
              )
          }
        case Some(mode) if mode == WALK_TRANSIT || mode == RIDE_HAIL_TRANSIT =>
          combinedItinerariesForChoice.filter(trip =>
            trip.tripClassifier == WALK_TRANSIT || trip.tripClassifier == RIDE_HAIL_TRANSIT
          )
        case Some(HOV2_TELEPORTATION) =>
          combinedItinerariesForChoice.filter(_.tripClassifier == HOV2_TELEPORTATION)
        case Some(HOV3_TELEPORTATION) =>
          combinedItinerariesForChoice.filter(_.tripClassifier == HOV3_TELEPORTATION)
        case Some(mode) =>
          combinedItinerariesForChoice.filter(_.tripClassifier == mode)
        case _ =>
          combinedItinerariesForChoice
      }

      val itinerariesOfCorrectMode =
        filteredItinerariesForChoice.filter(itin => availableModesForTrips.contains(itin.tripClassifier))

      val attributesOfIndividual =
        matsimPlan.getPerson.getCustomAttributes
          .get("beam-attributes")
          .asInstanceOf[AttributesOfIndividual]
      val availableAlts = Some(itinerariesOfCorrectMode.map(_.tripClassifier).mkString(":"))

      def gotoFinishingModeChoice(chosenTrip: EmbodiedBeamTrip) = {
        goto(FinishingModeChoice) using choosesModeData.copy(
          pendingChosenTrip = Some(chosenTrip),
          availableAlternatives = availableAlts
        )
      }

      modeChoiceCalculator(
        itinerariesOfCorrectMode,
        attributesOfIndividual,
        nextActivity(choosesModeData.personData),
        Some(currentActivity(choosesModeData.personData)),
        Some(matsimPlan.getPerson)
      ) match {
        case Some(chosenTrip) =>
          gotoFinishingModeChoice(chosenTrip)
        case None =>
          choosesModeData.personData.currentTripMode match {
            case Some(CAV) =>
              // Special case, if you are using household CAV, no choice was necessary you just use this mode
              // Construct the embodied trip to allow for processing by FinishingModeChoice and scoring
              if (cavTripLegs.legs.nonEmpty) {
                val walk1 = EmbodiedBeamLeg.dummyLegAt(
                  _currentTick.get,
                  body.id,
                  isLastLeg = false,
                  cavTripLegs.legs.head.beamLeg.travelPath.startPoint.loc,
                  WALK,
                  body.beamVehicleType.id
                )
                val walk2 = EmbodiedBeamLeg.dummyLegAt(
                  _currentTick.get + cavTripLegs.legs.map(_.beamLeg.duration).sum,
                  body.id,
                  isLastLeg = true,
                  cavTripLegs.legs.last.beamLeg.travelPath.endPoint.loc,
                  WALK,
                  body.beamVehicleType.id
                )
                val cavTrip = EmbodiedBeamTrip(walk1 +: cavTripLegs.legs.toVector :+ walk2)
                gotoFinishingModeChoice(cavTrip)
              } else {
                val bushwhackingTrip = RoutingWorker.createBushwackingTrip(
                  choosesModeData.currentLocation.loc,
                  nextActivity(choosesModeData.personData).get.getCoord,
                  _currentTick.get,
                  body.toStreetVehicle,
                  geo
                )
                gotoFinishingModeChoice(bushwhackingTrip)
              }
<<<<<<< HEAD
            case Some(_) =>
              val correctedTripMode = correctCurrentTripModeAccordingToRules(None, personData, availableModesForTrips)
              if (correctedTripMode != personData.currentTripMode) {
                //give another chance to make a choice without predefined mode
                //TODO: Do we need to do anything with tour mode here?
                gotoChoosingModeWithoutPredefinedMode(choosesModeData)
              } else {
                val expensiveWalkTrip = createExpensiveWalkTrip(currentPersonLocation, nextAct, routingResponse)
                gotoFinishingModeChoice(expensiveWalkTrip)
              }
=======
            case Some(mode) =>
              //give another chance to make a choice without predefined mode
              val availableVehicles =
                if (mode.isTeleportation)
                  //we need to remove our teleportation vehicle since we cannot use it if it's not a teleportation mode
                  choosesModeData.allAvailableStreetVehicles.filterNot(vehicle =>
                    BeamVehicle.isSharedTeleportationVehicle(vehicle.id)
                  )
                else choosesModeData.allAvailableStreetVehicles
              self ! MobilityStatusResponse(availableVehicles, getCurrentTriggerId.get)
              stay() using ChoosesModeData(
                personData = personData.copy(currentTourMode = None),
                currentLocation = choosesModeData.currentLocation,
                excludeModes = choosesModeData.excludeModes
              )
>>>>>>> b1681529
            case _ =>
              // Bad things happen but we want them to continue their day, so we signal to downstream that trip should be made to be expensive
              val expensiveWalkTrip = createExpensiveWalkTrip(currentPersonLocation, nextAct, routingResponse)
              gotoFinishingModeChoice(expensiveWalkTrip)
          }
      }
  }

  private def createExpensiveWalkTrip(
    currentPersonLocation: SpaceTime,
    nextAct: Activity,
    routingResponse: RoutingResponse
  ) = {
    val originalWalkTripLeg =
      routingResponse.itineraries.find(_.tripClassifier == WALK) match {
        case Some(originalWalkTrip) =>
          originalWalkTrip.legs.head
        case None =>
          RoutingWorker
            .createBushwackingTrip(
              currentPersonLocation.loc,
              nextAct.getCoord,
              _currentTick.get,
              body.toStreetVehicle,
              beamServices.geo
            )
            .legs
            .head
      }
    val expensiveWalkTrip = EmbodiedBeamTrip(
      Vector(originalWalkTripLeg.copy(replanningPenalty = 10.0))
    )
    expensiveWalkTrip
  }

  private def gotoChoosingModeWithoutPredefinedMode(choosesModeData: ChoosesModeData) = {
    goto(ChoosingMode) using choosesModeData.copy(
      personData = choosesModeData.personData.copy(
        currentTripMode = None,
        currentTourMode = if (isFirstTripWithinTour(nextActivity(choosesModeData.personData).get)) { None }
        else { choosesModeData.personData.currentTourMode }
      ),
      currentLocation = choosesModeData.currentLocation,
      excludeModes = choosesModeData.excludeModes
    )
  }

  private def createFailedTransitODSkimmerEvent(
    originLocation: Location,
    destinationLocation: Location,
    mode: BeamMode
  ): ODSkimmerFailedTripEvent = {
    val skim: ODSkimmer.Skim = ODSkims.getSkimDefaultValue(
      beamServices.beamConfig,
      mode,
      originLocation,
      destinationLocation,
      beamScenario.vehicleTypes(dummyRHVehicle.vehicleTypeId),
      0
    )

    val origTazId = beamScenario.tazTreeMap
      .getTAZ(originLocation.getX, originLocation.getY)
      .tazId
    val destTazId = beamScenario.tazTreeMap
      .getTAZ(destinationLocation.getX, destinationLocation.getY)
      .tazId
    ODSkimmerFailedTripEvent(
      origin = origTazId.toString,
      destination = destTazId.toString,
      eventTime = _currentTick.get,
      mode = mode,
      skim,
      beamServices.matsimServices.getIterationNumber,
      skimName = beamServices.beamConfig.beam.router.skim.origin_destination_skimmer.name
    )
  }

  private def allRequiredParkingResponsesReceived(
    routingResponse: RoutingResponse,
    parkingResponses: Map[VehicleOnTrip, ParkingInquiryResponse]
  ): Boolean = {
    val actualVehiclesToBeParked: Seq[VehicleOnTrip] = routingResponse.itineraries
      .flatMap { trip =>
        trip.legs
          .filter(leg => legVehicleHasParkingBehavior(leg))
          .map(leg => VehicleOnTrip(leg.beamVehicleId, TripIdentifier(trip)))
      }

    actualVehiclesToBeParked.forall(parkingResponses.contains)
  }

  when(FinishingModeChoice, stateTimeout = Duration.Zero) { case Event(StateTimeout, data: ChoosesModeData) =>
    val pendingTrip = data.pendingChosenTrip.get
    val (tick, triggerId) = releaseTickAndTriggerId()
    val chosenTrip =
      if (
        pendingTrip.tripClassifier.isTransit
        && pendingTrip.legs.head.beamLeg.startTime > tick
      ) {
        //we need to start trip as soon as our activity finishes (current tick) in order to
        //correctly show waiting time for the transit in the OD skims
        val activityEndTime = currentActivity(data.personData).getEndTime
        val legStartTime = Math.max(tick, activityEndTime)
        pendingTrip.updatePersonalLegsStartTime(legStartTime.toInt)
      } else {
        pendingTrip
      }

    // Write start and end links of chosen route into Activities.
    // We don't check yet whether the incoming and outgoing routes agree on the link an Activity is on.
    // Our aim should be that every transition from a link to another link be accounted for.
    val headOpt = chosenTrip.legs.headOption
      .flatMap(_.beamLeg.travelPath.linkIds.headOption)
    val lastOpt = chosenTrip.legs.lastOption
      .flatMap(_.beamLeg.travelPath.linkIds.lastOption)
    if (headOpt.isDefined && lastOpt.isDefined) {
      _experiencedBeamPlan
        .activities(data.personData.currentActivityIndex)
        .setLinkId(Id.createLinkId(headOpt.get))
      _experiencedBeamPlan
        .activities(data.personData.currentActivityIndex + 1)
        .setLinkId(Id.createLinkId(lastOpt.get))
    } else {
      val origin = beamServices.geo.utm2Wgs(
        _experiencedBeamPlan
          .activities(data.personData.currentActivityIndex)
          .getCoord
      )
      val destination = beamServices.geo.utm2Wgs(
        _experiencedBeamPlan
          .activities(data.personData.currentActivityIndex + 1)
          .getCoord
      )
      val linkRadiusMeters = beamScenario.beamConfig.beam.routing.r5.linkRadiusMeters
      _experiencedBeamPlan
        .activities(data.personData.currentActivityIndex)
        .setLinkId(
          Id.createLinkId(
            beamServices.geo.getNearestR5Edge(transportNetwork.streetLayer, origin, linkRadiusMeters)
          )
        )
      _experiencedBeamPlan
        .activities(data.personData.currentActivityIndex + 1)
        .setLinkId(
          Id.createLinkId(
            beamServices.geo.getNearestR5Edge(transportNetwork.streetLayer, destination, linkRadiusMeters)
          )
        )
    }

    val tripId = Option(
      _experiencedBeamPlan.activities(data.personData.currentActivityIndex).getAttributes.getAttribute("trip_id")
    ).getOrElse("").toString

    val nextAct = nextActivity(data.personData).get

    val tourMode = data.personData.currentTourMode

    val modeChoiceEvent = new ModeChoiceEvent(
      tick,
      id,
      chosenTrip.tripClassifier.value,
      tourMode.map(_.value).getOrElse(""),
      data.expectedMaxUtilityOfLatestChoice.getOrElse[Double](Double.NaN),
      _experiencedBeamPlan.activities(data.personData.currentActivityIndex).getLinkId.toString,
      data.availableAlternatives.get,
      data.availablePersonalStreetVehicles.nonEmpty,
      chosenTrip.legs.view.map(_.beamLeg.travelPath.distanceInM).sum,
      _experiencedBeamPlan.tourIndexOfElement(nextAct),
      chosenTrip,
      _experiencedBeamPlan.activities(data.personData.currentActivityIndex).getType,
      nextAct.getType,
      tripId
    )
    eventsManager.processEvent(modeChoiceEvent)

    data.personData.currentTripMode match {
      case Some(mode) if mode.isHovTeleportation =>
        scheduler ! CompletionNotice(
          triggerId,
          Vector(
            ScheduleTrigger(
              PersonDepartureTrigger(math.max(chosenTrip.legs.head.beamLeg.startTime, tick)),
              self
            )
          )
        )

        goto(Teleporting) using data.personData.copy(
          currentTrip = Some(chosenTrip),
          restOfCurrentTrip = List()
        )

      case _ =>
        val (vehiclesUsed, vehiclesNotUsed) = data.availablePersonalStreetVehicles
          .partition(vehicle => chosenTrip.vehiclesInTrip.contains(vehicle.id))

        var isCurrentPersonalVehicleVoided = false
        vehiclesNotUsed.collect { case ActualVehicle(vehicle) =>
          data.personData.currentTourPersonalVehicle.foreach { currentVehicle =>
            if (currentVehicle == vehicle.id) {
              logError(
                s"Current tour vehicle is the same as the one being removed: $currentVehicle - ${vehicle.id} - $data"
              )
              isCurrentPersonalVehicleVoided = true
            }
          }
          beamVehicles.remove(vehicle.id)
          vehicle.getManager.get ! ReleaseVehicle(vehicle, triggerId)
        }

        scheduler ! CompletionNotice(
          triggerId,
          Vector(
            ScheduleTrigger(
              PersonDepartureTrigger(math.max(chosenTrip.legs.head.beamLeg.startTime, tick)),
              self
            )
          )
        )
        val currentTourPersonalVehicle =
          if (isCurrentPersonalVehicleVoided)
            vehiclesUsed.headOption.filter(mustBeDrivenHome).map(_.id)
          else
            data.personData.currentTourPersonalVehicle
              .orElse(vehiclesUsed.headOption.filter(mustBeDrivenHome).map(_.id))
        val updatedTourStrategy =
          TourModeChoiceStrategy(data.personData.currentTourMode, currentTourPersonalVehicle)
        _experiencedBeamPlan.putStrategy(_experiencedBeamPlan.getTourContaining(nextAct), updatedTourStrategy)
        goto(WaitingForDeparture) using data.personData.copy(
          currentTrip = Some(chosenTrip),
          restOfCurrentTrip = chosenTrip.legs.toList,
          currentTripMode = Some(chosenTrip.tripClassifier),
          currentTourPersonalVehicle = currentTourPersonalVehicle,
          failedTrips = data.personData.failedTrips ++ data.personData.currentTrip
        )
    }
  }
}

object ChoosesMode {

  case class TripIdentifier(tripClassifier: BeamMode, legModes: IndexedSeq[BeamMode]) {

    def isAppropriateTrip(trip: EmbodiedBeamTrip): Boolean =
      trip.tripClassifier == tripClassifier &&
      TripIdentifier.filterMainVehicles(trip).map(_.beamLeg.mode) == legModes
  }

  object TripIdentifier {

    def apply(trip: EmbodiedBeamTrip): TripIdentifier = {
      val filteredLegs = filterMainVehicles(trip)
      TripIdentifier(trip.tripClassifier, filteredLegs.map(_.beamLeg.mode))
    }

    private def filterMainVehicles(trip: EmbodiedBeamTrip): IndexedSeq[EmbodiedBeamLeg] = {
      val (filtered, last) = trip.legs.tail.foldLeft(IndexedSeq.empty[EmbodiedBeamLeg] -> trip.legs.head) {
        case ((accum, prevLeg), leg) =>
          if (prevLeg.beamLeg.mode != BeamMode.WALK && prevLeg.beamVehicleId != leg.beamVehicleId)
            (accum :+ prevLeg) -> leg
          else
            accum -> leg
      }
      if (last.beamLeg.mode != BeamMode.WALK)
        filtered :+ last
      else
        filtered
    }
  }

  case class VehicleOnTrip(vehicleId: Id[BeamVehicle], tripIdentifier: TripIdentifier)

  case class ChoosesModeData(
    personData: BasePersonData,
    currentLocation: SpaceTime,
    pendingChosenTrip: Option[EmbodiedBeamTrip] = None,
    routingResponse: Option[RoutingResponse] = None,
    parkingResponses: Map[VehicleOnTrip, ParkingInquiryResponse] = Map.empty,
    parkingRequestIds: Map[Int, VehicleOnTrip] = Map.empty,
    rideHailResult: Option[RideHailResponse] = None,
    rideHail2TransitRoutingResponse: Option[EmbodiedBeamTrip] = None,
    rideHail2TransitRoutingRequestId: Option[Int] = None,
    rideHail2TransitAccessResult: Option[RideHailResponse] = None,
    rideHail2TransitAccessInquiryId: Option[Int] = None,
    rideHail2TransitEgressResult: Option[RideHailResponse] = None,
    rideHail2TransitEgressInquiryId: Option[Int] = None,
    availablePersonalStreetVehicles: Vector[VehicleOrToken] = Vector(),
    allAvailableStreetVehicles: Vector[VehicleOrToken] = Vector(),
    expectedMaxUtilityOfLatestChoice: Option[Double] = None,
    isWithinTripReplanning: Boolean = false,
    cavTripLegs: Option[CavTripLegsResponse] = None,
    excludeModes: Vector[BeamMode] = Vector(),
    availableAlternatives: Option[String] = None,
    routingFinished: Boolean = false,
    routingRequestToLegMap: Map[Int, TripIdentifier] = Map.empty
  ) extends PersonData {
    override def currentVehicle: VehicleStack = personData.currentVehicle

    override def currentLegPassengerScheduleIndex: Int =
      personData.currentLegPassengerScheduleIndex

    override def passengerSchedule: PassengerSchedule =
      personData.passengerSchedule

    override def withPassengerSchedule(newPassengerSchedule: PassengerSchedule): DrivingData =
      copy(personData = personData.copy(passengerSchedule = newPassengerSchedule))

    override def withCurrentLegPassengerScheduleIndex(
      currentLegPassengerScheduleIndex: Int
    ): DrivingData =
      copy(
        personData = personData.copy(currentLegPassengerScheduleIndex = currentLegPassengerScheduleIndex)
      )

    override def hasParkingBehaviors: Boolean = true

    override def geofence: Option[Geofence] = None

    override def legStartsAt: Option[Int] = None

  }

  case class MobilityStatusWithLegs(
    responses: Seq[(EmbodiedBeamTrip, EmbodiedBeamLeg, MobilityStatusResponse)]
  )

  case class ChoosesModeResponsePlaceholders(
    routingResponse: Option[RoutingResponse] = None,
    rideHailResult: Option[RideHailResponse] = None,
    rideHail2TransitRoutingResponse: Option[EmbodiedBeamTrip] = None,
    rideHail2TransitAccessResult: Option[RideHailResponse] = None,
    rideHail2TransitEgressResult: Option[RideHailResponse] = None,
    cavTripLegs: Option[CavTripLegsResponse] = None
  )

  private def makeResponsePlaceholders(
    withRouting: Boolean = false,
    withRideHail: Boolean = false,
    withRideHailTransit: Boolean = false,
    withPrivateCAV: Boolean = false
  ): ChoosesModeResponsePlaceholders = {
    ChoosesModeResponsePlaceholders(
      routingResponse = if (withRouting) {
        None
      } else {
        RoutingResponse.dummyRoutingResponse
      },
      rideHailResult = if (withRideHail) {
        None
      } else {
        Some(RideHailResponse.dummyWithError(RideHailNotRequestedError))
      },
      rideHail2TransitRoutingResponse = if (withRideHailTransit) {
        None
      } else {
        Some(EmbodiedBeamTrip.empty)
      },
      rideHail2TransitAccessResult = if (withRideHailTransit) {
        None
      } else {
        Some(RideHailResponse.dummyWithError(RideHailNotRequestedError))
      },
      rideHail2TransitEgressResult = if (withRideHailTransit) {
        None
      } else {
        Some(RideHailResponse.dummyWithError(RideHailNotRequestedError))
      },
      cavTripLegs = if (withPrivateCAV) {
        None
      } else {
        Some(CavTripLegsResponse(None, List()))
      }
    )
  }

  case class CavTripLegsRequest(person: PersonIdWithActorRef, originActivity: Activity)

  case class CavTripLegsResponse(cavOpt: Option[BeamVehicle], legs: List[EmbodiedBeamLeg])

  def getActivityEndTime(activity: Activity, beamServices: BeamServices): Int = {
    (if (activity.getEndTime.equals(Double.NegativeInfinity))
       Time.parseTime(beamServices.beamConfig.matsim.modules.qsim.endTime)
     else
       activity.getEndTime).toInt
  }

}<|MERGE_RESOLUTION|>--- conflicted
+++ resolved
@@ -1371,18 +1371,7 @@
                 )
                 gotoFinishingModeChoice(bushwhackingTrip)
               }
-<<<<<<< HEAD
-            case Some(_) =>
-              val correctedTripMode = correctCurrentTripModeAccordingToRules(None, personData, availableModesForTrips)
-              if (correctedTripMode != personData.currentTripMode) {
-                //give another chance to make a choice without predefined mode
-                //TODO: Do we need to do anything with tour mode here?
-                gotoChoosingModeWithoutPredefinedMode(choosesModeData)
-              } else {
-                val expensiveWalkTrip = createExpensiveWalkTrip(currentPersonLocation, nextAct, routingResponse)
-                gotoFinishingModeChoice(expensiveWalkTrip)
-              }
-=======
+
             case Some(mode) =>
               //give another chance to make a choice without predefined mode
               val availableVehicles =
@@ -1398,7 +1387,6 @@
                 currentLocation = choosesModeData.currentLocation,
                 excludeModes = choosesModeData.excludeModes
               )
->>>>>>> b1681529
             case _ =>
               // Bad things happen but we want them to continue their day, so we signal to downstream that trip should be made to be expensive
               val expensiveWalkTrip = createExpensiveWalkTrip(currentPersonLocation, nextAct, routingResponse)
