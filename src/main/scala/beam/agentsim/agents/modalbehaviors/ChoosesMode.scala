--- conflicted
+++ resolved
@@ -1447,7 +1447,6 @@
     destinationActivity: Activity,
     mode: BeamMode
   ): ODSkimmerFailedTripEvent = {
-<<<<<<< HEAD
     val (origCoord, destCoord) = (originActivity.getCoord, destinationActivity.getCoord)
     val (origin, destination) =
       if (beamScenario.tazTreeMap.tazListContainsGeoms) {
@@ -1466,17 +1465,6 @@
             (origGeo.tazId.toString, destGeo.tazId.toString)
         }
       }
-=======
-    val skim: ODSkimmer.Skim = ODSkims.getSkimDefaultValue(
-      beamServices.beamConfig,
-      mode,
-      "",
-      originLocation,
-      destinationLocation,
-      beamScenario.vehicleTypes(dummyRHVehicle.vehicleTypeId),
-      0
-    )
->>>>>>> 730bee79
 
     ODSkimmerFailedTripEvent(
       origin = origin,
