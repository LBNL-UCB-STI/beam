package beam.agentsim.agents.modalbehaviors

import akka.actor.{ActorRef, FSM}
import akka.pattern.pipe
import beam.agentsim.agents.BeamAgent._
import beam.agentsim.agents.PersonAgent._
import beam.agentsim.agents._
import beam.agentsim.agents.household.HouseholdActor.{MobilityStatusInquiry, MobilityStatusResponse, ReleaseVehicle}
import beam.agentsim.agents.modalbehaviors.ChoosesMode._
import beam.agentsim.agents.modalbehaviors.DrivesVehicle.{ActualVehicle, Token, VehicleOrToken}
import beam.agentsim.agents.ridehail.{RideHailInquiry, RideHailRequest, RideHailResponse}
import beam.agentsim.agents.vehicles.AccessErrorCodes.RideHailNotRequestedError
import beam.agentsim.agents.vehicles.VehicleCategory.VehicleCategory
import beam.agentsim.agents.vehicles.EnergyEconomyAttributes.Powertrain
import beam.agentsim.agents.vehicles.VehicleProtocol.StreetVehicle
import beam.agentsim.agents.vehicles._
import beam.agentsim.events.{ModeChoiceEvent, SpaceTime}
import beam.agentsim.infrastructure.{ParkingInquiry, ParkingInquiryResponse, ZonalParkingManager}
import beam.agentsim.scheduler.BeamAgentScheduler.{CompletionNotice, ScheduleTrigger}
import beam.router.BeamRouter._
import beam.router.Modes.BeamMode
import beam.router.Modes.BeamMode.{WALK, _}
import beam.router.model.{BeamLeg, EmbodiedBeamLeg, EmbodiedBeamTrip}
import beam.router.skim.core.ODSkimmer
import beam.router.skim.event.ODSkimmerFailedTripEvent
import beam.router.skim.readonly.ODSkims
import beam.router.{Modes, RoutingWorker}
import beam.sim.population.AttributesOfIndividual
import beam.sim.{BeamServices, Geofence}
import beam.utils.logging.pattern.ask
import beam.utils.plan.sampling.AvailableModeUtils._
import org.matsim.api.core.v01.Id
import org.matsim.api.core.v01.population.{Activity, Leg}
import org.matsim.core.population.routes.NetworkRoute
import org.matsim.core.utils.misc.Time

import java.util.concurrent.atomic.AtomicReference
import scala.concurrent.duration._
import scala.concurrent.{ExecutionContext, Future}

/**
  * BEAM
  */
trait ChoosesMode {
  this: PersonAgent => // Self type restricts this trait to only mix into a PersonAgent

  val dummyRHVehicle: StreetVehicle = createDummyVehicle(
    "dummyRH",
    beamServices.beamConfig.beam.agentsim.agents.rideHail.initialization.procedural.vehicleTypeId,
    CAR,
    asDriver = false,
    needsToCalculateCost = true
  )

  //this dummy shared vehicles is used in R5 requests on egress side
  private val dummySharedVehicles: IndexedSeq[StreetVehicle] = possibleSharedVehicleTypes
    .map(_.vehicleCategory)
    .map {
      case VehicleCategory.Car =>
        createDummyVehicle(
          "dummySharedCar",
          beamServices.beamConfig.beam.agentsim.agents.vehicles.dummySharedCar.vehicleTypeId,
          CAR,
          asDriver = true,
          needsToCalculateCost = true
        )
      case VehicleCategory.Bike =>
        createDummyVehicle(
          "dummySharedBike",
          beamServices.beamConfig.beam.agentsim.agents.vehicles.dummySharedBike.vehicleTypeId,
          BIKE,
          asDriver = true,
          needsToCalculateCost = true
        )
      case category @ _ =>
        throw new IllegalArgumentException(
          s"Unsupported shared vehicle category $category. Only CAR | BIKE are supported."
        )
    }
    .toIndexedSeq

  private def createDummyVehicle(
    id: String,
    vehicleTypeId: String,
    mode: BeamMode,
    asDriver: Boolean,
    needsToCalculateCost: Boolean
  ) =
    StreetVehicle(
      Id.create(id, classOf[BeamVehicle]),
      Id.create(
        vehicleTypeId,
        classOf[BeamVehicleType]
      ),
      SpaceTime(0.0, 0.0, 0),
      mode,
      asDriver = asDriver,
      needsToCalculateCost = needsToCalculateCost
    )

  private var sharedTeleportationVehiclesCount = 0

  private lazy val teleportationVehicleBeamType: BeamVehicleType = {
    val sharedVehicleType = beamScenario.vehicleTypes(
      Id.create(
        beamServices.beamConfig.beam.agentsim.agents.vehicles.dummySharedCar.vehicleTypeId,
        classOf[BeamVehicleType]
      )
    )

    sharedVehicleType
  }

  private def createSharedTeleportationVehicle(location: SpaceTime): BeamVehicle = {
    sharedTeleportationVehiclesCount += 1

    val stringId = s"${BeamVehicle.idPrefixSharedTeleportationVehicle}-$sharedTeleportationVehiclesCount"
    val vehicle = new BeamVehicle(
      BeamVehicle.createId(id, Some(stringId)),
      new Powertrain(0.0),
      beamVehicleType = teleportationVehicleBeamType,
      vehicleManagerId = new AtomicReference(VehicleManager.NoManager.managerId)
    )
    vehicle.spaceTime = location

    vehicle
  }

  def bodyVehiclePersonId: PersonIdWithActorRef = PersonIdWithActorRef(id, self)

  def currentTourBeamVehicle: Option[BeamVehicle] = {
    stateData match {
      case data: ChoosesModeData =>
        data.personData.currentTourPersonalVehicle match {
          case Some(personalVehicle) =>
            Option(
              beamVehicles(personalVehicle)
                .asInstanceOf[ActualVehicle]
                .vehicle
            )
          case _ => None
        }
      case data: BasePersonData =>
        data.currentTourPersonalVehicle match {
          case Some(personalVehicle) =>
            Option(
              beamVehicles(personalVehicle)
                .asInstanceOf[ActualVehicle]
                .vehicle
            )
          case _ => None
        }
      case _ =>
        None
    }
  }

  onTransition { case _ -> ChoosingMode =>
    nextStateData match {
      // If I am already on a tour in a vehicle, only that vehicle is available to me
      case ChoosesModeData(
            BasePersonData(_, _, _, _, _, Some(vehicle), _, _, _, _, _, _, _, _),
            _,
            _,
            _,
            _,
            _,
            _,
            _,
            _,
            _,
            _,
            _,
            _,
            _,
            _,
            _,
            _,
            _,
            _,
            _,
            _,
            _
          ) =>
        self ! MobilityStatusResponse(Vector(beamVehicles(vehicle)), getCurrentTriggerIdOrGenerate)
      // Only need to get available street vehicles if our mode requires such a vehicle
      case ChoosesModeData(
            BasePersonData(
              _,
              _,
              _,
              _,
              Some(HOV2_TELEPORTATION | HOV3_TELEPORTATION),
              _,
              _,
              _,
              _,
              _,
              _,
              _,
              _,
              _
            ),
            currentLocation,
            _,
            _,
            _,
            _,
            _,
            _,
            _,
            _,
            _,
            _,
            _,
            _,
            _,
            _,
            _,
            _,
            _,
            _,
            _,
            _
          ) =>
        val teleportationVehicle = createSharedTeleportationVehicle(currentLocation)
        val vehicles = Vector(ActualVehicle(teleportationVehicle))
        self ! MobilityStatusResponse(vehicles, getCurrentTriggerIdOrGenerate)
      // Only need to get available street vehicles if our mode requires such a vehicle
      case ChoosesModeData(
            BasePersonData(
              currentActivityIndex,
              _,
              _,
              _,
              None | Some(CAR | BIKE | DRIVE_TRANSIT | BIKE_TRANSIT),
              _,
              _,
              _,
              _,
              _,
              _,
              _,
              _,
              _
            ),
            currentLocation,
            _,
            _,
            _,
            _,
            _,
            _,
            _,
            _,
            _,
            _,
            _,
            _,
            _,
            _,
            _,
            _,
            _,
            _,
            _,
            _
          ) =>
        implicit val executionContext: ExecutionContext = context.system.dispatcher
        requestAvailableVehicles(
          vehicleFleets,
          currentLocation,
          _experiencedBeamPlan.activities(currentActivityIndex)
        ) pipeTo self
      // Otherwise, send empty list to self
      case _ =>
        self ! MobilityStatusResponse(Vector(), getCurrentTriggerIdOrGenerate)
    }
  }

  private def requestAvailableVehicles(
    vehicleFleets: Seq[ActorRef],
    location: SpaceTime,
    activity: Activity,
    requireVehicleCategoryAvailable: Option[VehicleCategory] = None
  ): Future[MobilityStatusResponse] = {
    implicit val executionContext: ExecutionContext = context.system.dispatcher
    Future
      .sequence(
        vehicleFleets.map(
          _ ? MobilityStatusInquiry(
            id,
            location,
            activity,
            requireVehicleCategoryAvailable,
            getCurrentTriggerIdOrGenerate
          )
        )
      )
      .map(listOfResponses =>
        MobilityStatusResponse(
          listOfResponses
            .collect { case MobilityStatusResponse(vehicles, _) =>
              vehicles
            }
            .flatten
            .toVector,
          getCurrentTriggerIdOrGenerate
        )
      )
  }

  when(ChoosingMode)(stateFunction = transform {
    case Event(MobilityStatusResponse(newlyAvailableBeamVehicles, triggerId), choosesModeData: ChoosesModeData) =>
      beamVehicles ++= newlyAvailableBeamVehicles.map(v => v.id -> v)
      val currentPersonLocation = choosesModeData.currentLocation
      val availableModes: Seq[BeamMode] = availableModesForPerson(
        matsimPlan.getPerson
      ).filterNot(mode => choosesModeData.excludeModes.contains(mode))
      // Make sure the current mode is allowable
      val replanningIsAvailable =
        choosesModeData.personData.numberOfReplanningAttempts < beamServices.beamConfig.beam.agentsim.agents.modalBehaviors.maximumNumberOfReplanningAttempts
      val correctedCurrentTourMode = choosesModeData.personData.currentTourMode match {
        case Some(mode @ (HOV2_TELEPORTATION | HOV3_TELEPORTATION))
            if availableModes.contains(CAR) && replanningIsAvailable =>
          Some(mode)
        case Some(mode) if availableModes.contains(mode) && replanningIsAvailable => Some(mode)
        case Some(mode) if availableModes.contains(mode)                          => Some(WALK)
        case None if !replanningIsAvailable                                       => Some(WALK)
        case _                                                                    => None
      }

      val bodyStreetVehicle = createBodyStreetVehicle(currentPersonLocation)
      val nextAct = nextActivity(choosesModeData.personData).get
      val departTime = _currentTick.get

      var availablePersonalStreetVehicles =
        correctedCurrentTourMode match {
          case None | Some(CAR | BIKE | HOV2_TELEPORTATION | HOV3_TELEPORTATION) =>
            // In these cases, a personal vehicle will be involved
            newlyAvailableBeamVehicles
          case Some(DRIVE_TRANSIT | BIKE_TRANSIT) =>
            val tour = _experiencedBeamPlan.getTourContaining(nextAct)
            val tripIndexOfElement = tour
              .tripIndexOfElement(nextAct)
              .getOrElse(throw new IllegalArgumentException(s"Element [$nextAct] not found"))
            if (tripIndexOfElement == 0 || tripIndexOfElement == tour.trips.size - 1) {
              newlyAvailableBeamVehicles
            } else {
              Vector()
            }
          case _ =>
            Vector()
        }

      def makeRequestWith(
        withTransit: Boolean,
        vehicles: Vector[StreetVehicle],
        streetVehiclesIntermodalUse: IntermodalUse = Access,
        possibleEgressVehicles: IndexedSeq[StreetVehicle] = IndexedSeq.empty
      ): Unit = {
        router ! RoutingRequest(
          currentPersonLocation.loc,
          nextAct.getCoord,
          departTime,
          withTransit,
          Some(id),
          vehicles,
          Some(attributes),
          streetVehiclesIntermodalUse,
          possibleEgressVehicles = possibleEgressVehicles,
          triggerId = getCurrentTriggerIdOrGenerate
        )
      }

      def makeRideHailRequest(): Unit = {
        val inquiry = RideHailRequest(
          RideHailInquiry,
          bodyVehiclePersonId,
          currentPersonLocation.loc,
          departTime,
          nextAct.getCoord,
<<<<<<< HEAD
          requestTime = _currentTick,
          triggerId = getCurrentTriggerIdOrGenerate
=======
          triggerId = getCurrentTriggerIdOrGenerate,
          asPooled = true
>>>>>>> 012983f5
        )
        //        println(s"requesting: ${inquiry.requestId}")
        rideHailManager ! inquiry
      }

      def makeRideHailTransitRoutingRequest(bodyStreetVehicleRequestParam: StreetVehicle): Option[Int] = {
        //TODO make ride hail wait buffer config param
        val startWithWaitBuffer = 900 + departTime
        val currentSpaceTime =
          SpaceTime(currentPersonLocation.loc, startWithWaitBuffer)
        val theRequest = RoutingRequest(
          currentSpaceTime.loc,
          nextAct.getCoord,
          startWithWaitBuffer,
          withTransit = true,
          Some(id),
          Vector(bodyStreetVehicleRequestParam, dummyRHVehicle.copy(locationUTM = currentSpaceTime)),
          streetVehiclesUseIntermodalUse = AccessAndEgress,
          triggerId = getCurrentTriggerIdOrGenerate
        )
        router ! theRequest
        Some(theRequest.requestId)
      }

      def filterStreetVehiclesForQuery(
        streetVehicles: Vector[StreetVehicle],
        byMode: BeamMode
      ): Vector[StreetVehicle] = {
        choosesModeData.personData.currentTourPersonalVehicle match {
          case Some(personalVeh) =>
            // We already have a vehicle we're using on this tour, so filter down to that
            streetVehicles.filter(_.id == personalVeh)
          case None =>
            // Otherwise, filter by mode
            streetVehicles.filter(_.mode == byMode)
        }
      }

      val hasRideHail = availableModes.contains(RIDE_HAIL)

      var responsePlaceholders = ChoosesModeResponsePlaceholders()
      var requestId: Option[Int] = None
      // Form and send requests

      correctedCurrentTourMode match {
        case None =>
          if (hasRideHail) {
            responsePlaceholders = makeResponsePlaceholders(
              withRouting = true,
              withRideHail = true,
              withRideHailTransit = !choosesModeData.isWithinTripReplanning
            )
            makeRideHailRequest()
            if (!choosesModeData.isWithinTripReplanning) {
              requestId = makeRideHailTransitRoutingRequest(bodyStreetVehicle)
            }
          } else {
            responsePlaceholders = makeResponsePlaceholders(withRouting = true)
            requestId = None
          }
          makeRequestWith(
            withTransit = availableModes.exists(_.isTransit),
            newlyAvailableBeamVehicles.map(_.streetVehicle) :+ bodyStreetVehicle,
            possibleEgressVehicles = dummySharedVehicles
          )
        case Some(WALK) =>
          responsePlaceholders = makeResponsePlaceholders(withRouting = true)
          makeRequestWith(withTransit = true, Vector(bodyStreetVehicle))
        case Some(WALK_TRANSIT) =>
          responsePlaceholders = makeResponsePlaceholders(withRouting = true)
          makeRequestWith(withTransit = true, Vector(bodyStreetVehicle))
        case Some(CAV) =>
          // Request from household the trip legs to put into trip
          householdRef ! CavTripLegsRequest(bodyVehiclePersonId, currentActivity(choosesModeData.personData))
          responsePlaceholders = makeResponsePlaceholders(withPrivateCAV = true)
        case Some(HOV2_TELEPORTATION) =>
          val vehicles = filterStreetVehiclesForQuery(newlyAvailableBeamVehicles.map(_.streetVehicle), CAR)
            .map(car_vehicle => car_vehicle.copy(mode = CAR_HOV2))
          makeRequestWith(withTransit = false, vehicles :+ bodyStreetVehicle)
          responsePlaceholders = makeResponsePlaceholders(withRouting = true)
        case Some(HOV3_TELEPORTATION) =>
          val vehicles = filterStreetVehiclesForQuery(newlyAvailableBeamVehicles.map(_.streetVehicle), CAR)
            .map(car_vehicle => car_vehicle.copy(mode = CAR_HOV3))
          makeRequestWith(withTransit = false, vehicles :+ bodyStreetVehicle)
          responsePlaceholders = makeResponsePlaceholders(withRouting = true)
        case Some(tourMode @ (CAR | BIKE)) =>
          val maybeLeg = _experiencedBeamPlan.getPlanElements
            .get(_experiencedBeamPlan.getPlanElements.indexOf(nextAct) - 1) match {
            case l: Leg => Some(l)
            case _      => None
          }
          maybeLeg.map(_.getRoute) match {
            case Some(networkRoute: NetworkRoute) =>
              val maybeVehicle =
                filterStreetVehiclesForQuery(newlyAvailableBeamVehicles.map(_.streetVehicle), tourMode).headOption
              maybeVehicle match {
                case Some(vehicle) =>
                  router ! matsimLegToEmbodyRequest(
                    networkRoute,
                    vehicle,
                    departTime,
                    tourMode,
                    beamServices,
                    choosesModeData.currentLocation.loc,
                    nextAct.getCoord,
                    triggerId
                  )
                  responsePlaceholders = makeResponsePlaceholders(withRouting = true)
                case _ =>
                  makeRequestWith(withTransit = false, Vector(bodyStreetVehicle))
                  responsePlaceholders = makeResponsePlaceholders(withRouting = true)
              }
            case _ =>
              val vehicles = filterStreetVehiclesForQuery(newlyAvailableBeamVehicles.map(_.streetVehicle), tourMode)
                .map(vehicle => {
                  vehicle.mode match {
                    case CAR => vehicle.copy(mode = tourMode)
                    case _   => vehicle
                  }
                })
              makeRequestWith(withTransit = false, vehicles :+ bodyStreetVehicle)
              responsePlaceholders = makeResponsePlaceholders(withRouting = true)
          }
        case Some(mode @ (DRIVE_TRANSIT | BIKE_TRANSIT)) =>
          val vehicleMode = Modes.getAccessVehicleMode(mode)
          val LastTripIndex = currentTour(choosesModeData.personData).trips.size - 1
          val tripIndexOfElement = currentTour(choosesModeData.personData)
            .tripIndexOfElement(nextAct)
            .getOrElse(throw new IllegalArgumentException(s"Element [$nextAct] not found"))
          (
            tripIndexOfElement,
            choosesModeData.personData.currentTourPersonalVehicle
          ) match {
            case (0, _) if !choosesModeData.isWithinTripReplanning =>
              // We use our car if we are not replanning, otherwise we end up doing a walk transit (catch-all below)
              // we do not send parking inquiry here, instead we wait for drive_transit route to come back and we use
              // actual location of transit station
              makeRequestWith(
                withTransit = true,
                filterStreetVehiclesForQuery(newlyAvailableBeamVehicles.map(_.streetVehicle), vehicleMode)
                :+ bodyStreetVehicle
              )
              responsePlaceholders = makeResponsePlaceholders(withRouting = true)
            case (LastTripIndex, Some(currentTourPersonalVehicle)) =>
              // At the end of the tour, only drive home a vehicle that we have also taken away from there.
              makeRequestWith(
                withTransit = true,
                newlyAvailableBeamVehicles
                  .map(_.streetVehicle)
                  .filter(_.id == currentTourPersonalVehicle) :+ bodyStreetVehicle,
                streetVehiclesIntermodalUse = Egress
              )
              responsePlaceholders = makeResponsePlaceholders(withRouting = true)
            case _ =>
              // Reset available vehicles so we don't release our car that we've left during this replanning
              availablePersonalStreetVehicles = Vector()
              makeRequestWith(withTransit = true, Vector(bodyStreetVehicle))
              responsePlaceholders = makeResponsePlaceholders(withRouting = true)
          }
        case Some(RIDE_HAIL | RIDE_HAIL_POOLED) if choosesModeData.isWithinTripReplanning =>
          // Give up on all ride hail after a failure
          responsePlaceholders = makeResponsePlaceholders(withRouting = true)
          makeRequestWith(withTransit = true, Vector(bodyStreetVehicle))
        case Some(RIDE_HAIL | RIDE_HAIL_POOLED) =>
          responsePlaceholders = makeResponsePlaceholders(withRouting = true, withRideHail = true)
          makeRequestWith(withTransit = false, Vector(bodyStreetVehicle)) // We need a WALK alternative if RH fails
          makeRideHailRequest()
        case Some(RIDE_HAIL_TRANSIT) if choosesModeData.isWithinTripReplanning =>
          // Give up on ride hail transit after a failure, too complicated, but try regular ride hail again
          responsePlaceholders = makeResponsePlaceholders(withRouting = true, withRideHail = true)
          makeRequestWith(withTransit = true, Vector(bodyStreetVehicle))
          makeRideHailRequest()
        case Some(RIDE_HAIL_TRANSIT) =>
          responsePlaceholders = makeResponsePlaceholders(withRideHailTransit = true)
          requestId = makeRideHailTransitRoutingRequest(bodyStreetVehicle)
        case Some(m) =>
          logDebug(m.toString)
      }
      val newPersonData = choosesModeData.copy(
        personData = choosesModeData.personData.copy(currentTourMode = correctedCurrentTourMode),
        availablePersonalStreetVehicles = availablePersonalStreetVehicles,
        allAvailableStreetVehicles = newlyAvailableBeamVehicles,
        routingResponse = responsePlaceholders.routingResponse,
        rideHail2TransitRoutingResponse = responsePlaceholders.rideHail2TransitRoutingResponse,
        rideHail2TransitRoutingRequestId = requestId,
        rideHailResult = responsePlaceholders.rideHailResult,
        rideHail2TransitAccessResult = responsePlaceholders.rideHail2TransitAccessResult,
        rideHail2TransitEgressResult = responsePlaceholders.rideHail2TransitEgressResult,
        cavTripLegs = responsePlaceholders.cavTripLegs,
        routingFinished = choosesModeData.routingFinished
          || responsePlaceholders.routingResponse == RoutingResponse.dummyRoutingResponse
      )
      stay() using newPersonData
    /*
     * Receive and store data needed for choice.
     */
    case Event(
          theRouterResult @ RoutingResponse(_, requestId, _, _, _, _, _),
          choosesModeData: ChoosesModeData
        ) if choosesModeData.routingRequestToLegMap.contains(requestId) =>
      //handling router responses for shared vehicles
      val routingResponse = choosesModeData.routingResponse.get
      val tripIdentifier = choosesModeData.routingRequestToLegMap(requestId)
      val newMap = choosesModeData.routingRequestToLegMap - requestId
      val routingFinished = newMap.isEmpty
      val mayBeTripIdx: Option[Int] = routingResponse.itineraries.zipWithIndex.collectFirst {
        case (trip, i) if tripIdentifier.isAppropriateTrip(trip) => i
      }
      val maybeNewChoosesModeData =
        for {
          tripIdx <- mayBeTripIdx
          trip = routingResponse.itineraries(tripIdx)
          tripWithVehicle = theRouterResult.itineraries.find(_.legs.size == 3)
          newTrips: Seq[EmbodiedBeamTrip] =
            if (tripWithVehicle.isEmpty) {
              //need to delete this trip: not found the right way to the shared vehicle or destination
              routingResponse.itineraries.patch(tripIdx, Nil, 0)
            } else {
              //drop everything after the last transit and add the new legs on the shared vehicle
              val appendedEgressLegs = trip.legs.reverse
                .dropWhile(!_.beamLeg.mode.isTransit)
                .reverse ++ tripWithVehicle.get.legs
              val appendTrip = trip.copy(legs = appendedEgressLegs)
              routingResponse.itineraries.patch(tripIdx, Seq(appendTrip), 1)
            }
          rr = routingResponse.copy(itineraries = newTrips)
        } yield choosesModeData.copy(
          routingResponse = Some(rr),
          routingFinished = routingFinished,
          routingRequestToLegMap = newMap
        )
      val newChoosesModeData = maybeNewChoosesModeData.getOrElse(choosesModeData)

      stay() using newChoosesModeData
        .copy(
          routingResponse =
            if (routingFinished) Some(correctRoutingResponse(newChoosesModeData.routingResponse.get))
            else newChoosesModeData.routingResponse,
          routingFinished = routingFinished,
          routingRequestToLegMap = newMap
        )

    case Event(
          theRouterResult @ RoutingResponse(_, requestId, _, _, _, _, _),
          choosesModeData: ChoosesModeData
        ) if choosesModeData.rideHail2TransitRoutingRequestId.contains(requestId) =>
      theRouterResult.itineraries.view.foreach { resp =>
        resp.beamLegs.filter(_.mode == CAR).foreach { leg =>
          routeHistory.rememberRoute(leg.travelPath.linkIds, leg.startTime)
        }
      }

      val driveTransitTrip = theRouterResult.itineraries.find(_.tripClassifier == DRIVE_TRANSIT)
      // If there's a drive-transit trip AND we don't have an error RH2Tr response (due to no desire to use RH) then seek RH on access and egress
      val newPersonData =
        if (
          shouldAttemptRideHail2Transit(
            driveTransitTrip,
            choosesModeData.rideHail2TransitAccessResult
          )
        ) {
          val accessSegment =
            driveTransitTrip.get.legs.view
              .takeWhile(!_.beamLeg.mode.isMassTransit)
              .map(_.beamLeg)
          val egressSegment =
            driveTransitTrip.get.legs.view.reverse.takeWhile(!_.beamLeg.mode.isTransit).reverse.map(_.beamLeg)
          val accessId =
            if (accessSegment.map(_.travelPath.distanceInM).sum > 0) {
              makeRideHailRequestFromBeamLeg(accessSegment)
            } else {
              None
            }
          val egressId =
            if (egressSegment.map(_.travelPath.distanceInM).sum > 0) {
              makeRideHailRequestFromBeamLeg(egressSegment.toVector)
            } else {
              None
            }
          choosesModeData.copy(
            rideHail2TransitRoutingResponse = Some(driveTransitTrip.get),
            rideHail2TransitAccessInquiryId = accessId,
            rideHail2TransitEgressInquiryId = egressId,
            rideHail2TransitAccessResult = if (accessId.isEmpty) {
              Some(RideHailResponse.dummyWithError(RideHailNotRequestedError))
            } else {
              None
            },
            rideHail2TransitEgressResult = if (egressId.isEmpty) {
              Some(RideHailResponse.dummyWithError(RideHailNotRequestedError))
            } else {
              None
            }
          )
        } else {
          choosesModeData.copy(
            rideHail2TransitRoutingResponse = Some(EmbodiedBeamTrip.empty),
            rideHail2TransitAccessResult = Some(RideHailResponse.dummyWithError(RideHailNotRequestedError)),
            rideHail2TransitEgressResult = Some(RideHailResponse.dummyWithError(RideHailNotRequestedError))
          )
        }
      stay() using newPersonData

    case Event(response: RoutingResponse, choosesModeData: ChoosesModeData) =>
      response.itineraries.view.foreach { resp =>
        resp.beamLegs.filter(_.mode == CAR).foreach { leg =>
          routeHistory.rememberRoute(leg.travelPath.linkIds, leg.startTime)
        }
      }
      val thereAreTeleportationItineraries = response.itineraries.foldLeft(false) { (thereAreTeleportations, trip) =>
        val thereAreTeleportationVehicles = trip.legs.foldLeft(false) { (accum, leg) =>
          accum || BeamVehicle.isSharedTeleportationVehicle(leg.beamVehicleId)
        }
        thereAreTeleportations || thereAreTeleportationVehicles
      }
      val newParkingRequestIds = if (thereAreTeleportationItineraries) {
        choosesModeData.parkingRequestIds
      } else {
        val parkingRequestIds: Seq[(Int, VehicleOnTrip)] = makeParkingInquiries(choosesModeData, response.itineraries)
        choosesModeData.parkingRequestIds ++ parkingRequestIds
      }

      val dummyVehiclesPresented = makeVehicleRequestsForDummySharedVehicles(response.itineraries)
      val newData = if (dummyVehiclesPresented) {
        choosesModeData.copy(
          routingResponse = Some(response),
          parkingRequestIds = newParkingRequestIds
        )
      } else {
        choosesModeData.copy(
          routingResponse = Some(correctRoutingResponse(response)),
          parkingRequestIds = newParkingRequestIds,
          routingFinished = true
        )
      }
      stay() using newData

    case Event(theRideHailResult: RideHailResponse, choosesModeData: ChoosesModeData) =>
      //      println(s"receiving response: ${theRideHailResult}")
      val newPersonData = Some(theRideHailResult.request.requestId) match {
        case choosesModeData.rideHail2TransitAccessInquiryId =>
          choosesModeData.copy(rideHail2TransitAccessResult = Some(theRideHailResult))
        case choosesModeData.rideHail2TransitEgressInquiryId =>
          choosesModeData.copy(rideHail2TransitEgressResult = Some(theRideHailResult))
        case _ =>
          choosesModeData.copy(rideHailResult = Some(theRideHailResult))
      }
      stay() using newPersonData
    case Event(parkingInquiryResponse: ParkingInquiryResponse, choosesModeData: ChoosesModeData) =>
      val newPersonData = choosesModeData.copy(
        parkingResponses = choosesModeData.parkingResponses +
          (choosesModeData.parkingRequestIds(parkingInquiryResponse.requestId) -> parkingInquiryResponse)
      )
      stay using newPersonData
    case Event(cavTripLegsResponse: CavTripLegsResponse, choosesModeData: ChoosesModeData) =>
      stay using choosesModeData.copy(cavTripLegs = Some(cavTripLegsResponse))
    //handling response with the shared vehicle nearby the egress legs
    case Event(mobStatuses: MobilityStatusWithLegs, choosesModeData: ChoosesModeData) =>
      val mobilityStatuses = mobStatuses.responses.map { case (trip, leg, response) =>
        (trip, leg, response.streetVehicle.collect { case token: Token => token })
      }
      val tripsToDelete = mobilityStatuses.collect { case (trip, _, tokens) if tokens.isEmpty => trip }.toSet
      val tripsToModify = mobilityStatuses.collect { case (trip, _, tokens) if tokens.nonEmpty => trip }.toSet
      val legMap = mobilityStatuses
        .filter { case (trip, _, _) => tripsToModify.contains(trip) }
        .map { case (_, leg, response) => leg -> response }
        .toMap

      val rr = choosesModeData.routingResponse.get
      val newTrips = rr.itineraries
        .filterNot(tripsToDelete.contains)
        .map {
          case trip if tripsToModify.contains(trip) =>
            //find nearest provided vehicle for each leg
            val legVehicles: Map[EmbodiedBeamLeg, Token] = trip.legs.collect {
              case leg if legMap.contains(leg) =>
                val nearestVehicle = legMap(leg)
                  .minBy(token =>
                    geo.distUTMInMeters(
                      geo.wgs2Utm(leg.beamLeg.travelPath.startPoint.loc),
                      token.streetVehicle.locationUTM.loc
                    )
                  )
                leg -> nearestVehicle
            }.toMap
            //replace the dummy vehicle with the provided token for each leg
            val newLegs = trip.legs.map {
              case leg if legVehicles.contains(leg) =>
                val token = legVehicles(leg)
                leg.copy(beamVehicleId = token.id)
              case leg => leg
            }
            beamVehicles ++= legVehicles.values.map(token => token.id -> token)
            trip.copy(legs = newLegs)
          case trip => trip
        }
      //issue routing request for egress legs:
      // final transit stop -> destination
      val routingRequestMap = generateRoutingRequestsForEgress(newTrips)
      routingRequestMap.keys.foreach(routingRequest => router ! routingRequest)
      val newRoutingResponse = rr.copy(itineraries = newTrips)
      //issue parking request for the shared vehicle
      val parkingRequestIds = makeParkingInquiries(choosesModeData, newTrips)
      //correct routing response if routing is finished (no appropriate vehicles available)
      stay using choosesModeData
        .copy(
          routingResponse =
            Some(if (routingRequestMap.isEmpty) correctRoutingResponse(newRoutingResponse) else newRoutingResponse),
          parkingRequestIds = choosesModeData.parkingRequestIds ++ parkingRequestIds,
          routingFinished = routingRequestMap.isEmpty,
          routingRequestToLegMap = routingRequestMap.map { case (request, tripMode) =>
            request.requestId -> tripMode
          }
        )
  } using completeChoiceIfReady)

  private def makeParkingInquiries(
    choosesModeData: ChoosesModeData,
    itineraries: Seq[EmbodiedBeamTrip]
  ): Seq[(Int, VehicleOnTrip)] = {

    val parkingLegs: Seq[(TripIdentifier, EmbodiedBeamLeg)] = itineraries
      .flatMap { trip =>
        trip.legs
          .filter(leg => legVehicleHasParkingBehavior(leg) && !isLegOnDummySharedVehicle(leg))
          .map(TripIdentifier(trip) -> _)
      }

    val alreadyRequested = choosesModeData.parkingRequestIds.map { case (_, vehicleOnTrip) => vehicleOnTrip }.toSet

    val nextAct = nextActivity(choosesModeData.personData).get
    val (_, parkingInquiries) =
      parkingLegs.foldLeft((alreadyRequested, Seq.empty[(VehicleOnTrip, ParkingInquiry)])) {
        case ((requested, seq), (tripIdentifier, leg)) =>
          val vehicleOnTrip = VehicleOnTrip(leg.beamVehicleId, tripIdentifier)
          if (requested.contains(vehicleOnTrip)) {
            (requested, seq)
          } else {
            val veh = beamVehicles(leg.beamVehicleId).vehicle
            (
              requested + vehicleOnTrip,
              seq :+ (vehicleOnTrip -> ParkingInquiry.init(
                SpaceTime(geo.wgs2Utm(leg.beamLeg.travelPath.endPoint.loc), leg.beamLeg.endTime),
                nextAct.getType,
                VehicleManager.getReservedFor(veh.vehicleManagerId.get).get,
                Some(veh),
                None,
                Some(this.id),
                attributes.valueOfTime,
                getActivityEndTime(nextAct, beamServices) - leg.beamLeg.endTime,
                reserveStall = false,
                triggerId = getCurrentTriggerIdOrGenerate
              ))
            )
          }
      }

    parkingInquiries.map { case (vehicleOnTrip, inquiry) =>
      park(inquiry)
      inquiry.requestId -> vehicleOnTrip
    }
  }

  private def generateRoutingRequestsForEgress(
    newTrips: Seq[EmbodiedBeamTrip]
  ): Map[RoutingRequest, TripIdentifier] = {

    //we saving in the map (routing request for egress part -> trip identifier)
    newTrips.foldLeft(Map.empty[RoutingRequest, TripIdentifier]) { case (tripMap, trip) =>
      val transitAndDriveLeg: Option[(EmbodiedBeamLeg, EmbodiedBeamLeg)] = trip.legs.zip(trip.legs.tail).find {
        case (leg, nextLeg) if leg.beamLeg.mode.isTransit && isDriveVehicleLeg(nextLeg) =>
          val vehicleLocation = beamVehicles(nextLeg.beamVehicleId).streetVehicle.locationUTM.loc
          val walkDistance = geo.distUTMInMeters(geo.wgs2Utm(leg.beamLeg.travelPath.endPoint.loc), vehicleLocation)
          walkDistance > beamServices.beamConfig.beam.agentsim.thresholdForWalkingInMeters
        case _ => false
      }
      transitAndDriveLeg match {
        case Some((transitLeg, sharedVehicleLeg)) =>
          //the router should return a walk leg to the vehicle, vehicle leg and a walk leg to the destination
          val bodyLocationAfterTransit = geo.wgs2Utm(transitLeg.beamLeg.travelPath.endPoint)
          val bodyVehicle = createBodyStreetVehicle(bodyLocationAfterTransit)
          val finalDestination = geo.wgs2Utm(trip.legs.last.beamLeg.travelPath.endPoint.loc)
          val egressRequest = RoutingRequest(
            bodyLocationAfterTransit.loc,
            finalDestination,
            bodyLocationAfterTransit.time,
            withTransit = false,
            Some(id),
            IndexedSeq(bodyVehicle, beamVehicles(sharedVehicleLeg.beamVehicleId).streetVehicle),
            Some(attributes),
            triggerId = getCurrentTriggerIdOrGenerate
          )
          tripMap + (egressRequest -> TripIdentifier(trip))
        case None =>
          tripMap
      }
    }
  }

  private def createBodyStreetVehicle(locationUTM: SpaceTime): StreetVehicle = {
    StreetVehicle(
      body.id,
      body.beamVehicleType.id,
      locationUTM,
      WALK,
      asDriver = true,
      needsToCalculateCost = false
    )
  }

  private def correctRoutingResponse(response: RoutingResponse) = {
    val theRouterResult = response.copy(itineraries = response.itineraries.map { it =>
      it.copy(
        it.legs.flatMap(embodiedLeg =>
          if (legVehicleHasParkingBehavior(embodiedLeg))
            EmbodiedBeamLeg.splitLegForParking(embodiedLeg, beamServices, transportNetwork)
          else Vector(embodiedLeg)
        )
      )
    })
    val correctedItins = theRouterResult.itineraries
      .map { trip =>
        if (trip.legs.head.beamLeg.mode != WALK) {
          val startLeg =
            dummyWalkLeg(
              trip.legs.head.beamLeg.startTime,
              trip.legs.head.beamLeg.travelPath.startPoint.loc,
              unbecomeDriverOnCompletion = false
            )
          trip.copy(legs = startLeg +: trip.legs)
        } else trip
      }
      .map { trip =>
        if (trip.legs.last.beamLeg.mode != WALK) {
          val endLeg =
            dummyWalkLeg(
              trip.legs.last.beamLeg.endTime,
              trip.legs.last.beamLeg.travelPath.endPoint.loc,
              unbecomeDriverOnCompletion = true
            )
          trip.copy(legs = trip.legs :+ endLeg)
        } else trip
      }
    val responseCopy = theRouterResult.copy(itineraries = correctedItins)
    responseCopy
  }

  private def legVehicleHasParkingBehavior(embodiedLeg: EmbodiedBeamLeg): Boolean = {
    /* we need to park cars and any shared vehicles */
    /* teleportation vehicles are not actual vehicles, so, they do not require parking */
    val isTeleportationVehicle = BeamVehicle.isSharedTeleportationVehicle(embodiedLeg.beamVehicleId)
    val isRealCar = embodiedLeg.beamLeg.mode == CAR && dummyRHVehicle.id != embodiedLeg.beamVehicleId
    !isTeleportationVehicle && (
      isRealCar
      || (embodiedLeg.beamLeg.mode == BIKE && beamVehicles.get(embodiedLeg.beamVehicleId).forall(_.isInstanceOf[Token]))
    )
  }

  private def dummyWalkLeg(time: Int, location: Location, unbecomeDriverOnCompletion: Boolean) = {
    EmbodiedBeamLeg(
      BeamLeg.dummyLeg(time, location),
      body.id,
      body.beamVehicleType.id,
      asDriver = true,
      0,
      unbecomeDriverOnCompletion = unbecomeDriverOnCompletion
    )
  }

  private def isDriveVehicleLeg(leg: EmbodiedBeamLeg) = {
    leg.asDriver && leg.beamLeg.mode != BeamMode.WALK
  }

  def isRideHailToTransitResponse(response: RoutingResponse): Boolean = {
    response.itineraries.exists(_.vehiclesInTrip.contains(dummyRHVehicle.id))
  }

  def shouldAttemptRideHail2Transit(
    driveTransitTrip: Option[EmbodiedBeamTrip],
    rideHail2TransitResult: Option[RideHailResponse]
  ): Boolean = {
    driveTransitTrip.isDefined && driveTransitTrip.get.legs
      .exists(leg => beamScenario.rideHailTransitModes.contains(leg.beamLeg.mode)) &&
    rideHail2TransitResult.getOrElse(RideHailResponse.DUMMY).error.isEmpty
  }

  def makeRideHailRequestFromBeamLeg(legs: Seq[BeamLeg]): Option[Int] = {
    val inquiry = RideHailRequest(
      RideHailInquiry,
      bodyVehiclePersonId,
      beamServices.geo.wgs2Utm(legs.head.travelPath.startPoint.loc),
      legs.head.startTime,
      beamServices.geo.wgs2Utm(legs.last.travelPath.endPoint.loc),
      requestTime = _currentTick,
      triggerId = getCurrentTriggerIdOrGenerate
    )
    //    println(s"requesting: ${inquiry.requestId}")
    rideHailManager ! inquiry
    Some(inquiry.requestId)
  }

  private def makeVehicleRequestsForDummySharedVehicles(trips: Seq[EmbodiedBeamTrip]): Boolean = {
    implicit val executionContext: ExecutionContext = context.system.dispatcher
    //get all the shared vehicles to request tokens for them
    val tripLegPairs = trips.flatMap(trip =>
      trip.legs
        .filter(legs => isLegOnDummySharedVehicle(legs))
        .map(leg => (trip, leg))
    )
    if (tripLegPairs.nonEmpty) {
      Future
        .sequence(
          tripLegPairs.collect { case (trip, leg) =>
            requestAvailableVehicles(sharedVehicleFleets, geo.wgs2Utm(leg.beamLeg.travelPath.startPoint), null)
              .map((trip, leg, _))
          }
        )
        .map { responses: Seq[(EmbodiedBeamTrip, EmbodiedBeamLeg, MobilityStatusResponse)] =>
          MobilityStatusWithLegs(responses)
        } pipeTo self
      true
    } else {
      false
    }
  }

  private def isLegOnDummySharedVehicle(beamLeg: EmbodiedBeamLeg): Boolean = {
    isDummySharedVehicle(beamLeg.beamVehicleId)
  }

  private def isDummySharedVehicle(beamVehicleId: Id[BeamVehicle]): Boolean =
    dummySharedVehicles.exists(_.id == beamVehicleId)

  case object FinishingModeChoice extends BeamAgentState

  def createRideHail2TransitItin(
    rideHail2TransitAccessResult: RideHailResponse,
    rideHail2TransitEgressResult: RideHailResponse,
    driveTransitTrip: EmbodiedBeamTrip
  ): Option[EmbodiedBeamTrip] = {
    if (rideHail2TransitAccessResult.error.isEmpty) {
      val tncAccessLeg: Vector[EmbodiedBeamLeg] =
        rideHail2TransitAccessResult.travelProposal.get.toEmbodiedBeamLegsForCustomer(bodyVehiclePersonId)
      // Replacing drive access leg with TNC changes the travel time.
      val timeToCustomer = rideHail2TransitAccessResult.travelProposal.get.passengerSchedule
        .legsBeforePassengerBoards(bodyVehiclePersonId)
        .map(_.duration)
        .sum
      val extraWaitTimeBuffer = driveTransitTrip.legs.head.beamLeg.endTime - _currentTick.get -
        tncAccessLeg.last.beamLeg.duration - timeToCustomer
      if (extraWaitTimeBuffer < 300) {
        // We filter out all options that don't allow at least 5 minutes of time for unexpected waiting
        None
      } else {
        // Travel time usually decreases, adjust for this but add a buffer to the wait time to account for uncertainty in actual wait time
        val startTimeAdjustment =
          driveTransitTrip.legs.head.beamLeg.endTime - tncAccessLeg.last.beamLeg.duration - timeToCustomer
        val startTimeBufferForWaiting = math.min(
          extraWaitTimeBuffer,
          math.max(300.0, timeToCustomer.toDouble * 1.5)
        ) // tncAccessLeg.head.beamLeg.startTime - _currentTick.get.longValue()
        val accessAndTransit = tncAccessLeg.map(leg =>
          leg.copy(
            leg.beamLeg
              .updateStartTime(startTimeAdjustment - startTimeBufferForWaiting.intValue())
          )
        ) ++ driveTransitTrip.legs.tail
        val fullTrip = if (rideHail2TransitEgressResult.error.isEmpty) {
          accessAndTransit.dropRight(2) ++ rideHail2TransitEgressResult.travelProposal.get
            .toEmbodiedBeamLegsForCustomer(bodyVehiclePersonId)
        } else {
          accessAndTransit.dropRight(1)
        }
        Some(
          EmbodiedBeamTrip(
            EmbodiedBeamLeg.dummyLegAt(
              start = fullTrip.head.beamLeg.startTime,
              vehicleId = body.id,
              isLastLeg = false,
              location = fullTrip.head.beamLeg.travelPath.startPoint.loc,
              mode = WALK,
              vehicleTypeId = body.beamVehicleType.id
            ) +:
            fullTrip :+
            EmbodiedBeamLeg.dummyLegAt(
              start = fullTrip.last.beamLeg.endTime,
              vehicleId = body.id,
              isLastLeg = true,
              location = fullTrip.last.beamLeg.travelPath.endPoint.loc,
              mode = WALK,
              vehicleTypeId = body.beamVehicleType.id
            )
          )
        )
      }
    } else {
      None
    }
  }

  def addParkingCostToItins(
    itineraries: Seq[EmbodiedBeamTrip],
    parkingResponses: Map[VehicleOnTrip, ParkingInquiryResponse]
  ): Seq[EmbodiedBeamTrip] = {
    itineraries.map { itin =>
      itin.tripClassifier match {
        case CAR | DRIVE_TRANSIT | BIKE_TRANSIT | BIKE =>
          // find parking legs (the subsequent leg of the same vehicle)
          val parkingLegs = itin.legs.zip(itin.legs.tail).collect {
            case (leg1, leg2) if leg1.beamVehicleId == leg2.beamVehicleId && legVehicleHasParkingBehavior(leg2) => leg2
          }
          val walkLegsAfterParkingWithParkingResponses = itin.legs
            .zip(itin.legs.tail)
            .collect {
              case (leg1, leg2) if parkingLegs.contains(leg1) && leg2.beamLeg.mode == BeamMode.WALK =>
                leg2 -> parkingResponses(VehicleOnTrip(leg1.beamVehicleId, TripIdentifier(itin)))
            }
            .toMap
          val newLegs = itin.legs.map { leg =>
            if (parkingLegs.contains(leg)) {
              leg.copy(
                cost = leg.cost + parkingResponses(
                  VehicleOnTrip(leg.beamVehicleId, TripIdentifier(itin))
                ).stall.costInDollars
              )
            } else if (walkLegsAfterParkingWithParkingResponses.contains(leg)) {
              val dist = geo.distUTMInMeters(
                geo.wgs2Utm(leg.beamLeg.travelPath.endPoint.loc),
                walkLegsAfterParkingWithParkingResponses(leg).stall.locationUTM
              )
              val travelTime: Int = (dist / ZonalParkingManager.AveragePersonWalkingSpeed).toInt
              leg.copy(beamLeg = leg.beamLeg.scaleToNewDuration(travelTime))
            } else {
              leg
            }
          }
          itin.copy(legs = newLegs)
        case _ =>
          itin
      }
    }
  }

  def mustBeDrivenHome(vehicle: VehicleOrToken): Boolean = {
    vehicle match {
      case ActualVehicle(beamVehicle) =>
        beamVehicle.isMustBeDrivenHome
      case _: Token =>
        false // is not a household vehicle
    }
  }

  def completeChoiceIfReady: PartialFunction[State, State] = {
    case FSM.State(
          _,
          choosesModeData @ ChoosesModeData(
            personData,
            _,
            None,
            Some(routingResponse),
            parkingResponses,
            parkingResponseIds,
            Some(rideHailResult),
            Some(rideHail2TransitRoutingResponse),
            _,
            Some(rideHail2TransitAccessResult),
            _,
            Some(rideHail2TransitEgressResult),
            _,
            _,
            _,
            _,
            _,
            Some(cavTripLegs),
            _,
            _,
            true,
            _
          ),
          _,
          _,
          _
        )
        if parkingResponses.size >= parkingResponseIds.size
          && allRequiredParkingResponsesReceived(routingResponse, parkingResponses) =>
      val currentPersonLocation = choosesModeData.currentLocation
      val nextAct = nextActivity(choosesModeData.personData).get
      val rideHail2TransitIinerary = createRideHail2TransitItin(
        rideHail2TransitAccessResult,
        rideHail2TransitEgressResult,
        rideHail2TransitRoutingResponse
      )
      val rideHailItinerary = rideHailResult.travelProposal match {
        case Some(travelProposal)
            if travelProposal.timeToCustomer(
              bodyVehiclePersonId
            ) <= beamScenario.beamConfig.beam.agentsim.agents.rideHail.allocationManager.maxWaitingTimeInSec =>
          val origLegs = travelProposal.toEmbodiedBeamLegsForCustomer(bodyVehiclePersonId)
          (travelProposal.poolingInfo match {
            case Some(poolingInfo) if !choosesModeData.personData.currentTourMode.contains(RIDE_HAIL) =>
              val pooledLegs = origLegs.map { origLeg =>
                origLeg.copy(
                  cost = origLeg.cost * poolingInfo.costFactor,
                  isPooledTrip = origLeg.isRideHail,
                  beamLeg = origLeg.beamLeg.scaleLegDuration(poolingInfo.timeFactor)
                )
              }
              Vector(origLegs, EmbodiedBeamLeg.makeLegsConsistent(pooledLegs))
            case _ =>
              Vector(origLegs)
          }).map { partialItin =>
            EmbodiedBeamTrip(
              EmbodiedBeamLeg.dummyLegAt(
                start = _currentTick.get,
                vehicleId = body.id,
                isLastLeg = false,
                location = partialItin.head.beamLeg.travelPath.startPoint.loc,
                mode = WALK,
                vehicleTypeId = body.beamVehicleType.id
              ) +:
              partialItin :+
              EmbodiedBeamLeg.dummyLegAt(
                start = partialItin.last.beamLeg.endTime,
                vehicleId = body.id,
                isLastLeg = true,
                location = partialItin.last.beamLeg.travelPath.endPoint.loc,
                mode = WALK,
                vehicleTypeId = body.beamVehicleType.id
              )
            )
          }
        case _ =>
          Vector()
      }
      val combinedItinerariesForChoice = rideHailItinerary ++ addParkingCostToItins(
        routingResponse.itineraries,
        parkingResponses
      ) ++ rideHail2TransitIinerary.toVector

      def isAvailable(mode: BeamMode): Boolean = combinedItinerariesForChoice.exists(_.tripClassifier == mode)

      choosesModeData.personData.currentTourMode match {
        case Some(expectedMode) if expectedMode.isTransit && !isAvailable(expectedMode) =>
          eventsManager.processEvent(
            createFailedTransitODSkimmerEvent(currentPersonLocation.loc, nextAct.getCoord, expectedMode)
          )
        case _ =>
      }

      val availableModesForTrips: Seq[BeamMode] = availableModesForPerson(matsimPlan.getPerson)
        .filterNot(mode => choosesModeData.excludeModes.contains(mode))

      val filteredItinerariesForChoice = (choosesModeData.personData.currentTourMode match {
        case Some(mode) if mode == DRIVE_TRANSIT || mode == BIKE_TRANSIT =>
          val LastTripIndex = currentTour(choosesModeData.personData).trips.size - 1
          val tripIndexOfElement = currentTour(choosesModeData.personData)
            .tripIndexOfElement(nextAct)
            .getOrElse(throw new IllegalArgumentException(s"Element [$nextAct] not found"))
          (
            tripIndexOfElement,
            personData.hasDeparted
          ) match {
            case (0 | LastTripIndex, false) =>
              combinedItinerariesForChoice.filter(_.tripClassifier == mode)
            case _ =>
              combinedItinerariesForChoice.filter(trip =>
                trip.tripClassifier == WALK_TRANSIT || trip.tripClassifier == RIDE_HAIL_TRANSIT
              )
          }
        case Some(mode) if mode == WALK_TRANSIT || mode == RIDE_HAIL_TRANSIT =>
          combinedItinerariesForChoice.filter(trip =>
            trip.tripClassifier == WALK_TRANSIT || trip.tripClassifier == RIDE_HAIL_TRANSIT
          )
        case Some(HOV2_TELEPORTATION) =>
          combinedItinerariesForChoice.filter(_.tripClassifier == HOV2_TELEPORTATION)
        case Some(HOV3_TELEPORTATION) =>
          combinedItinerariesForChoice.filter(_.tripClassifier == HOV3_TELEPORTATION)
        case Some(mode) =>
          combinedItinerariesForChoice.filter(_.tripClassifier == mode)
        case _ =>
          combinedItinerariesForChoice
      }).filter(itin => availableModesForTrips.contains(itin.tripClassifier))

      val attributesOfIndividual =
        matsimPlan.getPerson.getCustomAttributes
          .get("beam-attributes")
          .asInstanceOf[AttributesOfIndividual]
      val availableAlts = Some(filteredItinerariesForChoice.map(_.tripClassifier).mkString(":"))

      modeChoiceCalculator(
        filteredItinerariesForChoice,
        attributesOfIndividual,
        nextActivity(choosesModeData.personData),
        Some(matsimPlan.getPerson)
      ) match {
        case Some(chosenTrip) =>
          val dataForNextStep = choosesModeData.copy(
            pendingChosenTrip = Some(chosenTrip),
            availableAlternatives = availableAlts
          )
          goto(FinishingModeChoice) using dataForNextStep
        case None =>
          choosesModeData.personData.currentTourMode match {
            case Some(CAV) =>
              // Special case, if you are using household CAV, no choice was necessary you just use this mode
              // Construct the embodied trip to allow for processing by FinishingModeChoice and scoring
              if (cavTripLegs.legs.nonEmpty) {
                val walk1 = EmbodiedBeamLeg.dummyLegAt(
                  _currentTick.get,
                  body.id,
                  isLastLeg = false,
                  cavTripLegs.legs.head.beamLeg.travelPath.startPoint.loc,
                  WALK,
                  body.beamVehicleType.id
                )
                val walk2 = EmbodiedBeamLeg.dummyLegAt(
                  _currentTick.get + cavTripLegs.legs.map(_.beamLeg.duration).sum,
                  body.id,
                  isLastLeg = true,
                  cavTripLegs.legs.last.beamLeg.travelPath.endPoint.loc,
                  WALK,
                  body.beamVehicleType.id
                )
                val cavTrip = EmbodiedBeamTrip(walk1 +: cavTripLegs.legs.toVector :+ walk2)
                goto(FinishingModeChoice) using choosesModeData.copy(
                  pendingChosenTrip = Some(cavTrip),
                  availableAlternatives = availableAlts
                )
              } else {
                val bushwhackingTrip = RoutingWorker.createBushwackingTrip(
                  choosesModeData.currentLocation.loc,
                  nextActivity(choosesModeData.personData).get.getCoord,
                  _currentTick.get,
                  body.toStreetVehicle,
                  geo
                )
                goto(FinishingModeChoice) using choosesModeData.copy(
                  pendingChosenTrip = Some(bushwhackingTrip),
                  availableAlternatives = availableAlts
                )
              }
            case Some(_) =>
              //give another chance to make a choice without predefined mode
              self ! MobilityStatusResponse(choosesModeData.allAvailableStreetVehicles, getCurrentTriggerId.get)
              stay() using ChoosesModeData(
                personData = personData.copy(currentTourMode = None),
                currentLocation = choosesModeData.currentLocation,
                excludeModes = choosesModeData.excludeModes
              )
            case _ =>
              // Bad things happen but we want them to continue their day, so we signal to downstream that trip should be made to be expensive
              val originalWalkTripLeg =
                routingResponse.itineraries.find(_.tripClassifier == WALK) match {
                  case Some(originalWalkTrip) =>
                    originalWalkTrip.legs.head
                  case None =>
                    RoutingWorker
                      .createBushwackingTrip(
                        currentPersonLocation.loc,
                        nextAct.getCoord,
                        _currentTick.get,
                        body.toStreetVehicle,
                        beamServices.geo
                      )
                      .legs
                      .head
                }
              val expensiveWalkTrip = EmbodiedBeamTrip(
                Vector(originalWalkTripLeg.copy(replanningPenalty = 10.0))
              )

              goto(FinishingModeChoice) using choosesModeData.copy(
                pendingChosenTrip = Some(expensiveWalkTrip),
                availableAlternatives = availableAlts
              )
          }
      }
  }

  private def createFailedTransitODSkimmerEvent(
    originLocation: Location,
    destinationLocation: Location,
    mode: BeamMode
  ): ODSkimmerFailedTripEvent = {
    val skim: ODSkimmer.Skim = ODSkims.getSkimDefaultValue(
      beamServices.beamConfig,
      mode,
      originLocation,
      destinationLocation,
      beamScenario.vehicleTypes(dummyRHVehicle.vehicleTypeId),
      0
    )

    val origTazId = beamScenario.tazTreeMap
      .getTAZ(originLocation.getX, originLocation.getY)
      .tazId
    val destTazId = beamScenario.tazTreeMap
      .getTAZ(destinationLocation.getX, destinationLocation.getY)
      .tazId
    ODSkimmerFailedTripEvent(
      origin = origTazId.toString,
      destination = destTazId.toString,
      eventTime = _currentTick.get,
      mode = mode,
      skim,
      beamServices.matsimServices.getIterationNumber,
      skimName = beamServices.beamConfig.beam.router.skim.origin_destination_skimmer.name
    )
  }

  private def allRequiredParkingResponsesReceived(
    routingResponse: RoutingResponse,
    parkingResponses: Map[VehicleOnTrip, ParkingInquiryResponse]
  ): Boolean = {
    val actualVehiclesToBeParked: Seq[VehicleOnTrip] = routingResponse.itineraries
      .flatMap { trip =>
        trip.legs
          .filter(leg => legVehicleHasParkingBehavior(leg))
          .map(leg => VehicleOnTrip(leg.beamVehicleId, TripIdentifier(trip)))
      }

    actualVehiclesToBeParked.forall(parkingResponses.contains)
  }

  when(FinishingModeChoice, stateTimeout = Duration.Zero) { case Event(StateTimeout, data: ChoosesModeData) =>
    val pendingTrip = data.pendingChosenTrip.get
    val (tick, triggerId) = releaseTickAndTriggerId()
    val chosenTrip =
      if (
        pendingTrip.tripClassifier.isTransit
        && pendingTrip.legs.head.beamLeg.startTime > tick
      ) {
        //we need to start trip as soon as our activity finishes (current tick) in order to
        //correctly show waiting time for the transit in the OD skims
        val activityEndTime = currentActivity(data.personData).getEndTime
        val legStartTime = Math.max(tick, activityEndTime)
        pendingTrip.updatePersonalLegsStartTime(legStartTime.toInt)
      } else {
        pendingTrip
      }

    // Write start and end links of chosen route into Activities.
    // We don't check yet whether the incoming and outgoing routes agree on the link an Activity is on.
    // Our aim should be that every transition from a link to another link be accounted for.
    val headOpt = chosenTrip.legs.headOption
      .flatMap(_.beamLeg.travelPath.linkIds.headOption)
    val lastOpt = chosenTrip.legs.lastOption
      .flatMap(_.beamLeg.travelPath.linkIds.lastOption)
    if (headOpt.isDefined && lastOpt.isDefined) {
      _experiencedBeamPlan
        .activities(data.personData.currentActivityIndex)
        .setLinkId(Id.createLinkId(headOpt.get))
      _experiencedBeamPlan
        .activities(data.personData.currentActivityIndex + 1)
        .setLinkId(Id.createLinkId(lastOpt.get))
    } else {
      val origin = beamServices.geo.utm2Wgs(
        _experiencedBeamPlan
          .activities(data.personData.currentActivityIndex)
          .getCoord
      )
      val destination = beamServices.geo.utm2Wgs(
        _experiencedBeamPlan
          .activities(data.personData.currentActivityIndex + 1)
          .getCoord
      )
      val linkRadiusMeters = beamScenario.beamConfig.beam.routing.r5.linkRadiusMeters
      _experiencedBeamPlan
        .activities(data.personData.currentActivityIndex)
        .setLinkId(
          Id.createLinkId(
            beamServices.geo.getNearestR5Edge(transportNetwork.streetLayer, origin, linkRadiusMeters)
          )
        )
      _experiencedBeamPlan
        .activities(data.personData.currentActivityIndex + 1)
        .setLinkId(
          Id.createLinkId(
            beamServices.geo.getNearestR5Edge(transportNetwork.streetLayer, destination, linkRadiusMeters)
          )
        )
    }

    val modeChoiceEvent = new ModeChoiceEvent(
      tick,
      id,
      chosenTrip.tripClassifier.value,
      data.personData.currentTourMode.map(_.value).getOrElse(""),
      data.expectedMaxUtilityOfLatestChoice.getOrElse[Double](Double.NaN),
      _experiencedBeamPlan
        .activities(data.personData.currentActivityIndex)
        .getLinkId
        .toString,
      data.availableAlternatives.get,
      data.availablePersonalStreetVehicles.nonEmpty,
      chosenTrip.legs.view.map(_.beamLeg.travelPath.distanceInM).sum,
      _experiencedBeamPlan.tourIndexOfElement(nextActivity(data.personData).get),
      chosenTrip,
      _experiencedBeamPlan.activities(data.personData.currentActivityIndex).getType,
      nextActivity(data.personData).get.getType
    )
    eventsManager.processEvent(modeChoiceEvent)

    data.personData.currentTourMode match {
      case Some(HOV2_TELEPORTATION | HOV3_TELEPORTATION) =>
        scheduler ! CompletionNotice(
          triggerId,
          Vector(
            ScheduleTrigger(
              PersonDepartureTrigger(math.max(chosenTrip.legs.head.beamLeg.startTime, tick)),
              self
            )
          )
        )

        goto(Teleporting) using data.personData.copy(
          currentTrip = Some(chosenTrip),
          restOfCurrentTrip = List()
        )

      case _ =>
        val (vehiclesUsed, vehiclesNotUsed) = data.availablePersonalStreetVehicles
          .partition(vehicle => chosenTrip.vehiclesInTrip.contains(vehicle.id))

        var isCurrentPersonalVehicleVoided = false
        vehiclesNotUsed.collect { case ActualVehicle(vehicle) =>
          data.personData.currentTourPersonalVehicle.foreach { currentVehicle =>
            if (currentVehicle == vehicle.id) {
              logError(
                s"Current tour vehicle is the same as the one being removed: $currentVehicle - ${vehicle.id} - $data"
              )
              isCurrentPersonalVehicleVoided = true
            }
          }
          beamVehicles.remove(vehicle.id)
          vehicle.getManager.get ! ReleaseVehicle(vehicle, triggerId)
        }

        scheduler ! CompletionNotice(
          triggerId,
          Vector(
            ScheduleTrigger(
              PersonDepartureTrigger(math.max(chosenTrip.legs.head.beamLeg.startTime, tick)),
              self
            )
          )
        )
        goto(WaitingForDeparture) using data.personData.copy(
          currentTrip = Some(chosenTrip),
          restOfCurrentTrip = chosenTrip.legs.toList,
          currentTourMode = data.personData.currentTourMode
            .orElse(Some(chosenTrip.tripClassifier)),
          currentTourPersonalVehicle =
            if (isCurrentPersonalVehicleVoided)
              vehiclesUsed.headOption.filter(mustBeDrivenHome).map(_.id)
            else
              data.personData.currentTourPersonalVehicle
                .orElse(vehiclesUsed.headOption.filter(mustBeDrivenHome).map(_.id)),
          failedTrips = data.personData.failedTrips ++ data.personData.currentTrip
        )
    }
  }
}

object ChoosesMode {

  case class TripIdentifier(tripClassifier: BeamMode, legModes: IndexedSeq[BeamMode]) {

    def isAppropriateTrip(trip: EmbodiedBeamTrip): Boolean =
      trip.tripClassifier == tripClassifier &&
      TripIdentifier.filterMainVehicles(trip).map(_.beamLeg.mode) == legModes
  }

  object TripIdentifier {

    def apply(trip: EmbodiedBeamTrip): TripIdentifier = {
      val filteredLegs = filterMainVehicles(trip)
      TripIdentifier(trip.tripClassifier, filteredLegs.map(_.beamLeg.mode))
    }

    private def filterMainVehicles(trip: EmbodiedBeamTrip): IndexedSeq[EmbodiedBeamLeg] = {
      val (filtered, last) = trip.legs.tail.foldLeft(IndexedSeq.empty[EmbodiedBeamLeg] -> trip.legs.head) {
        case ((accum, prevLeg), leg) =>
          if (prevLeg.beamLeg.mode != BeamMode.WALK && prevLeg.beamVehicleId != leg.beamVehicleId)
            (accum :+ prevLeg) -> leg
          else
            accum -> leg
      }
      if (last.beamLeg.mode != BeamMode.WALK)
        filtered :+ last
      else
        filtered
    }
  }

  case class VehicleOnTrip(vehicleId: Id[BeamVehicle], tripIdentifier: TripIdentifier)

  case class ChoosesModeData(
    personData: BasePersonData,
    currentLocation: SpaceTime,
    pendingChosenTrip: Option[EmbodiedBeamTrip] = None,
    routingResponse: Option[RoutingResponse] = None,
    parkingResponses: Map[VehicleOnTrip, ParkingInquiryResponse] = Map.empty,
    parkingRequestIds: Map[Int, VehicleOnTrip] = Map.empty,
    rideHailResult: Option[RideHailResponse] = None,
    rideHail2TransitRoutingResponse: Option[EmbodiedBeamTrip] = None,
    rideHail2TransitRoutingRequestId: Option[Int] = None,
    rideHail2TransitAccessResult: Option[RideHailResponse] = None,
    rideHail2TransitAccessInquiryId: Option[Int] = None,
    rideHail2TransitEgressResult: Option[RideHailResponse] = None,
    rideHail2TransitEgressInquiryId: Option[Int] = None,
    availablePersonalStreetVehicles: Vector[VehicleOrToken] = Vector(),
    allAvailableStreetVehicles: Vector[VehicleOrToken] = Vector(),
    expectedMaxUtilityOfLatestChoice: Option[Double] = None,
    isWithinTripReplanning: Boolean = false,
    cavTripLegs: Option[CavTripLegsResponse] = None,
    excludeModes: Vector[BeamMode] = Vector(),
    availableAlternatives: Option[String] = None,
    routingFinished: Boolean = false,
    routingRequestToLegMap: Map[Int, TripIdentifier] = Map.empty
  ) extends PersonData {
    override def currentVehicle: VehicleStack = personData.currentVehicle

    override def currentLegPassengerScheduleIndex: Int =
      personData.currentLegPassengerScheduleIndex

    override def passengerSchedule: PassengerSchedule =
      personData.passengerSchedule

    override def withPassengerSchedule(newPassengerSchedule: PassengerSchedule): DrivingData =
      copy(personData = personData.copy(passengerSchedule = newPassengerSchedule))

    override def withCurrentLegPassengerScheduleIndex(
      currentLegPassengerScheduleIndex: Int
    ): DrivingData =
      copy(
        personData = personData.copy(currentLegPassengerScheduleIndex = currentLegPassengerScheduleIndex)
      )

    override def hasParkingBehaviors: Boolean = true

    override def geofence: Option[Geofence] = None

    override def legStartsAt: Option[Int] = None

  }

  case class MobilityStatusWithLegs(
    responses: Seq[(EmbodiedBeamTrip, EmbodiedBeamLeg, MobilityStatusResponse)]
  )

  case class ChoosesModeResponsePlaceholders(
    routingResponse: Option[RoutingResponse] = None,
    rideHailResult: Option[RideHailResponse] = None,
    rideHail2TransitRoutingResponse: Option[EmbodiedBeamTrip] = None,
    rideHail2TransitAccessResult: Option[RideHailResponse] = None,
    rideHail2TransitEgressResult: Option[RideHailResponse] = None,
    cavTripLegs: Option[CavTripLegsResponse] = None
  )

  private def makeResponsePlaceholders(
    withRouting: Boolean = false,
    withRideHail: Boolean = false,
    withRideHailTransit: Boolean = false,
    withPrivateCAV: Boolean = false
  ): ChoosesModeResponsePlaceholders = {
    ChoosesModeResponsePlaceholders(
      routingResponse = if (withRouting) {
        None
      } else {
        RoutingResponse.dummyRoutingResponse
      },
      rideHailResult = if (withRideHail) {
        None
      } else {
        Some(RideHailResponse.dummyWithError(RideHailNotRequestedError))
      },
      rideHail2TransitRoutingResponse = if (withRideHailTransit) {
        None
      } else {
        Some(EmbodiedBeamTrip.empty)
      },
      rideHail2TransitAccessResult = if (withRideHailTransit) {
        None
      } else {
        Some(RideHailResponse.dummyWithError(RideHailNotRequestedError))
      },
      rideHail2TransitEgressResult = if (withRideHailTransit) {
        None
      } else {
        Some(RideHailResponse.dummyWithError(RideHailNotRequestedError))
      },
      cavTripLegs = if (withPrivateCAV) {
        None
      } else {
        Some(CavTripLegsResponse(None, List()))
      }
    )
  }

  case class LegWithPassengerVehicle(leg: EmbodiedBeamLeg, passengerVehicle: Id[BeamVehicle])

  case class CavTripLegsRequest(person: PersonIdWithActorRef, originActivity: Activity)

  case class CavTripLegsResponse(cavOpt: Option[BeamVehicle], legs: List[EmbodiedBeamLeg])

  def getActivityEndTime(activity: Activity, beamServices: BeamServices): Int = {
    (if (activity.getEndTime.equals(Double.NegativeInfinity))
       Time.parseTime(beamServices.beamConfig.matsim.modules.qsim.endTime)
     else
       activity.getEndTime).toInt
  }

}<|MERGE_RESOLUTION|>--- conflicted
+++ resolved
@@ -380,13 +380,9 @@
           currentPersonLocation.loc,
           departTime,
           nextAct.getCoord,
-<<<<<<< HEAD
           requestTime = _currentTick,
-          triggerId = getCurrentTriggerIdOrGenerate
-=======
           triggerId = getCurrentTriggerIdOrGenerate,
           asPooled = true
->>>>>>> 012983f5
         )
         //        println(s"requesting: ${inquiry.requestId}")
         rideHailManager ! inquiry
