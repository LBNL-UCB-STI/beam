package beam.agentsim.agents.modalbehaviors

import akka.actor.{ActorRef, FSM}
import akka.pattern.pipe
import beam.agentsim.agents.BeamAgent._
import beam.agentsim.agents.PersonAgent._
import beam.agentsim.agents._
import beam.agentsim.agents.household.HouseholdActor.{MobilityStatusInquiry, MobilityStatusResponse, ReleaseVehicle}
import beam.agentsim.agents.modalbehaviors.ChoosesMode._
import beam.agentsim.agents.modalbehaviors.DrivesVehicle.{ActualVehicle, Token, VehicleOrToken}
import beam.agentsim.agents.planning.Strategy.ModeChoiceStrategy
import beam.agentsim.agents.ridehail.{RideHailInquiry, RideHailRequest, RideHailResponse}
import beam.agentsim.agents.vehicles.AccessErrorCodes.RideHailNotRequestedError
import beam.agentsim.agents.vehicles.EnergyEconomyAttributes.Powertrain
import beam.agentsim.agents.vehicles.VehicleCategory.VehicleCategory
import beam.agentsim.agents.vehicles.VehicleProtocol.StreetVehicle
import beam.agentsim.agents.vehicles._
import beam.agentsim.events.{ModeChoiceEvent, SpaceTime}
import beam.agentsim.infrastructure.{ParkingInquiry, ParkingInquiryResponse, ZonalParkingManager}
import beam.agentsim.scheduler.BeamAgentScheduler.{CompletionNotice, ScheduleTrigger}
import beam.router.BeamRouter._
import beam.router.Modes.BeamMode
import beam.router.Modes.BeamMode.{WALK, EMERGENCY, _}
import beam.router.model.{BeamLeg, EmbodiedBeamLeg, EmbodiedBeamTrip}
import beam.router.skim.core.ODSkimmer
import beam.router.skim.event.ODSkimmerFailedTripEvent
import beam.router.skim.readonly.ODSkims
import beam.router.{Modes, RoutingWorker}
import beam.sim.population.AttributesOfIndividual
import beam.sim.{BeamServices, Geofence}
import beam.utils.logging.pattern.ask
import beam.utils.plan.sampling.AvailableModeUtils._
import org.matsim.api.core.v01.Id
import org.matsim.api.core.v01.population.{Activity, Leg}
import org.matsim.core.population.routes.NetworkRoute
import org.matsim.core.utils.misc.Time

import java.util.concurrent.atomic.AtomicReference
import scala.collection.immutable
import scala.concurrent.duration._
import scala.concurrent.{ExecutionContext, Future}

/**
  * BEAM
  */
trait ChoosesMode {
  this: PersonAgent => // Self type restricts this trait to only mix into a PersonAgent

  val dummyRHVehicle: StreetVehicle = createDummyVehicle(
    "dummyRH",
    beamServices.beamConfig.beam.agentsim.agents.rideHail.initialization.procedural.vehicleTypeId,
    CAR,
    asDriver = false,
    needsToCalculateCost = true
  )

  //this dummy shared vehicles is used in R5 requests on egress side
  private val dummySharedVehicles: IndexedSeq[StreetVehicle] = possibleSharedVehicleTypes
    .map(_.vehicleCategory)
    .map {
      case VehicleCategory.Car =>
        createDummyVehicle(
          "dummySharedCar",
          beamServices.beamConfig.beam.agentsim.agents.vehicles.dummySharedCar.vehicleTypeId,
          CAR,
          asDriver = true,
          needsToCalculateCost = true
        )
      case VehicleCategory.Bike =>
        createDummyVehicle(
          "dummySharedBike",
          beamServices.beamConfig.beam.agentsim.agents.vehicles.dummySharedBike.vehicleTypeId,
          BIKE,
          asDriver = true,
          needsToCalculateCost = true
        )
      case category @ _ =>
        throw new IllegalArgumentException(
          s"Unsupported shared vehicle category $category. Only CAR | BIKE are supported."
        )
    }
    .toIndexedSeq

  private def createDummyVehicle(
    id: String,
    vehicleTypeId: String,
    mode: BeamMode,
    asDriver: Boolean,
    needsToCalculateCost: Boolean
  ) =
    StreetVehicle(
      Id.create(id, classOf[BeamVehicle]),
      Id.create(
        vehicleTypeId,
        classOf[BeamVehicleType]
      ),
      SpaceTime(0.0, 0.0, 0),
      mode,
      asDriver = asDriver,
      needsToCalculateCost = needsToCalculateCost
    )

  private var sharedTeleportationVehiclesCount = 0

  private lazy val teleportationVehicleBeamType: BeamVehicleType = {
    val sharedVehicleType = beamScenario.vehicleTypes(
      Id.create(
        beamServices.beamConfig.beam.agentsim.agents.vehicles.dummySharedCar.vehicleTypeId,
        classOf[BeamVehicleType]
      )
    )

    sharedVehicleType
  }

  private def createSharedTeleportationVehicle(location: SpaceTime): BeamVehicle = {
    sharedTeleportationVehiclesCount += 1

    val stringId = s"${BeamVehicle.idPrefixSharedTeleportationVehicle}-$sharedTeleportationVehiclesCount"
    val vehicle = new BeamVehicle(
      BeamVehicle.createId(id, Some(stringId)),
      new Powertrain(0.0),
      beamVehicleType = teleportationVehicleBeamType,
      vehicleManagerId = new AtomicReference(VehicleManager.NoManager.managerId)
    )
    vehicle.spaceTime = location

    vehicle
  }

  def bodyVehiclePersonId: PersonIdWithActorRef = PersonIdWithActorRef(id, self)

  onTransition { case _ -> ChoosingMode =>
    val choosesModeData: ChoosesModeData = nextStateData.asInstanceOf[ChoosesModeData]
    val availableModes: Seq[BeamMode] = availableModesForPerson(matsimPlan.getPerson, choosesModeData.excludeModes)
    val nextAct = nextActivity(choosesModeData.personData).get
    val currentTourMode = _experiencedBeamPlan.getTourStrategy[ModeChoiceStrategy](nextAct).flatMap(_.mode)
    val correctedCurrentTripMode = correctCurrentTripModeAccordingToRules(
      choosesModeData.personData.currentTripMode,
      choosesModeData.personData,
      availableModes
    )
    nextStateData match {
      // If I am already on a tour in a vehicle, only that vehicle is available to me
      case data: ChoosesModeData
          if data.personData.currentTourPersonalVehicle.isDefined &&
            (
              currentTourMode.exists(mode => mode == CAR || mode == BIKE) ||
              currentTourMode.exists(mode => mode == DRIVE_TRANSIT || mode == BIKE_TRANSIT)
              && isLastTripWithinTour(data.personData, nextAct)
            ) =>
        self ! MobilityStatusResponse(
          Vector(beamVehicles(data.personData.currentTourPersonalVehicle.get)),
          getCurrentTriggerIdOrGenerate
        )
      // Create teleportation vehicle if we are told to use teleportation
      case data: ChoosesModeData if correctedCurrentTripMode.exists(_.isHovTeleportation) =>
        val teleportationVehicle = createSharedTeleportationVehicle(data.currentLocation)
        val vehicles = Vector(ActualVehicle(teleportationVehicle))
        self ! MobilityStatusResponse(vehicles, getCurrentTriggerIdOrGenerate)
      // Only need to get available street vehicles if our mode requires such a vehicle
      case data: ChoosesModeData if correctedCurrentTripMode.forall(Modes.isPersonalVehicleMode) =>
        implicit val executionContext: ExecutionContext = context.system.dispatcher
        correctedCurrentTripMode match {
          case Some(CAR | DRIVE_TRANSIT) =>
            requestAvailableVehicles(
              vehicleFleets,
              data.currentLocation,
              currentActivity(data.personData),
              Some(VehicleCategory.Car)
            ) pipeTo self
          case Some(BIKE | BIKE_TRANSIT) =>
            requestAvailableVehicles(
              vehicleFleets,
              data.currentLocation,
              currentActivity(data.personData),
              Some(VehicleCategory.Bike)
            ) pipeTo self
          case _ =>
            requestAvailableVehicles(
              vehicleFleets,
              data.currentLocation,
              currentActivity(data.personData)
            ) pipeTo self
        }

      // Otherwise, send empty list to self
      case _ =>
        self ! MobilityStatusResponse(Vector(), getCurrentTriggerIdOrGenerate)
    }
  }

  private def requestAvailableVehicles(
    vehicleFleets: Seq[ActorRef],
    location: SpaceTime,
    activity: Activity,
    requireVehicleCategoryAvailable: Option[VehicleCategory] = None
  ): Future[MobilityStatusResponse] = {
    implicit val executionContext: ExecutionContext = context.system.dispatcher
    Future
      .sequence(
        vehicleFleets.map(
          _ ? MobilityStatusInquiry(
            id,
            location,
            activity,
            requireVehicleCategoryAvailable,
            getCurrentTriggerIdOrGenerate
          )
        )
      )
      .map(listOfResponses =>
        MobilityStatusResponse(
          listOfResponses
            .collect { case MobilityStatusResponse(vehicles, _) =>
              vehicles
            }
            .flatten
            .toVector,
          getCurrentTriggerIdOrGenerate
        )
      )
  }

  when(ChoosingMode)(stateFunction = transform {
    case Event(MobilityStatusResponse(newlyAvailableBeamVehicles, triggerId), choosesModeData: ChoosesModeData) =>
      beamVehicles ++= newlyAvailableBeamVehicles.map(v => v.id -> v)
      val currentPersonLocation = choosesModeData.currentLocation
      val availableModes: Seq[BeamMode] = availableModesForPerson(matsimPlan.getPerson, choosesModeData.excludeModes)
      val personData = choosesModeData.personData
      val nextAct = nextActivity(personData).get
      // Make sure the current mode is allowable
      val correctedCurrentTripMode = correctCurrentTripModeAccordingToRules(
        personData.currentTripMode,
        personData,
        availableModes
      )

      val bodyStreetVehicle: StreetVehicle = createBodyStreetVehicle(currentPersonLocation)
      val departTime = _currentTick.get

      var availablePersonalStreetVehicles =
<<<<<<< HEAD
        correctedCurrentTripMode match {
=======
        correctedCurrentTourMode match {
>>>>>>> b588d57c
          case None | Some(CAR | BIKE) =>
            // In these cases, a personal vehicle will be involved, but filter out teleportation vehicles
            newlyAvailableBeamVehicles.filterNot(v => BeamVehicle.isSharedTeleportationVehicle(v.id))
          case Some(HOV2_TELEPORTATION | HOV3_TELEPORTATION) =>
            // In these cases, also include teleportation vehicles
<<<<<<< HEAD
            newlyAvailableBeamVehicles
          case Some(EMERGENCY) =>
=======
>>>>>>> b588d57c
            newlyAvailableBeamVehicles
          case Some(DRIVE_TRANSIT | BIKE_TRANSIT) =>
            if (isFirstOrLastTripWithinTour(personData, nextAct)) {
              newlyAvailableBeamVehicles
            } else {
              Vector()
            }
          case _ =>
            Vector()
        }



      def makeRequestWith(
        withTransit: Boolean,
        vehicles: Vector[StreetVehicle],
        streetVehiclesIntermodalUse: IntermodalUse = Access,
        possibleEgressVehicles: IndexedSeq[StreetVehicle] = IndexedSeq.empty
      ): Unit = {
        router ! RoutingRequest(
          currentPersonLocation.loc,
          nextAct.getCoord,
          departTime,
          withTransit,
          Some(id),
          vehicles,
          Some(attributes),
          streetVehiclesIntermodalUse,
          possibleEgressVehicles = possibleEgressVehicles,
          triggerId = getCurrentTriggerIdOrGenerate
        )
      }

      def makeRideHailRequest(): Unit = {
        val inquiry = RideHailRequest(
          RideHailInquiry,
          bodyVehiclePersonId,
          currentPersonLocation.loc,
          departTime,
          nextAct.getCoord,
          requestTime = _currentTick,
          triggerId = getCurrentTriggerIdOrGenerate,
          asPooled = true
        )
        //        println(s"requesting: ${inquiry.requestId}")
        rideHailManager ! inquiry
      }

      def makeRideHailTransitRoutingRequest(bodyStreetVehicleRequestParam: StreetVehicle): Option[Int] = {
        //TODO make ride hail wait buffer config param
        val startWithWaitBuffer = 900 + departTime
        val currentSpaceTime =
          SpaceTime(currentPersonLocation.loc, startWithWaitBuffer)
        val theRequest = RoutingRequest(
          currentSpaceTime.loc,
          nextAct.getCoord,
          startWithWaitBuffer,
          withTransit = true,
          Some(id),
          Vector(bodyStreetVehicleRequestParam, dummyRHVehicle.copy(locationUTM = currentSpaceTime)),
          streetVehiclesUseIntermodalUse = AccessAndEgress,
          triggerId = getCurrentTriggerIdOrGenerate
        )
        router ! theRequest
        Some(theRequest.requestId)
      }

      def filterStreetVehiclesForQuery(
        streetVehicles: Vector[StreetVehicle],
        byMode: BeamMode
      ): Vector[StreetVehicle] = {
        personData.currentTourPersonalVehicle match {
          case Some(personalVeh) =>
            // We already have a vehicle we're using on this tour, so filter down to that
            streetVehicles.filter(_.id == personalVeh)
          case None =>
            // Otherwise, filter by mode
            streetVehicles.filter(_.mode == byMode)
        }
      }

      val hasRideHail = availableModes.contains(RIDE_HAIL)

      var responsePlaceholders = ChoosesModeResponsePlaceholders()
      var requestId: Option[Int] = None
      // Form and send requests

      correctedCurrentTripMode match {
        case None =>
          if (hasRideHail) {
            responsePlaceholders = makeResponsePlaceholders(
              withRouting = true,
              withRideHail = true,
              withRideHailTransit = !choosesModeData.isWithinTripReplanning
            )
            makeRideHailRequest()
            if (!choosesModeData.isWithinTripReplanning) {
              requestId = makeRideHailTransitRoutingRequest(bodyStreetVehicle)
            }
          } else {
            responsePlaceholders = makeResponsePlaceholders(withRouting = true)
            requestId = None
          }
          makeRequestWith(
            withTransit = availableModes.exists(_.isTransit),
            newlyAvailableBeamVehicles.map(_.streetVehicle) :+ bodyStreetVehicle,
            possibleEgressVehicles = dummySharedVehicles
          )
        case Some(EMERGENCY) =>
          makeRequestWith(withTransit = false, Vector(bodyStreetVehicle))
          responsePlaceholders = makeResponsePlaceholders(withRouting = true)
        case Some(WALK) =>
          responsePlaceholders = makeResponsePlaceholders(withRouting = true)
          makeRequestWith(withTransit = true, Vector(bodyStreetVehicle))
        case Some(WALK_TRANSIT) =>
          responsePlaceholders = makeResponsePlaceholders(withRouting = true)
          makeRequestWith(withTransit = true, Vector(bodyStreetVehicle))
        case Some(CAV) =>
          // Request from household the trip legs to put into trip
          householdRef ! CavTripLegsRequest(bodyVehiclePersonId, currentActivity(personData))
          responsePlaceholders = makeResponsePlaceholders(withPrivateCAV = true)
        case Some(HOV2_TELEPORTATION) =>
          val vehicles = filterStreetVehiclesForQuery(newlyAvailableBeamVehicles.map(_.streetVehicle), CAR)
            .map(car_vehicle => car_vehicle.copy(mode = CAR_HOV2))
          makeRequestWith(withTransit = false, vehicles :+ bodyStreetVehicle)
          responsePlaceholders = makeResponsePlaceholders(withRouting = true)
        case Some(HOV3_TELEPORTATION) =>
          val vehicles = filterStreetVehiclesForQuery(newlyAvailableBeamVehicles.map(_.streetVehicle), CAR)
            .map(car_vehicle => car_vehicle.copy(mode = CAR_HOV3))
          makeRequestWith(withTransit = false, vehicles :+ bodyStreetVehicle)
          responsePlaceholders = makeResponsePlaceholders(withRouting = true)
        case Some(tourMode @ (CAR | BIKE)) =>
          val maybeLeg = _experiencedBeamPlan.getPlanElements
            .get(_experiencedBeamPlan.getPlanElements.indexOf(nextAct) - 1) match {
            case l: Leg => Some(l)
            case _      => None
          }
          maybeLeg.map(_.getRoute) match {
            case Some(networkRoute: NetworkRoute) =>
              val maybeVehicle =
                filterStreetVehiclesForQuery(newlyAvailableBeamVehicles.map(_.streetVehicle), tourMode).headOption
              maybeVehicle match {
                case Some(vehicle) =>
                  router ! matsimLegToEmbodyRequest(
                    networkRoute,
                    vehicle,
                    departTime,
                    tourMode,
                    beamServices,
                    choosesModeData.currentLocation.loc,
                    nextAct.getCoord,
                    triggerId
                  )
                  responsePlaceholders = makeResponsePlaceholders(withRouting = true)
                case _ =>
                  makeRequestWith(withTransit = false, Vector(bodyStreetVehicle))
                  responsePlaceholders = makeResponsePlaceholders(withRouting = true)
              }
            case _ =>
              val vehicles = filterStreetVehiclesForQuery(newlyAvailableBeamVehicles.map(_.streetVehicle), tourMode)
                .map(vehicle => {
                  vehicle.mode match {
                    case CAR => vehicle.copy(mode = tourMode)
                    case _   => vehicle
                  }
                })
              makeRequestWith(withTransit = false, vehicles :+ bodyStreetVehicle)
              responsePlaceholders = makeResponsePlaceholders(withRouting = true)
          }
        case Some(mode @ (DRIVE_TRANSIT | BIKE_TRANSIT)) =>
          val vehicleMode = Modes.getAccessVehicleMode(mode)
          val (tripIndexOfElement: Int, lastTripIndex: Int) = currentTripIndexWithinTour(personData, nextAct)
          (
            tripIndexOfElement,
            personData.currentTourPersonalVehicle
          ) match {
            case (0, _) if !choosesModeData.isWithinTripReplanning =>
              // We use our car if we are not replanning, otherwise we end up doing a walk transit (catch-all below)
              // we do not send parking inquiry here, instead we wait for drive_transit route to come back and we use
              // actual location of transit station
              makeRequestWith(
                withTransit = true,
                filterStreetVehiclesForQuery(newlyAvailableBeamVehicles.map(_.streetVehicle), vehicleMode)
                :+ bodyStreetVehicle
              )
              responsePlaceholders = makeResponsePlaceholders(withRouting = true)
            case (`lastTripIndex`, Some(currentTourPersonalVehicle)) =>
              // At the end of the tour, only drive home a vehicle that we have also taken away from there.
              makeRequestWith(
                withTransit = true,
                newlyAvailableBeamVehicles
                  .map(_.streetVehicle)
                  .filter(_.id == currentTourPersonalVehicle) :+ bodyStreetVehicle,
                streetVehiclesIntermodalUse = Egress
              )
              responsePlaceholders = makeResponsePlaceholders(withRouting = true)
            case _ =>
              // Reset available vehicles so we don't release our car that we've left during this replanning
              availablePersonalStreetVehicles = Vector()
              makeRequestWith(withTransit = true, Vector(bodyStreetVehicle))
              responsePlaceholders = makeResponsePlaceholders(withRouting = true)
          }
        case Some(RIDE_HAIL | RIDE_HAIL_POOLED) if choosesModeData.isWithinTripReplanning =>
          // Give up on all ride hail after a failure
          responsePlaceholders = makeResponsePlaceholders(withRouting = true)
          makeRequestWith(withTransit = true, Vector(bodyStreetVehicle))
        case Some(RIDE_HAIL | RIDE_HAIL_POOLED) =>
          responsePlaceholders = makeResponsePlaceholders(withRouting = true, withRideHail = true)
          makeRequestWith(withTransit = false, Vector(bodyStreetVehicle)) // We need a WALK alternative if RH fails // TODO Maybe instead of WALK, we still give them all others for choosing :: makeRequestWith(withTransit = false, Vector(availablePersonalStreetVehicles.map(_.streetVehicle).filter(c => c.mode.isRideHail || c.mode.isTransit || c.mode.isMassTransit || c.mode.isHovTeleportation).head))
          makeRideHailRequest()
        case Some(RIDE_HAIL_TRANSIT) if choosesModeData.isWithinTripReplanning =>
          // Give up on ride hail transit after a failure, too complicated, but try regular ride hail again
          responsePlaceholders = makeResponsePlaceholders(withRouting = true, withRideHail = true)
          makeRequestWith(withTransit = true, Vector(bodyStreetVehicle))
          makeRideHailRequest()
        case Some(RIDE_HAIL_TRANSIT) =>
          responsePlaceholders = makeResponsePlaceholders(withRideHailTransit = true)
          requestId = makeRideHailTransitRoutingRequest(bodyStreetVehicle)
        case Some(m) =>
          logDebug(m.toString)
      }
      val newPersonData = choosesModeData.copy(
        personData = personData.copy(currentTripMode = correctedCurrentTripMode),
        availablePersonalStreetVehicles = availablePersonalStreetVehicles,
        allAvailableStreetVehicles = newlyAvailableBeamVehicles,
        routingResponse = responsePlaceholders.routingResponse,
        rideHail2TransitRoutingResponse = responsePlaceholders.rideHail2TransitRoutingResponse,
        rideHail2TransitRoutingRequestId = requestId,
        rideHailResult = responsePlaceholders.rideHailResult,
        rideHail2TransitAccessResult = responsePlaceholders.rideHail2TransitAccessResult,
        rideHail2TransitEgressResult = responsePlaceholders.rideHail2TransitEgressResult,
        cavTripLegs = responsePlaceholders.cavTripLegs,
        routingFinished = choosesModeData.routingFinished
          || responsePlaceholders.routingResponse == RoutingResponse.dummyRoutingResponse
      )
      stay() using newPersonData
    /*
     * Receive and store data needed for choice.
     */
    case Event(
          theRouterResult @ RoutingResponse(_, requestId, _, _, _, _, _),
          choosesModeData: ChoosesModeData
        ) if choosesModeData.routingRequestToLegMap.contains(requestId) =>
      //handling router responses for shared vehicles
      val routingResponse = choosesModeData.routingResponse.get
      val tripIdentifier = choosesModeData.routingRequestToLegMap(requestId)
      val newMap = choosesModeData.routingRequestToLegMap - requestId
      val routingFinished = newMap.isEmpty
      val mayBeTripIdx: Option[Int] = routingResponse.itineraries.zipWithIndex.collectFirst {
        case (trip, i) if tripIdentifier.isAppropriateTrip(trip) => i
      }
      val maybeNewChoosesModeData =
        for {
          tripIdx <- mayBeTripIdx
          trip = routingResponse.itineraries(tripIdx)
          tripWithVehicle = theRouterResult.itineraries.find(_.legs.size == 3)
          newTrips: Seq[EmbodiedBeamTrip] =
            if (tripWithVehicle.isEmpty) {
              //need to delete this trip: not found the right way to the shared vehicle or destination
              routingResponse.itineraries.patch(tripIdx, Nil, 0)
            } else {
              //drop everything after the last transit and add the new legs on the shared vehicle
              val appendedEgressLegs = trip.legs.reverse
                .dropWhile(!_.beamLeg.mode.isTransit)
                .reverse ++ tripWithVehicle.get.legs
              val appendTrip = trip.copy(legs = appendedEgressLegs)
              routingResponse.itineraries.patch(tripIdx, Seq(appendTrip), 1)
            }
          rr = routingResponse.copy(itineraries = newTrips)
        } yield choosesModeData.copy(
          routingResponse = Some(rr),
          routingFinished = routingFinished,
          routingRequestToLegMap = newMap
        )
      val newChoosesModeData = maybeNewChoosesModeData.getOrElse(choosesModeData)

      stay() using newChoosesModeData
        .copy(
          routingResponse =
            if (routingFinished) Some(correctRoutingResponse(newChoosesModeData.routingResponse.get))
            else newChoosesModeData.routingResponse,
          routingFinished = routingFinished,
          routingRequestToLegMap = newMap
        )

    case Event(
          theRouterResult @ RoutingResponse(_, requestId, _, _, _, _, _),
          choosesModeData: ChoosesModeData
        ) if choosesModeData.rideHail2TransitRoutingRequestId.contains(requestId) =>
      theRouterResult.itineraries.view.foreach { resp =>
        resp.beamLegs.filter(_.mode == CAR).foreach { leg =>
          routeHistory.rememberRoute(leg.travelPath.linkIds, leg.startTime)
        }
      }

      val driveTransitTrip = theRouterResult.itineraries.find(_.tripClassifier == DRIVE_TRANSIT)
      // If there's a drive-transit trip AND we don't have an error RH2Tr response (due to no desire to use RH) then seek RH on access and egress
      val newPersonData =
        if (
          shouldAttemptRideHail2Transit(
            driveTransitTrip,
            choosesModeData.rideHail2TransitAccessResult
          )
        ) {
          val accessSegment =
            driveTransitTrip.get.legs.view
              .takeWhile(!_.beamLeg.mode.isMassTransit)
              .map(_.beamLeg)
          val egressSegment =
            driveTransitTrip.get.legs.view.reverse.takeWhile(!_.beamLeg.mode.isTransit).reverse.map(_.beamLeg)
          val accessId =
            if (accessSegment.map(_.travelPath.distanceInM).sum > 0) {
              makeRideHailRequestFromBeamLeg(accessSegment)
            } else {
              None
            }
          val egressId =
            if (egressSegment.map(_.travelPath.distanceInM).sum > 0) {
              makeRideHailRequestFromBeamLeg(egressSegment.toVector)
            } else {
              None
            }
          choosesModeData.copy(
            rideHail2TransitRoutingResponse = Some(driveTransitTrip.get),
            rideHail2TransitAccessInquiryId = accessId,
            rideHail2TransitEgressInquiryId = egressId,
            rideHail2TransitAccessResult = if (accessId.isEmpty) {
              Some(RideHailResponse.dummyWithError(RideHailNotRequestedError))
            } else {
              None
            },
            rideHail2TransitEgressResult = if (egressId.isEmpty) {
              Some(RideHailResponse.dummyWithError(RideHailNotRequestedError))
            } else {
              None
            }
          )
        } else {
          choosesModeData.copy(
            rideHail2TransitRoutingResponse = Some(EmbodiedBeamTrip.empty),
            rideHail2TransitAccessResult = Some(RideHailResponse.dummyWithError(RideHailNotRequestedError)),
            rideHail2TransitEgressResult = Some(RideHailResponse.dummyWithError(RideHailNotRequestedError))
          )
        }
      stay() using newPersonData

    case Event(response: RoutingResponse, choosesModeData: ChoosesModeData) =>
      response.itineraries.view.foreach { resp =>
        resp.beamLegs.filter(_.mode == CAR).foreach { leg =>
          routeHistory.rememberRoute(leg.travelPath.linkIds, leg.startTime)
        }
      }
      val thereAreTeleportationItineraries = response.itineraries.foldLeft(false) { (thereAreTeleportations, trip) =>
        val thereAreTeleportationVehicles = trip.legs.foldLeft(false) { (accum, leg) =>
          accum || BeamVehicle.isSharedTeleportationVehicle(leg.beamVehicleId)
        }
        thereAreTeleportations || thereAreTeleportationVehicles
      }
      val newParkingRequestIds = if (thereAreTeleportationItineraries) {
        choosesModeData.parkingRequestIds
      } else {
        val parkingRequestIds: Seq[(Int, VehicleOnTrip)] = makeParkingInquiries(choosesModeData, response.itineraries)
        choosesModeData.parkingRequestIds ++ parkingRequestIds
      }

      val dummyVehiclesPresented = makeVehicleRequestsForDummySharedVehicles(response.itineraries)
      val newData = if (dummyVehiclesPresented) {
        choosesModeData.copy(
          routingResponse = Some(response),
          parkingRequestIds = newParkingRequestIds
        )
      } else {
        choosesModeData.copy(
          routingResponse = Some(correctRoutingResponse(response)),
          parkingRequestIds = newParkingRequestIds,
          routingFinished = true
        )
      }
      stay() using newData

    case Event(theRideHailResult: RideHailResponse, choosesModeData: ChoosesModeData) =>
      //      println(s"receiving response: ${theRideHailResult}")
      val newPersonData = Some(theRideHailResult.request.requestId) match {
        case choosesModeData.rideHail2TransitAccessInquiryId =>
          choosesModeData.copy(rideHail2TransitAccessResult = Some(theRideHailResult))
        case choosesModeData.rideHail2TransitEgressInquiryId =>
          choosesModeData.copy(rideHail2TransitEgressResult = Some(theRideHailResult))
        case _ =>
          choosesModeData.copy(rideHailResult = Some(theRideHailResult))
      }
      stay() using newPersonData
    case Event(parkingInquiryResponse: ParkingInquiryResponse, choosesModeData: ChoosesModeData) =>
      val newPersonData = choosesModeData.copy(
        parkingResponses = choosesModeData.parkingResponses +
          (choosesModeData.parkingRequestIds(parkingInquiryResponse.requestId) -> parkingInquiryResponse)
      )
      stay using newPersonData
    case Event(cavTripLegsResponse: CavTripLegsResponse, choosesModeData: ChoosesModeData) =>
      stay using choosesModeData.copy(cavTripLegs = Some(cavTripLegsResponse))
    //handling response with the shared vehicle nearby the egress legs
    case Event(mobStatuses: MobilityStatusWithLegs, choosesModeData: ChoosesModeData) =>
      val mobilityStatuses = mobStatuses.responses.map { case (trip, leg, response) =>
        (trip, leg, response.streetVehicle.collect { case token: Token => token })
      }
      val tripsToDelete = mobilityStatuses.collect { case (trip, _, tokens) if tokens.isEmpty => trip }.toSet
      val tripsToModify = mobilityStatuses.collect { case (trip, _, tokens) if tokens.nonEmpty => trip }.toSet
      val legMap = mobilityStatuses
        .filter { case (trip, _, _) => tripsToModify.contains(trip) }
        .map { case (_, leg, response) => leg -> response }
        .toMap

      val rr = choosesModeData.routingResponse.get
      val newTrips = rr.itineraries
        .filterNot(tripsToDelete.contains)
        .map {
          case trip if tripsToModify.contains(trip) =>
            //find nearest provided vehicle for each leg
            val legVehicles: Map[EmbodiedBeamLeg, Token] = trip.legs.collect {
              case leg if legMap.contains(leg) =>
                val nearestVehicle = legMap(leg)
                  .minBy(token =>
                    geo.distUTMInMeters(
                      geo.wgs2Utm(leg.beamLeg.travelPath.startPoint.loc),
                      token.streetVehicle.locationUTM.loc
                    )
                  )
                leg -> nearestVehicle
            }.toMap
            //replace the dummy vehicle with the provided token for each leg
            val newLegs = trip.legs.map {
              case leg if legVehicles.contains(leg) =>
                val token = legVehicles(leg)
                leg.copy(beamVehicleId = token.id)
              case leg => leg
            }
            beamVehicles ++= legVehicles.values.map(token => token.id -> token)
            trip.copy(legs = newLegs)
          case trip => trip
        }
      //issue routing request for egress legs:
      // final transit stop -> destination
      val routingRequestMap = generateRoutingRequestsForEgress(newTrips)
      routingRequestMap.keys.foreach(routingRequest => router ! routingRequest)
      val newRoutingResponse = rr.copy(itineraries = newTrips)
      //issue parking request for the shared vehicle
      val parkingRequestIds = makeParkingInquiries(choosesModeData, newTrips)
      //correct routing response if routing is finished (no appropriate vehicles available)
      stay using choosesModeData
        .copy(
          routingResponse =
            Some(if (routingRequestMap.isEmpty) correctRoutingResponse(newRoutingResponse) else newRoutingResponse),
          parkingRequestIds = choosesModeData.parkingRequestIds ++ parkingRequestIds,
          routingFinished = routingRequestMap.isEmpty,
          routingRequestToLegMap = routingRequestMap.map { case (request, tripMode) =>
            request.requestId -> tripMode
          }
        )
  } using completeChoiceIfReady)

  private def correctCurrentTripModeAccordingToRules(
    currentTripMode: Option[BeamMode],
    personData: BasePersonData,
    availableModes: Seq[BeamMode]
  ): Option[BeamMode] = {
    val replanningIsAvailable =
      personData.numberOfReplanningAttempts < beamServices.beamConfig.beam.agentsim.agents.modalBehaviors.maximumNumberOfReplanningAttempts
    currentTripMode match {
      case Some(mode @ (HOV2_TELEPORTATION | HOV3_TELEPORTATION))
          if availableModes.contains(CAR) && replanningIsAvailable =>
        Some(mode)
      case Some(mode) if availableModes.contains(mode) && replanningIsAvailable => Some(mode)
      case Some(mode) if availableModes.contains(mode)                          => Some(WALK)
      case None if !replanningIsAvailable                                       => Some(WALK)
      case _                                                                    => None
    }
  }

  private def makeParkingInquiries(
    choosesModeData: ChoosesModeData,
    itineraries: Seq[EmbodiedBeamTrip]
  ): Seq[(Int, VehicleOnTrip)] = {

    val parkingLegs: Seq[(TripIdentifier, EmbodiedBeamLeg)] = itineraries
      .flatMap { trip =>
        trip.legs
          .filter(leg => legVehicleHasParkingBehavior(leg) && !isLegOnDummySharedVehicle(leg))
          .map(TripIdentifier(trip) -> _)
      }

    val alreadyRequested = choosesModeData.parkingRequestIds.map { case (_, vehicleOnTrip) => vehicleOnTrip }.toSet

    val nextAct = nextActivity(choosesModeData.personData).get
    val (_, parkingInquiries) =
      parkingLegs.foldLeft((alreadyRequested, Seq.empty[(VehicleOnTrip, ParkingInquiry)])) {
        case ((requested, seq), (tripIdentifier, leg)) =>
          val vehicleOnTrip = VehicleOnTrip(leg.beamVehicleId, tripIdentifier)
          if (requested.contains(vehicleOnTrip)) {
            (requested, seq)
          } else {
            val veh = beamVehicles(leg.beamVehicleId).vehicle
            (
              requested + vehicleOnTrip,
              seq :+ (vehicleOnTrip -> ParkingInquiry.init(
                SpaceTime(geo.wgs2Utm(leg.beamLeg.travelPath.endPoint.loc), leg.beamLeg.endTime),
                nextAct.getType,
                VehicleManager.getReservedFor(veh.vehicleManagerId.get).get,
                Some(veh),
                None,
                Some(this.id),
                attributes.valueOfTime,
                getActivityEndTime(nextAct, beamServices) - leg.beamLeg.endTime,
                reserveStall = false,
                triggerId = getCurrentTriggerIdOrGenerate
              ))
            )
          }
      }

    parkingInquiries.map { case (vehicleOnTrip, inquiry) =>
      park(inquiry)
      inquiry.requestId -> vehicleOnTrip
    }
  }

  private def generateRoutingRequestsForEgress(
    newTrips: Seq[EmbodiedBeamTrip]
  ): Map[RoutingRequest, TripIdentifier] = {

    //we saving in the map (routing request for egress part -> trip identifier)
    newTrips.foldLeft(Map.empty[RoutingRequest, TripIdentifier]) { case (tripMap, trip) =>
      val transitAndDriveLeg: Option[(EmbodiedBeamLeg, EmbodiedBeamLeg)] = trip.legs.zip(trip.legs.tail).find {
        case (leg, nextLeg) if leg.beamLeg.mode.isTransit && isDriveVehicleLeg(nextLeg) =>
          val vehicleLocation = beamVehicles(nextLeg.beamVehicleId).streetVehicle.locationUTM.loc
          val walkDistance = geo.distUTMInMeters(geo.wgs2Utm(leg.beamLeg.travelPath.endPoint.loc), vehicleLocation)
          walkDistance > beamServices.beamConfig.beam.agentsim.thresholdForWalkingInMeters // TODO I think this should be less than the thresholdForWalkingInMeters?
        case _ => false
      }
      transitAndDriveLeg match {
        case Some((transitLeg, sharedVehicleLeg)) =>
          //the router should return a walk leg to the vehicle, vehicle leg and a walk leg to the destination
          val bodyLocationAfterTransit = geo.wgs2Utm(transitLeg.beamLeg.travelPath.endPoint)
          val bodyVehicle = createBodyStreetVehicle(bodyLocationAfterTransit)
          val finalDestination = geo.wgs2Utm(trip.legs.last.beamLeg.travelPath.endPoint.loc)
          val egressRequest = RoutingRequest(
            bodyLocationAfterTransit.loc,
            finalDestination,
            bodyLocationAfterTransit.time,
            withTransit = false,
            Some(id),
            IndexedSeq(bodyVehicle, beamVehicles(sharedVehicleLeg.beamVehicleId).streetVehicle),
            Some(attributes),
            triggerId = getCurrentTriggerIdOrGenerate
          )
          tripMap + (egressRequest -> TripIdentifier(trip))
        case None =>
          tripMap
      }
    }
  }

  private def createBodyStreetVehicle(locationUTM: SpaceTime): StreetVehicle = {
    StreetVehicle(
      body.id,
      body.beamVehicleType.id,
      locationUTM,
      WALK,
      asDriver = true,
      needsToCalculateCost = false
    )
  }

  private def correctRoutingResponse(response: RoutingResponse) = {
    val theRouterResult = response.copy(itineraries = response.itineraries.map { it =>
      it.copy(
        it.legs.flatMap(embodiedLeg =>
          if (legVehicleHasParkingBehavior(embodiedLeg))
            EmbodiedBeamLeg.splitLegForParking(embodiedLeg, beamServices, transportNetwork)
          else Vector(embodiedLeg)
        )
      )
    })
    val correctedItins = theRouterResult.itineraries
      .map { trip =>
        if (trip.legs.head.beamLeg.mode != WALK) {
          val startLeg =
            dummyWalkLeg(  // TODO understand this dummy WalkLeg -- now it's for the access and egress of car trips
              trip.legs.head.beamLeg.startTime,
              trip.legs.head.beamLeg.travelPath.startPoint.loc,
              unbecomeDriverOnCompletion = false
            )
          trip.copy(legs = startLeg +: trip.legs)
        } else trip
      }
      .map { trip =>
        if (trip.legs.last.beamLeg.mode != WALK) {
          val endLeg =
            dummyWalkLeg(
              trip.legs.last.beamLeg.endTime,
              trip.legs.last.beamLeg.travelPath.endPoint.loc,
              unbecomeDriverOnCompletion = true
            )
          trip.copy(legs = trip.legs :+ endLeg)
        } else trip
      }
    val responseCopy = theRouterResult.copy(itineraries = correctedItins)
    responseCopy
  }

  private def legVehicleHasParkingBehavior(embodiedLeg: EmbodiedBeamLeg): Boolean = {
    /* we need to park cars and any shared vehicles */
    /* teleportation vehicles are not actual vehicles, so, they do not require parking */
    val isTeleportationVehicle = BeamVehicle.isSharedTeleportationVehicle(embodiedLeg.beamVehicleId)
    val isRealCar = embodiedLeg.beamLeg.mode == CAR && dummyRHVehicle.id != embodiedLeg.beamVehicleId
    !isTeleportationVehicle && (
      isRealCar
      || (embodiedLeg.beamLeg.mode == BIKE && beamVehicles.get(embodiedLeg.beamVehicleId).forall(_.isInstanceOf[Token]))
    )
  }

  private def dummyWalkLeg(time: Int, location: Location, unbecomeDriverOnCompletion: Boolean) = {
    EmbodiedBeamLeg(
      BeamLeg.dummyLeg(time, location),
      body.id,
      body.beamVehicleType.id,
      asDriver = true,
      0,
      unbecomeDriverOnCompletion = unbecomeDriverOnCompletion
    )
  }

  private def isDriveVehicleLeg(leg: EmbodiedBeamLeg) = {
    leg.asDriver && leg.beamLeg.mode != BeamMode.WALK
  }

  def isRideHailToTransitResponse(response: RoutingResponse): Boolean = {
    response.itineraries.exists(_.vehiclesInTrip.contains(dummyRHVehicle.id))
  }

  def shouldAttemptRideHail2Transit(
    driveTransitTrip: Option[EmbodiedBeamTrip],
    rideHail2TransitResult: Option[RideHailResponse]
  ): Boolean = {
    driveTransitTrip.isDefined && driveTransitTrip.get.legs
      .exists(leg => beamScenario.rideHailTransitModes.contains(leg.beamLeg.mode)) &&
    rideHail2TransitResult.getOrElse(RideHailResponse.DUMMY).error.isEmpty
  }

  def makeRideHailRequestFromBeamLeg(legs: Seq[BeamLeg]): Option[Int] = {
    val inquiry = RideHailRequest(
      RideHailInquiry,
      bodyVehiclePersonId,
      beamServices.geo.wgs2Utm(legs.head.travelPath.startPoint.loc),
      legs.head.startTime,
      beamServices.geo.wgs2Utm(legs.last.travelPath.endPoint.loc),
      requestTime = _currentTick,
      triggerId = getCurrentTriggerIdOrGenerate
    )
    //    println(s"requesting: ${inquiry.requestId}")
    rideHailManager ! inquiry
    Some(inquiry.requestId)
  }

  private def makeVehicleRequestsForDummySharedVehicles(trips: Seq[EmbodiedBeamTrip]): Boolean = {
    implicit val executionContext: ExecutionContext = context.system.dispatcher
    //get all the shared vehicles to request tokens for them
    val tripLegPairs = trips.flatMap(trip =>
      trip.legs
        .filter(legs => isLegOnDummySharedVehicle(legs))
        .map(leg => (trip, leg))
    )
    if (tripLegPairs.nonEmpty) {
      Future
        .sequence(
          tripLegPairs.collect { case (trip, leg) =>
            requestAvailableVehicles(sharedVehicleFleets, geo.wgs2Utm(leg.beamLeg.travelPath.startPoint), null)
              .map((trip, leg, _))
          }
        )
        .map { responses: Seq[(EmbodiedBeamTrip, EmbodiedBeamLeg, MobilityStatusResponse)] =>
          MobilityStatusWithLegs(responses)
        } pipeTo self
      true
    } else {
      false
    }
  }

  private def isLegOnDummySharedVehicle(beamLeg: EmbodiedBeamLeg): Boolean = {
    isDummySharedVehicle(beamLeg.beamVehicleId)
  }

  private def isDummySharedVehicle(beamVehicleId: Id[BeamVehicle]): Boolean =
    dummySharedVehicles.exists(_.id == beamVehicleId)

  case object FinishingModeChoice extends BeamAgentState

  def createRideHail2TransitItin(
    rideHail2TransitAccessResult: RideHailResponse,
    rideHail2TransitEgressResult: RideHailResponse,
    driveTransitTrip: EmbodiedBeamTrip
  ): Option[EmbodiedBeamTrip] = {
    if (rideHail2TransitAccessResult.error.isEmpty) {
      val tncAccessLeg: Vector[EmbodiedBeamLeg] =
        rideHail2TransitAccessResult.travelProposal.get.toEmbodiedBeamLegsForCustomer(bodyVehiclePersonId)
      // Replacing drive access leg with TNC changes the travel time.
      val timeToCustomer = rideHail2TransitAccessResult.travelProposal.get.passengerSchedule
        .legsBeforePassengerBoards(bodyVehiclePersonId)
        .map(_.duration)
        .sum
      val extraWaitTimeBuffer = driveTransitTrip.legs.head.beamLeg.endTime - _currentTick.get -
        tncAccessLeg.last.beamLeg.duration - timeToCustomer
      if (extraWaitTimeBuffer < 300) {
        // We filter out all options that don't allow at least 5 minutes of time for unexpected waiting
        None
      } else {
        // Travel time usually decreases, adjust for this but add a buffer to the wait time to account for uncertainty in actual wait time
        val startTimeAdjustment =
          driveTransitTrip.legs.head.beamLeg.endTime - tncAccessLeg.last.beamLeg.duration - timeToCustomer
        val startTimeBufferForWaiting = math.min(
          extraWaitTimeBuffer,
          math.max(300.0, timeToCustomer.toDouble * 1.5)
        ) // tncAccessLeg.head.beamLeg.startTime - _currentTick.get.longValue()
        val accessAndTransit = tncAccessLeg.map(leg =>
          leg.copy(
            leg.beamLeg
              .updateStartTime(startTimeAdjustment - startTimeBufferForWaiting.intValue())
          )
        ) ++ driveTransitTrip.legs.tail
        val fullTrip = if (rideHail2TransitEgressResult.error.isEmpty) {
          accessAndTransit.dropRight(2) ++ rideHail2TransitEgressResult.travelProposal.get
            .toEmbodiedBeamLegsForCustomer(bodyVehiclePersonId)
        } else {
          accessAndTransit.dropRight(1)
        }
        Some(
          EmbodiedBeamTrip(
            EmbodiedBeamLeg.dummyLegAt(
              start = fullTrip.head.beamLeg.startTime,
              vehicleId = body.id,
              isLastLeg = false,
              location = fullTrip.head.beamLeg.travelPath.startPoint.loc,
              mode = WALK,
              vehicleTypeId = body.beamVehicleType.id
            ) +:
            fullTrip :+
            EmbodiedBeamLeg.dummyLegAt(
              start = fullTrip.last.beamLeg.endTime,
              vehicleId = body.id,
              isLastLeg = true,
              location = fullTrip.last.beamLeg.travelPath.endPoint.loc,
              mode = WALK,
              vehicleTypeId = body.beamVehicleType.id
            )
          )
        )
      }
    } else {
      None
    }
  }

  def addParkingCostToItins(
    itineraries: Seq[EmbodiedBeamTrip],
    parkingResponses: Map[VehicleOnTrip, ParkingInquiryResponse]
  ): Seq[EmbodiedBeamTrip] = {
    itineraries.map { itin =>
      itin.tripClassifier match {
        case mode if Modes.isPersonalVehicleMode(mode) =>
          // find parking legs (the subsequent leg of the same vehicle)
          val parkingLegs = itin.legs.zip(itin.legs.tail).collect {
            case (leg1, leg2) if leg1.beamVehicleId == leg2.beamVehicleId && legVehicleHasParkingBehavior(leg2) => leg2
          }
          val walkLegsAfterParkingWithParkingResponses = itin.legs
            .zip(itin.legs.tail)
            .collect {
              case (leg1, leg2) if parkingLegs.contains(leg1) && leg2.beamLeg.mode == BeamMode.WALK =>
                leg2 -> parkingResponses(VehicleOnTrip(leg1.beamVehicleId, TripIdentifier(itin)))
            }
            .toMap
          val newLegs = itin.legs.map { leg =>
            if (parkingLegs.contains(leg)) {
              leg.copy(
                cost = leg.cost + parkingResponses(
                  VehicleOnTrip(leg.beamVehicleId, TripIdentifier(itin))
                ).stall.costInDollars
              )
            } else if (walkLegsAfterParkingWithParkingResponses.contains(leg)) {
              val dist = geo.distUTMInMeters(
                geo.wgs2Utm(leg.beamLeg.travelPath.endPoint.loc),
                walkLegsAfterParkingWithParkingResponses(leg).stall.locationUTM
              )
              val travelTime: Int = (dist / ZonalParkingManager.AveragePersonWalkingSpeed).toInt
              leg.copy(beamLeg = leg.beamLeg.scaleToNewDuration(travelTime))
            } else {
              leg
            }
          }
          itin.copy(legs = newLegs)
        case _ =>
          itin
      }
    }
  }

  def mustBeDrivenHome(vehicle: VehicleOrToken): Boolean = {
    vehicle match {
      case ActualVehicle(beamVehicle) =>
        beamVehicle.isMustBeDrivenHome
      case _: Token =>
        false // is not a household vehicle
    }
  }

  def completeChoiceIfReady: PartialFunction[State, State] = {
    case FSM.State(
          _,
          choosesModeData @ ChoosesModeData(
            personData,
            _,
            None,
            Some(routingResponse),
            parkingResponses,
            parkingResponseIds,
            Some(rideHailResult),
            Some(rideHail2TransitRoutingResponse),
            _,
            Some(rideHail2TransitAccessResult),
            _,
            Some(rideHail2TransitEgressResult),
            _,
            _,
            _,
            _,
            _,
            Some(cavTripLegs),
            _,
            _,
            true,
            _
          ),
          _,
          _,
          _
        )
        if parkingResponses.size >= parkingResponseIds.size
          && allRequiredParkingResponsesReceived(routingResponse, parkingResponses) =>
      val currentPersonLocation = choosesModeData.currentLocation
      val nextAct = nextActivity(choosesModeData.personData).get
      val rideHail2TransitIinerary = createRideHail2TransitItin(
        rideHail2TransitAccessResult,
        rideHail2TransitEgressResult,
        rideHail2TransitRoutingResponse
      )
      val rideHailItinerary = rideHailResult.travelProposal match {
        case Some(travelProposal)
            if travelProposal.timeToCustomer(
              bodyVehiclePersonId
            ) <= beamScenario.beamConfig.beam.agentsim.agents.rideHail.allocationManager.maxWaitingTimeInSec =>
          val origLegs = travelProposal.toEmbodiedBeamLegsForCustomer(bodyVehiclePersonId)
          (travelProposal.poolingInfo match {
            case Some(poolingInfo) if !choosesModeData.personData.currentTripMode.contains(RIDE_HAIL) =>
              val pooledLegs = origLegs.map { origLeg =>
                origLeg.copy(
                  cost = origLeg.cost * poolingInfo.costFactor,
                  isPooledTrip = origLeg.isRideHail,
                  beamLeg = origLeg.beamLeg.scaleLegDuration(poolingInfo.timeFactor)
                )
              }
              Vector(origLegs, EmbodiedBeamLeg.makeLegsConsistent(pooledLegs))
            case _ =>
              Vector(origLegs)
          }).map { partialItin =>
            EmbodiedBeamTrip(
              EmbodiedBeamLeg.dummyLegAt(
                start = _currentTick.get,
                vehicleId = body.id,
                isLastLeg = false,
                location = partialItin.head.beamLeg.travelPath.startPoint.loc,
                mode = WALK,
                vehicleTypeId = body.beamVehicleType.id
              ) +:
              partialItin :+
              EmbodiedBeamLeg.dummyLegAt(
                start = partialItin.last.beamLeg.endTime,
                vehicleId = body.id,
                isLastLeg = true,
                location = partialItin.last.beamLeg.travelPath.endPoint.loc,
                mode = WALK,
                vehicleTypeId = body.beamVehicleType.id
              )
            )
          }
        case _ =>
          Vector()
      }
      val combinedItinerariesForChoice = rideHailItinerary ++ addParkingCostToItins(
        routingResponse.itineraries,
        parkingResponses
      ) ++ rideHail2TransitIinerary.toVector

      def isAvailable(mode: BeamMode): Boolean = combinedItinerariesForChoice.exists(_.tripClassifier == mode)

      choosesModeData.personData.currentTripMode match {
        case Some(expectedMode) if expectedMode.isTransit && !isAvailable(expectedMode) =>
          eventsManager.processEvent(
            createFailedTransitODSkimmerEvent(currentPersonLocation.loc, nextAct.getCoord, expectedMode)
          )
        case _ =>
      }

      val availableModesForTrips: Seq[BeamMode] =
        availableModesForPerson(matsimPlan.getPerson, choosesModeData.excludeModes)

      val filteredItinerariesForChoice = (choosesModeData.personData.currentTripMode match {
        case Some(mode) if mode == DRIVE_TRANSIT || mode == BIKE_TRANSIT =>
          (isFirstOrLastTripWithinTour(personData, nextAct), personData.hasDeparted) match {
            case (true, false) =>
              combinedItinerariesForChoice.filter(_.tripClassifier == mode)
            case _ =>
              combinedItinerariesForChoice.filter(trip =>
                trip.tripClassifier == WALK_TRANSIT || trip.tripClassifier == RIDE_HAIL_TRANSIT
              )
          }
        case Some(mode) if mode == WALK_TRANSIT || mode == RIDE_HAIL_TRANSIT =>
          combinedItinerariesForChoice.filter(trip =>
            trip.tripClassifier == WALK_TRANSIT || trip.tripClassifier == RIDE_HAIL_TRANSIT
          )
        case Some(HOV2_TELEPORTATION) =>
          combinedItinerariesForChoice.filter(_.tripClassifier == HOV2_TELEPORTATION)
        case Some(HOV3_TELEPORTATION) =>
          combinedItinerariesForChoice.filter(_.tripClassifier == HOV3_TELEPORTATION)
        case Some(EMERGENCY) =>
          combinedItinerariesForChoice.filter(_.tripClassifier == EMERGENCY)
        case Some(WALK) =>
          combinedItinerariesForChoice.filter(_.tripClassifier == WALK)

        case Some(mode) =>
          combinedItinerariesForChoice.filter(_.tripClassifier == mode)
        case _ =>
          combinedItinerariesForChoice
//  }).filter(itin => availableModesForTrips.contains(itin.tripClassifier))
  }).filter(itin => availableModesForTrips.contains(itin.tripClassifier) & !itin.legs.view.filter(_.beamLeg.mode == WALK)
    .exists(leg => leg.beamLeg.travelPath.distanceInM > 4828.03))


      val attributesOfIndividual =
        matsimPlan.getPerson.getCustomAttributes
          .get("beam-attributes")
          .asInstanceOf[AttributesOfIndividual]
      val availableAlts = Some(filteredItinerariesForChoice.map(_.tripClassifier).mkString(":"))

      def gotoFinishingModeChoice(chosenTrip: EmbodiedBeamTrip) = {
        goto(FinishingModeChoice) using choosesModeData.copy(
          pendingChosenTrip = Some(chosenTrip),
          availableAlternatives = availableAlts
        )
      }

      modeChoiceCalculator(
        filteredItinerariesForChoice,
        attributesOfIndividual,
        nextActivity(choosesModeData.personData),
        Some(matsimPlan.getPerson)
      ) match {
        case Some(chosenTrip) =>
          gotoFinishingModeChoice(chosenTrip)
        case None =>
          choosesModeData.personData.currentTripMode match {
            case Some(CAV) =>
              // Special case, if you are using household CAV, no choice was necessary you just use this mode
              // Construct the embodied trip to allow for processing by FinishingModeChoice and scoring
              if (cavTripLegs.legs.nonEmpty) {
                val walk1 = EmbodiedBeamLeg.dummyLegAt(
                  _currentTick.get,
                  body.id,
                  isLastLeg = false,
                  cavTripLegs.legs.head.beamLeg.travelPath.startPoint.loc,
                  WALK,
                  body.beamVehicleType.id
                )
                val walk2 = EmbodiedBeamLeg.dummyLegAt(
                  _currentTick.get + cavTripLegs.legs.map(_.beamLeg.duration).sum,
                  body.id,
                  isLastLeg = true,
                  cavTripLegs.legs.last.beamLeg.travelPath.endPoint.loc,
                  WALK,
                  body.beamVehicleType.id
                )
                val cavTrip = EmbodiedBeamTrip(walk1 +: cavTripLegs.legs.toVector :+ walk2)
                gotoFinishingModeChoice(cavTrip)
              } else {
                val bushwhackingTrip = RoutingWorker.createBushwackingTrip(
                  choosesModeData.currentLocation.loc,
                  nextActivity(choosesModeData.personData).get.getCoord,
                  _currentTick.get,
                  body.toStreetVehicle,
                  geo
                )
                gotoFinishingModeChoice(bushwhackingTrip)
              }
            case Some(_) =>
              val correctedTripMode = correctCurrentTripModeAccordingToRules(None, personData, availableModesForTrips)
              if (correctedTripMode != personData.currentTripMode) {
                //give another chance to make a choice without predefined mode
                gotoChoosingModeWithoutPredefinedMode(choosesModeData)
              } else {
                val expensiveEmergencyTrip = createExpensiveEmergencyTrip(currentPersonLocation, nextAct, routingResponse)
                gotoFinishingModeChoice(expensiveEmergencyTrip)
              }
            case _ =>
              // Bad things happen but we want them to continue their day, so we signal to downstream that trip should be made to be expensive
              val expensiveEmergencyTrip = createExpensiveEmergencyTrip(currentPersonLocation, nextAct, routingResponse)
              gotoFinishingModeChoice(expensiveEmergencyTrip)
          }
      }
  }

  private def createExpensiveEmergencyTrip(
    currentPersonLocation: SpaceTime,
    nextAct: Activity,
    routingResponse: RoutingResponse
  ) = {
    val originalEmergencyTripLeg =
      routingResponse.itineraries.find(_.tripClassifier == EMERGENCY) match {
        case Some(originalEmergencyTrip) =>
          originalEmergencyTrip.legs.head
        case None =>
          RoutingWorker
            .createBushwackingTrip(
              currentPersonLocation.loc,
              nextAct.getCoord,
              _currentTick.get,
              body.toStreetVehicle,
              beamServices.geo
            )
            .legs
            .head
      }
    val expensiveEmergencyTrip = EmbodiedBeamTrip(
      Vector(originalEmergencyTripLeg.copy(replanningPenalty = 10.0))
    )
    expensiveEmergencyTrip
  }

  private def gotoChoosingModeWithoutPredefinedMode(choosesModeData: ChoosesModeData) = {
    goto(ChoosingMode) using choosesModeData.copy(
      personData = choosesModeData.personData.copy(currentTripMode = None),
      currentLocation = choosesModeData.currentLocation,
      excludeModes = choosesModeData.excludeModes
    )
  }

  private def createFailedTransitODSkimmerEvent(
    originLocation: Location,
    destinationLocation: Location,
    mode: BeamMode
  ): ODSkimmerFailedTripEvent = {
    val skim: ODSkimmer.Skim = ODSkims.getSkimDefaultValue(
      beamServices.beamConfig,
      mode,
      originLocation,
      destinationLocation,
      beamScenario.vehicleTypes(dummyRHVehicle.vehicleTypeId),
      0
    )

    val origTazId = beamScenario.tazTreeMap
      .getTAZ(originLocation.getX, originLocation.getY)
      .tazId
    val destTazId = beamScenario.tazTreeMap
      .getTAZ(destinationLocation.getX, destinationLocation.getY)
      .tazId
    ODSkimmerFailedTripEvent(
      origin = origTazId.toString,
      destination = destTazId.toString,
      eventTime = _currentTick.get,
      mode = mode,
      skim,
      beamServices.matsimServices.getIterationNumber,
      skimName = beamServices.beamConfig.beam.router.skim.origin_destination_skimmer.name
    )
  }

  private def allRequiredParkingResponsesReceived(
    routingResponse: RoutingResponse,
    parkingResponses: Map[VehicleOnTrip, ParkingInquiryResponse]
  ): Boolean = {
    val actualVehiclesToBeParked: Seq[VehicleOnTrip] = routingResponse.itineraries
      .flatMap { trip =>
        trip.legs
          .filter(leg => legVehicleHasParkingBehavior(leg))
          .map(leg => VehicleOnTrip(leg.beamVehicleId, TripIdentifier(trip)))
      }

    actualVehiclesToBeParked.forall(parkingResponses.contains)
  }

  when(FinishingModeChoice, stateTimeout = Duration.Zero) { case Event(StateTimeout, data: ChoosesModeData) =>
    val pendingTrip = data.pendingChosenTrip.get
    val (tick, triggerId) = releaseTickAndTriggerId()
    val chosenTrip =
      if (
        pendingTrip.tripClassifier.isTransit
        && pendingTrip.legs.head.beamLeg.startTime > tick
      ) {
        //we need to start trip as soon as our activity finishes (current tick) in order to
        //correctly show waiting time for the transit in the OD skims
        val activityEndTime = currentActivity(data.personData).getEndTime
        val legStartTime = Math.max(tick, activityEndTime)
        pendingTrip.updatePersonalLegsStartTime(legStartTime.toInt)
      } else {
        pendingTrip
      }

    // Write start and end links of chosen route into Activities.
    // We don't check yet whether the incoming and outgoing routes agree on the link an Activity is on.
    // Our aim should be that every transition from a link to another link be accounted for.
    val headOpt = chosenTrip.legs.headOption
      .flatMap(_.beamLeg.travelPath.linkIds.headOption)
    val lastOpt = chosenTrip.legs.lastOption
      .flatMap(_.beamLeg.travelPath.linkIds.lastOption)
    if (headOpt.isDefined && lastOpt.isDefined) {
      _experiencedBeamPlan
        .activities(data.personData.currentActivityIndex)
        .setLinkId(Id.createLinkId(headOpt.get))
      _experiencedBeamPlan
        .activities(data.personData.currentActivityIndex + 1)
        .setLinkId(Id.createLinkId(lastOpt.get))
    } else {
      val origin = beamServices.geo.utm2Wgs(
        _experiencedBeamPlan
          .activities(data.personData.currentActivityIndex)
          .getCoord
      )
      val destination = beamServices.geo.utm2Wgs(
        _experiencedBeamPlan
          .activities(data.personData.currentActivityIndex + 1)
          .getCoord
      )
      val linkRadiusMeters = beamScenario.beamConfig.beam.routing.r5.linkRadiusMeters
      _experiencedBeamPlan
        .activities(data.personData.currentActivityIndex)
        .setLinkId(
          Id.createLinkId(
            beamServices.geo.getNearestR5Edge(transportNetwork.streetLayer, origin, linkRadiusMeters)
          )
        )
      _experiencedBeamPlan
        .activities(data.personData.currentActivityIndex + 1)
        .setLinkId(
          Id.createLinkId(
            beamServices.geo.getNearestR5Edge(transportNetwork.streetLayer, destination, linkRadiusMeters)
          )
        )
    }

    val tripId = Option(
      _experiencedBeamPlan.activities(data.personData.currentActivityIndex).getAttributes.getAttribute("trip_id")
    ).getOrElse("").toString

    val nextAct = nextActivity(data.personData).get
    val currentTour = _experiencedBeamPlan.getTourContaining(nextAct)
    val currentTrip = _experiencedBeamPlan.getTripContaining(nextAct)
    val tripStrategy = ModeChoiceStrategy(Some(chosenTrip.tripClassifier))
    val currentTourStrategy = tripStrategy.tourStrategy(_experiencedBeamPlan, currentActivity(data.personData), nextAct)
    _experiencedBeamPlan.putStrategy(currentTrip, tripStrategy)
    _experiencedBeamPlan.putStrategy(currentTour, currentTourStrategy)

    val modeChoiceEvent = new ModeChoiceEvent(
      tick,
      id,
      chosenTrip.tripClassifier.value,
      currentTourStrategy.mode.map(_.value).getOrElse(""),
      data.expectedMaxUtilityOfLatestChoice.getOrElse[Double](Double.NaN),
      _experiencedBeamPlan.activities(data.personData.currentActivityIndex).getLinkId.toString,
      data.availableAlternatives.get,
      data.availablePersonalStreetVehicles.nonEmpty,
      chosenTrip.legs.view.map(_.beamLeg.travelPath.distanceInM).sum,
      _experiencedBeamPlan.tourIndexOfElement(nextAct),
      chosenTrip,
      _experiencedBeamPlan.activities(data.personData.currentActivityIndex).getType,
      nextAct.getType,
      tripId
    )
    eventsManager.processEvent(modeChoiceEvent)

    data.personData.currentTripMode match {
      case Some(mode) if mode.isHovTeleportation =>
        scheduler ! CompletionNotice(
          triggerId,
          Vector(
            ScheduleTrigger(
              PersonDepartureTrigger(math.max(chosenTrip.legs.head.beamLeg.startTime, tick)),
              self
            )
          )
        )

        goto(Teleporting) using data.personData.copy(
          currentTrip = Some(chosenTrip),
          restOfCurrentTrip = List()
        )

      case _ =>
        val (vehiclesUsed, vehiclesNotUsed) = data.availablePersonalStreetVehicles
          .partition(vehicle => chosenTrip.vehiclesInTrip.contains(vehicle.id))

        var isCurrentPersonalVehicleVoided = false
        vehiclesNotUsed.collect { case ActualVehicle(vehicle) =>
          data.personData.currentTourPersonalVehicle.foreach { currentVehicle =>
            if (currentVehicle == vehicle.id) {
              logError(
                s"Current tour vehicle is the same as the one being removed: $currentVehicle - ${vehicle.id} - $data"
              )
              isCurrentPersonalVehicleVoided = true
            }
          }
          beamVehicles.remove(vehicle.id)
          vehicle.getManager.get ! ReleaseVehicle(vehicle, triggerId)
        }

        scheduler ! CompletionNotice(
          triggerId,
          Vector(
            ScheduleTrigger(
              PersonDepartureTrigger(math.max(chosenTrip.legs.head.beamLeg.startTime, tick)),
              self
            )
          )
        )
        goto(WaitingForDeparture) using data.personData.copy(
          currentTrip = Some(chosenTrip),
          restOfCurrentTrip = chosenTrip.legs.toList,
          currentTripMode = Some(chosenTrip.tripClassifier),
          currentTourPersonalVehicle =
            if (isCurrentPersonalVehicleVoided)
              vehiclesUsed.headOption.filter(mustBeDrivenHome).map(_.id)
            else
              data.personData.currentTourPersonalVehicle
                .orElse(vehiclesUsed.headOption.filter(mustBeDrivenHome).map(_.id)),
          failedTrips = data.personData.failedTrips ++ data.personData.currentTrip
        )
    }
  }
}

object ChoosesMode {

  case class TripIdentifier(tripClassifier: BeamMode, legModes: IndexedSeq[BeamMode]) {

    def isAppropriateTrip(trip: EmbodiedBeamTrip): Boolean =
      trip.tripClassifier == tripClassifier &&
      TripIdentifier.filterMainVehicles(trip).map(_.beamLeg.mode) == legModes
  }

  object TripIdentifier {

    def apply(trip: EmbodiedBeamTrip): TripIdentifier = {
      val filteredLegs = filterMainVehicles(trip)
      TripIdentifier(trip.tripClassifier, filteredLegs.map(_.beamLeg.mode))
    }

    private def filterMainVehicles(trip: EmbodiedBeamTrip): IndexedSeq[EmbodiedBeamLeg] = {
      val (filtered, last) = trip.legs.tail.foldLeft(IndexedSeq.empty[EmbodiedBeamLeg] -> trip.legs.head) {
        case ((accum, prevLeg), leg) =>
          if (prevLeg.beamLeg.mode != BeamMode.WALK && prevLeg.beamVehicleId != leg.beamVehicleId)
            (accum :+ prevLeg) -> leg
          else
            accum -> leg
      }
      if (last.beamLeg.mode != BeamMode.WALK)
        filtered :+ last
      else
        filtered
    }
  }

  case class VehicleOnTrip(vehicleId: Id[BeamVehicle], tripIdentifier: TripIdentifier)

  case class ChoosesModeData(
    personData: BasePersonData,
    currentLocation: SpaceTime,
    pendingChosenTrip: Option[EmbodiedBeamTrip] = None,
    routingResponse: Option[RoutingResponse] = None,
    parkingResponses: Map[VehicleOnTrip, ParkingInquiryResponse] = Map.empty,
    parkingRequestIds: Map[Int, VehicleOnTrip] = Map.empty,
    rideHailResult: Option[RideHailResponse] = None,
    rideHail2TransitRoutingResponse: Option[EmbodiedBeamTrip] = None,
    rideHail2TransitRoutingRequestId: Option[Int] = None,
    rideHail2TransitAccessResult: Option[RideHailResponse] = None,
    rideHail2TransitAccessInquiryId: Option[Int] = None,
    rideHail2TransitEgressResult: Option[RideHailResponse] = None,
    rideHail2TransitEgressInquiryId: Option[Int] = None,
    availablePersonalStreetVehicles: Vector[VehicleOrToken] = Vector(),
    allAvailableStreetVehicles: Vector[VehicleOrToken] = Vector(),
    expectedMaxUtilityOfLatestChoice: Option[Double] = None,
    isWithinTripReplanning: Boolean = false,
    cavTripLegs: Option[CavTripLegsResponse] = None,
    excludeModes: Vector[BeamMode] = Vector(),
    availableAlternatives: Option[String] = None,
    routingFinished: Boolean = false,
    routingRequestToLegMap: Map[Int, TripIdentifier] = Map.empty
  ) extends PersonData {
    override def currentVehicle: VehicleStack = personData.currentVehicle

    override def currentLegPassengerScheduleIndex: Int =
      personData.currentLegPassengerScheduleIndex

    override def passengerSchedule: PassengerSchedule =
      personData.passengerSchedule

    override def withPassengerSchedule(newPassengerSchedule: PassengerSchedule): DrivingData =
      copy(personData = personData.copy(passengerSchedule = newPassengerSchedule))

    override def withCurrentLegPassengerScheduleIndex(
      currentLegPassengerScheduleIndex: Int
    ): DrivingData =
      copy(
        personData = personData.copy(currentLegPassengerScheduleIndex = currentLegPassengerScheduleIndex)
      )

    override def hasParkingBehaviors: Boolean = true

    override def geofence: Option[Geofence] = None

    override def legStartsAt: Option[Int] = None

  }

  case class MobilityStatusWithLegs(
    responses: Seq[(EmbodiedBeamTrip, EmbodiedBeamLeg, MobilityStatusResponse)]
  )

  case class ChoosesModeResponsePlaceholders(
    routingResponse: Option[RoutingResponse] = None,
    rideHailResult: Option[RideHailResponse] = None,
    rideHail2TransitRoutingResponse: Option[EmbodiedBeamTrip] = None,
    rideHail2TransitAccessResult: Option[RideHailResponse] = None,
    rideHail2TransitEgressResult: Option[RideHailResponse] = None,
    cavTripLegs: Option[CavTripLegsResponse] = None
  )

  private def makeResponsePlaceholders(
    withRouting: Boolean = false,
    withRideHail: Boolean = false,
    withRideHailTransit: Boolean = false,
    withPrivateCAV: Boolean = false
  ): ChoosesModeResponsePlaceholders = {
    ChoosesModeResponsePlaceholders(
      routingResponse = if (withRouting) {
        None
      } else {
        RoutingResponse.dummyRoutingResponse
      },
      rideHailResult = if (withRideHail) {
        None
      } else {
        Some(RideHailResponse.dummyWithError(RideHailNotRequestedError))
      },
      rideHail2TransitRoutingResponse = if (withRideHailTransit) {
        None
      } else {
        Some(EmbodiedBeamTrip.empty)
      },
      rideHail2TransitAccessResult = if (withRideHailTransit) {
        None
      } else {
        Some(RideHailResponse.dummyWithError(RideHailNotRequestedError))
      },
      rideHail2TransitEgressResult = if (withRideHailTransit) {
        None
      } else {
        Some(RideHailResponse.dummyWithError(RideHailNotRequestedError))
      },
      cavTripLegs = if (withPrivateCAV) {
        None
      } else {
        Some(CavTripLegsResponse(None, List()))
      }
    )
  }

  case class LegWithPassengerVehicle(leg: EmbodiedBeamLeg, passengerVehicle: Id[BeamVehicle])

  case class CavTripLegsRequest(person: PersonIdWithActorRef, originActivity: Activity)

  case class CavTripLegsResponse(cavOpt: Option[BeamVehicle], legs: List[EmbodiedBeamLeg])

  def getActivityEndTime(activity: Activity, beamServices: BeamServices): Int = {
    (if (activity.getEndTime.equals(Double.NegativeInfinity))
       Time.parseTime(beamServices.beamConfig.matsim.modules.qsim.endTime)
     else
       activity.getEndTime).toInt
  }

}<|MERGE_RESOLUTION|>--- conflicted
+++ resolved
@@ -8,7 +8,6 @@
 import beam.agentsim.agents.household.HouseholdActor.{MobilityStatusInquiry, MobilityStatusResponse, ReleaseVehicle}
 import beam.agentsim.agents.modalbehaviors.ChoosesMode._
 import beam.agentsim.agents.modalbehaviors.DrivesVehicle.{ActualVehicle, Token, VehicleOrToken}
-import beam.agentsim.agents.planning.Strategy.ModeChoiceStrategy
 import beam.agentsim.agents.ridehail.{RideHailInquiry, RideHailRequest, RideHailResponse}
 import beam.agentsim.agents.vehicles.AccessErrorCodes.RideHailNotRequestedError
 import beam.agentsim.agents.vehicles.EnergyEconomyAttributes.Powertrain
@@ -20,7 +19,7 @@
 import beam.agentsim.scheduler.BeamAgentScheduler.{CompletionNotice, ScheduleTrigger}
 import beam.router.BeamRouter._
 import beam.router.Modes.BeamMode
-import beam.router.Modes.BeamMode.{WALK, EMERGENCY, _}
+import beam.router.Modes.BeamMode.{WALK, _}
 import beam.router.model.{BeamLeg, EmbodiedBeamLeg, EmbodiedBeamTrip}
 import beam.router.skim.core.ODSkimmer
 import beam.router.skim.event.ODSkimmerFailedTripEvent
@@ -36,7 +35,6 @@
 import org.matsim.core.utils.misc.Time
 
 import java.util.concurrent.atomic.AtomicReference
-import scala.collection.immutable
 import scala.concurrent.duration._
 import scala.concurrent.{ExecutionContext, Future}
 
@@ -130,57 +128,165 @@
 
   def bodyVehiclePersonId: PersonIdWithActorRef = PersonIdWithActorRef(id, self)
 
+  def currentTourBeamVehicle: Option[BeamVehicle] = {
+    stateData match {
+      case data: ChoosesModeData =>
+        data.personData.currentTourPersonalVehicle match {
+          case Some(personalVehicle) =>
+            Option(
+              beamVehicles(personalVehicle)
+                .asInstanceOf[ActualVehicle]
+                .vehicle
+            )
+          case _ => None
+        }
+      case data: BasePersonData =>
+        data.currentTourPersonalVehicle match {
+          case Some(personalVehicle) =>
+            Option(
+              beamVehicles(personalVehicle)
+                .asInstanceOf[ActualVehicle]
+                .vehicle
+            )
+          case _ => None
+        }
+      case _ =>
+        None
+    }
+  }
+
   onTransition { case _ -> ChoosingMode =>
-    val choosesModeData: ChoosesModeData = nextStateData.asInstanceOf[ChoosesModeData]
-    val availableModes: Seq[BeamMode] = availableModesForPerson(matsimPlan.getPerson, choosesModeData.excludeModes)
-    val nextAct = nextActivity(choosesModeData.personData).get
-    val currentTourMode = _experiencedBeamPlan.getTourStrategy[ModeChoiceStrategy](nextAct).flatMap(_.mode)
-    val correctedCurrentTripMode = correctCurrentTripModeAccordingToRules(
-      choosesModeData.personData.currentTripMode,
-      choosesModeData.personData,
-      availableModes
-    )
     nextStateData match {
       // If I am already on a tour in a vehicle, only that vehicle is available to me
-      case data: ChoosesModeData
-          if data.personData.currentTourPersonalVehicle.isDefined &&
-            (
-              currentTourMode.exists(mode => mode == CAR || mode == BIKE) ||
-              currentTourMode.exists(mode => mode == DRIVE_TRANSIT || mode == BIKE_TRANSIT)
-              && isLastTripWithinTour(data.personData, nextAct)
-            ) =>
-        self ! MobilityStatusResponse(
-          Vector(beamVehicles(data.personData.currentTourPersonalVehicle.get)),
-          getCurrentTriggerIdOrGenerate
-        )
-      // Create teleportation vehicle if we are told to use teleportation
-      case data: ChoosesModeData if correctedCurrentTripMode.exists(_.isHovTeleportation) =>
-        val teleportationVehicle = createSharedTeleportationVehicle(data.currentLocation)
+      case ChoosesModeData(
+            BasePersonData(_, _, _, _, _, Some(vehicle), _, _, _, _, _, _, _, _),
+            _,
+            _,
+            _,
+            _,
+            _,
+            _,
+            _,
+            _,
+            _,
+            _,
+            _,
+            _,
+            _,
+            _,
+            _,
+            _,
+            _,
+            _,
+            _,
+            _,
+            _
+          ) =>
+        self ! MobilityStatusResponse(Vector(beamVehicles(vehicle)), getCurrentTriggerIdOrGenerate)
+      // Only need to get available street vehicles if our mode requires such a vehicle
+      case ChoosesModeData(
+            BasePersonData(
+              _,
+              _,
+              _,
+              _,
+              Some(HOV2_TELEPORTATION | HOV3_TELEPORTATION),
+              _,
+              _,
+              _,
+              _,
+              _,
+              _,
+              _,
+              _,
+              _
+            ),
+            currentLocation,
+            _,
+            _,
+            _,
+            _,
+            _,
+            _,
+            _,
+            _,
+            _,
+            _,
+            _,
+            _,
+            _,
+            _,
+            _,
+            _,
+            _,
+            _,
+            _,
+            _
+          ) =>
+        val teleportationVehicle = createSharedTeleportationVehicle(currentLocation)
         val vehicles = Vector(ActualVehicle(teleportationVehicle))
         self ! MobilityStatusResponse(vehicles, getCurrentTriggerIdOrGenerate)
       // Only need to get available street vehicles if our mode requires such a vehicle
-      case data: ChoosesModeData if correctedCurrentTripMode.forall(Modes.isPersonalVehicleMode) =>
+      case ChoosesModeData(
+            BasePersonData(
+              currentActivityIndex,
+              _,
+              _,
+              _,
+              plansModeOption @ (None | Some(CAR | BIKE | DRIVE_TRANSIT | BIKE_TRANSIT)),
+              _,
+              _,
+              _,
+              _,
+              _,
+              _,
+              _,
+              _,
+              _
+            ),
+            currentLocation,
+            _,
+            _,
+            _,
+            _,
+            _,
+            _,
+            _,
+            _,
+            _,
+            _,
+            _,
+            _,
+            _,
+            _,
+            _,
+            _,
+            _,
+            _,
+            _,
+            _
+          ) =>
         implicit val executionContext: ExecutionContext = context.system.dispatcher
-        correctedCurrentTripMode match {
+        plansModeOption match {
           case Some(CAR | DRIVE_TRANSIT) =>
             requestAvailableVehicles(
               vehicleFleets,
-              data.currentLocation,
-              currentActivity(data.personData),
+              currentLocation,
+              _experiencedBeamPlan.activities(currentActivityIndex),
               Some(VehicleCategory.Car)
             ) pipeTo self
           case Some(BIKE | BIKE_TRANSIT) =>
             requestAvailableVehicles(
               vehicleFleets,
-              data.currentLocation,
-              currentActivity(data.personData),
+              currentLocation,
+              _experiencedBeamPlan.activities(currentActivityIndex),
               Some(VehicleCategory.Bike)
             ) pipeTo self
           case _ =>
             requestAvailableVehicles(
               vehicleFleets,
-              data.currentLocation,
-              currentActivity(data.personData)
+              currentLocation,
+              _experiencedBeamPlan.activities(currentActivityIndex)
             ) pipeTo self
         }
 
@@ -226,38 +332,40 @@
     case Event(MobilityStatusResponse(newlyAvailableBeamVehicles, triggerId), choosesModeData: ChoosesModeData) =>
       beamVehicles ++= newlyAvailableBeamVehicles.map(v => v.id -> v)
       val currentPersonLocation = choosesModeData.currentLocation
-      val availableModes: Seq[BeamMode] = availableModesForPerson(matsimPlan.getPerson, choosesModeData.excludeModes)
-      val personData = choosesModeData.personData
-      val nextAct = nextActivity(personData).get
+      val availableModes: Seq[BeamMode] = availableModesForPerson(
+        matsimPlan.getPerson
+      ).filterNot(mode => choosesModeData.excludeModes.contains(mode))
       // Make sure the current mode is allowable
-      val correctedCurrentTripMode = correctCurrentTripModeAccordingToRules(
-        personData.currentTripMode,
-        personData,
-        availableModes
-      )
-
-      val bodyStreetVehicle: StreetVehicle = createBodyStreetVehicle(currentPersonLocation)
+      val replanningIsAvailable =
+        choosesModeData.personData.numberOfReplanningAttempts < beamServices.beamConfig.beam.agentsim.agents.modalBehaviors.maximumNumberOfReplanningAttempts
+      val correctedCurrentTourMode = choosesModeData.personData.currentTourMode match {
+        case Some(mode @ (HOV2_TELEPORTATION | HOV3_TELEPORTATION))
+            if availableModes.contains(CAR) && replanningIsAvailable =>
+          Some(mode)
+        case Some(mode) if availableModes.contains(mode) && replanningIsAvailable => Some(mode)
+        case Some(mode) if availableModes.contains(mode)                          => Some(WALK)
+        case None if !replanningIsAvailable                                       => Some(WALK)
+        case _                                                                    => None
+      }
+
+      val bodyStreetVehicle = createBodyStreetVehicle(currentPersonLocation)
+      val nextAct = nextActivity(choosesModeData.personData).get
       val departTime = _currentTick.get
 
       var availablePersonalStreetVehicles =
-<<<<<<< HEAD
-        correctedCurrentTripMode match {
-=======
         correctedCurrentTourMode match {
->>>>>>> b588d57c
           case None | Some(CAR | BIKE) =>
             // In these cases, a personal vehicle will be involved, but filter out teleportation vehicles
             newlyAvailableBeamVehicles.filterNot(v => BeamVehicle.isSharedTeleportationVehicle(v.id))
           case Some(HOV2_TELEPORTATION | HOV3_TELEPORTATION) =>
             // In these cases, also include teleportation vehicles
-<<<<<<< HEAD
-            newlyAvailableBeamVehicles
-          case Some(EMERGENCY) =>
-=======
->>>>>>> b588d57c
             newlyAvailableBeamVehicles
           case Some(DRIVE_TRANSIT | BIKE_TRANSIT) =>
-            if (isFirstOrLastTripWithinTour(personData, nextAct)) {
+            val tour = _experiencedBeamPlan.getTourContaining(nextAct)
+            val tripIndexOfElement = tour
+              .tripIndexOfElement(nextAct)
+              .getOrElse(throw new IllegalArgumentException(s"Element [$nextAct] not found"))
+            if (tripIndexOfElement == 0 || tripIndexOfElement == tour.trips.size - 1) {
               newlyAvailableBeamVehicles
             } else {
               Vector()
@@ -265,8 +373,6 @@
           case _ =>
             Vector()
         }
-
-
 
       def makeRequestWith(
         withTransit: Boolean,
@@ -326,7 +432,7 @@
         streetVehicles: Vector[StreetVehicle],
         byMode: BeamMode
       ): Vector[StreetVehicle] = {
-        personData.currentTourPersonalVehicle match {
+        choosesModeData.personData.currentTourPersonalVehicle match {
           case Some(personalVeh) =>
             // We already have a vehicle we're using on this tour, so filter down to that
             streetVehicles.filter(_.id == personalVeh)
@@ -342,7 +448,7 @@
       var requestId: Option[Int] = None
       // Form and send requests
 
-      correctedCurrentTripMode match {
+      correctedCurrentTourMode match {
         case None =>
           if (hasRideHail) {
             responsePlaceholders = makeResponsePlaceholders(
@@ -363,9 +469,6 @@
             newlyAvailableBeamVehicles.map(_.streetVehicle) :+ bodyStreetVehicle,
             possibleEgressVehicles = dummySharedVehicles
           )
-        case Some(EMERGENCY) =>
-          makeRequestWith(withTransit = false, Vector(bodyStreetVehicle))
-          responsePlaceholders = makeResponsePlaceholders(withRouting = true)
         case Some(WALK) =>
           responsePlaceholders = makeResponsePlaceholders(withRouting = true)
           makeRequestWith(withTransit = true, Vector(bodyStreetVehicle))
@@ -374,7 +477,7 @@
           makeRequestWith(withTransit = true, Vector(bodyStreetVehicle))
         case Some(CAV) =>
           // Request from household the trip legs to put into trip
-          householdRef ! CavTripLegsRequest(bodyVehiclePersonId, currentActivity(personData))
+          householdRef ! CavTripLegsRequest(bodyVehiclePersonId, currentActivity(choosesModeData.personData))
           responsePlaceholders = makeResponsePlaceholders(withPrivateCAV = true)
         case Some(HOV2_TELEPORTATION) =>
           val vehicles = filterStreetVehiclesForQuery(newlyAvailableBeamVehicles.map(_.streetVehicle), CAR)
@@ -426,10 +529,13 @@
           }
         case Some(mode @ (DRIVE_TRANSIT | BIKE_TRANSIT)) =>
           val vehicleMode = Modes.getAccessVehicleMode(mode)
-          val (tripIndexOfElement: Int, lastTripIndex: Int) = currentTripIndexWithinTour(personData, nextAct)
+          val LastTripIndex = currentTour(choosesModeData.personData).trips.size - 1
+          val tripIndexOfElement = currentTour(choosesModeData.personData)
+            .tripIndexOfElement(nextAct)
+            .getOrElse(throw new IllegalArgumentException(s"Element [$nextAct] not found"))
           (
             tripIndexOfElement,
-            personData.currentTourPersonalVehicle
+            choosesModeData.personData.currentTourPersonalVehicle
           ) match {
             case (0, _) if !choosesModeData.isWithinTripReplanning =>
               // We use our car if we are not replanning, otherwise we end up doing a walk transit (catch-all below)
@@ -441,7 +547,7 @@
                 :+ bodyStreetVehicle
               )
               responsePlaceholders = makeResponsePlaceholders(withRouting = true)
-            case (`lastTripIndex`, Some(currentTourPersonalVehicle)) =>
+            case (LastTripIndex, Some(currentTourPersonalVehicle)) =>
               // At the end of the tour, only drive home a vehicle that we have also taken away from there.
               makeRequestWith(
                 withTransit = true,
@@ -463,7 +569,7 @@
           makeRequestWith(withTransit = true, Vector(bodyStreetVehicle))
         case Some(RIDE_HAIL | RIDE_HAIL_POOLED) =>
           responsePlaceholders = makeResponsePlaceholders(withRouting = true, withRideHail = true)
-          makeRequestWith(withTransit = false, Vector(bodyStreetVehicle)) // We need a WALK alternative if RH fails // TODO Maybe instead of WALK, we still give them all others for choosing :: makeRequestWith(withTransit = false, Vector(availablePersonalStreetVehicles.map(_.streetVehicle).filter(c => c.mode.isRideHail || c.mode.isTransit || c.mode.isMassTransit || c.mode.isHovTeleportation).head))
+          makeRequestWith(withTransit = false, Vector(bodyStreetVehicle)) // We need a WALK alternative if RH fails
           makeRideHailRequest()
         case Some(RIDE_HAIL_TRANSIT) if choosesModeData.isWithinTripReplanning =>
           // Give up on ride hail transit after a failure, too complicated, but try regular ride hail again
@@ -477,7 +583,7 @@
           logDebug(m.toString)
       }
       val newPersonData = choosesModeData.copy(
-        personData = personData.copy(currentTripMode = correctedCurrentTripMode),
+        personData = choosesModeData.personData.copy(currentTourMode = correctedCurrentTourMode),
         availablePersonalStreetVehicles = availablePersonalStreetVehicles,
         allAvailableStreetVehicles = newlyAvailableBeamVehicles,
         routingResponse = responsePlaceholders.routingResponse,
@@ -714,24 +820,6 @@
         )
   } using completeChoiceIfReady)
 
-  private def correctCurrentTripModeAccordingToRules(
-    currentTripMode: Option[BeamMode],
-    personData: BasePersonData,
-    availableModes: Seq[BeamMode]
-  ): Option[BeamMode] = {
-    val replanningIsAvailable =
-      personData.numberOfReplanningAttempts < beamServices.beamConfig.beam.agentsim.agents.modalBehaviors.maximumNumberOfReplanningAttempts
-    currentTripMode match {
-      case Some(mode @ (HOV2_TELEPORTATION | HOV3_TELEPORTATION))
-          if availableModes.contains(CAR) && replanningIsAvailable =>
-        Some(mode)
-      case Some(mode) if availableModes.contains(mode) && replanningIsAvailable => Some(mode)
-      case Some(mode) if availableModes.contains(mode)                          => Some(WALK)
-      case None if !replanningIsAvailable                                       => Some(WALK)
-      case _                                                                    => None
-    }
-  }
-
   private def makeParkingInquiries(
     choosesModeData: ChoosesModeData,
     itineraries: Seq[EmbodiedBeamTrip]
@@ -789,7 +877,7 @@
         case (leg, nextLeg) if leg.beamLeg.mode.isTransit && isDriveVehicleLeg(nextLeg) =>
           val vehicleLocation = beamVehicles(nextLeg.beamVehicleId).streetVehicle.locationUTM.loc
           val walkDistance = geo.distUTMInMeters(geo.wgs2Utm(leg.beamLeg.travelPath.endPoint.loc), vehicleLocation)
-          walkDistance > beamServices.beamConfig.beam.agentsim.thresholdForWalkingInMeters // TODO I think this should be less than the thresholdForWalkingInMeters?
+          walkDistance > beamServices.beamConfig.beam.agentsim.thresholdForWalkingInMeters
         case _ => false
       }
       transitAndDriveLeg match {
@@ -840,7 +928,7 @@
       .map { trip =>
         if (trip.legs.head.beamLeg.mode != WALK) {
           val startLeg =
-            dummyWalkLeg(  // TODO understand this dummy WalkLeg -- now it's for the access and egress of car trips
+            dummyWalkLeg(
               trip.legs.head.beamLeg.startTime,
               trip.legs.head.beamLeg.travelPath.startPoint.loc,
               unbecomeDriverOnCompletion = false
@@ -1022,7 +1110,7 @@
   ): Seq[EmbodiedBeamTrip] = {
     itineraries.map { itin =>
       itin.tripClassifier match {
-        case mode if Modes.isPersonalVehicleMode(mode) =>
+        case CAR | DRIVE_TRANSIT | BIKE_TRANSIT | BIKE =>
           // find parking legs (the subsequent leg of the same vehicle)
           val parkingLegs = itin.legs.zip(itin.legs.tail).collect {
             case (leg1, leg2) if leg1.beamVehicleId == leg2.beamVehicleId && legVehicleHasParkingBehavior(leg2) => leg2
@@ -1115,7 +1203,7 @@
             ) <= beamScenario.beamConfig.beam.agentsim.agents.rideHail.allocationManager.maxWaitingTimeInSec =>
           val origLegs = travelProposal.toEmbodiedBeamLegsForCustomer(bodyVehiclePersonId)
           (travelProposal.poolingInfo match {
-            case Some(poolingInfo) if !choosesModeData.personData.currentTripMode.contains(RIDE_HAIL) =>
+            case Some(poolingInfo) if !choosesModeData.personData.currentTourMode.contains(RIDE_HAIL) =>
               val pooledLegs = origLegs.map { origLeg =>
                 origLeg.copy(
                   cost = origLeg.cost * poolingInfo.costFactor,
@@ -1157,7 +1245,7 @@
 
       def isAvailable(mode: BeamMode): Boolean = combinedItinerariesForChoice.exists(_.tripClassifier == mode)
 
-      choosesModeData.personData.currentTripMode match {
+      choosesModeData.personData.currentTourMode match {
         case Some(expectedMode) if expectedMode.isTransit && !isAvailable(expectedMode) =>
           eventsManager.processEvent(
             createFailedTransitODSkimmerEvent(currentPersonLocation.loc, nextAct.getCoord, expectedMode)
@@ -1165,13 +1253,20 @@
         case _ =>
       }
 
-      val availableModesForTrips: Seq[BeamMode] =
-        availableModesForPerson(matsimPlan.getPerson, choosesModeData.excludeModes)
-
-      val filteredItinerariesForChoice = (choosesModeData.personData.currentTripMode match {
+      val availableModesForTrips: Seq[BeamMode] = availableModesForPerson(matsimPlan.getPerson)
+        .filterNot(mode => choosesModeData.excludeModes.contains(mode))
+
+      val filteredItinerariesForChoice = (choosesModeData.personData.currentTourMode match {
         case Some(mode) if mode == DRIVE_TRANSIT || mode == BIKE_TRANSIT =>
-          (isFirstOrLastTripWithinTour(personData, nextAct), personData.hasDeparted) match {
-            case (true, false) =>
+          val LastTripIndex = currentTour(choosesModeData.personData).trips.size - 1
+          val tripIndexOfElement = currentTour(choosesModeData.personData)
+            .tripIndexOfElement(nextAct)
+            .getOrElse(throw new IllegalArgumentException(s"Element [$nextAct] not found"))
+          (
+            tripIndexOfElement,
+            personData.hasDeparted
+          ) match {
+            case (0 | LastTripIndex, false) =>
               combinedItinerariesForChoice.filter(_.tripClassifier == mode)
             case _ =>
               combinedItinerariesForChoice.filter(trip =>
@@ -1186,32 +1281,17 @@
           combinedItinerariesForChoice.filter(_.tripClassifier == HOV2_TELEPORTATION)
         case Some(HOV3_TELEPORTATION) =>
           combinedItinerariesForChoice.filter(_.tripClassifier == HOV3_TELEPORTATION)
-        case Some(EMERGENCY) =>
-          combinedItinerariesForChoice.filter(_.tripClassifier == EMERGENCY)
-        case Some(WALK) =>
-          combinedItinerariesForChoice.filter(_.tripClassifier == WALK)
-
         case Some(mode) =>
           combinedItinerariesForChoice.filter(_.tripClassifier == mode)
         case _ =>
           combinedItinerariesForChoice
-//  }).filter(itin => availableModesForTrips.contains(itin.tripClassifier))
-  }).filter(itin => availableModesForTrips.contains(itin.tripClassifier) & !itin.legs.view.filter(_.beamLeg.mode == WALK)
-    .exists(leg => leg.beamLeg.travelPath.distanceInM > 4828.03))
-
+      }).filter(itin => availableModesForTrips.contains(itin.tripClassifier))
 
       val attributesOfIndividual =
         matsimPlan.getPerson.getCustomAttributes
           .get("beam-attributes")
           .asInstanceOf[AttributesOfIndividual]
       val availableAlts = Some(filteredItinerariesForChoice.map(_.tripClassifier).mkString(":"))
-
-      def gotoFinishingModeChoice(chosenTrip: EmbodiedBeamTrip) = {
-        goto(FinishingModeChoice) using choosesModeData.copy(
-          pendingChosenTrip = Some(chosenTrip),
-          availableAlternatives = availableAlts
-        )
-      }
 
       modeChoiceCalculator(
         filteredItinerariesForChoice,
@@ -1220,9 +1300,13 @@
         Some(matsimPlan.getPerson)
       ) match {
         case Some(chosenTrip) =>
-          gotoFinishingModeChoice(chosenTrip)
+          val dataForNextStep = choosesModeData.copy(
+            pendingChosenTrip = Some(chosenTrip),
+            availableAlternatives = availableAlts
+          )
+          goto(FinishingModeChoice) using dataForNextStep
         case None =>
-          choosesModeData.personData.currentTripMode match {
+          choosesModeData.personData.currentTourMode match {
             case Some(CAV) =>
               // Special case, if you are using household CAV, no choice was necessary you just use this mode
               // Construct the embodied trip to allow for processing by FinishingModeChoice and scoring
@@ -1244,7 +1328,10 @@
                   body.beamVehicleType.id
                 )
                 val cavTrip = EmbodiedBeamTrip(walk1 +: cavTripLegs.legs.toVector :+ walk2)
-                gotoFinishingModeChoice(cavTrip)
+                goto(FinishingModeChoice) using choosesModeData.copy(
+                  pendingChosenTrip = Some(cavTrip),
+                  availableAlternatives = availableAlts
+                )
               } else {
                 val bushwhackingTrip = RoutingWorker.createBushwackingTrip(
                   choosesModeData.currentLocation.loc,
@@ -1253,58 +1340,47 @@
                   body.toStreetVehicle,
                   geo
                 )
-                gotoFinishingModeChoice(bushwhackingTrip)
+                goto(FinishingModeChoice) using choosesModeData.copy(
+                  pendingChosenTrip = Some(bushwhackingTrip),
+                  availableAlternatives = availableAlts
+                )
               }
             case Some(_) =>
-              val correctedTripMode = correctCurrentTripModeAccordingToRules(None, personData, availableModesForTrips)
-              if (correctedTripMode != personData.currentTripMode) {
-                //give another chance to make a choice without predefined mode
-                gotoChoosingModeWithoutPredefinedMode(choosesModeData)
-              } else {
-                val expensiveEmergencyTrip = createExpensiveEmergencyTrip(currentPersonLocation, nextAct, routingResponse)
-                gotoFinishingModeChoice(expensiveEmergencyTrip)
-              }
+              //give another chance to make a choice without predefined mode
+              self ! MobilityStatusResponse(choosesModeData.allAvailableStreetVehicles, getCurrentTriggerId.get)
+              stay() using ChoosesModeData(
+                personData = personData.copy(currentTourMode = None),
+                currentLocation = choosesModeData.currentLocation,
+                excludeModes = choosesModeData.excludeModes
+              )
             case _ =>
               // Bad things happen but we want them to continue their day, so we signal to downstream that trip should be made to be expensive
-              val expensiveEmergencyTrip = createExpensiveEmergencyTrip(currentPersonLocation, nextAct, routingResponse)
-              gotoFinishingModeChoice(expensiveEmergencyTrip)
+              val originalWalkTripLeg =
+                routingResponse.itineraries.find(_.tripClassifier == WALK) match {
+                  case Some(originalWalkTrip) =>
+                    originalWalkTrip.legs.head
+                  case None =>
+                    RoutingWorker
+                      .createBushwackingTrip(
+                        currentPersonLocation.loc,
+                        nextAct.getCoord,
+                        _currentTick.get,
+                        body.toStreetVehicle,
+                        beamServices.geo
+                      )
+                      .legs
+                      .head
+                }
+              val expensiveWalkTrip = EmbodiedBeamTrip(
+                Vector(originalWalkTripLeg.copy(replanningPenalty = 10.0))
+              )
+
+              goto(FinishingModeChoice) using choosesModeData.copy(
+                pendingChosenTrip = Some(expensiveWalkTrip),
+                availableAlternatives = availableAlts
+              )
           }
       }
-  }
-
-  private def createExpensiveEmergencyTrip(
-    currentPersonLocation: SpaceTime,
-    nextAct: Activity,
-    routingResponse: RoutingResponse
-  ) = {
-    val originalEmergencyTripLeg =
-      routingResponse.itineraries.find(_.tripClassifier == EMERGENCY) match {
-        case Some(originalEmergencyTrip) =>
-          originalEmergencyTrip.legs.head
-        case None =>
-          RoutingWorker
-            .createBushwackingTrip(
-              currentPersonLocation.loc,
-              nextAct.getCoord,
-              _currentTick.get,
-              body.toStreetVehicle,
-              beamServices.geo
-            )
-            .legs
-            .head
-      }
-    val expensiveEmergencyTrip = EmbodiedBeamTrip(
-      Vector(originalEmergencyTripLeg.copy(replanningPenalty = 10.0))
-    )
-    expensiveEmergencyTrip
-  }
-
-  private def gotoChoosingModeWithoutPredefinedMode(choosesModeData: ChoosesModeData) = {
-    goto(ChoosingMode) using choosesModeData.copy(
-      personData = choosesModeData.personData.copy(currentTripMode = None),
-      currentLocation = choosesModeData.currentLocation,
-      excludeModes = choosesModeData.excludeModes
-    )
   }
 
   private def createFailedTransitODSkimmerEvent(
@@ -1415,34 +1491,26 @@
       _experiencedBeamPlan.activities(data.personData.currentActivityIndex).getAttributes.getAttribute("trip_id")
     ).getOrElse("").toString
 
-    val nextAct = nextActivity(data.personData).get
-    val currentTour = _experiencedBeamPlan.getTourContaining(nextAct)
-    val currentTrip = _experiencedBeamPlan.getTripContaining(nextAct)
-    val tripStrategy = ModeChoiceStrategy(Some(chosenTrip.tripClassifier))
-    val currentTourStrategy = tripStrategy.tourStrategy(_experiencedBeamPlan, currentActivity(data.personData), nextAct)
-    _experiencedBeamPlan.putStrategy(currentTrip, tripStrategy)
-    _experiencedBeamPlan.putStrategy(currentTour, currentTourStrategy)
-
     val modeChoiceEvent = new ModeChoiceEvent(
       tick,
       id,
       chosenTrip.tripClassifier.value,
-      currentTourStrategy.mode.map(_.value).getOrElse(""),
+      data.personData.currentTourMode.map(_.value).getOrElse(""),
       data.expectedMaxUtilityOfLatestChoice.getOrElse[Double](Double.NaN),
       _experiencedBeamPlan.activities(data.personData.currentActivityIndex).getLinkId.toString,
       data.availableAlternatives.get,
       data.availablePersonalStreetVehicles.nonEmpty,
       chosenTrip.legs.view.map(_.beamLeg.travelPath.distanceInM).sum,
-      _experiencedBeamPlan.tourIndexOfElement(nextAct),
+      _experiencedBeamPlan.tourIndexOfElement(nextActivity(data.personData).get),
       chosenTrip,
       _experiencedBeamPlan.activities(data.personData.currentActivityIndex).getType,
-      nextAct.getType,
+      nextActivity(data.personData).get.getType,
       tripId
     )
     eventsManager.processEvent(modeChoiceEvent)
 
-    data.personData.currentTripMode match {
-      case Some(mode) if mode.isHovTeleportation =>
+    data.personData.currentTourMode match {
+      case Some(HOV2_TELEPORTATION | HOV3_TELEPORTATION) =>
         scheduler ! CompletionNotice(
           triggerId,
           Vector(
@@ -1488,7 +1556,8 @@
         goto(WaitingForDeparture) using data.personData.copy(
           currentTrip = Some(chosenTrip),
           restOfCurrentTrip = chosenTrip.legs.toList,
-          currentTripMode = Some(chosenTrip.tripClassifier),
+          currentTourMode = data.personData.currentTourMode
+            .orElse(Some(chosenTrip.tripClassifier)),
           currentTourPersonalVehicle =
             if (isCurrentPersonalVehicleVoided)
               vehiclesUsed.headOption.filter(mustBeDrivenHome).map(_.id)
