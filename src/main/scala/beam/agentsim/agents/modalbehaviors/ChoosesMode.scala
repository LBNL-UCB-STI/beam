--- conflicted
+++ resolved
@@ -221,28 +221,15 @@
           )
         )
       )
-<<<<<<< HEAD
-      .map(
-        listOfResponses =>
-          MobilityStatusResponse(
-            listOfResponses
-              .collect {
-                case MobilityStatusResponse(vehicles, _) => vehicles
-              }
-              .flatten
-              .toVector,
-            getCurrentTriggerIdOrGenerate
-=======
       .map(listOfResponses =>
         MobilityStatusResponse(
           listOfResponses
-            .collect { case MobilityStatusResponse(vehicles, triggerId) =>
+            .collect { case MobilityStatusResponse(vehicles, _) =>
               vehicles
             }
             .flatten
             .toVector,
           getCurrentTriggerIdOrGenerate
->>>>>>> 270c56c9
         )
       )
   }
