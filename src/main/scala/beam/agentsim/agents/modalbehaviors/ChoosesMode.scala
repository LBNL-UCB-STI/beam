--- conflicted
+++ resolved
@@ -19,10 +19,6 @@
 import beam.router.Modes.BeamMode
 import beam.router.Modes.BeamMode.{WALK, _}
 import beam.router.model.{BeamLeg, EmbodiedBeamLeg, EmbodiedBeamTrip}
-<<<<<<< HEAD
-import beam.router.r5.RoutingWorker
-=======
->>>>>>> 11309f72
 import beam.sim.{BeamServices, Geofence}
 import beam.sim.population.AttributesOfIndividual
 import beam.utils.plan.sampling.AvailableModeUtils._
@@ -334,10 +330,8 @@
             withParking = willRequestDrivingRoute
           )
         case Some(WALK) =>
-          // FIXME: Our previous tour was WALK, but this should not stop us to use RideHail or try transit!
-          // This is important for the secondary activties because you can end-up walking very far (the problem was that whenever the person chooses WALK, he will never use any other mode anymore)
           responsePlaceholders = makeResponsePlaceholders(boundingBox, withRouting = true)
-          makeRequestWith(withTransit = true, Vector(bodyStreetVehicle), withParking = false)
+          makeRequestWith(withTransit = false, Vector(bodyStreetVehicle), withParking = false)
         case Some(WALK_TRANSIT) =>
           responsePlaceholders = makeResponsePlaceholders(boundingBox, withRouting = true)
           makeRequestWith(withTransit = true, Vector(bodyStreetVehicle), withParking = false)
@@ -458,7 +452,7 @@
      * Receive and store data needed for choice.
      */
     case Event(
-        theRouterResult @ RoutingResponse(_, requestId, _, _, _),
+        theRouterResult @ RoutingResponse(_, requestId, _, _),
         choosesModeData: ChoosesModeData
         ) if choosesModeData.rideHail2TransitRoutingRequestId.contains(requestId) =>
       theRouterResult.itineraries.view.foreach { resp =>
@@ -650,12 +644,8 @@
     val secondDistance = Math.min(secondPathLinkIds.tail.map(lengthOfLink).sum, leg.beamLeg.travelPath.distanceInM)
     val firstPathEndpoint =
       SpaceTime(
-<<<<<<< HEAD
-        beamServices.geo.coordOfR5Edge(transportNetwork.streetLayer, theLinkIds(math.min(theLinkIds.size - 1, indexFromBeg))),
-=======
         beamServices.geo
           .coordOfR5Edge(transportNetwork.streetLayer, theLinkIds(math.min(theLinkIds.size - 1, indexFromBeg))),
->>>>>>> 11309f72
         leg.beamLeg.startTime + firstDuration
       )
     val secondPath = leg.beamLeg.travelPath.copy(
