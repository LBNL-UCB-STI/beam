--- conflicted
+++ resolved
@@ -207,13 +207,8 @@
             _
           ) if data.currentTourMode.isEmpty || data.currentTourModeIsIn(CAR, BIKE, DRIVE_TRANSIT, BIKE_TRANSIT) =>
         implicit val executionContext: ExecutionContext = context.system.dispatcher
-<<<<<<< HEAD
-        plansModeOption match {
+        data.currentTourMode match {
           case Some(CAR | DRIVE_TRANSIT | CAR_HOV2 | CAR_HOV3) => // TODO: Add HOV modes here too
-=======
-        data.currentTourMode match {
-          case Some(CAR | DRIVE_TRANSIT) =>
->>>>>>> c67b78ec
             requestAvailableVehicles(
               vehicleFleets,
               currentLocation,
