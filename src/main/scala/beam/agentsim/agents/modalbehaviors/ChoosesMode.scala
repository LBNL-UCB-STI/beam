--- conflicted
+++ resolved
@@ -142,78 +142,23 @@
     nextStateData match {
       // If I am already on a tour in a vehicle, only that vehicle is available to me
       case data: ChoosesModeData
-<<<<<<< HEAD
           if data.personData.currentTourPersonalVehicle.isDefined &&
             (
               data.personData.currentTourMode.exists(mode => mode == CAR || mode == BIKE) ||
               data.personData.currentTourMode.exists(mode => mode == DRIVE_TRANSIT || mode == BIKE_TRANSIT)
               && isLastTripWithinTour(data.personData, nextAct)
             ) =>
-=======
-          if data.personData.currentTourPersonalVehicle.isDefined && (
-            data.personData.currentTourMode.exists(mode => mode == CAR || mode == BIKE)
-            || data.personData.currentTourMode.exists(mode => mode == DRIVE_TRANSIT || mode == BIKE_TRANSIT)
-            && isLastTripWithinTour(data.personData, nextActivity(data.personData).get)
-          ) =>
->>>>>>> c8d1320b
         self ! MobilityStatusResponse(
           Vector(beamVehicles(data.personData.currentTourPersonalVehicle.get)),
           getCurrentTriggerIdOrGenerate
         )
       // Create teleportation vehicle if we are told to use teleportation
-<<<<<<< HEAD
       case data: ChoosesModeData if correctedCurrentTripMode.exists(_.isHovTeleportation) =>
-=======
-      case data: ChoosesModeData if data.personData.currentTripMode.exists(_.isHovTeleportation) =>
->>>>>>> c8d1320b
         val teleportationVehicle = createSharedTeleportationVehicle(data.currentLocation)
         val vehicles = Vector(ActualVehicle(teleportationVehicle))
         self ! MobilityStatusResponse(vehicles, getCurrentTriggerIdOrGenerate)
       // Only need to get available street vehicles if our mode requires such a vehicle
-<<<<<<< HEAD
       case data: ChoosesModeData if correctedCurrentTripMode.forall(Modes.isPersonalVehicleMode) =>
-=======
-      case ChoosesModeData(
-            BasePersonData(
-              currentActivityIndex,
-              _,
-              _,
-              _,
-              plansModeOption @ (None | Some(CAR | BIKE | DRIVE_TRANSIT | BIKE_TRANSIT)),
-              _,
-              _,
-              _,
-              _,
-              _,
-              _,
-              _,
-              _,
-              _,
-              _
-            ),
-            currentLocation,
-            _,
-            _,
-            _,
-            _,
-            _,
-            _,
-            _,
-            _,
-            _,
-            _,
-            _,
-            _,
-            _,
-            _,
-            _,
-            _,
-            _,
-            _,
-            _,
-            _
-          ) =>
->>>>>>> c8d1320b
         implicit val executionContext: ExecutionContext = context.system.dispatcher
         correctedCurrentTripMode match {
           case Some(CAR | DRIVE_TRANSIT) =>
@@ -284,12 +229,8 @@
       val personData = choosesModeData.personData
       val nextAct = nextActivity(personData).get
       // Make sure the current mode is allowable
-<<<<<<< HEAD
       val correctedCurrentTripMode =
         correctCurrentTripModeAccordingToRules(personData.currentTripMode, personData, nextAct, availableModes)
-=======
-      val correctedCurrentTripMode = correctCurrentTripModeAccordingToRules(personData, nextAct, availableModes)
->>>>>>> c8d1320b
 
       val bodyStreetVehicle = createBodyStreetVehicle(currentPersonLocation)
       val departTime = _currentTick.get
@@ -755,10 +696,6 @@
         )
   } using completeChoiceIfReady)
 
-<<<<<<< HEAD
-  private def correctCurrentTripModeAccordingToRules(
-    currentTripMode: Option[BeamMode],
-=======
   private val nonPrivateVehicleBasedModes: Seq[BeamMode] =
     Seq(WALK, WALK_TRANSIT, RIDE_HAIL, RIDE_HAIL_POOLED, RIDE_HAIL_TRANSIT)
 
@@ -782,18 +719,14 @@
   }
 
   private def correctCurrentTripModeAccordingToRules(
->>>>>>> c8d1320b
+    currentTripMode: Option[BeamMode],
     personData: BasePersonData,
     nextAct: Activity,
     availableModes: Seq[BeamMode]
   ): Option[BeamMode] = {
     val replanningIsAvailable =
       personData.numberOfReplanningAttempts < beamServices.beamConfig.beam.agentsim.agents.modalBehaviors.maximumNumberOfReplanningAttempts
-<<<<<<< HEAD
     (currentTripMode, personData.currentTourMode) match {
-=======
-    (personData.currentTripMode, personData.currentTourMode) match {
->>>>>>> c8d1320b
       case (_, Some(CAR | BIKE)) if personData.currentTourPersonalVehicle.isDefined => personData.currentTourMode
       case (_, Some(DRIVE_TRANSIT | BIKE_TRANSIT))
           if personData.currentTourPersonalVehicle.isDefined && isLastTripWithinTour(personData, nextAct) =>
@@ -801,12 +734,9 @@
       case (Some(mode @ (HOV2_TELEPORTATION | HOV3_TELEPORTATION)), _)
           if availableModes.contains(CAR) && replanningIsAvailable =>
         Some(mode)
-<<<<<<< HEAD
       case (Some(CAR_HOV2 | CAR_HOV3), Some(tourMode @ (HOV2_TELEPORTATION | HOV3_TELEPORTATION)))
           if availableModes.contains(CAR) && replanningIsAvailable =>
         Some(tourMode)
-=======
->>>>>>> c8d1320b
       case (Some(mode), _) if availableModes.contains(mode) && replanningIsAvailable => Some(mode)
       case (Some(mode), _) if availableModes.contains(mode)                          => Some(WALK)
       case (None, _) if !replanningIsAvailable                                       => Some(WALK)
@@ -1287,15 +1217,12 @@
         )
       }
 
-<<<<<<< HEAD
-=======
       val filteredAvailableTripModesGivenTourMode =
         validTripsModeGivenTourMode(personData, nextAct, availableModesForTrips)
 
       val filteredItenerariesByTourMode =
         filteredItinerariesForChoice.filter(_.tripClassifier.in(filteredAvailableTripModesGivenTourMode))
 
->>>>>>> c8d1320b
       modeChoiceCalculator(
         filteredItenerariesByTourMode,
         attributesOfIndividual,
@@ -1340,11 +1267,7 @@
               }
             case Some(_) =>
               val correctedTripMode =
-<<<<<<< HEAD
                 correctCurrentTripModeAccordingToRules(None, personData, nextAct, availableModesForTrips)
-=======
-                correctCurrentTripModeAccordingToRules(personData, nextAct, availableModesForTrips)
->>>>>>> c8d1320b
               if (correctedTripMode != personData.currentTripMode) {
                 //give another chance to make a choice without predefined mode
                 gotoChoosingModeWithoutPredefinedMode(choosesModeData)
@@ -1499,6 +1422,9 @@
         )
     }
 
+    val tripId = Option(
+      _experiencedBeamPlan.activities(data.personData.currentActivityIndex).getAttributes.getAttribute("trip_id")
+    ).getOrElse("").toString
     val currentTrip = _experiencedBeamPlan.getTripContaining(data.personData.currentActivityIndex)
     val currentTour = _experiencedBeamPlan.getTourContaining(data.personData.currentActivityIndex)
     _experiencedBeamPlan.putStrategy(currentTrip, ModeChoiceStrategy(Some(chosenTrip.tripClassifier)))
@@ -1519,22 +1445,13 @@
 
     }
 
-    val tripId = Option(
-      _experiencedBeamPlan.activities(data.personData.currentActivityIndex).getAttributes.getAttribute("trip_id")
-    ).getOrElse("").toString
-    val currentTrip = _experiencedBeamPlan.getTripContaining(data.personData.currentActivityIndex)
-    val currentTour = _experiencedBeamPlan.getTourContaining(data.personData.currentActivityIndex)
-    _experiencedBeamPlan.putStrategy(currentTrip, ModeChoiceStrategy(Some(chosenTrip.tripClassifier)))
-    _experiencedBeamPlan.getStrategy(currentTour, classOf[ModeChoiceStrategy]) match {
-      case None => _experiencedBeamPlan.putStrategy(currentTour, ModeChoiceStrategy(Some(chosenTrip.tripClassifier)))
-      case _    =>
-    }
+
 
     val modeChoiceEvent = new ModeChoiceEvent(
       tick,
       id,
       chosenTrip.tripClassifier.value,
-      data.personData.currentTripMode.map(_.value).getOrElse(""),
+      data.personData.currentTourMode.map(_.value).getOrElse(""),
       data.expectedMaxUtilityOfLatestChoice.getOrElse[Double](Double.NaN),
       _experiencedBeamPlan.activities(data.personData.currentActivityIndex).getLinkId.toString,
       data.availableAlternatives.get,
