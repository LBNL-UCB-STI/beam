--- conflicted
+++ resolved
@@ -404,11 +404,8 @@
           currentPersonLocation.loc,
           departTime,
           nextAct.getCoord,
-<<<<<<< HEAD
           withWheelchair = wheelchairUser,
-=======
           requestTime = _currentTick,
->>>>>>> 745f802e
           triggerId = getCurrentTriggerIdOrGenerate,
           asPooled = true
         )
@@ -1027,11 +1024,8 @@
       beamServices.geo.wgs2Utm(legs.head.travelPath.startPoint.loc),
       legs.head.startTime,
       beamServices.geo.wgs2Utm(legs.last.travelPath.endPoint.loc),
-<<<<<<< HEAD
       wheelchairUser,
-=======
       requestTime = _currentTick,
->>>>>>> 745f802e
       triggerId = getCurrentTriggerIdOrGenerate
     )
     //    println(s"requesting: ${inquiry.requestId}")
