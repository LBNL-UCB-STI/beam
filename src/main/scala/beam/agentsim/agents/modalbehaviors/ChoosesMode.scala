--- conflicted
+++ resolved
@@ -985,13 +985,8 @@
       beamServices.geo.wgs2Utm(legs.head.travelPath.startPoint.loc),
       legs.head.startTime,
       beamServices.geo.wgs2Utm(legs.last.travelPath.endPoint.loc),
-<<<<<<< HEAD
       withWheelchair = wheelchairUser,
-      requestTime = _currentTick,
-=======
-      wheelchairUser,
       requestTime = _currentTick.get,
->>>>>>> d7157645
       requester = self,
       rideHailServiceSubscription = attributes.rideHailServiceSubscription,
       triggerId = getCurrentTriggerIdOrGenerate
@@ -1221,34 +1216,9 @@
                 if !choosesModeData.personData.currentTourMode.contains(RIDE_HAIL_POOLED)
                   && travelProposal.modeOptions.contains(RIDE_HAIL) =>
               Vector(origLegs)
-<<<<<<< HEAD
             case _ =>
-              // current tour mode doesn't correspond to mode options provided by travel proposal
-              Vector()
-          }).map { partialItin =>
-            EmbodiedBeamTrip(
-              EmbodiedBeamLeg.dummyLegAt(
-                start = _currentTick.get,
-                vehicleId = body.id,
-                isLastLeg = false,
-                location = partialItin.head.beamLeg.travelPath.startPoint.loc,
-                mode = WALK,
-                vehicleTypeId = body.beamVehicleType.id
-              ) +:
-              partialItin :+
-              EmbodiedBeamLeg.dummyLegAt(
-                start = partialItin.last.beamLeg.endTime,
-                vehicleId = body.id,
-                isLastLeg = true,
-                location = partialItin.last.beamLeg.travelPath.endPoint.loc,
-                mode = WALK,
-                vehicleTypeId = body.beamVehicleType.id
-              )
-            )
-          }
-=======
+              // current tour mode doesn't correspond to mode options provided by travel proposal              Vector(origLegs)
           }).map(surroundWithWalkLegsIfNeededAndMakeTrip)
->>>>>>> d7157645
         case _ =>
           Vector()
       }
@@ -1438,11 +1408,6 @@
       }
   }
 
-<<<<<<< HEAD
-  private def createFailedODSkimmerEvent(
-    originActivity: Activity,
-    destinationActivity: Activity,
-=======
   private def surroundWithWalkLegsIfNeededAndMakeTrip(partialItin: Vector[EmbodiedBeamLeg]): EmbodiedBeamTrip = {
     val firstLegWalk = partialItin.head.beamLeg.mode == WALK
     val lastLegWalk = partialItin.last.beamLeg.mode == WALK
@@ -1475,10 +1440,9 @@
     EmbodiedBeamTrip((startLeg ++: partialItin) ++ endLeg)
   }
 
-  private def createFailedTransitODSkimmerEvent(
-    originLocation: Location,
-    destinationLocation: Location,
->>>>>>> d7157645
+  private def createFailedODSkimmerEvent(
+    originActivity: Activity,
+    destinationActivity: Activity,
     mode: BeamMode
   ): ODSkimmerFailedTripEvent = {
     val (origCoord, destCoord) = (originActivity.getCoord, destinationActivity.getCoord)
