package beam.agentsim.agents.modalbehaviors

import akka.actor.FSM
import beam.agentsim.agents.BeamAgent._
import beam.agentsim.agents.PersonAgent.{ChoosingMode, _}
import beam.agentsim.agents._
import beam.agentsim.agents.household.HouseholdActor.{MobilityStatusInquiry, MobilityStatusResponse, ReleaseVehicle}
import beam.agentsim.agents.modalbehaviors.ChoosesMode._
import beam.agentsim.agents.ridehail.{RideHailInquiry, RideHailRequest, RideHailResponse}
import beam.agentsim.agents.vehicles.AccessErrorCodes.RideHailNotRequestedError
import beam.agentsim.agents.vehicles.VehicleProtocol.StreetVehicle
import beam.agentsim.agents.vehicles.{VehiclePersonId, _}
import beam.agentsim.events.{ModeChoiceEvent, SpaceTime}
import beam.agentsim.infrastructure.ParkingManager.{ParkingInquiry, ParkingInquiryResponse}
import beam.agentsim.infrastructure.ParkingStall
import beam.agentsim.infrastructure.ParkingStall.{Any, NoNeed}
import beam.agentsim.scheduler.BeamAgentScheduler.{CompletionNotice, ScheduleTrigger}
import beam.router.BeamRouter._
import beam.router.Modes
import beam.router.Modes.BeamMode
import beam.router.Modes.BeamMode._
import beam.router.model.{BeamLeg, BeamPath, EmbodiedBeamLeg, EmbodiedBeamTrip}
import beam.router.r5.R5RoutingWorker
import beam.sim.population.AttributesOfIndividual
import beam.utils.plan.sampling.AvailableModeUtils._
import org.matsim.api.core.v01.population.Leg
import org.matsim.api.core.v01.{Coord, Id}
import org.matsim.core.population.routes.NetworkRoute
import org.matsim.vehicles.Vehicle

import scala.collection.JavaConverters._
import scala.collection.mutable.ArrayBuffer
import scala.concurrent.duration._
import akka.pattern._

import scala.concurrent.{ExecutionContext, Future}

/**
  * BEAM
  */
trait ChoosesMode {
  this: PersonAgent => // Self type restricts this trait to only mix into a PersonAgent
  val dummyRHVehicle =
    StreetVehicle(
      Id.create("dummyRH", classOf[Vehicle]),
      BeamVehicleType.defaultCarBeamVehicleType.id,
      SpaceTime(0.0, 0.0, 0),
      CAR,
      asDriver = false
    )

  def bodyVehiclePersonId = VehiclePersonId(body.id, id, Some(self))

  onTransition {
    case _ -> ChoosingMode =>
      nextStateData match {
        // If I am already on a tour in a vehicle, only that vehicle is available to me
        case ChoosesModeData(
            BasePersonData(_, _, _, _, _, _, Some(vehicle), _, _, _),
            _,
            _,
            _,
            _,
            _,
            _,
            _,
            _,
            _,
            _,
            _,
            _,
            _,
            _,
            _,
            _,
            _
            ) =>
          self ! MobilityStatusResponse(Vector(vehicle))
        // Only need to get available street vehicles from household if our mode requires such a vehicle
        case ChoosesModeData(
            BasePersonData(_, _, _, _, _, None | Some(CAR | BIKE | DRIVE_TRANSIT), _, _, _, _),
            currentLocation,
            _,
            _,
            _,
            _,
            _,
            _,
            _,
            _,
            _,
            _,
            _,
            _,
            _,
            _,
            _,
            _
            ) =>
          implicit val executionContext: ExecutionContext = context.system.dispatcher
          val vehicleManagers = context.parent +: sharedVehicleFleets
          Future
            .sequence(vehicleManagers.map(_ ? MobilityStatusInquiry(currentLocation)))
            .map(
              listOfResponses =>
                MobilityStatusResponse(listOfResponses.collect {
                  case MobilityStatusResponse(vehicles) =>
                    vehicles
                }.flatten)
            ) pipeTo self
        // Otherwise, send empty list to self
        case _ =>
          self ! MobilityStatusResponse(Vector())
      }
  }

  when(ChoosingMode)(stateFunction = transform {
    case Event(MobilityStatusResponse(beamVehicles), choosesModeData: ChoosesModeData) =>
      val currentPersonLocation = choosesModeData.currentLocation
      val availableModes: Seq[BeamMode] = availableModesForPerson(
        matsimPlan.getPerson
      )
      // Make sure the current mode is allowable
      val correctedCurrentTourMode = choosesModeData.personData.currentTourMode match {
        case Some(mode) if availableModes.contains(mode) =>
          Some(mode)
        case _ =>
          None
      }

      val bodyStreetVehicle = StreetVehicle(
        body.id,
        BeamVehicleType.defaultHumanBodyBeamVehicleType.id,
        currentPersonLocation,
        WALK,
        asDriver = true
      )
      val nextAct = nextActivity(choosesModeData.personData).get
      val departTime = _currentTick.get

      val availablePersonalStreetVehicles =
        correctedCurrentTourMode match {
          case None | Some(CAR | BIKE) =>
            // In these cases, a personal vehicle will be involved
            beamVehicles
          case Some(DRIVE_TRANSIT) =>
            val tour = _experiencedBeamPlan.getTourContaining(nextAct)
            val tripIndex = tour.tripIndexOfElement(nextAct)
            if (tripIndex == 0 || tripIndex == tour.trips.size - 1) {
              beamVehicles
            } else {
              Vector()
            }
          case _ =>
            Vector()
        }

      def makeRequestWith(
        transitModes: Vector[BeamMode],
        vehicles: Vector[StreetVehicle],
        withParking: Boolean,
        streetVehiclesIntermodalUse: IntermodalUse = Access
      ): Option[Int] = {
        router ! RoutingRequest(
          currentPersonLocation.loc,
          nextAct.getCoord,
          departTime,
          Modes.filterForTransit(transitModes),
          vehicles,
          Some(attributes),
          streetVehiclesIntermodalUse,
          mustParkAtEnd = true
        )
        if (withParking) {
          requestParkingCost(
            nextAct.getCoord,
            nextAct.getType,
            departTime,
            nextAct.getEndTime.toInt - departTime
          )
        } else {
          None
        }
      }

      def makeRideHailRequest(): Unit = {
        val inquiry = RideHailRequest(
          RideHailInquiry,
          bodyVehiclePersonId,
          currentPersonLocation.loc,
          departTime,
          nextAct.getCoord
        )
        //        println(s"requesting: ${inquiry.requestId}")
        rideHailManager ! inquiry
      }

      def makeRideHailTransitRoutingRequest(bodyStreetVehicle: StreetVehicle): Option[Int] = {
        //TODO make ride hail wait buffer config param
        val startWithWaitBuffer = 900 + departTime
        val currentSpaceTime =
          SpaceTime(currentPersonLocation.loc, startWithWaitBuffer)
        val theRequest = RoutingRequest(
          currentSpaceTime.loc,
          nextAct.getCoord,
          startWithWaitBuffer,
          Vector(TRANSIT),
          Vector(bodyStreetVehicle, dummyRHVehicle.copy(locationUTM = currentSpaceTime)),
          streetVehiclesUseIntermodalUse = AccessAndEgress
        )
        router ! theRequest
        Some(theRequest.requestId)
      }

      def filterStreetVehiclesForQuery(
        streetVehicles: Vector[BeamVehicle],
        byMode: BeamMode
      ): Vector[BeamVehicle] = {
        choosesModeData.personData.currentTourPersonalVehicle match {
          case Some(personalVeh) =>
            // We already have a vehicle we're using on this tour, so filter down to that
            streetVehicles.filter(_.id == personalVeh.id)
          case None =>
            // Otherwise, filter by mode
            streetVehicles.filter(_.toStreetVehicle.mode == byMode)
        }
      }

      val hasRideHail = availableModes.contains(RIDE_HAIL)
      val willRequestDrivingRoute = beamVehicles.nonEmpty

      var responsePlaceholders = ChoosesModeResponsePlaceholders()
      var requestId: Option[Int] = None
      var parkingRequestId: Option[Int] = None
      // Form and send requests

      correctedCurrentTourMode match {
        case None =>
          if (hasRideHail) {
            responsePlaceholders = makeResponsePlaceholders(
              withRouting = true,
              withParking = willRequestDrivingRoute,
              withRideHail = true,
              withRideHailTransit = !choosesModeData.isWithinTripReplanning
            )
            makeRideHailRequest()
            if (!choosesModeData.isWithinTripReplanning) {
              requestId = makeRideHailTransitRoutingRequest(bodyStreetVehicle)
            }
          } else {
            responsePlaceholders = makeResponsePlaceholders(withRouting = true, withParking = willRequestDrivingRoute)
            requestId = None
          }
          parkingRequestId = makeRequestWith(
            Vector(TRANSIT),
            beamVehicles.map(_.toStreetVehicle) :+ bodyStreetVehicle,
            withParking = willRequestDrivingRoute
          )
        case Some(WALK) =>
          responsePlaceholders = makeResponsePlaceholders(withRouting = true)
          makeRequestWith(Vector(), Vector(bodyStreetVehicle), withParking = false)
        case Some(WALK_TRANSIT) =>
          responsePlaceholders = makeResponsePlaceholders(withRouting = true)
          makeRequestWith(Vector(TRANSIT), Vector(bodyStreetVehicle), withParking = false)
        case Some(mode @ (CAR | BIKE)) =>
          val maybeLeg = _experiencedBeamPlan.getPlanElements
            .get(_experiencedBeamPlan.getPlanElements.indexOf(nextAct) - 1) match {
            case l: Leg => Some(l)
            case _      => None
          }
          maybeLeg.map(l => (l, l.getRoute)) match {
            case Some((l, r: NetworkRoute)) =>
              val maybeVehicle =
                filterStreetVehiclesForQuery(beamVehicles, mode).headOption
              maybeVehicle match {
                case Some(vehicle) =>
                  val linkIds = new ArrayBuffer[Int](2 + r.getLinkIds.size())
                  linkIds += r.getStartLinkId.toString.toInt
                  r.getLinkIds.asScala.foreach { id =>
                    linkIds += id.toString.toInt
                  }
                  linkIds += r.getEndLinkId.toString.toInt

                  val startLoc = R5RoutingWorker.linkIdToCoord(linkIds.head, transportNetwork)
                  val endLoc = R5RoutingWorker.linkIdToCoord(linkIds.last, transportNetwork)
                  val leg = BeamLeg(
                    departTime,
                    mode,
                    l.getTravelTime.toInt,
                    BeamPath(
                      linkIds,
                      Vector.empty,
                      None,
                      SpaceTime(startLoc, departTime),
                      SpaceTime(endLoc, departTime + l.getTravelTime.toInt),
                      r.getDistance
                    )
                  )
                  router ! EmbodyWithCurrentTravelTime(
                    leg,
                    vehicle.id,
                    mustParkAtEnd = true,
                    destinationForSplitting = Some(beamServices.geo.utm2Wgs(nextAct.getCoord))
                  )
<<<<<<< HEAD
                  router ! EmbodyWithCurrentTravelTime(
                    leg,
                    vehicle.id,
                    vehicle.beamVehicleType.id,
                    mustParkAtEnd = true
                  )
=======
>>>>>>> cc44d0f1
                  parkingRequestId = requestParkingCost(
                    beamServices.geo.wgs2Utm(leg.travelPath.endPoint.loc),
                    nextAct.getType,
                    leg.endTime,
                    nextAct.getEndTime.intValue() - leg.endTime
                  )
                  responsePlaceholders = makeResponsePlaceholders(withRouting = true, withParking = true)
                case _ =>
                  makeRequestWith(Vector(), Vector(bodyStreetVehicle), withParking = false)
                  responsePlaceholders = makeResponsePlaceholders(withRouting = true, withParking = false)
              }
            case _ =>
              parkingRequestId = makeRequestWith(
                Vector(),
                filterStreetVehiclesForQuery(beamVehicles, mode).map(_.toStreetVehicle) :+ bodyStreetVehicle,
                withParking = mode == CAR
              )
              responsePlaceholders = makeResponsePlaceholders(withRouting = true, withParking = mode == CAR)
          }
        case Some(DRIVE_TRANSIT) =>
          val LastTripIndex = currentTour(choosesModeData.personData).trips.size - 1
          (
            currentTour(choosesModeData.personData).tripIndexOfElement(nextAct),
            choosesModeData.personData.currentTourPersonalVehicle
          ) match {
            case (0, _) if !choosesModeData.isWithinTripReplanning =>
              // We use our car if we are not replanning, otherwise we end up doing a walk transit (catch-all below)
              // we do not send parking inquiry here, instead we wait for drive_transit route to come back and we use
              // actual location of transit station
              makeRequestWith(
                Vector(TRANSIT),
                filterStreetVehiclesForQuery(beamVehicles, CAR).map(_.toStreetVehicle) :+ bodyStreetVehicle,
                withParking = false
              )
              responsePlaceholders = makeResponsePlaceholders(withRouting = true, withParking = false)
            case (LastTripIndex, Some(currentTourPersonalVehicle)) =>
              // At the end of the tour, only drive home a vehicle that we have also taken away from there.
              parkingRequestId = makeRequestWith(
                Vector(TRANSIT),
                beamVehicles
                  .map(_.toStreetVehicle)
                  .filter(_.id == currentTourPersonalVehicle.id) :+ bodyStreetVehicle,
                streetVehiclesIntermodalUse = Egress,
                withParking = true
              )
              responsePlaceholders = makeResponsePlaceholders(withRouting = true, withParking = true)
            case _ =>
              makeRequestWith(Vector(TRANSIT), Vector(bodyStreetVehicle), withParking = false)
              responsePlaceholders = makeResponsePlaceholders(withRouting = true)
          }
        case Some(RIDE_HAIL) if choosesModeData.isWithinTripReplanning =>
          // Give up on all ride hail after a failure
          responsePlaceholders = makeResponsePlaceholders(withRouting = true)
          makeRequestWith(Vector(TRANSIT), Vector(bodyStreetVehicle), withParking = false)
        case Some(RIDE_HAIL) =>
          responsePlaceholders = makeResponsePlaceholders(withRouting = true, withRideHail = true)
          makeRequestWith(Vector(), Vector(bodyStreetVehicle), withParking = false) // We need a WALK alternative if RH fails
          makeRideHailRequest()
        case Some(RIDE_HAIL_TRANSIT) if choosesModeData.isWithinTripReplanning =>
          // Give up on ride hail transit after a failure, too complicated, but try regular ride hail again
          responsePlaceholders = makeResponsePlaceholders(withRouting = true, withRideHail = true)
          makeRequestWith(Vector(TRANSIT), Vector(bodyStreetVehicle), withParking = false)
          makeRideHailRequest()
        case Some(RIDE_HAIL_TRANSIT) =>
          responsePlaceholders = makeResponsePlaceholders(withRideHailTransit = true)
          requestId = makeRideHailTransitRoutingRequest(bodyStreetVehicle)
        case Some(m) =>
          logDebug(m.toString)
      }
      val newPersonData = choosesModeData.copy(
        personData = choosesModeData.personData.copy(currentTourMode = correctedCurrentTourMode),
        availablePersonalStreetVehicles = availablePersonalStreetVehicles,
        routingResponse = responsePlaceholders.routingResponse,
        parkingResponse = responsePlaceholders.parkingResponse,
        parkingRequestId = parkingRequestId,
        driveTransitParkingResponse = responsePlaceholders.driveTransitParkingResponse,
        rideHail2TransitRoutingResponse = responsePlaceholders.rideHail2TransitRoutingResponse,
        rideHail2TransitRoutingRequestId = requestId,
        rideHailResult = responsePlaceholders.rideHailResult,
        rideHail2TransitAccessResult = responsePlaceholders.rideHail2TransitAccessResult,
        rideHail2TransitEgressResult = responsePlaceholders.rideHail2TransitEgressResult
      )
      stay() using newPersonData
    /*
     * Receive and store data needed for choice.
     */
    case Event(
        theRouterResult @ RoutingResponse(_, _, Some(requestId)),
        choosesModeData: ChoosesModeData
        ) if choosesModeData.rideHail2TransitRoutingRequestId.contains(requestId) =>
      val driveTransitTrip =
        theRouterResult.itineraries.view
          .dropWhile(_.tripClassifier != DRIVE_TRANSIT)
          .headOption
      var newPersonData = if (driveTransitTrip.isDefined) {
        val accessLeg = driveTransitTrip.get.legs.view.takeWhile(!_.beamLeg.mode.isTransit).last.beamLeg
        val dest = accessLeg.travelPath.endPoint.loc
        val driveTransitRequestId = requestParkingCost(
          beamServices.geo.wgs2Utm(dest),
          "ParkAndRide",
          accessLeg.endTime,
          nextActivity(choosesModeData.personData).get.getEndTime.toInt - accessLeg.endTime
        )
        choosesModeData.copy(driveTransitParkingResponse = None, driveTransitParkingRequestId = driveTransitRequestId)
      } else {
        choosesModeData
      }
      // If there's a drive-transit trip AND we don't have an error RH2Tr response (due to no desire to use RH) then seek RH on access and egress
      newPersonData =
        if (shouldAttemptRideHail2Transit(
              driveTransitTrip,
              choosesModeData.rideHail2TransitAccessResult
            )) {
          val accessSegment =
            driveTransitTrip.get.legs.view
              .takeWhile(!_.beamLeg.mode.isMassTransit)
              .map(_.beamLeg)
          val egressSegment = driveTransitTrip.get.legs.view
            .dropWhile(!_.beamLeg.mode.isMassTransit)
            .dropWhile(_.beamLeg.mode.isMassTransit)
            .map(_.beamLeg)
            .headOption
          //TODO replace hard code number here with parameter
          val accessId =
            if (accessSegment.map(_.travelPath.distanceInM).sum > 0) {
              makeRideHailRequestFromBeamLeg(accessSegment)
            } else {
              None
            }
          val egressId =
            if (egressSegment.map(_.travelPath.distanceInM).sum > 0) {
              makeRideHailRequestFromBeamLeg(egressSegment.toVector)
            } else {
              None
            }
          newPersonData.copy(
            rideHail2TransitRoutingResponse = Some(driveTransitTrip.get),
            rideHail2TransitAccessInquiryId = accessId,
            rideHail2TransitEgressInquiryId = egressId,
            rideHail2TransitAccessResult = if (accessId.isEmpty) {
              Some(RideHailResponse.dummyWithError(RideHailNotRequestedError))
            } else {
              None
            },
            rideHail2TransitEgressResult = if (egressId.isEmpty) {
              Some(RideHailResponse.dummyWithError(RideHailNotRequestedError))
            } else {
              None
            }
          )
        } else {
          newPersonData.copy(
            rideHail2TransitRoutingResponse = Some(EmbodiedBeamTrip.empty),
            rideHail2TransitAccessResult = Some(RideHailResponse.dummyWithError(RideHailNotRequestedError)),
            rideHail2TransitEgressResult = Some(RideHailResponse.dummyWithError(RideHailNotRequestedError))
          )
        }
      stay() using newPersonData
    case Event(theRouterResult: RoutingResponse, choosesModeData: ChoosesModeData) =>
      val correctedItins = theRouterResult.itineraries
        .map { trip =>
          if (trip.legs.head.beamLeg.mode != WALK) {
            val startLeg = EmbodiedBeamLeg(
              BeamLeg.dummyWalk(trip.legs.head.beamLeg.startTime),
              body.id,
              BeamVehicleType.defaultHumanBodyBeamVehicleType.id,
              asDriver = true,
              0,
              unbecomeDriverOnCompletion = false
            )
            trip.copy(legs = startLeg +: trip.legs)
          } else trip
        }
        .map { trip =>
          if (trip.legs.last.beamLeg.mode != WALK) {
            val endLeg = EmbodiedBeamLeg(
              BeamLeg.dummyWalk(trip.legs.last.beamLeg.endTime),
              body.id,
              BeamVehicleType.defaultHumanBodyBeamVehicleType.id,
              asDriver = true,
              0,
              unbecomeDriverOnCompletion = true
            )
            trip.copy(legs = trip.legs :+ endLeg)
          } else trip
        }
      stay() using choosesModeData.copy(routingResponse = Some(theRouterResult.copy(itineraries = correctedItins)))
    case Event(theRideHailResult: RideHailResponse, choosesModeData: ChoosesModeData) =>
      //      println(s"receiving response: ${theRideHailResult}")
      val newPersonData = Some(theRideHailResult.request.requestId) match {
        case choosesModeData.rideHail2TransitAccessInquiryId =>
          choosesModeData.copy(rideHail2TransitAccessResult = Some(theRideHailResult))
        case choosesModeData.rideHail2TransitEgressInquiryId =>
          choosesModeData.copy(rideHail2TransitEgressResult = Some(theRideHailResult))
        case _ =>
          choosesModeData.copy(rideHailResult = Some(theRideHailResult))
      }
      stay() using newPersonData
    case Event(parkingInquiryResponse: ParkingInquiryResponse, choosesModeData: ChoosesModeData) =>
      val newPersonData = Some(parkingInquiryResponse.requestId) match {
        case choosesModeData.parkingRequestId =>
          choosesModeData.copy(parkingResponse = Some(parkingInquiryResponse))
        case choosesModeData.driveTransitParkingRequestId =>
          choosesModeData.copy(driveTransitParkingResponse = Some(parkingInquiryResponse))
        case _ =>
          choosesModeData
      }
      stay using newPersonData
  } using completeChoiceIfReady)

  def isRideHailToTransitResponse(response: RoutingResponse): Boolean = {
    response.itineraries.exists(_.vehiclesInTrip.contains(dummyRHVehicle.id))
  }

  def shouldAttemptRideHail2Transit(
    driveTransitTrip: Option[EmbodiedBeamTrip],
    rideHail2TransitResult: Option[RideHailResponse]
  ): Boolean = {
    driveTransitTrip.isDefined && driveTransitTrip.get.legs
      .exists(leg => beamServices.rideHailTransitModes.contains(leg.beamLeg.mode)) &&
    rideHail2TransitResult.getOrElse(RideHailResponse.DUMMY).error.isEmpty
  }

  def makeRideHailRequestFromBeamLeg(legs: Seq[BeamLeg]): Option[Int] = {
    val inquiry = RideHailRequest(
      RideHailInquiry,
      bodyVehiclePersonId,
      beamServices.geo.wgs2Utm(legs.head.travelPath.startPoint.loc),
      legs.head.startTime,
      beamServices.geo.wgs2Utm(legs.last.travelPath.endPoint.loc)
    )
    //    println(s"requesting: ${inquiry.requestId}")
    rideHailManager ! inquiry
    Some(inquiry.requestId)
  }

  case object FinishingModeChoice extends BeamAgentState

  def createRideHail2TransitItin(
    rideHail2TransitAccessResult: RideHailResponse,
    rideHail2TransitEgressResult: RideHailResponse,
    driveTransitTrip: EmbodiedBeamTrip
  ): Option[EmbodiedBeamTrip] = {
    if (rideHail2TransitAccessResult.error.isEmpty) {
      val tncAccessLeg: Vector[EmbodiedBeamLeg] =
        rideHail2TransitAccessResult.travelProposal.get.toEmbodiedBeamLegsForCustomer(bodyVehiclePersonId)
      // Replacing drive access leg with TNC changes the travel time.
      val timeToCustomer = rideHail2TransitAccessResult.travelProposal.get.passengerSchedule
        .legsBeforePassengerBoards(bodyVehiclePersonId)
        .map(_.duration)
        .sum
      val extraWaitTimeBuffer = driveTransitTrip.legs.head.beamLeg.endTime - _currentTick.get -
      tncAccessLeg.last.beamLeg.duration - timeToCustomer
      if (extraWaitTimeBuffer < 300) {
        // We filter out all options that don't allow at least 5 minutes of time for unexpected waiting
        None
      } else {
        // Travel time usually decreases, adjust for this but add a buffer to the wait time to account for uncertainty in actual wait time
        val startTimeAdjustment = driveTransitTrip.legs.head.beamLeg.endTime - tncAccessLeg.last.beamLeg.duration - timeToCustomer
        val startTimeBufferForWaiting = math.min(
          extraWaitTimeBuffer,
          math.max(300.0, timeToCustomer.toDouble * 1.5)
        ) // tncAccessLeg.head.beamLeg.startTime - _currentTick.get.longValue()
        val accessAndTransit = tncAccessLeg.map(
          leg =>
            leg.copy(
              leg.beamLeg
                .updateStartTime(startTimeAdjustment - startTimeBufferForWaiting.intValue())
          )
        ) ++ driveTransitTrip.legs.tail
        val fullTrip = if (rideHail2TransitEgressResult.error.isEmpty) {
          accessAndTransit.dropRight(2) ++ rideHail2TransitEgressResult.travelProposal.get
            .toEmbodiedBeamLegsForCustomer(bodyVehiclePersonId)
        } else {
          accessAndTransit.dropRight(1)
        }
        Some(
          EmbodiedBeamTrip(
            EmbodiedBeamLeg.dummyWalkLegAt(fullTrip.head.beamLeg.startTime, body.id, false) +:
            fullTrip :+
            EmbodiedBeamLeg.dummyWalkLegAt(fullTrip.last.beamLeg.endTime, body.id, true)
          )
        )
      }
    } else {
      None
    }
  }

  def requestParkingCost(
    destinationInUTM: Coord,
    activityType: String,
    arrivalTime: Int,
    duration: Int
  ): Option[Int] = {
    val inquiry = ParkingInquiry(
<<<<<<< HEAD
      destination,
      destination,
=======
      id,
      destinationInUTM,
      destinationInUTM,
>>>>>>> cc44d0f1
      activityType,
      attributes,
      NoNeed,
      arrivalTime,
      duration,
      Any,
      reserveStall = false
    )
    parkingManager ! inquiry
    Some(inquiry.requestId)
  }

  def addParkingCostToItins(
    itineraries: Seq[EmbodiedBeamTrip],
    parkingResponse: ParkingInquiryResponse,
    driveTransitParkingResponse: ParkingInquiryResponse
  ): Seq[EmbodiedBeamTrip] = {
    itineraries.map { itin =>
      itin.tripClassifier match {
        case CAR =>
          val newLegs = itin.legs.zipWithIndex.map {
            case (leg, i) => if (i == 2) { leg.copy(cost = leg.cost + parkingResponse.stall.cost) } else { leg }
          }
          itin.copy(legs = newLegs)
        case DRIVE_TRANSIT =>
          val newLegs = if (itin.legs.size > 2 && itin.legs(2).beamLeg.mode == CAR) {
            itin.legs.zipWithIndex.map {
              case (leg, i) =>
                if (i == 2) { leg.copy(cost = leg.cost + driveTransitParkingResponse.stall.cost) } else { leg }
            }
          } else if (itin.legs.size > 2 && itin.legs.takeRight(2).head.beamLeg.mode == CAR) {
            itin.legs.zipWithIndex.map {
              case (leg, i) =>
                if (i == itin.legs.size - 2) { leg.copy(cost = leg.cost + driveTransitParkingResponse.stall.cost) } else {
                  leg
                }
            }
          } else {
            itin.legs
          }
          itin.copy(legs = newLegs)
        case _ =>
          itin
      }
    }
  }

  def completeChoiceIfReady: PartialFunction[State, State] = {
    case FSM.State(
        _,
        choosesModeData @ ChoosesModeData(
          personData,
          _,
          None,
          Some(routingResponse),
          Some(parkingResponse),
          _,
          Some(driveTransitParkingResponse),
          _,
          Some(rideHailResult),
          Some(rideHail2TransitRoutingResponse),
          _,
          Some(rideHail2TransitAccessResult),
          _,
          Some(rideHail2TransitEgressResult),
          _,
          _,
          _,
          _
        ),
        _,
        _,
        _
        ) =>
      val currentPersonLocation = choosesModeData.currentLocation
      val nextAct = nextActivity(choosesModeData.personData).get
      val rideHail2TransitIinerary = createRideHail2TransitItin(
        rideHail2TransitAccessResult,
        rideHail2TransitEgressResult,
        rideHail2TransitRoutingResponse
      )
      val rideHailItinerary = rideHailResult.travelProposal match {
        case Some(travelProposal) =>
          val origLegs = travelProposal.toEmbodiedBeamLegsForCustomer(bodyVehiclePersonId)
          val fullItin = EmbodiedBeamTrip(
            (EmbodiedBeamLeg
              .dummyWalkLegAt(origLegs.head.beamLeg.startTime, body.id, false) +: origLegs :+ EmbodiedBeamLeg
              .dummyWalkLegAt(origLegs.head.beamLeg.endTime, body.id, true)).toIndexedSeq
          )
          travelProposal.poolingInfo match {
            case Some(poolingInfo) =>
              Vector(
                fullItin,
                fullItin.copy(
                  legs = fullItin.legs.map(
                    origLeg =>
                      origLeg.copy(
                        cost = origLeg.cost * poolingInfo.costFactor,
                        isPooledTrip = origLeg.isRideHail,
                        beamLeg = origLeg.beamLeg.scaleLegDuration(poolingInfo.timeFactor)
                    )
                  )
                )
              )
            case None =>
              Vector(fullItin)
          }
        case None =>
          Vector()
      }
      val combinedItinerariesForChoice = rideHailItinerary ++ addParkingCostToItins(
        routingResponse.itineraries,
        parkingResponse,
        driveTransitParkingResponse
      ) ++ rideHail2TransitIinerary.toVector
      //      val test = createRideHail2TransitItin(rideHail2TransitAccessResult, rideHail2TransitEgressResult, routingResponse)

      val availableModes: Seq[BeamMode] = availableModesForPerson(
        matsimPlan.getPerson
      )

      val filteredItinerariesForChoice = (choosesModeData.personData.currentTourMode match {
        case Some(DRIVE_TRANSIT) =>
          val LastTripIndex = currentTour(choosesModeData.personData).trips.size - 1
          (
            currentTour(choosesModeData.personData).tripIndexOfElement(nextAct),
            personData.hasDeparted
          ) match {
            case (0 | LastTripIndex, false) =>
              combinedItinerariesForChoice.filter(_.tripClassifier == DRIVE_TRANSIT)
            case _ =>
              combinedItinerariesForChoice.filter(
                trip => trip.tripClassifier == WALK_TRANSIT || trip.tripClassifier == RIDE_HAIL_TRANSIT
              )
          }
        case Some(mode) if mode == WALK_TRANSIT || mode == RIDE_HAIL_TRANSIT =>
          combinedItinerariesForChoice.filter(
            trip => trip.tripClassifier == WALK_TRANSIT || trip.tripClassifier == RIDE_HAIL_TRANSIT
          )
        case Some(mode) =>
          combinedItinerariesForChoice.filter(_.tripClassifier == mode)
        case _ =>
          combinedItinerariesForChoice
      }).filter(itin => availableModes.contains(itin.tripClassifier))

      val attributesOfIndividual =
        matsimPlan.getPerson.getCustomAttributes
          .get("beam-attributes")
          .asInstanceOf[AttributesOfIndividual]

      modeChoiceCalculator(filteredItinerariesForChoice, attributesOfIndividual) match {
        case Some(chosenTrip) =>
          goto(FinishingModeChoice) using choosesModeData.copy(pendingChosenTrip = Some(chosenTrip))
        case None =>
          // Bad things happen but we want them to continue their day, so we signal to downstream that trip should be made to be expensive
          val originalWalkTripLeg =
            routingResponse.itineraries.find(_.tripClassifier == WALK) match {
              case Some(originalWalkTrip) =>
                originalWalkTrip.legs.head
              case None =>
                R5RoutingWorker
                  .createBushwackingTrip(
                    beamServices.geo.utm2Wgs(currentPersonLocation.loc),
                    beamServices.geo.utm2Wgs(nextAct.getCoord),
                    _currentTick.get,
                    body.toStreetVehicle,
                    beamServices
                  )
                  .legs
                  .head
            }
          val expensiveWalkTrip = EmbodiedBeamTrip(
            Vector(originalWalkTripLeg.copy(cost = 100))
          )

          goto(FinishingModeChoice) using choosesModeData.copy(
            pendingChosenTrip = Some(expensiveWalkTrip)
          )
      }
  }

  when(FinishingModeChoice, stateTimeout = Duration.Zero) {
    case Event(StateTimeout, data: ChoosesModeData) =>
      val chosenTrip = data.pendingChosenTrip.get
      val (tick, triggerId) = releaseTickAndTriggerId()
      // Write start and end links of chosen route into Activities.
      // We don't check yet whether the incoming and outgoing routes agree on the link an Activity is on.
      // Our aim should be that every transition from a link to another link be accounted for.
      val headOpt = chosenTrip.legs.headOption
        .flatMap(_.beamLeg.travelPath.linkIds.headOption)
      val lastOpt = chosenTrip.legs.lastOption
        .flatMap(_.beamLeg.travelPath.linkIds.lastOption)
      if (headOpt.isDefined && lastOpt.isDefined) {
        _experiencedBeamPlan
          .activities(data.personData.currentActivityIndex)
          .setLinkId(Id.createLinkId(headOpt.get))
        _experiencedBeamPlan
          .activities(data.personData.currentActivityIndex + 1)
          .setLinkId(Id.createLinkId(lastOpt.get))
      } else {
        val origin = beamServices.geo.utm2Wgs(
          _experiencedBeamPlan
            .activities(data.personData.currentActivityIndex)
            .getCoord
        )
        val destination = beamServices.geo.utm2Wgs(
          _experiencedBeamPlan
            .activities(data.personData.currentActivityIndex + 1)
            .getCoord
        )
        _experiencedBeamPlan
          .activities(data.personData.currentActivityIndex)
          .setLinkId(
            Id.createLinkId(
              beamServices.geo.getNearestR5Edge(transportNetwork.streetLayer, origin, 10000)
            )
          )
        _experiencedBeamPlan
          .activities(data.personData.currentActivityIndex + 1)
          .setLinkId(
            Id.createLinkId(
              beamServices.geo.getNearestR5Edge(transportNetwork.streetLayer, destination, 10000)
            )
          )
      }

      def availableAlternatives = {
        val theModes =
          data.routingResponse.get.itineraries.map(_.tripClassifier).distinct
        if (data.rideHailResult.isDefined && data.rideHailResult.get.error.isEmpty) {
          if (data.rideHailResult.get.travelProposal.isDefined && data.rideHailResult.get.travelProposal.get.poolingInfo.isDefined) {
            theModes :+ RIDE_HAIL :+ RIDE_HAIL_POOLED
          } else {
            theModes :+ RIDE_HAIL
          }
        } else {
          theModes
        }
      }

      eventsManager.processEvent(
        new ModeChoiceEvent(
          tick,
          id,
          chosenTrip.tripClassifier.value,
          data.personData.currentTourMode.map(_.value).getOrElse(""),
          data.expectedMaxUtilityOfLatestChoice.getOrElse[Double](Double.NaN),
          _experiencedBeamPlan
            .activities(data.personData.currentActivityIndex)
            .getLinkId
            .toString,
          availableAlternatives.mkString(":"),
          data.availablePersonalStreetVehicles.nonEmpty,
          chosenTrip.legs.view.map(_.beamLeg.travelPath.distanceInM).sum,
          _experiencedBeamPlan.tourIndexOfElement(nextActivity(data.personData).get),
          chosenTrip
        )
      )

      val (personalVehiclesUsed, personVehiclesNotUsed) = data.availablePersonalStreetVehicles
        .partition(vehicle => chosenTrip.vehiclesInTrip.contains(vehicle.id))

      personVehiclesNotUsed.foreach { veh =>
        if (veh.exclusiveAccess) {
          veh.manager.get ! ReleaseVehicle(veh)
        }
      }
      scheduler ! CompletionNotice(
        triggerId,
        Vector(
          ScheduleTrigger(
            PersonDepartureTrigger(math.max(chosenTrip.legs.head.beamLeg.startTime, tick)),
            self
          )
        )
      )
      goto(WaitingForDeparture) using data.personData.copy(
        currentTrip = Some(chosenTrip),
        restOfCurrentTrip = chosenTrip.legs.toList,
        currentTourMode = data.personData.currentTourMode
          .orElse(Some(chosenTrip.tripClassifier)),
        currentTourPersonalVehicle = data.personData.currentTourPersonalVehicle.orElse(personalVehiclesUsed.headOption)
      )
  }
}

object ChoosesMode {

  case class ChoosesModeData(
    personData: BasePersonData,
    currentLocation: SpaceTime,
    pendingChosenTrip: Option[EmbodiedBeamTrip] = None,
    routingResponse: Option[RoutingResponse] = None,
    parkingResponse: Option[ParkingInquiryResponse] = None,
    parkingRequestId: Option[Int] = None,
    driveTransitParkingResponse: Option[ParkingInquiryResponse] = None,
    driveTransitParkingRequestId: Option[Int] = None,
    rideHailResult: Option[RideHailResponse] = None,
    rideHail2TransitRoutingResponse: Option[EmbodiedBeamTrip] = None,
    rideHail2TransitRoutingRequestId: Option[Int] = None,
    rideHail2TransitAccessResult: Option[RideHailResponse] = None,
    rideHail2TransitAccessInquiryId: Option[Int] = None,
    rideHail2TransitEgressResult: Option[RideHailResponse] = None,
    rideHail2TransitEgressInquiryId: Option[Int] = None,
    availablePersonalStreetVehicles: Vector[BeamVehicle] = Vector(),
    expectedMaxUtilityOfLatestChoice: Option[Double] = None,
    isWithinTripReplanning: Boolean = false
  ) extends PersonData {
    override def currentVehicle: VehicleStack = personData.currentVehicle

    override def currentLegPassengerScheduleIndex: Int =
      personData.currentLegPassengerScheduleIndex

    override def passengerSchedule: PassengerSchedule =
      personData.passengerSchedule

    override def withPassengerSchedule(newPassengerSchedule: PassengerSchedule): DrivingData =
      copy(personData = personData.copy(passengerSchedule = newPassengerSchedule))

    override def withCurrentLegPassengerScheduleIndex(
      currentLegPassengerScheduleIndex: Int
    ): DrivingData =
      copy(
        personData = personData.copy(currentLegPassengerScheduleIndex = currentLegPassengerScheduleIndex)
      )

    override def hasParkingBehaviors: Boolean = true
    override def currentVehicleToken: BeamVehicle = personData.currentVehicleToken
  }

  case class ChoosesModeResponsePlaceholders(
    routingResponse: Option[RoutingResponse] = None,
    parkingResponse: Option[ParkingInquiryResponse] = None,
    driveTransitParkingResponse: Option[ParkingInquiryResponse] = None,
    rideHailResult: Option[RideHailResponse] = None,
    rideHail2TransitRoutingResponse: Option[EmbodiedBeamTrip] = None,
    rideHail2TransitAccessResult: Option[RideHailResponse] = None,
    rideHail2TransitEgressResult: Option[RideHailResponse] = None
  )

  def makeResponsePlaceholders(
    withRouting: Boolean = false,
    withParking: Boolean = false,
    withRideHail: Boolean = false,
    withRideHailTransit: Boolean = false
  ): ChoosesModeResponsePlaceholders = {
    ChoosesModeResponsePlaceholders(
      routingResponse = if (withRouting) {
        None
      } else {
        RoutingResponse.dummyRoutingResponse
      },
      parkingResponse = if (withParking) {
        None
      } else {
        Some(ParkingInquiryResponse(ParkingStall.emptyParkingStall, 0))
      },
      driveTransitParkingResponse = Some(ParkingInquiryResponse(ParkingStall.emptyParkingStall, 0)),
      rideHailResult = if (withRideHail) {
        None
      } else {
        Some(RideHailResponse.dummyWithError(RideHailNotRequestedError))
      },
      rideHail2TransitRoutingResponse = if (withRideHailTransit) {
        None
      } else {
        Some(EmbodiedBeamTrip.empty)
      },
      rideHail2TransitAccessResult = if (withRideHailTransit) {
        None
      } else {
        Some(RideHailResponse.dummyWithError(RideHailNotRequestedError))
      },
      rideHail2TransitEgressResult = if (withRideHailTransit) {
        None
      } else {
        Some(RideHailResponse.dummyWithError(RideHailNotRequestedError))
      }
    )
  }

  case class LegWithPassengerVehicle(leg: EmbodiedBeamLeg, passengerVehicle: Id[Vehicle])

}<|MERGE_RESOLUTION|>--- conflicted
+++ resolved
@@ -56,7 +56,7 @@
       nextStateData match {
         // If I am already on a tour in a vehicle, only that vehicle is available to me
         case ChoosesModeData(
-            BasePersonData(_, _, _, _, _, _, Some(vehicle), _, _, _),
+            BasePersonData(_, _, _, _, _, _, Some(vehicle), _, _, _, _),
             _,
             _,
             _,
@@ -78,7 +78,7 @@
           self ! MobilityStatusResponse(Vector(vehicle))
         // Only need to get available street vehicles from household if our mode requires such a vehicle
         case ChoosesModeData(
-            BasePersonData(_, _, _, _, _, None | Some(CAR | BIKE | DRIVE_TRANSIT), _, _, _, _),
+            BasePersonData(_, _, _, _, _, None | Some(CAR | BIKE | DRIVE_TRANSIT), _, _, _, _, _),
             currentLocation,
             _,
             _,
@@ -299,18 +299,10 @@
                   router ! EmbodyWithCurrentTravelTime(
                     leg,
                     vehicle.id,
+                    vehicle.beamVehicleType.id,
                     mustParkAtEnd = true,
                     destinationForSplitting = Some(beamServices.geo.utm2Wgs(nextAct.getCoord))
                   )
-<<<<<<< HEAD
-                  router ! EmbodyWithCurrentTravelTime(
-                    leg,
-                    vehicle.id,
-                    vehicle.beamVehicleType.id,
-                    mustParkAtEnd = true
-                  )
-=======
->>>>>>> cc44d0f1
                   parkingRequestId = requestParkingCost(
                     beamServices.geo.wgs2Utm(leg.travelPath.endPoint.loc),
                     nextAct.getType,
@@ -607,14 +599,8 @@
     duration: Int
   ): Option[Int] = {
     val inquiry = ParkingInquiry(
-<<<<<<< HEAD
-      destination,
-      destination,
-=======
-      id,
       destinationInUTM,
       destinationInUTM,
->>>>>>> cc44d0f1
       activityType,
       attributes,
       NoNeed,
