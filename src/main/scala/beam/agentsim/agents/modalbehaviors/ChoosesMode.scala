--- conflicted
+++ resolved
@@ -1561,9 +1561,6 @@
         Some(matsimPlan.getPerson)
       ) match {
         case Some(chosenTrip) =>
-<<<<<<< HEAD
-          gotoFinishingModeChoice(chosenTrip)
-=======
           filteredItinerariesForChoice.foreach {
             case possibleTrip
                 if (possibleTrip != chosenTrip) && beamScenario.beamConfig.beam.router.skim.sendNonChosenTripsToSkimmer =>
@@ -1582,7 +1579,6 @@
             availableAlternatives = availableAlts
           )
           goto(FinishingModeChoice) using dataForNextStep
->>>>>>> ef119f4f
         case None =>
           choosesModeData.personData.currentTripMode match {
             case Some(CAV) =>
@@ -1624,7 +1620,6 @@
                 "Ended up stuck without a car despite having car in plans, so sending the request " +
                 "back through in order to create an emergency vehicle"
               )
-<<<<<<< HEAD
               goto(ChoosingMode)
             case Some(mode) =>
               val correctedTripMode = correctCurrentTripModeAccordingToRules(None, personData, availableModesForTrips)
@@ -1636,28 +1631,9 @@
                   determineActivitySimPathTypesFromBeamMode(choosesModeData.personData.currentTripMode, currentAct)
                 eventsManager.processEvent(
                   odFailedSkimmerEvent
-=======
-              if (beamServices.beamConfig.beam.exchange.output.activity_sim_skimmer.exists(_.primary.enabled)) {
-                createFailedActivitySimSkimmerEvent(currentAct, nextAct, possibleActivitySimModes).foreach(ev =>
-                  eventsManager.processEvent(ev)
                 )
-              }
-              eventsManager.processEvent(
-                new ReplanningEvent(
-                  _currentTick.get,
-                  Id.createPersonId(id),
-                  getReplanningReasonFrom(
-                    choosesModeData.personData,
-                    ReservationErrorCode.RouteNotAvailableForChosenMode.entryName
-                  ),
-                  choosesModeData.currentLocation.loc.getX,
-                  choosesModeData.currentLocation.loc.getY,
-                  nextAct.getCoord.getX,
-                  nextAct.getCoord.getY
->>>>>>> ef119f4f
-                )
-                if (beamServices.beamConfig.beam.exchange.output.activitySimSkimsEnabled) {
-                  createFailedActivitySimSkimmerEvent(odFailedSkimmerEvent, possibleActivitySimModes).foreach(ev =>
+                if (beamServices.beamConfig.beam.exchange.output.activity_sim_skimmer.exists(_.primary.enabled)) {
+                  createFailedActivitySimSkimmerEvent(currentAct, nextAct, possibleActivitySimModes).foreach(ev =>
                     eventsManager.processEvent(ev)
                   )
                 }
