--- conflicted
+++ resolved
@@ -747,11 +747,7 @@
       for {
         activity <- nextActivity(choosesModeData.personData)
         leg      <- _experiencedBeamPlan.getTripContaining(activity).leg if leg.getRoute == null
-<<<<<<< HEAD
-      } yield {
-=======
       } {
->>>>>>> c1e64b10
         val links =
           response.itineraries
             .flatMap(_.beamLegs)
