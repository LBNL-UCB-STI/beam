--- conflicted
+++ resolved
@@ -108,7 +108,6 @@
             ) =>
           implicit val executionContext: ExecutionContext = context.system.dispatcher
           Future
-<<<<<<< HEAD
             .sequence(
               vehicleManagers.map(
                 _ ? MobilityStatusInquiry(
@@ -119,9 +118,6 @@
                 )
               )
             )
-=======
-            .sequence(vehicleFleets.map(_ ? MobilityStatusInquiry(currentLocation)))
->>>>>>> bc45240c
             .map(
               listOfResponses =>
                 MobilityStatusResponse(
@@ -794,16 +790,7 @@
       val rideHailItinerary = rideHailResult.travelProposal match {
         case Some(travelProposal) =>
           val origLegs = travelProposal.toEmbodiedBeamLegsForCustomer(bodyVehiclePersonId)
-<<<<<<< HEAD
-          val fullItin = EmbodiedBeamTrip(
-            (EmbodiedBeamLeg
-              .dummyLegAt(origLegs.head.beamLeg.startTime, body.id, false) +: origLegs :+ EmbodiedBeamLeg
-              .dummyLegAt(origLegs.head.beamLeg.endTime, body.id, true)).toIndexedSeq
-          )
-          travelProposal.poolingInfo match {
-=======
           (travelProposal.poolingInfo match {
->>>>>>> bc45240c
             case Some(poolingInfo) =>
               val pooledLegs = origLegs.map { origLeg =>
                 origLeg.copy(
@@ -869,7 +856,6 @@
         case Some(chosenTrip) =>
           goto(FinishingModeChoice) using choosesModeData.copy(pendingChosenTrip = Some(chosenTrip))
         case None =>
-<<<<<<< HEAD
           choosesModeData.personData.currentTourMode match {
             case Some(CAV) =>
               // Special case, if you are using household CAV, no choice was necessary you just use this mode
@@ -889,28 +875,6 @@
                 val cavTrip = EmbodiedBeamTrip(Vector(walk1, cavLeg, walk2))
                 goto(FinishingModeChoice) using choosesModeData.copy(pendingChosenTrip = Some(cavTrip))
               }
-=======
-          // Bad things happen but we want them to continue their day, so we signal to downstream that trip should be made to be expensive
-          val originalWalkTripLeg =
-            routingResponse.itineraries.find(_.tripClassifier == WALK) match {
-              case Some(originalWalkTrip) =>
-                originalWalkTrip.legs.head
-              case None =>
-                R5RoutingWorker
-                  .createBushwackingTrip(
-                    currentPersonLocation.loc,
-                    nextAct.getCoord,
-                    _currentTick.get,
-                    body.toStreetVehicle,
-                    beamServices
-                  )
-                  .legs
-                  .head
-            }
-          val expensiveWalkTrip = EmbodiedBeamTrip(
-            Vector(originalWalkTripLeg.copy(cost = 100))
-          )
->>>>>>> bc45240c
 
             case _ =>
               // Bad things happen but we want them to continue their day, so we signal to downstream that trip should be made to be expensive
