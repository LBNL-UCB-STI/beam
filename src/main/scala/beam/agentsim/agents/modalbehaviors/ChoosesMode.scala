package beam.agentsim.agents.modalbehaviors

import akka.actor.{ActorRef, FSM}
import akka.pattern.pipe
import beam.agentsim.agents.BeamAgent._
import beam.agentsim.agents.PersonAgent._
import beam.agentsim.agents._
import beam.agentsim.agents.household.HouseholdActor.{MobilityStatusInquiry, MobilityStatusResponse, ReleaseVehicle}
import beam.agentsim.agents.modalbehaviors.ChoosesMode._
import beam.agentsim.agents.modalbehaviors.DrivesVehicle.{ActualVehicle, Token, VehicleOrToken}
import beam.agentsim.agents.ridehail.{RideHailInquiry, RideHailRequest, RideHailResponse}
import beam.agentsim.agents.vehicles.AccessErrorCodes.RideHailNotRequestedError
import beam.agentsim.agents.vehicles.EnergyEconomyAttributes.Powertrain
import beam.agentsim.agents.vehicles.VehicleCategory.VehicleCategory
import beam.agentsim.agents.vehicles.VehicleProtocol.StreetVehicle
import beam.agentsim.agents.vehicles._
import beam.agentsim.events.resources.ReservationErrorCode
import beam.agentsim.events.{ModeChoiceEvent, ReplanningEvent, SpaceTime}
import beam.agentsim.infrastructure.{ParkingInquiry, ParkingInquiryResponse, ZonalParkingManager}
import beam.agentsim.scheduler.BeamAgentScheduler.{CompletionNotice, ScheduleTrigger}
import beam.router.BeamRouter._
import beam.router.Modes.BeamMode
import beam.router.Modes.BeamMode.{WALK, _}
import beam.router.model.{BeamLeg, EmbodiedBeamLeg, EmbodiedBeamTrip}
import beam.router.skim.core.ODSkimmer
import beam.router.skim.event.ODSkimmerFailedTripEvent
import beam.router.skim.readonly.ODSkims
import beam.router.{Modes, RoutingWorker}
import beam.sim.population.AttributesOfIndividual
import beam.sim.{BeamServices, Geofence}
import beam.utils.logging.pattern.ask
import beam.utils.plan.sampling.AvailableModeUtils._
import org.matsim.api.core.v01.Id
import org.matsim.api.core.v01.network.Link
import org.matsim.api.core.v01.population.{Activity, Leg}
import org.matsim.core.population.routes.{NetworkRoute, RouteUtils}
import org.matsim.core.utils.misc.Time

import java.util.concurrent.atomic.AtomicReference
import scala.collection.JavaConverters
import scala.concurrent.duration._
import scala.concurrent.{ExecutionContext, Future}

/**
  * BEAM
  */
trait ChoosesMode {
  this: PersonAgent => // Self type restricts this trait to only mix into a PersonAgent

  val dummyRHVehicle: StreetVehicle = createDummyVehicle(
    "dummyRH",
    beamServices.beamConfig.beam.agentsim.agents.rideHail.managers.head.initialization.procedural.vehicleTypeId,
    CAR,
    asDriver = false
  )

  //this dummy shared vehicles is used in R5 requests on egress side
  private val dummySharedVehicles: IndexedSeq[StreetVehicle] = possibleSharedVehicleTypes
    .map(_.vehicleCategory)
    .map {
      case VehicleCategory.Car =>
        createDummyVehicle(
          "dummySharedCar",
          beamServices.beamConfig.beam.agentsim.agents.vehicles.dummySharedCar.vehicleTypeId,
          CAR,
          asDriver = true
        )
      case VehicleCategory.Bike =>
        createDummyVehicle(
          "dummySharedBike",
          beamServices.beamConfig.beam.agentsim.agents.vehicles.dummySharedBike.vehicleTypeId,
          BIKE,
          asDriver = true
        )
      case category @ _ =>
        throw new IllegalArgumentException(
          s"Unsupported shared vehicle category $category. Only CAR | BIKE are supported."
        )
    }
    .toIndexedSeq

  private def createDummyVehicle(id: String, vehicleTypeId: String, mode: BeamMode, asDriver: Boolean) =
    StreetVehicle(
      Id.create(id, classOf[BeamVehicle]),
      Id.create(
        vehicleTypeId,
        classOf[BeamVehicleType]
      ),
      SpaceTime(0.0, 0.0, 0),
      mode,
      asDriver = asDriver,
      needsToCalculateCost = true
    )

  private var sharedTeleportationVehiclesCount = 0

  private lazy val teleportationVehicleBeamType: BeamVehicleType = {
    val sharedVehicleType = beamScenario.vehicleTypes(
      Id.create(
        beamServices.beamConfig.beam.agentsim.agents.vehicles.dummySharedCar.vehicleTypeId,
        classOf[BeamVehicleType]
      )
    )

    sharedVehicleType
  }

  private def createSharedTeleportationVehicle(location: SpaceTime): BeamVehicle = {
    sharedTeleportationVehiclesCount += 1

    val stringId = s"${BeamVehicle.idPrefixSharedTeleportationVehicle}-$sharedTeleportationVehiclesCount"
    val vehicle = new BeamVehicle(
      BeamVehicle.createId(id, Some(stringId)),
      new Powertrain(0.0),
      beamVehicleType = teleportationVehicleBeamType,
      vehicleManagerId = new AtomicReference(VehicleManager.NoManager.managerId)
    )
    vehicle.spaceTime = location

    vehicle
  }

  def bodyVehiclePersonId: PersonIdWithActorRef = PersonIdWithActorRef(id, self)

  onTransition { case _ -> ChoosingMode =>
    nextStateData match {
      // If I am already on a tour in a vehicle, only that vehicle is available to me
      case ChoosesModeData(
            BasePersonData(_, _, _, _, _, Some(vehicle), _, _, _, _, _, _, _, _),
            _,
            _,
            _,
            _,
            _,
            _,
            _,
            _,
            _,
            _,
            _,
            _,
            _,
            _,
            _,
            _,
            _,
            _,
            _,
            _,
            _
          ) =>
        self ! MobilityStatusResponse(Vector(beamVehicles(vehicle)), getCurrentTriggerIdOrGenerate)
      // Only need to get available street vehicles if our mode requires such a vehicle
      case ChoosesModeData(
            BasePersonData(
              _,
              _,
              _,
              _,
              Some(HOV2_TELEPORTATION | HOV3_TELEPORTATION),
              _,
              _,
              _,
              _,
              _,
              _,
              _,
              _,
              _
            ),
            currentLocation,
            _,
            _,
            _,
            _,
            _,
            _,
            _,
            _,
            _,
            _,
            _,
            _,
            _,
            _,
            _,
            _,
            _,
            _,
            _,
            _
          ) =>
        val teleportationVehicle = createSharedTeleportationVehicle(currentLocation)
        val vehicles = Vector(ActualVehicle(teleportationVehicle))
        self ! MobilityStatusResponse(vehicles, getCurrentTriggerIdOrGenerate)
      // Only need to get available street vehicles if our mode requires such a vehicle
      case ChoosesModeData(
            BasePersonData(
              currentActivityIndex,
              _,
              _,
              _,
              plansModeOption @ (None | Some(CAR | BIKE | DRIVE_TRANSIT | BIKE_TRANSIT)),
              _,
              _,
              _,
              _,
              _,
              _,
              _,
              _,
              _
            ),
            currentLocation,
            _,
            _,
            _,
            _,
            _,
            _,
            _,
            _,
            _,
            _,
            _,
            _,
            _,
            _,
            _,
            _,
            _,
            _,
            _,
            _
          ) =>
        implicit val executionContext: ExecutionContext = context.system.dispatcher
        plansModeOption match {
          case Some(CAR | DRIVE_TRANSIT) =>
            requestAvailableVehicles(
              vehicleFleets,
              currentLocation,
              _experiencedBeamPlan.activities(currentActivityIndex),
              Some(VehicleCategory.Car)
            ) pipeTo self
          case Some(BIKE | BIKE_TRANSIT) =>
            requestAvailableVehicles(
              vehicleFleets,
              currentLocation,
              _experiencedBeamPlan.activities(currentActivityIndex),
              Some(VehicleCategory.Bike)
            ) pipeTo self
          case _ =>
            requestAvailableVehicles(
              vehicleFleets,
              currentLocation,
              _experiencedBeamPlan.activities(currentActivityIndex)
            ) pipeTo self
        }

      // Otherwise, send empty list to self
      case _ =>
        self ! MobilityStatusResponse(Vector(), getCurrentTriggerIdOrGenerate)
    }
  }

  private def requestAvailableVehicles(
    vehicleFleets: Seq[ActorRef],
    location: SpaceTime,
    activity: Activity,
    requireVehicleCategoryAvailable: Option[VehicleCategory] = None
  ): Future[MobilityStatusResponse] = {
    implicit val executionContext: ExecutionContext = context.system.dispatcher
    Future
      .sequence(
        vehicleFleets.map(
          _ ? MobilityStatusInquiry(
            id,
            location,
            activity,
            requireVehicleCategoryAvailable,
            getCurrentTriggerIdOrGenerate
          )
        )
      )
      .map(listOfResponses =>
        MobilityStatusResponse(
          listOfResponses
            .collect { case MobilityStatusResponse(vehicles, _) =>
              vehicles
            }
            .flatten
            .toVector,
          getCurrentTriggerIdOrGenerate
        )
      )
  }

  when(ChoosingMode)(stateFunction = transform {
    case Event(MobilityStatusResponse(newlyAvailableBeamVehicles, triggerId), choosesModeData: ChoosesModeData) =>
      beamVehicles ++= newlyAvailableBeamVehicles.map(v => v.id -> v)
      val currentPersonLocation = choosesModeData.currentLocation
      val availableModes: Seq[BeamMode] = availableModesForPerson(
        matsimPlan.getPerson
      ).filterNot(mode => choosesModeData.excludeModes.contains(mode))
      // Make sure the current mode is allowable
      val replanningIsAvailable =
        choosesModeData.personData.numberOfReplanningAttempts < beamServices.beamConfig.beam.agentsim.agents.modalBehaviors.maximumNumberOfReplanningAttempts
      val correctedCurrentTourMode = choosesModeData.personData.currentTourMode match {
        case Some(mode @ (HOV2_TELEPORTATION | HOV3_TELEPORTATION))
            if availableModes.contains(CAR) && replanningIsAvailable =>
          Some(mode)
        case Some(mode) if availableModes.contains(mode) && replanningIsAvailable => Some(mode)
        case Some(mode) if availableModes.contains(mode)                          => Some(WALK)
        case None if !replanningIsAvailable                                       => Some(WALK)
        case _                                                                    => None
      }

      val bodyStreetVehicle = createBodyStreetVehicle(currentPersonLocation)
      val nextAct = nextActivity(choosesModeData.personData).get
      val departTime = _currentTick.get

      var availablePersonalStreetVehicles =
        correctedCurrentTourMode match {
          case None | Some(CAR | BIKE) =>
            // In these cases, a personal vehicle will be involved, but filter out teleportation vehicles
            newlyAvailableBeamVehicles.filterNot(v => BeamVehicle.isSharedTeleportationVehicle(v.id))
          case Some(HOV2_TELEPORTATION | HOV3_TELEPORTATION) =>
            // In these cases, also include teleportation vehicles
            newlyAvailableBeamVehicles
          case Some(DRIVE_TRANSIT | BIKE_TRANSIT) =>
            val tour = _experiencedBeamPlan.getTourContaining(nextAct)
            val tripIndexOfElement = tour
              .tripIndexOfElement(nextAct)
              .getOrElse(throw new IllegalArgumentException(s"Element [$nextAct] not found"))
            if (tripIndexOfElement == 0 || tripIndexOfElement == tour.trips.size - 1) {
              newlyAvailableBeamVehicles
            } else {
              Vector()
            }
          case _ =>
            Vector()
        }

      def makeRequestWith(
        withTransit: Boolean,
        vehicles: Vector[StreetVehicle],
        streetVehiclesIntermodalUse: IntermodalUse = Access,
        possibleEgressVehicles: IndexedSeq[StreetVehicle] = IndexedSeq.empty
      ): Unit = {
        router ! RoutingRequest(
          currentPersonLocation.loc,
          nextAct.getCoord,
          departTime,
          withTransit,
          Some(id),
          vehicles,
          Some(attributes),
          streetVehiclesIntermodalUse,
          possibleEgressVehicles = possibleEgressVehicles,
          triggerId = getCurrentTriggerIdOrGenerate
        )
      }

      def makeRideHailRequest(): Unit = {
        val inquiry = RideHailRequest(
          RideHailInquiry,
          bodyVehiclePersonId,
          currentPersonLocation.loc,
          departTime,
          nextAct.getCoord,
          withWheelchair = wheelchairUser,
          requestTime = _currentTick,
          requester = self,
          rideHailServiceSubscription = attributes.rideHailServiceSubscription,
          triggerId = getCurrentTriggerIdOrGenerate,
          asPooled = true
        )
        //        println(s"requesting: ${inquiry.requestId}")
        rideHailManager ! inquiry
      }

      def makeRideHailTransitRoutingRequest(bodyStreetVehicleRequestParam: StreetVehicle): Option[Int] = {
        //TODO make ride hail wait buffer config param
        val startWithWaitBuffer = 900 + departTime
        val currentSpaceTime =
          SpaceTime(currentPersonLocation.loc, startWithWaitBuffer)
        val theRequest = RoutingRequest(
          currentSpaceTime.loc,
          nextAct.getCoord,
          startWithWaitBuffer,
          withTransit = true,
          Some(id),
          Vector(bodyStreetVehicleRequestParam, dummyRHVehicle.copy(locationUTM = currentSpaceTime)),
          streetVehiclesUseIntermodalUse = AccessAndEgress,
          triggerId = getCurrentTriggerIdOrGenerate
        )
        router ! theRequest
        Some(theRequest.requestId)
      }

      def filterStreetVehiclesForQuery(
        streetVehicles: Vector[StreetVehicle],
        byMode: BeamMode
      ): Vector[StreetVehicle] = {
        choosesModeData.personData.currentTourPersonalVehicle match {
          case Some(personalVeh) =>
            // We already have a vehicle we're using on this tour, so filter down to that
            streetVehicles.filter(_.id == personalVeh)
          case None =>
            // Otherwise, filter by mode
            streetVehicles.filter(_.mode == byMode)
        }
      }

      val hasRideHail = availableModes.contains(RIDE_HAIL)

      var responsePlaceholders = ChoosesModeResponsePlaceholders()
      var requestId: Option[Int] = None
      // Form and send requests

      var householdVehiclesWereNotAvailable = false // to replan when personal vehicles are not available
      correctedCurrentTourMode match {
        case None =>
          if (hasRideHail) {
            responsePlaceholders = makeResponsePlaceholders(
              withRouting = true,
              withRideHail = true,
              withRideHailTransit = !choosesModeData.isWithinTripReplanning
            )
            makeRideHailRequest()
            if (!choosesModeData.isWithinTripReplanning) {
              requestId = makeRideHailTransitRoutingRequest(bodyStreetVehicle)
            }
          } else {
            responsePlaceholders = makeResponsePlaceholders(withRouting = true)
            requestId = None
          }
          makeRequestWith(
            withTransit = availableModes.exists(_.isTransit),
            newlyAvailableBeamVehicles.map(_.streetVehicle) :+ bodyStreetVehicle,
            possibleEgressVehicles = dummySharedVehicles
          )
        case Some(WALK) =>
          responsePlaceholders = makeResponsePlaceholders(withRouting = true)
          makeRequestWith(withTransit = true, Vector(bodyStreetVehicle))
        case Some(WALK_TRANSIT) =>
          responsePlaceholders = makeResponsePlaceholders(withRouting = true)
          makeRequestWith(withTransit = true, Vector(bodyStreetVehicle))
        case Some(CAV) =>
          // Request from household the trip legs to put into trip
          householdRef ! CavTripLegsRequest(bodyVehiclePersonId, currentActivity(choosesModeData.personData))
          responsePlaceholders = makeResponsePlaceholders(withPrivateCAV = true)
        case Some(HOV2_TELEPORTATION) =>
          val vehicles = filterStreetVehiclesForQuery(newlyAvailableBeamVehicles.map(_.streetVehicle), CAR)
            .map(car_vehicle => car_vehicle.copy(mode = CAR_HOV2))
          makeRequestWith(withTransit = false, vehicles :+ bodyStreetVehicle)
          responsePlaceholders = makeResponsePlaceholders(withRouting = true)
        case Some(HOV3_TELEPORTATION) =>
          val vehicles = filterStreetVehiclesForQuery(newlyAvailableBeamVehicles.map(_.streetVehicle), CAR)
            .map(car_vehicle => car_vehicle.copy(mode = CAR_HOV3))
          makeRequestWith(withTransit = false, vehicles :+ bodyStreetVehicle)
          responsePlaceholders = makeResponsePlaceholders(withRouting = true)
        case Some(tourMode @ (CAR | BIKE)) =>
          val maybeLeg = _experiencedBeamPlan.getPlanElements
            .get(_experiencedBeamPlan.getPlanElements.indexOf(nextAct) - 1) match {
            case l: Leg => Some(l)
            case _      => None
          }
          maybeLeg.map(_.getRoute) match {
            case Some(networkRoute: NetworkRoute) =>
              val maybeVehicle =
                filterStreetVehiclesForQuery(newlyAvailableBeamVehicles.map(_.streetVehicle), tourMode).headOption
              maybeVehicle match {
                case Some(vehicle) =>
                  router ! matsimLegToEmbodyRequest(
                    networkRoute,
                    vehicle,
                    departTime,
                    tourMode,
                    beamServices,
                    choosesModeData.currentLocation.loc,
                    nextAct.getCoord,
                    triggerId
                  )
                  responsePlaceholders = makeResponsePlaceholders(withRouting = true)
                case _ =>
                  makeRequestWith(withTransit = false, Vector(bodyStreetVehicle))
                  responsePlaceholders = makeResponsePlaceholders(withRouting = true)
                  logger.error(
                    "No vehicle available for existing route of person {} trip of mode {} even though it was created in their plans",
                    body.id,
                    tourMode
                  )
              }
            case _ =>
              val vehicles = filterStreetVehiclesForQuery(newlyAvailableBeamVehicles.map(_.streetVehicle), tourMode)
                .map(vehicle => {
                  vehicle.mode match {
                    case CAR => vehicle.copy(mode = tourMode)
                    case _   => vehicle
                  }
                })
              if (
                beamScenario.beamConfig.beam.agentsim.agents.vehicles.replanOnTheFlyWhenHouseholdVehiclesAreNotAvailable && vehicles.isEmpty
              ) {
                eventsManager.processEvent(
                  new ReplanningEvent(
                    departTime,
                    Id.createPersonId(id),
                    getReplanningReasonFrom(
                      choosesModeData.personData,
                      ReservationErrorCode.HouseholdVehicleNotAvailable.entryName
                    )
                  )
                )
                householdVehiclesWereNotAvailable = true
              }
              makeRequestWith(withTransit = householdVehiclesWereNotAvailable, vehicles :+ bodyStreetVehicle)
              responsePlaceholders =
                makeResponsePlaceholders(withRouting = true, withRideHail = householdVehiclesWereNotAvailable)
              if (householdVehiclesWereNotAvailable) {
                makeRideHailRequest()
              }
          }
        case Some(mode @ (DRIVE_TRANSIT | BIKE_TRANSIT)) =>
          val vehicleMode = Modes.getAccessVehicleMode(mode)
          val LastTripIndex = currentTour(choosesModeData.personData).trips.size - 1
          val tripIndexOfElement = currentTour(choosesModeData.personData)
            .tripIndexOfElement(nextAct)
            .getOrElse(throw new IllegalArgumentException(s"Element [$nextAct] not found"))
          (
            tripIndexOfElement,
            choosesModeData.personData.currentTourPersonalVehicle
          ) match {
            case (0, _) if !choosesModeData.isWithinTripReplanning =>
              // We use our car if we are not replanning, otherwise we end up doing a walk transit (catch-all below)
              // we do not send parking inquiry here, instead we wait for drive_transit route to come back and we use
              // actual location of transit station
              makeRequestWith(
                withTransit = true,
                filterStreetVehiclesForQuery(newlyAvailableBeamVehicles.map(_.streetVehicle), vehicleMode)
                :+ bodyStreetVehicle
              )
              responsePlaceholders = makeResponsePlaceholders(withRouting = true)
            case (LastTripIndex, Some(currentTourPersonalVehicle)) =>
              // At the end of the tour, only drive home a vehicle that we have also taken away from there.
              makeRequestWith(
                withTransit = true,
                newlyAvailableBeamVehicles
                  .map(_.streetVehicle)
                  .filter(_.id == currentTourPersonalVehicle) :+ bodyStreetVehicle,
                streetVehiclesIntermodalUse = Egress
              )
              responsePlaceholders = makeResponsePlaceholders(withRouting = true)
            case _ =>
              // Reset available vehicles so we don't release our car that we've left during this replanning
              availablePersonalStreetVehicles = Vector()
              makeRequestWith(withTransit = true, Vector(bodyStreetVehicle))
              responsePlaceholders = makeResponsePlaceholders(withRouting = true)
          }
        case Some(RIDE_HAIL | RIDE_HAIL_POOLED) if choosesModeData.isWithinTripReplanning =>
          // Give up on all ride hail after a failure
          responsePlaceholders = makeResponsePlaceholders(withRouting = true)
          makeRequestWith(withTransit = true, Vector(bodyStreetVehicle))
        case Some(RIDE_HAIL | RIDE_HAIL_POOLED) =>
          responsePlaceholders = makeResponsePlaceholders(withRouting = true, withRideHail = true)
          makeRequestWith(withTransit = false, Vector(bodyStreetVehicle)) // We need a WALK alternative if RH fails
          makeRideHailRequest()
        case Some(RIDE_HAIL_TRANSIT) if choosesModeData.isWithinTripReplanning =>
          // Give up on ride hail transit after a failure, too complicated, but try regular ride hail again
          responsePlaceholders = makeResponsePlaceholders(withRouting = true, withRideHail = true)
          makeRequestWith(withTransit = true, Vector(bodyStreetVehicle))
          makeRideHailRequest()
        case Some(RIDE_HAIL_TRANSIT) =>
          responsePlaceholders = makeResponsePlaceholders(withRideHailTransit = true)
          requestId = makeRideHailTransitRoutingRequest(bodyStreetVehicle)
        case Some(m) =>
          logDebug(m.toString)
      }
      val newPersonData = choosesModeData.copy(
        personData = choosesModeData.personData
          .copy(currentTourMode = if (householdVehiclesWereNotAvailable) None else correctedCurrentTourMode),
        availablePersonalStreetVehicles = availablePersonalStreetVehicles,
        allAvailableStreetVehicles = newlyAvailableBeamVehicles,
        routingResponse = responsePlaceholders.routingResponse,
        rideHail2TransitRoutingResponse = responsePlaceholders.rideHail2TransitRoutingResponse,
        rideHail2TransitRoutingRequestId = requestId,
        rideHailResult = responsePlaceholders.rideHailResult,
        rideHail2TransitAccessResult = responsePlaceholders.rideHail2TransitAccessResult,
        rideHail2TransitEgressResult = responsePlaceholders.rideHail2TransitEgressResult,
        cavTripLegs = responsePlaceholders.cavTripLegs,
        routingFinished = choosesModeData.routingFinished
          || responsePlaceholders.routingResponse == RoutingResponse.dummyRoutingResponse
      )
      stay() using newPersonData
    /*
     * Receive and store data needed for choice.
     */
    case Event(
          theRouterResult @ RoutingResponse(_, requestId, _, _, _, _, _),
          choosesModeData: ChoosesModeData
        ) if choosesModeData.routingRequestToLegMap.contains(requestId) =>
      //handling router responses for shared vehicles
      val routingResponse = choosesModeData.routingResponse.get
      val tripIdentifier = choosesModeData.routingRequestToLegMap(requestId)
      val newMap = choosesModeData.routingRequestToLegMap - requestId
      val routingFinished = newMap.isEmpty
      val mayBeTripIdx: Option[Int] = routingResponse.itineraries.zipWithIndex.collectFirst {
        case (trip, i) if tripIdentifier.isAppropriateTrip(trip) => i
      }
      val maybeNewChoosesModeData =
        for {
          tripIdx <- mayBeTripIdx
          trip = routingResponse.itineraries(tripIdx)
          tripWithVehicle = theRouterResult.itineraries.find(_.legs.size == 3)
          newTrips: Seq[EmbodiedBeamTrip] =
            if (tripWithVehicle.isEmpty) {
              //need to delete this trip: not found the right way to the shared vehicle or destination
              routingResponse.itineraries.patch(tripIdx, Nil, 0)
            } else {
              //drop everything after the last transit and add the new legs on the shared vehicle
              val appendedEgressLegs = trip.legs.reverse
                .dropWhile(!_.beamLeg.mode.isTransit)
                .reverse ++ tripWithVehicle.get.legs
              val appendTrip = trip.copy(legs = appendedEgressLegs)
              routingResponse.itineraries.patch(tripIdx, Seq(appendTrip), 1)
            }
          rr = routingResponse.copy(itineraries = newTrips)
        } yield choosesModeData.copy(
          routingResponse = Some(rr),
          routingFinished = routingFinished,
          routingRequestToLegMap = newMap
        )
      val newChoosesModeData = maybeNewChoosesModeData.getOrElse(choosesModeData)

      stay() using newChoosesModeData
        .copy(
          routingResponse =
            if (routingFinished) Some(correctRoutingResponse(newChoosesModeData.routingResponse.get))
            else newChoosesModeData.routingResponse,
          routingFinished = routingFinished,
          routingRequestToLegMap = newMap
        )

    case Event(
          theRouterResult @ RoutingResponse(_, requestId, _, _, _, _, _),
          choosesModeData: ChoosesModeData
        ) if choosesModeData.rideHail2TransitRoutingRequestId.contains(requestId) =>
      theRouterResult.itineraries.view.foreach { resp =>
        resp.beamLegs.filter(_.mode == CAR).foreach { leg =>
          routeHistory.rememberRoute(leg.travelPath.linkIds, leg.startTime)
        }
      }

      val driveTransitTrip = theRouterResult.itineraries.find(_.tripClassifier == DRIVE_TRANSIT)
      // If there's a drive-transit trip AND we don't have an error RH2Tr response (due to no desire to use RH) then seek RH on access and egress
      val newPersonData =
        if (
          shouldAttemptRideHail2Transit(
            driveTransitTrip,
            choosesModeData.rideHail2TransitAccessResult
          )
        ) {
          val accessSegment =
            driveTransitTrip.get.legs.view
              .takeWhile(!_.beamLeg.mode.isMassTransit)
              .map(_.beamLeg)
          val egressSegment =
            driveTransitTrip.get.legs.view.reverse.takeWhile(!_.beamLeg.mode.isTransit).reverse.map(_.beamLeg)
          val accessId =
            if (accessSegment.map(_.travelPath.distanceInM).sum > 0) {
              makeRideHailRequestFromBeamLeg(accessSegment)
            } else {
              None
            }
          val egressId =
            if (egressSegment.map(_.travelPath.distanceInM).sum > 0) {
              makeRideHailRequestFromBeamLeg(egressSegment.toVector)
            } else {
              None
            }
          choosesModeData.copy(
            rideHail2TransitRoutingResponse = Some(driveTransitTrip.get),
            rideHail2TransitAccessInquiryId = accessId,
            rideHail2TransitEgressInquiryId = egressId,
            rideHail2TransitAccessResult = if (accessId.isEmpty) {
              Some(RideHailResponse.dummyWithError(RideHailNotRequestedError))
            } else {
              None
            },
            rideHail2TransitEgressResult = if (egressId.isEmpty) {
              Some(RideHailResponse.dummyWithError(RideHailNotRequestedError))
            } else {
              None
            }
          )
        } else {
          choosesModeData.copy(
            rideHail2TransitRoutingResponse = Some(EmbodiedBeamTrip.empty),
            rideHail2TransitAccessResult = Some(RideHailResponse.dummyWithError(RideHailNotRequestedError)),
            rideHail2TransitEgressResult = Some(RideHailResponse.dummyWithError(RideHailNotRequestedError))
          )
        }
      stay() using newPersonData

    case Event(response: RoutingResponse, choosesModeData: ChoosesModeData) =>
      response.itineraries.view.foreach { resp =>
        resp.beamLegs.filter(_.mode == CAR).foreach { leg =>
          routeHistory.rememberRoute(leg.travelPath.linkIds, leg.startTime)
        }
      }
      val thereAreTeleportationItineraries = response.itineraries.foldLeft(false) { (thereAreTeleportations, trip) =>
        val thereAreTeleportationVehicles = trip.legs.foldLeft(false) { (accum, leg) =>
          accum || BeamVehicle.isSharedTeleportationVehicle(leg.beamVehicleId)
        }
        thereAreTeleportations || thereAreTeleportationVehicles
      }
      val newParkingRequestIds = if (thereAreTeleportationItineraries) {
        choosesModeData.parkingRequestIds
      } else {
        val parkingRequestIds: Seq[(Int, VehicleOnTrip)] = makeParkingInquiries(choosesModeData, response.itineraries)
        choosesModeData.parkingRequestIds ++ parkingRequestIds
      }

      val dummyVehiclesPresented = makeVehicleRequestsForDummySharedVehicles(response.itineraries)
      val newData = if (dummyVehiclesPresented) {
        choosesModeData.copy(
          routingResponse = Some(response),
          parkingRequestIds = newParkingRequestIds
        )
      } else {
        choosesModeData.copy(
          routingResponse = Some(correctRoutingResponse(response)),
          parkingRequestIds = newParkingRequestIds,
          routingFinished = true
        )
      }

      // If person plan doesn't have a route for an activity create and save it
      for {
        activity <- nextActivity(choosesModeData.personData)
        leg      <- _experiencedBeamPlan.getTripContaining(activity).leg if leg.getRoute == null
      } {
        val links =
          response.itineraries
            .flatMap(_.beamLegs)
            .find(_.mode == BeamMode.CAR)
            .map { beamLeg =>
              beamLeg.travelPath.linkIds
                .map(id => Id.create(id, classOf[Link]))
                .toList
            }
            .getOrElse(List.empty)

        if (links.nonEmpty) {
          val route = RouteUtils.createNetworkRoute(JavaConverters.seqAsJavaList(links), beamScenario.network)
          leg.setRoute(route)
        }
      }

      stay() using newData

    case Event(theRideHailResult: RideHailResponse, choosesModeData: ChoosesModeData) =>
      //      println(s"receiving response: ${theRideHailResult}")
      val newPersonData = Some(theRideHailResult.request.requestId) match {
        case choosesModeData.rideHail2TransitAccessInquiryId =>
          choosesModeData.copy(rideHail2TransitAccessResult = Some(theRideHailResult))
        case choosesModeData.rideHail2TransitEgressInquiryId =>
          choosesModeData.copy(rideHail2TransitEgressResult = Some(theRideHailResult))
        case _ =>
          choosesModeData.copy(rideHailResult = Some(theRideHailResult))
      }
      stay() using newPersonData
    case Event(parkingInquiryResponse: ParkingInquiryResponse, choosesModeData: ChoosesModeData) =>
      val newPersonData = choosesModeData.copy(
        parkingResponses = choosesModeData.parkingResponses +
          (choosesModeData.parkingRequestIds(parkingInquiryResponse.requestId) -> parkingInquiryResponse)
      )
      stay using newPersonData
    case Event(cavTripLegsResponse: CavTripLegsResponse, choosesModeData: ChoosesModeData) =>
      stay using choosesModeData.copy(cavTripLegs = Some(cavTripLegsResponse))
    //handling response with the shared vehicle nearby the egress legs
    case Event(mobStatuses: MobilityStatusWithLegs, choosesModeData: ChoosesModeData) =>
      val mobilityStatuses = mobStatuses.responses.map { case (trip, leg, response) =>
        (trip, leg, response.streetVehicle.collect { case token: Token => token })
      }
      val tripsToDelete = mobilityStatuses.collect { case (trip, _, tokens) if tokens.isEmpty => trip }.toSet
      val tripsToModify = mobilityStatuses.collect { case (trip, _, tokens) if tokens.nonEmpty => trip }.toSet
      val legMap = mobilityStatuses
        .filter { case (trip, _, _) => tripsToModify.contains(trip) }
        .map { case (_, leg, response) => leg -> response }
        .toMap

      val rr = choosesModeData.routingResponse.get
      val newTrips = rr.itineraries
        .filterNot(tripsToDelete.contains)
        .map {
          case trip if tripsToModify.contains(trip) =>
            //find nearest provided vehicle for each leg
            val legVehicles: Map[EmbodiedBeamLeg, Token] = trip.legs.collect {
              case leg if legMap.contains(leg) =>
                val nearestVehicle = legMap(leg)
                  .minBy(token =>
                    geo.distUTMInMeters(
                      geo.wgs2Utm(leg.beamLeg.travelPath.startPoint.loc),
                      token.streetVehicle.locationUTM.loc
                    )
                  )
                leg -> nearestVehicle
            }.toMap
            //replace the dummy vehicle with the provided token for each leg
            val newLegs = trip.legs.map {
              case leg if legVehicles.contains(leg) =>
                val token = legVehicles(leg)
                leg.copy(beamVehicleId = token.id)
              case leg => leg
            }
            beamVehicles ++= legVehicles.values.map(token => token.id -> token)
            trip.copy(legs = newLegs)
          case trip => trip
        }
      //issue routing request for egress legs:
      // final transit stop -> destination
      val routingRequestMap = generateRoutingRequestsForEgress(newTrips)
      routingRequestMap.keys.foreach(routingRequest => router ! routingRequest)
      val newRoutingResponse = rr.copy(itineraries = newTrips)
      //issue parking request for the shared vehicle
      val parkingRequestIds = makeParkingInquiries(choosesModeData, newTrips)
      //correct routing response if routing is finished (no appropriate vehicles available)
      stay using choosesModeData
        .copy(
          routingResponse =
            Some(if (routingRequestMap.isEmpty) correctRoutingResponse(newRoutingResponse) else newRoutingResponse),
          parkingRequestIds = choosesModeData.parkingRequestIds ++ parkingRequestIds,
          routingFinished = routingRequestMap.isEmpty,
          routingRequestToLegMap = routingRequestMap.map { case (request, tripMode) =>
            request.requestId -> tripMode
          }
        )
  } using completeChoiceIfReady)

  private def makeParkingInquiries(
    choosesModeData: ChoosesModeData,
    itineraries: Seq[EmbodiedBeamTrip]
  ): Seq[(Int, VehicleOnTrip)] = {

    val parkingLegs: Seq[(TripIdentifier, EmbodiedBeamLeg)] = itineraries
      .flatMap { trip =>
        trip.legs
          .filter(leg => legVehicleHasParkingBehavior(leg) && !isLegOnDummySharedVehicle(leg))
          .map(TripIdentifier(trip) -> _)
      }

    val alreadyRequested = choosesModeData.parkingRequestIds.map { case (_, vehicleOnTrip) => vehicleOnTrip }.toSet

    val nextAct = nextActivity(choosesModeData.personData).get
    val (_, parkingInquiries) =
      parkingLegs.foldLeft((alreadyRequested, Seq.empty[(VehicleOnTrip, ParkingInquiry)])) {
        case ((requested, seq), (tripIdentifier, leg)) =>
          val vehicleOnTrip = VehicleOnTrip(leg.beamVehicleId, tripIdentifier)
          if (requested.contains(vehicleOnTrip)) {
            (requested, seq)
          } else {
            val veh = beamVehicles(leg.beamVehicleId).vehicle
            (
              requested + vehicleOnTrip,
              seq :+ (vehicleOnTrip -> ParkingInquiry.init(
                SpaceTime(geo.wgs2Utm(leg.beamLeg.travelPath.endPoint.loc), leg.beamLeg.endTime),
                nextAct.getType,
                VehicleManager.getReservedFor(veh.vehicleManagerId.get).get,
                Some(veh),
                None,
                Some(this.id),
                attributes.valueOfTime,
                getActivityEndTime(nextAct, beamServices) - leg.beamLeg.endTime,
                reserveStall = false,
                triggerId = getCurrentTriggerIdOrGenerate
              ))
            )
          }
      }

    parkingInquiries.map { case (vehicleOnTrip, inquiry) =>
      park(inquiry)
      inquiry.requestId -> vehicleOnTrip
    }
  }

  private def generateRoutingRequestsForEgress(
    newTrips: Seq[EmbodiedBeamTrip]
  ): Map[RoutingRequest, TripIdentifier] = {

    //we saving in the map (routing request for egress part -> trip identifier)
    newTrips.foldLeft(Map.empty[RoutingRequest, TripIdentifier]) { case (tripMap, trip) =>
      val transitAndDriveLeg: Option[(EmbodiedBeamLeg, EmbodiedBeamLeg)] = trip.legs.zip(trip.legs.tail).find {
        case (leg, nextLeg) if leg.beamLeg.mode.isTransit && isDriveVehicleLeg(nextLeg) =>
          val vehicleLocation = beamVehicles(nextLeg.beamVehicleId).streetVehicle.locationUTM.loc
          val walkDistance = geo.distUTMInMeters(geo.wgs2Utm(leg.beamLeg.travelPath.endPoint.loc), vehicleLocation)
          walkDistance > beamServices.beamConfig.beam.agentsim.thresholdForWalkingInMeters
        case _ => false
      }
      transitAndDriveLeg match {
        case Some((transitLeg, sharedVehicleLeg)) =>
          //the router should return a walk leg to the vehicle, vehicle leg and a walk leg to the destination
          val bodyLocationAfterTransit = geo.wgs2Utm(transitLeg.beamLeg.travelPath.endPoint)
          val bodyVehicle = createBodyStreetVehicle(bodyLocationAfterTransit)
          val finalDestination = geo.wgs2Utm(trip.legs.last.beamLeg.travelPath.endPoint.loc)
          val egressRequest = RoutingRequest(
            bodyLocationAfterTransit.loc,
            finalDestination,
            bodyLocationAfterTransit.time,
            withTransit = false,
            Some(id),
            IndexedSeq(bodyVehicle, beamVehicles(sharedVehicleLeg.beamVehicleId).streetVehicle),
            Some(attributes),
            triggerId = getCurrentTriggerIdOrGenerate
          )
          tripMap + (egressRequest -> TripIdentifier(trip))
        case None =>
          tripMap
      }
    }
  }

  private def createBodyStreetVehicle(locationUTM: SpaceTime): StreetVehicle = {
    StreetVehicle(
      body.id,
      body.beamVehicleType.id,
      locationUTM,
      WALK,
      asDriver = true,
      needsToCalculateCost = false
    )
  }

  private def correctRoutingResponse(response: RoutingResponse) = {
    val theRouterResult = response.copy(itineraries = response.itineraries.map { it =>
      it.copy(
        it.legs.flatMap(embodiedLeg =>
          if (legVehicleHasParkingBehavior(embodiedLeg))
            EmbodiedBeamLeg.splitLegForParking(embodiedLeg, beamServices, transportNetwork)
          else Vector(embodiedLeg)
        )
      )
    })
    val correctedItins = theRouterResult.itineraries
      .map { trip =>
        if (trip.legs.head.beamLeg.mode != WALK) {
          val startLeg =
            dummyWalkLeg(
              trip.legs.head.beamLeg.startTime,
              trip.legs.head.beamLeg.travelPath.startPoint.loc,
              unbecomeDriverOnCompletion = false
            )
          trip.copy(legs = startLeg +: trip.legs)
        } else trip
      }
      .map { trip =>
        if (trip.legs.last.beamLeg.mode != WALK) {
          val endLeg =
            dummyWalkLeg(
              trip.legs.last.beamLeg.endTime,
              trip.legs.last.beamLeg.travelPath.endPoint.loc,
              unbecomeDriverOnCompletion = true
            )
          trip.copy(legs = trip.legs :+ endLeg)
        } else trip
      }
    val responseCopy = theRouterResult.copy(itineraries = correctedItins)
    responseCopy
  }

  private def legVehicleHasParkingBehavior(embodiedLeg: EmbodiedBeamLeg): Boolean = {
    /* we need to park cars and any shared vehicles */
    /* teleportation vehicles are not actual vehicles, so, they do not require parking */
    val isTeleportationVehicle = BeamVehicle.isSharedTeleportationVehicle(embodiedLeg.beamVehicleId)
    val isRealCar = embodiedLeg.beamLeg.mode == CAR && dummyRHVehicle.id != embodiedLeg.beamVehicleId
    !isTeleportationVehicle && (
      isRealCar
      || (embodiedLeg.beamLeg.mode == BIKE && beamVehicles.get(embodiedLeg.beamVehicleId).forall(_.isInstanceOf[Token]))
    )
  }

  private def dummyWalkLeg(time: Int, location: Location, unbecomeDriverOnCompletion: Boolean) = {
    EmbodiedBeamLeg(
      BeamLeg.dummyLeg(time, location),
      body.id,
      body.beamVehicleType.id,
      asDriver = true,
      0,
      unbecomeDriverOnCompletion = unbecomeDriverOnCompletion
    )
  }

  private def isDriveVehicleLeg(leg: EmbodiedBeamLeg) = {
    leg.asDriver && leg.beamLeg.mode != BeamMode.WALK
  }

  def shouldAttemptRideHail2Transit(
    driveTransitTrip: Option[EmbodiedBeamTrip],
    rideHail2TransitResult: Option[RideHailResponse]
  ): Boolean = {
    driveTransitTrip.isDefined && driveTransitTrip.get.legs
      .exists(leg => beamScenario.rideHailTransitModes.contains(leg.beamLeg.mode)) &&
    rideHail2TransitResult.getOrElse(RideHailResponse.DUMMY).error.isEmpty
  }

  def makeRideHailRequestFromBeamLeg(legs: Seq[BeamLeg]): Option[Int] = {
    val inquiry = RideHailRequest(
      RideHailInquiry,
      bodyVehiclePersonId,
      beamServices.geo.wgs2Utm(legs.head.travelPath.startPoint.loc),
      legs.head.startTime,
      beamServices.geo.wgs2Utm(legs.last.travelPath.endPoint.loc),
      wheelchairUser,
      requestTime = _currentTick,
      requester = self,
      rideHailServiceSubscription = attributes.rideHailServiceSubscription,
      triggerId = getCurrentTriggerIdOrGenerate
    )
    //    println(s"requesting: ${inquiry.requestId}")
    rideHailManager ! inquiry
    Some(inquiry.requestId)
  }

  private def makeVehicleRequestsForDummySharedVehicles(trips: Seq[EmbodiedBeamTrip]): Boolean = {
    implicit val executionContext: ExecutionContext = context.system.dispatcher
    //get all the shared vehicles to request tokens for them
    val tripLegPairs = trips.flatMap(trip =>
      trip.legs
        .filter(legs => isLegOnDummySharedVehicle(legs))
        .map(leg => (trip, leg))
    )
    if (tripLegPairs.nonEmpty) {
      Future
        .sequence(
          tripLegPairs.collect { case (trip, leg) =>
            requestAvailableVehicles(sharedVehicleFleets, geo.wgs2Utm(leg.beamLeg.travelPath.startPoint), null)
              .map((trip, leg, _))
          }
        )
        .map { responses: Seq[(EmbodiedBeamTrip, EmbodiedBeamLeg, MobilityStatusResponse)] =>
          MobilityStatusWithLegs(responses)
        } pipeTo self
      true
    } else {
      false
    }
  }

  private def isLegOnDummySharedVehicle(beamLeg: EmbodiedBeamLeg): Boolean = {
    isDummySharedVehicle(beamLeg.beamVehicleId)
  }

  private def isDummySharedVehicle(beamVehicleId: Id[BeamVehicle]): Boolean =
    dummySharedVehicles.exists(_.id == beamVehicleId)

  case object FinishingModeChoice extends BeamAgentState

  def createRideHail2TransitItin(
    rideHail2TransitAccessResult: RideHailResponse,
    rideHail2TransitEgressResult: RideHailResponse,
    driveTransitTrip: EmbodiedBeamTrip
  ): Option[EmbodiedBeamTrip] = {
    if (rideHail2TransitAccessResult.error.isEmpty) {
      val tncAccessLeg: Vector[EmbodiedBeamLeg] =
        rideHail2TransitAccessResult.travelProposal.get.toEmbodiedBeamLegsForCustomer(bodyVehiclePersonId)
      // Replacing drive access leg with TNC changes the travel time.
      val timeToCustomer = rideHail2TransitAccessResult.travelProposal.get.passengerSchedule
        .legsBeforePassengerBoards(bodyVehiclePersonId)
        .map(_.duration)
        .sum
      val extraWaitTimeBuffer = driveTransitTrip.legs.head.beamLeg.endTime - _currentTick.get -
        tncAccessLeg.last.beamLeg.duration - timeToCustomer
      if (extraWaitTimeBuffer < 300) {
        // We filter out all options that don't allow at least 5 minutes of time for unexpected waiting
        None
      } else {
        // Travel time usually decreases, adjust for this but add a buffer to the wait time to account for uncertainty in actual wait time
        val startTimeAdjustment =
          driveTransitTrip.legs.head.beamLeg.endTime - tncAccessLeg.last.beamLeg.duration - timeToCustomer
        val startTimeBufferForWaiting = math.min(
          extraWaitTimeBuffer,
          math.max(300.0, timeToCustomer.toDouble * 1.5)
        ) // tncAccessLeg.head.beamLeg.startTime - _currentTick.get.longValue()
        val accessAndTransit = tncAccessLeg.map(leg =>
          leg.copy(
            leg.beamLeg
              .updateStartTime(startTimeAdjustment - startTimeBufferForWaiting.intValue())
          )
        ) ++ driveTransitTrip.legs.tail
        val fullTrip = if (rideHail2TransitEgressResult.error.isEmpty) {
          accessAndTransit.dropRight(2) ++ rideHail2TransitEgressResult.travelProposal.get
            .toEmbodiedBeamLegsForCustomer(bodyVehiclePersonId)
        } else {
          accessAndTransit.dropRight(1)
        }
        Some(
          EmbodiedBeamTrip(
            EmbodiedBeamLeg.dummyLegAt(
              start = fullTrip.head.beamLeg.startTime,
              vehicleId = body.id,
              isLastLeg = false,
              location = fullTrip.head.beamLeg.travelPath.startPoint.loc,
              mode = WALK,
              vehicleTypeId = body.beamVehicleType.id
            ) +:
            fullTrip :+
            EmbodiedBeamLeg.dummyLegAt(
              start = fullTrip.last.beamLeg.endTime,
              vehicleId = body.id,
              isLastLeg = true,
              location = fullTrip.last.beamLeg.travelPath.endPoint.loc,
              mode = WALK,
              vehicleTypeId = body.beamVehicleType.id
            )
          )
        )
      }
    } else {
      None
    }
  }

  def addParkingCostToItins(
    itineraries: Seq[EmbodiedBeamTrip],
    parkingResponses: Map[VehicleOnTrip, ParkingInquiryResponse]
  ): Seq[EmbodiedBeamTrip] = {
    itineraries.map { itin =>
      itin.tripClassifier match {
        case CAR | DRIVE_TRANSIT | BIKE_TRANSIT | BIKE =>
          // find parking legs (the subsequent leg of the same vehicle)
          val parkingLegs = itin.legs.zip(itin.legs.tail).collect {
            case (leg1, leg2) if leg1.beamVehicleId == leg2.beamVehicleId && legVehicleHasParkingBehavior(leg2) => leg2
          }
          val walkLegsAfterParkingWithParkingResponses = itin.legs
            .zip(itin.legs.tail)
            .collect {
              case (leg1, leg2) if parkingLegs.contains(leg1) && leg2.beamLeg.mode == BeamMode.WALK =>
                leg2 -> parkingResponses(VehicleOnTrip(leg1.beamVehicleId, TripIdentifier(itin)))
            }
            .toMap
          val newLegs = itin.legs.map { leg =>
            if (parkingLegs.contains(leg)) {
              if (leg.beamLeg.duration < 0) { logger.error("Negative parking leg duration {}", leg) }
              leg.copy(
                cost = leg.cost + parkingResponses(
                  VehicleOnTrip(leg.beamVehicleId, TripIdentifier(itin))
                ).stall.costInDollars
              )
            } else if (walkLegsAfterParkingWithParkingResponses.contains(leg)) {
              if (leg.beamLeg.duration < 0) { logger.error("Negative walk after parking leg duration {}", leg) }
              val dist = geo.distUTMInMeters(
                geo.wgs2Utm(leg.beamLeg.travelPath.endPoint.loc),
                walkLegsAfterParkingWithParkingResponses(leg).stall.locationUTM
              )
              val travelTime: Int = (dist / ZonalParkingManager.AveragePersonWalkingSpeed).toInt
              leg.copy(beamLeg = leg.beamLeg.scaleToNewDuration(travelTime))
            } else {
              if (leg.beamLeg.duration < 0) { logger.error("Negative non-parking leg duration {}", leg) }
              leg
            }
          }
          itin.copy(legs = newLegs)
        case _ =>
          itin
      }
    }
  }

  def mustBeDrivenHome(vehicle: VehicleOrToken): Boolean = {
    vehicle match {
      case ActualVehicle(beamVehicle) =>
        beamVehicle.isMustBeDrivenHome
      case _: Token =>
        false // is not a household vehicle
    }
  }

  def completeChoiceIfReady: PartialFunction[State, State] = {
    case FSM.State(
          _,
          choosesModeData @ ChoosesModeData(
            personData,
            _,
            None,
            Some(routingResponse),
            parkingResponses,
            parkingResponseIds,
            Some(rideHailResult),
            Some(rideHail2TransitRoutingResponse),
            _,
            Some(rideHail2TransitAccessResult),
            _,
            Some(rideHail2TransitEgressResult),
            _,
            _,
            _,
            _,
            _,
            Some(cavTripLegs),
            _,
            _,
            true,
            _
          ),
          _,
          _,
          _
        )
        if parkingResponses.size >= parkingResponseIds.size
          && allRequiredParkingResponsesReceived(routingResponse, parkingResponses) =>
      val currentPersonLocation = choosesModeData.currentLocation
      val nextAct = nextActivity(choosesModeData.personData).get
      val rideHail2TransitIinerary = createRideHail2TransitItin(
        rideHail2TransitAccessResult,
        rideHail2TransitEgressResult,
        rideHail2TransitRoutingResponse
      )
      val rideHailItinerary = rideHailResult.travelProposal match {
        case Some(travelProposal)
            if travelProposal.timeToCustomer(
              bodyVehiclePersonId
            ) <= travelProposal.maxWaitingTimeInSec =>
          val origLegs = travelProposal.toEmbodiedBeamLegsForCustomer(bodyVehiclePersonId)
          (travelProposal.poolingInfo match {
            case Some(poolingInfo) if !choosesModeData.personData.currentTourMode.contains(RIDE_HAIL) =>
              val pooledLegs = origLegs.map { origLeg =>
                origLeg.copy(
                  cost = origLeg.cost * poolingInfo.costFactor,
                  isPooledTrip = origLeg.isRideHail,
                  beamLeg = origLeg.beamLeg.scaleLegDuration(poolingInfo.timeFactor)
                )
              }
              Vector(origLegs, EmbodiedBeamLeg.makeLegsConsistent(pooledLegs))
            case _ =>
              Vector(origLegs)
          }).map { partialItin =>
            EmbodiedBeamTrip(
              EmbodiedBeamLeg.dummyLegAt(
                start = _currentTick.get,
                vehicleId = body.id,
                isLastLeg = false,
                location = partialItin.head.beamLeg.travelPath.startPoint.loc,
                mode = WALK,
                vehicleTypeId = body.beamVehicleType.id
              ) +:
              partialItin :+
              EmbodiedBeamLeg.dummyLegAt(
                start = partialItin.last.beamLeg.endTime,
                vehicleId = body.id,
                isLastLeg = true,
                location = partialItin.last.beamLeg.travelPath.endPoint.loc,
                mode = WALK,
                vehicleTypeId = body.beamVehicleType.id
              )
            )
          }
        case _ =>
          Vector()
      }
      val combinedItinerariesForChoice = rideHailItinerary ++ addParkingCostToItins(
        routingResponse.itineraries,
        parkingResponses
      ) ++ rideHail2TransitIinerary.toVector

      def isAvailable(mode: BeamMode): Boolean = combinedItinerariesForChoice.exists(_.tripClassifier == mode)

      choosesModeData.personData.currentTourMode match {
        case Some(expectedMode) if expectedMode.isTransit && !isAvailable(expectedMode) =>
          eventsManager.processEvent(
            createFailedTransitODSkimmerEvent(currentPersonLocation.loc, nextAct.getCoord, expectedMode)
          )
        case Some(expectedMode) if !isAvailable(expectedMode) =>
          logger.warn("Current tour mode {} not available for person {}", expectedMode.toString, body.id)
        case _ =>
      }

      val availableModesForTrips: Seq[BeamMode] = availableModesForPerson(matsimPlan.getPerson)
        .filterNot(mode => choosesModeData.excludeModes.contains(mode))

      val filteredItinerariesForChoice = choosesModeData.personData.currentTourMode match {
        case Some(mode) if mode == DRIVE_TRANSIT || mode == BIKE_TRANSIT =>
          val LastTripIndex = currentTour(choosesModeData.personData).trips.size - 1
          val tripIndexOfElement = currentTour(choosesModeData.personData)
            .tripIndexOfElement(nextAct)
            .getOrElse(throw new IllegalArgumentException(s"Element [$nextAct] not found"))
          (
            tripIndexOfElement,
            personData.hasDeparted
          ) match {
            case (0 | LastTripIndex, false) =>
              combinedItinerariesForChoice.filter(_.tripClassifier == mode)
            case _ =>
              combinedItinerariesForChoice.filter(trip =>
                trip.tripClassifier == WALK_TRANSIT || trip.tripClassifier == RIDE_HAIL_TRANSIT
              )
          }
        case Some(mode) if mode == WALK_TRANSIT || mode == RIDE_HAIL_TRANSIT =>
          combinedItinerariesForChoice.filter(trip =>
            trip.tripClassifier == WALK_TRANSIT || trip.tripClassifier == RIDE_HAIL_TRANSIT
          )
        case Some(HOV2_TELEPORTATION) =>
          combinedItinerariesForChoice.filter(_.tripClassifier == HOV2_TELEPORTATION)
        case Some(HOV3_TELEPORTATION) =>
          combinedItinerariesForChoice.filter(_.tripClassifier == HOV3_TELEPORTATION)
        case Some(mode) =>
          combinedItinerariesForChoice.filter(_.tripClassifier == mode)
        case _ =>
          combinedItinerariesForChoice
      }

      val itinerariesOfCorrectMode =
        filteredItinerariesForChoice.filter(itin => availableModesForTrips.contains(itin.tripClassifier))

      val attributesOfIndividual =
        matsimPlan.getPerson.getCustomAttributes
          .get("beam-attributes")
          .asInstanceOf[AttributesOfIndividual]
      val availableAlts = Some(itinerariesOfCorrectMode.map(_.tripClassifier).mkString(":"))

      modeChoiceCalculator(
        itinerariesOfCorrectMode,
        attributesOfIndividual,
        nextActivity(choosesModeData.personData),
        Some(currentActivity(choosesModeData.personData)),
        Some(matsimPlan.getPerson)
      ) match {
        case Some(chosenTrip) =>
          filteredItinerariesForChoice.foreach {
            case possibleTrip
                if (possibleTrip != chosenTrip) &&
                  beamScenario.beamConfig.beam.exchange.output.sendNonChosenTripsToSkimmer =>
              generateSkimData(
                possibleTrip.legs.lastOption.map(_.beamLeg.endTime).getOrElse(_currentTick.get),
                possibleTrip,
                failedTrip = false,
                personData.currentActivityIndex,
                currentActivity(personData),
                nextActivity(personData)
              )
            case _ =>
          }
          val dataForNextStep = choosesModeData.copy(
            pendingChosenTrip = Some(chosenTrip),
            availableAlternatives = availableAlts
          )
          goto(FinishingModeChoice) using dataForNextStep
        case None =>
          choosesModeData.personData.currentTourMode match {
            case Some(CAV) =>
              // Special case, if you are using household CAV, no choice was necessary you just use this mode
              // Construct the embodied trip to allow for processing by FinishingModeChoice and scoring
              if (cavTripLegs.legs.nonEmpty) {
                val walk1 = EmbodiedBeamLeg.dummyLegAt(
                  _currentTick.get,
                  body.id,
                  isLastLeg = false,
                  cavTripLegs.legs.head.beamLeg.travelPath.startPoint.loc,
                  WALK,
                  body.beamVehicleType.id
                )
                val walk2 = EmbodiedBeamLeg.dummyLegAt(
                  _currentTick.get + cavTripLegs.legs.map(_.beamLeg.duration).sum,
                  body.id,
                  isLastLeg = true,
                  cavTripLegs.legs.last.beamLeg.travelPath.endPoint.loc,
                  WALK,
                  body.beamVehicleType.id
                )
                val cavTrip = EmbodiedBeamTrip(walk1 +: cavTripLegs.legs.toVector :+ walk2)
                goto(FinishingModeChoice) using choosesModeData.copy(
                  pendingChosenTrip = Some(cavTrip),
                  availableAlternatives = availableAlts
                )
              } else {
                val bushwhackingTrip = RoutingWorker.createBushwackingTrip(
                  choosesModeData.currentLocation.loc,
                  nextActivity(choosesModeData.personData).get.getCoord,
                  _currentTick.get,
                  body.toStreetVehicle,
                  geo
                )
                goto(FinishingModeChoice) using choosesModeData.copy(
                  pendingChosenTrip = Some(bushwhackingTrip),
                  availableAlternatives = availableAlts
                )
              }
<<<<<<< HEAD
            case Some(unmatchedMode) =>
              //give another chance to make a choice without predefined mode
              self ! MobilityStatusResponse(choosesModeData.allAvailableStreetVehicles, getCurrentTriggerId.get)
              logger.debug(
                "Person {} replanning because planned mode {} not available",
                body.id,
                unmatchedMode.toString
              )
=======
            case Some(mode) =>
              //give another chance to make a choice without predefined mode
              val availableVehicles =
                if (mode.isTeleportation)
                  //we need to remove our teleportation vehicle since we cannot use it if it's not a teleportation mode
                  choosesModeData.allAvailableStreetVehicles.filterNot(vehicle =>
                    BeamVehicle.isSharedTeleportationVehicle(vehicle.id)
                  )
                else choosesModeData.allAvailableStreetVehicles
              self ! MobilityStatusResponse(availableVehicles, getCurrentTriggerId.get)
>>>>>>> 3059bb41
              stay() using ChoosesModeData(
                personData = personData.copy(currentTourMode = None),
                currentLocation = choosesModeData.currentLocation,
                excludeModes = choosesModeData.excludeModes
              )
            case _ =>
              // Bad things happen but we want them to continue their day, so we signal to downstream that trip should be made to be expensive
              val originalWalkTripLeg =
                routingResponse.itineraries.find(_.tripClassifier == WALK) match {
                  case Some(originalWalkTrip) =>
                    originalWalkTrip.legs.head
                  case None =>
                    RoutingWorker
                      .createBushwackingTrip(
                        currentPersonLocation.loc,
                        nextAct.getCoord,
                        _currentTick.get,
                        body.toStreetVehicle,
                        beamServices.geo
                      )
                      .legs
                      .head
                }
              val expensiveWalkTrip = EmbodiedBeamTrip(
                Vector(originalWalkTripLeg.copy(replanningPenalty = 10.0))
              )
              logger.warn(
                "Person {} forced into long walk trip because nothing is available",
                body.id
              )
              goto(FinishingModeChoice) using choosesModeData.copy(
                pendingChosenTrip = Some(expensiveWalkTrip),
                availableAlternatives = availableAlts
              )
          }
      }
  }

  private def createFailedTransitODSkimmerEvent(
    originLocation: Location,
    destinationLocation: Location,
    mode: BeamMode
  ): ODSkimmerFailedTripEvent = {
    val skim: ODSkimmer.Skim = ODSkims.getSkimDefaultValue(
      beamServices.beamConfig,
      mode,
      originLocation,
      destinationLocation,
      beamScenario.vehicleTypes(dummyRHVehicle.vehicleTypeId),
      0
    )

    val origTazId = beamScenario.tazTreeMap
      .getTAZ(originLocation.getX, originLocation.getY)
      .tazId
    val destTazId = beamScenario.tazTreeMap
      .getTAZ(destinationLocation.getX, destinationLocation.getY)
      .tazId
    ODSkimmerFailedTripEvent(
      origin = origTazId.toString,
      destination = destTazId.toString,
      eventTime = _currentTick.get,
      mode = mode,
      skim,
      beamServices.matsimServices.getIterationNumber,
      skimName = beamServices.beamConfig.beam.router.skim.origin_destination_skimmer.name
    )
  }

  private def allRequiredParkingResponsesReceived(
    routingResponse: RoutingResponse,
    parkingResponses: Map[VehicleOnTrip, ParkingInquiryResponse]
  ): Boolean = {
    val actualVehiclesToBeParked: Seq[VehicleOnTrip] = routingResponse.itineraries
      .flatMap { trip =>
        trip.legs
          .filter(leg => legVehicleHasParkingBehavior(leg))
          .map(leg => VehicleOnTrip(leg.beamVehicleId, TripIdentifier(trip)))
      }

    actualVehiclesToBeParked.forall(parkingResponses.contains)
  }

  when(FinishingModeChoice, stateTimeout = Duration.Zero) { case Event(StateTimeout, data: ChoosesModeData) =>
    val pendingTrip = data.pendingChosenTrip.get
    val (tick, triggerId) = releaseTickAndTriggerId()
    val chosenTrip =
      if (
        pendingTrip.tripClassifier.isTransit
        && pendingTrip.legs.head.beamLeg.startTime > tick
      ) {
        //we need to start trip as soon as our activity finishes (current tick) in order to
        //correctly show waiting time for the transit in the OD skims
        val activityEndTime = currentActivity(data.personData).getEndTime
        val legStartTime = Math.max(tick, activityEndTime)
        pendingTrip.updatePersonalLegsStartTime(legStartTime.toInt)
      } else {
        pendingTrip
      }

    // Write start and end links of chosen route into Activities.
    // We don't check yet whether the incoming and outgoing routes agree on the link an Activity is on.
    // Our aim should be that every transition from a link to another link be accounted for.
    val headOpt = chosenTrip.legs.headOption
      .flatMap(_.beamLeg.travelPath.linkIds.headOption)
    val lastOpt = chosenTrip.legs.lastOption
      .flatMap(_.beamLeg.travelPath.linkIds.lastOption)
    if (headOpt.isDefined && lastOpt.isDefined) {
      _experiencedBeamPlan
        .activities(data.personData.currentActivityIndex)
        .setLinkId(Id.createLinkId(headOpt.get))
      _experiencedBeamPlan
        .activities(data.personData.currentActivityIndex + 1)
        .setLinkId(Id.createLinkId(lastOpt.get))
    } else {
      val origin = beamServices.geo.utm2Wgs(
        _experiencedBeamPlan
          .activities(data.personData.currentActivityIndex)
          .getCoord
      )
      val destination = beamServices.geo.utm2Wgs(
        _experiencedBeamPlan
          .activities(data.personData.currentActivityIndex + 1)
          .getCoord
      )
      val linkRadiusMeters = beamScenario.beamConfig.beam.routing.r5.linkRadiusMeters
      _experiencedBeamPlan
        .activities(data.personData.currentActivityIndex)
        .setLinkId(
          Id.createLinkId(
            beamServices.geo.getNearestR5Edge(transportNetwork.streetLayer, origin, linkRadiusMeters)
          )
        )
      _experiencedBeamPlan
        .activities(data.personData.currentActivityIndex + 1)
        .setLinkId(
          Id.createLinkId(
            beamServices.geo.getNearestR5Edge(transportNetwork.streetLayer, destination, linkRadiusMeters)
          )
        )
    }

    val tripId: String = _experiencedBeamPlan.trips
      .lift(data.personData.currentActivityIndex + 1) match {
      case Some(trip) =>
        trip.leg.map(l => Option(l.getAttributes.getAttribute("trip_id")).getOrElse("").toString).getOrElse("")
      case None => ""
    }

    val modeChoiceEvent = new ModeChoiceEvent(
      tick,
      id,
      chosenTrip.tripClassifier.value,
      data.personData.currentTourMode.map(_.value).getOrElse(""),
      data.expectedMaxUtilityOfLatestChoice.getOrElse[Double](Double.NaN),
      _experiencedBeamPlan.activities(data.personData.currentActivityIndex).getLinkId.toString,
      data.availableAlternatives.get,
      data.availablePersonalStreetVehicles.nonEmpty,
      chosenTrip.legs.view.map(_.beamLeg.travelPath.distanceInM).sum,
      _experiencedBeamPlan.tourIndexOfElement(nextActivity(data.personData).get),
      chosenTrip,
      _experiencedBeamPlan.activities(data.personData.currentActivityIndex).getType,
      nextActivity(data.personData).get.getType,
      tripId
    )
    eventsManager.processEvent(modeChoiceEvent)

    data.personData.currentTourMode match {
      case Some(HOV2_TELEPORTATION | HOV3_TELEPORTATION) =>
        scheduler ! CompletionNotice(
          triggerId,
          Vector(
            ScheduleTrigger(
              PersonDepartureTrigger(math.max(chosenTrip.legs.head.beamLeg.startTime, tick)),
              self
            )
          )
        )

        goto(Teleporting) using data.personData.copy(
          currentTrip = Some(chosenTrip),
          restOfCurrentTrip = List()
        )

      case _ =>
        val (vehiclesUsed, vehiclesNotUsed) = data.availablePersonalStreetVehicles
          .partition(vehicle => chosenTrip.vehiclesInTrip.contains(vehicle.id))

        var isCurrentPersonalVehicleVoided = false
        vehiclesNotUsed.collect { case ActualVehicle(vehicle) =>
          data.personData.currentTourPersonalVehicle.foreach { currentVehicle =>
            if (currentVehicle == vehicle.id) {
              logError(
                s"Current tour vehicle is the same as the one being removed: $currentVehicle - ${vehicle.id} - $data"
              )
              isCurrentPersonalVehicleVoided = true
            }
          }
          beamVehicles.remove(vehicle.id)
          vehicle.getManager.get ! ReleaseVehicle(vehicle, triggerId)
        }

        scheduler ! CompletionNotice(
          triggerId,
          Vector(
            ScheduleTrigger(
              PersonDepartureTrigger(math.max(chosenTrip.legs.head.beamLeg.startTime, tick)),
              self
            )
          )
        )
        goto(WaitingForDeparture) using data.personData.copy(
          currentTrip = Some(chosenTrip),
          restOfCurrentTrip = chosenTrip.legs.toList,
          currentTourMode = data.personData.currentTourMode
            .orElse(Some(chosenTrip.tripClassifier)),
          currentTourPersonalVehicle =
            if (isCurrentPersonalVehicleVoided)
              vehiclesUsed.headOption.filter(mustBeDrivenHome).map(_.id)
            else
              data.personData.currentTourPersonalVehicle
                .orElse(vehiclesUsed.headOption.filter(mustBeDrivenHome).map(_.id)),
          failedTrips = data.personData.failedTrips ++ data.personData.currentTrip
        )
    }
  }
}

object ChoosesMode {

  case class TripIdentifier(tripClassifier: BeamMode, legModes: IndexedSeq[BeamMode]) {

    def isAppropriateTrip(trip: EmbodiedBeamTrip): Boolean =
      trip.tripClassifier == tripClassifier &&
      TripIdentifier.filterMainVehicles(trip).map(_.beamLeg.mode) == legModes
  }

  object TripIdentifier {

    def apply(trip: EmbodiedBeamTrip): TripIdentifier = {
      val filteredLegs = filterMainVehicles(trip)
      TripIdentifier(trip.tripClassifier, filteredLegs.map(_.beamLeg.mode))
    }

    private def filterMainVehicles(trip: EmbodiedBeamTrip): IndexedSeq[EmbodiedBeamLeg] = {
      val (filtered, last) = trip.legs.tail.foldLeft(IndexedSeq.empty[EmbodiedBeamLeg] -> trip.legs.head) {
        case ((accum, prevLeg), leg) =>
          if (prevLeg.beamLeg.mode != BeamMode.WALK && prevLeg.beamVehicleId != leg.beamVehicleId)
            (accum :+ prevLeg) -> leg
          else
            accum -> leg
      }
      if (last.beamLeg.mode != BeamMode.WALK)
        filtered :+ last
      else
        filtered
    }
  }

  case class VehicleOnTrip(vehicleId: Id[BeamVehicle], tripIdentifier: TripIdentifier)

  case class ChoosesModeData(
    personData: BasePersonData,
    currentLocation: SpaceTime,
    pendingChosenTrip: Option[EmbodiedBeamTrip] = None,
    routingResponse: Option[RoutingResponse] = None,
    parkingResponses: Map[VehicleOnTrip, ParkingInquiryResponse] = Map.empty,
    parkingRequestIds: Map[Int, VehicleOnTrip] = Map.empty,
    rideHailResult: Option[RideHailResponse] = None,
    rideHail2TransitRoutingResponse: Option[EmbodiedBeamTrip] = None,
    rideHail2TransitRoutingRequestId: Option[Int] = None,
    rideHail2TransitAccessResult: Option[RideHailResponse] = None,
    rideHail2TransitAccessInquiryId: Option[Int] = None,
    rideHail2TransitEgressResult: Option[RideHailResponse] = None,
    rideHail2TransitEgressInquiryId: Option[Int] = None,
    availablePersonalStreetVehicles: Vector[VehicleOrToken] = Vector(),
    allAvailableStreetVehicles: Vector[VehicleOrToken] = Vector(),
    expectedMaxUtilityOfLatestChoice: Option[Double] = None,
    isWithinTripReplanning: Boolean = false,
    cavTripLegs: Option[CavTripLegsResponse] = None,
    excludeModes: Vector[BeamMode] = Vector(),
    availableAlternatives: Option[String] = None,
    routingFinished: Boolean = false,
    routingRequestToLegMap: Map[Int, TripIdentifier] = Map.empty
  ) extends PersonData {
    override def currentVehicle: VehicleStack = personData.currentVehicle

    override def currentLegPassengerScheduleIndex: Int =
      personData.currentLegPassengerScheduleIndex

    override def passengerSchedule: PassengerSchedule =
      personData.passengerSchedule

    override def withPassengerSchedule(newPassengerSchedule: PassengerSchedule): DrivingData =
      copy(personData = personData.copy(passengerSchedule = newPassengerSchedule))

    override def withCurrentLegPassengerScheduleIndex(
      currentLegPassengerScheduleIndex: Int
    ): DrivingData =
      copy(
        personData = personData.copy(currentLegPassengerScheduleIndex = currentLegPassengerScheduleIndex)
      )

    override def hasParkingBehaviors: Boolean = true

    override def geofence: Option[Geofence] = None

    override def legStartsAt: Option[Int] = None

  }

  case class MobilityStatusWithLegs(
    responses: Seq[(EmbodiedBeamTrip, EmbodiedBeamLeg, MobilityStatusResponse)]
  )

  case class ChoosesModeResponsePlaceholders(
    routingResponse: Option[RoutingResponse] = None,
    rideHailResult: Option[RideHailResponse] = None,
    rideHail2TransitRoutingResponse: Option[EmbodiedBeamTrip] = None,
    rideHail2TransitAccessResult: Option[RideHailResponse] = None,
    rideHail2TransitEgressResult: Option[RideHailResponse] = None,
    cavTripLegs: Option[CavTripLegsResponse] = None
  )

  private def makeResponsePlaceholders(
    withRouting: Boolean = false,
    withRideHail: Boolean = false,
    withRideHailTransit: Boolean = false,
    withPrivateCAV: Boolean = false
  ): ChoosesModeResponsePlaceholders = {
    ChoosesModeResponsePlaceholders(
      routingResponse = if (withRouting) {
        None
      } else {
        RoutingResponse.dummyRoutingResponse
      },
      rideHailResult = if (withRideHail) {
        None
      } else {
        Some(RideHailResponse.dummyWithError(RideHailNotRequestedError))
      },
      rideHail2TransitRoutingResponse = if (withRideHailTransit) {
        None
      } else {
        Some(EmbodiedBeamTrip.empty)
      },
      rideHail2TransitAccessResult = if (withRideHailTransit) {
        None
      } else {
        Some(RideHailResponse.dummyWithError(RideHailNotRequestedError))
      },
      rideHail2TransitEgressResult = if (withRideHailTransit) {
        None
      } else {
        Some(RideHailResponse.dummyWithError(RideHailNotRequestedError))
      },
      cavTripLegs = if (withPrivateCAV) {
        None
      } else {
        Some(CavTripLegsResponse(None, List()))
      }
    )
  }

  case class CavTripLegsRequest(person: PersonIdWithActorRef, originActivity: Activity)

  case class CavTripLegsResponse(cavOpt: Option[BeamVehicle], legs: List[EmbodiedBeamLeg])

  def getActivityEndTime(activity: Activity, beamServices: BeamServices): Int = {
    (if (activity.getEndTime.equals(Double.NegativeInfinity))
       Time.parseTime(beamServices.beamConfig.matsim.modules.qsim.endTime)
     else
       activity.getEndTime).toInt
  }

}<|MERGE_RESOLUTION|>--- conflicted
+++ resolved
@@ -1386,16 +1386,6 @@
                   availableAlternatives = availableAlts
                 )
               }
-<<<<<<< HEAD
-            case Some(unmatchedMode) =>
-              //give another chance to make a choice without predefined mode
-              self ! MobilityStatusResponse(choosesModeData.allAvailableStreetVehicles, getCurrentTriggerId.get)
-              logger.debug(
-                "Person {} replanning because planned mode {} not available",
-                body.id,
-                unmatchedMode.toString
-              )
-=======
             case Some(mode) =>
               //give another chance to make a choice without predefined mode
               val availableVehicles =
@@ -1406,7 +1396,11 @@
                   )
                 else choosesModeData.allAvailableStreetVehicles
               self ! MobilityStatusResponse(availableVehicles, getCurrentTriggerId.get)
->>>>>>> 3059bb41
+              logger.debug(
+                "Person {} replanning because planned mode {} not available",
+                body.id,
+                mode.toString
+              )
               stay() using ChoosesModeData(
                 personData = personData.copy(currentTourMode = None),
                 currentLocation = choosesModeData.currentLocation,
