--- conflicted
+++ resolved
@@ -1017,13 +1017,8 @@
       beamServices.geo.wgs2Utm(legs.head.travelPath.startPoint.loc),
       legs.head.startTime,
       beamServices.geo.wgs2Utm(legs.last.travelPath.endPoint.loc),
-<<<<<<< HEAD
-      wheelchairUser,
+      withWheelchair = wheelchairUser,
       requestTime = _currentTick.getOrElse(0),
-=======
-      withWheelchair = wheelchairUser,
-      requestTime = _currentTick,
->>>>>>> 5b758234
       requester = self,
       rideHailServiceSubscription = attributes.rideHailServiceSubscription,
       triggerId = getCurrentTriggerIdOrGenerate
