--- conflicted
+++ resolved
@@ -142,78 +142,23 @@
     nextStateData match {
       // If I am already on a tour in a vehicle, only that vehicle is available to me
       case data: ChoosesModeData
-<<<<<<< HEAD
-          if data.personData.currentTourPersonalVehicle.isDefined && (
-            data.personData.currentTourMode.exists(mode => mode == CAR || mode == BIKE)
-            || data.personData.currentTourMode.exists(mode => mode == DRIVE_TRANSIT || mode == BIKE_TRANSIT)
-            && isLastTripWithinTour(data.personData, nextActivity(data.personData).get)
-          ) =>
-=======
           if data.personData.currentTourPersonalVehicle.isDefined &&
             (
               data.personData.currentTourMode.exists(mode => mode == CAR || mode == BIKE) ||
               data.personData.currentTourMode.exists(mode => mode == DRIVE_TRANSIT || mode == BIKE_TRANSIT)
               && isLastTripWithinTour(data.personData, nextAct)
             ) =>
->>>>>>> de1684a4
         self ! MobilityStatusResponse(
           Vector(beamVehicles(data.personData.currentTourPersonalVehicle.get)),
           getCurrentTriggerIdOrGenerate
         )
       // Create teleportation vehicle if we are told to use teleportation
-<<<<<<< HEAD
-      case data: ChoosesModeData if data.personData.currentTripMode.exists(_.isHovTeleportation) =>
-=======
       case data: ChoosesModeData if correctedCurrentTripMode.exists(_.isHovTeleportation) =>
->>>>>>> de1684a4
         val teleportationVehicle = createSharedTeleportationVehicle(data.currentLocation)
         val vehicles = Vector(ActualVehicle(teleportationVehicle))
         self ! MobilityStatusResponse(vehicles, getCurrentTriggerIdOrGenerate)
       // Only need to get available street vehicles if our mode requires such a vehicle
-<<<<<<< HEAD
-      case ChoosesModeData(
-            BasePersonData(
-              currentActivityIndex,
-              _,
-              _,
-              _,
-              plansModeOption @ (None | Some(CAR | BIKE | DRIVE_TRANSIT | BIKE_TRANSIT)),
-              _,
-              _,
-              _,
-              _,
-              _,
-              _,
-              _,
-              _,
-              _,
-              _
-            ),
-            currentLocation,
-            _,
-            _,
-            _,
-            _,
-            _,
-            _,
-            _,
-            _,
-            _,
-            _,
-            _,
-            _,
-            _,
-            _,
-            _,
-            _,
-            _,
-            _,
-            _,
-            _
-          ) =>
-=======
       case data: ChoosesModeData if correctedCurrentTripMode.forall(Modes.isPersonalVehicleMode) =>
->>>>>>> de1684a4
         implicit val executionContext: ExecutionContext = context.system.dispatcher
         correctedCurrentTripMode match {
           case Some(CAR | DRIVE_TRANSIT) =>
@@ -284,28 +229,19 @@
       val personData = choosesModeData.personData
       val nextAct = nextActivity(personData).get
       // Make sure the current mode is allowable
-<<<<<<< HEAD
-      val correctedCurrentTripMode = correctCurrentTripModeAccordingToRules(personData, nextAct, availableModes)
-=======
       val correctedCurrentTripMode =
         correctCurrentTripModeAccordingToRules(personData.currentTripMode, personData, nextAct, availableModes)
->>>>>>> de1684a4
 
       val bodyStreetVehicle = createBodyStreetVehicle(currentPersonLocation)
       val departTime = _currentTick.get
 
       var availablePersonalStreetVehicles =
         correctedCurrentTripMode match {
-<<<<<<< HEAD
-          case None | Some(CAR | BIKE | HOV2_TELEPORTATION | HOV3_TELEPORTATION) =>
-            // In these cases, a personal vehicle will be involved
-=======
           case None | Some(CAR | BIKE) =>
             // In these cases, a personal vehicle will be involved, but filter out teleportation vehicles
             newlyAvailableBeamVehicles.filterNot(v => BeamVehicle.isSharedTeleportationVehicle(v.id))
           case Some(HOV2_TELEPORTATION | HOV3_TELEPORTATION) =>
             // In these cases, also include teleportation vehicles
->>>>>>> de1684a4
             newlyAvailableBeamVehicles
           case Some(DRIVE_TRANSIT | BIKE_TRANSIT) =>
             if (isFirstOrLastTripWithinTour(personData, nextAct)) {
@@ -761,21 +697,14 @@
   } using completeChoiceIfReady)
 
   private def correctCurrentTripModeAccordingToRules(
-<<<<<<< HEAD
-=======
     currentTripMode: Option[BeamMode],
->>>>>>> de1684a4
     personData: BasePersonData,
     nextAct: Activity,
     availableModes: Seq[BeamMode]
   ): Option[BeamMode] = {
     val replanningIsAvailable =
       personData.numberOfReplanningAttempts < beamServices.beamConfig.beam.agentsim.agents.modalBehaviors.maximumNumberOfReplanningAttempts
-<<<<<<< HEAD
-    (personData.currentTripMode, personData.currentTourMode) match {
-=======
     (currentTripMode, personData.currentTourMode) match {
->>>>>>> de1684a4
       case (_, Some(CAR | BIKE)) if personData.currentTourPersonalVehicle.isDefined => personData.currentTourMode
       case (_, Some(DRIVE_TRANSIT | BIKE_TRANSIT))
           if personData.currentTourPersonalVehicle.isDefined && isLastTripWithinTour(personData, nextAct) =>
@@ -783,12 +712,9 @@
       case (Some(mode @ (HOV2_TELEPORTATION | HOV3_TELEPORTATION)), _)
           if availableModes.contains(CAR) && replanningIsAvailable =>
         Some(mode)
-<<<<<<< HEAD
-=======
       case (Some(CAR_HOV2 | CAR_HOV3), Some(tourMode @ (HOV2_TELEPORTATION | HOV3_TELEPORTATION)))
           if availableModes.contains(CAR) && replanningIsAvailable =>
         Some(tourMode)
->>>>>>> de1684a4
       case (Some(mode), _) if availableModes.contains(mode) && replanningIsAvailable => Some(mode)
       case (Some(mode), _) if availableModes.contains(mode)                          => Some(WALK)
       case (None, _) if !replanningIsAvailable                                       => Some(WALK)
@@ -1313,11 +1239,7 @@
               }
             case Some(_) =>
               val correctedTripMode =
-<<<<<<< HEAD
-                correctCurrentTripModeAccordingToRules(personData, nextAct, availableModesForTrips)
-=======
                 correctCurrentTripModeAccordingToRules(None, personData, nextAct, availableModesForTrips)
->>>>>>> de1684a4
               if (correctedTripMode != personData.currentTripMode) {
                 //give another chance to make a choice without predefined mode
                 gotoChoosingModeWithoutPredefinedMode(choosesModeData)
