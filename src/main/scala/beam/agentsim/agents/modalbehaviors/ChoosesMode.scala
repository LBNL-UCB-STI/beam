--- conflicted
+++ resolved
@@ -15,8 +15,7 @@
 import beam.agentsim.agents.vehicles.VehicleCategory.VehicleCategory
 import beam.agentsim.agents.vehicles.VehicleProtocol.StreetVehicle
 import beam.agentsim.agents.vehicles._
-import beam.agentsim.events.resources.ReservationErrorCode
-import beam.agentsim.events.{ModeChoiceEvent, ReplanningEvent, SpaceTime}
+import beam.agentsim.events.{ModeChoiceEvent, SpaceTime}
 import beam.agentsim.infrastructure.{ParkingInquiry, ParkingInquiryResponse, ZonalParkingManager}
 import beam.agentsim.scheduler.BeamAgentScheduler.{CompletionNotice, ScheduleTrigger}
 import beam.router.BeamRouter._
@@ -43,6 +42,7 @@
 import scala.collection.JavaConverters
 import scala.concurrent.duration._
 import scala.concurrent.{ExecutionContext, Future}
+import scala.jdk.CollectionConverters.asJavaIterableConverter
 
 /**
   * BEAM
@@ -86,12 +86,12 @@
     .toIndexedSeq
 
   private def createDummyVehicle(
-    id: String,
-    vehicleTypeId: String,
-    mode: BeamMode,
-    asDriver: Boolean,
-    needsToCalculateCost: Boolean
-  ) =
+                                  id: String,
+                                  vehicleTypeId: String,
+                                  mode: BeamMode,
+                                  asDriver: Boolean,
+                                  needsToCalculateCost: Boolean
+                                ) =
     StreetVehicle(
       Id.create(id, classOf[BeamVehicle]),
       Id.create(
@@ -144,11 +144,11 @@
     nextStateData match {
       // If I am already on a tour in a vehicle, only that vehicle is available to me
       case data: ChoosesModeData
-          if data.personData.currentTourPersonalVehicle.isDefined &&
-            (
-              currentTripMode.exists(mode => mode == CAR || mode == BIKE) ||
+        if data.personData.currentTourPersonalVehicle.isDefined &&
+          (
+            currentTripMode.exists(mode => mode == CAR || mode == BIKE) ||
               currentTripMode.exists(mode => mode == DRIVE_TRANSIT || mode == BIKE_TRANSIT)
-              && isLastTripWithinTour(nextAct)
+                && isLastTripWithinTour(nextAct)
             ) =>
         self ! MobilityStatusResponse(
           Vector(beamVehicles(data.personData.currentTourPersonalVehicle.get)),
@@ -192,11 +192,11 @@
   }
 
   private def requestAvailableVehicles(
-    vehicleFleets: Seq[ActorRef],
-    location: SpaceTime,
-    activity: Activity,
-    requireVehicleCategoryAvailable: Option[VehicleCategory] = None
-  ): Future[MobilityStatusResponse] = {
+                                        vehicleFleets: Seq[ActorRef],
+                                        location: SpaceTime,
+                                        activity: Activity,
+                                        requireVehicleCategoryAvailable: Option[VehicleCategory] = None
+                                      ): Future[MobilityStatusResponse] = {
     implicit val executionContext: ExecutionContext = context.system.dispatcher
     Future
       .sequence(
@@ -296,11 +296,11 @@
       )
 
       def makeRequestWith(
-        withTransit: Boolean,
-        vehicles: Vector[StreetVehicle],
-        streetVehiclesIntermodalUse: IntermodalUse = Access,
-        possibleEgressVehicles: IndexedSeq[StreetVehicle] = IndexedSeq.empty
-      ): Unit = {
+                           withTransit: Boolean,
+                           vehicles: Vector[StreetVehicle],
+                           streetVehiclesIntermodalUse: IntermodalUse = Access,
+                           possibleEgressVehicles: IndexedSeq[StreetVehicle] = IndexedSeq.empty
+                         ): Unit = {
         router ! RoutingRequest(
           currentPersonLocation.loc,
           nextAct.getCoord,
@@ -350,9 +350,9 @@
       }
 
       def filterStreetVehiclesForQuery(
-        streetVehicles: Vector[StreetVehicle],
-        byMode: BeamMode
-      ): Vector[StreetVehicle] = {
+                                        streetVehicles: Vector[StreetVehicle],
+                                        byMode: BeamMode
+                                      ): Vector[StreetVehicle] = {
         personData.currentTourPersonalVehicle match {
           case Some(personalVeh) =>
             // We already have a vehicle we're using on this tour, so filter down to that
@@ -369,12 +369,7 @@
       var requestId: Option[Int] = None
       // Form and send requests
 
-<<<<<<< HEAD
       personData.currentTripMode match {
-=======
-      var householdVehiclesWereNotAvailable = false // to replan when personal vehicles are not available
-      correctedCurrentTourMode match {
->>>>>>> 07a9f076
         case None =>
           if (hasRideHail) {
             responsePlaceholders = makeResponsePlaceholders(
@@ -450,22 +445,7 @@
                     case _   => vehicle
                   }
                 })
-              if (
-                beamScenario.beamConfig.beam.agentsim.agents.vehicles.replanOnTheFlyWhenHouseholdVehiclesAreNotAvailable && vehicles.isEmpty
-              ) {
-                eventsManager.processEvent(
-                  new ReplanningEvent(
-                    departTime,
-                    Id.createPersonId(id),
-                    getReplanningReasonFrom(
-                      choosesModeData.personData,
-                      ReservationErrorCode.HouseholdVehicleNotAvailable.entryName
-                    )
-                  )
-                )
-                householdVehiclesWereNotAvailable = true
-              }
-              makeRequestWith(withTransit = householdVehiclesWereNotAvailable, vehicles :+ bodyStreetVehicle)
+              makeRequestWith(withTransit = false, vehicles :+ bodyStreetVehicle)
               responsePlaceholders = makeResponsePlaceholders(withRouting = true)
           }
         case Some(mode @ (DRIVE_TRANSIT | BIKE_TRANSIT)) =>
@@ -482,7 +462,7 @@
               makeRequestWith(
                 withTransit = true,
                 filterStreetVehiclesForQuery(newlyAvailableBeamVehicles.map(_.streetVehicle), vehicleMode)
-                :+ bodyStreetVehicle
+                  :+ bodyStreetVehicle
               )
               responsePlaceholders = makeResponsePlaceholders(withRouting = true)
             case (`lastTripIndex`, Some(currentTourPersonalVehicle)) =>
@@ -521,13 +501,8 @@
           logDebug(m.toString)
       }
       val newPersonData = choosesModeData.copy(
-<<<<<<< HEAD
         personData = personData
           .copy(currentTripMode = choosesModeData.personData.currentTripMode, currentTourMode = chosenCurrentTourMode),
-=======
-        personData = choosesModeData.personData
-          .copy(currentTourMode = if (householdVehiclesWereNotAvailable) None else correctedCurrentTourMode),
->>>>>>> 07a9f076
         availablePersonalStreetVehicles = availablePersonalStreetVehicles,
         allAvailableStreetVehicles = newlyAvailableBeamVehicles,
         routingResponse = responsePlaceholders.routingResponse,
@@ -540,15 +515,14 @@
         routingFinished = choosesModeData.routingFinished
           || responsePlaceholders.routingResponse == RoutingResponse.dummyRoutingResponse
       )
-      householdVehiclesWereNotAvailable = false
       stay() using newPersonData
     /*
      * Receive and store data needed for choice.
      */
     case Event(
-          theRouterResult @ RoutingResponse(_, requestId, _, _, _, _, _),
-          choosesModeData: ChoosesModeData
-        ) if choosesModeData.routingRequestToLegMap.contains(requestId) =>
+    theRouterResult @ RoutingResponse(_, requestId, _, _, _, _, _),
+    choosesModeData: ChoosesModeData
+    ) if choosesModeData.routingRequestToLegMap.contains(requestId) =>
       //handling router responses for shared vehicles
       val routingResponse = choosesModeData.routingResponse.get
       val tripIdentifier = choosesModeData.routingRequestToLegMap(requestId)
@@ -592,9 +566,9 @@
         )
 
     case Event(
-          theRouterResult @ RoutingResponse(_, requestId, _, _, _, _, _),
-          choosesModeData: ChoosesModeData
-        ) if choosesModeData.rideHail2TransitRoutingRequestId.contains(requestId) =>
+    theRouterResult @ RoutingResponse(_, requestId, _, _, _, _, _),
+    choosesModeData: ChoosesModeData
+    ) if choosesModeData.rideHail2TransitRoutingRequestId.contains(requestId) =>
       theRouterResult.itineraries.view.foreach { resp =>
         resp.beamLegs.filter(_.mode == CAR).foreach { leg =>
           routeHistory.rememberRoute(leg.travelPath.linkIds, leg.startTime)
@@ -789,15 +763,15 @@
   } using completeChoiceIfReady)
 
   private def correctCurrentTripModeAccordingToRules(
-    currentTripMode: Option[BeamMode],
-    personData: BasePersonData,
-    availableModes: Seq[BeamMode]
-  ): Option[BeamMode] = {
+                                                      currentTripMode: Option[BeamMode],
+                                                      personData: BasePersonData,
+                                                      availableModes: Seq[BeamMode]
+                                                    ): Option[BeamMode] = {
     val replanningIsAvailable =
       personData.numberOfReplanningAttempts < beamServices.beamConfig.beam.agentsim.agents.modalBehaviors.maximumNumberOfReplanningAttempts
     currentTripMode match {
       case Some(mode @ (HOV2_TELEPORTATION | HOV3_TELEPORTATION))
-          if availableModes.contains(CAR) && replanningIsAvailable =>
+        if availableModes.contains(CAR) && replanningIsAvailable =>
         Some(mode)
       case Some(mode) if availableModes.contains(mode) && replanningIsAvailable => Some(mode)
       case Some(mode) if availableModes.contains(mode)                          => Some(WALK)
@@ -807,9 +781,9 @@
   }
 
   private def makeParkingInquiries(
-    choosesModeData: ChoosesModeData,
-    itineraries: Seq[EmbodiedBeamTrip]
-  ): Seq[(Int, VehicleOnTrip)] = {
+                                    choosesModeData: ChoosesModeData,
+                                    itineraries: Seq[EmbodiedBeamTrip]
+                                  ): Seq[(Int, VehicleOnTrip)] = {
 
     val parkingLegs: Seq[(TripIdentifier, EmbodiedBeamLeg)] = itineraries
       .flatMap { trip =>
@@ -854,8 +828,8 @@
   }
 
   private def generateRoutingRequestsForEgress(
-    newTrips: Seq[EmbodiedBeamTrip]
-  ): Map[RoutingRequest, TripIdentifier] = {
+                                                newTrips: Seq[EmbodiedBeamTrip]
+                                              ): Map[RoutingRequest, TripIdentifier] = {
 
     //we saving in the map (routing request for egress part -> trip identifier)
     newTrips.foldLeft(Map.empty[RoutingRequest, TripIdentifier]) { case (tripMap, trip) =>
@@ -944,8 +918,8 @@
     val isRealCar = embodiedLeg.beamLeg.mode == CAR && dummyRHVehicle.id != embodiedLeg.beamVehicleId
     !isTeleportationVehicle && (
       isRealCar
-      || (embodiedLeg.beamLeg.mode == BIKE && beamVehicles.get(embodiedLeg.beamVehicleId).forall(_.isInstanceOf[Token]))
-    )
+        || (embodiedLeg.beamLeg.mode == BIKE && beamVehicles.get(embodiedLeg.beamVehicleId).forall(_.isInstanceOf[Token]))
+      )
   }
 
   private def dummyWalkLeg(time: Int, location: Location, unbecomeDriverOnCompletion: Boolean) = {
@@ -963,13 +937,17 @@
     leg.asDriver && leg.beamLeg.mode != BeamMode.WALK
   }
 
+  def isRideHailToTransitResponse(response: RoutingResponse): Boolean = {
+    response.itineraries.exists(_.vehiclesInTrip.contains(dummyRHVehicle.id))
+  }
+
   def shouldAttemptRideHail2Transit(
-    driveTransitTrip: Option[EmbodiedBeamTrip],
-    rideHail2TransitResult: Option[RideHailResponse]
-  ): Boolean = {
+                                     driveTransitTrip: Option[EmbodiedBeamTrip],
+                                     rideHail2TransitResult: Option[RideHailResponse]
+                                   ): Boolean = {
     driveTransitTrip.isDefined && driveTransitTrip.get.legs
       .exists(leg => beamScenario.rideHailTransitModes.contains(leg.beamLeg.mode)) &&
-    rideHail2TransitResult.getOrElse(RideHailResponse.DUMMY).error.isEmpty
+      rideHail2TransitResult.getOrElse(RideHailResponse.DUMMY).error.isEmpty
   }
 
   def makeRideHailRequestFromBeamLeg(legs: Seq[BeamLeg]): Option[Int] = {
@@ -1022,10 +1000,10 @@
   case object FinishingModeChoice extends BeamAgentState
 
   def createRideHail2TransitItin(
-    rideHail2TransitAccessResult: RideHailResponse,
-    rideHail2TransitEgressResult: RideHailResponse,
-    driveTransitTrip: EmbodiedBeamTrip
-  ): Option[EmbodiedBeamTrip] = {
+                                  rideHail2TransitAccessResult: RideHailResponse,
+                                  rideHail2TransitEgressResult: RideHailResponse,
+                                  driveTransitTrip: EmbodiedBeamTrip
+                                ): Option[EmbodiedBeamTrip] = {
     if (rideHail2TransitAccessResult.error.isEmpty) {
       val tncAccessLeg: Vector[EmbodiedBeamLeg] =
         rideHail2TransitAccessResult.travelProposal.get.toEmbodiedBeamLegsForCustomer(bodyVehiclePersonId)
@@ -1069,15 +1047,15 @@
               mode = WALK,
               vehicleTypeId = body.beamVehicleType.id
             ) +:
-            fullTrip :+
-            EmbodiedBeamLeg.dummyLegAt(
-              start = fullTrip.last.beamLeg.endTime,
-              vehicleId = body.id,
-              isLastLeg = true,
-              location = fullTrip.last.beamLeg.travelPath.endPoint.loc,
-              mode = WALK,
-              vehicleTypeId = body.beamVehicleType.id
-            )
+              fullTrip :+
+              EmbodiedBeamLeg.dummyLegAt(
+                start = fullTrip.last.beamLeg.endTime,
+                vehicleId = body.id,
+                isLastLeg = true,
+                location = fullTrip.last.beamLeg.travelPath.endPoint.loc,
+                mode = WALK,
+                vehicleTypeId = body.beamVehicleType.id
+              )
           )
         )
       }
@@ -1087,9 +1065,9 @@
   }
 
   def addParkingCostToItins(
-    itineraries: Seq[EmbodiedBeamTrip],
-    parkingResponses: Map[VehicleOnTrip, ParkingInquiryResponse]
-  ): Seq[EmbodiedBeamTrip] = {
+                             itineraries: Seq[EmbodiedBeamTrip],
+                             parkingResponses: Map[VehicleOnTrip, ParkingInquiryResponse]
+                           ): Seq[EmbodiedBeamTrip] = {
     itineraries.map { itin =>
       itin.tripClassifier match {
         case mode if Modes.isPersonalVehicleMode(mode) =>
@@ -1130,11 +1108,11 @@
   }
 
   def getAvailableModesGivenTourMode(
-    availableModes: Seq[BeamMode],
-    availablePersonalStreetVehicles: Vector[VehicleOrToken],
-    currentTourMode: Option[BeamTourMode],
-    isFirstOrLastTrip: Boolean = false
-  ): Seq[BeamMode] = {
+                                      availableModes: Seq[BeamMode],
+                                      availablePersonalStreetVehicles: Vector[VehicleOrToken],
+                                      currentTourMode: Option[BeamTourMode],
+                                      isFirstOrLastTrip: Boolean = false
+                                    ): Seq[BeamMode] = {
     availableModes.intersect(currentTourMode match {
       case Some(WALK_BASED) =>
         val enabledModes = availablePersonalStreetVehicles
@@ -1154,21 +1132,21 @@
       case None           => BeamMode.allModes
     })
   }
-//  def getAvailableVehiclesGivenTourMode(
-//                                         availableModes: Seq[BeamMode],
-//                                         availablePersonalStreetVehicles: Vector[VehicleOrToken],
-//                                         currentTourMode: Option[BeamTourMode]
-//                                       ): Seq[VehicleOrToken] = {
-//    availableModes.intersect(currentTourMode match {
-//      case Some(WALK_BASED) =>
-//        availablePersonalStreetVehicles.map(veh =>
-//        if (veh.vehicle.isSharedVehicle) {veh}
-//        else None)
-//        availablePersonalStreetVehicles
-//      case Some(tourMode) => availablePersonalStreetVehicles
-//      case None           => availablePersonalStreetVehicles
-//    })
-//  }
+  //  def getAvailableVehiclesGivenTourMode(
+  //                                         availableModes: Seq[BeamMode],
+  //                                         availablePersonalStreetVehicles: Vector[VehicleOrToken],
+  //                                         currentTourMode: Option[BeamTourMode]
+  //                                       ): Seq[VehicleOrToken] = {
+  //    availableModes.intersect(currentTourMode match {
+  //      case Some(WALK_BASED) =>
+  //        availablePersonalStreetVehicles.map(veh =>
+  //        if (veh.vehicle.isSharedVehicle) {veh}
+  //        else None)
+  //        availablePersonalStreetVehicles
+  //      case Some(tourMode) => availablePersonalStreetVehicles
+  //      case None           => availablePersonalStreetVehicles
+  //    })
+  //  }
 
 
   def mustBeDrivenHome(vehicle: VehicleOrToken): Boolean = {
@@ -1182,37 +1160,37 @@
 
   def completeChoiceIfReady: PartialFunction[State, State] = {
     case FSM.State(
-          _,
-          choosesModeData @ ChoosesModeData(
-            personData,
-            _,
-            None,
-            Some(routingResponse),
-            parkingResponses,
-            parkingResponseIds,
-            Some(rideHailResult),
-            Some(rideHail2TransitRoutingResponse),
-            _,
-            Some(rideHail2TransitAccessResult),
-            _,
-            Some(rideHail2TransitEgressResult),
-            _,
-            _,
-            _,
-            _,
-            _,
-            Some(cavTripLegs),
-            _,
-            _,
-            true,
-            _
-          ),
-          _,
-          _,
-          _
-        )
-        if parkingResponses.size >= parkingResponseIds.size
-          && allRequiredParkingResponsesReceived(routingResponse, parkingResponses) =>
+    _,
+    choosesModeData @ ChoosesModeData(
+    personData,
+    _,
+    None,
+    Some(routingResponse),
+    parkingResponses,
+    parkingResponseIds,
+    Some(rideHailResult),
+    Some(rideHail2TransitRoutingResponse),
+    _,
+    Some(rideHail2TransitAccessResult),
+    _,
+    Some(rideHail2TransitEgressResult),
+    _,
+    _,
+    _,
+    _,
+    _,
+    Some(cavTripLegs),
+    _,
+    _,
+    true,
+    _
+    ),
+    _,
+    _,
+    _
+    )
+      if parkingResponses.size >= parkingResponseIds.size
+        && allRequiredParkingResponsesReceived(routingResponse, parkingResponses) =>
       val currentPersonLocation = choosesModeData.currentLocation
       val nextAct = nextActivity(choosesModeData.personData).get
       val rideHail2TransitIinerary = createRideHail2TransitItin(
@@ -1222,9 +1200,9 @@
       )
       val rideHailItinerary = rideHailResult.travelProposal match {
         case Some(travelProposal)
-            if travelProposal.timeToCustomer(
-              bodyVehiclePersonId
-            ) <= beamScenario.beamConfig.beam.agentsim.agents.rideHail.allocationManager.maxWaitingTimeInSec =>
+          if travelProposal.timeToCustomer(
+            bodyVehiclePersonId
+          ) <= beamScenario.beamConfig.beam.agentsim.agents.rideHail.allocationManager.maxWaitingTimeInSec =>
           val origLegs = travelProposal.toEmbodiedBeamLegsForCustomer(bodyVehiclePersonId)
           (travelProposal.poolingInfo match {
             case Some(poolingInfo) if !choosesModeData.personData.currentTripMode.contains(RIDE_HAIL) =>
@@ -1248,15 +1226,15 @@
                 mode = WALK,
                 vehicleTypeId = body.beamVehicleType.id
               ) +:
-              partialItin :+
-              EmbodiedBeamLeg.dummyLegAt(
-                start = partialItin.last.beamLeg.endTime,
-                vehicleId = body.id,
-                isLastLeg = true,
-                location = partialItin.last.beamLeg.travelPath.endPoint.loc,
-                mode = WALK,
-                vehicleTypeId = body.beamVehicleType.id
-              )
+                partialItin :+
+                EmbodiedBeamLeg.dummyLegAt(
+                  start = partialItin.last.beamLeg.endTime,
+                  vehicleId = body.id,
+                  isLastLeg = true,
+                  location = partialItin.last.beamLeg.travelPath.endPoint.loc,
+                  mode = WALK,
+                  vehicleTypeId = body.beamVehicleType.id
+                )
             )
           }
         case _ =>
@@ -1284,11 +1262,7 @@
         isFirstOrLastTripWithinTour(nextAct)
       )
 
-<<<<<<< HEAD
       val filteredItinerariesForChoice = (choosesModeData.personData.currentTripMode match {
-=======
-      val filteredItinerariesForChoice = choosesModeData.personData.currentTourMode match {
->>>>>>> 07a9f076
         case Some(mode) if mode == DRIVE_TRANSIT || mode == BIKE_TRANSIT =>
           (isFirstOrLastTripWithinTour(nextAct), personData.hasDeparted) match {
             case (true, false) =>
@@ -1310,16 +1284,13 @@
           combinedItinerariesForChoice.filter(_.tripClassifier == mode)
         case _ =>
           combinedItinerariesForChoice
-      }
-
-      val itinerariesOfCorrectMode =
-        filteredItinerariesForChoice.filter(itin => availableModesForTrips.contains(itin.tripClassifier))
+      }).filter(itin => availableModesForTrips.contains(itin.tripClassifier))
 
       val attributesOfIndividual =
         matsimPlan.getPerson.getCustomAttributes
           .get("beam-attributes")
           .asInstanceOf[AttributesOfIndividual]
-      val availableAlts = Some(itinerariesOfCorrectMode.map(_.tripClassifier).mkString(":"))
+      val availableAlts = Some(filteredItinerariesForChoice.map(_.tripClassifier).mkString(":"))
 
       def gotoFinishingModeChoice(chosenTrip: EmbodiedBeamTrip) = {
         goto(FinishingModeChoice) using choosesModeData.copy(
@@ -1329,36 +1300,13 @@
       }
 
       modeChoiceCalculator(
-        itinerariesOfCorrectMode,
+        filteredItinerariesForChoice,
         attributesOfIndividual,
         nextActivity(choosesModeData.personData),
-        Some(currentActivity(choosesModeData.personData)),
         Some(matsimPlan.getPerson)
       ) match {
         case Some(chosenTrip) =>
-<<<<<<< HEAD
           gotoFinishingModeChoice(chosenTrip)
-=======
-          filteredItinerariesForChoice.foreach {
-            case possibleTrip
-                if (possibleTrip != chosenTrip) &&
-                  beamScenario.beamConfig.beam.exchange.output.sendNonChosenTripsToSkimmer =>
-              generateSkimData(
-                possibleTrip.legs.lastOption.map(_.beamLeg.endTime).getOrElse(_currentTick.get),
-                possibleTrip,
-                failedTrip = false,
-                personData.currentActivityIndex,
-                currentActivity(personData),
-                nextActivity(personData)
-              )
-            case _ =>
-          }
-          val dataForNextStep = choosesModeData.copy(
-            pendingChosenTrip = Some(chosenTrip),
-            availableAlternatives = availableAlts
-          )
-          goto(FinishingModeChoice) using dataForNextStep
->>>>>>> 07a9f076
         case None =>
           choosesModeData.personData.currentTripMode match {
             case Some(CAV) =>
@@ -1412,10 +1360,10 @@
   }
 
   private def createExpensiveWalkTrip(
-    currentPersonLocation: SpaceTime,
-    nextAct: Activity,
-    routingResponse: RoutingResponse
-  ) = {
+                                       currentPersonLocation: SpaceTime,
+                                       nextAct: Activity,
+                                       routingResponse: RoutingResponse
+                                     ) = {
     val originalWalkTripLeg =
       routingResponse.itineraries.find(_.tripClassifier == WALK) match {
         case Some(originalWalkTrip) =>
@@ -1447,10 +1395,10 @@
   }
 
   private def createFailedTransitODSkimmerEvent(
-    originLocation: Location,
-    destinationLocation: Location,
-    mode: BeamMode
-  ): ODSkimmerFailedTripEvent = {
+                                                 originLocation: Location,
+                                                 destinationLocation: Location,
+                                                 mode: BeamMode
+                                               ): ODSkimmerFailedTripEvent = {
     val skim: ODSkimmer.Skim = ODSkims.getSkimDefaultValue(
       beamServices.beamConfig,
       mode,
@@ -1478,9 +1426,9 @@
   }
 
   private def allRequiredParkingResponsesReceived(
-    routingResponse: RoutingResponse,
-    parkingResponses: Map[VehicleOnTrip, ParkingInquiryResponse]
-  ): Boolean = {
+                                                   routingResponse: RoutingResponse,
+                                                   parkingResponses: Map[VehicleOnTrip, ParkingInquiryResponse]
+                                                 ): Boolean = {
     val actualVehiclesToBeParked: Seq[VehicleOnTrip] = routingResponse.itineraries
       .flatMap { trip =>
         trip.legs
@@ -1497,7 +1445,7 @@
     val chosenTrip =
       if (
         pendingTrip.tripClassifier.isTransit
-        && pendingTrip.legs.head.beamLeg.startTime > tick
+          && pendingTrip.legs.head.beamLeg.startTime > tick
       ) {
         //we need to start trip as soon as our activity finishes (current tick) in order to
         //correctly show waiting time for the transit in the OD skims
@@ -1646,7 +1594,7 @@
 
     def isAppropriateTrip(trip: EmbodiedBeamTrip): Boolean =
       trip.tripClassifier == tripClassifier &&
-      TripIdentifier.filterMainVehicles(trip).map(_.beamLeg.mode) == legModes
+        TripIdentifier.filterMainVehicles(trip).map(_.beamLeg.mode) == legModes
   }
 
   object TripIdentifier {
@@ -1674,29 +1622,29 @@
   case class VehicleOnTrip(vehicleId: Id[BeamVehicle], tripIdentifier: TripIdentifier)
 
   case class ChoosesModeData(
-    personData: BasePersonData,
-    currentLocation: SpaceTime,
-    pendingChosenTrip: Option[EmbodiedBeamTrip] = None,
-    routingResponse: Option[RoutingResponse] = None,
-    parkingResponses: Map[VehicleOnTrip, ParkingInquiryResponse] = Map.empty,
-    parkingRequestIds: Map[Int, VehicleOnTrip] = Map.empty,
-    rideHailResult: Option[RideHailResponse] = None,
-    rideHail2TransitRoutingResponse: Option[EmbodiedBeamTrip] = None,
-    rideHail2TransitRoutingRequestId: Option[Int] = None,
-    rideHail2TransitAccessResult: Option[RideHailResponse] = None,
-    rideHail2TransitAccessInquiryId: Option[Int] = None,
-    rideHail2TransitEgressResult: Option[RideHailResponse] = None,
-    rideHail2TransitEgressInquiryId: Option[Int] = None,
-    availablePersonalStreetVehicles: Vector[VehicleOrToken] = Vector(),
-    allAvailableStreetVehicles: Vector[VehicleOrToken] = Vector(),
-    expectedMaxUtilityOfLatestChoice: Option[Double] = None,
-    isWithinTripReplanning: Boolean = false,
-    cavTripLegs: Option[CavTripLegsResponse] = None,
-    excludeModes: Vector[BeamMode] = Vector(),
-    availableAlternatives: Option[String] = None,
-    routingFinished: Boolean = false,
-    routingRequestToLegMap: Map[Int, TripIdentifier] = Map.empty
-  ) extends PersonData {
+                              personData: BasePersonData,
+                              currentLocation: SpaceTime,
+                              pendingChosenTrip: Option[EmbodiedBeamTrip] = None,
+                              routingResponse: Option[RoutingResponse] = None,
+                              parkingResponses: Map[VehicleOnTrip, ParkingInquiryResponse] = Map.empty,
+                              parkingRequestIds: Map[Int, VehicleOnTrip] = Map.empty,
+                              rideHailResult: Option[RideHailResponse] = None,
+                              rideHail2TransitRoutingResponse: Option[EmbodiedBeamTrip] = None,
+                              rideHail2TransitRoutingRequestId: Option[Int] = None,
+                              rideHail2TransitAccessResult: Option[RideHailResponse] = None,
+                              rideHail2TransitAccessInquiryId: Option[Int] = None,
+                              rideHail2TransitEgressResult: Option[RideHailResponse] = None,
+                              rideHail2TransitEgressInquiryId: Option[Int] = None,
+                              availablePersonalStreetVehicles: Vector[VehicleOrToken] = Vector(),
+                              allAvailableStreetVehicles: Vector[VehicleOrToken] = Vector(),
+                              expectedMaxUtilityOfLatestChoice: Option[Double] = None,
+                              isWithinTripReplanning: Boolean = false,
+                              cavTripLegs: Option[CavTripLegsResponse] = None,
+                              excludeModes: Vector[BeamMode] = Vector(),
+                              availableAlternatives: Option[String] = None,
+                              routingFinished: Boolean = false,
+                              routingRequestToLegMap: Map[Int, TripIdentifier] = Map.empty
+                            ) extends PersonData {
     override def currentVehicle: VehicleStack = personData.currentVehicle
 
     override def currentLegPassengerScheduleIndex: Int =
@@ -1709,8 +1657,8 @@
       copy(personData = personData.copy(passengerSchedule = newPassengerSchedule))
 
     override def withCurrentLegPassengerScheduleIndex(
-      currentLegPassengerScheduleIndex: Int
-    ): DrivingData =
+                                                       currentLegPassengerScheduleIndex: Int
+                                                     ): DrivingData =
       copy(
         personData = personData.copy(currentLegPassengerScheduleIndex = currentLegPassengerScheduleIndex)
       )
@@ -1724,24 +1672,24 @@
   }
 
   case class MobilityStatusWithLegs(
-    responses: Seq[(EmbodiedBeamTrip, EmbodiedBeamLeg, MobilityStatusResponse)]
-  )
+                                     responses: Seq[(EmbodiedBeamTrip, EmbodiedBeamLeg, MobilityStatusResponse)]
+                                   )
 
   case class ChoosesModeResponsePlaceholders(
-    routingResponse: Option[RoutingResponse] = None,
-    rideHailResult: Option[RideHailResponse] = None,
-    rideHail2TransitRoutingResponse: Option[EmbodiedBeamTrip] = None,
-    rideHail2TransitAccessResult: Option[RideHailResponse] = None,
-    rideHail2TransitEgressResult: Option[RideHailResponse] = None,
-    cavTripLegs: Option[CavTripLegsResponse] = None
-  )
+                                              routingResponse: Option[RoutingResponse] = None,
+                                              rideHailResult: Option[RideHailResponse] = None,
+                                              rideHail2TransitRoutingResponse: Option[EmbodiedBeamTrip] = None,
+                                              rideHail2TransitAccessResult: Option[RideHailResponse] = None,
+                                              rideHail2TransitEgressResult: Option[RideHailResponse] = None,
+                                              cavTripLegs: Option[CavTripLegsResponse] = None
+                                            )
 
   private def makeResponsePlaceholders(
-    withRouting: Boolean = false,
-    withRideHail: Boolean = false,
-    withRideHailTransit: Boolean = false,
-    withPrivateCAV: Boolean = false
-  ): ChoosesModeResponsePlaceholders = {
+                                        withRouting: Boolean = false,
+                                        withRideHail: Boolean = false,
+                                        withRideHailTransit: Boolean = false,
+                                        withPrivateCAV: Boolean = false
+                                      ): ChoosesModeResponsePlaceholders = {
     ChoosesModeResponsePlaceholders(
       routingResponse = if (withRouting) {
         None
@@ -1776,15 +1724,17 @@
     )
   }
 
+  case class LegWithPassengerVehicle(leg: EmbodiedBeamLeg, passengerVehicle: Id[BeamVehicle])
+
   case class CavTripLegsRequest(person: PersonIdWithActorRef, originActivity: Activity)
 
   case class CavTripLegsResponse(cavOpt: Option[BeamVehicle], legs: List[EmbodiedBeamLeg])
 
   def getActivityEndTime(activity: Activity, beamServices: BeamServices): Int = {
     (if (activity.getEndTime.equals(Double.NegativeInfinity))
-       Time.parseTime(beamServices.beamConfig.matsim.modules.qsim.endTime)
-     else
-       activity.getEndTime).toInt
+      Time.parseTime(beamServices.beamConfig.matsim.modules.qsim.endTime)
+    else
+      activity.getEndTime).toInt
   }
 
 }