package beam.agentsim.agents.modalbehaviors

import akka.actor.{ActorRef, FSM}
import akka.pattern.pipe
import beam.agentsim.agents.BeamAgent._
import beam.agentsim.agents.PersonAgent._
import beam.agentsim.agents._
import beam.agentsim.agents.household.HouseholdActor.{MobilityStatusInquiry, MobilityStatusResponse, ReleaseVehicle}
import beam.agentsim.agents.modalbehaviors.ChoosesMode._
import beam.agentsim.agents.modalbehaviors.DrivesVehicle.{ActualVehicle, Token, VehicleOrToken}
import beam.agentsim.agents.ridehail.{RideHailInquiry, RideHailRequest, RideHailResponse}
import beam.agentsim.agents.vehicles.AccessErrorCodes.RideHailNotRequestedError
import beam.agentsim.agents.vehicles.EnergyEconomyAttributes.Powertrain
import beam.agentsim.agents.vehicles.VehicleCategory.VehicleCategory
import beam.agentsim.agents.vehicles.VehicleProtocol.StreetVehicle
import beam.agentsim.agents.vehicles._
import beam.agentsim.events.resources.ReservationErrorCode
import beam.agentsim.events.{ModeChoiceEvent, ReplanningEvent, SpaceTime}
import beam.agentsim.infrastructure.{ParkingInquiry, ParkingInquiryResponse, ZonalParkingManager}
import beam.agentsim.scheduler.BeamAgentScheduler.{CompletionNotice, ScheduleTrigger}
import beam.router.BeamRouter._
import beam.router.Modes.BeamMode
import beam.router.Modes.BeamMode._
import beam.router.model.{BeamLeg, EmbodiedBeamLeg, EmbodiedBeamTrip}
import beam.router.skim.ActivitySimPathType.determineActivitySimPathTypesFromBeamMode
import beam.router.skim.{ActivitySimPathType, ActivitySimSkimmerFailedTripEvent}
import beam.router.skim.core.ODSkimmer
import beam.router.skim.event.{ODSkimmerEvent, ODSkimmerFailedTripEvent}
import beam.router.skim.readonly.ODSkims
import beam.router.{Modes, RoutingWorker}
import beam.sim.population.AttributesOfIndividual
import beam.sim.{BeamServices, Geofence}
import beam.utils.logging.pattern.ask
import beam.utils.plan.sampling.AvailableModeUtils._
import org.matsim.api.core.v01.Id
import org.matsim.api.core.v01.network.Link
import org.matsim.api.core.v01.population.{Activity, Leg}
import org.matsim.core.population.routes.{NetworkRoute, RouteUtils}
import org.matsim.core.utils.misc.Time

import java.util.concurrent.atomic.AtomicReference
import scala.collection.JavaConverters
import scala.concurrent.duration._
import scala.concurrent.{ExecutionContext, Future}

/**
  * BEAM
  */
trait ChoosesMode {
  this: PersonAgent => // Self type restricts this trait to only mix into a PersonAgent

  val dummyRHVehicle: StreetVehicle = createDummyVehicle(
    "dummyRH",
    beamServices.beamConfig.beam.agentsim.agents.rideHail.managers.head.initialization.procedural.vehicleTypeId,
    CAR,
    asDriver = false
  )

  //this dummy shared vehicles is used in R5 requests on egress side
  private val dummySharedVehicles: IndexedSeq[StreetVehicle] = possibleSharedVehicleTypes
    .map(_.vehicleCategory)
    .map {
      case VehicleCategory.Car =>
        createDummyVehicle(
          "dummySharedCar",
          beamServices.beamConfig.beam.agentsim.agents.vehicles.dummySharedCar.vehicleTypeId,
          CAR,
          asDriver = true
        )
      case VehicleCategory.Bike =>
        createDummyVehicle(
          "dummySharedBike",
          beamServices.beamConfig.beam.agentsim.agents.vehicles.dummySharedBike.vehicleTypeId,
          BIKE,
          asDriver = true
        )
      case category @ _ =>
        throw new IllegalArgumentException(
          s"Unsupported shared vehicle category $category. Only CAR | BIKE are supported."
        )
    }
    .toIndexedSeq

  private def createDummyVehicle(id: String, vehicleTypeId: String, mode: BeamMode, asDriver: Boolean) =
    StreetVehicle(
      Id.create(id, classOf[BeamVehicle]),
      Id.create(
        vehicleTypeId,
        classOf[BeamVehicleType]
      ),
      SpaceTime(0.0, 0.0, 0),
      mode,
      asDriver = asDriver,
      needsToCalculateCost = true
    )

  private var sharedTeleportationVehiclesCount = 0

  private lazy val teleportationVehicleBeamType: BeamVehicleType = {
    val sharedVehicleType = beamScenario.vehicleTypes(
      Id.create(
        beamServices.beamConfig.beam.agentsim.agents.vehicles.dummySharedCar.vehicleTypeId,
        classOf[BeamVehicleType]
      )
    )

    sharedVehicleType
  }

  private def createSharedTeleportationVehicle(location: SpaceTime): BeamVehicle = {
    sharedTeleportationVehiclesCount += 1

    val stringId = s"${BeamVehicle.idPrefixSharedTeleportationVehicle}-$sharedTeleportationVehiclesCount"
    val vehicle = new BeamVehicle(
      BeamVehicle.createId(id, Some(stringId)),
      new Powertrain(0.0),
      beamVehicleType = teleportationVehicleBeamType,
      vehicleManagerId = new AtomicReference(VehicleManager.NoManager.managerId)
    )
    vehicle.spaceTime = location

    vehicle
  }

  def bodyVehiclePersonId: PersonIdWithActorRef = PersonIdWithActorRef(id, self)

  onTransition { case _ -> ChoosingMode =>
    nextStateData match {
      // If I am already on a tour in a vehicle, only that vehicle is available to me
      case ChoosesModeData(
            BasePersonData(_, _, _, _, _, Some(vehicle), _, _, _, _, _, _, _, _),
            _,
            _,
            _,
            _,
            _,
            _,
            _,
            _,
            _,
            _,
            _,
            _,
            _,
            _,
            _,
            _,
            _,
            _,
            _,
            _,
            _
          ) =>
        self ! MobilityStatusResponse(Vector(beamVehicles(vehicle)), getCurrentTriggerIdOrGenerate)
      // Only need to get available street vehicles if our mode requires such a vehicle
      case ChoosesModeData(
            BasePersonData(
              _,
              _,
              _,
              _,
              Some(HOV2_TELEPORTATION | HOV3_TELEPORTATION),
              _,
              _,
              _,
              _,
              _,
              _,
              _,
              _,
              _
            ),
            currentLocation,
            _,
            _,
            _,
            _,
            _,
            _,
            _,
            _,
            _,
            _,
            _,
            _,
            _,
            _,
            _,
            _,
            _,
            _,
            _,
            _
          ) =>
        val teleportationVehicle = createSharedTeleportationVehicle(currentLocation)
        val vehicles = Vector(ActualVehicle(teleportationVehicle))
        self ! MobilityStatusResponse(vehicles, getCurrentTriggerIdOrGenerate)
      // Only need to get available street vehicles if our mode requires such a vehicle
      case ChoosesModeData(
            BasePersonData(
              currentActivityIndex,
              _,
              _,
              _,
              plansModeOption @ (None | Some(CAR | BIKE | DRIVE_TRANSIT | BIKE_TRANSIT)),
              _,
              _,
              _,
              _,
              _,
              _,
              _,
              _,
              _
            ),
            currentLocation,
            _,
            _,
            _,
            _,
            _,
            _,
            _,
            _,
            _,
            _,
            _,
            _,
            _,
            _,
            _,
            _,
            _,
            _,
            _,
            _
          ) =>
        implicit val executionContext: ExecutionContext = context.system.dispatcher
        plansModeOption match {
          case Some(CAR | DRIVE_TRANSIT | CAR_HOV2 | CAR_HOV3) => // TODO: Add HOV modes here too
            requestAvailableVehicles(
              vehicleFleets,
              currentLocation,
              _experiencedBeamPlan.activities(currentActivityIndex),
              Some(VehicleCategory.Car)
            ) pipeTo self
          case Some(BIKE | BIKE_TRANSIT) =>
            requestAvailableVehicles(
              vehicleFleets,
              currentLocation,
              _experiencedBeamPlan.activities(currentActivityIndex),
              Some(VehicleCategory.Bike)
            ) pipeTo self
          case _ =>
            requestAvailableVehicles(
              vehicleFleets,
              currentLocation,
              _experiencedBeamPlan.activities(currentActivityIndex)
            ) pipeTo self
        }

      // Otherwise, send empty list to self
      case _ =>
        self ! MobilityStatusResponse(Vector(), getCurrentTriggerIdOrGenerate)
    }
  }

  private def requestAvailableVehicles(
    vehicleFleets: Seq[ActorRef],
    location: SpaceTime,
    activity: Activity,
    requireVehicleCategoryAvailable: Option[VehicleCategory] = None
  ): Future[MobilityStatusResponse] = {
    implicit val executionContext: ExecutionContext = context.system.dispatcher
    Future
      .sequence(
        vehicleFleets.map(
          _ ? MobilityStatusInquiry(
            id,
            location,
            activity,
            requireVehicleCategoryAvailable,
            getCurrentTriggerIdOrGenerate
          )
        )
      )
      .map(listOfResponses =>
        MobilityStatusResponse(
          listOfResponses
            .collect { case MobilityStatusResponse(vehicles, _) =>
              vehicles
            }
            .flatten
            .toVector,
          getCurrentTriggerIdOrGenerate
        )
      )
  }

  when(ChoosingMode)(stateFunction = transform {
    case Event(MobilityStatusResponse(newlyAvailableBeamVehicles, triggerId), choosesModeData: ChoosesModeData) =>
      beamVehicles ++= newlyAvailableBeamVehicles.map(v => v.id -> v)
      val currentPersonLocation = choosesModeData.currentLocation
      val availableModes: Seq[BeamMode] = availableModesForPerson(
        matsimPlan.getPerson
      ).filterNot(mode => choosesModeData.excludeModes.contains(mode))
      // Make sure the current mode is allowable
      val replanningIsAvailable =
        choosesModeData.personData.numberOfReplanningAttempts < beamServices.beamConfig.beam.agentsim.agents.modalBehaviors.maximumNumberOfReplanningAttempts
      val correctedCurrentTourMode = choosesModeData.personData.currentTourMode match {
        case Some(mode @ (HOV2_TELEPORTATION | HOV3_TELEPORTATION))
            if availableModes.contains(CAR) && replanningIsAvailable =>
          Some(mode)
        case Some(mode) if availableModes.contains(mode) && replanningIsAvailable => Some(mode)
        case Some(mode) if availableModes.contains(mode)                          => Some(WALK)
        case None if !replanningIsAvailable                                       => Some(WALK)
        case _                                                                    => None
      }

      val bodyStreetVehicle = createBodyStreetVehicle(currentPersonLocation)
      val nextAct = nextActivity(choosesModeData.personData).get
      val departTime = _currentTick.get

      var availablePersonalStreetVehicles =
        correctedCurrentTourMode match {
          case None | Some(CAR | BIKE) =>
            // In these cases, a personal vehicle will be involved, but filter out teleportation vehicles
            newlyAvailableBeamVehicles.filterNot(v => BeamVehicle.isSharedTeleportationVehicle(v.id))
          case Some(HOV2_TELEPORTATION | HOV3_TELEPORTATION) =>
            // In these cases, also include teleportation vehicles
            newlyAvailableBeamVehicles
          case Some(DRIVE_TRANSIT | BIKE_TRANSIT) =>
            val tour = _experiencedBeamPlan.getTourContaining(nextAct)
            val tripIndexOfElement = tour
              .tripIndexOfElement(nextAct)
              .getOrElse(throw new IllegalArgumentException(s"Element [$nextAct] not found"))
            if (tripIndexOfElement == 0 || tripIndexOfElement == tour.trips.size - 1) {
              newlyAvailableBeamVehicles
            } else {
              Vector()
            }
          case _ =>
            Vector()
        }

      def makeRequestWith(
        withTransit: Boolean,
        vehicles: Vector[StreetVehicle],
        streetVehiclesIntermodalUse: IntermodalUse = Access,
        possibleEgressVehicles: IndexedSeq[StreetVehicle] = IndexedSeq.empty
      ): Unit = {
        router ! RoutingRequest(
          currentPersonLocation.loc,
          nextAct.getCoord,
          departTime,
          withTransit,
          Some(id),
          vehicles,
          Some(attributes),
          streetVehiclesIntermodalUse,
          possibleEgressVehicles = possibleEgressVehicles,
          triggerId = getCurrentTriggerIdOrGenerate
        )
      }

      def makeRideHailRequest(): Unit = {
        val inquiry = RideHailRequest(
          RideHailInquiry,
          bodyVehiclePersonId,
          currentPersonLocation.loc,
          departTime,
          nextAct.getCoord,
          withWheelchair = wheelchairUser,
          requestTime = _currentTick,
          requester = self,
          rideHailServiceSubscription = attributes.rideHailServiceSubscription,
          triggerId = getCurrentTriggerIdOrGenerate,
          asPooled = true
        )
        //        println(s"requesting: ${inquiry.requestId}")
        rideHailManager ! inquiry
      }

      def makeRideHailTransitRoutingRequest(bodyStreetVehicleRequestParam: StreetVehicle): Option[Int] = {
        //TODO make ride hail wait buffer config param
        val startWithWaitBuffer = 900 + departTime
        val currentSpaceTime =
          SpaceTime(currentPersonLocation.loc, startWithWaitBuffer)
        val theRequest = RoutingRequest(
          currentSpaceTime.loc,
          nextAct.getCoord,
          startWithWaitBuffer,
          withTransit = true,
          Some(id),
          Vector(bodyStreetVehicleRequestParam, dummyRHVehicle.copy(locationUTM = currentSpaceTime)),
          streetVehiclesUseIntermodalUse = AccessAndEgress,
          triggerId = getCurrentTriggerIdOrGenerate
        )
        router ! theRequest
        Some(theRequest.requestId)
      }

      def filterStreetVehiclesForQuery(
        streetVehicles: Vector[StreetVehicle],
        byMode: BeamMode
      ): Vector[StreetVehicle] = {
        choosesModeData.personData.currentTourPersonalVehicle match {
          case Some(personalVeh) =>
            // We already have a vehicle we're using on this tour, so filter down to that
            streetVehicles.filter(_.id == personalVeh)
          case None =>
            // Otherwise, filter by mode
            streetVehicles.filter(_.mode == byMode)
        }
      }

      val hasRideHail = availableModes.contains(RIDE_HAIL)

      var responsePlaceholders = ChoosesModeResponsePlaceholders()
      var requestId: Option[Int] = None
      // Form and send requests

      var householdVehiclesWereNotAvailable = false // to replan when personal vehicles are not available
      correctedCurrentTourMode match {
        case None =>
          if (hasRideHail) {
            responsePlaceholders = makeResponsePlaceholders(
              withRouting = true,
              withRideHail = true,
              withRideHailTransit = !choosesModeData.isWithinTripReplanning
            )
            makeRideHailRequest()
            if (!choosesModeData.isWithinTripReplanning) {
              requestId = makeRideHailTransitRoutingRequest(bodyStreetVehicle)
            }
          } else {
            responsePlaceholders = makeResponsePlaceholders(withRouting = true)
            requestId = None
          }
          makeRequestWith(
            withTransit = availableModes.exists(_.isTransit),
            newlyAvailableBeamVehicles.map(_.streetVehicle) :+ bodyStreetVehicle,
            possibleEgressVehicles = dummySharedVehicles
          )
        case Some(WALK) =>
          responsePlaceholders = makeResponsePlaceholders(withRouting = true)
          makeRequestWith(withTransit = true, Vector(bodyStreetVehicle))
        case Some(WALK_TRANSIT) =>
          responsePlaceholders = makeResponsePlaceholders(withRouting = true)
          makeRequestWith(withTransit = true, Vector(bodyStreetVehicle))
        case Some(CAV) =>
          // Request from household the trip legs to put into trip
          householdRef ! CavTripLegsRequest(bodyVehiclePersonId, currentActivity(choosesModeData.personData))
          responsePlaceholders = makeResponsePlaceholders(withPrivateCAV = true)
        case Some(HOV2_TELEPORTATION) =>
          val vehicles = filterStreetVehiclesForQuery(newlyAvailableBeamVehicles.map(_.streetVehicle), CAR)
            .map(car_vehicle => car_vehicle.copy(mode = CAR_HOV2))
          makeRequestWith(withTransit = false, vehicles :+ bodyStreetVehicle)
          responsePlaceholders = makeResponsePlaceholders(withRouting = true)
        case Some(HOV3_TELEPORTATION) =>
          val vehicles = filterStreetVehiclesForQuery(newlyAvailableBeamVehicles.map(_.streetVehicle), CAR)
            .map(car_vehicle => car_vehicle.copy(mode = CAR_HOV3))
          makeRequestWith(withTransit = false, vehicles :+ bodyStreetVehicle)
          responsePlaceholders = makeResponsePlaceholders(withRouting = true)
        case Some(tourMode @ (CAR | BIKE)) =>
          val maybeLeg = _experiencedBeamPlan.getPlanElements
            .get(_experiencedBeamPlan.getPlanElements.indexOf(nextAct) - 1) match {
            case l: Leg => Some(l)
            case _      => None
          }
          maybeLeg.map(_.getRoute) match {
            case Some(networkRoute: NetworkRoute) =>
              val maybeVehicle =
                filterStreetVehiclesForQuery(newlyAvailableBeamVehicles.map(_.streetVehicle), tourMode).headOption
              maybeVehicle match {
                case Some(vehicle) =>
                  router ! matsimLegToEmbodyRequest(
                    networkRoute,
                    vehicle,
                    departTime,
                    tourMode,
                    beamServices,
                    choosesModeData.currentLocation.loc,
                    nextAct.getCoord,
                    triggerId
                  )
                  responsePlaceholders = makeResponsePlaceholders(withRouting = true)
                case _ =>
                  makeRequestWith(withTransit = false, Vector(bodyStreetVehicle))
                  responsePlaceholders = makeResponsePlaceholders(withRouting = true)
                  logger.error(
                    "No vehicle available for existing route of person {} trip of mode {} even though it was created in their plans",
                    body.id,
                    tourMode
                  )
              }
            case _ =>
              val vehicles = filterStreetVehiclesForQuery(newlyAvailableBeamVehicles.map(_.streetVehicle), tourMode)
                .map(vehicle => {
                  vehicle.mode match {
                    case CAR => vehicle.copy(mode = tourMode)
                    case _   => vehicle
                  }
                })
              if (
                beamScenario.beamConfig.beam.agentsim.agents.vehicles.replanOnTheFlyWhenHouseholdVehiclesAreNotAvailable && vehicles.isEmpty
              ) {
                eventsManager.processEvent(
                  new ReplanningEvent(
                    departTime,
                    Id.createPersonId(id),
                    getReplanningReasonFrom(
                      choosesModeData.personData,
                      ReservationErrorCode.HouseholdVehicleNotAvailable.entryName
                    ),
                    currentPersonLocation.loc.getX,
                    currentPersonLocation.loc.getY
                  )
                )
                householdVehiclesWereNotAvailable = true
              }
              makeRequestWith(withTransit = householdVehiclesWereNotAvailable, vehicles :+ bodyStreetVehicle)
              responsePlaceholders =
                makeResponsePlaceholders(withRouting = true, withRideHail = householdVehiclesWereNotAvailable)
              if (householdVehiclesWereNotAvailable) {
                makeRideHailRequest()
              }
          }
        case Some(mode @ (DRIVE_TRANSIT | BIKE_TRANSIT)) =>
          val vehicleMode = Modes.getAccessVehicleMode(mode)
          val LastTripIndex = currentTour(choosesModeData.personData).trips.size - 1
          val tripIndexOfElement = currentTour(choosesModeData.personData)
            .tripIndexOfElement(nextAct)
            .getOrElse(throw new IllegalArgumentException(s"Element [$nextAct] not found"))
          (
            tripIndexOfElement,
            choosesModeData.personData.currentTourPersonalVehicle
          ) match {
            case (0, _) if !choosesModeData.isWithinTripReplanning =>
              // We use our car if we are not replanning, otherwise we end up doing a walk transit (catch-all below)
              // we do not send parking inquiry here, instead we wait for drive_transit route to come back and we use
              // actual location of transit station
              makeRequestWith(
                withTransit = true,
                filterStreetVehiclesForQuery(newlyAvailableBeamVehicles.map(_.streetVehicle), vehicleMode)
                :+ bodyStreetVehicle
              )
              responsePlaceholders = makeResponsePlaceholders(withRouting = true)
            case (LastTripIndex, Some(currentTourPersonalVehicle)) =>
              // At the end of the tour, only drive home a vehicle that we have also taken away from there.
              makeRequestWith(
                withTransit = true,
                newlyAvailableBeamVehicles
                  .map(_.streetVehicle)
                  .filter(_.id == currentTourPersonalVehicle) :+ bodyStreetVehicle,
                streetVehiclesIntermodalUse = Egress
              )
              responsePlaceholders = makeResponsePlaceholders(withRouting = true)
            case _ =>
              // Reset available vehicles so we don't release our car that we've left during this replanning
              availablePersonalStreetVehicles = Vector()
              makeRequestWith(withTransit = true, Vector(bodyStreetVehicle))
              responsePlaceholders = makeResponsePlaceholders(withRouting = true)
          }
        case Some(RIDE_HAIL | RIDE_HAIL_POOLED) if choosesModeData.isWithinTripReplanning =>
          // Give up on all ride hail after a failure
          responsePlaceholders = makeResponsePlaceholders(withRouting = true)
          makeRequestWith(withTransit = true, Vector(bodyStreetVehicle))
        case Some(RIDE_HAIL | RIDE_HAIL_POOLED) =>
          responsePlaceholders = makeResponsePlaceholders(withRouting = true, withRideHail = true)
          makeRequestWith(withTransit = false, Vector(bodyStreetVehicle)) // We need a WALK alternative if RH fails
          makeRideHailRequest()
        case Some(RIDE_HAIL_TRANSIT) if choosesModeData.isWithinTripReplanning =>
          // Give up on ride hail transit after a failure, too complicated, but try regular ride hail again
          responsePlaceholders = makeResponsePlaceholders(withRouting = true, withRideHail = true)
          makeRequestWith(withTransit = true, Vector(bodyStreetVehicle))
          makeRideHailRequest()
        case Some(RIDE_HAIL_TRANSIT) =>
          responsePlaceholders = makeResponsePlaceholders(withRideHailTransit = true)
          requestId = makeRideHailTransitRoutingRequest(bodyStreetVehicle)
        case Some(m) =>
          logDebug(m.toString)
      }
      val newPersonData = choosesModeData.copy(
        personData = choosesModeData.personData
          .copy(currentTourMode = if (householdVehiclesWereNotAvailable) None else correctedCurrentTourMode),
        availablePersonalStreetVehicles = availablePersonalStreetVehicles,
        allAvailableStreetVehicles = newlyAvailableBeamVehicles,
        routingResponse = responsePlaceholders.routingResponse,
        rideHail2TransitRoutingResponse = responsePlaceholders.rideHail2TransitRoutingResponse,
        rideHail2TransitRoutingRequestId = requestId,
        rideHailResult = responsePlaceholders.rideHailResult,
        rideHail2TransitAccessResult = responsePlaceholders.rideHail2TransitAccessResult,
        rideHail2TransitEgressResult = responsePlaceholders.rideHail2TransitEgressResult,
        cavTripLegs = responsePlaceholders.cavTripLegs,
        routingFinished = choosesModeData.routingFinished
          || responsePlaceholders.routingResponse == RoutingResponse.dummyRoutingResponse
      )
      stay() using newPersonData
    /*
     * Receive and store data needed for choice.
     */
    case Event(
          theRouterResult @ RoutingResponse(_, requestId, _, _, _, _, _),
          choosesModeData: ChoosesModeData
        ) if choosesModeData.routingRequestToLegMap.contains(requestId) =>
      //handling router responses for shared vehicles
      val routingResponse = choosesModeData.routingResponse.get
      val tripIdentifier = choosesModeData.routingRequestToLegMap(requestId)
      val newMap = choosesModeData.routingRequestToLegMap - requestId
      val routingFinished = newMap.isEmpty
      val mayBeTripIdx: Option[Int] = routingResponse.itineraries.zipWithIndex.collectFirst {
        case (trip, i) if tripIdentifier.isAppropriateTrip(trip) => i
      }
      val maybeNewChoosesModeData =
        for {
          tripIdx <- mayBeTripIdx
          trip = routingResponse.itineraries(tripIdx)
          tripWithVehicle = theRouterResult.itineraries.find(_.legs.size == 3)
          newTrips: Seq[EmbodiedBeamTrip] =
            if (tripWithVehicle.isEmpty) {
              //need to delete this trip: not found the right way to the shared vehicle or destination
              routingResponse.itineraries.patch(tripIdx, Nil, 0)
            } else {
              //drop everything after the last transit and add the new legs on the shared vehicle
              val appendedEgressLegs = trip.legs.reverse
                .dropWhile(!_.beamLeg.mode.isTransit)
                .reverse ++ tripWithVehicle.get.legs
              val appendTrip = trip.copy(legs = appendedEgressLegs)
              routingResponse.itineraries.patch(tripIdx, Seq(appendTrip), 1)
            }
          rr = routingResponse.copy(itineraries = newTrips)
        } yield choosesModeData.copy(
          routingResponse = Some(rr),
          routingFinished = routingFinished,
          routingRequestToLegMap = newMap
        )
      val newChoosesModeData = maybeNewChoosesModeData.getOrElse(choosesModeData)

      stay() using newChoosesModeData
        .copy(
          routingResponse =
            if (routingFinished) Some(correctRoutingResponse(newChoosesModeData.routingResponse.get))
            else newChoosesModeData.routingResponse,
          routingFinished = routingFinished,
          routingRequestToLegMap = newMap
        )

    case Event(
          theRouterResult @ RoutingResponse(_, requestId, _, _, _, _, _),
          choosesModeData: ChoosesModeData
        ) if choosesModeData.rideHail2TransitRoutingRequestId.contains(requestId) =>
      theRouterResult.itineraries.view.foreach { resp =>
        resp.beamLegs.filter(_.mode == CAR).foreach { leg =>
          routeHistory.rememberRoute(leg.travelPath.linkIds, leg.startTime)
        }
      }

      val driveTransitTrip = theRouterResult.itineraries.find(_.tripClassifier == DRIVE_TRANSIT)
      // If there's a drive-transit trip AND we don't have an error RH2Tr response (due to no desire to use RH) then seek RH on access and egress
      val newPersonData =
        if (
          shouldAttemptRideHail2Transit(
            driveTransitTrip,
            choosesModeData.rideHail2TransitAccessResult
          )
        ) {
          val accessSegment =
            driveTransitTrip.get.legs.view
              .takeWhile(!_.beamLeg.mode.isMassTransit)
              .map(_.beamLeg)
          val egressSegment =
            driveTransitTrip.get.legs.view.reverse.takeWhile(!_.beamLeg.mode.isTransit).reverse.map(_.beamLeg)
          val accessId =
            if (accessSegment.map(_.travelPath.distanceInM).sum > 0) {
              makeRideHailRequestFromBeamLeg(accessSegment)
            } else {
              None
            }
          val egressId =
            if (egressSegment.map(_.travelPath.distanceInM).sum > 0) {
              makeRideHailRequestFromBeamLeg(egressSegment.toVector)
            } else {
              None
            }
          choosesModeData.copy(
            rideHail2TransitRoutingResponse = Some(driveTransitTrip.get),
            rideHail2TransitAccessInquiryId = accessId,
            rideHail2TransitEgressInquiryId = egressId,
            rideHail2TransitAccessResult = if (accessId.isEmpty) {
              Some(RideHailResponse.dummyWithError(RideHailNotRequestedError))
            } else {
              None
            },
            rideHail2TransitEgressResult = if (egressId.isEmpty) {
              Some(RideHailResponse.dummyWithError(RideHailNotRequestedError))
            } else {
              None
            }
          )
        } else {
          choosesModeData.copy(
            rideHail2TransitRoutingResponse = Some(EmbodiedBeamTrip.empty),
            rideHail2TransitAccessResult = Some(RideHailResponse.dummyWithError(RideHailNotRequestedError)),
            rideHail2TransitEgressResult = Some(RideHailResponse.dummyWithError(RideHailNotRequestedError))
          )
        }
      stay() using newPersonData

    case Event(response: RoutingResponse, choosesModeData: ChoosesModeData) =>
      response.itineraries.view.foreach { resp =>
        resp.beamLegs.filter(_.mode == CAR).foreach { leg =>
          routeHistory.rememberRoute(leg.travelPath.linkIds, leg.startTime)
        }
      }
      val thereAreTeleportationItineraries = response.itineraries.foldLeft(false) { (thereAreTeleportations, trip) =>
        val thereAreTeleportationVehicles = trip.legs.foldLeft(false) { (accum, leg) =>
          accum || BeamVehicle.isSharedTeleportationVehicle(leg.beamVehicleId)
        }
        thereAreTeleportations || thereAreTeleportationVehicles
      }
      val newParkingRequestIds = if (thereAreTeleportationItineraries) {
        choosesModeData.parkingRequestIds
      } else {
        val parkingRequestIds: Seq[(Int, VehicleOnTrip)] = makeParkingInquiries(choosesModeData, response.itineraries)
        choosesModeData.parkingRequestIds ++ parkingRequestIds
      }

      val dummyVehiclesPresented = makeVehicleRequestsForDummySharedVehicles(response.itineraries)
      val newData = if (dummyVehiclesPresented) {
        choosesModeData.copy(
          routingResponse = Some(response),
          parkingRequestIds = newParkingRequestIds
        )
      } else {
        choosesModeData.copy(
          routingResponse = Some(correctRoutingResponse(response)),
          parkingRequestIds = newParkingRequestIds,
          routingFinished = true
        )
      }

      // If person plan doesn't have a route for an activity create and save it
      for {
        activity <- nextActivity(choosesModeData.personData)
        leg      <- _experiencedBeamPlan.getTripContaining(activity).leg if leg.getRoute == null
      } {
        val links =
          response.itineraries
            .flatMap(_.beamLegs)
            .find(_.mode == BeamMode.CAR)
            .map { beamLeg =>
              beamLeg.travelPath.linkIds
                .map(id => Id.create(id, classOf[Link]))
                .toList
            }
            .getOrElse(List.empty)

        if (links.nonEmpty) {
          val route = RouteUtils.createNetworkRoute(JavaConverters.seqAsJavaList(links), beamScenario.network)
          leg.setRoute(route)
        }
      }

      stay() using newData

    case Event(theRideHailResult: RideHailResponse, choosesModeData: ChoosesModeData) =>
      //      println(s"receiving response: ${theRideHailResult}")
      val newPersonData = Some(theRideHailResult.request.requestId) match {
        case choosesModeData.rideHail2TransitAccessInquiryId =>
          choosesModeData.copy(rideHail2TransitAccessResult = Some(theRideHailResult))
        case choosesModeData.rideHail2TransitEgressInquiryId =>
          choosesModeData.copy(rideHail2TransitEgressResult = Some(theRideHailResult))
        case _ =>
          choosesModeData.copy(rideHailResult = Some(theRideHailResult))
      }
      stay() using newPersonData
    case Event(parkingInquiryResponse: ParkingInquiryResponse, choosesModeData: ChoosesModeData) =>
      val newPersonData = choosesModeData.copy(
        parkingResponses = choosesModeData.parkingResponses +
          (choosesModeData.parkingRequestIds(parkingInquiryResponse.requestId) -> parkingInquiryResponse)
      )
      stay using newPersonData
    case Event(cavTripLegsResponse: CavTripLegsResponse, choosesModeData: ChoosesModeData) =>
      stay using choosesModeData.copy(cavTripLegs = Some(cavTripLegsResponse))
    //handling response with the shared vehicle nearby the egress legs
    case Event(mobStatuses: MobilityStatusWithLegs, choosesModeData: ChoosesModeData) =>
      val mobilityStatuses = mobStatuses.responses.map { case (trip, leg, response) =>
        (trip, leg, response.streetVehicle.collect { case token: Token => token })
      }
      val tripsToDelete = mobilityStatuses.collect { case (trip, _, tokens) if tokens.isEmpty => trip }.toSet
      val tripsToModify = mobilityStatuses.collect { case (trip, _, tokens) if tokens.nonEmpty => trip }.toSet
      val legMap = mobilityStatuses
        .filter { case (trip, _, _) => tripsToModify.contains(trip) }
        .map { case (_, leg, response) => leg -> response }
        .toMap

      val rr = choosesModeData.routingResponse.get
      val newTrips = rr.itineraries
        .filterNot(tripsToDelete.contains)
        .map {
          case trip if tripsToModify.contains(trip) =>
            //find nearest provided vehicle for each leg
            val legVehicles: Map[EmbodiedBeamLeg, Token] = trip.legs.collect {
              case leg if legMap.contains(leg) =>
                val nearestVehicle = legMap(leg)
                  .minBy(token =>
                    geo.distUTMInMeters(
                      geo.wgs2Utm(leg.beamLeg.travelPath.startPoint.loc),
                      token.streetVehicle.locationUTM.loc
                    )
                  )
                leg -> nearestVehicle
            }.toMap
            //replace the dummy vehicle with the provided token for each leg
            val newLegs = trip.legs.map {
              case leg if legVehicles.contains(leg) =>
                val token = legVehicles(leg)
                leg.copy(beamVehicleId = token.id)
              case leg => leg
            }
            beamVehicles ++= legVehicles.values.map(token => token.id -> token)
            trip.copy(legs = newLegs)
          case trip => trip
        }
      //issue routing request for egress legs:
      // final transit stop -> destination
      val routingRequestMap = generateRoutingRequestsForEgress(newTrips)
      routingRequestMap.keys.foreach(routingRequest => router ! routingRequest)
      val newRoutingResponse = rr.copy(itineraries = newTrips)
      //issue parking request for the shared vehicle
      val parkingRequestIds = makeParkingInquiries(choosesModeData, newTrips)
      //correct routing response if routing is finished (no appropriate vehicles available)
      stay using choosesModeData
        .copy(
          routingResponse =
            Some(if (routingRequestMap.isEmpty) correctRoutingResponse(newRoutingResponse) else newRoutingResponse),
          parkingRequestIds = choosesModeData.parkingRequestIds ++ parkingRequestIds,
          routingFinished = routingRequestMap.isEmpty,
          routingRequestToLegMap = routingRequestMap.map { case (request, tripMode) =>
            request.requestId -> tripMode
          }
        )
  } using completeChoiceIfReady)

  private def makeParkingInquiries(
    choosesModeData: ChoosesModeData,
    itineraries: Seq[EmbodiedBeamTrip]
  ): Seq[(Int, VehicleOnTrip)] = {

    val parkingLegs: Seq[(TripIdentifier, EmbodiedBeamLeg)] = itineraries
      .flatMap { trip =>
        trip.legs
          .filter(leg => legVehicleHasParkingBehavior(leg) && !isLegOnDummySharedVehicle(leg))
          .map(TripIdentifier(trip) -> _)
      }

    val alreadyRequested = choosesModeData.parkingRequestIds.map { case (_, vehicleOnTrip) => vehicleOnTrip }.toSet

    val nextAct = nextActivity(choosesModeData.personData).get
    val (_, parkingInquiries) =
      parkingLegs.foldLeft((alreadyRequested, Seq.empty[(VehicleOnTrip, ParkingInquiry)])) {
        case ((requested, seq), (tripIdentifier, leg)) =>
          val vehicleOnTrip = VehicleOnTrip(leg.beamVehicleId, tripIdentifier)
          if (requested.contains(vehicleOnTrip)) {
            (requested, seq)
          } else {
            val veh = beamVehicles(leg.beamVehicleId).vehicle
            (
              requested + vehicleOnTrip,
              seq :+ (vehicleOnTrip -> ParkingInquiry.init(
                SpaceTime(geo.wgs2Utm(leg.beamLeg.travelPath.endPoint.loc), leg.beamLeg.endTime),
                nextAct.getType,
                VehicleManager.getReservedFor(veh.vehicleManagerId.get).get,
                Some(veh),
                None,
                Some(this.id),
                attributes.valueOfTime,
                getActivityEndTime(nextAct, beamServices) - leg.beamLeg.endTime,
                reserveStall = false,
                triggerId = getCurrentTriggerIdOrGenerate
              ))
            )
          }
      }

    parkingInquiries.map { case (vehicleOnTrip, inquiry) =>
      park(inquiry)
      inquiry.requestId -> vehicleOnTrip
    }
  }

  private def generateRoutingRequestsForEgress(
    newTrips: Seq[EmbodiedBeamTrip]
  ): Map[RoutingRequest, TripIdentifier] = {

    //we saving in the map (routing request for egress part -> trip identifier)
    newTrips.foldLeft(Map.empty[RoutingRequest, TripIdentifier]) { case (tripMap, trip) =>
      val transitAndDriveLeg: Option[(EmbodiedBeamLeg, EmbodiedBeamLeg)] = trip.legs.zip(trip.legs.tail).find {
        case (leg, nextLeg) if leg.beamLeg.mode.isTransit && isDriveVehicleLeg(nextLeg) =>
          val vehicleLocation = beamVehicles(nextLeg.beamVehicleId).streetVehicle.locationUTM.loc
          val walkDistance = geo.distUTMInMeters(geo.wgs2Utm(leg.beamLeg.travelPath.endPoint.loc), vehicleLocation)
          walkDistance > beamServices.beamConfig.beam.agentsim.thresholdForWalkingInMeters
        case _ => false
      }
      transitAndDriveLeg match {
        case Some((transitLeg, sharedVehicleLeg)) =>
          //the router should return a walk leg to the vehicle, vehicle leg and a walk leg to the destination
          val bodyLocationAfterTransit = geo.wgs2Utm(transitLeg.beamLeg.travelPath.endPoint)
          val bodyVehicle = createBodyStreetVehicle(bodyLocationAfterTransit)
          val finalDestination = geo.wgs2Utm(trip.legs.last.beamLeg.travelPath.endPoint.loc)
          val egressRequest = RoutingRequest(
            bodyLocationAfterTransit.loc,
            finalDestination,
            bodyLocationAfterTransit.time,
            withTransit = false,
            Some(id),
            IndexedSeq(bodyVehicle, beamVehicles(sharedVehicleLeg.beamVehicleId).streetVehicle),
            Some(attributes),
            triggerId = getCurrentTriggerIdOrGenerate
          )
          tripMap + (egressRequest -> TripIdentifier(trip))
        case None =>
          tripMap
      }
    }
  }

  private def createBodyStreetVehicle(locationUTM: SpaceTime): StreetVehicle = {
    StreetVehicle(
      body.id,
      body.beamVehicleType.id,
      locationUTM,
      WALK,
      asDriver = true,
      needsToCalculateCost = false
    )
  }

  private def correctRoutingResponse(response: RoutingResponse) = {
    val theRouterResult = response.copy(itineraries = response.itineraries.map { it =>
      it.copy(
        it.legs.flatMap(embodiedLeg =>
          if (legVehicleHasParkingBehavior(embodiedLeg))
            EmbodiedBeamLeg.splitLegForParking(embodiedLeg, beamServices, transportNetwork)
          else Vector(embodiedLeg)
        )
      )
    })
    val correctedItins = theRouterResult.itineraries
      .map { trip =>
        if (trip.legs.head.beamLeg.mode != WALK) {
          val startLeg =
            dummyWalkLeg(
              trip.legs.head.beamLeg.startTime,
              trip.legs.head.beamLeg.travelPath.startPoint.loc,
              unbecomeDriverOnCompletion = false
            )
          trip.copy(legs = startLeg +: trip.legs)
        } else trip
      }
      .map { trip =>
        if (trip.legs.last.beamLeg.mode != WALK) {
          val endLeg =
            dummyWalkLeg(
              trip.legs.last.beamLeg.endTime,
              trip.legs.last.beamLeg.travelPath.endPoint.loc,
              unbecomeDriverOnCompletion = true
            )
          trip.copy(legs = trip.legs :+ endLeg)
        } else trip
      }
    val responseCopy = theRouterResult.copy(itineraries = correctedItins)
    responseCopy
  }

  private def legVehicleHasParkingBehavior(embodiedLeg: EmbodiedBeamLeg): Boolean = {
    /* we need to park cars and any shared vehicles */
    /* teleportation vehicles are not actual vehicles, so, they do not require parking */
    val isTeleportationVehicle = BeamVehicle.isSharedTeleportationVehicle(embodiedLeg.beamVehicleId)
    val isRealCar = embodiedLeg.beamLeg.mode == CAR && dummyRHVehicle.id != embodiedLeg.beamVehicleId
    !isTeleportationVehicle && (
      isRealCar
      || (embodiedLeg.beamLeg.mode == BIKE && beamVehicles.get(embodiedLeg.beamVehicleId).forall(_.isInstanceOf[Token]))
    )
  }

  private def dummyWalkLeg(time: Int, location: Location, unbecomeDriverOnCompletion: Boolean) = {
    EmbodiedBeamLeg(
      BeamLeg.dummyLeg(time, location),
      body.id,
      body.beamVehicleType.id,
      asDriver = true,
      0,
      unbecomeDriverOnCompletion = unbecomeDriverOnCompletion
    )
  }

  private def isDriveVehicleLeg(leg: EmbodiedBeamLeg) = {
    leg.asDriver && leg.beamLeg.mode != BeamMode.WALK
  }

  def shouldAttemptRideHail2Transit(
    driveTransitTrip: Option[EmbodiedBeamTrip],
    rideHail2TransitResult: Option[RideHailResponse]
  ): Boolean = {
    driveTransitTrip.isDefined && driveTransitTrip.get.legs
      .exists(leg => beamScenario.rideHailTransitModes.contains(leg.beamLeg.mode)) &&
    rideHail2TransitResult.getOrElse(RideHailResponse.DUMMY).error.isEmpty
  }

  def makeRideHailRequestFromBeamLeg(legs: Seq[BeamLeg]): Option[Int] = {
    val inquiry = RideHailRequest(
      RideHailInquiry,
      bodyVehiclePersonId,
      beamServices.geo.wgs2Utm(legs.head.travelPath.startPoint.loc),
      legs.head.startTime,
      beamServices.geo.wgs2Utm(legs.last.travelPath.endPoint.loc),
      wheelchairUser,
      requestTime = _currentTick,
      requester = self,
      rideHailServiceSubscription = attributes.rideHailServiceSubscription,
      triggerId = getCurrentTriggerIdOrGenerate
    )
    //    println(s"requesting: ${inquiry.requestId}")
    rideHailManager ! inquiry
    Some(inquiry.requestId)
  }

  private def makeVehicleRequestsForDummySharedVehicles(trips: Seq[EmbodiedBeamTrip]): Boolean = {
    implicit val executionContext: ExecutionContext = context.system.dispatcher
    //get all the shared vehicles to request tokens for them
    val tripLegPairs = trips.flatMap(trip =>
      trip.legs
        .filter(legs => isLegOnDummySharedVehicle(legs))
        .map(leg => (trip, leg))
    )
    if (tripLegPairs.nonEmpty) {
      Future
        .sequence(
          tripLegPairs.collect { case (trip, leg) =>
            requestAvailableVehicles(sharedVehicleFleets, geo.wgs2Utm(leg.beamLeg.travelPath.startPoint), null)
              .map((trip, leg, _))
          }
        )
        .map { responses: Seq[(EmbodiedBeamTrip, EmbodiedBeamLeg, MobilityStatusResponse)] =>
          MobilityStatusWithLegs(responses)
        } pipeTo self
      true
    } else {
      false
    }
  }

  private def isLegOnDummySharedVehicle(beamLeg: EmbodiedBeamLeg): Boolean = {
    isDummySharedVehicle(beamLeg.beamVehicleId)
  }

  private def isDummySharedVehicle(beamVehicleId: Id[BeamVehicle]): Boolean =
    dummySharedVehicles.exists(_.id == beamVehicleId)

  case object FinishingModeChoice extends BeamAgentState

  def createRideHail2TransitItin(
    rideHail2TransitAccessResult: RideHailResponse,
    rideHail2TransitEgressResult: RideHailResponse,
    driveTransitTrip: EmbodiedBeamTrip
  ): Option[EmbodiedBeamTrip] = {
    if (rideHail2TransitAccessResult.error.isEmpty) {
      val tncAccessLeg: Vector[EmbodiedBeamLeg] =
        rideHail2TransitAccessResult.travelProposal.get.toEmbodiedBeamLegsForCustomer(bodyVehiclePersonId)
      // Replacing drive access leg with TNC changes the travel time.
      val timeToCustomer = rideHail2TransitAccessResult.travelProposal.get.passengerSchedule
        .legsBeforePassengerBoards(bodyVehiclePersonId)
        .map(_.duration)
        .sum
      val extraWaitTimeBuffer = driveTransitTrip.legs.head.beamLeg.endTime - _currentTick.get -
        tncAccessLeg.last.beamLeg.duration - timeToCustomer
      if (extraWaitTimeBuffer < 300) {
        // We filter out all options that don't allow at least 5 minutes of time for unexpected waiting
        None
      } else {
        // Travel time usually decreases, adjust for this but add a buffer to the wait time to account for uncertainty in actual wait time
        val startTimeAdjustment =
          driveTransitTrip.legs.head.beamLeg.endTime - tncAccessLeg.last.beamLeg.duration - timeToCustomer
        val startTimeBufferForWaiting = math.min(
          extraWaitTimeBuffer,
          math.max(300.0, timeToCustomer.toDouble * 1.5)
        ) // tncAccessLeg.head.beamLeg.startTime - _currentTick.get.longValue()
        val accessAndTransit = tncAccessLeg.map(leg =>
          leg.copy(
            leg.beamLeg
              .updateStartTime(startTimeAdjustment - startTimeBufferForWaiting.intValue())
          )
        ) ++ driveTransitTrip.legs.tail
        val fullTrip = if (rideHail2TransitEgressResult.error.isEmpty) {
          accessAndTransit.dropRight(2) ++ rideHail2TransitEgressResult.travelProposal.get
            .toEmbodiedBeamLegsForCustomer(bodyVehiclePersonId)
        } else {
          accessAndTransit.dropRight(1)
        }
        Some(
          EmbodiedBeamTrip(
            EmbodiedBeamLeg.dummyLegAt(
              start = fullTrip.head.beamLeg.startTime,
              vehicleId = body.id,
              isLastLeg = false,
              location = fullTrip.head.beamLeg.travelPath.startPoint.loc,
              mode = WALK,
              vehicleTypeId = body.beamVehicleType.id
            ) +:
            fullTrip :+
            EmbodiedBeamLeg.dummyLegAt(
              start = fullTrip.last.beamLeg.endTime,
              vehicleId = body.id,
              isLastLeg = true,
              location = fullTrip.last.beamLeg.travelPath.endPoint.loc,
              mode = WALK,
              vehicleTypeId = body.beamVehicleType.id
            )
          )
        )
      }
    } else {
      None
    }
  }

  def addParkingCostToItins(
    itineraries: Seq[EmbodiedBeamTrip],
    parkingResponses: Map[VehicleOnTrip, ParkingInquiryResponse]
  ): Seq[EmbodiedBeamTrip] = {
    itineraries.map { itin =>
      itin.tripClassifier match {
        case CAR | DRIVE_TRANSIT | BIKE_TRANSIT | BIKE =>
          // find parking legs (the subsequent leg of the same vehicle)
          val parkingLegs = itin.legs.zip(itin.legs.tail).collect {
            case (leg1, leg2) if leg1.beamVehicleId == leg2.beamVehicleId && legVehicleHasParkingBehavior(leg2) => leg2
          }
          val walkLegsAfterParkingWithParkingResponses = itin.legs
            .zip(itin.legs.tail)
            .collect {
              case (leg1, leg2) if parkingLegs.contains(leg1) && leg2.beamLeg.mode == BeamMode.WALK =>
                leg2 -> parkingResponses(VehicleOnTrip(leg1.beamVehicleId, TripIdentifier(itin)))
            }
            .toMap
          val newLegs = itin.legs.map { leg =>
            if (parkingLegs.contains(leg)) {
              if (leg.beamLeg.duration < 0) { logger.error("Negative parking leg duration {}", leg) }
              leg.copy(
                cost = leg.cost + parkingResponses(
                  VehicleOnTrip(leg.beamVehicleId, TripIdentifier(itin))
                ).stall.costInDollars
              )
            } else if (walkLegsAfterParkingWithParkingResponses.contains(leg)) {
              if (leg.beamLeg.duration < 0) { logger.error("Negative walk after parking leg duration {}", leg) }
              val dist = geo.distUTMInMeters(
                geo.wgs2Utm(leg.beamLeg.travelPath.endPoint.loc),
                walkLegsAfterParkingWithParkingResponses(leg).stall.locationUTM
              )
              val travelTime: Int = (dist / ZonalParkingManager.AveragePersonWalkingSpeed).toInt
              leg.copy(beamLeg = leg.beamLeg.scaleToNewDuration(travelTime))
            } else {
              if (leg.beamLeg.duration < 0) { logger.error("Negative non-parking leg duration {}", leg) }
              leg
            }
          }
          itin.copy(legs = newLegs)
        case _ =>
          itin
      }
    }
  }

  def mustBeDrivenHome(vehicle: VehicleOrToken): Boolean = {
    vehicle match {
      case ActualVehicle(beamVehicle) =>
        beamVehicle.isMustBeDrivenHome
      case _: Token =>
        false // is not a household vehicle
    }
  }

  def completeChoiceIfReady: PartialFunction[State, State] = {
    case FSM.State(
          _,
          choosesModeData @ ChoosesModeData(
            personData,
            _,
            None,
            Some(routingResponse),
            parkingResponses,
            parkingResponseIds,
            Some(rideHailResult),
            Some(rideHail2TransitRoutingResponse),
            _,
            Some(rideHail2TransitAccessResult),
            _,
            Some(rideHail2TransitEgressResult),
            _,
            _,
            _,
            _,
            _,
            Some(cavTripLegs),
            _,
            _,
            true,
            _
          ),
          _,
          _,
          _
        )
        if parkingResponses.size >= parkingResponseIds.size
          && allRequiredParkingResponsesReceived(routingResponse, parkingResponses) =>
      val currentPersonLocation = choosesModeData.currentLocation
      val nextAct = nextActivity(choosesModeData.personData).get
      val rideHail2TransitIinerary = createRideHail2TransitItin(
        rideHail2TransitAccessResult,
        rideHail2TransitEgressResult,
        rideHail2TransitRoutingResponse
      )
      val rideHailItinerary = rideHailResult.travelProposal match {
        case Some(travelProposal)
            if travelProposal.timeToCustomer(
              bodyVehiclePersonId
            ) <= travelProposal.maxWaitingTimeInSec =>
          val origLegs = travelProposal.toEmbodiedBeamLegsForCustomer(bodyVehiclePersonId)
          (travelProposal.poolingInfo match {
            case Some(poolingInfo) if !choosesModeData.personData.currentTourMode.contains(RIDE_HAIL) =>
              val pooledLegs = origLegs.map { origLeg =>
                origLeg.copy(
                  cost = origLeg.cost * poolingInfo.costFactor,
                  isPooledTrip = origLeg.isRideHail,
                  beamLeg = origLeg.beamLeg.scaleLegDuration(poolingInfo.timeFactor)
                )
              }
              Vector(origLegs, EmbodiedBeamLeg.makeLegsConsistent(pooledLegs))
            case _ =>
              Vector(origLegs)
          }).map { partialItin =>
            EmbodiedBeamTrip(
              EmbodiedBeamLeg.dummyLegAt(
                start = _currentTick.get,
                vehicleId = body.id,
                isLastLeg = false,
                location = partialItin.head.beamLeg.travelPath.startPoint.loc,
                mode = WALK,
                vehicleTypeId = body.beamVehicleType.id
              ) +:
              partialItin :+
              EmbodiedBeamLeg.dummyLegAt(
                start = partialItin.last.beamLeg.endTime,
                vehicleId = body.id,
                isLastLeg = true,
                location = partialItin.last.beamLeg.travelPath.endPoint.loc,
                mode = WALK,
                vehicleTypeId = body.beamVehicleType.id
              )
            )
          }
        case _ =>
          Vector()
      }
      val combinedItinerariesForChoice = rideHailItinerary ++ addParkingCostToItins(
        routingResponse.itineraries,
        parkingResponses
      ) ++ rideHail2TransitIinerary.toVector

<<<<<<< HEAD
      def isAvailable(mode: BeamMode): Boolean = combinedItinerariesForChoice.exists(_.tripClassifier == mode)

      choosesModeData.personData.currentTourMode match {
        case Some(expectedMode) if expectedMode.isTransit && !isAvailable(expectedMode) =>
          eventsManager.processEvent(
            createFailedTransitODSkimmerEvent(currentPersonLocation.loc, nextAct.getCoord, expectedMode)
          )
        case Some(expectedMode) if !isAvailable(expectedMode) =>
          logger.warn("Current tour mode {} not available for person {}", expectedMode.toString, body.id)
        case _ =>
      }

=======
>>>>>>> 7573f704
      val availableModesForTrips: Seq[BeamMode] = availableModesForPerson(matsimPlan.getPerson)
        .filterNot(mode => choosesModeData.excludeModes.contains(mode))

      val filteredItinerariesForChoice = choosesModeData.personData.currentTourMode match {
        case Some(mode) if mode == DRIVE_TRANSIT || mode == BIKE_TRANSIT =>
          val LastTripIndex = currentTour(choosesModeData.personData).trips.size - 1
          val tripIndexOfElement = currentTour(choosesModeData.personData)
            .tripIndexOfElement(nextAct)
            .getOrElse(throw new IllegalArgumentException(s"Element [$nextAct] not found"))
          (
            tripIndexOfElement,
            personData.hasDeparted
          ) match {
            case (0 | LastTripIndex, false) =>
              combinedItinerariesForChoice.filter(_.tripClassifier == mode)
            case _ =>
              combinedItinerariesForChoice.filter(trip =>
                trip.tripClassifier == WALK_TRANSIT || trip.tripClassifier == RIDE_HAIL_TRANSIT
              )
          }
        case Some(mode) if mode == WALK_TRANSIT || mode == RIDE_HAIL_TRANSIT =>
          combinedItinerariesForChoice.filter(trip =>
            trip.tripClassifier == WALK_TRANSIT || trip.tripClassifier == RIDE_HAIL_TRANSIT
          )
        case Some(HOV2_TELEPORTATION) =>
          combinedItinerariesForChoice.filter(_.tripClassifier == HOV2_TELEPORTATION)
        case Some(HOV3_TELEPORTATION) =>
          combinedItinerariesForChoice.filter(_.tripClassifier == HOV3_TELEPORTATION)
        case Some(mode) =>
          combinedItinerariesForChoice.filter(_.tripClassifier == mode)
        case _ =>
          combinedItinerariesForChoice
      }

      val itinerariesOfCorrectMode =
        filteredItinerariesForChoice.filter(itin => availableModesForTrips.contains(itin.tripClassifier))

      val attributesOfIndividual =
        matsimPlan.getPerson.getCustomAttributes
          .get("beam-attributes")
          .asInstanceOf[AttributesOfIndividual]
      val availableAlts = Some(itinerariesOfCorrectMode.map(_.tripClassifier).mkString(":"))

      modeChoiceCalculator(
        itinerariesOfCorrectMode,
        attributesOfIndividual,
        nextActivity(choosesModeData.personData),
        Some(currentActivity(choosesModeData.personData)),
        Some(matsimPlan.getPerson)
      ) match {
        case Some(chosenTrip) =>
          filteredItinerariesForChoice.foreach {
            case possibleTrip
                if (possibleTrip != chosenTrip) &&
                  beamScenario.beamConfig.beam.exchange.output.sendNonChosenTripsToSkimmer =>
              generateSkimData(
                possibleTrip.legs.lastOption.map(_.beamLeg.endTime).getOrElse(_currentTick.get),
                possibleTrip,
                failedTrip = false,
                personData.currentActivityIndex,
                currentActivity(personData),
                nextActivity(personData)
              )
            case _ =>
          }
          val dataForNextStep = choosesModeData.copy(
            pendingChosenTrip = Some(chosenTrip),
            availableAlternatives = availableAlts
          )
          goto(FinishingModeChoice) using dataForNextStep
        case None =>
          choosesModeData.personData.currentTourMode match {
            case Some(CAV) =>
              // Special case, if you are using household CAV, no choice was necessary you just use this mode
              // Construct the embodied trip to allow for processing by FinishingModeChoice and scoring
              if (cavTripLegs.legs.nonEmpty) {
                val walk1 = EmbodiedBeamLeg.dummyLegAt(
                  _currentTick.get,
                  body.id,
                  isLastLeg = false,
                  cavTripLegs.legs.head.beamLeg.travelPath.startPoint.loc,
                  WALK,
                  body.beamVehicleType.id
                )
                val walk2 = EmbodiedBeamLeg.dummyLegAt(
                  _currentTick.get + cavTripLegs.legs.map(_.beamLeg.duration).sum,
                  body.id,
                  isLastLeg = true,
                  cavTripLegs.legs.last.beamLeg.travelPath.endPoint.loc,
                  WALK,
                  body.beamVehicleType.id
                )
                val cavTrip = EmbodiedBeamTrip(walk1 +: cavTripLegs.legs.toVector :+ walk2)
                goto(FinishingModeChoice) using choosesModeData.copy(
                  pendingChosenTrip = Some(cavTrip),
                  availableAlternatives = availableAlts
                )
              } else {
                val bushwhackingTrip = RoutingWorker.createBushwackingTrip(
                  choosesModeData.currentLocation.loc,
                  nextActivity(choosesModeData.personData).get.getCoord,
                  _currentTick.get,
                  body.toStreetVehicle,
                  geo
                )
                goto(FinishingModeChoice) using choosesModeData.copy(
                  pendingChosenTrip = Some(bushwhackingTrip),
                  availableAlternatives = availableAlts
                )
              }
            case Some(mode) =>
              val currentAct = currentActivity(personData)
              val odFailedSkimmerEvent = createFailedODSkimmerEvent(currentAct, nextAct, mode)
              val possibleActivitySimModes =
                determineActivitySimPathTypesFromBeamMode(choosesModeData.personData.currentTourMode, currentAct)
              eventsManager.processEvent(
                odFailedSkimmerEvent
              )
              if (beamServices.beamConfig.beam.exchange.output.activitySimSkimsEnabled) {
                createFailedActivitySimSkimmerEvent(odFailedSkimmerEvent, possibleActivitySimModes).foreach(ev =>
                  eventsManager.processEvent(ev)
                )
              }
              eventsManager.processEvent(
                new ReplanningEvent(
                  _currentTick.get,
                  Id.createPersonId(id),
                  getReplanningReasonFrom(
                    choosesModeData.personData,
                    ReservationErrorCode.RouteNotAvailableForChosenMode.entryName
                  ),
                  choosesModeData.currentLocation.loc.getX,
                  choosesModeData.currentLocation.loc.getY,
                  nextAct.getCoord.getX,
                  nextAct.getCoord.getY
                )
              )
              //give another chance to make a choice without predefined mode
              val availableVehicles =
                if (mode.isTeleportation)
                  //we need to remove our teleportation vehicle since we cannot use it if it's not a teleportation mode
                  choosesModeData.allAvailableStreetVehicles.filterNot(vehicle =>
                    BeamVehicle.isSharedTeleportationVehicle(vehicle.id)
                  )
                else choosesModeData.allAvailableStreetVehicles
              self ! MobilityStatusResponse(availableVehicles, getCurrentTriggerId.get)
              logger.debug(
                "Person {} replanning because planned mode {} not available",
                body.id,
                mode.toString
              )
              stay() using ChoosesModeData(
                personData = personData.copy(currentTourMode = None),
                currentLocation = choosesModeData.currentLocation,
                excludeModes = choosesModeData.excludeModes
              )
            case _ =>
              // Bad things happen but we want them to continue their day, so we signal to downstream that trip should be made to be expensive
              val originalWalkTripLeg =
                routingResponse.itineraries.find(_.tripClassifier == WALK) match {
                  case Some(originalWalkTrip) =>
                    originalWalkTrip.legs.head
                  case None =>
                    RoutingWorker
                      .createBushwackingTrip(
                        currentPersonLocation.loc,
                        nextAct.getCoord,
                        _currentTick.get,
                        body.toStreetVehicle,
                        beamServices.geo
                      )
                      .legs
                      .head
                }
              val expensiveWalkTrip = EmbodiedBeamTrip(
                Vector(originalWalkTripLeg.copy(replanningPenalty = 10.0))
              )
              logger.warn(
                "Person {} forced into long walk trip because nothing is available",
                body.id
              )
              goto(FinishingModeChoice) using choosesModeData.copy(
                pendingChosenTrip = Some(expensiveWalkTrip),
                availableAlternatives = availableAlts
              )
          }
      }
  }

  private def createFailedODSkimmerEvent(
    originActivity: Activity,
    destinationActivity: Activity,
    mode: BeamMode
  ): ODSkimmerFailedTripEvent = {
    val (startLink, endLink) = (originActivity.getLinkId, destinationActivity.getLinkId)
    val (origCoord, destCoord) = (originActivity.getCoord, destinationActivity.getCoord)
    val (origin, destination) =
      if (beamScenario.tazTreeMap.tazListContainsGeoms) {
        val origGeo = beamScenario.tazTreeMap
          .getTAZfromLink(startLink)
          .map(_.tazId.toString)
          .getOrElse("NA")
        val destGeo = beamScenario.tazTreeMap
          .getTAZfromLink(endLink)
          .map(_.tazId.toString)
          .getOrElse("NA")
        (origGeo, destGeo)
      } else {
        beamScenario.exchangeGeoMap match {
          case Some(geoMap) =>
            val origGeo = geoMap.getTAZ(origCoord)
            val destGeo = geoMap.getTAZ(destCoord)
            (origGeo.tazId.toString, destGeo.tazId.toString)
          case None =>
            val origGeo = beamScenario.tazTreeMap.getTAZ(origCoord)
            val destGeo = beamScenario.tazTreeMap.getTAZ(destCoord)
            (origGeo.tazId.toString, destGeo.tazId.toString)
        }
      }

    ODSkimmerFailedTripEvent(
      origin = origin,
      destination = destination,
      eventTime = _currentTick.get,
      mode = mode,
      beamServices.matsimServices.getIterationNumber,
      skimName = beamServices.beamConfig.beam.router.skim.origin_destination_skimmer.name
    )
  }

  private def createFailedActivitySimSkimmerEvent(
    failedODSkimmerEvent: ODSkimmerFailedTripEvent,
    modes: Seq[ActivitySimPathType]
  ): Seq[ActivitySimSkimmerFailedTripEvent] = {
    modes.map { pathType =>
      ActivitySimSkimmerFailedTripEvent(
        origin = failedODSkimmerEvent.origin,
        destination = failedODSkimmerEvent.destination,
        eventTime = _currentTick.get,
        activitySimPathType = pathType,
        iterationNumber = beamServices.matsimServices.getIterationNumber,
        skimName = beamServices.beamConfig.beam.router.skim.activity_sim_skimmer.name
      )
    }
  }

  private def allRequiredParkingResponsesReceived(
    routingResponse: RoutingResponse,
    parkingResponses: Map[VehicleOnTrip, ParkingInquiryResponse]
  ): Boolean = {
    val actualVehiclesToBeParked: Seq[VehicleOnTrip] = routingResponse.itineraries
      .flatMap { trip =>
        trip.legs
          .filter(leg => legVehicleHasParkingBehavior(leg))
          .map(leg => VehicleOnTrip(leg.beamVehicleId, TripIdentifier(trip)))
      }

    actualVehiclesToBeParked.forall(parkingResponses.contains)
  }

  when(FinishingModeChoice, stateTimeout = Duration.Zero) { case Event(StateTimeout, data: ChoosesModeData) =>
    val pendingTrip = data.pendingChosenTrip.get
    val (tick, triggerId) = releaseTickAndTriggerId()
    val chosenTrip =
      if (
        pendingTrip.tripClassifier.isTransit
        && pendingTrip.legs.head.beamLeg.startTime > tick
      ) {
        //we need to start trip as soon as our activity finishes (current tick) in order to
        //correctly show waiting time for the transit in the OD skims
        val activityEndTime = currentActivity(data.personData).getEndTime
        val legStartTime = Math.max(tick, activityEndTime)
        pendingTrip.updatePersonalLegsStartTime(legStartTime.toInt)
      } else {
        pendingTrip
      }

    // Write start and end links of chosen route into Activities.
    // We don't check yet whether the incoming and outgoing routes agree on the link an Activity is on.
    // Our aim should be that every transition from a link to another link be accounted for.
    val headOpt = chosenTrip.legs.headOption
      .flatMap(_.beamLeg.travelPath.linkIds.headOption)
    val lastOpt = chosenTrip.legs.lastOption
      .flatMap(_.beamLeg.travelPath.linkIds.lastOption)
    if (headOpt.isDefined && lastOpt.isDefined) {
      _experiencedBeamPlan
        .activities(data.personData.currentActivityIndex)
        .setLinkId(Id.createLinkId(headOpt.get))
      _experiencedBeamPlan
        .activities(data.personData.currentActivityIndex + 1)
        .setLinkId(Id.createLinkId(lastOpt.get))
    } else {
      val origin = beamServices.geo.utm2Wgs(
        _experiencedBeamPlan
          .activities(data.personData.currentActivityIndex)
          .getCoord
      )
      val destination = beamServices.geo.utm2Wgs(
        _experiencedBeamPlan
          .activities(data.personData.currentActivityIndex + 1)
          .getCoord
      )
      val linkRadiusMeters = beamScenario.beamConfig.beam.routing.r5.linkRadiusMeters
      _experiencedBeamPlan
        .activities(data.personData.currentActivityIndex)
        .setLinkId(
          Id.createLinkId(
            beamServices.geo.getNearestR5Edge(transportNetwork.streetLayer, origin, linkRadiusMeters)
          )
        )
      _experiencedBeamPlan
        .activities(data.personData.currentActivityIndex + 1)
        .setLinkId(
          Id.createLinkId(
            beamServices.geo.getNearestR5Edge(transportNetwork.streetLayer, destination, linkRadiusMeters)
          )
        )
    }

    val tripId: String = _experiencedBeamPlan.trips
      .lift(data.personData.currentActivityIndex + 1) match {
      case Some(trip) =>
        trip.leg.map(l => Option(l.getAttributes.getAttribute("trip_id")).getOrElse("").toString).getOrElse("")
      case None => ""
    }

    val modeChoiceEvent = new ModeChoiceEvent(
      tick,
      id,
      chosenTrip.tripClassifier.value,
      data.personData.currentTourMode.map(_.value).getOrElse(""),
      data.expectedMaxUtilityOfLatestChoice.getOrElse[Double](Double.NaN),
      _experiencedBeamPlan.activities(data.personData.currentActivityIndex).getLinkId.toString,
      data.availableAlternatives.get,
      data.availablePersonalStreetVehicles.nonEmpty,
      chosenTrip.legs.view.map(_.beamLeg.travelPath.distanceInM).sum,
      _experiencedBeamPlan.tourIndexOfElement(nextActivity(data.personData).get),
      chosenTrip,
      _experiencedBeamPlan.activities(data.personData.currentActivityIndex).getType,
      nextActivity(data.personData).get.getType,
      tripId
    )
    eventsManager.processEvent(modeChoiceEvent)

    data.personData.currentTourMode match {
      case Some(HOV2_TELEPORTATION | HOV3_TELEPORTATION) =>
        scheduler ! CompletionNotice(
          triggerId,
          Vector(
            ScheduleTrigger(
              PersonDepartureTrigger(math.max(chosenTrip.legs.head.beamLeg.startTime, tick)),
              self
            )
          )
        )

        goto(Teleporting) using data.personData.copy(
          currentTrip = Some(chosenTrip),
          restOfCurrentTrip = List()
        )

      case _ =>
        val (vehiclesUsed, vehiclesNotUsed) = data.availablePersonalStreetVehicles
          .partition(vehicle => chosenTrip.vehiclesInTrip.contains(vehicle.id))

        var isCurrentPersonalVehicleVoided = false
        vehiclesNotUsed.collect { case ActualVehicle(vehicle) =>
          data.personData.currentTourPersonalVehicle.foreach { currentVehicle =>
            if (currentVehicle == vehicle.id) {
              logError(
                s"Current tour vehicle is the same as the one being removed: $currentVehicle - ${vehicle.id} - $data"
              )
              isCurrentPersonalVehicleVoided = true
            }
          }
          beamVehicles.remove(vehicle.id)
          vehicle.getManager.get ! ReleaseVehicle(vehicle, triggerId)
        }

        scheduler ! CompletionNotice(
          triggerId,
          Vector(
            ScheduleTrigger(
              PersonDepartureTrigger(math.max(chosenTrip.legs.head.beamLeg.startTime, tick)),
              self
            )
          )
        )
        goto(WaitingForDeparture) using data.personData.copy(
          currentTrip = Some(chosenTrip),
          restOfCurrentTrip = chosenTrip.legs.toList,
          currentTourMode = data.personData.currentTourMode
            .orElse(Some(chosenTrip.tripClassifier)),
          currentTourPersonalVehicle =
            if (isCurrentPersonalVehicleVoided)
              vehiclesUsed.headOption.filter(mustBeDrivenHome).map(_.id)
            else
              data.personData.currentTourPersonalVehicle
                .orElse(vehiclesUsed.headOption.filter(mustBeDrivenHome).map(_.id)),
          failedTrips = data.personData.failedTrips ++ data.personData.currentTrip
        )
    }
  }
}

object ChoosesMode {

  case class TripIdentifier(tripClassifier: BeamMode, legModes: IndexedSeq[BeamMode]) {

    def isAppropriateTrip(trip: EmbodiedBeamTrip): Boolean =
      trip.tripClassifier == tripClassifier &&
      TripIdentifier.filterMainVehicles(trip).map(_.beamLeg.mode) == legModes
  }

  object TripIdentifier {

    def apply(trip: EmbodiedBeamTrip): TripIdentifier = {
      val filteredLegs = filterMainVehicles(trip)
      TripIdentifier(trip.tripClassifier, filteredLegs.map(_.beamLeg.mode))
    }

    private def filterMainVehicles(trip: EmbodiedBeamTrip): IndexedSeq[EmbodiedBeamLeg] = {
      val (filtered, last) = trip.legs.tail.foldLeft(IndexedSeq.empty[EmbodiedBeamLeg] -> trip.legs.head) {
        case ((accum, prevLeg), leg) =>
          if (prevLeg.beamLeg.mode != BeamMode.WALK && prevLeg.beamVehicleId != leg.beamVehicleId)
            (accum :+ prevLeg) -> leg
          else
            accum -> leg
      }
      if (last.beamLeg.mode != BeamMode.WALK)
        filtered :+ last
      else
        filtered
    }
  }

  case class VehicleOnTrip(vehicleId: Id[BeamVehicle], tripIdentifier: TripIdentifier)

  case class ChoosesModeData(
    personData: BasePersonData,
    currentLocation: SpaceTime,
    pendingChosenTrip: Option[EmbodiedBeamTrip] = None,
    routingResponse: Option[RoutingResponse] = None,
    parkingResponses: Map[VehicleOnTrip, ParkingInquiryResponse] = Map.empty,
    parkingRequestIds: Map[Int, VehicleOnTrip] = Map.empty,
    rideHailResult: Option[RideHailResponse] = None,
    rideHail2TransitRoutingResponse: Option[EmbodiedBeamTrip] = None,
    rideHail2TransitRoutingRequestId: Option[Int] = None,
    rideHail2TransitAccessResult: Option[RideHailResponse] = None,
    rideHail2TransitAccessInquiryId: Option[Int] = None,
    rideHail2TransitEgressResult: Option[RideHailResponse] = None,
    rideHail2TransitEgressInquiryId: Option[Int] = None,
    availablePersonalStreetVehicles: Vector[VehicleOrToken] = Vector(),
    allAvailableStreetVehicles: Vector[VehicleOrToken] = Vector(),
    expectedMaxUtilityOfLatestChoice: Option[Double] = None,
    isWithinTripReplanning: Boolean = false,
    cavTripLegs: Option[CavTripLegsResponse] = None,
    excludeModes: Vector[BeamMode] = Vector(),
    availableAlternatives: Option[String] = None,
    routingFinished: Boolean = false,
    routingRequestToLegMap: Map[Int, TripIdentifier] = Map.empty
  ) extends PersonData {
    override def currentVehicle: VehicleStack = personData.currentVehicle

    override def currentLegPassengerScheduleIndex: Int =
      personData.currentLegPassengerScheduleIndex

    override def passengerSchedule: PassengerSchedule =
      personData.passengerSchedule

    override def withPassengerSchedule(newPassengerSchedule: PassengerSchedule): DrivingData =
      copy(personData = personData.copy(passengerSchedule = newPassengerSchedule))

    override def withCurrentLegPassengerScheduleIndex(
      currentLegPassengerScheduleIndex: Int
    ): DrivingData =
      copy(
        personData = personData.copy(currentLegPassengerScheduleIndex = currentLegPassengerScheduleIndex)
      )

    override def hasParkingBehaviors: Boolean = true

    override def geofence: Option[Geofence] = None

    override def legStartsAt: Option[Int] = None

  }

  case class MobilityStatusWithLegs(
    responses: Seq[(EmbodiedBeamTrip, EmbodiedBeamLeg, MobilityStatusResponse)]
  )

  case class ChoosesModeResponsePlaceholders(
    routingResponse: Option[RoutingResponse] = None,
    rideHailResult: Option[RideHailResponse] = None,
    rideHail2TransitRoutingResponse: Option[EmbodiedBeamTrip] = None,
    rideHail2TransitAccessResult: Option[RideHailResponse] = None,
    rideHail2TransitEgressResult: Option[RideHailResponse] = None,
    cavTripLegs: Option[CavTripLegsResponse] = None
  )

  private def makeResponsePlaceholders(
    withRouting: Boolean = false,
    withRideHail: Boolean = false,
    withRideHailTransit: Boolean = false,
    withPrivateCAV: Boolean = false
  ): ChoosesModeResponsePlaceholders = {
    ChoosesModeResponsePlaceholders(
      routingResponse = if (withRouting) {
        None
      } else {
        RoutingResponse.dummyRoutingResponse
      },
      rideHailResult = if (withRideHail) {
        None
      } else {
        Some(RideHailResponse.dummyWithError(RideHailNotRequestedError))
      },
      rideHail2TransitRoutingResponse = if (withRideHailTransit) {
        None
      } else {
        Some(EmbodiedBeamTrip.empty)
      },
      rideHail2TransitAccessResult = if (withRideHailTransit) {
        None
      } else {
        Some(RideHailResponse.dummyWithError(RideHailNotRequestedError))
      },
      rideHail2TransitEgressResult = if (withRideHailTransit) {
        None
      } else {
        Some(RideHailResponse.dummyWithError(RideHailNotRequestedError))
      },
      cavTripLegs = if (withPrivateCAV) {
        None
      } else {
        Some(CavTripLegsResponse(None, List()))
      }
    )
  }

  case class CavTripLegsRequest(person: PersonIdWithActorRef, originActivity: Activity)

  case class CavTripLegsResponse(cavOpt: Option[BeamVehicle], legs: List[EmbodiedBeamLeg])

  def getActivityEndTime(activity: Activity, beamServices: BeamServices): Int = {
    (if (activity.getEndTime.equals(Double.NegativeInfinity))
       Time.parseTime(beamServices.beamConfig.matsim.modules.qsim.endTime)
     else
       activity.getEndTime).toInt
  }

}<|MERGE_RESOLUTION|>--- conflicted
+++ resolved
@@ -1268,21 +1268,6 @@
         parkingResponses
       ) ++ rideHail2TransitIinerary.toVector
 
-<<<<<<< HEAD
-      def isAvailable(mode: BeamMode): Boolean = combinedItinerariesForChoice.exists(_.tripClassifier == mode)
-
-      choosesModeData.personData.currentTourMode match {
-        case Some(expectedMode) if expectedMode.isTransit && !isAvailable(expectedMode) =>
-          eventsManager.processEvent(
-            createFailedTransitODSkimmerEvent(currentPersonLocation.loc, nextAct.getCoord, expectedMode)
-          )
-        case Some(expectedMode) if !isAvailable(expectedMode) =>
-          logger.warn("Current tour mode {} not available for person {}", expectedMode.toString, body.id)
-        case _ =>
-      }
-
-=======
->>>>>>> 7573f704
       val availableModesForTrips: Seq[BeamMode] = availableModesForPerson(matsimPlan.getPerson)
         .filterNot(mode => choosesModeData.excludeModes.contains(mode))
 
