--- conflicted
+++ resolved
@@ -522,16 +522,11 @@
           combinedItinerariesForChoice
       }).filter(itin => availableModes.contains(itin.tripClassifier))
 
-<<<<<<< HEAD
       val attributesOfIndividual =
-        matsimPlan.getPerson.getCustomAttributes.get("beam-attributes").asInstanceOf[AttributesOfIndividual]
-=======
-      val attributesOfIndividual = beamServices.matsimServices.getScenario.getPopulation.getPersons
-        .get(id)
+        matsimPlan.getPerson
         .getCustomAttributes
         .get("beam-attributes")
         .asInstanceOf[AttributesOfIndividual]
->>>>>>> 94fa1c70
 
       modeChoiceCalculator(filteredItinerariesForChoice.toIndexedSeq, attributesOfIndividual) match {
         case Some(chosenTrip) =>
