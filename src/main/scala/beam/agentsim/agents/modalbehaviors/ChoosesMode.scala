--- conflicted
+++ resolved
@@ -129,7 +129,7 @@
     nextStateData match {
       // If I am already on a tour in a vehicle, only that vehicle is available to me
       case ChoosesModeData(
-            data: BasePersonData,
+            BasePersonData(_, _, _, _, _, Some(vehicle), _, _, _, _, _, _, _, _),
             _,
             _,
             _,
@@ -151,14 +151,26 @@
             _,
             _,
             _
-          ) if data.currentTourPersonalVehicle.isDefined =>
-        self ! MobilityStatusResponse(
-          Vector(beamVehicles(data.currentTourPersonalVehicle.get)),
-          getCurrentTriggerIdOrGenerate
-        )
+          ) =>
+        self ! MobilityStatusResponse(Vector(beamVehicles(vehicle)), getCurrentTriggerIdOrGenerate)
       // Only need to get available street vehicles if our mode requires such a vehicle
       case ChoosesModeData(
-            data: BasePersonData,
+            BasePersonData(
+              _,
+              _,
+              _,
+              _,
+              Some(HOV2_TELEPORTATION | HOV3_TELEPORTATION),
+              _,
+              _,
+              _,
+              _,
+              _,
+              _,
+              _,
+              _,
+              _
+            ),
             currentLocation,
             _,
             _,
@@ -180,13 +192,28 @@
             _,
             _,
             _
-          ) if data.currentTourModeIsIn(HOV2_TELEPORTATION, HOV3_TELEPORTATION) =>
+          ) =>
         val teleportationVehicle = createSharedTeleportationVehicle(currentLocation)
         val vehicles = Vector(ActualVehicle(teleportationVehicle))
         self ! MobilityStatusResponse(vehicles, getCurrentTriggerIdOrGenerate)
       // Only need to get available street vehicles if our mode requires such a vehicle
       case ChoosesModeData(
-            data: BasePersonData,
+            BasePersonData(
+              currentActivityIndex,
+              _,
+              _,
+              _,
+              plansModeOption @ (None | Some(CAR | BIKE | DRIVE_TRANSIT | BIKE_TRANSIT)),
+              _,
+              _,
+              _,
+              _,
+              _,
+              _,
+              _,
+              _,
+              _
+            ),
             currentLocation,
             _,
             _,
@@ -208,33 +235,28 @@
             _,
             _,
             _
-          ) if data.currentTourMode.isEmpty || data.currentTourModeIsIn(CAR, BIKE, DRIVE_TRANSIT, BIKE_TRANSIT) =>
+          ) =>
         implicit val executionContext: ExecutionContext = context.system.dispatcher
-<<<<<<< HEAD
-        data.currentTourMode match {
-          case Some(CAR | DRIVE_TRANSIT) =>
-=======
         plansModeOption match {
           case Some(CAR | DRIVE_TRANSIT | CAR_HOV2 | CAR_HOV3) => // TODO: Add HOV modes here too
->>>>>>> b834f9d5
             requestAvailableVehicles(
               vehicleFleets,
               currentLocation,
-              _experiencedBeamPlan.activities(data.currentActivityIndex),
+              _experiencedBeamPlan.activities(currentActivityIndex),
               Some(VehicleCategory.Car)
             ) pipeTo self
           case Some(BIKE | BIKE_TRANSIT) =>
             requestAvailableVehicles(
               vehicleFleets,
               currentLocation,
-              _experiencedBeamPlan.activities(data.currentActivityIndex),
+              _experiencedBeamPlan.activities(currentActivityIndex),
               Some(VehicleCategory.Bike)
             ) pipeTo self
           case _ =>
             requestAvailableVehicles(
               vehicleFleets,
               currentLocation,
-              _experiencedBeamPlan.activities(data.currentActivityIndex)
+              _experiencedBeamPlan.activities(currentActivityIndex)
             ) pipeTo self
         }
 
@@ -350,7 +372,7 @@
           departTime,
           nextAct.getCoord,
           withWheelchair = wheelchairUser,
-          requestTime = _currentTick.get,
+          requestTime = _currentTick,
           requester = self,
           rideHailServiceSubscription = attributes.rideHailServiceSubscription,
           triggerId = getCurrentTriggerIdOrGenerate,
@@ -996,7 +1018,7 @@
       legs.head.startTime,
       beamServices.geo.wgs2Utm(legs.last.travelPath.endPoint.loc),
       wheelchairUser,
-      requestTime = _currentTick.get,
+      requestTime = _currentTick,
       requester = self,
       rideHailServiceSubscription = attributes.rideHailServiceSubscription,
       triggerId = getCurrentTriggerIdOrGenerate
@@ -1209,18 +1231,36 @@
           (travelProposal.poolingInfo match {
             case Some(poolingInfo) if !choosesModeData.personData.currentTourMode.contains(RIDE_HAIL) =>
               val pooledLegs = origLegs.map { origLeg =>
-                if (origLeg.isRideHail)
-                  origLeg.copy(
-                    cost = origLeg.cost * poolingInfo.costFactor,
-                    isPooledTrip = true,
-                    beamLeg = origLeg.beamLeg.scaleLegDuration(poolingInfo.timeFactor)
-                  )
-                else origLeg
+                origLeg.copy(
+                  cost = origLeg.cost * poolingInfo.costFactor,
+                  isPooledTrip = origLeg.isRideHail,
+                  beamLeg = origLeg.beamLeg.scaleLegDuration(poolingInfo.timeFactor)
+                )
               }
               Vector(origLegs, EmbodiedBeamLeg.makeLegsConsistent(pooledLegs))
             case _ =>
               Vector(origLegs)
-          }).map(surroundWithWalkLegsIfNeededAndMakeTrip)
+          }).map { partialItin =>
+            EmbodiedBeamTrip(
+              EmbodiedBeamLeg.dummyLegAt(
+                start = _currentTick.get,
+                vehicleId = body.id,
+                isLastLeg = false,
+                location = partialItin.head.beamLeg.travelPath.startPoint.loc,
+                mode = WALK,
+                vehicleTypeId = body.beamVehicleType.id
+              ) +:
+              partialItin :+
+              EmbodiedBeamLeg.dummyLegAt(
+                start = partialItin.last.beamLeg.endTime,
+                vehicleId = body.id,
+                isLastLeg = true,
+                location = partialItin.last.beamLeg.travelPath.endPoint.loc,
+                mode = WALK,
+                vehicleTypeId = body.beamVehicleType.id
+              )
+            )
+          }
         case _ =>
           Vector()
       }
@@ -1418,38 +1458,6 @@
       }
   }
 
-  private def surroundWithWalkLegsIfNeededAndMakeTrip(partialItin: Vector[EmbodiedBeamLeg]): EmbodiedBeamTrip = {
-    val firstLegWalk = partialItin.head.beamLeg.mode == WALK
-    val lastLegWalk = partialItin.last.beamLeg.mode == WALK
-    val startLeg: Option[EmbodiedBeamLeg] =
-      if (firstLegWalk) None
-      else
-        Some(
-          EmbodiedBeamLeg.dummyLegAt(
-            start = _currentTick.get,
-            vehicleId = body.id,
-            isLastLeg = false,
-            location = partialItin.head.beamLeg.travelPath.startPoint.loc,
-            mode = WALK,
-            vehicleTypeId = body.beamVehicleType.id
-          )
-        )
-    val endLeg =
-      if (lastLegWalk) None
-      else
-        Some(
-          EmbodiedBeamLeg.dummyLegAt(
-            start = partialItin.last.beamLeg.endTime,
-            vehicleId = body.id,
-            isLastLeg = true,
-            location = partialItin.last.beamLeg.travelPath.endPoint.loc,
-            mode = WALK,
-            vehicleTypeId = body.beamVehicleType.id
-          )
-        )
-    EmbodiedBeamTrip((startLeg ++: partialItin) ++ endLeg)
-  }
-
   private def createFailedODSkimmerEvent(
     originActivity: Activity,
     destinationActivity: Activity,
