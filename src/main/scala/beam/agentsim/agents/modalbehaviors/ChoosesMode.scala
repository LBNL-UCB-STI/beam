package beam.agentsim.agents.modalbehaviors

import akka.actor.FSM
import beam.agentsim.Resource.CheckInResource
import beam.agentsim.agents.BeamAgent._
import beam.agentsim.agents.PersonAgent._
import beam.agentsim.agents._
import beam.agentsim.agents.household.HouseholdActor.MobilityStatusInquiry.mobilityStatusInquiry
import beam.agentsim.agents.household.HouseholdActor.{MobilityStatusResponse, ReleaseVehicleReservation}
import beam.agentsim.agents.modalbehaviors.ChoosesMode._
import beam.agentsim.agents.ridehail.{RideHailInquiry, RideHailRequest, RideHailResponse}
import beam.agentsim.agents.vehicles.AccessErrorCodes.RideHailNotRequestedError
import beam.agentsim.agents.vehicles.VehicleProtocol.StreetVehicle
import beam.agentsim.agents.vehicles.{VehiclePersonId, _}
import beam.agentsim.events.{ModeChoiceEvent, SpaceTime}
import beam.agentsim.infrastructure.ParkingManager.{ParkingInquiry, ParkingInquiryResponse}
import beam.agentsim.infrastructure.ParkingStall
import beam.agentsim.infrastructure.ParkingStall.{Any, NoCharger, NoNeed}
import beam.agentsim.scheduler.BeamAgentScheduler.{CompletionNotice, ScheduleTrigger}
import beam.agentsim.scheduler.Trigger
import beam.agentsim.scheduler.Trigger.TriggerWithId
import beam.router.BeamRouter._
import beam.router.Modes
import beam.router.Modes.BeamMode
import beam.router.Modes.BeamMode._
import beam.router.model.RoutingModel._
import beam.router.model.{BeamLeg, BeamPath, EmbodiedBeamLeg, EmbodiedBeamTrip}
import beam.router.r5.R5RoutingWorker
import beam.sim.population.AttributesOfIndividual
import beam.utils.plan.sampling.AvailableModeUtils._
import org.matsim.api.core.v01.{Coord, Id}
import org.matsim.api.core.v01.population.{Activity, Leg}
import org.matsim.core.population.routes.NetworkRoute
import org.matsim.vehicles.Vehicle

import scala.collection.GenTraversableOnce
import scala.collection.JavaConverters._
import scala.collection.mutable.ArrayBuffer
import scala.concurrent.duration._

/**
  * BEAM
  */
trait ChoosesMode {
  this: PersonAgent => // Self type restricts this trait to only mix into a PersonAgent
  val dummyRHVehicle =
    StreetVehicle(
      Id.create("dummyRH", classOf[Vehicle]),
      SpaceTime(0.0, 0.0, 0),
      CAR,
      asDriver = false
    )
  val bodyVehiclePersonId = VehiclePersonId(bodyId, id, Some(self))

  onTransition {
    case (PerformingActivity | Waiting | WaitingForReservationConfirmation |
        ProcessingNextLegOrStartActivity) -> ChoosingMode =>
      stateData.asInstanceOf[BasePersonData].currentTourMode match {
        case Some(CAR | BIKE | DRIVE_TRANSIT) =>
          // Only need to get available street vehicles from household if our mode requires such a vehicle
          context.parent ! mobilityStatusInquiry(id)
        case None =>
          context.parent ! mobilityStatusInquiry(id)
        case _ =>
          // Otherwise, send empty list to self
          self ! MobilityStatusResponse(Vector())
      }
  }

  when(ChoosingMode)(stateFunction = transform {
    case Event(MobilityStatusResponse(streetVehicles), choosesModeData: ChoosesModeData) =>
      val currentPersonLocation = choosesModeData.currentLocation.getOrElse(
        SpaceTime(currentActivity(choosesModeData.personData).getCoord, _currentTick.get)
      )
      val availableModes: Seq[BeamMode] = availableModesForPerson(
        matsimPlan.getPerson
      )
      // Make sure the current mode is allowable
      val correctedCurrentTourMode = choosesModeData.personData.currentTourMode match {
        case Some(mode) if availableModes.contains(mode) =>
          Some(mode)
        case _ =>
          None
      }

      val bodyStreetVehicle = StreetVehicle(
        bodyId,
        currentPersonLocation,
        WALK,
        asDriver = true
      )
      val nextAct = nextActivity(choosesModeData.personData).get
      val departTime = _currentTick.get

      val availablePersonalStreetVehicles =
        correctedCurrentTourMode match {
          case None | Some(CAR | BIKE) =>
            // In these cases, a personal vehicle will be involved
            streetVehicles.filter(_.asDriver)
          case Some(DRIVE_TRANSIT) =>
            val tour = _experiencedBeamPlan.getTourContaining(nextAct)
            val tripIndex = tour.tripIndexOfElement(nextAct)
            if (tripIndex == 0 || tripIndex == tour.trips.size - 1) {
              streetVehicles.filter(_.asDriver)
            } else {
              Vector()
            }
          case _ =>
            Vector()
        }

      def makeRequestWith(
        transitModes: Vector[BeamMode],
        vehicles: Vector[StreetVehicle],
        withParking: Boolean,
        streetVehiclesIntermodalUse: IntermodalUse = Access
      ): Option[Int] = {
        router ! RoutingRequest(
          currentPersonLocation.loc,
          nextAct.getCoord,
          departTime,
          Modes.filterForTransit(transitModes),
          vehicles,
          Some(attributes),
          streetVehiclesIntermodalUse,
          mustParkAtEnd = true
        )
        if (withParking) {
          requestParkingCost(
            nextAct.getCoord,
            nextAct.getType,
            departTime,
            nextAct.getEndTime.toInt - departTime
          )
        } else {
          None
        }
      }

      def makeRideHailRequest(): Unit = {
        val inquiry = RideHailRequest(
          RideHailInquiry,
          bodyVehiclePersonId,
          currentPersonLocation.loc,
          departTime,
          nextAct.getCoord
        )
        //        println(s"requesting: ${inquiry.requestId}")
        rideHailManager ! inquiry
      }

      def makeRideHailTransitRoutingRequest(bodyStreetVehicle: StreetVehicle): Option[Int] = {
        //TODO make ride hail wait buffer config param
        val startWithWaitBuffer = 900 + departTime
        val currentSpaceTime =
          SpaceTime(currentPersonLocation.loc, startWithWaitBuffer)
        val theRequest = RoutingRequest(
          currentSpaceTime.loc,
          nextAct.getCoord,
          startWithWaitBuffer,
          Vector(TRANSIT),
<<<<<<< HEAD
          Vector(bodyStreetVehicle, dummyRHVehicle.copy(location = currentSpaceTime)),
=======
          Vector(bodyStreetVehicle, dummyRHVehicle.copy(locationUTM = currentSpaceTime)),
>>>>>>> 90d87741
          streetVehiclesUseIntermodalUse = AccessAndEgress
        )
        router ! theRequest
        Some(theRequest.requestId)
      }

      def filterStreetVehiclesForQuery(
        streetVehicles: Vector[StreetVehicle],
        byMode: BeamMode
      ): Vector[StreetVehicle] = {
        choosesModeData.personData.currentTourPersonalVehicle match {
          case Some(personalVeh) =>
            // We already have a vehicle we're using on this tour, so filter down to that
            streetVehicles.filter(_.id == personalVeh)
          case None =>
            // Otherwise, filter by mode
            streetVehicles.filter(_.mode == byMode)
        }
      }

      val hasRideHail = availableModes.contains(RIDE_HAIL)
      val willRequestDrivingRoute = streetVehicles.exists(_.mode == CAR)

      var responsePlaceholders = ChoosesModeResponsePlaceholders()
      var requestId: Option[Int] = None
      var parkingRequestId: Option[Int] = None
      // Form and send requests

      correctedCurrentTourMode match {
        case None =>
          if (hasRideHail) {
            responsePlaceholders = makeResponsePlaceholders(
              withRouting = true,
              withParking = willRequestDrivingRoute,
              withRideHail = true,
              withRideHailTransit = !choosesModeData.isWithinTripReplanning
            )
            makeRideHailRequest()
            if (!choosesModeData.isWithinTripReplanning) {
              requestId = makeRideHailTransitRoutingRequest(bodyStreetVehicle)
            }
          } else {
            responsePlaceholders = makeResponsePlaceholders(withRouting = true, withParking = willRequestDrivingRoute)
            requestId = None
          }
          parkingRequestId =
            makeRequestWith(Vector(TRANSIT), streetVehicles :+ bodyStreetVehicle, withParking = willRequestDrivingRoute)
        case Some(WALK) =>
          responsePlaceholders = makeResponsePlaceholders(withRouting = true)
          makeRequestWith(Vector(), Vector(bodyStreetVehicle), withParking = false)
        case Some(WALK_TRANSIT) =>
          responsePlaceholders = makeResponsePlaceholders(withRouting = true)
          makeRequestWith(Vector(TRANSIT), Vector(bodyStreetVehicle), withParking = false)
        case Some(mode @ (CAR | BIKE)) =>
          val maybeLeg = _experiencedBeamPlan.getPlanElements
            .get(_experiencedBeamPlan.getPlanElements.indexOf(nextAct) - 1) match {
            case l: Leg => Some(l)
            case _      => None
          }
          maybeLeg.map(l => (l, l.getRoute)) match {
            case Some((l, r: NetworkRoute)) =>
              val maybeVehicle =
                filterStreetVehiclesForQuery(streetVehicles, mode).headOption
              maybeVehicle match {
                case Some(vehicle) =>
                  val linkIds = new ArrayBuffer[Int](2 + r.getLinkIds.size())
                  linkIds += r.getStartLinkId.toString.toInt
                  r.getLinkIds.asScala.foreach { id =>
                    linkIds += id.toString.toInt
                  }
                  linkIds += r.getEndLinkId.toString.toInt

                  val startLoc = R5RoutingWorker.linkIdToCoord(linkIds.head, transportNetwork)
                  val endLoc = R5RoutingWorker.linkIdToCoord(linkIds.last, transportNetwork)
                  val leg = BeamLeg(
                    departTime,
                    mode,
                    l.getTravelTime.toInt,
                    BeamPath(
                      linkIds,
                      Vector.empty,
                      None,
                      SpaceTime(startLoc, departTime),
                      SpaceTime(endLoc, departTime + l.getTravelTime.toInt),
                      r.getDistance
                    )
                  )
<<<<<<< HEAD
                  router ! EmbodyWithCurrentTravelTime(leg, vehicle.id, mustParkAtEnd = true)
                  parkingRequestId = requestParkingCost(
                    leg.travelPath.endPoint.loc,
=======
                  router ! EmbodyWithCurrentTravelTime(
                    leg,
                    vehicle.id,
                    mustParkAtEnd = true,
                    destinationForSplitting = Some(beamServices.geo.utm2Wgs(nextAct.getCoord))
                  )
                  parkingRequestId = requestParkingCost(
                    beamServices.geo.wgs2Utm(leg.travelPath.endPoint.loc),
>>>>>>> 90d87741
                    nextAct.getType,
                    leg.endTime,
                    nextAct.getEndTime.intValue() - leg.endTime
                  )
                  responsePlaceholders = makeResponsePlaceholders(withRouting = true, withParking = true)
                case _ =>
                  makeRequestWith(Vector(), Vector(bodyStreetVehicle), withParking = false)
                  responsePlaceholders = makeResponsePlaceholders(withRouting = true, withParking = false)
              }
            case _ =>
              parkingRequestId = makeRequestWith(
                Vector(),
                filterStreetVehiclesForQuery(streetVehicles, mode) :+ bodyStreetVehicle,
                withParking = (mode == CAR)
              )
              responsePlaceholders = makeResponsePlaceholders(withRouting = true, withParking = (mode == CAR))
          }
        case Some(DRIVE_TRANSIT) =>
          val LastTripIndex = currentTour(choosesModeData.personData).trips.size - 1
          (
            currentTour(choosesModeData.personData).tripIndexOfElement(nextAct),
            choosesModeData.personData.currentTourPersonalVehicle
          ) match {
            case (0, _) if !choosesModeData.isWithinTripReplanning =>
              // We use our car if we are not replanning, otherwise we end up doing a walk transit (catch-all below)
              // we do not send parking inquiry here, instead we wait for drive_transit route to come back and we use
              // actual location of transit station
              makeRequestWith(
                Vector(TRANSIT),
                filterStreetVehiclesForQuery(streetVehicles, CAR) :+ bodyStreetVehicle,
                withParking = false
              )
              responsePlaceholders = makeResponsePlaceholders(withRouting = true, withParking = false)
            case (LastTripIndex, Some(currentTourPersonalVehicleId)) =>
              // At the end of the tour, only drive home a vehicle that we have also taken away from there.
              parkingRequestId = makeRequestWith(
                Vector(TRANSIT),
                streetVehicles
                  .filter(_.id == currentTourPersonalVehicleId) :+ bodyStreetVehicle,
                streetVehiclesIntermodalUse = Egress,
                withParking = true
              )
              responsePlaceholders = makeResponsePlaceholders(withRouting = true, withParking = true)
            case _ =>
              makeRequestWith(Vector(TRANSIT), Vector(bodyStreetVehicle), withParking = false)
              responsePlaceholders = makeResponsePlaceholders(withRouting = true)
          }
        case Some(RIDE_HAIL) if choosesModeData.isWithinTripReplanning =>
          // Give up on all ride hail after a failure
          responsePlaceholders = makeResponsePlaceholders(withRouting = true)
          makeRequestWith(Vector(TRANSIT), Vector(bodyStreetVehicle), withParking = false)
        case Some(RIDE_HAIL) =>
          responsePlaceholders = makeResponsePlaceholders(withRouting = true, withRideHail = true)
          makeRequestWith(Vector(), Vector(bodyStreetVehicle), withParking = false) // We need a WALK alternative if RH fails
          makeRideHailRequest()
        case Some(RIDE_HAIL_TRANSIT) if choosesModeData.isWithinTripReplanning =>
          // Give up on ride hail transit after a failure, too complicated, but try regular ride hail again
          responsePlaceholders = makeResponsePlaceholders(withRouting = true, withRideHail = true)
          makeRequestWith(Vector(TRANSIT), Vector(bodyStreetVehicle), withParking = false)
          makeRideHailRequest()
        case Some(RIDE_HAIL_TRANSIT) =>
          responsePlaceholders = makeResponsePlaceholders(withRideHailTransit = true)
          requestId = makeRideHailTransitRoutingRequest(bodyStreetVehicle)
        case Some(m) =>
          logDebug(m.toString)
      }
      val newPersonData = choosesModeData.copy(
        personData = choosesModeData.personData.copy(currentTourMode = correctedCurrentTourMode),
        availablePersonalStreetVehicles = availablePersonalStreetVehicles,
        routingResponse = responsePlaceholders.routingResponse,
        parkingResponse = responsePlaceholders.parkingResponse,
        parkingRequestId = parkingRequestId,
        driveTransitParkingResponse = responsePlaceholders.driveTransitParkingResponse,
        rideHail2TransitRoutingResponse = responsePlaceholders.rideHail2TransitRoutingResponse,
        rideHail2TransitRoutingRequestId = requestId,
        rideHailResult = responsePlaceholders.rideHailResult,
        rideHail2TransitAccessResult = responsePlaceholders.rideHail2TransitAccessResult,
        rideHail2TransitEgressResult = responsePlaceholders.rideHail2TransitEgressResult
      )
      stay() using newPersonData
    /*
     * Receive and store data needed for choice.
     */
    case Event(
        theRouterResult @ RoutingResponse(_, _, Some(requestId)),
        choosesModeData: ChoosesModeData
        ) if choosesModeData.rideHail2TransitRoutingRequestId.contains(requestId) =>
      val driveTransitTrip =
        theRouterResult.itineraries.view
          .dropWhile(_.tripClassifier != DRIVE_TRANSIT)
          .headOption
      var newPersonData = if (driveTransitTrip.isDefined) {
        val accessLeg = driveTransitTrip.get.legs.view.takeWhile(!_.beamLeg.mode.isTransit).last.beamLeg
        val dest = accessLeg.travelPath.endPoint.loc
        val driveTransitRequestId = requestParkingCost(
<<<<<<< HEAD
          dest,
=======
          beamServices.geo.wgs2Utm(dest),
>>>>>>> 90d87741
          "ParkAndRide",
          accessLeg.endTime,
          nextActivity(choosesModeData.personData).get.getEndTime.toInt - accessLeg.endTime
        )
        choosesModeData.copy(driveTransitParkingResponse = None, driveTransitParkingRequestId = driveTransitRequestId)
      } else {
        choosesModeData
      }
      // If there's a drive-transit trip AND we don't have an error RH2Tr response (due to no desire to use RH) then seek RH on access and egress
      newPersonData =
        if (shouldAttemptRideHail2Transit(
              driveTransitTrip,
              choosesModeData.rideHail2TransitAccessResult
            )) {
          val accessSegment =
            driveTransitTrip.get.legs.view
              .takeWhile(!_.beamLeg.mode.isMassTransit)
              .map(_.beamLeg)
          val egressSegment = driveTransitTrip.get.legs.view
            .dropWhile(!_.beamLeg.mode.isMassTransit)
            .dropWhile(_.beamLeg.mode.isMassTransit)
            .map(_.beamLeg)
            .headOption
          //TODO replace hard code number here with parameter
          val accessId =
            if (accessSegment.map(_.travelPath.distanceInM).sum > 0) {
              makeRideHailRequestFromBeamLeg(accessSegment)
            } else {
              None
            }
          val egressId =
            if (egressSegment.map(_.travelPath.distanceInM).sum > 0) {
              makeRideHailRequestFromBeamLeg(egressSegment.toVector)
            } else {
              None
            }
          newPersonData.copy(
            rideHail2TransitRoutingResponse = Some(driveTransitTrip.get),
            rideHail2TransitAccessInquiryId = accessId,
            rideHail2TransitEgressInquiryId = egressId,
            rideHail2TransitAccessResult = if (accessId.isEmpty) {
              Some(RideHailResponse.dummyWithError(RideHailNotRequestedError))
            } else {
              None
            },
            rideHail2TransitEgressResult = if (egressId.isEmpty) {
              Some(RideHailResponse.dummyWithError(RideHailNotRequestedError))
            } else {
              None
            }
          )
        } else {
          newPersonData.copy(
            rideHail2TransitRoutingResponse = Some(EmbodiedBeamTrip.empty),
            rideHail2TransitAccessResult = Some(RideHailResponse.dummyWithError(RideHailNotRequestedError)),
            rideHail2TransitEgressResult = Some(RideHailResponse.dummyWithError(RideHailNotRequestedError))
          )
        }
      stay() using newPersonData
    case Event(theRouterResult: RoutingResponse, choosesModeData: ChoosesModeData) =>
      val correctedItins = theRouterResult.itineraries
        .map { trip =>
          if (trip.legs.head.beamLeg.mode != WALK) {
            val startLeg = EmbodiedBeamLeg(
              BeamLeg.dummyWalk(trip.legs.head.beamLeg.startTime),
              bodyId,
              asDriver = true,
              0,
              unbecomeDriverOnCompletion = false
            )
            trip.copy(legs = startLeg +: trip.legs)
          } else trip
        }
        .map { trip =>
          if (trip.legs.last.beamLeg.mode != WALK) {
            val endLeg = EmbodiedBeamLeg(
              BeamLeg.dummyWalk(trip.legs.last.beamLeg.endTime),
              bodyId,
              asDriver = true,
              0,
              unbecomeDriverOnCompletion = true
            )
            trip.copy(legs = trip.legs :+ endLeg)
          } else trip
        }
      stay() using choosesModeData.copy(routingResponse = Some(theRouterResult.copy(itineraries = correctedItins)))
    case Event(theRideHailResult: RideHailResponse, choosesModeData: ChoosesModeData) =>
      //      println(s"receiving response: ${theRideHailResult}")
      val newPersonData = Some(theRideHailResult.request.requestId) match {
        case choosesModeData.rideHail2TransitAccessInquiryId =>
          choosesModeData.copy(rideHail2TransitAccessResult = Some(theRideHailResult))
        case choosesModeData.rideHail2TransitEgressInquiryId =>
          choosesModeData.copy(rideHail2TransitEgressResult = Some(theRideHailResult))
        case _ =>
          choosesModeData.copy(rideHailResult = Some(theRideHailResult))
      }
      stay() using newPersonData
    case Event(parkingInquiryResponse: ParkingInquiryResponse, choosesModeData: ChoosesModeData) =>
      val newPersonData = Some(parkingInquiryResponse.requestId) match {
        case choosesModeData.parkingRequestId =>
          choosesModeData.copy(parkingResponse = Some(parkingInquiryResponse))
        case choosesModeData.driveTransitParkingRequestId =>
          choosesModeData.copy(driveTransitParkingResponse = Some(parkingInquiryResponse))
        case _ =>
          choosesModeData
      }
      stay using newPersonData
  } using completeChoiceIfReady)

  def isRideHailToTransitResponse(response: RoutingResponse): Boolean = {
    response.itineraries.exists(_.vehiclesInTrip.contains(dummyRHVehicle.id))
  }

  def shouldAttemptRideHail2Transit(
    driveTransitTrip: Option[EmbodiedBeamTrip],
    rideHail2TransitResult: Option[RideHailResponse]
  ): Boolean = {
    driveTransitTrip.isDefined && driveTransitTrip.get.legs
      .exists(leg => beamServices.rideHailTransitModes.contains(leg.beamLeg.mode)) &&
    rideHail2TransitResult.getOrElse(RideHailResponse.DUMMY).error.isEmpty
  }

  def makeRideHailRequestFromBeamLeg(legs: Seq[BeamLeg]): Option[Int] = {
    val inquiry = RideHailRequest(
      RideHailInquiry,
      bodyVehiclePersonId,
      beamServices.geo.wgs2Utm(legs.head.travelPath.startPoint.loc),
      legs.head.startTime,
      beamServices.geo.wgs2Utm(legs.last.travelPath.endPoint.loc)
    )
    //    println(s"requesting: ${inquiry.requestId}")
    rideHailManager ! inquiry
    Some(inquiry.requestId)
  }

  case object FinishingModeChoice extends BeamAgentState

  def createRideHail2TransitItin(
    rideHail2TransitAccessResult: RideHailResponse,
    rideHail2TransitEgressResult: RideHailResponse,
    driveTransitTrip: EmbodiedBeamTrip
  ): Option[EmbodiedBeamTrip] = {
    if (rideHail2TransitAccessResult.error.isEmpty) {
      val tncAccessLeg: Vector[EmbodiedBeamLeg] =
        rideHail2TransitAccessResult.travelProposal.get.toEmbodiedBeamLegsForCustomer(bodyVehiclePersonId)
      // Replacing drive access leg with TNC changes the travel time.
      val timeToCustomer = rideHail2TransitAccessResult.travelProposal.get.passengerSchedule
        .legsBeforePassengerBoards(bodyVehiclePersonId)
        .map(_.duration)
        .sum
      val extraWaitTimeBuffer = driveTransitTrip.legs.head.beamLeg.endTime - _currentTick.get -
      tncAccessLeg.last.beamLeg.duration - timeToCustomer
      if (extraWaitTimeBuffer < 300) {
        // We filter out all options that don't allow at least 5 minutes of time for unexpected waiting
        None
      } else {
        // Travel time usually decreases, adjust for this but add a buffer to the wait time to account for uncertainty in actual wait time
        val startTimeAdjustment = driveTransitTrip.legs.head.beamLeg.endTime - tncAccessLeg.last.beamLeg.duration - timeToCustomer
        val startTimeBufferForWaiting = math.min(
          extraWaitTimeBuffer,
          math.max(300.0, timeToCustomer.toDouble * 1.5)
        ) // tncAccessLeg.head.beamLeg.startTime - _currentTick.get.longValue()
        val accessAndTransit = tncAccessLeg.map(
          leg =>
            leg.copy(
              leg.beamLeg
                .updateStartTime(startTimeAdjustment - startTimeBufferForWaiting.intValue())
          )
        ) ++ driveTransitTrip.legs.tail
        val fullTrip = if (rideHail2TransitEgressResult.error.isEmpty) {
          accessAndTransit.dropRight(2) ++ rideHail2TransitEgressResult.travelProposal.get
            .toEmbodiedBeamLegsForCustomer(bodyVehiclePersonId)
        } else {
          accessAndTransit.dropRight(1)
        }
        Some(
          EmbodiedBeamTrip(
            EmbodiedBeamLeg.dummyWalkLegAt(fullTrip.head.beamLeg.startTime, bodyId, false) +:
            fullTrip :+
            EmbodiedBeamLeg.dummyWalkLegAt(fullTrip.last.beamLeg.endTime, bodyId, true)
          )
        )
      }
    } else {
      None
    }
  }

<<<<<<< HEAD
  def requestParkingCost(destination: Coord, activityType: String, arrivalTime: Int, duration: Int): Option[Int] = {
    val inquiry = ParkingInquiry(
      id,
      destination,
      destination,
      activityType,
      8.0,
=======
  def requestParkingCost(
    destinationInUTM: Coord,
    activityType: String,
    arrivalTime: Int,
    duration: Int
  ): Option[Int] = {
    val inquiry = ParkingInquiry(
      id,
      destinationInUTM,
      destinationInUTM,
      activityType,
      attributes,
>>>>>>> 90d87741
      NoNeed,
      arrivalTime,
      duration,
      Any,
      reserveStall = false
    )
    parkingManager ! inquiry
    Some(inquiry.requestId)
  }

  def addParkingCostToItins(
    itineraries: Seq[EmbodiedBeamTrip],
    parkingResponse: ParkingInquiryResponse,
    driveTransitParkingResponse: ParkingInquiryResponse
  ): Seq[EmbodiedBeamTrip] = {
    itineraries.map { itin =>
      itin.tripClassifier match {
        case CAR =>
          val newLegs = itin.legs.zipWithIndex.map {
<<<<<<< HEAD
            case (leg, i) => if (i == 2) { leg.copy(cost = parkingResponse.stall.cost) } else { leg }
=======
            case (leg, i) => if (i == 2) { leg.copy(cost = leg.cost + parkingResponse.stall.cost) } else { leg }
>>>>>>> 90d87741
          }
          itin.copy(legs = newLegs)
        case DRIVE_TRANSIT =>
          val newLegs = if (itin.legs.size > 2 && itin.legs(2).beamLeg.mode == CAR) {
            itin.legs.zipWithIndex.map {
<<<<<<< HEAD
              case (leg, i) => if (i == 2) { leg.copy(cost = driveTransitParkingResponse.stall.cost) } else { leg }
=======
              case (leg, i) =>
                if (i == 2) { leg.copy(cost = leg.cost + driveTransitParkingResponse.stall.cost) } else { leg }
>>>>>>> 90d87741
            }
          } else if (itin.legs.size > 2 && itin.legs.takeRight(2).head.beamLeg.mode == CAR) {
            itin.legs.zipWithIndex.map {
              case (leg, i) =>
<<<<<<< HEAD
                if (i == itin.legs.size - 2) { leg.copy(cost = driveTransitParkingResponse.stall.cost) } else { leg }
=======
                if (i == itin.legs.size - 2) { leg.copy(cost = leg.cost + driveTransitParkingResponse.stall.cost) } else {
                  leg
                }
>>>>>>> 90d87741
            }
          } else {
            itin.legs
          }
          itin.copy(legs = newLegs)
        case _ =>
          itin
      }
    }
  }

  def completeChoiceIfReady: PartialFunction[State, State] = {
    case FSM.State(
        _,
        choosesModeData @ ChoosesModeData(
          personData,
          _,
          None,
          Some(routingResponse),
          Some(parkingResponse),
          _,
          Some(driveTransitParkingResponse),
          _,
          Some(rideHailResult),
          Some(rideHail2TransitRoutingResponse),
          _,
          Some(rideHail2TransitAccessResult),
          _,
          Some(rideHail2TransitEgressResult),
          _,
          _,
          _,
          _
        ),
        _,
        _,
        _
        ) =>
      val currentPersonLocation = choosesModeData.currentLocation.getOrElse(
        SpaceTime(currentActivity(choosesModeData.personData).getCoord, _currentTick.get)
      )
      val nextAct = nextActivity(choosesModeData.personData).get
      val rideHail2TransitIinerary = createRideHail2TransitItin(
        rideHail2TransitAccessResult,
        rideHail2TransitEgressResult,
        rideHail2TransitRoutingResponse
      )
      val rideHailItinerary = rideHailResult.travelProposal match {
        case Some(travelProposal) =>
          val origLegs = travelProposal.toEmbodiedBeamLegsForCustomer(bodyVehiclePersonId)
          val fullItin = EmbodiedBeamTrip(
            (EmbodiedBeamLeg
              .dummyWalkLegAt(origLegs.head.beamLeg.startTime, bodyId, false) +: origLegs :+ EmbodiedBeamLeg
              .dummyWalkLegAt(origLegs.head.beamLeg.endTime, bodyId, true)).toIndexedSeq
          )
          travelProposal.poolingInfo match {
            case Some(poolingInfo) =>
              Vector(
                fullItin,
                fullItin.copy(
                  legs = fullItin.legs.map(
                    origLeg =>
                      origLeg.copy(
                        cost = origLeg.cost * poolingInfo.costFactor,
                        isPooledTrip = origLeg.isRideHail,
                        beamLeg = origLeg.beamLeg.scaleLegDuration(poolingInfo.timeFactor)
                    )
                  )
                )
              )
            case None =>
              Vector(fullItin)
          }
        case None =>
          Vector()
      }
      val combinedItinerariesForChoice = rideHailItinerary ++ addParkingCostToItins(
        routingResponse.itineraries,
        parkingResponse,
        driveTransitParkingResponse
      ) ++ rideHail2TransitIinerary.toVector
      //      val test = createRideHail2TransitItin(rideHail2TransitAccessResult, rideHail2TransitEgressResult, routingResponse)

      val availableModes: Seq[BeamMode] = availableModesForPerson(
        matsimPlan.getPerson
      )

      val filteredItinerariesForChoice = (choosesModeData.personData.currentTourMode match {
        case Some(DRIVE_TRANSIT) =>
          val LastTripIndex = currentTour(choosesModeData.personData).trips.size - 1
          (
            currentTour(choosesModeData.personData).tripIndexOfElement(nextAct),
            personData.hasDeparted
          ) match {
            case (0 | LastTripIndex, false) =>
              combinedItinerariesForChoice.filter(_.tripClassifier == DRIVE_TRANSIT)
            case _ =>
              combinedItinerariesForChoice.filter(
                trip => trip.tripClassifier == WALK_TRANSIT || trip.tripClassifier == RIDE_HAIL_TRANSIT
              )
          }
        case Some(mode) if mode == WALK_TRANSIT || mode == RIDE_HAIL_TRANSIT =>
          combinedItinerariesForChoice.filter(
            trip => trip.tripClassifier == WALK_TRANSIT || trip.tripClassifier == RIDE_HAIL_TRANSIT
          )
        case Some(mode) =>
          combinedItinerariesForChoice.filter(_.tripClassifier == mode)
        case _ =>
          combinedItinerariesForChoice
      }).filter(itin => availableModes.contains(itin.tripClassifier))

      val attributesOfIndividual =
        matsimPlan.getPerson.getCustomAttributes
          .get("beam-attributes")
          .asInstanceOf[AttributesOfIndividual]

      modeChoiceCalculator(filteredItinerariesForChoice.toIndexedSeq, attributesOfIndividual) match {
        case Some(chosenTrip) =>
          goto(FinishingModeChoice) using choosesModeData.copy(pendingChosenTrip = Some(chosenTrip))
        case None =>
          // Bad things happen but we want them to continue their day, so we signal to downstream that trip should be made to be expensive
          val originalWalkTripLeg =
            routingResponse.itineraries.find(_.tripClassifier == WALK) match {
              case Some(originalWalkTrip) =>
                originalWalkTrip.legs.head
              case None =>
                R5RoutingWorker
                  .createBushwackingTrip(
                    beamServices.geo.utm2Wgs(currentPersonLocation.loc),
                    beamServices.geo.utm2Wgs(nextAct.getCoord),
                    _currentTick.get,
                    bodyId,
                    beamServices
                  )
                  .legs
                  .head
            }
          val expensiveWalkTrip = EmbodiedBeamTrip(
            Vector(originalWalkTripLeg.copy(cost = 100))
          )

          goto(FinishingModeChoice) using choosesModeData.copy(
            pendingChosenTrip = Some(expensiveWalkTrip)
          )
      }
  }

  when(FinishingModeChoice, stateTimeout = Duration.Zero) {
    case Event(StateTimeout, data: ChoosesModeData) =>
      val chosenTrip = data.pendingChosenTrip.get
      val (tick, triggerId) = releaseTickAndTriggerId()
      // Write start and end links of chosen route into Activities.
      // We don't check yet whether the incoming and outgoing routes agree on the link an Activity is on.
      // Our aim should be that every transition from a link to another link be accounted for.
      val headOpt = chosenTrip.legs.headOption
        .flatMap(_.beamLeg.travelPath.linkIds.headOption)
      val lastOpt = chosenTrip.legs.lastOption
        .flatMap(_.beamLeg.travelPath.linkIds.lastOption)
      if (headOpt.isDefined && lastOpt.isDefined) {
        _experiencedBeamPlan
          .activities(data.personData.currentActivityIndex)
          .setLinkId(Id.createLinkId(headOpt.get))
        _experiencedBeamPlan
          .activities(data.personData.currentActivityIndex + 1)
          .setLinkId(Id.createLinkId(lastOpt.get))
      } else {
        val origin = beamServices.geo.utm2Wgs(
          _experiencedBeamPlan
            .activities(data.personData.currentActivityIndex)
            .getCoord
        )
        val destination = beamServices.geo.utm2Wgs(
          _experiencedBeamPlan
            .activities(data.personData.currentActivityIndex + 1)
            .getCoord
        )
        _experiencedBeamPlan
          .activities(data.personData.currentActivityIndex)
          .setLinkId(
            Id.createLinkId(
              beamServices.geo.getNearestR5Edge(transportNetwork.streetLayer, origin, 10000)
            )
          )
        _experiencedBeamPlan
          .activities(data.personData.currentActivityIndex + 1)
          .setLinkId(
            Id.createLinkId(
              beamServices.geo.getNearestR5Edge(transportNetwork.streetLayer, destination, 10000)
            )
          )
      }

      def availableAlternatives = {
        val theModes =
          data.routingResponse.get.itineraries.map(_.tripClassifier).distinct
        if (data.rideHailResult.isDefined && data.rideHailResult.get.error.isEmpty) {
          if (data.rideHailResult.get.travelProposal.isDefined && data.rideHailResult.get.travelProposal.get.poolingInfo.isDefined) {
            theModes :+ RIDE_HAIL :+ RIDE_HAIL_POOLED
          } else {
            theModes :+ RIDE_HAIL
          }
        } else {
          theModes
        }
      }

      eventsManager.processEvent(
        new ModeChoiceEvent(
          tick,
          id,
          chosenTrip.tripClassifier.value,
          data.personData.currentTourMode.map(_.value).getOrElse(""),
          data.expectedMaxUtilityOfLatestChoice.getOrElse[Double](Double.NaN),
          _experiencedBeamPlan
            .activities(data.personData.currentActivityIndex)
            .getLinkId
            .toString,
          availableAlternatives.mkString(":"),
          data.availablePersonalStreetVehicles.nonEmpty,
          chosenTrip.legs.view.map(_.beamLeg.travelPath.distanceInM).sum,
          _experiencedBeamPlan.tourIndexOfElement(nextActivity(data.personData).get),
          chosenTrip
        )
      )

      val personalVehicleUsed = data.availablePersonalStreetVehicles.view
        .map(_.id)
        .intersect(chosenTrip.vehiclesInTrip)
        .headOption

      val availablePersonalStreetVehicles = if (personalVehicleUsed.nonEmpty) {
        data.availablePersonalStreetVehicles.filterNot(_.id == personalVehicleUsed.get)
      } else data.availablePersonalStreetVehicles

      availablePersonalStreetVehicles.foreach { veh =>
        context.parent ! ReleaseVehicleReservation(id, veh.id)
        context.parent ! CheckInResource(veh.id, None)
      }
      scheduler ! CompletionNotice(
        triggerId,
        Vector(
          ScheduleTrigger(
            PersonDepartureTrigger(math.max(chosenTrip.legs.head.beamLeg.startTime, tick)),
            self
          )
        )
      )
      goto(WaitingForDeparture) using data.personData.copy(
        currentTrip = Some(chosenTrip),
        restOfCurrentTrip = chosenTrip.legs.toList,
        currentTourMode = data.personData.currentTourMode
          .orElse(Some(chosenTrip.tripClassifier)),
        currentTourPersonalVehicle = data.personData.currentTourPersonalVehicle.orElse(personalVehicleUsed)
      )
  }
}

object ChoosesMode {

  case class ChoosesModeData(
    personData: BasePersonData,
    currentLocation: Option[SpaceTime] = None,
    pendingChosenTrip: Option[EmbodiedBeamTrip] = None,
    routingResponse: Option[RoutingResponse] = None,
    parkingResponse: Option[ParkingInquiryResponse] = None,
    parkingRequestId: Option[Int] = None,
    driveTransitParkingResponse: Option[ParkingInquiryResponse] = None,
    driveTransitParkingRequestId: Option[Int] = None,
    rideHailResult: Option[RideHailResponse] = None,
    rideHail2TransitRoutingResponse: Option[EmbodiedBeamTrip] = None,
    rideHail2TransitRoutingRequestId: Option[Int] = None,
    rideHail2TransitAccessResult: Option[RideHailResponse] = None,
    rideHail2TransitAccessInquiryId: Option[Int] = None,
    rideHail2TransitEgressResult: Option[RideHailResponse] = None,
    rideHail2TransitEgressInquiryId: Option[Int] = None,
    availablePersonalStreetVehicles: Vector[StreetVehicle] = Vector(),
    expectedMaxUtilityOfLatestChoice: Option[Double] = None,
    isWithinTripReplanning: Boolean = false
  ) extends PersonData {
    override def currentVehicle: VehicleStack = personData.currentVehicle

    override def currentLegPassengerScheduleIndex: Int =
      personData.currentLegPassengerScheduleIndex

    override def passengerSchedule: PassengerSchedule =
      personData.passengerSchedule

    override def withPassengerSchedule(newPassengerSchedule: PassengerSchedule): DrivingData =
      copy(personData = personData.copy(passengerSchedule = newPassengerSchedule))

    override def withCurrentLegPassengerScheduleIndex(
      currentLegPassengerScheduleIndex: Int
    ): DrivingData =
      copy(
        personData = personData.copy(currentLegPassengerScheduleIndex = currentLegPassengerScheduleIndex)
      )

    override def hasParkingBehaviors: Boolean = true
  }

  case class ChoosesModeResponsePlaceholders(
    routingResponse: Option[RoutingResponse] = None,
    parkingResponse: Option[ParkingInquiryResponse] = None,
    driveTransitParkingResponse: Option[ParkingInquiryResponse] = None,
    rideHailResult: Option[RideHailResponse] = None,
    rideHail2TransitRoutingResponse: Option[EmbodiedBeamTrip] = None,
    rideHail2TransitAccessResult: Option[RideHailResponse] = None,
    rideHail2TransitEgressResult: Option[RideHailResponse] = None
  )

  def makeResponsePlaceholders(
    withRouting: Boolean = false,
    withParking: Boolean = false,
    withRideHail: Boolean = false,
    withRideHailTransit: Boolean = false
  ): ChoosesModeResponsePlaceholders = {
    ChoosesModeResponsePlaceholders(
      routingResponse = if (withRouting) {
        None
      } else {
        RoutingResponse.dummyRoutingResponse
      },
      parkingResponse = if (withParking) {
        None
      } else {
        Some(ParkingInquiryResponse(ParkingStall.emptyParkingStall, 0))
      },
      driveTransitParkingResponse = Some(ParkingInquiryResponse(ParkingStall.emptyParkingStall, 0)),
      rideHailResult = if (withRideHail) {
        None
      } else {
        Some(RideHailResponse.dummyWithError(RideHailNotRequestedError))
      },
      rideHail2TransitRoutingResponse = if (withRideHailTransit) {
        None
      } else {
        Some(EmbodiedBeamTrip.empty)
      },
      rideHail2TransitAccessResult = if (withRideHailTransit) {
        None
      } else {
        Some(RideHailResponse.dummyWithError(RideHailNotRequestedError))
      },
      rideHail2TransitEgressResult = if (withRideHailTransit) {
        None
      } else {
        Some(RideHailResponse.dummyWithError(RideHailNotRequestedError))
      }
    )
  }

  case class LegWithPassengerVehicle(leg: EmbodiedBeamLeg, passengerVehicle: Id[Vehicle])

}<|MERGE_RESOLUTION|>--- conflicted
+++ resolved
@@ -159,11 +159,7 @@
           nextAct.getCoord,
           startWithWaitBuffer,
           Vector(TRANSIT),
-<<<<<<< HEAD
-          Vector(bodyStreetVehicle, dummyRHVehicle.copy(location = currentSpaceTime)),
-=======
           Vector(bodyStreetVehicle, dummyRHVehicle.copy(locationUTM = currentSpaceTime)),
->>>>>>> 90d87741
           streetVehiclesUseIntermodalUse = AccessAndEgress
         )
         router ! theRequest
@@ -251,11 +247,6 @@
                       r.getDistance
                     )
                   )
-<<<<<<< HEAD
-                  router ! EmbodyWithCurrentTravelTime(leg, vehicle.id, mustParkAtEnd = true)
-                  parkingRequestId = requestParkingCost(
-                    leg.travelPath.endPoint.loc,
-=======
                   router ! EmbodyWithCurrentTravelTime(
                     leg,
                     vehicle.id,
@@ -264,7 +255,6 @@
                   )
                   parkingRequestId = requestParkingCost(
                     beamServices.geo.wgs2Utm(leg.travelPath.endPoint.loc),
->>>>>>> 90d87741
                     nextAct.getType,
                     leg.endTime,
                     nextAct.getEndTime.intValue() - leg.endTime
@@ -360,11 +350,7 @@
         val accessLeg = driveTransitTrip.get.legs.view.takeWhile(!_.beamLeg.mode.isTransit).last.beamLeg
         val dest = accessLeg.travelPath.endPoint.loc
         val driveTransitRequestId = requestParkingCost(
-<<<<<<< HEAD
-          dest,
-=======
           beamServices.geo.wgs2Utm(dest),
->>>>>>> 90d87741
           "ParkAndRide",
           accessLeg.endTime,
           nextActivity(choosesModeData.personData).get.getEndTime.toInt - accessLeg.endTime
@@ -553,15 +539,6 @@
     }
   }
 
-<<<<<<< HEAD
-  def requestParkingCost(destination: Coord, activityType: String, arrivalTime: Int, duration: Int): Option[Int] = {
-    val inquiry = ParkingInquiry(
-      id,
-      destination,
-      destination,
-      activityType,
-      8.0,
-=======
   def requestParkingCost(
     destinationInUTM: Coord,
     activityType: String,
@@ -574,7 +551,6 @@
       destinationInUTM,
       activityType,
       attributes,
->>>>>>> 90d87741
       NoNeed,
       arrivalTime,
       duration,
@@ -594,33 +570,21 @@
       itin.tripClassifier match {
         case CAR =>
           val newLegs = itin.legs.zipWithIndex.map {
-<<<<<<< HEAD
-            case (leg, i) => if (i == 2) { leg.copy(cost = parkingResponse.stall.cost) } else { leg }
-=======
             case (leg, i) => if (i == 2) { leg.copy(cost = leg.cost + parkingResponse.stall.cost) } else { leg }
->>>>>>> 90d87741
           }
           itin.copy(legs = newLegs)
         case DRIVE_TRANSIT =>
           val newLegs = if (itin.legs.size > 2 && itin.legs(2).beamLeg.mode == CAR) {
             itin.legs.zipWithIndex.map {
-<<<<<<< HEAD
-              case (leg, i) => if (i == 2) { leg.copy(cost = driveTransitParkingResponse.stall.cost) } else { leg }
-=======
               case (leg, i) =>
                 if (i == 2) { leg.copy(cost = leg.cost + driveTransitParkingResponse.stall.cost) } else { leg }
->>>>>>> 90d87741
             }
           } else if (itin.legs.size > 2 && itin.legs.takeRight(2).head.beamLeg.mode == CAR) {
             itin.legs.zipWithIndex.map {
               case (leg, i) =>
-<<<<<<< HEAD
-                if (i == itin.legs.size - 2) { leg.copy(cost = driveTransitParkingResponse.stall.cost) } else { leg }
-=======
                 if (i == itin.legs.size - 2) { leg.copy(cost = leg.cost + driveTransitParkingResponse.stall.cost) } else {
                   leg
                 }
->>>>>>> 90d87741
             }
           } else {
             itin.legs
