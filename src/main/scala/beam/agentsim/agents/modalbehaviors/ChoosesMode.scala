--- conflicted
+++ resolved
@@ -1397,11 +1397,6 @@
       }
   }
 
-<<<<<<< HEAD
-  private def createFailedODSkimmerEvent(
-    originActivity: Activity,
-    destinationActivity: Activity,
-=======
   private def surroundWithWalkLegsIfNeededAndMakeTrip(partialItin: Vector[EmbodiedBeamLeg]): EmbodiedBeamTrip = {
     val firstLegWalk = partialItin.head.beamLeg.mode == WALK
     val lastLegWalk = partialItin.last.beamLeg.mode == WALK
@@ -1434,10 +1429,9 @@
     EmbodiedBeamTrip((startLeg ++: partialItin) ++ endLeg)
   }
 
-  private def createFailedTransitODSkimmerEvent(
-    originLocation: Location,
-    destinationLocation: Location,
->>>>>>> 42754f7a
+  private def createFailedODSkimmerEvent(
+                                          originActivity: Activity,
+                                          destinationActivity: Activity,
     mode: BeamMode
   ): ODSkimmerFailedTripEvent = {
     val (origCoord, destCoord) = (originActivity.getCoord, destinationActivity.getCoord)
