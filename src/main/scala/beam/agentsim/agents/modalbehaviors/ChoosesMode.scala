package beam.agentsim.agents.modalbehaviors

import akka.actor.{ActorRef, FSM}
import akka.pattern.pipe
import beam.agentsim.agents.BeamAgent._
import beam.agentsim.agents.PersonAgent._
import beam.agentsim.agents._
import beam.agentsim.agents.household.HouseholdActor.{MobilityStatusInquiry, MobilityStatusResponse, ReleaseVehicle}
import beam.agentsim.agents.modalbehaviors.ChoosesMode._
import beam.agentsim.agents.modalbehaviors.DrivesVehicle.{ActualVehicle, Token, VehicleOrToken}
import beam.agentsim.agents.ridehail.{RideHailInquiry, RideHailRequest, RideHailResponse}
import beam.agentsim.agents.vehicles.AccessErrorCodes.RideHailNotRequestedError
import beam.agentsim.agents.vehicles.EnergyEconomyAttributes.Powertrain
import beam.agentsim.agents.vehicles.VehicleProtocol.StreetVehicle
import beam.agentsim.agents.vehicles._
import beam.agentsim.events.{ModeChoiceEvent, SpaceTime}
import beam.agentsim.infrastructure.parking.GeoLevel
import beam.agentsim.infrastructure.{ParkingInquiry, ParkingInquiryResponse, ZonalParkingManager}
import beam.agentsim.scheduler.BeamAgentScheduler.{CompletionNotice, ScheduleTrigger}
import beam.router.BeamRouter._
import beam.router.Modes.BeamMode
import beam.router.Modes.BeamMode.{WALK, _}
import beam.router.model.{BeamLeg, EmbodiedBeamLeg, EmbodiedBeamTrip}
import beam.router.{Modes, RoutingWorker}
import beam.sim.population.AttributesOfIndividual
import beam.sim.{BeamServices, Geofence}
import beam.utils.logging.pattern.ask
import beam.utils.plan.sampling.AvailableModeUtils._
<<<<<<< HEAD
=======
import com.vividsolutions.jts.geom.Envelope
>>>>>>> dcec723d
import org.matsim.api.core.v01.Id
import org.matsim.api.core.v01.population.{Activity, Leg}
import org.matsim.core.population.routes.NetworkRoute
import org.matsim.core.utils.misc.Time

import java.util.concurrent.atomic.AtomicReference
import scala.concurrent.duration._
import scala.concurrent.{ExecutionContext, Future}

/**
  * BEAM
  */
trait ChoosesMode {
  this: PersonAgent => // Self type restricts this trait to only mix into a PersonAgent

  private val emergencyGeoId =
    GeoLevel.getSpecialGeoIds(beamServices.beamConfig.beam.agentsim.taz.parkingManager.level)._1

  val dummyRHVehicle: StreetVehicle = createDummyVehicle(
    "dummyRH",
    beamServices.beamConfig.beam.agentsim.agents.rideHail.initialization.procedural.vehicleTypeId,
    CAR,
    asDriver = false,
    needsToCalculateCost = true
  )

  //this dummy shared vehicles is used in R5 requests on egress side
  private val dummySharedVehicles: IndexedSeq[StreetVehicle] = possibleSharedVehicleTypes
    .map(_.vehicleCategory)
    .map {
      case VehicleCategory.Car =>
        createDummyVehicle(
          "dummySharedCar",
          beamServices.beamConfig.beam.agentsim.agents.vehicles.dummySharedCar.vehicleTypeId,
          CAR,
          asDriver = true,
          needsToCalculateCost = true
        )
      case VehicleCategory.Bike =>
        createDummyVehicle(
          "dummySharedBike",
          beamServices.beamConfig.beam.agentsim.agents.vehicles.dummySharedBike.vehicleTypeId,
          BIKE,
          asDriver = true,
          needsToCalculateCost = true
        )
      case category @ _ =>
        throw new IllegalArgumentException(
          s"Unsupported shared vehicle category $category. Only CAR | BIKE are supported."
        )
    }
    .toIndexedSeq

  private def createDummyVehicle(
    id: String,
    vehicleTypeId: String,
    mode: BeamMode,
    asDriver: Boolean,
    needsToCalculateCost: Boolean
  ) =
    StreetVehicle(
      Id.create(id, classOf[BeamVehicle]),
      Id.create(
        vehicleTypeId,
        classOf[BeamVehicleType]
      ),
      SpaceTime(0.0, 0.0, 0),
      mode,
      asDriver = asDriver,
      needsToCalculateCost = needsToCalculateCost
    )

  private var sharedTeleportationVehiclesCount = 0

  private lazy val teleportationVehicleBeamType: BeamVehicleType = {
    val sharedVehicleType = beamScenario.vehicleTypes(
      Id.create(
        beamServices.beamConfig.beam.agentsim.agents.vehicles.dummySharedCar.vehicleTypeId,
        classOf[BeamVehicleType]
      )
    )

    sharedVehicleType
  }

  private def createSharedTeleportationVehicle(location: SpaceTime): BeamVehicle = {
    sharedTeleportationVehiclesCount += 1

    val stringId = s"${BeamVehicle.idPrefixSharedTeleportationVehicle}-$sharedTeleportationVehiclesCount"
    val vehicle = new BeamVehicle(
      BeamVehicle.createId(id, Some(stringId)),
      new Powertrain(0.0),
      beamVehicleType = teleportationVehicleBeamType,
      vehicleManagerId = new AtomicReference(VehicleManager.NoManager.managerId)
    )
    vehicle.spaceTime = location

    vehicle
  }

  def bodyVehiclePersonId: PersonIdWithActorRef = PersonIdWithActorRef(id, self)

  def currentTourBeamVehicle: Option[BeamVehicle] = {
    stateData match {
      case data: ChoosesModeData =>
        data.personData.currentTourPersonalVehicle match {
          case Some(personalVehicle) =>
            Option(
              beamVehicles(personalVehicle)
                .asInstanceOf[ActualVehicle]
                .vehicle
            )
          case _ => None
        }
      case data: BasePersonData =>
        data.currentTourPersonalVehicle match {
          case Some(personalVehicle) =>
            Option(
              beamVehicles(personalVehicle)
                .asInstanceOf[ActualVehicle]
                .vehicle
            )
          case _ => None
        }
      case _ =>
        None
    }
  }

  onTransition { case _ -> ChoosingMode =>
    nextStateData match {
      // If I am already on a tour in a vehicle, only that vehicle is available to me
      case ChoosesModeData(
            BasePersonData(_, _, _, _, _, Some(vehicle), _, _, _, _, _, _, _),
            _,
            _,
            _,
            _,
            _,
            _,
            _,
            _,
            _,
            _,
            _,
            _,
            _,
            _,
            _,
            _,
            _,
            _,
            _,
            _
          ) =>
        self ! MobilityStatusResponse(Vector(beamVehicles(vehicle)), getCurrentTriggerIdOrGenerate)
      // Only need to get available street vehicles if our mode requires such a vehicle
      case ChoosesModeData(
            BasePersonData(
              _,
              _,
              _,
              _,
              Some(HOV2_TELEPORTATION | HOV3_TELEPORTATION),
              _,
              _,
              _,
              _,
              _,
              _,
              _
            ),
            currentLocation,
            _,
            _,
            _,
            _,
            _,
            _,
            _,
            _,
            _,
            _,
            _,
            _,
            _,
            _,
            _,
            _,
            _,
            _,
            _
          ) =>
        val teleportationVehicle = createSharedTeleportationVehicle(currentLocation)
        val vehicles = Vector(ActualVehicle(teleportationVehicle))
        self ! MobilityStatusResponse(vehicles, getCurrentTriggerIdOrGenerate)
      // Only need to get available street vehicles if our mode requires such a vehicle
      case ChoosesModeData(
            BasePersonData(
              currentActivityIndex,
              _,
              _,
              _,
              None | Some(CAR | BIKE | DRIVE_TRANSIT | BIKE_TRANSIT),
              _,
              _,
              _,
              _,
              _,
              _,
              _,
              _
            ),
            currentLocation,
            _,
            _,
            _,
            _,
            _,
            _,
            _,
            _,
            _,
            _,
            _,
            _,
            _,
            _,
            _,
            _,
            _,
            _,
            _
          ) =>
        implicit val executionContext: ExecutionContext = context.system.dispatcher
        requestAvailableVehicles(
          vehicleFleets,
          currentLocation,
          _experiencedBeamPlan.activities(currentActivityIndex)
        ) pipeTo self
      // Otherwise, send empty list to self
      case _ =>
        self ! MobilityStatusResponse(Vector(), getCurrentTriggerIdOrGenerate)
    }
  }

  private def requestAvailableVehicles(
    vehicleFleets: Seq[ActorRef],
    location: SpaceTime,
    activity: Activity
  ): Future[MobilityStatusResponse] = {
    implicit val executionContext: ExecutionContext = context.system.dispatcher
    Future
      .sequence(
        vehicleFleets.map(
          _ ? MobilityStatusInquiry(
            id,
            location,
            activity,
            getCurrentTriggerIdOrGenerate
          )
        )
      )
      .map(listOfResponses =>
        MobilityStatusResponse(
          listOfResponses
            .collect { case MobilityStatusResponse(vehicles, _) =>
              vehicles
            }
            .flatten
            .toVector,
          getCurrentTriggerIdOrGenerate
        )
      )
  }

  when(ChoosingMode)(stateFunction = transform {
    case Event(MobilityStatusResponse(newlyAvailableBeamVehicles, triggerId), choosesModeData: ChoosesModeData) =>
      beamVehicles ++= newlyAvailableBeamVehicles.map(v => v.id -> v)
      val currentPersonLocation = choosesModeData.currentLocation
      val availableModes: Seq[BeamMode] = availableModesForPerson(
        matsimPlan.getPerson
      ).filterNot(mode => choosesModeData.excludeModes.contains(mode))
      // Make sure the current mode is allowable
      val replanningIsAvailable =
        choosesModeData.personData.numberOfReplanningAttempts < beamServices.beamConfig.beam.agentsim.agents.modalBehaviors.maximumNumberOfReplanningAttempts
      val correctedCurrentTourMode = choosesModeData.personData.currentTourMode match {
        case Some(mode @ (HOV2_TELEPORTATION | HOV3_TELEPORTATION))
            if availableModes.contains(CAR) && replanningIsAvailable =>
          Some(mode)
        case Some(mode) if availableModes.contains(mode) && replanningIsAvailable => Some(mode)
        case Some(mode) if availableModes.contains(mode)                          => Some(WALK)
        case None if !replanningIsAvailable                                       => Some(WALK)
        case _                                                                    => None
      }

      val bodyStreetVehicle = createBodyStreetVehicle(currentPersonLocation)
      val nextAct = nextActivity(choosesModeData.personData).get
      val departTime = _currentTick.get

      var availablePersonalStreetVehicles =
        correctedCurrentTourMode match {
          case None | Some(CAR | BIKE | HOV2_TELEPORTATION | HOV3_TELEPORTATION) =>
            // In these cases, a personal vehicle will be involved
            newlyAvailableBeamVehicles
          case Some(DRIVE_TRANSIT | BIKE_TRANSIT) =>
            val tour = _experiencedBeamPlan.getTourContaining(nextAct)
            val tripIndexOfElement = tour
              .tripIndexOfElement(nextAct)
              .getOrElse(throw new IllegalArgumentException(s"Element [$nextAct] not found"))
            if (tripIndexOfElement == 0 || tripIndexOfElement == tour.trips.size - 1) {
              newlyAvailableBeamVehicles
            } else {
              Vector()
            }
          case _ =>
            Vector()
        }

      def makeRequestWith(
        withTransit: Boolean,
        vehicles: Vector[StreetVehicle],
        streetVehiclesIntermodalUse: IntermodalUse = Access,
        possibleEgressVehicles: IndexedSeq[StreetVehicle] = IndexedSeq.empty
      ): Unit = {
        router ! RoutingRequest(
          currentPersonLocation.loc,
          nextAct.getCoord,
          departTime,
          withTransit,
          Some(id),
          vehicles,
          Some(attributes),
          streetVehiclesIntermodalUse,
          possibleEgressVehicles = possibleEgressVehicles,
          triggerId = getCurrentTriggerIdOrGenerate
        )
      }

      def makeRideHailRequest(): Unit = {
        val inquiry = RideHailRequest(
          RideHailInquiry,
          bodyVehiclePersonId,
          currentPersonLocation.loc,
          departTime,
          nextAct.getCoord,
          triggerId = getCurrentTriggerIdOrGenerate
        )
        //        println(s"requesting: ${inquiry.requestId}")
        rideHailManager ! inquiry
      }

      def makeRideHailTransitRoutingRequest(bodyStreetVehicleRequestParam: StreetVehicle): Option[Int] = {
        //TODO make ride hail wait buffer config param
        val startWithWaitBuffer = 900 + departTime
        val currentSpaceTime =
          SpaceTime(currentPersonLocation.loc, startWithWaitBuffer)
        val theRequest = RoutingRequest(
          currentSpaceTime.loc,
          nextAct.getCoord,
          startWithWaitBuffer,
          withTransit = true,
          Some(id),
          Vector(bodyStreetVehicleRequestParam, dummyRHVehicle.copy(locationUTM = currentSpaceTime)),
          streetVehiclesUseIntermodalUse = AccessAndEgress,
          triggerId = getCurrentTriggerIdOrGenerate
        )
        router ! theRequest
        Some(theRequest.requestId)
      }

      def filterStreetVehiclesForQuery(
        streetVehicles: Vector[StreetVehicle],
        byMode: BeamMode
      ): Vector[StreetVehicle] = {
        choosesModeData.personData.currentTourPersonalVehicle match {
          case Some(personalVeh) =>
            // We already have a vehicle we're using on this tour, so filter down to that
            streetVehicles.filter(_.id == personalVeh)
          case None =>
            // Otherwise, filter by mode
            streetVehicles.filter(_.mode == byMode)
        }
      }

      val hasRideHail = availableModes.contains(RIDE_HAIL)

      var responsePlaceholders = ChoosesModeResponsePlaceholders()
      var requestId: Option[Int] = None
      // Form and send requests

      correctedCurrentTourMode match {
        case None =>
          if (hasRideHail) {
            responsePlaceholders = makeResponsePlaceholders(
              withRouting = true,
              withRideHail = true,
              withRideHailTransit = !choosesModeData.isWithinTripReplanning
            )
            makeRideHailRequest()
            if (!choosesModeData.isWithinTripReplanning) {
              requestId = makeRideHailTransitRoutingRequest(bodyStreetVehicle)
            }
          } else {
            responsePlaceholders = makeResponsePlaceholders(withRouting = true)
            requestId = None
          }
          makeRequestWith(
            withTransit = availableModes.exists(_.isTransit),
            newlyAvailableBeamVehicles.map(_.streetVehicle) :+ bodyStreetVehicle,
            possibleEgressVehicles = dummySharedVehicles
          )
        case Some(WALK) =>
          responsePlaceholders = makeResponsePlaceholders(withRouting = true)
          makeRequestWith(withTransit = false, Vector(bodyStreetVehicle))
        case Some(WALK_TRANSIT) =>
          responsePlaceholders = makeResponsePlaceholders(withRouting = true)
          makeRequestWith(withTransit = true, Vector(bodyStreetVehicle))
        case Some(CAV) =>
          // Request from household the trip legs to put into trip
          householdRef ! CavTripLegsRequest(bodyVehiclePersonId, currentActivity(choosesModeData.personData))
          responsePlaceholders = makeResponsePlaceholders(withPrivateCAV = true)
        case Some(HOV2_TELEPORTATION) =>
          val vehicles = filterStreetVehiclesForQuery(newlyAvailableBeamVehicles.map(_.streetVehicle), CAR)
            .map(car_vehicle => car_vehicle.copy(mode = CAR_HOV2))
          makeRequestWith(withTransit = false, vehicles :+ bodyStreetVehicle)
          responsePlaceholders = makeResponsePlaceholders(withRouting = true)
        case Some(HOV3_TELEPORTATION) =>
          val vehicles = filterStreetVehiclesForQuery(newlyAvailableBeamVehicles.map(_.streetVehicle), CAR)
            .map(car_vehicle => car_vehicle.copy(mode = CAR_HOV3))
          makeRequestWith(withTransit = false, vehicles :+ bodyStreetVehicle)
          responsePlaceholders = makeResponsePlaceholders(withRouting = true)
        case Some(tourMode @ (CAR | BIKE)) =>
          val maybeLeg = _experiencedBeamPlan.getPlanElements
            .get(_experiencedBeamPlan.getPlanElements.indexOf(nextAct) - 1) match {
            case l: Leg => Some(l)
            case _      => None
          }
          maybeLeg.map(_.getRoute) match {
            case Some(networkRoute: NetworkRoute) =>
              val maybeVehicle =
                filterStreetVehiclesForQuery(newlyAvailableBeamVehicles.map(_.streetVehicle), tourMode).headOption
              maybeVehicle match {
                case Some(vehicle) =>
                  router ! matsimLegToEmbodyRequest(
                    networkRoute,
                    vehicle,
                    departTime,
                    tourMode,
                    beamServices,
                    choosesModeData.currentLocation.loc,
                    nextAct.getCoord,
                    triggerId
                  )
                  responsePlaceholders = makeResponsePlaceholders(withRouting = true)
                case _ =>
                  makeRequestWith(withTransit = false, Vector(bodyStreetVehicle))
                  responsePlaceholders = makeResponsePlaceholders(withRouting = true)
              }
            case _ =>
              val vehicles = filterStreetVehiclesForQuery(newlyAvailableBeamVehicles.map(_.streetVehicle), tourMode)
                .map(vehicle => {
                  vehicle.mode match {
                    case CAR => vehicle.copy(mode = tourMode)
                    case _   => vehicle
                  }
                })
              makeRequestWith(withTransit = false, vehicles :+ bodyStreetVehicle)
              responsePlaceholders = makeResponsePlaceholders(withRouting = true)
          }
        case Some(mode @ (DRIVE_TRANSIT | BIKE_TRANSIT)) =>
          val vehicleMode = Modes.getAccessVehicleMode(mode)
          val LastTripIndex = currentTour(choosesModeData.personData).trips.size - 1
          val tripIndexOfElement = currentTour(choosesModeData.personData)
            .tripIndexOfElement(nextAct)
            .getOrElse(throw new IllegalArgumentException(s"Element [$nextAct] not found"))
          (
            tripIndexOfElement,
            choosesModeData.personData.currentTourPersonalVehicle
          ) match {
            case (0, _) if !choosesModeData.isWithinTripReplanning =>
              // We use our car if we are not replanning, otherwise we end up doing a walk transit (catch-all below)
              // we do not send parking inquiry here, instead we wait for drive_transit route to come back and we use
              // actual location of transit station
              makeRequestWith(
                withTransit = true,
                filterStreetVehiclesForQuery(newlyAvailableBeamVehicles.map(_.streetVehicle), vehicleMode)
                :+ bodyStreetVehicle
              )
              responsePlaceholders = makeResponsePlaceholders(withRouting = true)
            case (LastTripIndex, Some(currentTourPersonalVehicle)) =>
              // At the end of the tour, only drive home a vehicle that we have also taken away from there.
              makeRequestWith(
                withTransit = true,
                newlyAvailableBeamVehicles
                  .map(_.streetVehicle)
                  .filter(_.id == currentTourPersonalVehicle) :+ bodyStreetVehicle,
                streetVehiclesIntermodalUse = Egress
              )
              responsePlaceholders = makeResponsePlaceholders(withRouting = true)
            case _ =>
              // Reset available vehicles so we don't release our car that we've left during this replanning
              availablePersonalStreetVehicles = Vector()
              makeRequestWith(withTransit = true, Vector(bodyStreetVehicle))
              responsePlaceholders = makeResponsePlaceholders(withRouting = true)
          }
        case Some(RIDE_HAIL | RIDE_HAIL_POOLED) if choosesModeData.isWithinTripReplanning =>
          // Give up on all ride hail after a failure
          responsePlaceholders = makeResponsePlaceholders(withRouting = true)
          makeRequestWith(withTransit = true, Vector(bodyStreetVehicle))
        case Some(RIDE_HAIL | RIDE_HAIL_POOLED) =>
          responsePlaceholders = makeResponsePlaceholders(withRouting = true, withRideHail = true)
          makeRequestWith(withTransit = false, Vector(bodyStreetVehicle)) // We need a WALK alternative if RH fails
          makeRideHailRequest()
        case Some(RIDE_HAIL_TRANSIT) if choosesModeData.isWithinTripReplanning =>
          // Give up on ride hail transit after a failure, too complicated, but try regular ride hail again
          responsePlaceholders = makeResponsePlaceholders(withRouting = true, withRideHail = true)
          makeRequestWith(withTransit = true, Vector(bodyStreetVehicle))
          makeRideHailRequest()
        case Some(RIDE_HAIL_TRANSIT) =>
          responsePlaceholders = makeResponsePlaceholders(withRideHailTransit = true)
          requestId = makeRideHailTransitRoutingRequest(bodyStreetVehicle)
        case Some(m) =>
          logDebug(m.toString)
      }
      val newPersonData = choosesModeData.copy(
        personData = choosesModeData.personData.copy(currentTourMode = correctedCurrentTourMode),
        availablePersonalStreetVehicles = availablePersonalStreetVehicles,
        routingResponse = responsePlaceholders.routingResponse,
        rideHail2TransitRoutingResponse = responsePlaceholders.rideHail2TransitRoutingResponse,
        rideHail2TransitRoutingRequestId = requestId,
        rideHailResult = responsePlaceholders.rideHailResult,
        rideHail2TransitAccessResult = responsePlaceholders.rideHail2TransitAccessResult,
        rideHail2TransitEgressResult = responsePlaceholders.rideHail2TransitEgressResult,
        cavTripLegs = responsePlaceholders.cavTripLegs,
        routingFinished = choosesModeData.routingFinished
          || responsePlaceholders.routingResponse == RoutingResponse.dummyRoutingResponse
      )
      stay() using newPersonData
    /*
     * Receive and store data needed for choice.
     */
    case Event(
          theRouterResult @ RoutingResponse(_, requestId, _, _, _, _),
          choosesModeData: ChoosesModeData
        ) if choosesModeData.routingRequestToLegMap.contains(requestId) =>
      //handling router responses for shared vehicles
      val routingResponse = choosesModeData.routingResponse.get
      val tripIdentifier = choosesModeData.routingRequestToLegMap(requestId)
      val newMap = choosesModeData.routingRequestToLegMap - requestId
      val routingFinished = newMap.isEmpty
      val mayBeTripIdx: Option[Int] = routingResponse.itineraries.zipWithIndex.collectFirst {
        case (trip, i) if tripIdentifier.isAppropriateTrip(trip) => i
      }
      val maybeNewChoosesModeData =
        for {
          tripIdx <- mayBeTripIdx
          trip = routingResponse.itineraries(tripIdx)
          tripWithVehicle = theRouterResult.itineraries.find(_.legs.size == 3)
          newTrips: Seq[EmbodiedBeamTrip] =
            if (tripWithVehicle.isEmpty) {
              //need to delete this trip: not found the right way to the shared vehicle or destination
              routingResponse.itineraries.patch(tripIdx, Nil, 0)
            } else {
              //drop everything after the last transit and add the new legs on the shared vehicle
              val appendedEgressLegs = trip.legs.reverse
                .dropWhile(!_.beamLeg.mode.isTransit)
                .reverse ++ tripWithVehicle.get.legs
              val appendTrip = trip.copy(legs = appendedEgressLegs)
              routingResponse.itineraries.patch(tripIdx, Seq(appendTrip), 1)
            }
          rr = routingResponse.copy(itineraries = newTrips)
        } yield choosesModeData.copy(
          routingResponse = Some(rr),
          routingFinished = routingFinished,
          routingRequestToLegMap = newMap
        )
      val newChoosesModeData = maybeNewChoosesModeData.getOrElse(choosesModeData)

      stay() using newChoosesModeData
        .copy(
          routingResponse =
            if (routingFinished) Some(correctRoutingResponse(newChoosesModeData.routingResponse.get))
            else newChoosesModeData.routingResponse,
          routingFinished = routingFinished,
          routingRequestToLegMap = newMap
        )

    case Event(
          theRouterResult @ RoutingResponse(_, requestId, _, _, _, _),
          choosesModeData: ChoosesModeData
        ) if choosesModeData.rideHail2TransitRoutingRequestId.contains(requestId) =>
      theRouterResult.itineraries.view.foreach { resp =>
        resp.beamLegs.filter(_.mode == CAR).foreach { leg =>
          routeHistory.rememberRoute(leg.travelPath.linkIds, leg.startTime)
        }
      }

      val driveTransitTrip = theRouterResult.itineraries.find(_.tripClassifier == DRIVE_TRANSIT)
      // If there's a drive-transit trip AND we don't have an error RH2Tr response (due to no desire to use RH) then seek RH on access and egress
      val newPersonData =
        if (
          shouldAttemptRideHail2Transit(
            driveTransitTrip,
            choosesModeData.rideHail2TransitAccessResult
          )
        ) {
          val accessSegment =
            driveTransitTrip.get.legs.view
              .takeWhile(!_.beamLeg.mode.isMassTransit)
              .map(_.beamLeg)
          val egressSegment =
            driveTransitTrip.get.legs.view.reverse.takeWhile(!_.beamLeg.mode.isTransit).reverse.map(_.beamLeg)
          val accessId =
            if (accessSegment.map(_.travelPath.distanceInM).sum > 0) {
              makeRideHailRequestFromBeamLeg(accessSegment)
            } else {
              None
            }
          val egressId =
            if (egressSegment.map(_.travelPath.distanceInM).sum > 0) {
              makeRideHailRequestFromBeamLeg(egressSegment.toVector)
            } else {
              None
            }
          choosesModeData.copy(
            rideHail2TransitRoutingResponse = Some(driveTransitTrip.get),
            rideHail2TransitAccessInquiryId = accessId,
            rideHail2TransitEgressInquiryId = egressId,
            rideHail2TransitAccessResult = if (accessId.isEmpty) {
              Some(RideHailResponse.dummyWithError(RideHailNotRequestedError))
            } else {
              None
            },
            rideHail2TransitEgressResult = if (egressId.isEmpty) {
              Some(RideHailResponse.dummyWithError(RideHailNotRequestedError))
            } else {
              None
            }
          )
        } else {
          choosesModeData.copy(
            rideHail2TransitRoutingResponse = Some(EmbodiedBeamTrip.empty),
            rideHail2TransitAccessResult = Some(RideHailResponse.dummyWithError(RideHailNotRequestedError)),
            rideHail2TransitEgressResult = Some(RideHailResponse.dummyWithError(RideHailNotRequestedError))
          )
        }
      stay() using newPersonData

    case Event(response: RoutingResponse, choosesModeData: ChoosesModeData) =>
      response.itineraries.view.foreach { resp =>
        resp.beamLegs.filter(_.mode == CAR).foreach { leg =>
          routeHistory.rememberRoute(leg.travelPath.linkIds, leg.startTime)
        }
      }
      val thereAreTeleportationItineraries = response.itineraries.foldLeft(false) { (thereAreTeleportations, trip) =>
        val thereAreTeleportationVehicles = trip.legs.foldLeft(false) { (accum, leg) =>
          accum || BeamVehicle.isSharedTeleportationVehicle(leg.beamVehicleId)
        }
        thereAreTeleportations || thereAreTeleportationVehicles
      }
      val newParkingRequestIds = if (thereAreTeleportationItineraries) {
        choosesModeData.parkingRequestIds
      } else {
        val parkingRequestIds: Seq[(Int, VehicleOnTrip)] = makeParkingInquiries(choosesModeData, response.itineraries)
        choosesModeData.parkingRequestIds ++ parkingRequestIds
      }

      val dummyVehiclesPresented = makeVehicleRequestsForDummySharedVehicles(response.itineraries)
      val newData = if (dummyVehiclesPresented) {
        choosesModeData.copy(
          routingResponse = Some(response),
          parkingRequestIds = newParkingRequestIds
        )
      } else {
        choosesModeData.copy(
          routingResponse = Some(correctRoutingResponse(response)),
          parkingRequestIds = newParkingRequestIds,
          routingFinished = true
        )
      }
      stay() using newData

    case Event(theRideHailResult: RideHailResponse, choosesModeData: ChoosesModeData) =>
      //      println(s"receiving response: ${theRideHailResult}")
      val newPersonData = Some(theRideHailResult.request.requestId) match {
        case choosesModeData.rideHail2TransitAccessInquiryId =>
          choosesModeData.copy(rideHail2TransitAccessResult = Some(theRideHailResult))
        case choosesModeData.rideHail2TransitEgressInquiryId =>
          choosesModeData.copy(rideHail2TransitEgressResult = Some(theRideHailResult))
        case _ =>
          choosesModeData.copy(rideHailResult = Some(theRideHailResult))
      }
      stay() using newPersonData
    case Event(parkingInquiryResponse: ParkingInquiryResponse, choosesModeData: ChoosesModeData) =>
      val newPersonData = choosesModeData.copy(
        parkingResponses = choosesModeData.parkingResponses +
          (choosesModeData.parkingRequestIds(parkingInquiryResponse.requestId) -> parkingInquiryResponse)
      )
      stay using newPersonData
    case Event(cavTripLegsResponse: CavTripLegsResponse, choosesModeData: ChoosesModeData) =>
      stay using choosesModeData.copy(cavTripLegs = Some(cavTripLegsResponse))
    //handling response with the shared vehicle nearby the egress legs
    case Event(mobStatuses: MobilityStatusWithLegs, choosesModeData: ChoosesModeData) =>
      val mobilityStatuses = mobStatuses.responses.map { case (trip, leg, response) =>
        (trip, leg, response.streetVehicle.collect { case token: Token => token })
      }
      val tripsToDelete = mobilityStatuses.collect { case (trip, _, tokens) if tokens.isEmpty => trip }.toSet
      val tripsToModify = mobilityStatuses.collect { case (trip, _, tokens) if tokens.nonEmpty => trip }.toSet
      val legMap = mobilityStatuses
        .filter { case (trip, _, _) => tripsToModify.contains(trip) }
        .map { case (_, leg, response) => leg -> response }
        .toMap

      val rr = choosesModeData.routingResponse.get
      val newTrips = rr.itineraries
        .filterNot(tripsToDelete.contains)
        .map {
          case trip if tripsToModify.contains(trip) =>
            //find nearest provided vehicle for each leg
            val legVehicles: Map[EmbodiedBeamLeg, Token] = trip.legs.collect {
              case leg if legMap.contains(leg) =>
                val nearestVehicle = legMap(leg)
                  .minBy(token =>
                    geo.distUTMInMeters(
                      geo.wgs2Utm(leg.beamLeg.travelPath.startPoint.loc),
                      token.streetVehicle.locationUTM.loc
                    )
                  )
                leg -> nearestVehicle
            }.toMap
            //replace the dummy vehicle with the provided token for each leg
            val newLegs = trip.legs.map {
              case leg if legVehicles.contains(leg) =>
                val token = legVehicles(leg)
                leg.copy(beamVehicleId = token.id)
              case leg => leg
            }
            beamVehicles ++= legVehicles.values.map(token => token.id -> token)
            trip.copy(legs = newLegs)
          case trip => trip
        }
      //issue routing request for egress legs:
      // final transit stop -> destination
      val routingRequestMap = generateRoutingRequestsForEgress(newTrips)
      routingRequestMap.keys.foreach(routingRequest => router ! routingRequest)
      val newRoutingResponse = rr.copy(itineraries = newTrips)
      //issue parking request for the shared vehicle
      val parkingRequestIds = makeParkingInquiries(choosesModeData, newTrips)
      //correct routing response if routing is finished (no appropriate vehicles available)
      stay using choosesModeData
        .copy(
          routingResponse =
            Some(if (routingRequestMap.isEmpty) correctRoutingResponse(newRoutingResponse) else newRoutingResponse),
          parkingRequestIds = choosesModeData.parkingRequestIds ++ parkingRequestIds,
          routingFinished = routingRequestMap.isEmpty,
          routingRequestToLegMap = routingRequestMap.map { case (request, tripMode) =>
            request.requestId -> tripMode
          }
        )
  } using completeChoiceIfReady)

  private def makeParkingInquiries(
    choosesModeData: ChoosesModeData,
    itineraries: Seq[EmbodiedBeamTrip]
  ): Seq[(Int, VehicleOnTrip)] = {

    val parkingLegs: Seq[(TripIdentifier, EmbodiedBeamLeg)] = itineraries
      .flatMap { trip =>
        trip.legs
          .filter(leg => legVehicleHasParkingBehavior(leg) && !isLegOnDummySharedVehicle(leg))
          .map(TripIdentifier(trip) -> _)
      }

    val alreadyRequested = choosesModeData.parkingRequestIds.map { case (_, vehicleOnTrip) => vehicleOnTrip }.toSet

    val nextAct = nextActivity(choosesModeData.personData).get
    val (_, parkingInquiries) =
      parkingLegs.foldLeft((alreadyRequested, Seq.empty[(VehicleOnTrip, ParkingInquiry)])) {
        case ((requested, seq), (tripIdentifier, leg)) =>
          val vehicleOnTrip = VehicleOnTrip(leg.beamVehicleId, tripIdentifier)
          if (requested.contains(vehicleOnTrip)) {
            (requested, seq)
          } else {
            val veh = beamVehicles(leg.beamVehicleId).vehicle
            (
              requested + vehicleOnTrip,
              seq :+ (vehicleOnTrip -> ParkingInquiry.init(
                SpaceTime(geo.wgs2Utm(leg.beamLeg.travelPath.endPoint.loc), leg.beamLeg.endTime),
                nextAct.getType,
                VehicleManager.getReservedFor(veh.vehicleManagerId.get).get,
                Some(veh),
                None,
                Some(this.id),
                attributes.valueOfTime,
                getActivityEndTime(nextAct, beamServices) - leg.beamLeg.endTime,
                reserveStall = false,
                triggerId = getCurrentTriggerIdOrGenerate
              ))
            )
          }
      }

    parkingInquiries.map { case (vehicleOnTrip, inquiry) =>
      park(inquiry)
      inquiry.requestId -> vehicleOnTrip
    }
  }

  private def generateRoutingRequestsForEgress(
    newTrips: Seq[EmbodiedBeamTrip]
  ): Map[RoutingRequest, TripIdentifier] = {

    //we saving in the map (routing request for egress part -> trip identifier)
    newTrips.foldLeft(Map.empty[RoutingRequest, TripIdentifier]) { case (tripMap, trip) =>
      val transitAndDriveLeg: Option[(EmbodiedBeamLeg, EmbodiedBeamLeg)] = trip.legs.zip(trip.legs.tail).find {
        case (leg, nextLeg) if leg.beamLeg.mode.isTransit && isDriveVehicleLeg(nextLeg) =>
          val vehicleLocation = beamVehicles(nextLeg.beamVehicleId).streetVehicle.locationUTM.loc
          val walkDistance = geo.distUTMInMeters(geo.wgs2Utm(leg.beamLeg.travelPath.endPoint.loc), vehicleLocation)
          walkDistance > beamServices.beamConfig.beam.agentsim.thresholdForWalkingInMeters
        case _ => false
      }
      transitAndDriveLeg match {
        case Some((transitLeg, sharedVehicleLeg)) =>
          //the router should return a walk leg to the vehicle, vehicle leg and a walk leg to the destination
          val bodyLocationAfterTransit = geo.wgs2Utm(transitLeg.beamLeg.travelPath.endPoint)
          val bodyVehicle = createBodyStreetVehicle(bodyLocationAfterTransit)
          val finalDestination = geo.wgs2Utm(trip.legs.last.beamLeg.travelPath.endPoint.loc)
          val egressRequest = RoutingRequest(
            bodyLocationAfterTransit.loc,
            finalDestination,
            bodyLocationAfterTransit.time,
            withTransit = false,
            Some(id),
            IndexedSeq(bodyVehicle, beamVehicles(sharedVehicleLeg.beamVehicleId).streetVehicle),
            Some(attributes),
            triggerId = getCurrentTriggerIdOrGenerate
          )
          tripMap + (egressRequest -> TripIdentifier(trip))
        case None =>
          tripMap
      }
    }
  }

  private def createBodyStreetVehicle(locationUTM: SpaceTime): StreetVehicle = {
    StreetVehicle(
      body.id,
      body.beamVehicleType.id,
      locationUTM,
      WALK,
      asDriver = true,
      needsToCalculateCost = false
    )
  }

  private def correctRoutingResponse(response: RoutingResponse) = {
    val theRouterResult = response.copy(itineraries = response.itineraries.map { it =>
      it.copy(
        it.legs.flatMap(embodiedLeg =>
          if (legVehicleHasParkingBehavior(embodiedLeg))
            EmbodiedBeamLeg.splitLegForParking(embodiedLeg, beamServices, transportNetwork)
          else Vector(embodiedLeg)
        )
      )
    })
    val correctedItins = theRouterResult.itineraries
      .map { trip =>
        if (trip.legs.head.beamLeg.mode != WALK) {
          val startLeg =
            dummyWalkLeg(
              trip.legs.head.beamLeg.startTime,
              trip.legs.head.beamLeg.travelPath.startPoint.loc,
              unbecomeDriverOnCompletion = false
            )
          trip.copy(legs = startLeg +: trip.legs)
        } else trip
      }
      .map { trip =>
        if (trip.legs.last.beamLeg.mode != WALK) {
          val endLeg =
            dummyWalkLeg(
              trip.legs.last.beamLeg.endTime,
              trip.legs.last.beamLeg.travelPath.endPoint.loc,
              unbecomeDriverOnCompletion = true
            )
          trip.copy(legs = trip.legs :+ endLeg)
        } else trip
      }
    val responseCopy = theRouterResult.copy(itineraries = correctedItins)
    responseCopy
  }

  private def legVehicleHasParkingBehavior(embodiedLeg: EmbodiedBeamLeg): Boolean = {
    /* we need to park cars and any shared vehicles */
    /* teleportation vehicles are not actual vehicles, so, they do not require parking */
    val isTeleportationVehicle = BeamVehicle.isSharedTeleportationVehicle(embodiedLeg.beamVehicleId)
    val isRealCar = embodiedLeg.beamLeg.mode == CAR && dummyRHVehicle.id != embodiedLeg.beamVehicleId
    !isTeleportationVehicle && (
      isRealCar
      || (embodiedLeg.beamLeg.mode == BIKE && beamVehicles.get(embodiedLeg.beamVehicleId).forall(_.isInstanceOf[Token]))
    )
  }

  private def dummyWalkLeg(time: Int, location: Location, unbecomeDriverOnCompletion: Boolean) = {
    EmbodiedBeamLeg(
      BeamLeg.dummyLeg(time, location),
      body.id,
      body.beamVehicleType.id,
      asDriver = true,
      0,
      unbecomeDriverOnCompletion = unbecomeDriverOnCompletion
    )
  }

  private def isDriveVehicleLeg(leg: EmbodiedBeamLeg) = {
    leg.asDriver && leg.beamLeg.mode != BeamMode.WALK
  }

  def isRideHailToTransitResponse(response: RoutingResponse): Boolean = {
    response.itineraries.exists(_.vehiclesInTrip.contains(dummyRHVehicle.id))
  }

  def shouldAttemptRideHail2Transit(
    driveTransitTrip: Option[EmbodiedBeamTrip],
    rideHail2TransitResult: Option[RideHailResponse]
  ): Boolean = {
    driveTransitTrip.isDefined && driveTransitTrip.get.legs
      .exists(leg => beamScenario.rideHailTransitModes.contains(leg.beamLeg.mode)) &&
    rideHail2TransitResult.getOrElse(RideHailResponse.DUMMY).error.isEmpty
  }

  def makeRideHailRequestFromBeamLeg(legs: Seq[BeamLeg]): Option[Int] = {
    val inquiry = RideHailRequest(
      RideHailInquiry,
      bodyVehiclePersonId,
      beamServices.geo.wgs2Utm(legs.head.travelPath.startPoint.loc),
      legs.head.startTime,
      beamServices.geo.wgs2Utm(legs.last.travelPath.endPoint.loc),
      triggerId = getCurrentTriggerIdOrGenerate
    )
    //    println(s"requesting: ${inquiry.requestId}")
    rideHailManager ! inquiry
    Some(inquiry.requestId)
  }

  private def makeVehicleRequestsForDummySharedVehicles(trips: Seq[EmbodiedBeamTrip]): Boolean = {
    implicit val executionContext: ExecutionContext = context.system.dispatcher
    //get all the shared vehicles to request tokens for them
    val tripLegPairs = trips.flatMap(trip =>
      trip.legs
        .filter(legs => isLegOnDummySharedVehicle(legs))
        .map(leg => (trip, leg))
    )
    if (tripLegPairs.nonEmpty) {
      Future
        .sequence(
          tripLegPairs.collect { case (trip, leg) =>
            requestAvailableVehicles(sharedVehicleFleets, geo.wgs2Utm(leg.beamLeg.travelPath.startPoint), null)
              .map((trip, leg, _))
          }
        )
        .map { responses: Seq[(EmbodiedBeamTrip, EmbodiedBeamLeg, MobilityStatusResponse)] =>
          MobilityStatusWithLegs(responses)
        } pipeTo self
      true
    } else {
      false
    }
  }

  private def isLegOnDummySharedVehicle(beamLeg: EmbodiedBeamLeg): Boolean = {
    isDummySharedVehicle(beamLeg.beamVehicleId)
  }

  private def isDummySharedVehicle(beamVehicleId: Id[BeamVehicle]): Boolean =
    dummySharedVehicles.exists(_.id == beamVehicleId)

  case object FinishingModeChoice extends BeamAgentState

  def createRideHail2TransitItin(
    rideHail2TransitAccessResult: RideHailResponse,
    rideHail2TransitEgressResult: RideHailResponse,
    driveTransitTrip: EmbodiedBeamTrip
  ): Option[EmbodiedBeamTrip] = {
    if (rideHail2TransitAccessResult.error.isEmpty) {
      val tncAccessLeg: Vector[EmbodiedBeamLeg] =
        rideHail2TransitAccessResult.travelProposal.get.toEmbodiedBeamLegsForCustomer(bodyVehiclePersonId)
      // Replacing drive access leg with TNC changes the travel time.
      val timeToCustomer = rideHail2TransitAccessResult.travelProposal.get.passengerSchedule
        .legsBeforePassengerBoards(bodyVehiclePersonId)
        .map(_.duration)
        .sum
      val extraWaitTimeBuffer = driveTransitTrip.legs.head.beamLeg.endTime - _currentTick.get -
        tncAccessLeg.last.beamLeg.duration - timeToCustomer
      if (extraWaitTimeBuffer < 300) {
        // We filter out all options that don't allow at least 5 minutes of time for unexpected waiting
        None
      } else {
        // Travel time usually decreases, adjust for this but add a buffer to the wait time to account for uncertainty in actual wait time
        val startTimeAdjustment =
          driveTransitTrip.legs.head.beamLeg.endTime - tncAccessLeg.last.beamLeg.duration - timeToCustomer
        val startTimeBufferForWaiting = math.min(
          extraWaitTimeBuffer,
          math.max(300.0, timeToCustomer.toDouble * 1.5)
        ) // tncAccessLeg.head.beamLeg.startTime - _currentTick.get.longValue()
        val accessAndTransit = tncAccessLeg.map(leg =>
          leg.copy(
            leg.beamLeg
              .updateStartTime(startTimeAdjustment - startTimeBufferForWaiting.intValue())
          )
        ) ++ driveTransitTrip.legs.tail
        val fullTrip = if (rideHail2TransitEgressResult.error.isEmpty) {
          accessAndTransit.dropRight(2) ++ rideHail2TransitEgressResult.travelProposal.get
            .toEmbodiedBeamLegsForCustomer(bodyVehiclePersonId)
        } else {
          accessAndTransit.dropRight(1)
        }
        Some(
          EmbodiedBeamTrip(
            EmbodiedBeamLeg.dummyLegAt(
              start = fullTrip.head.beamLeg.startTime,
              vehicleId = body.id,
              isLastLeg = false,
              location = fullTrip.head.beamLeg.travelPath.startPoint.loc,
              mode = WALK,
              vehicleTypeId = body.beamVehicleType.id
            ) +:
            fullTrip :+
            EmbodiedBeamLeg.dummyLegAt(
              start = fullTrip.last.beamLeg.endTime,
              vehicleId = body.id,
              isLastLeg = true,
              location = fullTrip.last.beamLeg.travelPath.endPoint.loc,
              mode = WALK,
              vehicleTypeId = body.beamVehicleType.id
            )
          )
        )
      }
    } else {
      None
    }
  }

  def addParkingCostToItins(
    itineraries: Seq[EmbodiedBeamTrip],
    parkingResponses: Map[VehicleOnTrip, ParkingInquiryResponse]
  ): Seq[EmbodiedBeamTrip] = {
    itineraries.map { itin =>
      itin.tripClassifier match {
        case CAR | DRIVE_TRANSIT | BIKE_TRANSIT | BIKE =>
          // find parking legs (the subsequent leg of the same vehicle)
          val parkingLegs = itin.legs.zip(itin.legs.tail).collect {
            case (leg1, leg2) if leg1.beamVehicleId == leg2.beamVehicleId && legVehicleHasParkingBehavior(leg2) => leg2
          }
          val walkLegsAfterParkingWithParkingResponses = itin.legs
            .zip(itin.legs.tail)
            .collect {
              case (leg1, leg2) if parkingLegs.contains(leg1) && leg2.beamLeg.mode == BeamMode.WALK =>
                leg2 -> parkingResponses(VehicleOnTrip(leg1.beamVehicleId, TripIdentifier(itin)))
            }
            .toMap
          val newLegs = itin.legs.map { leg =>
            if (parkingLegs.contains(leg)) {
              leg.copy(
                cost = leg.cost + parkingResponses(
                  VehicleOnTrip(leg.beamVehicleId, TripIdentifier(itin))
                ).stall.costInDollars
              )
            } else if (walkLegsAfterParkingWithParkingResponses.contains(leg)) {
              val dist = geo.distUTMInMeters(
                geo.wgs2Utm(leg.beamLeg.travelPath.endPoint.loc),
                walkLegsAfterParkingWithParkingResponses(leg).stall.locationUTM
              )
              val travelTime: Int = (dist / ZonalParkingManager.AveragePersonWalkingSpeed).toInt
              leg.copy(beamLeg = leg.beamLeg.scaleToNewDuration(travelTime))
            } else {
              leg
            }
          }
          itin.copy(legs = newLegs)
        case _ =>
          itin
      }
    }
  }

  def mustBeDrivenHome(vehicle: VehicleOrToken): Boolean = {
    vehicle match {
      case ActualVehicle(beamVehicle) =>
        beamVehicle.isMustBeDrivenHome
      case _: Token =>
        false // is not a household vehicle
    }
  }

  def completeChoiceIfReady: PartialFunction[State, State] = {
    case FSM.State(
          _,
          choosesModeData @ ChoosesModeData(
            personData,
            _,
            None,
            Some(routingResponse),
            parkingResponses,
            parkingResponseIds,
            Some(rideHailResult),
            Some(rideHail2TransitRoutingResponse),
            _,
            Some(rideHail2TransitAccessResult),
            _,
            Some(rideHail2TransitEgressResult),
            _,
            _,
            _,
            _,
            Some(cavTripLegs),
            _,
            _,
            true,
            _
          ),
          _,
          _,
          _
        )
        if parkingResponses.size >= parkingResponseIds.size
          && allRequiredParkingResponsesReceived(routingResponse, parkingResponses) =>
      val currentPersonLocation = choosesModeData.currentLocation
      val nextAct = nextActivity(choosesModeData.personData).get
      val rideHail2TransitIinerary = createRideHail2TransitItin(
        rideHail2TransitAccessResult,
        rideHail2TransitEgressResult,
        rideHail2TransitRoutingResponse
      )
      val rideHailItinerary = rideHailResult.travelProposal match {
        case Some(travelProposal)
            if travelProposal.timeToCustomer(
              bodyVehiclePersonId
            ) <= beamScenario.beamConfig.beam.agentsim.agents.rideHail.allocationManager.maxWaitingTimeInSec =>
          val origLegs = travelProposal.toEmbodiedBeamLegsForCustomer(bodyVehiclePersonId)
          (travelProposal.poolingInfo match {
            case Some(poolingInfo) if !choosesModeData.personData.currentTourMode.contains(RIDE_HAIL) =>
              val pooledLegs = origLegs.map { origLeg =>
                origLeg.copy(
                  cost = origLeg.cost * poolingInfo.costFactor,
                  isPooledTrip = origLeg.isRideHail,
                  beamLeg = origLeg.beamLeg.scaleLegDuration(poolingInfo.timeFactor)
                )
              }
              Vector(origLegs, EmbodiedBeamLeg.makeLegsConsistent(pooledLegs))
            case _ =>
              Vector(origLegs)
          }).map { partialItin =>
            EmbodiedBeamTrip(
              EmbodiedBeamLeg.dummyLegAt(
                start = _currentTick.get,
                vehicleId = body.id,
                isLastLeg = false,
                location = partialItin.head.beamLeg.travelPath.startPoint.loc,
                mode = WALK,
                vehicleTypeId = body.beamVehicleType.id
              ) +:
              partialItin :+
              EmbodiedBeamLeg.dummyLegAt(
                start = partialItin.last.beamLeg.endTime,
                vehicleId = body.id,
                isLastLeg = true,
                location = partialItin.last.beamLeg.travelPath.endPoint.loc,
                mode = WALK,
                vehicleTypeId = body.beamVehicleType.id
              )
            )
          }
        case _ =>
          Vector()
      }
      val combinedItinerariesForChoice = rideHailItinerary ++ addParkingCostToItins(
        routingResponse.itineraries,
        parkingResponses
      ) ++ rideHail2TransitIinerary.toVector

      val availableModesForTrips: Seq[BeamMode] = availableModesForPerson(matsimPlan.getPerson)
        .filterNot(mode => choosesModeData.excludeModes.contains(mode))

      val filteredItinerariesForChoice = (choosesModeData.personData.currentTourMode match {
        case Some(mode) if mode == DRIVE_TRANSIT || mode == BIKE_TRANSIT =>
          val LastTripIndex = currentTour(choosesModeData.personData).trips.size - 1
          val tripIndexOfElement = currentTour(choosesModeData.personData)
            .tripIndexOfElement(nextAct)
            .getOrElse(throw new IllegalArgumentException(s"Element [$nextAct] not found"))
          (
            tripIndexOfElement,
            personData.hasDeparted
          ) match {
            case (0 | LastTripIndex, false) =>
              combinedItinerariesForChoice.filter(_.tripClassifier == mode)
            case _ =>
              combinedItinerariesForChoice.filter(trip =>
                trip.tripClassifier == WALK_TRANSIT || trip.tripClassifier == RIDE_HAIL_TRANSIT
              )
          }
        case Some(mode) if mode == WALK_TRANSIT || mode == RIDE_HAIL_TRANSIT =>
          combinedItinerariesForChoice.filter(trip =>
            trip.tripClassifier == WALK_TRANSIT || trip.tripClassifier == RIDE_HAIL_TRANSIT
          )
        case Some(HOV2_TELEPORTATION) =>
          combinedItinerariesForChoice.filter(_.tripClassifier == HOV2_TELEPORTATION)
        case Some(HOV3_TELEPORTATION) =>
          combinedItinerariesForChoice.filter(_.tripClassifier == HOV3_TELEPORTATION)
        case Some(mode) =>
          combinedItinerariesForChoice.filter(_.tripClassifier == mode)
        case _ =>
          combinedItinerariesForChoice
      }).filter(itin => availableModesForTrips.contains(itin.tripClassifier))

      val attributesOfIndividual =
        matsimPlan.getPerson.getCustomAttributes
          .get("beam-attributes")
          .asInstanceOf[AttributesOfIndividual]
      val availableAlts = Some(filteredItinerariesForChoice.map(_.tripClassifier).mkString(":"))

      modeChoiceCalculator(
        filteredItinerariesForChoice,
        attributesOfIndividual,
        nextActivity(choosesModeData.personData),
        Some(matsimPlan.getPerson)
      ) match {
        case Some(chosenTrip) =>
          val dataForNextStep = choosesModeData.copy(
            pendingChosenTrip = Some(chosenTrip),
            availableAlternatives = availableAlts
          )
          goto(FinishingModeChoice) using dataForNextStep
        case None =>
          choosesModeData.personData.currentTourMode match {
            case Some(CAV) =>
              // Special case, if you are using household CAV, no choice was necessary you just use this mode
              // Construct the embodied trip to allow for processing by FinishingModeChoice and scoring
              if (cavTripLegs.legs.nonEmpty) {
                val walk1 = EmbodiedBeamLeg.dummyLegAt(
                  _currentTick.get,
                  body.id,
                  isLastLeg = false,
                  cavTripLegs.legs.head.beamLeg.travelPath.startPoint.loc,
                  WALK,
                  body.beamVehicleType.id
                )
                val walk2 = EmbodiedBeamLeg.dummyLegAt(
                  _currentTick.get + cavTripLegs.legs.map(_.beamLeg.duration).sum,
                  body.id,
                  isLastLeg = true,
                  cavTripLegs.legs.last.beamLeg.travelPath.endPoint.loc,
                  WALK,
                  body.beamVehicleType.id
                )
                val cavTrip = EmbodiedBeamTrip(walk1 +: cavTripLegs.legs.toVector :+ walk2)
                goto(FinishingModeChoice) using choosesModeData.copy(
                  pendingChosenTrip = Some(cavTrip),
                  availableAlternatives = availableAlts
                )
              } else {
                val bushwhackingTrip = RoutingWorker.createBushwackingTrip(
                  choosesModeData.currentLocation.loc,
                  nextActivity(choosesModeData.personData).get.getCoord,
                  _currentTick.get,
                  body.toStreetVehicle,
                  geo
                )
                goto(FinishingModeChoice) using choosesModeData.copy(
                  pendingChosenTrip = Some(bushwhackingTrip),
                  availableAlternatives = availableAlts
                )
              }
            case _ =>
              // Bad things happen but we want them to continue their day, so we signal to downstream that trip should be made to be expensive
              val originalWalkTripLeg =
                routingResponse.itineraries.find(_.tripClassifier == WALK) match {
                  case Some(originalWalkTrip) =>
                    originalWalkTrip.legs.head
                  case None =>
                    RoutingWorker
                      .createBushwackingTrip(
                        currentPersonLocation.loc,
                        nextAct.getCoord,
                        _currentTick.get,
                        body.toStreetVehicle,
                        beamServices.geo
                      )
                      .legs
                      .head
                }
              val expensiveWalkTrip = EmbodiedBeamTrip(
                Vector(originalWalkTripLeg.copy(replanningPenalty = 10.0))
              )

              goto(FinishingModeChoice) using choosesModeData.copy(
                pendingChosenTrip = Some(expensiveWalkTrip),
                availableAlternatives = availableAlts
              )
          }
      }
  }

  private def allRequiredParkingResponsesReceived(
    routingResponse: RoutingResponse,
    parkingResponses: Map[VehicleOnTrip, ParkingInquiryResponse]
  ): Boolean = {
    val actualVehiclesToBeParked: Seq[VehicleOnTrip] = routingResponse.itineraries
      .flatMap { trip =>
        trip.legs
          .filter(leg => legVehicleHasParkingBehavior(leg))
          .map(leg => VehicleOnTrip(leg.beamVehicleId, TripIdentifier(trip)))
      }

    actualVehiclesToBeParked.forall(parkingResponses.contains)
  }

  when(FinishingModeChoice, stateTimeout = Duration.Zero) { case Event(StateTimeout, data: ChoosesModeData) =>
    val chosenTrip = data.pendingChosenTrip.get
    val (tick, triggerId) = releaseTickAndTriggerId()
    // Write start and end links of chosen route into Activities.
    // We don't check yet whether the incoming and outgoing routes agree on the link an Activity is on.
    // Our aim should be that every transition from a link to another link be accounted for.
    val headOpt = chosenTrip.legs.headOption
      .flatMap(_.beamLeg.travelPath.linkIds.headOption)
    val lastOpt = chosenTrip.legs.lastOption
      .flatMap(_.beamLeg.travelPath.linkIds.lastOption)
    if (headOpt.isDefined && lastOpt.isDefined) {
      _experiencedBeamPlan
        .activities(data.personData.currentActivityIndex)
        .setLinkId(Id.createLinkId(headOpt.get))
      _experiencedBeamPlan
        .activities(data.personData.currentActivityIndex + 1)
        .setLinkId(Id.createLinkId(lastOpt.get))
    } else {
      val origin = beamServices.geo.utm2Wgs(
        _experiencedBeamPlan
          .activities(data.personData.currentActivityIndex)
          .getCoord
      )
      val destination = beamServices.geo.utm2Wgs(
        _experiencedBeamPlan
          .activities(data.personData.currentActivityIndex + 1)
          .getCoord
      )
      val linkRadiusMeters = beamScenario.beamConfig.beam.routing.r5.linkRadiusMeters
      _experiencedBeamPlan
        .activities(data.personData.currentActivityIndex)
        .setLinkId(
          Id.createLinkId(
            beamServices.geo.getNearestR5Edge(transportNetwork.streetLayer, origin, linkRadiusMeters)
          )
        )
      _experiencedBeamPlan
        .activities(data.personData.currentActivityIndex + 1)
        .setLinkId(
          Id.createLinkId(
            beamServices.geo.getNearestR5Edge(transportNetwork.streetLayer, destination, linkRadiusMeters)
          )
        )
    }

    val chosenMode = chosenTrip.tripClassifier.value
    val modeChoiceEvent = new ModeChoiceEvent(
      tick,
      id,
      chosenMode,
      data.personData.currentTourMode.map(_.value).getOrElse(""),
      data.expectedMaxUtilityOfLatestChoice.getOrElse[Double](Double.NaN),
      _experiencedBeamPlan
        .activities(data.personData.currentActivityIndex)
        .getLinkId
        .toString,
      data.availableAlternatives.get,
      data.availablePersonalStreetVehicles.nonEmpty,
      chosenTrip.legs.view.map(_.beamLeg.travelPath.distanceInM).sum,
      _experiencedBeamPlan.tourIndexOfElement(nextActivity(data.personData).get),
      chosenTrip
    )
    eventsManager.processEvent(modeChoiceEvent)

    data.personData.currentTourMode match {
      case Some(HOV2_TELEPORTATION | HOV3_TELEPORTATION) =>
        scheduler ! CompletionNotice(
          triggerId,
          Vector(
            ScheduleTrigger(
              PersonDepartureTrigger(math.max(chosenTrip.legs.head.beamLeg.startTime, tick)),
              self
            )
          )
        )

        goto(Teleporting) using data.personData.copy(
          currentTrip = Some(chosenTrip),
          restOfCurrentTrip = List()
        )

      case _ =>
        val (vehiclesUsed, vehiclesNotUsed) = data.availablePersonalStreetVehicles
          .partition(vehicle => chosenTrip.vehiclesInTrip.contains(vehicle.id))

        var isCurrentPersonalVehicleVoided = false
        vehiclesNotUsed.collect { case ActualVehicle(vehicle) =>
          data.personData.currentTourPersonalVehicle.foreach { currentVehicle =>
            if (currentVehicle == vehicle.id) {
              logError(
                s"Current tour vehicle is the same as the one being removed: $currentVehicle - ${vehicle.id} - $data"
              )
              isCurrentPersonalVehicleVoided = true
            }
          }
          beamVehicles.remove(vehicle.id)
          vehicle.getManager.get ! ReleaseVehicle(vehicle, triggerId)
        }
        scheduler ! CompletionNotice(
          triggerId,
          Vector(
            ScheduleTrigger(
              PersonDepartureTrigger(math.max(chosenTrip.legs.head.beamLeg.startTime, tick)),
              self
            )
          )
        )
        goto(WaitingForDeparture) using data.personData.copy(
          currentTrip = Some(chosenTrip),
          restOfCurrentTrip = chosenTrip.legs.toList,
          currentTourMode = data.personData.currentTourMode
            .orElse(Some(chosenTrip.tripClassifier)),
          currentTourPersonalVehicle =
            if (isCurrentPersonalVehicleVoided)
              vehiclesUsed.headOption.filter(mustBeDrivenHome).map(_.id)
            else
              data.personData.currentTourPersonalVehicle
                .orElse(vehiclesUsed.headOption.filter(mustBeDrivenHome).map(_.id))
        )
    }

  }
}

object ChoosesMode {

  case class TripIdentifier(tripClassifier: BeamMode, legModes: IndexedSeq[BeamMode]) {

    def isAppropriateTrip(trip: EmbodiedBeamTrip): Boolean =
      trip.tripClassifier == tripClassifier &&
      TripIdentifier.filterMainVehicles(trip).map(_.beamLeg.mode) == legModes
  }

  object TripIdentifier {

    def apply(trip: EmbodiedBeamTrip): TripIdentifier = {
      val filteredLegs = filterMainVehicles(trip)
      TripIdentifier(trip.tripClassifier, filteredLegs.map(_.beamLeg.mode))
    }

    private def filterMainVehicles(trip: EmbodiedBeamTrip): IndexedSeq[EmbodiedBeamLeg] = {
      val (filtered, last) = trip.legs.tail.foldLeft(IndexedSeq.empty[EmbodiedBeamLeg] -> trip.legs.head) {
        case ((accum, prevLeg), leg) =>
          if (prevLeg.beamLeg.mode != BeamMode.WALK && prevLeg.beamVehicleId != leg.beamVehicleId)
            (accum :+ prevLeg) -> leg
          else
            accum -> leg
      }
      if (last.beamLeg.mode != BeamMode.WALK)
        filtered :+ last
      else
        filtered
    }
  }

  case class VehicleOnTrip(vehicleId: Id[BeamVehicle], tripIdentifier: TripIdentifier)

  case class ChoosesModeData(
    personData: BasePersonData,
    currentLocation: SpaceTime,
    pendingChosenTrip: Option[EmbodiedBeamTrip] = None,
    routingResponse: Option[RoutingResponse] = None,
    parkingResponses: Map[VehicleOnTrip, ParkingInquiryResponse] = Map.empty,
    parkingRequestIds: Map[Int, VehicleOnTrip] = Map.empty,
    rideHailResult: Option[RideHailResponse] = None,
    rideHail2TransitRoutingResponse: Option[EmbodiedBeamTrip] = None,
    rideHail2TransitRoutingRequestId: Option[Int] = None,
    rideHail2TransitAccessResult: Option[RideHailResponse] = None,
    rideHail2TransitAccessInquiryId: Option[Int] = None,
    rideHail2TransitEgressResult: Option[RideHailResponse] = None,
    rideHail2TransitEgressInquiryId: Option[Int] = None,
    availablePersonalStreetVehicles: Vector[VehicleOrToken] = Vector(),
    expectedMaxUtilityOfLatestChoice: Option[Double] = None,
    isWithinTripReplanning: Boolean = false,
    cavTripLegs: Option[CavTripLegsResponse] = None,
    excludeModes: Vector[BeamMode] = Vector(),
    availableAlternatives: Option[String] = None,
    routingFinished: Boolean = false,
    routingRequestToLegMap: Map[Int, TripIdentifier] = Map.empty
  ) extends PersonData {
    override def currentVehicle: VehicleStack = personData.currentVehicle

    override def currentLegPassengerScheduleIndex: Int =
      personData.currentLegPassengerScheduleIndex

    override def passengerSchedule: PassengerSchedule =
      personData.passengerSchedule

    override def withPassengerSchedule(newPassengerSchedule: PassengerSchedule): DrivingData =
      copy(personData = personData.copy(passengerSchedule = newPassengerSchedule))

    override def withCurrentLegPassengerScheduleIndex(
      currentLegPassengerScheduleIndex: Int
    ): DrivingData =
      copy(
        personData = personData.copy(currentLegPassengerScheduleIndex = currentLegPassengerScheduleIndex)
      )

    override def hasParkingBehaviors: Boolean = true

    override def geofence: Option[Geofence] = None

    override def legStartsAt: Option[Int] = None

  }

  case class MobilityStatusWithLegs(
    responses: Seq[(EmbodiedBeamTrip, EmbodiedBeamLeg, MobilityStatusResponse)]
  )

  case class ChoosesModeResponsePlaceholders(
    routingResponse: Option[RoutingResponse] = None,
    rideHailResult: Option[RideHailResponse] = None,
    rideHail2TransitRoutingResponse: Option[EmbodiedBeamTrip] = None,
    rideHail2TransitAccessResult: Option[RideHailResponse] = None,
    rideHail2TransitEgressResult: Option[RideHailResponse] = None,
    cavTripLegs: Option[CavTripLegsResponse] = None
  )

  private def makeResponsePlaceholders(
    withRouting: Boolean = false,
    withRideHail: Boolean = false,
    withRideHailTransit: Boolean = false,
    withPrivateCAV: Boolean = false
  ): ChoosesModeResponsePlaceholders = {
    ChoosesModeResponsePlaceholders(
      routingResponse = if (withRouting) {
        None
      } else {
        RoutingResponse.dummyRoutingResponse
      },
      rideHailResult = if (withRideHail) {
        None
      } else {
        Some(RideHailResponse.dummyWithError(RideHailNotRequestedError))
      },
      rideHail2TransitRoutingResponse = if (withRideHailTransit) {
        None
      } else {
        Some(EmbodiedBeamTrip.empty)
      },
      rideHail2TransitAccessResult = if (withRideHailTransit) {
        None
      } else {
        Some(RideHailResponse.dummyWithError(RideHailNotRequestedError))
      },
      rideHail2TransitEgressResult = if (withRideHailTransit) {
        None
      } else {
        Some(RideHailResponse.dummyWithError(RideHailNotRequestedError))
      },
      cavTripLegs = if (withPrivateCAV) {
        None
      } else {
        Some(CavTripLegsResponse(None, List()))
      }
    )
  }

  case class LegWithPassengerVehicle(leg: EmbodiedBeamLeg, passengerVehicle: Id[BeamVehicle])

  case class CavTripLegsRequest(person: PersonIdWithActorRef, originActivity: Activity)

  case class CavTripLegsResponse(cavOpt: Option[BeamVehicle], legs: List[EmbodiedBeamLeg])

  def getActivityEndTime(activity: Activity, beamServices: BeamServices): Int = {
    (if (activity.getEndTime.equals(Double.NegativeInfinity))
       Time.parseTime(beamServices.beamConfig.matsim.modules.qsim.endTime)
     else
       activity.getEndTime).toInt
  }

}<|MERGE_RESOLUTION|>--- conflicted
+++ resolved
@@ -14,7 +14,6 @@
 import beam.agentsim.agents.vehicles.VehicleProtocol.StreetVehicle
 import beam.agentsim.agents.vehicles._
 import beam.agentsim.events.{ModeChoiceEvent, SpaceTime}
-import beam.agentsim.infrastructure.parking.GeoLevel
 import beam.agentsim.infrastructure.{ParkingInquiry, ParkingInquiryResponse, ZonalParkingManager}
 import beam.agentsim.scheduler.BeamAgentScheduler.{CompletionNotice, ScheduleTrigger}
 import beam.router.BeamRouter._
@@ -26,10 +25,6 @@
 import beam.sim.{BeamServices, Geofence}
 import beam.utils.logging.pattern.ask
 import beam.utils.plan.sampling.AvailableModeUtils._
-<<<<<<< HEAD
-=======
-import com.vividsolutions.jts.geom.Envelope
->>>>>>> dcec723d
 import org.matsim.api.core.v01.Id
 import org.matsim.api.core.v01.population.{Activity, Leg}
 import org.matsim.core.population.routes.NetworkRoute
@@ -44,9 +39,6 @@
   */
 trait ChoosesMode {
   this: PersonAgent => // Self type restricts this trait to only mix into a PersonAgent
-
-  private val emergencyGeoId =
-    GeoLevel.getSpecialGeoIds(beamServices.beamConfig.beam.agentsim.taz.parkingManager.level)._1
 
   val dummyRHVehicle: StreetVehicle = createDummyVehicle(
     "dummyRH",
@@ -194,6 +186,7 @@
               _,
               _,
               Some(HOV2_TELEPORTATION | HOV3_TELEPORTATION),
+              _,
               _,
               _,
               _,
