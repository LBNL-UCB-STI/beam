package beam.agentsim.agents.modalbehaviors

import akka.actor.FSM
import beam.agentsim.Resource.CheckInResource
import beam.agentsim.agents.BeamAgent._
import beam.agentsim.agents.PersonAgent._
import beam.agentsim.agents._
import beam.agentsim.agents.household.HouseholdActor.MobilityStatusInquiry.mobilityStatusInquiry
import beam.agentsim.agents.household.HouseholdActor.{
  MobilityStatusResponse,
  ReleaseVehicleReservation
}
import beam.agentsim.agents.modalbehaviors.ChoosesMode._
import beam.agentsim.agents.ridehail.{RideHailInquiry, RideHailRequest, RideHailResponse}
import beam.agentsim.agents.vehicles.AccessErrorCodes.RideHailNotRequestedError
import beam.agentsim.agents.vehicles.VehicleProtocol.StreetVehicle
import beam.agentsim.agents.vehicles.{VehiclePersonId, _}
import beam.agentsim.events.{ModeChoiceEvent, SpaceTime}
import beam.agentsim.scheduler.BeamAgentScheduler.{CompletionNotice, ScheduleTrigger}
import beam.router.BeamRouter._
import beam.router.Modes
import beam.router.Modes.BeamMode
import beam.router.Modes.BeamMode._
import beam.router.RoutingModel._
import beam.router.r5.R5RoutingWorker
import beam.utils.plansampling.AvailableModeUtils._
import org.matsim.api.core.v01.Id
import org.matsim.api.core.v01.population.Leg
import org.matsim.core.population.routes.NetworkRoute
import org.matsim.vehicles.Vehicle
import scala.collection.JavaConverters._
import scala.collection.mutable.ArrayBuffer
import scala.concurrent.duration._
import java.util.UUID

/**
  * BEAM
  */
trait ChoosesMode {
  this: PersonAgent => // Self type restricts this trait to only mix into a PersonAgent
  val dummyRHVehicle =
    StreetVehicle(
      Id.create("dummyRH", classOf[Vehicle]),
      SpaceTime(0.0, 0.0, 0l),
      CAR,
      asDriver = false
    )
  val bodyVehiclePersonId = VehiclePersonId(bodyId, id, Some(self))

  onTransition {
    case (PerformingActivity | Waiting | WaitingForReservationConfirmation |
        ProcessingNextLegOrStartActivity) -> ChoosingMode =>
      stateData.asInstanceOf[BasePersonData].currentTourMode match {
        case Some(CAR | BIKE | DRIVE_TRANSIT) =>
          // Only need to get available street vehicles from household if our mode requires such a vehicle
          context.parent ! mobilityStatusInquiry(id)
        case None =>
          context.parent ! mobilityStatusInquiry(id)
        case _ =>
          // Otherwise, send empty list to self
          self ! MobilityStatusResponse(Vector())
      }
  }

  when(ChoosingMode)(stateFunction = transform {
    case Event(MobilityStatusResponse(streetVehicles), choosesModeData: ChoosesModeData) =>
      val bodyStreetVehicle = StreetVehicle(
        bodyId,
        SpaceTime(currentActivity(choosesModeData.personData).getCoord, _currentTick.get.toLong),
        WALK,
        asDriver = true
      )
      val nextAct = nextActivity(choosesModeData.personData).right.get
      val departTime = DiscreteTime(_currentTick.get.toInt)

      val availableModes: Seq[BeamMode] = availableModesForPerson(
        beamServices.matsimServices.getScenario.getPopulation.getPersons.get(id)
      )

      val availablePersonalStreetVehicles =
        choosesModeData.personData.currentTourMode match {
          case None | Some(CAR | BIKE) =>
            // In these cases, a personal vehicle will be involved
            streetVehicles.filter(_.asDriver)
          case Some(DRIVE_TRANSIT) =>
            val tour = _experiencedBeamPlan.getTourContaining(nextAct)
            val tripIndex = tour.tripIndexOfElement(nextAct)
            if (tripIndex == 0 || tripIndex == tour.trips.size - 1) {
              streetVehicles.filter(_.asDriver)
            } else {
              Vector()
            }
          case _ =>
            Vector()
        }

      def makeRequestWith(
        transitModes: Vector[BeamMode],
        vehicles: Vector[StreetVehicle],
        streetVehiclesIntermodalUse: IntermodalUse = Access
      ): Unit = {
        router ! RoutingRequest(
          currentActivity(choosesModeData.personData).getCoord,
          nextAct.getCoord,
          departTime,
          Modes.filterForTransit(transitModes),
          vehicles,
          streetVehiclesIntermodalUse,
          mustParkAtEnd = true
        )
      }

      def makeRideHailRequest(): Unit = {
        val inquiry = RideHailRequest(
          RideHailInquiry,
          bodyVehiclePersonId,
          currentActivity(choosesModeData.personData).getCoord,
          departTime,
          nextAct.getCoord
        )
//        println(s"requesting: ${inquiry.requestId}")
        rideHailManager ! inquiry
      }

      def makeRideHailTransitRoutingRequest(bodyStreetVehicle: StreetVehicle): Option[UUID] = {
        //TODO make ride hail wait buffer config param
        val startWithWaitBuffer = 600 + departTime.atTime.toLong
        val currentSpaceTime =
          SpaceTime(currentActivity(choosesModeData.personData).getCoord, startWithWaitBuffer)
        val theRequest = RoutingRequest(
          currentSpaceTime.loc,
          nextAct.getCoord,
          departTime.copy(atTime = startWithWaitBuffer.toInt),
          Vector(TRANSIT),
          Vector(bodyStreetVehicle, dummyRHVehicle.copy(location = currentSpaceTime)),
          AccessAndEgress
        )
        router ! theRequest
        Some(theRequest.requestId)
      }

      def filterStreetVehiclesForQuery(
        streetVehicles: Vector[StreetVehicle],
        byMode: BeamMode
      ): Vector[StreetVehicle] = {
        choosesModeData.personData.currentTourPersonalVehicle match {
          case Some(personalVeh) =>
            // We already have a vehicle we're using on this tour, so filter down to that
            streetVehicles.filter(_.id == personalVeh)
          case None =>
            // Otherwise, filter by mode
            streetVehicles.filter(_.mode == byMode)
        }
      }

      // Cache condition variables here to restrict modes to only those available

      val hasRideHail = availableModes.contains(RIDE_HAIL)

      var responsePlaceholders = ChoosesModeResponsePlaceholders()
      var requestId: Option[UUID] = None
      // Form and send requests

      choosesModeData.personData.currentTourMode match {
        case None =>
          if (hasRideHail) {
            responsePlaceholders = makeResponsePlaceholders(
              withRouting = true,
              withRideHail = true,
              withRideHailTransit = true
            )
            makeRideHailRequest()
            requestId = makeRideHailTransitRoutingRequest(bodyStreetVehicle)
          } else {
            responsePlaceholders = makeResponsePlaceholders(withRouting = true)
            requestId = None
          }
          makeRequestWith(Vector(TRANSIT), streetVehicles :+ bodyStreetVehicle)
        case Some(WALK) =>
          responsePlaceholders = makeResponsePlaceholders(withRouting = true)
          makeRequestWith(Vector(), Vector(bodyStreetVehicle))
        case Some(WALK_TRANSIT) =>
          responsePlaceholders = makeResponsePlaceholders(withRouting = true)
          makeRequestWith(Vector(TRANSIT), Vector(bodyStreetVehicle))
        case Some(mode @ (CAR | BIKE)) =>
          responsePlaceholders = makeResponsePlaceholders(withRouting = true)
          val maybeLeg = _experiencedBeamPlan.getPlanElements
            .get(_experiencedBeamPlan.getPlanElements.indexOf(nextAct) - 1) match {
            case l: Leg => Some(l)
            case _      => None
          }
          maybeLeg.map(l => (l, l.getRoute)) match {
            case Some((l, r: NetworkRoute)) =>
              val maybeVehicle =
                filterStreetVehiclesForQuery(streetVehicles, mode).headOption
              maybeVehicle match {
                case Some(vehicle) =>
                  val linkIds = new ArrayBuffer[Int](2 + r.getLinkIds.size())
                  linkIds += r.getStartLinkId.toString.toInt
                  r.getLinkIds.asScala.foreach { id =>
                    linkIds += id.toString.toInt
                  }
                  linkIds += r.getStartLinkId.toString.toInt

                  val leg = BeamLeg(
                    departTime.atTime,
                    mode,
                    l.getTravelTime.toLong,
                    BeamPath(linkIds, None, SpaceTime.zero, SpaceTime.zero, r.getDistance)
                  )
                  router ! EmbodyWithCurrentTravelTime(leg, vehicle.id)
                case _ =>
                  makeRequestWith(Vector(), Vector(bodyStreetVehicle))
              }
            case _ =>
              makeRequestWith(
                Vector(),
                filterStreetVehiclesForQuery(streetVehicles, mode) :+ bodyStreetVehicle
              )
          }
        case Some(DRIVE_TRANSIT) =>
          responsePlaceholders = makeResponsePlaceholders(withRouting = true)
          val LastTripIndex = currentTour(choosesModeData.personData).trips.size - 1
          (
            currentTour(choosesModeData.personData).tripIndexOfElement(nextAct),
            choosesModeData.personData.currentTourPersonalVehicle
          ) match {
            case (0, _) if !choosesModeData.isWithinTripReplanning =>
              // We use our car if we are not replanning, otherwise we end up doing a walk transit (catch-all below)
              makeRequestWith(
                Vector(TRANSIT),
                filterStreetVehiclesForQuery(streetVehicles, CAR) :+ bodyStreetVehicle
              )
            case (LastTripIndex, Some(currentTourPersonalVehicleId)) =>
              // At the end of the tour, only drive home a vehicle that we have also taken away from there.
              makeRequestWith(
                Vector(TRANSIT),
                streetVehicles
                  .filter(_.id == currentTourPersonalVehicleId) :+ bodyStreetVehicle,
                streetVehiclesIntermodalUse = Egress
              )
            case _ =>
              makeRequestWith(Vector(TRANSIT), Vector(bodyStreetVehicle))
          }
        case Some(RIDE_HAIL) if choosesModeData.isWithinTripReplanning =>
          // Give up on all ride hail after a failure
          responsePlaceholders = makeResponsePlaceholders(withRouting = true)
          makeRequestWith(Vector(TRANSIT), Vector(bodyStreetVehicle))
        case Some(RIDE_HAIL) =>
          responsePlaceholders = makeResponsePlaceholders(withRideHail = true)
          makeRequestWith(Vector(), Vector(bodyStreetVehicle)) // We need a WALK alternative if RH fails
          makeRideHailRequest()
        case Some(RIDE_HAIL_TRANSIT) if choosesModeData.isWithinTripReplanning =>
          // Give up on ride hail transit after a failure, too complicated, but try regular ride hail again
          responsePlaceholders = makeResponsePlaceholders(withRouting = true, withRideHail = true)
          makeRequestWith(Vector(TRANSIT), Vector(bodyStreetVehicle))
          makeRideHailRequest()
        case Some(RIDE_HAIL_TRANSIT) =>
          responsePlaceholders = makeResponsePlaceholders(withRideHailTransit = true)
          requestId = makeRideHailTransitRoutingRequest(bodyStreetVehicle)
        case Some(m) =>
          logDebug(m.toString)
      }
      val newPersonData = choosesModeData.copy(
        availablePersonalStreetVehicles = availablePersonalStreetVehicles,
        routingResponse = responsePlaceholders.routingResponse,
        rideHail2TransitRoutingResponse = responsePlaceholders.rideHail2TransitRoutingResponse,
        rideHail2TransitRoutingRequestId = requestId,
        rideHailResult = responsePlaceholders.rideHailResult,
        rideHail2TransitAccessResult = responsePlaceholders.rideHail2TransitAccessResult,
        rideHail2TransitEgressResult = responsePlaceholders.rideHail2TransitEgressResult
      )
      stay() using newPersonData
    /*
     * Receive and store data needed for choice.
     */
    case Event(
        theRouterResult @ RoutingResponse(_, Some(requestId)),
        choosesModeData: ChoosesModeData
        ) if choosesModeData.rideHail2TransitRoutingRequestId.contains(requestId) =>
      val driveTransitTrip =
        theRouterResult.itineraries.view
          .dropWhile(_.tripClassifier != DRIVE_TRANSIT)
          .headOption
      // If there's a drive-transit trip AND we don't have an error RH2Tr response (due to no desire to use RH) then seek RH on access and egress
      val newPersonData =
        if (shouldAttemptRideHail2Transit(
              driveTransitTrip,
              choosesModeData.rideHail2TransitAccessResult
            )) {
          val accessSegment =
            driveTransitTrip.get.legs.view
              .takeWhile(!_.beamLeg.mode.isMassTransit)
              .map(_.beamLeg)
          val egressSegment = driveTransitTrip.get.legs.view
            .dropWhile(!_.beamLeg.mode.isMassTransit)
            .dropWhile(_.beamLeg.mode.isMassTransit)
            .map(_.beamLeg)
          //TODO replace hard code number here with parameter
          val accessId =
            if (accessSegment.map(_.travelPath.distanceInM).sum > 0) {
              makeRideHailRequestFromBeamLeg(accessSegment)
            } else {
              None
            }
          val egressId =
            if (egressSegment.map(_.travelPath.distanceInM).sum > 0) {
              makeRideHailRequestFromBeamLeg(egressSegment)
            } else {
              None
            }
          choosesModeData.copy(
            rideHail2TransitRoutingResponse = Some(driveTransitTrip.get),
            rideHail2TransitAccessInquiryId = accessId,
            rideHail2TransitEgressInquiryId = egressId,
            rideHail2TransitAccessResult = if (accessId.isEmpty) {
              Some(RideHailResponse.dummyWithError(RideHailNotRequestedError))
            } else {
              None
            },
            rideHail2TransitEgressResult = if (egressId.isEmpty) {
              Some(RideHailResponse.dummyWithError(RideHailNotRequestedError))
            } else {
              None
            }
          )
        } else {
          choosesModeData.copy(
            rideHail2TransitRoutingResponse = Some(EmbodiedBeamTrip.empty),
            rideHail2TransitAccessResult =
              Some(RideHailResponse.dummyWithError(RideHailNotRequestedError)),
            rideHail2TransitEgressResult =
              Some(RideHailResponse.dummyWithError(RideHailNotRequestedError))
          )
        }
      stay() using newPersonData
    case Event(theRouterResult: RoutingResponse, choosesModeData: ChoosesModeData) =>
      stay() using choosesModeData.copy(routingResponse = Some(theRouterResult))
    case Event(theRideHailResult: RideHailResponse, choosesModeData: ChoosesModeData) =>
//      println(s"receiving response: ${theRideHailResult}")
      val newPersonData = Some(theRideHailResult.request.requestId) match {
        case choosesModeData.rideHail2TransitAccessInquiryId =>
          choosesModeData.copy(rideHail2TransitAccessResult = Some(theRideHailResult))
        case choosesModeData.rideHail2TransitEgressInquiryId =>
          choosesModeData.copy(rideHail2TransitEgressResult = Some(theRideHailResult))
        case _ =>
          choosesModeData.copy(rideHailResult = Some(theRideHailResult))
      }
      stay() using newPersonData

  } using completeChoiceIfReady)

  def isRideHailToTransitResponse(response: RoutingResponse): Boolean = {
    response.itineraries.exists(_.vehiclesInTrip.contains(dummyRHVehicle.id))
  }

  def shouldAttemptRideHail2Transit(
    driveTransitTrip: Option[EmbodiedBeamTrip],
    rideHail2TransitResult: Option[RideHailResponse]
  ): Boolean = {
    driveTransitTrip.isDefined && driveTransitTrip.get.legs
      .exists(_.beamLeg.mode.isMassTransit) &&
    rideHail2TransitResult.getOrElse(RideHailResponse.DUMMY).error.isEmpty
  }

<<<<<<< HEAD
  def makeRideHailRequestFromBeamLeg(legs: IndexedSeq[BeamLeg]): Option[UUID] = {
=======
  def makeRideHailRequestFromBeamLeg(legs: Seq[BeamLeg]): Option[Int] = {
>>>>>>> 2983d018
    val inquiry = RideHailRequest(
      RideHailInquiry,
      bodyVehiclePersonId,
      beamServices.geo.wgs2Utm(legs.head.travelPath.startPoint.loc),
      DiscreteTime(legs.head.startTime.toInt),
      beamServices.geo.wgs2Utm(legs.last.travelPath.endPoint.loc)
    )
//    println(s"requesting: ${inquiry.requestId}")
    rideHailManager ! inquiry
    Some(inquiry.requestId)
  }

  case object FinishingModeChoice extends BeamAgentState

  def createRideHail2TransitItin(
    rideHail2TransitAccessResult: RideHailResponse,
    rideHail2TransitEgressResult: RideHailResponse,
    driveTransitTrip: EmbodiedBeamTrip
  ): Option[EmbodiedBeamTrip] = {
    if (rideHail2TransitAccessResult.error.isEmpty) {
      val tncAccessLeg =
        rideHail2TransitAccessResult.travelProposal.head.responseRideHail2Dest.itineraries.head.legs
          .dropRight(1)
      // Replacing drive access leg with TNC changes the travel time.
      val extraWaitTimeBuffer = driveTransitTrip.legs.head.beamLeg.endTime - _currentTick.get.toInt -
      tncAccessLeg.last.beamLeg.duration - rideHail2TransitAccessResult.travelProposal.get.timeToCustomer.toInt
      if (extraWaitTimeBuffer < 300) {
        // We filter out all options that don't allow at least 5 minutes of time for unexpected waiting
        None
      } else {
        // Travel time usually decreases, adjust for this but add a buffer to the wait time to account for uncertainty in actual wait time
        val startTimeAdjustment = driveTransitTrip.legs.head.beamLeg.endTime - tncAccessLeg.last.beamLeg.duration - rideHail2TransitAccessResult.travelProposal.get.timeToCustomer.toInt
        val startTimeBufferForWaiting = math.min(
          extraWaitTimeBuffer,
          math.max(300.0, rideHail2TransitAccessResult.travelProposal.head.timeToCustomer * 1.5)
        ) // tncAccessLeg.head.beamLeg.startTime - _currentTick.get.longValue()
        val accessAndTransit = tncAccessLeg.map(
          leg =>
            leg.copy(
              leg.beamLeg
                .updateStartTime(startTimeAdjustment - startTimeBufferForWaiting.longValue())
          )
        ) ++ driveTransitTrip.legs.tail
        val fullTrip = if (rideHail2TransitEgressResult.error.isEmpty) {
          accessAndTransit.dropRight(1) ++ rideHail2TransitEgressResult.travelProposal.head.responseRideHail2Dest.itineraries.head.legs.tail
        } else {
          accessAndTransit
        }
        Some(EmbodiedBeamTrip(fullTrip))
      }
    } else {
      None
    }
  }

  def completeChoiceIfReady: PartialFunction[State, State] = {
    case FSM.State(
        _,
        choosesModeData @ ChoosesModeData(
          personData,
          None,
          Some(routingResponse),
          Some(rideHailResult),
          Some(rideHail2TransitRoutingResponse),
          _,
          Some(rideHail2TransitAccessResult),
          _,
          Some(rideHail2TransitEgressResult),
          _,
          _,
          _,
          _
        ),
        _,
        _,
        _
        ) =>
      val nextAct = nextActivity(choosesModeData.personData).right.get
      val rideHail2TransitIinerary = createRideHail2TransitItin(
        rideHail2TransitAccessResult,
        rideHail2TransitEgressResult,
        rideHail2TransitRoutingResponse
      )
      val rideHailItinerary = if (rideHailResult.travelProposal.isDefined) {
        rideHailResult.travelProposal.get.responseRideHail2Dest.itineraries
      } else {
        Vector()
      }
      val combinedItinerariesForChoice = rideHailItinerary ++ routingResponse.itineraries ++ rideHail2TransitIinerary.toVector
      //      val test = createRideHail2TransitItin(rideHail2TransitAccessResult, rideHail2TransitEgressResult, routingResponse)
      val filteredItinerariesForChoice = personData.currentTourMode match {
        case Some(DRIVE_TRANSIT) =>
          val LastTripIndex = currentTour(choosesModeData.personData).trips.size - 1
          (
            currentTour(choosesModeData.personData).tripIndexOfElement(nextAct),
            personData.hasDeparted
          ) match {
            case (0 | LastTripIndex, false) =>
              combinedItinerariesForChoice.filter(_.tripClassifier == DRIVE_TRANSIT)
            case _ =>
              combinedItinerariesForChoice.filter(
                trip =>
                  trip.tripClassifier == WALK_TRANSIT || trip.tripClassifier == RIDE_HAIL_TRANSIT
              )
          }
        case Some(mode) if mode == WALK_TRANSIT || mode == RIDE_HAIL_TRANSIT =>
          combinedItinerariesForChoice.filter(
            trip => trip.tripClassifier == WALK_TRANSIT || trip.tripClassifier == RIDE_HAIL_TRANSIT
          )
        case Some(mode) =>
          combinedItinerariesForChoice.filter(_.tripClassifier == mode)
        case _ =>
          combinedItinerariesForChoice
      }

      modeChoiceCalculator(filteredItinerariesForChoice) match {
        case Some(chosenTrip) =>
          goto(FinishingModeChoice) using choosesModeData.copy(pendingChosenTrip = Some(chosenTrip))
        case None =>
          // Bad things happen but we want them to continue their day, so we signal to downstream that trip should be made to be expensive
          val originalWalkTripLeg =
            routingResponse.itineraries.find(_.tripClassifier == WALK) match {
              case Some(originalWalkTrip) =>
                originalWalkTrip.legs.head
              case None =>
                R5RoutingWorker
                  .createBushwackingTrip(
                    currentActivity(choosesModeData.personData).getCoord,
                    nextAct.getCoord,
                    _currentTick.get.toInt,
                    bodyId,
                    beamServices
                  )
                  .legs
                  .head
            }
          val expensiveWalkTrip = EmbodiedBeamTrip(
            Vector(originalWalkTripLeg.copy(cost = BigDecimal(100.0)))
          )

          goto(FinishingModeChoice) using choosesModeData.copy(
            pendingChosenTrip = Some(expensiveWalkTrip)
          )
      }
  }

  when(FinishingModeChoice, stateTimeout = Duration.Zero) {
    case Event(StateTimeout, data: ChoosesModeData) =>
      val chosenTrip = data.pendingChosenTrip.get
      val (tick, triggerId) = releaseTickAndTriggerId()
      // Write start and end links of chosen route into Activities.
      // We don't check yet whether the incoming and outgoing routes agree on the link an Activity is on.
      // Our aim should be that every transition from a link to another link be accounted for.
      val headOpt = chosenTrip.legs.headOption
        .flatMap(_.beamLeg.travelPath.linkIds.headOption)
      val lastOpt = chosenTrip.legs.lastOption
        .flatMap(_.beamLeg.travelPath.linkIds.lastOption)
      if (headOpt.isDefined && lastOpt.isDefined) {
        _experiencedBeamPlan
          .activities(data.personData.currentActivityIndex)
          .setLinkId(Id.createLinkId(headOpt.get))
        _experiencedBeamPlan
          .activities(data.personData.currentActivityIndex + 1)
          .setLinkId(Id.createLinkId(lastOpt.get))
      } else {
        val origin = beamServices.geo.utm2Wgs(
          _experiencedBeamPlan
            .activities(data.personData.currentActivityIndex)
            .getCoord
        )
        val destination = beamServices.geo.utm2Wgs(
          _experiencedBeamPlan
            .activities(data.personData.currentActivityIndex + 1)
            .getCoord
        )
        _experiencedBeamPlan
          .activities(data.personData.currentActivityIndex)
          .setLinkId(
            Id.createLinkId(
              beamServices.geo.getNearestR5Edge(transportNetwork.streetLayer, origin, 10000)
            )
          )
        _experiencedBeamPlan
          .activities(data.personData.currentActivityIndex + 1)
          .setLinkId(
            Id.createLinkId(
              beamServices.geo.getNearestR5Edge(transportNetwork.streetLayer, destination, 10000)
            )
          )
      }

      def availableAlternatives = {
        val theModes =
          data.routingResponse.get.itineraries.map(_.tripClassifier).distinct
        if (data.rideHailResult.isDefined && data.rideHailResult.get.error.isEmpty) {
          theModes :+ RIDE_HAIL
        } else {
          theModes
        }
      }

      eventsManager.processEvent(
        new ModeChoiceEvent(
          tick,
          id,
          chosenTrip.tripClassifier.value,
          data.expectedMaxUtilityOfLatestChoice.getOrElse[Double](Double.NaN),
          _experiencedBeamPlan
            .activities(data.personData.currentActivityIndex)
            .getLinkId
            .toString,
          availableAlternatives.mkString(":"),
          data.availablePersonalStreetVehicles.nonEmpty,
          chosenTrip.legs.view.map(_.beamLeg.travelPath.distanceInM).sum,
          _experiencedBeamPlan.tourIndexOfElement(nextActivity(data.personData).right.get),
          chosenTrip
        )
      )

      val personalVehicleUsed = data.availablePersonalStreetVehicles.view
        .map(_.id)
        .intersect(chosenTrip.vehiclesInTrip)
        .headOption

      val availablePersonalStreetVehicles = if (personalVehicleUsed.nonEmpty) {
        data.availablePersonalStreetVehicles.filterNot(_.id == personalVehicleUsed.get)
      } else data.availablePersonalStreetVehicles

      availablePersonalStreetVehicles.foreach { veh =>
        context.parent ! ReleaseVehicleReservation(id, veh.id)
        context.parent ! CheckInResource(veh.id, None)
      }
      scheduler ! CompletionNotice(
        triggerId,
        Vector(
          ScheduleTrigger(
            PersonDepartureTrigger(math.max(chosenTrip.legs.head.beamLeg.startTime, tick)),
            self
          )
        )
      )
      goto(WaitingForDeparture) using data.personData.copy(
        currentTrip = Some(chosenTrip),
        restOfCurrentTrip = chosenTrip.legs.toList,
        currentTourMode = data.personData.currentTourMode
          .orElse(Some(chosenTrip.tripClassifier)),
        currentTourPersonalVehicle =
          data.personData.currentTourPersonalVehicle.orElse(personalVehicleUsed)
      )
  }
}

object ChoosesMode {

  case class ChoosesModeData(
    personData: BasePersonData,
    pendingChosenTrip: Option[EmbodiedBeamTrip] = None,
    routingResponse: Option[RoutingResponse] = None,
    rideHailResult: Option[RideHailResponse] = None,
    rideHail2TransitRoutingResponse: Option[EmbodiedBeamTrip] = None,
    rideHail2TransitRoutingRequestId: Option[UUID] = None,
    rideHail2TransitAccessResult: Option[RideHailResponse] = None,
    rideHail2TransitAccessInquiryId: Option[UUID] = None,
    rideHail2TransitEgressResult: Option[RideHailResponse] = None,
    rideHail2TransitEgressInquiryId: Option[UUID] = None,
    availablePersonalStreetVehicles: Vector[StreetVehicle] = Vector(),
    expectedMaxUtilityOfLatestChoice: Option[Double] = None,
    isWithinTripReplanning: Boolean = false
  ) extends PersonData {
    override def currentVehicle: VehicleStack = personData.currentVehicle

    override def currentLegPassengerScheduleIndex: Int =
      personData.currentLegPassengerScheduleIndex

    override def passengerSchedule: PassengerSchedule =
      personData.passengerSchedule

    override def withPassengerSchedule(newPassengerSchedule: PassengerSchedule): DrivingData =
      copy(personData = personData.copy(passengerSchedule = newPassengerSchedule))

    override def withCurrentLegPassengerScheduleIndex(
      currentLegPassengerScheduleIndex: Int
    ): DrivingData =
      copy(
        personData =
          personData.copy(currentLegPassengerScheduleIndex = currentLegPassengerScheduleIndex)
      )
    override def hasParkingBehaviors: Boolean = true
  }

  case class ChoosesModeResponsePlaceholders(
    routingResponse: Option[RoutingResponse] = None,
    rideHailResult: Option[RideHailResponse] = None,
    rideHail2TransitRoutingResponse: Option[EmbodiedBeamTrip] = None,
    rideHail2TransitAccessResult: Option[RideHailResponse] = None,
    rideHail2TransitEgressResult: Option[RideHailResponse] = None
  )

  def makeResponsePlaceholders(
    withRouting: Boolean = false,
    withRideHail: Boolean = false,
    withRideHailTransit: Boolean = false
  ): ChoosesModeResponsePlaceholders = {
    ChoosesModeResponsePlaceholders(
      routingResponse = if (withRouting) {
        None
      } else {
        Some(RoutingResponse(Vector()))
      },
      rideHailResult = if (withRideHail) {
        None
      } else {
        Some(RideHailResponse.dummyWithError(RideHailNotRequestedError))
      },
      rideHail2TransitRoutingResponse = if (withRideHailTransit) {
        None
      } else {
        Some(EmbodiedBeamTrip.empty)
      },
      rideHail2TransitAccessResult = if (withRideHailTransit) {
        None
      } else {
        Some(RideHailResponse.dummyWithError(RideHailNotRequestedError))
      },
      rideHail2TransitEgressResult = if (withRideHailTransit) {
        None
      } else {
        Some(RideHailResponse.dummyWithError(RideHailNotRequestedError))
      }
    )
  }

  case class LegWithPassengerVehicle(leg: EmbodiedBeamLeg, passengerVehicle: Id[Vehicle])

}<|MERGE_RESOLUTION|>--- conflicted
+++ resolved
@@ -363,11 +363,7 @@
     rideHail2TransitResult.getOrElse(RideHailResponse.DUMMY).error.isEmpty
   }
 
-<<<<<<< HEAD
   def makeRideHailRequestFromBeamLeg(legs: IndexedSeq[BeamLeg]): Option[UUID] = {
-=======
-  def makeRideHailRequestFromBeamLeg(legs: Seq[BeamLeg]): Option[Int] = {
->>>>>>> 2983d018
     val inquiry = RideHailRequest(
       RideHailInquiry,
       bodyVehiclePersonId,
