package beam.agentsim.agents.modalbehaviors

import akka.actor.{ActorRef, FSM}
import akka.pattern.pipe
import beam.agentsim.agents.BeamAgent._
import beam.agentsim.agents.PersonAgent._
import beam.agentsim.agents._
import beam.agentsim.agents.household.HouseholdActor.{MobilityStatusInquiry, MobilityStatusResponse, ReleaseVehicle}
import beam.agentsim.agents.modalbehaviors.ChoosesMode._
import beam.agentsim.agents.modalbehaviors.DrivesVehicle.{ActualVehicle, Token, VehicleOrToken}
<<<<<<< HEAD
import beam.agentsim.agents.planning.Strategy.{TourModeChoiceStrategy, TripModeChoiceStrategy}
import beam.agentsim.agents.ridehail.{RideHailInquiry, RideHailRequest, RideHailResponse}
=======
import beam.agentsim.agents.ridehail.{RideHailInquiry, RideHailManager, RideHailRequest, RideHailResponse}
>>>>>>> 74adcb76
import beam.agentsim.agents.vehicles.AccessErrorCodes.RideHailNotRequestedError
import beam.agentsim.agents.vehicles.EnergyEconomyAttributes.Powertrain
import beam.agentsim.agents.vehicles.VehicleCategory.VehicleCategory
import beam.agentsim.agents.vehicles.VehicleProtocol.StreetVehicle
import beam.agentsim.agents.vehicles.{BeamVehicle, _}
import beam.agentsim.events.resources.ReservationErrorCode
<<<<<<< HEAD
import beam.agentsim.events.{ModeChoiceEvent, ReplanningEvent, SpaceTime, TourModeChoiceEvent}
import beam.agentsim.infrastructure.taz.TAZ
=======
import beam.agentsim.events.{ModeChoiceEvent, ReplanningEvent, SpaceTime}
>>>>>>> 74adcb76
import beam.agentsim.infrastructure.{ParkingInquiry, ParkingInquiryResponse, ZonalParkingManager}
import beam.agentsim.scheduler.BeamAgentScheduler.{CompletionNotice, ScheduleTrigger}
import beam.router.BeamRouter._
import beam.router.Modes.BeamMode
import beam.router.Modes.BeamMode._
import beam.router.TourModes.BeamTourMode
import beam.router.TourModes.BeamTourMode._
import beam.router.model.{BeamLeg, EmbodiedBeamLeg, EmbodiedBeamTrip}
import beam.router.skim.ActivitySimPathType.determineActivitySimPathTypesFromBeamMode
import beam.router.skim.{ActivitySimPathType, ActivitySimSkimmerFailedTripEvent}
<<<<<<< HEAD
import beam.router.skim.core.ODSkimmer
import beam.router.skim.event.{ODSkimmerEvent, ODSkimmerFailedTripEvent}
import beam.router.skim.readonly.ODSkims
import beam.router.{Modes, RoutingWorker, TourModes}
=======
import beam.router.skim.event.ODSkimmerFailedTripEvent
import beam.router.{Modes, RoutingWorker}
>>>>>>> 74adcb76
import beam.sim.population.AttributesOfIndividual
import beam.sim.{BeamServices, Geofence}
import beam.utils.MathUtils._
import beam.utils.logging.pattern.ask
import beam.utils.plan.sampling.AvailableModeUtils._
import org.matsim.api.core.v01.Id
import org.matsim.api.core.v01.network.Link
import org.matsim.api.core.v01.population.{Activity, Leg}
import org.matsim.core.population.routes.{NetworkRoute, RouteUtils}
import org.matsim.core.utils.misc.Time

import java.util.concurrent.atomic.AtomicReference
import scala.collection.JavaConverters
import scala.concurrent.duration._
import scala.concurrent.{ExecutionContext, Future}
import scala.language.postfixOps

/**
  * BEAM
  */
trait ChoosesMode {
  this: PersonAgent => // Self type restricts this trait to only mix into a PersonAgent

  val dummyRHVehicle: StreetVehicle = createDummyVehicle(
    "dummyRH",
    beamServices.beamConfig.beam.agentsim.agents.rideHail.managers.head.initialization.procedural.vehicleTypeId,
    CAR,
    asDriver = false
  )

  //this dummy shared vehicles is used in R5 requests on egress side
  private val dummySharedVehicles: IndexedSeq[StreetVehicle] = possibleSharedVehicleTypes
    .map(_.vehicleCategory)
    .map {
      case VehicleCategory.Car =>
        createDummyVehicle(
          "dummySharedCar",
          beamServices.beamConfig.beam.agentsim.agents.vehicles.dummySharedCar.vehicleTypeId,
          CAR,
          asDriver = true
        )
      case VehicleCategory.Bike =>
        createDummyVehicle(
          "dummySharedBike",
          beamServices.beamConfig.beam.agentsim.agents.vehicles.dummySharedBike.vehicleTypeId,
          BIKE,
          asDriver = true
        )
      case category @ _ =>
        throw new IllegalArgumentException(
          s"Unsupported shared vehicle category $category. Only CAR | BIKE are supported."
        )
    }
    .toIndexedSeq

  private def createDummyVehicle(id: String, vehicleTypeId: String, mode: BeamMode, asDriver: Boolean) =
    StreetVehicle(
      Id.create(id, classOf[BeamVehicle]),
      Id.create(
        vehicleTypeId,
        classOf[BeamVehicleType]
      ),
      SpaceTime(0.0, 0.0, 0),
      mode,
      asDriver = asDriver,
      needsToCalculateCost = true
    )

  private var sharedTeleportationVehiclesCount = 0

  private lazy val teleportationVehicleBeamType: BeamVehicleType = {
    val sharedVehicleType = beamScenario.vehicleTypes(
      Id.create(
        beamServices.beamConfig.beam.agentsim.agents.vehicles.dummySharedCar.vehicleTypeId,
        classOf[BeamVehicleType]
      )
    )

    sharedVehicleType
  }

  private def createSharedTeleportationVehicle(location: SpaceTime): BeamVehicle = {
    sharedTeleportationVehiclesCount += 1

    val stringId = s"${BeamVehicle.idPrefixSharedTeleportationVehicle}-$sharedTeleportationVehiclesCount"
    val vehicle = new BeamVehicle(
      BeamVehicle.createId(id, Some(stringId)),
      new Powertrain(0.0),
      beamVehicleType = teleportationVehicleBeamType,
      vehicleManagerId = new AtomicReference(VehicleManager.NoManager.managerId)
    )
    vehicle.spaceTime = location

    vehicle
  }

  def bodyVehiclePersonId: PersonIdWithActorRef = PersonIdWithActorRef(id, self)

  onTransition { case _ -> ChoosingMode =>
    val choosesModeData: ChoosesModeData = nextStateData.asInstanceOf[ChoosesModeData]
    val nextAct = nextActivity(choosesModeData.personData).get
    val currentTourStrategy = _experiencedBeamPlan.getTourStrategy[TourModeChoiceStrategy](nextAct)
    val currentTripMode = _experiencedBeamPlan.getTripStrategy[TripModeChoiceStrategy](nextAct).mode
    val currentTourMode = currentTourStrategy.tourMode

    (nextStateData, currentTripMode, currentTourMode) match {
      // If I am already on a tour in a vehicle, only that vehicle is available to me
<<<<<<< HEAD
      // Unless it's a walk based tour and I used that vehicle for egress on my first trip
      case (data: ChoosesModeData, _, tourMode @ Some(CAR_BASED | BIKE_BASED)) =>
        if (data.personData.currentTourPersonalVehicle.isDefined) {
          val currentTourVehicle = Vector(beamVehicles(data.personData.currentTourPersonalVehicle.get))
          self ! MobilityStatusResponse(
            currentTourVehicle,
            getCurrentTriggerIdOrGenerate
          )
        } else {
          implicit val executionContext: ExecutionContext = context.system.dispatcher
          requestAvailableVehicles(
            fleetManagers,
            data.currentLocation,
            currentActivity(data.personData),
            tourMode match {
              case Some(CAR_BASED)  => Some(VehicleCategory.Car)
              case Some(BIKE_BASED) => Some(VehicleCategory.Bike)
              case _                => None
            }
          ) pipeTo self
        }
      // If we're on a walk based tour but using a vehicle for access/egress
      case (data: ChoosesModeData, Some(BIKE_TRANSIT | DRIVE_TRANSIT), Some(WALK_BASED))
          if data.personData.currentTourPersonalVehicle.isDefined =>
        self ! MobilityStatusResponse(
          Vector(beamVehicles(data.personData.currentTourPersonalVehicle.get)),
          getCurrentTriggerIdOrGenerate
        )
      // Create teleportation vehicle if we are told to use teleportation
      case (data: ChoosesModeData, Some(HOV2_TELEPORTATION | HOV3_TELEPORTATION), _) =>
        val teleportationVehicle = createSharedTeleportationVehicle(data.currentLocation)
        val vehicles = Vector(ActualVehicle(teleportationVehicle))
        self ! MobilityStatusResponse(vehicles, getCurrentTriggerIdOrGenerate)
      // Only need to get available street vehicles if our mode requires such a vehicle
      case (data: ChoosesModeData, Some(CAR | CAR_HOV2 | CAR_HOV3 | DRIVE_TRANSIT), _) =>
        implicit val executionContext: ExecutionContext = context.system.dispatcher
        requestAvailableVehicles(
          vehicleFleets,
          data.currentLocation,
          currentActivity(data.personData),
          Some(VehicleCategory.Car)
        ) pipeTo self
      case (data: ChoosesModeData, Some(BIKE | BIKE_TRANSIT), _) =>
        implicit val executionContext: ExecutionContext = context.system.dispatcher
        requestAvailableVehicles(
          vehicleFleets,
          data.currentLocation,
          currentActivity(data.personData),
          Some(VehicleCategory.Bike)
        ) pipeTo self
      // If we're on a walk based tour and have an egress vehicle defined we NEED to bring it home

      case (_, None, Some(WALK_BASED)) if currentTourStrategy.tourVehicle.isDefined && isLastTripWithinTour(nextAct) =>
        self ! MobilityStatusResponse(
          Vector(beamVehicles(currentTourStrategy.tourVehicle.get)),
          getCurrentTriggerIdOrGenerate
        )
      // Finally, if we're starting from scratch, request all available vehicles
      case (data: ChoosesModeData, None, _) =>
        implicit val executionContext: ExecutionContext = context.system.dispatcher
        requestAvailableVehicles(
          vehicleFleets,
          data.currentLocation,
          currentActivity(data.personData)
        ) pipeTo self
=======
      case ChoosesModeData(
            data: BasePersonData,
            _,
            _,
            _,
            _,
            _,
            _,
            _,
            _,
            _,
            _,
            _,
            _,
            _,
            _,
            _,
            _,
            _,
            _,
            _,
            _,
            _
          ) if data.currentTourPersonalVehicle.isDefined =>
        self ! MobilityStatusResponse(
          Vector(beamVehicles(data.currentTourPersonalVehicle.get)),
          getCurrentTriggerIdOrGenerate
        )
      // Only need to get available street vehicles if our mode requires such a vehicle
      case ChoosesModeData(
            data: BasePersonData,
            currentLocation,
            _,
            _,
            _,
            _,
            _,
            _,
            _,
            _,
            _,
            _,
            _,
            _,
            _,
            _,
            _,
            _,
            _,
            _,
            _,
            _
          ) if data.currentTourModeIsIn(HOV2_TELEPORTATION, HOV3_TELEPORTATION) =>
        val teleportationVehicle = createSharedTeleportationVehicle(currentLocation)
        val vehicles = Vector(ActualVehicle(teleportationVehicle))
        self ! MobilityStatusResponse(vehicles, getCurrentTriggerIdOrGenerate)
      // Only need to get available street vehicles if our mode requires such a vehicle
      case ChoosesModeData(
            data: BasePersonData,
            currentLocation,
            _,
            _,
            _,
            _,
            _,
            _,
            _,
            _,
            _,
            _,
            _,
            _,
            _,
            _,
            _,
            _,
            _,
            _,
            _,
            _
          ) if data.currentTourMode.isEmpty || data.currentTourModeIsIn(CAR, BIKE, DRIVE_TRANSIT, BIKE_TRANSIT) =>
        implicit val executionContext: ExecutionContext = context.system.dispatcher
        data.currentTourMode match {
          case Some(CAR | DRIVE_TRANSIT | CAR_HOV2 | CAR_HOV3) => // TODO: Add HOV modes here too
            requestAvailableVehicles(
              vehicleFleets,
              currentLocation,
              _experiencedBeamPlan.activities(data.currentActivityIndex),
              Some(VehicleCategory.Car)
            ) pipeTo self
          case Some(BIKE | BIKE_TRANSIT) =>
            requestAvailableVehicles(
              vehicleFleets,
              currentLocation,
              _experiencedBeamPlan.activities(data.currentActivityIndex),
              Some(VehicleCategory.Bike)
            ) pipeTo self
          case _ =>
            requestAvailableVehicles(
              vehicleFleets,
              currentLocation,
              _experiencedBeamPlan.activities(data.currentActivityIndex)
            ) pipeTo self
        }

>>>>>>> 74adcb76
      // Otherwise, send empty list to self
      case (
            _: ChoosesModeData,
            Some(CAV | RIDE_HAIL | RIDE_HAIL_POOLED | RIDE_HAIL_TRANSIT | WALK | WALK_TRANSIT),
            _
          ) =>
        self ! MobilityStatusResponse(Vector(), getCurrentTriggerIdOrGenerate)
      case (_, tripModeOption, tourModeOption) =>
        logger.error(
          s"Actor has trip mode $tripModeOption and tour " +
          s"mode $tourModeOption, which shouldn't ever happen"
        )
        self ! MobilityStatusResponse(Vector(), getCurrentTriggerIdOrGenerate)
    }
  }

  private def requestAvailableVehicles(
    vehicleFleets: Seq[ActorRef],
    location: SpaceTime,
    activity: Activity,
    requireVehicleCategoryAvailable: Option[VehicleCategory] = None
  ): Future[MobilityStatusResponse] = {
    implicit val executionContext: ExecutionContext = context.system.dispatcher
    Future
      .sequence(
        vehicleFleets.map(
          _ ? MobilityStatusInquiry(
            id,
            location,
            activity,
            requireVehicleCategoryAvailable,
            getCurrentTriggerIdOrGenerate
          )
        )
      )
      .map(listOfResponses =>
        MobilityStatusResponse(
          listOfResponses
            .collect { case MobilityStatusResponse(vehicles, _) =>
              vehicles
            }
            .flatten
            .toVector,
          getCurrentTriggerIdOrGenerate
        )
      )
  }

  when(ChoosingMode)(stateFunction = transform {
    case Event(MobilityStatusResponse(newlyAvailableBeamVehicles, triggerId), choosesModeData: ChoosesModeData) =>
      beamVehicles ++= newlyAvailableBeamVehicles.map(v => v.id -> v)
      val currentPersonLocation = choosesModeData.currentLocation
      val availableModes: Seq[BeamMode] = availableModesForPerson(matsimPlan.getPerson, choosesModeData.excludeModes)
      val personData = choosesModeData.personData
      val nextAct = nextActivity(personData).get

      val bodyStreetVehicle = createBodyStreetVehicle(currentPersonLocation)
      val departTime = _currentTick.get

      // Note: This in theory should be duplicative of the tourModeChoiceStrategy in persondata, but for some reason
      // it's not always being copied over correctly there (even though tour personal vehicle is). So, this is
      // duplicative, but the long run goal should be to remove trip/tour mode and personal vehicle from persondata
      // anyway and just keep it in the experiencedBeamPlan
      val currentTourStrategy = _experiencedBeamPlan.getTourStrategy[TourModeChoiceStrategy](nextAct)
      val currentTripStrategy = _experiencedBeamPlan.getTripStrategy[TripModeChoiceStrategy](nextAct)
      if (currentTripStrategy.mode != personData.currentTripMode) {
        logger.debug("Why are the trip mode from the beamPlan and personData different?")
      }

      var currentTripMode = (currentTripStrategy.mode, personData.currentTripMode) match {
        case (None, None) => None
        case (Some(strategyMode), None) =>
          Some(strategyMode)
        case (Some(strategyMode), Some(dataMode)) if strategyMode == dataMode =>
          Some(strategyMode)
        case (None, Some(dataMode)) =>
          val updatedTripStrategy =
            TripModeChoiceStrategy(Some(dataMode))
          _experiencedBeamPlan.putStrategy(_experiencedBeamPlan.getTripContaining(nextAct), updatedTripStrategy)
          Some(dataMode)
        case _ =>
          log.error(
            "Unexpected behavior"
          ) // This can happen during replanning where tripModeChocieStrategy is none but trip mode stays
          None
      }

      var availablePersonalStreetVehicles = {
        currentTourStrategy.tourVehicle match {
          case Some(vehId) =>
            newlyAvailableBeamVehicles.filter(_.id == vehId)
          case _ =>
            currentTripMode match {
              case None | Some(CAR | BIKE) =>
                // In these cases, a personal vehicle will be involved, but filter out teleportation vehicles
                newlyAvailableBeamVehicles.filterNot(v => BeamVehicle.isSharedTeleportationVehicle(v.id))
              case Some(HOV2_TELEPORTATION | HOV3_TELEPORTATION) =>
                // In these cases, also include teleportation vehicles
                newlyAvailableBeamVehicles
              case Some(DRIVE_TRANSIT | BIKE_TRANSIT) =>
                if (isFirstOrLastTripWithinTour(nextAct)) {
                  newlyAvailableBeamVehicles
                } else {
                  Vector()
                }
              case _ =>
                Vector()
            }
        }
      }

      val availableVehicleFromParentTour = currentTourStrategy.tourMode match {
        case Some(_) => Vector()
        case None =>
          personData.currentTourPersonalVehicle.map(vehId => beamVehicles(vehId)).toVector
      }
      //TODO: Check logic: What if we're on a new subtour, so we already have a currentTourVehicle from the parent tour
      availablePersonalStreetVehicles ++= availableVehicleFromParentTour

//      var availablePersonalStreetVehicles = {
//        currentTripMode match {
//          case None | Some(CAR | BIKE) =>
//            // In these cases, a personal vehicle will be involved, but filter out teleportation vehicles
//            newlyAvailableBeamVehicles.filterNot(v => BeamVehicle.isSharedTeleportationVehicle(v.id))
//          case Some(HOV2_TELEPORTATION | HOV3_TELEPORTATION) =>
//            // In these cases, also include teleportation vehicles
//            newlyAvailableBeamVehicles
//          case Some(DRIVE_TRANSIT | BIKE_TRANSIT) =>
//            if (isFirstOrLastTripWithinTour(nextAct)) {
//              newlyAvailableBeamVehicles
//            } else {
//              Vector()
//            }
//          case _ =>
//            Vector()
//        }
//      }

      val (chosenCurrentTourMode, chosenCurrentTourPersonalVehicle) =
        currentTourStrategy.tourMode match {
          case Some(tourMode) => (Some(tourMode), currentTourStrategy.tourVehicle)
          case None =>
            currentTripMode match {
              case None =>
                val availablePersonalVehicleModes =
                  availablePersonalStreetVehicles.map(x => x.streetVehicle.mode).distinct
                val availableFirstAndLastLegModes =
                  availablePersonalVehicleModes.flatMap(x => BeamTourMode.enabledModes.get(x)).flatten
                val modesToQuery =
                  (availablePersonalVehicleModes ++ BeamMode.nonPersonalVehicleModes ++ availableFirstAndLastLegModes).distinct
                    .intersect(availableModes)
                val dummyVehicleType = beamScenario.vehicleTypes(dummyRHVehicle.vehicleTypeId)
                val currentTour = _experiencedBeamPlan.getTourContaining(nextAct)
                val tourModeCosts = beamServices.skims.od_skimmer.getTourModeCosts(
                  modesToQuery,
                  currentTour,
                  dummyRHVehicle.vehicleTypeId,
                  dummyVehicleType,
                  beamScenario.fuelTypePrices(dummyVehicleType.primaryFuelType)
                )
                val modeToTourMode =
                  BeamTourMode.values
                    .map(tourMode =>
                      tourMode -> tourMode
                        .allowedBeamModesGivenAvailableVehicles(availablePersonalStreetVehicles, false)
                        .intersect(modesToQuery)
                    )
                    .toMap
                val firstAndLastTripModeToTourMode = BeamTourMode.values
                  .map(tourMode =>
                    tourMode -> tourMode
                      .allowedBeamModesGivenAvailableVehicles(availablePersonalStreetVehicles, true)
                      .intersect(modesToQuery)
                  )
                  .toMap
                val tourModeUtils = tourModeChoiceCalculator.tourExpectedMaxUtility(
                  tourModeCosts,
                  modeChoiceCalculator.modeChoiceLogit,
                  modeToTourMode,
                  Some(firstAndLastTripModeToTourMode)
                )
                val out = tourModeChoiceCalculator(tourModeUtils)
                // We need to keep track of the chosen vehicle Id in PersonData so that we can release it and
                // potentially give up on our tour mode choice if a route can't be constructed
                val chosenTourVehicle: Option[Id[BeamVehicle]] = out match {
                  case Some(CAR_BASED) =>
                    availablePersonalStreetVehicles
                      .find(veh =>
                        (veh.vehicle.beamVehicleType.vehicleCategory == VehicleCategory.Car) & (!veh.vehicle.isSharedVehicle)
                      )
                      .map(_.id)
                  case Some(BIKE_BASED) =>
                    availablePersonalStreetVehicles
                      .find(veh =>
                        (veh.vehicle.beamVehicleType.vehicleCategory == VehicleCategory.Bike) & (!veh.vehicle.isSharedVehicle)
                      )
                      .map(_.id)
                  case _ =>
                    None
                }

                val tourModeChoiceEvent = new TourModeChoiceEvent(
                  departTime.toDouble,
                  this.id,
                  out.map(_.value).getOrElse(""),
                  currentTour,
                  availablePersonalStreetVehicles,
                  modeToTourMode,
                  tourModeUtils,
                  modesToQuery,
                  currentActivity(personData)
                )
                eventsManager.processEvent(tourModeChoiceEvent)
                (out, chosenTourVehicle)
              case Some(tripMode) =>
                // If trip mode is already set, determine tour mode from that and available vehicles (sticking
                // with walk based tour if the only available vehicles are shared)
                val (chosenTourMode, tourVehicle) = getTourMode(tripMode, availablePersonalStreetVehicles)
                val updatedTourStrategy =
                  TourModeChoiceStrategy(chosenTourMode, tourVehicle.map(_.id))
                _experiencedBeamPlan.putStrategy(_experiencedBeamPlan.getTourContaining(nextAct), updatedTourStrategy)

                val tourModeChoiceEvent = new TourModeChoiceEvent(
                  departTime.toDouble,
                  this.id,
                  chosenTourMode.map(_.value).getOrElse(""),
                  _experiencedBeamPlan.getTourContaining(nextAct),
                  availablePersonalStreetVehicles,
                  Map.empty[BeamTourMode, Seq[BeamMode]],
                  Map.empty[BeamTourMode, Double],
                  Vector(tripMode),
                  currentActivity(personData)
                )
                eventsManager.processEvent(tourModeChoiceEvent)
                (chosenTourMode, tourVehicle.map(_.id))
            }

        }

      chosenCurrentTourMode match {
        case Some(CAR_BASED)
            if !availablePersonalStreetVehicles
              .exists(_.vehicle.beamVehicleType.vehicleCategory == VehicleCategory.Car) =>
          logger.error("We're on a car based tour without any cars -- this is bad!")
        case Some(BIKE_BASED)
            if !availablePersonalStreetVehicles
              .exists(_.vehicle.beamVehicleType.vehicleCategory == VehicleCategory.Bike) =>
          logger.error("We're on a bike based tour without any bikes -- this is bad!")
        case _ =>
      }

      val availableModesGivenTourMode = getAvailableModesGivenTourMode(
        availableModes,
        availablePersonalStreetVehicles,
        chosenCurrentTourMode,
        nextAct,
        personData.currentTourPersonalVehicle
      )

      if (availableModesGivenTourMode.length == 1) {
        logger.debug(
          "Only one option (${availableModesGivenTourMode.head.value}) available so let's save some effort "
          + "and only query routes for that mode"
        )
        currentTripMode = availableModesGivenTourMode.headOption
      }

      def makeRequestWith(
        withTransit: Boolean,
        vehicles: Vector[StreetVehicle],
        streetVehiclesIntermodalUse: IntermodalUse = Access,
        possibleEgressVehicles: IndexedSeq[StreetVehicle] = IndexedSeq.empty,
        departureBuffer: Int = 0
      ): Unit = {
        router ! RoutingRequest(
          currentPersonLocation.loc,
          nextAct.getCoord,
          departTime + departureBuffer,
          withTransit,
          Some(id),
          vehicles,
          Some(attributes),
          streetVehiclesIntermodalUse,
          possibleEgressVehicles = possibleEgressVehicles,
          triggerId = getCurrentTriggerIdOrGenerate
        )
      }

      def makeRideHailRequest(): Unit = {
        val inquiry = RideHailRequest(
          RideHailInquiry,
          bodyVehiclePersonId,
          currentPersonLocation.loc,
          departTime,
          nextAct.getCoord,
          withWheelchair = wheelchairUser,
          requestTime = _currentTick.get,
          requester = self,
          rideHailServiceSubscription = attributes.rideHailServiceSubscription,
          triggerId = getCurrentTriggerIdOrGenerate,
          asPooled = !choosesModeData.personData.currentTourMode.contains(RIDE_HAIL)
        )
        //        println(s"requesting: ${inquiry.requestId}")
        rideHailManager ! inquiry
      }

      def makeRideHailTransitRoutingRequest(bodyStreetVehicleRequestParam: StreetVehicle): Option[Int] = {
        //TODO make ride hail wait buffer config param
        val startWithWaitBuffer = 900 + departTime
        val currentSpaceTime =
          SpaceTime(currentPersonLocation.loc, startWithWaitBuffer)
        val theRequest = RoutingRequest(
          currentSpaceTime.loc,
          nextAct.getCoord,
          startWithWaitBuffer,
          withTransit = true,
          Some(id),
          Vector(bodyStreetVehicleRequestParam, dummyRHVehicle.copy(locationUTM = currentSpaceTime)),
          streetVehiclesUseIntermodalUse = AccessAndEgress,
          triggerId = getCurrentTriggerIdOrGenerate
        )
        router ! theRequest
        Some(theRequest.requestId)
      }

      def filterStreetVehiclesForQuery(
        streetVehicles: Vector[StreetVehicle],
        byMode: BeamMode
      ): Vector[StreetVehicle] = {
        personData.currentTourPersonalVehicle match {
          case Some(personalVeh) =>
            // We already have a vehicle we're using on this tour, so filter down to that
            streetVehicles.filter(_.id == personalVeh)
          case None =>
            // Otherwise, filter by mode
            streetVehicles.filter(_.mode == byMode)
        }
      }

      val hasRideHail = availableModesGivenTourMode.contains(RIDE_HAIL)

      var responsePlaceholders = ChoosesModeResponsePlaceholders()
      var requestId: Option[Int] = None
      // Form and send requests
      var householdVehiclesWereNotAvailable = false // to replan when personal vehicles are not available
      currentTripMode match {
        case None =>
          if (hasRideHail) {
            responsePlaceholders = makeResponsePlaceholders(
              withRouting = true,
              withRideHail = true,
              withRideHailTransit = !choosesModeData.isWithinTripReplanning
            )
            makeRideHailRequest()
            if (!choosesModeData.isWithinTripReplanning) {
              requestId = makeRideHailTransitRoutingRequest(bodyStreetVehicle)
            }
          } else {
            responsePlaceholders = makeResponsePlaceholders(withRouting = true)
            requestId = None
          }

          // If you dont have mode pre-chosen, you can only use personal vehicles on vehicle based tours -- if you're
          // on a walk based tour, you can used shared vehicles all the time and personal vehicles for access/egress
          val availableStreetVehiclesGivenTourMode = newlyAvailableBeamVehicles.map { vehicleOrToken =>
            val isPersonalVehicle = {
              !vehicleOrToken.vehicle.isSharedVehicle &&
              !BeamVehicle.isSharedTeleportationVehicle(vehicleOrToken.vehicle.id)
            }

            chosenCurrentTourMode match {
              case Some(BIKE_BASED) if isPersonalVehicle  => vehicleOrToken.streetVehicle
              case Some(CAR_BASED) if isPersonalVehicle   => vehicleOrToken.streetVehicle
              case Some(WALK_BASED) if !isPersonalVehicle => vehicleOrToken.streetVehicle
              case Some(WALK_BASED) if isPersonalVehicle && isFirstOrLastTripWithinTour(nextAct) =>
                vehicleOrToken.streetVehicle
              case _ => dummyRHVehicle.copy(locationUTM = currentPersonLocation)
            }
          } :+ bodyStreetVehicle

          makeRequestWith(
            withTransit = availableModesGivenTourMode.exists(_.isTransit),
            availableStreetVehiclesGivenTourMode,
            possibleEgressVehicles = dummySharedVehicles
          )
        case Some(WALK) =>
          responsePlaceholders = makeResponsePlaceholders(withRouting = true)
          makeRequestWith(withTransit = true, Vector(bodyStreetVehicle))
        case Some(WALK_TRANSIT) =>
          responsePlaceholders = makeResponsePlaceholders(withRouting = true)
          makeRequestWith(
            withTransit = true,
            Vector(bodyStreetVehicle),
            departureBuffer = personData.numberOfReplanningAttempts * 5
          )
        case Some(CAV) =>
          // Request from household the trip legs to put into trip
          householdRef ! CavTripLegsRequest(bodyVehiclePersonId, currentActivity(personData))
          responsePlaceholders = makeResponsePlaceholders(withPrivateCAV = true)
        case Some(HOV2_TELEPORTATION) =>
          val vehicles = filterStreetVehiclesForQuery(newlyAvailableBeamVehicles.map(_.streetVehicle), CAR)
            .map(car_vehicle => car_vehicle.copy(mode = CAR_HOV2))
          makeRequestWith(withTransit = false, vehicles :+ bodyStreetVehicle)
          responsePlaceholders = makeResponsePlaceholders(withRouting = true)
        case Some(HOV3_TELEPORTATION) =>
          val vehicles = filterStreetVehiclesForQuery(newlyAvailableBeamVehicles.map(_.streetVehicle), CAR)
            .map(car_vehicle => car_vehicle.copy(mode = CAR_HOV3))
          makeRequestWith(withTransit = false, vehicles :+ bodyStreetVehicle)
          responsePlaceholders = makeResponsePlaceholders(withRouting = true)
        case Some(tripMode @ (CAR | BIKE)) =>
          val maybeLeg = _experiencedBeamPlan.getPlanElements
            .get(_experiencedBeamPlan.getPlanElements.indexOf(nextAct) - 1) match {
            case l: Leg => Some(l)
            case _      => None
          }
          maybeLeg.map(_.getRoute) match {
            case Some(networkRoute: NetworkRoute) =>
              val maybeVehicle =
                filterStreetVehiclesForQuery(newlyAvailableBeamVehicles.map(_.streetVehicle), tripMode).headOption
              maybeVehicle match {
                case Some(vehicle) if vehicle.mode == tripMode =>
                  router ! matsimLegToEmbodyRequest(
                    networkRoute,
                    vehicle,
                    departTime,
                    tripMode,
                    beamServices,
                    choosesModeData.currentLocation.loc,
                    nextAct.getCoord,
                    triggerId
                  )
                  responsePlaceholders = makeResponsePlaceholders(withRouting = true)
                case Some(vehicle) =>
                  logger.error(s"Agent ${this.id} is on a ${tripMode.value} trip but has vehicle ${vehicle.toString}")
                  makeRequestWith(withTransit = false, Vector(bodyStreetVehicle))
                  responsePlaceholders = makeResponsePlaceholders(withRouting = true)
                case _ =>
                  makeRequestWith(withTransit = false, Vector(bodyStreetVehicle))
                  responsePlaceholders = makeResponsePlaceholders(withRouting = true)
                  logger.error(
                    "No vehicle available for existing route of person {} trip of mode {} even though it was created in their plans",
                    body.id,
                    tourMode
                  )
              }
            case _ =>
              val vehicles = filterStreetVehiclesForQuery(newlyAvailableBeamVehicles.map(_.streetVehicle), tripMode)
                .map(vehicle => {
                  vehicle.mode match {
                    case CAR => vehicle.copy(mode = tripMode)
                    case _   => vehicle
                  }
                })
              if (
                beamScenario.beamConfig.beam.agentsim.agents.vehicles.replanOnTheFlyWhenHouseholdVehiclesAreNotAvailable && vehicles.isEmpty
              ) {
                eventsManager.processEvent(
                  new ReplanningEvent(
                    departTime,
                    Id.createPersonId(id),
                    getReplanningReasonFrom(
                      choosesModeData.personData,
                      ReservationErrorCode.HouseholdVehicleNotAvailable.entryName
                    ),
                    currentPersonLocation.loc.getX,
                    currentPersonLocation.loc.getY
                  )
                )
                householdVehiclesWereNotAvailable = true
              }
              makeRequestWith(withTransit = householdVehiclesWereNotAvailable, vehicles :+ bodyStreetVehicle)
              responsePlaceholders =
                makeResponsePlaceholders(withRouting = true, withRideHail = householdVehiclesWereNotAvailable)
              if (householdVehiclesWereNotAvailable) {
                makeRideHailRequest()
              }
          }
        case Some(mode @ (DRIVE_TRANSIT | BIKE_TRANSIT)) =>
          val vehicleMode = Modes.getAccessVehicleMode(mode)
          val (tripIndexOfElement: Int, lastTripIndex: Int) = currentTripIndexWithinTour(nextAct)
          (
            tripIndexOfElement,
            personData.currentTourPersonalVehicle
          ) match {
            case (0, _) =>
              if (!choosesModeData.isWithinTripReplanning) {
                // We use our car if we are not replanning, otherwise we end up doing a walk transit (catch-all below)
                // we do not send parking inquiry here, instead we wait for drive_transit route to come back and we use
                // actual location of transit station
                makeRequestWith(
                  withTransit = true,
                  filterStreetVehiclesForQuery(newlyAvailableBeamVehicles.map(_.streetVehicle), vehicleMode)
                  :+ bodyStreetVehicle
                )
                responsePlaceholders = makeResponsePlaceholders(withRouting = true)
              } else {
                // Reset available vehicles so we don't release our car that we've left during this replanning
                availablePersonalStreetVehicles = Vector()
                makeRequestWith(withTransit = true, Vector(bodyStreetVehicle))
                responsePlaceholders = makeResponsePlaceholders(withRouting = true)
              }
            case (`lastTripIndex`, Some(currentTourPersonalVehicle)) =>
              // At the end of the tour, only drive home a vehicle that we have also taken away from there.
              makeRequestWith(
                withTransit = true,
                vehicles = Vector(bodyStreetVehicle),
                streetVehiclesIntermodalUse = Access,
                possibleEgressVehicles = newlyAvailableBeamVehicles
                  .map(_.streetVehicle)
                  .filter(_.id == currentTourPersonalVehicle)
              )
              responsePlaceholders = makeResponsePlaceholders(withRouting = true)
            case (`lastTripIndex`, None) =>
              // TODO: Is there a way to query egress vehicles near the destination?
              makeRequestWith(
                withTransit = true,
                newlyAvailableBeamVehicles
                  .filter(veh => (veh.streetVehicle.mode == vehicleMode) && veh.vehicle.isSharedVehicle)
                  .map(_.streetVehicle) :+ bodyStreetVehicle
              )
              responsePlaceholders = makeResponsePlaceholders(withRouting = true)
            case _ =>
              // Still go for it, because maybe there are some shared vehicles along the route
              makeRequestWith(
                withTransit = true,
                newlyAvailableBeamVehicles
                  .filter(veh => (veh.streetVehicle.mode == vehicleMode) && veh.vehicle.isSharedVehicle)
                  .map(_.streetVehicle)
                :+ bodyStreetVehicle
              )
              responsePlaceholders = makeResponsePlaceholders(withRouting = true)
          }
        case Some(RIDE_HAIL | RIDE_HAIL_POOLED) if choosesModeData.isWithinTripReplanning =>
          // Give up on all ride hail after a failure
          responsePlaceholders = makeResponsePlaceholders(withRouting = true)
          makeRequestWith(withTransit = true, Vector(bodyStreetVehicle))
        case Some(RIDE_HAIL | RIDE_HAIL_POOLED) =>
          responsePlaceholders = makeResponsePlaceholders(withRouting = true, withRideHail = true)
          makeRequestWith(withTransit = false, Vector(bodyStreetVehicle)) // We need a WALK alternative if RH fails
          makeRideHailRequest()
        case Some(RIDE_HAIL_TRANSIT) if choosesModeData.isWithinTripReplanning =>
          // Give up on ride hail transit after a failure, too complicated, but try regular ride hail again
          responsePlaceholders = makeResponsePlaceholders(withRouting = true, withRideHail = true)
          makeRequestWith(withTransit = true, Vector(bodyStreetVehicle))
          makeRideHailRequest()
        case Some(RIDE_HAIL_TRANSIT) =>
          responsePlaceholders = makeResponsePlaceholders(withRideHailTransit = true)
          requestId = makeRideHailTransitRoutingRequest(bodyStreetVehicle)
        case Some(m) =>
          logDebug(m.toString)
      }
      val newPersonData = choosesModeData.copy(
        personData = personData
          .copy(
            currentTripMode = currentTripMode,
            currentTourMode = chosenCurrentTourMode,
            currentTourPersonalVehicle = chosenCurrentTourMode match {
              // if they're on a walk based tour we let them keep access to whatever personal vehicle they used on the
              // first leg or in a parent tour
              case Some(WALK_BASED) => choosesModeData.personData.currentTourPersonalVehicle
              // Otherwise they keep track of the chosen vehicle
              case _ => chosenCurrentTourPersonalVehicle
            }
          ),
        availablePersonalStreetVehicles = availablePersonalStreetVehicles,
        allAvailableStreetVehicles = newlyAvailableBeamVehicles,
        routingResponse = responsePlaceholders.routingResponse,
        rideHail2TransitRoutingResponse = responsePlaceholders.rideHail2TransitRoutingResponse,
        rideHail2TransitRoutingRequestId = requestId,
        rideHailResult = responsePlaceholders.rideHailResult,
        rideHail2TransitAccessResult = responsePlaceholders.rideHail2TransitAccessResult,
        rideHail2TransitEgressResult = responsePlaceholders.rideHail2TransitEgressResult,
        cavTripLegs = responsePlaceholders.cavTripLegs,
        routingFinished = choosesModeData.routingFinished
          || responsePlaceholders.routingResponse == RoutingResponse.dummyRoutingResponse
      )
      stay() using newPersonData
    /*
     * Receive and store data needed for choice.
     */
    case Event(
          theRouterResult @ RoutingResponse(_, requestId, _, _, _, _, _),
          choosesModeData: ChoosesModeData
        ) if choosesModeData.routingRequestToLegMap.contains(requestId) =>
      //handling router responses for shared vehicles
      val routingResponse = choosesModeData.routingResponse.get
      val tripIdentifier = choosesModeData.routingRequestToLegMap(requestId)
      val newMap = choosesModeData.routingRequestToLegMap - requestId
      val routingFinished = newMap.isEmpty
      val mayBeTripIdx: Option[Int] = routingResponse.itineraries.zipWithIndex.collectFirst {
        case (trip, i) if tripIdentifier.isAppropriateTrip(trip) => i
      }
      val maybeNewChoosesModeData =
        for {
          tripIdx <- mayBeTripIdx
          trip = routingResponse.itineraries(tripIdx)
          tripWithVehicle = theRouterResult.itineraries.find(_.legs.size == 3)
          newTrips: Seq[EmbodiedBeamTrip] =
            if (tripWithVehicle.isEmpty) {
              //need to delete this trip: not found the right way to the shared vehicle or destination
              routingResponse.itineraries.patch(tripIdx, Nil, 0)
            } else {
              //drop everything after the last transit and add the new legs on the shared vehicle
              val appendedEgressLegs = trip.legs.reverse
                .dropWhile(!_.beamLeg.mode.isTransit)
                .reverse ++ tripWithVehicle.get.legs
              val appendTrip = trip.copy(legs = appendedEgressLegs)
              routingResponse.itineraries.patch(tripIdx, Seq(appendTrip), 1)
            }
          rr = routingResponse.copy(itineraries = newTrips)
        } yield choosesModeData.copy(
          routingResponse = Some(rr),
          routingFinished = routingFinished,
          routingRequestToLegMap = newMap
        )
      val newChoosesModeData = maybeNewChoosesModeData.getOrElse(choosesModeData)

      stay() using newChoosesModeData
        .copy(
          routingResponse =
            if (routingFinished) Some(correctRoutingResponse(newChoosesModeData.routingResponse.get))
            else newChoosesModeData.routingResponse,
          routingFinished = routingFinished,
          routingRequestToLegMap = newMap
        )

    case Event(
          theRouterResult @ RoutingResponse(_, requestId, _, _, _, _, _),
          choosesModeData: ChoosesModeData
        ) if choosesModeData.rideHail2TransitRoutingRequestId.contains(requestId) =>
      theRouterResult.itineraries.view.foreach { resp =>
        resp.beamLegs.filter(_.mode == CAR).foreach { leg =>
          routeHistory.rememberRoute(leg.travelPath.linkIds, leg.startTime)
        }
      }

      val rhTransitTrip = theRouterResult.itineraries.find(_.tripClassifier == RIDE_HAIL_TRANSIT)
      // If there's a drive-transit trip AND we don't have an error RH2Tr response (due to no desire to use RH) then seek RH on access and egress
      val newPersonData =
        if (
          shouldAttemptRideHail2Transit(
            rhTransitTrip,
            choosesModeData.rideHail2TransitAccessResult
          )
        ) {
          val accessSegment =
            rhTransitTrip.get.legs.view
              .takeWhile(!_.beamLeg.mode.isMassTransit)
              .map(_.beamLeg)
          val egressSegment =
            rhTransitTrip.get.legs.view.reverse.takeWhile(!_.beamLeg.mode.isTransit).reverse.map(_.beamLeg)
          val accessId =
            if (accessSegment.map(_.travelPath.distanceInM).sum > 0) {
              makeRideHailRequestFromBeamLeg(accessSegment)
            } else {
              None
            }
          val egressId =
            if (egressSegment.map(_.travelPath.distanceInM).sum > 0) {
              makeRideHailRequestFromBeamLeg(egressSegment.toVector)
            } else {
              None
            }
          choosesModeData.copy(
            rideHail2TransitRoutingResponse = Some(rhTransitTrip.get),
            rideHail2TransitAccessInquiryId = accessId,
            rideHail2TransitEgressInquiryId = egressId,
            rideHail2TransitAccessResult = if (accessId.isEmpty) {
              Some(RideHailResponse.dummyWithError(RideHailNotRequestedError))
            } else {
              None
            },
            rideHail2TransitEgressResult = if (egressId.isEmpty) {
              Some(RideHailResponse.dummyWithError(RideHailNotRequestedError))
            } else {
              None
            }
          )
        } else {
          choosesModeData.copy(
            rideHail2TransitRoutingResponse = Some(EmbodiedBeamTrip.empty),
            rideHail2TransitAccessResult = Some(RideHailResponse.dummyWithError(RideHailNotRequestedError)),
            rideHail2TransitEgressResult = Some(RideHailResponse.dummyWithError(RideHailNotRequestedError))
          )
        }
      stay() using newPersonData

    case Event(response: RoutingResponse, choosesModeData: ChoosesModeData) =>
      response.itineraries.view.foreach { resp =>
        resp.beamLegs.filter(_.mode == CAR).foreach { leg =>
          routeHistory.rememberRoute(leg.travelPath.linkIds, leg.startTime)
        }
      }
      val thereAreTeleportationItineraries = response.itineraries.foldLeft(false) { (thereAreTeleportations, trip) =>
        val thereAreTeleportationVehicles = trip.legs.foldLeft(false) { (accum, leg) =>
          accum || BeamVehicle.isSharedTeleportationVehicle(leg.beamVehicleId)
        }
        thereAreTeleportations || thereAreTeleportationVehicles
      }
      val newParkingRequestIds = if (thereAreTeleportationItineraries) {
        choosesModeData.parkingRequestIds
      } else {
        val parkingRequestIds: Seq[(Int, VehicleOnTrip)] = makeParkingInquiries(choosesModeData, response.itineraries)
        choosesModeData.parkingRequestIds ++ parkingRequestIds
      }

      val dummyVehiclesPresented = makeVehicleRequestsForDummySharedVehicles(response.itineraries)
      val newData = if (dummyVehiclesPresented) {
        choosesModeData.copy(
          routingResponse = Some(response),
          parkingRequestIds = newParkingRequestIds
        )
      } else {
        choosesModeData.copy(
          routingResponse = Some(correctRoutingResponse(response)),
          parkingRequestIds = newParkingRequestIds,
          routingFinished = true
        )
      }

      // If person plan doesn't have a route for an activity create and save it
      for {
        activity <- nextActivity(choosesModeData.personData)
        leg      <- _experiencedBeamPlan.getTripContaining(activity).leg if leg.getRoute == null
      } {
        val links =
          response.itineraries
            .flatMap(_.beamLegs)
            .find(_.mode == BeamMode.CAR)
            .map { beamLeg =>
              beamLeg.travelPath.linkIds
                .map(id => Id.create(id, classOf[Link]))
                .toList
            }
            .getOrElse(List.empty)

        if (links.nonEmpty) {
          val route = RouteUtils.createNetworkRoute(JavaConverters.seqAsJavaList(links), beamScenario.network)
          leg.setRoute(route)
        }
      }

      stay() using newData

    case Event(theRideHailResult: RideHailResponse, choosesModeData: ChoosesModeData) =>
      //      println(s"receiving response: ${theRideHailResult}")
      val newPersonData = Some(theRideHailResult.request.requestId) match {
        case choosesModeData.rideHail2TransitAccessInquiryId =>
          choosesModeData.copy(rideHail2TransitAccessResult = Some(theRideHailResult))
        case choosesModeData.rideHail2TransitEgressInquiryId =>
          choosesModeData.copy(rideHail2TransitEgressResult = Some(theRideHailResult))
        case _ =>
          choosesModeData.copy(rideHailResult = Some(theRideHailResult))
      }
      stay() using newPersonData
    case Event(parkingInquiryResponse: ParkingInquiryResponse, choosesModeData: ChoosesModeData) =>
      val newPersonData = choosesModeData.copy(
        parkingResponses = choosesModeData.parkingResponses +
          (choosesModeData.parkingRequestIds(parkingInquiryResponse.requestId) -> parkingInquiryResponse)
      )
      stay using newPersonData
    case Event(cavTripLegsResponse: CavTripLegsResponse, choosesModeData: ChoosesModeData) =>
      stay using choosesModeData.copy(cavTripLegs = Some(cavTripLegsResponse))
    //handling response with the shared vehicle nearby the egress legs
    case Event(mobStatuses: MobilityStatusWithLegs, choosesModeData: ChoosesModeData) =>
      val mobilityStatuses = mobStatuses.responses.map { case (trip, leg, response) =>
        (trip, leg, response.streetVehicle.collect { case token: Token => token })
      }
      val tripsToDelete = mobilityStatuses.collect { case (trip, _, tokens) if tokens.isEmpty => trip }.toSet
      val tripsToModify = mobilityStatuses.collect { case (trip, _, tokens) if tokens.nonEmpty => trip }.toSet
      val legMap = mobilityStatuses
        .filter { case (trip, _, _) => tripsToModify.contains(trip) }
        .map { case (_, leg, response) => leg -> response }
        .toMap

      val rr = choosesModeData.routingResponse.get
      val newTrips = rr.itineraries
        .filterNot(tripsToDelete.contains)
        .map {
          case trip if tripsToModify.contains(trip) =>
            //find nearest provided vehicle for each leg
            val legVehicles: Map[EmbodiedBeamLeg, Token] = trip.legs.collect {
              case leg if legMap.contains(leg) =>
                val nearestVehicle = legMap(leg)
                  .minBy(token =>
                    geo.distUTMInMeters(
                      geo.wgs2Utm(leg.beamLeg.travelPath.startPoint.loc),
                      token.streetVehicle.locationUTM.loc
                    )
                  )
                leg -> nearestVehicle
            }.toMap
            //replace the dummy vehicle with the provided token for each leg
            val newLegs = trip.legs.map {
              case leg if legVehicles.contains(leg) =>
                val token = legVehicles(leg)
                leg.copy(beamVehicleId = token.id)
              case leg => leg
            }
            beamVehicles ++= legVehicles.values.map(token => token.id -> token)
            trip.copy(legs = newLegs)
          case trip => trip
        }
      //issue routing request for egress legs:
      // final transit stop -> destination
      val routingRequestMap = generateRoutingRequestsForEgress(newTrips)
      routingRequestMap.keys.foreach(routingRequest => router ! routingRequest)
      val newRoutingResponse = rr.copy(itineraries = newTrips)
      //issue parking request for the shared vehicle
      val parkingRequestIds = makeParkingInquiries(choosesModeData, newTrips)
      //correct routing response if routing is finished (no appropriate vehicles available)
      stay using choosesModeData
        .copy(
          routingResponse =
            Some(if (routingRequestMap.isEmpty) correctRoutingResponse(newRoutingResponse) else newRoutingResponse),
          parkingRequestIds = choosesModeData.parkingRequestIds ++ parkingRequestIds,
          routingFinished = routingRequestMap.isEmpty,
          routingRequestToLegMap = routingRequestMap.map { case (request, tripMode) =>
            request.requestId -> tripMode
          }
        )
  } using completeChoiceIfReady)

  private def correctCurrentTripModeAccordingToRules(
    currentTripMode: Option[BeamMode],
    personData: BasePersonData,
    availableModes: Seq[BeamMode]
  ): Option[BeamMode] = {
    val replanningIsAvailable =
      personData.numberOfReplanningAttempts < beamServices.beamConfig.beam.agentsim.agents.modalBehaviors.maximumNumberOfReplanningAttempts
    currentTripMode match {
      case Some(mode @ (HOV2_TELEPORTATION | HOV3_TELEPORTATION))
          if availableModes.contains(CAR) && replanningIsAvailable =>
        Some(mode)
      case Some(mode) if availableModes.contains(mode) && replanningIsAvailable => Some(mode)
      case Some(mode) if availableModes.contains(mode)                          => Some(WALK)
      case None if !replanningIsAvailable                                       => Some(WALK)
      case _                                                                    => None
    }
  }

  private def makeParkingInquiries(
    choosesModeData: ChoosesModeData,
    itineraries: Seq[EmbodiedBeamTrip]
  ): Seq[(Int, VehicleOnTrip)] = {

    val parkingLegs: Seq[(TripIdentifier, EmbodiedBeamLeg)] = itineraries
      .flatMap { trip =>
        trip.legs
          .filter(leg => legVehicleHasParkingBehavior(leg) && !isLegOnDummySharedVehicle(leg))
          .map(TripIdentifier(trip) -> _)
      }

    val alreadyRequested = choosesModeData.parkingRequestIds.map { case (_, vehicleOnTrip) => vehicleOnTrip }.toSet

    val nextAct = nextActivity(choosesModeData.personData).get
    val (_, parkingInquiries) =
      parkingLegs.foldLeft((alreadyRequested, Seq.empty[(VehicleOnTrip, ParkingInquiry)])) {
        case ((requested, seq), (tripIdentifier, leg)) =>
          val vehicleOnTrip = VehicleOnTrip(leg.beamVehicleId, tripIdentifier)
          if (requested.contains(vehicleOnTrip)) {
            (requested, seq)
          } else {
            val veh = beamVehicles(leg.beamVehicleId).vehicle
            (
              requested + vehicleOnTrip,
              seq :+ (vehicleOnTrip -> ParkingInquiry.init(
                SpaceTime(geo.wgs2Utm(leg.beamLeg.travelPath.endPoint.loc), leg.beamLeg.endTime),
                nextAct.getType,
                VehicleManager.getReservedFor(veh.vehicleManagerId.get).get,
                Some(veh),
                None,
                Some(this.id),
                attributes.valueOfTime,
                getActivityEndTime(nextAct, beamServices) - leg.beamLeg.endTime,
                reserveStall = false,
                triggerId = getCurrentTriggerIdOrGenerate
              ))
            )
          }
      }

    parkingInquiries.map { case (vehicleOnTrip, inquiry) =>
      park(inquiry)
      inquiry.requestId -> vehicleOnTrip
    }
  }

  private def generateRoutingRequestsForEgress(
    newTrips: Seq[EmbodiedBeamTrip]
  ): Map[RoutingRequest, TripIdentifier] = {

    //we saving in the map (routing request for egress part -> trip identifier)
    newTrips.foldLeft(Map.empty[RoutingRequest, TripIdentifier]) { case (tripMap, trip) =>
      val transitAndDriveLeg: Option[(EmbodiedBeamLeg, EmbodiedBeamLeg)] = trip.legs.zip(trip.legs.tail).find {
        case (leg, nextLeg) if leg.beamLeg.mode.isTransit && isDriveVehicleLeg(nextLeg) =>
          val vehicleLocation = beamVehicles(nextLeg.beamVehicleId).streetVehicle.locationUTM.loc
          val walkDistance = geo.distUTMInMeters(geo.wgs2Utm(leg.beamLeg.travelPath.endPoint.loc), vehicleLocation)
          walkDistance > beamServices.beamConfig.beam.agentsim.thresholdForWalkingInMeters
        case _ => false
      }
      transitAndDriveLeg match {
        case Some((transitLeg, sharedVehicleLeg)) =>
          //the router should return a walk leg to the vehicle, vehicle leg and a walk leg to the destination
          val bodyLocationAfterTransit = geo.wgs2Utm(transitLeg.beamLeg.travelPath.endPoint)
          val bodyVehicle = createBodyStreetVehicle(bodyLocationAfterTransit)
          val finalDestination = geo.wgs2Utm(trip.legs.last.beamLeg.travelPath.endPoint.loc)
          val egressRequest = RoutingRequest(
            bodyLocationAfterTransit.loc,
            finalDestination,
            bodyLocationAfterTransit.time,
            withTransit = false,
            Some(id),
            IndexedSeq(bodyVehicle, beamVehicles(sharedVehicleLeg.beamVehicleId).streetVehicle),
            Some(attributes),
            triggerId = getCurrentTriggerIdOrGenerate
          )
          tripMap + (egressRequest -> TripIdentifier(trip))
        case None =>
          tripMap
      }
    }
  }

  private def createBodyStreetVehicle(locationUTM: SpaceTime): StreetVehicle = {
    StreetVehicle(
      body.id,
      body.beamVehicleType.id,
      locationUTM,
      WALK,
      asDriver = true,
      needsToCalculateCost = false
    )
  }

  private def correctRoutingResponse(response: RoutingResponse) = {
    val theRouterResult = response.copy(itineraries = response.itineraries.map { it =>
      it.copy(
        it.legs.flatMap(embodiedLeg =>
          if (legVehicleHasParkingBehavior(embodiedLeg))
            EmbodiedBeamLeg.splitLegForParking(embodiedLeg, beamServices, transportNetwork)
          else Vector(embodiedLeg)
        )
      )
    })
    val correctedItins = theRouterResult.itineraries
      .map { trip =>
        if (trip.legs.head.beamLeg.mode != WALK) {
          val startLeg =
            dummyWalkLeg(
              trip.legs.head.beamLeg.startTime,
              trip.legs.head.beamLeg.travelPath.startPoint.loc,
              unbecomeDriverOnCompletion = false
            )
          trip.copy(legs = startLeg +: trip.legs)
        } else trip
      }
      .map { trip =>
        if (trip.legs.last.beamLeg.mode != WALK) {
          val endLeg =
            dummyWalkLeg(
              trip.legs.last.beamLeg.endTime,
              trip.legs.last.beamLeg.travelPath.endPoint.loc,
              unbecomeDriverOnCompletion = true
            )
          trip.copy(legs = trip.legs :+ endLeg)
        } else trip
      }
    val responseCopy = theRouterResult.copy(itineraries = correctedItins)
    responseCopy
  }

  private def legVehicleHasParkingBehavior(embodiedLeg: EmbodiedBeamLeg): Boolean = {
    /* we need to park cars and any shared vehicles */
    /* teleportation vehicles are not actual vehicles, so, they do not require parking */
    val isTeleportationVehicle = BeamVehicle.isSharedTeleportationVehicle(embodiedLeg.beamVehicleId)
    val isRealCar = embodiedLeg.beamLeg.mode == CAR && dummyRHVehicle.id != embodiedLeg.beamVehicleId
    !isTeleportationVehicle && (
      isRealCar
      || (embodiedLeg.beamLeg.mode == BIKE && beamVehicles.get(embodiedLeg.beamVehicleId).forall(_.isInstanceOf[Token]))
    )
  }

  private def dummyWalkLeg(time: Int, location: Location, unbecomeDriverOnCompletion: Boolean) = {
    EmbodiedBeamLeg(
      BeamLeg.dummyLeg(time, location),
      body.id,
      body.beamVehicleType.id,
      asDriver = true,
      0,
      unbecomeDriverOnCompletion = unbecomeDriverOnCompletion
    )
  }

  private def isDriveVehicleLeg(leg: EmbodiedBeamLeg) = {
    leg.asDriver && leg.beamLeg.mode != BeamMode.WALK
  }

  def shouldAttemptRideHail2Transit(
    driveTransitTrip: Option[EmbodiedBeamTrip],
    rideHail2TransitResult: Option[RideHailResponse]
  ): Boolean = {
    driveTransitTrip.isDefined && driveTransitTrip.get.legs
      .exists(leg => beamScenario.rideHailTransitModes.contains(leg.beamLeg.mode)) &&
    rideHail2TransitResult.getOrElse(RideHailResponse.DUMMY).error.isEmpty
  }

  def makeRideHailRequestFromBeamLeg(legs: Seq[BeamLeg]): Option[Int] = {
    val inquiry = RideHailRequest(
      RideHailInquiry,
      bodyVehiclePersonId,
      beamServices.geo.wgs2Utm(legs.head.travelPath.startPoint.loc),
      legs.head.startTime,
      beamServices.geo.wgs2Utm(legs.last.travelPath.endPoint.loc),
      asPooled = true,
      withWheelchair = wheelchairUser,
      requestTime = _currentTick.get,
      requester = self,
      rideHailServiceSubscription = attributes.rideHailServiceSubscription,
      triggerId = getCurrentTriggerIdOrGenerate
    )
    //    println(s"requesting: ${inquiry.requestId}")
    rideHailManager ! inquiry
    Some(inquiry.requestId)
  }

  private def makeVehicleRequestsForDummySharedVehicles(trips: Seq[EmbodiedBeamTrip]): Boolean = {
    implicit val executionContext: ExecutionContext = context.system.dispatcher
    //get all the shared vehicles to request tokens for them
    val tripLegPairs = trips.flatMap(trip =>
      trip.legs
        .filter(legs => isLegOnDummySharedVehicle(legs))
        .map(leg => (trip, leg))
    )
    if (tripLegPairs.nonEmpty) {
      Future
        .sequence(
          tripLegPairs.collect { case (trip, leg) =>
            requestAvailableVehicles(sharedVehicleFleets, geo.wgs2Utm(leg.beamLeg.travelPath.startPoint), null)
              .map((trip, leg, _))
          }
        )
        .map { responses: Seq[(EmbodiedBeamTrip, EmbodiedBeamLeg, MobilityStatusResponse)] =>
          MobilityStatusWithLegs(responses)
        } pipeTo self
      true
    } else {
      false
    }
  }

  private def isLegOnDummySharedVehicle(beamLeg: EmbodiedBeamLeg): Boolean = {
    isDummySharedVehicle(beamLeg.beamVehicleId)
  }

  private def isDummySharedVehicle(beamVehicleId: Id[BeamVehicle]): Boolean =
    dummySharedVehicles.exists(_.id == beamVehicleId)

  case object FinishingModeChoice extends BeamAgentState

  def createRideHail2TransitItin(
    rideHail2TransitAccessResult: RideHailResponse,
    rideHail2TransitEgressResult: RideHailResponse,
    driveTransitTrip: EmbodiedBeamTrip
  ): Vector[EmbodiedBeamTrip] = {
    if (
      rideHail2TransitAccessResult.error.isEmpty &&
      rideHail2TransitEgressResult.error.forall(error => error == RideHailNotRequestedError)
    ) {
      val timeToCustomer = rideHail2TransitAccessResult.travelProposal.get.passengerSchedule
        .legsBeforePassengerBoards(bodyVehiclePersonId)
        .map(_.duration)
        .sum
      for {
        tncAccessLeg <- travelProposalToRideHailLegs(
          rideHail2TransitAccessResult.travelProposal.get,
          rideHail2TransitAccessResult.rideHailManagerName,
          None
        )
        tncEgressLeg <-
          if (rideHail2TransitEgressResult.error.isEmpty)
            travelProposalToRideHailLegs(
              rideHail2TransitEgressResult.travelProposal.get,
              rideHail2TransitEgressResult.rideHailManagerName,
              None
            )
          else Vector(Vector.empty)
        rhTransitTrip <- createRideHailTransitTrip(driveTransitTrip, tncAccessLeg, timeToCustomer, tncEgressLeg)
      } yield rhTransitTrip
    } else {
      Vector.empty
    }
  }

  private def createRideHailTransitTrip(
    driveTransitTrip: EmbodiedBeamTrip,
    tncAccessLeg: Vector[EmbodiedBeamLeg],
    timeToCustomer: Int,
    tncEgressLeg: Vector[EmbodiedBeamLeg]
  ) = {
    val accessLegDurationWithoutWaiting = tncAccessLeg.map(_.beamLeg.duration).sum
    val walkToRideHailStop = tncAccessLeg.find(_.is(WALK))
    val accessLegWaitingTime =
      walkToRideHailStop.fold(timeToCustomer)(leg => math.max(timeToCustomer - leg.beamLeg.duration, 0))
    // Replacing drive access leg with TNC changes the travel time.
    val extraWaitTimeBuffer = driveTransitTrip.legs.head.beamLeg.endTime - _currentTick.get -
      accessLegDurationWithoutWaiting - accessLegWaitingTime
    if (extraWaitTimeBuffer < 300) {
      // We filter out all options that don't allow at least 5 minutes of time for unexpected waiting
      None
    } else {
      // Travel time usually decreases, adjust for this but add a buffer to the wait time to account for uncertainty in actual wait time
      val startTimeAdjustment =
        driveTransitTrip.legs.head.beamLeg.endTime - accessLegDurationWithoutWaiting - accessLegWaitingTime
      val startTimeBufferForWaiting = clamp(timeToCustomer * 1.5, 300, extraWaitTimeBuffer)
      val accessTransitEgress = EmbodiedBeamLeg.makeLegsConsistent(
        tncAccessLeg,
        startTimeAdjustment - doubleToInt(startTimeBufferForWaiting)
      ) ++ driveTransitTrip.legs.tail
      val fullTrip = if (tncEgressLeg.nonEmpty) {
        val accessAndTransit = accessTransitEgress.dropRight(2)
        val egressHead = tncEgressLeg.head
        //make egress walk leg to start right after the person leaves the transit vehicle
        val egressLeg = if (egressHead.is(WALK)) {
          val walkAtTransitEnd =
            egressHead.copy(beamLeg = egressHead.beamLeg.updateStartTime(accessAndTransit.last.beamLeg.endTime))
          walkAtTransitEnd +: tncEgressLeg.tail
        } else
          tncEgressLeg
        accessAndTransit ++ egressLeg
      } else {
        accessTransitEgress.dropRight(1)
      }
      Some(surroundWithWalkLegsIfNeededAndMakeTrip(fullTrip))
    }
  }

  def addParkingCostToItins(
    itineraries: Seq[EmbodiedBeamTrip],
    parkingResponses: Map[VehicleOnTrip, ParkingInquiryResponse]
  ): Seq[EmbodiedBeamTrip] = {
    itineraries.map { itin =>
      itin.tripClassifier match {
        case mode if Modes.isPersonalVehicleMode(mode) =>
          // find parking legs (the subsequent leg of the same vehicle)
          val parkingLegs = itin.legs.zip(itin.legs.tail).collect {
            case (leg1, leg2) if leg1.beamVehicleId == leg2.beamVehicleId && legVehicleHasParkingBehavior(leg2) => leg2
          }
          val walkLegsAfterParkingWithParkingResponses = itin.legs
            .zip(itin.legs.tail)
            .collect {
              case (leg1, leg2) if parkingLegs.contains(leg1) && leg2.beamLeg.mode == BeamMode.WALK =>
                leg2 -> parkingResponses(VehicleOnTrip(leg1.beamVehicleId, TripIdentifier(itin)))
            }
            .toMap
          val newLegs = itin.legs.map { leg =>
            if (parkingLegs.contains(leg)) {
              if (leg.beamLeg.duration < 0) { logger.error("Negative parking leg duration {}", leg) }
              leg.copy(
                cost = leg.cost + parkingResponses(
                  VehicleOnTrip(leg.beamVehicleId, TripIdentifier(itin))
                ).stall.costInDollars
              )
            } else if (walkLegsAfterParkingWithParkingResponses.contains(leg)) {
              if (leg.beamLeg.duration < 0) { logger.error("Negative walk after parking leg duration {}", leg) }
              val dist = geo.distUTMInMeters(
                geo.wgs2Utm(leg.beamLeg.travelPath.endPoint.loc),
                walkLegsAfterParkingWithParkingResponses(leg).stall.locationUTM
              )
              val travelTime: Int = (dist / ZonalParkingManager.AveragePersonWalkingSpeed).toInt
              leg.copy(beamLeg = leg.beamLeg.scaleToNewDuration(travelTime))
            } else {
              if (leg.beamLeg.duration < 0) { logger.error("Negative non-parking leg duration {}", leg) }
              leg
            }
          }
          itin.copy(legs = newLegs)
        case _ =>
          itin
      }
    }
  }

  def getAvailableModesGivenTourMode(
    availableModes: Seq[BeamMode],
    availablePersonalStreetVehicles: Vector[VehicleOrToken],
    currentTourMode: Option[BeamTourMode],
    nextActivity: Activity,
    maybeTourPersonalVehicle: Option[Id[BeamVehicle]] = None
  ): Seq[BeamMode] = {
    availableModes.intersect(currentTourMode match {
      case Some(WALK_BASED)
          if availablePersonalStreetVehicles
            .exists(_.vehicle.isMustBeDrivenHome) && isLastTripWithinTour(nextActivity) =>
        val requiredEgressModes = availablePersonalStreetVehicles.flatMap {
          case veh: ActualVehicle =>
            maybeTourPersonalVehicle match {
              case Some(tourVehicleId) if veh.id == tourVehicleId =>
                BeamTourMode.enabledModes.get(veh.streetVehicle.mode)
              case None =>
                logger.warn(s"Why does vehicle ${veh.id} need to be driven home when it's not a tour vehicle?")
                BeamTourMode.enabledModes.get(veh.streetVehicle.mode) ++ Some(WALK_BASED.allowedBeamModes)
            }
          case _ => None
        }.flatten
        if (requiredEgressModes.size > 1) {
          logger.warn("How did we end up in the situation with multiple vehicles that must be driven home?")
        }
        requiredEgressModes
      case Some(tourMode) =>
        tourMode.allowedBeamModesGivenAvailableVehicles(
          availablePersonalStreetVehicles,
          isFirstOrLastTripWithinTour(nextActivity)
        )
      case None => BeamMode.allModes
    })
  }

  def mustBeDrivenHome(vehicle: VehicleOrToken): Boolean = {
    vehicle match {
      case ActualVehicle(beamVehicle) =>
        beamVehicle.isMustBeDrivenHome
      case _: Token =>
        false // is not a household vehicle
    }
  }

  def completeChoiceIfReady: PartialFunction[State, State] = {
    case FSM.State(
          _,
          choosesModeData @ ChoosesModeData(
            personData,
            _,
            None,
            Some(routingResponse),
            parkingResponses,
            parkingResponseIds,
            Some(rideHailResult),
            Some(rideHail2TransitRoutingResponse),
            _,
            Some(rideHail2TransitAccessResult),
            _,
            Some(rideHail2TransitEgressResult),
            _,
            _,
            allAvailableStreetVehicles,
            _,
            _,
            Some(cavTripLegs),
            _,
            _,
            true,
            _
          ),
          _,
          _,
          _
        )
        if parkingResponses.size >= parkingResponseIds.size
          && allRequiredParkingResponsesReceived(routingResponse, parkingResponses) =>
      val currentPersonLocation = choosesModeData.currentLocation
      val nextAct = nextActivity(choosesModeData.personData).get
      val rideHail2TransitIinerary = createRideHail2TransitItin(
        rideHail2TransitAccessResult,
        rideHail2TransitEgressResult,
        rideHail2TransitRoutingResponse
      )

      val rideHailItinerary = rideHailResult.travelProposal match {
        case Some(travelProposal)
            if travelProposal.timeToCustomer(
              bodyVehiclePersonId
            ) <= travelProposal.maxWaitingTimeInSec =>
<<<<<<< HEAD
          val origLegs = travelProposal.toEmbodiedBeamLegsForCustomer(bodyVehiclePersonId)
          (travelProposal.poolingInfo match {
            case Some(poolingInfo) if !choosesModeData.personData.currentTripMode.contains(RIDE_HAIL) =>
              val pooledLegs = origLegs.map { origLeg =>
                origLeg.copy(
                  cost = origLeg.cost * poolingInfo.costFactor,
                  isPooledTrip = origLeg.isRideHail,
                  beamLeg = origLeg.beamLeg.scaleLegDuration(poolingInfo.timeFactor)
                )
              }
              Vector(origLegs, EmbodiedBeamLeg.makeLegsConsistent(pooledLegs))
            case _ =>
              Vector(origLegs)
          }).map { partialItin =>
            EmbodiedBeamTrip(
              EmbodiedBeamLeg.dummyLegAt(
                start = _currentTick.get,
                vehicleId = body.id,
                isLastLeg = false,
                location = partialItin.head.beamLeg.travelPath.startPoint.loc,
                mode = WALK,
                vehicleTypeId = body.beamVehicleType.id
              ) +:
              partialItin :+
              EmbodiedBeamLeg.dummyLegAt(
                start = partialItin.last.beamLeg.endTime,
                vehicleId = body.id,
                isLastLeg = true,
                location = partialItin.last.beamLeg.travelPath.endPoint.loc,
                mode = WALK,
                vehicleTypeId = body.beamVehicleType.id
              )
            )
          }
=======
          travelProposalToRideHailLegs(
            travelProposal,
            rideHailResult.rideHailManagerName,
            choosesModeData.personData.currentTourMode
          )
            .map(surroundWithWalkLegsIfNeededAndMakeTrip)
>>>>>>> 74adcb76
        case _ =>
          Vector()
      }

      val combinedItinerariesForChoice = rideHailItinerary ++ addParkingCostToItins(
        routingResponse.itineraries,
        parkingResponses
      ) ++ rideHail2TransitIinerary

      def isAvailable(mode: BeamMode): Boolean = combinedItinerariesForChoice.exists(_.tripClassifier == mode)

      choosesModeData.personData.currentTripMode match {
        case Some(expectedMode) if !isAvailable(expectedMode) =>
          eventsManager.processEvent(
            createFailedODSkimmerEvent(currentActivity(personData), nextAct, expectedMode)
          )
        case _ =>
      }

      val availableModesForTrips = getAvailableModesGivenTourMode(
        availableModesForPerson(matsimPlan.getPerson, choosesModeData.excludeModes),
        choosesModeData.availablePersonalStreetVehicles,
        choosesModeData.personData.currentTourMode,
        nextAct,
        choosesModeData.personData.currentTourPersonalVehicle
      )

      val filteredItinerariesForChoice = choosesModeData.personData.currentTripMode match {
        case Some(mode) if mode == DRIVE_TRANSIT || mode == BIKE_TRANSIT =>
          (isFirstOrLastTripWithinTour(nextAct), personData.hasDeparted) match {
            case (true, false) =>
              combinedItinerariesForChoice.filter(_.tripClassifier == mode)
            case _ =>
              combinedItinerariesForChoice.filter(trip =>
                trip.tripClassifier == WALK_TRANSIT || trip.tripClassifier == RIDE_HAIL_TRANSIT
              )
          }
        case Some(mode) if mode == WALK_TRANSIT || mode == RIDE_HAIL_TRANSIT =>
          combinedItinerariesForChoice.filter(trip =>
            trip.tripClassifier == WALK_TRANSIT || trip.tripClassifier == RIDE_HAIL_TRANSIT
          )
        case Some(HOV2_TELEPORTATION) =>
          combinedItinerariesForChoice.filter(_.tripClassifier == HOV2_TELEPORTATION)
        case Some(HOV3_TELEPORTATION) =>
          combinedItinerariesForChoice.filter(_.tripClassifier == HOV3_TELEPORTATION)
        case Some(mode) =>
          combinedItinerariesForChoice.filter(_.tripClassifier == mode)
        case _ =>
          combinedItinerariesForChoice
      }

      val itinerariesOfCorrectMode =
        filteredItinerariesForChoice
          .filter(itin => availableModesForTrips.contains(itin.tripClassifier))
          .filterNot(itin =>
            itin.vehiclesInTrip
              .filterNot(_.toString.startsWith("body"))
              .exists(veh => personData.failedTrips.flatMap(_.vehiclesInTrip).contains(veh))
          )

      val attributesOfIndividual =
        matsimPlan.getPerson.getCustomAttributes
          .get("beam-attributes")
          .asInstanceOf[AttributesOfIndividual]
      val availableAlts = Some(itinerariesOfCorrectMode.map(_.tripClassifier).mkString(":"))

      def gotoFinishingModeChoice(chosenTrip: EmbodiedBeamTrip) = {
        goto(FinishingModeChoice) using choosesModeData.copy(
          pendingChosenTrip = Some(chosenTrip),
          availableAlternatives = availableAlts
        )
      }

      modeChoiceCalculator(
        itinerariesOfCorrectMode,
        attributesOfIndividual,
        nextActivity(choosesModeData.personData),
        Some(currentActivity(choosesModeData.personData)),
        Some(matsimPlan.getPerson)
      ) match {
        case Some(chosenTrip) =>
          gotoFinishingModeChoice(chosenTrip)
        case None =>
          choosesModeData.personData.currentTripMode match {
            case Some(CAV) =>
              // Special case, if you are using household CAV, no choice was necessary you just use this mode
              // Construct the embodied trip to allow for processing by FinishingModeChoice and scoring
              if (cavTripLegs.legs.nonEmpty) {
                val walk1 = EmbodiedBeamLeg.dummyLegAt(
                  _currentTick.get,
                  body.id,
                  isLastLeg = false,
                  cavTripLegs.legs.head.beamLeg.travelPath.startPoint.loc,
                  WALK,
                  body.beamVehicleType.id
                )
                val walk2 = EmbodiedBeamLeg.dummyLegAt(
                  _currentTick.get + cavTripLegs.legs.map(_.beamLeg.duration).sum,
                  body.id,
                  isLastLeg = true,
                  cavTripLegs.legs.last.beamLeg.travelPath.endPoint.loc,
                  WALK,
                  body.beamVehicleType.id
                )
                val cavTrip = EmbodiedBeamTrip(walk1 +: cavTripLegs.legs.toVector :+ walk2)
                gotoFinishingModeChoice(cavTrip)
              } else {
                val bushwhackingTrip = RoutingWorker.createBushwackingTrip(
                  choosesModeData.currentLocation.loc,
                  nextActivity(choosesModeData.personData).get.getCoord,
                  _currentTick.get,
                  body.toStreetVehicle,
                  geo
                )
                gotoFinishingModeChoice(bushwhackingTrip)
              }
            case Some(CAR) if allAvailableStreetVehicles.isEmpty =>
              logger.warn(
                "Ended up stuck without a car despite having car in plans, so sending the request " +
                "back through in order to create an emergency vehicle"
              )
              goto(ChoosingMode)
            case Some(mode) =>
              val correctedTripMode = correctCurrentTripModeAccordingToRules(None, personData, availableModesForTrips)
              if (correctedTripMode != personData.currentTripMode) {
                val nextActLoc = nextActivity(choosesModeData.personData).get.getCoord
                val currentAct = currentActivity(personData)
                val odFailedSkimmerEvent = createFailedODSkimmerEvent(currentAct, nextAct, mode)
                val possibleActivitySimModes =
                  determineActivitySimPathTypesFromBeamMode(choosesModeData.personData.currentTripMode, currentAct)
                eventsManager.processEvent(
                  odFailedSkimmerEvent
                )
                if (beamServices.beamConfig.beam.exchange.output.activitySimSkimsEnabled) {
                  createFailedActivitySimSkimmerEvent(odFailedSkimmerEvent, possibleActivitySimModes).foreach(ev =>
                    eventsManager.processEvent(ev)
                  )
<<<<<<< HEAD
                }
                eventsManager.processEvent(
                  new ReplanningEvent(
                    _currentTick.get,
                    Id.createPersonId(id),
                    getReplanningReasonFrom(
                      choosesModeData.personData,
                      ReservationErrorCode.RouteNotAvailableForChosenMode.entryName
                    ),
                    choosesModeData.currentLocation.loc.getX,
                    choosesModeData.currentLocation.loc.getY,
                    nextActLoc.getX,
                    nextActLoc.getY
                  )
                ) //give another chance to make a choice without predefined mode
                //TODO: Do we need to do anything with tour mode here?
                gotoChoosingModeWithoutPredefinedMode(choosesModeData)
              } else {
                val expensiveWalkTrip = createExpensiveWalkTrip(currentPersonLocation, nextAct, routingResponse)
                gotoFinishingModeChoice(expensiveWalkTrip)
              }
            case _ =>
              // Bad things happen but we want them to continue their day, so we signal to downstream that trip should be made to be expensive
              val expensiveWalkTrip = createExpensiveWalkTrip(currentPersonLocation, nextAct, routingResponse)
              gotoFinishingModeChoice(expensiveWalkTrip)
          }
      }
  }

  private def createExpensiveWalkTrip(
    currentPersonLocation: SpaceTime,
    nextAct: Activity,
    routingResponse: RoutingResponse
  ) = {
    val originalWalkTripLeg =
      routingResponse.itineraries.find(_.tripClassifier == WALK) match {
        case Some(originalWalkTrip) =>
          originalWalkTrip.legs.head
        case None =>
          RoutingWorker
            .createBushwackingTrip(
              currentPersonLocation.loc,
              nextAct.getCoord,
              _currentTick.get,
              body.toStreetVehicle,
              beamServices.geo
            )
            .legs
            .head
      }
    val expensiveWalkTrip = EmbodiedBeamTrip(
      Vector(originalWalkTripLeg.copy(replanningPenalty = 10.0))
    )
    expensiveWalkTrip
  }

  private def gotoChoosingModeWithoutPredefinedMode(choosesModeData: ChoosesModeData) = {
    val (newTourVehicle, abandonedVehicle) = choosesModeData.personData.currentTourPersonalVehicle match {
      case Some(id) if beamVehicles.contains(id) =>
        logger.warn(
          s"Abandoning vehicle $id because no return ${choosesModeData.personData.currentTripMode} " +
          s"itinerary is available"
        )
        val vehicle = beamVehicles(id).vehicle
        vehicle.setMustBeDrivenHome(false)
        beamVehicles.remove(vehicle.id)
        vehicle.getManager.get ! ReleaseVehicle(vehicle, getCurrentTriggerId.get)
        (None, true)
      case _ => (None, false)
    }
    if (choosesModeData.personData.currentTripMode.get.isTeleportation) {
      //we need to remove our teleportation vehicle since we cannot use it if it's not a teleportation mode {
      val availableVehicles = choosesModeData.allAvailableStreetVehicles.filterNot(vehicle =>
        BeamVehicle.isSharedTeleportationVehicle(vehicle.id)
      )
      self ! MobilityStatusResponse(availableVehicles, getCurrentTriggerId.get)
      stay()
    } else {
      goto(ChoosingMode)
    } using choosesModeData.copy(
      personData = choosesModeData.personData.copy(
        currentTripMode = None,
        currentTourMode = if (currentActivity(choosesModeData.personData).getType.equalsIgnoreCase("Home")) {
          None
        } else if (abandonedVehicle) {
          // Give up our tour mode too so if we're on a car tour and can't find our car we don't just keep creating
          // new emergency ones
          val updatedTourStrategy =
            TourModeChoiceStrategy(Some(WALK_BASED), None)
          _experiencedBeamPlan.putStrategy(
            _experiencedBeamPlan.getTourContaining(nextActivity(choosesModeData.personData).get),
            updatedTourStrategy
          )
          Some(WALK_BASED)
        } else {
          choosesModeData.personData.currentTourMode
        },
        currentTourPersonalVehicle = newTourVehicle,
        numberOfReplanningAttempts = choosesModeData.personData.numberOfReplanningAttempts + 1
      ),
      currentLocation = choosesModeData.currentLocation,
      excludeModes = choosesModeData.excludeModes ++ choosesModeData.personData.currentTripMode
    )

=======
                else choosesModeData.allAvailableStreetVehicles
              self ! MobilityStatusResponse(availableVehicles, getCurrentTriggerId.get)
              logger.debug(
                "Person {} replanning because planned mode {} not available",
                body.id,
                mode.toString
              )
              stay() using ChoosesModeData(
                personData = personData.copy(currentTourMode = None),
                currentLocation = choosesModeData.currentLocation,
                excludeModes = choosesModeData.excludeModes
              )
            case _ =>
              // Bad things happen but we want them to continue their day, so we signal to downstream that trip should be made to be expensive
              val originalWalkTripLeg =
                routingResponse.itineraries.find(_.tripClassifier == WALK) match {
                  case Some(originalWalkTrip) =>
                    originalWalkTrip.legs.head
                  case None =>
                    RoutingWorker
                      .createBushwackingTrip(
                        currentPersonLocation.loc,
                        nextAct.getCoord,
                        _currentTick.get,
                        body.toStreetVehicle,
                        beamServices.geo
                      )
                      .legs
                      .head
                }
              val expensiveWalkTrip = EmbodiedBeamTrip(
                Vector(originalWalkTripLeg.copy(replanningPenalty = 10.0))
              )
              logger.warn(
                "Person {} forced into long walk trip because nothing is available",
                body.id
              )
              goto(FinishingModeChoice) using choosesModeData.copy(
                pendingChosenTrip = Some(expensiveWalkTrip),
                availableAlternatives = availableAlts
              )
          }
      }
  }

  /**
    * Creates None, RIDE_HAIL, RIDE_HAIL_POOLED or both legs from a TravelProposal
    * @param travelProposal the proposal
    * @param requiredMode the required mode of the trip. If it's None then both modes are possible.
    * @return An empty vector in case it cannot satisfy conditions.
    */
  private def travelProposalToRideHailLegs(
    travelProposal: RideHailManager.TravelProposal,
    rideHailMangerName: String,
    requiredMode: Option[BeamMode]
  ) = {
    val origLegs = travelProposal.toEmbodiedBeamLegsForCustomer(bodyVehiclePersonId, rideHailMangerName)
    travelProposal.poolingInfo match {
      case Some(poolingInfo)
          if !requiredMode.contains(RIDE_HAIL)
            && travelProposal.modeOptions.contains(RIDE_HAIL_POOLED) =>
        val pooledLegs = origLegs.map { origLeg =>
          if (origLeg.isRideHail)
            origLeg.copy(
              cost = origLeg.cost * poolingInfo.costFactor,
              isPooledTrip = true,
              beamLeg = origLeg.beamLeg.scaleLegDuration(poolingInfo.timeFactor)
            )
          else origLeg
        }
        val consistentPooledLegs = EmbodiedBeamLeg.makeLegsConsistent(pooledLegs)
        if (travelProposal.modeOptions.contains(RIDE_HAIL) && !requiredMode.contains(RIDE_HAIL_POOLED)) {
          Vector(origLegs, consistentPooledLegs)
        } else {
          Vector(consistentPooledLegs)
        }
      case _
          if !requiredMode.contains(RIDE_HAIL_POOLED)
            && travelProposal.modeOptions.contains(RIDE_HAIL) =>
        Vector(origLegs)
      case _ =>
        // required mode doesn't correspond to mode options provided by travel proposal
        Vector()
    }
  }

  private def surroundWithWalkLegsIfNeededAndMakeTrip(partialItin: Vector[EmbodiedBeamLeg]): EmbodiedBeamTrip = {
    val firstLegWalk = partialItin.head.beamLeg.mode == WALK
    val lastLegWalk = partialItin.last.beamLeg.mode == WALK
    val startLeg: Option[EmbodiedBeamLeg] =
      if (firstLegWalk) None
      else
        Some(
          EmbodiedBeamLeg.dummyLegAt(
            start = _currentTick.get,
            vehicleId = body.id,
            isLastLeg = false,
            location = partialItin.head.beamLeg.travelPath.startPoint.loc,
            mode = WALK,
            vehicleTypeId = body.beamVehicleType.id
          )
        )
    val endLeg =
      if (lastLegWalk) None
      else
        Some(
          EmbodiedBeamLeg.dummyLegAt(
            start = partialItin.last.beamLeg.endTime,
            vehicleId = body.id,
            isLastLeg = true,
            location = partialItin.last.beamLeg.travelPath.endPoint.loc,
            mode = WALK,
            vehicleTypeId = body.beamVehicleType.id
          )
        )
    EmbodiedBeamTrip((startLeg ++: partialItin) ++ endLeg)
>>>>>>> 74adcb76
  }

  private def createFailedODSkimmerEvent(
    originActivity: Activity,
    destinationActivity: Activity,
    mode: BeamMode
  ): ODSkimmerFailedTripEvent = {
    val (origCoord, destCoord) = (originActivity.getCoord, destinationActivity.getCoord)
    val (origin, destination) =
      if (beamScenario.tazTreeMap.tazListContainsGeoms) {
        val startTaz = getTazFromActivity(originActivity)
        val endTaz = getTazFromActivity(destinationActivity)
        (startTaz.toString, endTaz.toString)
      } else {
        beamScenario.exchangeGeoMap match {
          case Some(geoMap) =>
            val origGeo = geoMap.getTAZ(origCoord)
            val destGeo = geoMap.getTAZ(destCoord)
            (origGeo.tazId.toString, destGeo.tazId.toString)
          case None =>
            val origGeo = beamScenario.tazTreeMap.getTAZ(origCoord)
            val destGeo = beamScenario.tazTreeMap.getTAZ(destCoord)
            (origGeo.tazId.toString, destGeo.tazId.toString)
        }
      }

    ODSkimmerFailedTripEvent(
      origin = origin,
      destination = destination,
      eventTime = _currentTick.get,
      mode = mode,
      beamServices.matsimServices.getIterationNumber,
      skimName = beamServices.beamConfig.beam.router.skim.origin_destination_skimmer.name
    )
  }

  private def createFailedActivitySimSkimmerEvent(
    failedODSkimmerEvent: ODSkimmerFailedTripEvent,
    modes: Seq[ActivitySimPathType]
  ): Seq[ActivitySimSkimmerFailedTripEvent] = {
    modes.map { pathType =>
      ActivitySimSkimmerFailedTripEvent(
        origin = failedODSkimmerEvent.origin,
        destination = failedODSkimmerEvent.destination,
        eventTime = _currentTick.get,
        activitySimPathType = pathType,
        iterationNumber = beamServices.matsimServices.getIterationNumber,
        skimName = beamServices.beamConfig.beam.router.skim.activity_sim_skimmer.name
      )
    }
  }

  private def allRequiredParkingResponsesReceived(
    routingResponse: RoutingResponse,
    parkingResponses: Map[VehicleOnTrip, ParkingInquiryResponse]
  ): Boolean = {
    val actualVehiclesToBeParked: Seq[VehicleOnTrip] = routingResponse.itineraries
      .flatMap { trip =>
        trip.legs
          .filter(leg => legVehicleHasParkingBehavior(leg))
          .map(leg => VehicleOnTrip(leg.beamVehicleId, TripIdentifier(trip)))
      }

    actualVehiclesToBeParked.forall(parkingResponses.contains)
  }

<<<<<<< HEAD
  when(FinishingModeChoice, stateTimeout = Duration.Zero) {
    case Event(_: RideHailResponse, data: ChoosesModeData) =>
      logger.warn("Recieved a ride hail response even though we'd already moved on after choosing our mode")
      stay using data
    case Event(StateTimeout, data: ChoosesModeData) =>
      val pendingTrip = data.pendingChosenTrip.get
      val (tick, triggerId) = releaseTickAndTriggerId()
      val chosenTrip =
        if (
          pendingTrip.tripClassifier.isTransit
          && pendingTrip.legs.head.beamLeg.startTime > tick
        ) {
          //we need to start trip as soon as our activity finishes (current tick) in order to
          //correctly show waiting time for the transit in the OD skims
          val activityEndTime = currentActivity(data.personData).getEndTime
          val legStartTime = Math.max(tick, activityEndTime)
          pendingTrip.updatePersonalLegsStartTime(legStartTime.toInt)
        } else {
          pendingTrip
        }
=======
  when(FinishingModeChoice, stateTimeout = Duration.Zero) { case Event(StateTimeout, data: ChoosesModeData) =>
    val pendingTrip = data.pendingChosenTrip.get
    val (tick, triggerId) = releaseTickAndTriggerId()
    val chosenTrip =
      makeFinalCorrections(pendingTrip, tick, currentActivity(data.personData).getEndTime.orElse(beam.UNDEFINED_TIME))
>>>>>>> 74adcb76

      // Write start and end links of chosen route into Activities.
      // We don't check yet whether the incoming and outgoing routes agree on the link an Activity is on.
      // Our aim should be that every transition from a link to another link be accounted for.
      val headOpt = chosenTrip.legs.headOption
        .flatMap(_.beamLeg.travelPath.linkIds.headOption)
      val lastOpt = chosenTrip.legs.lastOption
        .flatMap(_.beamLeg.travelPath.linkIds.lastOption)
      if (headOpt.isDefined && lastOpt.isDefined) {
        _experiencedBeamPlan
          .activities(data.personData.currentActivityIndex)
          .setLinkId(Id.createLinkId(headOpt.get))
        _experiencedBeamPlan
          .activities(data.personData.currentActivityIndex + 1)
          .setLinkId(Id.createLinkId(lastOpt.get))
      } else {
        val origin = beamServices.geo.utm2Wgs(
          _experiencedBeamPlan
            .activities(data.personData.currentActivityIndex)
            .getCoord
        )
        val destination = beamServices.geo.utm2Wgs(
          _experiencedBeamPlan
            .activities(data.personData.currentActivityIndex + 1)
            .getCoord
        )
        val linkRadiusMeters = beamScenario.beamConfig.beam.routing.r5.linkRadiusMeters
        _experiencedBeamPlan
          .activities(data.personData.currentActivityIndex)
          .setLinkId(
            Id.createLinkId(
              beamServices.geo.getNearestR5Edge(transportNetwork.streetLayer, origin, linkRadiusMeters)
            )
          )
        _experiencedBeamPlan
          .activities(data.personData.currentActivityIndex + 1)
          .setLinkId(
            Id.createLinkId(
              beamServices.geo.getNearestR5Edge(transportNetwork.streetLayer, destination, linkRadiusMeters)
            )
          )
      }

<<<<<<< HEAD
      val tripId = Option(
        _experiencedBeamPlan.activities(data.personData.currentActivityIndex).getAttributes.getAttribute("trip_id")
      ).getOrElse("").toString

      val nextAct = nextActivity(data.personData).get

      val tourMode = data.personData.currentTourMode

      val modeChoiceEvent = new ModeChoiceEvent(
        tick,
        id,
        chosenTrip.tripClassifier.value,
        tourMode.map(_.value).getOrElse(""),
        data.expectedMaxUtilityOfLatestChoice.getOrElse[Double](Double.NaN),
        _experiencedBeamPlan.activities(data.personData.currentActivityIndex).getLinkId.toString,
        data.availableAlternatives.get,
        data.availablePersonalStreetVehicles.nonEmpty,
        chosenTrip.legs.view.map(_.beamLeg.travelPath.distanceInM).sum,
        _experiencedBeamPlan.tourIndexOfElement(nextAct),
        chosenTrip,
        _experiencedBeamPlan.activities(data.personData.currentActivityIndex).getType,
        nextAct.getType,
        tripId
      )
      eventsManager.processEvent(modeChoiceEvent)

      data.personData.currentTripMode match {
        case Some(mode) if mode.isTeleportation =>
          scheduler ! CompletionNotice(
            triggerId,
            Vector(
              ScheduleTrigger(
                PersonDepartureTrigger(math.max(chosenTrip.legs.head.beamLeg.startTime, tick)),
                self
              )
=======
    val tripId: String = _experiencedBeamPlan.trips
      .lift(data.personData.currentActivityIndex + 1) match {
      case Some(trip) =>
        trip.leg.map(l => Option(l.getAttributes.getAttribute("trip_id")).getOrElse("").toString).getOrElse("")
      case None => ""
    }

    val modeChoiceEvent = new ModeChoiceEvent(
      tick,
      id,
      chosenTrip.tripClassifier.value,
      data.personData.currentTourMode.map(_.value).getOrElse(""),
      data.expectedMaxUtilityOfLatestChoice.getOrElse[Double](Double.NaN),
      _experiencedBeamPlan.activities(data.personData.currentActivityIndex).getLinkId.toString,
      data.availableAlternatives.get,
      data.availablePersonalStreetVehicles.nonEmpty,
      chosenTrip.legs.view.map(_.beamLeg.travelPath.distanceInM).sum,
      _experiencedBeamPlan.tourIndexOfElement(nextActivity(data.personData).get),
      chosenTrip,
      _experiencedBeamPlan.activities(data.personData.currentActivityIndex).getType,
      nextActivity(data.personData).get.getType,
      tripId
    )
    eventsManager.processEvent(modeChoiceEvent)

    data.personData.currentTourMode match {
      case Some(HOV2_TELEPORTATION | HOV3_TELEPORTATION) =>
        scheduler ! CompletionNotice(
          triggerId,
          Vector(
            ScheduleTrigger(
              PersonDepartureTrigger(math.max(chosenTrip.legs.head.beamLeg.startTime, tick)),
              self
>>>>>>> 74adcb76
            )
          )

          val updatedTourStrategy =
            TourModeChoiceStrategy(data.personData.currentTourMode, None)
          val updatedTripStrategy =
            TripModeChoiceStrategy(Some(chosenTrip.tripClassifier))
          _experiencedBeamPlan.putStrategy(_experiencedBeamPlan.getTripContaining(nextAct), updatedTripStrategy)
          _experiencedBeamPlan.putStrategy(_experiencedBeamPlan.getTourContaining(nextAct), updatedTourStrategy)

          goto(Teleporting) using data.personData.copy(
            currentTrip = Some(chosenTrip),
            currentTourPersonalVehicle = None,
            restOfCurrentTrip = List()
          )

        case _ =>
          val (vehiclesUsed, vehiclesNotUsed) = data.availablePersonalStreetVehicles
            .partition(vehicle => chosenTrip.vehiclesInTrip.contains(vehicle.id))

<<<<<<< HEAD
          vehiclesUsed.foreach {
            case veh if !beamVehicles.contains(veh.id) =>
              logger.error("Why is a vehicle that is used not in beamVehicles")
            case _ =>
          }

          var isCurrentPersonalVehicleVoided = false
          vehiclesNotUsed.collect { case ActualVehicle(vehicle) =>
            data.personData.currentTourPersonalVehicle.foreach { currentVehicle =>
              // We allow people to keep personal vehicles on walk based tours for access/egress
              if (currentVehicle == vehicle.id) {
                if (data.personData.currentTourMode.contains(WALK_BASED) && !isFirstTripWithinTour(nextAct)) {
                  logger.debug(
                    s"We're keeping vehicle ${vehicle.id} even though it isn't used in this trip " +
                    s"because we need it for egress at the end of the tour"
                  )
                } else {
                  logError(
                    s"Current tour vehicle is the same as the one being removed: " +
                    s"$currentVehicle - ${vehicle.id} - $data"
                  )
                  isCurrentPersonalVehicleVoided = true
                  vehicle.setMustBeDrivenHome(false)
                  beamVehicles.remove(vehicle.id)
                  vehicle.getManager.get ! ReleaseVehicle(vehicle, triggerId)
                }
              } else {
                // Vehicle is neither used nor reserved for a return trip
                beamVehicles.remove(vehicle.id)
                vehicle.getManager.get ! ReleaseVehicle(vehicle, triggerId)
              }
=======
        var isCurrentPersonalVehicleVoided = false
        vehiclesNotUsed.collect { case ActualVehicle(vehicle) =>
          data.personData.currentTourPersonalVehicle.foreach { currentVehicle =>
            if (currentVehicle == vehicle.id) {
              // TODO It used to be logError, however I am not sure if it is really an error
              logDebug(
                s"Current tour vehicle is the same as the one being removed: $currentVehicle - ${vehicle.id} - $data"
              )
              isCurrentPersonalVehicleVoided = true
>>>>>>> 74adcb76
            }

          }

          scheduler ! CompletionNotice(
            triggerId,
            Vector(
              ScheduleTrigger(
                PersonDepartureTrigger(math.max(chosenTrip.legs.head.beamLeg.startTime, tick)),
                self
              )
            )
          )

          val currentTourPersonalVehicle = {
            if (isCurrentPersonalVehicleVoided)
              vehiclesUsed.headOption.filter(!_.vehicle.isSharedVehicle).map(_.id)
            else {
              data.personData.currentTourPersonalVehicle
                .orElse(
                  vehiclesUsed.view
                    .filter(!_.vehicle.isSharedVehicle)
                    .find { veh =>
                      (chosenTrip.tripClassifier, data.personData.currentTourMode) match {
                        case (_, Some(CAR_BASED)) => veh.vehicle.beamVehicleType.vehicleCategory == VehicleCategory.Car
                        case (_, Some(BIKE_BASED)) =>
                          veh.vehicle.beamVehicleType.vehicleCategory == VehicleCategory.Bike
                        case (DRIVE_TRANSIT, _) => veh.vehicle.beamVehicleType.vehicleCategory == VehicleCategory.Car
                        case (BIKE_TRANSIT, _)  => veh.vehicle.beamVehicleType.vehicleCategory == VehicleCategory.Bike
                        case _                  => false
                      }
                    }
                    .map(_.id)
                )
            }
          }

          // Manually set that personal bike transit vehicles must be driven home because it's not handled in parking
          currentTourPersonalVehicle match {
            case Some(veh)
                if chosenTrip.tripClassifier == BIKE_TRANSIT && isFirstTripWithinTour(nextAct) && !beamVehicles(
                  veh
                ).vehicle.isSharedVehicle =>
              beamVehicles(veh).vehicle.setMustBeDrivenHome(true)
            case Some(veh)
                if chosenTrip.tripClassifier == BIKE_TRANSIT && isLastTripWithinTour(nextAct) && !beamVehicles(
                  veh
                ).vehicle.isSharedVehicle =>
              beamVehicles(veh).vehicle.setMustBeDrivenHome(false)
            case _ =>
          }

          val updatedTripStrategy =
            TripModeChoiceStrategy(Some(chosenTrip.tripClassifier))
          _experiencedBeamPlan.putStrategy(_experiencedBeamPlan.getTripContaining(nextAct), updatedTripStrategy)

          //TODO: Only do this on first trip of tour unless something changed (e.g. we needed to abandon a vehicle)
          // ----------
          val updatedTourStrategy =
            TourModeChoiceStrategy(
              data.personData.currentTourMode,
              currentTourPersonalVehicle.filter(vehiclesUsed.contains)
            )
          _experiencedBeamPlan.putStrategy(_experiencedBeamPlan.getTourContaining(nextAct), updatedTourStrategy)
          // ----------

          goto(WaitingForDeparture) using data.personData.copy(
            currentTrip = Some(chosenTrip),
            restOfCurrentTrip = chosenTrip.legs.toList,
            currentTripMode = Some(chosenTrip.tripClassifier),
            currentTourPersonalVehicle = currentTourPersonalVehicle,
            failedTrips = data.personData.failedTrips ++ data.personData.currentTrip
          )
      }
  }

  private def makeFinalCorrections(trip: EmbodiedBeamTrip, tick: Int, currentActivityEndTime: Double) = {
    val startTimeUpdated =
      if (trip.tripClassifier.isTransit && trip.legs.head.beamLeg.startTime > tick) {
        //we need to start trip as soon as our activity finishes (current tick) in order to
        //correctly show waiting time for the transit in the OD skims
        val legStartTime = Math.max(tick, currentActivityEndTime)
        trip.updatePersonalLegsStartTime(legStartTime.toInt)
      } else {
        trip
      }
    // person should unbecome driver of his body only at the last walk leg
    val lastLeg = startTimeUpdated.legs.last
    if (lastLeg.is(WALK)) {
      startTimeUpdated.copy(legs = startTimeUpdated.legs.map { leg =>
        if (leg.is(WALK) && leg != lastLeg && leg.unbecomeDriverOnCompletion)
          leg.copy(unbecomeDriverOnCompletion = false)
        else
          leg
      })
    } else {
      startTimeUpdated
    }
  }
}

object ChoosesMode {

  case class TripIdentifier(tripClassifier: BeamMode, legModes: IndexedSeq[BeamMode]) {

    def isAppropriateTrip(trip: EmbodiedBeamTrip): Boolean =
      trip.tripClassifier == tripClassifier &&
      TripIdentifier.filterMainVehicles(trip).map(_.beamLeg.mode) == legModes
  }

  object TripIdentifier {

    def apply(trip: EmbodiedBeamTrip): TripIdentifier = {
      val filteredLegs = filterMainVehicles(trip)
      TripIdentifier(trip.tripClassifier, filteredLegs.map(_.beamLeg.mode))
    }

    private def filterMainVehicles(trip: EmbodiedBeamTrip): IndexedSeq[EmbodiedBeamLeg] = {
      val (filtered, last) = trip.legs.tail.foldLeft(IndexedSeq.empty[EmbodiedBeamLeg] -> trip.legs.head) {
        case ((accum, prevLeg), leg) =>
          if (prevLeg.beamLeg.mode != BeamMode.WALK && prevLeg.beamVehicleId != leg.beamVehicleId)
            (accum :+ prevLeg) -> leg
          else
            accum -> leg
      }
      if (last.beamLeg.mode != BeamMode.WALK)
        filtered :+ last
      else
        filtered
    }
  }

  case class VehicleOnTrip(vehicleId: Id[BeamVehicle], tripIdentifier: TripIdentifier)

  case class ChoosesModeData(
    personData: BasePersonData,
    currentLocation: SpaceTime,
    pendingChosenTrip: Option[EmbodiedBeamTrip] = None,
    routingResponse: Option[RoutingResponse] = None,
    parkingResponses: Map[VehicleOnTrip, ParkingInquiryResponse] = Map.empty,
    parkingRequestIds: Map[Int, VehicleOnTrip] = Map.empty,
    rideHailResult: Option[RideHailResponse] = None,
    rideHail2TransitRoutingResponse: Option[EmbodiedBeamTrip] = None,
    rideHail2TransitRoutingRequestId: Option[Int] = None,
    rideHail2TransitAccessResult: Option[RideHailResponse] = None,
    rideHail2TransitAccessInquiryId: Option[Int] = None,
    rideHail2TransitEgressResult: Option[RideHailResponse] = None,
    rideHail2TransitEgressInquiryId: Option[Int] = None,
    availablePersonalStreetVehicles: Vector[VehicleOrToken] = Vector(),
    allAvailableStreetVehicles: Vector[VehicleOrToken] = Vector(),
    expectedMaxUtilityOfLatestChoice: Option[Double] = None,
    isWithinTripReplanning: Boolean = false,
    cavTripLegs: Option[CavTripLegsResponse] = None,
    excludeModes: Vector[BeamMode] = Vector(),
    availableAlternatives: Option[String] = None,
    routingFinished: Boolean = false,
    routingRequestToLegMap: Map[Int, TripIdentifier] = Map.empty
  ) extends PersonData {
    override def currentVehicle: VehicleStack = personData.currentVehicle

    override def currentLegPassengerScheduleIndex: Int =
      personData.currentLegPassengerScheduleIndex

    override def passengerSchedule: PassengerSchedule =
      personData.passengerSchedule

    override def withPassengerSchedule(newPassengerSchedule: PassengerSchedule): DrivingData =
      copy(personData = personData.copy(passengerSchedule = newPassengerSchedule))

    override def withCurrentLegPassengerScheduleIndex(
      currentLegPassengerScheduleIndex: Int
    ): DrivingData =
      copy(
        personData = personData.copy(currentLegPassengerScheduleIndex = currentLegPassengerScheduleIndex)
      )

    override def hasParkingBehaviors: Boolean = true

    override def geofence: Option[Geofence] = None

    override def legStartsAt: Option[Int] = None

  }

  case class MobilityStatusWithLegs(
    responses: Seq[(EmbodiedBeamTrip, EmbodiedBeamLeg, MobilityStatusResponse)]
  )

  case class ChoosesModeResponsePlaceholders(
    routingResponse: Option[RoutingResponse] = None,
    rideHailResult: Option[RideHailResponse] = None,
    rideHail2TransitRoutingResponse: Option[EmbodiedBeamTrip] = None,
    rideHail2TransitAccessResult: Option[RideHailResponse] = None,
    rideHail2TransitEgressResult: Option[RideHailResponse] = None,
    cavTripLegs: Option[CavTripLegsResponse] = None
  )

  private def makeResponsePlaceholders(
    withRouting: Boolean = false,
    withRideHail: Boolean = false,
    withRideHailTransit: Boolean = false,
    withPrivateCAV: Boolean = false
  ): ChoosesModeResponsePlaceholders = {
    ChoosesModeResponsePlaceholders(
      routingResponse = if (withRouting) {
        None
      } else {
        RoutingResponse.dummyRoutingResponse
      },
      rideHailResult = if (withRideHail) {
        None
      } else {
        Some(RideHailResponse.dummyWithError(RideHailNotRequestedError))
      },
      rideHail2TransitRoutingResponse = if (withRideHailTransit) {
        None
      } else {
        Some(EmbodiedBeamTrip.empty)
      },
      rideHail2TransitAccessResult = if (withRideHailTransit) {
        None
      } else {
        Some(RideHailResponse.dummyWithError(RideHailNotRequestedError))
      },
      rideHail2TransitEgressResult = if (withRideHailTransit) {
        None
      } else {
        Some(RideHailResponse.dummyWithError(RideHailNotRequestedError))
      },
      cavTripLegs = if (withPrivateCAV) {
        None
      } else {
        Some(CavTripLegsResponse(None, List()))
      }
    )
  }

  case class CavTripLegsRequest(person: PersonIdWithActorRef, originActivity: Activity)

  case class CavTripLegsResponse(cavOpt: Option[BeamVehicle], legs: List[EmbodiedBeamLeg])

  def getActivityEndTime(activity: Activity, beamServices: BeamServices): Int = {
    activity.getEndTime.orElseGet(() => Time.parseTime(beamServices.beamConfig.matsim.modules.qsim.endTime)).toInt
  }
}<|MERGE_RESOLUTION|>--- conflicted
+++ resolved
@@ -8,24 +8,16 @@
 import beam.agentsim.agents.household.HouseholdActor.{MobilityStatusInquiry, MobilityStatusResponse, ReleaseVehicle}
 import beam.agentsim.agents.modalbehaviors.ChoosesMode._
 import beam.agentsim.agents.modalbehaviors.DrivesVehicle.{ActualVehicle, Token, VehicleOrToken}
-<<<<<<< HEAD
 import beam.agentsim.agents.planning.Strategy.{TourModeChoiceStrategy, TripModeChoiceStrategy}
-import beam.agentsim.agents.ridehail.{RideHailInquiry, RideHailRequest, RideHailResponse}
-=======
 import beam.agentsim.agents.ridehail.{RideHailInquiry, RideHailManager, RideHailRequest, RideHailResponse}
->>>>>>> 74adcb76
 import beam.agentsim.agents.vehicles.AccessErrorCodes.RideHailNotRequestedError
 import beam.agentsim.agents.vehicles.EnergyEconomyAttributes.Powertrain
 import beam.agentsim.agents.vehicles.VehicleCategory.VehicleCategory
 import beam.agentsim.agents.vehicles.VehicleProtocol.StreetVehicle
 import beam.agentsim.agents.vehicles.{BeamVehicle, _}
 import beam.agentsim.events.resources.ReservationErrorCode
-<<<<<<< HEAD
 import beam.agentsim.events.{ModeChoiceEvent, ReplanningEvent, SpaceTime, TourModeChoiceEvent}
 import beam.agentsim.infrastructure.taz.TAZ
-=======
-import beam.agentsim.events.{ModeChoiceEvent, ReplanningEvent, SpaceTime}
->>>>>>> 74adcb76
 import beam.agentsim.infrastructure.{ParkingInquiry, ParkingInquiryResponse, ZonalParkingManager}
 import beam.agentsim.scheduler.BeamAgentScheduler.{CompletionNotice, ScheduleTrigger}
 import beam.router.BeamRouter._
@@ -36,15 +28,10 @@
 import beam.router.model.{BeamLeg, EmbodiedBeamLeg, EmbodiedBeamTrip}
 import beam.router.skim.ActivitySimPathType.determineActivitySimPathTypesFromBeamMode
 import beam.router.skim.{ActivitySimPathType, ActivitySimSkimmerFailedTripEvent}
-<<<<<<< HEAD
 import beam.router.skim.core.ODSkimmer
 import beam.router.skim.event.{ODSkimmerEvent, ODSkimmerFailedTripEvent}
 import beam.router.skim.readonly.ODSkims
 import beam.router.{Modes, RoutingWorker, TourModes}
-=======
-import beam.router.skim.event.ODSkimmerFailedTripEvent
-import beam.router.{Modes, RoutingWorker}
->>>>>>> 74adcb76
 import beam.sim.population.AttributesOfIndividual
 import beam.sim.{BeamServices, Geofence}
 import beam.utils.MathUtils._
@@ -152,7 +139,6 @@
 
     (nextStateData, currentTripMode, currentTourMode) match {
       // If I am already on a tour in a vehicle, only that vehicle is available to me
-<<<<<<< HEAD
       // Unless it's a walk based tour and I used that vehicle for egress on my first trip
       case (data: ChoosesModeData, _, tourMode @ Some(CAR_BASED | BIKE_BASED)) =>
         if (data.personData.currentTourPersonalVehicle.isDefined) {
@@ -218,113 +204,6 @@
           data.currentLocation,
           currentActivity(data.personData)
         ) pipeTo self
-=======
-      case ChoosesModeData(
-            data: BasePersonData,
-            _,
-            _,
-            _,
-            _,
-            _,
-            _,
-            _,
-            _,
-            _,
-            _,
-            _,
-            _,
-            _,
-            _,
-            _,
-            _,
-            _,
-            _,
-            _,
-            _,
-            _
-          ) if data.currentTourPersonalVehicle.isDefined =>
-        self ! MobilityStatusResponse(
-          Vector(beamVehicles(data.currentTourPersonalVehicle.get)),
-          getCurrentTriggerIdOrGenerate
-        )
-      // Only need to get available street vehicles if our mode requires such a vehicle
-      case ChoosesModeData(
-            data: BasePersonData,
-            currentLocation,
-            _,
-            _,
-            _,
-            _,
-            _,
-            _,
-            _,
-            _,
-            _,
-            _,
-            _,
-            _,
-            _,
-            _,
-            _,
-            _,
-            _,
-            _,
-            _,
-            _
-          ) if data.currentTourModeIsIn(HOV2_TELEPORTATION, HOV3_TELEPORTATION) =>
-        val teleportationVehicle = createSharedTeleportationVehicle(currentLocation)
-        val vehicles = Vector(ActualVehicle(teleportationVehicle))
-        self ! MobilityStatusResponse(vehicles, getCurrentTriggerIdOrGenerate)
-      // Only need to get available street vehicles if our mode requires such a vehicle
-      case ChoosesModeData(
-            data: BasePersonData,
-            currentLocation,
-            _,
-            _,
-            _,
-            _,
-            _,
-            _,
-            _,
-            _,
-            _,
-            _,
-            _,
-            _,
-            _,
-            _,
-            _,
-            _,
-            _,
-            _,
-            _,
-            _
-          ) if data.currentTourMode.isEmpty || data.currentTourModeIsIn(CAR, BIKE, DRIVE_TRANSIT, BIKE_TRANSIT) =>
-        implicit val executionContext: ExecutionContext = context.system.dispatcher
-        data.currentTourMode match {
-          case Some(CAR | DRIVE_TRANSIT | CAR_HOV2 | CAR_HOV3) => // TODO: Add HOV modes here too
-            requestAvailableVehicles(
-              vehicleFleets,
-              currentLocation,
-              _experiencedBeamPlan.activities(data.currentActivityIndex),
-              Some(VehicleCategory.Car)
-            ) pipeTo self
-          case Some(BIKE | BIKE_TRANSIT) =>
-            requestAvailableVehicles(
-              vehicleFleets,
-              currentLocation,
-              _experiencedBeamPlan.activities(data.currentActivityIndex),
-              Some(VehicleCategory.Bike)
-            ) pipeTo self
-          case _ =>
-            requestAvailableVehicles(
-              vehicleFleets,
-              currentLocation,
-              _experiencedBeamPlan.activities(data.currentActivityIndex)
-            ) pipeTo self
-        }
-
->>>>>>> 74adcb76
       // Otherwise, send empty list to self
       case (
             _: ChoosesModeData,
@@ -1598,49 +1477,12 @@
             if travelProposal.timeToCustomer(
               bodyVehiclePersonId
             ) <= travelProposal.maxWaitingTimeInSec =>
-<<<<<<< HEAD
-          val origLegs = travelProposal.toEmbodiedBeamLegsForCustomer(bodyVehiclePersonId)
-          (travelProposal.poolingInfo match {
-            case Some(poolingInfo) if !choosesModeData.personData.currentTripMode.contains(RIDE_HAIL) =>
-              val pooledLegs = origLegs.map { origLeg =>
-                origLeg.copy(
-                  cost = origLeg.cost * poolingInfo.costFactor,
-                  isPooledTrip = origLeg.isRideHail,
-                  beamLeg = origLeg.beamLeg.scaleLegDuration(poolingInfo.timeFactor)
-                )
-              }
-              Vector(origLegs, EmbodiedBeamLeg.makeLegsConsistent(pooledLegs))
-            case _ =>
-              Vector(origLegs)
-          }).map { partialItin =>
-            EmbodiedBeamTrip(
-              EmbodiedBeamLeg.dummyLegAt(
-                start = _currentTick.get,
-                vehicleId = body.id,
-                isLastLeg = false,
-                location = partialItin.head.beamLeg.travelPath.startPoint.loc,
-                mode = WALK,
-                vehicleTypeId = body.beamVehicleType.id
-              ) +:
-              partialItin :+
-              EmbodiedBeamLeg.dummyLegAt(
-                start = partialItin.last.beamLeg.endTime,
-                vehicleId = body.id,
-                isLastLeg = true,
-                location = partialItin.last.beamLeg.travelPath.endPoint.loc,
-                mode = WALK,
-                vehicleTypeId = body.beamVehicleType.id
-              )
-            )
-          }
-=======
           travelProposalToRideHailLegs(
             travelProposal,
             rideHailResult.rideHailManagerName,
             choosesModeData.personData.currentTourMode
           )
             .map(surroundWithWalkLegsIfNeededAndMakeTrip)
->>>>>>> 74adcb76
         case _ =>
           Vector()
       }
@@ -1778,7 +1620,6 @@
                   createFailedActivitySimSkimmerEvent(odFailedSkimmerEvent, possibleActivitySimModes).foreach(ev =>
                     eventsManager.processEvent(ev)
                   )
-<<<<<<< HEAD
                 }
                 eventsManager.processEvent(
                   new ReplanningEvent(
@@ -1883,50 +1724,6 @@
       excludeModes = choosesModeData.excludeModes ++ choosesModeData.personData.currentTripMode
     )
 
-=======
-                else choosesModeData.allAvailableStreetVehicles
-              self ! MobilityStatusResponse(availableVehicles, getCurrentTriggerId.get)
-              logger.debug(
-                "Person {} replanning because planned mode {} not available",
-                body.id,
-                mode.toString
-              )
-              stay() using ChoosesModeData(
-                personData = personData.copy(currentTourMode = None),
-                currentLocation = choosesModeData.currentLocation,
-                excludeModes = choosesModeData.excludeModes
-              )
-            case _ =>
-              // Bad things happen but we want them to continue their day, so we signal to downstream that trip should be made to be expensive
-              val originalWalkTripLeg =
-                routingResponse.itineraries.find(_.tripClassifier == WALK) match {
-                  case Some(originalWalkTrip) =>
-                    originalWalkTrip.legs.head
-                  case None =>
-                    RoutingWorker
-                      .createBushwackingTrip(
-                        currentPersonLocation.loc,
-                        nextAct.getCoord,
-                        _currentTick.get,
-                        body.toStreetVehicle,
-                        beamServices.geo
-                      )
-                      .legs
-                      .head
-                }
-              val expensiveWalkTrip = EmbodiedBeamTrip(
-                Vector(originalWalkTripLeg.copy(replanningPenalty = 10.0))
-              )
-              logger.warn(
-                "Person {} forced into long walk trip because nothing is available",
-                body.id
-              )
-              goto(FinishingModeChoice) using choosesModeData.copy(
-                pendingChosenTrip = Some(expensiveWalkTrip),
-                availableAlternatives = availableAlts
-              )
-          }
-      }
   }
 
   /**
@@ -2000,7 +1797,6 @@
           )
         )
     EmbodiedBeamTrip((startLeg ++: partialItin) ++ endLeg)
->>>>>>> 74adcb76
   }
 
   private def createFailedODSkimmerEvent(
@@ -2067,7 +1863,6 @@
     actualVehiclesToBeParked.forall(parkingResponses.contains)
   }
 
-<<<<<<< HEAD
   when(FinishingModeChoice, stateTimeout = Duration.Zero) {
     case Event(_: RideHailResponse, data: ChoosesModeData) =>
       logger.warn("Recieved a ride hail response even though we'd already moved on after choosing our mode")
@@ -2076,25 +1871,7 @@
       val pendingTrip = data.pendingChosenTrip.get
       val (tick, triggerId) = releaseTickAndTriggerId()
       val chosenTrip =
-        if (
-          pendingTrip.tripClassifier.isTransit
-          && pendingTrip.legs.head.beamLeg.startTime > tick
-        ) {
-          //we need to start trip as soon as our activity finishes (current tick) in order to
-          //correctly show waiting time for the transit in the OD skims
-          val activityEndTime = currentActivity(data.personData).getEndTime
-          val legStartTime = Math.max(tick, activityEndTime)
-          pendingTrip.updatePersonalLegsStartTime(legStartTime.toInt)
-        } else {
-          pendingTrip
-        }
-=======
-  when(FinishingModeChoice, stateTimeout = Duration.Zero) { case Event(StateTimeout, data: ChoosesModeData) =>
-    val pendingTrip = data.pendingChosenTrip.get
-    val (tick, triggerId) = releaseTickAndTriggerId()
-    val chosenTrip =
-      makeFinalCorrections(pendingTrip, tick, currentActivity(data.personData).getEndTime.orElse(beam.UNDEFINED_TIME))
->>>>>>> 74adcb76
+        makeFinalCorrections(pendingTrip, tick, currentActivity(data.personData).getEndTime.orElse(beam.UNDEFINED_TIME))
 
       // Write start and end links of chosen route into Activities.
       // We don't check yet whether the incoming and outgoing routes agree on the link an Activity is on.
@@ -2138,10 +1915,12 @@
           )
       }
 
-<<<<<<< HEAD
-      val tripId = Option(
-        _experiencedBeamPlan.activities(data.personData.currentActivityIndex).getAttributes.getAttribute("trip_id")
-      ).getOrElse("").toString
+      val tripId: String = _experiencedBeamPlan.trips
+        .lift(data.personData.currentActivityIndex + 1) match {
+        case Some(trip) =>
+          trip.leg.map(l => Option(l.getAttributes.getAttribute("trip_id")).getOrElse("").toString).getOrElse("")
+        case None => ""
+      }
 
       val nextAct = nextActivity(data.personData).get
 
@@ -2174,41 +1953,6 @@
                 PersonDepartureTrigger(math.max(chosenTrip.legs.head.beamLeg.startTime, tick)),
                 self
               )
-=======
-    val tripId: String = _experiencedBeamPlan.trips
-      .lift(data.personData.currentActivityIndex + 1) match {
-      case Some(trip) =>
-        trip.leg.map(l => Option(l.getAttributes.getAttribute("trip_id")).getOrElse("").toString).getOrElse("")
-      case None => ""
-    }
-
-    val modeChoiceEvent = new ModeChoiceEvent(
-      tick,
-      id,
-      chosenTrip.tripClassifier.value,
-      data.personData.currentTourMode.map(_.value).getOrElse(""),
-      data.expectedMaxUtilityOfLatestChoice.getOrElse[Double](Double.NaN),
-      _experiencedBeamPlan.activities(data.personData.currentActivityIndex).getLinkId.toString,
-      data.availableAlternatives.get,
-      data.availablePersonalStreetVehicles.nonEmpty,
-      chosenTrip.legs.view.map(_.beamLeg.travelPath.distanceInM).sum,
-      _experiencedBeamPlan.tourIndexOfElement(nextActivity(data.personData).get),
-      chosenTrip,
-      _experiencedBeamPlan.activities(data.personData.currentActivityIndex).getType,
-      nextActivity(data.personData).get.getType,
-      tripId
-    )
-    eventsManager.processEvent(modeChoiceEvent)
-
-    data.personData.currentTourMode match {
-      case Some(HOV2_TELEPORTATION | HOV3_TELEPORTATION) =>
-        scheduler ! CompletionNotice(
-          triggerId,
-          Vector(
-            ScheduleTrigger(
-              PersonDepartureTrigger(math.max(chosenTrip.legs.head.beamLeg.startTime, tick)),
-              self
->>>>>>> 74adcb76
             )
           )
 
@@ -2229,7 +1973,6 @@
           val (vehiclesUsed, vehiclesNotUsed) = data.availablePersonalStreetVehicles
             .partition(vehicle => chosenTrip.vehiclesInTrip.contains(vehicle.id))
 
-<<<<<<< HEAD
           vehiclesUsed.foreach {
             case veh if !beamVehicles.contains(veh.id) =>
               logger.error("Why is a vehicle that is used not in beamVehicles")
@@ -2261,17 +2004,6 @@
                 beamVehicles.remove(vehicle.id)
                 vehicle.getManager.get ! ReleaseVehicle(vehicle, triggerId)
               }
-=======
-        var isCurrentPersonalVehicleVoided = false
-        vehiclesNotUsed.collect { case ActualVehicle(vehicle) =>
-          data.personData.currentTourPersonalVehicle.foreach { currentVehicle =>
-            if (currentVehicle == vehicle.id) {
-              // TODO It used to be logError, however I am not sure if it is really an error
-              logDebug(
-                s"Current tour vehicle is the same as the one being removed: $currentVehicle - ${vehicle.id} - $data"
-              )
-              isCurrentPersonalVehicleVoided = true
->>>>>>> 74adcb76
             }
 
           }
