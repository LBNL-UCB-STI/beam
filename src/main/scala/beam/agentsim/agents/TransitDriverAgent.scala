package beam.agentsim.agents

import akka.actor.FSM.Failure
import akka.actor.{ActorContext, ActorRef, ActorSelection, Props}
import beam.agentsim.agents.BeamAgent._
import beam.agentsim.agents.PersonAgent.{DrivingData, PassengerScheduleEmpty, VehicleStack, WaitingToDrive}
import beam.agentsim.agents.TransitDriverAgent.TransitDriverData
import beam.agentsim.agents.modalbehaviors.DrivesVehicle
import beam.agentsim.agents.modalbehaviors.DrivesVehicle.StartLegTrigger
import beam.agentsim.agents.vehicles.{BeamVehicle, PassengerSchedule}
import beam.agentsim.scheduler.BeamAgentScheduler._
import beam.agentsim.scheduler.Trigger.TriggerWithId
import beam.router.model.BeamLeg
import beam.router.osm.TollCalculator
import beam.sim.BeamServices
import com.conveyal.r5.transit.TransportNetwork
import org.matsim.api.core.v01.Id
import org.matsim.api.core.v01.events.{PersonDepartureEvent, PersonEntersVehicleEvent}
import org.matsim.core.api.experimental.events.EventsManager
import org.matsim.vehicles.Vehicle

/**
  * BEAM
  */
object TransitDriverAgent {

  def props(
    scheduler: ActorRef,
    services: BeamServices,
    transportNetwork: TransportNetwork,
    tollCalculator: TollCalculator,
    eventsManager: EventsManager,
    parkingManager: ActorRef,
    transitDriverId: Id[TransitDriverAgent],
    vehicle: BeamVehicle,
    legs: Seq[BeamLeg]
  ): Props = {
    Props(
      new TransitDriverAgent(
        scheduler,
        services,
        transportNetwork,
        tollCalculator,
        eventsManager,
        parkingManager,
        transitDriverId,
        vehicle,
        legs
      )
    )
  }

  def selectByVehicleId(
    transitVehicle: Id[Vehicle]
  )(implicit context: ActorContext): ActorSelection = {
    context.actorSelection("/user/router/" + createAgentIdFromVehicleId(transitVehicle))
  }

  def createAgentIdFromVehicleId(transitVehicle: Id[Vehicle]): Id[TransitDriverAgent] = {
    Id.create(
      "TransitDriverAgent-" + BeamVehicle.noSpecialChars(transitVehicle.toString),
      classOf[TransitDriverAgent]
    )
  }

  case class TransitDriverData(
    currentVehicleToken: BeamVehicle,
    currentVehicle: VehicleStack = Vector(),
    passengerSchedule: PassengerSchedule = PassengerSchedule(),
    currentLegPassengerScheduleIndex: Int = 0
  ) extends DrivingData {
    override def withPassengerSchedule(newPassengerSchedule: PassengerSchedule): DrivingData =
      copy(passengerSchedule = newPassengerSchedule)

    override def withCurrentLegPassengerScheduleIndex(
      currentLegPassengerScheduleIndex: Int
    ): DrivingData = copy(currentLegPassengerScheduleIndex = currentLegPassengerScheduleIndex)

    override def hasParkingBehaviors: Boolean = false
  }
}

class TransitDriverAgent(
  val scheduler: ActorRef,
  val beamServices: BeamServices,
  val transportNetwork: TransportNetwork,
  val tollCalculator: TollCalculator,
  val eventsManager: EventsManager,
  val parkingManager: ActorRef,
  val transitDriverId: Id[TransitDriverAgent],
  val vehicle: BeamVehicle,
  val legs: Seq[BeamLeg]
) extends DrivesVehicle[TransitDriverData] {

  override val id: Id[TransitDriverAgent] = transitDriverId

  val myUnhandled: StateFunction = {
    case Event(IllegalTriggerGoToError(reason), _) =>
      stop(Failure(reason))
    case Event(Finish, _) =>
      stop
  }

  override def logDepth: Int = beamServices.beamConfig.beam.debug.actor.logDepth

  startWith(Uninitialized, TransitDriverData(null))

  when(Uninitialized) {
    case Event(TriggerWithId(InitializeTrigger(tick), triggerId), data) =>
      logDebug(s" $id has been initialized, going to Waiting state")
<<<<<<< HEAD
      vehicle.becomeDriver(self)
      eventsManager.processEvent(
        new PersonDepartureEvent(tick, Id.createPersonId(id), null, "be_a_transit_driver")
      )
      eventsManager.processEvent(new PersonEntersVehicleEvent(tick, Id.createPersonId(id), vehicle.id))
      val schedule = data.passengerSchedule.addLegs(legs)
      goto(WaitingToDrive) using data
        .copy(currentVehicle = Vector(vehicle.id), currentVehicleToken = vehicle)
        .withPassengerSchedule(schedule)
        .asInstanceOf[TransitDriverData] replying
      CompletionNotice(
        triggerId,
        Vector(
          ScheduleTrigger(
            StartLegTrigger(schedule.schedule.firstKey.startTime, schedule.schedule.firstKey),
            self
=======
      vehicle.becomeDriver(self, id.toString) match {
        case DriverAlreadyAssigned(_) =>
          stop(
            Failure(
              s"BeamAgent $id attempted to become driver of vehicle $id " +
              s"but driver ${vehicle.driver.get} already assigned."
            )
          )
        case NewDriverAlreadyControllingVehicle | BecomeDriverOfVehicleSuccess =>
          eventsManager.processEvent(
            new PersonDepartureEvent(tick, Id.createPersonId(id), Id.createLinkId(""), "be_a_transit_driver")
          )
          eventsManager
            .processEvent(new PersonEntersVehicleEvent(tick, Id.createPersonId(id), vehicle.id))
          val schedule = data.passengerSchedule.addLegs(legs)
          goto(WaitingToDrive) using data
            .copy(currentVehicle = Vector(vehicle.id))
            .withPassengerSchedule(schedule)
            .asInstanceOf[TransitDriverData] replying
          CompletionNotice(
            triggerId,
            Vector(
              ScheduleTrigger(
                StartLegTrigger(schedule.schedule.firstKey.startTime, schedule.schedule.firstKey),
                self
              )
            )
>>>>>>> cc44d0f1
          )
        )
      )
  }

  when(PassengerScheduleEmpty) {
    // We are done, but we don't stop ourselves immediately.
    // Instead, we ask the scheduler to be notified after the
    // concurrency time window has passed, and then stop.
    // This is because other agents may still want to interact with us until then.
    case Event(PassengerScheduleEmptyMessage(_, _), _) =>
      val (_, triggerId) = releaseTickAndTriggerId()
      scheduler ! ScheduleKillTrigger(self)
      scheduler ! CompletionNotice(triggerId)
      stay
    case Event(TriggerWithId(KillTrigger(_), triggerId), _) =>
      scheduler ! CompletionNotice(triggerId)
      stop
  }

  override def logPrefix(): String = s"TransitDriverAgent:$id "

  whenUnhandled(drivingBehavior.orElse(myUnhandled))

}<|MERGE_RESOLUTION|>--- conflicted
+++ resolved
@@ -108,10 +108,9 @@
   when(Uninitialized) {
     case Event(TriggerWithId(InitializeTrigger(tick), triggerId), data) =>
       logDebug(s" $id has been initialized, going to Waiting state")
-<<<<<<< HEAD
       vehicle.becomeDriver(self)
       eventsManager.processEvent(
-        new PersonDepartureEvent(tick, Id.createPersonId(id), null, "be_a_transit_driver")
+        new PersonDepartureEvent(tick, Id.createPersonId(id), Id.createLinkId(""), "be_a_transit_driver")
       )
       eventsManager.processEvent(new PersonEntersVehicleEvent(tick, Id.createPersonId(id), vehicle.id))
       val schedule = data.passengerSchedule.addLegs(legs)
@@ -125,35 +124,6 @@
           ScheduleTrigger(
             StartLegTrigger(schedule.schedule.firstKey.startTime, schedule.schedule.firstKey),
             self
-=======
-      vehicle.becomeDriver(self, id.toString) match {
-        case DriverAlreadyAssigned(_) =>
-          stop(
-            Failure(
-              s"BeamAgent $id attempted to become driver of vehicle $id " +
-              s"but driver ${vehicle.driver.get} already assigned."
-            )
-          )
-        case NewDriverAlreadyControllingVehicle | BecomeDriverOfVehicleSuccess =>
-          eventsManager.processEvent(
-            new PersonDepartureEvent(tick, Id.createPersonId(id), Id.createLinkId(""), "be_a_transit_driver")
-          )
-          eventsManager
-            .processEvent(new PersonEntersVehicleEvent(tick, Id.createPersonId(id), vehicle.id))
-          val schedule = data.passengerSchedule.addLegs(legs)
-          goto(WaitingToDrive) using data
-            .copy(currentVehicle = Vector(vehicle.id))
-            .withPassengerSchedule(schedule)
-            .asInstanceOf[TransitDriverData] replying
-          CompletionNotice(
-            triggerId,
-            Vector(
-              ScheduleTrigger(
-                StartLegTrigger(schedule.schedule.firstKey.startTime, schedule.schedule.firstKey),
-                self
-              )
-            )
->>>>>>> cc44d0f1
           )
         )
       )
