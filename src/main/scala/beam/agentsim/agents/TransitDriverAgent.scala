--- conflicted
+++ resolved
@@ -54,12 +54,6 @@
     )
   }
 
-<<<<<<< HEAD
-  case class TransitDriverData(currentVehicle: VehicleStack = Vector(), passengerSchedule: PassengerSchedule = PassengerSchedule(), currentLegPassengerScheduleIndex: Int = 0) extends DrivingData {
-    override def withPassengerSchedule(newPassengerSchedule: PassengerSchedule): DrivingData = copy(passengerSchedule = newPassengerSchedule)
-    override def withCurrentLegPassengerScheduleIndex(currentLegPassengerScheduleIndex: Int): DrivingData = copy(currentLegPassengerScheduleIndex = currentLegPassengerScheduleIndex)
-    override def hasParkingBehaviors: Boolean = false
-=======
   case class TransitDriverData(
     currentVehicle: VehicleStack = Vector(),
     passengerSchedule: PassengerSchedule = PassengerSchedule(),
@@ -71,8 +65,10 @@
     override def withCurrentLegPassengerScheduleIndex(
       currentLegPassengerScheduleIndex: Int
     ): DrivingData = copy(currentLegPassengerScheduleIndex = currentLegPassengerScheduleIndex)
->>>>>>> aae37912
+
+    override def hasParkingBehaviors: Boolean = false
   }
+
 
   def createAgentIdFromVehicleId(transitVehicle: Id[Vehicle]): Id[TransitDriverAgent] = {
     Id.create(
