package beam.agentsim.agents

import akka.actor.FSM.Failure
import akka.actor.{ActorContext, ActorRef, ActorSelection, Props}
import beam.agentsim.agents.BeamAgent._
import beam.agentsim.agents.PersonAgent.{
  DrivingData,
  PassengerScheduleEmpty,
  VehicleStack,
  WaitingToDrive
}
import beam.agentsim.agents.TransitDriverAgent.TransitDriverData
import beam.agentsim.agents.modalbehaviors.DrivesVehicle
import beam.agentsim.agents.modalbehaviors.DrivesVehicle.StartLegTrigger
import beam.agentsim.agents.vehicles.{BeamVehicle, PassengerSchedule}
import beam.agentsim.scheduler.BeamAgentScheduler.{
  CompletionNotice,
  IllegalTriggerGoToError,
  ScheduleTrigger
}
import beam.agentsim.scheduler.Trigger.TriggerWithId
import beam.router.RoutingModel.BeamLeg
import beam.sim.BeamServices
import com.conveyal.r5.transit.TransportNetwork
import org.matsim.api.core.v01.Id
import org.matsim.api.core.v01.events.{
  PersonDepartureEvent,
  PersonEntersVehicleEvent
}
import org.matsim.core.api.experimental.events.EventsManager
import org.matsim.vehicles.Vehicle

/**
  * BEAM
  */
object TransitDriverAgent {

  def props(
      scheduler: ActorRef,
      services: BeamServices,
      transportNetwork: TransportNetwork,
      eventsManager: EventsManager,
      transitDriverId: Id[TransitDriverAgent],
      vehicle: BeamVehicle,
      legs: Seq[BeamLeg]
  ): Props = {
    Props(
      new TransitDriverAgent(
        scheduler,
        services,
        transportNetwork,
        eventsManager,
        transitDriverId,
        vehicle,
        legs
      )
    )
  }

  case class TransitDriverData(
      currentVehicle: VehicleStack = Vector(),
      passengerSchedule: PassengerSchedule = PassengerSchedule(),
      currentLegPassengerScheduleIndex: Int = 0
  ) extends DrivingData {
    override def withPassengerSchedule(
        newPassengerSchedule: PassengerSchedule): DrivingData =
      copy(passengerSchedule = newPassengerSchedule)

    override def withCurrentLegPassengerScheduleIndex(
<<<<<<< HEAD
      currentLegPassengerScheduleIndex: Int
    ): DrivingData = copy(currentLegPassengerScheduleIndex = currentLegPassengerScheduleIndex)

    override def hasParkingBehaviors: Boolean = false
  }


  def createAgentIdFromVehicleId(transitVehicle: Id[Vehicle]): Id[TransitDriverAgent] = {
=======
        currentLegPassengerScheduleIndex: Int
    ): DrivingData =
      copy(currentLegPassengerScheduleIndex = currentLegPassengerScheduleIndex)
  }

  def createAgentIdFromVehicleId(
      transitVehicle: Id[Vehicle]): Id[TransitDriverAgent] = {
>>>>>>> 636d8906
    Id.create(
      "TransitDriverAgent-" + BeamVehicle.noSpecialChars(
        transitVehicle.toString),
      classOf[TransitDriverAgent]
    )
  }

  def selectByVehicleId(
      transitVehicle: Id[Vehicle]
  )(implicit context: ActorContext): ActorSelection = {
    context.actorSelection(
      "/user/router/" + createAgentIdFromVehicleId(transitVehicle))
  }
}

class TransitDriverAgent(
    val scheduler: ActorRef,
    val beamServices: BeamServices,
    val transportNetwork: TransportNetwork,
    val eventsManager: EventsManager,
    val transitDriverId: Id[TransitDriverAgent],
    val vehicle: BeamVehicle,
    val legs: Seq[BeamLeg]
) extends DrivesVehicle[TransitDriverData] {

  override def logDepth: Int = beamServices.beamConfig.beam.debug.actor.logDepth

  override def logPrefix(): String = s"TransitDriverAgent:$id "

  override val id: Id[TransitDriverAgent] = transitDriverId

  startWith(Uninitialized, TransitDriverData())

  when(Uninitialized) {
    case Event(TriggerWithId(InitializeTrigger(tick), triggerId), data) =>
      logDebug(s" $id has been initialized, going to Waiting state")
      vehicle
        .becomeDriver(self)
        .fold(
          _ =>
            stop(
              Failure(
                s"BeamAgent $id attempted to become driver of vehicle $id " +
                  s"but driver ${vehicle.driver.get} already assigned."
              )
          ),
          _ => {
            eventsManager.processEvent(
              new PersonDepartureEvent(tick,
                                       Id.createPersonId(id),
                                       null,
                                       "be_a_transit_driver")
            )
            eventsManager
              .processEvent(
                new PersonEntersVehicleEvent(tick,
                                             Id.createPersonId(id),
                                             vehicle.id))
            val schedule = data.passengerSchedule.addLegs(legs)
            goto(WaitingToDrive) using data
              .copy(currentVehicle = Vector(vehicle.id))
              .withPassengerSchedule(schedule)
              .asInstanceOf[TransitDriverData] replying
              CompletionNotice(
                triggerId,
                Vector(
                  ScheduleTrigger(
                    StartLegTrigger(schedule.schedule.firstKey.startTime,
                                    schedule.schedule.firstKey),
                    self
                  )
                )
              )
          }
        )
  }

  when(PassengerScheduleEmpty) {
    case Event(PassengerScheduleEmptyMessage(_), _) =>
      val (_, triggerId) = releaseTickAndTriggerId()
      scheduler ! CompletionNotice(triggerId)
      stop
  }

  val myUnhandled: StateFunction = {
    case Event(IllegalTriggerGoToError(reason), _) =>
      stop(Failure(reason))
    case Event(Finish, _) =>
      stop
  }

  whenUnhandled(drivingBehavior.orElse(myUnhandled))

}<|MERGE_RESOLUTION|>--- conflicted
+++ resolved
@@ -67,24 +67,14 @@
       copy(passengerSchedule = newPassengerSchedule)
 
     override def withCurrentLegPassengerScheduleIndex(
-<<<<<<< HEAD
       currentLegPassengerScheduleIndex: Int
     ): DrivingData = copy(currentLegPassengerScheduleIndex = currentLegPassengerScheduleIndex)
 
     override def hasParkingBehaviors: Boolean = false
   }
 
-
-  def createAgentIdFromVehicleId(transitVehicle: Id[Vehicle]): Id[TransitDriverAgent] = {
-=======
-        currentLegPassengerScheduleIndex: Int
-    ): DrivingData =
-      copy(currentLegPassengerScheduleIndex = currentLegPassengerScheduleIndex)
-  }
-
   def createAgentIdFromVehicleId(
       transitVehicle: Id[Vehicle]): Id[TransitDriverAgent] = {
->>>>>>> 636d8906
     Id.create(
       "TransitDriverAgent-" + BeamVehicle.noSpecialChars(
         transitVehicle.toString),
