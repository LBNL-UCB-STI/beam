--- conflicted
+++ resolved
@@ -115,70 +115,22 @@
     csvParser: CsvParser,
     fuelTypeOption: Option[FuelType]
   ): ConsumptionRateFilter = {
-<<<<<<< HEAD
     val currentRateFilter = mutable.Map
       .empty[DoubleTypedRange, mutable.Map[DoubleTypedRange, mutable.Map[DoubleTypedRange, mutable.Map[Range, Double]]]]
-    csvRecordsForFilePathUsing(csvParser, java.nio.file.Paths.get(baseFilePath.getOrElse(""), file).toString)
-      .foreach(csvRecord => {
-        val speedInMilesPerHourBin = convertRecordStringToDoubleTypedRange(csvRecord.getString(speedBinHeader))
-        val gradePercentBin = convertRecordStringToDoubleTypedRange(csvRecord.getString(gradeBinHeader))
-        val numberOfLanesBin = if (csvRecord.getMetaData.containsColumn(lanesBinHeader)) {
-          convertRecordStringToRange(csvRecord.getString(lanesBinHeader))
-        } else {
-          convertRecordStringToRange("(0,100]")
-        }
-        val weightKgBin = if (csvRecord.getMetaData.containsColumn(weightBinHeader)) {
-          convertRecordStringToDoubleTypedRange(csvRecord.getString(weightBinHeader))
-        } else {
-          convertRecordStringToDoubleTypedRange("(0,50000]")
-        }
-        val rawRate = csvRecord.getDouble(rateHeader)
-        if (rawRate == null)
-          throw new Exception(
-            s"Record $csvRecord does not contain a valid rate. " +
-            "Erroring early to bring attention and get it fixed."
-          )
-        val rate =
-          if (fuelTypeOption.contains(FuelType.Electricity)) convertFromKwhPer100MilesToJoulesPerMeter(rawRate)
-          else convertFromGallonsPer100MilesToJoulesPerMeter(rawRate)
-
-        currentRateFilter.get(speedInMilesPerHourBin) match {
-          case Some(gradePercentFilter) => {
-            gradePercentFilter.get(gradePercentBin) match {
-              case Some(weightKgFilter) => {
-                weightKgFilter.get(weightKgBin) match {
-                  case Some(numberOfLanesFilter) => {
-                    numberOfLanesFilter.get(numberOfLanesBin) match {
-                      case Some(firstRate) =>
-                        val rawFirstRate =
-                          if (fuelTypeOption.contains(FuelType.Electricity))
-                            convertFromJoulesPerMeterToKwhPer100Miles(firstRate)
-                          else convertFromJoulesPerMeterToGallonsPer100Miles(firstRate)
-                        log.error(
-                          "Two rates found for the same bin combination: " +
-                          "Speed In Miles Per Hour Bin = {}; Grade Percent Bin = {}; Weight kg Bin = {};" +
-                          " Number of Lanes Bin = {}. " +
-                          s"Keeping first rate of $rawFirstRate and ignoring new rate of $rawRate.",
-                          speedInMilesPerHourBin,
-                          gradePercentBin,
-                          weightKgBin,
-                          numberOfLanesBin
-                        )
-                      case None => numberOfLanesFilter += numberOfLanesBin -> rate
-                    }
-                  }
-                  case None => weightKgFilter += weightKgBin -> mutable.Map(numberOfLanesBin -> rate)
-=======
-    val currentRateFilter = mutable.Map.empty[Range, mutable.Map[Range, mutable.Map[Range, Double]]]
     baseFilePaths.foreach(baseFilePath =>
-      csvRecordsForFilePathUsing(csvParser, java.nio.file.Paths.get(baseFilePath, file).toString)
+      csvRecordsForFilePathUsing(csvParser, java.nio.file.Paths.get(baseFilePath.getOrElse(""), file).toString)
         .foreach(csvRecord => {
-          val speedInMilesPerHourBin = convertRecordStringToRange(csvRecord.getString(speedBinHeader), isDouble = true)
-          val gradePercentBin = convertRecordStringToRange(csvRecord.getString(gradeBinHeader), isDouble = true)
+          val speedInMilesPerHourBin = convertRecordStringToDoubleTypedRange(csvRecord.getString(speedBinHeader))
+          val gradePercentBin = convertRecordStringToDoubleTypedRange(csvRecord.getString(gradeBinHeader))
           val numberOfLanesBin = if (csvRecord.getMetaData.containsColumn(lanesBinHeader)) {
             convertRecordStringToRange(csvRecord.getString(lanesBinHeader))
           } else {
             convertRecordStringToRange("(0,100]")
+          }
+          val weightKgBin = if (csvRecord.getMetaData.containsColumn(weightBinHeader)) {
+            convertRecordStringToDoubleTypedRange(csvRecord.getString(weightBinHeader))
+          } else {
+            convertRecordStringToDoubleTypedRange("(0,50000]")
           }
           val rawRate = csvRecord.getDouble(rateHeader)
           if (rawRate == null)
@@ -193,49 +145,43 @@
           currentRateFilter.get(speedInMilesPerHourBin) match {
             case Some(gradePercentFilter) => {
               gradePercentFilter.get(gradePercentBin) match {
-                case Some(numberOfLanesFilter) => {
-                  numberOfLanesFilter.get(numberOfLanesBin) match {
-                    case Some(firstRate) =>
-                      val rawFirstRate =
-                        if (fuelTypeOption.contains(FuelType.Electricity))
-                          convertFromJoulesPerMeterToKwhPer100Miles(firstRate)
-                        else convertFromJoulesPerMeterToGallonsPer100Miles(firstRate)
-                      log.error(
-                        "Two rates found for the same bin combination: " +
-                        "Speed In Miles Per Hour Bin = {}; Grade Percent Bin = {}; Number of Lanes Bin = {}. " +
-                        s"Keeping first rate of $rawFirstRate and ignoring new rate of $rawRate.",
-                        speedInMilesPerHourBin,
-                        gradePercentBin,
-                        numberOfLanesBin
-                      )
-                    case None => numberOfLanesFilter += numberOfLanesBin -> rate
+                case Some(weightKgFilter) => {
+                  weightKgFilter.get(weightKgBin) match {
+                    case Some(numberOfLanesFilter) => {
+                      numberOfLanesFilter.get(numberOfLanesBin) match {
+                        case Some(firstRate) =>
+                          val rawFirstRate =
+                            if (fuelTypeOption.contains(FuelType.Electricity))
+                              convertFromJoulesPerMeterToKwhPer100Miles(firstRate)
+                            else convertFromJoulesPerMeterToGallonsPer100Miles(firstRate)
+                          log.error(
+                            "Two rates found for the same bin combination: " +
+                            "Speed In Miles Per Hour Bin = {}; Grade Percent Bin = {}; Weight kg Bin = {};" +
+                            " Number of Lanes Bin = {}. " +
+                            s"Keeping first rate of $rawFirstRate and ignoring new rate of $rawRate.",
+                            speedInMilesPerHourBin,
+                            gradePercentBin,
+                            weightKgBin,
+                            numberOfLanesBin
+                          )
+                        case None => numberOfLanesFilter += numberOfLanesBin -> rate
+                      }
+                    }
+                    case None => weightKgFilter += weightKgBin -> mutable.Map(numberOfLanesBin -> rate)
                   }
->>>>>>> d57b37e4
                 }
-                case None => gradePercentFilter += gradePercentBin -> mutable.Map(numberOfLanesBin -> rate)
+                case None =>
+                  gradePercentFilter += gradePercentBin -> mutable.Map(
+                    weightKgBin -> mutable.Map(numberOfLanesBin -> rate)
+                  )
               }
-<<<<<<< HEAD
-              case None =>
-                gradePercentFilter += gradePercentBin -> mutable.Map(
-                  weightKgBin -> mutable.Map(numberOfLanesBin -> rate)
-                )
-=======
->>>>>>> d57b37e4
             }
             case None =>
               currentRateFilter += speedInMilesPerHourBin ->
-              mutable.Map(gradePercentBin -> mutable.Map(numberOfLanesBin -> rate))
+              mutable.Map(gradePercentBin -> mutable.Map(weightKgBin -> mutable.Map(numberOfLanesBin -> rate)))
           }
-<<<<<<< HEAD
-          case None =>
-            currentRateFilter += speedInMilesPerHourBin ->
-            mutable.Map(gradePercentBin -> mutable.Map(weightKgBin -> mutable.Map(numberOfLanesBin -> rate)))
-        }
-      })
-=======
         })
     )
->>>>>>> d57b37e4
     currentRateFilter.toMap.map { case (speedInMilesPerHourBin, gradePercentMap) =>
       speedInMilesPerHourBin -> gradePercentMap.toMap.map { case (gradePercentBin, weightMap) =>
         gradePercentBin -> weightMap.toMap.map { case (weightKgBin, lanesMap) => weightKgBin -> lanesMap.toMap }
