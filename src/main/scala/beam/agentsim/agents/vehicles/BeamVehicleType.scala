--- conflicted
+++ resolved
@@ -111,17 +111,10 @@
     new FuelType("gasoline", 0.0),
     3656.0,
     3655980000.0,
-<<<<<<< HEAD
     null,
     0,
     0,
     null,
-=======
-    null,
-    0,
-    0,
-    null,
->>>>>>> bd128836
     60.0,
     null,
     0,
