--- conflicted
+++ resolved
@@ -1,13 +1,8 @@
 package beam.agentsim.agents.vehicles
 
 import beam.agentsim.agents.vehicles.EnergyEconomyAttributes.Powertrain
-<<<<<<< HEAD
-import beam.router.Modes.BeamMode
-import beam.router.Modes.BeamMode.{BIKE, CAR, RIDE_HAIL}
-=======
 import beam.agentsim.agents.vehicles.FuelType._
 import beam.agentsim.agents.vehicles.VehicleCategory.{Bike, Body, Car, MediumDutyPassenger, Undefined, VehicleCategory}
->>>>>>> c4ad8101
 import org.matsim.api.core.v01.Id
 import org.matsim.vehicles.Vehicle
 
@@ -18,15 +13,9 @@
   * @author saf
   */
 case class BeamVehicleType(
-<<<<<<< HEAD
-  id: Id[BeamVehicleType],
-  seatingCapacity: Double,
-  standingRoomCapacity: Double,
-=======
   vehicleTypeId: String,
   seatingCapacity: Int,
   standingRoomCapacity: Int,
->>>>>>> c4ad8101
   lengthInMeter: Double,
   primaryFuelType: FuelType,
   primaryFuelConsumptionInJoulePerMeter: Double,
@@ -43,7 +32,6 @@
 )
 
 object BeamVehicleType {
-<<<<<<< HEAD
 
   //TODO
   val defaultBicycleBeamVehicleType: BeamVehicleType = BeamVehicleType(
@@ -55,12 +43,6 @@
     0,
     0
   )
-=======
-  val BODY_TYPE_DEFAULT = "BODY_TYPE_DEFAULT"
-  val BIKE_TYPE_DEFAULT = "BIKE_TYPE_DEFAULT"
-  val CAR_TYPE_DEFAULT = "CAR_TYPE_DEFAULT"
-  val TRANSIT_TYPE_DEFAULT = "TRANSIT_TYPE_DEFAULT"
->>>>>>> c4ad8101
 
   // Consumption rate: https://www.brianmac.co.uk/energyexp.htm
   // 400 calories/hour == 400k J/hr @ 7km/hr or 2m/s == 55 J/m
@@ -99,15 +81,6 @@
   // Transit default based on Diesel Bus
   val defaultTransitBeamVehicleType: BeamVehicleType =
     BeamVehicleType(
-<<<<<<< HEAD
-      Id.create("TRANSIT-TYPE-DEFAULT", classOf[BeamVehicleType]),
-      0,
-      0,
-      0,
-      null,
-      0,
-      0
-=======
       TRANSIT_TYPE_DEFAULT,
       50,
       50,
@@ -116,7 +89,6 @@
       25829.7,
       30000000000.0,
       vehicleCategory = MediumDutyPassenger
->>>>>>> c4ad8101
     )
 
   val defaultCarBeamVehicleType: BeamVehicleType = BeamVehicleType(
@@ -140,26 +112,7 @@
   def isBicycleVehicle(beamVehicleId: Id[Vehicle]): Boolean =
     beamVehicleId.toString.startsWith("bike")
 
-<<<<<<< HEAD
-  def getMode(beamVehicle: BeamVehicle): BeamMode = {
-    beamVehicle.beamVehicleType.id match {
-      //TODO complete list
-      case vid if vid.toString.toLowerCase.contains("bike")     => BIKE
-      case vid if vid.toString.toLowerCase.contains("ridehail") => RIDE_HAIL
-      case vid if vid.toString.toLowerCase.contains("car")      => CAR
-
-    }
-//
-//    beamVehicle.beamVehicleType.vehicleCategory match {
-//      //TODO complete list
-//      case Some(Bike)      => BIKE
-//      case Some(RideHail)  => RIDE_HAIL
-//      case Some(Car)       => CAR
-//      case _           => NONE
-//    }
-=======
 }
->>>>>>> c4ad8101
 
 object FuelType {
   sealed trait FuelType
