--- conflicted
+++ resolved
@@ -30,21 +30,19 @@
   passengerCarUnit: Double = 1,
   rechargeLevel2RateLimitInWatts: Option[Double] = None,
   rechargeLevel3RateLimitInWatts: Option[Double] = None,
-<<<<<<< HEAD
-  vehicleCategory: VehicleCategory
-) {
+  vehicleCategory: VehicleCategory,
+  primaryVehicleEnergyFile: Option[String] = None,
+  secondaryVehicleEnergyFile: Option[String] = None,
+  sampleProbabilityWithinCategory: Double = 1.0
+){
 
   def isCaccEnabled: Boolean = {
     automationLevel >= 3
   }
 }
-=======
-  vehicleCategory: VehicleCategory,
-  primaryVehicleEnergyFile: Option[String] = None,
-  secondaryVehicleEnergyFile: Option[String] = None,
-  sampleProbabilityWithinCategory: Double = 1.0
-)
->>>>>>> 31540b64
+
+
+
 
 object BeamVehicleType {
 
