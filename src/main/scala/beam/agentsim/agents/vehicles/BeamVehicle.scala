--- conflicted
+++ resolved
@@ -25,17 +25,6 @@
 // If we need immutable state, we will need to operate on this through lenses.
 
 // TODO: safety for
-<<<<<<< HEAD
-class BeamVehicle(val powerTrain: Powertrain,
-                  val matSimVehicle: Vehicle,
-                  val  initialMatsimAttributes: Option[ObjectAttributes],
-                  val  beamVehicleType: BeamVehicleType,
-                  var fuelLevel: Option[Double],
-                  val fuelCapacityInJoules: Option[Double]
-  )
-  extends Resource[BeamVehicle] {
-
-=======
 class BeamVehicle(
     val powerTrain: Powertrain,
     val matSimVehicle: Vehicle,
@@ -44,7 +33,6 @@
     var fuelLevel: Option[Double],
     val fuelCapacityInJoules: Option[Double]
 ) extends Resource[BeamVehicle] {
->>>>>>> 636d8906
   val log: Logger = Logger.getLogger(classOf[BeamVehicle])
 
   /**
