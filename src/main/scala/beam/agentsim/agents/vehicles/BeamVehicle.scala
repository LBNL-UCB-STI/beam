--- conflicted
+++ resolved
@@ -1,7 +1,4 @@
 package beam.agentsim.agents.vehicles
-
-import java.util.concurrent.atomic.{AtomicBoolean, AtomicReference}
-import java.util.concurrent.locks.ReentrantReadWriteLock
 
 import akka.actor.ActorRef
 import beam.agentsim.agents.PersonAgent
@@ -28,6 +25,8 @@
 import org.matsim.core.api.experimental.events.EventsManager
 import org.matsim.vehicles.Vehicle
 
+import java.util.concurrent.atomic.{AtomicBoolean, AtomicReference}
+import java.util.concurrent.locks.ReentrantReadWriteLock
 import scala.util.Random
 
 /**
@@ -93,12 +92,9 @@
   private val chargerRWLock = new ReentrantReadWriteLock()
 
   private var connectedToCharger: Boolean = false
-<<<<<<< HEAD
-  private var chargerConnectedTick: Option[Long] = None
+
+  private var chargerConnectedTick: Option[Int] = None
   private var chargerConnectedPrimaryFuel: Option[Double] = None
-=======
-  private var chargerConnectedTick: Option[Int] = None
->>>>>>> 41e63982
 
   /**
     * Called by the driver.
@@ -299,20 +295,13 @@
     * @param sessionDurationLimit the maximum allowable charging duration to be considered.
     * @return tuple with (refuelingDuration, refuelingEnergy)
     */
-<<<<<<< HEAD
-  def refuelingSessionDurationAndEnergyInJoules(
-    sessionDurationLimit: Option[Long] = None,
-    chargingPowerLimit: Option[Double] = None
-  ): (Long, Double) = {
-    stall match {
-=======
   def refuelingSessionDurationAndEnergyInJoulesForStall(
     parkingStall: Option[ParkingStall],
     sessionDurationLimit: Option[Int] = None,
-    stateOfChargeLimit: Option[Double] = None
+    stateOfChargeLimit: Option[Double] = None,
+    chargingPowerLimit: Option[Double] = None
   ): (Int, Double) = {
     parkingStall match {
->>>>>>> 41e63982
       case Some(theStall) =>
         theStall.chargingPointType match {
           case Some(chargingPoint) =>
@@ -323,11 +312,8 @@
               1e6,
               1e6,
               sessionDurationLimit,
-<<<<<<< HEAD
+              stateOfChargeLimit,
               chargingPowerLimit
-=======
-              stateOfChargeLimit
->>>>>>> 41e63982
             )
           case None =>
             (0, 0.0)
