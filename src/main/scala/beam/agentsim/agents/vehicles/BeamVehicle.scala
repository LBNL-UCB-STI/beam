package beam.agentsim.agents.vehicles

import akka.actor.ActorRef
import beam.agentsim.Resource
import beam.agentsim.agents.PersonAgent
import beam.agentsim.agents.vehicles.EnergyEconomyAttributes.Powertrain
import beam.agentsim.agents.vehicles.VehicleProtocol._
import org.apache.log4j.Logger
import org.matsim.api.core.v01.Id
import org.matsim.utils.objectattributes.ObjectAttributes
import org.matsim.vehicles.{Vehicle, VehicleType}

/**
  * A [[BeamVehicle]] is a state container __administered__ by a driver ([[PersonAgent]]
  * implementing [[beam.agentsim.agents.modalBehaviors.DrivesVehicle]]). The passengers in the [[BeamVehicle]]
  * are also [[BeamVehicle]]s, however, others are possible). The
  * reference to a parent [[BeamVehicle]] is maintained in its carrier. All other information is
  * managed either through the MATSim [[Vehicle]] interface or within several other classes.
  *
  * @author saf
  * @since Beam 2.0.0
  */
// XXXX: This is a class and MUST NOT be a case class because it contains mutable state.
// If we need immutable state, we will need to operate on this through lenses.

// TODO: safety for
class BeamVehicle(val powerTrain: Powertrain,
                  val matSimVehicle: Vehicle,
                  val initialMatsimAttributes: Option[ObjectAttributes],
                  val beamVehicleType: BeamVehicleType,
                  var fuelLevel: Option[Double],
                  val fuelCapacityInJoules: Option[Double]
                 )
  extends Resource[BeamVehicle] {
  val log: Logger = Logger.getLogger(classOf[BeamVehicle])

  /**
    * Identifier for this vehicle
    */
  val id: Id[Vehicle] = matSimVehicle.getId

  /**
    * The [[PersonAgent]] who is currently driving the vehicle (or None ==> it is idle).
    * Effectively, this is the main controller of the vehicle in space and time in the scenario environment;
    * whereas, the manager is ultimately responsible for assignment and (for now) ownership
    * of the vehicle as a physical property.
    */
  var driver: Option[ActorRef] = None

  def getType: VehicleType = matSimVehicle.getType

  override def getId: Id[BeamVehicle] = id

  /**
    * Called by the driver.
    */
  def unsetDriver(): Unit = {
    driver = None
  }

  def useFuel(distanceInMeters: Double): Unit = fuelLevel foreach {
    fLevel => fuelLevel = Some(fLevel - powerTrain.estimateConsumptionInJoules(distanceInMeters)/fuelCapacityInJoules.get )
  }

  def addFuel(fuelInJoules: Double): Unit = fuelLevel foreach  {
    fLevel => fuelLevel = Some(fLevel + fuelInJoules/fuelCapacityInJoules.get)
  }

  /**
    * Only permitted if no driver is currently set. Driver has full autonomy in vehicle, so only
    * a call of [[unsetDriver]] will remove the driver.
    * Send back appropriate response to caller depending on protocol.
    *
    * @param newDriverRef incoming driver
    */
  def becomeDriver(newDriverRef: ActorRef)
  : Either[DriverAlreadyAssigned, BecomeDriverOfVehicleSuccessAck.type] = driver match {
    case None =>
      driver = Option(newDriverRef)
      Right(BecomeDriverOfVehicleSuccessAck)
    case Some(d) =>
      Left(DriverAlreadyAssigned(id, d))
  }

<<<<<<< HEAD
  /**
    * Try to remove a passenger from the vehicle. If the passenger is seated, then perhaps a standing passenger
    * will take the seat according to priorities defined through the [[SeatAssignmentRule.assignSeatOnLeave]].
    *
    * @param idToRemove the passenger [[Vehicle]] to remove.
    * @return [[Try]] expression (maybe) holding a [[ClearCarrier]] message for the driver to pass on to the passenger.
    */
  def removePassenger(idToRemove: Id[Vehicle]): Boolean = {
    vehicleOccupancyAdministrator.removePassenger(idToRemove)
  }

  /**
    * Try to add a passenger to the vehicle according to the [[SeatAssignmentRule]]
    *
    * @param idToAdd the passenger [[Vehicle]] to add
    * @return [[Either]] a message to be sent from the driver to the passenger that the vehicle
    *         capacity has been exceeded ([[Left]]) or a
    */
  def addPassenger(idToAdd: Id[Vehicle]): Boolean = {
    vehicleOccupancyAdministrator.addPassenger(idToAdd)
  }

  def canAddPassenger(): Boolean = {
    vehicleOccupancyAdministrator.canAddPassenger()
  }
=======
>>>>>>> 602db113
}

object BeamVehicle {
  def noSpecialChars(theString: String): String =
    theString.replaceAll("[\\\\|\\\\^]+", ":")
<<<<<<< HEAD
}

abstract class VehicleOccupancyAdministrator(val vehicle: BeamVehicle) {

  val seatedOccupancyLimit: Int = Try(vehicle.getType.getCapacity.getSeats.intValue()).getOrElse(0)
  val standingOccupancyLimit: Int = Try(vehicle.getType.getCapacity.getStandingRoom.intValue()).getOrElse(0)
  val totalOccupancyLimit: Int = seatedOccupancyLimit + standingOccupancyLimit

  var seatedPassengers: Set[Id[Vehicle]] = Set()
  var standingPassengers: Set[Id[Vehicle]] = Set()

  implicit val seatAssignmentRule: SeatAssignmentRule

  def getSeatsRemaining: Int = seatedOccupancyLimit - seatedPassengers.size

  def getStandingRoomRemaining: Int =
    standingOccupancyLimit - standingPassengers.size

  def getTotalRoomRemaining: Int = getSeatsRemaining + getStandingRoomRemaining

  def getSeatedCrowdedness: Double =
    (seatedPassengers.size / totalOccupancyLimit).toDouble

  def getStandingCrowdedness: Double =
    (standingPassengers.size / totalOccupancyLimit).toDouble

  def getTotalCrowdedness: Double =
    ((standingPassengers.size + seatedPassengers.size) / totalOccupancyLimit).toDouble

  def addSeatedPassenger(idToAdd: Id[Vehicle]): Boolean = {
    if (seatedPassengers.size + 1 > seatedOccupancyLimit) {
      false
    } else {
      seatedPassengers += idToAdd
      true
    }
  }

  def addStandingPassenger(idToAdd: Id[Vehicle]): Boolean = {
    if (standingPassengers.size + 1 > standingOccupancyLimit) {
      false
    } else {
      standingPassengers += idToAdd
      true
    }
  }

  //TODO: Improve this API to have custom error messages
  /**
    * Try to add a passenger to the vehicle according to the [[SeatAssignmentRule]] unless standing or seating is full
    * in which case deterministically add passenger.
    *
    * @param idToAdd the passenger [[Vehicle]] to add
    * @return [[Either]] a message to be sent from the driver to the passenger that the vehicle
    *         capacity has been exceeded ([[Left]]) or a
    */
  def addPassenger(idToAdd: Id[Vehicle]): Boolean = {
    if (seatedPassengers.size == seatedOccupancyLimit) {
      addStandingPassenger(idToAdd)
    } else if (standingPassengers.size == standingOccupancyLimit) {
      addSeatedPassenger(idToAdd)
    } else if (seatAssignmentRule.assignSeatOnEnter(idToAdd,
      standingPassengers,
      seatedPassengers,
      vehicle.matSimVehicle)) {
      addSeatedPassenger(idToAdd)
    } else {
      addStandingPassenger(idToAdd)
    }
  }

  def canAddPassenger(): Boolean = {
    seatedPassengers.size < seatedOccupancyLimit || standingPassengers.size < standingOccupancyLimit
  }

  def removePassenger(idToRemove: Id[Vehicle]): Boolean = {
    if (seatedPassengers.contains(idToRemove)) {
      if (standingPassengers.nonEmpty) {
        seatAssignmentRule
          .assignSeatOnLeave(idToRemove,
            standingPassengers.toList,
            seatedPassengers,
            vehicle.matSimVehicle)
          .map({ idToSit =>
            standingPassengers -= idToSit
            seatedPassengers += idToSit
          })
      }
      seatedPassengers -= idToRemove
      true
    } else if (standingPassengers.contains(idToRemove)) {
      standingPassengers -= idToRemove
      true
    } else {
      false
    }
  }

  override def toString: String = s"BeamVehicle(id=${vehicle.id},driver=${vehicle.driver})"
}

object VehicleOccupancyAdministrator {

  case class DefaultVehicleOccupancyAdministrator(
                                                   override val vehicle: BeamVehicle)
    extends VehicleOccupancyAdministrator(vehicle) {
    override val seatAssignmentRule: SeatAssignmentRule =
      new RandomSeatAssignmentRule()
  }

}

trait SeatAssignmentRule {
  def assignSeatOnEnter(id: Id[Vehicle],
                        standingPassengers: Set[Id[Vehicle]],
                        seatedPassengers: Set[Id[Vehicle]],
                        vehicle: Vehicle): Boolean

  def assignSeatOnLeave(id: Id[Vehicle],
                        standingPassengers: List[Id[Vehicle]],
                        seatedPassengers: Set[Id[Vehicle]],
                        vehicle: Vehicle): Try[Id[Vehicle]]
}

object SeatAssignmentRule {

  class RandomSeatAssignmentRule extends SeatAssignmentRule {
    override def assignSeatOnEnter(id: Id[Vehicle],
                                   standingPassengers: Set[Id[Vehicle]],
                                   seatedPassengers: Set[Id[Vehicle]],
                                   vehicle: Vehicle): Boolean =
      Random.nextBoolean()

    override def assignSeatOnLeave(id: Id[Vehicle],
                                   standingPassengers: List[Id[Vehicle]],
                                   seatedPassengers: Set[Id[Vehicle]],
                                   vehicle: Vehicle): Try[Id[Vehicle]] =
      Try(standingPassengers(Random.nextInt(standingPassengers.size)))
  }

}

case class VehicleStack(nestedVehicles: Vector[Id[Vehicle]] = Vector()) {
  def isEmpty = nestedVehicles.isEmpty

  def pushIfNew(vehicle: Id[Vehicle]) = {
    if (nestedVehicles.nonEmpty && nestedVehicles.head == vehicle) {
      VehicleStack(nestedVehicles)
    } else {
      VehicleStack(vehicle +: nestedVehicles)
    }
  }

  def penultimateVehicle(): Id[Vehicle] = {
    if (nestedVehicles.size < 2) throw new RuntimeException("Attempted to access penultimate vehilce when 1 or 0 are " +
      "in the vehicle stack.")
    nestedVehicles(1)
  }

  def outermostVehicle(): Id[Vehicle] = {
    nestedVehicles(0)
  }

  def pop(): VehicleStack = {
    VehicleStack(nestedVehicles.tail)
  }
=======
>>>>>>> 602db113
}<|MERGE_RESOLUTION|>--- conflicted
+++ resolved
@@ -26,13 +26,11 @@
 // TODO: safety for
 class BeamVehicle(val powerTrain: Powertrain,
                   val matSimVehicle: Vehicle,
-                  val initialMatsimAttributes: Option[ObjectAttributes],
-                  val beamVehicleType: BeamVehicleType,
-                  var fuelLevel: Option[Double],
-                  val fuelCapacityInJoules: Option[Double]
-                 )
+                  val  initialMatsimAttributes: Option[ObjectAttributes],
+                  val  beamVehicleType: BeamVehicleType,
+  )
   extends Resource[BeamVehicle] {
-  val log: Logger = Logger.getLogger(classOf[BeamVehicle])
+    val log: Logger = Logger.getLogger(classOf[BeamVehicle])
 
   /**
     * Identifier for this vehicle
@@ -58,14 +56,6 @@
     driver = None
   }
 
-  def useFuel(distanceInMeters: Double): Unit = fuelLevel foreach {
-    fLevel => fuelLevel = Some(fLevel - powerTrain.estimateConsumptionInJoules(distanceInMeters)/fuelCapacityInJoules.get )
-  }
-
-  def addFuel(fuelInJoules: Double): Unit = fuelLevel foreach  {
-    fLevel => fuelLevel = Some(fLevel + fuelInJoules/fuelCapacityInJoules.get)
-  }
-
   /**
     * Only permitted if no driver is currently set. Driver has full autonomy in vehicle, so only
     * a call of [[unsetDriver]] will remove the driver.
@@ -74,214 +64,18 @@
     * @param newDriverRef incoming driver
     */
   def becomeDriver(newDriverRef: ActorRef)
-  : Either[DriverAlreadyAssigned, BecomeDriverOfVehicleSuccessAck.type] = driver match {
-    case None =>
+  : Either[DriverAlreadyAssigned, BecomeDriverOfVehicleSuccessAck.type ] = {
+    if (driver.isEmpty) {
       driver = Option(newDriverRef)
       Right(BecomeDriverOfVehicleSuccessAck)
-    case Some(d) =>
-      Left(DriverAlreadyAssigned(id, d))
+    } else {
+      Left(DriverAlreadyAssigned(id, driver.get))
+    }
   }
 
-<<<<<<< HEAD
-  /**
-    * Try to remove a passenger from the vehicle. If the passenger is seated, then perhaps a standing passenger
-    * will take the seat according to priorities defined through the [[SeatAssignmentRule.assignSeatOnLeave]].
-    *
-    * @param idToRemove the passenger [[Vehicle]] to remove.
-    * @return [[Try]] expression (maybe) holding a [[ClearCarrier]] message for the driver to pass on to the passenger.
-    */
-  def removePassenger(idToRemove: Id[Vehicle]): Boolean = {
-    vehicleOccupancyAdministrator.removePassenger(idToRemove)
-  }
-
-  /**
-    * Try to add a passenger to the vehicle according to the [[SeatAssignmentRule]]
-    *
-    * @param idToAdd the passenger [[Vehicle]] to add
-    * @return [[Either]] a message to be sent from the driver to the passenger that the vehicle
-    *         capacity has been exceeded ([[Left]]) or a
-    */
-  def addPassenger(idToAdd: Id[Vehicle]): Boolean = {
-    vehicleOccupancyAdministrator.addPassenger(idToAdd)
-  }
-
-  def canAddPassenger(): Boolean = {
-    vehicleOccupancyAdministrator.canAddPassenger()
-  }
-=======
->>>>>>> 602db113
 }
 
 object BeamVehicle {
   def noSpecialChars(theString: String): String =
     theString.replaceAll("[\\\\|\\\\^]+", ":")
-<<<<<<< HEAD
-}
-
-abstract class VehicleOccupancyAdministrator(val vehicle: BeamVehicle) {
-
-  val seatedOccupancyLimit: Int = Try(vehicle.getType.getCapacity.getSeats.intValue()).getOrElse(0)
-  val standingOccupancyLimit: Int = Try(vehicle.getType.getCapacity.getStandingRoom.intValue()).getOrElse(0)
-  val totalOccupancyLimit: Int = seatedOccupancyLimit + standingOccupancyLimit
-
-  var seatedPassengers: Set[Id[Vehicle]] = Set()
-  var standingPassengers: Set[Id[Vehicle]] = Set()
-
-  implicit val seatAssignmentRule: SeatAssignmentRule
-
-  def getSeatsRemaining: Int = seatedOccupancyLimit - seatedPassengers.size
-
-  def getStandingRoomRemaining: Int =
-    standingOccupancyLimit - standingPassengers.size
-
-  def getTotalRoomRemaining: Int = getSeatsRemaining + getStandingRoomRemaining
-
-  def getSeatedCrowdedness: Double =
-    (seatedPassengers.size / totalOccupancyLimit).toDouble
-
-  def getStandingCrowdedness: Double =
-    (standingPassengers.size / totalOccupancyLimit).toDouble
-
-  def getTotalCrowdedness: Double =
-    ((standingPassengers.size + seatedPassengers.size) / totalOccupancyLimit).toDouble
-
-  def addSeatedPassenger(idToAdd: Id[Vehicle]): Boolean = {
-    if (seatedPassengers.size + 1 > seatedOccupancyLimit) {
-      false
-    } else {
-      seatedPassengers += idToAdd
-      true
-    }
-  }
-
-  def addStandingPassenger(idToAdd: Id[Vehicle]): Boolean = {
-    if (standingPassengers.size + 1 > standingOccupancyLimit) {
-      false
-    } else {
-      standingPassengers += idToAdd
-      true
-    }
-  }
-
-  //TODO: Improve this API to have custom error messages
-  /**
-    * Try to add a passenger to the vehicle according to the [[SeatAssignmentRule]] unless standing or seating is full
-    * in which case deterministically add passenger.
-    *
-    * @param idToAdd the passenger [[Vehicle]] to add
-    * @return [[Either]] a message to be sent from the driver to the passenger that the vehicle
-    *         capacity has been exceeded ([[Left]]) or a
-    */
-  def addPassenger(idToAdd: Id[Vehicle]): Boolean = {
-    if (seatedPassengers.size == seatedOccupancyLimit) {
-      addStandingPassenger(idToAdd)
-    } else if (standingPassengers.size == standingOccupancyLimit) {
-      addSeatedPassenger(idToAdd)
-    } else if (seatAssignmentRule.assignSeatOnEnter(idToAdd,
-      standingPassengers,
-      seatedPassengers,
-      vehicle.matSimVehicle)) {
-      addSeatedPassenger(idToAdd)
-    } else {
-      addStandingPassenger(idToAdd)
-    }
-  }
-
-  def canAddPassenger(): Boolean = {
-    seatedPassengers.size < seatedOccupancyLimit || standingPassengers.size < standingOccupancyLimit
-  }
-
-  def removePassenger(idToRemove: Id[Vehicle]): Boolean = {
-    if (seatedPassengers.contains(idToRemove)) {
-      if (standingPassengers.nonEmpty) {
-        seatAssignmentRule
-          .assignSeatOnLeave(idToRemove,
-            standingPassengers.toList,
-            seatedPassengers,
-            vehicle.matSimVehicle)
-          .map({ idToSit =>
-            standingPassengers -= idToSit
-            seatedPassengers += idToSit
-          })
-      }
-      seatedPassengers -= idToRemove
-      true
-    } else if (standingPassengers.contains(idToRemove)) {
-      standingPassengers -= idToRemove
-      true
-    } else {
-      false
-    }
-  }
-
-  override def toString: String = s"BeamVehicle(id=${vehicle.id},driver=${vehicle.driver})"
-}
-
-object VehicleOccupancyAdministrator {
-
-  case class DefaultVehicleOccupancyAdministrator(
-                                                   override val vehicle: BeamVehicle)
-    extends VehicleOccupancyAdministrator(vehicle) {
-    override val seatAssignmentRule: SeatAssignmentRule =
-      new RandomSeatAssignmentRule()
-  }
-
-}
-
-trait SeatAssignmentRule {
-  def assignSeatOnEnter(id: Id[Vehicle],
-                        standingPassengers: Set[Id[Vehicle]],
-                        seatedPassengers: Set[Id[Vehicle]],
-                        vehicle: Vehicle): Boolean
-
-  def assignSeatOnLeave(id: Id[Vehicle],
-                        standingPassengers: List[Id[Vehicle]],
-                        seatedPassengers: Set[Id[Vehicle]],
-                        vehicle: Vehicle): Try[Id[Vehicle]]
-}
-
-object SeatAssignmentRule {
-
-  class RandomSeatAssignmentRule extends SeatAssignmentRule {
-    override def assignSeatOnEnter(id: Id[Vehicle],
-                                   standingPassengers: Set[Id[Vehicle]],
-                                   seatedPassengers: Set[Id[Vehicle]],
-                                   vehicle: Vehicle): Boolean =
-      Random.nextBoolean()
-
-    override def assignSeatOnLeave(id: Id[Vehicle],
-                                   standingPassengers: List[Id[Vehicle]],
-                                   seatedPassengers: Set[Id[Vehicle]],
-                                   vehicle: Vehicle): Try[Id[Vehicle]] =
-      Try(standingPassengers(Random.nextInt(standingPassengers.size)))
-  }
-
-}
-
-case class VehicleStack(nestedVehicles: Vector[Id[Vehicle]] = Vector()) {
-  def isEmpty = nestedVehicles.isEmpty
-
-  def pushIfNew(vehicle: Id[Vehicle]) = {
-    if (nestedVehicles.nonEmpty && nestedVehicles.head == vehicle) {
-      VehicleStack(nestedVehicles)
-    } else {
-      VehicleStack(vehicle +: nestedVehicles)
-    }
-  }
-
-  def penultimateVehicle(): Id[Vehicle] = {
-    if (nestedVehicles.size < 2) throw new RuntimeException("Attempted to access penultimate vehilce when 1 or 0 are " +
-      "in the vehicle stack.")
-    nestedVehicles(1)
-  }
-
-  def outermostVehicle(): Id[Vehicle] = {
-    nestedVehicles(0)
-  }
-
-  def pop(): VehicleStack = {
-    VehicleStack(nestedVehicles.tail)
-  }
-=======
->>>>>>> 602db113
 }