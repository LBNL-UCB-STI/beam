package beam.agentsim.agents.vehicles

import akka.actor.ActorRef
import beam.agentsim.agents.vehicles.BeamVehicle.{BeamVehicleState, FuelConsumed}
import beam.agentsim.agents.vehicles.ConsumptionRateFilterStore.{Primary, Secondary}
import beam.agentsim.agents.vehicles.EnergyEconomyAttributes.Powertrain
import beam.agentsim.agents.vehicles.FuelType.{Electricity, Gasoline}
import beam.agentsim.agents.vehicles.VehicleCategory._
import beam.agentsim.agents.vehicles.VehicleProtocol.StreetVehicle
import beam.agentsim.events.SpaceTime
import beam.agentsim.infrastructure.ParkingStall
import beam.agentsim.infrastructure.charging.ChargingPointType
import beam.api.agentsim.agents.vehicles.BeamVehicleAfterUseFuelHook
import beam.router.Modes
import beam.router.Modes.BeamMode.{BIKE, CAR, CAV, WALK}
import beam.router.model.BeamLeg
import beam.sim.BeamScenario
import beam.sim.common.GeoUtils.TurningDirection
import beam.utils.NetworkHelper
import beam.utils.ReadWriteLockUtil._
import beam.utils.logging.ExponentialLazyLogging
import org.matsim.api.core.v01.Id
import org.matsim.api.core.v01.network.Link
import org.matsim.core.api.experimental.events.EventsManager
import org.matsim.vehicles.Vehicle

import java.util.concurrent.atomic.{AtomicBoolean, AtomicReference}
import java.util.concurrent.locks.ReentrantReadWriteLock
import scala.util.Random

/**
  * A [[BeamVehicle]] is a state container __administered__ by a driver ([[PersonAgent]]
  * implementing [[beam.agentsim.agents.modalbehaviors.DrivesVehicle]]). The passengers in the [[BeamVehicle]]
  * are also [[BeamVehicle]]s, however, others are possible). The
  * reference to a parent [[BeamVehicle]] is maintained in its carrier. All other information is
  * managed either through the MATSim [[Vehicle]] interface or within several other classes.
  *
  * @author saf
  * @since Beam 2.0.0
  */
// XXXX: This is a class and MUST NOT be a case class because it contains mutable state.
// If we need immutable state, we will need to operate on this through lenses.

// TODO: safety for
class BeamVehicle(
  val id: Id[BeamVehicle],
  val powerTrain: Powertrain,
  val beamVehicleType: BeamVehicleType,
  val vehicleManagerId: AtomicReference[Id[VehicleManager]] = new AtomicReference(VehicleManager.AnyManager.managerId),
  val randomSeed: Int = 0
) extends ExponentialLazyLogging {

  private val manager: AtomicReference[Option[ActorRef]] = new AtomicReference(None)
  def setManager(value: Option[ActorRef]): Unit = this.manager.set(value)
  def getManager: Option[ActorRef] = this.manager.get

  val rand: Random = new Random(randomSeed)

  @volatile
  var spaceTime: SpaceTime = _

  private val fuelRWLock = new ReentrantReadWriteLock()

  private var primaryFuelLevelInJoulesInternal = beamVehicleType.primaryFuelCapacityInJoule
  def primaryFuelLevelInJoules: Double = fuelRWLock.read { primaryFuelLevelInJoulesInternal }
  private var secondaryFuelLevelInJoulesInternal = beamVehicleType.secondaryFuelCapacityInJoule.getOrElse(0.0)
  def secondaryFuelLevelInJoules: Double = fuelRWLock.read { secondaryFuelLevelInJoulesInternal }

  private val mustBeDrivenHomeInternal: AtomicBoolean = new AtomicBoolean(false)
  def isMustBeDrivenHome: Boolean = mustBeDrivenHomeInternal.get()
  def setMustBeDrivenHome(value: Boolean): Unit = mustBeDrivenHomeInternal.set(value)

  /**
    * The [[PersonAgent]] who is currently driving the vehicle (or None ==> it is idle).
    * Effectively, this is the main controller of the vehicle in space and time in the scenario environment;
    * whereas, the manager is ultimately responsible for assignment and (for now) ownership
    * of the vehicle as a physical property.
    */
  private val driver: AtomicReference[Option[ActorRef]] = new AtomicReference(None)
  def getDriver: Option[ActorRef] = driver.get()

  private val stallRWLock = new ReentrantReadWriteLock()

  private var reservedStallInternal: Option[ParkingStall] = None
  def reservedStall: Option[ParkingStall] = stallRWLock.read { reservedStallInternal }

  private var stallInternal: Option[ParkingStall] = None
  def stall: Option[ParkingStall] = stallRWLock.read { stallInternal }

  private var lastUsedStallInternal: Option[ParkingStall] = None
  def lastUsedStall: Option[ParkingStall] = stallRWLock.read { lastUsedStallInternal }

  private val chargerRWLock = new ReentrantReadWriteLock()

  private var connectedToCharger: Boolean = false

  private var chargerConnectedTick: Option[Int] = None
  private var chargerConnectedPrimaryFuel: Option[Double] = None

  private var waitingToChargeInternal: Boolean = false
  private var waitingToChargeTick: Option[Int] = None

  /**
    * Called by the driver.
    */
  def unsetDriver(): Unit = {
    driver.set(None)
  }

  /**
    * Only permitted if no driver is currently set. Driver has full autonomy in vehicle, so only
    * a call of [[unsetDriver]] will remove the driver.
    *
    * @param newDriver incoming driver
    */
  def becomeDriver(newDriver: ActorRef): Unit = {
    if (!driver.compareAndSet(None, Some(newDriver))) {
      // This is _always_ a programming error.
      // A BeamVehicle is only a data structure, not an Actor.
      // It must be ensured externally, by other means, that only one agent can access
      // it at any time, e.g. by using a ResourceManager etc.
      // Also, this exception is only a "best effort" error detection.
      // Technically, it can also happen that it is _not_ thrown in the failure case,
      // as this method is not synchronized.
      // Don't try to catch this exception.
      throw new RuntimeException("Trying to set a driver where there already is one.")
    }
  }

  def setReservedParkingStall(newStall: Option[ParkingStall]): Unit = {
    stallRWLock.write {
      reservedStallInternal = newStall
    }
  }

  def useParkingStall(newStall: ParkingStall): Unit = {
    stallRWLock.write {
      stallInternal = Some(newStall)
      lastUsedStallInternal = Some(newStall)
    }
  }

  def unsetParkingStall(): Unit = {
    stallRWLock.write {
      stallInternal = None
    }
  }

  def waitingToCharge(startTick: Int): Unit = {
    if (beamVehicleType.primaryFuelType == Electricity || beamVehicleType.secondaryFuelType.contains(Electricity)) {
      chargerRWLock.write {
        waitingToChargeInternal = true
        waitingToChargeTick = Some(startTick)
        connectedToCharger = false
        chargerConnectedTick = None
        chargerConnectedPrimaryFuel = None
      }
    } else {
      logger.warn(
        "Trying to connect a non BEV/PHEV to a electricity charging station. " +
        "This will cause an explosion. Ignoring!"
      )
    }
  }

  /**
    * @param startTick
    */
  def connectToChargingPoint(startTick: Int): Unit = {
    if (beamVehicleType.primaryFuelType == Electricity || beamVehicleType.secondaryFuelType.contains(Electricity)) {
      chargerRWLock.write {
        connectedToCharger = true
        chargerConnectedTick = Some(startTick)
        chargerConnectedPrimaryFuel = Some(primaryFuelLevelInJoules)
        waitingToChargeInternal = false
        waitingToChargeTick = None
      }
    } else
      logger.warn(
        "Trying to connect a non BEV/PHEV to a electricity charging station. " +
        "This will cause an explosion. Ignoring!"
      )
  }

  def disconnectFromChargingPoint(): Unit = {
    chargerRWLock.write {
      connectedToCharger = false
      chargerConnectedTick = None
      chargerConnectedPrimaryFuel = None
      waitingToChargeInternal = false
      waitingToChargeTick = None
    }
  }

  def isConnectedToChargingPoint(): Boolean = {
    chargerRWLock.read {
      connectedToCharger
    }
  }

  def getChargerConnectedTick(): Int = {
    chargerRWLock.read {
      chargerConnectedTick.getOrElse(0)
    }
  }

  def getChargerConnectedPrimaryFuel(): Double = {
    chargerRWLock.read {
      chargerConnectedPrimaryFuel.getOrElse(0L)
    }
  }

  /**
    * useFuel
    *
    * This method estimates energy consumed for [beamLeg] using data in [beamServices]. It accommodates a secondary
    * powertrain and tracks the fuel consumed by each powertrain in cascading order (i.e. primary first until tank is
    * empty and then secondary).
    *
    * IMPORTANT -- This method does nothing to stop a vehicle from moving further than the fuel on-board would allow.
    * When more energy is consumed than the fuel level allows, a warning is logged and the fuel level goes negative.
    * We choose to allow for negative fuel level because this can convey useful information to the user, namely, the
    * amount of increased fuel capacity that would be needed to avoid running out.
    *
    * When fuel level goes negative, it is assumed to happen on the primary power train, not the secondary.
    *
    * It is up to the manager / driver of this vehicle to decide how to react if fuel level becomes negative.
    */
  def useFuel(
    beamLeg: BeamLeg,
    beamScenario: BeamScenario,
    networkHelper: NetworkHelper,
    eventsManager: EventsManager,
    eventBuilder: ActorRef,
    beamVehicleAfterUseFuelHook: Option[BeamVehicleAfterUseFuelHook]
  ): FuelConsumed = {
    val fuelConsumptionDataWithOnlyLength_Id_And_Type =
      !beamScenario.vehicleEnergy.vehicleEnergyMappingExistsFor(beamVehicleType)
    val fuelConsumptionData =
      BeamVehicle.collectFuelConsumptionData(
        beamLeg,
        beamVehicleType,
        networkHelper,
        fuelConsumptionDataWithOnlyLength_Id_And_Type
      )

    val primaryEnergyForFullLeg =
      beamScenario.vehicleEnergy.getFuelConsumptionEnergyInJoulesUsing(
        fuelConsumptionData,
        fallBack = powerTrain.getRateInJoulesPerMeter,
        Primary
      )
    var primaryEnergyConsumed = primaryEnergyForFullLeg
    var secondaryEnergyConsumed = 0.0
    fuelRWLock.write {
      if (primaryFuelLevelInJoulesInternal < primaryEnergyForFullLeg) {
        if (secondaryFuelLevelInJoulesInternal > 0.0) {
          // Use secondary fuel if possible
          val secondaryEnergyForFullLeg =
            beamScenario.vehicleEnergy.getFuelConsumptionEnergyInJoulesUsing(
              fuelConsumptionData,
              fallBack = powerTrain.getRateInJoulesPerMeter,
              Secondary
            )
          secondaryEnergyConsumed =
            secondaryEnergyForFullLeg * (primaryEnergyForFullLeg - primaryFuelLevelInJoulesInternal) / primaryEnergyConsumed
          if (secondaryFuelLevelInJoulesInternal < secondaryEnergyConsumed) {
            logger.warn(
              "Vehicle does not have sufficient fuel to make trip (in both primary and secondary fuel tanks), allowing trip to happen and setting fuel level negative: vehicle {} trip distance {} m",
              id,
              beamLeg.travelPath.distanceInM
            )
            primaryEnergyConsumed =
              primaryEnergyForFullLeg - secondaryFuelLevelInJoulesInternal / secondaryEnergyConsumed
            secondaryEnergyConsumed = secondaryFuelLevelInJoulesInternal
          } else {
            primaryEnergyConsumed = primaryFuelLevelInJoulesInternal
          }
        } else {
          logger.warn(
            "Vehicle does not have sufficient fuel to make trip, allowing trip to happen and setting fuel level negative: vehicle {} trip distance {} m and remainingRange {} m",
            id,
            beamLeg.travelPath.distanceInM,
            getState.remainingPrimaryRangeInM
          )

        }
      }
      primaryFuelLevelInJoulesInternal = primaryFuelLevelInJoulesInternal - primaryEnergyConsumed
      secondaryFuelLevelInJoulesInternal = secondaryFuelLevelInJoulesInternal - secondaryEnergyConsumed
    }

    beamVehicleAfterUseFuelHook.foreach(
      _.execute(beamLeg, beamScenario, networkHelper, eventsManager, eventBuilder, this)
    )

    FuelConsumed(
      primaryEnergyConsumed,
      secondaryEnergyConsumed /*, fuelConsumptionData, primaryLoggingData, secondaryLoggingData*/
    )
  }

  def isRidehailVehicle = id.toString.startsWith("rideHailVehicle")

  def addFuel(fuelInJoules: Double): Unit = {
    fuelRWLock.write {
      primaryFuelLevelInJoulesInternal = primaryFuelLevelInJoulesInternal + fuelInJoules
    }
  }

  /**
    * Estimates the duration and energy that will be required to refuel this BeamVehicle using the [[ParkingStall]]
    * passed in as an argument.
    *
    * @param parkingStall
    * @param sessionDurationLimit the maximum allowable charging duration to be considered.
    * @return tuple with (refuelingDuration, refuelingEnergy)
    */
  def refuelingSessionDurationAndEnergyInJoulesForStall(
    parkingStall: Option[ParkingStall],
    sessionDurationLimit: Option[Int],
    stateOfChargeLimit: Option[Double],
    chargingPowerLimit: Option[Double]
  ): (Int, Double) = {
    parkingStall match {
      case Some(theStall) =>
        theStall.chargingPointType match {
          case Some(chargingPoint) =>
            ChargingPointType.calculateChargingSessionLengthAndEnergyInJoule(
              chargingPoint,
              primaryFuelLevelInJoules,
              beamVehicleType.primaryFuelCapacityInJoule,
              1e6,
              1e6,
              sessionDurationLimit,
              stateOfChargeLimit,
              chargingPowerLimit
            )
          case None =>
            (0, 0.0)
        }
      case None =>
        (0, 0.0) // if we are not parked, no refueling can occur
    }
  }

  /**
    * Estimates the duration and energy that will be required to refuel this BeamVehicle using the [[ParkingStall]] at
    * which this vehicle is currently parked.
    *
    * @param sessionDurationLimit the maximum allowable charging duration to be considered.
    * @return tuple with (refuelingDuration, refuelingEnergy)
    */
  def refuelingSessionDurationAndEnergyInJoules(
    sessionDurationLimit: Option[Int],
    stateOfChargeLimit: Option[Double],
    chargingPowerLimit: Option[Double]
  ): (Int, Double) = {
    refuelingSessionDurationAndEnergyInJoulesForStall(
      stall,
      sessionDurationLimit,
      stateOfChargeLimit,
      chargingPowerLimit
    )
  }

  def getState: BeamVehicleState = {
    val primaryFuelLevel = primaryFuelLevelInJoules
    val (primaryRange, secondaryRange) = getRemainingRange
    BeamVehicleState(
      primaryFuelLevel,
      beamVehicleType.secondaryFuelCapacityInJoule,
      primaryRange,
      secondaryRange,
      driver.get(),
      stall
    )
  }

  def getTotalRemainingRange: Double = {
    primaryFuelLevelInJoules / powerTrain.estimateConsumptionInJoules(1) + beamVehicleType.secondaryFuelCapacityInJoule
      .map(_ => secondaryFuelLevelInJoules / beamVehicleType.secondaryFuelConsumptionInJoulePerMeter.get)
      .getOrElse(0.0)
  }

  def getRemainingRange: (Double, Option[Double]) = {
    (
      primaryFuelLevelInJoules / powerTrain.estimateConsumptionInJoules(1),
      beamVehicleType.secondaryFuelCapacityInJoule.map(_ =>
        secondaryFuelLevelInJoules / beamVehicleType.secondaryFuelConsumptionInJoulePerMeter.get
      )
    )
  }

  def toStreetVehicle: StreetVehicle = {
    val mode = beamVehicleType.vehicleCategory match {
      case Bike =>
        BIKE
      case Car | LightDutyTruck | HeavyDutyTruck if isCAV =>
        CAV
      case Car | LightDutyTruck | HeavyDutyTruck =>
        CAR
      case Body =>
        WALK
    }
    val needsToCalculateCost = beamVehicleType.vehicleCategory == Car || isSharedVehicle
    StreetVehicle(id, beamVehicleType.id, spaceTime, mode, asDriver = true, needsToCalculateCost = needsToCalculateCost)
  }

  def isSharedVehicle: Boolean = beamVehicleType.id.toString.startsWith("sharedVehicle")

  def isCAV: Boolean = beamVehicleType.automationLevel >= 4

  def isBEV: Boolean =
    beamVehicleType.primaryFuelType == Electricity && beamVehicleType.secondaryFuelType.isEmpty

  def isPHEV: Boolean =
    beamVehicleType.primaryFuelType == Electricity && beamVehicleType.secondaryFuelType.contains(Gasoline)

<<<<<<< HEAD
  def isEV: Boolean = isBEV || isPHEV
=======
  def getStateOfCharge: Double = primaryFuelLevelInJoules / beamVehicleType.primaryFuelCapacityInJoule
>>>>>>> 29432218

  /**
    * Initialize the vehicle's fuel levels to a given state of charge (between 0.0 and 1.0).
    *
    * For non-electric vehicles, initialSoc is ignored. For hybrids, secondaryFuelLevelInJoules is set to
    * secondaryFuelCapacityInJoule.
    *
    * @param initialSoc Initial state of charge.
    */
  def initializeFuelLevels(initialSoc: Double): Unit = {
    val primaryFuelLevelInJoules = if (beamVehicleType.primaryFuelType == FuelType.Electricity) {
      if (initialSoc < 0) {
        logger.error(f"initialSoc less than 0, setting to 0, vehicle: $id, initialSoc: $initialSoc")
        0
      } else if (initialSoc > 1) {
        logger.error(f"initialSoc greater than 1, setting to 1, vehicle: $id, initialSoc: $initialSoc")
        beamVehicleType.primaryFuelCapacityInJoule
      } else {
        beamVehicleType.primaryFuelCapacityInJoule * initialSoc
      }
    } else {
      if (initialSoc != 1) {
        logger.warn(
          f"vehicle is not electric, requested initial SoC will be ignored and set to 1, vehicle: $id, initialSoc: $initialSoc"
        )
      }
      beamVehicleType.primaryFuelCapacityInJoule
    }

    fuelRWLock.write {
      primaryFuelLevelInJoulesInternal = primaryFuelLevelInJoules
      secondaryFuelLevelInJoulesInternal = beamVehicleType.secondaryFuelCapacityInJoule.getOrElse(0.0)
    }
  }

  /**
    * Initialize the vehicle's fuel levels to a uniformly distributed state of charge with given mean.
    *
    * @param meanSoc Mean state of charge
    */
  def initializeFuelLevelsFromUniformDistribution(meanSoc: Double): Unit = {
    val initialSoc = BeamVehicle.randomSocFromUniformDistribution(rand, beamVehicleType, meanSoc)
    initializeFuelLevels(initialSoc)
  }

  def isRefuelNeeded(
    refuelRequiredThresholdInMeters: Double = 32200.0,
    noRefuelThresholdInMeters: Double = 161000.0
  ): Boolean = {
    /*
      if below a threshold (like 20 miles of remaining range) then we definitely go to charge.
      If range is above that, we do a random draw with a probability that increases the closer we get to 20 miles.
      So 21 miles my by 90%, 30 miles might be 75%, 40 miles 50%, etc. We can keep the relationship simple.
      Maybe we give a threshold and then the slope of a linear relationship between miles and prob.
      E.g. P(charge) = 1 - (rangeLeft - 20)*slopeParam….
      where any range that yields a negative probability would just be truncated to 0
     */
    val remainingRangeInMeters = getState.remainingPrimaryRangeInM + getState.remainingSecondaryRangeInM.getOrElse(0.0)
    if (remainingRangeInMeters < refuelRequiredThresholdInMeters) {
      logger.debug(
        "Refueling since range of {} m is less than {} for {}",
        remainingRangeInMeters,
        refuelRequiredThresholdInMeters,
        toString
      )
      true
    } else if (remainingRangeInMeters > noRefuelThresholdInMeters) {
      logger.debug(
        "No refueling since range of {} m is greater than {} for {}",
        remainingRangeInMeters,
        noRefuelThresholdInMeters,
        toString
      )
      false
    } else {
      val probabilityOfRefuel =
        1.0 - (remainingRangeInMeters - refuelRequiredThresholdInMeters) / (noRefuelThresholdInMeters - refuelRequiredThresholdInMeters)
      val refuelNeeded = rand.nextDouble() < probabilityOfRefuel
      if (refuelNeeded) {
        logger.debug("Refueling because random draw exceeded probability to refuel of {}", probabilityOfRefuel)
      } else {
        logger.debug(
          "Not refueling because random draw did not exceed probability to refuel of {}",
          probabilityOfRefuel
        )
      }
      refuelNeeded
    }
  }

  override def toString = s"$id (${beamVehicleType.id},${getTotalRemainingRange / 1000.0}km)"

  def resetState(): Unit = {
    setManager(None)
    spaceTime = null

    fuelRWLock.write {
      primaryFuelLevelInJoulesInternal = 0.0
      secondaryFuelLevelInJoulesInternal = 0.0
    }

    mustBeDrivenHomeInternal.set(false)
    unsetDriver()

    stallRWLock.write {
      reservedStallInternal = None
      stallInternal = None
      lastUsedStallInternal = None
    }

    chargerRWLock.write {
      connectedToCharger = false
      chargerConnectedTick = None
    }
  }
}

object BeamVehicle {

  case class FuelConsumed(
    primaryFuel: Double,
    secondaryFuel: Double /*, fuelConsumptionData: IndexedSeq[FuelConsumptionData],
                          primaryLoggingData: IndexedSeq[LoggingData],
                          secondaryLoggingData: IndexedSeq[LoggingData]*/
  )

  def noSpecialChars(theString: String): String =
    theString.replaceAll("[\\\\|\\\\^]+", ":")

  def createId[A](id: Id[A], prefix: Option[String] = None): Id[BeamVehicle] = {
    createId(id.toString, prefix)
  }

  def createId[A](id: String, prefix: Option[String]): Id[BeamVehicle] = {
    Id.create(s"${prefix.map(_ + "-").getOrElse("")}$id", classOf[BeamVehicle])
  }

  case class BeamVehicleState(
    primaryFuelLevel: Double,
    secondaryFuelLevel: Option[Double],
    remainingPrimaryRangeInM: Double,
    remainingSecondaryRangeInM: Option[Double],
    driver: Option[ActorRef],
    stall: Option[ParkingStall]
  ) {

    def totalRemainingRange: Double = {
      remainingPrimaryRangeInM + remainingSecondaryRangeInM.getOrElse(0.0)
    }
  }

  case class FuelConsumptionData(
    linkId: Int,
    vehicleType: BeamVehicleType,
    linkNumberOfLanes: Option[Int],
    linkCapacity: Option[Double] = None,
    linkLength: Option[Double],
    averageSpeed: Option[Double],
    freeFlowSpeed: Option[Double],
    linkArrivalTime: Option[Long] = None,
    turnAtLinkEnd: Option[TurningDirection] = None,
    numberOfStops: Option[Int] = None
  )

  /**
    * Organizes the fuel consumption data table
    *
    * @param beamLeg Instance of beam leg
    * @param networkHelper the transport network instance
    * @return list of fuel consumption objects generated
    */
  def collectFuelConsumptionData(
    beamLeg: BeamLeg,
    theVehicleType: BeamVehicleType,
    networkHelper: NetworkHelper,
    fuelConsumptionDataWithOnlyLength_Id_And_Type: Boolean = false
  ): IndexedSeq[FuelConsumptionData] = {
    //TODO: This method is becoming a little clunky. If it has to grow again then maybe refactor/break it out
    if (beamLeg.mode.isTransit & !Modes.isOnStreetTransit(beamLeg.mode)) {
      Vector.empty
    } else if (fuelConsumptionDataWithOnlyLength_Id_And_Type) {
      beamLeg.travelPath.linkIds
        .drop(1)
        .map(id =>
          FuelConsumptionData(
            linkId = id,
            vehicleType = theVehicleType,
            linkNumberOfLanes = None,
            linkCapacity = None,
            linkLength = networkHelper.getLink(id).map(_.getLength),
            averageSpeed = None,
            freeFlowSpeed = None,
            linkArrivalTime = None,
            turnAtLinkEnd = None,
            numberOfStops = None
          )
        )
    } else {
      val linkIds = beamLeg.travelPath.linkIds.drop(1)
      val linkTravelTimes: IndexedSeq[Double] = beamLeg.travelPath.linkTravelTime.drop(1)
      // generate the link arrival times for each link ,by adding cumulative travel times of previous links
//      val linkArrivalTimes = linkTravelTimes.scan(beamLeg.startTime)((enterTime,duration) => enterTime + duration).dropRight(1)
//      val nextLinkIds = linkIds.takeRight(linkIds.size - 1)
      linkIds.zipWithIndex.map { case (id, idx) =>
        val travelTime = linkTravelTimes(idx)
        val currentLink: Option[Link] = networkHelper.getLink(id)
        val averageSpeed =
          try {
            if (travelTime > 0) currentLink.map(_.getLength).getOrElse(0.0) / travelTime else 0
          } catch {
            case _: Exception => 0.0
          }
        FuelConsumptionData(
          linkId = id,
          vehicleType = theVehicleType,
          linkNumberOfLanes = currentLink.map(_.getNumberOfLanes().toInt),
          linkCapacity = None, //currentLink.map(_.getCapacity),
          linkLength = currentLink.map(_.getLength),
          averageSpeed = Some(averageSpeed),
          freeFlowSpeed = None,
          linkArrivalTime = None, //Some(arrivalTime),
          turnAtLinkEnd = None, //Some(turnAtLinkEnd),
          numberOfStops = None //Some(numStops)
        )
      }
    }
  }

  def randomSocFromUniformDistribution(rand: Random, beamVehicleType: BeamVehicleType, meanSoc: Double): Double = {
    beamVehicleType.primaryFuelType match {
      case Electricity =>
        val meanSOC = math.max(math.min(meanSoc, 1.0), 0.5)
        val minimumSOC = 2.0 * meanSOC - 1
        minimumSOC + (1.0 - minimumSOC) * rand.nextDouble()
      case _ => 1.0
    }
  }

}<|MERGE_RESOLUTION|>--- conflicted
+++ resolved
@@ -417,11 +417,9 @@
   def isPHEV: Boolean =
     beamVehicleType.primaryFuelType == Electricity && beamVehicleType.secondaryFuelType.contains(Gasoline)
 
-<<<<<<< HEAD
   def isEV: Boolean = isBEV || isPHEV
-=======
+
   def getStateOfCharge: Double = primaryFuelLevelInJoules / beamVehicleType.primaryFuelCapacityInJoule
->>>>>>> 29432218
 
   /**
     * Initialize the vehicle's fuel levels to a given state of charge (between 0.0 and 1.0).
