--- conflicted
+++ resolved
@@ -224,15 +224,9 @@
               chargingPoint,
               primaryFuelLevelInJoules,
               beamVehicleType.primaryFuelCapacityInJoule,
-<<<<<<< HEAD
               100.0, // todo JH this should be vehicle dependent
               100.0, // todo JH this should be vehicle dependent
               sessionDurationLimit
-=======
-              1e6, // todo this should be vehicle dependent
-              1e6, // todo this should be vehicle dependent
-              None
->>>>>>> 1b41b3b6
             )
           case None =>
             (0, 0.0)
