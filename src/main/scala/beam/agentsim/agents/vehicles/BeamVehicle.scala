package beam.agentsim.agents.vehicles

import akka.actor.ActorRef
import beam.agentsim.agents.PersonAgent
import beam.agentsim.agents.vehicles.BeamVehicle.BeamVehicleState
import beam.agentsim.agents.vehicles.EnergyEconomyAttributes.Powertrain
import beam.agentsim.agents.vehicles.VehicleProtocol.StreetVehicle
import beam.agentsim.events.SpaceTime
import beam.agentsim.infrastructure.ParkingStall
import beam.agentsim.infrastructure.ParkingStall.ChargingType
import beam.router.Modes
import beam.router.Modes.BeamMode
import beam.router.model.BeamLeg
import beam.sim.BeamServices
import beam.sim.common.GeoUtils
import beam.sim.common.GeoUtils.{Straight, TurningDirection}
import com.typesafe.scalalogging.StrictLogging
import org.matsim.api.core.v01.Id
import org.matsim.api.core.v01.network.{Link, Network}
<<<<<<< HEAD
=======
import org.matsim.households.Household
>>>>>>> 231a8626
import org.matsim.utils.objectattributes.ObjectAttributes
import org.matsim.vehicles.Vehicle

/**
  * A [[BeamVehicle]] is a state container __administered__ by a driver ([[PersonAgent]]
  * implementing [[beam.agentsim.agents.modalbehaviors.DrivesVehicle]]). The passengers in the [[BeamVehicle]]
  * are also [[BeamVehicle]]s, however, others are possible). The
  * reference to a parent [[BeamVehicle]] is maintained in its carrier. All other information is
  * managed either through the MATSim [[Vehicle]] interface or within several other classes.
  *
  * @author saf
  * @since Beam 2.0.0
  */
// XXXX: This is a class and MUST NOT be a case class because it contains mutable state.
// If we need immutable state, we will need to operate on this through lenses.

// TODO: safety for
class BeamVehicle(
  val id: Id[BeamVehicle],
  val powerTrain: Powertrain,
  val initialMatsimAttributes: Option[ObjectAttributes],
  val beamVehicleType: BeamVehicleType,
<<<<<<< HEAD
) extends StrictLogging {

  var manager: Option[ActorRef] = None

  var spaceTime: SpaceTime = _
=======
  val householdId: Option[Id[Household]]
) extends Resource[BeamVehicle]
    with StrictLogging {
>>>>>>> 231a8626

  var fuelLevelInJoules: Option[Double] = Some(beamVehicleType.primaryFuelCapacityInJoule)

  /**
    * The [[PersonAgent]] who is currently driving the vehicle (or None ==> it is idle).
    * Effectively, this is the main controller of the vehicle in space and time in the scenario environment;
    * whereas, the manager is ultimately responsible for assignment and (for now) ownership
    * of the vehicle as a physical property.
    */
  var driver: Option[ActorRef] = None

  var reservedStall: Option[ParkingStall] = None
  var stall: Option[ParkingStall] = None

  /**
    * Called by the driver.
    */
  def unsetDriver(): Unit = {
    driver = None
  }

  /**
    * Only permitted if no driver is currently set. Driver has full autonomy in vehicle, so only
    * a call of [[unsetDriver]] will remove the driver.
    *
    * @param newDriver incoming driver
    */
  def becomeDriver(newDriver: ActorRef): Unit = {
    if (driver.isEmpty) {
      driver = Some(newDriver)
    } else {
      // This is _always_ a programming error.
      // A BeamVehicle is only a data structure, not an Actor.
      // It must be ensured externally, by other means, that only one agent can access
      // it at any time, e.g. by using a ResourceManager etc.
      // Also, this exception is only a "best effort" error detection.
      // Technically, it can also happen that it is _not_ thrown in the failure case,
      // as this method is not synchronized.
      // Don't try to catch this exception.
      throw new RuntimeException("Trying to set a driver where there already is one.")
    }
  }

  def setReservedParkingStall(newStall: Option[ParkingStall]): Unit = {
    reservedStall = newStall
  }

  def useParkingStall(newStall: ParkingStall): Unit = {
    stall = Some(newStall)
  }

  def unsetParkingStall(): Unit = {
    stall = None
  }

  def useFuel(beamLeg: BeamLeg, beamServices: BeamServices): Double = {
    val distanceInMeters = beamLeg.travelPath.distanceInM
    val network =
      if (beamServices.matsimServices != null) Some(beamServices.matsimServices.getScenario.getNetwork) else None
    val fuelConsumption = network map (
      n => BeamVehicle.collectFuelConsumptionData(beamLeg, beamVehicleType, n)
    )
    fuelLevelInJoules match {
      case Some(fLevel) =>
        val energyConsumed = fuelConsumption match {
          case Some(consumption) => powerTrain.estimateConsumptionInJoules(consumption)
          case None              => powerTrain.estimateConsumptionInJoules(distanceInMeters)
        }
        if (fLevel < energyConsumed) {
          logger.warn(
            "Vehicle {} does not have sufficient fuel to travel {} m, only enough for {} m, setting fuel level to 0",
            id,
            distanceInMeters,
            fLevel / powerTrain.estimateConsumptionInJoules(1)
          )
        }
        fuelLevelInJoules = Some(Math.max(fLevel - energyConsumed, 0.0))
        energyConsumed
      case None =>
        0.0
    }
  }

  def addFuel(fuelInJoules: Double): Unit = fuelLevelInJoules foreach { fLevel =>
    fuelLevelInJoules = Some(fLevel + fuelInJoules)
  }

  /**
    *
    * @return refuelingDuration
    */
  def refuelingSessionDurationAndEnergyInJoules(): (Long, Double) = {
    stall match {
      case Some(theStall) =>
        ChargingType.calculateChargingSessionLengthAndEnergyInJoules(
          theStall.attributes.chargingType,
          fuelLevelInJoules.get,
          beamVehicleType.primaryFuelCapacityInJoule,
          beamVehicleType.rechargeLevel2RateLimitInWatts,
          beamVehicleType.rechargeLevel3RateLimitInWatts,
          None
        )
      case None =>
        (0, 0.0) // if we are not parked, no refueling can occur
    }
  }

  def getState: BeamVehicleState =
    BeamVehicleState(
      fuelLevelInJoules.getOrElse(Double.NaN),
      fuelLevelInJoules.getOrElse(Double.NaN) / powerTrain.estimateConsumptionInJoules(1),
      driver,
      stall
    )

  def toStreetVehicle: StreetVehicle =
    StreetVehicle(id, beamVehicleType.id, spaceTime, BeamMode.CAR, true)

}

object BeamVehicle {

  def noSpecialChars(theString: String): String =
    theString.replaceAll("[\\\\|\\\\^]+", ":")

  def createId[A](id: Id[A], prefix: Option[String] = None): Id[BeamVehicle] = {
    Id.create(s"${prefix.map(_ + "-").getOrElse("")}${id.toString}", classOf[BeamVehicle])
  }

  case class BeamVehicleState(
    fuelLevel: Double,
    remainingRangeInM: Double,
    driver: Option[ActorRef],
    stall: Option[ParkingStall]
  )

  case class FuelConsumptionData(
    linkId: Int,
    linkCapacity: Double,
    linkLength: Double,
    averageSpeed: Double,
    freeFlowSpeed: Double,
    linkArrivalTime: Long,
    vehicleId: String,
    vehicleType: BeamVehicleType,
    turnAtLinkEnd: TurningDirection,
    numberOfStops: Int
  )

  /**
    * Organizes the fuel consumption data table
    * @param beamLeg Instance of beam leg
    * @param network the transport network instance
    * @return list of fuel consumption objects generated
    */
  def collectFuelConsumptionData(
    beamLeg: BeamLeg,
    vehicleType: BeamVehicleType,
    network: Network
  ): IndexedSeq[FuelConsumptionData] = {
    if (beamLeg.mode.isTransit & !Modes.isOnStreetTransit(beamLeg.mode)) {
      Vector.empty
    } else {
      val networkLinks = network.getLinks
      val linkIds = beamLeg.travelPath.linkIds
      val linkTravelTimes: IndexedSeq[Int] = beamLeg.travelPath.linkTravelTime
      // generate the link arrival times for each link ,by adding cumulative travel times of previous links
      val linkArrivalTimes: Seq[Int] = for (i <- linkTravelTimes.indices) yield {
        i match {
          case 0 => beamLeg.startTime
          case _ =>
            beamLeg.startTime + (try {
              linkTravelTimes(i - 1)
            } catch {
              case _: Exception => 0
            })
        }
      }
      val nextLinkIds = linkIds.takeRight(linkIds.size - 1)
      linkIds.zipWithIndex.map { idAndIdx =>
        val id = idAndIdx._1
        val idx = idAndIdx._2
        val travelTime = linkTravelTimes(idx)
        val arrivalTime = linkArrivalTimes(idx)
        val currentLink: Option[Link] = Option(networkLinks.get(Id.createLinkId(id)))
        val averageSpeed = try {
          if (travelTime > 0) currentLink.map(_.getLength).getOrElse(0.0) / travelTime else 0
        } catch {
          case _: Exception => 0.0
        }
        // get the next link , and calculate the direction to be taken based on the angle between the two links
        val nextLink = if (idx < nextLinkIds.length) {
          Some(networkLinks.get(Id.createLinkId(nextLinkIds(idx))))
        } else {
          currentLink
        }
        val turnAtLinkEnd = currentLink match {
          case Some(curLink) =>
            GeoUtils.getDirection(GeoUtils.vectorFromLink(curLink), GeoUtils.vectorFromLink(nextLink.get))
          case None =>
            Straight
        }
        val numStops = turnAtLinkEnd match {
          case Straight => 0
          case _        => 1
        }
        FuelConsumptionData(
          linkId = id,
          linkCapacity = currentLink.map(_.getCapacity).getOrElse(0),
          linkLength = currentLink.map(_.getLength).getOrElse(0),
          averageSpeed = averageSpeed,
          freeFlowSpeed = currentLink.map(_.getFreespeed).getOrElse(0),
          linkArrivalTime = arrivalTime,
          vehicleId = id.toString,
          vehicleType = vehicleType,
          turnAtLinkEnd = turnAtLinkEnd,
          numberOfStops = numStops
        )
      }
    }
  }
}<|MERGE_RESOLUTION|>--- conflicted
+++ resolved
@@ -17,10 +17,7 @@
 import com.typesafe.scalalogging.StrictLogging
 import org.matsim.api.core.v01.Id
 import org.matsim.api.core.v01.network.{Link, Network}
-<<<<<<< HEAD
-=======
 import org.matsim.households.Household
->>>>>>> 231a8626
 import org.matsim.utils.objectattributes.ObjectAttributes
 import org.matsim.vehicles.Vehicle
 
@@ -43,17 +40,12 @@
   val powerTrain: Powertrain,
   val initialMatsimAttributes: Option[ObjectAttributes],
   val beamVehicleType: BeamVehicleType,
-<<<<<<< HEAD
+  val householdId: Option[Id[Household]]
 ) extends StrictLogging {
 
   var manager: Option[ActorRef] = None
 
   var spaceTime: SpaceTime = _
-=======
-  val householdId: Option[Id[Household]]
-) extends Resource[BeamVehicle]
-    with StrictLogging {
->>>>>>> 231a8626
 
   var fuelLevelInJoules: Option[Double] = Some(beamVehicleType.primaryFuelCapacityInJoule)
 
