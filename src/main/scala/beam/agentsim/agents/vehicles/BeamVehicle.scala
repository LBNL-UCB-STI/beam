--- conflicted
+++ resolved
@@ -99,36 +99,11 @@
 
   def useFuel(beamLeg: BeamLeg, beamServices: BeamServices): Double = {
     val distanceInMeters = beamLeg.travelPath.distanceInM
-<<<<<<< HEAD
-    val network =
-      if (beamServices.matsimServices != null) Some(beamServices.matsimServices.getScenario.getNetwork) else None
-    val fuelConsumption = network map (
-      n => BeamVehicle.collectFuelConsumptionData(beamLeg, beamVehicleType, n)
-    )
-    fuelLevelInJoules match {
-      case Some(fLevel) =>
-        val energyConsumed = fuelConsumption match {
-          case Some(consumption) if !Modes.isRailTransport(beamLeg.mode) =>
-            powerTrain.estimateConsumptionInJoules(consumption)
-          case _              =>
-            powerTrain.estimateConsumptionInJoules(distanceInMeters)
-        }
-        if (fLevel < energyConsumed) {
-          logger.warn(
-            "Vehicle {} does not have sufficient fuel to travel {} m, only enough for {} m, setting fuel level to 0",
-            id,
-            distanceInMeters,
-            fLevel / powerTrain.estimateConsumptionInJoules(1)
-          )
-        }
-        fuelLevelInJoules = Some(Math.max(fLevel - energyConsumed, 0.0))
-        energyConsumed
-      case None =>
-        0.0
-=======
     val network = beamServices.matsimServices.getScenario.getNetwork
     val fuelConsumption = BeamVehicle.collectFuelConsumptionData(beamLeg, beamVehicleType, network)
-    val energyConsumed = powerTrain.estimateConsumptionInJoules(fuelConsumption)
+    val energyConsumed = if(Modes.isRailTransport(beamLeg.mode))
+      powerTrain.estimateConsumptionInJoules(distanceInMeters) else powerTrain.estimateConsumptionInJoules(fuelConsumption)
+
     if (fuelLevelInJoules < energyConsumed) {
       logger.warn(
         "Vehicle {} does not have sufficient fuel to travel {} m, only enough for {} m, setting fuel level to 0",
@@ -136,7 +111,6 @@
         distanceInMeters,
         fuelLevelInJoules / powerTrain.estimateConsumptionInJoules(1)
       )
->>>>>>> 8ea5ea95
     }
     fuelLevelInJoules = Math.max(fuelLevelInJoules - energyConsumed, 0.0)
     energyConsumed
