--- conflicted
+++ resolved
@@ -226,13 +226,8 @@
               chargingPoint,
               primaryFuelLevelInJoules,
               beamVehicleType.primaryFuelCapacityInJoule,
-<<<<<<< HEAD
-              1e6, // todo JH this should be vehicle dependent
-              1e6, // todo JH this should be vehicle dependent
-=======
               1e6,
               1e6,
->>>>>>> 5c5ce20d
               sessionDurationLimit
             )
           case None =>
