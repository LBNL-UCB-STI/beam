package beam.agentsim.agents.vehicles

import akka.actor.ActorRef
import beam.agentsim.agents.PersonAgent
import beam.agentsim.agents.vehicles.BeamVehicle.BeamVehicleState
import beam.agentsim.agents.vehicles.EnergyEconomyAttributes.Powertrain
import beam.agentsim.agents.vehicles.VehicleCategory.Bike
import beam.agentsim.agents.vehicles.VehicleProtocol.StreetVehicle
import beam.agentsim.events.SpaceTime
import beam.agentsim.infrastructure.ParkingStall
import beam.agentsim.infrastructure.ParkingStall.ChargingType
import beam.router.Modes
import beam.router.Modes.BeamMode
<<<<<<< HEAD
import beam.router.Modes.BeamMode.{CAR, CAV}
=======
import beam.router.Modes.BeamMode.{BIKE, CAR}
>>>>>>> bc45240c
import beam.router.model.BeamLeg
import beam.sim.BeamServices
import beam.sim.common.GeoUtils
import beam.sim.common.GeoUtils.{Straight, TurningDirection}
import beam.utils.NetworkHelper
import beam.utils.logging.ExponentialLazyLogging
import org.matsim.api.core.v01.Id
import org.matsim.api.core.v01.network.Link
import org.matsim.vehicles.Vehicle

/**
  * A [[BeamVehicle]] is a state container __administered__ by a driver ([[PersonAgent]]
  * implementing [[beam.agentsim.agents.modalbehaviors.DrivesVehicle]]). The passengers in the [[BeamVehicle]]
  * are also [[BeamVehicle]]s, however, others are possible). The
  * reference to a parent [[BeamVehicle]] is maintained in its carrier. All other information is
  * managed either through the MATSim [[Vehicle]] interface or within several other classes.
  *
  * @author saf
  * @since Beam 2.0.0
  */
// XXXX: This is a class and MUST NOT be a case class because it contains mutable state.
// If we need immutable state, we will need to operate on this through lenses.

// TODO: safety for
class BeamVehicle(
  val id: Id[BeamVehicle],
  val powerTrain: Powertrain,
  val beamVehicleType: BeamVehicleType
) extends ExponentialLazyLogging {

  var manager: Option[ActorRef] = None

  var spaceTime: SpaceTime = _

  var fuelLevelInJoules = beamVehicleType.primaryFuelCapacityInJoule

  var mustBeDrivenHome: Boolean = false

  /**
    * The [[PersonAgent]] who is currently driving the vehicle (or None ==> it is idle).
    * Effectively, this is the main controller of the vehicle in space and time in the scenario environment;
    * whereas, the manager is ultimately responsible for assignment and (for now) ownership
    * of the vehicle as a physical property.
    */
  var driver: Option[ActorRef] = None

  var reservedStall: Option[ParkingStall] = None
  var stall: Option[ParkingStall] = None

  /**
    * Called by the driver.
    */
  def unsetDriver(): Unit = {
    driver = None
  }

  /**
    * Only permitted if no driver is currently set. Driver has full autonomy in vehicle, so only
    * a call of [[unsetDriver]] will remove the driver.
    *
    * @param newDriver incoming driver
    */
  def becomeDriver(newDriver: ActorRef): Unit = {
    if (driver.isEmpty) {
      driver = Some(newDriver)
    } else {
      // This is _always_ a programming error.
      // A BeamVehicle is only a data structure, not an Actor.
      // It must be ensured externally, by other means, that only one agent can access
      // it at any time, e.g. by using a ResourceManager etc.
      // Also, this exception is only a "best effort" error detection.
      // Technically, it can also happen that it is _not_ thrown in the failure case,
      // as this method is not synchronized.
      // Don't try to catch this exception.
      throw new RuntimeException("Trying to set a driver where there already is one.")
    }
  }

  def setReservedParkingStall(newStall: Option[ParkingStall]): Unit = {
    reservedStall = newStall
  }

  def useParkingStall(newStall: ParkingStall): Unit = {
    stall = Some(newStall)
  }

  def unsetParkingStall(): Unit = {
    stall = None
  }

  def useFuel(beamLeg: BeamLeg, beamServices: BeamServices): Double = {
    val distanceInMeters = beamLeg.travelPath.distanceInM
    val network = beamServices.matsimServices.getScenario.getNetwork
    val fuelConsumption = BeamVehicle.collectFuelConsumptionData(beamLeg, beamVehicleType, beamServices.networkHelper)
    val energyConsumed = powerTrain.estimateConsumptionInJoules(fuelConsumption)
    if (fuelLevelInJoules < energyConsumed) {
      logger.warn(
        "Vehicle {} does not have sufficient fuel to travel {} m, only enough for {} m, setting fuel level to 0",
        id,
        distanceInMeters,
        fuelLevelInJoules / powerTrain.estimateConsumptionInJoules(1)
      )
    }
    fuelLevelInJoules = Math.max(fuelLevelInJoules - energyConsumed, 0.0)
    energyConsumed
  }

  def addFuel(fuelInJoules: Double): Unit = {
    fuelLevelInJoules = fuelLevelInJoules + fuelInJoules
  }

  /**
    *
    * @return refuelingDuration
    */
  def refuelingSessionDurationAndEnergyInJoules(): (Long, Double) = {
    stall match {
      case Some(theStall) =>
        ChargingType.calculateChargingSessionLengthAndEnergyInJoules(
          theStall.attributes.chargingType,
          fuelLevelInJoules,
          beamVehicleType.primaryFuelCapacityInJoule,
          beamVehicleType.rechargeLevel2RateLimitInWatts,
          beamVehicleType.rechargeLevel3RateLimitInWatts,
          None
        )
      case None =>
        (0, 0.0) // if we are not parked, no refueling can occur
    }
  }

  def getState: BeamVehicleState =
    BeamVehicleState(
      fuelLevelInJoules,
      fuelLevelInJoules / powerTrain.estimateConsumptionInJoules(1),
      driver,
      stall
    )

<<<<<<< HEAD
  def toStreetVehicle: StreetVehicle =
    StreetVehicle(id, beamVehicleType.id, spaceTime, if(isCAV){CAV}else{CAR}, true)
=======
  def toStreetVehicle: StreetVehicle = {
    val mode = beamVehicleType.vehicleCategory match {
      case Bike =>
        BIKE
      case _ =>
        CAR
    }
    StreetVehicle(id, beamVehicleType.id, spaceTime, mode, true)
  }
>>>>>>> bc45240c

  def isCAV: Boolean = beamVehicleType.automationLevel > 3

  override def toString = s"$id ($beamVehicleType.id)"
}

object BeamVehicle {

  def noSpecialChars(theString: String): String =
    theString.replaceAll("[\\\\|\\\\^]+", ":")

  def createId[A](id: Id[A], prefix: Option[String] = None): Id[BeamVehicle] = {
    createId(id.toString, prefix)
  }

  def createId[A](id: String, prefix: Option[String]): Id[BeamVehicle] = {
    Id.create(s"${prefix.map(_ + "-").getOrElse("")}${id}", classOf[BeamVehicle])
  }

  case class BeamVehicleState(
    fuelLevel: Double,
    remainingRangeInM: Double,
    driver: Option[ActorRef],
    stall: Option[ParkingStall]
  )

  case class FuelConsumptionData(
    linkId: Int,
    linkCapacity: Double,
    linkLength: Double,
    averageSpeed: Double,
    freeFlowSpeed: Double,
    linkArrivalTime: Long,
    vehicleId: String,
    vehicleType: BeamVehicleType,
    turnAtLinkEnd: TurningDirection,
    numberOfStops: Int
  )

  /**
    * Organizes the fuel consumption data table
    * @param beamLeg Instance of beam leg
    * @param networkHelper the transport network instance
    * @return list of fuel consumption objects generated
    */
  def collectFuelConsumptionData(
    beamLeg: BeamLeg,
    vehicleType: BeamVehicleType,
    networkHelper: NetworkHelper
  ): IndexedSeq[FuelConsumptionData] = {
    if (beamLeg.mode.isTransit & !Modes.isOnStreetTransit(beamLeg.mode)) {
      Vector.empty
    } else {
      val linkIds = beamLeg.travelPath.linkIds
      val linkTravelTimes: IndexedSeq[Int] = beamLeg.travelPath.linkTravelTime
      // generate the link arrival times for each link ,by adding cumulative travel times of previous links
      val linkArrivalTimes: Seq[Int] = for (i <- linkTravelTimes.indices) yield {
        i match {
          case 0 => beamLeg.startTime
          case _ =>
            beamLeg.startTime + (try {
              linkTravelTimes(i - 1)
            } catch {
              case _: Exception => 0
            })
        }
      }
      val nextLinkIds = linkIds.takeRight(linkIds.size - 1)
      linkIds.zipWithIndex.map {
        case (id, idx) =>
          val travelTime = linkTravelTimes(idx)
          val arrivalTime = linkArrivalTimes(idx)
          val currentLink: Option[Link] = networkHelper.getLink(id)
          val averageSpeed = try {
            if (travelTime > 0) currentLink.map(_.getLength).getOrElse(0.0) / travelTime else 0
          } catch {
            case _: Exception => 0.0
          }
          // get the next link , and calculate the direction to be taken based on the angle between the two links
          val nextLink = if (idx < nextLinkIds.length) {
            networkHelper.getLink(nextLinkIds(idx))
          } else {
            currentLink
          }
          val turnAtLinkEnd = currentLink match {
            case Some(curLink) =>
              GeoUtils.getDirection(GeoUtils.vectorFromLink(curLink), GeoUtils.vectorFromLink(nextLink.get))
            case None =>
              Straight
          }
          val numStops = turnAtLinkEnd match {
            case Straight => 0
            case _        => 1
          }
          FuelConsumptionData(
            linkId = id,
            linkCapacity = currentLink.map(_.getCapacity).getOrElse(0),
            linkLength = currentLink.map(_.getLength).getOrElse(0),
            averageSpeed = averageSpeed,
            freeFlowSpeed = currentLink.map(_.getFreespeed).getOrElse(0),
            linkArrivalTime = arrivalTime,
            vehicleId = id.toString,
            vehicleType = vehicleType,
            turnAtLinkEnd = turnAtLinkEnd,
            numberOfStops = numStops
          )
      }
    }
  }
}<|MERGE_RESOLUTION|>--- conflicted
+++ resolved
@@ -11,11 +11,7 @@
 import beam.agentsim.infrastructure.ParkingStall.ChargingType
 import beam.router.Modes
 import beam.router.Modes.BeamMode
-<<<<<<< HEAD
-import beam.router.Modes.BeamMode.{CAR, CAV}
-=======
 import beam.router.Modes.BeamMode.{BIKE, CAR}
->>>>>>> bc45240c
 import beam.router.model.BeamLeg
 import beam.sim.BeamServices
 import beam.sim.common.GeoUtils
@@ -155,20 +151,8 @@
       stall
     )
 
-<<<<<<< HEAD
   def toStreetVehicle: StreetVehicle =
     StreetVehicle(id, beamVehicleType.id, spaceTime, if(isCAV){CAV}else{CAR}, true)
-=======
-  def toStreetVehicle: StreetVehicle = {
-    val mode = beamVehicleType.vehicleCategory match {
-      case Bike =>
-        BIKE
-      case _ =>
-        CAR
-    }
-    StreetVehicle(id, beamVehicleType.id, spaceTime, mode, true)
-  }
->>>>>>> bc45240c
 
   def isCAV: Boolean = beamVehicleType.automationLevel > 3
 
