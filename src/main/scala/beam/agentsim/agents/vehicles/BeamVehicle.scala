package beam.agentsim.agents.vehicles

import akka.actor.ActorRef
import beam.agentsim.agents.PersonAgent
import beam.agentsim.agents.vehicles.BeamVehicle.{BeamVehicleState, FuelConsumed}
import beam.agentsim.agents.vehicles.ConsumptionRateFilterStore.{Primary, Secondary}
import beam.agentsim.agents.vehicles.EnergyEconomyAttributes.Powertrain
import beam.agentsim.agents.vehicles.VehicleCategory.{Bike, Body, Car}
import beam.agentsim.agents.vehicles.VehicleProtocol.StreetVehicle
import beam.agentsim.events.SpaceTime
import beam.agentsim.infrastructure.ParkingStall
<<<<<<< HEAD
import beam.agentsim.infrastructure.charging.ChargingPoint
=======
import beam.agentsim.infrastructure.charging.ChargingPointType
>>>>>>> 7a6d48ae
import beam.router.Modes
import beam.router.Modes.BeamMode
import beam.router.Modes.BeamMode.{BIKE, CAR, CAV, WALK}
import beam.router.model.BeamLeg
import beam.sim.BeamServices
import beam.sim.common.GeoUtils
import beam.sim.common.GeoUtils.{Straight, TurningDirection}
import beam.utils.NetworkHelper
import beam.utils.logging.ExponentialLazyLogging
import org.matsim.api.core.v01.Id
import org.matsim.api.core.v01.network.Link
import org.matsim.vehicles.Vehicle

/**
  * A [[BeamVehicle]] is a state container __administered__ by a driver ([[PersonAgent]]
  * implementing [[beam.agentsim.agents.modalbehaviors.DrivesVehicle]]). The passengers in the [[BeamVehicle]]
  * are also [[BeamVehicle]]s, however, others are possible). The
  * reference to a parent [[BeamVehicle]] is maintained in its carrier. All other information is
  * managed either through the MATSim [[Vehicle]] interface or within several other classes.
  *
  * @author saf
  * @since Beam 2.0.0
  */
// XXXX: This is a class and MUST NOT be a case class because it contains mutable state.
// If we need immutable state, we will need to operate on this through lenses.

// TODO: safety for
class BeamVehicle(
  val id: Id[BeamVehicle],
  val powerTrain: Powertrain,
  val beamVehicleType: BeamVehicleType
) extends ExponentialLazyLogging {

  var manager: Option[ActorRef] = None

  var spaceTime: SpaceTime = _

  var primaryFuelLevelInJoules = beamVehicleType.primaryFuelCapacityInJoule
  var secondaryFuelLevelInJoules = beamVehicleType.secondaryFuelCapacityInJoule.getOrElse(0.0)

  var mustBeDrivenHome: Boolean = false

  /**
    * The [[PersonAgent]] who is currently driving the vehicle (or None ==> it is idle).
    * Effectively, this is the main controller of the vehicle in space and time in the scenario environment;
    * whereas, the manager is ultimately responsible for assignment and (for now) ownership
    * of the vehicle as a physical property.
    */
  var driver: Option[ActorRef] = None

  var reservedStall: Option[ParkingStall] = None
  var stall: Option[ParkingStall] = None

  /**
    * Called by the driver.
    */
  def unsetDriver(): Unit = {
    driver = None
  }

  /**
    * Only permitted if no driver is currently set. Driver has full autonomy in vehicle, so only
    * a call of [[unsetDriver]] will remove the driver.
    *
    * @param newDriver incoming driver
    */
  def becomeDriver(newDriver: ActorRef): Unit = {
    if (driver.isEmpty) {
      driver = Some(newDriver)
    } else {
      // This is _always_ a programming error.
      // A BeamVehicle is only a data structure, not an Actor.
      // It must be ensured externally, by other means, that only one agent can access
      // it at any time, e.g. by using a ResourceManager etc.
      // Also, this exception is only a "best effort" error detection.
      // Technically, it can also happen that it is _not_ thrown in the failure case,
      // as this method is not synchronized.
      // Don't try to catch this exception.
      throw new RuntimeException("Trying to set a driver where there already is one.")
    }
  }

  def setReservedParkingStall(newStall: Option[ParkingStall]): Unit = {
    reservedStall = newStall
  }

  def useParkingStall(newStall: ParkingStall): Unit = {
    stall = Some(newStall)
  }

  def unsetParkingStall(): Unit = {
    stall = None
  }

  /**
    * useFuel
    *
    * This method estimates energy consumed for [beamLeg] using data in [beamServices]. It accommodates a secondary
    * powertrain and tracks the fuel consumed by each powertrain in cascading order (i.e. primary first until tank is
    * empty and then secondary).
    *
    * IMPORTANT -- This method does nothing to stop a vehicle from moving further than the fuel on-board would allow.
    * When more energy is consumed than the fuel level allows, a warning is logged and the fuel level goes negative.
    * We choose to allow for negative fuel level because this can convey useful information to the user, namely, the
    * amount of increased fuel capacity that would be needed to avoid running out.
    *
    * When fuel level goes negative, it is assumed to happen on the primary power train, not the secondary.
    *
    * It is up to the manager / driver of this vehicle to decide how to react if fuel level becomes negative.
    *
    * @param beamLeg
    * @param beamServices
    * @return FuelConsumed
    */
  def useFuel(beamLeg: BeamLeg, beamServices: BeamServices): FuelConsumed = {
    val fuelConsumptionData =
      if (beamServices.beamConfig.beam.agentsim.agents.vehicles.enableNewVehicleEnergyConsumptionLogic) {
        BeamVehicle.collectFuelConsumptionData(beamLeg, beamVehicleType, beamServices.networkHelper)
      } else {
        IndexedSeq()
      }

    val primaryEnergyForFullLeg =
      /*val (primaryEnergyForFullLeg, primaryLoggingData) =*/
      if (beamServices.beamConfig.beam.agentsim.agents.vehicles.enableNewVehicleEnergyConsumptionLogic)
        beamServices.vehicleEnergy.getFuelConsumptionEnergyInJoulesUsing(
          fuelConsumptionData,
          fallBack = powerTrain.getRateInJoulesPerMeter,
          Primary
        )
      else powerTrain.estimateConsumptionInJoules(fuelConsumptionData)
    /*else (powerTrain.estimateConsumptionInJoules(fuelConsumptionData), IndexedSeq.empty[LoggingData])*/
    var primaryEnergyConsumed = primaryEnergyForFullLeg
    var secondaryEnergyConsumed = 0.0
    /*var secondaryLoggingData = IndexedSeq.empty[LoggingData]*/
    if (primaryFuelLevelInJoules < primaryEnergyForFullLeg) {
      if (secondaryFuelLevelInJoules > 0.0) {
        // Use secondary fuel if possible
        val secondaryEnergyForFullLeg =
          /*val (secondaryEnergyForFullLeg, secondaryLoggingData) =*/
          if (beamServices.beamConfig.beam.agentsim.agents.vehicles.enableNewVehicleEnergyConsumptionLogic)
            beamServices.vehicleEnergy.getFuelConsumptionEnergyInJoulesUsing(
              fuelConsumptionData,
              fallBack = powerTrain.getRateInJoulesPerMeter,
              Secondary
            )
          else powerTrain.estimateConsumptionInJoules(fuelConsumptionData)
        /*else (powerTrain.estimateConsumptionInJoules(fuelConsumptionData), IndexedSeq.empty[LoggingData])*/
        secondaryEnergyConsumed = secondaryEnergyForFullLeg * (primaryEnergyForFullLeg - primaryFuelLevelInJoules) / primaryEnergyConsumed
        if (secondaryFuelLevelInJoules < secondaryEnergyConsumed) {
          logger.warn(
            "Vehicle does not have sufficient fuel to make trip (in both primary and secondary fuel tanks), allowing trip to happen and setting fuel level negative: vehicle {} trip distance {} m",
            id,
            beamLeg.travelPath.distanceInM
          )
          primaryEnergyConsumed = primaryEnergyForFullLeg - secondaryFuelLevelInJoules / secondaryEnergyConsumed
          secondaryEnergyConsumed = secondaryFuelLevelInJoules
        } else {
          primaryEnergyConsumed = primaryFuelLevelInJoules
        }
      } else {
        logger.warn(
          "Vehicle does not have sufficient fuel to make trip, allowing trip to happen and setting fuel level negative: vehicle {} trip distance {} m",
          id,
          beamLeg.travelPath.distanceInM
        )
      }
    }
    primaryFuelLevelInJoules = primaryFuelLevelInJoules - primaryEnergyConsumed
    secondaryFuelLevelInJoules = secondaryFuelLevelInJoules - secondaryEnergyConsumed
    FuelConsumed(
      primaryEnergyConsumed,
      secondaryEnergyConsumed /*, fuelConsumptionData, primaryLoggingData, secondaryLoggingData*/
    )
  }

  def addFuel(fuelInJoules: Double): Unit = {
    primaryFuelLevelInJoules = primaryFuelLevelInJoules + fuelInJoules
  }

  /**
    *
    * @return refuelingDuration
    */
  def refuelingSessionDurationAndEnergyInJoules(): (Long, Double) = {
    stall match {
      case Some(theStall) =>
<<<<<<< HEAD
        theStall.chargingPoint match {
          case Some(chargingPoint) =>
            ChargingPoint.calculateChargingSessionLengthAndEnergyInJoule(
=======
        theStall.chargingPointType match {
          case Some(chargingPoint) =>
            ChargingPointType.calculateChargingSessionLengthAndEnergyInJoule(
>>>>>>> 7a6d48ae
              chargingPoint,
              primaryFuelLevelInJoules,
              beamVehicleType.primaryFuelCapacityInJoule,
              100.0,
              100.0,
              None
            )
          case None =>
            (0, 0.0)
        }
      case None =>
        (0, 0.0) // if we are not parked, no refueling can occur
    }
  }

  def getState: BeamVehicleState =
    BeamVehicleState(
      primaryFuelLevelInJoules,
      beamVehicleType.secondaryFuelCapacityInJoule,
      primaryFuelLevelInJoules / powerTrain.estimateConsumptionInJoules(1),
      beamVehicleType.secondaryFuelCapacityInJoule.map(_ / beamVehicleType.secondaryFuelConsumptionInJoulePerMeter.get),
      driver,
      stall
    )

  def toStreetVehicle: StreetVehicle = {
    val mode = beamVehicleType.vehicleCategory match {
      case Bike =>
        BIKE
      case Car if isCAV =>
        CAV
      case Car =>
        CAR
      case Body =>
        WALK
    }
    StreetVehicle(id, beamVehicleType.id, spaceTime, mode, true)
  }

  def isCAV: Boolean = beamVehicleType.automationLevel > 3

  def initializeFuelLevels = {
    primaryFuelLevelInJoules = beamVehicleType.primaryFuelCapacityInJoule
    secondaryFuelLevelInJoules = beamVehicleType.secondaryFuelCapacityInJoule.getOrElse(0.0)
  }

  override def toString = s"$id ($beamVehicleType.id)"
}

object BeamVehicle {

  case class FuelConsumed(
    primaryFuel: Double,
    secondaryFuel: Double /*, fuelConsumptionData: IndexedSeq[FuelConsumptionData],
                          primaryLoggingData: IndexedSeq[LoggingData],
                          secondaryLoggingData: IndexedSeq[LoggingData]*/
  )

  def noSpecialChars(theString: String): String =
    theString.replaceAll("[\\\\|\\\\^]+", ":")

  def createId[A](id: Id[A], prefix: Option[String] = None): Id[BeamVehicle] = {
    createId(id.toString, prefix)
  }

  def createId[A](id: String, prefix: Option[String]): Id[BeamVehicle] = {
    Id.create(s"${prefix.map(_ + "-").getOrElse("")}${id}", classOf[BeamVehicle])
  }

  case class BeamVehicleState(
    primaryFuelLevel: Double,
    secondaryFuelLevel: Option[Double],
    remainingPrimaryRangeInM: Double,
    remainingSecondaryRangeInM: Option[Double],
    driver: Option[ActorRef],
    stall: Option[ParkingStall]
  )

  case class FuelConsumptionData(
    linkId: Int,
    vehicleType: BeamVehicleType,
    linkNumberOfLanes: Option[Int],
    linkCapacity: Option[Double] = None,
    linkLength: Option[Double],
    averageSpeed: Option[Double],
    freeFlowSpeed: Option[Double],
    linkArrivalTime: Option[Long] = None,
    turnAtLinkEnd: Option[TurningDirection] = None,
    numberOfStops: Option[Int] = None
  )

  /**
    * Organizes the fuel consumption data table
    * @param beamLeg Instance of beam leg
    * @param networkHelper the transport network instance
    * @return list of fuel consumption objects generated
    */
  def collectFuelConsumptionData(
    beamLeg: BeamLeg,
    theVehicleType: BeamVehicleType,
    networkHelper: NetworkHelper
  ): IndexedSeq[FuelConsumptionData] = {
    if (beamLeg.mode.isTransit & !Modes.isOnStreetTransit(beamLeg.mode)) {
      Vector.empty
    } else {
      val linkIds = beamLeg.travelPath.linkIds.drop(1)
      val linkTravelTimes: IndexedSeq[Int] = beamLeg.travelPath.linkTravelTime.drop(1)
      // generate the link arrival times for each link ,by adding cumulative travel times of previous links
//      val linkArrivalTimes = linkTravelTimes.scan(beamLeg.startTime)((enterTime,duration) => enterTime + duration).dropRight(1)
//      val nextLinkIds = linkIds.takeRight(linkIds.size - 1)
      linkIds.zipWithIndex.map {
        case (id, idx) =>
          val travelTime = linkTravelTimes(idx)
//          val arrivalTime = linkArrivalTimes(idx)
          val currentLink: Option[Link] = networkHelper.getLink(id)
          val averageSpeed = try {
            if (travelTime > 0) currentLink.map(_.getLength).getOrElse(0.0) / travelTime else 0
          } catch {
            case _: Exception => 0.0
          }
          // get the next link , and calculate the direction to be taken based on the angle between the two links
//          val nextLink = if (idx < nextLinkIds.length) {
//            networkHelper.getLink(nextLinkIds(idx))
//          } else {
//            currentLink
//          }
//          val turnAtLinkEnd = currentLink match {
//            case Some(curLink) =>
//              GeoUtils.getDirection(GeoUtils.vectorFromLink(curLink), GeoUtils.vectorFromLink(nextLink.get))
//            case None =>
//              Straight
//          }
//          val numStops = turnAtLinkEnd match {
//            case Straight => 0
//            case _        => 1
//          }
          FuelConsumptionData(
            linkId = id,
            vehicleType = theVehicleType,
            linkNumberOfLanes = currentLink.map(_.getNumberOfLanes().toInt).headOption,
            linkCapacity = None, //currentLink.map(_.getCapacity),
            linkLength = currentLink.map(_.getLength),
            averageSpeed = Some(averageSpeed),
            freeFlowSpeed = currentLink.map(_.getFreespeed),
            linkArrivalTime = None, //Some(arrivalTime),
            turnAtLinkEnd = None, //Some(turnAtLinkEnd),
            numberOfStops = None //Some(numStops)
          )
      }
    }
  }
}<|MERGE_RESOLUTION|>--- conflicted
+++ resolved
@@ -9,11 +9,7 @@
 import beam.agentsim.agents.vehicles.VehicleProtocol.StreetVehicle
 import beam.agentsim.events.SpaceTime
 import beam.agentsim.infrastructure.ParkingStall
-<<<<<<< HEAD
-import beam.agentsim.infrastructure.charging.ChargingPoint
-=======
 import beam.agentsim.infrastructure.charging.ChargingPointType
->>>>>>> 7a6d48ae
 import beam.router.Modes
 import beam.router.Modes.BeamMode
 import beam.router.Modes.BeamMode.{BIKE, CAR, CAV, WALK}
@@ -201,15 +197,9 @@
   def refuelingSessionDurationAndEnergyInJoules(): (Long, Double) = {
     stall match {
       case Some(theStall) =>
-<<<<<<< HEAD
-        theStall.chargingPoint match {
-          case Some(chargingPoint) =>
-            ChargingPoint.calculateChargingSessionLengthAndEnergyInJoule(
-=======
         theStall.chargingPointType match {
           case Some(chargingPoint) =>
             ChargingPointType.calculateChargingSessionLengthAndEnergyInJoule(
->>>>>>> 7a6d48ae
               chargingPoint,
               primaryFuelLevelInJoules,
               beamVehicleType.primaryFuelCapacityInJoule,
