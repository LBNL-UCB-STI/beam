package beam.agentsim.agents.vehicles

import akka.actor.ActorRef
import beam.agentsim.agents.PersonAgent
import beam.agentsim.agents.vehicles.BeamVehicle.{BeamVehicleState, FuelConsumed}
import beam.agentsim.agents.vehicles.ConsumptionRateFilterStore.{Primary, Secondary}
import beam.agentsim.agents.vehicles.EnergyEconomyAttributes.Powertrain
import beam.agentsim.agents.vehicles.FuelType.{Electricity, Gasoline}
import beam.agentsim.agents.vehicles.VehicleCategory.{Bike, Body, Car}
import beam.agentsim.agents.vehicles.VehicleProtocol.StreetVehicle
import beam.agentsim.events.SpaceTime
import beam.agentsim.infrastructure.ParkingStall
import beam.agentsim.infrastructure.charging.ChargingPointType
import beam.router.Modes
import beam.router.Modes.BeamMode.{BIKE, CAR, CAV, WALK}
import beam.router.model.BeamLeg
import beam.sim.BeamScenario
import beam.sim.common.GeoUtils.TurningDirection
import beam.utils.NetworkHelper
import beam.utils.logging.ExponentialLazyLogging
import org.matsim.api.core.v01.Id
import org.matsim.api.core.v01.network.Link
import org.matsim.vehicles.Vehicle

/**
  * A [[BeamVehicle]] is a state container __administered__ by a driver ([[PersonAgent]]
  * implementing [[beam.agentsim.agents.modalbehaviors.DrivesVehicle]]). The passengers in the [[BeamVehicle]]
  * are also [[BeamVehicle]]s, however, others are possible). The
  * reference to a parent [[BeamVehicle]] is maintained in its carrier. All other information is
  * managed either through the MATSim [[Vehicle]] interface or within several other classes.
  *
  * @author saf
  * @since Beam 2.0.0
  */
// XXXX: This is a class and MUST NOT be a case class because it contains mutable state.
// If we need immutable state, we will need to operate on this through lenses.

// TODO: safety for
class BeamVehicle(
  val id: Id[BeamVehicle],
  val powerTrain: Powertrain,
  val beamVehicleType: BeamVehicleType
) extends ExponentialLazyLogging {

  var manager: Option[ActorRef] = None

  var spaceTime: SpaceTime = _

  var primaryFuelLevelInJoules = beamVehicleType.primaryFuelCapacityInJoule
  var secondaryFuelLevelInJoules = beamVehicleType.secondaryFuelCapacityInJoule.getOrElse(0.0)

  var mustBeDrivenHome: Boolean = false

  /**
    * The [[PersonAgent]] who is currently driving the vehicle (or None ==> it is idle).
    * Effectively, this is the main controller of the vehicle in space and time in the scenario environment;
    * whereas, the manager is ultimately responsible for assignment and (for now) ownership
    * of the vehicle as a physical property.
    */
  var driver: Option[ActorRef] = None

  var reservedStall: Option[ParkingStall] = None
  var stall: Option[ParkingStall] = None

  private var connectedToCharger: Boolean = false
  private var chargerConnectedTick: Option[Long] = None

  /**
    * Called by the driver.
    */
  def unsetDriver(): Unit = {
    driver = None
  }

  /**
    * Only permitted if no driver is currently set. Driver has full autonomy in vehicle, so only
    * a call of [[unsetDriver]] will remove the driver.
    *
    * @param newDriver incoming driver
    */
  def becomeDriver(newDriver: ActorRef): Unit = {
    if (driver.isEmpty) {
      driver = Some(newDriver)
    } else {
      // This is _always_ a programming error.
      // A BeamVehicle is only a data structure, not an Actor.
      // It must be ensured externally, by other means, that only one agent can access
      // it at any time, e.g. by using a ResourceManager etc.
      // Also, this exception is only a "best effort" error detection.
      // Technically, it can also happen that it is _not_ thrown in the failure case,
      // as this method is not synchronized.
      // Don't try to catch this exception.
      throw new RuntimeException("Trying to set a driver where there already is one.")
    }
  }

  def setReservedParkingStall(newStall: Option[ParkingStall]): Unit = {
    reservedStall = newStall
  }

  def useParkingStall(newStall: ParkingStall): Unit = {
    stall = Some(newStall)
  }

  def unsetParkingStall(): Unit = {
    stall = None
  }

  /**
    *
    * @param startTick
    */
  def connectToChargingPoint(startTick: Long): Unit = {
    if (beamVehicleType.primaryFuelType == Electricity || beamVehicleType.secondaryFuelType == Electricity) {
      connectedToCharger = true
      chargerConnectedTick = Some(startTick)
    } else
      logger.warn(
        "Trying to connect a non BEV/PHEV to a electricity charging station. This will cause an explosion. Ignoring!"
      )
  }

  def disconnectFromChargingPoint(): Unit = {
    connectedToCharger = false
    chargerConnectedTick = None
  }

  def isConnectedToChargingPoint(): Boolean = {
    connectedToCharger
  }

  def getChargerConnectedTick(): Long = {
    chargerConnectedTick.getOrElse(0L)
  }

  /**
    * useFuel
    *
    * This method estimates energy consumed for [beamLeg] using data in [beamServices]. It accommodates a secondary
    * powertrain and tracks the fuel consumed by each powertrain in cascading order (i.e. primary first until tank is
    * empty and then secondary).
    *
    * IMPORTANT -- This method does nothing to stop a vehicle from moving further than the fuel on-board would allow.
    * When more energy is consumed than the fuel level allows, a warning is logged and the fuel level goes negative.
    * We choose to allow for negative fuel level because this can convey useful information to the user, namely, the
    * amount of increased fuel capacity that would be needed to avoid running out.
    *
    * When fuel level goes negative, it is assumed to happen on the primary power train, not the secondary.
    *
    * It is up to the manager / driver of this vehicle to decide how to react if fuel level becomes negative.
    *
    */
  def useFuel(beamLeg: BeamLeg, beamScenario: BeamScenario, networkHelper: NetworkHelper): FuelConsumed = {
    val fuelConsumptionDataWithOnlyLength_Id_And_Type =
      !beamScenario.vehicleEnergy.vehicleEnergyMappingExistsFor(beamVehicleType)
    val fuelConsumptionData =
      BeamVehicle.collectFuelConsumptionData(
        beamLeg,
        beamVehicleType,
        networkHelper,
        fuelConsumptionDataWithOnlyLength_Id_And_Type
      )

    val primaryEnergyForFullLeg =
      /*val (primaryEnergyForFullLeg, primaryLoggingData) =*/
      beamScenario.vehicleEnergy.getFuelConsumptionEnergyInJoulesUsing(
        fuelConsumptionData,
        fallBack = powerTrain.getRateInJoulesPerMeter,
        Primary
      )
    var primaryEnergyConsumed = primaryEnergyForFullLeg
    var secondaryEnergyConsumed = 0.0
    /*var secondaryLoggingData = IndexedSeq.empty[LoggingData]*/
    if (primaryFuelLevelInJoules < primaryEnergyForFullLeg) {
      if (secondaryFuelLevelInJoules > 0.0) {
        // Use secondary fuel if possible
        val secondaryEnergyForFullLeg =
          /*val (secondaryEnergyForFullLeg, secondaryLoggingData) =*/
          beamScenario.vehicleEnergy.getFuelConsumptionEnergyInJoulesUsing(
            fuelConsumptionData,
            fallBack = powerTrain.getRateInJoulesPerMeter,
            Secondary
          )
        secondaryEnergyConsumed = secondaryEnergyForFullLeg * (primaryEnergyForFullLeg - primaryFuelLevelInJoules) / primaryEnergyConsumed
        if (secondaryFuelLevelInJoules < secondaryEnergyConsumed) {
          logger.warn(
            "Vehicle does not have sufficient fuel to make trip (in both primary and secondary fuel tanks), allowing trip to happen and setting fuel level negative: vehicle {} trip distance {} m",
            id,
            beamLeg.travelPath.distanceInM
          )
          primaryEnergyConsumed = primaryEnergyForFullLeg - secondaryFuelLevelInJoules / secondaryEnergyConsumed
          secondaryEnergyConsumed = secondaryFuelLevelInJoules
        } else {
          primaryEnergyConsumed = primaryFuelLevelInJoules
        }
      } else {
        logger.warn(
          "Vehicle does not have sufficient fuel to make trip, allowing trip to happen and setting fuel level negative: vehicle {} trip distance {} m",
          id,
          beamLeg.travelPath.distanceInM
        )
      }
    }
    primaryFuelLevelInJoules = primaryFuelLevelInJoules - primaryEnergyConsumed
    secondaryFuelLevelInJoules = secondaryFuelLevelInJoules - secondaryEnergyConsumed
    FuelConsumed(
      primaryEnergyConsumed,
      secondaryEnergyConsumed /*, fuelConsumptionData, primaryLoggingData, secondaryLoggingData*/
    )
  }

  def addFuel(fuelInJoules: Double): Unit = {
    primaryFuelLevelInJoules = primaryFuelLevelInJoules + fuelInJoules
  }

  /**
    *
    * @return refuelingDuration
    */
  def refuelingSessionDurationAndEnergyInJoules(sessionDurationLimit: Option[Long] = None): (Long, Double) = {
    stall match {
      case Some(theStall) =>
        theStall.chargingPointType match {
          case Some(chargingPoint) =>
            ChargingPointType.calculateChargingSessionLengthAndEnergyInJoule(
              chargingPoint,
              primaryFuelLevelInJoules,
              beamVehicleType.primaryFuelCapacityInJoule,
              1e6,
              1e6,
              sessionDurationLimit
            )
          case None =>
            (0, 0.0)
        }
      case None =>
        (0, 0.0) // if we are not parked, no refueling can occur
    }
  }

  def getState: BeamVehicleState =
    BeamVehicleState(
      primaryFuelLevelInJoules,
      beamVehicleType.secondaryFuelCapacityInJoule,
      primaryFuelLevelInJoules / powerTrain.estimateConsumptionInJoules(1),
      beamVehicleType.secondaryFuelCapacityInJoule.map(_ / beamVehicleType.secondaryFuelConsumptionInJoulePerMeter.get),
      driver,
      stall
    )

  def toStreetVehicle: StreetVehicle = {
    val mode = beamVehicleType.vehicleCategory match {
      case Bike =>
        BIKE
      case Car if isCAV =>
        CAV
      case Car =>
        CAR
      case Body =>
        WALK
    }
    StreetVehicle(id, beamVehicleType.id, spaceTime, mode, true)
  }

  def isCAV: Boolean = beamVehicleType.automationLevel == 5

  def isBEV: Boolean =
    beamVehicleType.primaryFuelType == Electricity && beamVehicleType.secondaryFuelType == None

  def isPHEV: Boolean =
    beamVehicleType.primaryFuelType == Electricity && beamVehicleType.secondaryFuelType == Some(Gasoline)

  def initializeFuelLevels = {
    primaryFuelLevelInJoules = beamVehicleType.primaryFuelCapacityInJoule
    secondaryFuelLevelInJoules = beamVehicleType.secondaryFuelCapacityInJoule.getOrElse(0.0)
  }

  override def toString = s"$id ($beamVehicleType.id)"
}

object BeamVehicle {

  case class FuelConsumed(
    primaryFuel: Double,
    secondaryFuel: Double /*, fuelConsumptionData: IndexedSeq[FuelConsumptionData],
                          primaryLoggingData: IndexedSeq[LoggingData],
                          secondaryLoggingData: IndexedSeq[LoggingData]*/
  )

  def noSpecialChars(theString: String): String =
    theString.replaceAll("[\\\\|\\\\^]+", ":")

  def createId[A](id: Id[A], prefix: Option[String] = None): Id[BeamVehicle] = {
    createId(id.toString, prefix)
  }

  def createId[A](id: String, prefix: Option[String]): Id[BeamVehicle] = {
    Id.create(s"${prefix.map(_ + "-").getOrElse("")}${id}", classOf[BeamVehicle])
  }

  case class BeamVehicleState(
    primaryFuelLevel: Double,
    secondaryFuelLevel: Option[Double],
    remainingPrimaryRangeInM: Double,
    remainingSecondaryRangeInM: Option[Double],
    driver: Option[ActorRef],
    stall: Option[ParkingStall]
  )

  case class FuelConsumptionData(
    linkId: Int,
    vehicleType: BeamVehicleType,
    linkNumberOfLanes: Option[Int],
    linkCapacity: Option[Double] = None,
    linkLength: Option[Double],
    averageSpeed: Option[Double],
    freeFlowSpeed: Option[Double],
    linkArrivalTime: Option[Long] = None,
    turnAtLinkEnd: Option[TurningDirection] = None,
    numberOfStops: Option[Int] = None
  )

  /**
    * Organizes the fuel consumption data table
    *
    * @param beamLeg Instance of beam leg
    * @param networkHelper the transport network instance
    * @return list of fuel consumption objects generated
    */
  def collectFuelConsumptionData(
    beamLeg: BeamLeg,
    theVehicleType: BeamVehicleType,
    networkHelper: NetworkHelper,
    fuelConsumptionDataWithOnlyLength_Id_And_Type: Boolean = false
  ): IndexedSeq[FuelConsumptionData] = {
    //TODO: This method is becoming a little clunky. If it has to grow again then maybe refactor/break it out
    if (beamLeg.mode.isTransit & !Modes.isOnStreetTransit(beamLeg.mode)) {
      Vector.empty
    } else if (fuelConsumptionDataWithOnlyLength_Id_And_Type) {
      beamLeg.travelPath.linkIds
        .drop(1)
        .map(
          id =>
            FuelConsumptionData(
              linkId = id,
              vehicleType = theVehicleType,
              linkNumberOfLanes = None,
              linkCapacity = None,
              linkLength = networkHelper.getLink(id).map(_.getLength),
              averageSpeed = None,
              freeFlowSpeed = None,
              linkArrivalTime = None,
              turnAtLinkEnd = None,
              numberOfStops = None
          )
        )
    } else {
      val linkIds = beamLeg.travelPath.linkIds.drop(1)
<<<<<<< HEAD
      val linkTravelTimes: IndexedSeq[Double] = beamLeg.travelPath.linkTravelTime.drop(1)
      // generate the link arrival times for each link ,by adding cumulative travel times of previous links
//      val linkArrivalTimes = linkTravelTimes.scan(beamLeg.startTime)((enterTime,duration) => enterTime + duration).dropRight(1)
//      val nextLinkIds = linkIds.takeRight(linkIds.size - 1)
=======
      val linkTravelTimes: IndexedSeq[Int] = beamLeg.travelPath.linkTravelTime.drop(1)
>>>>>>> b2057cd7
      linkIds.zipWithIndex.map {
        case (id, idx) =>
          val travelTime = linkTravelTimes(idx)
          val currentLink: Option[Link] = networkHelper.getLink(id)
          val averageSpeed = try {
            if (travelTime > 0) currentLink.map(_.getLength).getOrElse(0.0) / travelTime else 0
          } catch {
            case _: Exception => 0.0
          }
          FuelConsumptionData(
            linkId = id,
            vehicleType = theVehicleType,
            linkNumberOfLanes = currentLink.map(_.getNumberOfLanes().toInt),
            linkCapacity = None, //currentLink.map(_.getCapacity),
            linkLength = currentLink.map(_.getLength),
            averageSpeed = Some(averageSpeed),
            freeFlowSpeed = None,
            linkArrivalTime = None, //Some(arrivalTime),
            turnAtLinkEnd = None, //Some(turnAtLinkEnd),
            numberOfStops = None //Some(numStops)
          )
      }
    }
  }
}<|MERGE_RESOLUTION|>--- conflicted
+++ resolved
@@ -356,14 +356,10 @@
         )
     } else {
       val linkIds = beamLeg.travelPath.linkIds.drop(1)
-<<<<<<< HEAD
       val linkTravelTimes: IndexedSeq[Double] = beamLeg.travelPath.linkTravelTime.drop(1)
       // generate the link arrival times for each link ,by adding cumulative travel times of previous links
 //      val linkArrivalTimes = linkTravelTimes.scan(beamLeg.startTime)((enterTime,duration) => enterTime + duration).dropRight(1)
 //      val nextLinkIds = linkIds.takeRight(linkIds.size - 1)
-=======
-      val linkTravelTimes: IndexedSeq[Int] = beamLeg.travelPath.linkTravelTime.drop(1)
->>>>>>> b2057cd7
       linkIds.zipWithIndex.map {
         case (id, idx) =>
           val travelTime = linkTravelTimes(idx)
