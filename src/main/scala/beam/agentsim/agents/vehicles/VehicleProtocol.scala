package beam.agentsim.agents.vehicles

import beam.agentsim.events.SpaceTime
import beam.router.Modes.BeamMode
import org.matsim.api.core.v01.Id
import org.matsim.vehicles.Vehicle

object VehicleProtocol {

  case class RemovePassengerFromTrip(passId: VehiclePersonId)

<<<<<<< HEAD
  case class StreetVehicle(
    id: Id[Vehicle],
    vehicleTypeId: Id[BeamVehicleType],
    location: SpaceTime,
    mode: BeamMode,
    asDriver: Boolean
  )
=======
  case class StreetVehicle(id: Id[Vehicle], locationUTM: SpaceTime, mode: BeamMode, asDriver: Boolean)

  case object BecomeDriverOfVehicleSuccess extends BecomeDriverResponse

  case object NewDriverAlreadyControllingVehicle extends BecomeDriverResponse
>>>>>>> cc44d0f1

}<|MERGE_RESOLUTION|>--- conflicted
+++ resolved
@@ -9,20 +9,12 @@
 
   case class RemovePassengerFromTrip(passId: VehiclePersonId)
 
-<<<<<<< HEAD
   case class StreetVehicle(
     id: Id[Vehicle],
     vehicleTypeId: Id[BeamVehicleType],
-    location: SpaceTime,
+    locationUTM: SpaceTime,
     mode: BeamMode,
     asDriver: Boolean
   )
-=======
-  case class StreetVehicle(id: Id[Vehicle], locationUTM: SpaceTime, mode: BeamMode, asDriver: Boolean)
-
-  case object BecomeDriverOfVehicleSuccess extends BecomeDriverResponse
-
-  case object NewDriverAlreadyControllingVehicle extends BecomeDriverResponse
->>>>>>> cc44d0f1
 
 }