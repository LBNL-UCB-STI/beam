--- conflicted
+++ resolved
@@ -32,28 +32,13 @@
   private val chargingEventsBuffer: ListBuffer[org.matsim.api.core.v01.events.Event] =
     ListBuffer.empty[org.matsim.api.core.v01.events.Event]
 
-<<<<<<< HEAD
   scheduler ! ScheduleTrigger(EventsAccumulatorTrigger(timeInterval), self)
-=======
-  scheduler ! ScheduleTrigger(EventsAccumulatorTrigger(0), self)
->>>>>>> 28871299
 
   override def receive: Receive = {
 
     case t @ TriggerWithId(EventsAccumulatorTrigger(tick), _) =>
-<<<<<<< HEAD
       informExternalSystem(tick)
-      val triggers = if(tick < EOT) {
-        Vector(ScheduleTrigger(EventsAccumulatorTrigger(tick + timeInterval), self))
-      } else {
-        Vector()
-      }
-      sender ! CompletionNotice(t.triggerId, triggers)
-=======
-      informExternalSystem(chargingEventsBuffer)
-      clearStates()
-      scheduler ! CompletionNotice(t.triggerId, Vector(ScheduleTrigger(EventsAccumulatorTrigger(tick + timeout), self)))
->>>>>>> 28871299
+      sender ! CompletionNotice(t.triggerId, Vector(ScheduleTrigger(EventsAccumulatorTrigger(tick + timeout), self)))
 
     case ProcessChargingEvents(e) =>
       chargingEventsBuffer += e
