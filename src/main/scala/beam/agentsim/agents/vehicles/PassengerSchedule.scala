--- conflicted
+++ resolved
@@ -65,17 +65,10 @@
           schedule.put(leg, Manifest(passenger))
       }
     )
-<<<<<<< HEAD
-    val firstLeg = legs.head
-    schedule(firstLeg).boarders += passenger.vehicleId
-    val lastLeg = legs.last
-    schedule(lastLeg).alighters += passenger.vehicleId
-=======
     if(!legs.isEmpty){
       schedule(legs.head).boarders += passenger.vehicleId
       schedule(legs.last).alighters += passenger.vehicleId
     }
->>>>>>> 27500420
   }
 
 }
