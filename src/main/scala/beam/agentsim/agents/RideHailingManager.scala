package beam.agentsim.agents

import java.util.concurrent.TimeUnit

import akka.actor.{ActorRef, Props}
import beam.agentsim.agents.BeamAgent.BeamAgentData
import beam.agentsim.agents.RideHailingManager._
import beam.agentsim.agents.TriggerUtils._
import beam.agentsim.agents.modalBehaviors.DrivesVehicle.StartLegTrigger
import beam.agentsim.agents.util.{AggregatorFactory, SingleActorAggregationResult}
import beam.agentsim.agents.vehicles.BeamVehicle.StreetVehicle
import beam.agentsim.agents.vehicles.{PassengerSchedule, VehicleManager, VehiclePersonId}
import beam.agentsim.events.SpaceTime
import beam.agentsim.events.resources.ReservationErrorCode.ReservationErrorCode
import beam.agentsim.events.resources.vehicle._
import beam.agentsim.events.resources.{ReservationError, ReservationErrorCode}
import beam.router.BeamRouter.{Location, RoutingRequest, RoutingRequestTripInfo, RoutingResponse}
import beam.router.Modes.BeamMode._
import beam.router.RoutingModel.{BeamTime, BeamTrip}
import beam.router.{BeamRouter, RoutingModel}
import beam.sim.{BeamServices, HasServices}
import com.eaio.uuid.UUIDGen
import org.matsim.api.core.v01.population.Person
import org.matsim.api.core.v01.{Coord, Id}
import org.matsim.core.utils.collections.QuadTree
import org.matsim.core.utils.geometry.CoordUtils
import org.matsim.vehicles.{Vehicle, VehicleType}
import org.slf4j.{Logger, LoggerFactory}

import scala.concurrent.duration.{Duration, FiniteDuration}

/**
  * BEAM
  */

object RideHailingManager {
  val log: Logger = LoggerFactory.getLogger(classOf[RideHailingManager])

  def nextRideHailingInquiryId: Id[RideHailingInquiry] = Id.create(UUIDGen.createTime(UUIDGen.newTime()).toString, classOf[RideHailingInquiry])

  case class RideHailingInquiry(inquiryId: Id[RideHailingInquiry], customerId: Id[PersonAgent], pickUpLocation: Location, departAt: BeamTime, destination: Location)

  case class TravelProposal(rideHailingAgentLocation: RideHailingAgentLocation, timesToCustomer: Long, estimatedPrice: BigDecimal, estimatedTravelTime: Option[Duration], responseRideHailing2Pickup: RoutingResponse, responseRideHailing2Dest: RoutingResponse)

  case class RideHailingInquiryResponse(inquiryId: Id[RideHailingInquiry], proposals: Vector[TravelProposal], error: Option[ReservationError] = None)

  case object RideUnavailableError extends ReservationError {
    override def errorCode: ReservationErrorCode = ReservationErrorCode.ResourceUnAvailable
  }

  case class ReserveRide(inquiryId: Id[RideHailingInquiry], customerIds: VehiclePersonId, pickUpLocation: Location, departAt: BeamTime, destination: Location)

  case class ReserveRideResponse(inquiryId: Id[RideHailingInquiry], data: Either[ReservationError, RideHailConfirmData])

  case class RideHailConfirmData(rideHailAgent: ActorRef, customerId: Id[PersonAgent], travelProposal: TravelProposal)

  case class RegisterRideAvailable(rideHailingAgent: ActorRef, vehicleId: Id[Vehicle], availableSince: SpaceTime)

  case class RegisterRideUnavailable(ref: ActorRef, location: Coord)

  case object RideUnavailableAck

  case object RideAvailableAck

  case class RideHailingAgentLocation(rideHailAgent: ActorRef, vehicleId: Id[Vehicle], currentLocation: SpaceTime)

  def props(name: String, fares: Map[Id[VehicleType], BigDecimal], fleet: Map[Id[Vehicle], Vehicle], services: BeamServices) = {
    Props(classOf[RideHailingManager], RideHailingManagerData(name, fares, fleet), services)
  }
}

//TODO: Build RHM from XML to be able to specify different kinds of TNC/Rideshare types and attributes
case class RideHailingManagerData(name: String, fares: Map[Id[VehicleType], BigDecimal],
                                  fleet: Map[Id[Vehicle], Vehicle]) extends BeamAgentData

class RideHailingManager(info: RideHailingManagerData, val beamServices: BeamServices) extends VehicleManager
  with HasServices with AggregatorFactory {

  import scala.collection.JavaConverters._

  val DefaultCostPerMile = BigDecimal(beamServices.beamConfig.beam.rideHailing.defaultCostPerMile)
  val DefaultCostPerMinute = BigDecimal(beamServices.beamConfig.beam.rideHailing.defaultCostPerMinute)
  val radius: Double = 1000

  // improve search to take into account time rideHailingAgentSpatialIndex is available
  private val rideHailingAgentSpatialIndex = {
    new QuadTree[RideHailingAgentLocation](
      beamServices.geo.utmbbox.minX,
      beamServices.geo.utmbbox.minY,
      beamServices.geo.utmbbox.maxX,
      beamServices.geo.utmbbox.maxY)
  }
  private val availableRideHailVehicles = collection.concurrent.TrieMap[Id[Vehicle], RideHailingAgentLocation]()
  private var lockedVehicles = Set[Id[Vehicle]]()
  private val inServiceRideHailVehicles = collection.concurrent.TrieMap[Id[Vehicle], RideHailingAgentLocation]()
  //TODO: let's make sorted-map to be get latest and oldest orders to expire some of the
  private val pendingInquiries = collection.concurrent.TrieMap[Id[RideHailingInquiry], (TravelProposal, BeamTrip)]()
  private val pendingModifyPassengerScheduleAcks = collection.concurrent.TrieMap[Id[RideHailingInquiry], ReservationResponse]()

  override def receive: Receive = {
    case RegisterRideAvailable(rideHailingAgentRef: ActorRef, vehicleId: Id[Vehicle], availableIn: SpaceTime) =>
      // register
      val rideHailingAgentLocation = RideHailingAgentLocation(rideHailingAgentRef, vehicleId, availableIn)
      rideHailingAgentSpatialIndex.put(availableIn.loc.getX, availableIn.loc.getY, rideHailingAgentLocation)
      availableRideHailVehicles.put(vehicleId, rideHailingAgentLocation)
      inServiceRideHailVehicles.remove(vehicleId)
      sender ! RideAvailableAck

    case RideHailingInquiry(inquiryId, personId, customerPickUp, departAt, destination) =>

      val customerAgent = sender()
      getClosestRideHailingAgent(customerPickUp,radius).filterNot(x => lockedVehicles(x._1.vehicleId)) match {
        case Some((rideHailingLocation, shortDistanceToRideHailingAgent)) =>
          //          val params = RoutingRequestParams(departAt, Vector(RIDE_HAILING), vehiclePersonId)
          lockedVehicles += rideHailingLocation.vehicleId
          // This hbv represents a customer agent leg
          val customerAgentBody = StreetVehicle(Id.createVehicleId(s"body-$personId"), SpaceTime((customerPickUp, departAt.atTime)), WALK, asDriver = true)

          val customerTripRequestId = BeamRouter.nextId
          val rideHailing2CustomerRequestId = BeamRouter.nextId
          val rideHailingVehicleAtOrigin = StreetVehicle(rideHailingLocation.vehicleId, SpaceTime((rideHailingLocation.currentLocation.loc, departAt.atTime)), CAR, asDriver = false)
          val rideHailingVehicleAtPickup = StreetVehicle(rideHailingLocation.vehicleId, SpaceTime((customerPickUp, departAt.atTime)), CAR, asDriver = false)
          val routeRequests = Map(
            beamServices.beamRouter.path -> List(
              RoutingRequest(rideHailing2CustomerRequestId, RoutingRequestTripInfo(rideHailingLocation.currentLocation.loc, customerPickUp, departAt, Vector(),
                Vector(rideHailingVehicleAtOrigin), personId)),
              //XXXX: customer trip request might be redundant... possibly pass in info
<<<<<<< HEAD
              RoutingRequest(customerTripRequestId, RoutingRequestTripInfo(customerPickUp, destination, departAt, Vector(),
                Vector(customerAgentBody,rideHailingVehicleAtPickup), personId)))
=======
              RoutingRequest(customerTripRequestId, RoutingRequestTripInfo(customerPickUp, destination, departAt, Vector(), Vector(customerAgentBody, rideHailingVehicleAtPickup), personId)))
>>>>>>> 5122d987
          )

          aggregateResponsesTo(customerAgent, routeRequests, Option(self)) { case result: SingleActorAggregationResult =>
            val responses = result.mapListTo[RoutingResponse].map(res => (res.id, res)).toMap
            val rideHailingAgent2CustomerResponse = responses(rideHailing2CustomerRequestId)
            val rideHailing2DestinationResponse = responses(customerTripRequestId)

            val timesToCustomer: Vector[Long] = rideHailingAgent2CustomerResponse.itineraries.map(t => t.totalTravelTime)
            // TODO: Find better way of doing this error checking than sentry value
            val timeToCustomer = if (timesToCustomer.nonEmpty) {
              timesToCustomer.min
            } else Long.MaxValue
            // TODO: Do unit conversion elsewhere... use squants or homegrown unit conversions, but enforce
            val rideHailingFare = DefaultCostPerMinute / 60.0


            val customerPlans2Costs: Map[RoutingModel.EmbodiedBeamTrip, BigDecimal] = rideHailing2DestinationResponse.itineraries.map(t => (t, rideHailingFare * t.totalTravelTime)).toMap
            val itins2Cust = rideHailingAgent2CustomerResponse.itineraries.filter(x => x.tripClassifier.equals(RIDEHAIL))
            val itins2Dest = rideHailing2DestinationResponse.itineraries.filter(x => x.tripClassifier.equals(RIDEHAIL))
            if (timeToCustomer < Long.MaxValue && customerPlans2Costs.nonEmpty && itins2Cust.nonEmpty && itins2Dest.nonEmpty) {
              val (customerTripPlan, cost) = customerPlans2Costs.minBy(_._2)

              //TODO: include customerTrip plan in response to reuse( as option BeamTrip can include createdTime to check if the trip plan is still valid
              //TODO: we response with collection of TravelCost to be able to consolidate responses from different ride hailing companies

              val modRHA2Cust = itins2Cust.map(l => l.copy(legs = l.legs.map(c => c.copy(asDriver = true))))
              val modRHA2Dest = itins2Dest.map(l => l.copy(legs = l.legs.map(c => c.copy(asDriver = c.beamLeg.mode == WALK, unbecomeDriverOnCompletion = c.beamLeg == l.legs(2).beamLeg, beamLeg = c.beamLeg.copy(startTime = c.beamLeg.startTime + timeToCustomer)))))

              val rideHailingAgent2CustomerResponseMod = RoutingResponse(rideHailingAgent2CustomerResponse.id, modRHA2Cust)
              val rideHailing2DestinationResponseMod = RoutingResponse(rideHailing2DestinationResponse.id, modRHA2Dest)

              val travelProposal = TravelProposal(rideHailingLocation, timeToCustomer, cost, Option(FiniteDuration(customerTripPlan.totalTravelTime, TimeUnit.SECONDS)), rideHailingAgent2CustomerResponseMod, rideHailing2DestinationResponseMod)
              pendingInquiries.put(inquiryId, (travelProposal, modRHA2Dest.head.toBeamTrip()))
              log.info(s"Found ride to hail for  person=$personId and inquiryId=$inquiryId within $shortDistanceToRideHailingAgent meters, timeToCustomer=$timeToCustomer seconds and cost=$$$cost")
              RideHailingInquiryResponse(inquiryId, Vector(travelProposal))
            } else {
              log.warn(s"Router could not find route to customer person=$personId for inquiryId=$inquiryId")
              lockedVehicles -= rideHailingLocation.vehicleId
              RideHailingInquiryResponse(inquiryId, Vector(), error = Option(CouldNotFindRouteToCustomer))
            }
          }
        case None =>
          // no rides to hail
          customerAgent ! RideHailingInquiryResponse(inquiryId, Vector(), error = Option(VehicleUnavailable))
      }

    case ReserveRide(inquiryId, vehiclePersonIds, customerPickUp, departAt, destination) =>
      if (pendingInquiries.contains(inquiryId)) {
        //TODO: probably it make sense to add some expiration time (TTL) to pending inquiries
        val travelPlanOpt = pendingInquiries.remove(inquiryId)
        val customerAgent = sender()
        /**
          * 1. customerAgent ! ReserveRideConfirmation(rideHailingAgentSpatialIndex, customerId, travelProposal)
          * 2. rideHailingAgentSpatialIndex ! PickupCustomer
          */
        getClosestRideHailingAgent(customerPickUp, radius).filter(x => lockedVehicles(x._1.vehicleId)) match {
          case Some((closestRideHailingAgent,_)) if travelPlanOpt.isDefined && closestRideHailingAgent == travelPlanOpt.get._1.rideHailingAgentLocation =>
            val travelProposal = travelPlanOpt.get._1
            val tripPlan = travelPlanOpt.map(_._2)
            handleReservation(inquiryId, vehiclePersonIds, customerPickUp, destination, customerAgent, closestRideHailingAgent, travelProposal, tripPlan)
          // We have an agent nearby, but it's not the one we originally wanted
          case Some((closestRideHailingAgent,_))  =>
            customerAgent ! ReservationResponse(Id.create(inquiryId.toString, classOf[ReservationRequest]), Left(VehicleUnavailable))
          case _ =>
            customerAgent ! ReservationResponse(Id.create(inquiryId.toString, classOf[ReservationRequest]), Left(VehicleUnavailable))
        }
      } else {
        sender() ! ReservationResponse(Id.create(inquiryId.toString, classOf[ReservationRequest]), Left(VehicleUnavailable))
      }
    case ModifyPassengerScheduleAck(inquiryIDOption) =>
      completeReservation(Id.create(inquiryIDOption.get.toString, classOf[RideHailingInquiry]))
    case msg =>
      log.info(s"unknown message received by RideHailingManager $msg")
  }

  //  private def handleReservation(inquiryId: Id[RideHailingInquiry], closestRideHailingAgentLocation: RideHailingAgentLocation, vehiclePersonId: Id[PersonAgent], customerPickUp: Location, departAt: BeamTime, destination: Location, customerAgent: ActorRef) = {
  //    //    val params = RoutingRequestParams(departAt, Vector(TAXI), vehiclePersonId)
  //    val customerTripRequestId = BeamRouter.nextId
  //    val routeRequests = Map(
  //      beamServices.beamRouter.path -> List(
  //        //TODO update based on new Request spec
  //        RoutingRequest(customerTripRequestId, RoutingRequestTripInfo(customerPickUp, destination, departAt, Vector(RideHailing), Vector(), vehiclePersonId))
  //      ))
  //    aggregateResponsesTo(customerAgent, routeRequests) { case result: SingleActorAggregationResult =>
  //      val customerTripPlan = result.mapListTo[RoutingResponse].headOption
  //      val rideHailingFare = DefaultCostPerMinute / 60.0
  //      val tripAndCostOpt = customerTripPlan.map(_.itineraries.map(t => (t, rideHailingFare * t.totalTravelTime)).minBy(_._2))
  //      val responseToCustomer = tripAndCostOpt.map { case (tripRoute, cost) =>
  //        //XXX: we didn't find rideHailing inquiry in pendingInquiries let's set max pickup time to avoid another routing request
  //        val timeToCustomer = beamServices.beamConfig.MaxPickupTimeInSeconds
  //        val travelProposal = TravelProposal(closestRideHailingAgentLocation, timeToCustomer, cost, Option(FiniteDuration(tripRoute.totalTravelTime, TimeUnit.SECONDS)), customerTripPlan.get, customerTripPlan.get)
  //        val confirmation = ReservationResponse(Id.create(inquiryId.toString,classOf[ReservationRequest]), Right(ReserveConfirmInfo(closestRideHailingAgentLocation.vehicleId, vehiclePersonId, travelProposal)))
  //        triggerCustomerPickUp(customerPickUp, destination, closestRideHailingAgentLocation, Option(tripRoute.toBeamTrip()), confirmation)
  //        confirmation
  //      }.getOrElse {
  //        ReserveRideResponse(inquiryId, Left(VehicleUnavailable))
  //      }
  //      responseToCustomer
  //    }
  //  }

  private def handleReservation(inquiryId: Id[RideHailingInquiry], vehiclePersonId: VehiclePersonId, customerPickUp: Location, destination: Location,
                                customerAgent: ActorRef, closestRideHailingAgentLocation: RideHailingAgentLocation, travelProposal: TravelProposal, trip2DestPlan: Option[BeamTrip]) = {

    // Modify RH agent passenger schedule and create BeamAgentScheduler message that will dispatch RH agent to do the pickup
    val passengerSchedule = PassengerSchedule()
    passengerSchedule.addLegs(travelProposal.responseRideHailing2Pickup.itineraries.head.toBeamTrip.legs) // Adds empty trip to customer
    passengerSchedule.addPassenger(vehiclePersonId, trip2DestPlan.get.legs.filter(_.mode == CAR)) // Adds customer's actual trip to destination
    inServiceRideHailVehicles.put(closestRideHailingAgentLocation.vehicleId, closestRideHailingAgentLocation)
    lockedVehicles -= closestRideHailingAgentLocation.vehicleId
    rideHailingAgentSpatialIndex.remove(closestRideHailingAgentLocation.currentLocation.loc.getX, closestRideHailingAgentLocation.currentLocation.loc.getY, closestRideHailingAgentLocation)

    // Create confirmation info but stash until we receive ModifyPassengerScheduleAck
    val triggerToSchedule = schedule[StartLegTrigger](passengerSchedule.schedule.firstKey.startTime, closestRideHailingAgentLocation.rideHailAgent, passengerSchedule.schedule.firstKey)
    pendingModifyPassengerScheduleAcks.put(inquiryId, ReservationResponse(Id.create(inquiryId.toString, classOf[ReservationRequest]), Right(ReserveConfirmInfo(trip2DestPlan.head.legs.head, trip2DestPlan.last.legs.last, vehiclePersonId, triggerToSchedule))))
    closestRideHailingAgentLocation.rideHailAgent ! ModifyPassengerSchedule(passengerSchedule, Some(inquiryId))
  }

  private def completeReservation(inquiryId: Id[RideHailingInquiry]): Unit = {
    pendingModifyPassengerScheduleAcks.remove(inquiryId) match {
      case Some(response) =>
        log.info(s"Completed reservation for $inquiryId")
        val customerRef = beamServices.personRefs(response.response.right.get.passengerVehiclePersonId.personId)
        customerRef ! response
      case None =>
        log.error(s"Vehicle was reserved by another agent for inquiry id $inquiryId")
        sender() ! ReservationResponse(Id.create(inquiryId.toString, classOf[ReservationRequest]), Left(VehicleUnavailable))
    }

  }

  //  triggerCustomerPickUp(customerPickUp, destination, closestRideHailingAgentLocation, trip2DestPlan, travelProposal.responseRideHailing2Pickup.itineraries.head.toBeamTrip(), confirmation, vehiclePersonId)
  private def triggerCustomerPickUp(customerPickUp: Location, destination: Location, closestRideHailingAgentLocation: RideHailingAgentLocation, trip2DestPlan: Option[BeamTrip], trip2CustPlan: BeamTrip, confirmation: ReservationResponse, personId: Id[Person]) = {
  }

  private def findVehicle(resourceId: Id[Vehicle]): Option[Vehicle] = {
    info.fleet.get(resourceId)
  }


  private def getClosestRideHailingAgent(pickupLocation:Coord,radius:Double): Option[(RideHailingAgentLocation, Double)] ={
    val nearbyRideHailingAgents = rideHailingAgentSpatialIndex.getDisk(pickupLocation.getX, pickupLocation.getY, radius).asScala.toVector
    val distances2RideHailingAgents = nearbyRideHailingAgents.map(rideHailingAgentLocation => {
      val distance = CoordUtils.calcProjectedEuclideanDistance(pickupLocation, rideHailingAgentLocation.currentLocation.loc)
      (rideHailingAgentLocation, distance)
    })
    //TODO: Possibly get multiple taxis in this block
    distances2RideHailingAgents.sortBy(_._2).headOption
  }
  override def findResource(resourceId: Id[Vehicle]): Option[ActorRef] = ???

}<|MERGE_RESOLUTION|>--- conflicted
+++ resolved
@@ -125,12 +125,7 @@
               RoutingRequest(rideHailing2CustomerRequestId, RoutingRequestTripInfo(rideHailingLocation.currentLocation.loc, customerPickUp, departAt, Vector(),
                 Vector(rideHailingVehicleAtOrigin), personId)),
               //XXXX: customer trip request might be redundant... possibly pass in info
-<<<<<<< HEAD
-              RoutingRequest(customerTripRequestId, RoutingRequestTripInfo(customerPickUp, destination, departAt, Vector(),
-                Vector(customerAgentBody,rideHailingVehicleAtPickup), personId)))
-=======
               RoutingRequest(customerTripRequestId, RoutingRequestTripInfo(customerPickUp, destination, departAt, Vector(), Vector(customerAgentBody, rideHailingVehicleAtPickup), personId)))
->>>>>>> 5122d987
           )
 
           aggregateResponsesTo(customerAgent, routeRequests, Option(self)) { case result: SingleActorAggregationResult =>
