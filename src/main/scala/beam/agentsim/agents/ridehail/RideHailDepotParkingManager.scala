--- conflicted
+++ resolved
@@ -138,11 +138,7 @@
       }
 
     for {
-<<<<<<< HEAD
-      ParkingZoneSearch.ParkingZoneSearchResult(parkingStall, _, parkingZonesSeen, parkingZonesSampled, iterations) <- ParkingZoneSearch
-=======
       ParkingZoneSearch.ParkingZoneSearchResult(parkingStall, _, parkingZoneSearchStats) <- ParkingZoneSearch
->>>>>>> 53e9c1fd
         .incrementalParkingZoneSearch(
           parkingZoneSearchConfiguration,
           parkingZoneSearchParams,
