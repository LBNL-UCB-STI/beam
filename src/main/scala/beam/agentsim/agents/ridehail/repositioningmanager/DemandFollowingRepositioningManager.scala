--- conflicted
+++ resolved
@@ -183,47 +183,6 @@
 
   private def createClusters: Map[Int, Array[ClusterInfo]] = {
     // Build clusters for every time bin. Number of clusters is configured
-<<<<<<< HEAD
-    timeBinToActivities.map {
-      case (timeBin, acts) =>
-        val clusters =
-          if (acts.isEmpty) Array.empty[ClusterInfo]
-          else {
-            val db: Database = createDatabase(acts)
-            try {
-              val kmeans = new KMeansElkan[NumberVector](
-                SquaredEuclideanDistanceFunction.STATIC,
-                numberOfClustersForDemand,
-                1000,
-                new RandomUniformGeneratedInitialMeans(RandomFactory.DEFAULT),
-                true
-              )
-              val result = kmeans.run(db)
-              logger.debug(s"timeBin: $timeBin, seconds: ${timeBinToSeconds(timeBin)}")
-              result.getAllClusters.asScala.zipWithIndex.map {
-                case (clu, idx) =>
-                  logger.debug(s"# $idx: ${clu.getNameAutomatic}")
-                  logger.debug(s"Size: ${clu.size()}")
-                  logger.debug(s"Model: ${clu.getModel}")
-                  logger.debug(s"Center: ${clu.getModel.getMean.toVector}")
-                  logger.debug(s"getPrototype: ${clu.getModel.getPrototype.toString}")
-                  val rel = db.getRelation(TypeUtil.DOUBLE_VECTOR_FIELD)
-                  val coords: ArrayBuffer[Coord] = new ArrayBuffer(clu.size())
-                  val iter: DBIDIter = clu.getIDs.iter()
-                  while (iter.valid()) {
-                    val o: DoubleVector = rel.get(iter)
-                    val arr = o.toArray
-                    coords += new Coord(arr(0), arr(1))
-                    iter.advance()
-                  }
-                  ClusterInfo(clu.size, new Coord(clu.getModel.getMean), coords)
-              }.toArray
-            } catch {
-              case ex: Exception =>
-                logger.error("err clustering", ex)
-                throw ex
-            }
-=======
     timeBinToActivities.map { case (timeBin, acts) =>
       val clusters =
         if (acts.isEmpty) Array.empty[ClusterInfo]
@@ -247,7 +206,7 @@
               logger.debug(s"getPrototype: ${clu.getModel.getPrototype.toString}")
               val rel = db.getRelation(TypeUtil.DOUBLE_VECTOR_FIELD)
               val coords: ArrayBuffer[Coord] = new ArrayBuffer(clu.size())
-              var iter: DBIDIter = clu.getIDs.iter()
+              val iter: DBIDIter = clu.getIDs.iter()
               while (iter.valid()) {
                 val o: DoubleVector = rel.get(iter)
                 val arr = o.toArray
@@ -260,7 +219,6 @@
             case ex: Exception =>
               logger.error("err clustering", ex)
               throw ex
->>>>>>> 270c56c9
           }
         }
       timeBin -> clusters
