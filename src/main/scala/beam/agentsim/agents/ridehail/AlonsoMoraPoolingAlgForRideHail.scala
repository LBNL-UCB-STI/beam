package beam.agentsim.agents.ridehail

import beam.agentsim.agents.planning.Trip
import beam.agentsim.agents.ridehail.AlonsoMoraPoolingAlgForRideHail._
import beam.agentsim.agents.vehicles.EnergyEconomyAttributes.Powertrain
import beam.agentsim.agents.vehicles.{BeamVehicle, BeamVehicleType, VehiclePersonId}
import beam.agentsim.agents.{MobilityRequest, _}
import beam.router.BeamRouter.Location
import beam.router.BeamSkimmer.Skim
import beam.router.Modes.BeamMode
import beam.router.{BeamSkimmer}
import beam.sim.BeamServices
import com.vividsolutions.jts.geom.Envelope
import org.jgrapht.graph.{DefaultEdge, DefaultUndirectedWeightedGraph}
import org.matsim.api.core.v01.Id
import org.matsim.api.core.v01.population.Activity
import org.matsim.core.population.PopulationUtils
import org.matsim.core.utils.collections.QuadTree

import scala.collection.JavaConverters._
import scala.collection.immutable.List

class AlonsoMoraPoolingAlgForRideHail(
  spatialDemand: QuadTree[CustomerRequest],
  supply: List[VehicleAndSchedule],
  timeWindow: Map[MobilityRequestTrait, Int],
  maxRequestsPerVehicle: Int,
  beamServices: BeamServices
)(implicit val skimmer: BeamSkimmer) {

  // Request Vehicle Graph
  def pairwiseRVGraph: RVGraph = {
    val rvG = RVGraph(classOf[RideHailTrip])
    for {
      r1: CustomerRequest <- spatialDemand.values().asScala
      r2: CustomerRequest <- spatialDemand
        .getDisk(
          r1.pickup.activity.getCoord.getX,
          r1.pickup.activity.getCoord.getY,
          timeWindow(Pickup) * BeamSkimmer.speedMeterPerSec(BeamMode.CAV)
        )
        .asScala
        .withFilter(x => r1 != x && !rvG.containsEdge(r1, x))
    } yield {
      AlonsoMoraPoolingAlgForRideHail
        .getRidehailSchedule(timeWindow, List(r1.pickup, r1.dropoff, r2.pickup, r2.dropoff), beamServices)
        .map { schedule =>
          rvG.addVertex(r2)
          rvG.addVertex(r1)
          rvG.addEdge(r1, r2, RideHailTrip(List(r1, r2), schedule))
        }
    }

    for {
      v: VehicleAndSchedule <- supply.withFilter(_.getFreeSeats >= 1)
      r: CustomerRequest <- spatialDemand
        .getDisk(
          v.getLastDropoff.activity.getCoord.getX,
          v.getLastDropoff.activity.getCoord.getY,
          timeWindow(Pickup) * BeamSkimmer.speedMeterPerSec(BeamMode.CAV)
        )
        .asScala
        .take(maxRequestsPerVehicle)
    } yield {
      getRidehailSchedule(timeWindow, v.schedule ++ List(r.pickup, r.dropoff), beamServices).map { schedule =>
        rvG.addVertex(v)
        rvG.addVertex(r)
        rvG.addEdge(v, r, RideHailTrip(List(r), schedule))
      }
    }
    rvG
  }

  // Request Trip Vehicle Graph
  def rTVGraph(rvG: RVGraph, beamServices: BeamServices): RTVGraph = {
    val rTvG = RTVGraph(classOf[DefaultEdge])
    supply.withFilter(x => rvG.containsVertex(x)).foreach { v =>
      rTvG.addVertex(v)

      import scala.collection.mutable.{ListBuffer => MListBuffer}
      val individualRequestsList = MListBuffer.empty[RideHailTrip]
      for (t <- rvG.outgoingEdgesOf(v).asScala) {
        individualRequestsList.append(t)
        rTvG.addVertex(t)
        rTvG.addVertex(t.requests.head)
        rTvG.addEdge(t.requests.head, t)
        rTvG.addEdge(t, v)
      }

      if (v.getFreeSeats > 1) {
        val pairRequestsList = MListBuffer.empty[RideHailTrip]
        for {
          t1 <- individualRequestsList
          t2 <- individualRequestsList
            .drop(individualRequestsList.indexOf(t1))
            .withFilter(x => rvG.containsEdge(t1.requests.head, x.requests.head))
        } yield {
          getRidehailSchedule(
            timeWindow,
            v.schedule ++ (t1.requests ++ t2.requests).flatMap(x => List(x.pickup, x.dropoff)),
            beamServices
          ) map { schedule =>
            val t = RideHailTrip(t1.requests ++ t2.requests, schedule)
            pairRequestsList append t
            rTvG.addVertex(t)
            rTvG.addEdge(t1.requests.head, t)
            rTvG.addEdge(t2.requests.head, t)
            rTvG.addEdge(t, v)
          }
        }

        val finalRequestsList: MListBuffer[RideHailTrip] = individualRequestsList ++ pairRequestsList
        for (k <- 3 until v.getFreeSeats + 1) {
          val kRequestsList = MListBuffer.empty[RideHailTrip]
          for {
            t1 <- finalRequestsList
            t2 <- finalRequestsList
              .drop(finalRequestsList.indexOf(t1))
              .withFilter(
                x => !(x.requests exists (s => t1.requests contains s)) && (t1.requests.size + x.requests.size) == k
              )
          } yield {
            getRidehailSchedule(
              timeWindow,
              v.schedule ++ (t1.requests ++ t2.requests).flatMap(x => List(x.pickup, x.dropoff)),
              beamServices
            ).map { schedule =>
              val t = RideHailTrip(t1.requests ++ t2.requests, schedule)
              kRequestsList.append(t)
              rTvG.addVertex(t)
              t.requests.foldLeft(()) { case (_, r) => rTvG.addEdge(r, t) }
              rTvG.addEdge(t, v)
            }
          }

          finalRequestsList.appendAll(kRequestsList)
        }
      }
    }

    rTvG
  }

  // a greedy assignment using a cost function
  def greedyAssignment(rtvG: RTVGraph): List[(RideHailTrip, VehicleAndSchedule, Int)] = {
    val V: Int = supply.foldLeft(0) { case (maxCapacity, v) => Math max (maxCapacity, v.getFreeSeats) }
    val C0: Int = timeWindow.foldLeft(0)(_ + _._2)
    import scala.collection.mutable.{ListBuffer => MListBuffer}
    val Rok = MListBuffer.empty[CustomerRequest]
    val Vok = MListBuffer.empty[VehicleAndSchedule]
    val greedyAssignmentList = MListBuffer.empty[(RideHailTrip, VehicleAndSchedule, Int)]
    for (k <- V to 1 by -1) {
      rtvG
        .vertexSet()
        .asScala
        .filter(t => t.isInstanceOf[RideHailTrip] && t.asInstanceOf[RideHailTrip].requests.size == k)
        .map { t =>
          val trip = t.asInstanceOf[RideHailTrip]
          val vehicle = rtvG
            .getEdgeTarget(
              rtvG
                .outgoingEdgesOf(trip)
                .asScala
                .filter(e => rtvG.getEdgeTarget(e).isInstanceOf[VehicleAndSchedule])
                .head
            )
            .asInstanceOf[VehicleAndSchedule]
          val cost = trip.cost + C0 * rtvG
            .outgoingEdgesOf(trip)
            .asScala
            .filter(e => rtvG.getEdgeTarget(e).isInstanceOf[CustomerRequest])
            .count(y => !trip.requests.contains(y.asInstanceOf[CustomerRequest]))

          (trip, vehicle, cost)
        }
        .toList
        .sortBy(_._3)
        .foldLeft(()) {
          case (_, (trip, vehicle, cost)) =>
            if (!(trip.requests exists (r => Rok contains r)) &&
                !(Vok contains vehicle)) {
              Rok.appendAll(trip.requests)
              Vok.append(vehicle)
              greedyAssignmentList.append((trip, vehicle, cost))
            }
        }
    }
    greedyAssignmentList.toList
  }

}

object AlonsoMoraPoolingAlgForRideHail {

  // ************ Helper functions ************
  def getTimeDistanceAndCost(src: MobilityRequest, dst: MobilityRequest, beamServices: BeamServices)(
    implicit skimmer: BeamSkimmer
  ): Skim = {
    skimmer.getTimeDistanceAndCost(
      src.activity.getCoord,
      dst.activity.getCoord,
      src.time,
      BeamMode.CAR,
<<<<<<< HEAD
      Id.create("CAR-TYPE-DEFAULT", classOf[BeamVehicleType])
=======
      BeamVehicleType.defaultCarBeamVehicleType.id,
      Some(beamServices)
>>>>>>> d43b4a1a
    )
  }

  def getRidehailSchedule(
    timeWindow: Map[MobilityRequestTrait, Int],
    requests: List[MobilityRequest],
    beamServices: BeamServices
  )(
    implicit skimmer: BeamSkimmer
  ): Option[List[MobilityRequest]] = {
    val sortedRequests = requests.sortWith(_.time < _.time)
    import scala.collection.mutable.{ListBuffer => MListBuffer}
    val newPoolingList = MListBuffer(sortedRequests.head.copy())
    sortedRequests.drop(1).foldLeft(()) {
      case (_, curReq) =>
        val prevReq = newPoolingList.last
        val serviceTime = prevReq.serviceTime +
        getTimeDistanceAndCost(prevReq, curReq, beamServices).time.toInt
        if (serviceTime <= curReq.time + timeWindow(curReq.tag)) {
          newPoolingList.append(curReq.copy(serviceTime = serviceTime))
        } else {
          return None
        }
    }
    Some(newPoolingList.toList)
  }

<<<<<<< HEAD
  def newVehicle(id: String, beamVehicleType: BeamVehicleType): BeamVehicle = {
    new BeamVehicle(Id.create(id, classOf[BeamVehicle]), new Powertrain(0.0), beamVehicleType)
  }

  def newPerson(id: String): Person = {
    PopulationUtils.createPopulation(ConfigUtils.createConfig).getFactory.createPerson(Id.createPersonId(id))
  }

  def seconds(h: Int, m: Int, s: Int = 0): Int = h * 3600 + m * 60 + s

=======
>>>>>>> d43b4a1a
  def createPersonRequest(vehiclePersonId: VehiclePersonId, src: Location, srcTime: Int, dst: Location)(
    implicit skimmer: BeamSkimmer
  ): CustomerRequest = {
    val p1Act1: Activity = PopulationUtils.createActivityFromCoord(s"${vehiclePersonId.personId}Act1", src)
    p1Act1.setEndTime(srcTime)
    val p1Act2: Activity = PopulationUtils.createActivityFromCoord(s"${vehiclePersonId.personId}Act2", dst)
    val p1_tt: Int = skimmer
      .getTimeDistanceAndCost(
        p1Act1.getCoord,
        p1Act2.getCoord,
        0,
        BeamMode.CAR,
        Id.create("CAR-TYPE-DEFAULT", classOf[BeamVehicleType])
      )
      .time
      .toInt
    CustomerRequest(
      vehiclePersonId,
      MobilityRequest(
        Some(vehiclePersonId),
        p1Act1,
        srcTime,
        Trip(p1Act1, None, null),
        BeamMode.RIDE_HAIL,
        Pickup,
        srcTime
      ),
      MobilityRequest(
        Some(vehiclePersonId),
        p1Act2,
        srcTime + p1_tt,
        Trip(p1Act2, None, null),
        BeamMode.RIDE_HAIL,
        Dropoff,
        srcTime + p1_tt
      ),
    )
  }

<<<<<<< HEAD
  def createVehicleAndSchedule(
    vid: String,
    beamVehicleType: BeamVehicleType,
    dst: Location,
    dstTime: Int
  ): VehicleAndSchedule = {

    val v1 = newVehicle(vid, beamVehicleType)
=======
  def createVehicleAndSchedule(vid: String, dst: Location, dstTime: Int): VehicleAndSchedule = {
    val v1 = new BeamVehicle(
      Id.create(vid, classOf[BeamVehicle]),
      new Powertrain(0.0),
      BeamVehicleType.defaultCarBeamVehicleType
    )
>>>>>>> d43b4a1a
    val v1Act0: Activity = PopulationUtils.createActivityFromCoord(s"${vid}Act0", dst)
    v1Act0.setEndTime(dstTime)
    VehicleAndSchedule(
      v1,
      List(
        MobilityRequest(
          None,
          v1Act0,
          dstTime,
          Trip(v1Act0, None, null),
          BeamMode.RIDE_HAIL,
          Dropoff,
          dstTime
        )
      )
    )

  }

  // ***** Graph Structure *****
  sealed trait RTVGraphNode {
    def getId: String
    override def toString: String = s"[$getId]"
  }
  sealed trait RVGraphNode extends RTVGraphNode
  // customer requests
  case class CustomerRequest(person: VehiclePersonId, pickup: MobilityRequest, dropoff: MobilityRequest)
      extends RVGraphNode {
    override def getId: String = person.personId.toString
  }
  // Ride Hail vehicles, capacity and their predefined schedule
  case class VehicleAndSchedule(vehicle: BeamVehicle, schedule: List[MobilityRequest]) extends RVGraphNode {
    private val nbOfPassengers: Int = schedule.count(_.tag == Dropoff)
    override def getId: String = vehicle.id.toString
    private val maxOccupancy: Int = vehicle.beamVehicleType.seatingCapacity
    def getFreeSeats: Int = maxOccupancy - nbOfPassengers
    def getLastDropoff: MobilityRequest = schedule.head
  }
  // Trip that can be satisfied by one or more ride hail vehicle
  case class RideHailTrip(requests: List[CustomerRequest], schedule: List[MobilityRequest])
      extends DefaultEdge
      with RTVGraphNode {
    override def getId: String = requests.foldLeft(s"trip:") { case (c, x) => c + s"$x -> " }
    val cost: Int = schedule.foldLeft(0) { case (c, r)                     => c + (r.serviceTime - r.time) }
  }
  case class RVGraph(clazz: Class[RideHailTrip])
      extends DefaultUndirectedWeightedGraph[RVGraphNode, RideHailTrip](clazz)
  case class RTVGraph(clazz: Class[DefaultEdge])
      extends DefaultUndirectedWeightedGraph[RTVGraphNode, DefaultEdge](clazz)
  // ***************************

}<|MERGE_RESOLUTION|>--- conflicted
+++ resolved
@@ -201,12 +201,8 @@
       dst.activity.getCoord,
       src.time,
       BeamMode.CAR,
-<<<<<<< HEAD
-      Id.create("CAR-TYPE-DEFAULT", classOf[BeamVehicleType])
-=======
-      BeamVehicleType.defaultCarBeamVehicleType.id,
+      Id.create("CAR-TYPE-DEFAULT", classOf[BeamVehicleType]),
       Some(beamServices)
->>>>>>> d43b4a1a
     )
   }
 
@@ -234,19 +230,6 @@
     Some(newPoolingList.toList)
   }
 
-<<<<<<< HEAD
-  def newVehicle(id: String, beamVehicleType: BeamVehicleType): BeamVehicle = {
-    new BeamVehicle(Id.create(id, classOf[BeamVehicle]), new Powertrain(0.0), beamVehicleType)
-  }
-
-  def newPerson(id: String): Person = {
-    PopulationUtils.createPopulation(ConfigUtils.createConfig).getFactory.createPerson(Id.createPersonId(id))
-  }
-
-  def seconds(h: Int, m: Int, s: Int = 0): Int = h * 3600 + m * 60 + s
-
-=======
->>>>>>> d43b4a1a
   def createPersonRequest(vehiclePersonId: VehiclePersonId, src: Location, srcTime: Int, dst: Location)(
     implicit skimmer: BeamSkimmer
   ): CustomerRequest = {
@@ -286,23 +269,12 @@
     )
   }
 
-<<<<<<< HEAD
-  def createVehicleAndSchedule(
-    vid: String,
-    beamVehicleType: BeamVehicleType,
-    dst: Location,
-    dstTime: Int
-  ): VehicleAndSchedule = {
-
-    val v1 = newVehicle(vid, beamVehicleType)
-=======
-  def createVehicleAndSchedule(vid: String, dst: Location, dstTime: Int): VehicleAndSchedule = {
+  def createVehicleAndSchedule(vid: String, beamVehicleType: BeamVehicleType, dst: Location, dstTime: Int): VehicleAndSchedule = {
     val v1 = new BeamVehicle(
       Id.create(vid, classOf[BeamVehicle]),
       new Powertrain(0.0),
-      BeamVehicleType.defaultCarBeamVehicleType
+      beamVehicleType
     )
->>>>>>> d43b4a1a
     val v1Act0: Activity = PopulationUtils.createActivityFromCoord(s"${vid}Act0", dst)
     v1Act0.setEndTime(dstTime)
     VehicleAndSchedule(
