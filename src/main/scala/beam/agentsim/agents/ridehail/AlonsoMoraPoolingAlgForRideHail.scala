package beam.agentsim.agents.ridehail

import beam.agentsim.agents.planning.Trip
import beam.agentsim.agents.ridehail.AlonsoMoraPoolingAlgForRideHail._
import beam.agentsim.agents.ridehail.RideHailVehicleManager.RideHailAgentLocation
import beam.agentsim.agents.vehicles.EnergyEconomyAttributes.Powertrain
import beam.agentsim.agents.vehicles.{BeamVehicle, BeamVehicleType, PersonIdWithActorRef}
import beam.agentsim.agents.{MobilityRequest, _}
import beam.router.BeamRouter.Location
import beam.router.BeamSkimmer.Skim
import beam.router.Modes.BeamMode
import beam.router.BeamSkimmer
import beam.sim.BeamServices
import beam.utils.NetworkHelper
import beam.router.BeamSkimmer
import beam.sim.{BeamServices, Geofence}
import org.jgrapht.graph.{DefaultEdge, DefaultUndirectedWeightedGraph}
import org.matsim.api.core.v01.Id
import org.matsim.api.core.v01.population.Activity
import org.matsim.core.population.PopulationUtils
import org.matsim.core.utils.collections.QuadTree

import scala.collection.JavaConverters._
import scala.collection.immutable.List
import scala.collection.mutable.ListBuffer

class AlonsoMoraPoolingAlgForRideHail(
  spatialDemand: QuadTree[CustomerRequest],
  supply: List[VehicleAndSchedule],
  timeWindow: Map[MobilityRequestType, Int],
  maxRequestsPerVehicle: Int,
  beamServices: BeamServices
)(implicit val skimmer: BeamSkimmer) {

  // Request Vehicle Graph
  def pairwiseRVGraph: RVGraph = {
    val rvG = RVGraph(classOf[RideHailTrip])
    for {
      r1: CustomerRequest <- spatialDemand.values().asScala
      r2: CustomerRequest <- spatialDemand
        .getDisk(
          r1.pickup.activity.getCoord.getX,
          r1.pickup.activity.getCoord.getY,
          timeWindow(Pickup) * BeamSkimmer.speedMeterPerSec(BeamMode.CAV)
        )
        .asScala
        .withFilter(x => r1 != x && !rvG.containsEdge(r1, x))
    } yield {
      AlonsoMoraPoolingAlgForRideHail
        .getRidehailSchedule(
          timeWindow,
          List.empty[MobilityRequest],
          List(r1.pickup, r1.dropoff, r2.pickup, r2.dropoff),
          beamServices
        )
        .map { schedule =>
          rvG.addVertex(r2)
          rvG.addVertex(r1)
          rvG.addEdge(r1, r2, RideHailTrip(List(r1, r2), schedule))
        }
    }

    for {
      v: VehicleAndSchedule <- supply.withFilter(_.getFreeSeats >= 1)
      r: CustomerRequest <- spatialDemand
        .getDisk(
          v.getRequestWithCurrentVehiclePosition.activity.getCoord.getX,
          v.getRequestWithCurrentVehiclePosition.activity.getCoord.getY,
          timeWindow(Pickup) * BeamSkimmer.speedMeterPerSec(BeamMode.CAV)
        )
        .asScala
        .take(maxRequestsPerVehicle)
    } yield {
      getRidehailSchedule(timeWindow, v.schedule, List(r.pickup, r.dropoff), beamServices).map { schedule =>
        rvG.addVertex(v)
        rvG.addVertex(r)
        rvG.addEdge(v, r, RideHailTrip(List(r), schedule))
      }
    }
    rvG
  }

  // Request Trip Vehicle Graph
  def rTVGraph(rvG: RVGraph, beamServices: BeamServices): RTVGraph = {
    val rTvG = RTVGraph(classOf[DefaultEdge])
    supply.withFilter(x => rvG.containsVertex(x)).foreach { v =>
      rTvG.addVertex(v)

      import scala.collection.mutable.{ListBuffer => MListBuffer}
      val individualRequestsList = MListBuffer.empty[RideHailTrip]
      for (t <- rvG.outgoingEdgesOf(v).asScala) {
        individualRequestsList.append(t)
        rTvG.addVertex(t)
        rTvG.addVertex(t.requests.head)
        rTvG.addEdge(t.requests.head, t)
        rTvG.addEdge(t, v)
      }

      if (v.getFreeSeats > 1) {
        val pairRequestsList = MListBuffer.empty[RideHailTrip]
        for {
          t1 <- individualRequestsList
          t2 <- individualRequestsList
            .drop(individualRequestsList.indexOf(t1))
            .withFilter(x => rvG.containsEdge(t1.requests.head, x.requests.head))
        } yield {
          getRidehailSchedule(
            timeWindow,
            v.schedule,
            (t1.requests ++ t2.requests).flatMap(x => List(x.pickup, x.dropoff)),
            beamServices
          ) map { schedule =>
            val t = RideHailTrip(t1.requests ++ t2.requests, schedule)
            pairRequestsList append t
            rTvG.addVertex(t)
            rTvG.addEdge(t1.requests.head, t)
            rTvG.addEdge(t2.requests.head, t)
            rTvG.addEdge(t, v)
          }
        }

        val finalRequestsList: MListBuffer[RideHailTrip] = individualRequestsList ++ pairRequestsList
        for (k <- 3 until v.getFreeSeats + 1) {
          val kRequestsList = MListBuffer.empty[RideHailTrip]
          for {
            t1 <- finalRequestsList
            t2 <- finalRequestsList
              .drop(finalRequestsList.indexOf(t1))
              .withFilter(
                x => !(x.requests exists (s => t1.requests contains s)) && (t1.requests.size + x.requests.size) == k
              )
          } yield {
            getRidehailSchedule(
              timeWindow,
              v.schedule,
              (t1.requests ++ t2.requests).flatMap(x => List(x.pickup, x.dropoff)),
              beamServices
            ).map { schedule =>
              val t = RideHailTrip(t1.requests ++ t2.requests, schedule)
              kRequestsList.append(t)
              rTvG.addVertex(t)
              t.requests.foldLeft(()) { case (_, r) => rTvG.addEdge(r, t) }
              rTvG.addEdge(t, v)
            }
          }

          finalRequestsList.appendAll(kRequestsList)
        }
      }
    }

    rTvG
  }

  // a greedy assignment using a cost function
  def greedyAssignment(rtvG: RTVGraph): List[(RideHailTrip, VehicleAndSchedule, Int)] = {
    val V: Int = supply.foldLeft(0) { case (maxCapacity, v) => Math max (maxCapacity, v.getFreeSeats) }
    val C0: Int = timeWindow.foldLeft(0)(_ + _._2)
    import scala.collection.mutable.{ListBuffer => MListBuffer}
    val Rok = MListBuffer.empty[CustomerRequest]
    val Vok = MListBuffer.empty[VehicleAndSchedule]
    val greedyAssignmentList = MListBuffer.empty[(RideHailTrip, VehicleAndSchedule, Int)]
    for (k <- V to 1 by -1) {
      rtvG
        .vertexSet()
        .asScala
        .filter(t => t.isInstanceOf[RideHailTrip] && t.asInstanceOf[RideHailTrip].requests.size == k)
        .map { t =>
          val trip = t.asInstanceOf[RideHailTrip]
          val vehicle = rtvG
            .getEdgeTarget(
              rtvG
                .outgoingEdgesOf(trip)
                .asScala
                .filter(e => rtvG.getEdgeTarget(e).isInstanceOf[VehicleAndSchedule])
                .head
            )
            .asInstanceOf[VehicleAndSchedule]
          val cost = trip.cost + C0 * rtvG
            .outgoingEdgesOf(trip)
            .asScala
            .filter(e => rtvG.getEdgeTarget(e).isInstanceOf[CustomerRequest])
            .count(y => !trip.requests.contains(y.asInstanceOf[CustomerRequest]))

          (trip, vehicle, cost)
        }
        .toList
        .sortBy(_._3)
        .foldLeft(()) {
          case (_, (trip, vehicle, cost)) =>
            if (!(trip.requests exists (r => Rok contains r)) &&
                !(Vok contains vehicle)) {
              Rok.appendAll(trip.requests)
              Vok.append(vehicle)
              greedyAssignmentList.append((trip, vehicle, cost))
            }
        }
    }
    greedyAssignmentList.toList
  }

}

object AlonsoMoraPoolingAlgForRideHail {

  // ************ Helper functions ************
  def getTimeDistanceAndCost(src: MobilityRequest, dst: MobilityRequest, beamServices: BeamServices)(
    implicit skimmer: BeamSkimmer
  ): Skim = {
    skimmer.getTimeDistanceAndCost(
      src.activity.getCoord,
      dst.activity.getCoord,
      src.baselineNonPooledTime,
      BeamMode.CAR,
      Id.create(
        skimmer.beamScenario.beamConfig.beam.agentsim.agents.rideHail.initialization.procedural.vehicleTypeId,
        classOf[BeamVehicleType]
      )
    )
  }

  def getRidehailSchedule(
    timeWindow: Map[MobilityRequestType, Int],
    schedule: List[MobilityRequest],
    newRequests: List[MobilityRequest],
    beamServices: BeamServices
  )(
    implicit skimmer: BeamSkimmer
  ): Option[List[MobilityRequest]] = {
    val newPoolingList = scala.collection.mutable.ListBuffer.empty[MobilityRequest]
    val reversedSchedule = schedule.reverse
    val sortedRequests = reversedSchedule.lastOption match {
      case Some(_) if reversedSchedule.exists(_.tag == EnRoute) =>
        val enRouteIndex = reversedSchedule.indexWhere(_.tag == EnRoute) + 1
        newPoolingList.appendAll(reversedSchedule.slice(0, enRouteIndex))
        (reversedSchedule.slice(enRouteIndex, reversedSchedule.size) ++ newRequests).sortBy(_.baselineNonPooledTime)
      case Some(_) =>
        newPoolingList.appendAll(reversedSchedule)
        newRequests.sortBy(_.baselineNonPooledTime)
      case None =>
        val temp = newRequests.sortBy(_.baselineNonPooledTime)
        newPoolingList.append(temp.head)
        temp.drop(1)
    }
    sortedRequests.foreach { curReq =>
      val prevReq = newPoolingList.lastOption.getOrElse(newPoolingList.last)
      val serviceTime = prevReq.serviceTime + getTimeDistanceAndCost(prevReq, curReq, beamServices).time
      if (serviceTime <= curReq.baselineNonPooledTime + timeWindow(curReq.tag)) {
        newPoolingList.append(curReq.copy(serviceTime = serviceTime))
      } else {
        return None
      }
    }
    Some(newPoolingList.toList)
  }

<<<<<<< HEAD
  def createPersonRequest(vehiclePersonId: VehiclePersonId, src: Location, departureTime: Int, dst: Location)(
=======
  def createPersonRequest(vehiclePersonId: PersonIdWithActorRef, src: Location, srcTime: Int, dst: Location)(
>>>>>>> 5703895f
    implicit skimmer: BeamSkimmer
  ): CustomerRequest = {
    val p1Act1: Activity = PopulationUtils.createActivityFromCoord(s"${vehiclePersonId.personId}Act1", src)
    p1Act1.setEndTime(departureTime)
    val p1Act2: Activity = PopulationUtils.createActivityFromCoord(s"${vehiclePersonId.personId}Act2", dst)
    val p1_tt: Int = skimmer
      .getTimeDistanceAndCost(
        p1Act1.getCoord,
        p1Act2.getCoord,
        0,
        BeamMode.CAR,
        Id.create(
          skimmer.beamScenario.beamConfig.beam.agentsim.agents.rideHail.initialization.procedural.vehicleTypeId,
          classOf[BeamVehicleType]
        )
      )
      .time
    CustomerRequest(
      vehiclePersonId,
      MobilityRequest(
        Some(vehiclePersonId),
        p1Act1,
        departureTime,
        Trip(p1Act1, None, null),
        BeamMode.RIDE_HAIL,
        Pickup,
        departureTime
      ),
      MobilityRequest(
        Some(vehiclePersonId),
        p1Act2,
        departureTime + p1_tt,
        Trip(p1Act2, None, null),
        BeamMode.RIDE_HAIL,
        Dropoff,
        departureTime + p1_tt
      ),
    )
  }

  def createVehicleAndScheduleFromRideHailAgentLocation(
    veh: RideHailAgentLocation,
    tick: Int,
    beamServices: BeamServices
  ): VehicleAndSchedule = {
    val v1 = new BeamVehicle(
      Id.create(veh.vehicleId, classOf[BeamVehicle]),
      new Powertrain(0.0),
      BeamVehicleType.defaultCarBeamVehicleType
    )
    val vehCurrentLocation =
      veh.currentPassengerSchedule.map(_.locationAtTime(tick, beamServices)).getOrElse(veh.currentLocationUTM.loc)
    val v1Act0: Activity = PopulationUtils.createActivityFromCoord(s"${veh.vehicleId}Act0", vehCurrentLocation)
    v1Act0.setEndTime(tick)
    var alonsoSchedule: ListBuffer[MobilityRequest] = ListBuffer()
    veh.currentPassengerSchedule.foreach {
      _.schedule.foreach {
        case (leg, manifest) =>
          if (manifest.riders.isEmpty) {
            val theActivity = PopulationUtils.createActivityFromCoord(
              s"${veh.vehicleId}Act0",
              beamServices.geo.wgs2Utm(leg.travelPath.startPoint.loc)
            )
            alonsoSchedule = ListBuffer(
              MobilityRequest(
                None,
                theActivity,
                leg.startTime,
                Trip(theActivity, None, null),
                BeamMode.RIDE_HAIL,
                Relocation,
                leg.startTime
              )
            )
          } else {
            val thePickups = manifest.boarders.map { boarder =>
              val theActivity = PopulationUtils.createActivityFromCoord(
                s"${veh.vehicleId}Act0",
                beamServices.geo.wgs2Utm(leg.travelPath.startPoint.loc)
              )
              theActivity.setEndTime(leg.startTime)
              MobilityRequest(
                Some(boarder),
                theActivity,
                leg.startTime,
                Trip(theActivity, None, null),
                BeamMode.RIDE_HAIL,
                Pickup,
                leg.startTime
              )
            }
            val theDropoffs = manifest.alighters.map { alighter =>
              val theActivity = PopulationUtils.createActivityFromCoord(
                s"${veh.vehicleId}Act0",
                beamServices.geo.wgs2Utm(leg.travelPath.endPoint.loc)
              )
              theActivity.setEndTime(leg.endTime)
              MobilityRequest(
                Some(alighter),
                theActivity,
                leg.endTime,
                Trip(theActivity, None, null),
                BeamMode.RIDE_HAIL,
                Dropoff,
                leg.endTime
              )
            }
            alonsoSchedule ++= thePickups ++ theDropoffs
          }
      }
    }
    if (alonsoSchedule.isEmpty) {
      alonsoSchedule += MobilityRequest(
        None,
        v1Act0,
        tick,
        Trip(v1Act0, None, null),
        BeamMode.RIDE_HAIL,
        Dropoff,
        tick
      )
    } else {
      alonsoSchedule += MobilityRequest(
        None,
        v1Act0,
        tick,
        Trip(v1Act0, None, null),
        BeamMode.RIDE_HAIL,
        EnRoute,
        tick
      )
    }
    val res = VehicleAndSchedule(
      v1,
      alonsoSchedule
        .sortBy(mr => (mr.baselineNonPooledTime, mr.person.map(_.personId.toString).getOrElse("")))
        .reverse
        .toList,
      veh.geofence,
      veh.vehicleType.seatingCapacity
    )
    res
  }

  def createVehicleAndSchedule(
    vid: String,
    vehicleType: BeamVehicleType,
    dst: Location,
    dstTime: Int,
    geofence: Option[Geofence] = None,
    seatsAvailable: Int
  ): VehicleAndSchedule = {
    val v1 = new BeamVehicle(
      Id.create(vid, classOf[BeamVehicle]),
      new Powertrain(0.0),
      vehicleType
    )
    val v1Act0: Activity = PopulationUtils.createActivityFromCoord(s"${vid}Act0", dst)
    v1Act0.setEndTime(dstTime)
    VehicleAndSchedule(
      v1,
      List(
        MobilityRequest(
          None,
          v1Act0,
          dstTime,
          Trip(v1Act0, None, null),
          BeamMode.RIDE_HAIL,
          Dropoff,
          dstTime
        )
      ),
      geofence,
      seatsAvailable
    )

  }

  // ***** Graph Structure *****
  sealed trait RTVGraphNode {
    def getId: String
    override def toString: String = s"[$getId]"
  }
  sealed trait RVGraphNode extends RTVGraphNode
  // customer requests
  case class CustomerRequest(person: PersonIdWithActorRef, pickup: MobilityRequest, dropoff: MobilityRequest)
      extends RVGraphNode {
    override def getId: String = person.personId.toString
  }
  // Ride Hail vehicles, capacity and their predefined schedule
  case class VehicleAndSchedule(
    vehicle: BeamVehicle,
    schedule: List[MobilityRequest],
    geofence: Option[Geofence],
    seatsAvailable: Int
  ) extends RVGraphNode {
    private val numberOfPassengers: Int =
      schedule.takeWhile(_.tag != EnRoute).count(req => req.person.isDefined && req.tag == Dropoff)
    override def getId: String = vehicle.id.toString
    def getFreeSeats: Int = seatsAvailable - numberOfPassengers
    def getRequestWithCurrentVehiclePosition: MobilityRequest = schedule.find(_.tag == EnRoute).getOrElse(schedule.head)
  }
  // Trip that can be satisfied by one or more ride hail vehicle
  case class RideHailTrip(requests: List[CustomerRequest], schedule: List[MobilityRequest])
      extends DefaultEdge
      with RTVGraphNode {
    override def getId: String = requests.foldLeft(s"trip:") { case (c, x) => c + s"$x -> " }
    val cost: Int = schedule.foldLeft(0) { case (c, r)                     => c + (r.serviceTime - r.baselineNonPooledTime) }
    override def toString: String = s"${requests.size} requests and this schedule: ${schedule.map(_.toString).mkString("\n")}"
  }
  case class RVGraph(clazz: Class[RideHailTrip])
      extends DefaultUndirectedWeightedGraph[RVGraphNode, RideHailTrip](clazz)
  case class RTVGraph(clazz: Class[DefaultEdge])
      extends DefaultUndirectedWeightedGraph[RTVGraphNode, DefaultEdge](clazz)
  // ***************************

}<|MERGE_RESOLUTION|>--- conflicted
+++ resolved
@@ -254,11 +254,7 @@
     Some(newPoolingList.toList)
   }
 
-<<<<<<< HEAD
   def createPersonRequest(vehiclePersonId: VehiclePersonId, src: Location, departureTime: Int, dst: Location)(
-=======
-  def createPersonRequest(vehiclePersonId: PersonIdWithActorRef, src: Location, srcTime: Int, dst: Location)(
->>>>>>> 5703895f
     implicit skimmer: BeamSkimmer
   ): CustomerRequest = {
     val p1Act1: Activity = PopulationUtils.createActivityFromCoord(s"${vehiclePersonId.personId}Act1", src)
