--- conflicted
+++ resolved
@@ -23,11 +23,7 @@
 class AlonsoMoraPoolingAlgForRideHail(
   spatialDemand: QuadTree[CustomerRequest],
   supply: List[VehicleAndSchedule],
-<<<<<<< HEAD
-  timeWindow: Map[MobilityServiceRequestType, Int],
-=======
   timeWindow: Map[MobilityRequestTrait, Int],
->>>>>>> ef44eead
   maxRequestsPerVehicle: Int,
   beamServices: BeamServices
 )(implicit val skimmer: BeamSkimmer) {
@@ -197,11 +193,7 @@
 object AlonsoMoraPoolingAlgForRideHail {
 
   // ************ Helper functions ************
-<<<<<<< HEAD
-  def getTimeDistanceAndCost(src: MobilityServiceRequest, dst: MobilityServiceRequest, beamServices: BeamServices)(
-=======
   def getTimeDistanceAndCost(src: MobilityRequest, dst: MobilityRequest, beamServices: BeamServices)(
->>>>>>> ef44eead
     implicit skimmer: BeamSkimmer
   ): Skim = {
     skimmer.getTimeDistanceAndCost(
@@ -215,13 +207,8 @@
   }
 
   def getRidehailSchedule(
-<<<<<<< HEAD
-    timeWindow: Map[MobilityServiceRequestType, Int],
-    requests: List[MobilityServiceRequest],
-=======
     timeWindow: Map[MobilityRequestTrait, Int],
     requests: List[MobilityRequest],
->>>>>>> ef44eead
     beamServices: BeamServices
   )(
     implicit skimmer: BeamSkimmer
