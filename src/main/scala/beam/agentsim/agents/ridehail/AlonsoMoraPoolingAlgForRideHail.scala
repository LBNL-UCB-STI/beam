--- conflicted
+++ resolved
@@ -244,89 +244,6 @@
         case (epsilon, c) => objective.setCoefficient(epsilon, c)
       }
 
-<<<<<<< HEAD
-  def createVehicleAndScheduleFromRideHailAgentLocation(
-    veh: RideHailAgentLocation,
-    tick: Int,
-    beamServices: BeamServices,
-    remainingRangeInMeters: Double
-  ): VehicleAndSchedule = {
-    val v1 = new BeamVehicle(
-      veh.vehicleId,
-      new Powertrain(0.0),
-      veh.vehicleType
-    )
-    val vehCurrentLocation =
-      veh.currentPassengerSchedule.map(_.locationAtTime(tick, beamServices)).getOrElse(veh.currentLocationUTM.loc)
-    val v1Act0: Activity = PopulationUtils.createActivityFromCoord(s"${veh.vehicleId}Act0", vehCurrentLocation)
-    v1Act0.setEndTime(tick)
-    var alonsoSchedule: ListBuffer[MobilityRequest] = ListBuffer()
-
-    val alonsoMora: AllocationManager.AlonsoMora =
-      beamServices.beamConfig.beam.agentsim.agents.rideHail.allocationManager.alonsoMora
-    val waitingTimeInSec = alonsoMora.waitingTimeInSec
-    val travelTimeDelayAsFraction = alonsoMora.excessRideTimeAsFraction
-
-    veh.currentPassengerSchedule.foreach {
-      _.schedule.foreach {
-        case (leg, manifest) =>
-          if (manifest.riders.isEmpty) {
-            val theActivity = PopulationUtils.createActivityFromCoord(
-              s"${veh.vehicleId}Act0",
-              beamServices.geo.wgs2Utm(leg.travelPath.startPoint.loc)
-            )
-            alonsoSchedule = ListBuffer(
-              MobilityRequest(
-                None,
-                theActivity,
-                leg.startTime,
-                Trip(theActivity, None, null),
-                BeamMode.RIDE_HAIL,
-                Relocation,
-                leg.startTime,
-                leg.startTime + Int.MaxValue - 30000000,
-                0
-              )
-            )
-          } else {
-            val thePickups = manifest.boarders.map { boarder =>
-              val theActivity = PopulationUtils.createActivityFromCoord(
-                s"${veh.vehicleId}Act0",
-                beamServices.geo.wgs2Utm(leg.travelPath.startPoint.loc)
-              )
-              theActivity.setEndTime(leg.startTime)
-              MobilityRequest(
-                Some(boarder),
-                theActivity,
-                leg.startTime,
-                Trip(theActivity, None, null),
-                BeamMode.RIDE_HAIL,
-                Pickup,
-                leg.startTime,
-                leg.startTime + waitingTimeInSec,
-                0
-              )
-            }
-            val theDropoffs = manifest.alighters.map { alighter =>
-              val theActivity = PopulationUtils.createActivityFromCoord(
-                s"${veh.vehicleId}Act0",
-                beamServices.geo.wgs2Utm(leg.travelPath.endPoint.loc)
-              )
-              theActivity.setEndTime(leg.endTime)
-              MobilityRequest(
-                Some(alighter),
-                theActivity,
-                leg.endTime,
-                Trip(theActivity, None, null),
-                BeamMode.RIDE_HAIL,
-                Dropoff,
-                leg.endTime,
-                Math
-                  .round(leg.endTime + waitingTimeInSec + (leg.endTime - leg.startTime) * travelTimeDelayAsFraction)
-                  .toInt,
-                leg.travelPath.distanceInM.toInt
-              )
-=======
       objective.setMinimization()
       val resultStatus = solver.solve
       if (resultStatus ne MPSolver.ResultStatus.OPTIMAL) {
@@ -339,7 +256,6 @@
             val trip = combinations.find(c => c.vehicle.get == vehicle && c.matchId == trips(i)).get
             if (epsilonCostMap(i)(j)._1.solutionValue() == 1) {
               optimalAssignment.append(trip)
->>>>>>> 7948279a
             }
           }
         }
