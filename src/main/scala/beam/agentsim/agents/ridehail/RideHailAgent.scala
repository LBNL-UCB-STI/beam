package beam.agentsim.agents.ridehail

import akka.actor.FSM.Failure
import akka.actor.{ActorRef, Props, Stash}
import beam.agentsim.Resource.CheckInResource
import beam.agentsim.ResourceManager.NotifyVehicleResourceIdle
import beam.agentsim.agents.BeamAgent._
import beam.agentsim.agents.PersonAgent._
import beam.agentsim.agents.modalbehaviors.DrivesVehicle
import beam.agentsim.agents.modalbehaviors.DrivesVehicle.{
  EndLegTrigger,
  EndRefuelTrigger,
  StartLegTrigger,
  StartRefuelTrigger
}
import beam.agentsim.agents.ridehail.RideHailAgent._
import beam.agentsim.agents.vehicles.VehicleProtocol.{
  BecomeDriverOfVehicleSuccess,
  DriverAlreadyAssigned,
  NewDriverAlreadyControllingVehicle
}
import beam.agentsim.agents.vehicles.{BeamVehicle, PassengerSchedule}
import beam.agentsim.agents.{BeamAgent, InitializeTrigger}
import beam.agentsim.events.{RefuelEvent, SpaceTime}
import beam.agentsim.scheduler.BeamAgentScheduler.{CompletionNotice, IllegalTriggerGoToError, ScheduleTrigger}
import beam.agentsim.scheduler.Trigger.TriggerWithId
import beam.router.RoutingModel
import beam.router.RoutingModel.{EmbodiedBeamLeg, EmbodiedBeamTrip}
import beam.sim.BeamServices
import com.conveyal.r5.transit.TransportNetwork
import org.matsim.api.core.v01.events.{PersonDepartureEvent, PersonEntersVehicleEvent}
import org.matsim.api.core.v01.{Coord, Id}
import org.matsim.core.api.experimental.events.EventsManager
import org.matsim.vehicles.Vehicle

object RideHailAgent {
  val idPrefix: String = "rideHailAgent"

  def props(
    services: BeamServices,
    scheduler: ActorRef,
    transportNetwork: TransportNetwork,
    eventsManager: EventsManager,
    parkingManager: ActorRef,
    rideHailAgentId: Id[RideHailAgent],
    vehicle: BeamVehicle,
    location: Coord
  ) =
    Props(
      new RideHailAgent(
        rideHailAgentId,
        scheduler,
        vehicle,
        location,
        eventsManager,
        parkingManager,
        services,
        transportNetwork
      )
    )

  case class RideHailAgentData(
    currentVehicle: VehicleStack = Vector(),
    passengerSchedule: PassengerSchedule = PassengerSchedule(),
    currentLegPassengerScheduleIndex: Int = 0
  ) extends DrivingData {
    override def withPassengerSchedule(newPassengerSchedule: PassengerSchedule): DrivingData =
      copy(passengerSchedule = newPassengerSchedule)

    override def withCurrentLegPassengerScheduleIndex(
      currentLegPassengerScheduleIndex: Int
    ): DrivingData = copy(currentLegPassengerScheduleIndex = currentLegPassengerScheduleIndex)

    override def hasParkingBehaviors: Boolean = false
  }

  def isRideHailLeg(currentLeg: EmbodiedBeamLeg): Boolean = {
    currentLeg.beamVehicleId.toString.contains("rideHailVehicle")
  }

  def getRideHailTrip(chosenTrip: EmbodiedBeamTrip): IndexedSeq[RoutingModel.EmbodiedBeamLeg] = {
    chosenTrip.legs.filter(l => isRideHailLeg(l))
  }

  case object Idle extends BeamAgentState

  case object IdleInterrupted extends BeamAgentState

  // triggerId is included to facilitate debugging
  case class NotifyVehicleResourceIdleReply(
    triggerId: Option[Long],
    newTriggers: Seq[ScheduleTrigger]
  )

  case class ModifyPassengerSchedule(
    updatedPassengerSchedule: PassengerSchedule,
    msgId: Option[Int] = None
  )

  case class ModifyPassengerScheduleAck(
    msgId: Option[Int] = None,
    triggersToSchedule: Seq[ScheduleTrigger],
    vehicleId: Id[Vehicle]
  )

  case class Interrupt(interruptId: Id[Interrupt], tick: Double)

  case class Resume()

  case class InterruptedAt(
    interruptId: Id[Interrupt],
    passengerSchedule: PassengerSchedule,
    currentPassengerScheduleIndex: Int,
    vehicleId: Id[Vehicle],
    tick: Double
  )

  case class InterruptedWhileIdle(interruptId: Id[Interrupt], vehicleId: Id[Vehicle], tick: Double)

}

class RideHailAgent(
  override val id: Id[RideHailAgent],
  val scheduler: ActorRef,
  vehicle: BeamVehicle,
  initialLocation: Coord,
  val eventsManager: EventsManager,
  val parkingManager: ActorRef,
  val beamServices: BeamServices,
  val transportNetwork: TransportNetwork
) extends BeamAgent[RideHailAgentData]
    with DrivesVehicle[RideHailAgentData]
    with Stash {

  override def logDepth: Int = beamServices.beamConfig.beam.debug.actor.logDepth

  override def logPrefix(): String = s"RideHailAgent $id: "

  startWith(Uninitialized, RideHailAgentData())

  when(Uninitialized) {
    case Event(TriggerWithId(InitializeTrigger(tick), triggerId), data) =>
      vehicle
        .becomeDriver(self) match {
        case DriverAlreadyAssigned(currentDriver) =>
          stop(
            Failure(
              s"RideHailAgent $self attempted to become driver of vehicle ${vehicle.id} " +
              s"but driver ${vehicle.driver.get} already assigned."
            )
          )
        case NewDriverAlreadyControllingVehicle | BecomeDriverOfVehicleSuccess =>
          vehicle.checkInResource(Some(SpaceTime(initialLocation, tick)), context.dispatcher)
          eventsManager.processEvent(
            new PersonDepartureEvent(tick, Id.createPersonId(id), null, "be_a_tnc_driver")
          )
          eventsManager.processEvent(new PersonEntersVehicleEvent(tick, Id.createPersonId(id), vehicle.id))
          goto(Idle) replying CompletionNotice(triggerId) using data
            .copy(currentVehicle = Vector(vehicle.id))
      }
  }

  when(Idle) {
    case ev @ Event(Interrupt(interruptId: Id[Interrupt], tick), _) =>
      log.debug("state(RideHailingAgent.Idle): {}", ev)
      goto(IdleInterrupted) replying InterruptedWhileIdle(interruptId, vehicle.id, tick)
    case ev @ Event(
          NotifyVehicleResourceIdleReply(
            triggerId: Option[Long],
            newTriggers: Seq[ScheduleTrigger]
          ),
          _
        ) =>
      log.debug("state(RideHailingAgent.Idle.NotifyVehicleResourceIdleReply): {}", ev)
      handleNotifyVehicleResourceIdleReply(triggerId, newTriggers)
    case ev @ Event(
          TriggerWithId(EndRefuelTrigger(tick, sessionStart, energyInJoules), triggerId),
          data
        ) =>
      log.debug("state(RideHailingAgent.Idle.EndRefuelTrigger): {}", ev)
      holdTickAndTriggerId(tick, triggerId)
      data.currentVehicle.headOption match {
        case Some(currentVehicleUnderControl) =>
          val theVehicle = beamServices.vehicles(currentVehicleUnderControl)
          log.debug("Ending refuel session for {}", theVehicle.id)
          theVehicle.addFuel(energyInJoules)
          eventsManager.processEvent(
            new RefuelEvent(
              tick,
              theVehicle.stall.get.copy(location = beamServices.geo.utm2Wgs(theVehicle.stall.get.location)),
              energyInJoules,
              tick - sessionStart,
              theVehicle.id
            )
          )
          parkingManager ! CheckInResource(theVehicle.stall.get.id, None)
          val whenWhere = Some(SpaceTime(theVehicle.stall.get.location, tick.toLong))
          theVehicle.unsetParkingStall()
          theVehicle.manager.foreach(
            _ ! NotifyVehicleResourceIdle(
              currentVehicleUnderControl,
<<<<<<< HEAD
              Some(SpaceTime(theVehicle.stall.get.location, tick)),
=======
              whenWhere,
>>>>>>> ad8d8929
              data.passengerSchedule,
              theVehicle.getState(),
              _currentTriggerId
            )
          )
          stay()
        case None =>
          log.debug("currentVehicleUnderControl not found")
          stay() replying CompletionNotice(triggerId, Vector())
      }
    case ev @ Event(TriggerWithId(StartRefuelTrigger(tick), triggerId), data) =>
      log.debug("state(RideHailingAgent.Idle.StartRefuelTrigger): {}", ev)
      data.currentVehicle.headOption match {
        case Some(currentVehicleUnderControl) =>
          val theVehicle = beamServices.vehicles(currentVehicleUnderControl)
//          theVehicle.useParkingStall(stall)
          val (sessionDuration, energyDelivered) =
            theVehicle.refuelingSessionDurationAndEnergyInJoules()
          if (sessionDuration < 0) {
            val i = 0
          }
          stay() replying CompletionNotice(
            triggerId,
            Vector(
              ScheduleTrigger(EndRefuelTrigger(tick + sessionDuration, tick, energyDelivered), self)
            )
          )
        case None =>
          log.debug("currentVehicleUnderControl not found")
          stay()
      }
  }

  when(IdleInterrupted) {
    case ev @ Event(ModifyPassengerSchedule(updatedPassengerSchedule, requestId), data) =>
      log.debug("state(RideHailingAgent.IdleInterrupted): {}", ev)
      // This is a message from another agent, the ride-hailing manager. It is responsible for "keeping the trigger",
      // i.e. for what time it is. For now, we just believe it that time is not running backwards.
      log.debug("updating Passenger schedule - vehicleId({}): {}", id, updatedPassengerSchedule)
      val triggerToSchedule = Vector(
        ScheduleTrigger(
          StartLegTrigger(
            updatedPassengerSchedule.schedule.firstKey.startTime,
            updatedPassengerSchedule.schedule.firstKey
          ),
          self
        )
      )
      goto(WaitingToDriveInterrupted) using data
        .withPassengerSchedule(updatedPassengerSchedule)
        .asInstanceOf[RideHailAgentData] replying ModifyPassengerScheduleAck(
        requestId,
        triggerToSchedule,
        vehicle.id
      )
    case ev @ Event(Resume(), _) =>
      log.debug("state(RideHailingAgent.IdleInterrupted): {}", ev)
      goto(Idle)
    case ev @ Event(Interrupt(interruptId: Id[Interrupt], tick), _) =>
      log.debug("state(RideHailingAgent.IdleInterrupted): {}", ev)
      stay() replying InterruptedWhileIdle(interruptId, vehicle.id, tick)
    case ev @ Event(
          NotifyVehicleResourceIdleReply(
            triggerId: Option[Long],
            newTriggers: Seq[ScheduleTrigger]
          ),
          _
        ) =>
      log.debug("state(RideHailingAgent.IdleInterrupted.NotifyVehicleResourceIdleReply): {}", ev)
      handleNotifyVehicleResourceIdleReply(triggerId, newTriggers)
  }

  when(PassengerScheduleEmpty) {
    case ev @ Event(PassengerScheduleEmptyMessage(_), data) =>
      log.debug("state(RideHailingAgent.PassengerScheduleEmpty): {}", ev)
      goto(Idle) using data
        .withPassengerSchedule(PassengerSchedule())
        .withCurrentLegPassengerScheduleIndex(0)
        .asInstanceOf[RideHailAgentData]
    case ev @ Event(Interrupt(_, _), _) =>
      log.debug("state(RideHailingAgent.PassengerScheduleEmpty): {}", ev)
      stash()
      stay()
  }

  when(PassengerScheduleEmptyInterrupted) {
    case ev @ Event(PassengerScheduleEmptyMessage(_), data) =>
      log.debug("state(RideHailingAgent.PassengerScheduleEmptyInterrupted): {}", ev)
      goto(IdleInterrupted) using data
        .withPassengerSchedule(PassengerSchedule())
        .withCurrentLegPassengerScheduleIndex(0)
        .asInstanceOf[RideHailAgentData]
    case ev @ Event(ModifyPassengerSchedule(_, _), _) =>
      log.debug("state(RideHailingAgent.PassengerScheduleEmptyInterrupted): {}", ev)
      stash()
      stay()
    case ev @ Event(Resume(), _) =>
      log.debug("state(RideHailingAgent.PassengerScheduleEmptyInterrupted): {}", ev)
      stash()
      stay()
    case ev @ Event(Interrupt(_, _), _) =>
      log.debug("state(RideHailingAgent.PassengerScheduleEmptyInterrupted): {}", ev)
      stash()
      stay()
  }

  val myUnhandled: StateFunction = {

    case ev @ Event(TriggerWithId(EndLegTrigger(_), triggerId), _) =>
      log.debug("state(RideHailingAgent.myUnhandled): {}", ev)
      stay replying CompletionNotice(triggerId)

    case ev @ Event(IllegalTriggerGoToError(reason), data) =>
      log.debug("state(RideHailingAgent.myUnhandled): {}", ev)
      stop(Failure(reason))

    case ev @ Event(Finish, _) =>
      log.debug("state(RideHailingAgent.myUnhandled): {}", ev)
      stop

    case event @ Event(_, _) =>
      log.error(
        s"unhandled event: " + event.toString + "in state [" + stateName + "] - vehicle(" + vehicle.id.toString + ")"
      )
      stay()

  }

  def handleNotifyVehicleResourceIdleReply(
    receivedtriggerId: Option[Long],
    newTriggers: Seq[ScheduleTrigger]
  ): State = {
    _currentTriggerId match {
      case Some(_) =>
        val (_, triggerId) = releaseTickAndTriggerId()
        if (receivedtriggerId.isEmpty || triggerId != receivedtriggerId.get) {
          log.error(
            "RHA {}: local triggerId {} does not match the id received from RHM {}",
            id,
            triggerId,
            receivedtriggerId
          )
        }
        log.debug("RHA {}: completing trigger and scheduling {}", id, newTriggers)
        scheduler ! CompletionNotice(triggerId, newTriggers)
      case None =>
        log.error("RHA {}: was expecting to release a triggerId but None found", id)
    }
    stay()
  }

  whenUnhandled(drivingBehavior.orElse(myUnhandled))

  onTransition {
    case _ -> Idle =>
      unstashAll()

      nextNotifyVehicleResourceIdle match {

        case Some(nextNotifyVehicleResourceIdle) =>
          stateData.currentVehicle.headOption match {
            case Some(currentVehicleUnderControl) =>
              val theVehicle = beamServices.vehicles(currentVehicleUnderControl)

              _currentTriggerId.foreach(
                log.debug(
                  "state(RideHailingAgent.awaiting NotifyVehicleResourceIdleReply) - triggerId: {}",
                  _
                )
              )

              if (_currentTriggerId != nextNotifyVehicleResourceIdle.triggerId) {
                log.error(
                  s"_currentTriggerId(${_currentTriggerId}) and nextNotifyVehicleResourceIdle.triggerId(${nextNotifyVehicleResourceIdle.triggerId}) don't match - vehicleId($currentVehicleUnderControl)"
                )
                //assert(false)
              }

              theVehicle.manager.foreach(
                _ ! nextNotifyVehicleResourceIdle
              )

          }

        case None =>
      }

      nextNotifyVehicleResourceIdle = None

    case _ -> _ =>
      unstashAll()

  }

}<|MERGE_RESOLUTION|>--- conflicted
+++ resolved
@@ -150,7 +150,7 @@
             )
           )
         case NewDriverAlreadyControllingVehicle | BecomeDriverOfVehicleSuccess =>
-          vehicle.checkInResource(Some(SpaceTime(initialLocation, tick)), context.dispatcher)
+          vehicle.checkInResource(Some(SpaceTime(initialLocation, tick.toLong)), context.dispatcher)
           eventsManager.processEvent(
             new PersonDepartureEvent(tick, Id.createPersonId(id), null, "be_a_tnc_driver")
           )
@@ -199,11 +199,7 @@
           theVehicle.manager.foreach(
             _ ! NotifyVehicleResourceIdle(
               currentVehicleUnderControl,
-<<<<<<< HEAD
-              Some(SpaceTime(theVehicle.stall.get.location, tick)),
-=======
               whenWhere,
->>>>>>> ad8d8929
               data.passengerSchedule,
               theVehicle.getState(),
               _currentTriggerId
