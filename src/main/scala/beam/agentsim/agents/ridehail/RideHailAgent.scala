--- conflicted
+++ resolved
@@ -59,14 +59,9 @@
 
     override def withCurrentLegPassengerScheduleIndex(
       currentLegPassengerScheduleIndex: Int
-<<<<<<< HEAD
-    ): DrivingData =
-      copy(currentLegPassengerScheduleIndex = currentLegPassengerScheduleIndex)
-=======
     ): DrivingData = copy(currentLegPassengerScheduleIndex = currentLegPassengerScheduleIndex)
 
     override def hasParkingBehaviors: Boolean = false
->>>>>>> 38cecc4b
   }
 
   def isRideHailLeg(currentLeg: EmbodiedBeamLeg): Boolean = {
