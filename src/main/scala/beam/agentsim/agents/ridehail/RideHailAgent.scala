--- conflicted
+++ resolved
@@ -294,13 +294,9 @@
       log.debug("state(RideHailAgent.OfflineForCharging.ParkingInquiryResponse): {}", ev)
       vehicle.useParkingStall(stall)
       val (tick, triggerId) = releaseTickAndTriggerId()
-<<<<<<< HEAD
-      eventsManager.processEvent(ParkEvent(tick, stall, stall.locationUTM, currentBeamVehicle.id, id.toString))
-=======
       eventsManager.processEvent(
         ParkEvent(tick, stall, geo.utm2Wgs(stall.locationUTM), currentBeamVehicle.id, id.toString)
       )
->>>>>>> ef93254d
       log.debug("Refuel started at {}, triggerId: {}", tick, triggerId)
 
       startRefueling(tick, triggerId)
