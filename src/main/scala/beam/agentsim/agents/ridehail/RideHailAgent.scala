package beam.agentsim.agents.ridehail

import akka.actor.FSM.Failure
import akka.actor.{ActorRef, Props, Stash}
import beam.agentsim.Resource.{NotifyVehicleIdle, NotifyVehicleOutOfService, ReleaseParkingStall}
import beam.agentsim.agents.BeamAgent._
import beam.agentsim.agents.PersonAgent._
import beam.agentsim.agents.modalbehaviors.DrivesVehicle
import beam.agentsim.agents.modalbehaviors.DrivesVehicle._
import beam.agentsim.agents.ridehail.RideHailAgent._
import beam.agentsim.agents.vehicles.{BeamVehicle, PassengerSchedule}
import beam.agentsim.agents.{BeamAgent, InitializeTrigger}
import beam.agentsim.events.{RefuelEvent, SpaceTime}
import beam.agentsim.scheduler.BeamAgentScheduler.{CompletionNotice, IllegalTriggerGoToError, ScheduleTrigger}
import beam.agentsim.scheduler.Trigger
import beam.agentsim.scheduler.Trigger.TriggerWithId
import beam.router.model.{EmbodiedBeamLeg, EmbodiedBeamTrip}
import beam.router.osm.TollCalculator
import beam.sim.common.Range
import beam.sim.{BeamServices, Geofence}
import com.conveyal.r5.transit.TransportNetwork
import org.matsim.api.core.v01.events.{PersonDepartureEvent, PersonEntersVehicleEvent}
import org.matsim.api.core.v01.{Coord, Id}
import org.matsim.core.api.experimental.events.EventsManager
import org.matsim.vehicles.Vehicle

object RideHailAgent {
  val idPrefix: String = "rideHailAgent"

  def props(
    services: BeamServices,
    scheduler: ActorRef,
    transportNetwork: TransportNetwork,
    tollCalculator: TollCalculator,
    eventsManager: EventsManager,
    parkingManager: ActorRef,
    rideHailAgentId: Id[RideHailAgent],
    rideHailManager: ActorRef,
    vehicle: BeamVehicle,
    location: Coord,
    shifts: Option[List[Range]],
    geofence: Option[Geofence]
  ) =
    Props(
      new RideHailAgent(
        rideHailAgentId,
        rideHailManager,
        scheduler,
        vehicle,
        location,
        shifts,
        geofence,
        eventsManager,
        parkingManager,
        services,
        transportNetwork,
        tollCalculator
      )
    )

  def getRideHailTrip(chosenTrip: EmbodiedBeamTrip): IndexedSeq[EmbodiedBeamLeg] = {
    chosenTrip.legs.filter(l => isRideHailLeg(l))
  }

  def isRideHailLeg(currentLeg: EmbodiedBeamLeg): Boolean = {
    currentLeg.beamVehicleId.toString.contains("rideHailVehicle")
  }

  case class RideHailAgentData(
    currentVehicleToken: BeamVehicle,
    currentVehicle: VehicleStack = Vector(),
    passengerSchedule: PassengerSchedule = PassengerSchedule(),
    currentLegPassengerScheduleIndex: Int = 0,
    remainingShifts: List[Range] = List()
  ) extends DrivingData {
    override def withPassengerSchedule(newPassengerSchedule: PassengerSchedule): DrivingData =
      copy(passengerSchedule = newPassengerSchedule)

    override def withCurrentLegPassengerScheduleIndex(
      currentLegPassengerScheduleIndex: Int
    ): DrivingData = copy(currentLegPassengerScheduleIndex = currentLegPassengerScheduleIndex)

    override def hasParkingBehaviors: Boolean = false
  }

  // triggerId is included to facilitate debugging
  case class NotifyVehicleResourceIdleReply(
    triggerId: Option[Long],
    newTriggers: Seq[ScheduleTrigger]
  )

  case class ModifyPassengerSchedule(
    updatedPassengerSchedule: PassengerSchedule,
    tick: Int,
    reservationRequestId: Option[Int] = None
  )

  case class ModifyPassengerScheduleAck(
    reservationRequestId: Option[Int] = None,
    triggersToSchedule: Vector[ScheduleTrigger],
    vehicleId: Id[Vehicle],
    tick: Int
  )
  case class ModifyPassengerScheduleAcks(acks: List[ModifyPassengerScheduleAck])

  case class Interrupt(interruptId: Id[Interrupt], tick: Int)

  case class Resume()

  sealed trait InterruptReply {
    val interruptId: Id[Interrupt]
    val vehicleId: Id[Vehicle]
    val tick: Int
  }

  case class InterruptedWhileDriving(
    interruptId: Id[Interrupt],
    vehicleId: Id[Vehicle],
    tick: Int,
    passengerSchedule: PassengerSchedule,
    currentPassengerScheduleIndex: Int,
  ) extends InterruptReply

  case class InterruptedWhileIdle(interruptId: Id[Interrupt], vehicleId: Id[Vehicle], tick: Int) extends InterruptReply
  case class InterruptedWhileOffline(interruptId: Id[Interrupt], vehicleId: Id[Vehicle], tick: Int)
      extends InterruptReply

  case object Idle extends BeamAgentState

  case object Offline extends BeamAgentState

  case object IdleInterrupted extends BeamAgentState

  case class StartShiftTrigger(tick: Int) extends Trigger
  case class EndShiftTrigger(tick: Int) extends Trigger

}

class RideHailAgent(
  override val id: Id[RideHailAgent],
  rideHailManager: ActorRef,
  val scheduler: ActorRef,
  vehicle: BeamVehicle,
  initialLocation: Coord,
  val shifts: Option[List[Range]],
  val geofence: Option[Geofence],
  val eventsManager: EventsManager,
  val parkingManager: ActorRef,
  val beamServices: BeamServices,
  val transportNetwork: TransportNetwork,
  val tollCalculator: TollCalculator
) extends BeamAgent[RideHailAgentData]
    with DrivesVehicle[RideHailAgentData]
    with Stash {

  val myUnhandled: StateFunction = {
    case Event(TriggerWithId(StartShiftTrigger(tick), triggerId), _) =>
      // Wait five minutes
      stay() replying CompletionNotice(triggerId, Vector(ScheduleTrigger(StartShiftTrigger(tick + 300), self)))

    case Event(TriggerWithId(EndShiftTrigger(tick), triggerId), _) =>
      // Wait five minutes
      stay() replying CompletionNotice(triggerId, Vector(ScheduleTrigger(EndShiftTrigger(tick + 300), self)))

    case ev @ Event(TriggerWithId(EndLegTrigger(_), triggerId), _) =>
      log.debug("state(RideHailingAgent.myUnhandled): {}", ev)
      stay replying CompletionNotice(triggerId)

    case ev @ Event(IllegalTriggerGoToError(reason), _) =>
      log.debug("state(RideHailingAgent.myUnhandled): {}", ev)
      stop(Failure(reason))

    case ev @ Event(Finish, _) =>
      log.debug("state(RideHailingAgent.myUnhandled): {}", ev)
      stop

    case event @ Event(_, _) =>
      log.error(
        "unhandled event: {} in state [ {} ] - vehicle( {} )",
        event.toString,
        stateName,
        vehicle.id.toString
      )
      stay()

  }
  onTransition {
    case _ -> _ =>
      unstashAll()
  }

  override def logDepth: Int = beamServices.beamConfig.beam.debug.actor.logDepth

  startWith(Uninitialized, RideHailAgentData(vehicle))

  when(Uninitialized) {
    case Event(TriggerWithId(InitializeTrigger(tick), triggerId), data) =>
      beamVehicles.put(vehicle.id, ActualVehicle(vehicle))
      vehicle.becomeDriver(self)
      vehicle.manager = Some(rideHailManager)
      eventsManager.processEvent(
        new PersonDepartureEvent(tick, Id.createPersonId(id), Id.createLinkId(""), "be_a_tnc_driver")
      )
      eventsManager.processEvent(new PersonEntersVehicleEvent(tick, Id.createPersonId(id), vehicle.id))
      val isTimeForShift = shifts.isEmpty || shifts.get
        .find(shift => shift.lowerEndpoint <= tick && shift.upperEndpoint >= tick)
        .isDefined
      if (isTimeForShift) {
        rideHailManager ! NotifyVehicleIdle(
          vehicle.id,
          vehicle.spaceTime,
          PassengerSchedule(),
          vehicle.getState,
          Some(triggerId)
        )
        holdTickAndTriggerId(tick, triggerId)
        goto(Idle) using data
          .copy(currentVehicle = Vector(vehicle.id), remainingShifts = shifts.getOrElse(List()))
      } else {
        val nextShiftStartTime = shifts.get.head.lowerEndpoint
        goto(Offline) replying CompletionNotice(
          triggerId,
          Vector(ScheduleTrigger(StartShiftTrigger(nextShiftStartTime), self))
        ) using data
          .copy(currentVehicle = Vector(vehicle.id), remainingShifts = shifts.get)
      }
  }
  when(Offline) {
    case Event(TriggerWithId(StartShiftTrigger(tick), triggerId), _) =>
      log.debug("state(RideHailingAgent.Offline): starting shift {}", id)
      rideHailManager ! NotifyVehicleIdle(
        vehicle.id,
        vehicle.spaceTime.copy(time = tick),
        PassengerSchedule(),
        vehicle.getState,
        Some(triggerId)
      )
      holdTickAndTriggerId(tick, triggerId)
      goto(Idle)
    case ev @ Event(Interrupt(interruptId: Id[Interrupt], tick), _) =>
      log.debug("state(RideHailingAgent.Offline): {}", ev)
      stay replying InterruptedWhileOffline(interruptId, vehicle.id, tick)
    case ev @ Event(
          reply @ NotifyVehicleResourceIdleReply(_, _),
          data
        ) =>
      log.debug("state(RideHailingAgent.Idle.NotifyVehicleResourceIdleReply): {}", ev)
      handleNotifyVehicleResourceIdleReply(reply, data)
    case ev @ Event(TriggerWithId(StartRefuelTrigger(tick), triggerId), _) =>
      log.debug("state(RideHailingAgent.Offline.StartRefuelTrigger): {}", ev)
      handleStartRefuel(tick, triggerId)
    case ev @ Event(
          TriggerWithId(EndRefuelTrigger(tick, sessionStart, energyInJoules), triggerId),
          data
        ) =>
      log.debug("state(RideHailingAgent.Offline.EndRefuelTrigger): {}", ev)
      val currentLocation = handleEndRefuel(energyInJoules, tick, sessionStart.toInt)
      vehicle.spaceTime = SpaceTime(currentLocation, tick)
      stay() replying CompletionNotice(triggerId)
  }

  when(Idle) {
    case Event(
        TriggerWithId(EndShiftTrigger(tick), triggerId),
        data @ RideHailAgentData(_, _, _, _, _)
        ) =>
      val newShiftToSchedule = if (data.remainingShifts.size < 1) {
        Vector()
      } else {
        Vector(ScheduleTrigger(StartShiftTrigger(data.remainingShifts.head.lowerEndpoint), self))
      }
      rideHailManager ! NotifyVehicleOutOfService(vehicle.id)
      goto(Offline) replying CompletionNotice(triggerId, newShiftToSchedule)
    case ev @ Event(Interrupt(interruptId: Id[Interrupt], tick), _) =>
      log.debug("state(RideHailingAgent.Idle): {}", ev)
      goto(IdleInterrupted) replying InterruptedWhileIdle(interruptId, vehicle.id, tick)
    case ev @ Event(
          reply @ NotifyVehicleResourceIdleReply(_, _),
          data
        ) =>
      log.debug("state(RideHailingAgent.Idle.NotifyVehicleResourceIdleReply): {}", ev)
<<<<<<< HEAD
      data.remainingShifts.isEmpty match {
        case true =>
          handleNotifyVehicleResourceIdleReply(triggerId, newTriggers)
          stay
        case false =>
          handleNotifyVehicleResourceIdleReply(
            triggerId,
            newTriggers :+ ScheduleTrigger(EndShiftTrigger(data.remainingShifts.head.upperEndpoint), self)
          )
          stay using data.copy(remainingShifts = data.remainingShifts.tail)
      }
=======
      handleNotifyVehicleResourceIdleReply(reply, data)
>>>>>>> 6266011c
    case ev @ Event(
          TriggerWithId(EndRefuelTrigger(tick, sessionStart, energyInJoules), triggerId),
          data
        ) =>
      log.debug("state(RideHailingAgent.Idle.EndRefuelTrigger): {}", ev)
      holdTickAndTriggerId(tick, triggerId)
      val currentLocation = handleEndRefuel(energyInJoules, tick, sessionStart.toInt)
      vehicle.manager.foreach(
        _ ! NotifyVehicleIdle(
          vehicle.id,
          SpaceTime(currentLocation, tick),
          data.passengerSchedule,
          vehicle.getState,
          _currentTriggerId
        )
      )
      stay()
    case ev @ Event(TriggerWithId(StartRefuelTrigger(tick), triggerId), _) =>
      log.debug("state(RideHailingAgent.Idle.StartRefuelTrigger): {}", ev)
      handleStartRefuel(tick, triggerId)
  }

  when(IdleInterrupted) {
    case ev @ Event(ModifyPassengerSchedule(updatedPassengerSchedule, tick, requestId), data) =>
      log.debug("state(RideHailingAgent.IdleInterrupted): {}", ev)
      // This is a message from another agent, the ride-hailing manager. It is responsible for "keeping the trigger",
      // i.e. for what time it is. For now, we just believe it that time is not running backwards.
      log.debug("updating Passenger schedule - vehicleId({}): {}", id, updatedPassengerSchedule)
      val triggerToSchedule = Vector(
        ScheduleTrigger(
          StartLegTrigger(
            updatedPassengerSchedule.schedule.firstKey.startTime,
            updatedPassengerSchedule.schedule.firstKey
          ),
          self
        )
      )
      goto(WaitingToDriveInterrupted) using data
        .withPassengerSchedule(updatedPassengerSchedule)
        .asInstanceOf[RideHailAgentData] replying ModifyPassengerScheduleAck(
        requestId,
        triggerToSchedule,
        vehicle.id,
        tick
      )
    case ev @ Event(Resume(), _) =>
      log.debug("state(RideHailingAgent.IdleInterrupted): {}", ev)
      goto(Idle)
    case ev @ Event(Interrupt(interruptId: Id[Interrupt], tick), _) =>
      log.debug("state(RideHailingAgent.IdleInterrupted): {}", ev)
      stay() replying InterruptedWhileIdle(interruptId, vehicle.id, tick)
    case ev @ Event(
          reply @ NotifyVehicleResourceIdleReply(_, _),
          data
        ) =>
<<<<<<< HEAD
      log.debug("state(RideHailingAgent.IdleInterrupted.NotifyVehicleResourceIdleReply): {}", ev)
      data.remainingShifts.isEmpty match {
        case true =>
          handleNotifyVehicleResourceIdleReply(triggerId, newTriggers)
          stay
        case false =>
          handleNotifyVehicleResourceIdleReply(
            triggerId,
            newTriggers :+ ScheduleTrigger(EndShiftTrigger(data.remainingShifts.head.upperEndpoint), self)
          )
          stay using data.copy(remainingShifts = data.remainingShifts.tail)
      }
=======
      log.debug("state(RideHailingAgent.Idle.NotifyVehicleResourceIdleReply): {}", ev)
      handleNotifyVehicleResourceIdleReply(reply, data)

>>>>>>> 6266011c
  }

  when(PassengerScheduleEmpty) {
    case ev @ Event(PassengerScheduleEmptyMessage(_, _, _), data) =>
      log.debug("state(RideHailingAgent.PassengerScheduleEmpty): {}", ev)
      goto(Idle) using data
        .withPassengerSchedule(PassengerSchedule())
        .withCurrentLegPassengerScheduleIndex(0)
        .asInstanceOf[RideHailAgentData]
    case ev @ Event(Interrupt(_, _), _) =>
      log.debug("state(RideHailingAgent.PassengerScheduleEmpty): {}", ev)
      stash()
      stay()
  }

  when(PassengerScheduleEmptyInterrupted) {
    case ev @ Event(PassengerScheduleEmptyMessage(_, _, _), data) =>
      log.debug("state(RideHailingAgent.PassengerScheduleEmptyInterrupted): {}", ev)
      goto(IdleInterrupted) using data
        .withPassengerSchedule(PassengerSchedule())
        .withCurrentLegPassengerScheduleIndex(0)
        .asInstanceOf[RideHailAgentData]
    case ev @ Event(ModifyPassengerSchedule(_, _, _), _) =>
      log.debug("state(RideHailingAgent.PassengerScheduleEmptyInterrupted): {}", ev)
      stash()
      stay()
    case ev @ Event(Resume(), _) =>
      log.debug("state(RideHailingAgent.PassengerScheduleEmptyInterrupted): {}", ev)
      stash()
      stay()
    case ev @ Event(Interrupt(_, _), _) =>
      log.debug("state(RideHailingAgent.PassengerScheduleEmptyInterrupted): {}", ev)
      stash()
      stay()
  }

  override def logPrefix(): String = s"RideHailAgent $id: "

  def handleStartRefuel(tick: Int, triggerId: Long) = {
    val (sessionDuration, energyDelivered) =
      vehicle.refuelingSessionDurationAndEnergyInJoules()

    log.debug(
      "scheduling EndRefuelTrigger at {} with {} J to be delivered",
      tick + sessionDuration.toInt,
      energyDelivered
    )
    stay() replying CompletionNotice(
      triggerId,
      Vector(
        ScheduleTrigger(EndRefuelTrigger(tick + sessionDuration.toInt, tick, energyDelivered), self)
      )
    )
  }

  def handleEndRefuel(energyInJoules: Double, tick: Int, sessionStart: Int) = {
    log.debug("Ending refuel session for {}", vehicle.id)
    vehicle.addFuel(energyInJoules)
    eventsManager.processEvent(
      new RefuelEvent(
        tick,
        vehicle.stall.get.copy(locationUTM = beamServices.geo.utm2Wgs(vehicle.stall.get.locationUTM)),
        energyInJoules,
        tick - sessionStart,
        vehicle.id
      )
    )
    parkingManager ! ReleaseParkingStall(vehicle.stall.get.id)
    val currentLocation = vehicle.stall.get.locationUTM
    vehicle.unsetParkingStall()
    currentLocation
  }

  def handleNotifyVehicleResourceIdleReply(
    ev: NotifyVehicleResourceIdleReply,
    data: RideHailAgentData
  ) = {
    log.debug("state(RideHailingAgent.IdleInterrupted.NotifyVehicleResourceIdleReply): {}", ev)
    data.remainingShifts.isEmpty match {
      case true =>
        completeHandleNotifyVehicleResourceIdleReply(ev.triggerId, ev.newTriggers)
        stay
      case false =>
        completeHandleNotifyVehicleResourceIdleReply(
          ev.triggerId,
          ev.newTriggers :+ ScheduleTrigger(EndShiftTrigger(data.remainingShifts.head.upperBound), self)
        )
        stay using data.copy(remainingShifts = data.remainingShifts.tail)
    }
  }

  def completeHandleNotifyVehicleResourceIdleReply(
    receivedtriggerId: Option[Long],
    newTriggers: Seq[ScheduleTrigger]
  ) = {
    _currentTriggerId match {
      case Some(_) =>
        val (_, triggerId) = releaseTickAndTriggerId()
        if (receivedtriggerId.isEmpty || triggerId != receivedtriggerId.get) {
          log.error(
            "RHA {}: local triggerId {} does not match the id received from RHM {}",
            id,
            triggerId,
            receivedtriggerId
          )
        }
        log.debug("RHA {}: completing trigger and scheduling {}", id, newTriggers)
        scheduler ! CompletionNotice(triggerId, newTriggers)
      case None =>
        log.error("RHA {}: was expecting to release a triggerId but None found", id)
    }
  }

  whenUnhandled(drivingBehavior.orElse(myUnhandled))

  onTransition {
    case _ -> Idle =>
      unstashAll()

      nextNotifyVehicleResourceIdle match {

        case Some(nextIdle) =>
          _currentTriggerId.foreach(
            log.debug(
              "state(RideHailingAgent.awaiting NotifyVehicleResourceIdleReply) - triggerId: {}",
              _
            )
          )

          if (_currentTriggerId != nextIdle.triggerId) {
            log.error(
              "_currentTriggerId({}) and nextNotifyVehicleResourceIdle.triggerId({}) don't match - vehicleId({})",
              _currentTriggerId,
              nextIdle.triggerId,
              vehicle.id
            )
            //assert(false)
          }

          vehicle.manager.get ! nextIdle

        case None =>
      }

      nextNotifyVehicleResourceIdle = None

    case _ -> _ =>
      unstashAll()

  }

}<|MERGE_RESOLUTION|>--- conflicted
+++ resolved
@@ -279,21 +279,7 @@
           data
         ) =>
       log.debug("state(RideHailingAgent.Idle.NotifyVehicleResourceIdleReply): {}", ev)
-<<<<<<< HEAD
-      data.remainingShifts.isEmpty match {
-        case true =>
-          handleNotifyVehicleResourceIdleReply(triggerId, newTriggers)
-          stay
-        case false =>
-          handleNotifyVehicleResourceIdleReply(
-            triggerId,
-            newTriggers :+ ScheduleTrigger(EndShiftTrigger(data.remainingShifts.head.upperEndpoint), self)
-          )
-          stay using data.copy(remainingShifts = data.remainingShifts.tail)
-      }
-=======
       handleNotifyVehicleResourceIdleReply(reply, data)
->>>>>>> 6266011c
     case ev @ Event(
           TriggerWithId(EndRefuelTrigger(tick, sessionStart, energyInJoules), triggerId),
           data
@@ -349,24 +335,9 @@
           reply @ NotifyVehicleResourceIdleReply(_, _),
           data
         ) =>
-<<<<<<< HEAD
-      log.debug("state(RideHailingAgent.IdleInterrupted.NotifyVehicleResourceIdleReply): {}", ev)
-      data.remainingShifts.isEmpty match {
-        case true =>
-          handleNotifyVehicleResourceIdleReply(triggerId, newTriggers)
-          stay
-        case false =>
-          handleNotifyVehicleResourceIdleReply(
-            triggerId,
-            newTriggers :+ ScheduleTrigger(EndShiftTrigger(data.remainingShifts.head.upperEndpoint), self)
-          )
-          stay using data.copy(remainingShifts = data.remainingShifts.tail)
-      }
-=======
       log.debug("state(RideHailingAgent.Idle.NotifyVehicleResourceIdleReply): {}", ev)
       handleNotifyVehicleResourceIdleReply(reply, data)
 
->>>>>>> 6266011c
   }
 
   when(PassengerScheduleEmpty) {
@@ -452,7 +423,7 @@
       case false =>
         completeHandleNotifyVehicleResourceIdleReply(
           ev.triggerId,
-          ev.newTriggers :+ ScheduleTrigger(EndShiftTrigger(data.remainingShifts.head.upperBound), self)
+          ev.newTriggers :+ ScheduleTrigger(EndShiftTrigger(data.remainingShifts.head.upperEndpoint), self)
         )
         stay using data.copy(remainingShifts = data.remainingShifts.tail)
     }
