--- conflicted
+++ resolved
@@ -533,21 +533,9 @@
       val tickToUse = Math.max(tick, latestObservedTick)
       updateLatestObservedTick(tick)
       log.debug("state(RideHailAgent.Offline): {}; Vehicle ID: {}", ev, vehicle.id)
-<<<<<<< HEAD
-      if (vehicle.isCAV) {
-        if (debugEnabled) outgoingMessages += ev
-        startRefueling(tickToUse, triggerId, Vector())
-        goto(Refueling)
-      } else {
-        holdTickAndTriggerId(tickToUse, triggerId)
-        requestParkingStall()
-        stay()
-      }
-=======
       if (debugEnabled) outgoingMessages += ev
       startRefueling(tickToUse, triggerId, Vector())
       goto(Refueling)
->>>>>>> 5cfd06d2
     case ev @ Event(TriggerWithId(StartLegTrigger(_, _), triggerId), _) =>
       log.warning(
         "state(RideHailingAgent.Offline.StartLegTrigger) this should be avoided instead of what I'm about to do which is ignore and complete this trigger: {} ",
