--- conflicted
+++ resolved
@@ -169,34 +169,13 @@
 
   when(Uninitialized) {
     case Event(TriggerWithId(InitializeTrigger(tick), triggerId), data) =>
-<<<<<<< HEAD
       vehicle.becomeDriver(self)
       eventsManager.processEvent(
-        new PersonDepartureEvent(tick, Id.createPersonId(id), null, "be_a_tnc_driver")
+        new PersonDepartureEvent(tick, Id.createPersonId(id), Id.createLinkId(""), "be_a_tnc_driver")
       )
       eventsManager.processEvent(new PersonEntersVehicleEvent(tick, Id.createPersonId(id), vehicle.id))
       goto(Idle) replying CompletionNotice(triggerId) using data
         .copy(currentVehicle = Vector(vehicle.id))
-=======
-      vehicle
-        .becomeDriver(self, id.toString) match {
-        case DriverAlreadyAssigned(_) =>
-          stop(
-            Failure(
-              s"RideHailAgent $self attempted to become driver of vehicle ${vehicle.id} " +
-              s"but driver ${vehicle.driver.get} already assigned."
-            )
-          )
-        case NewDriverAlreadyControllingVehicle | BecomeDriverOfVehicleSuccess =>
-          vehicle.checkInResource(Some(SpaceTime(initialLocation, tick)), context.dispatcher)
-          eventsManager.processEvent(
-            new PersonDepartureEvent(tick, Id.createPersonId(id), Id.createLinkId(""), "be_a_tnc_driver")
-          )
-          eventsManager.processEvent(new PersonEntersVehicleEvent(tick, Id.createPersonId(id), vehicle.id))
-          goto(Idle) replying CompletionNotice(triggerId) using data
-            .copy(currentVehicle = Vector(vehicle.id))
-      }
->>>>>>> cc44d0f1
   }
 
   when(Idle) {
@@ -218,13 +197,12 @@
         ) =>
       log.debug("state(RideHailingAgent.Idle.EndRefuelTrigger): {}", ev)
       holdTickAndTriggerId(tick, triggerId)
-<<<<<<< HEAD
       log.debug("Ending refuel session for {}", vehicle.id)
       vehicle.addFuel(energyInJoules)
       eventsManager.processEvent(
         new RefuelEvent(
           tick,
-          vehicle.stall.get.copy(location = beamServices.geo.utm2Wgs(vehicle.stall.get.location)),
+          vehicle.stall.get.copy(locationUTM = beamServices.geo.utm2Wgs(vehicle.stall.get.locationUTM)),
           energyInJoules,
           tick - sessionStart,
           vehicle.id
@@ -235,46 +213,13 @@
       vehicle.manager.foreach(
         _ ! NotifyVehicleIdle(
           vehicle.id,
-          SpaceTime(vehicle.stall.get.location, tick),
+          SpaceTime(vehicle.stall.get.locationUTM, tick),
           data.passengerSchedule,
           vehicle.getState,
           _currentTriggerId
         )
       )
       stay()
-=======
-      data.currentVehicle.headOption match {
-        case Some(currentVehicleUnderControl) =>
-          val theVehicle = beamServices.vehicles(currentVehicleUnderControl)
-          log.debug("Ending refuel session for {}", theVehicle.id)
-          theVehicle.addFuel(energyInJoules)
-          eventsManager.processEvent(
-            new RefuelEvent(
-              tick,
-              theVehicle.stall.get.copy(locationUTM = beamServices.geo.utm2Wgs(theVehicle.stall.get.locationUTM)),
-              energyInJoules,
-              tick - sessionStart,
-              theVehicle.id
-            )
-          )
-          parkingManager ! CheckInResource(theVehicle.stall.get.id, None)
-          val whenWhere = Some(SpaceTime(theVehicle.stall.get.locationUTM, tick))
-          theVehicle.unsetParkingStall()
-          theVehicle.manager.foreach(
-            _ ! NotifyVehicleResourceIdle(
-              currentVehicleUnderControl,
-              whenWhere,
-              data.passengerSchedule,
-              theVehicle.getState,
-              _currentTriggerId
-            )
-          )
-          stay()
-        case None =>
-          log.debug("currentVehicleUnderControl not found")
-          stay() replying CompletionNotice(triggerId, Vector())
-      }
->>>>>>> cc44d0f1
     case ev @ Event(TriggerWithId(StartRefuelTrigger(tick), triggerId), data) =>
       log.debug("state(RideHailingAgent.Idle.StartRefuelTrigger): {}", ev)
       val (sessionDuration, energyDelivered) =
