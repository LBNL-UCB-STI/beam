--- conflicted
+++ resolved
@@ -241,18 +241,12 @@
           //          theVehicle.useParkingStall(stall)
           val (sessionDuration, energyDelivered) =
             theVehicle.refuelingSessionDurationAndEnergyInJoules()
-<<<<<<< HEAD
-
-=======
-          if (sessionDuration < 0) {
-            val i = 0
-          }
+
           log.debug(
             "scheduling EndRefuelTrigger at {} with {} J to be delivered",
             tick + sessionDuration.toInt,
             energyDelivered
           )
->>>>>>> 0aa08d2f
           stay() replying CompletionNotice(
             triggerId,
             Vector(
