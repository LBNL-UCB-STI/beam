--- conflicted
+++ resolved
@@ -322,6 +322,9 @@
     case ev @ Event(Interrupt(interruptId: Id[Interrupt], tick), _) =>
       log.debug("state(RideHailingAgent.Offline): {}", ev)
       stay replying InterruptedWhileOffline(interruptId, vehicle.id, tick)
+    case ev @ Event(ModifyPassengerSchedule(_, _, _), data) =>
+      stash()
+      goto(IdleInterrupted)
     case ev @ Event(Resume(), _) =>
       log.debug("state(RideHailingAgent.Offline): {}", ev)
       stay
@@ -478,7 +481,6 @@
   }
 
   when(PassengerScheduleEmpty) {
-<<<<<<< HEAD
     case ev @ Event(PassengerScheduleEmptyMessage(lastTime, _, _), data) =>
       log.debug("state(RideHailingAgent.PassengerScheduleEmpty): {} Remaining Shifts: {}", ev, data.remainingShifts)
       import beam.agentsim.agents.vehicles.BeamVehicle.BeamVehicleState
@@ -546,15 +548,6 @@
           .withCurrentLegPassengerScheduleIndex(0)
           .asInstanceOf[RideHailAgentData]
       }
-=======
-    case ev @ Event(PassengerScheduleEmptyMessage(_, _, _), data) =>
-      log.debug("state(RideHailingAgent.PassengerScheduleEmpty): {}", ev)
-
-      goto(Idle) using data
-        .withPassengerSchedule(PassengerSchedule())
-        .withCurrentLegPassengerScheduleIndex(0)
-        .asInstanceOf[RideHailAgentData]
->>>>>>> 27185a2d
     case ev @ Event(Interrupt(_, _), _) =>
       log.debug("state(RideHailingAgent.PassengerScheduleEmpty): {}", ev)
       stash()
@@ -586,7 +579,7 @@
 
   def requestParkingStall(): Unit = {
     val rideHailAgentLocation =
-      RideHailAgentLocation(vehicle.driver.get, vehicle.id, vehicle.beamVehicleType.id, vehicle.spaceTime, geofence)
+      RideHailAgentLocation(vehicle.driver.get, vehicle.id, vehicle.beamVehicleType, vehicle.spaceTime, geofence)
     val destinationUtm = rideHailAgentLocation.currentLocationUTM.loc
     val beta1 = 1
     val beta2 = 1
