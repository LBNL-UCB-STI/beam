--- conflicted
+++ resolved
@@ -616,11 +616,7 @@
       log.debug("state(RideHailingAgent.PassengerScheduleEmptyInterrupted): {}", ev)
       stash()
       stay()
-<<<<<<< HEAD
-    case ev @ Event(StartRefuelSessionTrigger(_), _) =>
-=======
     case ev @ Event(TriggerWithId(StartRefuelSessionTrigger(_), _), _) =>
->>>>>>> dd9b33f7
       log.debug("state(RideHailingAgent.PassengerScheduleEmptyInterrupted): {}", ev)
       stash()
       stay
