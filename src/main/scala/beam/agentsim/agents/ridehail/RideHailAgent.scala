package beam.agentsim.agents.ridehail

import akka.actor.FSM.Failure
import akka.actor.{ActorRef, FSM, Props, Stash, Status}
import beam.agentsim.Resource.{NotifyVehicleDoneRefuelingAndOutOfService, NotifyVehicleIdle, NotifyVehicleOutOfService}
import beam.agentsim.agents.BeamAgent._
import beam.agentsim.agents.PersonAgent._
import beam.agentsim.agents.modalbehaviors.DrivesVehicle
import beam.agentsim.agents.modalbehaviors.DrivesVehicle._
import beam.agentsim.agents.parking.ChoosesParking.{handleReleasingParkingSpot, handleUseParkingSpot}
import beam.agentsim.agents.ridehail.RideHailAgent._
import beam.agentsim.agents.ridehail.RideHailManager.MarkVehicleBatteryDepleted
import beam.agentsim.agents.ridehail.RideHailManagerHelper.RideHailAgentLocation
import beam.agentsim.agents.vehicles.VehicleProtocol.StreetVehicle
import beam.agentsim.agents.vehicles.{BeamVehicle, PassengerSchedule, VehicleManager}
import beam.agentsim.agents.{BeamAgent, InitializeTrigger}
import beam.agentsim.events.RefuelSessionEvent.{OffShift, OnShift}
import beam.agentsim.events.ShiftEvent.{EndShift, StartShift}
import beam.agentsim.events._
import beam.agentsim.infrastructure.ChargingNetworkManager._
import beam.agentsim.infrastructure.parking.ParkingZoneId
import beam.agentsim.infrastructure.{ParkingInquiry, ParkingInquiryResponse, ParkingStall}
import beam.agentsim.scheduler.BeamAgentScheduler.{CompletionNotice, IllegalTriggerGoToError, ScheduleTrigger}
import beam.agentsim.scheduler.Trigger.TriggerWithId
import beam.agentsim.scheduler.{HasTriggerId, Trigger}
import beam.router.BeamRouter.{RoutingRequest, RoutingResponse}
import beam.router.Modes.BeamMode.CAR
import beam.router.model.{BeamLeg, EmbodiedBeamLeg, EmbodiedBeamTrip}
import beam.router.osm.TollCalculator
import beam.sim.common.GeoUtils
import beam.sim.{BeamScenario, BeamServices, Geofence}
import beam.utils.NetworkHelper
import beam.utils.logging.LogActorState
import beam.utils.reflection.ReflectionUtils
import com.conveyal.r5.transit.TransportNetwork
import org.matsim.api.core.v01.events.{PersonDepartureEvent, PersonEntersVehicleEvent}
import org.matsim.api.core.v01.{Coord, Id}
import org.matsim.core.api.experimental.events.EventsManager
import org.matsim.core.utils.misc.Time
import org.matsim.vehicles.Vehicle

import scala.collection.mutable

object RideHailAgent {
  val idPrefix: String = "rideHailAgent"

  def props(
    services: BeamServices,
    beamScenario: BeamScenario,
    scheduler: ActorRef,
    transportNetwork: TransportNetwork,
    tollCalculator: TollCalculator,
    eventsManager: EventsManager,
    parkingManager: ActorRef,
    chargingNetworkManager: ActorRef,
    rideHailAgentId: Id[RideHailAgent],
    rideHailManager: ActorRef,
    vehicle: BeamVehicle,
    shifts: Option[List[Shift]],
    geofence: Option[Geofence]
  ): Props =
    Props(
      new RideHailAgent(
        rideHailAgentId,
        rideHailManager,
        scheduler,
        vehicle,
        shifts,
        geofence,
        eventsManager,
        parkingManager,
        chargingNetworkManager,
        services,
        beamScenario,
        transportNetwork,
        tollCalculator
      )
    )

  def getRideHailTrip(chosenTrip: EmbodiedBeamTrip): IndexedSeq[EmbodiedBeamLeg] = {
    chosenTrip.legs.filter(l => isRideHailLeg(l))
  }

  def isRideHailLeg(currentLeg: EmbodiedBeamLeg): Boolean = {
    currentLeg.beamVehicleId.toString.contains("rideHailVehicle")
  }

  case class RideHailAgentData(
    currentVehicleToken: BeamVehicle,
    currentVehicle: VehicleStack = Vector(),
    passengerSchedule: PassengerSchedule = PassengerSchedule(),
    currentLegPassengerScheduleIndex: Int = 0,
    remainingShifts: List[Shift] = List(),
    geofence: Option[Geofence] = None
  ) extends DrivingData {

    override def withPassengerSchedule(newPassengerSchedule: PassengerSchedule): DrivingData =
      copy(passengerSchedule = newPassengerSchedule)

    override def withCurrentLegPassengerScheduleIndex(
      newLegPassengerScheduleIndex: Int
    ): DrivingData = copy(currentLegPassengerScheduleIndex = newLegPassengerScheduleIndex)

    override def hasParkingBehaviors: Boolean = false
    override def legStartsAt: Option[Int] = None
  }

  // triggerId is included to facilitate debugging
  case class NotifyVehicleResourceIdleReply(
    triggerId: Long,
    newTriggers: Seq[ScheduleTrigger],
    vehicleArrivedAtTickAndStall: Option[(Int, ParkingStall)] = None
  ) extends HasTriggerId

  case class NotifyVehicleDoneRefuelingAndOutOfServiceReply(
    triggerId: Long,
    newTriggers: Seq[ScheduleTrigger],
    vehicleArrivedAtTickAndStall: Option[(Int, ParkingStall)] = None
  ) extends HasTriggerId

  case class ModifyPassengerSchedule(
    updatedPassengerSchedule: PassengerSchedule,
    tick: Int,
    triggerId: Long,
    reservationRequestId: Option[Int] = None
  ) extends HasTriggerId

  case class ModifyPassengerScheduleAck(
    reservationRequestId: Option[Int] = None,
    triggersToSchedule: Vector[ScheduleTrigger],
    vehicleId: Id[Vehicle],
    tick: Int,
    triggerId: Long
  ) extends HasTriggerId

  case class ModifyPassengerScheduleAcks(acks: List[ModifyPassengerScheduleAck], triggerId: Long) extends HasTriggerId

  case class Interrupt(interruptId: Int, tick: Int, triggerId: Long) extends HasTriggerId

  case class Resume(triggerId: Long) extends HasTriggerId

  sealed trait InterruptReply {
    val interruptId: Int
    val vehicleId: Id[BeamVehicle]
    val tick: Int
  }

  case class InterruptedWhileDriving(
    interruptId: Int,
    vehicleId: Id[BeamVehicle],
    tick: Int,
    passengerSchedule: PassengerSchedule,
    currentPassengerScheduleIndex: Int,
    triggerId: Long
  ) extends InterruptReply
      with HasTriggerId

  case class InterruptedWhileIdle(interruptId: Int, vehicleId: Id[BeamVehicle], tick: Int, triggerId: Long)
      extends InterruptReply
      with HasTriggerId

  case class InterruptedWhileOffline(interruptId: Int, vehicleId: Id[BeamVehicle], tick: Int, triggerId: Long)
      extends InterruptReply
      with HasTriggerId

  case class InterruptedWhileWaitingToDrive(interruptId: Int, vehicleId: Id[BeamVehicle], tick: Int, triggerId: Long)
      extends InterruptReply
      with HasTriggerId

  case object Idle extends BeamAgentState

  case object InQueue extends BeamAgentState
  case object InQueueInterrupted extends BeamAgentState

  case object Refueling extends BeamAgentState
  case object RefuelingInterrupted extends BeamAgentState

  case object Offline extends BeamAgentState
  case object OfflineInterrupted extends BeamAgentState

  case object IdleInterrupted extends BeamAgentState

  case class StartShiftTrigger(tick: Int) extends Trigger

  case class EndShiftTrigger(tick: Int) extends Trigger

}

class RideHailAgent(
  override val id: Id[RideHailAgent],
  rideHailManager: ActorRef,
  val scheduler: ActorRef,
  vehicle: BeamVehicle,
  val shifts: Option[List[Shift]],
  val geofence: Option[Geofence],
  val eventsManager: EventsManager,
  val parkingManager: ActorRef,
  val chargingNetworkManager: ActorRef,
  val beamServices: BeamServices,
  val beamScenario: BeamScenario,
  val transportNetwork: TransportNetwork,
  val tollCalculator: TollCalculator
) extends BeamAgent[RideHailAgentData]
    with DrivesVehicle[RideHailAgentData]
    with Stash {
  override val eventBuilderActor: ActorRef = beamServices.eventBuilderActor

  val networkHelper: NetworkHelper = beamServices.networkHelper
  val geo: GeoUtils = beamServices.geo

  val lastTickOfSimulation: Int = Time
    .parseTime(beamScenario.beamConfig.beam.agentsim.endTime)
    .toInt - beamServices.beamConfig.beam.agentsim.schedulerParallelismWindow
  var isOnWayToParkAtStall: Option[ParkingStall] = None
  var isStartingNewShift: Boolean = false
  var isCurrentlyOnShift: Boolean = false
  var isInQueueParkingZoneId: Option[Id[ParkingZoneId]] = None
  val beamLegsToIgnoreDueToNewPassengerSchedule: mutable.Set[BeamLeg] = mutable.HashSet[BeamLeg]()
  var needsToEndShift: Boolean = false
  var waitingForDoneRefuelingAndOutOfServiceReply: Boolean = false

  // Useful for debugging
  val debugEnabled: Boolean = beamScenario.beamConfig.beam.debug.debugEnabled
  val outgoingMessages: mutable.ListBuffer[Any] = new mutable.ListBuffer[Any]()
  var lastLocationOfRefuel: Option[Coord] = None // for detecting teleportations

  val startShiftTriggerTimeout: Int = Math.max(
    beamScenario.beamConfig.beam.agentsim.schedulerParallelismWindow,
    1
  )

  val myUnhandled: StateFunction = {
    case ev @ Event(TriggerWithId(StartShiftTrigger(tick), triggerId), _) =>
      // Wait five minutes
      val tickToSchedule = Math.min(tick + startShiftTriggerTimeout, lastTickOfSimulation)
      val completeNotice = if (tickToSchedule > tick) {
        CompletionNotice(
          triggerId,
          Vector(ScheduleTrigger(StartShiftTrigger(Math.max(tick, tickToSchedule)), self))
        )
      } else {
        CompletionNotice(triggerId, Vector())
      }
      if (debugEnabled) {
        outgoingMessages += ev
        outgoingMessages += completeNotice
      }
      stay() replying completeNotice

    case Event(TriggerWithId(EndShiftTrigger(_), triggerId), _) =>
      log.debug(s"Unhandled EndShiftTrigger with trigger id $triggerId and vehicle ${vehicle.id}")
      // Mark that end shift is needed and complete
      needsToEndShift = true
      stay() replying CompletionNotice(triggerId, Vector())

    case ev @ Event(TriggerWithId(EndLegTrigger(tick), triggerId), _) =>
      log.debug(
        "myUnhandled state({}): ignoring EndLegTrigger probably because of a modifyPassSchedule: {}",
        stateName,
        ev
      )
      sender() ! CompletionNotice(triggerId)
      if (!beamLegsToIgnoreDueToNewPassengerSchedule.exists(_.endTime == tick)) {
        log.debug(s"Received unrecognized EndLegTrigger $ev while in state $stateName")
      }
      stay

    case ev @ Event(TriggerWithId(StartLegTrigger(_, leg), triggerId), _) =>
      log.debug(
        "myUnhandled state({}): stashing StartLegTrigger probably because interrupt was received while in WaitingToDrive before getting this trigger: {}",
        stateName,
        ev
      )
      // if we have stored this leg, we know it should be ignore due to a change in pass schedule
      if (beamLegsToIgnoreDueToNewPassengerSchedule.contains(leg)) {
        sender() ! CompletionNotice(triggerId)
      } else {
        stash
      }
      stay

    case ev @ Event(ModifyPassengerSchedule(_, tick, triggerId, requestId), _) =>
      log.warning(
        "myUnhandled state({}): ignoring ModifyPassengerSchedule message and reply with ack: {}",
        stateName,
        ev
      )
      stay replying ModifyPassengerScheduleAck(
        requestId,
        Vector(),
        vehicle.id,
        tick,
        triggerId
      )

    case ev @ Event(IllegalTriggerGoToError(reason), _) =>
      log.debug("myUnhandled state({}): {}", stateName, ev)
      stop(Failure(reason))

    case Event(Status.Failure(reason), _) =>
      stop(Failure(reason))

    case ev @ Event(Finish, _) =>
      log.debug("myUnhandled state({}): {}", stateName, ev)
      if (isCurrentlyOnShift) {
        val actualLastTick = Time.parseTime(beamScenario.beamConfig.beam.agentsim.endTime).toInt - 1
        eventsManager.processEvent(new ShiftEvent(actualLastTick, EndShift, id.toString, vehicle))
      }
      stop

    // This can happen if the NotifyVehicleIdle is sent to RHM after RHM starts a buffered allocation process
    // and meanwhile dispatches this RHA who has now moved on to other things. This is how we complete the trigger
    // that made this RHA available in the first place
    case ev @ Event(NotifyVehicleResourceIdleReply(_, _, _), _) =>
      log.debug("myUnhandled state({}): releaseTickAndTrigger if needed {}", stateName, ev)
      _currentTriggerId match {
        case Some(_) =>
          val (_, triggerId) = releaseTickAndTriggerId()
          scheduler ! CompletionNotice(triggerId, Vector())
        case None =>
      }
      stay

    case Event(LogActorState, _) =>
      ReflectionUtils.logFields(log, this, 0)
      log.info(getLog.map(entry => (entry.stateName, entry.event, entry.stateData)).mkString("\n\t"))
      stay

    case event @ Event(_, _) =>
      log.error(
        "unhandled event: {} in state [ {} ] - vehicle( {} )",
        event.toString,
        stateName,
        vehicle.id.toString
      )
      stay()

  }
  onTransition { case _ -> _ =>
    unstashAll()
  }

  override def logDepth: Int = beamServices.beamConfig.beam.debug.actor.logDepth

  startWith(Uninitialized, RideHailAgentData(vehicle))

  when(Uninitialized) { case Event(TriggerWithId(InitializeTrigger(tick), triggerId), data) =>
    beamVehicles.put(vehicle.id, ActualVehicle(vehicle))
    vehicle.becomeDriver(self)
    vehicle.setManager(Some(rideHailManager))
    eventsManager.processEvent(
      new PersonDepartureEvent(tick, Id.createPersonId(id), Id.createLinkId(""), "be_a_tnc_driver")
    )
    eventsManager.processEvent(new PersonEntersVehicleEvent(tick, Id.createPersonId(id), vehicle.id))
    val isTimeForShift =
      shifts.isEmpty || shifts.get.exists(shift => shift.range.lowerBound <= tick && shift.range.upperBound >= tick)
    if (isTimeForShift) {
      eventsManager.processEvent(new ShiftEvent(tick, StartShift, id.toString, vehicle))
      rideHailManager ! NotifyVehicleIdle(
        vehicle.id,
        vehicle.spaceTime,
        PassengerSchedule(),
        vehicle.getState,
        geofence,
        triggerId
      )
      holdTickAndTriggerId(tick, triggerId)
      isCurrentlyOnShift = true
      isStartingNewShift = true
      goto(Idle) using data
        .copy(currentVehicle = Vector(vehicle.id), remainingShifts = shifts.getOrElse(List()))
    } else {
      val nextShiftStartTime = shifts.get.head.range.lowerBound
      goto(Offline) replying CompletionNotice(
        triggerId,
        Vector(ScheduleTrigger(StartShiftTrigger(nextShiftStartTime), self))
      ) using data
        .copy(currentVehicle = Vector(vehicle.id), remainingShifts = shifts.get)
    }
  }

  when(Offline) {
    case ev @ Event(ParkingInquiryResponse(stall, _, triggerId), _) =>
      log.debug("state(RideHailAgent.Offline.ParkingInquiryResponse): {}", ev)
      val currentLocationUTM = beamServices.geo.wgs2Utm(currentBeamVehicle.spaceTime.loc)
      vehicle.useParkingStall(stall)
      val carStreetVeh =
        StreetVehicle(
          currentBeamVehicle.id,
          currentBeamVehicle.beamVehicleType.id,
          SpaceTime(currentLocationUTM, _currentTick.get),
          CAR,
          asDriver = true,
          needsToCalculateCost = true
        )
      val veh2StallRequest = RoutingRequest(
        currentLocationUTM,
        stall.locationUTM,
        _currentTick.get,
        withTransit = false,
        personId = None,
        Vector(carStreetVeh),
        None,
        triggerId = triggerId
      )
      isOnWayToParkAtStall = Some(stall)
      beamServices.beamRouter ! veh2StallRequest
      stay
    case Event(RoutingResponse(itineraries, _, _, _, _), data) =>
      log.debug("Received routing response, initiating trip to parking stall")
      val theLeg = itineraries.head.beamLegs.head
      val updatedPassengerSchedule = PassengerSchedule().addLegs(Seq(theLeg))
      val (tick, triggerId) = releaseTickAndTriggerId()
      scheduler ! CompletionNotice(
        triggerId,
        Vector(
          ScheduleTrigger(StartLegTrigger(tick, theLeg), self)
        )
      )
      goto(WaitingToDrive) using data
        .copy(geofence = geofence)
        .withPassengerSchedule(updatedPassengerSchedule)
        .asInstanceOf[RideHailAgentData]
    case ev @ Event(
          NotifyVehicleDoneRefuelingAndOutOfServiceReply(triggerId, newTriggers, vehicleArrivedAtTickAndStall),
          data
        ) =>
      log.debug(s"NotifyVehicleDoneRefuelingAndOutOfServiceReply with trigger id $triggerId and vehicle ${vehicle.id}")
      waitingForDoneRefuelingAndOutOfServiceReply = false
      val (tick, localTriggerId) = releaseTickAndTriggerId()
      assert(localTriggerId == triggerId)
      if (newTriggers.headOption.exists(_.trigger.tick < tick)) {
        log.error(
          s"agent({}) state(RideHailingAgent.Offline): NotifyVehicleDoneRefuelingAndOutOfServiceReply detected trigger {} with tick before the one about to be completed {}",
          id,
          newTriggers.head,
          tick
        )
      }
      val newShiftToSchedule = if (needsToEndShift) {
        eventsManager.processEvent(new ShiftEvent(tick, EndShift, id.toString, vehicle))
        isCurrentlyOnShift = false
        needsToEndShift = false
        if (data.remainingShifts.size < 1) {
          Vector()
        } else {
          val tickToSchedule = Math.min(data.remainingShifts.head.range.lowerBound, lastTickOfSimulation)
          Vector(ScheduleTrigger(StartShiftTrigger(Math.max(tickToSchedule, tick)), self))
        }
      } else {
        Vector()
      }
      if (debugEnabled) outgoingMessages += ev
      if (debugEnabled) outgoingMessages += CompletionNotice(triggerId, newTriggers ++ newShiftToSchedule)
      vehicleArrivedAtTickAndStall match {
        case Some((_, stall)) => parkAndStartRefueling(stall, data, newTriggers ++ newShiftToSchedule)
        case _                => scheduler ! CompletionNotice(triggerId, newTriggers ++ newShiftToSchedule)
      }
      unstashAll() // needed in case StartShiftTrigger was stashed (see next block)
      stay()
    case ev @ Event(TriggerWithId(StartShiftTrigger(tick), triggerId), data) =>
      log.debug(s"StartShiftTrigger with trigger id $triggerId and vehicle ${vehicle.id}")
      if (waitingForDoneRefuelingAndOutOfServiceReply) {
        stash()
        stay()
      } else {
        if (needsToEndShift) {
          eventsManager.processEvent(new ShiftEvent(tick, EndShift, id.toString, vehicle))
          needsToEndShift = false
          isCurrentlyOnShift = false
        }
        updateLatestObservedTick(tick)
        eventsManager.processEvent(new ShiftEvent(tick, StartShift, id.toString, vehicle))
        log.debug("state(RideHailingAgent.Offline): starting shift {}", id)
        holdTickAndTriggerId(tick, triggerId)
        isStartingNewShift = true
        val newLocation = data.remainingShifts.headOption match {
          case Some(Shift(_, Some(startLocation))) =>
            //TODO this is teleportation and should be fixed in favor of new protocol to make vehicles move
            SpaceTime(startLocation, time = tick)
          case _ =>
            vehicle.spaceTime.copy(time = tick)
        }
        if (debugEnabled) outgoingMessages += ev
        if (debugEnabled)
          outgoingMessages += NotifyVehicleIdle(
            vehicle.id,
            newLocation,
            PassengerSchedule(),
            vehicle.getState,
            geofence,
            triggerId
          )
        rideHailManager ! NotifyVehicleIdle(
          vehicle.id,
          newLocation,
          PassengerSchedule(),
          vehicle.getState,
          geofence,
          triggerId
        )
        goto(Idle)
      }
    case ev @ Event(Interrupt(interruptId, _, triggerId), _) =>
      log.debug("state(RideHailingAgent.Offline): {}; Vehicle ID: {}", ev, vehicle.id)
      goto(OfflineInterrupted) replying InterruptedWhileOffline(interruptId, vehicle.id, latestObservedTick, triggerId)
    case ev @ Event(Resume(_), _) =>
      log.debug("state(RideHailingAgent.Offline): {}; Vehicle ID: {}", ev, vehicle.id)
      stay
    case ev @ Event(reply @ NotifyVehicleResourceIdleReply(_, _, _), data) =>
      log.debug("state(RideHailingAgent.Offline): {}; Vehicle ID: {}", ev, vehicle.id)
      if (debugEnabled) outgoingMessages += ev
      handleNotifyVehicleResourceIdleReply(reply, data)
<<<<<<< HEAD
    case ev @ Event(StartingRefuelSession(tick, triggerId), data) =>
=======
    case ev @ Event(StartingRefuelSession(tick, triggerId), _) =>
>>>>>>> b5efaa64
      // Due to parallelism window and dequeue process, tick could be unchronological
      val tickToUse = Math.max(tick, latestObservedTick)
      updateLatestObservedTick(tick)
      log.debug("state(RideHailAgent.Offline): {}; Vehicle ID: {}", ev, vehicle.id)
      if (debugEnabled) outgoingMessages += ev
      startRefueling(tickToUse, triggerId, Vector())
      goto(Refueling)
    case ev @ Event(TriggerWithId(StartLegTrigger(_, _), triggerId), _) =>
      log.warning(
        "state(RideHailingAgent.Offline.StartLegTrigger) this should be avoided instead of what I'm about to do which is ignore and complete this trigger: {} ",
        ev
      )
      stay replying CompletionNotice(triggerId)
    case ev @ Event(reply @ WaitingToCharge(_, _, _), data) =>
      log.debug("state(RideHailingAgent.Offline.WaitingToCharge): {}; Vehicle ID: {}", ev, vehicle.id)
      if (debugEnabled) outgoingMessages += ev
      handleWaitingLineReply(reply.triggerId, data)
    case ev @ Event(UnhandledVehicle(_, _, _), _) =>
      log.debug(s"state(RideHailingAgent.Offline.UnhandledVehicle): $ev; Vehicle ID: ${vehicle.id}")
      stay
  }
  when(OfflineInterrupted) {
    case Event(Resume(_), _) =>
      log.debug("state(RideHailingAgent.OfflineInterrupted.Resume); Vehicle ID: {}", vehicle.id)
      goto(Offline)
    case Event(TriggerWithId(StartShiftTrigger(_), _), _) =>
      stash()
      stay()
    case _ @Event(Interrupt(_, _, _), _) =>
      stash()
      stay()
    case _ @Event(NotifyVehicleResourceIdleReply(_, _, _), _) =>
      stash()
      stay()
    case _ @Event(NotifyVehicleDoneRefuelingAndOutOfServiceReply(_, _, _), _) =>
      stash()
      stay()
<<<<<<< HEAD
    case ev @ Event(StartingRefuelSession(_, _), _) =>
      stash()
      stay()
    case ev @ Event(EndingRefuelSession(_, _, _), _) =>
=======
    case _ @Event(StartingRefuelSession(_, _), _) =>
      stash()
      stay()
    case _ @Event(EndingRefuelSession(_, _, _), _) =>
>>>>>>> b5efaa64
      stash()
      stay()
    case _ @Event(ParkingInquiryResponse(_, _, _), _) =>
      stash()
      stay()
    case _ @Event(RoutingResponse(_, _, _, _, _), _) =>
      stash()
      stay()
    case _ @Event(ModifyPassengerSchedule(_, _, _, _), _) =>
      stash()
      goto(IdleInterrupted)
    case ev @ Event(WaitingToCharge(_, _, _), _) =>
      stash()
      stay()
    case ev @ Event(UnhandledVehicle(_, _, _), _) =>
      stash()
      stay()
    case ev @ Event(UnpluggingVehicle(_, _, _), _) =>
      stash()
      stay()
  }

  when(Idle) {
    case ev @ Event(
          TriggerWithId(EndShiftTrigger(tick), triggerId),
          data @ RideHailAgentData(_, _, _, _, _, _)
        ) =>
      log.debug(s"state(RideHailAgent.Idle.EndShiftTrigger; Trigger ID: $triggerId; Vehicle ID: ${vehicle.id}")
      updateLatestObservedTick(tick)
      eventsManager.processEvent(new ShiftEvent(tick, EndShift, id.toString, vehicle))
      isCurrentlyOnShift = false
      val newShiftToSchedule = if (data.remainingShifts.size < 1) {
        Vector()
      } else {
        //TODO if shift location specified, initiate movement here, storing shift and scheduling StartTrigger after getting PassSchedEmpty
        val tickToSchedule = Math.min(data.remainingShifts.head.range.lowerBound, lastTickOfSimulation)
        Vector(ScheduleTrigger(StartShiftTrigger(Math.max(tickToSchedule, tick)), self))
      }
      if (debugEnabled) outgoingMessages += ev
      if (debugEnabled) outgoingMessages += NotifyVehicleOutOfService(vehicle.id, triggerId)
      rideHailManager ! NotifyVehicleOutOfService(vehicle.id, triggerId)
      if (debugEnabled) outgoingMessages += CompletionNotice(triggerId, newShiftToSchedule)
      goto(Offline) replying CompletionNotice(triggerId, newShiftToSchedule)
    case ev @ Event(Interrupt(interruptId, _, triggerId), _) =>
      log.debug("state(RideHailingAgent.Idle): {}, Vehicle ID: {}", ev, vehicle.id)
      goto(IdleInterrupted) replying InterruptedWhileIdle(interruptId, vehicle.id, latestObservedTick, triggerId)
    case ev @ Event(reply @ NotifyVehicleResourceIdleReply(_, _, _), data) =>
      log.debug("state(RideHailingAgent.Idle.NotifyVehicleResourceIdleReply): {}, Vehicle ID: {}", ev, vehicle.id)
      if (debugEnabled) outgoingMessages += ev
      handleNotifyVehicleResourceIdleReply(reply, data)
<<<<<<< HEAD
    case ev @ Event(StartingRefuelSession(tick, triggerId), data) =>
=======
    case ev @ Event(StartingRefuelSession(tick, triggerId), _) =>
>>>>>>> b5efaa64
      // Due to parallelism window and dequeue process, tick could be unchronological
      val tickToUse = Math.max(tick, latestObservedTick)
      updateLatestObservedTick(tick)
      log.debug(s"state(RideHailingAgent.Idle.StartingRefuelSession): $ev, Vehicle ID: ${vehicle.id}")
      if (debugEnabled) outgoingMessages += ev
      startRefueling(tickToUse, triggerId, Vector())
      goto(Refueling)
    case ev @ Event(reply @ WaitingToCharge(_, _, _), data) =>
      log.debug("state(RideHailingAgent.Idle.WaitingToCharge): {}, Vehicle ID: {}", ev, vehicle.id)
      if (debugEnabled) outgoingMessages += ev
      handleWaitingLineReply(reply.triggerId, data)
  }

  when(IdleInterrupted) {
    case ev @ Event(ModifyPassengerSchedule(updatedPassengerSchedule, tick, triggerId, requestId), data) =>
      log.debug(
        s"state(RideHailAgent.IdleInterrupted.ModifyPassengerSchedule; Trigger ID: $triggerId; Vehicle ID: ${vehicle.id}"
      )
      updateLatestObservedTick(tick)
      lastLocationOfRefuel match {
        case Some(loc) =>
          val dist = beamServices.geo.distUTMInMeters(
            loc,
            beamServices.geo.wgs2Utm(updatedPassengerSchedule.schedule.head._1.travelPath.startPoint.loc)
          )
          if (
            beamServices.geo.distUTMInMeters(
              loc,
              beamServices.geo.wgs2Utm(updatedPassengerSchedule.schedule.head._1.travelPath.startPoint.loc)
            ) > 1500.0
          ) {
            val legStartingLoc =
              beamServices.geo.wgs2Utm(updatedPassengerSchedule.schedule.head._1.travelPath.startPoint.loc)
            log.warning(
              "potential teleportation happening, refuel coord {}, new BeamLeg.startPoint {}, dist {}",
              loc,
              legStartingLoc,
              dist
            )
          }
          lastLocationOfRefuel = None
        case None =>
      }
      log.debug("state(RideHailingAgent.IdleInterrupted): {}", ev)
      // This is a message from another agent, the ride-hailing manager. It is responsible for "keeping the trigger",
      // i.e. for what time it is.
      if (data.passengerSchedule.schedule.isEmpty) {
        log.debug("updating Passenger schedule - vehicleId({}): {}", id, updatedPassengerSchedule)
        val triggerToSchedule =
          scheduleStartLegIfFeasible(updatedPassengerSchedule, updatedPassengerSchedule.schedule.firstKey)
        goto(WaitingToDriveInterrupted) using data
          .copy(geofence = geofence)
          .withPassengerSchedule(updatedPassengerSchedule)
          .asInstanceOf[RideHailAgentData] replying ModifyPassengerScheduleAck(
          requestId,
          triggerToSchedule,
          vehicle.id,
          tick,
          triggerId
        )
      } else {
        val currentLeg = data.passengerSchedule.schedule.view.drop(data.currentLegPassengerScheduleIndex).head._1
        beamLegsToIgnoreDueToNewPassengerSchedule.add(currentLeg)
        val updatedStopTime = math.max(currentLeg.startTime, tick)
        val resolvedPassengerSchedule: PassengerSchedule = DrivesVehicle.resolvePassengerScheduleConflicts(
          updatedStopTime,
          data.passengerSchedule,
          updatedPassengerSchedule,
          beamServices.networkHelper,
          beamServices.geo
        )
        log.debug(
          s"merged existing passenger schedule with updated - vehicleId({}) @ $tick, existing: {}, updated: {}, resolved: {}",
          id,
          data.passengerSchedule,
          updatedPassengerSchedule,
          resolvedPassengerSchedule
        )
        val newLegIndex = resolvedPassengerSchedule.schedule.keys.zipWithIndex
          .find(_._1.startTime <= updatedStopTime)
          .map(_._2)
          .getOrElse(0)
        val newNextLeg = resolvedPassengerSchedule.schedule.keys.toIndexedSeq(newLegIndex)

        val triggerToSchedule = scheduleStartLegIfFeasible(resolvedPassengerSchedule, newNextLeg)
        goto(WaitingToDriveInterrupted) using data
          .copy(geofence = geofence)
          .withPassengerSchedule(resolvedPassengerSchedule)
          .withCurrentLegPassengerScheduleIndex(newLegIndex)
          .asInstanceOf[RideHailAgentData] replying ModifyPassengerScheduleAck(
          requestId,
          triggerToSchedule,
          vehicle.id,
          tick,
          triggerId
        )
      }
    case ev @ Event(Resume(_), _) =>
      log.debug("state(RideHailingAgent.IdleInterrupted): {}, Vehicle ID: {}", ev, vehicle.id)
      goto(Idle)
    case ev @ Event(Interrupt(interruptId, _, triggerId), _) =>
      log.debug("state(RideHailingAgent.IdleInterrupted): {}, Vehicle ID: {}", ev, vehicle.id)
      stay() replying InterruptedWhileIdle(interruptId, vehicle.id, latestObservedTick, triggerId)
    case ev @ Event(reply @ NotifyVehicleResourceIdleReply(_, _, _), data) =>
      log.debug(
        "state(RideHailingAgent.IdleInterrupted.NotifyVehicleResourceIdleReply): {}, Vehicle ID: {}",
        ev,
        vehicle.id
      )
      if (debugEnabled) outgoingMessages += ev
      handleNotifyVehicleResourceIdleReply(reply, data)
    case ev @ Event(StartingRefuelSession(_, _), _) =>
      log.debug(s"state(RideHailingAgent.IdleInterrupted.StartingRefuelSession): $ev, Vehicle ID: ${vehicle.id}")
      stash()
      stay
    case Event(TriggerWithId(EndShiftTrigger(_), _), _) =>
      log.debug(s"state(RideHailAgent.IdleInterrupted.EndShiftTrigger; Vehicle ID: ${vehicle.id}")
      stash()
      stay()
    case ev @ Event(reply @ WaitingToCharge(_, _, _), data) =>
      log.debug("state(RideHailingAgent.IdleInterrupted.WaitingToCharge): {}, Vehicle ID: {}", ev, vehicle.id)
      if (debugEnabled) outgoingMessages += ev
      handleWaitingLineReply(reply.triggerId, data)
    case ev @ Event(UnhandledVehicle(_, _, _), _) =>
      log.debug(s"state(RideHailingAgent.IdleInterrupted.UnhandledVehicle): $ev, Vehicle ID: ${vehicle.id}")
      stash()
      stay()
<<<<<<< HEAD
    case ev @ Event(UnpluggingVehicle(_, _, _), _) =>
=======
    case _ @Event(UnpluggingVehicle(_, _, _), _) =>
>>>>>>> b5efaa64
      stash()
      stay()
  }

  when(WaitingToDriveInterrupted) {
    case ev @ Event(ModifyPassengerSchedule(_, _, _, _), _) =>
      log.debug(
        s"state(RideHailingAgent.WaitingToDriveInterrupted.ModifyPassengerSchedule): $ev, Vehicle ID: ${vehicle.id}"
      )
      stash()
      goto(IdleInterrupted)
    case ev @ Event(StartingRefuelSession(_, _), data) =>
      log.debug(
        s"state(RideHailingAgent.WaitingToDriveInterrupted.StartingRefuelSession): $ev, Vehicle ID: ${vehicle.id}"
      )
      data.passengerSchedule.schedule.keys.headOption.foreach { beamLeg =>
        beamLegsToIgnoreDueToNewPassengerSchedule.add(beamLeg)
      }
      stash()
      goto(OfflineInterrupted)
<<<<<<< HEAD
    case ev @ Event(reply @ WaitingToCharge(_, _, _), data) =>
=======
    case ev @ Event(WaitingToCharge(_, _, _), data) =>
>>>>>>> b5efaa64
      log.debug(s"state(RideHailingAgent.WaitingToDriveInterrupted.WaitingToCharge): $ev, Vehicle ID: ${vehicle.id}")
      if (debugEnabled) outgoingMessages += ev
      data.passengerSchedule.schedule.keys.headOption.foreach { beamLeg =>
        beamLegsToIgnoreDueToNewPassengerSchedule.add(beamLeg)
      }
      stash()
      goto(OfflineInterrupted)
    case ev @ Event(UnhandledVehicle(_, _, _), _) =>
      log.debug(s"state(RideHailingAgent.WaitingToDriveInterrupted.UnhandledVehicle): $ev, Vehicle ID: ${vehicle.id}")
      stash()
      goto(IdleInterrupted)
  }
  when(WaitingToDrive) {
    case ev @ Event(StartingRefuelSession(_, _), data) =>
      log.debug("state(RideHailingAgent.WaitingToDrive.StartingRefuelSession): {}; Vehicle ID: {}", ev, vehicle.id)
      data.passengerSchedule.schedule.keys.headOption.foreach { beamLeg =>
        beamLegsToIgnoreDueToNewPassengerSchedule.add(beamLeg)
      }
      stash()
      goto(Offline)
<<<<<<< HEAD
    case ev @ Event(reply @ WaitingToCharge(_, _, _), data) =>
=======
    case ev @ Event(WaitingToCharge(_, _, _), data) =>
>>>>>>> b5efaa64
      log.debug("state(RideHailingAgent.WaitingToDrive.StartingRefuelSession): {}, Vehicle ID: {}", ev, vehicle.id)
      if (debugEnabled) outgoingMessages += ev
      data.passengerSchedule.schedule.keys.headOption.foreach { beamLeg =>
        beamLegsToIgnoreDueToNewPassengerSchedule.add(beamLeg)
      }
      stash()
      goto(Offline)
    case ev @ Event(UnhandledVehicle(_, _, _), _) =>
      log.debug(s"state(RideHailingAgent.WaitingToDrive.UnhandledVehicle): $ev, Vehicle ID: ${vehicle.id}")
      stash()
      stay()
  }

  when(PassengerScheduleEmpty) {
    case ev @ Event(PassengerScheduleEmptyMessage(lastTime, _, triggerId, _), data) =>
      log.debug(
        "state(RideHailingAgent.PassengerScheduleEmpty): {} Remaining Shifts: {}, Vehicle ID: {}",
        ev,
        data.remainingShifts,
        vehicle.id
      )
      if (this.vehicle.primaryFuelLevelInJoules < 0) {
        rideHailManager ! MarkVehicleBatteryDepleted(lastTime.time, this.vehicle.id)
      }
      isOnWayToParkAtStall match {
        case Some(stall) =>
          currentBeamVehicle.useParkingStall(stall)
          if (debugEnabled) outgoingMessages += ev
          parkAndStartRefueling(stall, data, Vector())
          isOnWayToParkAtStall = None
          log.debug(
            s"state(RideHailingAgent.PassengerScheduleEmpty): PassengerScheduleEmptyMessage going to Refueling - trigger not sent - Vehicle ID: ${vehicle.id}"
          )
          goto(Refueling) using data
            .withPassengerSchedule(PassengerSchedule())
            .withCurrentLegPassengerScheduleIndex(0)
            .asInstanceOf[RideHailAgentData]
        case None =>
          if (
            !vehicle.isCAV && vehicle.isRefuelNeeded(
              beamScenario.beamConfig.beam.agentsim.agents.rideHail.human.refuelRequiredThresholdInMeters,
              beamScenario.beamConfig.beam.agentsim.agents.rideHail.human.noRefuelThresholdInMeters
            )
          ) {
            log.debug("Empty human ridehail vehicle requesting parking stall: event = " + ev)
            rideHailManager ! NotifyVehicleOutOfService(vehicle.id, triggerId)

            requestParkingStall()

            goto(Offline) using data
              .withPassengerSchedule(PassengerSchedule())
              .withCurrentLegPassengerScheduleIndex(0)
              .asInstanceOf[RideHailAgentData]
          } else {
            if (!vehicle.isCAV) log.debug("No refueling selected for {}", vehicle)
            goto(Idle) using data
              .withPassengerSchedule(PassengerSchedule())
              .withCurrentLegPassengerScheduleIndex(0)
              .asInstanceOf[RideHailAgentData]
          }
      }
    case ev @ Event(Interrupt(_, _, _), _) =>
      log.debug("state(RideHailingAgent.PassengerScheduleEmpty): {}, Vehicle ID: {}", ev, vehicle.id)
      stash()
      stay()
    case ev @ Event(StartingRefuelSession(_, _), _) =>
      log.debug(
        "state(RideHailingAgent.PassengerScheduleEmpty.StartingRefuelSession): {}, Vehicle ID: {}",
        ev,
        vehicle.id
      )
      stash()
      stay
<<<<<<< HEAD
    case ev @ Event(reply @ WaitingToCharge(_, _, _), data) =>
=======
    case ev @ Event(WaitingToCharge(_, _, _), _) =>
>>>>>>> b5efaa64
      log.debug("state(RideHailingAgent.PassengerScheduleEmpty.WaitingToCharge): {}, Vehicle ID: {}", ev, vehicle.id)
      if (debugEnabled) outgoingMessages += ev
      stash()
      stay
    case ev @ Event(UnhandledVehicle(_, _, _), _) =>
      log.debug(s"state(RideHailingAgent.PassengerScheduleEmpty.UnhandledVehicle): $ev, Vehicle ID: ${vehicle.id}")
      stash()
      stay
    case ev @ Event(ParkingInquiryResponse(_, _, _), _) =>
      log.debug(
        s"state(RideHailingAgent.PassengerScheduleEmpty.ParkingInquiryResponse): $ev, Vehicle ID: ${vehicle.id}"
      )
      stash()
      stay
  }

  when(PassengerScheduleEmptyInterrupted) {
    case ev @ Event(PassengerScheduleEmptyMessage(_, _, _, _), data) =>
      log.debug("state(RideHailingAgent.PassengerScheduleEmptyInterrupted): {}, Vehicle ID: {}", ev, vehicle.id)
      data.passengerSchedule.schedule.keys.headOption.foreach { beamLeg =>
        beamLegsToIgnoreDueToNewPassengerSchedule.add(beamLeg)
      }
      goto(IdleInterrupted) using data
        .withPassengerSchedule(PassengerSchedule())
        .withCurrentLegPassengerScheduleIndex(0)
        .asInstanceOf[RideHailAgentData]
    case ev @ Event(ModifyPassengerSchedule(_, _, _, _), _) =>
      log.debug("state(RideHailingAgent.PassengerScheduleEmptyInterrupted): {}, Vehicle ID: {}", ev, vehicle.id)
      stash()
      stay()
    case ev @ Event(Resume(_), _) =>
      log.debug("state(RideHailingAgent.PassengerScheduleEmptyInterrupted): {}, Vehicle ID: {}", ev, vehicle.id)
      stash()
      stay()
    case ev @ Event(Interrupt(_, _, _), _) =>
      log.debug("state(RideHailingAgent.PassengerScheduleEmptyInterrupted): {}, Vehicle ID: {}", ev, vehicle.id)
      stash()
      stay()
    case ev @ Event(StartingRefuelSession(_, _), _) =>
      log.debug(
        "state(RideHailingAgent.PassengerScheduleEmptyInterrupted.StartingRefuelSession): {}, Vehicle ID: {}",
        ev,
        vehicle.id
      )
      stash()
      stay
<<<<<<< HEAD
    case ev @ Event(reply @ WaitingToCharge(_, _, _), data) =>
=======
    case ev @ Event(WaitingToCharge(_, _, _), _) =>
>>>>>>> b5efaa64
      log.debug(
        "state(RideHailingAgent.PassengerScheduleEmptyInterrupted.WaitingToCharge): {}, Vehicle ID: {}",
        ev,
        vehicle.id
      )
      if (debugEnabled) outgoingMessages += ev
      stash()
      stay
    case ev @ Event(UnhandledVehicle(_, _, _), _) =>
      log.debug(
        s"state(RideHailingAgent.PassengerScheduleEmptyInterrupted.UnhandledVehicle): $ev, Vehicle ID: ${vehicle.id}"
      )
      stash()
      stay
    case ev @ Event(ParkingInquiryResponse(_, _, _), _) =>
      log.debug(
        s"state(RideHailingAgent.PassengerScheduleEmptyInterrupted.ParkingInquiryResponse): $ev, Vehicle ID: ${vehicle.id}"
      )
      stash()
      stay
  }
  when(InQueue) {
    case _ @Event(_ @StartingRefuelSession(_, _), _) =>
      isInQueueParkingZoneId = None
      stash
      goto(Offline)
    case _ @Event(Interrupt, _) =>
      goto(InQueueInterrupted)
    case ev @ Event(_, _) =>
      myUnhandled(ev)
  }
  when(InQueueInterrupted) {
    case _ @Event(Resume(_), _) =>
      goto(InQueue)
    case _ @Event(_, _) =>
      stash
      stay
  }
  when(Refueling) {
    case ev @ Event(Interrupt(interruptId, _, triggerId), _) =>
      log.debug("state(RideHailingAgent.Refueling): {}, Vehicle ID: {}", ev, vehicle.id)
      goto(RefuelingInterrupted) replying InterruptedWhileOffline(
        interruptId,
        vehicle.id,
        latestObservedTick,
        triggerId
      )
    case ev @ Event(Resume(_), _) =>
      log.debug("state(RideHailingAgent.Refueling): {}, Vehicle ID: {}", ev, vehicle.id)
      stay
    case ev @ Event(EndingRefuelSession(tick, _, triggerId), _) =>
      if (debugEnabled) outgoingMessages += ev
      updateLatestObservedTick(tick)
      log.debug("state(RideHailingAgent.Refueling.EndingRefuelSession): {}, Vehicle ID: {}", ev, vehicle.id)
      holdTickAndTriggerId(tick, triggerId)
      chargingNetworkManager ! ChargingUnplugRequest(
        tick + beamServices.beamConfig.beam.agentsim.schedulerParallelismWindow,
        currentBeamVehicle,
        triggerId
      )
      stay
    case ev @ Event(UnpluggingVehicle(tick, energyCharged, triggerId), _) =>
      updateLatestObservedTick(tick)
      log.debug("state(RideHailingAgent.Refueling.EndingRefuelSession): {}, Vehicle ID: {}", ev, vehicle.id)
      holdTickAndTriggerId(tick, triggerId)
      if (debugEnabled) outgoingMessages += ev
      handleEndRefuel(tick, energyCharged, triggerId)
      if (isCurrentlyOnShift && !needsToEndShift) {
        goto(Idle)
      } else {
        goto(Offline)
      }
    case ev @ Event(UnhandledVehicle(tick, _, triggerId), _) =>
      updateLatestObservedTick(tick)
      log.debug("state(RideHailingAgent.Refueling.UnhandledVehicle): {}, Vehicle ID: {}", ev, vehicle.id)
      holdTickAndTriggerId(tick, triggerId)
      if (debugEnabled) outgoingMessages += ev
      handleEndRefuel(tick, 0.0, triggerId)
      if (isCurrentlyOnShift && !needsToEndShift) {
        goto(Idle)
      } else {
        goto(Offline)
      }
  }
  when(RefuelingInterrupted) {
    case Event(Resume(_), _) =>
      log.debug("state(RideHailingAgent.RefuelingInterrupted.Resume) Vehicle ID: {}", vehicle.id)
      goto(Refueling)
    case _ @Event(_, _) =>
      stash
      stay
  }

  override def logPrefix(): String = s"RideHailAgent $id: "

  def scheduleStartLegIfFeasible(passengerSchedule: PassengerSchedule, nextLeg: BeamLeg): Vector[ScheduleTrigger] = {
    if (passengerSchedule.schedule.lastKey.endTime > lastTickOfSimulation) {
      log.warning(
        s"endTime of last leg in PassengerSchedule is past end of simulation, aborting trip with passengers: ${passengerSchedule.uniquePassengers.map(_.personId).mkString(", ")}"
      )
      Vector()
    } else {
      Vector(
        ScheduleTrigger(
          StartLegTrigger(
            nextLeg.startTime,
            nextLeg
          ),
          self
        )
      )
    }
  }

  def handleEndRefuel(tick: Int, energyCharged: Double, triggerId: Long): Unit = {
    lastLocationOfRefuel = Some(vehicle.stall.get.locationUTM)
    val newLocation = vehicle.stall match {
      case None =>
        log.warning(s"ended refueling but vehicle ${vehicle.id} has no stall")
        vehicle.spaceTime.loc
      case Some(parkingStall) =>
        val currentLocation = parkingStall.locationUTM
        currentLocation
    }
    vehicle.spaceTime = SpaceTime(newLocation, tick)
    if (isCurrentlyOnShift && !needsToEndShift) {
      nextNotifyVehicleResourceIdle = Some(
        NotifyVehicleIdle(
          vehicle.id,
          vehicle.spaceTime,
          PassengerSchedule(),
          vehicle.getState,
          geofence,
          getCurrentTriggerIdOrGenerate
        )
      )
    } else {
      waitingForDoneRefuelingAndOutOfServiceReply = true
      if (debugEnabled)
        outgoingMessages += NotifyVehicleDoneRefuelingAndOutOfService(
          vehicle.id,
          vehicle.spaceTime,
          _currentTriggerId.get,
          _currentTick.get,
          vehicle.getState
        )
      vehicle.getManager.get ! NotifyVehicleDoneRefuelingAndOutOfService(
        vehicle.id,
        vehicle.spaceTime,
        _currentTriggerId.get,
        _currentTick.get,
        vehicle.getState
      )
    }
    handleReleasingParkingSpot(
      tick,
      currentBeamVehicle,
      Some(energyCharged),
      id,
      parkingManager,
      eventsManager,
      triggerId
    )
  }

  def parkAndStartRefueling(stall: ParkingStall, data: RideHailAgentData, triggers: Seq[ScheduleTrigger]): Unit = {
    val (tick, triggerId) = releaseTickAndTriggerId()
    eventsManager.processEvent(
      ParkingEvent(tick, stall, geo.utm2Wgs(stall.locationUTM), currentBeamVehicle.id, id.toString)
    )
    log.debug(
      "Refuel started at {}, triggerId: {}, vehicle id: {}, triggers: {}",
      tick,
      triggerId,
      vehicle.id,
      triggers
    )
    stall.chargingPointType match {
      case Some(_) if currentBeamVehicle.isBEV | currentBeamVehicle.isPHEV =>
        log.debug(s"Refueling sending ChargingPlugRequest for ${vehicle.id} and $triggerId")
        chargingNetworkManager ! ChargingPlugRequest(
          tick,
          currentBeamVehicle,
          stall,
          Id.createPersonId(id),
          triggerId,
          shiftStatus = if (isCurrentlyOnShift) { OnShift }
          else { OffShift },
          data.remainingShifts.headOption.map(_.range.lowerBound)
        )
      case _ =>
        log.debug(
          "This is not an EV {} that needs to charge at stall {}",
          currentBeamVehicle.id,
          stall.parkingZoneId
        )
    }
    startRefueling(tick, triggerId, triggers)
  }

  def startRefueling(tick: Int, triggerId: Long, triggers: Seq[ScheduleTrigger]): Unit = {
    handleUseParkingSpot(tick, currentBeamVehicle, id, geo, eventsManager)
    handleStartRefuel(triggerId, triggers)
  }

  def requestParkingStall(): Unit = {
    val rideHailAgentLocation =
      RideHailAgentLocation(vehicle.getDriver.get, vehicle.id, vehicle.beamVehicleType, vehicle.spaceTime, geofence)
    val destinationUtm = rideHailAgentLocation.getCurrentLocationUTM(vehicle.spaceTime.time, beamServices)
    val time = Math.max(vehicle.spaceTime.time, rideHailAgentLocation.latestUpdatedLocationUTM.time)
    val parkingDuration =
      if (shifts.isEmpty || isCurrentlyOnShift) 0
      else {
        val latestShift = shifts.get.filter(_.range.upperBound >= time).head
        val nextLatestShift = shifts.get.filter(_.range.lowerBound < time).last
        nextLatestShift.range.lowerBound - latestShift.range.upperBound
      }
    val inquiry = ParkingInquiry.init(
      SpaceTime(destinationUtm, time),
      "charge",
      VehicleManager.getReservedFor(vehicle.vehicleManagerId.get).get,
      beamVehicle = Some(vehicle),
      parkingDuration = parkingDuration,
      triggerId = getCurrentTriggerIdOrGenerate
    )
    chargingNetworkManager ! inquiry
  }

  def handleStartRefuel(triggerId: Long, triggers: Seq[ScheduleTrigger]): Unit = {
    if (debugEnabled)
      outgoingMessages += CompletionNotice(triggerId, triggers)
    log.debug(s"Sending Completion for ${vehicle.id} and trigger $triggerId")
    scheduler ! CompletionNotice(triggerId, triggers)
  }

  def handleNotifyVehicleResourceIdleReply(
    ev: NotifyVehicleResourceIdleReply,
    data: RideHailAgentData
  ): FSM.State[BeamAgentState, RideHailAgentData] = {
    val nextState = stateName // i.e. "stay"
    data.remainingShifts.size match {
      case nShifts if nShifts > 0 & isStartingNewShift =>
        val tickToSchedule = Math.min(data.remainingShifts.head.range.upperBound, lastTickOfSimulation)
        completeHandleNotifyVehicleResourceIdleReply(
          Some(ev.triggerId),
          ev.newTriggers :+ ScheduleTrigger(
            EndShiftTrigger(Math.max(tickToSchedule, _currentTick.get)),
            self
          )
        )
        isCurrentlyOnShift = true
        isStartingNewShift = false
        goto(nextState) using data.copy(remainingShifts = data.remainingShifts.tail)
      case _ =>
        completeHandleNotifyVehicleResourceIdleReply(Some(ev.triggerId), ev.newTriggers)
        goto(nextState)
    }
  }

  def completeHandleNotifyVehicleResourceIdleReply(
    receivedtriggerId: Option[Long],
    newTriggers: Seq[ScheduleTrigger]
  ): Unit = {
    _currentTriggerId match {
      case Some(_) =>
        val (tick, triggerId) = releaseTickAndTriggerId()
        if (receivedtriggerId.isEmpty || triggerId != receivedtriggerId.get) {
          log.error(
            "RHA {}: local triggerId {} does not match the id received from RHM {}",
            id,
            triggerId,
            receivedtriggerId
          )
        }
        log.debug("RHA {}: completing trigger @ {} and scheduling {}", id, tick, newTriggers)
        if (debugEnabled) outgoingMessages += CompletionNotice(triggerId, newTriggers)
        scheduler ! CompletionNotice(triggerId, newTriggers)
      case None =>
        log.error("RHA {}: was expecting to release a triggerId but None found", id)
    }
  }

  def handleWaitingLineReply(
    triggerId: Long,
    data: RideHailAgentData
  ): FSM.State[BeamAgentState, RideHailAgentData] = {
    val stall = currentBeamVehicle.stall.getOrElse(currentBeamVehicle.reservedStall.get)
    isInQueueParkingZoneId = Some(stall.parkingZoneId)
    val nextState = stateName match {
      case Offline | Idle =>
        InQueue
      case IdleInterrupted =>
        InQueueInterrupted
      case _ =>
        logError(
          s"Unexpected state $stateName for handling a NotifyVehicleResourceIdleReply assuming non-interrupted"
        )
        InQueue
    }
    data.remainingShifts.size match {
      case nShifts if nShifts > 0 & isStartingNewShift =>
        val tickToSchedule = Math.min(data.remainingShifts.head.range.upperBound, lastTickOfSimulation)
        _currentTriggerId match {
          case Some(_) => releaseTickAndTriggerId()
          case _       => log.debug("RHA {}: completing handleWaitingLineReply", id)
        }
        completeHandleNotifyVehicleResourceIdleReply(
          Some(triggerId),
          Vector(ScheduleTrigger(EndShiftTrigger(Math.max(tickToSchedule, _currentTick.get)), self))
        )
        isCurrentlyOnShift = true
        isStartingNewShift = false
        goto(nextState) using data.copy(remainingShifts = data.remainingShifts.tail)
      case _ =>
        _currentTriggerId match {
          case Some(_) => releaseTickAndTriggerId()
          case _       => log.debug("RHA {}: completing handleWaitingLineReply", id)
        }
        goto(nextState)
    }
  }

  whenUnhandled(drivingBehavior.orElse(myUnhandled))

  onTransition {
    case _ -> Idle =>
      unstashAll()
      nextNotifyVehicleResourceIdle match {
        case Some(nextIdle) =>
          _currentTriggerId.foreach(
            log.debug(
              "RHA {}: state(transitioning to Idle NotifyVehicleResourceIdleReply) - ev: {}, triggerId: {}",
              id,
              nextIdle,
              _
            )
          )
          if (!_currentTriggerId.contains(nextIdle.triggerId)) {
            log.error(
              "RHA {}: _currentTriggerId({}) and nextNotifyVehicleResourceIdle.triggerId({}) don't match - vehicleId({})",
              id,
              _currentTriggerId,
              nextIdle.triggerId,
              vehicle.id
            )
          }
          // Only tell RHM I am Idle if I don't need to end my shift,
          // otherwise reschedule EndShiftTrigger for now to initiate
          if (debugEnabled) outgoingMessages += "TransitionToIdle"
          if (needsToEndShift) {
            val (tick, triggerId) = releaseTickAndTriggerId()
            if (debugEnabled)
              outgoingMessages += CompletionNotice(triggerId, Vector(ScheduleTrigger(EndShiftTrigger(tick), self)))
            scheduler ! CompletionNotice(triggerId, Vector(ScheduleTrigger(EndShiftTrigger(tick), self)))
            needsToEndShift = false
          } else {
            if (debugEnabled) outgoingMessages += nextIdle
            vehicle.getManager.get ! nextIdle
          }
        case None =>
      }

      nextNotifyVehicleResourceIdle = None

    case _ -> _ =>
      unstashAll()
  }
}<|MERGE_RESOLUTION|>--- conflicted
+++ resolved
@@ -511,11 +511,7 @@
       log.debug("state(RideHailingAgent.Offline): {}; Vehicle ID: {}", ev, vehicle.id)
       if (debugEnabled) outgoingMessages += ev
       handleNotifyVehicleResourceIdleReply(reply, data)
-<<<<<<< HEAD
-    case ev @ Event(StartingRefuelSession(tick, triggerId), data) =>
-=======
     case ev @ Event(StartingRefuelSession(tick, triggerId), _) =>
->>>>>>> b5efaa64
       // Due to parallelism window and dequeue process, tick could be unchronological
       val tickToUse = Math.max(tick, latestObservedTick)
       updateLatestObservedTick(tick)
@@ -553,17 +549,10 @@
     case _ @Event(NotifyVehicleDoneRefuelingAndOutOfServiceReply(_, _, _), _) =>
       stash()
       stay()
-<<<<<<< HEAD
-    case ev @ Event(StartingRefuelSession(_, _), _) =>
-      stash()
-      stay()
-    case ev @ Event(EndingRefuelSession(_, _, _), _) =>
-=======
     case _ @Event(StartingRefuelSession(_, _), _) =>
       stash()
       stay()
     case _ @Event(EndingRefuelSession(_, _, _), _) =>
->>>>>>> b5efaa64
       stash()
       stay()
     case _ @Event(ParkingInquiryResponse(_, _, _), _) =>
@@ -614,11 +603,7 @@
       log.debug("state(RideHailingAgent.Idle.NotifyVehicleResourceIdleReply): {}, Vehicle ID: {}", ev, vehicle.id)
       if (debugEnabled) outgoingMessages += ev
       handleNotifyVehicleResourceIdleReply(reply, data)
-<<<<<<< HEAD
-    case ev @ Event(StartingRefuelSession(tick, triggerId), data) =>
-=======
     case ev @ Event(StartingRefuelSession(tick, triggerId), _) =>
->>>>>>> b5efaa64
       // Due to parallelism window and dequeue process, tick could be unchronological
       val tickToUse = Math.max(tick, latestObservedTick)
       updateLatestObservedTick(tick)
@@ -746,11 +731,7 @@
       log.debug(s"state(RideHailingAgent.IdleInterrupted.UnhandledVehicle): $ev, Vehicle ID: ${vehicle.id}")
       stash()
       stay()
-<<<<<<< HEAD
-    case ev @ Event(UnpluggingVehicle(_, _, _), _) =>
-=======
     case _ @Event(UnpluggingVehicle(_, _, _), _) =>
->>>>>>> b5efaa64
       stash()
       stay()
   }
@@ -771,11 +752,7 @@
       }
       stash()
       goto(OfflineInterrupted)
-<<<<<<< HEAD
-    case ev @ Event(reply @ WaitingToCharge(_, _, _), data) =>
-=======
     case ev @ Event(WaitingToCharge(_, _, _), data) =>
->>>>>>> b5efaa64
       log.debug(s"state(RideHailingAgent.WaitingToDriveInterrupted.WaitingToCharge): $ev, Vehicle ID: ${vehicle.id}")
       if (debugEnabled) outgoingMessages += ev
       data.passengerSchedule.schedule.keys.headOption.foreach { beamLeg =>
@@ -796,11 +773,7 @@
       }
       stash()
       goto(Offline)
-<<<<<<< HEAD
-    case ev @ Event(reply @ WaitingToCharge(_, _, _), data) =>
-=======
     case ev @ Event(WaitingToCharge(_, _, _), data) =>
->>>>>>> b5efaa64
       log.debug("state(RideHailingAgent.WaitingToDrive.StartingRefuelSession): {}, Vehicle ID: {}", ev, vehicle.id)
       if (debugEnabled) outgoingMessages += ev
       data.passengerSchedule.schedule.keys.headOption.foreach { beamLeg =>
@@ -874,11 +847,7 @@
       )
       stash()
       stay
-<<<<<<< HEAD
-    case ev @ Event(reply @ WaitingToCharge(_, _, _), data) =>
-=======
     case ev @ Event(WaitingToCharge(_, _, _), _) =>
->>>>>>> b5efaa64
       log.debug("state(RideHailingAgent.PassengerScheduleEmpty.WaitingToCharge): {}, Vehicle ID: {}", ev, vehicle.id)
       if (debugEnabled) outgoingMessages += ev
       stash()
@@ -925,11 +894,7 @@
       )
       stash()
       stay
-<<<<<<< HEAD
-    case ev @ Event(reply @ WaitingToCharge(_, _, _), data) =>
-=======
     case ev @ Event(WaitingToCharge(_, _, _), _) =>
->>>>>>> b5efaa64
       log.debug(
         "state(RideHailingAgent.PassengerScheduleEmptyInterrupted.WaitingToCharge): {}, Vehicle ID: {}",
         ev,
