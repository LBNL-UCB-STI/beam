package beam.agentsim.agents.ridehail

import akka.actor.ActorRef
import akka.event.LoggingAdapter
import beam.agentsim.agents.modalbehaviors.DrivesVehicle.StopDriving
import beam.agentsim.agents.ridehail.RideHailAgent.{Interrupt, ModifyPassengerSchedule, Resume}
import beam.agentsim.agents.ridehail.RideHailManager.{RideHailAgentLocation, RideHailAllocationManagerTimeout}
import beam.agentsim.agents.vehicles.PassengerSchedule
import beam.agentsim.events.SpaceTime
import beam.agentsim.scheduler.BeamAgentScheduler
import beam.agentsim.scheduler.BeamAgentScheduler.{CompletionNotice, ScheduleTrigger}
import beam.sim.config.BeamConfig
import beam.utils.DebugLib
import com.eaio.uuid.UUIDGen
import org.matsim.api.core.v01.Id
import org.matsim.vehicles.Vehicle

import scala.collection.mutable

class RideHailModifyPassengerScheduleManager(
  val log: LoggingAdapter,
  val rideHailManager: ActorRef,
  val rideHailAllocationManagerTimeoutInSeconds: Int,
  val scheduler: ActorRef,
  val beamConfig: BeamConfig
) {

  private val interruptIdToModifyPassengerScheduleStatus =
    mutable.Map[Id[Interrupt], RideHailModifyPassengerScheduleStatus]()
  private val vehicleIdToModifyPassengerScheduleStatus =
    mutable.Map[Id[Vehicle], mutable.ListBuffer[RideHailModifyPassengerScheduleStatus]]()
  var nextCompleteNoticeRideHailAllocationTimeout: Option[CompletionNotice] = None
  var numberOfOutStandingmodifyPassengerScheduleAckForRepositioning: Int = 0
  val resourcesNotCheckedIn_onlyForDebugging = mutable.Set[Id[Vehicle]]()

  private def add(
    rideHailModifyPassengerScheduleStatus: RideHailModifyPassengerScheduleStatus
  ): Unit = {
    interruptIdToModifyPassengerScheduleStatus.put(
      rideHailModifyPassengerScheduleStatus.interruptId,
      rideHailModifyPassengerScheduleStatus
    )
    addToVehicleInterruptIds(rideHailModifyPassengerScheduleStatus)
  }

  private def addToVehicleInterruptIds(
    rideHailModifyPassengerScheduleStatus: RideHailModifyPassengerScheduleStatus
  ): Unit = {
    var listBuffer = getWithVehicleIds(rideHailModifyPassengerScheduleStatus.vehicleId)
    listBuffer += rideHailModifyPassengerScheduleStatus
  }

  private def getWithInterruptId(
    interruptId: Id[Interrupt]
  ): Option[RideHailModifyPassengerScheduleStatus] = {
    interruptIdToModifyPassengerScheduleStatus.get(interruptId)
  }

  def vehicleHasMoreThanOneOngoingRequests(vehicleId: Id[Vehicle]): Boolean = {
    getWithVehicleIds(vehicleId).size > 1
  }

  def getWithVehicleIds(
    vehicleId: Id[Vehicle]
  ): mutable.ListBuffer[RideHailModifyPassengerScheduleStatus] = {
    if (!vehicleIdToModifyPassengerScheduleStatus.contains(vehicleId)) {
      vehicleIdToModifyPassengerScheduleStatus.put(
        vehicleId,
        mutable.ListBuffer[RideHailModifyPassengerScheduleStatus]()
      )
    }
    vehicleIdToModifyPassengerScheduleStatus(vehicleId)
  }

  private def removeWithInterruptId(
    interruptId: Id[Interrupt]
  ): Option[RideHailModifyPassengerScheduleStatus] = {
    interruptIdToModifyPassengerScheduleStatus.remove(interruptId) match {
      case Some(rideHailModifyPassengerScheduleStatus) =>
        val set = vehicleIdToModifyPassengerScheduleStatus(
          rideHailModifyPassengerScheduleStatus.vehicleId
        )
        set -= rideHailModifyPassengerScheduleStatus
        Some(rideHailModifyPassengerScheduleStatus)
      case None =>
        None
    }
  }

  private def sendInterruptMessage(
    passengerScheduleStatus: RideHailModifyPassengerScheduleStatus
  ): Unit = {
    resourcesNotCheckedIn_onlyForDebugging += passengerScheduleStatus.vehicleId
    passengerScheduleStatus.status = InterruptMessageStatus.INTERRUPT_SENT
    //    log.debug("sendInterruptMessage:" + passengerScheduleStatus)
    sendMessage(
      passengerScheduleStatus.rideHailAgent,
      Interrupt(passengerScheduleStatus.interruptId, passengerScheduleStatus.tick)
    )
  }

  private def printVehicleVariables(status: RideHailModifyPassengerScheduleStatus): Unit = {
    //    log.debug("vehicleId status - vehicleId(" + status.vehicleId + ")")
    //    log.debug("vehicleIdToModifyPassengerScheduleStatus: " + status.vehicleId + ")")
    vehicleIdToModifyPassengerScheduleStatus.get(status.vehicleId)
  }

  private def sendModifyPassengerScheduleMessage(
    selectedForModifyPassengerSchedule: Option[RideHailModifyPassengerScheduleStatus],
    stopDriving: Boolean
  ): Unit = {
    selectedForModifyPassengerSchedule.foreach { selected =>
      if (stopDriving) {
        sendMessage(selected.rideHailAgent, StopDriving(selected.tick))
      }
      //      log.debug("sendModifyPassengerScheduleMessage: " + selectedForModifyPassengerSchedule)
      resourcesNotCheckedIn_onlyForDebugging += selected.vehicleId
      sendMessage(selected.rideHailAgent, selected.modifyPassengerSchedule)
      sendMessage(selected.rideHailAgent, Resume())
      selected.status = InterruptMessageStatus.MODIFY_PASSENGER_SCHEDULE_SENT
    }
  }

  private def sendMessage(rideHailAgent: ActorRef, message: Any): Unit = {
    rideHailAgent.tell(message, rideHailManager)
    //    log.debug("sendMessages:" + message.toString)
  }

  private def isInterruptWhileDriving(
    interruptedPassengerSchedule: Option[PassengerSchedule]
  ): Boolean = {
    interruptedPassengerSchedule.isDefined
  }

  def handleInterrupt(
    interruptType: Class[_],
    interruptId: Id[Interrupt],
    interruptedPassengerSchedule: Option[PassengerSchedule],
    vehicleId: Id[Vehicle],
    tick: Double
  ): Unit = {
    //    log.debug(
    //      "RideHailModifyPassengerScheduleManager.handleInterrupt: " + interruptType.getSimpleName + " -> " + vehicleId + "; tick(" + tick + ");interruptedPassengerSchedule:" + interruptedPassengerSchedule
    //    )
    interruptIdToModifyPassengerScheduleStatus.get(interruptId) match {
      case Some(modifyPassengerScheduleStatus) =>
        assert(vehicleId == modifyPassengerScheduleStatus.vehicleId)
        assert(tick == modifyPassengerScheduleStatus.tick)

        val reservationModifyPassengerScheduleStatus = getWithVehicleIds(modifyPassengerScheduleStatus.vehicleId)
          .filter(_.interruptOrigin == InterruptOrigin.RESERVATION)

        var selectedForModifyPassengerSchedule: Option[RideHailModifyPassengerScheduleStatus] = None
        val withVehicleIds = getWithVehicleIds(vehicleId)
        if (reservationModifyPassengerScheduleStatus.isEmpty) {

          if (withVehicleIds.isEmpty && log.isErrorEnabled) {
            val interruptToModifyStatus = interruptIdToModifyPassengerScheduleStatus.get(interruptId)
            log.error(
              s"""
                 |withVehicleIds.isEmpty: $vehicleId
                 |modifyPassengerScheduleStatus: $modifyPassengerScheduleStatus
                 |interruptIdToModifyPassengerScheduleStatus: $interruptToModifyStatus
              """.stripMargin
            )
          }
          selectedForModifyPassengerSchedule = Some(withVehicleIds.last)
        } else if (reservationModifyPassengerScheduleStatus.size == 1) {

          if (modifyPassengerScheduleStatus.interruptOrigin == InterruptOrigin.REPOSITION) {
            // detected race condition with reservation interrupt: if message comming back is reposition message interrupt, then the interrupt confirmation for reservation message is on
            // its way - wait on that and count this reposition as completed.
            modifyPassengerScheduleAckReceivedForRepositioning(Vector()) // treat this as if ack received
            interruptIdToModifyPassengerScheduleStatus.remove(interruptId)
            vehicleIdToModifyPassengerScheduleStatus.put(
              vehicleId,
              vehicleIdToModifyPassengerScheduleStatus(vehicleId)
                .filterNot(x => x.interruptId == interruptId)
            )

            /*
            When we are overwriting a reposition with a reserve, we have to distinguish between interrupted
            while idle vs. interrupted while driving - while in the first case the overwrite just works fine
            without any additional effort, in the second case the rideHailAgent gets stuck (we are interrupted and
            overwriting reservation tries to interrupt again later, which is not defined). We "solve" this here by sending a resume
            message to the agent. This puts the rideHailAgent back to state driving, so that the reservation interrupt
            is received when agent is in state driving.
             */

            if (isInterruptWhileDriving(interruptedPassengerSchedule)) {
              sendMessage(modifyPassengerScheduleStatus.rideHailAgent, Resume())
            }

            //            log.debug("removing due to overwrite by reserve:" + modifyPassengerScheduleStatus)
          } else {
            // process reservation interrupt confirmation
            val reservationStatus = reservationModifyPassengerScheduleStatus.head
            assert(
              reservationStatus.status != InterruptMessageStatus.UNDEFINED,
              "reservation message should not be undefined but at least should have sent out interrupt"
            )
            if (reservationStatus.status == InterruptMessageStatus.INTERRUPT_SENT) {
              // process reservation request
              selectedForModifyPassengerSchedule = Some(reservationStatus)
            } else
              log.error("RideHailModifyPassengerScheduleManager - unexpected interrupt message")
          }
        } else if (log.isErrorEnabled) {
          val str = reservationModifyPassengerScheduleStatus
            .map(a => "reservation requests:" + a.toString)
            .mkString(System.lineSeparator())
          log.error(
            s"""
              |RideHailModifyPassengerScheduleManager - reservationModifyPassengerScheduleStatus contains "
              |more than one rideHail reservation request for same vehicle($vehicleId)
            """.stripMargin.concat(str)
          )
        }
        sendModifyPassengerScheduleMessage(
          selectedForModifyPassengerSchedule,
          isInterruptWhileDriving(interruptedPassengerSchedule)
        )
      case None =>
        log.error(
          "RideHailModifyPassengerScheduleManager- interruptId not found: interruptId(" + interruptId + "),interruptType(" + interruptType + "),interruptedPassengerSchedule(" + interruptedPassengerSchedule + "),vehicleId(" + vehicleId + "),tick(" + tick + ")"
        )
        //log.debug(getWithVehicleIds(vehicleId).toString())
        //        printState()
        modifyPassengerScheduleAckReceivedForRepositioning(Vector())
      //DebugLib.stopSystemAndReportInconsistency()
    }
  }

  def setNumberOfRepositioningsToProcess(awaitAcks: Int): Unit = {
    //    log.debug(
    //      "RideHailAllocationManagerTimeout.setNumberOfRepositioningsToProcess to: " + awaitAcks
    //    )
    numberOfOutStandingmodifyPassengerScheduleAckForRepositioning = awaitAcks
  }

  def printState(): Unit = {
    if (log.isDebugEnabled) {
      log.debug("printState START")
      vehicleIdToModifyPassengerScheduleStatus.foreach { x =>
        log.debug("vehicleIdModify: {} -> {}", x._1, x._2)
      }
      resourcesNotCheckedIn_onlyForDebugging.foreach { x =>
        log.debug(
          "resource not checked in: {}-> getWithVehicleIds({}): {}",
          x.toString,
          getWithVehicleIds(x).size,
          getWithVehicleIds(x)
        )
      }
      interruptIdToModifyPassengerScheduleStatus.foreach { x =>
        log.debug("interruptId: {} -> {}", x._1, x._2)
      }
      log.debug("printState END")
    }
  }

<<<<<<< HEAD
  def startWaiveOfRepositioningRequests(tick: Int, triggerId: Long): Unit = {
//    log.debug(
//      "RepositioningTimeout(" + tick + ") - START repositioning waive - triggerId(" + triggerId + ")"
//    )
////    printState()
=======
  def startWaiveOfRepositioningRequests(tick: Double, triggerId: Long): Unit = {
    //    log.debug(
    //      "RepositioningTimeout(" + tick + ") - START repositioning waive - triggerId(" + triggerId + ")"
    //    )
    ////    printState()
>>>>>>> ad8d8929
    assert(
      vehicleIdToModifyPassengerScheduleStatus.toVector.unzip._2.count(x => x.nonEmpty)
        == resourcesNotCheckedIn_onlyForDebugging.count(x => getWithVehicleIds(x).nonEmpty)
    )
    assert(numberOfOutStandingmodifyPassengerScheduleAckForRepositioning <= 0)
    val timerTrigger = RideHailAllocationManagerTimeout(
      tick + rideHailAllocationManagerTimeoutInSeconds
    )
    val timerMessage = ScheduleTrigger(timerTrigger, rideHailManager)
    nextCompleteNoticeRideHailAllocationTimeout = Some(CompletionNotice(triggerId, Vector(timerMessage)))
  }

  def sendoutAckMessageToSchedulerForRideHailAllocationmanagerTimeout(): Unit = {
//    log.debug(
//      "sending ACK to scheduler for next repositionTimeout ({})",
//      nextCompleteNoticeRideHailAllocationTimeout.get.id
//    )

    val rideHailAllocationManagerTimeout = nextCompleteNoticeRideHailAllocationTimeout.get.newTriggers
      .filter(x => x.trigger.isInstanceOf[RideHailAllocationManagerTimeout])
      .head
      .trigger

    val badTriggers = nextCompleteNoticeRideHailAllocationTimeout.get.newTriggers.filter(
      x =>
        x.trigger.tick < rideHailAllocationManagerTimeout.tick - beamConfig.beam.agentsim.agents.rideHail.allocationManager.timeoutInSeconds
    )

    if (badTriggers.nonEmpty) {
      log.error("trying to schedule trigger: {}", badTriggers)
      assert(false)
    }

    scheduler ! nextCompleteNoticeRideHailAllocationTimeout.get
  }

  var ignoreErrorPrint = true

  def modifyPassengerScheduleAckReceivedForRepositioning(
    triggersToSchedule: Seq[BeamAgentScheduler.ScheduleTrigger]
  ): Unit = {
    numberOfOutStandingmodifyPassengerScheduleAckForRepositioning -= 1
    log.debug(
      "new numberOfOutStandingmodifyPassengerScheduleAckForRepositioning=" + numberOfOutStandingmodifyPassengerScheduleAckForRepositioning
    )

    if (!triggersToSchedule.isEmpty) {
      val vehicleId: Id[Vehicle] = Id.create(
        triggersToSchedule.head.agent.path.name.replace("rideHailAgent", "rideHailVehicle"),
        classOf[Vehicle]
      )
      val vehicles = getWithVehicleIds(vehicleId)
      if (vehicles.size > 2 && ignoreErrorPrint) {
        log.error(
          s"more rideHailVehicle interruptions in process than should be possible: $vehicleId -> further errors supressed (debug later if this is still relevant)"
        )
        ignoreErrorPrint = false
      }

      if (vehicles.size > 1 && vehicles.exists(_.interruptOrigin == InterruptOrigin.RESERVATION)) {
        // this means there is a race condition between a repositioning and reservation message and we should remove the reposition/not process it further

        // ALREADY removed in handle interruption

        //  val status=vehicles.filter(x=>x.interruptOrigin==InterruptOrigin.REPOSITION).head
        // interruptIdToModifyPassengerScheduleStatus.remove(status.interruptId)
        // vehicleIdToModifyPassengerScheduleStatus.put(vehicleId, vehicleIdToModifyPassengerScheduleStatus.get(vehicleId).get.filterNot(x => x.interruptId == status.interruptId))
        log.debug("reposition and reservation race condition detected:" + vehicleId)
        log.debug("vehicles: " + vehicles.toString())
      }
    }

    var newTriggers = triggersToSchedule.toVector
    if (nextCompleteNoticeRideHailAllocationTimeout.isDefined) {
      newTriggers = newTriggers ++ nextCompleteNoticeRideHailAllocationTimeout.get.newTriggers
      nextCompleteNoticeRideHailAllocationTimeout = Some(
        CompletionNotice(nextCompleteNoticeRideHailAllocationTimeout.get.id, newTriggers)
      )
    }

    if (numberOfOutStandingmodifyPassengerScheduleAckForRepositioning == 0) {
      sendoutAckMessageToSchedulerForRideHailAllocationmanagerTimeout()
    }
  }

  def repositionVehicle(
    passengerSchedule: PassengerSchedule,
    tick: Int,
    vehicleId: Id[Vehicle],
    rideHailAgent: ActorRef
  ): Unit = {
    log.debug("RideHailModifyPassengerScheduleManager- repositionVehicle request: " + vehicleId)
    sendInterruptMessage(
      ModifyPassengerSchedule(passengerSchedule),
      tick,
      vehicleId,
      rideHailAgent,
      InterruptOrigin.REPOSITION
    )
  }

  def reserveVehicle(
    passengerSchedule: PassengerSchedule,
    tick: Int,
    rideHailAgent: RideHailAgentLocation,
    inquiryId: Option[Int]
  ): Unit = {
    log.debug(
      "RideHailModifyPassengerScheduleManager- reserveVehicle request: " + rideHailAgent.vehicleId
    )
    sendInterruptMessage(
      ModifyPassengerSchedule(passengerSchedule, inquiryId),
      tick,
      rideHailAgent.vehicleId,
      rideHailAgent.rideHailAgent,
      InterruptOrigin.RESERVATION
    )
  }

  private def sendInterruptMessage(
    modifyPassengerSchedule: ModifyPassengerSchedule,
    tick: Int,
    vehicleId: Id[Vehicle],
    rideHailAgent: ActorRef,
    interruptOrigin: InterruptOrigin.Value
  ): Unit = {
    val rideHailAgentInterruptId =
      RideHailModifyPassengerScheduleManager.nextRideHailAgentInterruptId
    val interruptMessageStatus = InterruptMessageStatus.UNDEFINED

    val rideHailModifyPassengerScheduleStatus = RideHailModifyPassengerScheduleStatus(
      rideHailAgentInterruptId,
      vehicleId,
      modifyPassengerSchedule,
      interruptOrigin,
      tick,
      rideHailAgent,
      interruptMessageStatus
    )

    val withVehicleIdStats = getWithVehicleIds(vehicleId)
    val processInterrupt = noPendingReservations(vehicleId)
    add(rideHailModifyPassengerScheduleStatus)

    if (processInterrupt) {
      //log.debug("RideHailModifyPassengerScheduleManager- sendInterruptMessage: " + rideHailModifyPassengerScheduleStatus)
      sendInterruptMessage(rideHailModifyPassengerScheduleStatus)
    } else {
      modifyPassengerScheduleAckReceivedForRepositioning(Vector()) // treat this as if ack received
      removeWithInterruptId(rideHailAgentInterruptId)
      log.debug(
        "RideHailModifyPassengerScheduleManager- message ignored as repositioning cannot overwrite reserve: " + rideHailModifyPassengerScheduleStatus
      )
    }
  }

  def isPendingReservationEnding(
    vehicleId: Id[Vehicle],
    passengerSchedule: PassengerSchedule
  ): Boolean = {
    var result = false
    getWithVehicleIds(vehicleId)
      .find(_.interruptOrigin == InterruptOrigin.RESERVATION)
      .foreach { stats =>
        result = stats.modifyPassengerSchedule.updatedPassengerSchedule == passengerSchedule
      }

    if (result) {
      val a = getWithVehicleIds(vehicleId)
        .filter(_.interruptOrigin == InterruptOrigin.RESERVATION)
        .head
        .modifyPassengerSchedule
        .updatedPassengerSchedule
      val b = passengerSchedule
      DebugLib.emptyFunctionForSettingBreakPoint()
    }

    result
  }

  def noPendingReservations(vehicleId: Id[Vehicle]): Boolean = {
    !getWithVehicleIds(vehicleId).exists(_.interruptOrigin == InterruptOrigin.RESERVATION)
  }

  def isVehicleNeitherRepositioningNorProcessingReservation(vehicleId: Id[Vehicle]): Boolean = {
    getWithVehicleIds(vehicleId).isEmpty
  }

  def checkInResource(
    vehicleId: Id[Vehicle],
    availableIn: Option[SpaceTime],
    passengerSchedule: Option[PassengerSchedule]
  ): Unit = {
    passengerSchedule match {
      case Some(passengerSchedule) =>
        var rideHailModifyPassengerScheduleStatusSet = getWithVehicleIds(vehicleId)
        var deleteItems = mutable.ListBuffer[RideHailModifyPassengerScheduleStatus]()
        //        log.debug(
        //          "BEFORE checkin.removeWithVehicleId({}):{}, passengerSchedule: {}",
        //          rideHailModifyPassengerScheduleStatusSet.size,
        //          rideHailModifyPassengerScheduleStatusSet,
        //          passengerSchedule
        //        )
        val listSizeAtStart = rideHailModifyPassengerScheduleStatusSet.size

        rideHailModifyPassengerScheduleStatusSet.foreach { status =>
          if (status.modifyPassengerSchedule.updatedPassengerSchedule == passengerSchedule) {
            assert(status.status == InterruptMessageStatus.MODIFY_PASSENGER_SCHEDULE_SENT)
            deleteItems += status
          }
        }

        assert(
          deleteItems.size <= 1,
          s"checkin: for $vehicleId the passenger schedule is ambigious and cannot be deleted"
        )

        // ====remove correct status message===
        if (deleteItems.size > 1) {
          // this means that multiple MODIFY_PASSENGER_SCHEDULE_SENT outstanding and we need to keep them in order
          deleteItems = deleteItems.splitAt(1)._1
        }

        deleteItems.foreach { status =>
          if (availableIn.get.time > 0) {
            val beamLeg =
              status.modifyPassengerSchedule.updatedPassengerSchedule.schedule.toVector.last._1
            val passengerSchduleLastLeg = passengerSchedule.schedule.toVector.last._1
            val endTime = beamLeg.endTime

            if (beamLeg.endTime != passengerSchduleLastLeg.endTime && status.interruptOrigin == InterruptOrigin.RESERVATION) {
              // ignore, because this checkin is for a reposition and not the current Reservation
              log.debug(
                "checkin is not for current vehicle:" + status + ";checkInAt:" + availableIn
              )

              DebugLib.emptyFunctionForSettingBreakPoint()
            } else {
              interruptIdToModifyPassengerScheduleStatus.remove(status.interruptId)

              vehicleIdToModifyPassengerScheduleStatus.put(
                vehicleId,
                rideHailModifyPassengerScheduleStatusSet diff deleteItems
              )
              rideHailModifyPassengerScheduleStatusSet = getWithVehicleIds(vehicleId)
              if (rideHailModifyPassengerScheduleStatusSet.isEmpty) {
                resourcesNotCheckedIn_onlyForDebugging.remove(vehicleId)
              }

              // only something new, if all undefined (no pending query)
              // TODO: double check if the following code will ever be executed as we are not buffering anymore resp. is it really needed and not handled somewhere else
              if (rideHailModifyPassengerScheduleStatusSet.nonEmpty && rideHailModifyPassengerScheduleStatusSet
                    .count(
                      _.status == InterruptMessageStatus.UNDEFINED
                    ) == rideHailModifyPassengerScheduleStatusSet.size) {
                sendInterruptMessage(rideHailModifyPassengerScheduleStatusSet.head)
              }
            }

          }
        }

        if (listSizeAtStart == rideHailModifyPassengerScheduleStatusSet.size) {
          DebugLib.emptyFunctionForSettingBreakPoint()
        }

      //        log.debug(
      //          "AFTER checkin.removeWithVehicleId({}):{}, passengerSchedule: {}",
      //          rideHailModifyPassengerScheduleStatusSet.size,
      //          rideHailModifyPassengerScheduleStatusSet,
      //          passengerSchedule
      //        )

      case None =>
      //        log.debug("checkin: {} with empty passenger schedule", vehicleId)
    }
  }
}

object InterruptMessageStatus extends Enumeration {
  val UNDEFINED, INTERRUPT_SENT, MODIFY_PASSENGER_SCHEDULE_SENT, EXECUTED = Value
}

object InterruptOrigin extends Enumeration {
  val RESERVATION, REPOSITION = Value
}

case class RideHailModifyPassengerScheduleStatus(
  interruptId: Id[Interrupt],
  vehicleId: Id[Vehicle],
  modifyPassengerSchedule: ModifyPassengerSchedule,
  interruptOrigin: InterruptOrigin.Value,
  tick: Int,
  rideHailAgent: ActorRef,
  var status: InterruptMessageStatus.Value = InterruptMessageStatus.UNDEFINED
)

<<<<<<< HEAD
case class RepositionVehicleRequest(
  passengerSchedule: PassengerSchedule,
  tick: Int,
  vehicleId: Id[Vehicle],
  rideHailAgent: ActorRef
)

=======
>>>>>>> ad8d8929
case object ReduceAwaitingRepositioningAckMessagesByOne

object RideHailModifyPassengerScheduleManager {

  def nextRideHailAgentInterruptId: Id[Interrupt] = {
    Id.create(UUIDGen.createTime(UUIDGen.newTime()).toString, classOf[Interrupt])
  }
}<|MERGE_RESOLUTION|>--- conflicted
+++ resolved
@@ -20,7 +20,7 @@
 class RideHailModifyPassengerScheduleManager(
   val log: LoggingAdapter,
   val rideHailManager: ActorRef,
-  val rideHailAllocationManagerTimeoutInSeconds: Int,
+  val rideHailAllocationManagerTimeoutInSeconds: Double,
   val scheduler: ActorRef,
   val beamConfig: BeamConfig
 ) {
@@ -259,19 +259,11 @@
     }
   }
 
-<<<<<<< HEAD
-  def startWaiveOfRepositioningRequests(tick: Int, triggerId: Long): Unit = {
-//    log.debug(
-//      "RepositioningTimeout(" + tick + ") - START repositioning waive - triggerId(" + triggerId + ")"
-//    )
-////    printState()
-=======
   def startWaiveOfRepositioningRequests(tick: Double, triggerId: Long): Unit = {
     //    log.debug(
     //      "RepositioningTimeout(" + tick + ") - START repositioning waive - triggerId(" + triggerId + ")"
     //    )
     ////    printState()
->>>>>>> ad8d8929
     assert(
       vehicleIdToModifyPassengerScheduleStatus.toVector.unzip._2.count(x => x.nonEmpty)
         == resourcesNotCheckedIn_onlyForDebugging.count(x => getWithVehicleIds(x).nonEmpty)
@@ -359,7 +351,7 @@
 
   def repositionVehicle(
     passengerSchedule: PassengerSchedule,
-    tick: Int,
+    tick: Double,
     vehicleId: Id[Vehicle],
     rideHailAgent: ActorRef
   ): Unit = {
@@ -375,7 +367,7 @@
 
   def reserveVehicle(
     passengerSchedule: PassengerSchedule,
-    tick: Int,
+    tick: Double,
     rideHailAgent: RideHailAgentLocation,
     inquiryId: Option[Int]
   ): Unit = {
@@ -393,7 +385,7 @@
 
   private def sendInterruptMessage(
     modifyPassengerSchedule: ModifyPassengerSchedule,
-    tick: Int,
+    tick: Double,
     vehicleId: Id[Vehicle],
     rideHailAgent: ActorRef,
     interruptOrigin: InterruptOrigin.Value
@@ -564,21 +556,11 @@
   vehicleId: Id[Vehicle],
   modifyPassengerSchedule: ModifyPassengerSchedule,
   interruptOrigin: InterruptOrigin.Value,
-  tick: Int,
+  tick: Double,
   rideHailAgent: ActorRef,
   var status: InterruptMessageStatus.Value = InterruptMessageStatus.UNDEFINED
 )
 
-<<<<<<< HEAD
-case class RepositionVehicleRequest(
-  passengerSchedule: PassengerSchedule,
-  tick: Int,
-  vehicleId: Id[Vehicle],
-  rideHailAgent: ActorRef
-)
-
-=======
->>>>>>> ad8d8929
 case object ReduceAwaitingRepositioningAckMessagesByOne
 
 object RideHailModifyPassengerScheduleManager {
