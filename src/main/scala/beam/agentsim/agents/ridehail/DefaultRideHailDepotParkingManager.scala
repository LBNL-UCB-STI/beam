package beam.agentsim.agents.ridehail

import beam.agentsim.Resource.ReleaseParkingStall
import beam.agentsim.agents.ridehail.ParkingZoneDepotData.ChargingQueueEntry
import beam.agentsim.agents.ridehail.RideHailManager.{RefuelSource, VehicleId}
import beam.agentsim.agents.vehicles.{BeamVehicle, VehicleManager}
import beam.agentsim.events.SpaceTime
import beam.agentsim.infrastructure._
import beam.agentsim.infrastructure.charging.ChargingPointType
import beam.agentsim.infrastructure.parking._
import beam.agentsim.infrastructure.taz.TAZ
import beam.router.BeamRouter.Location
import beam.sim.config.BeamConfig
import beam.sim.{BeamServices, Geofence}
import beam.utils.logging.LogActorState
import com.vividsolutions.jts.geom.Envelope
import org.matsim.api.core.v01.Id
import org.matsim.api.core.v01.network.Link
import org.matsim.core.controler.OutputDirectoryHierarchy
import org.matsim.core.utils.collections.QuadTree

import scala.collection.mutable
import scala.collection.mutable.ListBuffer

/** Manages the parking/charging depots for the RideHailManager. Depots can contain heterogeneous [[ChargingPlugTypes]]
  * and any queues for those charger types are tracked separately.
  *
  * A Depot is a collection of ParkingZones... each zone represents the combination of a location (i.e. a TAZ) and a ChargingPointType
  * along with the queue for that charging point type. Queues are managed at the level of a ParkingZone.
  *
  * Contains an MNL depot / chargingPlugType selection algorithm that takes into account travel time to the depot (using Skims.od_skimmer),
  * time spent in queue waiting for a charger, time spent charging the vehicle, and vehicle range. This is a probablistic selection algorithm, so if two
  * alternatives yield equivalent utility during evaluation, then half of vehicles will be dispatched to each alternative. To decrease
  * the degree of stochasticity, increase the magnitude of the three MNL params (below) which will decrease the overall elasticity of the
  * MNL function.
  *
  * Key parameters to control behavior of this class:
  *
  * beam.agentsim.agents.rideHail.charging.vehicleChargingManager.defaultVehicleChargingManager.mulitnomialLogit.params.drivingTimeMultiplier = "double | -0.01666667" // one minute of driving is one util
  * beam.agentsim.agents.rideHail.charging.vehicleChargingManager.defaultVehicleChargingManager.mulitnomialLogit.params.queueingTimeMultiplier = "double | -0.01666667" // one minute of queueing is one util
  * beam.agentsim.agents.rideHail.charging.vehicleChargingManager.defaultVehicleChargingManager.mulitnomialLogit.params.chargingTimeMultiplier = "double | -0.01666667" // one minute of charging is one util
  * beam.agentsim.agents.rideHail.charging.vehicleChargingManager.defaultVehicleChargingManager.mulitnomialLogit.params.insufficientRangeMultiplier = "double | -60.0" // 60 minute penalty if out of range
  */
class DefaultRideHailDepotParkingManager[GEO: GeoLevel](
  vehicleManagerId: Id[VehicleManager],
  parkingZones: Map[Id[ParkingZoneId], ParkingZone[GEO]],
  outputDirectory: OutputDirectoryHierarchy,
  rideHailConfig: BeamConfig.Beam.Agentsim.Agents.RideHail
) extends RideHailDepotParkingManager[GEO](vehicleManagerId, parkingZones) {

  /*
   * All internal data to track Depots, ParkingZones, and charging queues are kept in ParkingZoneDepotData which is
   * accessible via a Map on the ParkingZoneId
   */
  protected val parkingZoneIdToParkingZoneDepotData: mutable.Map[Id[ParkingZoneId], ParkingZoneDepotData] =
    mutable.Map.empty[Id[ParkingZoneId], ParkingZoneDepotData]
  parkingZones.foreach { case (parkingZoneId, _) =>
    parkingZoneIdToParkingZoneDepotData.put(parkingZoneId, ParkingZoneDepotData.empty)
  }

  override protected val searchFunctions: Option[InfrastructureFunctions[_]] = None

  protected val chargingPlugTypesSortedByPower = parkingZones
    .flatMap(_._2.chargingPointType)
    .toArray
    .distinct
    .sortBy(-ChargingPointType.getChargingPointInstalledPowerInKw(_))

  ParkingZoneFileUtils.toCsv(
    parkingZones,
    outputDirectory.getOutputFilename(DefaultRideHailDepotParkingManager.outputRidehailParkingFileName)
  )

  def fastestChargingPlugType: ChargingPointType = chargingPlugTypesSortedByPower.head

  /*
   *  Maps from VehicleId -> XX
   */
  private val chargingVehicleToParkingStallMap: mutable.Map[VehicleId, ParkingStall] =
    mutable.Map.empty[VehicleId, ParkingStall]
  private val vehiclesOnWayToDepot: mutable.Map[VehicleId, ParkingStall] = mutable.Map.empty[VehicleId, ParkingStall]
  private val vehicleIdToEndRefuelTick: mutable.Map[VehicleId, Int] = mutable.Map.empty[VehicleId, Int]

<<<<<<< HEAD
  private val vehiclesInQueueToParkingZoneId: mutable.Map[VehicleId, ParkingZoneId] =
    mutable.Map.empty[VehicleId, ParkingZoneId]
=======
  private val vehiclesInQueueToParkingZoneId: mutable.Map[VehicleId, Id[ParkingZoneId]] =
    mutable.Map.empty[VehicleId, Id[ParkingZoneId]]
>>>>>>> cc46647f

  private val vehicleIdToLastObservedTickAndAction: mutable.Map[VehicleId, mutable.ListBuffer[(Int, String)]] =
    mutable.Map.empty[VehicleId, mutable.ListBuffer[(Int, String)]]
  private val vehicleIdToGeofence: mutable.Map[VehicleId, Geofence] = mutable.Map.empty[VehicleId, Geofence]
<<<<<<< HEAD

  /*
   * All internal data to track Depots, ParkingZones, and charging queues are kept in ParkingZoneDepotData which is
   * accessible via a Map on the ParkingZoneId
   */
  private val parkingZoneIdToParkingZoneDepotData: mutable.Map[ParkingZoneId, ParkingZoneDepotData] =
    mutable.Map.empty[ParkingZoneId, ParkingZoneDepotData]
  rideHailParkingZones.foreach(parkingZone =>
    parkingZoneIdToParkingZoneDepotData.put(parkingZone.parkingZoneId, ParkingZoneDepotData.empty)
  )
=======
>>>>>>> cc46647f

  /*
   * Track "Depots" as a mapping from TAZ Id to ParkingZones to facilitate processing all ParkingZones in a depot
   */
  val tazIdToParkingZones: mutable.Map[Id[GEO], Map[Id[ParkingZoneId], ParkingZone[GEO]]] =
    mutable.Map.empty[Id[GEO], Map[Id[ParkingZoneId], ParkingZone[GEO]]]
  parkingZones.groupBy(_._2.geoId).foreach(tup => tazIdToParkingZones += tup)

  def registerGeofences(vehicleIdToGeofenceMap: mutable.Map[VehicleId, Option[Geofence]]) = {
    vehicleIdToGeofenceMap.foreach {
      case (vehicleId, Some(geofence)) =>
        vehicleIdToGeofence.put(vehicleId, geofence)
      case (_, _) =>
    }
  }

<<<<<<< HEAD
  /** searches for a nearby [[ParkingZone]] depot for CAV Ride Hail Agents and returns a [[ParkingStall]] in that zone.
    *
    * all parking stalls are expected to be associated with a TAZ stored in the beamScenario.tazTreeMap.
    * the position of the stall will be at the centroid of the TAZ.
    *
    * @param locationUtm the position of this agent
    * @param beamVehicle the [[BeamVehicle]] associated with the driver
    * @param currentTick
    * @param findDepotAttributes extensible data structure allowing customization of data to be passed to DepotManager
    * @return the ParkingStall, or, nothing if no parking is available
    */
  def findDepot(
    locationUtm: Location,
    beamVehicle: BeamVehicle,
    currentTick: Int,
    findDepotAttributes: Option[FindDepotAttributes]
  ): Option[ParkingStall] = {

    val parkingZoneSearchParams: ParkingZoneSearchParams[GEO] =
      ParkingZoneSearchParams(
        locationUtm,
        beamVehicle.refuelingSessionDurationAndEnergyInJoules(None, None, None)._1,
        mnlMultiplierParameters,
        rideHailParkingSearchTree,
        rideHailParkingZones,
        geoQuadTree,
        random
      )

    val parkingZoneFilterFunction: ParkingZone[GEO] => Boolean = (zone: ParkingZone[GEO]) => {
      zone.maxStalls > 0 && !hasHighSocAndZoneIsDCFast(beamVehicle, zone)
    }

    // generates a coordinate for an embodied ParkingStall from a ParkingZone,
    // treating the TAZ centroid as a "depot" location
    val parkingZoneLocSamplingFunction: ParkingZone[GEO] => Location =
      (zone: ParkingZone[GEO]) => {
        import GeoLevel.ops._
        idToGeoMapping.get(zone.geoId) match {
          case None =>
            logger.error(
              s"somehow have a ParkingZone with geoId ${zone.geoId} which is not found in the idToGeoMapping"
=======
  override def findStationsForVehiclesInNeedOfCharging(
    tick: Int,
    resources: mutable.Map[Id[BeamVehicle], BeamVehicle],
    idleVehicles: collection.Map[Id[BeamVehicle], RideHailManagerHelper.RideHailAgentLocation],
    beamServices: BeamServices
  ): Vector[(Id[BeamVehicle], ParkingStall)] = {
    val idleVehicleIdsWantingToRefuelWithLocation = idleVehicles.toVector.filter {
      case (vehicleId: Id[BeamVehicle], _) => {
        resources.get(vehicleId) match {
          case Some(beamVehicle) if beamVehicle.isCAV => {
            beamVehicle.isRefuelNeeded(
              rideHailConfig.cav.refuelRequiredThresholdInMeters,
              rideHailConfig.cav.noRefuelThresholdInMeters
>>>>>>> cc46647f
            )
          }
          case _ => false
        }
      }
<<<<<<< HEAD

    for {
      ParkingZoneSearch.ParkingZoneSearchResult(parkingStall, parkingZone, parkingZonesSeen, _, iterations) <-
        ParkingZoneSearch
          .incrementalParkingZoneSearch(
            parkingZoneSearchConfiguration,
            parkingZoneSearchParams,
            parkingZoneFilterFunction,
            parkingZoneLocSamplingFunction,
            parkingZoneMNLParamsFunction,
            geoToTAZ
          )
    } yield {

      logger.debug(s"found ${parkingZonesSeen.length} parking zones over $iterations iterations")

      // override the sampled stall coordinate with the TAZ centroid -
      // we want all agents who park in this TAZ to park in the same location.
      parkingStall.copy(
        locationUTM = getParkingZoneLocationUtm(parkingZone.parkingZoneId)
      )
=======
>>>>>>> cc46647f
    }

<<<<<<< HEAD
  def hasHighSocAndZoneIsDCFast(beamVehicle: BeamVehicle, parkingZone: ParkingZone[GEO]): Boolean = {
    val soc = beamVehicle.primaryFuelLevelInJoules / beamVehicle.beamVehicleType.primaryFuelCapacityInJoule
    soc >= 0.8 && parkingZone.chargingPointType.exists(_.asInstanceOf[CustomChargingPoint].installedCapacity > 20.0)
  }

  /** Estimates the amount of time a vehicle will spend waiting for its turn to charge. The estimate is an average wait time
    * calculated as the sum of all remaining time needed to for actively charging vehicles (if all plugs are in use, otherwise this is zero)
    * plus the time needed to charge all vehicles in the current queue, all divided by the number of plugs (of the same plug type) in this depot.
    *
    * @param parkingZone the zone for which an estimate is desired
    * @param tick
    * @return
    */
  def secondsToServiceQueueAndChargingVehicles(
    parkingZone: ParkingZone[GEO],
    tick: Int
  ): Int = {
    val parkingZoneDepotData = parkingZoneIdToParkingZoneDepotData(parkingZone.parkingZoneId)
    val chargingVehicles = parkingZoneDepotData.chargingVehicles
    val remainingChargeDurationFromPluggedInVehicles = if (chargingVehicles.size < parkingZone.maxStalls) {
      0
    } else {
      chargingVehicles.map(vehicleId => vehicleIdToEndRefuelTick.getOrElse(vehicleId, tick) - tick).toVector.sum
    }
    val serviceTimeOfPhantomVehicles = parkingZoneDepotData.serviceTimeOfQueuedPhantomVehicles
    val chargingQueue = parkingZoneDepotData.chargingQueue
    val chargeDurationFromQueue = chargingQueue.map { case ChargingQueueEntry(beamVehicle, parkingStall, _) =>
      beamVehicle.refuelingSessionDurationAndEnergyInJoulesForStall(Some(parkingStall), None, None, None)._1
    }.sum
    val numVehiclesOnWayToDepot = parkingZoneDepotData.vehiclesOnWayToDepot.size
    val numPhantomVehiclesInQueue = parkingZoneDepotData.numPhantomVehiclesQueued
    val vehiclesOnWayAdjustmentFactor = (numPhantomVehiclesInQueue + chargingQueue.size) match {
      case numInQueue if numInQueue == 0 =>
        1.0
      case numInQueue =>
        (1.0 + numVehiclesOnWayToDepot.toDouble / numInQueue.toDouble)
    }
    val adjustedQueueServiceTime =
      (chargeDurationFromQueue.toDouble + serviceTimeOfPhantomVehicles.toDouble) * vehiclesOnWayAdjustmentFactor
    val result = Math
      .round(
        (remainingChargeDurationFromPluggedInVehicles.toDouble + adjustedQueueServiceTime) / parkingZone.maxStalls
      )
      .toInt
    result
  }

  /** Gets the location in UTM for a parking zone.
    *
    * @param parkingZoneId ID of the parking zone
    * @return Parking zone location in UTM.
    */
  def getParkingZoneLocationUtm(parkingZoneId: Int): Coord = {
    val geoId = rideHailParkingZones(parkingZoneId).geoId
    val geo = idToGeoMapping(geoId)
    import GeoLevel.ops._
    geo.centroidLocation
  }

  /** Makes an attempt to "claim" the parking stall passed in as an argument, or optionally a stall from a different
    * ParkingZone in the same Depot depending on the [[StallAssignmentStrategy]] selected. If the assigned stall is
    * available, then the vehicle will be added to internal tracking as a charging vehicle and a
    * [[StartRefuelSessionTrigger]] will be returned. If all parking stalls of the same type in the associated depot are
    * in use, then this vehicle will be added to a queue to await charging later and an empty trigger vector will be
    * returned.
    *
    * @param beamVehicle
    * @param originalParkingStallFoundDuringAssignment
    * @param tick
    * @param vehicleQueuePriority
    * @param source
    * @return vector of [[ScheduleTrigger]] objects
    */
  def attemptToRefuel(
    beamVehicle: BeamVehicle,
    originalParkingStallFoundDuringAssignment: ParkingStall,
    tick: Int,
    vehicleQueuePriority: Double,
    source: RefuelSource
  ): (Vector[ScheduleTrigger], Option[Int]) = {

    findAndClaimStallAtDepot(originalParkingStallFoundDuringAssignment) match {
      case Some(claimedParkingStall: ParkingStall) => {
        beamVehicle.useParkingStall(claimedParkingStall)
        if (addVehicleToChargingInDepotUsing(claimedParkingStall, beamVehicle, tick, source)) {
          (Vector(ScheduleTrigger(StartRefuelSessionTrigger(tick), beamVehicle.getDriver.get)), None)
        } else {
          (Vector(), None)
        }
      }
      case None =>
        addVehicleAndStallToRefuelingQueueFor(
          beamVehicle,
          originalParkingStallFoundDuringAssignment,
          vehicleQueuePriority,
          source
        )
        (Vector(), Some(originalParkingStallFoundDuringAssignment.parkingZoneId))
=======
    idleVehicleIdsWantingToRefuelWithLocation.map { case (vehicleId, rideHailAgentLocation) =>
      val beamVehicle = resources(vehicleId)
      val locationUtm: Location = rideHailAgentLocation.getCurrentLocationUTM(tick, beamServices)
      val parkingStall =
        processParkingInquiry(
          ParkingInquiry.init(
            SpaceTime(locationUtm, tick),
            "wherever",
            vehicleManagerId = vehicleManagerId,
            Some(beamVehicle),
            valueOfTime = rideHailConfig.cav.valueOfTime,
            triggerId = 0
          )
        ).map(_.stall).getOrElse(throw new IllegalStateException(s"no parkingStall available for $vehicleId"))
      (vehicleId, parkingStall)
>>>>>>> cc46647f
    }
  }

  /** Given a parkingZoneId, dequeue the next vehicle that is waiting to charge.
    *
    * @param parkingZoneId
    * @return optional tuple with [[BeamVehicle]] and [[ParkingStall]]
    */
  def dequeueNextVehicleForRefuelingFrom(
    parkingZoneId: Id[ParkingZoneId],
    tick: Int
  ): Option[ChargingQueueEntry] = {
    val chargingQueue = parkingZoneIdToParkingZoneDepotData(parkingZoneId).chargingQueue
    if (chargingQueue.isEmpty) {
      None
    } else {
      val ChargingQueueEntry(beamVehicle, parkingStall, _) = chargingQueue.dequeue
      logger.debug("Dequeueing vehicle {} to charge at depot {}", beamVehicle, parkingStall.parkingZoneId)
      putNewTickAndObservation(beamVehicle.id, (tick, "DequeueToCharge"))
      vehiclesInQueueToParkingZoneId.remove(beamVehicle.id)
      Some(ChargingQueueEntry(beamVehicle, parkingStall, 1.0))
    }
  }

<<<<<<< HEAD
  /** Looks up the ParkingZone associated with the parkingStall argument and claims a stall from that Zone if there
    * are any available, returning the stall as an output. Otherwise, if no stalls are available returns None.
    *
    * @param parkingStall the parking stall to claim
    * @return an optional parking stall that was assigned or None on failure
    */
  def findAndClaimStallAtDepot(
    parkingStall: ParkingStall
  ): Option[ParkingStall] = {
    if (parkingStall.parkingZoneId < 0 || rideHailParkingZones.length <= parkingStall.parkingZoneId) None
    else {
      val parkingZone: ParkingZone[GEO] = rideHailParkingZones(parkingStall.parkingZoneId)
      if (parkingZone.stallsAvailable == 0) {
        None
      } else {
        val success = ParkingZone.claimStall(parkingZone)
        if (!success) {
          None
        } else {
          totalStallsInUse += 1
          totalStallsAvailable -= 1
          Some {
            parkingStall
          }
        }
      }
    }
  }

  /** Adds a vehicle to internal data structures to track that it is engaged in a charging session.
=======
  /**
    * Adds a vehicle to internal data structures to track that it is engaged in a charging session.
>>>>>>> cc46647f
    *
    * @param stall ParkingStall
    * @param beamVehicle BeamVehicle
    * @param tick Int
    * @param source Tag used for logging purposes.
    */
  def addVehicleToChargingInDepotUsing(
    stall: ParkingStall,
    beamVehicle: BeamVehicle,
    tick: Int,
    source: RefuelSource
  ): Boolean = {
    if (chargingVehicleToParkingStallMap.keys.exists(_ == beamVehicle.id)) {
      logger.warn(
        "{} is already charging in {}, yet it is being added to {}. Source: {} THIS SHOULD NOT HAPPEN!",
        beamVehicle.id,
        chargingVehicleToParkingStallMap(beamVehicle.id),
        stall,
        source
      )
      beamVehicle.getDriver.get ! LogActorState
      false
    } else {
      logger.debug(
        "Cache that vehicle {} is now charging in depot {}, source {}",
        beamVehicle.id,
        stall.parkingZoneId,
        source
      )
      chargingVehicleToParkingStallMap += beamVehicle.id -> stall
      parkingZoneIdToParkingZoneDepotData(stall.parkingZoneId).chargingVehicles.add(beamVehicle.id)
      val (chargingSessionDuration, _) = beamVehicle.refuelingSessionDurationAndEnergyInJoules(None, None, None)
      putNewTickAndObservation(beamVehicle.id, (tick, s"Charging($source)"))
      vehicleIdToEndRefuelTick.put(beamVehicle.id, tick + chargingSessionDuration)
      true
    }
  }

  /** Store the last tick and action observed by this vehicle. For debugging purposes.
    *
    * @param vehicleId VehicleId
    * @param tickAndAction a tuple with the tick and action label (String) to store
    * @return
    */
  def putNewTickAndObservation(vehicleId: VehicleId, tickAndAction: (Int, String)) = {
    vehicleIdToLastObservedTickAndAction.get(vehicleId) match {
      case Some(listBuffer) =>
        listBuffer.append(tickAndAction)
      case None =>
        val listBuffer = new ListBuffer[(Int, String)]()
        listBuffer.append(tickAndAction)
        vehicleIdToLastObservedTickAndAction.put(vehicleId, listBuffer)
    }
  }

  /** This vehicle is no longer charging and should be removed from internal tracking data.
    *
    * @param vehicle
    * @return the stall if found and successfully removed
    */
  def removeFromCharging(vehicle: VehicleId, tick: Int): Option[ParkingStall] = {
    vehicleIdToEndRefuelTick.remove(vehicle)
    val stallOpt = chargingVehicleToParkingStallMap.remove(vehicle)
    stallOpt.foreach { stall =>
      logger.debug("Remove from cache that vehicle {} was charging in stall {}", vehicle, stall)
      putNewTickAndObservation(vehicle, (tick, "RemoveFromCharging"))
      parkingZoneIdToParkingZoneDepotData(stall.parkingZoneId).chargingVehicles.remove(vehicle)
      processReleaseParkingStall(ReleaseParkingStall(stall, 0))
    }
    stallOpt
  }

<<<<<<< HEAD
  /** releases a single stall in use at this Depot
    *
    * @param parkingStall stall we want to release
    * @return Boolean if zone is defined and remove was success
    */
  private def releaseStall(parkingStall: ParkingStall): Boolean = {
    if (parkingStall.parkingZoneId < 0 || rideHailParkingZones.length <= parkingStall.parkingZoneId) {
      false
    } else {
      val parkingZone: ParkingZone[GEO] = rideHailParkingZones(parkingStall.parkingZoneId)
      val success = ParkingZone.releaseStall(parkingZone)
      if (success) {
        totalStallsInUse -= 1
        totalStallsAvailable += 1
      }
      success
    }
  }

  /** Adds the vehicle to the appropriate queue for the depot and [[ChargingPlugType]] associatd with the parkingStall argument.
=======
  /**
    * Adds the vehicle to the appropriate queue for the depot and [[ChargingPlugType]] associatd with the parkingStall argument.
>>>>>>> cc46647f
    *
    * @param vehicle BeamVehicle
    * @param parkingStall ParkingStall
    * @param source used for logging purposes only.
    */
  def addVehicleAndStallToRefuelingQueueFor(
    vehicle: BeamVehicle,
    parkingStall: ParkingStall,
    priority: Double,
    source: RefuelSource
  ): Unit = {
    val chargingQueue = parkingZoneIdToParkingZoneDepotData(parkingStall.parkingZoneId).chargingQueue
    val chargingQueueEntry = ChargingQueueEntry(vehicle, parkingStall, priority)
    if (chargingQueue.exists(_.beamVehicle.id == vehicle.id)) {
      logger.warn(
        "{} already exists in parking zone {} queue. Not re-adding as it is a duplicate. Source: {} " +
        "THIS SHOULD NEVER HAPPEN!",
        vehicle.id,
        parkingStall.parkingZoneId,
        source
      )
    } else {
      logger.debug(
        "Add vehicle {} to charging queue of length {} at depot {}",
        vehicle.id,
        chargingQueue.size,
        parkingStall.parkingZoneId
      )
      putNewTickAndObservation(vehicle.id, (vehicle.spaceTime.time, s"EnQueue($source)"))
      vehiclesInQueueToParkingZoneId.put(vehicle.id, parkingStall.parkingZoneId)
      chargingQueue.enqueue(chargingQueueEntry)
    }
  }

  /** Notify this [[RideHailDepotParkingManager]] that vehicles are on the way to the depot for the purpose of refueling.
    *
    * @param newVehiclesHeadedToDepot
    */
  def notifyVehiclesOnWayToRefuelingDepot(newVehiclesHeadedToDepot: Vector[(VehicleId, ParkingStall)]): Unit = {
    newVehiclesHeadedToDepot.foreach { case (vehicleId, parkingStall) =>
      logger.debug("Vehicle {} headed to depot depot {}", vehicleId, parkingStall.parkingZoneId)
      vehiclesOnWayToDepot.put(vehicleId, parkingStall)
      val parkingZoneDepotData = parkingZoneIdToParkingZoneDepotData(parkingStall.parkingZoneId)
      parkingZoneDepotData.vehiclesOnWayToDepot.add(vehicleId)
    }
  }

  /** Is the [[vehicleId]] currently on the way to a refueling depot to charge?
    *
    * @param vehicleId
    * @return
    */
  def isOnWayToRefuelingDepot(vehicleId: VehicleId): Boolean = vehiclesOnWayToDepot.contains(vehicleId)

  /** Is the [[vehicleId]] currently on the way to a refueling depot to charge or actively charging?
    *
    * @param vehicleId
    * @return
    */
  def isOnWayToRefuelingDepotOrIsRefuelingOrInQueue(vehicleId: VehicleId): Boolean =
    vehiclesOnWayToDepot.contains(vehicleId) || chargingVehicleToParkingStallMap.contains(
      vehicleId
    ) || vehiclesInQueueToParkingZoneId
      .contains(vehicleId)

  /** Get all vehicles that are on the way to the refueling depot specified by the [[ParkingZone]] id.
    * @param parkingZoneId
    * @return a [[Vector]] of [[VechicleId]]s
    */
  def getVehiclesOnWayToRefuelingDepot(parkingZoneId: Id[ParkingZoneId]): Vector[VehicleId] =
    parkingZoneIdToParkingZoneDepotData(parkingZoneId).vehiclesOnWayToDepot.toVector

  /** Notify this [[RideHailDepotParkingManager]] that a vehicles is no longer on the way to the depot.
    *
    * @param vehicleId
    * @return the optional [[ParkingStall]] of the vehicle if it was found in the internal tracking, None if
    *         the vehicle was not found.
    */
  def notifyVehicleNoLongerOnWayToRefuelingDepot(vehicleId: VehicleId): Option[ParkingStall] = {
    val parkingStallOpt = vehiclesOnWayToDepot.remove(vehicleId)
    parkingStallOpt match {
      case Some(parkingStall) =>
        parkingZoneIdToParkingZoneDepotData(parkingStall.parkingZoneId).vehiclesOnWayToDepot.remove(vehicleId)
      case None =>
    }
    parkingStallOpt
  }
<<<<<<< HEAD

  /** Gives back the ParkingZones managed by the RidehailDepotParkingManager
    *
    * @return
    */
  override def getParkingZones(): Array[ParkingZone[GEO]] = rideHailParkingZones
=======
>>>>>>> cc46647f
}

object DefaultRideHailDepotParkingManager {

  // a ride hail agent is searching for a charging depot and is not in service of an activity.
  // for this reason, a higher max radius is reasonable.
  val SearchStartRadius: Double = 40000.0 // meters
  val SearchMaxRadius: Int = 80465 // 50 miles, in meters
  val outputRidehailParkingFileName = "ridehailParking.csv"

  def apply[GEO: GeoLevel](
    vehicleManagerId: Id[VehicleManager],
    parkingZones: Map[Id[ParkingZoneId], ParkingZone[GEO]],
    geoQuadTree: QuadTree[GEO],
    idToGeoMapping: scala.collection.Map[Id[GEO], GEO],
    geoToTAZ: GEO => TAZ,
    boundingBox: Envelope,
    beamServices: BeamServices
  ): RideHailDepotParkingManager[GEO] = {
    new DefaultRideHailDepotParkingManager[GEO](
      vehicleManagerId,
      parkingZones,
      beamServices.matsimServices.getControlerIO,
      beamServices.beamConfig.beam.agentsim.agents.rideHail
    ) {
      override val searchFunctions: Option[InfrastructureFunctions[_]] = Some(
        new DefaultRidehailFunctions(
          vehicleManagerId,
          geoQuadTree,
          idToGeoMapping,
          geoToTAZ,
          parkingZones,
          parkingZoneIdToParkingZoneDepotData,
          beamServices.geo.distUTMInMeters,
          DefaultRideHailDepotParkingManager.SearchStartRadius,
          DefaultRideHailDepotParkingManager.SearchMaxRadius,
          boundingBox,
          beamServices.beamConfig.matsim.modules.global.randomSeed,
          beamServices.beamScenario.fuelTypePrices,
          beamServices.beamConfig.beam.agentsim.agents.rideHail,
          beamServices.skims
        )
      )
    }
  }

  def init(
    vehicleManagerId: Id[VehicleManager],
    parkingZones: Map[Id[ParkingZoneId], ParkingZone[TAZ]],
    boundingBox: Envelope,
    beamServices: BeamServices
  ): RideHailDepotParkingManager[TAZ] = {
    DefaultRideHailDepotParkingManager[TAZ](
      vehicleManagerId,
      parkingZones,
      beamServices.beamScenario.tazTreeMap.tazQuadTree,
      beamServices.beamScenario.tazTreeMap.idToTAZMapping,
      identity[TAZ],
      boundingBox,
      beamServices
    )
  }

  def init(
    vehicleManagerId: Id[VehicleManager],
    parkingZones: Map[Id[ParkingZoneId], ParkingZone[Link]],
    geoQuadTree: QuadTree[Link],
    idToGeoMapping: scala.collection.Map[Id[Link], Link],
    geoToTAZ: Link => TAZ,
    boundingBox: Envelope,
    beamServices: BeamServices
  ): RideHailDepotParkingManager[Link] = {
    DefaultRideHailDepotParkingManager[Link](
      vehicleManagerId,
      parkingZones,
      geoQuadTree,
      idToGeoMapping,
      geoToTAZ,
      boundingBox,
      beamServices
    )
  }
}<|MERGE_RESOLUTION|>--- conflicted
+++ resolved
@@ -22,7 +22,8 @@
 import scala.collection.mutable
 import scala.collection.mutable.ListBuffer
 
-/** Manages the parking/charging depots for the RideHailManager. Depots can contain heterogeneous [[ChargingPlugTypes]]
+/**
+  * Manages the parking/charging depots for the RideHailManager. Depots can contain heterogeneous [[ChargingPlugTypes]]
   * and any queues for those charger types are tracked separately.
   *
   * A Depot is a collection of ParkingZones... each zone represents the combination of a location (i.e. a TAZ) and a ChargingPointType
@@ -81,30 +82,12 @@
   private val vehiclesOnWayToDepot: mutable.Map[VehicleId, ParkingStall] = mutable.Map.empty[VehicleId, ParkingStall]
   private val vehicleIdToEndRefuelTick: mutable.Map[VehicleId, Int] = mutable.Map.empty[VehicleId, Int]
 
-<<<<<<< HEAD
-  private val vehiclesInQueueToParkingZoneId: mutable.Map[VehicleId, ParkingZoneId] =
-    mutable.Map.empty[VehicleId, ParkingZoneId]
-=======
   private val vehiclesInQueueToParkingZoneId: mutable.Map[VehicleId, Id[ParkingZoneId]] =
     mutable.Map.empty[VehicleId, Id[ParkingZoneId]]
->>>>>>> cc46647f
 
   private val vehicleIdToLastObservedTickAndAction: mutable.Map[VehicleId, mutable.ListBuffer[(Int, String)]] =
     mutable.Map.empty[VehicleId, mutable.ListBuffer[(Int, String)]]
   private val vehicleIdToGeofence: mutable.Map[VehicleId, Geofence] = mutable.Map.empty[VehicleId, Geofence]
-<<<<<<< HEAD
-
-  /*
-   * All internal data to track Depots, ParkingZones, and charging queues are kept in ParkingZoneDepotData which is
-   * accessible via a Map on the ParkingZoneId
-   */
-  private val parkingZoneIdToParkingZoneDepotData: mutable.Map[ParkingZoneId, ParkingZoneDepotData] =
-    mutable.Map.empty[ParkingZoneId, ParkingZoneDepotData]
-  rideHailParkingZones.foreach(parkingZone =>
-    parkingZoneIdToParkingZoneDepotData.put(parkingZone.parkingZoneId, ParkingZoneDepotData.empty)
-  )
-=======
->>>>>>> cc46647f
 
   /*
    * Track "Depots" as a mapping from TAZ Id to ParkingZones to facilitate processing all ParkingZones in a depot
@@ -121,50 +104,6 @@
     }
   }
 
-<<<<<<< HEAD
-  /** searches for a nearby [[ParkingZone]] depot for CAV Ride Hail Agents and returns a [[ParkingStall]] in that zone.
-    *
-    * all parking stalls are expected to be associated with a TAZ stored in the beamScenario.tazTreeMap.
-    * the position of the stall will be at the centroid of the TAZ.
-    *
-    * @param locationUtm the position of this agent
-    * @param beamVehicle the [[BeamVehicle]] associated with the driver
-    * @param currentTick
-    * @param findDepotAttributes extensible data structure allowing customization of data to be passed to DepotManager
-    * @return the ParkingStall, or, nothing if no parking is available
-    */
-  def findDepot(
-    locationUtm: Location,
-    beamVehicle: BeamVehicle,
-    currentTick: Int,
-    findDepotAttributes: Option[FindDepotAttributes]
-  ): Option[ParkingStall] = {
-
-    val parkingZoneSearchParams: ParkingZoneSearchParams[GEO] =
-      ParkingZoneSearchParams(
-        locationUtm,
-        beamVehicle.refuelingSessionDurationAndEnergyInJoules(None, None, None)._1,
-        mnlMultiplierParameters,
-        rideHailParkingSearchTree,
-        rideHailParkingZones,
-        geoQuadTree,
-        random
-      )
-
-    val parkingZoneFilterFunction: ParkingZone[GEO] => Boolean = (zone: ParkingZone[GEO]) => {
-      zone.maxStalls > 0 && !hasHighSocAndZoneIsDCFast(beamVehicle, zone)
-    }
-
-    // generates a coordinate for an embodied ParkingStall from a ParkingZone,
-    // treating the TAZ centroid as a "depot" location
-    val parkingZoneLocSamplingFunction: ParkingZone[GEO] => Location =
-      (zone: ParkingZone[GEO]) => {
-        import GeoLevel.ops._
-        idToGeoMapping.get(zone.geoId) match {
-          case None =>
-            logger.error(
-              s"somehow have a ParkingZone with geoId ${zone.geoId} which is not found in the idToGeoMapping"
-=======
   override def findStationsForVehiclesInNeedOfCharging(
     tick: Int,
     resources: mutable.Map[Id[BeamVehicle], BeamVehicle],
@@ -178,138 +117,13 @@
             beamVehicle.isRefuelNeeded(
               rideHailConfig.cav.refuelRequiredThresholdInMeters,
               rideHailConfig.cav.noRefuelThresholdInMeters
->>>>>>> cc46647f
             )
           }
           case _ => false
         }
       }
-<<<<<<< HEAD
-
-    for {
-      ParkingZoneSearch.ParkingZoneSearchResult(parkingStall, parkingZone, parkingZonesSeen, _, iterations) <-
-        ParkingZoneSearch
-          .incrementalParkingZoneSearch(
-            parkingZoneSearchConfiguration,
-            parkingZoneSearchParams,
-            parkingZoneFilterFunction,
-            parkingZoneLocSamplingFunction,
-            parkingZoneMNLParamsFunction,
-            geoToTAZ
-          )
-    } yield {
-
-      logger.debug(s"found ${parkingZonesSeen.length} parking zones over $iterations iterations")
-
-      // override the sampled stall coordinate with the TAZ centroid -
-      // we want all agents who park in this TAZ to park in the same location.
-      parkingStall.copy(
-        locationUTM = getParkingZoneLocationUtm(parkingZone.parkingZoneId)
-      )
-=======
->>>>>>> cc46647f
-    }
-
-<<<<<<< HEAD
-  def hasHighSocAndZoneIsDCFast(beamVehicle: BeamVehicle, parkingZone: ParkingZone[GEO]): Boolean = {
-    val soc = beamVehicle.primaryFuelLevelInJoules / beamVehicle.beamVehicleType.primaryFuelCapacityInJoule
-    soc >= 0.8 && parkingZone.chargingPointType.exists(_.asInstanceOf[CustomChargingPoint].installedCapacity > 20.0)
-  }
-
-  /** Estimates the amount of time a vehicle will spend waiting for its turn to charge. The estimate is an average wait time
-    * calculated as the sum of all remaining time needed to for actively charging vehicles (if all plugs are in use, otherwise this is zero)
-    * plus the time needed to charge all vehicles in the current queue, all divided by the number of plugs (of the same plug type) in this depot.
-    *
-    * @param parkingZone the zone for which an estimate is desired
-    * @param tick
-    * @return
-    */
-  def secondsToServiceQueueAndChargingVehicles(
-    parkingZone: ParkingZone[GEO],
-    tick: Int
-  ): Int = {
-    val parkingZoneDepotData = parkingZoneIdToParkingZoneDepotData(parkingZone.parkingZoneId)
-    val chargingVehicles = parkingZoneDepotData.chargingVehicles
-    val remainingChargeDurationFromPluggedInVehicles = if (chargingVehicles.size < parkingZone.maxStalls) {
-      0
-    } else {
-      chargingVehicles.map(vehicleId => vehicleIdToEndRefuelTick.getOrElse(vehicleId, tick) - tick).toVector.sum
-    }
-    val serviceTimeOfPhantomVehicles = parkingZoneDepotData.serviceTimeOfQueuedPhantomVehicles
-    val chargingQueue = parkingZoneDepotData.chargingQueue
-    val chargeDurationFromQueue = chargingQueue.map { case ChargingQueueEntry(beamVehicle, parkingStall, _) =>
-      beamVehicle.refuelingSessionDurationAndEnergyInJoulesForStall(Some(parkingStall), None, None, None)._1
-    }.sum
-    val numVehiclesOnWayToDepot = parkingZoneDepotData.vehiclesOnWayToDepot.size
-    val numPhantomVehiclesInQueue = parkingZoneDepotData.numPhantomVehiclesQueued
-    val vehiclesOnWayAdjustmentFactor = (numPhantomVehiclesInQueue + chargingQueue.size) match {
-      case numInQueue if numInQueue == 0 =>
-        1.0
-      case numInQueue =>
-        (1.0 + numVehiclesOnWayToDepot.toDouble / numInQueue.toDouble)
-    }
-    val adjustedQueueServiceTime =
-      (chargeDurationFromQueue.toDouble + serviceTimeOfPhantomVehicles.toDouble) * vehiclesOnWayAdjustmentFactor
-    val result = Math
-      .round(
-        (remainingChargeDurationFromPluggedInVehicles.toDouble + adjustedQueueServiceTime) / parkingZone.maxStalls
-      )
-      .toInt
-    result
-  }
-
-  /** Gets the location in UTM for a parking zone.
-    *
-    * @param parkingZoneId ID of the parking zone
-    * @return Parking zone location in UTM.
-    */
-  def getParkingZoneLocationUtm(parkingZoneId: Int): Coord = {
-    val geoId = rideHailParkingZones(parkingZoneId).geoId
-    val geo = idToGeoMapping(geoId)
-    import GeoLevel.ops._
-    geo.centroidLocation
-  }
-
-  /** Makes an attempt to "claim" the parking stall passed in as an argument, or optionally a stall from a different
-    * ParkingZone in the same Depot depending on the [[StallAssignmentStrategy]] selected. If the assigned stall is
-    * available, then the vehicle will be added to internal tracking as a charging vehicle and a
-    * [[StartRefuelSessionTrigger]] will be returned. If all parking stalls of the same type in the associated depot are
-    * in use, then this vehicle will be added to a queue to await charging later and an empty trigger vector will be
-    * returned.
-    *
-    * @param beamVehicle
-    * @param originalParkingStallFoundDuringAssignment
-    * @param tick
-    * @param vehicleQueuePriority
-    * @param source
-    * @return vector of [[ScheduleTrigger]] objects
-    */
-  def attemptToRefuel(
-    beamVehicle: BeamVehicle,
-    originalParkingStallFoundDuringAssignment: ParkingStall,
-    tick: Int,
-    vehicleQueuePriority: Double,
-    source: RefuelSource
-  ): (Vector[ScheduleTrigger], Option[Int]) = {
-
-    findAndClaimStallAtDepot(originalParkingStallFoundDuringAssignment) match {
-      case Some(claimedParkingStall: ParkingStall) => {
-        beamVehicle.useParkingStall(claimedParkingStall)
-        if (addVehicleToChargingInDepotUsing(claimedParkingStall, beamVehicle, tick, source)) {
-          (Vector(ScheduleTrigger(StartRefuelSessionTrigger(tick), beamVehicle.getDriver.get)), None)
-        } else {
-          (Vector(), None)
-        }
-      }
-      case None =>
-        addVehicleAndStallToRefuelingQueueFor(
-          beamVehicle,
-          originalParkingStallFoundDuringAssignment,
-          vehicleQueuePriority,
-          source
-        )
-        (Vector(), Some(originalParkingStallFoundDuringAssignment.parkingZoneId))
-=======
+    }
+
     idleVehicleIdsWantingToRefuelWithLocation.map { case (vehicleId, rideHailAgentLocation) =>
       val beamVehicle = resources(vehicleId)
       val locationUtm: Location = rideHailAgentLocation.getCurrentLocationUTM(tick, beamServices)
@@ -325,11 +139,11 @@
           )
         ).map(_.stall).getOrElse(throw new IllegalStateException(s"no parkingStall available for $vehicleId"))
       (vehicleId, parkingStall)
->>>>>>> cc46647f
-    }
-  }
-
-  /** Given a parkingZoneId, dequeue the next vehicle that is waiting to charge.
+    }
+  }
+
+  /**
+    * Given a parkingZoneId, dequeue the next vehicle that is waiting to charge.
     *
     * @param parkingZoneId
     * @return optional tuple with [[BeamVehicle]] and [[ParkingStall]]
@@ -350,41 +164,8 @@
     }
   }
 
-<<<<<<< HEAD
-  /** Looks up the ParkingZone associated with the parkingStall argument and claims a stall from that Zone if there
-    * are any available, returning the stall as an output. Otherwise, if no stalls are available returns None.
-    *
-    * @param parkingStall the parking stall to claim
-    * @return an optional parking stall that was assigned or None on failure
-    */
-  def findAndClaimStallAtDepot(
-    parkingStall: ParkingStall
-  ): Option[ParkingStall] = {
-    if (parkingStall.parkingZoneId < 0 || rideHailParkingZones.length <= parkingStall.parkingZoneId) None
-    else {
-      val parkingZone: ParkingZone[GEO] = rideHailParkingZones(parkingStall.parkingZoneId)
-      if (parkingZone.stallsAvailable == 0) {
-        None
-      } else {
-        val success = ParkingZone.claimStall(parkingZone)
-        if (!success) {
-          None
-        } else {
-          totalStallsInUse += 1
-          totalStallsAvailable -= 1
-          Some {
-            parkingStall
-          }
-        }
-      }
-    }
-  }
-
-  /** Adds a vehicle to internal data structures to track that it is engaged in a charging session.
-=======
   /**
     * Adds a vehicle to internal data structures to track that it is engaged in a charging session.
->>>>>>> cc46647f
     *
     * @param stall ParkingStall
     * @param beamVehicle BeamVehicle
@@ -423,7 +204,8 @@
     }
   }
 
-  /** Store the last tick and action observed by this vehicle. For debugging purposes.
+  /**
+    * Store the last tick and action observed by this vehicle. For debugging purposes.
     *
     * @param vehicleId VehicleId
     * @param tickAndAction a tuple with the tick and action label (String) to store
@@ -440,7 +222,8 @@
     }
   }
 
-  /** This vehicle is no longer charging and should be removed from internal tracking data.
+  /**
+    * This vehicle is no longer charging and should be removed from internal tracking data.
     *
     * @param vehicle
     * @return the stall if found and successfully removed
@@ -457,31 +240,8 @@
     stallOpt
   }
 
-<<<<<<< HEAD
-  /** releases a single stall in use at this Depot
-    *
-    * @param parkingStall stall we want to release
-    * @return Boolean if zone is defined and remove was success
-    */
-  private def releaseStall(parkingStall: ParkingStall): Boolean = {
-    if (parkingStall.parkingZoneId < 0 || rideHailParkingZones.length <= parkingStall.parkingZoneId) {
-      false
-    } else {
-      val parkingZone: ParkingZone[GEO] = rideHailParkingZones(parkingStall.parkingZoneId)
-      val success = ParkingZone.releaseStall(parkingZone)
-      if (success) {
-        totalStallsInUse -= 1
-        totalStallsAvailable += 1
-      }
-      success
-    }
-  }
-
-  /** Adds the vehicle to the appropriate queue for the depot and [[ChargingPlugType]] associatd with the parkingStall argument.
-=======
   /**
     * Adds the vehicle to the appropriate queue for the depot and [[ChargingPlugType]] associatd with the parkingStall argument.
->>>>>>> cc46647f
     *
     * @param vehicle BeamVehicle
     * @param parkingStall ParkingStall
@@ -516,7 +276,8 @@
     }
   }
 
-  /** Notify this [[RideHailDepotParkingManager]] that vehicles are on the way to the depot for the purpose of refueling.
+  /**
+    * Notify this [[RideHailDepotParkingManager]] that vehicles are on the way to the depot for the purpose of refueling.
     *
     * @param newVehiclesHeadedToDepot
     */
@@ -529,14 +290,16 @@
     }
   }
 
-  /** Is the [[vehicleId]] currently on the way to a refueling depot to charge?
+  /**
+    * Is the [[vehicleId]] currently on the way to a refueling depot to charge?
     *
     * @param vehicleId
     * @return
     */
   def isOnWayToRefuelingDepot(vehicleId: VehicleId): Boolean = vehiclesOnWayToDepot.contains(vehicleId)
 
-  /** Is the [[vehicleId]] currently on the way to a refueling depot to charge or actively charging?
+  /**
+    * Is the [[vehicleId]] currently on the way to a refueling depot to charge or actively charging?
     *
     * @param vehicleId
     * @return
@@ -547,14 +310,16 @@
     ) || vehiclesInQueueToParkingZoneId
       .contains(vehicleId)
 
-  /** Get all vehicles that are on the way to the refueling depot specified by the [[ParkingZone]] id.
+  /**
+    * Get all vehicles that are on the way to the refueling depot specified by the [[ParkingZone]] id.
     * @param parkingZoneId
     * @return a [[Vector]] of [[VechicleId]]s
     */
   def getVehiclesOnWayToRefuelingDepot(parkingZoneId: Id[ParkingZoneId]): Vector[VehicleId] =
     parkingZoneIdToParkingZoneDepotData(parkingZoneId).vehiclesOnWayToDepot.toVector
 
-  /** Notify this [[RideHailDepotParkingManager]] that a vehicles is no longer on the way to the depot.
+  /**
+    * Notify this [[RideHailDepotParkingManager]] that a vehicles is no longer on the way to the depot.
     *
     * @param vehicleId
     * @return the optional [[ParkingStall]] of the vehicle if it was found in the internal tracking, None if
@@ -569,15 +334,6 @@
     }
     parkingStallOpt
   }
-<<<<<<< HEAD
-
-  /** Gives back the ParkingZones managed by the RidehailDepotParkingManager
-    *
-    * @return
-    */
-  override def getParkingZones(): Array[ParkingZone[GEO]] = rideHailParkingZones
-=======
->>>>>>> cc46647f
 }
 
 object DefaultRideHailDepotParkingManager {
