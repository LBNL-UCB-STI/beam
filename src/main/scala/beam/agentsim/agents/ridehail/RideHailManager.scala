--- conflicted
+++ resolved
@@ -887,15 +887,8 @@
   }
 
   def findRefuelStationAndSendVehicle(rideHailAgentLocation: RideHailAgentLocation): Unit = {
-<<<<<<< HEAD
-    val inquiry = DepotParkingInquiry(
-      rideHailAgentLocation.vehicleId,
-      rideHailAgentLocation.currentLocationUTM.loc
-    )
-=======
     val destinationUtm = rideHailAgentLocation.currentLocationUTM.loc
     val inquiry = ParkingInquiry(destinationUtm, "work", 0.0, None, 0.0)
->>>>>>> cbcf6c8f
     parkingInquiryCache.put(inquiry.requestId, rideHailAgentLocation)
     parkingManager ! inquiry
   }
