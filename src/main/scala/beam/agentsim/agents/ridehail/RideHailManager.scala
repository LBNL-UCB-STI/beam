package beam.agentsim.agents.ridehail

import java.awt.Color
import java.util
import java.util.concurrent.TimeUnit

import akka.actor.{ActorLogging, ActorRef, Props}
import akka.pattern._
import akka.util.Timeout
import beam.agentsim
import beam.agentsim.Resource._
import beam.agentsim.ResourceManager.{NotifyVehicleResourceIdle, VehicleManager}
import beam.agentsim.agents.BeamAgent.Finish
import beam.agentsim.agents.PersonAgent
import beam.agentsim.agents.modalbehaviors.DrivesVehicle._
import beam.agentsim.agents.ridehail.RideHailAgent._
import beam.agentsim.agents.ridehail.RideHailIterationHistoryActor.GetCurrentIterationRideHailStats
import beam.agentsim.agents.ridehail.RideHailManager.{RoutingResponses, _}
import beam.agentsim.agents.ridehail.allocation._
import beam.agentsim.agents.vehicles.AccessErrorCodes.{
  CouldNotFindRouteToCustomer,
  DriverNotFoundError,
  RideHailVehicleTakenError
}
import beam.agentsim.agents.vehicles.VehicleProtocol.StreetVehicle
import beam.agentsim.agents.vehicles.{PassengerSchedule, _}
import beam.agentsim.events.SpaceTime
import beam.agentsim.scheduler.BeamAgentScheduler.{CompletionNotice, ScheduleTrigger}
import beam.agentsim.scheduler.Trigger
import beam.agentsim.scheduler.Trigger.TriggerWithId
import beam.router.BeamRouter.{Location, RoutingRequest, RoutingResponse, _}
import beam.router.Modes.BeamMode._
import beam.router.RoutingModel
import beam.router.RoutingModel.{BeamTime, DiscreteTime}
import beam.sim.{BeamServices, HasServices}
import beam.utils.{DebugLib, PointToPlot, SpatialPlot}
import com.eaio.uuid.UUIDGen
import com.google.common.cache.{Cache, CacheBuilder}
import com.vividsolutions.jts.geom.Envelope
import org.matsim.api.core.v01.{Coord, Id}
import org.matsim.core.utils.collections.QuadTree
import org.matsim.core.utils.geometry.CoordUtils
import org.matsim.vehicles.Vehicle

import scala.collection.JavaConverters._
import scala.collection.{concurrent, mutable}
import scala.concurrent.ExecutionContext.Implicits.global
import scala.concurrent.duration.{Duration, FiniteDuration}
import scala.concurrent.{Await, Future}

object RideHailAgentLocationWithRadiusOrdering extends Ordering[(RideHailAgentLocation, Double)] {
  override def compare(
    o1: (RideHailAgentLocation, Double),
    o2: (RideHailAgentLocation, Double)
  ): Int = {
    java.lang.Double.compare(o1._2, o2._2)
  }
}

// TODO: RW: We need to update the location of vehicle as it is moving to give good estimate to ride hail allocation manager
// TODO: Build RHM from XML to be able to specify different kinds of TNC/Rideshare types and attributes
// TODO: remove name variable, as not used currently in the code anywhere?

class RideHailManager(
  val beamServices: BeamServices,
  val scheduler: ActorRef,
  val router: ActorRef,
  val boundingBox: Envelope,
  val surgePricingManager: RideHailSurgePricingManager
) extends VehicleManager
    with ActorLogging
    with HasServices {

  implicit val timeout: Timeout = Timeout(50000, TimeUnit.SECONDS)

  val radiusInMeters: Double =
    beamServices.beamConfig.beam.agentsim.agents.rideHail.rideHailManager.radiusInMeters
  override val resources: mutable.Map[Id[BeamVehicle], BeamVehicle] =
    mutable.Map[Id[BeamVehicle], BeamVehicle]()

  private val vehicleFuelLevel: mutable.Map[Id[Vehicle], Double] =
    mutable.Map[Id[Vehicle], Double]()

  private val DefaultCostPerMinute = BigDecimal(
    beamServices.beamConfig.beam.agentsim.agents.rideHail.defaultCostPerMinute
  )
  private val DefaultCostPerSecond = DefaultCostPerMinute / 60.0d

  private val rideHailAllocationManagerTimeoutInSeconds = {
    beamServices.beamConfig.beam.agentsim.agents.rideHail.allocationManager.timeoutInSeconds
  }
<<<<<<< HEAD

  private val pendingDummyRideHailRequests: mutable.Map[Int, RideHailRequest] =
    mutable.Map[Int, RideHailRequest]()

  private val completedDummyRideHailRequests: mutable.Map[Int, RideHailRequest] =
    mutable.Map[Int, RideHailRequest]()

  val allocationManager: String =
    beamServices.beamConfig.beam.agentsim.agents.rideHail.allocationManager.name

=======
>>>>>>> 2983d018
  val rideHailNetworkApi: RideHailNetworkAPI = new RideHailNetworkAPI()

  val tncIterationStats: Option[TNCIterationStats] = {
    val rideHailIterationHistoryActor =
      context.actorSelection("/user/rideHailIterationHistoryActor")
    val future =
      rideHailIterationHistoryActor.ask(GetCurrentIterationRideHailStats)
    Await
      .result(future, timeout.duration)
      .asInstanceOf[Option[TNCIterationStats]]
  }
  tncIterationStats.foreach(_.logMap())

<<<<<<< HEAD
  val rideHailResourceAllocationManager: RideHailResourceAllocationManager =
    allocationManager match {
      case RideHailResourceAllocationManager.DEFAULT_MANAGER =>
        new DefaultRideHailResourceAllocationManager(this)
      case RideHailResourceAllocationManager.STANFORD_V1 =>
        new StanfordRideHailAllocationManagerV1(this)
      case RideHailResourceAllocationManager.REPOSITIONING_LOW_WAITING_TIMES =>
        new RepositioningLowWaitingTimes(this, tncIterationStats)
      case RideHailResourceAllocationManager.RANDOM_REPOSITIONING =>
        new RandomRepositioning(this)
      case classFullName if classFullName != null =>
        Class
          .forName(classFullName)
          .getDeclaredConstructors()(0)
          .newInstance(this)
          .asInstanceOf[RideHailResourceAllocationManager]

      case _ =>
        throw new IllegalStateException(
          s"Unknown RideHailResourceAllocationManager: $allocationManager"
        )
    }
=======
  val rideHailResourceAllocationManager = RideHailResourceAllocationManager(
    beamServices.beamConfig.beam.agentsim.agents.rideHail.allocationManager.name,
    this
  )
>>>>>>> 2983d018

  val modifyPassengerScheduleManager =
    new RideHailModifyPassengerScheduleManager(
      log,
      self,
      rideHailAllocationManagerTimeoutInSeconds,
      scheduler,
      beamServices.beamConfig
    )

  private val handleRideHailInquirySubmitted = mutable.Set[String]()

  var nextCompleteNoticeRideHailAllocationTimeout: CompletionNotice = _

  beamServices.beamRouter ! GetTravelTime
  beamServices.beamRouter ! GetMatSimNetwork

  //TODO improve search to take into account time when available
  private val availableRideHailAgentSpatialIndex = {
    new QuadTree[RideHailAgentLocation](
      boundingBox.getMinX,
      boundingBox.getMinY,
      boundingBox.getMaxX,
      boundingBox.getMaxY
    )
  }

  private val inServiceRideHailAgentSpatialIndex = {
    new QuadTree[RideHailAgentLocation](
      boundingBox.getMinX,
      boundingBox.getMinY,
      boundingBox.getMaxX,
      boundingBox.getMaxY
    )
  }
  private val availableRideHailVehicles =
    concurrent.TrieMap[Id[Vehicle], RideHailAgentLocation]()
  private val inServiceRideHailVehicles =
    concurrent.TrieMap[Id[Vehicle], RideHailAgentLocation]()

  /**
    * Customer inquiries awaiting reservation confirmation.
    */
  lazy val travelProposalCache: Cache[String, TravelProposal] = {
    CacheBuilder
      .newBuilder()
      .maximumSize(
        (10 * beamServices.beamConfig.beam.agentsim.agents.rideHail.numDriversAsFractionOfPopulation * beamServices.beamConfig.beam.agentsim.numAgents).toLong
      )
      .expireAfterWrite(1, TimeUnit.MINUTES)
      .build()
  }
  private val pendingModifyPassengerScheduleAcks =
    collection.concurrent.TrieMap[String, RideHailResponse]()
  private var lockedVehicles = Set[Id[Vehicle]]()

  //context.actorSelection("user/")
  //rideHailIterationHistoryActor send message to ridheailiterationhsitoryactor

  DebugLib.emptyFunctionForSettingBreakPoint()

  override def receive: Receive = {
    case ev @ StopDrivingIfNoPassengerOnBoardReply(success, requestId, tick) =>
      Option(travelProposalCache.getIfPresent(requestId.toString)) match {
        case Some(travelProposal) =>
          if (success) {
            travelProposal.rideHailAgentLocation.rideHailAgent ! StopDriving(tick)
            travelProposal.rideHailAgentLocation.rideHailAgent ! Resume()
          }
          rideHailResourceAllocationManager.handleRideCancellationReply(ev)

        case None =>
          log.error(s"request not found: ${ev}")
      }

    case NotifyIterationEnds() =>
      surgePricingManager.incrementIteration()

      sender ! Unit // return empty object to blocking caller

    case RegisterResource(vehId: Id[Vehicle]) =>
      resources.put(agentsim.vehicleId2BeamVehicleId(vehId), beamServices.vehicles(vehId))

    case NotifyVehicleResourceIdle(
        vehicleId: Id[Vehicle],
        whenWhere,
        passengerSchedule,
        fuelLevel
        ) =>
      updateLocationOfAgent(vehicleId, whenWhere, isAvailable = isAvailable(vehicleId))

      //updateLocationOfAgent(vehicleId, whenWhere, isAvailable = true)
      resources(agentsim.vehicleId2BeamVehicleId(vehicleId)).driver
        .foreach(
          driver => {
            val rideHailAgentLocation =
              RideHailAgentLocation(driver, vehicleId, whenWhere)
            if (modifyPassengerScheduleManager
                  .noPendingReservations(vehicleId) || modifyPassengerScheduleManager
                  .isPendingReservationEnding(vehicleId, passengerSchedule)) {
              log.debug("Making available: {}", vehicleId)
              // we still might have some ongoing resrvation in going on
              makeAvailable(rideHailAgentLocation)
            }
            modifyPassengerScheduleManager
              .checkInResource(vehicleId, Some(whenWhere), Some(passengerSchedule))
            vehicleFuelLevel.put(vehicleId, fuelLevel)
          }
        )

      // ridehail agent awaiting NotifyVehicleResourceIdleReply
      sender() ! NotifyVehicleResourceIdleReply(Vector[ScheduleTrigger]())

    case NotifyResourceInUse(vehId: Id[Vehicle], whenWhere) =>
      updateLocationOfAgent(vehId, whenWhere, isAvailable = false)

    case BeamVehicleFuelLevelUpdate(id, fuelLevel) =>
      vehicleFuelLevel.put(id, fuelLevel)

    case MATSimNetwork(network) =>
      rideHailNetworkApi.setMATSimNetwork(network)

    case CheckInResource(vehicleId: Id[Vehicle], whenWhere) =>
      updateLocationOfAgent(vehicleId, whenWhere.get, isAvailable = true)

      if (whenWhere.get.time == 0) {
        resources(agentsim.vehicleId2BeamVehicleId(vehicleId)).driver
          .foreach(
            driver => {
              val rideHailAgentLocation =
                RideHailAgentLocation(driver, vehicleId, whenWhere.get)
              if (modifyPassengerScheduleManager
                    .noPendingReservations(vehicleId)) {
                // we still might have some ongoing resrvation in going on
                log.debug("Checking in: {}", vehicleId)
                makeAvailable(rideHailAgentLocation)
              }
              sender ! CheckInSuccess
              log.debug(
                "checking in resource: vehicleId({});availableIn.time({})",
                vehicleId,
                whenWhere.get.time
              )
              modifyPassengerScheduleManager.checkInResource(vehicleId, whenWhere, None)
              driver ! GetBeamVehicleFuelLevel
            }
          )
      }

    case CheckOutResource(_) =>
      // Because the RideHail Manager is in charge of deciding which specific vehicles to assign to customers, this should never be used
      throw new RuntimeException(
        "Illegal use of CheckOutResource, RideHailManager is responsible for checking out vehicles in fleet."
      )

    case inquiry @ RideHailRequest(RideHailInquiry, _, _, _, _) =>
      findDriverAndSendRoutingRequests(inquiry)

    case R5Network(network) =>
      rideHailNetworkApi.setR5Network(network)

    // In the following case, we have responses but no RHAgent defined, which means we are calculating routes
    // for the allocation manager, so we resume the allocation process.
    case RoutingResponses(request, None, responses) =>
//      println(s"got routingResponse: ${request.requestId} with no RHA")
      findDriverAndSendRoutingRequests(request, responses)

    case RoutingResponses(
        request,
        Some(rideHailLocation),
        responses
        ) =>
//      println(s"got routingResponse: ${request.requestId} with RHA ${rideHailLocation.vehicleId}")
      val itins = responses.map { response =>
        response.itineraries.filter(_.tripClassifier.equals(RIDE_HAIL))
      }

      // We can rely on preserved ordering here (see RideHailManager.requestRoutes),
      // for a simple single-occupant trip sequence, we know that first
      // itin is RH2Customer and second is Pickup2Destination.
      // TODO generalize the processing below to allow for pooling
      val itins2Cust = itins.head
      val itins2Dest = itins.last

      val rideHailFarePerSecond = DefaultCostPerSecond * surgePricingManager
        .getSurgeLevel(
          request.pickUpLocation,
          request.departAt.atTime.toDouble
        )
      val customerPlans2Costs: Map[RoutingModel.EmbodiedBeamTrip, BigDecimal] =
        itins2Dest.map(trip => (trip, rideHailFarePerSecond * trip.totalTravelTimeInSecs)).toMap

      if (itins2Cust.nonEmpty && itins2Dest.nonEmpty) {
        val (customerTripPlan, cost) = customerPlans2Costs.minBy(_._2)
        val tripDriver2Cust = RoutingResponse(
          Vector(
            itins2Cust.head.copy(legs = itins2Cust.head.legs.map(l => l.copy(asDriver = true)))
          )
        )
        val timeToCustomer =
          tripDriver2Cust.itineraries.head.totalTravelTimeInSecs

        val tripCust2Dest = RoutingResponse(
          Vector(
            customerTripPlan.copy(
              legs = customerTripPlan.legs.zipWithIndex.map(
                legWithInd =>
                  legWithInd._1.copy(
                    asDriver = legWithInd._1.beamLeg.mode == WALK,
                    unbecomeDriverOnCompletion = legWithInd._2 == 2,
                    beamLeg = legWithInd._1.beamLeg
                      .copy(startTime = legWithInd._1.beamLeg.startTime + timeToCustomer),
                    cost =
                      if (legWithInd._1.beamLeg == customerTripPlan
                            .legs(1)
                            .beamLeg) {
                        cost
                      } else {
                        0.0
                      }
                )
              )
            )
          )
        )

        val travelProposal = TravelProposal(
          rideHailLocation,
          timeToCustomer,
          cost,
          Some(FiniteDuration(customerTripPlan.totalTravelTimeInSecs, TimeUnit.SECONDS)),
          tripDriver2Cust,
          tripCust2Dest
        )

        travelProposalCache.put(request.requestId.toString, travelProposal)

        //        log.debug(s"Found ridehail ${rideHailLocation.vehicleId} for person=${request.customer.personId} and ${request.requestType} " +
        //          s"requestId=${request.requestId}, timeToCustomer=$timeToCustomer seconds and cost=$$$cost")

        request.requestType match {
          case RideHailInquiry =>
            request.customer.personRef.get ! RideHailResponse(request, Some(travelProposal))
          case ReserveRide =>
            self ! request
        }
      } else {
        log.debug(
          "Router could not find route to customer person={} for requestId={}",
          request.customer.personId,
          request.requestId
        )
        request.customer.personRef.get ! RideHailResponse(
          request,
          None,
          Some(CouldNotFindRouteToCustomer)
        )
      }

    case reserveRide @ RideHailRequest(ReserveRide, _, _, _, _) =>
      //  if (rideHailResourceAllocationManager.isBufferedRideHailAllocationMode) {
      //    val requestId = reserveRide.requestId
      //    bufferedReserveRideMessages += (requestId.toString -> reserveRide)
      //System.out.println("")
      //  } else {
      handleReservationRequest(reserveRide)
    //  }

    case modifyPassengerScheduleAck @ ModifyPassengerScheduleAck(
          requestIdOpt,
          triggersToSchedule,
          _
        ) =>
      log.debug("modifyPassengerScheduleAck received: " + modifyPassengerScheduleAck)
      requestIdOpt match {
        case None =>
          modifyPassengerScheduleManager
            .modifyPassengerScheduleAckReceivedForRepositioning(
              triggersToSchedule
            )
        // val newTriggers = triggersToSchedule ++ nextCompleteNoticeRideHailAllocationTimeout.newTriggers
        // scheduler ! CompletionNotice(nextCompleteNoticeRideHailAllocationTimeout.id, newTriggers)
        case Some(requestId) =>
          completeReservation(requestId, triggersToSchedule)
      }

    case UpdateTravelTime(travelTime) =>
      rideHailNetworkApi.setTravelTime(travelTime)

    case DebugRideHailManagerDuringExecution =>
      modifyPassengerScheduleManager.printState()

    case TriggerWithId(BufferedRideHailRequestsTimeout(tick), triggerId) =>
      rideHailResourceAllocationManager.updateVehicleAllocations(tick, triggerId, this)

    case TriggerWithId(RideHailAllocationManagerTimeout(tick), triggerId) =>
      val produceDebugImages = true
      if (produceDebugImages) {
        if (tick > 0 && tick.toInt % 3600 == 0 && tick < 24 * 3600) {
          val spatialPlot = new SpatialPlot(1100, 1100, 50)

          for (veh <- resources.values) {
            spatialPlot.addPoint(
              PointToPlot(getRideHailAgentLocation(veh.id).currentLocation.loc, Color.BLACK, 5)
            )
          }

          tncIterationStats.foreach(
            tncIterationStats => {

              val tazEntries = tncIterationStats getCoordinatesWithRideHailStatsEntry (tick, tick + 3600)

              for (tazEntry <- tazEntries.filter(x => x._2.sumOfRequestedRides > 0)) {
                spatialPlot.addPoint(
                  PointToPlot(
                    tazEntry._1,
                    Color.RED,
                    10 + Math.log(tazEntry._2.sumOfRequestedRides).toInt
                  )
                )
              }
            }
          )

          val iteration = "it." + beamServices.iterationNumber
          spatialPlot.writeImage(
            beamServices.matsimServices.getControlerIO
              .getIterationFilename(
                beamServices.iterationNumber,
                tick.toInt / 3600 + "locationOfAgentsInitally.png"
              )
              .replace(iteration, iteration + "/rideHailDebugging")
          )
        }
      }

      modifyPassengerScheduleManager.startWaiveOfRepositioningRequests(tick, triggerId)

      log.debug("getIdleVehicles().size:{}", getIdleVehicles.size)
      getIdleVehicles.foreach(x => log.debug("getIdleVehicles(): {}", x._1.toString))

      val repositionVehicles: Vector[(Id[Vehicle], Location)] =
        rideHailResourceAllocationManager.repositionVehicles(tick)

      if (repositionVehicles.isEmpty) {
        modifyPassengerScheduleManager
          .sendoutAckMessageToSchedulerForRideHailAllocationmanagerTimeout()
      } else {
        modifyPassengerScheduleManager.setNumberOfRepositioningsToProcess(repositionVehicles.size)
        //   printRepositionDistanceSum(repositionVehicles)
      }

      for (repositionVehicle <- repositionVehicles) {

        val (vehicleId, destinationLocation) = repositionVehicle

        if (getIdleVehicles.contains(vehicleId)) {
          val rideHailAgentLocation = getIdleVehicles(vehicleId)

          val rideHailAgent = rideHailAgentLocation.rideHailAgent

          val rideHailVehicleAtOrigin = StreetVehicle(
            rideHailAgentLocation.vehicleId,
            SpaceTime((rideHailAgentLocation.currentLocation.loc, tick.toLong)),
            CAR,
            asDriver = false
          )

          val departAt = DiscreteTime(tick.toInt)

          val routingRequest = RoutingRequest(
            origin = rideHailAgentLocation.currentLocation.loc,
            destination = destinationLocation,
            departureTime = departAt,
            transitModes = Vector(),
            streetVehicles = Vector(rideHailVehicleAtOrigin)
          )
          val futureRideHailAgent2CustomerResponse = router ? routingRequest

          for {
            rideHailAgent2CustomerResponse <- futureRideHailAgent2CustomerResponse
              .mapTo[RoutingResponse]
          } {
            val itins2Cust = rideHailAgent2CustomerResponse.itineraries.filter(
              x => x.tripClassifier.equals(RIDE_HAIL)
            )

            if (itins2Cust.nonEmpty) {
              val modRHA2Cust: Vector[RoutingModel.EmbodiedBeamTrip] =
                itins2Cust.map(l => l.copy(legs = l.legs.map(c => c.copy(asDriver = true))))
              val rideHailAgent2CustomerResponseMod = RoutingResponse(modRHA2Cust)

              // TODO: extract creation of route to separate method?
              val passengerSchedule = PassengerSchedule().addLegs(
                rideHailAgent2CustomerResponseMod.itineraries.head.toBeamTrip.legs
              )

              self ! RepositionVehicleRequest(passengerSchedule, tick, vehicleId, rideHailAgent)

            } else {
              self ! ReduceAwaitingRepositioningAckMessagesByOne
            }
          }

        } else {
          modifyPassengerScheduleManager
            .modifyPassengerScheduleAckReceivedForRepositioning(
              Vector()
            )
        }
      }

    case ReduceAwaitingRepositioningAckMessagesByOne =>
      modifyPassengerScheduleManager
        .modifyPassengerScheduleAckReceivedForRepositioning(Vector())

    case RepositionVehicleRequest(passengerSchedule, tick, vehicleId, rideHailAgent) =>
      // TODO: send following to a new case, which handles it
      // -> code for sending message could be prepared in modifyPassengerScheduleManager
      // e.g. create case class
      log.debug(
        "RideHailAllocationManagerTimeout: requesting to send interrupt message to vehicle for repositioning: " + vehicleId
      )
      modifyPassengerScheduleManager.repositionVehicle(
        passengerSchedule,
        tick,
        vehicleId,
        rideHailAgent
      )
    //repositioningPassengerSchedule.put(vehicleId,(rideHailAgentInterruptId, Some(passengerSchedule)))

    case InterruptedWhileIdle(interruptId, vehicleId, tick) =>
      modifyPassengerScheduleManager.handleInterrupt(
        InterruptedWhileIdle.getClass,
        interruptId,
        None,
        vehicleId,
        tick
      )

    case InterruptedAt(interruptId, interruptedPassengerSchedule, _, vehicleId, tick) =>
      modifyPassengerScheduleManager.handleInterrupt(
        InterruptedAt.getClass,
        interruptId,
        Some(interruptedPassengerSchedule),
        vehicleId,
        tick
      )

    case Finish =>
      log.info("finish message received from BeamAgentScheduler")

    case msg =>
      log.warning(s"unknown message received by RideHailManager $msg")

  }

  private def printRepositionDistanceSum(
    repositionVehicles: Vector[(Id[Vehicle], Location)]
  ): Unit = {
    var sumOfDistances: Double = 0
    var numberOfTrips = 0
    for (repositionVehicle <- repositionVehicles) {
      val (vehicleId, destinationLocation) = repositionVehicle
      val rideHailAgentLocation = getIdleVehicles(vehicleId)

      sumOfDistances += beamServices.geo
        .distInMeters(rideHailAgentLocation.currentLocation.loc, destinationLocation)
      numberOfTrips += 1
    }

    //println(s"sumOfDistances: $sumOfDistances - numberOfTrips: $numberOfTrips")

    DebugLib.emptyFunctionForSettingBreakPoint()
  }

  // Returns Boolean indicating success/failure
  def findDriverAndSendRoutingRequests(
    request: RideHailRequest,
    responses: List[RoutingResponse] = List()
  ): Unit = {

    val vehicleAllocationRequest = VehicleAllocationRequest(request, responses)

<<<<<<< HEAD
    val rideHailLocationOpt =
      rideHailResourceAllocationManager
        .proposeVehicleAllocation(vehicleAllocationRequest) match {
        case Some(allocation) =>
          // TODO (RW): Test following code with stanford class
          val rideHailAgent = resources
            .get(agentsim.vehicleId2BeamVehicleId(allocation.vehicleId))
            .orElse(beamServices.vehicles.get(allocation.vehicleId))
            .get
            .driver
            .head
          Some(RideHailAgentLocation(rideHailAgent, allocation.vehicleId, allocation.availableAt))
        case None =>
          // use default allocation manager
          getClosestIdleRideHailAgent(request.pickUpLocation, radiusInMeters)
      }
    rideHailLocationOpt match {
      case Some(rhLocation) =>
        /* if (rhLocation.vehicleId.toString.contains("dummy")) {

          val travelProposal = TravelProposal(
            RideHailAgentLocation(null, rhLocation.vehicleId, null),
            0,
            0,
            Some(FiniteDuration(0, TimeUnit.SECONDS)),
            RoutingResponse(Vector(), None),
            RoutingResponse(Vector(), None)
          )

          travelProposalCache.put(request.requestId.toString, travelProposal)

          request.customer.personRef.get ! RideHailResponse(request, Some(travelProposal))
        } else {*/

        println(
          s"inquiry reply, customer: ${request.customer.personId}, vehicleId: ${rhLocation.vehicleId}"
        )

        requestRoutesToCustomerAndDestination(request, rhLocation)
        //}

        true
      case None =>
        false
=======
    val vehicleAllocationResponse =
      rideHailResourceAllocationManager.proposeVehicleAllocation(vehicleAllocationRequest)

    vehicleAllocationResponse match {
      case VehicleAllocation(agentLocation, None) =>
//        println(s"${request.requestId} -- VehicleAllocation(${agentLocation.vehicleId}, None)")
        requestRoutes(
          request,
          Some(agentLocation),
          createRoutingRequestsToCustomerAndDestination(request, agentLocation)
        )
      case VehicleAllocation(agentLocation, Some(routingResponses)) =>
//        println(s"${request.requestId} -- VehicleAllocation(agentLocation, Some())")
        self ! RoutingResponses(request, Some(agentLocation), routingResponses)
      case RoutingRequiredToAllocateVehicle(_, routesRequired) =>
//        println(s"${request.requestId} -- RoutingRequired")
        requestRoutes(request, None, routesRequired)
      case NoVehicleAllocated =>
//        println(s"${request.requestId} -- NoVehicleAllocated")
        request.customer.personRef.get ! RideHailResponse(request, None, Some(DriverNotFoundError))
>>>>>>> 2983d018
    }
  }

  private def getRideHailAgent(vehicleId: Id[Vehicle]): ActorRef = {
    getRideHailAgentLocation(vehicleId).rideHailAgent
  }

  def getRideHailAgentLocation(vehicleId: Id[Vehicle]): RideHailAgentLocation = {
    getIdleVehicles.getOrElse(vehicleId, inServiceRideHailVehicles(vehicleId))
  }

  /*
  //TODO requires proposal in cache
  private def findClosestRideHailAgents(requestId: Int, customerPickUp: Location) = {
    val travelPlanOpt = Option(travelProposalCache.asMap.remove(requestId))
    /**
   * 1. customerAgent ! ReserveRideConfirmation(availableRideHailAgentSpatialIndex, customerId, travelProposal)
   * 2. availableRideHailAgentSpatialIndex ! PickupCustomer
   */
    val nearbyRideHailAgents = availableRideHailAgentSpatialIndex.getDisk(customerPickUp.getX, customerPickUp.getY,
      radiusInMeters).asScala.toVector
    val closestRHA: Option[RideHailAgentLocation] = nearbyRideHailAgents.filter(x =>
      lockedVehicles(x.vehicleId)).find(_.vehicleId.equals(travelPlanOpt.get.responseRideHail2Pickup
      .itineraries.head.vehiclesInTrip.head))
    (travelPlanOpt, closestRHA)
  }
   */

  private def isAvailable(vehicleId: Id[Vehicle]): Boolean = {
    availableRideHailVehicles.contains(vehicleId)
  }

  private def updateLocationOfAgent(
    vehicleId: Id[Vehicle],
    whenWhere: SpaceTime,
    isAvailable: Boolean
  ) = {
    if (isAvailable) {
      availableRideHailVehicles.get(vehicleId) match {
        case Some(prevLocation) =>
          val newLocation = prevLocation.copy(currentLocation = whenWhere)
          availableRideHailAgentSpatialIndex.remove(
            prevLocation.currentLocation.loc.getX,
            prevLocation.currentLocation.loc.getY,
            prevLocation
          )
          availableRideHailAgentSpatialIndex.put(
            newLocation.currentLocation.loc.getX,
            newLocation.currentLocation.loc.getY,
            newLocation
          )
          availableRideHailVehicles.put(newLocation.vehicleId, newLocation)
        case None =>
      }
    } else {
      inServiceRideHailVehicles.get(vehicleId) match {
        case Some(prevLocation) =>
          val newLocation = prevLocation.copy(currentLocation = whenWhere)
          inServiceRideHailAgentSpatialIndex.remove(
            prevLocation.currentLocation.loc.getX,
            prevLocation.currentLocation.loc.getY,
            prevLocation
          )
          inServiceRideHailAgentSpatialIndex.put(
            newLocation.currentLocation.loc.getX,
            newLocation.currentLocation.loc.getY,
            newLocation
          )
          inServiceRideHailVehicles.put(newLocation.vehicleId, newLocation)
        case None =>
      }
    }
  }

  private def makeAvailable(agentLocation: RideHailAgentLocation) = {
    availableRideHailVehicles.put(agentLocation.vehicleId, agentLocation)
    availableRideHailAgentSpatialIndex.put(
      agentLocation.currentLocation.loc.getX,
      agentLocation.currentLocation.loc.getY,
      agentLocation
    )
    inServiceRideHailVehicles.remove(agentLocation.vehicleId)
    inServiceRideHailAgentSpatialIndex.remove(
      agentLocation.currentLocation.loc.getX,
      agentLocation.currentLocation.loc.getY,
      agentLocation
    )
  }

  private def putIntoService(agentLocation: RideHailAgentLocation) = {
    availableRideHailVehicles.remove(agentLocation.vehicleId)
    availableRideHailAgentSpatialIndex.remove(
      agentLocation.currentLocation.loc.getX,
      agentLocation.currentLocation.loc.getY,
      agentLocation
    )
    inServiceRideHailVehicles.put(agentLocation.vehicleId, agentLocation)
    inServiceRideHailAgentSpatialIndex.put(
      agentLocation.currentLocation.loc.getX,
      agentLocation.currentLocation.loc.getY,
      agentLocation
    )
  }

  private def handleReservation(request: RideHailRequest, travelProposal: TravelProposal): Unit = {

    surgePricingManager.addRideCost(
      request.departAt.atTime,
      travelProposal.estimatedPrice.doubleValue(),
      request.pickUpLocation
    )

    // Modify RH agent passenger schedule and create BeamAgentScheduler message that will dispatch RH agent to do the
    // pickup
    val passengerSchedule = PassengerSchedule()
      .addLegs(travelProposal.responseRideHail2Pickup.itineraries.head.toBeamTrip.legs) // Adds empty trip to customer
      .addPassenger(
        request.customer,
        travelProposal.responseRideHail2Dest.itineraries.head.legs
          .filter(_.isRideHail)
          .map(_.beamLeg)
      ) // Adds customer's actual trip to destination
    putIntoService(travelProposal.rideHailAgentLocation)
    lockVehicle(travelProposal.rideHailAgentLocation.vehicleId)

    // Create confirmation info but stash until we receive ModifyPassengerScheduleAck
    //val tripLegs = travelProposal.responseRideHail2Dest.itineraries.head.legs.map(_.beamLeg)
    pendingModifyPassengerScheduleAcks.put(
      request.requestId.toString,
      RideHailResponse(request, Some(travelProposal))
    )

    log.debug(
      "Reserving vehicle: {} customer: {} request: {}",
      travelProposal.rideHailAgentLocation.vehicleId,
      request.customer.personId,
      request.requestId
    )

    modifyPassengerScheduleManager.reserveVehicle(
      passengerSchedule,
      passengerSchedule.schedule.head._1.startTime,
      travelProposal.rideHailAgentLocation,
      Some(request.requestId)
    )
  }

  private def completeReservation(
    requestId: Int,
    triggersToSchedule: Seq[ScheduleTrigger]
  ): Unit = {
    pendingModifyPassengerScheduleAcks.remove(requestId.toString) match {
      case Some(response) =>
        log.debug("Completing reservation for {}", requestId)
        unlockVehicle(response.travelProposal.get.rideHailAgentLocation.vehicleId)

        log.debug(
          s"completing reservation - customer: ${response.request.customer.personId} " +
          s"- vehicle: ${response.travelProposal.get.rideHailAgentLocation.vehicleId}"
        )

        val bufferedRideHailRequests = rideHailResourceAllocationManager.bufferedRideHailRequests

        if (bufferedRideHailRequests.isReplacementVehicle(
              response.travelProposal.get.rideHailAgentLocation.vehicleId
            )) {

          bufferedRideHailRequests.addTriggerMessages(triggersToSchedule.toVector)

          bufferedRideHailRequests.replacementVehicleReservationCompleted(
            response.travelProposal.get.rideHailAgentLocation.vehicleId
          )

          bufferedRideHailRequests.tryClosingBufferedRideHailRequestWaive()
        } else {

          response.request.customer.personRef.get ! response.copy(
            triggersToSchedule = triggersToSchedule.toVector
          )
        }
        rideHailResourceAllocationManager.reservationCompletionNotice(
          response.request.customer.personId,
          response.travelProposal.get.rideHailAgentLocation.vehicleId
        )
      case None =>
        log.error(s"Vehicle was reserved by another agent for inquiry id $requestId")
        sender() ! RideHailResponse.dummyWithError(RideHailVehicleTakenError)
    }
  }

  def getClosestIdleVehiclesWithinRadius(
    pickupLocation: Coord,
    radius: Double
  ): Array[RideHailAgentLocation] = {
    val idleVehicles = getIdleVehiclesWithinRadius(pickupLocation, radius).toArray
    util.Arrays.sort(idleVehicles, RideHailAgentLocationWithRadiusOrdering)
    idleVehicles.map { case (location, _) => location }
  }

  def getIdleVehiclesWithinRadius(
    pickupLocation: Location,
    radius: Double
  ): Iterable[(RideHailAgentLocation, Double)] = {
    val nearbyRideHailAgents = availableRideHailAgentSpatialIndex
      .getDisk(pickupLocation.getX, pickupLocation.getY, radius)
      .asScala
      .view
    val distances2RideHailAgents =
      nearbyRideHailAgents.map(
        rideHailAgentLocation => {
          val distance = CoordUtils
            .calcProjectedEuclideanDistance(
              pickupLocation,
              rideHailAgentLocation.currentLocation.loc
            )
          (rideHailAgentLocation, distance)
        }
      )
    //TODO: Possibly get multiple taxis in this block
    distances2RideHailAgents
      .filter(x => availableRideHailVehicles.contains(x._1.vehicleId))
  }

  def getClosestIdleRideHailAgent(
    pickupLocation: Coord,
    radius: Double
  ): Option[RideHailAgentLocation] = {
    val idleVehicles = getIdleVehiclesWithinRadius(pickupLocation, radius)
    if (idleVehicles.isEmpty) None
    else {
      val min = idleVehicles.min(RideHailAgentLocationWithRadiusOrdering)
      Some(min._1)
    }
  }

  private def handleReservationRequest(request: RideHailRequest): Unit = {
    //    log.debug(s"handleReservationRequest: $request")
    Option(travelProposalCache.getIfPresent(request.requestId.toString)) match {
      case Some(travelProposal) =>
        if (inServiceRideHailVehicles.contains(travelProposal.rideHailAgentLocation.vehicleId) ||
            lockedVehicles.contains(travelProposal.rideHailAgentLocation.vehicleId)) {
          findDriverAndSendRoutingRequests(request)
        } else {
          if (pendingDummyRideHailRequests.contains(request.requestId)) {

            println(s"stranding customer: ${request.customer.personId}")

            request.customer.personRef.get ! RideHailResponse(request, Some(travelProposal))

            completedDummyRequest(request)
          } else {
            handleReservation(request, travelProposal)
          }

        }
      case None =>
        findDriverAndSendRoutingRequests(request)
    }
  }

  def attemptToCancelCurrentRideRequest(tick: Double, requestId: Int): Unit = {
    Option(travelProposalCache.getIfPresent(requestId.toString)) match {
      case Some(travelProposal) =>
        println(
          s"trying to stop vehicle: ${travelProposal.rideHailAgentLocation.vehicleId}, tick: $tick"
        )

        log.debug(
          s"trying to stop vehicle: ${travelProposal.rideHailAgentLocation.vehicleId}, tick: $tick"
        )
        travelProposal.rideHailAgentLocation.rideHailAgent ! StopDrivingIfNoPassengerOnBoard(
          tick,
          requestId
        )

      case None =>
    }

  }

  def unlockVehicle(vehicleId: Id[Vehicle]): Unit = {
    lockedVehicles -= vehicleId
  }

  def lockVehicle(vehicleId: Id[Vehicle]): Unit = {
    lockedVehicles += vehicleId
  }

  def getVehicleFuelLevel(vehicleId: Id[Vehicle]): Double =
    vehicleFuelLevel(vehicleId)

  def getIdleVehicles: collection.concurrent.TrieMap[Id[Vehicle], RideHailAgentLocation] = {
    availableRideHailVehicles
  }

  def cleanCurrentPickupAssignment(request: RideHailRequest) = {
    //vehicleAllocationRequest.request, vehicleId: Id[Vehicle], tick:Double

    val tick = 0.0 // TODO: get tick of timeout here

    Option(travelProposalCache.getIfPresent(request.requestId.toString)) match {
      case Some(travelProposal) =>
        if (inServiceRideHailVehicles.contains(travelProposal.rideHailAgentLocation.vehicleId) ||
            lockedVehicles.contains(travelProposal.rideHailAgentLocation.vehicleId)) {
          val rideHailAgent = getRideHailAgent(travelProposal.rideHailAgentLocation.vehicleId)
          // TODO: this creates friction with the interrupt Id -> go through the passenger schedule manager?
          rideHailAgent ! Interrupt(
            Id.create(travelProposal.rideHailAgentLocation.vehicleId.toString, classOf[Interrupt]),
            tick
          )
        } else {
          // TODO: provide input to caller to change option resp. test this?
        }
      case None =>
      // TODO: provide input to caller to change option resp. test this?
    }

  }

<<<<<<< HEAD
  def assignDummyRidehail(request: RideHailRequest): Unit = {
    pendingDummyRideHailRequests.put(request.requestId, request)
    DebugLib.emptyFunctionForSettingBreakPoint()
  }

  def getPendingDummyRequests: mutable.Map[Int, RideHailRequest] = {
    pendingDummyRideHailRequests
  }

  def completedDummyRequest(request: RideHailRequest): Unit = {
    pendingDummyRideHailRequests.remove(request.requestId)
    completedDummyRideHailRequests.put(request.requestId, request)
  }

  def getCompletedDummyRequests: mutable.Map[Int, RideHailRequest] = {
    completedDummyRideHailRequests
  }

  def removeDummyRequest(request: RideHailRequest): Unit = {
    completedDummyRideHailRequests.remove(request.requestId)
  }

  def requestRoutesToCustomerAndDestination(
=======
  def createRoutingRequestsToCustomerAndDestination(
>>>>>>> 2983d018
    request: RideHailRequest,
    rideHailLocation: RideHailAgentLocation
  ): List[RoutingRequest] = {

    val pickupSpaceTime = SpaceTime((request.pickUpLocation, request.departAt.atTime))
    val customerAgentBody =
      StreetVehicle(request.customer.vehicleId, pickupSpaceTime, WALK, asDriver = true)
    val rideHailVehicleAtOrigin = StreetVehicle(
      rideHailLocation.vehicleId,
      SpaceTime((rideHailLocation.currentLocation.loc, request.departAt.atTime)),
      CAR,
      asDriver = false
    )
    val rideHailVehicleAtPickup =
      StreetVehicle(rideHailLocation.vehicleId, pickupSpaceTime, CAR, asDriver = false)

    // route from ride hailing vehicle to customer
    val rideHailAgent2Customer = RoutingRequest(
      rideHailLocation.currentLocation.loc,
      request.pickUpLocation,
      request.departAt,
      Vector(),
      Vector(rideHailVehicleAtOrigin)
    )
    // route from customer to destination
    val rideHail2Destination = RoutingRequest(
      request.pickUpLocation,
      request.destination,
      request.departAt,
      Vector(),
      Vector(customerAgentBody, rideHailVehicleAtPickup)
    )

<<<<<<< HEAD
    for {
      rideHailAgent2CustomerResponse <- futureRideHailAgent2CustomerResponse
        .mapTo[RoutingResponse]
      rideHail2DestinationResponse <- futureRideHail2DestinationResponse
        .mapTo[RoutingResponse]
    } {
      self ! RoutingResponses(
        request,
        rideHailLocation,
        rideHailAgent2CustomerResponse,
        rideHail2DestinationResponse
      )
    }
=======
    List(rideHailAgent2Customer, rideHail2Destination)
  }

  def requestRoutes(
    rideHailRequest: RideHailRequest,
    rideHailAgentLocation: Option[RideHailAgentLocation],
    routingRequests: List[RoutingRequest]
  ) = {
    val preservedOrder = routingRequests.map(_.requestId)
//    print(s"Routing reqs for RHReq ${rideHailRequest.requestId}: ")
//    routingRequests.foreach(req => print(s"${req.requestId}, "))
//    println("")
    Future
      .sequence(routingRequests.map { req =>
        akka.pattern.ask(router, req).mapTo[RoutingResponse]
      })
      .foreach { responseList =>
//        print(s"Routing responses for RHReq ${rideHailRequest.requestId}: ")
//        responseList.foreach(req => print(s"${req.requestId}, "))
//        println("")
        val requestIdToResponse = responseList.map { response =>
          (response.requestId.get -> response)
        }.toMap
        val orderedResponses = preservedOrder.map(requestId => requestIdToResponse(requestId))
        self ! RoutingResponses(rideHailRequest, rideHailAgentLocation, orderedResponses)
      }
>>>>>>> 2983d018
  }

}

object RideHailManager {

  val dummyID: Id[RideHailRequest] =
    Id.create("dummyInquiryId", classOf[RideHailRequest])

  val INITIAL_RIDEHAIL_LOCATION_HOME = "HOME"
  val INITIAL_RIDEHAIL_LOCATION_UNIFORM_RANDOM = "UNIFORM_RANDOM"
  val INITIAL_RIDEHAIL_LOCATION_ALL_AT_CENTER = "ALL_AT_CENTER"
  val INITIAL_RIDEHAIL_LOCATION_ALL_IN_CORNER = "ALL_IN_CORNER"

  def nextRideHailInquiryId: Id[RideHailRequest] = {
    Id.create(UUIDGen.createTime(UUIDGen.newTime()).toString, classOf[RideHailRequest])
  }

  val dummyRideHailVehicleId = Id.createVehicleId("dummyRideHailVehicle")

  case class NotifyIterationEnds()

  case class TravelProposal(
    rideHailAgentLocation: RideHailAgentLocation,
    timeToCustomer: Long,
    estimatedPrice: BigDecimal,
    estimatedTravelTime: Option[Duration],
    responseRideHail2Pickup: RoutingResponse,
    responseRideHail2Dest: RoutingResponse
  ) {
    override def toString(): String =
      s"RHA: ${rideHailAgentLocation.vehicleId}, waitTime: ${timeToCustomer}, price: ${estimatedPrice}, travelTime: ${estimatedTravelTime}"
  }

  case class RoutingResponses(
    request: RideHailRequest,
    rideHailLocation: Option[RideHailAgentLocation],
    routingResponses: List[RoutingResponse]
  )

  case class RegisterRideAvailable(
    rideHailAgent: ActorRef,
    vehicleId: Id[Vehicle],
    availableSince: SpaceTime
  )

  case class RegisterRideUnavailable(ref: ActorRef, location: Coord)

  case class RideHailAgentLocation(
    rideHailAgent: ActorRef,
    vehicleId: Id[Vehicle],
    currentLocation: SpaceTime
  ) {

    def toStreetVehicle(): StreetVehicle = {
      StreetVehicle(vehicleId, currentLocation, CAR, true)
    }
  }

  case object RideUnavailableAck

  case object RideAvailableAck

  case object DebugRideHailManagerDuringExecution

  case class RepositionResponse(
    rnd1: RideHailAgentLocation,
    rnd2: RideHailManager.RideHailAgentLocation,
    rnd1Response: RoutingResponse,
    rnd2Response: RoutingResponse
  )

  case class BufferedRideHailRequestsTimeout(tick: Double) extends Trigger

  case class RideHailAllocationManagerTimeout(tick: Double) extends Trigger

  def props(
    services: BeamServices,
    scheduler: ActorRef,
    router: ActorRef,
    boundingBox: Envelope,
    surgePricingManager: RideHailSurgePricingManager
  ): Props = {
    Props(new RideHailManager(services, scheduler, router, boundingBox, surgePricingManager))
  }
}<|MERGE_RESOLUTION|>--- conflicted
+++ resolved
@@ -89,7 +89,6 @@
   private val rideHailAllocationManagerTimeoutInSeconds = {
     beamServices.beamConfig.beam.agentsim.agents.rideHail.allocationManager.timeoutInSeconds
   }
-<<<<<<< HEAD
 
   private val pendingDummyRideHailRequests: mutable.Map[Int, RideHailRequest] =
     mutable.Map[Int, RideHailRequest]()
@@ -100,8 +99,6 @@
   val allocationManager: String =
     beamServices.beamConfig.beam.agentsim.agents.rideHail.allocationManager.name
 
-=======
->>>>>>> 2983d018
   val rideHailNetworkApi: RideHailNetworkAPI = new RideHailNetworkAPI()
 
   val tncIterationStats: Option[TNCIterationStats] = {
@@ -115,35 +112,10 @@
   }
   tncIterationStats.foreach(_.logMap())
 
-<<<<<<< HEAD
-  val rideHailResourceAllocationManager: RideHailResourceAllocationManager =
-    allocationManager match {
-      case RideHailResourceAllocationManager.DEFAULT_MANAGER =>
-        new DefaultRideHailResourceAllocationManager(this)
-      case RideHailResourceAllocationManager.STANFORD_V1 =>
-        new StanfordRideHailAllocationManagerV1(this)
-      case RideHailResourceAllocationManager.REPOSITIONING_LOW_WAITING_TIMES =>
-        new RepositioningLowWaitingTimes(this, tncIterationStats)
-      case RideHailResourceAllocationManager.RANDOM_REPOSITIONING =>
-        new RandomRepositioning(this)
-      case classFullName if classFullName != null =>
-        Class
-          .forName(classFullName)
-          .getDeclaredConstructors()(0)
-          .newInstance(this)
-          .asInstanceOf[RideHailResourceAllocationManager]
-
-      case _ =>
-        throw new IllegalStateException(
-          s"Unknown RideHailResourceAllocationManager: $allocationManager"
-        )
-    }
-=======
   val rideHailResourceAllocationManager = RideHailResourceAllocationManager(
     beamServices.beamConfig.beam.agentsim.agents.rideHail.allocationManager.name,
     this
   )
->>>>>>> 2983d018
 
   val modifyPassengerScheduleManager =
     new RideHailModifyPassengerScheduleManager(
@@ -237,60 +209,56 @@
 
       //updateLocationOfAgent(vehicleId, whenWhere, isAvailable = true)
       resources(agentsim.vehicleId2BeamVehicleId(vehicleId)).driver
-        .foreach(
-          driver => {
+        .foreach(driver => {
+          val rideHailAgentLocation =
+            RideHailAgentLocation(driver, vehicleId, whenWhere)
+          if (modifyPassengerScheduleManager
+                .noPendingReservations(vehicleId) || modifyPassengerScheduleManager
+                .isPendingReservationEnding(vehicleId, passengerSchedule)) {
+            log.debug("Making available: {}", vehicleId)
+            // we still might have some ongoing resrvation in going on
+            makeAvailable(rideHailAgentLocation)
+          }
+          modifyPassengerScheduleManager
+            .checkInResource(vehicleId, Some(whenWhere), Some(passengerSchedule))
+          vehicleFuelLevel.put(vehicleId, fuelLevel)
+        })
+
+      // ridehail agent awaiting NotifyVehicleResourceIdleReply
+      sender() ! NotifyVehicleResourceIdleReply(Vector[ScheduleTrigger]())
+
+    case NotifyResourceInUse(vehId: Id[Vehicle], whenWhere) =>
+      updateLocationOfAgent(vehId, whenWhere, isAvailable = false)
+
+    case BeamVehicleFuelLevelUpdate(id, fuelLevel) =>
+      vehicleFuelLevel.put(id, fuelLevel)
+
+    case MATSimNetwork(network) =>
+      rideHailNetworkApi.setMATSimNetwork(network)
+
+    case CheckInResource(vehicleId: Id[Vehicle], whenWhere) =>
+      updateLocationOfAgent(vehicleId, whenWhere.get, isAvailable = true)
+
+      if (whenWhere.get.time == 0) {
+        resources(agentsim.vehicleId2BeamVehicleId(vehicleId)).driver
+          .foreach(driver => {
             val rideHailAgentLocation =
-              RideHailAgentLocation(driver, vehicleId, whenWhere)
+              RideHailAgentLocation(driver, vehicleId, whenWhere.get)
             if (modifyPassengerScheduleManager
-                  .noPendingReservations(vehicleId) || modifyPassengerScheduleManager
-                  .isPendingReservationEnding(vehicleId, passengerSchedule)) {
-              log.debug("Making available: {}", vehicleId)
+                  .noPendingReservations(vehicleId)) {
               // we still might have some ongoing resrvation in going on
+              log.debug("Checking in: {}", vehicleId)
               makeAvailable(rideHailAgentLocation)
             }
-            modifyPassengerScheduleManager
-              .checkInResource(vehicleId, Some(whenWhere), Some(passengerSchedule))
-            vehicleFuelLevel.put(vehicleId, fuelLevel)
-          }
-        )
-
-      // ridehail agent awaiting NotifyVehicleResourceIdleReply
-      sender() ! NotifyVehicleResourceIdleReply(Vector[ScheduleTrigger]())
-
-    case NotifyResourceInUse(vehId: Id[Vehicle], whenWhere) =>
-      updateLocationOfAgent(vehId, whenWhere, isAvailable = false)
-
-    case BeamVehicleFuelLevelUpdate(id, fuelLevel) =>
-      vehicleFuelLevel.put(id, fuelLevel)
-
-    case MATSimNetwork(network) =>
-      rideHailNetworkApi.setMATSimNetwork(network)
-
-    case CheckInResource(vehicleId: Id[Vehicle], whenWhere) =>
-      updateLocationOfAgent(vehicleId, whenWhere.get, isAvailable = true)
-
-      if (whenWhere.get.time == 0) {
-        resources(agentsim.vehicleId2BeamVehicleId(vehicleId)).driver
-          .foreach(
-            driver => {
-              val rideHailAgentLocation =
-                RideHailAgentLocation(driver, vehicleId, whenWhere.get)
-              if (modifyPassengerScheduleManager
-                    .noPendingReservations(vehicleId)) {
-                // we still might have some ongoing resrvation in going on
-                log.debug("Checking in: {}", vehicleId)
-                makeAvailable(rideHailAgentLocation)
-              }
-              sender ! CheckInSuccess
-              log.debug(
-                "checking in resource: vehicleId({});availableIn.time({})",
-                vehicleId,
-                whenWhere.get.time
-              )
-              modifyPassengerScheduleManager.checkInResource(vehicleId, whenWhere, None)
-              driver ! GetBeamVehicleFuelLevel
-            }
-          )
+            sender ! CheckInSuccess
+            log.debug(
+              "checking in resource: vehicleId({});availableIn.time({})",
+              vehicleId,
+              whenWhere.get.time
+            )
+            modifyPassengerScheduleManager.checkInResource(vehicleId, whenWhere, None)
+            driver ! GetBeamVehicleFuelLevel
+          })
       }
 
     case CheckOutResource(_) =>
@@ -451,22 +419,20 @@
             )
           }
 
-          tncIterationStats.foreach(
-            tncIterationStats => {
-
-              val tazEntries = tncIterationStats getCoordinatesWithRideHailStatsEntry (tick, tick + 3600)
-
-              for (tazEntry <- tazEntries.filter(x => x._2.sumOfRequestedRides > 0)) {
-                spatialPlot.addPoint(
-                  PointToPlot(
-                    tazEntry._1,
-                    Color.RED,
-                    10 + Math.log(tazEntry._2.sumOfRequestedRides).toInt
-                  )
+          tncIterationStats.foreach(tncIterationStats => {
+
+            val tazEntries = tncIterationStats getCoordinatesWithRideHailStatsEntry (tick, tick + 3600)
+
+            for (tazEntry <- tazEntries.filter(x => x._2.sumOfRequestedRides > 0)) {
+              spatialPlot.addPoint(
+                PointToPlot(
+                  tazEntry._1,
+                  Color.RED,
+                  10 + Math.log(tazEntry._2.sumOfRequestedRides).toInt
                 )
-              }
+              )
             }
-          )
+          })
 
           val iteration = "it." + beamServices.iterationNumber
           spatialPlot.writeImage(
@@ -628,52 +594,6 @@
 
     val vehicleAllocationRequest = VehicleAllocationRequest(request, responses)
 
-<<<<<<< HEAD
-    val rideHailLocationOpt =
-      rideHailResourceAllocationManager
-        .proposeVehicleAllocation(vehicleAllocationRequest) match {
-        case Some(allocation) =>
-          // TODO (RW): Test following code with stanford class
-          val rideHailAgent = resources
-            .get(agentsim.vehicleId2BeamVehicleId(allocation.vehicleId))
-            .orElse(beamServices.vehicles.get(allocation.vehicleId))
-            .get
-            .driver
-            .head
-          Some(RideHailAgentLocation(rideHailAgent, allocation.vehicleId, allocation.availableAt))
-        case None =>
-          // use default allocation manager
-          getClosestIdleRideHailAgent(request.pickUpLocation, radiusInMeters)
-      }
-    rideHailLocationOpt match {
-      case Some(rhLocation) =>
-        /* if (rhLocation.vehicleId.toString.contains("dummy")) {
-
-          val travelProposal = TravelProposal(
-            RideHailAgentLocation(null, rhLocation.vehicleId, null),
-            0,
-            0,
-            Some(FiniteDuration(0, TimeUnit.SECONDS)),
-            RoutingResponse(Vector(), None),
-            RoutingResponse(Vector(), None)
-          )
-
-          travelProposalCache.put(request.requestId.toString, travelProposal)
-
-          request.customer.personRef.get ! RideHailResponse(request, Some(travelProposal))
-        } else {*/
-
-        println(
-          s"inquiry reply, customer: ${request.customer.personId}, vehicleId: ${rhLocation.vehicleId}"
-        )
-
-        requestRoutesToCustomerAndDestination(request, rhLocation)
-        //}
-
-        true
-      case None =>
-        false
-=======
     val vehicleAllocationResponse =
       rideHailResourceAllocationManager.proposeVehicleAllocation(vehicleAllocationRequest)
 
@@ -694,7 +614,6 @@
       case NoVehicleAllocated =>
 //        println(s"${request.requestId} -- NoVehicleAllocated")
         request.customer.personRef.get ! RideHailResponse(request, None, Some(DriverNotFoundError))
->>>>>>> 2983d018
     }
   }
 
@@ -870,7 +789,6 @@
 
           bufferedRideHailRequests.tryClosingBufferedRideHailRequestWaive()
         } else {
-
           response.request.customer.personRef.get ! response.copy(
             triggersToSchedule = triggersToSchedule.toVector
           )
@@ -903,16 +821,11 @@
       .asScala
       .view
     val distances2RideHailAgents =
-      nearbyRideHailAgents.map(
-        rideHailAgentLocation => {
-          val distance = CoordUtils
-            .calcProjectedEuclideanDistance(
-              pickupLocation,
-              rideHailAgentLocation.currentLocation.loc
-            )
-          (rideHailAgentLocation, distance)
-        }
-      )
+      nearbyRideHailAgents.map(rideHailAgentLocation => {
+        val distance = CoordUtils
+          .calcProjectedEuclideanDistance(pickupLocation, rideHailAgentLocation.currentLocation.loc)
+        (rideHailAgentLocation, distance)
+      })
     //TODO: Possibly get multiple taxis in this block
     distances2RideHailAgents
       .filter(x => availableRideHailVehicles.contains(x._1.vehicleId))
@@ -958,10 +871,6 @@
   def attemptToCancelCurrentRideRequest(tick: Double, requestId: Int): Unit = {
     Option(travelProposalCache.getIfPresent(requestId.toString)) match {
       case Some(travelProposal) =>
-        println(
-          s"trying to stop vehicle: ${travelProposal.rideHailAgentLocation.vehicleId}, tick: $tick"
-        )
-
         log.debug(
           s"trying to stop vehicle: ${travelProposal.rideHailAgentLocation.vehicleId}, tick: $tick"
         )
@@ -1014,7 +923,6 @@
 
   }
 
-<<<<<<< HEAD
   def assignDummyRidehail(request: RideHailRequest): Unit = {
     pendingDummyRideHailRequests.put(request.requestId, request)
     DebugLib.emptyFunctionForSettingBreakPoint()
@@ -1037,10 +945,7 @@
     completedDummyRideHailRequests.remove(request.requestId)
   }
 
-  def requestRoutesToCustomerAndDestination(
-=======
   def createRoutingRequestsToCustomerAndDestination(
->>>>>>> 2983d018
     request: RideHailRequest,
     rideHailLocation: RideHailAgentLocation
   ): List[RoutingRequest] = {
@@ -1074,21 +979,6 @@
       Vector(customerAgentBody, rideHailVehicleAtPickup)
     )
 
-<<<<<<< HEAD
-    for {
-      rideHailAgent2CustomerResponse <- futureRideHailAgent2CustomerResponse
-        .mapTo[RoutingResponse]
-      rideHail2DestinationResponse <- futureRideHail2DestinationResponse
-        .mapTo[RoutingResponse]
-    } {
-      self ! RoutingResponses(
-        request,
-        rideHailLocation,
-        rideHailAgent2CustomerResponse,
-        rideHail2DestinationResponse
-      )
-    }
-=======
     List(rideHailAgent2Customer, rideHail2Destination)
   }
 
@@ -1098,24 +988,17 @@
     routingRequests: List[RoutingRequest]
   ) = {
     val preservedOrder = routingRequests.map(_.requestId)
-//    print(s"Routing reqs for RHReq ${rideHailRequest.requestId}: ")
-//    routingRequests.foreach(req => print(s"${req.requestId}, "))
-//    println("")
     Future
       .sequence(routingRequests.map { req =>
         akka.pattern.ask(router, req).mapTo[RoutingResponse]
       })
       .foreach { responseList =>
-//        print(s"Routing responses for RHReq ${rideHailRequest.requestId}: ")
-//        responseList.foreach(req => print(s"${req.requestId}, "))
-//        println("")
         val requestIdToResponse = responseList.map { response =>
           (response.requestId.get -> response)
         }.toMap
         val orderedResponses = preservedOrder.map(requestId => requestIdToResponse(requestId))
         self ! RoutingResponses(rideHailRequest, rideHailAgentLocation, orderedResponses)
       }
->>>>>>> 2983d018
   }
 
 }
