package beam.agentsim.agents.ridehail

import akka.actor.SupervisorStrategy.Stop
import akka.actor.{ActorLogging, ActorRef, BeamLoggingReceive, Cancellable, OneForOneStrategy, Props, Stash, Terminated}
import akka.pattern.pipe
import akka.util.Timeout
import beam.agentsim.Resource._
import beam.agentsim.agents.BeamAgent.Finish
import beam.agentsim.agents.choice.mode.DrivingCost
import beam.agentsim.agents.household.CAVSchedule.RouteOrEmbodyRequest
import beam.agentsim.agents.modalbehaviors.DrivesVehicle._
import beam.agentsim.agents.ridehail.RideHailAgent._
import beam.agentsim.agents.ridehail.RideHailDepotManager.ParkingStallsClaimedByVehicles
import beam.agentsim.agents.ridehail.RideHailManager._
import beam.agentsim.agents.ridehail.RideHailManagerHelper.{Available, Refueling, RideHailAgentLocation}
import beam.agentsim.agents.ridehail.allocation._
import beam.agentsim.agents.vehicles.AccessErrorCodes.{
  CouldNotFindRouteToCustomer,
  DriverNotFoundError,
  RideHailVehicleTakenError
}
import beam.agentsim.agents.vehicles.BeamVehicle.BeamVehicleState
import beam.agentsim.agents.vehicles.FuelType.Electricity
import beam.agentsim.agents.vehicles.VehicleProtocol.StreetVehicle
import beam.agentsim.agents.vehicles._
import beam.agentsim.agents.{Dropoff, InitializeTrigger, MobilityRequest, Pickup}
import beam.agentsim.events.{FleetStoredElectricityEvent, RideHailFleetStateEvent, SpaceTime}
import beam.agentsim.infrastructure.{ParkingInquiryResponse, ParkingStall}
import beam.agentsim.scheduler.BeamAgentScheduler.{CompletionNotice, ScheduleTrigger}
import beam.agentsim.scheduler.Trigger.TriggerWithId
import beam.agentsim.scheduler.{HasTriggerId, Trigger}
import beam.api.agentsim.agents.ridehail.RidehailManagerCustomizationAPI
import beam.router.BeamRouter._
import beam.router.Modes.BeamMode._
import beam.router.model.{BeamLeg, EmbodiedBeamLeg, EmbodiedBeamTrip}
import beam.router.osm.TollCalculator
import beam.router.skim.TAZSkimsCollector.TAZSkimsCollectionTrigger
import beam.router.skim.event.TAZSkimmerEvent
import beam.router.{BeamRouter, RouteHistory}
import beam.sim.RideHailFleetInitializer.RideHailAgentInitializer
import beam.sim._
import beam.sim.config.BeamConfig.Beam.Agentsim.Agents.RideHail.Managers$Elm
import beam.sim.config.BeamConfig.Beam.Debug
import beam.sim.metrics.SimulationMetricCollector._
import beam.utils._
import beam.utils.logging.pattern.ask
import beam.utils.logging.{LogActorState, LoggingMessageActor}
import beam.utils.matsim_conversion.ShapeUtils.QuadTreeBounds
import beam.utils.reflection.ReflectionUtils
import com.conveyal.r5.transit.TransportNetwork
import com.google.common.cache.{Cache, CacheBuilder}
import com.vividsolutions.jts.geom.Envelope
import org.matsim.api.core.v01.population.{Activity, Person}
import org.matsim.api.core.v01.{Coord, Id, Scenario}
import org.matsim.core.api.experimental.events.EventsManager
import org.matsim.core.controler.OutputDirectoryHierarchy
import org.matsim.core.utils.misc.Time

import java.awt.Color
import java.io.File
import java.util
import java.util.concurrent.TimeUnit
import scala.collection.JavaConverters._
import scala.collection.mutable
import scala.concurrent.ExecutionContext.Implicits.global
import scala.concurrent.Future
import scala.concurrent.duration._
import scala.util.Random

object RideHailManager {
  val INITIAL_RIDE_HAIL_LOCATION_HOME = "HOME"
  val INITIAL_RIDE_HAIL_LOCATION_RANDOM_ACTIVITY = "RANDOM_ACTIVITY"
  val INITIAL_RIDE_HAIL_LOCATION_UNIFORM_RANDOM = "UNIFORM_RANDOM"
  val INITIAL_RIDE_HAIL_LOCATION_ALL_AT_CENTER = "ALL_AT_CENTER"
  val INITIAL_RIDE_HAIL_LOCATION_ALL_IN_CORNER = "ALL_IN_CORNER"

  type VehicleId = Id[BeamVehicle]

  case class RecoverFromStuckness(tick: Int, triggerId: Long) extends HasTriggerId

  case class TravelProposal(
    rideHailAgentLocation: RideHailAgentLocation,
    passengerSchedule: PassengerSchedule,
    estimatedPrice: Map[Id[Person], Double],
    maxWaitingTimeInSec: Int,
    poolingInfo: Option[PoolingInfo] = None
  ) {

    def timeToCustomer(passenger: PersonIdWithActorRef): Int =
      passengerSchedule.legsBeforePassengerBoards(passenger).map(_.duration).sum

    def travelTimeForCustomer(passenger: PersonIdWithActorRef): Int =
      passengerSchedule.legsWithPassenger(passenger).map(_.duration).sum

    /**
      * How far will the ride hail vehicle travel with the given customer as a passenger
      *
      * @param passenger PersonIdWithActorRef
      * @return distance in m
      */
    def travelDistanceForCustomer(passenger: PersonIdWithActorRef): Double =
      passengerSchedule.legsWithPassenger(passenger).map(_.travelPath.distanceInM).sum

    def toEmbodiedBeamLegsForCustomer(passenger: PersonIdWithActorRef): Vector[EmbodiedBeamLeg] = {
      passengerSchedule
        .legsWithPassenger(passenger)
        .map { beamLeg =>
          EmbodiedBeamLeg(
            beamLeg,
            rideHailAgentLocation.vehicleId,
            rideHailAgentLocation.vehicleType.id,
            asDriver = false,
            estimatedPrice(passenger.personId),
            unbecomeDriverOnCompletion = false,
            isPooledTrip = passengerSchedule.schedule.values.exists(_.riders.size > 1)
          )
        }
        .toVector
    }

    override def toString: String =
      s"RHA: ${rideHailAgentLocation.vehicleId}, price: $estimatedPrice, passengerSchedule: $passengerSchedule"
  }

  case class MarkVehicleBatteryDepleted(
    time: Int,
    vehicleId: Id[BeamVehicle]
  )

  case class RoutingResponses(
    tick: Int,
    routingResponses: Seq[RoutingResponse],
    triggerId: Long
  ) extends HasTriggerId

  case class PoolingInfo(timeFactor: Double, costFactor: Double)

  case class RepositionVehicleRequest(
    passengerSchedule: PassengerSchedule,
    tick: Int,
    vehicleId: Id[BeamVehicle],
    rideHailAgent: RideHailAgentLocation,
    triggerId: Long
  ) extends HasTriggerId

  case class BufferedRideHailRequestsTrigger(tick: Int) extends Trigger

  case class RideHailRepositioningTrigger(tick: Int) extends Trigger

  case object DebugRideHailManagerDuringExecution

  case class ContinueBufferedRideHailRequests(tick: Int, triggerId: Long) extends HasTriggerId

  final val fileBaseName = "rideHailInitialLocation"

  class OutputData extends OutputDataDescriptor {

    /**
      * Get description of fields written to the output files.
      *
      * @return list of data description objects
      */
    override def getOutputDataDescriptions(ioController: OutputDirectoryHierarchy): util.List[OutputDataDescription] = {
      val outputFilePath = ioController.getIterationFilename(0, fileBaseName + ".csv")
      val outputDirPath = ioController.getOutputPath
      val relativePath = outputFilePath.replace(outputDirPath, "")
      val list = new util.ArrayList[OutputDataDescription]
      list.add(
        OutputDataDescription(
          getClass.getSimpleName,
          relativePath,
          "rideHailAgentID",
          "Unique id of the given ride hail agent"
        )
      )
      list.add(
        OutputDataDescription(
          getClass.getSimpleName,
          relativePath,
          "xCoord",
          "X co-ordinate of the starting location of the ride hail"
        )
      )
      list.add(
        OutputDataDescription(
          getClass.getSimpleName,
          relativePath,
          "yCoord",
          "Y co-ordinate of the starting location of the ride hail"
        )
      )
      list
    }
  }

  case object DebugReport

  class ResponseCache {
    private val rideHailResponseCache: mutable.Map[Id[Person], IndexedSeq[RideHailResponse]] = mutable.Map.empty

    def remove(personId: Id[Person]): Option[IndexedSeq[RideHailResponse]] = rideHailResponseCache.remove(personId)

    def clear(): Unit = rideHailResponseCache.clear()

    def add(rideHailResponse: RideHailResponse): Unit = {
      rideHailResponseCache.put(
        rideHailResponse.request.customer.personId,
        getActualResponses(rideHailResponse.request) :+ rideHailResponse
      )
    }

    def getActualResponses(request: RideHailRequest): IndexedSeq[RideHailResponse] = {
      val previousResponses = rideHailResponseCache.getOrElse(request.customer.personId, IndexedSeq.empty)
      val currentTime = request.requestTime.getOrElse(0)
      previousResponses.filter(_.request.departAt >= currentTime)
    }

    /**
      * @param request
      * @return the original RH response corresponding to the current request
      */
    def removeOriginalResponseFromCache(request: RideHailRequest): Option[RideHailResponse] = {
      val actualResponses: IndexedSeq[RideHailResponse] = getActualResponses(request)
      val departureTimeOrdering =
        Ordering.by((rsp: RideHailResponse) => Math.abs(request.departAt - rsp.request.departAt))
      val maybeOriginalResponse = actualResponses.reduceOption(departureTimeOrdering.min)
      val updatedResponses = actualResponses diff maybeOriginalResponse.toSeq
      if (updatedResponses.isEmpty) {
        rideHailResponseCache.remove(request.customer.personId)
      } else {
        rideHailResponseCache.put(request.customer.personId, updatedResponses)
      }
      maybeOriginalResponse
    }

  }
}

class RideHailManager(
  val id: Id[VehicleManager],
  val beamServices: BeamServices,
  val beamScenario: BeamScenario,
  val transportNetwork: TransportNetwork,
  val tollCalculator: TollCalculator,
  val scenario: Scenario,
  val eventsManager: EventsManager,
  val scheduler: ActorRef,
  val router: ActorRef,
  val parkingManager: ActorRef,
  val chargingNetworkManager: ActorRef,
  val boundingBox: Envelope,
  val activityQuadTreeBounds: QuadTreeBounds,
  val surgePricingManager: RideHailSurgePricingManager,
  val tncIterationStats: Option[TNCIterationStats],
  val routeHistory: RouteHistory,
  val rideHailFleetInitializer: RideHailFleetInitializer,
  val managerConfig: Managers$Elm
) extends LoggingMessageActor
    with RideHailDepotManager
    with ActorLogging
    with Stash {

  implicit val timeout: Timeout = Timeout(50000, TimeUnit.SECONDS)
  implicit val debug: Debug = beamServices.beamConfig.beam.debug

  override val supervisorStrategy: OneForOneStrategy =
    OneForOneStrategy(maxNrOfRetries = 0) {
      case e: Exception =>
        log.error(e, s"Going to stop child of RHM because of ${e.getMessage}")
        Stop
      case _: AssertionError => Stop
    }

  /**
    * Customer inquiries awaiting reservation confirmation.
    */
  val rideHailManagerHelper: RideHailManagerHelper = new RideHailManagerHelper(this, boundingBox)

  val rand: Random = new Random(beamScenario.beamConfig.matsim.modules.global.randomSeed)

  lazy val travelProposalCache: Cache[String, TravelProposal] = {
    CacheBuilder
      .newBuilder()
      .maximumSize(
        5 * beamServices.matsimServices.getScenario.getPopulation.getPersons.size // ZN: Changed this from 10x ride hail fleet, which is now not directly set
      )
      .expireAfterWrite(1, TimeUnit.MINUTES)
      .build()
  }
  private val rideHailResponseCache = new ResponseCache

  def fleetSize: Int = resources.size

  val radiusInMeters: Double = managerConfig.rideHailManager.radiusInMeters

  val rideHailNetworkApi: RideHailNetworkAPI = new RideHailNetworkAPI()

  val processBufferedRequestsOnTimeout: Boolean =
    managerConfig.allocationManager.requestBufferTimeoutInSeconds > 0

  val modifyPassengerScheduleManager =
    new RideHailModifyPassengerScheduleManager(
      log,
      self,
      this,
      scheduler,
      beamServices.beamConfig
    )

  private val outOfServiceVehicleManager =
    new OutOfServiceVehicleManager(
      log,
      self,
      this
    )

  private val defaultBaseCost = managerConfig.defaultBaseCost
  private val defaultCostPerMile = managerConfig.defaultCostPerMile
  private val defaultCostPerMinute = managerConfig.defaultCostPerMinute
  private val pooledBaseCost = managerConfig.pooledBaseCost
  private val pooledCostPerMile = managerConfig.pooledCostPerMile
  private val pooledCostPerMinute = managerConfig.pooledCostPerMinute
  tncIterationStats.foreach(_.logMap())
  private val defaultCostPerSecond = defaultCostPerMinute / 60.0d
  private val pooledCostPerSecond = pooledCostPerMinute / 60.0d

  beamServices.beamCustomizationAPI.getRidehailManagerCustomizationAPI.init(this)

  val ridehailManagerCustomizationAPI: RidehailManagerCustomizationAPI =
    beamServices.beamCustomizationAPI.getRidehailManagerCustomizationAPI

  beamServices.beamRouter ! GetTravelTime
  beamServices.beamRouter ! GetMatSimNetwork
  //TODO improve search to take into account time when available
  private val pendingModifyPassengerScheduleAcks = mutable.HashMap[Int, RideHailResponse]()
  private var numPendingRoutingRequestsForReservations = 0

  protected val parkingInquiryCache: mutable.Map[Int, RideHailAgentLocation] =
    collection.mutable.HashMap[Int, RideHailAgentLocation]()
  private val pendingAgentsSentToPark = collection.mutable.Set[Id[BeamVehicle]]()
  private val cachedNotifyVehicleIdle = collection.mutable.Map[Id[_], NotifyVehicleIdle]()

  private val cachedNotifyVehicleDoneRefuelingAndOffline =
    collection.mutable.Map[Id[_], NotifyVehicleDoneRefuelingAndOutOfService]()
  val doNotUseInAllocation: mutable.Set[Id[_]] = collection.mutable.Set[Id[_]]()

  // Tracking Inquiries and Reservation Requests
  val inquiryIdToInquiryAndResponse: mutable.Map[Int, (RideHailRequest, SingleOccupantQuoteAndPoolingInfo)] =
    mutable.Map()
  val routeRequestIdToRideHailRequestId: mutable.Map[Int, Int] = mutable.Map()
  val reservationIdToRequest: mutable.Map[Int, RideHailRequest] = mutable.Map()

  // Are we in the middle of processing a batch? or repositioning
  var currentlyProcessingTimeoutTrigger: Option[TriggerWithId] = None
  var currentlyProcessingTimeoutWallStartTime: Long = System.nanoTime()

  private val vehicleIdToGeofence: mutable.Map[VehicleId, Geofence] = mutable.Map.empty[VehicleId, Geofence]

  // Cache analysis
  private var cacheAttempts = 0
  private var cacheHits = 0

  private val rideHailinitialLocationSpatialPlot = new SpatialPlot(1100, 1100, 50)
  val resources: mutable.Map[Id[BeamVehicle], BeamVehicle] = mutable.Map[Id[BeamVehicle], BeamVehicle]()
  val maxTime: Int = Time.parseTime(beamServices.beamScenario.beamConfig.beam.agentsim.endTime).toInt

  // generate or load parking using agentsim.infrastructure.parking.ParkingZoneSearch
  val parkingFilePath: String = managerConfig.initialization.parking.filePath

  private val cntEVCAV = 0
  private val cntEVnCAV = 0
  private val cntnEVCAV = 0
  private val cntnEVnCAV = 0

  def writeMetric(metric: String, value: Int): Unit = {
    beamServices.simMetricCollector.writeGlobal(metric, value)
  }

  writeMetric("beam-run-RH-ev-cav", cntEVCAV)
  writeMetric("beam-run-RH-ev-non-cav", cntEVnCAV)
  writeMetric("beam-run-RH-non-ev-cav", cntnEVCAV)
  writeMetric("beam-run-RH-non-ev-non-cav", cntnEVnCAV)

  if (
    beamServices.matsimServices != null &&
    new File(
      beamServices.matsimServices.getControlerIO.getIterationPath(beamServices.matsimServices.getIterationNumber)
    ).exists()
  ) {
    rideHailinitialLocationSpatialPlot.writeCSV(
      beamServices.matsimServices.getControlerIO
        .getIterationFilename(beamServices.matsimServices.getIterationNumber, fileBaseName + ".csv")
    )

    if (beamServices.beamConfig.beam.outputs.writeGraphs) {
      rideHailinitialLocationSpatialPlot.writeImage(
        beamServices.matsimServices.getControlerIO
          .getIterationFilename(beamServices.matsimServices.getIterationNumber, fileBaseName + ".png")
      )
    }
  }

  private val rideHailResourceAllocationManager = RideHailResourceAllocationManager(
    managerConfig.allocationManager.name,
    this
  )

  private val rideHailBeamVehicleIdToShiftsOpt = mutable.Map.empty[Id[BeamVehicle], Option[List[Shift]]]

  val numRideHailAgents: Int = initializeRideHailFleet()

  var requestedRideHail: Int = 0
  var servedRideHail: Int = 0

  override def postStop(): Unit = {
    log.info("postStop")
    log.info(s"requestedRideHail: $requestedRideHail")
    log.info(s"servedRideHail: $servedRideHail")
    log.info(s"ratio: ${servedRideHail.toDouble / requestedRideHail}")
    maybeDebugReport.foreach(_.cancel())
    log.info(
      s"timeSpendForHandleRideHailInquiryMs: $timeSpendForHandleRideHailInquiryMs ms, " +
      s"nHandleRideHailInquiry: $nHandleRideHailInquiry, " +
      s"AVG: ${timeSpendForHandleRideHailInquiryMs.toDouble / nHandleRideHailInquiry}"
    )
    log.info(
      s"timeSpendForFindAllocationsAndProcessMs: $timeSpendForFindAllocationsAndProcessMs ms, " +
      s"nFindAllocationsAndProcess: $nFindAllocationsAndProcess, " +
      s"AVG: ${timeSpendForFindAllocationsAndProcessMs.toDouble / nFindAllocationsAndProcess}"
    )
    super.postStop()
  }

  var timeSpendForHandleRideHailInquiryMs: Long = 0
  var nHandleRideHailInquiry: Int = 0

  var timeSpendForFindAllocationsAndProcessMs: Long = 0
  var nFindAllocationsAndProcess: Int = 0

  val maybeDebugReport: Option[Cancellable] = if (beamServices.beamConfig.beam.debug.debugEnabled) {
    Some(context.system.scheduler.scheduleWithFixedDelay(10.seconds, 30.seconds, self, DebugReport)(context.dispatcher))
  } else {
    None
  }

  var prevReposTick: Int = 0
  var currReposTick: Int = 0
  var nRepositioned: Int = 0

  override def loggedReceive: Receive = super[RideHailDepotManager].loggedReceive orElse BeamLoggingReceive {
    case DebugReport =>
      log.debug(
        s"timeSpendForHandleRideHailInquiryMs: $timeSpendForHandleRideHailInquiryMs ms, " +
        s"nHandleRideHailInquiry: $nHandleRideHailInquiry, " +
        s"AVG: ${timeSpendForHandleRideHailInquiryMs.toDouble / nHandleRideHailInquiry}"
      )
      log.debug(
        s"timeSpendForFindAllocationsAndProcessMs: $timeSpendForFindAllocationsAndProcessMs ms, " +
        s"nFindAllocationsAndProcess: $nFindAllocationsAndProcess, " +
        s"AVG: ${timeSpendForFindAllocationsAndProcessMs.toDouble / nFindAllocationsAndProcess}"
      )

    case TriggerWithId(InitializeTrigger(tick), triggerId) =>
      eventsManager.processEvent(createStoredElectricityEvent(tick))
      scheduleRideHailManagerTimerMessages(managerConfig)
      sender ! CompletionNotice(triggerId, Vector())

    case TAZSkimsCollectionTrigger(tick) =>
      rideHailManagerHelper.getIdleVehicles.foreach { case (_, agentLocation) =>
        val currentLocation = agentLocation.getCurrentLocationUTM(tick, beamServices)
        val skimmerEvent = TAZSkimmerEvent(
          tick,
          currentLocation,
          "idleRHVehicles",
          1.0,
          beamServices,
          "RideHailManager"
        )
        beamServices.matsimServices.getEvents.processEvent(skimmerEvent)
      }

      ridehailManagerCustomizationAPI.recordCollectionData(tick)

    case LogActorState =>
      ReflectionUtils.logFields(log, this, 0)
      ReflectionUtils.logFields(log, rideHailResourceAllocationManager, 0)
      ReflectionUtils.logFields(log, modifyPassengerScheduleManager, 0, "config")

    case RecoverFromStuckness(tick, triggerId) =>
      // This is assuming we are allocating demand and routes haven't been returned
      log.error(
        "Ride Hail Manager is abandoning dispatch of {} customers due to stuckness (routing response never received).",
        rideHailResourceAllocationManager.getUnprocessedCustomers.size
      )
      rideHailResourceAllocationManager.getUnprocessedCustomers.foreach { request =>
        modifyPassengerScheduleManager.addTriggerToSendWithCompletion(
          ScheduleTrigger(
            RideHailResponseTrigger(
              tick,
              RideHailResponse(
                request,
                None,
                managerConfig.name,
                Some(CouldNotFindRouteToCustomer)
              )
            ),
            request.customer.personRef
          )
        )
        rideHailResourceAllocationManager.removeRequestFromBuffer(request)
      }
      modifyPassengerScheduleManager.sendCompletionAndScheduleNewTimeout(BatchedReservation)
      rideHailResourceAllocationManager.clearPrimaryBufferAndFillFromSecondary()
      log.debug("Cleaning up from RecoverFromStuckness")
      cleanUp(triggerId)

    case Finish =>
      eventsManager.processEvent(createStoredElectricityEvent(maxTime))
      if (beamServices.beamConfig.beam.agentsim.agents.rideHail.linkFleetStateAcrossIterations) {
        rideHailFleetInitializer.overrideRideHailAgentInitializers(createRideHailAgentInitializersFromCurrentState)
      }

      ridehailManagerCustomizationAPI.receiveFinishMessageHook()

      surgePricingManager.incrementIteration()
      context.children.foreach(_ ! Finish)
      dieIfNoChildren()
      contextBecome { case Terminated(_) =>
        dieIfNoChildren()
      }

    case NotifyVehicleOutOfService(vehicleId, _) =>
      notifyVehicleNoLongerOnWayToRefuelingDepot(vehicleId)
      rideHailManagerHelper.putOutOfService(vehicleId)

    case notify @ NotifyVehicleDoneRefuelingAndOutOfService(vehicleId, _, _, _, _, _)
        if currentlyProcessingTimeoutTrigger.isDefined =>
      cachedNotifyVehicleDoneRefuelingAndOffline.put(vehicleId, notify)

    case notify @ NotifyVehicleDoneRefuelingAndOutOfService(_, _, _, _, _, _) =>
      handleNotifyVehicleDoneRefuelingAndOutOfService(notify)

    case notify @ NotifyVehicleIdle(vehicleId, _, _, _, _, _, _) if currentlyProcessingTimeoutTrigger.isDefined =>
      // To avoid complexity, we don't add any new vehicles to the Idle list when we are in the middle of dispatch or repositioning
      // But we hold onto them because if we end up attempting to modify their passenger schedule, we need to first complete the notify
      // protocol so they can release their trigger.
      doNotUseInAllocation.add(vehicleId)
      cachedNotifyVehicleIdle.put(vehicleId, notify)

    case notifyVehicleIdleMessage @ NotifyVehicleIdle(_, _, _, _, _, _, _) =>
      handleNotifyVehicleIdle(notifyVehicleIdleMessage)

    case BeamVehicleStateUpdate(id, beamVehicleState) =>
      rideHailManagerHelper.vehicleState.put(id, beamVehicleState)

    case MATSimNetwork(network) =>
      rideHailNetworkApi.setMATSimNetwork(network)

<<<<<<< HEAD
    case inquiry: RideHailRequest if !inquiry.shouldReserveRide =>
=======
    case inquiry @ RideHailRequest(RideHailInquiry, _, _, _, _, _, _, _, _, _, _, _) =>
>>>>>>> 53f46b8c
      val s = System.currentTimeMillis
      handleRideHailInquiry(inquiry)
      val diff = System.currentTimeMillis - s
      nHandleRideHailInquiry += 1
      timeSpendForHandleRideHailInquiryMs += diff

    case R5Network(network) =>
      rideHailNetworkApi.setR5Network(network)

    /*
     * In the following case, we are calculating routes in batch for the allocation manager,
     * so we add these to the allocation buffer and then resume the allocation process.
     */
    case RoutingResponses(tick, responses, triggerId)
        if reservationIdToRequest.contains(routeRequestIdToRideHailRequestId(responses.head.requestId)) =>
      numPendingRoutingRequestsForReservations = numPendingRoutingRequestsForReservations - responses.size
      responses.foreach { routeResponse =>
        val request = reservationIdToRequest(routeRequestIdToRideHailRequestId(routeResponse.requestId))
        rideHailResourceAllocationManager.addRouteForRequestToBuffer(request, routeResponse)
      }
      self ! ContinueBufferedRideHailRequests(tick, triggerId)

    /*
     * Routing Responses from a Ride Hail Inquiry
     * In this case we can treat the responses as if they apply to a single request
     * for a single occupant trip.
     */
    case RoutingResponses(_, responses, _: Long)
        if inquiryIdToInquiryAndResponse.contains(routeRequestIdToRideHailRequestId(responses.head.requestId)) =>
      val (request, singleOccupantQuoteAndPoolingInfo) = inquiryIdToInquiryAndResponse(
        routeRequestIdToRideHailRequestId(responses.head.requestId)
      )

      // If any response contains no RIDE_HAIL legs, then the router failed
      val rideHailResponse: RideHailResponse =
        if (responses.exists(!_.itineraries.exists(_.tripClassifier.equals(RIDE_HAIL)))) {
          log.debug(
            "Router could not find route to customer person={} for requestId={}",
            request.customer.personId,
            request.requestId
          )
          RideHailResponse(
            request,
            None,
            managerConfig.name,
            Some(CouldNotFindRouteToCustomer)
          )
        } else {
          // We can rely on preserved ordering here (see RideHailManager.requestRoutes),
          // for a simple single-occupant trip sequence, we know that first
          // itin is RH2Customer and second is Pickup2Destination.
          val embodiedBeamTrip: EmbodiedBeamTrip = EmbodiedBeamTrip(
            responses
              .flatMap(_.itineraries.find(p => p.tripClassifier.equals(RIDE_HAIL)))
              .flatMap(_.legs)
              .toIndexedSeq
          )
          val driverPassengerSchedule = singleOccupantItinsToPassengerSchedule(request, embodiedBeamTrip)

          val baseFare = embodiedBeamTrip.legs
            .map(leg =>
              leg.cost - DrivingCost.estimateDrivingCost(
                leg.beamLeg.travelPath.distanceInM,
                leg.beamLeg.duration,
                beamScenario.vehicleTypes(leg.beamVehicleTypeId),
                beamScenario.fuelTypePrices(beamScenario.vehicleTypes(leg.beamVehicleTypeId).primaryFuelType)
              )
            )
            .sum

          val travelProposal = TravelProposal(
            singleOccupantQuoteAndPoolingInfo.rideHailAgentLocation,
            driverPassengerSchedule,
            Map(
              calcFare(
                request,
                singleOccupantQuoteAndPoolingInfo.rideHailAgentLocation.vehicleType.id,
                driverPassengerSchedule,
                baseFare
              )
            ),
            rideHailResourceAllocationManager.maxWaitTimeInSec,
            singleOccupantQuoteAndPoolingInfo.poolingInfo
          )
          travelProposalCache.put(request.requestId.toString, travelProposal)

          RideHailResponse(request, Some(travelProposal), managerConfig.name)
        }
      request.requester ! rideHailResponse
      rideHailResponseCache.add(rideHailResponse)
      inquiryIdToInquiryAndResponse.remove(request.requestId)
      responses.foreach(routingResp => routeRequestIdToRideHailRequestId.remove(routingResp.requestId))

<<<<<<< HEAD
    case reserveRide: RideHailRequest if reserveRide.shouldReserveRide =>
      handleReservationRequest(reserveRide, reserveRide.triggerId)
=======
    case reserveRide @ RideHailRequest(ReserveRide, _, _, _, _, _, _, _, _, _, _, triggerId) =>
      handleReservationRequest(reserveRide, triggerId)
>>>>>>> 53f46b8c

    case modifyPassengerScheduleAck @ ModifyPassengerScheduleAck(
          requestIdOpt,
          triggersToSchedule,
          vehicleId,
          tick,
          triggerId
        ) =>
      if (pendingAgentsSentToPark.contains(vehicleId)) {
        log.debug(
          "modifyPassengerScheduleAck received, handling with outOfServiceManager {}",
          modifyPassengerScheduleAck
        )
        outOfServiceVehicleManager.releaseTrigger(vehicleId, triggersToSchedule)
      } else {
        requestIdOpt match {
          case None =>
            // None here means this is part of repositioning, i.e. not tied to a reservation request
            log.debug(
              "modifyPassengerScheduleAck received, handling with modifyPassengerScheduleManager {}",
              modifyPassengerScheduleAck
            )
            modifyPassengerScheduleManager
              .modifyPassengerScheduleAckReceived(
                vehicleId,
                triggersToSchedule,
                triggerId
              )
          case Some(requestId) =>
            // Some here means this is part of a reservation / dispatch of vehicle to a customer
            log.debug("modifyPassengerScheduleAck received, completing reservation {}", modifyPassengerScheduleAck)
            completeReservation(requestId, tick, triggersToSchedule, triggerId)
        }
      }

    case UpdateTravelTimeLocal(travelTime) =>
      rideHailNetworkApi.setTravelTime(travelTime)

    case DebugRideHailManagerDuringExecution =>
      modifyPassengerScheduleManager.printState()

    case trigger @ TriggerWithId(BufferedRideHailRequestsTrigger(tick), triggerId) =>
      currentlyProcessingTimeoutTrigger match {
        case Some(_) =>
          log.debug("Stashing BufferedRideHailRequestsTrigger({})", tick)
          stash()
        case None =>
          currentlyProcessingTimeoutTrigger = Some(trigger)
          currentlyProcessingTimeoutWallStartTime = System.nanoTime()
          log.debug("Starting wave of buffered at {}", tick)
          rideHailManagerHelper.updateSpatialIndicesForMovingVehiclesToNewTick(tick)
          modifyPassengerScheduleManager.startWaveOfRepositioningOrBatchedReservationRequests(tick, triggerId)
          if (modifyPassengerScheduleManager.isModifyStatusCacheEmpty) {
            findAllocationsAndProcess(tick, triggerId)
          }
      }

    case ContinueBufferedRideHailRequests(tick, triggerId) =>
      // If modifyPassengerScheduleManager holds a tick, we're in buffered mode
      modifyPassengerScheduleManager.getCurrentTick match {
        case Some(workingTick) =>
          log.debug(
            "ContinueBuffer @ {} with buffer size {}",
            workingTick,
            rideHailResourceAllocationManager.getBufferSize
          )
          if (workingTick != tick) log.warning("Working tick {} but tick {}", workingTick, tick)
          findAllocationsAndProcess(workingTick, triggerId)
        case None if !processBufferedRequestsOnTimeout =>
          // this case is how we process non-buffered requests
          findAllocationsAndProcess(tick, triggerId)
        case _ =>
          log.error("Should not make it here")
      }

    case trigger @ TriggerWithId(RideHailRepositioningTrigger(tick), triggerId) =>
      //      DebugRepositioning.produceRepositioningDebugImages(tick, this)
      currentlyProcessingTimeoutTrigger match {
        case Some(_) =>
          stash()
        case None =>
          log.debug("Starting wave of repositioning at {}", tick)
          currentlyProcessingTimeoutTrigger = Some(trigger)
          currentlyProcessingTimeoutWallStartTime = System.nanoTime()
          startRepositioning(tick, triggerId)
      }

    case ReduceAwaitingRepositioningAckMessagesByOne(vehicleId, triggerId) =>
      modifyPassengerScheduleManager.cancelRepositionAttempt(vehicleId, triggerId)

    case MoveOutOfServiceVehicleToDepotParking(passengerSchedule, tick, vehicleId, triggerId) =>
      pendingAgentsSentToPark.add(vehicleId)
      outOfServiceVehicleManager.initiateMovementToParkingDepot(vehicleId, passengerSchedule, tick, triggerId)

    case RepositionVehicleRequest(passengerSchedule, tick, vehicleId, rideHailAgent, triggerId) =>
      if (isEligibleToReposition(vehicleId)) {
        modifyPassengerScheduleManager.sendNewPassengerScheduleToVehicle(
          passengerSchedule,
          rideHailAgent.vehicleId,
          rideHailAgent.rideHailAgent,
          tick,
          triggerId = triggerId
        )
      } else {
        // Failed attempt to reposition a car that is no longer idle
        modifyPassengerScheduleManager.cancelRepositionAttempt(vehicleId, triggerId)
      }

    case reply @ InterruptedWhileWaitingToDrive(_, vehicleId, tick, triggerId) =>
      // It's too complicated to modify these vehicles, it's also rare so we ignore them
      doNotUseInAllocation.add(vehicleId)
      modifyPassengerScheduleManager.handleInterruptReply(reply, triggerId)
      rideHailManagerHelper.updateLatestObservedTick(vehicleId, tick)
      continueProcessingTimeoutIfReady(triggerId)

    case reply @ InterruptedWhileOffline(_, vehicleId, tick, triggerId) =>
      doNotUseInAllocation.add(vehicleId)
      modifyPassengerScheduleManager.handleInterruptReply(reply, triggerId)
      rideHailManagerHelper.updateLatestObservedTick(vehicleId, tick)
      // Make sure we take away passenger schedule from RHA Location
      rideHailManagerHelper.updatePassengerSchedule(vehicleId, None, None)
      continueProcessingTimeoutIfReady(triggerId)

    case reply @ InterruptedWhileIdle(_, vehicleId, tick, triggerId) =>
      if (pendingAgentsSentToPark.contains(vehicleId)) {
        outOfServiceVehicleManager.handleInterruptReply(vehicleId, tick, triggerId)
      } else {
        modifyPassengerScheduleManager.handleInterruptReply(reply, triggerId)
        if (currentlyProcessingTimeoutTrigger.isDefined) rideHailManagerHelper.makeAvailable(vehicleId)
        rideHailManagerHelper.updateLatestObservedTick(vehicleId, tick)
        // Make sure we take away passenger schedule from RHA Location
        rideHailManagerHelper.updatePassengerSchedule(vehicleId, None, None)
        continueProcessingTimeoutIfReady(triggerId)
      }

    case reply @ InterruptedWhileDriving(
          _,
          vehicleId,
          tick,
          interruptedPassengerSchedule,
          currentPassengerScheduleIndex,
          triggerId
        ) =>
      if (pendingAgentsSentToPark.contains(vehicleId)) {
        log.error(
          "It is not expected in the current implementation that a moving vehicle would be stopped and sent for charging"
        )
      } else {
        modifyPassengerScheduleManager.handleInterruptReply(reply, triggerId)
        if (currentlyProcessingTimeoutTrigger.isDefined) rideHailManagerHelper.putIntoService(vehicleId)
        rideHailManagerHelper
          .updatePassengerSchedule(vehicleId, Some(interruptedPassengerSchedule), Some(currentPassengerScheduleIndex))
        rideHailManagerHelper.updateLatestObservedTick(vehicleId, tick)
        continueProcessingTimeoutIfReady(triggerId)
      }

    case ParkingInquiryResponse(stall, requestId, triggerId) =>
      val agentLocation = parkingInquiryCache.remove(requestId).get

      val routingRequest = RoutingRequest(
        originUTM = agentLocation.latestUpdatedLocationUTM.loc,
        destinationUTM = stall.locationUTM,
        departureTime = agentLocation.latestUpdatedLocationUTM.time,
        withTransit = false,
        personId = None,
        streetVehicles = Vector(agentLocation.toStreetVehicle),
        triggerId = triggerId
      )
      val futureRideHail2ParkingRouteRequest = router ? routingRequest

      for {
        futureRideHail2ParkingRouteRespones <- futureRideHail2ParkingRouteRequest
          .mapTo[RoutingResponse]
      } {
        val itinOpt = futureRideHail2ParkingRouteRespones.itineraries
          .find(x => x.tripClassifier.equals(RIDE_HAIL))

        itinOpt match {
          case Some(itin) =>
            val passengerSchedule = PassengerSchedule().addLegs(
              itin.toBeamTrip.legs
            )
            self ! MoveOutOfServiceVehicleToDepotParking(
              passengerSchedule,
              itin.legs.head.beamLeg.startTime,
              agentLocation.vehicleId,
              triggerId: Long
            )
          case None =>
            //log.error(
            //  "No route to parking stall found, ride hail agent {} stranded",
            //  agentLocation.vehicleId
            //)

            // release trigger if no parking depot found so that simulation can continue
            self ! ReleaseAgentTrigger(agentLocation.vehicleId)
        }
      }

    case message: ParkingStallsClaimedByVehicles =>
      processParkingStallsClaimedByVehicle(message)

    case ReleaseAgentTrigger(vehicleId) =>
      outOfServiceVehicleManager.releaseTrigger(vehicleId)

    case msg =>
      ridehailManagerCustomizationAPI.receiveMessageHook(msg, sender())
  }

  /**
    * process ParkingStallsClaimedByVehicle
    * @param message ParkingStallsClaimedByVehicles
    */
  private def processParkingStallsClaimedByVehicle(message: ParkingStallsClaimedByVehicles): Unit = {
    val ParkingStallsClaimedByVehicles(
      tick,
      vehicleChargingManagerResult,
      additionalCustomVehiclesForDepotCharging,
      triggerId
    ) = message
    val candidateVehiclesHeadedToRefuelingDepot =
      vehicleChargingManagerResult ++ additionalCustomVehiclesForDepotCharging
    var idleVehicles: mutable.Map[Id[BeamVehicle], RideHailAgentLocation] =
      rideHailManagerHelper.getIdleAndRepositioningAndOfflineCAVsAndFilterOutExluded.filterNot(veh =>
        isOnWayToRefuelingDepotOrIsRefuelingOrInQueue(veh._1)
      )

    val vehiclesHeadedToRefuelingDepot: Vector[(VehicleId, ParkingStall)] =
      candidateVehiclesHeadedToRefuelingDepot
        .filter { case (vehicleId, _) =>
          val vehicleIsIdle = idleVehicles.contains(vehicleId)
          if (!vehicleIsIdle) {
            log.warning(
              f"$vehicleId was sent to refuel but it is not idle." +
              f"Request will be ignored."
            )
          }
          vehicleIsIdle
        }
        .filter { case (vehId, parkingStall) =>
          val maybeGeofence = rideHailManagerHelper.getRideHailAgentLocation(vehId).geofence
          val isInsideGeofence =
            maybeGeofence.forall { g =>
              val locUTM = beamServices.geo.wgs2Utm(
                beamServices.geo.snapToR5Edge(
                  beamServices.beamScenario.transportNetwork.streetLayer,
                  beamServices.geo.utm2Wgs(parkingStall.locationUTM),
                  beamScenario.beamConfig.beam.routing.r5.linkRadiusMeters
                )
              )
              g.contains(locUTM.getX, locUTM.getY)
            }
          if (!isInsideGeofence) {
            log.warning(
              f"$vehId was sent to refuel at $parkingStall which is outside it geofence. " +
              f"Request will be ignored."
            )
          }

          isInsideGeofence
        }

    notifyVehiclesOnWayToRefuelingDepot(vehiclesHeadedToRefuelingDepot)
    vehiclesHeadedToRefuelingDepot.foreach { case (vehicleId, _) =>
      doNotUseInAllocation.add(vehicleId)
      rideHailManagerHelper.putRefueling(vehicleId)
    }

    idleVehicles = rideHailManagerHelper.getIdleAndRepositioningVehiclesAndFilterOutExluded

    val nonRefuelingRepositionVehicles: Vector[(VehicleId, Location)] =
      rideHailResourceAllocationManager.repositionVehicles(idleVehicles, tick)

    val insideGeofence = nonRefuelingRepositionVehicles.filter { case (vehicleId, destLoc) =>
      val rha = rideHailManagerHelper.getRideHailAgentLocation(vehicleId)
      val linkRadiusMeters = beamScenario.beamConfig.beam.routing.r5.linkRadiusMeters
      // Get locations of R5 edge for source and destination
      val r5SrcLocUTM = beamServices.geo.wgs2Utm(
        beamServices.geo.snapToR5Edge(
          beamServices.beamScenario.transportNetwork.streetLayer,
          beamServices.geo.utm2Wgs(rha.getCurrentLocationUTM(tick, beamServices)),
          linkRadiusMeters
        )
      )
      val r5DestLocUTM = beamServices.geo.wgs2Utm(
        beamServices.geo.snapToR5Edge(
          beamServices.beamScenario.transportNetwork.streetLayer,
          beamServices.geo.utm2Wgs(destLoc),
          linkRadiusMeters
        )
      )
      // Are those locations inside geofence?
      val isSrcInside = rha.geofence.forall(g => g.contains(r5SrcLocUTM))
      val isDestInside = rha.geofence.forall(g => g.contains(r5DestLocUTM))
      isSrcInside && isDestInside
    }
    log.debug(
      "continueRepositionig. Tick[{}] nonRefuelingRepositionVehicles: {}, insideGeofence: {}",
      tick,
      nonRefuelingRepositionVehicles.size,
      insideGeofence.size
    )

    val repositionVehicles: Vector[(VehicleId, Location)] = insideGeofence ++ vehiclesHeadedToRefuelingDepot.map {
      case (vehicleId, parkingStall) => (vehicleId, parkingStall.locationUTM)
    }

    if (repositionVehicles.isEmpty) {
      modifyPassengerScheduleManager.sendCompletionAndScheduleNewTimeout(Reposition)
      cleanUp(triggerId)
    } else {
      val toReposition = repositionVehicles.map(_._1).toSet
      modifyPassengerScheduleManager.setRepositioningsToProcess(toReposition)
    }

    var futureRepoRoutingMap = Map[Id[BeamVehicle], Future[RoutingRequest]]()

    for ((vehicleId, destinationLocation) <- repositionVehicles) {
      val rideHailAgentLocation = rideHailManagerHelper.getRideHailAgentLocation(vehicleId)

      val rideHailVehicleAtOrigin = StreetVehicle(
        rideHailAgentLocation.vehicleId,
        rideHailAgentLocation.vehicleType.id,
        SpaceTime((rideHailAgentLocation.getCurrentLocationUTM(tick, beamServices), tick)),
        CAR,
        asDriver = false,
        needsToCalculateCost = true
      )
      val routingRequest = RoutingRequest(
        originUTM = rideHailAgentLocation.getCurrentLocationUTM(tick, beamServices),
        destinationUTM = destinationLocation,
        departureTime = tick,
        withTransit = false,
        personId = None,
        streetVehicles = Vector(rideHailVehicleAtOrigin),
        triggerId = triggerId
      )
      val futureRideHailAgent2CustomerResponse = router ? routingRequest
      futureRepoRoutingMap += vehicleId -> futureRideHailAgent2CustomerResponse.asInstanceOf[Future[RoutingRequest]]
    }
    for {
      (vehicleId, futureRoutingRequest) <- futureRepoRoutingMap
      rideHailAgent2CustomerResponse    <- futureRoutingRequest.mapTo[RoutingResponse]
    } {
      val itins2Cust = rideHailAgent2CustomerResponse.itineraries.filter(x => x.tripClassifier.equals(RIDE_HAIL))

      if (itins2Cust.nonEmpty) {
        val beamLegOverheadDuringInSeconds =
          ridehailManagerCustomizationAPI.beamLegOverheadDuringContinueRepositioningHook(vehicleId)

        val modRHA2Cust: IndexedSeq[EmbodiedBeamTrip] =
          itins2Cust
            .map(l =>
              l.copy(legs = l.legs.map(c => {
                val updatedDuration = c.beamLeg.duration + beamLegOverheadDuringInSeconds
                val updatedLeg = c.beamLeg.scaleToNewDuration(updatedDuration)
                c.copy(asDriver = true, beamLeg = updatedLeg)
              }))
            )
            .toIndexedSeq

        val rideHailAgent2CustomerResponseMod =
          RoutingResponse(
            modRHA2Cust,
            rideHailAgent2CustomerResponse.requestId,
            None,
            isEmbodyWithCurrentTravelTime = false,
            rideHailAgent2CustomerResponse.computedInMs,
            rideHailAgent2CustomerResponse.searchedModes,
            rideHailAgent2CustomerResponse.triggerId
          )

        ridehailManagerCustomizationAPI.processVehicleLocationUpdateAtEndOfContinueRepositioningHook(
          vehicleId,
          itins2Cust.head.legs.head.beamLeg.travelPath.endPoint.loc
        )

        val passengerSchedule = PassengerSchedule().addLegs(
          rideHailAgent2CustomerResponseMod.itineraries.head.toBeamTrip.legs
        )
        self ! RepositionVehicleRequest(
          passengerSchedule,
          tick,
          vehicleId,
          rideHailManagerHelper.getRideHailAgentLocation(vehicleId),
          triggerId
        )
      } else {
        self ! ReduceAwaitingRepositioningAckMessagesByOne(vehicleId, triggerId)
      }
    }

  }

  private def createStoredElectricityEvent(tick: Int) = {
    val electricVehicleStates = resources.values.collect {
      case vehicle if vehicle.beamVehicleType.primaryFuelType == Electricity =>
        vehicle -> rideHailManagerHelper.getVehicleState(vehicle.id)
    }
    val (storedElectricityInJoules, storageCapacityInJoules) = electricVehicleStates.foldLeft(0.0, 0.0) {
      case ((fuelLevel, fuelCapacity), (vehicle, state)) =>
        (
          fuelLevel + MathUtils.clamp(state.primaryFuelLevel, 0, vehicle.beamVehicleType.primaryFuelCapacityInJoule),
          fuelCapacity + vehicle.beamVehicleType.primaryFuelCapacityInJoule
        )
    }
    new FleetStoredElectricityEvent(
      tick,
      s"ridehail-fleet-${managerConfig.name}",
      storedElectricityInJoules,
      storageCapacityInJoules
    )
  }

  def continueProcessingTimeoutIfReady(triggerId: Long): Unit = {
    if (modifyPassengerScheduleManager.allInterruptConfirmationsReceived) {
      throwRideHailFleetStateEvent(modifyPassengerScheduleManager.getCurrentTick.get)
      currentlyProcessingTimeoutTrigger.map(_.trigger) match {
        case Some(BufferedRideHailRequestsTrigger(_)) =>
          findAllocationsAndProcess(modifyPassengerScheduleManager.getCurrentTick.get, triggerId)
        case Some(RideHailRepositioningTrigger(_)) =>
          continueRepositioning(modifyPassengerScheduleManager.getCurrentTick.get, triggerId)
        case x =>
          log.warning(s"Have not expected to see '$x'")
      }
    }
  }

  def throwRideHailFleetStateEvent(tick: Int): Unit = {
    val inServiceRideHailVehicles = rideHailManagerHelper.inServiceRideHailVehicles.values
    val inServiceRideHailStateEvents = calculateCavEvs(inServiceRideHailVehicles, "InService", tick)
    eventsManager.processEvent(inServiceRideHailStateEvents)

    val outOfServiceRideHailVehicles = rideHailManagerHelper.outOfServiceRideHailVehicles.values
    val outOfServiceRideHailStateEvents = calculateCavEvs(outOfServiceRideHailVehicles, "offline", tick)
    eventsManager.processEvent(outOfServiceRideHailStateEvents)

    val idleRideHailEvents = rideHailManagerHelper.idleRideHailVehicles.values
    val idleRideHailStateEvents = calculateCavEvs(idleRideHailEvents, "idle", tick)
    eventsManager.processEvent(idleRideHailStateEvents)
  }

  def calculateCavEvs(
    rideHailAgentLocations: Iterable[RideHailAgentLocation],
    vehicleType: String,
    tick: Int
  ): RideHailFleetStateEvent = {
    val cavNonEvs = rideHailAgentLocations.count(rideHail =>
      rideHail.vehicleType.primaryFuelType != Electricity && rideHail.vehicleType.isConnectedAutomatedVehicle
    )
    val nonCavNonEvs = rideHailAgentLocations.count(rideHail =>
      rideHail.vehicleType.primaryFuelType != Electricity && !rideHail.vehicleType.isConnectedAutomatedVehicle
    )
    val cavEvs = rideHailAgentLocations.count(rideHail =>
      rideHail.vehicleType.primaryFuelType == Electricity && rideHail.vehicleType.isConnectedAutomatedVehicle
    )
    val nonCavEvs = rideHailAgentLocations.count(rideHail =>
      rideHail.vehicleType.primaryFuelType == Electricity && !rideHail.vehicleType.isConnectedAutomatedVehicle
    )
    new RideHailFleetStateEvent(tick, cavEvs, nonCavEvs, cavNonEvs, nonCavNonEvs, vehicleType)
  }

  def handleNotifyVehicleIdle(notifyVehicleIdleMessage: NotifyVehicleIdle): Unit = {
    val vehicleId = notifyVehicleIdleMessage.resourceId.asInstanceOf[Id[BeamVehicle]]
    log.debug(
      "RHM.NotifyVehicleIdle: {}, service status: {}",
      notifyVehicleIdleMessage,
      rideHailManagerHelper.getServiceStatusOf(vehicleId)
    )
    val (personId, whenWhere, beamVehicleState, triggerId) = (
      notifyVehicleIdleMessage.agentId.asInstanceOf[Id[Person]],
      notifyVehicleIdleMessage.whenWhere,
      notifyVehicleIdleMessage.beamVehicleState,
      notifyVehicleIdleMessage.triggerId
    )
    rideHailManagerHelper.updateLocationOfAgent(vehicleId, whenWhere)
    rideHailManagerHelper.vehicleState.put(vehicleId, beamVehicleState)
    rideHailManagerHelper.updatePassengerSchedule(vehicleId, None, None)

    val attemptRefuel = addingVehicleToChargingOrMakingAvailable(vehicleId, personId, whenWhere.time, triggerId)
    resources(vehicleId).getDriver.get ! NotifyVehicleResourceIdleReply(triggerId, attemptRefuel = attemptRefuel)
  }

  def addingVehicleToChargingOrMakingAvailable(
    vehicleId: VehicleId,
    personId: Id[Person],
    tick: Int,
    triggerId: Long
  ): Boolean = {
    val vehicle = resources(vehicleId)
    notifyVehicleNoLongerOnWayToRefuelingDepot(vehicleId) match {
      case Some(parkingStall) =>
        attemptToRefuel(vehicle, personId, parkingStall, tick, triggerId)
        true
      case None =>
        // If not arrived for refueling;
        rideHailManagerHelper.makeAvailable(vehicleId)
        false
    }
  }

  def removingVehicleFromCharging(vehicleId: VehicleId, tick: Int, triggerId: Long): Unit = {
    notifyVehicleNoLongerOnWayToRefuelingDepot(vehicleId)
    log.debug("Making vehicle {} available", vehicleId)
    removeFromCharging(vehicleId, tick, triggerId)
  }

  def dieIfNoChildren(): Unit = {
    if (context.children.isEmpty) {
      log.info(
        "route request cache hits ({} / {}) or {}%",
        cacheHits,
        cacheAttempts,
        Math.round(cacheHits.toDouble / cacheAttempts.toDouble * 100)
      )
      rideHailResponseCache.clear()
      context.stop(self)
    } else {
      log.debug("Remaining: {}", context.children)
    }
  }

  def singleOccupantItinsToPassengerSchedule(
    request: RideHailRequest,
    embodiedTrip: EmbodiedBeamTrip
  ): PassengerSchedule = {
    val beamLegs = BeamLeg.makeLegsConsistent(embodiedTrip.toBeamTrip.legs.toList.map(Some(_))).flatten
    PassengerSchedule()
      .addLegs(beamLegs)
      .addPassenger(request.customer, beamLegs.tail)
  }

  def calcFare(
    request: RideHailRequest,
    rideHailVehicleTypeId: Id[BeamVehicleType],
    trip: PassengerSchedule,
    additionalCost: Double
  ): (Id[Person], Double) = {
    var costPerSecond = 0.0
    var costPerMile = 0.0
    var baseCost = 0.0
    if (request.asPooled) {
      costPerSecond = pooledCostPerSecond
      costPerMile = pooledCostPerMile
      baseCost = pooledBaseCost
    } else {
      costPerSecond = defaultCostPerSecond
      costPerMile = defaultCostPerMile
      baseCost = defaultBaseCost
    }
    val timeFare = costPerSecond * surgePricingManager
      .getSurgeLevel(
        request.pickUpLocationUTM,
        request.departAt
      ) * trip.legsWithPassenger(request.customer).map(_.duration).sum.toDouble
    val distanceFare = costPerMile * trip.schedule.keys.map(_.travelPath.distanceInM / 1609).sum

    val timeFareAdjusted = beamScenario.vehicleTypes.get(rideHailVehicleTypeId) match {
      case Some(vehicleType) if vehicleType.isConnectedAutomatedVehicle =>
        0.0
      case _ =>
        timeFare
    }
    val fare = distanceFare + timeFareAdjusted + additionalCost + baseCost
    request.customer.personId -> fare
  }

  /* END: Refueling Logic */

  def handleRideHailInquiry(inquiry: RideHailRequest): Unit = {
    requestedRideHail += 1
    // Adjust depart time to account for delay from batch processing on a timeout, provides a more accurate quote
    val timeUntilNextDispatch = if (processBufferedRequestsOnTimeout) {
      val timeoutInterval =
        managerConfig.allocationManager.requestBufferTimeoutInSeconds
      currentlyProcessingTimeoutTrigger match {
        case Some(triggerWithId) =>
          if (triggerWithId.trigger.tick > inquiry.departAt) {
            2 * timeoutInterval - (inquiry.departAt % timeoutInterval)
          } else {
            timeoutInterval - (inquiry.departAt % timeoutInterval)
          }
        case None =>
          timeoutInterval - (inquiry.departAt % timeoutInterval)
      }
    } else {
      0
    }
    val inquiryWithUpdatedLoc = RideHailRequest
      .projectCoordinatesToUtm(inquiry, beamServices)
      .copy(departAt = inquiry.departAt + timeUntilNextDispatch)
    rideHailResourceAllocationManager.respondToInquiry(inquiryWithUpdatedLoc) match {
      case NoVehiclesAvailable =>
        beamServices.simMetricCollector
          .writeIteration("ride-hail-inquiry-not-available", SimulationTime(inquiry.departAt))
        log.debug("{} -- NoVehiclesAvailable", inquiryWithUpdatedLoc.requestId)
        inquiryWithUpdatedLoc.requester ! RideHailResponse(
          inquiryWithUpdatedLoc,
          None,
          managerConfig.name,
          Some(DriverNotFoundError)
        )
      case inquiryResponse @ SingleOccupantQuoteAndPoolingInfo(agentLocation, _) =>
        servedRideHail += 1
        beamServices.simMetricCollector.writeIteration("ride-hail-inquiry-served", SimulationTime(inquiry.departAt))
        inquiryIdToInquiryAndResponse.put(inquiryWithUpdatedLoc.requestId, (inquiryWithUpdatedLoc, inquiryResponse))
        val routingRequests = createRoutingRequestsToCustomerAndDestination(
          inquiryWithUpdatedLoc.departAt,
          inquiryWithUpdatedLoc,
          agentLocation,
          inquiry.triggerId
        )
        routingRequests.foreach(rReq =>
          routeRequestIdToRideHailRequestId.put(rReq.requestId, inquiryWithUpdatedLoc.requestId)
        )
        requestRoutes(inquiryWithUpdatedLoc.departAt, routingRequests, inquiry.triggerId)
    }
  }

  // Returns true if pendingModifyPassengerScheduleAcks is empty and therefore signaling cleanup needed
  def cancelReservationDueToFailedModifyPassengerSchedule(requestId: Int): Boolean = {
    pendingModifyPassengerScheduleAcks.remove(requestId) match {
      case Some(rideHailResponse) =>
        log.debug("Removed request {} from pendingModifyPassengerScheduleAcks", requestId)
        val theTick = modifyPassengerScheduleManager.getCurrentTick.getOrElse(rideHailResponse.request.departAt)
        failedAllocation(rideHailResponse.request, theTick)
        pendingModifyPassengerScheduleAcks.isEmpty
      case None =>
        log.error("unexpected condition, canceling reservation but no pending modify pass schedule ack found")
        false
    }
  }

  def createRoutingRequestsToCustomerAndDestination(
    requestTime: Int,
    request: RideHailRequest,
    rideHailLocation: RideHailAgentLocation,
    triggerId: Long
  ): List[RoutingRequest] = {

    val pickupSpaceTime = SpaceTime((request.pickUpLocationUTM, request.departAt))
    //    val customerAgentBody =
    //      StreetVehicle(request.customer.vehicleId, pickupSpaceTime, WALK, asDriver = true)
    val rideHailVehicleAtOrigin = StreetVehicle(
      rideHailLocation.vehicleId,
      rideHailLocation.vehicleType.id,
      SpaceTime((rideHailLocation.getCurrentLocationUTM(requestTime, beamServices), requestTime)),
      CAR,
      asDriver = false,
      needsToCalculateCost = true
    )
    val rideHailVehicleAtPickup =
      StreetVehicle(
        rideHailLocation.vehicleId,
        rideHailLocation.vehicleType.id,
        pickupSpaceTime,
        CAR,
        asDriver = false,
        needsToCalculateCost = true
      )

    // route from ride hailing vehicle to customer
    val rideHailAgent2Customer = RoutingRequest(
      rideHailLocation.getCurrentLocationUTM(requestTime, beamServices),
      request.pickUpLocationUTM,
      requestTime,
      withTransit = false,
      Some(request.customer.personId),
      Vector(rideHailVehicleAtOrigin),
      triggerId = triggerId
    )
    // route from customer to destination
    val rideHail2Destination = RoutingRequest(
      request.pickUpLocationUTM,
      request.destinationUTM,
      requestTime,
      withTransit = false,
      Some(request.customer.personId),
      Vector(rideHailVehicleAtPickup),
      triggerId = triggerId
    )

    List(rideHailAgent2Customer, rideHail2Destination)
  }

  def requestRoutes(tick: Int, routingRequests: Seq[RoutingRequest], triggerId: Long): Unit = {
    cacheAttempts = cacheAttempts + 1
    val linkRadiusMeters = beamScenario.beamConfig.beam.routing.r5.linkRadiusMeters
    val routeOrEmbodyReqs = routingRequests.map { rReq =>
      routeHistory.getRoute(
        beamServices.geo.getNearestR5EdgeToUTMCoord(
          transportNetwork.streetLayer,
          rReq.originUTM,
          linkRadiusMeters
        ),
        beamServices.geo.getNearestR5EdgeToUTMCoord(
          transportNetwork.streetLayer,
          rReq.destinationUTM,
          linkRadiusMeters
        ),
        rReq.departureTime
      ) match {
        case Some(rememberedRoute) =>
          cacheHits = cacheHits + 1
          val embodyReq = BeamRouter.linkIdsToEmbodyRequest(
            rememberedRoute,
            rReq.streetVehicles.head,
            rReq.departureTime,
            CAR,
            beamServices,
            rReq.originUTM,
            rReq.destinationUTM,
            Some(rReq.requestId),
            rReq.triggerId
          )
          RouteOrEmbodyRequest(None, Some(embodyReq))
        case None =>
          RouteOrEmbodyRequest(Some(rReq), None)
      }
    }
    Future
      .sequence(
        routeOrEmbodyReqs.map(req =>
          beam.utils.logging.pattern
            .ask(
              router,
              if (req.routeReq.isDefined) {
                req.routeReq.get
              } else {
                req.embodyReq.get
              }
            )
            .mapTo[RoutingResponse]
        )
      )
      .map(RoutingResponses(tick, _, triggerId)) pipeTo self
  }

  private def handleReservation(request: RideHailRequest, tick: Int, travelProposal: TravelProposal): Unit = {
    surgePricingManager.addRideCost(
      request.departAt,
      travelProposal.estimatedPrice(request.customer.personId),
      request.pickUpLocationUTM
    )
    // Track remaining seats available
    rideHailManagerHelper.putIntoService(
      travelProposal.rideHailAgentLocation
        .copy(currentPassengerSchedule = Some(travelProposal.passengerSchedule), servingPooledTrip = request.asPooled)
    )
    val rideHailResponse = RideHailResponse(request, Some(travelProposal), managerConfig.name)
    // Create confirmation info but stash until we receive ModifyPassengerScheduleAck
    pendingModifyPassengerScheduleAcks.put(
      request.requestId,
      rideHailResponse
    )

    beamServices.simMetricCollector.writeIteration("ride-hail-allocation-reserved", SimulationTime(tick))
    log.debug(
      "Reserving vehicle: {} customer: {} request: {} pendingAcks: {}",
      travelProposal.rideHailAgentLocation.vehicleId,
      request.customer.personId,
      request.requestId,
      s"(${pendingModifyPassengerScheduleAcks.size})" //${pendingModifyPassengerScheduleAcks.keySet.map(_.toString).mkString(",")}"
    )
    log.debug(
      "Num in service: {}, num idle: {}",
      rideHailManagerHelper.inServiceRideHailVehicles.size,
      rideHailManagerHelper.idleRideHailVehicles.size
    )
    cachedNotifyVehicleIdle.get(travelProposal.rideHailAgentLocation.vehicleId) match {
      case Some(notifyVehicleIdle) =>
        handleNotifyVehicleIdle(notifyVehicleIdle)
        modifyPassengerScheduleManager.setStatusToIdle(
          notifyVehicleIdle.resourceId.asInstanceOf[Id[BeamVehicle]],
          request.triggerId
        )
        cachedNotifyVehicleIdle.remove(travelProposal.rideHailAgentLocation.vehicleId)
      case None =>
    }
    modifyPassengerScheduleManager.sendNewPassengerScheduleToVehicle(
      travelProposal.passengerSchedule,
      travelProposal.rideHailAgentLocation.vehicleId,
      travelProposal.rideHailAgentLocation.rideHailAgent,
      tick,
      request.triggerId,
      Some(request.requestId)
    )
  }

  private def completeReservation(
    requestId: Int,
    tick: Int,
    finalTriggersToSchedule: Vector[ScheduleTrigger],
    triggerId: Long
  ): Unit = {
    if (log.isDebugEnabled) {
      log.debug(
        "Removing request: {} pendingAcks: {} pendingRoutes: {} requestBufferSize: {}",
        requestId,
        s"(${pendingModifyPassengerScheduleAcks.size}) ${pendingModifyPassengerScheduleAcks.keySet.map(_.toString).mkString(",")}",
        numPendingRoutingRequestsForReservations,
        rideHailResourceAllocationManager.getBufferSize
      )
    }
    pendingModifyPassengerScheduleAcks.remove(requestId) match {
      case Some(response) =>
        val theVehicle = response.travelProposal.get.rideHailAgentLocation.vehicleId
        log.debug(
          "Completing reservation {} for customer {} and vehicle {}",
          requestId,
          response.request.customer.personId,
          theVehicle
        )
        val directTrip =
          rideHailResponseCache.removeOriginalResponseFromCache(response.request).flatMap(_.travelProposal)
        if (processBufferedRequestsOnTimeout) {
          modifyPassengerScheduleManager.addTriggersToSendWithCompletion(finalTriggersToSchedule)
          response.request.requester ! response.copy(
            triggersToSchedule = Vector(),
            directTripTravelProposal = directTrip
          )
          response.request.groupedWithOtherRequests.foreach { subReq =>
            val subDirectTrip = rideHailResponseCache.removeOriginalResponseFromCache(subReq).flatMap(_.travelProposal)
            subReq.requester ! response.copy(
              request = subReq,
              triggersToSchedule = Vector(),
              directTripTravelProposal = subDirectTrip
            )
          }
        } else {
          response.request.requester ! response.copy(
            triggersToSchedule = finalTriggersToSchedule,
            directTripTravelProposal = directTrip
          )
        }
        modifyPassengerScheduleManager.clearModifyStatusFromCacheWithVehicleId(
          response.travelProposal.get.rideHailAgentLocation.vehicleId
        )
        // The following is an API call to allow implementing class to process or cleanup
        rideHailResourceAllocationManager.reservationCompletionNotice(response.request.customer.personId, theVehicle)
      case None =>
        log.error("Vehicle was reserved by another agent for inquiry id {}", requestId)
        sender() ! RideHailResponse.dummyWithError(RideHailVehicleTakenError)
    }
    if (processBufferedRequestsOnTimeout && currentlyProcessingTimeoutTrigger.isDefined) {
      if (pendingModifyPassengerScheduleAcks.isEmpty) {
        log.debug("Cleaning up and completing batch processing @ {}", tick)
        cleanUpBufferedRequestProcessing(triggerId)
      }
    }
  }

  private def handleReservationRequest(request: RideHailRequest, triggerId: Long): Unit = {
    // Batched processing first
    if (processBufferedRequestsOnTimeout) {
      if (currentlyProcessingTimeoutTrigger.isDefined) {
        // We store these in a secondary buffer so that we **don't** process them in this round but wait for the
        // next timeout
        rideHailResourceAllocationManager.addRequestToSecondaryBuffer(request)
      } else {
        rideHailResourceAllocationManager.addRequestToBuffer(request)
      }
      request.requester ! DelayedRideHailResponse
    } else {
      if (currentlyProcessingTimeoutTrigger.isEmpty) {
        // We always use the request buffer even if we will process these requests immediately
        rideHailResourceAllocationManager.addRequestToBuffer(request)
        findAllocationsAndProcess(request.departAt, triggerId)
      } else {
        // We're in middle of repositioning, so stash this message until we're done (method "cleanup" called)
        stash()
      }
    }
  }

  /**
    * Initializes the ride hail fleet by getting the initial fleet information from the RideHailFleetInitializer and
    * creating the necessary agents.
    *
    * @return Number of vehicles in the ride hail fleet
    */
  private def initializeRideHailFleet(): Int = {
    val rideHailAgentInitializers = rideHailFleetInitializer.getRideHailAgentInitializers(id, activityQuadTreeBounds)

    rideHailAgentInitializers.foreach { rideHailAgentInitializer =>
      createRideHailVehicleAndAgent(rideHailAgentInitializer)
    }

    log.info("Initialized {} ride hailing agents", rideHailAgentInitializers.size)
    RideHailFleetInitializer.writeFleetData(
      beamServices,
      rideHailAgentInitializers.map(_.createRideHailAgentInputData),
      s"rideHailFleet-${managerConfig.name}.csv.gz"
    )

    beamServices.beamCustomizationAPI.getRidehailManagerCustomizationAPI
      .initializeRideHailFleetHook(beamServices, rideHailAgentInitializers, maxTime)

    registerGeofences(resources.map { case (vehicleId, _) =>
      vehicleId -> rideHailManagerHelper.getRideHailAgentLocation(vehicleId).geofence
    })

    log.info(
      s"[${this.id}] generated ${resources.size} Ride-Hail vehicles, ${resources.count(_._2.isRideHailCAV)} of them are Ride-Hail CAVs. The following is a split by vehicle types:"
    )
    resources.groupBy(_._2.beamVehicleType).foreach { case (vehicleType, vehicles) =>
      log.info(s"${vehicleType.id} => ${vehicles.size} vehicle(s)")
    }

    rideHailAgentInitializers.size
  }

  /**
    * Creates a ride hail agent and vehicle based on initialization.
    *
    * @param rideHailAgentInitializer Initialzation parameters for the ride hail agent.
    */
  private def createRideHailVehicleAndAgent(rideHailAgentInitializer: RideHailAgentInitializer): Unit = {

    val rideHailBeamVehicle = rideHailAgentInitializer.createBeamVehicle(Some(self), rand.nextInt())
    resources += (rideHailBeamVehicle.id -> rideHailBeamVehicle)
    rideHailManagerHelper.vehicleState.put(rideHailBeamVehicle.id, rideHailBeamVehicle.getState)

    val rideHailAgentProps: Props = RideHailAgent.props(
      beamServices,
      beamScenario,
      scheduler,
      transportNetwork,
      tollCalculator,
      eventsManager,
      parkingManager,
      chargingNetworkManager,
      rideHailAgentInitializer.rideHailAgentId,
      self,
      rideHailBeamVehicle,
      rideHailAgentInitializer.shifts,
      rideHailAgentInitializer.geofence
    )

    val rideHailAgentRef: ActorRef =
      context.actorOf(rideHailAgentProps, rideHailAgentInitializer.rideHailAgentId.toString)
    context.watch(rideHailAgentRef)
    scheduler ! ScheduleTrigger(InitializeTrigger(0), rideHailAgentRef)

    val agentLocation = RideHailAgentLocation(
      rideHailAgentRef,
      rideHailBeamVehicle.id,
      rideHailBeamVehicle.beamVehicleType,
      SpaceTime(rideHailAgentInitializer.initialLocation, 0),
      rideHailAgentInitializer.geofence,
      None,
      None
    )
    // Put the agent out of service and let the agent tell us when it's Idle (aka ready for service)
    rideHailManagerHelper.putOutOfService(agentLocation)

    rideHailBeamVehicleIdToShiftsOpt(rideHailAgentInitializer.beamVehicleId) = rideHailAgentInitializer.shifts

    rideHailinitialLocationSpatialPlot
      .addString(
        StringToPlot(s"${rideHailAgentInitializer.id}", rideHailAgentInitializer.initialLocation, Color.RED, 20)
      )
    rideHailinitialLocationSpatialPlot
      .addAgentWithCoord(
        RideHailAgentInitCoord(rideHailAgentInitializer.rideHailAgentId, rideHailAgentInitializer.initialLocation)
      )
  }

  /**
    * Creates a sequence of RideHailAgentInitializer that allow initializing the ride hail fleet to its current state.
    *
    * @return Sequence of RideHailAgentInitializer mirroring the current fleet state.
    */
  private def createRideHailAgentInitializersFromCurrentState: IndexedSeq[RideHailAgentInitializer] = {
    rideHailManagerHelper.vehicleState.toIndexedSeq.map {
      case (vehicleId: Id[BeamVehicle], beamVehicleState: BeamVehicleState) =>
        val rideHailVehicleId = RideHailVehicleId(vehicleId)

        val rideHailAgentLocation = rideHailManagerHelper.getRideHailAgentLocation(vehicleId)

        val shiftsOpt = rideHailBeamVehicleIdToShiftsOpt(vehicleId)

        if (rideHailAgentLocation.vehicleType.secondaryFuelType.isDefined) {
          // The concept of linking SOC across iterations is implemented for BEVs only.
          // (Needs to be implemented for PHEVs.)
          throw new RuntimeException(
            "Creation of RideHailAgentInitializers for linking across iterations has not been tested for PHEVs."
          )
        }
        val stateOfCharge = MathUtils.clamp(
          beamVehicleState.primaryFuelLevel / rideHailAgentLocation.vehicleType.primaryFuelCapacityInJoule,
          0,
          1
        )

        RideHailAgentInitializer(
          rideHailVehicleId.id,
          rideHailAgentLocation.vehicleType,
          id,
          shiftsOpt,
          stateOfCharge,
          rideHailAgentLocation.latestUpdatedLocationUTM.loc,
          rideHailAgentLocation.geofence,
          rideHailVehicleId.fleetId
        )
    }
  }

  private def getDispatchProductType(tick: Int) = {
    val allocationManagerConfig = managerConfig.allocationManager
    val pooledRideHailIntervalAsMultipleOfSoloRideHail =
      allocationManagerConfig.pooledRideHailIntervalAsMultipleOfSoloRideHail
    val pooledTimeOut =
      allocationManagerConfig.requestBufferTimeoutInSeconds * pooledRideHailIntervalAsMultipleOfSoloRideHail

    if (pooledRideHailIntervalAsMultipleOfSoloRideHail <= 1) {
      DispatchProductType.SOLO_AND_POOLED
    } else if (tick % pooledTimeOut == 0) {
      DispatchProductType.POOLED
    } else {
      DispatchProductType.SOLO
    }
  }

  /*
   * This is common code for both use cases, batch processing and processing a single reservation request immediately.
   * The differences are resolved through the boolean processBufferedRequestsOnTimeout.
   */
  private def findAllocationsAndProcess(tick: Int, triggerId: Long): Unit = {
    val s = System.currentTimeMillis()
    var allRoutesRequired: Vector[RoutingRequest] = Vector()
    log.debug("findAllocationsAndProcess @ {}", tick)

    rideHailResourceAllocationManager.allocateVehiclesToCustomers(
      tick,
      beamServices,
      getDispatchProductType(tick),
      triggerId
    ) match {
      case VehicleAllocations(allocations) =>
        allocations.foreach {
          case RoutingRequiredToAllocateVehicle(request, routesRequired) =>
            // Client has requested routes
            reservationIdToRequest.put(request.requestId, request)
            routesRequired.foreach(rReq => routeRequestIdToRideHailRequestId.put(rReq.requestId, request.requestId))
            allRoutesRequired = allRoutesRequired ++ routesRequired
          case alloc @ VehicleMatchedToCustomers(request, _, pickDropIdWithRoutes) if pickDropIdWithRoutes.nonEmpty =>
            val travelProposal = createTravelProposal(alloc)
            val waitTimeMaximumSatisfied = !travelProposal.passengerSchedule.uniquePassengers.exists { customer =>
              travelProposal.timeToCustomer(
                customer
              ) > managerConfig.allocationManager.maxWaitingTimeInSec
            }
            if (waitTimeMaximumSatisfied) {
              handleReservation(request, tick, travelProposal)
              rideHailResourceAllocationManager.removeRequestFromBuffer(request)
            } else {
              beamServices.simMetricCollector.writeIteration("ride-hail-allocation-failed", SimulationTime(tick))
              failedAllocation(request, tick)
            }
          case VehicleMatchedToCustomers(request, _, _) =>
            beamServices.simMetricCollector.writeIteration("ride-hail-allocation-failed", SimulationTime(tick))
            failedAllocation(request, tick)
          case NoVehicleAllocated(request) =>
            beamServices.simMetricCollector.writeIteration("ride-hail-allocation-failed", SimulationTime(tick))
            failedAllocation(request, tick)
        }
      case _ =>
    }
    if (allRoutesRequired.nonEmpty) {
      log.debug("requesting {} routes at {}", allRoutesRequired.size, tick)
      numPendingRoutingRequestsForReservations = numPendingRoutingRequestsForReservations + allRoutesRequired.size
      requestRoutes(tick, allRoutesRequired, triggerId)
    } else if (
      processBufferedRequestsOnTimeout && pendingModifyPassengerScheduleAcks.isEmpty &&
      rideHailResourceAllocationManager.isBufferEmpty && numPendingRoutingRequestsForReservations == 0 &&
      currentlyProcessingTimeoutTrigger.isDefined
    ) {
      log.debug("sendCompletionAndScheduleNewTimeout for tick {} from line 1072", tick)
      cleanUpBufferedRequestProcessing(triggerId)
    }
    val diff = System.currentTimeMillis() - s
    timeSpendForFindAllocationsAndProcessMs += diff
    nFindAllocationsAndProcess += 1
  }

  def createTravelProposal(alloc: VehicleMatchedToCustomers): TravelProposal = {
    val passSched = mobilityRequestToPassengerSchedule(alloc.schedule, alloc.rideHailAgentLocation)
    val updatedPassengerSchedule =
      ridehailManagerCustomizationAPI.updatePassengerScheduleDuringCreateTravelProposalHook(passSched)

    val baseFare = alloc.schedule
      .flatMap(
        _.beamLegAfterTag.map(leg =>
          leg.cost - DrivingCost.estimateDrivingCost(
            leg.beamLeg.travelPath.distanceInM,
            leg.beamLeg.duration,
            beamScenario.vehicleTypes(leg.beamVehicleTypeId),
            beamScenario.fuelTypePrices(beamScenario.vehicleTypes(leg.beamVehicleTypeId).primaryFuelType)
          )
        )
      )
      .sum

    TravelProposal(
      alloc.rideHailAgentLocation,
      updatedPassengerSchedule,
      alloc.request.thisRequestWithGroupedRequests
        .map(calcFare(_, alloc.rideHailAgentLocation.vehicleType.id, updatedPassengerSchedule, baseFare))
        .toMap,
      rideHailResourceAllocationManager.maxWaitTimeInSec,
      None
    )
  }

  def mobilityRequestToPassengerSchedule(
    pickDrops: List[MobilityRequest],
    rideHailAgentLocation: RideHailAgentLocation
  ): PassengerSchedule = {
    val consistentSchedule = pickDrops.zip(BeamLeg.makeLegsConsistent(pickDrops.map(_.beamLegAfterTag.map(_.beamLeg))))
    val allLegs = consistentSchedule.flatMap(_._2)
    var passSched = PassengerSchedule()
      .addLegs(allLegs)
      .updateStartTimes(Math.max(allLegs.head.startTime, rideHailAgentLocation.latestTickExperienced))
    // Initialize passengersToAdd with any passenger that doesn't have a pickup
    val noPickupPassengers = Set[PersonIdWithActorRef]() ++ consistentSchedule
      .groupBy(_._1.person)
      .filter(tup => tup._1.isDefined && tup._2.size == 1)
      .map(_._2.head._1.person.get)
    var passengersToAdd = noPickupPassengers
    var pickDropsForGrouping: Map[PersonIdWithActorRef, List[BeamLeg]] = Map()
    consistentSchedule.foreach {
      case (mobReq, legOpt) =>
        mobReq.person.foreach { thePerson =>
          mobReq.tag match {
            case Pickup =>
              passengersToAdd = passengersToAdd + thePerson
            case Dropoff =>
              passengersToAdd = passengersToAdd - thePerson
            case _ =>
          }
        }
        legOpt.foreach { leg =>
          passengersToAdd.foreach { pass =>
            val legsForPerson = pickDropsForGrouping.getOrElse(pass, List()) :+ leg
            pickDropsForGrouping = pickDropsForGrouping + (pass -> legsForPerson)
          }
        }
      case _ =>
    }
    pickDropsForGrouping.foreach { passAndLegs =>
      passSched = passSched.addPassenger(passAndLegs._1, passAndLegs._2)
    }
    noPickupPassengers.foreach { pass =>
      passSched = passSched.removePassengerBoarding(pass)
    }
    passSched
  }

  def failedAllocation(request: RideHailRequest, tick: Int): Unit = {
    val theResponse = RideHailResponse(request, None, managerConfig.name, Some(DriverNotFoundError))
    if (processBufferedRequestsOnTimeout) {
      modifyPassengerScheduleManager.addTriggerToSendWithCompletion(
        ScheduleTrigger(
          RideHailResponseTrigger(tick, theResponse),
          request.customer.personRef
        )
      )
      request.groupedWithOtherRequests.foreach { subReq =>
        modifyPassengerScheduleManager.addTriggerToSendWithCompletion(
          ScheduleTrigger(
            RideHailResponseTrigger(tick, theResponse),
            subReq.customer.personRef
          )
        )
      }
    } else {
      request.customer.personRef ! theResponse
      request.groupedWithOtherRequests.foreach { subReq =>
        subReq.customer.personRef ! theResponse
      }
    }
    request.thisRequestWithGroupedRequests.foreach { req =>
      rideHailResponseCache.remove(req.customer.personId)
    }
    rideHailResourceAllocationManager.removeRequestFromBuffer(request)
  }

  def cleanUpBufferedRequestProcessing(triggerId: Long): Unit = {
    rideHailResourceAllocationManager.clearPrimaryBufferAndFillFromSecondary()
    modifyPassengerScheduleManager.sendCompletionAndScheduleNewTimeout(BatchedReservation)
    log.debug("Cleaning up from cleanUpBufferedRequestProcessing")
    cleanUp(triggerId)
  }

  def handleNotifyVehicleDoneRefuelingAndOutOfService(notify: NotifyVehicleDoneRefuelingAndOutOfService): Unit = {
    rideHailManagerHelper.updateLocationOfAgent(notify.vehicleId, notify.whenWhere)
    rideHailManagerHelper.vehicleState.put(notify.vehicleId, notify.beamVehicleState)
    rideHailManagerHelper.updatePassengerSchedule(notify.vehicleId, None, None)
    removingVehicleFromCharging(notify.vehicleId, notify.tick, notify.triggerId)
    resources(notify.vehicleId).getDriver.get ! NotifyVehicleDoneRefuelingAndOutOfServiceReply(
      notify.triggerId,
      Vector()
    )
    rideHailManagerHelper.putOutOfService(notify.vehicleId)
  }

  def cleanUp(triggerId: Long): Unit = {
    modifyPassengerScheduleManager.cleanUpCaches(triggerId)
    cachedNotifyVehicleIdle.foreach { case (_, notifyMessage) =>
      handleNotifyVehicleIdle(notifyMessage)
    }
    cachedNotifyVehicleIdle.clear()
    cachedNotifyVehicleDoneRefuelingAndOffline.foreach { case (_, notifyMessage) =>
      handleNotifyVehicleDoneRefuelingAndOutOfService(notifyMessage)
    }
    cachedNotifyVehicleDoneRefuelingAndOffline.clear()
    log.debug("Elapsed planning time = {}", (System.nanoTime() - currentlyProcessingTimeoutWallStartTime) / 1e6)
    currentlyProcessingTimeoutTrigger = None
    doNotUseInAllocation.clear()
    unstashAll()
  }

  def startRepositioning(tick: Int, triggerId: Long): Unit = {
    if (prevReposTick == 0) {
      prevReposTick = tick
    }
    currReposTick = tick

    log.debug("Starting wave of repositioning at {}", tick)
    modifyPassengerScheduleManager.startWaveOfRepositioningOrBatchedReservationRequests(tick, triggerId)
    if (modifyPassengerScheduleManager.isModifyStatusCacheEmpty) {
      continueRepositioning(tick, triggerId)
    }
  }

  def continueRepositioning(tick: Int, triggerId: Long): Unit = {
    ridehailManagerCustomizationAPI.beforeContinueRepositioningHook(tick)

    val idleVehicles: mutable.Map[Id[BeamVehicle], RideHailAgentLocation] =
      rideHailManagerHelper.getIdleAndRepositioningAndOfflineCAVsAndFilterOutExluded.filterNot(veh =>
        isOnWayToRefuelingDepotOrIsRefuelingOrInQueue(veh._1)
      )

    val badVehicles =
      rideHailManagerHelper.getIdleAndRepositioningAndOfflineCAVsAndFilterOutExluded
        .filter(veh => isOnWayToRefuelingDepotOrIsRefuelingOrInQueue(veh._1))
        .map(tup => (tup, rideHailManagerHelper.getServiceStatusOf(tup._1)))

    if (badVehicles.nonEmpty) {
      log.debug(
        f"Some vehicles (${badVehicles.size}) still appear as 'idle' despite being on way to refuel or refueling, head: ${badVehicles.head}"
      )
    }

    val additionalCustomVehiclesForDepotCharging = ridehailManagerCustomizationAPI
      .identifyAdditionalVehiclesForRefuelingDuringContinueRepositioningAndAssignDepotHook(idleVehicles, tick)

    val vehiclesWithoutCustomVehicles = idleVehicles.filterNot { case (vehicleId, _) =>
      additionalCustomVehiclesForDepotCharging.map(_._1).contains(vehicleId)
    }.toMap

    findChargingStalls(tick, vehiclesWithoutCustomVehicles, additionalCustomVehiclesForDepotCharging, triggerId)
  }

  def getRideInitLocation(person: Person): Location = {
    val rideInitialLocation: Location =
      managerConfig.initialization.procedural.initialLocation.name match {
        case RideHailManager.INITIAL_RIDE_HAIL_LOCATION_RANDOM_ACTIVITY =>
          val radius =
            managerConfig.initialization.procedural.initialLocation.home.radiusInMeters
          val activityLocations: List[Location] =
            person.getSelectedPlan.getPlanElements.asScala
              .collect { case activity: Activity => activity.getCoord }
              .toList
              .dropRight(1)
          val randomActivityLocation: Location = activityLocations(rand.nextInt(activityLocations.length))
          new Coord(
            randomActivityLocation.getX + radius * (rand.nextDouble() - 0.5),
            randomActivityLocation.getY + radius * (rand.nextDouble() - 0.5)
          )
        case RideHailManager.INITIAL_RIDE_HAIL_LOCATION_HOME =>
          val personInitialLocation: Location =
            person.getSelectedPlan.getPlanElements
              .iterator()
              .next()
              .asInstanceOf[Activity]
              .getCoord
          val radius =
            managerConfig.initialization.procedural.initialLocation.home.radiusInMeters
          new Coord(
            personInitialLocation.getX + radius * (rand.nextDouble() - 0.5),
            personInitialLocation.getY + radius * (rand.nextDouble() - 0.5)
          )
        case RideHailManager.INITIAL_RIDE_HAIL_LOCATION_UNIFORM_RANDOM =>
          val x = activityQuadTreeBounds.minx + (activityQuadTreeBounds.maxx - activityQuadTreeBounds.minx) * rand
            .nextDouble()
          val y = activityQuadTreeBounds.miny + (activityQuadTreeBounds.maxy - activityQuadTreeBounds.miny) * rand
            .nextDouble()
          new Coord(x, y)
        case RideHailManager.INITIAL_RIDE_HAIL_LOCATION_ALL_AT_CENTER =>
          val x = activityQuadTreeBounds.minx + (activityQuadTreeBounds.maxx - activityQuadTreeBounds.minx) / 2
          val y = activityQuadTreeBounds.miny + (activityQuadTreeBounds.maxy - activityQuadTreeBounds.miny) / 2
          new Coord(x, y)
        case RideHailManager.INITIAL_RIDE_HAIL_LOCATION_ALL_IN_CORNER =>
          val x = activityQuadTreeBounds.minx
          val y = activityQuadTreeBounds.miny
          new Coord(x, y)
        case unknown =>
          log.error(s"unknown rideHail.initialLocation $unknown, assuming HOME")
          val personInitialLocation: Location =
            person.getSelectedPlan.getPlanElements
              .iterator()
              .next()
              .asInstanceOf[Activity]
              .getCoord
          val radius =
            managerConfig.initialization.procedural.initialLocation.home.radiusInMeters
          new Coord(
            personInitialLocation.getX + radius * (rand.nextDouble() - 0.5),
            personInitialLocation.getY + radius * (rand.nextDouble() - 0.5)
          )
      }
    rideInitialLocation
  }

  /**
    * Check if the vehicle is still eligible to reposition. This filters out any circumstance where a vehicle that was
    * once selected for repositioning has since become unavailable due to the non-determinism of parallel discrete event
    * simulation.
    *
    * Returns true if the vehicle is still idle AND either the vehicle is not already allocated or is already on the way
    * to refuel.
    *
    * @param vehicleId Beam Vehicle ID
    * @return
    */
  def isEligibleToReposition(vehicleId: Id[BeamVehicle]): Boolean = {
    val serviceStatus = rideHailManagerHelper.getServiceStatusOf(vehicleId)
    val isNotAlreadyAllocated = !doNotUseInAllocation.contains(vehicleId)
    val isOnWayToRefuel = isOnWayToRefuelingDepot(vehicleId)
    (serviceStatus == Available || serviceStatus == Refueling) && (isNotAlreadyAllocated || isOnWayToRefuel)
  }

  /**
    * register Geofences
    * @param vehicleIdToGeofenceMap map of vehicleId to Geofence
    */
  private def registerGeofences(vehicleIdToGeofenceMap: mutable.Map[VehicleId, Option[Geofence]]): Unit = {
    vehicleIdToGeofenceMap.foreach {
      case (vehicleId, Some(geofence)) =>
        vehicleIdToGeofence.put(vehicleId, geofence)
      case (_, _) =>
    }
  }

  private def scheduleRideHailManagerTimerMessages(managerConfig: Managers$Elm): Unit = {
    if (managerConfig.repositioningManager.timeout > 0) {
      // We need to stagger init tick for repositioning manager and allocation manager
      // This is important because during the `requestBufferTimeoutInSeconds` repositioned vehicle is not available, so to make them work together
      // we have to make sure that there is no overlap
      val initTick = managerConfig.repositioningManager.timeout / 2
      scheduler ! ScheduleTrigger(RideHailRepositioningTrigger(initTick), self)
    }
    if (managerConfig.allocationManager.requestBufferTimeoutInSeconds > 0)
      scheduler ! ScheduleTrigger(BufferedRideHailRequestsTrigger(0), self)
  }
}<|MERGE_RESOLUTION|>--- conflicted
+++ resolved
@@ -556,11 +556,7 @@
     case MATSimNetwork(network) =>
       rideHailNetworkApi.setMATSimNetwork(network)
 
-<<<<<<< HEAD
     case inquiry: RideHailRequest if !inquiry.shouldReserveRide =>
-=======
-    case inquiry @ RideHailRequest(RideHailInquiry, _, _, _, _, _, _, _, _, _, _, _) =>
->>>>>>> 53f46b8c
       val s = System.currentTimeMillis
       handleRideHailInquiry(inquiry)
       val diff = System.currentTimeMillis - s
@@ -654,13 +650,8 @@
       inquiryIdToInquiryAndResponse.remove(request.requestId)
       responses.foreach(routingResp => routeRequestIdToRideHailRequestId.remove(routingResp.requestId))
 
-<<<<<<< HEAD
     case reserveRide: RideHailRequest if reserveRide.shouldReserveRide =>
       handleReservationRequest(reserveRide, reserveRide.triggerId)
-=======
-    case reserveRide @ RideHailRequest(ReserveRide, _, _, _, _, _, _, _, _, _, _, triggerId) =>
-      handleReservationRequest(reserveRide, triggerId)
->>>>>>> 53f46b8c
 
     case modifyPassengerScheduleAck @ ModifyPassengerScheduleAck(
           requestIdOpt,
