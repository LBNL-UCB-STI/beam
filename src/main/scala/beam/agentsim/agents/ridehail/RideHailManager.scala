package beam.agentsim.agents.ridehail

import akka.actor.SupervisorStrategy.Stop
import akka.actor.{ActorLogging, ActorRef, BeamLoggingReceive, Cancellable, OneForOneStrategy, Props, Stash, Terminated}
import akka.pattern.pipe
import akka.util.Timeout
import beam.agentsim.Resource._
import beam.agentsim.agents.BeamAgent.Finish
import beam.agentsim.agents.choice.mode.DrivingCost
import beam.agentsim.agents.household.CAVSchedule.RouteOrEmbodyRequest
import beam.agentsim.agents.modalbehaviors.DrivesVehicle._
import beam.agentsim.agents.ridehail.RideHailAgent._
import beam.agentsim.agents.ridehail.RideHailDepotManager.ParkingStallsClaimedByVehicles
import beam.agentsim.agents.ridehail.RideHailManager._
import beam.agentsim.agents.ridehail.RideHailManagerHelper.{Available, Refueling, RideHailAgentLocation}
import beam.agentsim.agents.ridehail.RideHailRequest.{projectCoordinateToUtm, projectWgsCoordinateToUtm}
import beam.agentsim.agents.ridehail.allocation._
import beam.agentsim.agents.vehicles.AccessErrorCodes.{
  CouldNotFindRouteToCustomer,
  DriverNotFoundError,
  RideHailVehicleTakenError
}
import beam.agentsim.agents.vehicles.BeamVehicle.BeamVehicleState
import beam.agentsim.agents.vehicles.FuelType.Electricity
import beam.agentsim.agents.vehicles.VehicleProtocol.StreetVehicle
import beam.agentsim.agents.vehicles._
import beam.agentsim.agents.{Dropoff, InitializeTrigger, MobilityRequest, Pickup}
import beam.agentsim.events.{FleetStoredElectricityEvent, RideHailFleetStateEvent, SpaceTime}
import beam.agentsim.infrastructure.{ParkingInquiryResponse, ParkingStall}
import beam.agentsim.scheduler.BeamAgentScheduler.{CompletionNotice, ScheduleTrigger}
import beam.agentsim.scheduler.Trigger.TriggerWithId
import beam.agentsim.scheduler.{HasTriggerId, Trigger}
import beam.api.agentsim.agents.ridehail.RidehailManagerCustomizationAPI
import beam.router.BeamRouter._
import beam.router.Modes.BeamMode._
import beam.router.model.{BeamLeg, EmbodiedBeamLeg, EmbodiedBeamTrip}
import beam.router.osm.TollCalculator
import beam.router.skim.TAZSkimsCollector.TAZSkimsCollectionTrigger
import beam.router.skim.event.TAZSkimmerEvent
import beam.router.{BeamRouter, RouteHistory}
import beam.sim.RideHailFleetInitializer.RideHailAgentInitializer
import beam.sim._
import beam.sim.config.BeamConfig.Beam.Agentsim.Agents.RideHail.Managers$Elm
import beam.sim.config.BeamConfig.Beam.Debug
import beam.sim.metrics.SimulationMetricCollector._
import beam.utils._
import beam.utils.csv.GenericCsvReader
import beam.utils.logging.pattern.ask
import beam.utils.logging.{LogActorState, LoggingMessageActor}
import beam.utils.matsim_conversion.ShapeUtils
import beam.utils.matsim_conversion.ShapeUtils.QuadTreeBounds
import beam.utils.reflection.ReflectionUtils
import com.conveyal.r5.transit.TransportNetwork
import com.google.common.cache.{Cache, CacheBuilder}
import com.vividsolutions.jts.geom.Envelope
import org.matsim.api.core.v01.population.{Activity, Person}
import org.matsim.api.core.v01.{Coord, Id, Scenario}
import org.matsim.core.api.experimental.events.EventsManager
import org.matsim.core.controler.OutputDirectoryHierarchy
import org.matsim.core.utils.collections.QuadTree
import org.matsim.core.utils.misc.Time

import java.awt.Color
import java.io.File
import java.util
import java.util.concurrent.TimeUnit
import scala.collection.JavaConverters._
import scala.collection.mutable
import scala.concurrent.ExecutionContext.Implicits.global
import scala.concurrent.Future
import scala.concurrent.duration._
import scala.util.Random

object RideHailManager {
  val INITIAL_RIDE_HAIL_LOCATION_HOME = "HOME"
  val INITIAL_RIDE_HAIL_LOCATION_RANDOM_ACTIVITY = "RANDOM_ACTIVITY"
  val INITIAL_RIDE_HAIL_LOCATION_UNIFORM_RANDOM = "UNIFORM_RANDOM"
  val INITIAL_RIDE_HAIL_LOCATION_ALL_AT_CENTER = "ALL_AT_CENTER"
  val INITIAL_RIDE_HAIL_LOCATION_ALL_IN_CORNER = "ALL_IN_CORNER"

  type VehicleId = Id[BeamVehicle]

  case class RecoverFromStuckness(tick: Int, triggerId: Long) extends HasTriggerId

  case class TravelProposal(
    rideHailAgentLocation: RideHailAgentLocation,
    passengerSchedule: PassengerSchedule,
    estimatedPrice: Map[Id[Person], Double],
    maxWaitingTimeInSec: Int,
    walkToFromStop: Option[(EmbodiedBeamTrip, EmbodiedBeamTrip)] = None,
    poolingInfo: Option[PoolingInfo] = None
  ) {

    def timeToCustomer(passenger: PersonIdWithActorRef): Int =
      passengerSchedule.legsBeforePassengerBoards(passenger).map(_.duration).sum

    def travelTimeForCustomer(passenger: PersonIdWithActorRef): Int =
      passengerSchedule.legsWithPassenger(passenger).map(_.duration).sum

    /**
      * How far will the ride hail vehicle travel with the given customer as a passenger
      *
      * @param passenger PersonIdWithActorRef
      * @return distance in m
      */
    def travelDistanceForCustomer(passenger: PersonIdWithActorRef): Double =
      passengerSchedule.legsWithPassenger(passenger).map(_.travelPath.distanceInM).sum

    def toEmbodiedBeamLegsForCustomer(passenger: PersonIdWithActorRef): Vector[EmbodiedBeamLeg] = {
<<<<<<< HEAD
      val passengerLegs = passengerSchedule.legsWithPassenger(passenger)
      val (toStopLegs: Vector[EmbodiedBeamLeg], fromStopLegs: Vector[EmbodiedBeamLeg]) = walkToFromStop match {
        case Some((toStopTrip, fromStopTrip)) =>
          (toStopTrip.legs.toVector, fromStopTrip.updateStartTime(passengerLegs.last.endTime).legs.toVector)
        case None =>
          (Vector.empty, Vector.empty)
      }
      toStopLegs ++
      passengerLegs.map { beamLeg =>
        EmbodiedBeamLeg(
          beamLeg,
          rideHailAgentLocation.vehicleId,
          rideHailAgentLocation.vehicleType.id,
          asDriver = false,
          estimatedPrice(passenger.personId),
          unbecomeDriverOnCompletion = false,
          isPooledTrip = passengerSchedule.schedule.values.exists(_.riders.size > 1)
        )
      } ++ fromStopLegs

=======
      passengerSchedule
        .legsWithPassenger(passenger)
        .map { beamLeg =>
          EmbodiedBeamLeg(
            beamLeg,
            rideHailAgentLocation.vehicleId,
            rideHailAgentLocation.vehicleType.id,
            asDriver = false,
            estimatedPrice(passenger.personId),
            unbecomeDriverOnCompletion = false,
            isPooledTrip = passengerSchedule.isPooledTrip
          )
        }
        .toVector
>>>>>>> 730bee79
    }

    override def toString: String =
      s"RHA: ${rideHailAgentLocation.vehicleId}, price: $estimatedPrice, passengerSchedule: $passengerSchedule"
  }

  case class MarkVehicleBatteryDepleted(
    time: Int,
    vehicleId: Id[BeamVehicle]
  )

  case class RoutingResponses(
    tick: Int,
    routingResponses: Seq[RoutingResponse],
    triggerId: Long
  ) extends HasTriggerId

  case class PoolingInfo(timeFactor: Double, costFactor: Double)

  case class RepositionVehicleRequest(
    passengerSchedule: PassengerSchedule,
    tick: Int,
    vehicleId: Id[BeamVehicle],
    rideHailAgent: RideHailAgentLocation,
    triggerId: Long
  ) extends HasTriggerId

  case class BufferedRideHailRequestsTrigger(tick: Int) extends Trigger

  case class RideHailRepositioningTrigger(tick: Int) extends Trigger

  case object DebugRideHailManagerDuringExecution

  case class ContinueBufferedRideHailRequests(tick: Int, triggerId: Long) extends HasTriggerId

  final val fileBaseName = "rideHailInitialLocation"

  class OutputData extends OutputDataDescriptor {

    /**
      * Get description of fields written to the output files.
      *
      * @return list of data description objects
      */
    override def getOutputDataDescriptions(ioController: OutputDirectoryHierarchy): util.List[OutputDataDescription] = {
      val outputFilePath = ioController.getIterationFilename(0, fileBaseName + ".csv")
      val outputDirPath = ioController.getOutputPath
      val relativePath = outputFilePath.replace(outputDirPath, "")
      val list = new util.ArrayList[OutputDataDescription]
      list.add(
        OutputDataDescription(
          getClass.getSimpleName,
          relativePath,
          "rideHailAgentID",
          "Unique id of the given ride hail agent"
        )
      )
      list.add(
        OutputDataDescription(
          getClass.getSimpleName,
          relativePath,
          "xCoord",
          "X co-ordinate of the starting location of the ride hail"
        )
      )
      list.add(
        OutputDataDescription(
          getClass.getSimpleName,
          relativePath,
          "yCoord",
          "Y co-ordinate of the starting location of the ride hail"
        )
      )
      list
    }
  }

  case object DebugReport

  class ResponseCache {
    private val rideHailResponseCache: mutable.Map[Id[Person], IndexedSeq[RideHailResponse]] = mutable.Map.empty

    def remove(personId: Id[Person]): Option[IndexedSeq[RideHailResponse]] = rideHailResponseCache.remove(personId)

    def clear(): Unit = rideHailResponseCache.clear()

    def add(rideHailResponse: RideHailResponse): Unit = {
      rideHailResponseCache.put(
        rideHailResponse.request.customer.personId,
        getActualResponses(rideHailResponse.request) :+ rideHailResponse
      )
    }

    def getActualResponses(request: RideHailRequest): IndexedSeq[RideHailResponse] = {
      val previousResponses = rideHailResponseCache.getOrElse(request.customer.personId, IndexedSeq.empty)
      val currentTime = request.requestTime
      previousResponses.filter(_.request.departAt >= currentTime)
    }

    /**
      * @param request
      * @return the original RH response corresponding to the current request
      */
    def removeOriginalResponseFromCache(request: RideHailRequest): Option[RideHailResponse] = {
      val actualResponses: IndexedSeq[RideHailResponse] = getActualResponses(request)
      val departureTimeOrdering =
        Ordering.by((rsp: RideHailResponse) => Math.abs(request.departAt - rsp.request.departAt))
      val maybeOriginalResponse = actualResponses.reduceOption(departureTimeOrdering.min)
      val updatedResponses = actualResponses diff maybeOriginalResponse.toSeq
      if (updatedResponses.isEmpty) {
        rideHailResponseCache.remove(request.customer.personId)
      } else {
        rideHailResponseCache.put(request.customer.personId, updatedResponses)
      }
      maybeOriginalResponse
    }

  }

  def loadStopFile(filePath: String, beamServices: BeamServices): QuadTree[Location] = {
    val coords = GenericCsvReader.readAsSeq[Location](filePath) { rec =>
      new Location(
        Option(rec.get("coord-x")).fold(throw new RuntimeException("No coord-x provided"))(_.toDouble),
        Option(rec.get("coord-y")).fold(throw new RuntimeException("No coord-y provided"))(_.toDouble)
      )
    }
    val projectedCoords = coords.map(coord => projectCoordinateToUtm(coord, beamServices))
    ShapeUtils.quadTree(projectedCoords)
  }
}

class RideHailManager(
  val id: Id[VehicleManager],
  val beamServices: BeamServices,
  val beamScenario: BeamScenario,
  val transportNetwork: TransportNetwork,
  val tollCalculator: TollCalculator,
  val scenario: Scenario,
  val eventsManager: EventsManager,
  val scheduler: ActorRef,
  val router: ActorRef,
  val parkingManager: ActorRef,
  val chargingNetworkManager: ActorRef,
  val boundingBox: Envelope,
  val activityQuadTreeBounds: QuadTreeBounds,
  val surgePricingManager: RideHailSurgePricingManager,
  val tncIterationStats: Option[TNCIterationStats],
  val routeHistory: RouteHistory,
  val rideHailFleetInitializer: RideHailFleetInitializer,
  val managerConfig: Managers$Elm
) extends LoggingMessageActor
    with RideHailDepotManager
    with ActorLogging
    with Stash {

  implicit val timeout: Timeout = Timeout(50000, TimeUnit.SECONDS)
  implicit val debug: Debug = beamServices.beamConfig.beam.debug

  override val supervisorStrategy: OneForOneStrategy =
    OneForOneStrategy(maxNrOfRetries = 0) {
      case e: Exception =>
        log.error(e, s"Going to stop child of RHM because of ${e.getMessage}")
        Stop
      case _: AssertionError => Stop
    }

  /**
    * Customer inquiries awaiting reservation confirmation.
    */
  val rideHailManagerHelper: RideHailManagerHelper = new RideHailManagerHelper(this, boundingBox)

  val rand: Random = new Random(beamScenario.beamConfig.matsim.modules.global.randomSeed)

  lazy val travelProposalCache: Cache[String, TravelProposal] = {
    CacheBuilder
      .newBuilder()
      .maximumSize(
        5 * beamServices.matsimServices.getScenario.getPopulation.getPersons.size // ZN: Changed this from 10x ride hail fleet, which is now not directly set
      )
      .expireAfterWrite(1, TimeUnit.MINUTES)
      .build()
  }
  private val rideHailResponseCache = new ResponseCache

  def fleetSize: Int = resources.size

  val radiusInMeters: Double = managerConfig.rideHailManager.radiusInMeters

  val rideHailNetworkApi: RideHailNetworkAPI = new RideHailNetworkAPI()

  val processBufferedRequestsOnTimeout: Boolean =
    managerConfig.allocationManager.requestBufferTimeoutInSeconds > 0

  val modifyPassengerScheduleManager =
    new RideHailModifyPassengerScheduleManager(
      log,
      self,
      this,
      scheduler,
      beamServices.beamConfig
    )

  private val outOfServiceVehicleManager =
    new OutOfServiceVehicleManager(
      log,
      self,
      this
    )

  private val defaultBaseCost = managerConfig.defaultBaseCost
  private val defaultCostPerMile = managerConfig.defaultCostPerMile
  private val defaultCostPerMinute = managerConfig.defaultCostPerMinute
  private val pooledBaseCost = managerConfig.pooledBaseCost
  private val pooledCostPerMile = managerConfig.pooledCostPerMile
  private val pooledCostPerMinute = managerConfig.pooledCostPerMinute
  tncIterationStats.foreach(_.logMap())
  private val defaultCostPerSecond = defaultCostPerMinute / 60.0d
  private val pooledCostPerSecond = pooledCostPerMinute / 60.0d

  beamServices.beamCustomizationAPI.getRidehailManagerCustomizationAPI.init(this)

  val ridehailManagerCustomizationAPI: RidehailManagerCustomizationAPI =
    beamServices.beamCustomizationAPI.getRidehailManagerCustomizationAPI

  beamServices.beamRouter ! GetTravelTime
  beamServices.beamRouter ! GetMatSimNetwork
  //TODO improve search to take into account time when available
  private val pendingModifyPassengerScheduleAcks = mutable.HashMap[Int, RideHailResponse]()
  private var numPendingRoutingRequestsForReservations = 0

  protected val parkingInquiryCache: mutable.Map[Int, RideHailAgentLocation] =
    collection.mutable.HashMap[Int, RideHailAgentLocation]()
  private val pendingAgentsSentToPark = collection.mutable.Set[Id[BeamVehicle]]()
  private val cachedNotifyVehicleIdle = collection.mutable.Map[Id[_], NotifyVehicleIdle]()

  private val cachedNotifyVehicleDoneRefuelingAndOffline =
    collection.mutable.Map[Id[_], NotifyVehicleDoneRefuelingAndOutOfService]()
  val doNotUseInAllocation: mutable.Set[Id[_]] = collection.mutable.Set[Id[_]]()

  // Tracking Inquiries and Reservation Requests
  private val inquiryIdToInquiryAndResponse: mutable.Map[Int, (RideHailRequest, SingleOccupantQuoteAndPoolingInfo)] =
    mutable.Map()
  private val routeRequestIdToRideHailRequestId: mutable.Map[Int, Int] = mutable.Map()
  private val reservationIdToRequest: mutable.Map[Int, RideHailRequest] = mutable.Map()
  private val inquiryIdToWalkTrips: mutable.Map[Int, (EmbodiedBeamTrip, EmbodiedBeamTrip)] = mutable.Map()

  // Are we in the middle of processing a batch? or repositioning
  var currentlyProcessingTimeoutTrigger: Option[TriggerWithId] = None
  var currentlyProcessingTimeoutWallStartTime: Long = System.nanoTime()

  private val vehicleIdToGeofence: mutable.Map[VehicleId, Geofence] = mutable.Map.empty[VehicleId, Geofence]
  private val bodyTypeId = Id.create(beamScenario.beamConfig.beam.agentsim.agents.bodyType, classOf[BeamVehicleType])

  private val rideHailStops: Option[QuadTree[Location]] =
    managerConfig.stopFilePath.map(path => RideHailManager.loadStopFile(path, beamServices))

  // Cache analysis
  private var cacheAttempts = 0
  private var cacheHits = 0

  private val rideHailinitialLocationSpatialPlot = new SpatialPlot(1100, 1100, 50)
  val resources: mutable.Map[Id[BeamVehicle], BeamVehicle] = mutable.Map[Id[BeamVehicle], BeamVehicle]()
  val maxTime: Int = Time.parseTime(beamServices.beamScenario.beamConfig.beam.agentsim.endTime).toInt

  // generate or load parking using agentsim.infrastructure.parking.ParkingZoneSearch
  val parkingFilePath: String = managerConfig.initialization.parking.filePath

  private val cntEVCAV = 0
  private val cntEVnCAV = 0
  private val cntnEVCAV = 0
  private val cntnEVnCAV = 0

  def writeMetric(metric: String, value: Int): Unit = {
    beamServices.simMetricCollector.writeGlobal(metric, value)
  }

  writeMetric("beam-run-RH-ev-cav", cntEVCAV)
  writeMetric("beam-run-RH-ev-non-cav", cntEVnCAV)
  writeMetric("beam-run-RH-non-ev-cav", cntnEVCAV)
  writeMetric("beam-run-RH-non-ev-non-cav", cntnEVnCAV)

  if (
    beamServices.matsimServices != null &&
    new File(
      beamServices.matsimServices.getControlerIO.getIterationPath(beamServices.matsimServices.getIterationNumber)
    ).exists()
  ) {
    rideHailinitialLocationSpatialPlot.writeCSV(
      beamServices.matsimServices.getControlerIO
        .getIterationFilename(beamServices.matsimServices.getIterationNumber, fileBaseName + ".csv")
    )

    if (beamServices.beamConfig.beam.outputs.writeGraphs) {
      rideHailinitialLocationSpatialPlot.writeImage(
        beamServices.matsimServices.getControlerIO
          .getIterationFilename(beamServices.matsimServices.getIterationNumber, fileBaseName + ".png")
      )
    }
  }

  private val rideHailResourceAllocationManager = RideHailResourceAllocationManager(
    managerConfig.allocationManager.name,
    this
  )

  private val rideHailBeamVehicleIdToShiftsOpt = mutable.Map.empty[Id[BeamVehicle], Option[List[Shift]]]

  val numRideHailAgents: Int = initializeRideHailFleet()

  var requestedRideHail: Int = 0
  var servedRideHail: Int = 0

  override def postStop(): Unit = {
    log.info("postStop")
    log.info(s"requestedRideHail: $requestedRideHail")
    log.info(s"servedRideHail: $servedRideHail")
    log.info(s"ratio: ${servedRideHail.toDouble / requestedRideHail}")
    maybeDebugReport.foreach(_.cancel())
    log.info(
      s"timeSpendForHandleRideHailInquiryMs: $timeSpendForHandleRideHailInquiryMs ms, " +
      s"nHandleRideHailInquiry: $nHandleRideHailInquiry, " +
      s"AVG: ${timeSpendForHandleRideHailInquiryMs.toDouble / nHandleRideHailInquiry}"
    )
    log.info(
      s"timeSpendForFindAllocationsAndProcessMs: $timeSpendForFindAllocationsAndProcessMs ms, " +
      s"nFindAllocationsAndProcess: $nFindAllocationsAndProcess, " +
      s"AVG: ${timeSpendForFindAllocationsAndProcessMs.toDouble / nFindAllocationsAndProcess}"
    )
    super.postStop()
  }

  var timeSpendForHandleRideHailInquiryMs: Long = 0
  var nHandleRideHailInquiry: Int = 0

  var timeSpendForFindAllocationsAndProcessMs: Long = 0
  var nFindAllocationsAndProcess: Int = 0

  val maybeDebugReport: Option[Cancellable] = if (beamServices.beamConfig.beam.debug.debugEnabled) {
    Some(context.system.scheduler.scheduleWithFixedDelay(10.seconds, 30.seconds, self, DebugReport)(context.dispatcher))
  } else {
    None
  }

  var prevReposTick: Int = 0
  var currReposTick: Int = 0
  var nRepositioned: Int = 0

  override def loggedReceive: Receive = super[RideHailDepotManager].loggedReceive orElse BeamLoggingReceive {
    case DebugReport =>
      log.debug(
        s"timeSpendForHandleRideHailInquiryMs: $timeSpendForHandleRideHailInquiryMs ms, " +
        s"nHandleRideHailInquiry: $nHandleRideHailInquiry, " +
        s"AVG: ${timeSpendForHandleRideHailInquiryMs.toDouble / nHandleRideHailInquiry}"
      )
      log.debug(
        s"timeSpendForFindAllocationsAndProcessMs: $timeSpendForFindAllocationsAndProcessMs ms, " +
        s"nFindAllocationsAndProcess: $nFindAllocationsAndProcess, " +
        s"AVG: ${timeSpendForFindAllocationsAndProcessMs.toDouble / nFindAllocationsAndProcess}"
      )

    case TriggerWithId(InitializeTrigger(tick), triggerId) =>
      eventsManager.processEvent(createStoredElectricityEvent(tick))
      scheduleRideHailManagerTimerMessages(managerConfig)
      sender ! CompletionNotice(triggerId, Vector())

    case TAZSkimsCollectionTrigger(tick) =>
      rideHailManagerHelper.getIdleVehicles.foreach { case (_, agentLocation) =>
        val currentLocation = agentLocation.getCurrentLocationUTM(tick, beamServices)
        val skimmerEvent = TAZSkimmerEvent(
          tick,
          currentLocation,
          "idleRHVehicles",
          1.0,
          beamServices,
          "RideHailManager"
        )
        beamServices.matsimServices.getEvents.processEvent(skimmerEvent)
      }

      ridehailManagerCustomizationAPI.recordCollectionData(tick)

    case LogActorState =>
      ReflectionUtils.logFields(log, this, 0)
      ReflectionUtils.logFields(log, rideHailResourceAllocationManager, 0)
      ReflectionUtils.logFields(log, modifyPassengerScheduleManager, 0, "config")

    case RecoverFromStuckness(tick, triggerId) =>
      // This is assuming we are allocating demand and routes haven't been returned
      log.error(
        "Ride Hail Manager is abandoning dispatch of {} customers due to stuckness (routing response never received).",
        rideHailResourceAllocationManager.getUnprocessedCustomers.size
      )
      rideHailResourceAllocationManager.getUnprocessedCustomers.foreach { request =>
        modifyPassengerScheduleManager.addTriggerToSendWithCompletion(
          tick,
          RideHailResponse(
            request,
            None,
            managerConfig.name,
            Some(CouldNotFindRouteToCustomer)
          ),
          request.customer.personRef
        )
        rideHailResourceAllocationManager.removeRequestFromBuffer(request)
      }
      modifyPassengerScheduleManager.sendCompletionAndScheduleNewTimeout(BatchedReservation)
      rideHailResourceAllocationManager.clearPrimaryBufferAndFillFromSecondary()
      log.debug("Cleaning up from RecoverFromStuckness")
      cleanUp(triggerId)

    case Finish =>
      eventsManager.processEvent(createStoredElectricityEvent(maxTime))
      if (beamServices.beamConfig.beam.agentsim.agents.rideHail.linkFleetStateAcrossIterations) {
        rideHailFleetInitializer.overrideRideHailAgentInitializers(createRideHailAgentInitializersFromCurrentState)
      }

      ridehailManagerCustomizationAPI.receiveFinishMessageHook()

      surgePricingManager.incrementIteration()
      context.children.foreach(_ ! Finish)
      dieIfNoChildren()
      contextBecome { case Terminated(_) =>
        dieIfNoChildren()
      }

    case NotifyVehicleOutOfService(vehicleId, _) =>
      notifyVehicleNoLongerOnWayToRefuelingDepot(vehicleId)
      rideHailManagerHelper.putOutOfService(vehicleId)

    case notify @ NotifyVehicleDoneRefuelingAndOutOfService(vehicleId, _, _, _, _, _)
        if currentlyProcessingTimeoutTrigger.isDefined =>
      cachedNotifyVehicleDoneRefuelingAndOffline.put(vehicleId, notify)

    case notify @ NotifyVehicleDoneRefuelingAndOutOfService(_, _, _, _, _, _) =>
      handleNotifyVehicleDoneRefuelingAndOutOfService(notify)

    case notify @ NotifyVehicleIdle(vehicleId, _, _, _, _, _, _) if currentlyProcessingTimeoutTrigger.isDefined =>
      // To avoid complexity, we don't add any new vehicles to the Idle list when we are in the middle of dispatch or repositioning
      // But we hold onto them because if we end up attempting to modify their passenger schedule, we need to first complete the notify
      // protocol so they can release their trigger.
      doNotUseInAllocation.add(vehicleId)
      cachedNotifyVehicleIdle.put(vehicleId, notify)

    case notifyVehicleIdleMessage @ NotifyVehicleIdle(_, _, _, _, _, _, _) =>
      handleNotifyVehicleIdle(notifyVehicleIdleMessage)

    case BeamVehicleStateUpdate(id, beamVehicleState) =>
      rideHailManagerHelper.vehicleState.put(id, beamVehicleState)

    case MATSimNetwork(network) =>
      rideHailNetworkApi.setMATSimNetwork(network)

    case inquiry: RideHailRequest if !inquiry.shouldReserveRide && rideHailStops.isDefined =>
      val pickupStop = rideHailStops.get.getClosest(inquiry.pickUpLocationUTM.getX, inquiry.pickUpLocationUTM.getY)
      val dropoffStop = rideHailStops.get.getClosest(inquiry.destinationUTM.getX, inquiry.destinationUTM.getY)
      if (pickupStop == dropoffStop) {
        respondWithDriverNotFound(inquiry)
      } else {
        val bodyVehicle = StreetVehicle(
          BeamVehicle.createId(inquiry.customer.personId, Some("body")),
          bodyTypeId,
          SpaceTime(inquiry.pickUpLocationUTM, inquiry.departAt),
          WALK,
          asDriver = true,
          needsToCalculateCost = false
        )
        val walkToPickupRequest = RoutingRequest(
          originUTM = inquiry.pickUpLocationUTM,
          destinationUTM = pickupStop,
          departureTime = inquiry.departAt,
          withTransit = false,
          personId = Some(inquiry.customer.personId),
          streetVehicles = Vector(bodyVehicle),
          triggerId = inquiry.triggerId
        )
        val walkFromDropoffRequest = RoutingRequest(
          originUTM = dropoffStop,
          destinationUTM = inquiry.destinationUTM,
          departureTime = inquiry.departAt, //walk routes are hardly depends on departure time
          withTransit = false,
          personId = Some(inquiry.customer.personId),
          streetVehicles = Vector(bodyVehicle.copy(locationUTM = bodyVehicle.locationUTM.copy(loc = dropoffStop))),
          triggerId = inquiry.triggerId
        )
        val walkResponsesAndInquiry = for {
          walkToPickupResponse    <- (router ? walkToPickupRequest).mapTo[RoutingResponse]
          walkFromDropoffResponse <- (router ? walkFromDropoffRequest).mapTo[RoutingResponse]
        } yield (walkToPickupResponse, walkFromDropoffResponse, inquiry)
        walkResponsesAndInquiry pipeTo self
      }

    case (pickupRoute: RoutingResponse, dropoffRoute: RoutingResponse, inquiry: RideHailRequest)
        if !inquiry.shouldReserveRide =>
      val diff = ProfilingUtils.timeWork(handleRideHailInquiry(inquiry, Some(pickupRoute, dropoffRoute)))
      nHandleRideHailInquiry += 1
      timeSpendForHandleRideHailInquiryMs += diff

    case inquiry: RideHailRequest if !inquiry.shouldReserveRide =>
      val s = System.currentTimeMillis
      handleRideHailInquiry(inquiry, None)
      val diff = System.currentTimeMillis - s
      nHandleRideHailInquiry += 1
      timeSpendForHandleRideHailInquiryMs += diff

    case R5Network(network) =>
      rideHailNetworkApi.setR5Network(network)

    /*
     * In the following case, we are calculating routes in batch for the allocation manager,
     * so we add these to the allocation buffer and then resume the allocation process.
     */
    case RoutingResponses(tick, responses, triggerId)
        if reservationIdToRequest.contains(routeRequestIdToRideHailRequestId(responses.head.requestId)) =>
      numPendingRoutingRequestsForReservations = numPendingRoutingRequestsForReservations - responses.size
      responses.foreach { routeResponse =>
        val request = reservationIdToRequest(routeRequestIdToRideHailRequestId(routeResponse.requestId))
        rideHailResourceAllocationManager.addRouteForRequestToBuffer(request, routeResponse)
      }
      self ! ContinueBufferedRideHailRequests(tick, triggerId)

    /*
     * Routing Responses from a Ride Hail Inquiry
     * In this case we can treat the responses as if they apply to a single request
     * for a single occupant trip.
     */
    case RoutingResponses(_, responses, _: Long)
        if inquiryIdToInquiryAndResponse.contains(routeRequestIdToRideHailRequestId(responses.head.requestId)) =>
      val (request, singleOccupantQuoteAndPoolingInfo) = inquiryIdToInquiryAndResponse(
        routeRequestIdToRideHailRequestId(responses.head.requestId)
      )

      // If any response contains no RIDE_HAIL legs, then the router failed
      val rideHailResponse: RideHailResponse =
        if (responses.exists(!_.itineraries.exists(_.tripClassifier.equals(RIDE_HAIL)))) {
          log.debug(
            "Router could not find route to customer person={} for requestId={}",
            request.customer.personId,
            request.requestId
          )
          RideHailResponse(
            request,
            None,
            managerConfig.name,
            Some(CouldNotFindRouteToCustomer)
          )
        } else {
          // We can rely on preserved ordering here (see RideHailManager.requestRoutes),
          // for a simple single-occupant trip sequence, we know that first
          // itin is RH2Customer and second is Pickup2Destination.
          val embodiedBeamTrip: EmbodiedBeamTrip = EmbodiedBeamTrip(
            responses
              .flatMap(_.itineraries.find(p => p.tripClassifier.equals(RIDE_HAIL)))
              .flatMap(_.legs)
              .toIndexedSeq
          )
          val driverPassengerSchedule = singleOccupantItinsToPassengerSchedule(request, embodiedBeamTrip)

          val baseFare = embodiedBeamTrip.legs
            .map(leg =>
              leg.cost - DrivingCost.estimateDrivingCost(
                leg.beamLeg.travelPath.distanceInM,
                leg.beamLeg.duration,
                beamScenario.vehicleTypes(leg.beamVehicleTypeId),
                beamScenario.fuelTypePrices(beamScenario.vehicleTypes(leg.beamVehicleTypeId).primaryFuelType)
              )
            )
            .sum

          val travelProposal = TravelProposal(
            singleOccupantQuoteAndPoolingInfo.rideHailAgentLocation,
            driverPassengerSchedule,
            Map(
              calcFare(
                request,
                singleOccupantQuoteAndPoolingInfo.rideHailAgentLocation.vehicleType.id,
                driverPassengerSchedule,
                isPooledTrip = false,
                baseFare
              )
            ),
            rideHailResourceAllocationManager.maxWaitTimeInSec,
            walkToFromStop = inquiryIdToWalkTrips.get(request.requestId),
            singleOccupantQuoteAndPoolingInfo.poolingInfo
          )
          travelProposalCache.put(request.requestId.toString, travelProposal)

          RideHailResponse(request, Some(travelProposal), managerConfig.name)
        }
      request.requester ! rideHailResponse
      rideHailResponseCache.add(rideHailResponse)
      inquiryIdToInquiryAndResponse.remove(request.requestId)
      inquiryIdToWalkTrips.remove(request.requestId)
      responses.foreach(routingResp => routeRequestIdToRideHailRequestId.remove(routingResp.requestId))

    case reserveRide: RideHailRequest if reserveRide.shouldReserveRide =>
      handleReservationRequest(reserveRide, reserveRide.triggerId)

    case modifyPassengerScheduleAck @ ModifyPassengerScheduleAck(
          requestIdOpt,
          triggersToSchedule,
          vehicleId,
          tick,
          triggerId
        ) =>
      if (pendingAgentsSentToPark.contains(vehicleId)) {
        log.debug(
          "modifyPassengerScheduleAck received, handling with outOfServiceManager {}",
          modifyPassengerScheduleAck
        )
        outOfServiceVehicleManager.releaseTrigger(vehicleId, triggersToSchedule)
      } else {
        requestIdOpt match {
          case None =>
            // None here means this is part of repositioning, i.e. not tied to a reservation request
            log.debug(
              "modifyPassengerScheduleAck received, handling with modifyPassengerScheduleManager {}",
              modifyPassengerScheduleAck
            )
            modifyPassengerScheduleManager
              .modifyPassengerScheduleAckReceived(
                vehicleId,
                triggersToSchedule,
                triggerId
              )
          case Some(requestId) =>
            // Some here means this is part of a reservation / dispatch of vehicle to a customer
            log.debug("modifyPassengerScheduleAck received, completing reservation {}", modifyPassengerScheduleAck)
            completeReservation(requestId, tick, triggersToSchedule, triggerId)
        }
      }

    case UpdateTravelTimeLocal(travelTime) =>
      rideHailNetworkApi.setTravelTime(travelTime)

    case DebugRideHailManagerDuringExecution =>
      modifyPassengerScheduleManager.printState()

    case trigger @ TriggerWithId(BufferedRideHailRequestsTrigger(tick), triggerId) =>
      currentlyProcessingTimeoutTrigger match {
        case Some(_) =>
          log.debug("Stashing BufferedRideHailRequestsTrigger({})", tick)
          stash()
        case None =>
          currentlyProcessingTimeoutTrigger = Some(trigger)
          currentlyProcessingTimeoutWallStartTime = System.nanoTime()
          log.debug("Starting wave of buffered at {}", tick)
          rideHailManagerHelper.updateSpatialIndicesForMovingVehiclesToNewTick(tick)
          modifyPassengerScheduleManager.startWaveOfRepositioningOrBatchedReservationRequests(tick, triggerId)
          if (modifyPassengerScheduleManager.isModifyStatusCacheEmpty) {
            findAllocationsAndProcess(tick, triggerId)
          }
      }

    case ContinueBufferedRideHailRequests(tick, triggerId) =>
      // If modifyPassengerScheduleManager holds a tick, we're in buffered mode
      modifyPassengerScheduleManager.getCurrentTick match {
        case Some(workingTick) =>
          log.debug(
            "ContinueBuffer @ {} with buffer size {}",
            workingTick,
            rideHailResourceAllocationManager.getBufferSize
          )
          if (workingTick != tick) log.warning("Working tick {} but tick {}", workingTick, tick)
          findAllocationsAndProcess(workingTick, triggerId)
        case None if !processBufferedRequestsOnTimeout =>
          // this case is how we process non-buffered requests
          findAllocationsAndProcess(tick, triggerId)
        case _ =>
          log.error("Should not make it here")
      }

    case trigger @ TriggerWithId(RideHailRepositioningTrigger(tick), triggerId) =>
      //      DebugRepositioning.produceRepositioningDebugImages(tick, this)
      currentlyProcessingTimeoutTrigger match {
        case Some(_) =>
          stash()
        case None =>
          log.debug("Starting wave of repositioning at {}", tick)
          currentlyProcessingTimeoutTrigger = Some(trigger)
          currentlyProcessingTimeoutWallStartTime = System.nanoTime()
          startRepositioning(tick, triggerId)
      }

    case ReduceAwaitingRepositioningAckMessagesByOne(vehicleId, triggerId) =>
      modifyPassengerScheduleManager.cancelRepositionAttempt(vehicleId, triggerId)

    case MoveOutOfServiceVehicleToDepotParking(passengerSchedule, tick, vehicleId, triggerId) =>
      pendingAgentsSentToPark.add(vehicleId)
      outOfServiceVehicleManager.initiateMovementToParkingDepot(vehicleId, passengerSchedule, tick, triggerId)

    case RepositionVehicleRequest(passengerSchedule, tick, vehicleId, rideHailAgent, triggerId) =>
      if (isEligibleToReposition(vehicleId)) {
        modifyPassengerScheduleManager.sendNewPassengerScheduleToVehicle(
          passengerSchedule,
          rideHailAgent.vehicleId,
          rideHailAgent.rideHailAgent,
          tick,
          triggerId = triggerId
        )
      } else {
        // Failed attempt to reposition a car that is no longer idle
        modifyPassengerScheduleManager.cancelRepositionAttempt(vehicleId, triggerId)
      }

    case reply @ InterruptedWhileWaitingToDrive(_, vehicleId, tick, triggerId) =>
      // It's too complicated to modify these vehicles, it's also rare so we ignore them
      doNotUseInAllocation.add(vehicleId)
      modifyPassengerScheduleManager.handleInterruptReply(reply, triggerId)
      rideHailManagerHelper.updateLatestObservedTick(vehicleId, tick)
      continueProcessingTimeoutIfReady(triggerId)

    case reply @ InterruptedWhileOffline(_, vehicleId, tick, triggerId) =>
      doNotUseInAllocation.add(vehicleId)
      modifyPassengerScheduleManager.handleInterruptReply(reply, triggerId)
      rideHailManagerHelper.updateLatestObservedTick(vehicleId, tick)
      // Make sure we take away passenger schedule from RHA Location
      rideHailManagerHelper.updatePassengerSchedule(vehicleId, None, None)
      continueProcessingTimeoutIfReady(triggerId)

    case reply @ InterruptedWhileIdle(_, vehicleId, tick, triggerId) =>
      if (pendingAgentsSentToPark.contains(vehicleId)) {
        outOfServiceVehicleManager.handleInterruptReply(vehicleId, tick, triggerId)
      } else {
        modifyPassengerScheduleManager.handleInterruptReply(reply, triggerId)
        if (currentlyProcessingTimeoutTrigger.isDefined) rideHailManagerHelper.makeAvailable(vehicleId)
        rideHailManagerHelper.updateLatestObservedTick(vehicleId, tick)
        // Make sure we take away passenger schedule from RHA Location
        rideHailManagerHelper.updatePassengerSchedule(vehicleId, None, None)
        continueProcessingTimeoutIfReady(triggerId)
      }

    case reply @ InterruptedWhileDriving(
          _,
          vehicleId,
          tick,
          interruptedPassengerSchedule,
          currentPassengerScheduleIndex,
          triggerId
        ) =>
      if (pendingAgentsSentToPark.contains(vehicleId)) {
        log.error(
          "It is not expected in the current implementation that a moving vehicle would be stopped and sent for charging"
        )
      } else {
        modifyPassengerScheduleManager.handleInterruptReply(reply, triggerId)
        if (currentlyProcessingTimeoutTrigger.isDefined) rideHailManagerHelper.putIntoService(vehicleId)
        rideHailManagerHelper
          .updatePassengerSchedule(vehicleId, Some(interruptedPassengerSchedule), Some(currentPassengerScheduleIndex))
        rideHailManagerHelper.updateLatestObservedTick(vehicleId, tick)
        continueProcessingTimeoutIfReady(triggerId)
      }

    case ParkingInquiryResponse(stall, requestId, triggerId) =>
      val agentLocation = parkingInquiryCache.remove(requestId).get

      val routingRequest = RoutingRequest(
        originUTM = agentLocation.latestUpdatedLocationUTM.loc,
        destinationUTM = stall.locationUTM,
        departureTime = agentLocation.latestUpdatedLocationUTM.time,
        withTransit = false,
        personId = None,
        streetVehicles = Vector(agentLocation.toStreetVehicle),
        triggerId = triggerId
      )
      val futureRideHail2ParkingRouteRequest = router ? routingRequest

      for {
        futureRideHail2ParkingRouteRespones <- futureRideHail2ParkingRouteRequest
          .mapTo[RoutingResponse]
      } {
        val itinOpt = futureRideHail2ParkingRouteRespones.itineraries
          .find(x => x.tripClassifier.equals(RIDE_HAIL))

        itinOpt match {
          case Some(itin) =>
            val passengerSchedule = PassengerSchedule().addLegs(
              itin.toBeamTrip.legs
            )
            self ! MoveOutOfServiceVehicleToDepotParking(
              passengerSchedule,
              itin.legs.head.beamLeg.startTime,
              agentLocation.vehicleId,
              triggerId: Long
            )
          case None =>
            //log.error(
            //  "No route to parking stall found, ride hail agent {} stranded",
            //  agentLocation.vehicleId
            //)

            // release trigger if no parking depot found so that simulation can continue
            self ! ReleaseAgentTrigger(agentLocation.vehicleId)
        }
      }

    case message: ParkingStallsClaimedByVehicles =>
      processParkingStallsClaimedByVehicle(message)

    case ReleaseAgentTrigger(vehicleId) =>
      outOfServiceVehicleManager.releaseTrigger(vehicleId)

    case msg =>
      ridehailManagerCustomizationAPI.receiveMessageHook(msg, sender())
  }

  /**
    * process ParkingStallsClaimedByVehicle
    * @param message ParkingStallsClaimedByVehicles
    */
  private def processParkingStallsClaimedByVehicle(message: ParkingStallsClaimedByVehicles): Unit = {
    val ParkingStallsClaimedByVehicles(
      tick,
      vehicleChargingManagerResult,
      additionalCustomVehiclesForDepotCharging,
      triggerId
    ) = message
    val candidateVehiclesHeadedToRefuelingDepot =
      vehicleChargingManagerResult ++ additionalCustomVehiclesForDepotCharging
    var idleVehicles: mutable.Map[Id[BeamVehicle], RideHailAgentLocation] =
      rideHailManagerHelper.getIdleAndRepositioningAndOfflineCAVsAndFilterOutExluded.filterNot(veh =>
        isOnWayToRefuelingDepotOrIsRefuelingOrInQueue(veh._1)
      )

    val vehiclesHeadedToRefuelingDepot: Vector[(VehicleId, ParkingStall)] =
      candidateVehiclesHeadedToRefuelingDepot
        .filter { case (vehicleId, _) =>
          val vehicleIsIdle = idleVehicles.contains(vehicleId)
          if (!vehicleIsIdle) {
            log.warning(
              f"$vehicleId was sent to refuel but it is not idle." +
              f"Request will be ignored."
            )
          }
          vehicleIsIdle
        }
        .filter { case (vehId, parkingStall) =>
          val maybeGeofence = rideHailManagerHelper.getRideHailAgentLocation(vehId).geofence
          val isInsideGeofence =
            maybeGeofence.forall { g =>
              val locUTM = beamServices.geo.wgs2Utm(
                beamServices.geo.snapToR5Edge(
                  beamServices.beamScenario.transportNetwork.streetLayer,
                  beamServices.geo.utm2Wgs(parkingStall.locationUTM),
                  beamScenario.beamConfig.beam.routing.r5.linkRadiusMeters
                )
              )
              g.contains(locUTM.getX, locUTM.getY)
            }
          if (!isInsideGeofence) {
            log.warning(
              f"$vehId was sent to refuel at $parkingStall which is outside it geofence. " +
              f"Request will be ignored."
            )
          }

          isInsideGeofence
        }

    notifyVehiclesOnWayToRefuelingDepot(vehiclesHeadedToRefuelingDepot)
    vehiclesHeadedToRefuelingDepot.foreach { case (vehicleId, _) =>
      doNotUseInAllocation.add(vehicleId)
      rideHailManagerHelper.putRefueling(vehicleId)
    }

    idleVehicles = rideHailManagerHelper.getIdleAndRepositioningVehiclesAndFilterOutExluded

    val nonRefuelingRepositionVehicles: Vector[(VehicleId, Location)] =
      rideHailResourceAllocationManager.repositionVehicles(idleVehicles, tick)

    val insideGeofence = nonRefuelingRepositionVehicles.filter { case (vehicleId, destLoc) =>
      val rha = rideHailManagerHelper.getRideHailAgentLocation(vehicleId)
      val linkRadiusMeters = beamScenario.beamConfig.beam.routing.r5.linkRadiusMeters
      // Get locations of R5 edge for source and destination
      val r5SrcLocUTM = beamServices.geo.wgs2Utm(
        beamServices.geo.snapToR5Edge(
          beamServices.beamScenario.transportNetwork.streetLayer,
          beamServices.geo.utm2Wgs(rha.getCurrentLocationUTM(tick, beamServices)),
          linkRadiusMeters
        )
      )
      val r5DestLocUTM = beamServices.geo.wgs2Utm(
        beamServices.geo.snapToR5Edge(
          beamServices.beamScenario.transportNetwork.streetLayer,
          beamServices.geo.utm2Wgs(destLoc),
          linkRadiusMeters
        )
      )
      // Are those locations inside geofence?
      val isSrcInside = rha.geofence.forall(g => g.contains(r5SrcLocUTM))
      val isDestInside = rha.geofence.forall(g => g.contains(r5DestLocUTM))
      isSrcInside && isDestInside
    }
    log.debug(
      "continueRepositionig. Tick[{}] nonRefuelingRepositionVehicles: {}, insideGeofence: {}",
      tick,
      nonRefuelingRepositionVehicles.size,
      insideGeofence.size
    )

    val repositionVehicles: Vector[(VehicleId, Location)] = insideGeofence ++ vehiclesHeadedToRefuelingDepot.map {
      case (vehicleId, parkingStall) => (vehicleId, parkingStall.locationUTM)
    }

    if (repositionVehicles.isEmpty) {
      modifyPassengerScheduleManager.sendCompletionAndScheduleNewTimeout(Reposition)
      cleanUp(triggerId)
    } else {
      val toReposition = repositionVehicles.map(_._1).toSet
      modifyPassengerScheduleManager.setRepositioningsToProcess(toReposition)
    }

    var futureRepoRoutingMap = Map[Id[BeamVehicle], Future[RoutingRequest]]()

    for ((vehicleId, destinationLocation) <- repositionVehicles) {
      val rideHailAgentLocation = rideHailManagerHelper.getRideHailAgentLocation(vehicleId)

      val rideHailVehicleAtOrigin = StreetVehicle(
        rideHailAgentLocation.vehicleId,
        rideHailAgentLocation.vehicleType.id,
        SpaceTime((rideHailAgentLocation.getCurrentLocationUTM(tick, beamServices), tick)),
        CAR,
        asDriver = false,
        needsToCalculateCost = true
      )
      val routingRequest = RoutingRequest(
        originUTM = rideHailAgentLocation.getCurrentLocationUTM(tick, beamServices),
        destinationUTM = destinationLocation,
        departureTime = tick,
        withTransit = false,
        personId = None,
        streetVehicles = Vector(rideHailVehicleAtOrigin),
        triggerId = triggerId
      )
      val futureRideHailAgent2CustomerResponse = router ? routingRequest
      futureRepoRoutingMap += vehicleId -> futureRideHailAgent2CustomerResponse.asInstanceOf[Future[RoutingRequest]]
    }
    for {
      (vehicleId, futureRoutingRequest) <- futureRepoRoutingMap
      rideHailAgent2CustomerResponse    <- futureRoutingRequest.mapTo[RoutingResponse]
    } {
      val itins2Cust = rideHailAgent2CustomerResponse.itineraries.filter(x => x.tripClassifier.equals(RIDE_HAIL))

      if (itins2Cust.nonEmpty) {
        val beamLegOverheadDuringInSeconds =
          ridehailManagerCustomizationAPI.beamLegOverheadDuringContinueRepositioningHook(vehicleId)

        val modRHA2Cust: IndexedSeq[EmbodiedBeamTrip] =
          itins2Cust
            .map(l =>
              l.copy(legs = l.legs.map(c => {
                val updatedDuration = c.beamLeg.duration + beamLegOverheadDuringInSeconds
                val updatedLeg = c.beamLeg.scaleToNewDuration(updatedDuration)
                c.copy(asDriver = true, beamLeg = updatedLeg)
              }))
            )
            .toIndexedSeq

        val rideHailAgent2CustomerResponseMod =
          RoutingResponse(
            modRHA2Cust,
            rideHailAgent2CustomerResponse.requestId,
            None,
            isEmbodyWithCurrentTravelTime = false,
            rideHailAgent2CustomerResponse.computedInMs,
            rideHailAgent2CustomerResponse.searchedModes,
            rideHailAgent2CustomerResponse.triggerId
          )

        ridehailManagerCustomizationAPI.processVehicleLocationUpdateAtEndOfContinueRepositioningHook(
          vehicleId,
          itins2Cust.head.legs.head.beamLeg.travelPath.endPoint.loc
        )

        val passengerSchedule = PassengerSchedule().addLegs(
          rideHailAgent2CustomerResponseMod.itineraries.head.toBeamTrip.legs
        )
        self ! RepositionVehicleRequest(
          passengerSchedule,
          tick,
          vehicleId,
          rideHailManagerHelper.getRideHailAgentLocation(vehicleId),
          triggerId
        )
      } else {
        self ! ReduceAwaitingRepositioningAckMessagesByOne(vehicleId, triggerId)
      }
    }

  }

  private def createStoredElectricityEvent(tick: Int) = {
    val electricVehicleStates = resources.values.collect {
      case vehicle if vehicle.beamVehicleType.primaryFuelType == Electricity =>
        vehicle -> rideHailManagerHelper.getVehicleState(vehicle.id)
    }
    val (storedElectricityInJoules, storageCapacityInJoules) = electricVehicleStates.foldLeft(0.0, 0.0) {
      case ((fuelLevel, fuelCapacity), (vehicle, state)) =>
        (
          fuelLevel + MathUtils.clamp(state.primaryFuelLevel, 0, vehicle.beamVehicleType.primaryFuelCapacityInJoule),
          fuelCapacity + vehicle.beamVehicleType.primaryFuelCapacityInJoule
        )
    }
    new FleetStoredElectricityEvent(
      tick,
      s"ridehail-fleet-${managerConfig.name}",
      storedElectricityInJoules,
      storageCapacityInJoules
    )
  }

  def continueProcessingTimeoutIfReady(triggerId: Long): Unit = {
    if (modifyPassengerScheduleManager.allInterruptConfirmationsReceived) {
      throwRideHailFleetStateEvent(modifyPassengerScheduleManager.getCurrentTick.get)
      currentlyProcessingTimeoutTrigger.map(_.trigger) match {
        case Some(BufferedRideHailRequestsTrigger(_)) =>
          findAllocationsAndProcess(modifyPassengerScheduleManager.getCurrentTick.get, triggerId)
        case Some(RideHailRepositioningTrigger(_)) =>
          continueRepositioning(modifyPassengerScheduleManager.getCurrentTick.get, triggerId)
        case x =>
          log.warning(s"Have not expected to see '$x'")
      }
    }
  }

  def throwRideHailFleetStateEvent(tick: Int): Unit = {
    val inServiceRideHailVehicles = rideHailManagerHelper.inServiceRideHailVehicles.values
    val inServiceRideHailStateEvents = calculateCavEvs(inServiceRideHailVehicles, "InService", tick)
    eventsManager.processEvent(inServiceRideHailStateEvents)

    val outOfServiceRideHailVehicles = rideHailManagerHelper.outOfServiceRideHailVehicles.values
    val outOfServiceRideHailStateEvents = calculateCavEvs(outOfServiceRideHailVehicles, "offline", tick)
    eventsManager.processEvent(outOfServiceRideHailStateEvents)

    val idleRideHailEvents = rideHailManagerHelper.idleRideHailVehicles.values
    val idleRideHailStateEvents = calculateCavEvs(idleRideHailEvents, "idle", tick)
    eventsManager.processEvent(idleRideHailStateEvents)
  }

  def calculateCavEvs(
    rideHailAgentLocations: Iterable[RideHailAgentLocation],
    vehicleType: String,
    tick: Int
  ): RideHailFleetStateEvent = {
    val cavNonEvs = rideHailAgentLocations.count(rideHail =>
      rideHail.vehicleType.primaryFuelType != Electricity && rideHail.vehicleType.isConnectedAutomatedVehicle
    )
    val nonCavNonEvs = rideHailAgentLocations.count(rideHail =>
      rideHail.vehicleType.primaryFuelType != Electricity && !rideHail.vehicleType.isConnectedAutomatedVehicle
    )
    val cavEvs = rideHailAgentLocations.count(rideHail =>
      rideHail.vehicleType.primaryFuelType == Electricity && rideHail.vehicleType.isConnectedAutomatedVehicle
    )
    val nonCavEvs = rideHailAgentLocations.count(rideHail =>
      rideHail.vehicleType.primaryFuelType == Electricity && !rideHail.vehicleType.isConnectedAutomatedVehicle
    )
    new RideHailFleetStateEvent(tick, cavEvs, nonCavEvs, cavNonEvs, nonCavNonEvs, vehicleType)
  }

  def handleNotifyVehicleIdle(notifyVehicleIdleMessage: NotifyVehicleIdle): Unit = {
    val vehicleId = notifyVehicleIdleMessage.resourceId.asInstanceOf[Id[BeamVehicle]]
    log.debug(
      "RHM.NotifyVehicleIdle: {}, service status: {}",
      notifyVehicleIdleMessage,
      rideHailManagerHelper.getServiceStatusOf(vehicleId)
    )
    val (personId, whenWhere, beamVehicleState, triggerId) = (
      notifyVehicleIdleMessage.agentId.asInstanceOf[Id[Person]],
      notifyVehicleIdleMessage.whenWhere,
      notifyVehicleIdleMessage.beamVehicleState,
      notifyVehicleIdleMessage.triggerId
    )
    rideHailManagerHelper.updateLocationOfAgent(vehicleId, whenWhere)
    rideHailManagerHelper.vehicleState.put(vehicleId, beamVehicleState)
    rideHailManagerHelper.updatePassengerSchedule(vehicleId, None, None)

    val attemptRefuel = addingVehicleToChargingOrMakingAvailable(vehicleId, personId, whenWhere.time, triggerId)
    resources(vehicleId).getDriver.get ! NotifyVehicleResourceIdleReply(triggerId, attemptRefuel = attemptRefuel)
  }

  def addingVehicleToChargingOrMakingAvailable(
    vehicleId: VehicleId,
    personId: Id[Person],
    tick: Int,
    triggerId: Long
  ): Boolean = {
    val vehicle = resources(vehicleId)
    notifyVehicleNoLongerOnWayToRefuelingDepot(vehicleId) match {
      case Some(parkingStall) =>
        attemptToRefuel(vehicle, personId, parkingStall, tick, triggerId)
        true
      case None =>
        // If not arrived for refueling;
        rideHailManagerHelper.makeAvailable(vehicleId)
        false
    }
  }

  def removingVehicleFromCharging(vehicleId: VehicleId, tick: Int, triggerId: Long): Unit = {
    notifyVehicleNoLongerOnWayToRefuelingDepot(vehicleId)
    log.debug("Making vehicle {} available", vehicleId)
    removeFromCharging(vehicleId, tick, triggerId)
  }

  def dieIfNoChildren(): Unit = {
    if (context.children.isEmpty) {
      log.info(
        "route request cache hits ({} / {}) or {}%",
        cacheHits,
        cacheAttempts,
        Math.round(cacheHits.toDouble / cacheAttempts.toDouble * 100)
      )
      rideHailResponseCache.clear()
      context.stop(self)
    } else {
      log.debug("Remaining: {}", context.children)
    }
  }

  def singleOccupantItinsToPassengerSchedule(
    request: RideHailRequest,
    embodiedTrip: EmbodiedBeamTrip
  ): PassengerSchedule = {
    val beamLegs = BeamLeg.makeLegsConsistent(embodiedTrip.toBeamTrip.legs.toList.map(Some(_))).flatten
    PassengerSchedule()
      .addLegs(beamLegs)
      .addPassenger(request.customer, beamLegs.tail)
  }

  def calcFare(
    request: RideHailRequest,
    rideHailVehicleTypeId: Id[BeamVehicleType],
    trip: PassengerSchedule,
    isPooledTrip: Boolean,
    additionalCost: Double
  ): (Id[Person], Double) = {
    var costPerSecond = 0.0
    var costPerMile = 0.0
    var baseCost = 0.0
    if (isPooledTrip) {
      costPerSecond = pooledCostPerSecond
      costPerMile = pooledCostPerMile
      baseCost = pooledBaseCost
    } else {
      costPerSecond = defaultCostPerSecond
      costPerMile = defaultCostPerMile
      baseCost = defaultBaseCost
    }
    val timeFare = costPerSecond * surgePricingManager
      .getSurgeLevel(
        request.pickUpLocationUTM,
        request.departAt
      ) * trip.legsWithPassenger(request.customer).map(_.duration).sum.toDouble
    val distanceFare = costPerMile * trip.schedule.keys.map(_.travelPath.distanceInM / 1609).sum

    val timeFareAdjusted = beamScenario.vehicleTypes.get(rideHailVehicleTypeId) match {
      case Some(vehicleType) if vehicleType.isConnectedAutomatedVehicle =>
        0.0
      case _ =>
        timeFare
    }
    val fare = distanceFare + timeFareAdjusted + additionalCost + baseCost
    request.customer.personId -> fare
  }

  /* END: Refueling Logic */

  def handleRideHailInquiry(
    inquiry: RideHailRequest,
    mayBeWalkToFromStop: Option[(RoutingResponse, RoutingResponse)]
  ): Unit = {
    requestedRideHail += 1
    if (
      mayBeWalkToFromStop.exists { case (toStop, fromStop) =>
        toStop.itineraries.head.totalDistanceInM > managerConfig.maximumWalkDistanceToStopInM ||
          fromStop.itineraries.head.totalDistanceInM > managerConfig.maximumWalkDistanceToStopInM
      }
    ) {
      respondWithDriverNotFound(inquiry)
      return
    }
    // Adjust depart time to account for delay from batch processing on a timeout, provides a more accurate quote
    val timeUntilNextDispatch = if (processBufferedRequestsOnTimeout) {
      val timeoutInterval =
        managerConfig.allocationManager.requestBufferTimeoutInSeconds
      currentlyProcessingTimeoutTrigger match {
        case Some(triggerWithId) =>
          if (triggerWithId.trigger.tick > inquiry.departAt) {
            2 * timeoutInterval - (inquiry.departAt % timeoutInterval)
          } else {
            timeoutInterval - (inquiry.departAt % timeoutInterval)
          }
        case None =>
          timeoutInterval - (inquiry.departAt % timeoutInterval)
      }
    } else {
      0
    }
    val (actualDepartAt, pickUpLocUpdatedUTM, destLocUpdatedUTM) = mayBeWalkToFromStop match {
      case Some((toStop, fromStop)) =>
        (
          // take the stop coordinates from the RoutingRequests (they are already snapped)
          toStop.itineraries.head.legs.last.beamLeg.travelPath.endPoint.time,
          toStop.request.fold(
            projectWgsCoordinateToUtm(toStop.itineraries.head.legs.last.beamLeg.travelPath.endPoint.loc, beamServices)
          )(_.destinationUTM),
          fromStop.request.fold(
            projectWgsCoordinateToUtm(
              fromStop.itineraries.head.legs.head.beamLeg.travelPath.startPoint.loc,
              beamServices
            )
          )(_.originUTM)
        )
      case None =>
        (
          inquiry.departAt,
          projectCoordinateToUtm(inquiry.pickUpLocationUTM, beamServices),
          projectCoordinateToUtm(inquiry.destinationUTM, beamServices)
        )
    }
    val inquiryWithUpdatedLoc = inquiry.copy(
      pickUpLocationUTM = pickUpLocUpdatedUTM,
      destinationUTM = destLocUpdatedUTM,
      departAt = actualDepartAt + timeUntilNextDispatch
    )
    rideHailResourceAllocationManager.respondToInquiry(inquiryWithUpdatedLoc) match {
      case NoVehiclesAvailable =>
        respondWithDriverNotFound(inquiry)
      case inquiryResponse @ SingleOccupantQuoteAndPoolingInfo(agentLocation, _) =>
        servedRideHail += 1
        beamServices.simMetricCollector.writeIteration("ride-hail-inquiry-served", SimulationTime(inquiry.departAt))
        inquiryIdToInquiryAndResponse.put(inquiryWithUpdatedLoc.requestId, (inquiryWithUpdatedLoc, inquiryResponse))
        val routingRequests = createRoutingRequestsToCustomerAndDestination(
          inquiryWithUpdatedLoc.departAt,
          inquiryWithUpdatedLoc,
          agentLocation,
          inquiry.triggerId
        )
        routingRequests.foreach(rReq =>
          routeRequestIdToRideHailRequestId.put(rReq.requestId, inquiryWithUpdatedLoc.requestId)
        )
        requestRoutes(inquiryWithUpdatedLoc.departAt, routingRequests, inquiry.triggerId)
    }
    mayBeWalkToFromStop.foreach { case (toStop, fromStop) =>
      inquiryIdToWalkTrips.put(inquiryWithUpdatedLoc.requestId, (toStop.itineraries.head, fromStop.itineraries.head))
    }
  }

  private def respondWithDriverNotFound(inquiry: RideHailRequest): Unit = {
    beamServices.simMetricCollector.writeIteration("ride-hail-inquiry-not-available", SimulationTime(inquiry.departAt))
    log.debug("{} -- NoVehiclesAvailable", inquiry.requestId)
    inquiry.requester ! RideHailResponse(
      inquiry,
      None,
      managerConfig.name,
      Some(DriverNotFoundError)
    )
  }

  // Returns true if pendingModifyPassengerScheduleAcks is empty and therefore signaling cleanup needed
  def cancelReservationDueToFailedModifyPassengerSchedule(requestId: Int): Boolean = {
    pendingModifyPassengerScheduleAcks.remove(requestId) match {
      case Some(rideHailResponse) =>
        log.debug("Removed request {} from pendingModifyPassengerScheduleAcks", requestId)
        val theTick = modifyPassengerScheduleManager.getCurrentTick.getOrElse(rideHailResponse.request.departAt)
        failedAllocation(rideHailResponse.request, theTick)
        pendingModifyPassengerScheduleAcks.isEmpty
      case None =>
        log.error("unexpected condition, canceling reservation but no pending modify pass schedule ack found")
        false
    }
  }

  def createRoutingRequestsToCustomerAndDestination(
    requestTime: Int,
    request: RideHailRequest,
    rideHailLocation: RideHailAgentLocation,
    triggerId: Long
  ): List[RoutingRequest] = {

    val pickupSpaceTime = SpaceTime((request.pickUpLocationUTM, request.departAt))
    //    val customerAgentBody =
    //      StreetVehicle(request.customer.vehicleId, pickupSpaceTime, WALK, asDriver = true)
    val rideHailVehicleAtOrigin = StreetVehicle(
      rideHailLocation.vehicleId,
      rideHailLocation.vehicleType.id,
      SpaceTime((rideHailLocation.getCurrentLocationUTM(requestTime, beamServices), requestTime)),
      CAR,
      asDriver = false,
      needsToCalculateCost = true
    )
    val rideHailVehicleAtPickup =
      StreetVehicle(
        rideHailLocation.vehicleId,
        rideHailLocation.vehicleType.id,
        pickupSpaceTime,
        CAR,
        asDriver = false,
        needsToCalculateCost = true
      )

    // route from ride hailing vehicle to customer
    val rideHailAgent2Customer = RoutingRequest(
      rideHailLocation.getCurrentLocationUTM(requestTime, beamServices),
      request.pickUpLocationUTM,
      requestTime,
      withTransit = false,
      Some(request.customer.personId),
      Vector(rideHailVehicleAtOrigin),
      triggerId = triggerId
    )
    // route from customer to destination
    val rideHail2Destination = RoutingRequest(
      request.pickUpLocationUTM,
      request.destinationUTM,
      requestTime,
      withTransit = false,
      Some(request.customer.personId),
      Vector(rideHailVehicleAtPickup),
      triggerId = triggerId
    )

    List(rideHailAgent2Customer, rideHail2Destination)
  }

  def requestRoutes(tick: Int, routingRequests: Seq[RoutingRequest], triggerId: Long): Unit = {
    cacheAttempts = cacheAttempts + 1
    val linkRadiusMeters = beamScenario.beamConfig.beam.routing.r5.linkRadiusMeters
    val routeOrEmbodyReqs = routingRequests.map { rReq =>
      routeHistory.getRoute(
        beamServices.geo.getNearestR5EdgeToUTMCoord(
          transportNetwork.streetLayer,
          rReq.originUTM,
          linkRadiusMeters
        ),
        beamServices.geo.getNearestR5EdgeToUTMCoord(
          transportNetwork.streetLayer,
          rReq.destinationUTM,
          linkRadiusMeters
        ),
        rReq.departureTime
      ) match {
        case Some(rememberedRoute) =>
          cacheHits = cacheHits + 1
          val embodyReq = BeamRouter.linkIdsToEmbodyRequest(
            rememberedRoute,
            rReq.streetVehicles.head,
            rReq.departureTime,
            CAR,
            beamServices,
            rReq.originUTM,
            rReq.destinationUTM,
            Some(rReq.requestId),
            rReq.triggerId
          )
          RouteOrEmbodyRequest(None, Some(embodyReq))
        case None =>
          RouteOrEmbodyRequest(Some(rReq), None)
      }
    }
    Future
      .sequence(
        routeOrEmbodyReqs.map(req =>
          beam.utils.logging.pattern
            .ask(
              router,
              if (req.routeReq.isDefined) {
                req.routeReq.get
              } else {
                req.embodyReq.get
              }
            )
            .mapTo[RoutingResponse]
        )
      )
      .map(RoutingResponses(tick, _, triggerId)) pipeTo self
  }

  private def handleReservation(request: RideHailRequest, tick: Int, travelProposal: TravelProposal): Unit = {
    surgePricingManager.addRideCost(
      request.departAt,
      travelProposal.estimatedPrice(request.customer.personId),
      request.pickUpLocationUTM
    )
    // Track remaining seats available
    rideHailManagerHelper.putIntoService(
      travelProposal.rideHailAgentLocation
        .copy(currentPassengerSchedule = Some(travelProposal.passengerSchedule), servingPooledTrip = request.asPooled)
    )
    val rideHailResponse = RideHailResponse(request, Some(travelProposal), managerConfig.name)
    // Create confirmation info but stash until we receive ModifyPassengerScheduleAck
    pendingModifyPassengerScheduleAcks.put(
      request.requestId,
      rideHailResponse
    )

    beamServices.simMetricCollector.writeIteration("ride-hail-allocation-reserved", SimulationTime(tick))
    log.debug(
      "Reserving vehicle: {} customer: {} request: {} pendingAcks: {}",
      travelProposal.rideHailAgentLocation.vehicleId,
      request.customer.personId,
      request.requestId,
      s"(${pendingModifyPassengerScheduleAcks.size})" //${pendingModifyPassengerScheduleAcks.keySet.map(_.toString).mkString(",")}"
    )
    log.debug(
      "Num in service: {}, num idle: {}",
      rideHailManagerHelper.inServiceRideHailVehicles.size,
      rideHailManagerHelper.idleRideHailVehicles.size
    )
    cachedNotifyVehicleIdle.get(travelProposal.rideHailAgentLocation.vehicleId) match {
      case Some(notifyVehicleIdle) =>
        handleNotifyVehicleIdle(notifyVehicleIdle)
        modifyPassengerScheduleManager.setStatusToIdle(
          notifyVehicleIdle.resourceId.asInstanceOf[Id[BeamVehicle]],
          request.triggerId
        )
        cachedNotifyVehicleIdle.remove(travelProposal.rideHailAgentLocation.vehicleId)
      case None =>
    }
    modifyPassengerScheduleManager.sendNewPassengerScheduleToVehicle(
      travelProposal.passengerSchedule,
      travelProposal.rideHailAgentLocation.vehicleId,
      travelProposal.rideHailAgentLocation.rideHailAgent,
      tick,
      request.triggerId,
      Some(request.requestId)
    )
  }

  private def completeReservation(
    requestId: Int,
    tick: Int,
    finalTriggersToSchedule: Vector[ScheduleTrigger],
    triggerId: Long
  ): Unit = {
    if (log.isDebugEnabled) {
      log.debug(
        "Removing request: {} pendingAcks: {} pendingRoutes: {} requestBufferSize: {}",
        requestId,
        s"(${pendingModifyPassengerScheduleAcks.size}) ${pendingModifyPassengerScheduleAcks.keySet.map(_.toString).mkString(",")}",
        numPendingRoutingRequestsForReservations,
        rideHailResourceAllocationManager.getBufferSize
      )
    }
    pendingModifyPassengerScheduleAcks.remove(requestId) match {
      case Some(response) =>
        val theVehicle = response.travelProposal.get.rideHailAgentLocation.vehicleId
        log.debug(
          "Completing reservation {} for customer {} and vehicle {}",
          requestId,
          response.request.customer.personId,
          theVehicle
        )
        val directTrip =
          rideHailResponseCache.removeOriginalResponseFromCache(response.request).flatMap(_.travelProposal)
        if (processBufferedRequestsOnTimeout) {
          modifyPassengerScheduleManager.addTriggersToSendWithCompletion(finalTriggersToSchedule)
          modifyPassengerScheduleManager.addTriggerToSendWithCompletion(
            tick,
            response.copy(
              triggersToSchedule = Vector(),
              directTripTravelProposal = directTrip
            ),
            response.request.requester
          )
          response.request.groupedWithOtherRequests.foreach { subReq =>
            val subDirectTrip = rideHailResponseCache.removeOriginalResponseFromCache(subReq).flatMap(_.travelProposal)
            modifyPassengerScheduleManager.addTriggerToSendWithCompletion(
              tick,
              response.copy(
                request = subReq,
                triggersToSchedule = Vector(),
                directTripTravelProposal = subDirectTrip
              ),
              subReq.requester
            )
          }
        } else {
          response.request.requester ! response.copy(
            triggersToSchedule = finalTriggersToSchedule,
            directTripTravelProposal = directTrip
          )
        }
        modifyPassengerScheduleManager.clearModifyStatusFromCacheWithVehicleId(
          response.travelProposal.get.rideHailAgentLocation.vehicleId
        )
        // The following is an API call to allow implementing class to process or cleanup
        rideHailResourceAllocationManager.reservationCompletionNotice(response.request.customer.personId, theVehicle)
      case None =>
        log.error("Vehicle was reserved by another agent for inquiry id {}", requestId)
        sender() ! RideHailResponse.dummyWithError(RideHailVehicleTakenError)
    }
    if (processBufferedRequestsOnTimeout && currentlyProcessingTimeoutTrigger.isDefined) {
      if (pendingModifyPassengerScheduleAcks.isEmpty) {
        log.debug("Cleaning up and completing batch processing @ {}", tick)
        cleanUpBufferedRequestProcessing(triggerId)
      }
    }
  }

  private def handleReservationRequest(request: RideHailRequest, triggerId: Long): Unit = {
    // Batched processing first
    if (processBufferedRequestsOnTimeout) {
      if (currentlyProcessingTimeoutTrigger.isDefined) {
        // We store these in a secondary buffer so that we **don't** process them in this round but wait for the
        // next timeout
        rideHailResourceAllocationManager.addRequestToSecondaryBuffer(request)
      } else {
        rideHailResourceAllocationManager.addRequestToBuffer(request)
      }
      request.requester ! DelayedRideHailResponse
    } else {
      if (currentlyProcessingTimeoutTrigger.isEmpty) {
        // We always use the request buffer even if we will process these requests immediately
        rideHailResourceAllocationManager.addRequestToBuffer(request)
        findAllocationsAndProcess(request.requestTime, triggerId) //todome request.requestTime
      } else {
        // We're in middle of repositioning, so stash this message until we're done (method "cleanup" called)
        stash()
      }
    }
  }

  /**
    * Initializes the ride hail fleet by getting the initial fleet information from the RideHailFleetInitializer and
    * creating the necessary agents.
    *
    * @return Number of vehicles in the ride hail fleet
    */
  private def initializeRideHailFleet(): Int = {
    val rideHailAgentInitializers = rideHailFleetInitializer.getRideHailAgentInitializers(id, activityQuadTreeBounds)

    rideHailAgentInitializers.foreach { rideHailAgentInitializer =>
      createRideHailVehicleAndAgent(rideHailAgentInitializer)
    }

    log.info("Initialized {} ride hailing agents", rideHailAgentInitializers.size)
    RideHailFleetInitializer.writeFleetData(
      beamServices,
      rideHailAgentInitializers.map(_.createRideHailAgentInputData),
      s"rideHailFleet-${managerConfig.name}.csv.gz"
    )

    beamServices.beamCustomizationAPI.getRidehailManagerCustomizationAPI
      .initializeRideHailFleetHook(beamServices, rideHailAgentInitializers, maxTime)

    registerGeofences(resources.map { case (vehicleId, _) =>
      vehicleId -> rideHailManagerHelper.getRideHailAgentLocation(vehicleId).geofence
    })

    log.info(
      s"[${this.id}] generated ${resources.size} Ride-Hail vehicles, ${resources.count(_._2.isRideHailCAV)} of them are Ride-Hail CAVs. The following is a split by vehicle types:"
    )
    resources.groupBy(_._2.beamVehicleType).foreach { case (vehicleType, vehicles) =>
      log.info(s"${vehicleType.id} => ${vehicles.size} vehicle(s)")
    }

    rideHailAgentInitializers.size
  }

  /**
    * Creates a ride hail agent and vehicle based on initialization.
    *
    * @param rideHailAgentInitializer Initialzation parameters for the ride hail agent.
    */
  private def createRideHailVehicleAndAgent(rideHailAgentInitializer: RideHailAgentInitializer): Unit = {

    val rideHailBeamVehicle = rideHailAgentInitializer.createBeamVehicle(Some(self), rand.nextInt())
    resources += (rideHailBeamVehicle.id -> rideHailBeamVehicle)
    rideHailManagerHelper.vehicleState.put(rideHailBeamVehicle.id, rideHailBeamVehicle.getState)

    val rideHailAgentProps: Props = RideHailAgent.props(
      beamServices,
      beamScenario,
      scheduler,
      transportNetwork,
      tollCalculator,
      eventsManager,
      parkingManager,
      chargingNetworkManager,
      rideHailAgentInitializer.rideHailAgentId,
      self,
      rideHailBeamVehicle,
      rideHailAgentInitializer.shifts,
      rideHailAgentInitializer.geofence
    )

    val rideHailAgentRef: ActorRef =
      context.actorOf(rideHailAgentProps, rideHailAgentInitializer.rideHailAgentId.toString)
    context.watch(rideHailAgentRef)
    scheduler ! ScheduleTrigger(InitializeTrigger(0), rideHailAgentRef)

    val agentLocation = RideHailAgentLocation(
      rideHailAgentRef,
      rideHailBeamVehicle.id,
      rideHailBeamVehicle.beamVehicleType,
      SpaceTime(rideHailAgentInitializer.initialLocation, 0),
      rideHailAgentInitializer.geofence,
      None,
      None
    )
    // Put the agent out of service and let the agent tell us when it's Idle (aka ready for service)
    rideHailManagerHelper.putOutOfService(agentLocation)

    rideHailBeamVehicleIdToShiftsOpt(rideHailAgentInitializer.beamVehicleId) = rideHailAgentInitializer.shifts

    rideHailinitialLocationSpatialPlot
      .addString(
        StringToPlot(s"${rideHailAgentInitializer.id}", rideHailAgentInitializer.initialLocation, Color.RED, 20)
      )
    rideHailinitialLocationSpatialPlot
      .addAgentWithCoord(
        RideHailAgentInitCoord(rideHailAgentInitializer.rideHailAgentId, rideHailAgentInitializer.initialLocation)
      )
  }

  /**
    * Creates a sequence of RideHailAgentInitializer that allow initializing the ride hail fleet to its current state.
    *
    * @return Sequence of RideHailAgentInitializer mirroring the current fleet state.
    */
  private def createRideHailAgentInitializersFromCurrentState: IndexedSeq[RideHailAgentInitializer] = {
    rideHailManagerHelper.vehicleState.toIndexedSeq.map {
      case (vehicleId: Id[BeamVehicle], beamVehicleState: BeamVehicleState) =>
        val rideHailVehicleId = RideHailVehicleId(vehicleId)

        val rideHailAgentLocation = rideHailManagerHelper.getRideHailAgentLocation(vehicleId)

        val shiftsOpt = rideHailBeamVehicleIdToShiftsOpt(vehicleId)

        if (rideHailAgentLocation.vehicleType.secondaryFuelType.isDefined) {
          // The concept of linking SOC across iterations is implemented for BEVs only.
          // (Needs to be implemented for PHEVs.)
          throw new RuntimeException(
            "Creation of RideHailAgentInitializers for linking across iterations has not been tested for PHEVs."
          )
        }
        val stateOfCharge = MathUtils.clamp(
          beamVehicleState.primaryFuelLevel / rideHailAgentLocation.vehicleType.primaryFuelCapacityInJoule,
          0,
          1
        )

        RideHailAgentInitializer(
          rideHailVehicleId.id,
          rideHailAgentLocation.vehicleType,
          id,
          shiftsOpt,
          stateOfCharge,
          rideHailAgentLocation.latestUpdatedLocationUTM.loc,
          rideHailAgentLocation.geofence,
          rideHailVehicleId.fleetId
        )
    }
  }

  private def getDispatchProductType(tick: Int) = {
    val allocationManagerConfig = managerConfig.allocationManager
    val pooledRideHailIntervalAsMultipleOfSoloRideHail =
      allocationManagerConfig.pooledRideHailIntervalAsMultipleOfSoloRideHail
    val pooledTimeOut =
      allocationManagerConfig.requestBufferTimeoutInSeconds * pooledRideHailIntervalAsMultipleOfSoloRideHail

    if (pooledRideHailIntervalAsMultipleOfSoloRideHail <= 1) {
      DispatchProductType.SOLO_AND_POOLED
    } else if (tick % pooledTimeOut == 0) {
      DispatchProductType.POOLED
    } else {
      DispatchProductType.SOLO
    }
  }

  /*
   * This is common code for both use cases, batch processing and processing a single reservation request immediately.
   * The differences are resolved through the boolean processBufferedRequestsOnTimeout.
   */
  private def findAllocationsAndProcess(tick: Int, triggerId: Long): Unit = {
    val s = System.currentTimeMillis()
    var allRoutesRequired: Vector[RoutingRequest] = Vector()
    log.debug("findAllocationsAndProcess @ {}", tick)

    rideHailResourceAllocationManager.allocateVehiclesToCustomers(
      tick,
      beamServices,
      getDispatchProductType(tick),
      triggerId
    ) match {
      case VehicleAllocations(allocations) =>
        allocations.foreach {
          case RoutingRequiredToAllocateVehicle(request, routesRequired) =>
            // Client has requested routes
            reservationIdToRequest.put(request.requestId, request)
            routesRequired.foreach(rReq => routeRequestIdToRideHailRequestId.put(rReq.requestId, request.requestId))
            allRoutesRequired = allRoutesRequired ++ routesRequired
          case alloc @ VehicleMatchedToCustomers(request, _, pickDropIdWithRoutes) if pickDropIdWithRoutes.nonEmpty =>
            val travelProposal = createTravelProposal(alloc)
            val waitTimeMaximumSatisfied = !travelProposal.passengerSchedule.uniquePassengers.exists { customer =>
              travelProposal.timeToCustomer(
                customer
              ) > managerConfig.allocationManager.maxWaitingTimeInSec
            }
            if (waitTimeMaximumSatisfied) {
              handleReservation(request, tick, travelProposal)
              rideHailResourceAllocationManager.removeRequestFromBuffer(request)
            } else {
              beamServices.simMetricCollector.writeIteration("ride-hail-allocation-failed", SimulationTime(tick))
              failedAllocation(request, tick)
            }
          case VehicleMatchedToCustomers(request, _, _) =>
            beamServices.simMetricCollector.writeIteration("ride-hail-allocation-failed", SimulationTime(tick))
            failedAllocation(request, tick)
          case NoVehicleAllocated(request) =>
            beamServices.simMetricCollector.writeIteration("ride-hail-allocation-failed", SimulationTime(tick))
            failedAllocation(request, tick)
        }
      case _ =>
    }
    if (allRoutesRequired.nonEmpty) {
      log.debug("requesting {} routes at {}", allRoutesRequired.size, tick)
      numPendingRoutingRequestsForReservations = numPendingRoutingRequestsForReservations + allRoutesRequired.size
      requestRoutes(tick, allRoutesRequired, triggerId)
    } else if (
      processBufferedRequestsOnTimeout && pendingModifyPassengerScheduleAcks.isEmpty &&
      rideHailResourceAllocationManager.isBufferEmpty && numPendingRoutingRequestsForReservations == 0 &&
      currentlyProcessingTimeoutTrigger.isDefined
    ) {
      log.debug("sendCompletionAndScheduleNewTimeout for tick {} from line 1072", tick)
      cleanUpBufferedRequestProcessing(triggerId)
    }
    val diff = System.currentTimeMillis() - s
    timeSpendForFindAllocationsAndProcessMs += diff
    nFindAllocationsAndProcess += 1
  }

  def createTravelProposal(alloc: VehicleMatchedToCustomers): TravelProposal = {
    val passSched = mobilityRequestToPassengerSchedule(alloc.schedule, alloc.rideHailAgentLocation)
    val updatedPassengerSchedule =
      ridehailManagerCustomizationAPI.updatePassengerScheduleDuringCreateTravelProposalHook(passSched)

    val baseFare = alloc.schedule
      .flatMap(
        _.beamLegAfterTag.map(leg =>
          leg.cost - DrivingCost.estimateDrivingCost(
            leg.beamLeg.travelPath.distanceInM,
            leg.beamLeg.duration,
            beamScenario.vehicleTypes(leg.beamVehicleTypeId),
            beamScenario.fuelTypePrices(beamScenario.vehicleTypes(leg.beamVehicleTypeId).primaryFuelType)
          )
        )
      )
      .sum

    TravelProposal(
      alloc.rideHailAgentLocation,
      updatedPassengerSchedule,
<<<<<<< HEAD
      alloc.request.group
        .map(calcFare(_, alloc.rideHailAgentLocation.vehicleType.id, updatedPassengerSchedule, baseFare))
=======
      alloc.request.thisRequestWithGroupedRequests
        .map(request =>
          calcFare(
            request,
            alloc.rideHailAgentLocation.vehicleType.id,
            updatedPassengerSchedule,
            isPooledTrip = request.asPooled,
            baseFare
          )
        )
>>>>>>> 730bee79
        .toMap,
      rideHailResourceAllocationManager.maxWaitTimeInSec,
      None
    )
  }

  def mobilityRequestToPassengerSchedule(
    pickDrops: List[MobilityRequest],
    rideHailAgentLocation: RideHailAgentLocation
  ): PassengerSchedule = {
    val consistentSchedule = pickDrops.zip(BeamLeg.makeLegsConsistent(pickDrops.map(_.beamLegAfterTag.map(_.beamLeg))))
    val allLegs = consistentSchedule.flatMap(_._2)
    var passSched = PassengerSchedule()
      .addLegs(allLegs)
      .updateStartTimes(Math.max(allLegs.head.startTime, rideHailAgentLocation.latestTickExperienced))
    // Initialize passengersToAdd with any passenger that doesn't have a pickup
    val noPickupPassengers = Set[PersonIdWithActorRef]() ++ consistentSchedule
      .groupBy(_._1.person)
      .filter(tup => tup._1.isDefined && tup._2.size == 1)
      .map(_._2.head._1.person.get)
    var passengersToAdd = noPickupPassengers
    var pickDropsForGrouping: Map[PersonIdWithActorRef, List[BeamLeg]] = Map()
    consistentSchedule.foreach {
      case (mobReq, legOpt) =>
        mobReq.person.foreach { thePerson =>
          mobReq.tag match {
            case Pickup =>
              passengersToAdd = passengersToAdd + thePerson
            case Dropoff =>
              passengersToAdd = passengersToAdd - thePerson
            case _ =>
          }
        }
        legOpt.foreach { leg =>
          passengersToAdd.foreach { pass =>
            val legsForPerson = pickDropsForGrouping.getOrElse(pass, List()) :+ leg
            pickDropsForGrouping = pickDropsForGrouping + (pass -> legsForPerson)
          }
        }
      case _ =>
    }
    pickDropsForGrouping.foreach { passAndLegs =>
      passSched = passSched.addPassenger(passAndLegs._1, passAndLegs._2)
    }
    noPickupPassengers.foreach { pass =>
      passSched = passSched.removePassengerBoarding(pass)
    }
    passSched
  }

  def failedAllocation(request: RideHailRequest, tick: Int): Unit = {
    val theResponse = RideHailResponse(request, None, managerConfig.name, Some(DriverNotFoundError))
    if (processBufferedRequestsOnTimeout) {
      request.group.foreach { subReq =>
        //in case of ReserveRide type requester equals customer.personRef
        modifyPassengerScheduleManager.addTriggerToSendWithCompletion(tick, theResponse, subReq.customer.personRef)
      }
    } else {
      request.group.foreach { subReq =>
        subReq.customer.personRef ! theResponse
      }
    }
    request.group.foreach { req =>
      rideHailResponseCache.remove(req.customer.personId)
    }
    rideHailResourceAllocationManager.removeRequestFromBuffer(request)
  }

  def cleanUpBufferedRequestProcessing(triggerId: Long): Unit = {
    rideHailResourceAllocationManager.clearPrimaryBufferAndFillFromSecondary()
    modifyPassengerScheduleManager.sendCompletionAndScheduleNewTimeout(BatchedReservation)
    log.debug("Cleaning up from cleanUpBufferedRequestProcessing")
    cleanUp(triggerId)
  }

  def handleNotifyVehicleDoneRefuelingAndOutOfService(notify: NotifyVehicleDoneRefuelingAndOutOfService): Unit = {
    rideHailManagerHelper.updateLocationOfAgent(notify.vehicleId, notify.whenWhere)
    rideHailManagerHelper.vehicleState.put(notify.vehicleId, notify.beamVehicleState)
    rideHailManagerHelper.updatePassengerSchedule(notify.vehicleId, None, None)
    removingVehicleFromCharging(notify.vehicleId, notify.tick, notify.triggerId)
    resources(notify.vehicleId).getDriver.get ! NotifyVehicleDoneRefuelingAndOutOfServiceReply(
      notify.triggerId,
      Vector()
    )
    rideHailManagerHelper.putOutOfService(notify.vehicleId)
  }

  def cleanUp(triggerId: Long): Unit = {
    modifyPassengerScheduleManager.cleanUpCaches(triggerId)
    cachedNotifyVehicleIdle.foreach { case (_, notifyMessage) =>
      handleNotifyVehicleIdle(notifyMessage)
    }
    cachedNotifyVehicleIdle.clear()
    cachedNotifyVehicleDoneRefuelingAndOffline.foreach { case (_, notifyMessage) =>
      handleNotifyVehicleDoneRefuelingAndOutOfService(notifyMessage)
    }
    cachedNotifyVehicleDoneRefuelingAndOffline.clear()
    log.debug("Elapsed planning time = {}", (System.nanoTime() - currentlyProcessingTimeoutWallStartTime) / 1e6)
    currentlyProcessingTimeoutTrigger = None
    doNotUseInAllocation.clear()
    unstashAll()
  }

  def startRepositioning(tick: Int, triggerId: Long): Unit = {
    if (prevReposTick == 0) {
      prevReposTick = tick
    }
    currReposTick = tick

    log.debug("Starting wave of repositioning at {}", tick)
    modifyPassengerScheduleManager.startWaveOfRepositioningOrBatchedReservationRequests(tick, triggerId)
    if (modifyPassengerScheduleManager.isModifyStatusCacheEmpty) {
      continueRepositioning(tick, triggerId)
    }
  }

  def continueRepositioning(tick: Int, triggerId: Long): Unit = {
    ridehailManagerCustomizationAPI.beforeContinueRepositioningHook(tick)

    val idleVehicles: mutable.Map[Id[BeamVehicle], RideHailAgentLocation] =
      rideHailManagerHelper.getIdleAndRepositioningAndOfflineCAVsAndFilterOutExluded.filterNot(veh =>
        isOnWayToRefuelingDepotOrIsRefuelingOrInQueue(veh._1)
      )

    val badVehicles =
      rideHailManagerHelper.getIdleAndRepositioningAndOfflineCAVsAndFilterOutExluded
        .filter(veh => isOnWayToRefuelingDepotOrIsRefuelingOrInQueue(veh._1))
        .map(tup => (tup, rideHailManagerHelper.getServiceStatusOf(tup._1)))

    if (badVehicles.nonEmpty) {
      log.debug(
        f"Some vehicles (${badVehicles.size}) still appear as 'idle' despite being on way to refuel or refueling, head: ${badVehicles.head}"
      )
    }

    val additionalCustomVehiclesForDepotCharging = ridehailManagerCustomizationAPI
      .identifyAdditionalVehiclesForRefuelingDuringContinueRepositioningAndAssignDepotHook(idleVehicles, tick)

    val vehiclesWithoutCustomVehicles = idleVehicles.filterNot { case (vehicleId, _) =>
      additionalCustomVehiclesForDepotCharging.map(_._1).contains(vehicleId)
    }.toMap

    findChargingStalls(tick, vehiclesWithoutCustomVehicles, additionalCustomVehiclesForDepotCharging, triggerId)
  }

  def getRideInitLocation(person: Person): Location = {
    val rideInitialLocation: Location =
      managerConfig.initialization.procedural.initialLocation.name match {
        case RideHailManager.INITIAL_RIDE_HAIL_LOCATION_RANDOM_ACTIVITY =>
          val radius =
            managerConfig.initialization.procedural.initialLocation.home.radiusInMeters
          val activityLocations: List[Location] =
            person.getSelectedPlan.getPlanElements.asScala
              .collect { case activity: Activity => activity.getCoord }
              .toList
              .dropRight(1)
          val randomActivityLocation: Location = activityLocations(rand.nextInt(activityLocations.length))
          new Coord(
            randomActivityLocation.getX + radius * (rand.nextDouble() - 0.5),
            randomActivityLocation.getY + radius * (rand.nextDouble() - 0.5)
          )
        case RideHailManager.INITIAL_RIDE_HAIL_LOCATION_HOME =>
          val personInitialLocation: Location =
            person.getSelectedPlan.getPlanElements
              .iterator()
              .next()
              .asInstanceOf[Activity]
              .getCoord
          val radius =
            managerConfig.initialization.procedural.initialLocation.home.radiusInMeters
          new Coord(
            personInitialLocation.getX + radius * (rand.nextDouble() - 0.5),
            personInitialLocation.getY + radius * (rand.nextDouble() - 0.5)
          )
        case RideHailManager.INITIAL_RIDE_HAIL_LOCATION_UNIFORM_RANDOM =>
          val x = activityQuadTreeBounds.minx + (activityQuadTreeBounds.maxx - activityQuadTreeBounds.minx) * rand
            .nextDouble()
          val y = activityQuadTreeBounds.miny + (activityQuadTreeBounds.maxy - activityQuadTreeBounds.miny) * rand
            .nextDouble()
          new Coord(x, y)
        case RideHailManager.INITIAL_RIDE_HAIL_LOCATION_ALL_AT_CENTER =>
          val x = activityQuadTreeBounds.minx + (activityQuadTreeBounds.maxx - activityQuadTreeBounds.minx) / 2
          val y = activityQuadTreeBounds.miny + (activityQuadTreeBounds.maxy - activityQuadTreeBounds.miny) / 2
          new Coord(x, y)
        case RideHailManager.INITIAL_RIDE_HAIL_LOCATION_ALL_IN_CORNER =>
          val x = activityQuadTreeBounds.minx
          val y = activityQuadTreeBounds.miny
          new Coord(x, y)
        case unknown =>
          log.error(s"unknown rideHail.initialLocation $unknown, assuming HOME")
          val personInitialLocation: Location =
            person.getSelectedPlan.getPlanElements
              .iterator()
              .next()
              .asInstanceOf[Activity]
              .getCoord
          val radius =
            managerConfig.initialization.procedural.initialLocation.home.radiusInMeters
          new Coord(
            personInitialLocation.getX + radius * (rand.nextDouble() - 0.5),
            personInitialLocation.getY + radius * (rand.nextDouble() - 0.5)
          )
      }
    rideInitialLocation
  }

  /**
    * Check if the vehicle is still eligible to reposition. This filters out any circumstance where a vehicle that was
    * once selected for repositioning has since become unavailable due to the non-determinism of parallel discrete event
    * simulation.
    *
    * Returns true if the vehicle is still idle AND either the vehicle is not already allocated or is already on the way
    * to refuel.
    *
    * @param vehicleId Beam Vehicle ID
    * @return
    */
  def isEligibleToReposition(vehicleId: Id[BeamVehicle]): Boolean = {
    val serviceStatus = rideHailManagerHelper.getServiceStatusOf(vehicleId)
    val isNotAlreadyAllocated = !doNotUseInAllocation.contains(vehicleId)
    val isOnWayToRefuel = isOnWayToRefuelingDepot(vehicleId)
    (serviceStatus == Available || serviceStatus == Refueling) && (isNotAlreadyAllocated || isOnWayToRefuel)
  }

  /**
    * register Geofences
    * @param vehicleIdToGeofenceMap map of vehicleId to Geofence
    */
  private def registerGeofences(vehicleIdToGeofenceMap: mutable.Map[VehicleId, Option[Geofence]]): Unit = {
    vehicleIdToGeofenceMap.foreach {
      case (vehicleId, Some(geofence)) =>
        vehicleIdToGeofence.put(vehicleId, geofence)
      case (_, _) =>
    }
  }

  private def scheduleRideHailManagerTimerMessages(managerConfig: Managers$Elm): Unit = {
    if (managerConfig.repositioningManager.timeout > 0) {
      // We need to stagger init tick for repositioning manager and allocation manager
      // This is important because during the `requestBufferTimeoutInSeconds` repositioned vehicle is not available, so to make them work together
      // we have to make sure that there is no overlap
      val initTick = managerConfig.repositioningManager.timeout / 2
      scheduler ! ScheduleTrigger(RideHailRepositioningTrigger(initTick), self)
    }
    if (managerConfig.allocationManager.requestBufferTimeoutInSeconds > 0)
      scheduler ! ScheduleTrigger(BufferedRideHailRequestsTrigger(0), self)
  }
}<|MERGE_RESOLUTION|>--- conflicted
+++ resolved
@@ -107,7 +107,6 @@
       passengerSchedule.legsWithPassenger(passenger).map(_.travelPath.distanceInM).sum
 
     def toEmbodiedBeamLegsForCustomer(passenger: PersonIdWithActorRef): Vector[EmbodiedBeamLeg] = {
-<<<<<<< HEAD
       val passengerLegs = passengerSchedule.legsWithPassenger(passenger)
       val (toStopLegs: Vector[EmbodiedBeamLeg], fromStopLegs: Vector[EmbodiedBeamLeg]) = walkToFromStop match {
         case Some((toStopTrip, fromStopTrip)) =>
@@ -124,26 +123,10 @@
           asDriver = false,
           estimatedPrice(passenger.personId),
           unbecomeDriverOnCompletion = false,
-          isPooledTrip = passengerSchedule.schedule.values.exists(_.riders.size > 1)
+          isPooledTrip = passengerSchedule.isPooledTrip
         )
       } ++ fromStopLegs
 
-=======
-      passengerSchedule
-        .legsWithPassenger(passenger)
-        .map { beamLeg =>
-          EmbodiedBeamLeg(
-            beamLeg,
-            rideHailAgentLocation.vehicleId,
-            rideHailAgentLocation.vehicleType.id,
-            asDriver = false,
-            estimatedPrice(passenger.personId),
-            unbecomeDriverOnCompletion = false,
-            isPooledTrip = passengerSchedule.isPooledTrip
-          )
-        }
-        .toVector
->>>>>>> 730bee79
     }
 
     override def toString: String =
@@ -1898,11 +1881,7 @@
     TravelProposal(
       alloc.rideHailAgentLocation,
       updatedPassengerSchedule,
-<<<<<<< HEAD
       alloc.request.group
-        .map(calcFare(_, alloc.rideHailAgentLocation.vehicleType.id, updatedPassengerSchedule, baseFare))
-=======
-      alloc.request.thisRequestWithGroupedRequests
         .map(request =>
           calcFare(
             request,
@@ -1912,7 +1891,6 @@
             baseFare
           )
         )
->>>>>>> 730bee79
         .toMap,
       rideHailResourceAllocationManager.maxWaitTimeInSec,
       None
