package beam.agentsim.agents.ridehail

import akka.actor.SupervisorStrategy.Stop
import akka.actor.{ActorLogging, ActorRef, BeamLoggingReceive, Cancellable, OneForOneStrategy, Props, Stash, Terminated}
import akka.pattern.pipe
import akka.util.Timeout
import beam.agentsim.Resource._
import beam.agentsim.agents.BeamAgent.Finish
import beam.agentsim.agents.choice.mode.DrivingCost
import beam.agentsim.agents.household.CAVSchedule.RouteOrEmbodyRequest
import beam.agentsim.agents.modalbehaviors.DrivesVehicle._
import beam.agentsim.agents.ridehail.RideHailAgent._
import beam.agentsim.agents.ridehail.RideHailDepotManager.ParkingStallsClaimedByVehicles
import beam.agentsim.agents.ridehail.RideHailManager._
import beam.agentsim.agents.ridehail.RideHailManagerHelper.{Available, Refueling, RideHailAgentLocation}
import beam.agentsim.agents.ridehail.RideHailRequest.{projectCoordinateToUtm, projectWgsCoordinateToUtm}
import beam.agentsim.agents.ridehail.allocation._
import beam.agentsim.agents.vehicles.AccessErrorCodes.{
  CouldNotFindRouteToCustomer,
  DriverNotFoundError,
  RideHailVehicleTakenError
}
import beam.agentsim.agents.vehicles.BeamVehicle.BeamVehicleState
import beam.agentsim.agents.vehicles.FuelType.Electricity
import beam.agentsim.agents.vehicles.VehicleProtocol.StreetVehicle
import beam.agentsim.agents.vehicles._
import beam.agentsim.agents.{Dropoff, InitializeTrigger, MobilityRequest, Pickup}
import beam.agentsim.events.{FleetStoredElectricityEvent, RideHailFleetStateEvent, SpaceTime}
import beam.agentsim.infrastructure.{ParkingInquiryResponse, ParkingStall}
import beam.agentsim.scheduler.BeamAgentScheduler.{CompletionNotice, ScheduleTrigger}
import beam.agentsim.scheduler.Trigger.TriggerWithId
import beam.agentsim.scheduler.{HasTriggerId, Trigger}
import beam.api.agentsim.agents.ridehail.RidehailManagerCustomizationAPI
import beam.router.BeamRouter._
import beam.router.Modes.BeamMode
import beam.router.Modes.BeamMode._
import beam.router.model.{BeamLeg, EmbodiedBeamLeg, EmbodiedBeamTrip}
import beam.router.osm.TollCalculator
import beam.router.skim.TAZSkimsCollector.TAZSkimsCollectionTrigger
import beam.router.skim.event.TAZSkimmerEvent
import beam.router.{BeamRouter, RouteHistory}
import beam.sim.RideHailFleetInitializer.RideHailAgentInitializer
import beam.sim._
import beam.sim.config.BeamConfig.Beam.Agentsim.Agents.RideHail.Managers$Elm
import beam.sim.config.BeamConfig.Beam.Debug
import beam.sim.metrics.SimulationMetricCollector._
import beam.utils._
import beam.utils.csv.GenericCsvReader
import beam.utils.logging.pattern.ask
import beam.utils.logging.{LogActorState, LoggingMessageActor}
import beam.utils.matsim_conversion.ShapeUtils
import beam.utils.matsim_conversion.ShapeUtils.QuadTreeBounds
import beam.utils.reflection.ReflectionUtils
import com.conveyal.r5.transit.TransportNetwork
import com.google.common.cache.{Cache, CacheBuilder}
import com.vividsolutions.jts.geom.Envelope
import org.matsim.api.core.v01.population.{Activity, Person}
import org.matsim.api.core.v01.{Coord, Id, Scenario}
import org.matsim.core.api.experimental.events.EventsManager
import org.matsim.core.controler.OutputDirectoryHierarchy
import org.matsim.core.utils.collections.QuadTree
import org.matsim.core.utils.misc.Time

import java.awt.Color
import java.io.File
import java.util
import java.util.concurrent.TimeUnit
import scala.collection.JavaConverters._
import scala.collection.mutable
import scala.concurrent.ExecutionContext.Implicits.global
import scala.concurrent.Future
import scala.concurrent.duration._
import scala.util.Random

object RideHailManager {
  val INITIAL_RIDE_HAIL_LOCATION_HOME = "HOME"
  val INITIAL_RIDE_HAIL_LOCATION_RANDOM_ACTIVITY = "RANDOM_ACTIVITY"
  val INITIAL_RIDE_HAIL_LOCATION_UNIFORM_RANDOM = "UNIFORM_RANDOM"
  val INITIAL_RIDE_HAIL_LOCATION_ALL_AT_CENTER = "ALL_AT_CENTER"
  val INITIAL_RIDE_HAIL_LOCATION_ALL_IN_CORNER = "ALL_IN_CORNER"

  type VehicleId = Id[BeamVehicle]

  case class RecoverFromStuckness(tick: Int, triggerId: Long) extends HasTriggerId

  case class TravelProposal(
    rideHailAgentLocation: RideHailAgentLocation,
    passengerSchedule: PassengerSchedule,
    estimatedPrice: Map[Id[Person], Double],
    maxWaitingTimeInSec: Int,
<<<<<<< HEAD
    walkToFromStop: Option[(EmbodiedBeamTrip, EmbodiedBeamTrip)] = None,
=======
    modeOptions: Set[BeamMode],
>>>>>>> 9686a0bc
    poolingInfo: Option[PoolingInfo] = None
  ) {

    def timeToCustomer(passenger: PersonIdWithActorRef): Int =
      passengerSchedule.legsBeforePassengerBoards(passenger).map(_.duration).sum

    def travelTimeForCustomer(passenger: PersonIdWithActorRef): Int =
      passengerSchedule.legsWithPassenger(passenger).map(_.duration).sum

    /**
      * How far will the ride hail vehicle travel with the given customer as a passenger
      *
      * @param passenger PersonIdWithActorRef
      * @return distance in m
      */
    def travelDistanceForCustomer(passenger: PersonIdWithActorRef): Double =
      passengerSchedule.legsWithPassenger(passenger).map(_.travelPath.distanceInM).sum

    def toEmbodiedBeamLegsForCustomer(passenger: PersonIdWithActorRef): Vector[EmbodiedBeamLeg] = {
      val passengerLegs = passengerSchedule.legsWithPassenger(passenger)
      val (toStopLegs: Vector[EmbodiedBeamLeg], fromStopLegs: Vector[EmbodiedBeamLeg]) = walkToFromStop match {
        case Some((toStopTrip, fromStopTrip)) =>
          (toStopTrip.legs.toVector, fromStopTrip.updateStartTime(passengerLegs.last.endTime).legs.toVector)
        case None =>
          (Vector.empty, Vector.empty)
      }
      toStopLegs ++
      passengerLegs.map { beamLeg =>
        EmbodiedBeamLeg(
          beamLeg,
          rideHailAgentLocation.vehicleId,
          rideHailAgentLocation.vehicleType.id,
          asDriver = false,
          estimatedPrice(passenger.personId),
          unbecomeDriverOnCompletion = false,
          isPooledTrip = passengerSchedule.isPooledTrip
        )
      } ++ fromStopLegs

    }

    override def toString: String =
      s"RHA: ${rideHailAgentLocation.vehicleId}, price: $estimatedPrice, passengerSchedule: $passengerSchedule"
  }

  case class MarkVehicleBatteryDepleted(
    time: Int,
    vehicleId: Id[BeamVehicle]
  )

  case class RoutingResponses(
    tick: Int,
    routingResponses: Seq[RoutingResponse],
    triggerId: Long
  ) extends HasTriggerId

  case class PoolingInfo(timeFactor: Double, costFactor: Double)

  case class RepositionVehicleRequest(
    passengerSchedule: PassengerSchedule,
    tick: Int,
    vehicleId: Id[BeamVehicle],
    rideHailAgent: RideHailAgentLocation,
    triggerId: Long
  ) extends HasTriggerId

  case class BufferedRideHailRequestsTrigger(tick: Int) extends Trigger

  case class RideHailRepositioningTrigger(tick: Int) extends Trigger

  case object DebugRideHailManagerDuringExecution

  case class ContinueBufferedRideHailRequests(tick: Int, triggerId: Long) extends HasTriggerId

  final val fileBaseName = "rideHailInitialLocation"

  class OutputData extends OutputDataDescriptor {

    /**
      * Get description of fields written to the output files.
      *
      * @return list of data description objects
      */
    override def getOutputDataDescriptions(ioController: OutputDirectoryHierarchy): util.List[OutputDataDescription] = {
      val outputFilePath = ioController.getIterationFilename(0, fileBaseName + ".csv")
      val outputDirPath = ioController.getOutputPath
      val relativePath = outputFilePath.replace(outputDirPath, "")
      val list = new util.ArrayList[OutputDataDescription]
      list.add(
        OutputDataDescription(
          getClass.getSimpleName,
          relativePath,
          "rideHailAgentID",
          "Unique id of the given ride hail agent"
        )
      )
      list.add(
        OutputDataDescription(
          getClass.getSimpleName,
          relativePath,
          "xCoord",
          "X co-ordinate of the starting location of the ride hail"
        )
      )
      list.add(
        OutputDataDescription(
          getClass.getSimpleName,
          relativePath,
          "yCoord",
          "Y co-ordinate of the starting location of the ride hail"
        )
      )
      list
    }
  }

  case object DebugReport

  class ResponseCache {
    private val rideHailResponseCache: mutable.Map[Id[Person], IndexedSeq[RideHailResponse]] = mutable.Map.empty

    def remove(personId: Id[Person]): Option[IndexedSeq[RideHailResponse]] = rideHailResponseCache.remove(personId)

    def clear(): Unit = rideHailResponseCache.clear()

    def add(rideHailResponse: RideHailResponse): Unit = {
      rideHailResponseCache.put(
        rideHailResponse.request.customer.personId,
        getActualResponses(rideHailResponse.request) :+ rideHailResponse
      )
    }

    def getActualResponses(request: RideHailRequest): IndexedSeq[RideHailResponse] = {
      val previousResponses = rideHailResponseCache.getOrElse(request.customer.personId, IndexedSeq.empty)
      val currentTime = request.requestTime
      previousResponses.filter(_.request.departAt >= currentTime)
    }

    /**
      * @param request
      * @return the original RH response corresponding to the current request
      */
    def removeOriginalResponseFromCache(request: RideHailRequest): Option[RideHailResponse] = {
      val actualResponses: IndexedSeq[RideHailResponse] = getActualResponses(request)
      val departureTimeOrdering =
        Ordering.by((rsp: RideHailResponse) => Math.abs(request.departAt - rsp.request.departAt))
      val maybeOriginalResponse = actualResponses.reduceOption(departureTimeOrdering.min)
      val updatedResponses = actualResponses diff maybeOriginalResponse.toSeq
      if (updatedResponses.isEmpty) {
        rideHailResponseCache.remove(request.customer.personId)
      } else {
        rideHailResponseCache.put(request.customer.personId, updatedResponses)
      }
      maybeOriginalResponse
    }

  }

  def loadStopFile(filePath: String, beamServices: BeamServices): QuadTree[Location] = {
    val coords = GenericCsvReader.readAsSeq[Location](filePath) { rec =>
      new Location(
        Option(rec.get("coord-x")).fold(throw new RuntimeException("No coord-x provided"))(_.toDouble),
        Option(rec.get("coord-y")).fold(throw new RuntimeException("No coord-y provided"))(_.toDouble)
      )
    }
    val projectedCoords = coords.map(coord => projectCoordinateToUtm(coord, beamServices))
    ShapeUtils.quadTree(projectedCoords)
  }
}

class RideHailManager(
  val id: Id[VehicleManager],
  val beamServices: BeamServices,
  val beamScenario: BeamScenario,
  val transportNetwork: TransportNetwork,
  val tollCalculator: TollCalculator,
  val scenario: Scenario,
  val eventsManager: EventsManager,
  val scheduler: ActorRef,
  val router: ActorRef,
  val parkingManager: ActorRef,
  val chargingNetworkManager: ActorRef,
  val boundingBox: Envelope,
  val activityQuadTreeBounds: QuadTreeBounds,
  val surgePricingManager: RideHailSurgePricingManager,
  val tncIterationStats: Option[TNCIterationStats],
  val routeHistory: RouteHistory,
  val rideHailFleetInitializer: RideHailFleetInitializer,
  val managerConfig: Managers$Elm
) extends LoggingMessageActor
    with RideHailDepotManager
    with ActorLogging
    with Stash {

  implicit val timeout: Timeout = Timeout(50000, TimeUnit.SECONDS)
  implicit val debug: Debug = beamServices.beamConfig.beam.debug

  override val supervisorStrategy: OneForOneStrategy =
    OneForOneStrategy(maxNrOfRetries = 0) {
      case e: Exception =>
        log.error(e, s"Going to stop child of RHM because of ${e.getMessage}")
        Stop
      case _: AssertionError => Stop
    }

  /**
    * Customer inquiries awaiting reservation confirmation.
    */
  val rideHailManagerHelper: RideHailManagerHelper = new RideHailManagerHelper(this, boundingBox)

  val rand: Random = new Random(beamScenario.beamConfig.matsim.modules.global.randomSeed)

  lazy val travelProposalCache: Cache[String, TravelProposal] = {
    CacheBuilder
      .newBuilder()
      .maximumSize(
        5 * beamServices.matsimServices.getScenario.getPopulation.getPersons.size // ZN: Changed this from 10x ride hail fleet, which is now not directly set
      )
      .expireAfterWrite(1, TimeUnit.MINUTES)
      .build()
  }
  private val rideHailResponseCache = new ResponseCache

  def fleetSize: Int = resources.size

  val radiusInMeters: Double = managerConfig.rideHailManager.radiusInMeters

  val rideHailNetworkApi: RideHailNetworkAPI = new RideHailNetworkAPI()

  val processBufferedRequestsOnTimeout: Boolean =
    managerConfig.allocationManager.requestBufferTimeoutInSeconds > 0

  val modifyPassengerScheduleManager =
    new RideHailModifyPassengerScheduleManager(
      log,
      self,
      this,
      scheduler,
      beamServices.beamConfig
    )

  private val outOfServiceVehicleManager =
    new OutOfServiceVehicleManager(
      log,
      self,
      this
    )

  private val defaultBaseCost = managerConfig.defaultBaseCost
  private val defaultCostPerMile = managerConfig.defaultCostPerMile
  private val defaultCostPerMinute = managerConfig.defaultCostPerMinute
  private val pooledBaseCost = managerConfig.pooledBaseCost
  private val pooledCostPerMile = managerConfig.pooledCostPerMile
  private val pooledCostPerMinute = managerConfig.pooledCostPerMinute
  tncIterationStats.foreach(_.logMap())
  private val defaultCostPerSecond = defaultCostPerMinute / 60.0d
  private val pooledCostPerSecond = pooledCostPerMinute / 60.0d

  beamServices.beamCustomizationAPI.getRidehailManagerCustomizationAPI.init(this)

  val ridehailManagerCustomizationAPI: RidehailManagerCustomizationAPI =
    beamServices.beamCustomizationAPI.getRidehailManagerCustomizationAPI

  beamServices.beamRouter ! GetTravelTime
  beamServices.beamRouter ! GetMatSimNetwork
  //TODO improve search to take into account time when available
  private val pendingModifyPassengerScheduleAcks = mutable.HashMap[Int, RideHailResponse]()
  private var numPendingRoutingRequestsForReservations = 0

  protected val parkingInquiryCache: mutable.Map[Int, RideHailAgentLocation] =
    collection.mutable.HashMap[Int, RideHailAgentLocation]()
  private val pendingAgentsSentToPark = collection.mutable.Set[Id[BeamVehicle]]()
  private val cachedNotifyVehicleIdle = collection.mutable.Map[Id[_], NotifyVehicleIdle]()

  private val cachedNotifyVehicleDoneRefuelingAndOffline =
    collection.mutable.Map[Id[_], NotifyVehicleDoneRefuelingAndOutOfService]()
  val doNotUseInAllocation: mutable.Set[Id[_]] = collection.mutable.Set[Id[_]]()

  // Tracking Inquiries and Reservation Requests
  private val inquiryIdToInquiryAndResponse: mutable.Map[Int, (RideHailRequest, SingleOccupantQuoteAndPoolingInfo)] =
    mutable.Map()
  private val routeRequestIdToRideHailRequestId: mutable.Map[Int, Int] = mutable.Map()
  private val reservationIdToRequest: mutable.Map[Int, RideHailRequest] = mutable.Map()
  private val inquiryIdToWalkTrips: mutable.Map[Int, (EmbodiedBeamTrip, EmbodiedBeamTrip)] = mutable.Map()

  // Are we in the middle of processing a batch? or repositioning
  var currentlyProcessingTimeoutTrigger: Option[TriggerWithId] = None
  var currentlyProcessingTimeoutWallStartTime: Long = System.nanoTime()

  private val vehicleIdToGeofence: mutable.Map[VehicleId, Geofence] = mutable.Map.empty[VehicleId, Geofence]
  private val bodyTypeId = Id.create(beamScenario.beamConfig.beam.agentsim.agents.bodyType, classOf[BeamVehicleType])

  private val rideHailStops: Option[QuadTree[Location]] =
    managerConfig.stopFilePath.map(path => RideHailManager.loadStopFile(path, beamServices))

  // Cache analysis
  private var cacheAttempts = 0
  private var cacheHits = 0

  private val rideHailinitialLocationSpatialPlot = new SpatialPlot(1100, 1100, 50)
  val resources: mutable.Map[Id[BeamVehicle], BeamVehicle] = mutable.Map[Id[BeamVehicle], BeamVehicle]()
  val maxTime: Int = Time.parseTime(beamServices.beamScenario.beamConfig.beam.agentsim.endTime).toInt

  // generate or load parking using agentsim.infrastructure.parking.ParkingZoneSearch
  val parkingFilePath: String = managerConfig.initialization.parking.filePath

  private val cntEVCAV = 0
  private val cntEVnCAV = 0
  private val cntnEVCAV = 0
  private val cntnEVnCAV = 0

  def writeMetric(metric: String, value: Int): Unit = {
    beamServices.simMetricCollector.writeGlobal(metric, value)
  }

  writeMetric("beam-run-RH-ev-cav", cntEVCAV)
  writeMetric("beam-run-RH-ev-non-cav", cntEVnCAV)
  writeMetric("beam-run-RH-non-ev-cav", cntnEVCAV)
  writeMetric("beam-run-RH-non-ev-non-cav", cntnEVnCAV)

  if (
    beamServices.matsimServices != null &&
    new File(
      beamServices.matsimServices.getControlerIO.getIterationPath(beamServices.matsimServices.getIterationNumber)
    ).exists()
  ) {
    rideHailinitialLocationSpatialPlot.writeCSV(
      beamServices.matsimServices.getControlerIO
        .getIterationFilename(beamServices.matsimServices.getIterationNumber, fileBaseName + ".csv")
    )

    if (beamServices.beamConfig.beam.outputs.writeGraphs) {
      rideHailinitialLocationSpatialPlot.writeImage(
        beamServices.matsimServices.getControlerIO
          .getIterationFilename(beamServices.matsimServices.getIterationNumber, fileBaseName + ".png")
      )
    }
  }

  private val rideHailResourceAllocationManager = RideHailResourceAllocationManager(
    managerConfig.allocationManager.name,
    this
  )

  private val rideHailBeamVehicleIdToShiftsOpt = mutable.Map.empty[Id[BeamVehicle], Option[List[Shift]]]

  val numRideHailAgents: Int = initializeRideHailFleet()

  var requestedRideHail: Int = 0
  var servedRideHail: Int = 0

  override def postStop(): Unit = {
    log.info("postStop")
    log.info(s"requestedRideHail: $requestedRideHail")
    log.info(s"servedRideHail: $servedRideHail")
    log.info(s"ratio: ${servedRideHail.toDouble / requestedRideHail}")
    maybeDebugReport.foreach(_.cancel())
    log.info(
      s"timeSpendForHandleRideHailInquiryMs: $timeSpendForHandleRideHailInquiryMs ms, " +
      s"nHandleRideHailInquiry: $nHandleRideHailInquiry, " +
      s"AVG: ${timeSpendForHandleRideHailInquiryMs.toDouble / nHandleRideHailInquiry}"
    )
    log.info(
      s"timeSpendForFindAllocationsAndProcessMs: $timeSpendForFindAllocationsAndProcessMs ms, " +
      s"nFindAllocationsAndProcess: $nFindAllocationsAndProcess, " +
      s"AVG: ${timeSpendForFindAllocationsAndProcessMs.toDouble / nFindAllocationsAndProcess}"
    )
    super.postStop()
  }

  var timeSpendForHandleRideHailInquiryMs: Long = 0
  var nHandleRideHailInquiry: Int = 0

  var timeSpendForFindAllocationsAndProcessMs: Long = 0
  var nFindAllocationsAndProcess: Int = 0

  val maybeDebugReport: Option[Cancellable] = if (beamServices.beamConfig.beam.debug.debugEnabled) {
    Some(context.system.scheduler.scheduleWithFixedDelay(10.seconds, 30.seconds, self, DebugReport)(context.dispatcher))
  } else {
    None
  }

  var prevReposTick: Int = 0
  var currReposTick: Int = 0
  var nRepositioned: Int = 0

  val supportedModes: Set[BeamMode] = managerConfig.supportedModes
    .split(',')
    .map(_.trim.toLowerCase)
    .flatMap(BeamMode.fromString)
    .filter(_.isRideHail)
    .toSet
  if (supportedModes.isEmpty)
    throw new IllegalArgumentException(s"Wrong supported modes: ${managerConfig.supportedModes}")

  override def loggedReceive: Receive = super[RideHailDepotManager].loggedReceive orElse BeamLoggingReceive {
    case DebugReport =>
      log.debug(
        s"timeSpendForHandleRideHailInquiryMs: $timeSpendForHandleRideHailInquiryMs ms, " +
        s"nHandleRideHailInquiry: $nHandleRideHailInquiry, " +
        s"AVG: ${timeSpendForHandleRideHailInquiryMs.toDouble / nHandleRideHailInquiry}"
      )
      log.debug(
        s"timeSpendForFindAllocationsAndProcessMs: $timeSpendForFindAllocationsAndProcessMs ms, " +
        s"nFindAllocationsAndProcess: $nFindAllocationsAndProcess, " +
        s"AVG: ${timeSpendForFindAllocationsAndProcessMs.toDouble / nFindAllocationsAndProcess}"
      )

    case TriggerWithId(InitializeTrigger(tick), triggerId) =>
      eventsManager.processEvent(createStoredElectricityEvent(tick))
      scheduleRideHailManagerTimerMessages(managerConfig)
      sender ! CompletionNotice(triggerId, Vector())

    case TAZSkimsCollectionTrigger(tick) =>
      rideHailManagerHelper.getIdleVehicles.foreach { case (_, agentLocation) =>
        val currentLocation = agentLocation.getCurrentLocationUTM(tick, beamServices)
        val skimmerEvent = TAZSkimmerEvent(
          tick,
          currentLocation,
          "idleRHVehicles",
          1.0,
          beamServices,
          "RideHailManager"
        )
        beamServices.matsimServices.getEvents.processEvent(skimmerEvent)
      }

      ridehailManagerCustomizationAPI.recordCollectionData(tick)

    case LogActorState =>
      ReflectionUtils.logFields(log, this, 0)
      ReflectionUtils.logFields(log, rideHailResourceAllocationManager, 0)
      ReflectionUtils.logFields(log, modifyPassengerScheduleManager, 0, "config")

    case RecoverFromStuckness(tick, triggerId) =>
      // This is assuming we are allocating demand and routes haven't been returned
      log.error(
        "Ride Hail Manager is abandoning dispatch of {} customers due to stuckness (routing response never received).",
        rideHailResourceAllocationManager.getUnprocessedCustomers.size
      )
      rideHailResourceAllocationManager.getUnprocessedCustomers.foreach { request =>
        modifyPassengerScheduleManager.addTriggerToSendWithCompletion(
          tick,
          RideHailResponse(
            request,
            None,
            managerConfig.name,
            Some(CouldNotFindRouteToCustomer)
          ),
          request.customer.personRef
        )
        rideHailResourceAllocationManager.removeRequestFromBuffer(request)
      }
      modifyPassengerScheduleManager.sendCompletionAndScheduleNewTimeout(BatchedReservation)
      rideHailResourceAllocationManager.clearPrimaryBufferAndFillFromSecondary()
      log.debug("Cleaning up from RecoverFromStuckness")
      cleanUp(triggerId)

    case Finish =>
      eventsManager.processEvent(createStoredElectricityEvent(maxTime))
      if (beamServices.beamConfig.beam.agentsim.agents.rideHail.linkFleetStateAcrossIterations) {
        rideHailFleetInitializer.overrideRideHailAgentInitializers(createRideHailAgentInitializersFromCurrentState)
      }

      ridehailManagerCustomizationAPI.receiveFinishMessageHook()

      surgePricingManager.incrementIteration()
      context.children.foreach(_ ! Finish)
      dieIfNoChildren()
      contextBecome { case Terminated(_) =>
        dieIfNoChildren()
      }

    case NotifyVehicleOutOfService(vehicleId, _) =>
      notifyVehicleNoLongerOnWayToRefuelingDepot(vehicleId)
      rideHailManagerHelper.putOutOfService(vehicleId)

    case notify @ NotifyVehicleDoneRefuelingAndOutOfService(vehicleId, _, _, _, _, _)
        if currentlyProcessingTimeoutTrigger.isDefined =>
      cachedNotifyVehicleDoneRefuelingAndOffline.put(vehicleId, notify)

    case notify @ NotifyVehicleDoneRefuelingAndOutOfService(_, _, _, _, _, _) =>
      handleNotifyVehicleDoneRefuelingAndOutOfService(notify)

    case notify @ NotifyVehicleIdle(vehicleId, _, _, _, _, _, _) if currentlyProcessingTimeoutTrigger.isDefined =>
      // To avoid complexity, we don't add any new vehicles to the Idle list when we are in the middle of dispatch or repositioning
      // But we hold onto them because if we end up attempting to modify their passenger schedule, we need to first complete the notify
      // protocol so they can release their trigger.
      doNotUseInAllocation.add(vehicleId)
      cachedNotifyVehicleIdle.put(vehicleId, notify)

    case notifyVehicleIdleMessage @ NotifyVehicleIdle(_, _, _, _, _, _, _) =>
      handleNotifyVehicleIdle(notifyVehicleIdleMessage)

    case BeamVehicleStateUpdate(id, beamVehicleState) =>
      rideHailManagerHelper.vehicleState.put(id, beamVehicleState)

    case MATSimNetwork(network) =>
      rideHailNetworkApi.setMATSimNetwork(network)

    case inquiry: RideHailRequest if !inquiry.shouldReserveRide && rideHailStops.isDefined =>
      val pickupStop = rideHailStops.get.getClosest(inquiry.pickUpLocationUTM.getX, inquiry.pickUpLocationUTM.getY)
      val dropoffStop = rideHailStops.get.getClosest(inquiry.destinationUTM.getX, inquiry.destinationUTM.getY)
      if (pickupStop == dropoffStop) {
        respondWithDriverNotFound(inquiry)
      } else {
        val bodyVehicle = StreetVehicle(
          BeamVehicle.createId(inquiry.customer.personId, Some("body")),
          bodyTypeId,
          SpaceTime(inquiry.pickUpLocationUTM, inquiry.departAt),
          WALK,
          asDriver = true,
          needsToCalculateCost = false
        )
        val walkToPickupRequest = RoutingRequest(
          originUTM = inquiry.pickUpLocationUTM,
          destinationUTM = pickupStop,
          departureTime = inquiry.departAt,
          withTransit = false,
          personId = Some(inquiry.customer.personId),
          streetVehicles = Vector(bodyVehicle),
          triggerId = inquiry.triggerId
        )
        val walkFromDropoffRequest = RoutingRequest(
          originUTM = dropoffStop,
          destinationUTM = inquiry.destinationUTM,
          departureTime = inquiry.departAt, //walk routes are hardly depends on departure time
          withTransit = false,
          personId = Some(inquiry.customer.personId),
          streetVehicles = Vector(bodyVehicle.copy(locationUTM = bodyVehicle.locationUTM.copy(loc = dropoffStop))),
          triggerId = inquiry.triggerId
        )
        val walkResponsesAndInquiry = for {
          walkToPickupResponse    <- (router ? walkToPickupRequest).mapTo[RoutingResponse]
          walkFromDropoffResponse <- (router ? walkFromDropoffRequest).mapTo[RoutingResponse]
        } yield (walkToPickupResponse, walkFromDropoffResponse, inquiry)
        walkResponsesAndInquiry pipeTo self
      }

    case (pickupRoute: RoutingResponse, dropoffRoute: RoutingResponse, inquiry: RideHailRequest)
        if !inquiry.shouldReserveRide =>
      val diff = ProfilingUtils.timeWork(handleRideHailInquiry(inquiry, Some(pickupRoute, dropoffRoute)))
      nHandleRideHailInquiry += 1
      timeSpendForHandleRideHailInquiryMs += diff

    case inquiry: RideHailRequest if !inquiry.shouldReserveRide =>
      val s = System.currentTimeMillis
      handleRideHailInquiry(inquiry, None)
      val diff = System.currentTimeMillis - s
      nHandleRideHailInquiry += 1
      timeSpendForHandleRideHailInquiryMs += diff

    case R5Network(network) =>
      rideHailNetworkApi.setR5Network(network)

    /*
     * In the following case, we are calculating routes in batch for the allocation manager,
     * so we add these to the allocation buffer and then resume the allocation process.
     */
    case RoutingResponses(tick, responses, triggerId)
        if reservationIdToRequest.contains(routeRequestIdToRideHailRequestId(responses.head.requestId)) =>
      numPendingRoutingRequestsForReservations = numPendingRoutingRequestsForReservations - responses.size
      responses.foreach { routeResponse =>
        val request = reservationIdToRequest(routeRequestIdToRideHailRequestId(routeResponse.requestId))
        rideHailResourceAllocationManager.addRouteForRequestToBuffer(request, routeResponse)
      }
      self ! ContinueBufferedRideHailRequests(tick, triggerId)

    /*
     * Routing Responses from a Ride Hail Inquiry
     * In this case we can treat the responses as if they apply to a single request
     * for a single occupant trip.
     */
    case RoutingResponses(_, responses, _: Long)
        if inquiryIdToInquiryAndResponse.contains(routeRequestIdToRideHailRequestId(responses.head.requestId)) =>
      val (request, singleOccupantQuoteAndPoolingInfo) = inquiryIdToInquiryAndResponse(
        routeRequestIdToRideHailRequestId(responses.head.requestId)
      )

      // If any response contains no RIDE_HAIL legs, then the router failed
      val rideHailResponse: RideHailResponse =
        if (responses.exists(!_.itineraries.exists(_.tripClassifier.equals(RIDE_HAIL)))) {
          log.debug(
            "Router could not find route to customer person={} for requestId={}",
            request.customer.personId,
            request.requestId
          )
          RideHailResponse(
            request,
            None,
            managerConfig.name,
            Some(CouldNotFindRouteToCustomer)
          )
        } else {
          // We can rely on preserved ordering here (see RideHailManager.requestRoutes),
          // for a simple single-occupant trip sequence, we know that first
          // itin is RH2Customer and second is Pickup2Destination.
          val embodiedBeamTrip: EmbodiedBeamTrip = EmbodiedBeamTrip(
            responses
              .flatMap(_.itineraries.find(p => p.tripClassifier.equals(RIDE_HAIL)))
              .flatMap(_.legs)
              .toIndexedSeq
          )
          val driverPassengerSchedule = singleOccupantItinsToPassengerSchedule(request, embodiedBeamTrip)

          val baseFare = embodiedBeamTrip.legs
            .map(leg =>
              leg.cost - DrivingCost.estimateDrivingCost(
                leg.beamLeg.travelPath.distanceInM,
                leg.beamLeg.duration,
                beamScenario.vehicleTypes(leg.beamVehicleTypeId),
                beamScenario.fuelTypePrices(beamScenario.vehicleTypes(leg.beamVehicleTypeId).primaryFuelType)
              )
            )
            .sum

          val travelProposal = TravelProposal(
            singleOccupantQuoteAndPoolingInfo.rideHailAgentLocation,
            driverPassengerSchedule,
            Map(
              calcFare(
                request,
                singleOccupantQuoteAndPoolingInfo.rideHailAgentLocation.vehicleType.id,
                driverPassengerSchedule,
                isPooledTrip = false,
                baseFare
              )
            ),
            rideHailResourceAllocationManager.maxWaitTimeInSec,
<<<<<<< HEAD
            walkToFromStop = inquiryIdToWalkTrips.get(request.requestId),
            singleOccupantQuoteAndPoolingInfo.poolingInfo
=======
            modeOptions = supportedModes,
            if (supportedModes.forall(_ == RIDE_HAIL)) None else singleOccupantQuoteAndPoolingInfo.poolingInfo
>>>>>>> 9686a0bc
          )
          travelProposalCache.put(request.requestId.toString, travelProposal)

          RideHailResponse(request, Some(travelProposal), managerConfig.name)
        }
      request.requester ! rideHailResponse
      rideHailResponseCache.add(rideHailResponse)
      inquiryIdToInquiryAndResponse.remove(request.requestId)
      inquiryIdToWalkTrips.remove(request.requestId)
      responses.foreach(routingResp => routeRequestIdToRideHailRequestId.remove(routingResp.requestId))

    case reserveRide: RideHailRequest if reserveRide.shouldReserveRide =>
      handleReservationRequest(reserveRide, reserveRide.triggerId)

    case modifyPassengerScheduleAck @ ModifyPassengerScheduleAck(
          requestIdOpt,
          triggersToSchedule,
          vehicleId,
          tick,
          triggerId
        ) =>
      if (pendingAgentsSentToPark.contains(vehicleId)) {
        log.debug(
          "modifyPassengerScheduleAck received, handling with outOfServiceManager {}",
          modifyPassengerScheduleAck
        )
        outOfServiceVehicleManager.releaseTrigger(vehicleId, triggersToSchedule)
      } else {
        requestIdOpt match {
          case None =>
            // None here means this is part of repositioning, i.e. not tied to a reservation request
            log.debug(
              "modifyPassengerScheduleAck received, handling with modifyPassengerScheduleManager {}",
              modifyPassengerScheduleAck
            )
            modifyPassengerScheduleManager
              .modifyPassengerScheduleAckReceived(
                vehicleId,
                triggersToSchedule,
                triggerId
              )
          case Some(requestId) =>
            // Some here means this is part of a reservation / dispatch of vehicle to a customer
            log.debug("modifyPassengerScheduleAck received, completing reservation {}", modifyPassengerScheduleAck)
            completeReservation(requestId, tick, triggersToSchedule, triggerId)
        }
      }

    case UpdateTravelTimeLocal(travelTime) =>
      rideHailNetworkApi.setTravelTime(travelTime)

    case DebugRideHailManagerDuringExecution =>
      modifyPassengerScheduleManager.printState()

    case trigger @ TriggerWithId(BufferedRideHailRequestsTrigger(tick), triggerId) =>
      currentlyProcessingTimeoutTrigger match {
        case Some(_) =>
          log.debug("Stashing BufferedRideHailRequestsTrigger({})", tick)
          stash()
        case None =>
          currentlyProcessingTimeoutTrigger = Some(trigger)
          currentlyProcessingTimeoutWallStartTime = System.nanoTime()
          log.debug("Starting wave of buffered at {}", tick)
          rideHailManagerHelper.updateSpatialIndicesForMovingVehiclesToNewTick(tick)
          modifyPassengerScheduleManager.startWaveOfRepositioningOrBatchedReservationRequests(tick, triggerId)
          if (modifyPassengerScheduleManager.isModifyStatusCacheEmpty) {
            findAllocationsAndProcess(tick, triggerId)
          }
      }

    case ContinueBufferedRideHailRequests(tick, triggerId) =>
      // If modifyPassengerScheduleManager holds a tick, we're in buffered mode
      modifyPassengerScheduleManager.getCurrentTick match {
        case Some(workingTick) =>
          log.debug(
            "ContinueBuffer @ {} with buffer size {}",
            workingTick,
            rideHailResourceAllocationManager.getBufferSize
          )
          if (workingTick != tick) log.warning("Working tick {} but tick {}", workingTick, tick)
          findAllocationsAndProcess(workingTick, triggerId)
        case None if !processBufferedRequestsOnTimeout =>
          // this case is how we process non-buffered requests
          findAllocationsAndProcess(tick, triggerId)
        case _ =>
          log.error("Should not make it here")
      }

    case trigger @ TriggerWithId(RideHailRepositioningTrigger(tick), triggerId) =>
      //      DebugRepositioning.produceRepositioningDebugImages(tick, this)
      currentlyProcessingTimeoutTrigger match {
        case Some(_) =>
          stash()
        case None =>
          log.debug("Starting wave of repositioning at {}", tick)
          currentlyProcessingTimeoutTrigger = Some(trigger)
          currentlyProcessingTimeoutWallStartTime = System.nanoTime()
          startRepositioning(tick, triggerId)
      }

    case ReduceAwaitingRepositioningAckMessagesByOne(vehicleId, triggerId) =>
      modifyPassengerScheduleManager.cancelRepositionAttempt(vehicleId, triggerId)

    case MoveOutOfServiceVehicleToDepotParking(passengerSchedule, tick, vehicleId, triggerId) =>
      pendingAgentsSentToPark.add(vehicleId)
      outOfServiceVehicleManager.initiateMovementToParkingDepot(vehicleId, passengerSchedule, tick, triggerId)

    case RepositionVehicleRequest(passengerSchedule, tick, vehicleId, rideHailAgent, triggerId) =>
      if (isEligibleToReposition(vehicleId)) {
        modifyPassengerScheduleManager.sendNewPassengerScheduleToVehicle(
          passengerSchedule,
          rideHailAgent.vehicleId,
          rideHailAgent.rideHailAgent,
          tick,
          triggerId = triggerId
        )
      } else {
        // Failed attempt to reposition a car that is no longer idle
        modifyPassengerScheduleManager.cancelRepositionAttempt(vehicleId, triggerId)
      }

    case reply @ InterruptedWhileWaitingToDrive(_, vehicleId, tick, triggerId) =>
      // It's too complicated to modify these vehicles, it's also rare so we ignore them
      doNotUseInAllocation.add(vehicleId)
      modifyPassengerScheduleManager.handleInterruptReply(reply, triggerId)
      rideHailManagerHelper.updateLatestObservedTick(vehicleId, tick)
      continueProcessingTimeoutIfReady(triggerId)

    case reply @ InterruptedWhileOffline(_, vehicleId, tick, triggerId) =>
      doNotUseInAllocation.add(vehicleId)
      modifyPassengerScheduleManager.handleInterruptReply(reply, triggerId)
      rideHailManagerHelper.updateLatestObservedTick(vehicleId, tick)
      // Make sure we take away passenger schedule from RHA Location
      rideHailManagerHelper.updatePassengerSchedule(vehicleId, None, None)
      continueProcessingTimeoutIfReady(triggerId)

    case reply @ InterruptedWhileIdle(_, vehicleId, tick, triggerId) =>
      if (pendingAgentsSentToPark.contains(vehicleId)) {
        outOfServiceVehicleManager.handleInterruptReply(vehicleId, tick, triggerId)
      } else {
        modifyPassengerScheduleManager.handleInterruptReply(reply, triggerId)
        if (currentlyProcessingTimeoutTrigger.isDefined) rideHailManagerHelper.makeAvailable(vehicleId)
        rideHailManagerHelper.updateLatestObservedTick(vehicleId, tick)
        // Make sure we take away passenger schedule from RHA Location
        rideHailManagerHelper.updatePassengerSchedule(vehicleId, None, None)
        continueProcessingTimeoutIfReady(triggerId)
      }

    case reply @ InterruptedWhileDriving(
          _,
          vehicleId,
          tick,
          interruptedPassengerSchedule,
          currentPassengerScheduleIndex,
          triggerId
        ) =>
      if (pendingAgentsSentToPark.contains(vehicleId)) {
        log.error(
          "It is not expected in the current implementation that a moving vehicle would be stopped and sent for charging"
        )
      } else {
        modifyPassengerScheduleManager.handleInterruptReply(reply, triggerId)
        if (currentlyProcessingTimeoutTrigger.isDefined) rideHailManagerHelper.putIntoService(vehicleId)
        rideHailManagerHelper
          .updatePassengerSchedule(vehicleId, Some(interruptedPassengerSchedule), Some(currentPassengerScheduleIndex))
        rideHailManagerHelper.updateLatestObservedTick(vehicleId, tick)
        continueProcessingTimeoutIfReady(triggerId)
      }

    case ParkingInquiryResponse(stall, requestId, triggerId) =>
      val agentLocation = parkingInquiryCache.remove(requestId).get

      val routingRequest = RoutingRequest(
        originUTM = agentLocation.latestUpdatedLocationUTM.loc,
        destinationUTM = stall.locationUTM,
        departureTime = agentLocation.latestUpdatedLocationUTM.time,
        withTransit = false,
        personId = None,
        streetVehicles = Vector(agentLocation.toStreetVehicle),
        triggerId = triggerId
      )
      val futureRideHail2ParkingRouteRequest = router ? routingRequest

      for {
        futureRideHail2ParkingRouteRespones <- futureRideHail2ParkingRouteRequest
          .mapTo[RoutingResponse]
      } {
        val itinOpt = futureRideHail2ParkingRouteRespones.itineraries
          .find(x => x.tripClassifier.equals(RIDE_HAIL))

        itinOpt match {
          case Some(itin) =>
            val passengerSchedule = PassengerSchedule().addLegs(
              itin.toBeamTrip.legs
            )
            self ! MoveOutOfServiceVehicleToDepotParking(
              passengerSchedule,
              itin.legs.head.beamLeg.startTime,
              agentLocation.vehicleId,
              triggerId: Long
            )
          case None =>
            //log.error(
            //  "No route to parking stall found, ride hail agent {} stranded",
            //  agentLocation.vehicleId
            //)

            // release trigger if no parking depot found so that simulation can continue
            self ! ReleaseAgentTrigger(agentLocation.vehicleId)
        }
      }

    case message: ParkingStallsClaimedByVehicles =>
      processParkingStallsClaimedByVehicle(message)

    case ReleaseAgentTrigger(vehicleId) =>
      outOfServiceVehicleManager.releaseTrigger(vehicleId)

    case msg =>
      ridehailManagerCustomizationAPI.receiveMessageHook(msg, sender())
  }

  /**
    * process ParkingStallsClaimedByVehicle
    * @param message ParkingStallsClaimedByVehicles
    */
  private def processParkingStallsClaimedByVehicle(message: ParkingStallsClaimedByVehicles): Unit = {
    val ParkingStallsClaimedByVehicles(
      tick,
      vehicleChargingManagerResult,
      additionalCustomVehiclesForDepotCharging,
      triggerId
    ) = message
    val candidateVehiclesHeadedToRefuelingDepot =
      vehicleChargingManagerResult ++ additionalCustomVehiclesForDepotCharging
    var idleVehicles: mutable.Map[Id[BeamVehicle], RideHailAgentLocation] =
      rideHailManagerHelper.getIdleAndRepositioningAndOfflineCAVsAndFilterOutExluded.filterNot(veh =>
        isOnWayToRefuelingDepotOrIsRefuelingOrInQueue(veh._1)
      )

    val vehiclesHeadedToRefuelingDepot: Vector[(VehicleId, ParkingStall)] =
      candidateVehiclesHeadedToRefuelingDepot
        .filter { case (vehicleId, _) =>
          val vehicleIsIdle = idleVehicles.contains(vehicleId)
          if (!vehicleIsIdle) {
            log.warning(
              f"$vehicleId was sent to refuel but it is not idle." +
              f"Request will be ignored."
            )
          }
          vehicleIsIdle
        }
        .filter { case (vehId, parkingStall) =>
          val maybeGeofence = rideHailManagerHelper.getRideHailAgentLocation(vehId).geofence
          val isInsideGeofence =
            maybeGeofence.forall { g =>
              val locUTM = beamServices.geo.wgs2Utm(
                beamServices.geo.snapToR5Edge(
                  beamServices.beamScenario.transportNetwork.streetLayer,
                  beamServices.geo.utm2Wgs(parkingStall.locationUTM),
                  beamScenario.beamConfig.beam.routing.r5.linkRadiusMeters
                )
              )
              g.contains(locUTM.getX, locUTM.getY)
            }
          if (!isInsideGeofence) {
            log.warning(
              f"$vehId was sent to refuel at $parkingStall which is outside it geofence. " +
              f"Request will be ignored."
            )
          }

          isInsideGeofence
        }

    notifyVehiclesOnWayToRefuelingDepot(vehiclesHeadedToRefuelingDepot)
    vehiclesHeadedToRefuelingDepot.foreach { case (vehicleId, _) =>
      doNotUseInAllocation.add(vehicleId)
      rideHailManagerHelper.putRefueling(vehicleId)
    }

    idleVehicles = rideHailManagerHelper.getIdleAndRepositioningVehiclesAndFilterOutExluded

    val nonRefuelingRepositionVehicles: Vector[(VehicleId, Location)] =
      rideHailResourceAllocationManager.repositionVehicles(idleVehicles, tick)

    val insideGeofence = nonRefuelingRepositionVehicles.filter { case (vehicleId, destLoc) =>
      val rha = rideHailManagerHelper.getRideHailAgentLocation(vehicleId)
      val linkRadiusMeters = beamScenario.beamConfig.beam.routing.r5.linkRadiusMeters
      // Get locations of R5 edge for source and destination
      val r5SrcLocUTM = beamServices.geo.wgs2Utm(
        beamServices.geo.snapToR5Edge(
          beamServices.beamScenario.transportNetwork.streetLayer,
          beamServices.geo.utm2Wgs(rha.getCurrentLocationUTM(tick, beamServices)),
          linkRadiusMeters
        )
      )
      val r5DestLocUTM = beamServices.geo.wgs2Utm(
        beamServices.geo.snapToR5Edge(
          beamServices.beamScenario.transportNetwork.streetLayer,
          beamServices.geo.utm2Wgs(destLoc),
          linkRadiusMeters
        )
      )
      // Are those locations inside geofence?
      val isSrcInside = rha.geofence.forall(g => g.contains(r5SrcLocUTM))
      val isDestInside = rha.geofence.forall(g => g.contains(r5DestLocUTM))
      isSrcInside && isDestInside
    }
    log.debug(
      "continueRepositionig. Tick[{}] nonRefuelingRepositionVehicles: {}, insideGeofence: {}",
      tick,
      nonRefuelingRepositionVehicles.size,
      insideGeofence.size
    )

    val repositionVehicles: Vector[(VehicleId, Location)] = insideGeofence ++ vehiclesHeadedToRefuelingDepot.map {
      case (vehicleId, parkingStall) => (vehicleId, parkingStall.locationUTM)
    }

    if (repositionVehicles.isEmpty) {
      modifyPassengerScheduleManager.sendCompletionAndScheduleNewTimeout(Reposition)
      cleanUp(triggerId)
    } else {
      val toReposition = repositionVehicles.map(_._1).toSet
      modifyPassengerScheduleManager.setRepositioningsToProcess(toReposition)
    }

    var futureRepoRoutingMap = Map[Id[BeamVehicle], Future[RoutingRequest]]()

    for ((vehicleId, destinationLocation) <- repositionVehicles) {
      val rideHailAgentLocation = rideHailManagerHelper.getRideHailAgentLocation(vehicleId)

      val rideHailVehicleAtOrigin = StreetVehicle(
        rideHailAgentLocation.vehicleId,
        rideHailAgentLocation.vehicleType.id,
        SpaceTime((rideHailAgentLocation.getCurrentLocationUTM(tick, beamServices), tick)),
        CAR,
        asDriver = false,
        needsToCalculateCost = true
      )
      val routingRequest = RoutingRequest(
        originUTM = rideHailAgentLocation.getCurrentLocationUTM(tick, beamServices),
        destinationUTM = destinationLocation,
        departureTime = tick,
        withTransit = false,
        personId = None,
        streetVehicles = Vector(rideHailVehicleAtOrigin),
        triggerId = triggerId
      )
      val futureRideHailAgent2CustomerResponse = router ? routingRequest
      futureRepoRoutingMap += vehicleId -> futureRideHailAgent2CustomerResponse.asInstanceOf[Future[RoutingRequest]]
    }
    for {
      (vehicleId, futureRoutingRequest) <- futureRepoRoutingMap
      rideHailAgent2CustomerResponse    <- futureRoutingRequest.mapTo[RoutingResponse]
    } {
      val itins2Cust = rideHailAgent2CustomerResponse.itineraries.filter(x => x.tripClassifier.equals(RIDE_HAIL))

      if (itins2Cust.nonEmpty) {
        val beamLegOverheadDuringInSeconds =
          ridehailManagerCustomizationAPI.beamLegOverheadDuringContinueRepositioningHook(vehicleId)

        val modRHA2Cust: IndexedSeq[EmbodiedBeamTrip] =
          itins2Cust
            .map(l =>
              l.copy(legs = l.legs.map(c => {
                val updatedDuration = c.beamLeg.duration + beamLegOverheadDuringInSeconds
                val updatedLeg = c.beamLeg.scaleToNewDuration(updatedDuration)
                c.copy(asDriver = true, beamLeg = updatedLeg)
              }))
            )
            .toIndexedSeq

        val rideHailAgent2CustomerResponseMod =
          RoutingResponse(
            modRHA2Cust,
            rideHailAgent2CustomerResponse.requestId,
            None,
            isEmbodyWithCurrentTravelTime = false,
            rideHailAgent2CustomerResponse.computedInMs,
            rideHailAgent2CustomerResponse.searchedModes,
            rideHailAgent2CustomerResponse.triggerId
          )

        ridehailManagerCustomizationAPI.processVehicleLocationUpdateAtEndOfContinueRepositioningHook(
          vehicleId,
          itins2Cust.head.legs.head.beamLeg.travelPath.endPoint.loc
        )

        val passengerSchedule = PassengerSchedule().addLegs(
          rideHailAgent2CustomerResponseMod.itineraries.head.toBeamTrip.legs
        )
        self ! RepositionVehicleRequest(
          passengerSchedule,
          tick,
          vehicleId,
          rideHailManagerHelper.getRideHailAgentLocation(vehicleId),
          triggerId
        )
      } else {
        self ! ReduceAwaitingRepositioningAckMessagesByOne(vehicleId, triggerId)
      }
    }

  }

  private def createStoredElectricityEvent(tick: Int) = {
    val electricVehicleStates = resources.values.collect {
      case vehicle if vehicle.beamVehicleType.primaryFuelType == Electricity =>
        vehicle -> rideHailManagerHelper.getVehicleState(vehicle.id)
    }
    val (storedElectricityInJoules, storageCapacityInJoules) = electricVehicleStates.foldLeft(0.0, 0.0) {
      case ((fuelLevel, fuelCapacity), (vehicle, state)) =>
        (
          fuelLevel + MathUtils.clamp(state.primaryFuelLevel, 0, vehicle.beamVehicleType.primaryFuelCapacityInJoule),
          fuelCapacity + vehicle.beamVehicleType.primaryFuelCapacityInJoule
        )
    }
    new FleetStoredElectricityEvent(
      tick,
      s"ridehail-fleet-${managerConfig.name}",
      storedElectricityInJoules,
      storageCapacityInJoules
    )
  }

  def continueProcessingTimeoutIfReady(triggerId: Long): Unit = {
    if (modifyPassengerScheduleManager.allInterruptConfirmationsReceived) {
      throwRideHailFleetStateEvent(modifyPassengerScheduleManager.getCurrentTick.get)
      currentlyProcessingTimeoutTrigger.map(_.trigger) match {
        case Some(BufferedRideHailRequestsTrigger(_)) =>
          findAllocationsAndProcess(modifyPassengerScheduleManager.getCurrentTick.get, triggerId)
        case Some(RideHailRepositioningTrigger(_)) =>
          continueRepositioning(modifyPassengerScheduleManager.getCurrentTick.get, triggerId)
        case x =>
          log.warning(s"Have not expected to see '$x'")
      }
    }
  }

  def throwRideHailFleetStateEvent(tick: Int): Unit = {
    val inServiceRideHailVehicles = rideHailManagerHelper.inServiceRideHailVehicles.values
    val inServiceRideHailStateEvents = calculateCavEvs(inServiceRideHailVehicles, "InService", tick)
    eventsManager.processEvent(inServiceRideHailStateEvents)

    val outOfServiceRideHailVehicles = rideHailManagerHelper.outOfServiceRideHailVehicles.values
    val outOfServiceRideHailStateEvents = calculateCavEvs(outOfServiceRideHailVehicles, "offline", tick)
    eventsManager.processEvent(outOfServiceRideHailStateEvents)

    val idleRideHailEvents = rideHailManagerHelper.idleRideHailVehicles.values
    val idleRideHailStateEvents = calculateCavEvs(idleRideHailEvents, "idle", tick)
    eventsManager.processEvent(idleRideHailStateEvents)
  }

  def calculateCavEvs(
    rideHailAgentLocations: Iterable[RideHailAgentLocation],
    vehicleType: String,
    tick: Int
  ): RideHailFleetStateEvent = {
    val cavNonEvs = rideHailAgentLocations.count(rideHail =>
      rideHail.vehicleType.primaryFuelType != Electricity && rideHail.vehicleType.isConnectedAutomatedVehicle
    )
    val nonCavNonEvs = rideHailAgentLocations.count(rideHail =>
      rideHail.vehicleType.primaryFuelType != Electricity && !rideHail.vehicleType.isConnectedAutomatedVehicle
    )
    val cavEvs = rideHailAgentLocations.count(rideHail =>
      rideHail.vehicleType.primaryFuelType == Electricity && rideHail.vehicleType.isConnectedAutomatedVehicle
    )
    val nonCavEvs = rideHailAgentLocations.count(rideHail =>
      rideHail.vehicleType.primaryFuelType == Electricity && !rideHail.vehicleType.isConnectedAutomatedVehicle
    )
    new RideHailFleetStateEvent(tick, cavEvs, nonCavEvs, cavNonEvs, nonCavNonEvs, vehicleType)
  }

  def handleNotifyVehicleIdle(notifyVehicleIdleMessage: NotifyVehicleIdle): Unit = {
    val vehicleId = notifyVehicleIdleMessage.resourceId.asInstanceOf[Id[BeamVehicle]]
    log.debug(
      "RHM.NotifyVehicleIdle: {}, service status: {}",
      notifyVehicleIdleMessage,
      rideHailManagerHelper.getServiceStatusOf(vehicleId)
    )
    val (personId, whenWhere, beamVehicleState, triggerId) = (
      notifyVehicleIdleMessage.agentId.asInstanceOf[Id[Person]],
      notifyVehicleIdleMessage.whenWhere,
      notifyVehicleIdleMessage.beamVehicleState,
      notifyVehicleIdleMessage.triggerId
    )
    rideHailManagerHelper.updateLocationOfAgent(vehicleId, whenWhere)
    rideHailManagerHelper.vehicleState.put(vehicleId, beamVehicleState)
    rideHailManagerHelper.updatePassengerSchedule(vehicleId, None, None)

    val attemptRefuel = addingVehicleToChargingOrMakingAvailable(vehicleId, personId, whenWhere.time, triggerId)
    resources(vehicleId).getDriver.get ! NotifyVehicleResourceIdleReply(triggerId, attemptRefuel = attemptRefuel)
  }

  def addingVehicleToChargingOrMakingAvailable(
    vehicleId: VehicleId,
    personId: Id[Person],
    tick: Int,
    triggerId: Long
  ): Boolean = {
    val vehicle = resources(vehicleId)
    notifyVehicleNoLongerOnWayToRefuelingDepot(vehicleId) match {
      case Some(parkingStall) =>
        attemptToRefuel(vehicle, personId, parkingStall, tick, triggerId)
        true
      case None =>
        // If not arrived for refueling;
        rideHailManagerHelper.makeAvailable(vehicleId)
        false
    }
  }

  def removingVehicleFromCharging(vehicleId: VehicleId, tick: Int, triggerId: Long): Unit = {
    notifyVehicleNoLongerOnWayToRefuelingDepot(vehicleId)
    log.debug("Making vehicle {} available", vehicleId)
    removeFromCharging(vehicleId, tick, triggerId)
  }

  def dieIfNoChildren(): Unit = {
    if (context.children.isEmpty) {
      log.info(
        "route request cache hits ({} / {}) or {}%",
        cacheHits,
        cacheAttempts,
        Math.round(cacheHits.toDouble / cacheAttempts.toDouble * 100)
      )
      rideHailResponseCache.clear()
      context.stop(self)
    } else {
      log.debug("Remaining: {}", context.children)
    }
  }

  def singleOccupantItinsToPassengerSchedule(
    request: RideHailRequest,
    embodiedTrip: EmbodiedBeamTrip
  ): PassengerSchedule = {
    val beamLegs = BeamLeg.makeLegsConsistent(embodiedTrip.toBeamTrip.legs.toList.map(Some(_))).flatten
    PassengerSchedule()
      .addLegs(beamLegs)
      .addPassenger(request.customer, beamLegs.tail)
  }

  def calcFare(
    request: RideHailRequest,
    rideHailVehicleTypeId: Id[BeamVehicleType],
    trip: PassengerSchedule,
    isPooledTrip: Boolean,
    additionalCost: Double
  ): (Id[Person], Double) = {
    var costPerSecond = 0.0
    var costPerMile = 0.0
    var baseCost = 0.0
    if (isPooledTrip) {
      costPerSecond = pooledCostPerSecond
      costPerMile = pooledCostPerMile
      baseCost = pooledBaseCost
    } else {
      costPerSecond = defaultCostPerSecond
      costPerMile = defaultCostPerMile
      baseCost = defaultBaseCost
    }
    val timeFare = costPerSecond * surgePricingManager
      .getSurgeLevel(
        request.pickUpLocationUTM,
        request.departAt
      ) * trip.legsWithPassenger(request.customer).map(_.duration).sum.toDouble
    val distanceFare = costPerMile * trip.schedule.keys.map(_.travelPath.distanceInM / 1609).sum

    val timeFareAdjusted = beamScenario.vehicleTypes.get(rideHailVehicleTypeId) match {
      case Some(vehicleType) if vehicleType.isConnectedAutomatedVehicle =>
        0.0
      case _ =>
        timeFare
    }
    val fare = distanceFare + timeFareAdjusted + additionalCost + baseCost
    request.customer.personId -> fare
  }

  /* END: Refueling Logic */

  def handleRideHailInquiry(
    inquiry: RideHailRequest,
    mayBeWalkToFromStop: Option[(RoutingResponse, RoutingResponse)]
  ): Unit = {
    requestedRideHail += 1
    if (
      mayBeWalkToFromStop.exists { case (toStop, fromStop) =>
        toStop.itineraries.head.totalDistanceInM > managerConfig.maximumWalkDistanceToStopInM ||
          fromStop.itineraries.head.totalDistanceInM > managerConfig.maximumWalkDistanceToStopInM
      }
    ) {
      respondWithDriverNotFound(inquiry)
      return
    }
    // Adjust depart time to account for delay from batch processing on a timeout, provides a more accurate quote
    val timeUntilNextDispatch = if (processBufferedRequestsOnTimeout) {
      val timeoutInterval =
        managerConfig.allocationManager.requestBufferTimeoutInSeconds
      currentlyProcessingTimeoutTrigger match {
        case Some(triggerWithId) =>
          if (triggerWithId.trigger.tick > inquiry.departAt) {
            2 * timeoutInterval - (inquiry.departAt % timeoutInterval)
          } else {
            timeoutInterval - (inquiry.departAt % timeoutInterval)
          }
        case None =>
          timeoutInterval - (inquiry.departAt % timeoutInterval)
      }
    } else {
      0
    }
    val (actualDepartAt, pickUpLocUpdatedUTM, destLocUpdatedUTM) = mayBeWalkToFromStop match {
      case Some((toStop, fromStop)) =>
        (
          // take the stop coordinates from the RoutingRequests (they are already snapped)
          toStop.itineraries.head.legs.last.beamLeg.travelPath.endPoint.time,
          toStop.request.fold(
            projectWgsCoordinateToUtm(toStop.itineraries.head.legs.last.beamLeg.travelPath.endPoint.loc, beamServices)
          )(_.destinationUTM),
          fromStop.request.fold(
            projectWgsCoordinateToUtm(
              fromStop.itineraries.head.legs.head.beamLeg.travelPath.startPoint.loc,
              beamServices
            )
          )(_.originUTM)
        )
      case None =>
        (
          inquiry.departAt,
          projectCoordinateToUtm(inquiry.pickUpLocationUTM, beamServices),
          projectCoordinateToUtm(inquiry.destinationUTM, beamServices)
        )
    }
    val inquiryWithUpdatedLoc = inquiry.copy(
      pickUpLocationUTM = pickUpLocUpdatedUTM,
      destinationUTM = destLocUpdatedUTM,
      departAt = actualDepartAt + timeUntilNextDispatch
    )
    rideHailResourceAllocationManager.respondToInquiry(inquiryWithUpdatedLoc) match {
      case NoVehiclesAvailable =>
<<<<<<< HEAD
        respondWithDriverNotFound(inquiry)
=======
        beamServices.simMetricCollector
          .writeIteration("ride-hail-inquiry-not-available", SimulationTime(inquiry.departAt))
        log.debug("{} -- NoVehiclesAvailable", inquiryWithUpdatedLoc.requestId)
        inquiryWithUpdatedLoc.requester ! RideHailResponse(
          inquiryWithUpdatedLoc,
          None,
          managerConfig.name,
          Some(DriverNotFoundError)
        )
      case SingleOccupantQuoteAndPoolingInfo(_, None) if supportedModes.forall(_ == RIDE_HAIL_POOLED) =>
        log.debug(
          "No pooling info returned person={} for requestId={}",
          inquiryWithUpdatedLoc.customer.personId,
          inquiryWithUpdatedLoc.requestId
        )
        inquiryWithUpdatedLoc.requester ! RideHailResponse(
          inquiryWithUpdatedLoc,
          None,
          managerConfig.name,
          Some(DriverNotFoundError)
        )
>>>>>>> 9686a0bc
      case inquiryResponse @ SingleOccupantQuoteAndPoolingInfo(agentLocation, _) =>
        servedRideHail += 1
        beamServices.simMetricCollector.writeIteration("ride-hail-inquiry-served", SimulationTime(inquiry.departAt))
        inquiryIdToInquiryAndResponse.put(inquiryWithUpdatedLoc.requestId, (inquiryWithUpdatedLoc, inquiryResponse))
        val routingRequests = createRoutingRequestsToCustomerAndDestination(
          inquiryWithUpdatedLoc.departAt,
          inquiryWithUpdatedLoc,
          agentLocation,
          inquiry.triggerId
        )
        routingRequests.foreach(rReq =>
          routeRequestIdToRideHailRequestId.put(rReq.requestId, inquiryWithUpdatedLoc.requestId)
        )
        requestRoutes(inquiryWithUpdatedLoc.departAt, routingRequests, inquiry.triggerId)
    }
    mayBeWalkToFromStop.foreach { case (toStop, fromStop) =>
      inquiryIdToWalkTrips.put(inquiryWithUpdatedLoc.requestId, (toStop.itineraries.head, fromStop.itineraries.head))
    }
  }

  private def respondWithDriverNotFound(inquiry: RideHailRequest): Unit = {
    beamServices.simMetricCollector.writeIteration("ride-hail-inquiry-not-available", SimulationTime(inquiry.departAt))
    log.debug("{} -- NoVehiclesAvailable", inquiry.requestId)
    inquiry.requester ! RideHailResponse(
      inquiry,
      None,
      managerConfig.name,
      Some(DriverNotFoundError)
    )
  }

  // Returns true if pendingModifyPassengerScheduleAcks is empty and therefore signaling cleanup needed
  def cancelReservationDueToFailedModifyPassengerSchedule(requestId: Int): Boolean = {
    pendingModifyPassengerScheduleAcks.remove(requestId) match {
      case Some(rideHailResponse) =>
        log.debug("Removed request {} from pendingModifyPassengerScheduleAcks", requestId)
        val theTick = modifyPassengerScheduleManager.getCurrentTick.getOrElse(rideHailResponse.request.departAt)
        failedAllocation(rideHailResponse.request, theTick)
        pendingModifyPassengerScheduleAcks.isEmpty
      case None =>
        log.error("unexpected condition, canceling reservation but no pending modify pass schedule ack found")
        false
    }
  }

  def createRoutingRequestsToCustomerAndDestination(
    requestTime: Int,
    request: RideHailRequest,
    rideHailLocation: RideHailAgentLocation,
    triggerId: Long
  ): List[RoutingRequest] = {

    val pickupSpaceTime = SpaceTime((request.pickUpLocationUTM, request.departAt))
    //    val customerAgentBody =
    //      StreetVehicle(request.customer.vehicleId, pickupSpaceTime, WALK, asDriver = true)
    val rideHailVehicleAtOrigin = StreetVehicle(
      rideHailLocation.vehicleId,
      rideHailLocation.vehicleType.id,
      SpaceTime((rideHailLocation.getCurrentLocationUTM(requestTime, beamServices), requestTime)),
      CAR,
      asDriver = false,
      needsToCalculateCost = true
    )
    val rideHailVehicleAtPickup =
      StreetVehicle(
        rideHailLocation.vehicleId,
        rideHailLocation.vehicleType.id,
        pickupSpaceTime,
        CAR,
        asDriver = false,
        needsToCalculateCost = true
      )

    // route from ride hailing vehicle to customer
    val rideHailAgent2Customer = RoutingRequest(
      rideHailLocation.getCurrentLocationUTM(requestTime, beamServices),
      request.pickUpLocationUTM,
      requestTime,
      withTransit = false,
      Some(request.customer.personId),
      Vector(rideHailVehicleAtOrigin),
      triggerId = triggerId
    )
    // route from customer to destination
    val rideHail2Destination = RoutingRequest(
      request.pickUpLocationUTM,
      request.destinationUTM,
      requestTime,
      withTransit = false,
      Some(request.customer.personId),
      Vector(rideHailVehicleAtPickup),
      triggerId = triggerId
    )

    List(rideHailAgent2Customer, rideHail2Destination)
  }

  def requestRoutes(tick: Int, routingRequests: Seq[RoutingRequest], triggerId: Long): Unit = {
    cacheAttempts = cacheAttempts + 1
    val linkRadiusMeters = beamScenario.beamConfig.beam.routing.r5.linkRadiusMeters
    val routeOrEmbodyReqs = routingRequests.map { rReq =>
      routeHistory.getRoute(
        beamServices.geo.getNearestR5EdgeToUTMCoord(
          transportNetwork.streetLayer,
          rReq.originUTM,
          linkRadiusMeters
        ),
        beamServices.geo.getNearestR5EdgeToUTMCoord(
          transportNetwork.streetLayer,
          rReq.destinationUTM,
          linkRadiusMeters
        ),
        rReq.departureTime
      ) match {
        case Some(rememberedRoute) =>
          cacheHits = cacheHits + 1
          val embodyReq = BeamRouter.linkIdsToEmbodyRequest(
            rememberedRoute,
            rReq.streetVehicles.head,
            rReq.departureTime,
            CAR,
            beamServices,
            rReq.originUTM,
            rReq.destinationUTM,
            Some(rReq.requestId),
            rReq.triggerId
          )
          RouteOrEmbodyRequest(None, Some(embodyReq))
        case None =>
          RouteOrEmbodyRequest(Some(rReq), None)
      }
    }
    Future
      .sequence(
        routeOrEmbodyReqs.map(req =>
          beam.utils.logging.pattern
            .ask(
              router,
              if (req.routeReq.isDefined) {
                req.routeReq.get
              } else {
                req.embodyReq.get
              }
            )
            .mapTo[RoutingResponse]
        )
      )
      .map(RoutingResponses(tick, _, triggerId)) pipeTo self
  }

  private def handleReservation(request: RideHailRequest, tick: Int, travelProposal: TravelProposal): Unit = {
    surgePricingManager.addRideCost(
      request.departAt,
      travelProposal.estimatedPrice(request.customer.personId),
      request.pickUpLocationUTM
    )
    // Track remaining seats available
    rideHailManagerHelper.putIntoService(
      travelProposal.rideHailAgentLocation
        .copy(currentPassengerSchedule = Some(travelProposal.passengerSchedule), servingPooledTrip = request.asPooled)
    )
    val rideHailResponse = RideHailResponse(request, Some(travelProposal), managerConfig.name)
    // Create confirmation info but stash until we receive ModifyPassengerScheduleAck
    pendingModifyPassengerScheduleAcks.put(
      request.requestId,
      rideHailResponse
    )

    beamServices.simMetricCollector.writeIteration("ride-hail-allocation-reserved", SimulationTime(tick))
    log.debug(
      "Reserving vehicle: {} customer: {} request: {} pendingAcks: {}",
      travelProposal.rideHailAgentLocation.vehicleId,
      request.customer.personId,
      request.requestId,
      s"(${pendingModifyPassengerScheduleAcks.size})" //${pendingModifyPassengerScheduleAcks.keySet.map(_.toString).mkString(",")}"
    )
    log.debug(
      "Num in service: {}, num idle: {}",
      rideHailManagerHelper.inServiceRideHailVehicles.size,
      rideHailManagerHelper.idleRideHailVehicles.size
    )
    cachedNotifyVehicleIdle.get(travelProposal.rideHailAgentLocation.vehicleId) match {
      case Some(notifyVehicleIdle) =>
        handleNotifyVehicleIdle(notifyVehicleIdle)
        modifyPassengerScheduleManager.setStatusToIdle(
          notifyVehicleIdle.resourceId.asInstanceOf[Id[BeamVehicle]],
          request.triggerId
        )
        cachedNotifyVehicleIdle.remove(travelProposal.rideHailAgentLocation.vehicleId)
      case None =>
    }
    modifyPassengerScheduleManager.sendNewPassengerScheduleToVehicle(
      travelProposal.passengerSchedule,
      travelProposal.rideHailAgentLocation.vehicleId,
      travelProposal.rideHailAgentLocation.rideHailAgent,
      tick,
      request.triggerId,
      Some(request.requestId)
    )
  }

  private def completeReservation(
    requestId: Int,
    tick: Int,
    finalTriggersToSchedule: Vector[ScheduleTrigger],
    triggerId: Long
  ): Unit = {
    if (log.isDebugEnabled) {
      log.debug(
        "Removing request: {} pendingAcks: {} pendingRoutes: {} requestBufferSize: {}",
        requestId,
        s"(${pendingModifyPassengerScheduleAcks.size}) ${pendingModifyPassengerScheduleAcks.keySet.map(_.toString).mkString(",")}",
        numPendingRoutingRequestsForReservations,
        rideHailResourceAllocationManager.getBufferSize
      )
    }
    pendingModifyPassengerScheduleAcks.remove(requestId) match {
      case Some(response) =>
        val theVehicle = response.travelProposal.get.rideHailAgentLocation.vehicleId
        log.debug(
          "Completing reservation {} for customer {} and vehicle {}",
          requestId,
          response.request.customer.personId,
          theVehicle
        )
        val directTrip =
          rideHailResponseCache.removeOriginalResponseFromCache(response.request).flatMap(_.travelProposal)
        if (processBufferedRequestsOnTimeout) {
          modifyPassengerScheduleManager.addTriggersToSendWithCompletion(finalTriggersToSchedule)
          modifyPassengerScheduleManager.addTriggerToSendWithCompletion(
            tick,
            response.copy(
              triggersToSchedule = Vector(),
              directTripTravelProposal = directTrip
            ),
            response.request.requester
          )
          response.request.groupedWithOtherRequests.foreach { subReq =>
            val subDirectTrip = rideHailResponseCache.removeOriginalResponseFromCache(subReq).flatMap(_.travelProposal)
            modifyPassengerScheduleManager.addTriggerToSendWithCompletion(
              tick,
              response.copy(
                request = subReq,
                triggersToSchedule = Vector(),
                directTripTravelProposal = subDirectTrip
              ),
              subReq.requester
            )
          }
        } else {
          response.request.requester ! response.copy(
            triggersToSchedule = finalTriggersToSchedule,
            directTripTravelProposal = directTrip
          )
        }
        modifyPassengerScheduleManager.clearModifyStatusFromCacheWithVehicleId(
          response.travelProposal.get.rideHailAgentLocation.vehicleId
        )
        // The following is an API call to allow implementing class to process or cleanup
        rideHailResourceAllocationManager.reservationCompletionNotice(response.request.customer.personId, theVehicle)
      case None =>
        log.error("Vehicle was reserved by another agent for inquiry id {}", requestId)
        sender() ! RideHailResponse.dummyWithError(RideHailVehicleTakenError)
    }
    if (processBufferedRequestsOnTimeout && currentlyProcessingTimeoutTrigger.isDefined) {
      if (pendingModifyPassengerScheduleAcks.isEmpty) {
        log.debug("Cleaning up and completing batch processing @ {}", tick)
        cleanUpBufferedRequestProcessing(triggerId)
      }
    }
  }

  private def handleReservationRequest(request: RideHailRequest, triggerId: Long): Unit = {
    // Batched processing first
    if (processBufferedRequestsOnTimeout) {
      if (currentlyProcessingTimeoutTrigger.isDefined) {
        // We store these in a secondary buffer so that we **don't** process them in this round but wait for the
        // next timeout
        rideHailResourceAllocationManager.addRequestToSecondaryBuffer(request)
      } else {
        rideHailResourceAllocationManager.addRequestToBuffer(request)
      }
      request.requester ! DelayedRideHailResponse
    } else {
      if (currentlyProcessingTimeoutTrigger.isEmpty) {
        // We always use the request buffer even if we will process these requests immediately
        rideHailResourceAllocationManager.addRequestToBuffer(request)
        findAllocationsAndProcess(request.requestTime, triggerId)
      } else {
        // We're in middle of repositioning, so stash this message until we're done (method "cleanup" called)
        stash()
      }
    }
  }

  /**
    * Initializes the ride hail fleet by getting the initial fleet information from the RideHailFleetInitializer and
    * creating the necessary agents.
    *
    * @return Number of vehicles in the ride hail fleet
    */
  private def initializeRideHailFleet(): Int = {
    val rideHailAgentInitializers = rideHailFleetInitializer.getRideHailAgentInitializers(id, activityQuadTreeBounds)

    rideHailAgentInitializers.foreach { rideHailAgentInitializer =>
      createRideHailVehicleAndAgent(rideHailAgentInitializer)
    }

    log.info("Initialized {} ride hailing agents", rideHailAgentInitializers.size)
    RideHailFleetInitializer.writeFleetData(
      beamServices,
      rideHailAgentInitializers.map(_.createRideHailAgentInputData),
      s"rideHailFleet-${managerConfig.name}.csv.gz"
    )

    beamServices.beamCustomizationAPI.getRidehailManagerCustomizationAPI
      .initializeRideHailFleetHook(beamServices, rideHailAgentInitializers, maxTime)

    registerGeofences(resources.map { case (vehicleId, _) =>
      vehicleId -> rideHailManagerHelper.getRideHailAgentLocation(vehicleId).geofence
    })

    log.info(
      s"[${this.id}] generated ${resources.size} Ride-Hail vehicles, ${resources.count(_._2.isRideHailCAV)} of them are Ride-Hail CAVs. The following is a split by vehicle types:"
    )
    resources.groupBy(_._2.beamVehicleType).foreach { case (vehicleType, vehicles) =>
      log.info(s"${vehicleType.id} => ${vehicles.size} vehicle(s)")
    }

    rideHailAgentInitializers.size
  }

  /**
    * Creates a ride hail agent and vehicle based on initialization.
    *
    * @param rideHailAgentInitializer Initialzation parameters for the ride hail agent.
    */
  private def createRideHailVehicleAndAgent(rideHailAgentInitializer: RideHailAgentInitializer): Unit = {

    val rideHailBeamVehicle = rideHailAgentInitializer.createBeamVehicle(Some(self), rand.nextInt())
    resources += (rideHailBeamVehicle.id -> rideHailBeamVehicle)
    rideHailManagerHelper.vehicleState.put(rideHailBeamVehicle.id, rideHailBeamVehicle.getState)

    val rideHailAgentProps: Props = RideHailAgent.props(
      beamServices,
      beamScenario,
      scheduler,
      transportNetwork,
      tollCalculator,
      eventsManager,
      parkingManager,
      chargingNetworkManager,
      rideHailAgentInitializer.rideHailAgentId,
      self,
      rideHailBeamVehicle,
      rideHailAgentInitializer.shifts,
      rideHailAgentInitializer.geofence
    )

    val rideHailAgentRef: ActorRef =
      context.actorOf(rideHailAgentProps, rideHailAgentInitializer.rideHailAgentId.toString)
    context.watch(rideHailAgentRef)
    scheduler ! ScheduleTrigger(InitializeTrigger(0), rideHailAgentRef)

    val agentLocation = RideHailAgentLocation(
      rideHailAgentRef,
      rideHailBeamVehicle.id,
      rideHailBeamVehicle.beamVehicleType,
      SpaceTime(rideHailAgentInitializer.initialLocation, 0),
      rideHailAgentInitializer.geofence,
      None,
      None
    )
    // Put the agent out of service and let the agent tell us when it's Idle (aka ready for service)
    rideHailManagerHelper.putOutOfService(agentLocation)

    rideHailBeamVehicleIdToShiftsOpt(rideHailAgentInitializer.beamVehicleId) = rideHailAgentInitializer.shifts

    rideHailinitialLocationSpatialPlot
      .addString(
        StringToPlot(s"${rideHailAgentInitializer.id}", rideHailAgentInitializer.initialLocation, Color.RED, 20)
      )
    rideHailinitialLocationSpatialPlot
      .addAgentWithCoord(
        RideHailAgentInitCoord(rideHailAgentInitializer.rideHailAgentId, rideHailAgentInitializer.initialLocation)
      )
  }

  /**
    * Creates a sequence of RideHailAgentInitializer that allow initializing the ride hail fleet to its current state.
    *
    * @return Sequence of RideHailAgentInitializer mirroring the current fleet state.
    */
  private def createRideHailAgentInitializersFromCurrentState: IndexedSeq[RideHailAgentInitializer] = {
    rideHailManagerHelper.vehicleState.toIndexedSeq.map {
      case (vehicleId: Id[BeamVehicle], beamVehicleState: BeamVehicleState) =>
        val rideHailVehicleId = RideHailVehicleId(vehicleId)

        val rideHailAgentLocation = rideHailManagerHelper.getRideHailAgentLocation(vehicleId)

        val shiftsOpt = rideHailBeamVehicleIdToShiftsOpt(vehicleId)

        if (rideHailAgentLocation.vehicleType.secondaryFuelType.isDefined) {
          // The concept of linking SOC across iterations is implemented for BEVs only.
          // (Needs to be implemented for PHEVs.)
          throw new RuntimeException(
            "Creation of RideHailAgentInitializers for linking across iterations has not been tested for PHEVs."
          )
        }
        val stateOfCharge = MathUtils.clamp(
          beamVehicleState.primaryFuelLevel / rideHailAgentLocation.vehicleType.primaryFuelCapacityInJoule,
          0,
          1
        )

        RideHailAgentInitializer(
          rideHailVehicleId.id,
          rideHailAgentLocation.vehicleType,
          id,
          shiftsOpt,
          stateOfCharge,
          rideHailAgentLocation.latestUpdatedLocationUTM.loc,
          rideHailAgentLocation.geofence,
          rideHailVehicleId.fleetId
        )
    }
  }

  private def getDispatchProductType(tick: Int) = {
    val allocationManagerConfig = managerConfig.allocationManager
    val pooledRideHailIntervalAsMultipleOfSoloRideHail =
      allocationManagerConfig.pooledRideHailIntervalAsMultipleOfSoloRideHail
    val pooledTimeOut =
      allocationManagerConfig.requestBufferTimeoutInSeconds * pooledRideHailIntervalAsMultipleOfSoloRideHail

    if (pooledRideHailIntervalAsMultipleOfSoloRideHail <= 1) {
      DispatchProductType.SOLO_AND_POOLED
    } else if (tick % pooledTimeOut == 0) {
      DispatchProductType.POOLED
    } else {
      DispatchProductType.SOLO
    }
  }

  /*
   * This is common code for both use cases, batch processing and processing a single reservation request immediately.
   * The differences are resolved through the boolean processBufferedRequestsOnTimeout.
   */
  private def findAllocationsAndProcess(tick: Int, triggerId: Long): Unit = {
    val s = System.currentTimeMillis()
    var allRoutesRequired: Vector[RoutingRequest] = Vector()
    log.debug("findAllocationsAndProcess @ {}", tick)

    rideHailResourceAllocationManager.allocateVehiclesToCustomers(
      tick,
      beamServices,
      getDispatchProductType(tick),
      triggerId
    ) match {
      case VehicleAllocations(allocations) =>
        allocations.foreach {
          case RoutingRequiredToAllocateVehicle(request, routesRequired) =>
            // Client has requested routes
            reservationIdToRequest.put(request.requestId, request)
            routesRequired.foreach(rReq => routeRequestIdToRideHailRequestId.put(rReq.requestId, request.requestId))
            allRoutesRequired = allRoutesRequired ++ routesRequired
          case alloc @ VehicleMatchedToCustomers(request, _, pickDropIdWithRoutes) if pickDropIdWithRoutes.nonEmpty =>
            val travelProposal = createTravelProposal(alloc)
            val waitTimeMaximumSatisfied = !travelProposal.passengerSchedule.uniquePassengers.exists { customer =>
              travelProposal.timeToCustomer(
                customer
              ) > managerConfig.allocationManager.maxWaitingTimeInSec
            }
            if (waitTimeMaximumSatisfied) {
              handleReservation(request, tick, travelProposal)
              rideHailResourceAllocationManager.removeRequestFromBuffer(request)
            } else {
              beamServices.simMetricCollector.writeIteration("ride-hail-allocation-failed", SimulationTime(tick))
              failedAllocation(request, tick)
            }
          case VehicleMatchedToCustomers(request, _, _) =>
            beamServices.simMetricCollector.writeIteration("ride-hail-allocation-failed", SimulationTime(tick))
            failedAllocation(request, tick)
          case NoVehicleAllocated(request) =>
            beamServices.simMetricCollector.writeIteration("ride-hail-allocation-failed", SimulationTime(tick))
            failedAllocation(request, tick)
        }
      case _ =>
    }
    if (allRoutesRequired.nonEmpty) {
      log.debug("requesting {} routes at {}", allRoutesRequired.size, tick)
      numPendingRoutingRequestsForReservations = numPendingRoutingRequestsForReservations + allRoutesRequired.size
      requestRoutes(tick, allRoutesRequired, triggerId)
    } else if (
      processBufferedRequestsOnTimeout && pendingModifyPassengerScheduleAcks.isEmpty &&
      rideHailResourceAllocationManager.isBufferEmpty && numPendingRoutingRequestsForReservations == 0 &&
      currentlyProcessingTimeoutTrigger.isDefined
    ) {
      log.debug("sendCompletionAndScheduleNewTimeout for tick {} from line 1072", tick)
      cleanUpBufferedRequestProcessing(triggerId)
    }
    val diff = System.currentTimeMillis() - s
    timeSpendForFindAllocationsAndProcessMs += diff
    nFindAllocationsAndProcess += 1
  }

  def createTravelProposal(alloc: VehicleMatchedToCustomers): TravelProposal = {
    val passSched = mobilityRequestToPassengerSchedule(alloc.schedule, alloc.rideHailAgentLocation)
    val updatedPassengerSchedule =
      ridehailManagerCustomizationAPI.updatePassengerScheduleDuringCreateTravelProposalHook(passSched)

    val baseFare = alloc.schedule
      .flatMap(
        _.beamLegAfterTag.map(leg =>
          leg.cost - DrivingCost.estimateDrivingCost(
            leg.beamLeg.travelPath.distanceInM,
            leg.beamLeg.duration,
            beamScenario.vehicleTypes(leg.beamVehicleTypeId),
            beamScenario.fuelTypePrices(beamScenario.vehicleTypes(leg.beamVehicleTypeId).primaryFuelType)
          )
        )
      )
      .sum

    TravelProposal(
      alloc.rideHailAgentLocation,
      updatedPassengerSchedule,
      alloc.request.group
        .map(request =>
          calcFare(
            request,
            alloc.rideHailAgentLocation.vehicleType.id,
            updatedPassengerSchedule,
            isPooledTrip = request.asPooled,
            baseFare
          )
        )
        .toMap,
      rideHailResourceAllocationManager.maxWaitTimeInSec,
      modeOptions = supportedModes,
      poolingInfo = None
    )
  }

  def mobilityRequestToPassengerSchedule(
    pickDrops: List[MobilityRequest],
    rideHailAgentLocation: RideHailAgentLocation
  ): PassengerSchedule = {
    val consistentSchedule = pickDrops.zip(BeamLeg.makeLegsConsistent(pickDrops.map(_.beamLegAfterTag.map(_.beamLeg))))
    val allLegs = consistentSchedule.flatMap(_._2)
    var passSched = PassengerSchedule()
      .addLegs(allLegs)
      .updateStartTimes(Math.max(allLegs.head.startTime, rideHailAgentLocation.latestTickExperienced))
    // Initialize passengersToAdd with any passenger that doesn't have a pickup
    val noPickupPassengers = Set[PersonIdWithActorRef]() ++ consistentSchedule
      .groupBy(_._1.person)
      .filter(tup => tup._1.isDefined && tup._2.size == 1)
      .map(_._2.head._1.person.get)
    var passengersToAdd = noPickupPassengers
    var pickDropsForGrouping: Map[PersonIdWithActorRef, List[BeamLeg]] = Map()
    consistentSchedule.foreach {
      case (mobReq, legOpt) =>
        mobReq.person.foreach { thePerson =>
          mobReq.tag match {
            case Pickup =>
              passengersToAdd = passengersToAdd + thePerson
            case Dropoff =>
              passengersToAdd = passengersToAdd - thePerson
            case _ =>
          }
        }
        legOpt.foreach { leg =>
          passengersToAdd.foreach { pass =>
            val legsForPerson = pickDropsForGrouping.getOrElse(pass, List()) :+ leg
            pickDropsForGrouping = pickDropsForGrouping + (pass -> legsForPerson)
          }
        }
      case _ =>
    }
    pickDropsForGrouping.foreach { passAndLegs =>
      passSched = passSched.addPassenger(passAndLegs._1, passAndLegs._2)
    }
    noPickupPassengers.foreach { pass =>
      passSched = passSched.removePassengerBoarding(pass)
    }
    passSched
  }

  def failedAllocation(request: RideHailRequest, tick: Int): Unit = {
    val theResponse = RideHailResponse(request, None, managerConfig.name, Some(DriverNotFoundError))
    if (processBufferedRequestsOnTimeout) {
      request.group.foreach { subReq =>
        //in case of ReserveRide type requester equals customer.personRef
        modifyPassengerScheduleManager.addTriggerToSendWithCompletion(tick, theResponse, subReq.customer.personRef)
      }
    } else {
      request.group.foreach { subReq =>
        subReq.customer.personRef ! theResponse
      }
    }
    request.group.foreach { req =>
      rideHailResponseCache.remove(req.customer.personId)
    }
    rideHailResourceAllocationManager.removeRequestFromBuffer(request)
  }

  def cleanUpBufferedRequestProcessing(triggerId: Long): Unit = {
    rideHailResourceAllocationManager.clearPrimaryBufferAndFillFromSecondary()
    modifyPassengerScheduleManager.sendCompletionAndScheduleNewTimeout(BatchedReservation)
    log.debug("Cleaning up from cleanUpBufferedRequestProcessing")
    cleanUp(triggerId)
  }

  def handleNotifyVehicleDoneRefuelingAndOutOfService(notify: NotifyVehicleDoneRefuelingAndOutOfService): Unit = {
    rideHailManagerHelper.updateLocationOfAgent(notify.vehicleId, notify.whenWhere)
    rideHailManagerHelper.vehicleState.put(notify.vehicleId, notify.beamVehicleState)
    rideHailManagerHelper.updatePassengerSchedule(notify.vehicleId, None, None)
    removingVehicleFromCharging(notify.vehicleId, notify.tick, notify.triggerId)
    resources(notify.vehicleId).getDriver.get ! NotifyVehicleDoneRefuelingAndOutOfServiceReply(
      notify.triggerId,
      Vector()
    )
    rideHailManagerHelper.putOutOfService(notify.vehicleId)
  }

  def cleanUp(triggerId: Long): Unit = {
    modifyPassengerScheduleManager.cleanUpCaches(triggerId)
    cachedNotifyVehicleIdle.foreach { case (_, notifyMessage) =>
      handleNotifyVehicleIdle(notifyMessage)
    }
    cachedNotifyVehicleIdle.clear()
    cachedNotifyVehicleDoneRefuelingAndOffline.foreach { case (_, notifyMessage) =>
      handleNotifyVehicleDoneRefuelingAndOutOfService(notifyMessage)
    }
    cachedNotifyVehicleDoneRefuelingAndOffline.clear()
    log.debug("Elapsed planning time = {}", (System.nanoTime() - currentlyProcessingTimeoutWallStartTime) / 1e6)
    currentlyProcessingTimeoutTrigger = None
    doNotUseInAllocation.clear()
    unstashAll()
  }

  def startRepositioning(tick: Int, triggerId: Long): Unit = {
    if (prevReposTick == 0) {
      prevReposTick = tick
    }
    currReposTick = tick

    log.debug("Starting wave of repositioning at {}", tick)
    modifyPassengerScheduleManager.startWaveOfRepositioningOrBatchedReservationRequests(tick, triggerId)
    if (modifyPassengerScheduleManager.isModifyStatusCacheEmpty) {
      continueRepositioning(tick, triggerId)
    }
  }

  def continueRepositioning(tick: Int, triggerId: Long): Unit = {
    ridehailManagerCustomizationAPI.beforeContinueRepositioningHook(tick)

    val idleVehicles: mutable.Map[Id[BeamVehicle], RideHailAgentLocation] =
      rideHailManagerHelper.getIdleAndRepositioningAndOfflineCAVsAndFilterOutExluded.filterNot(veh =>
        isOnWayToRefuelingDepotOrIsRefuelingOrInQueue(veh._1)
      )

    val badVehicles =
      rideHailManagerHelper.getIdleAndRepositioningAndOfflineCAVsAndFilterOutExluded
        .filter(veh => isOnWayToRefuelingDepotOrIsRefuelingOrInQueue(veh._1))
        .map(tup => (tup, rideHailManagerHelper.getServiceStatusOf(tup._1)))

    if (badVehicles.nonEmpty) {
      log.debug(
        f"Some vehicles (${badVehicles.size}) still appear as 'idle' despite being on way to refuel or refueling, head: ${badVehicles.head}"
      )
    }

    val additionalCustomVehiclesForDepotCharging = ridehailManagerCustomizationAPI
      .identifyAdditionalVehiclesForRefuelingDuringContinueRepositioningAndAssignDepotHook(idleVehicles, tick)

    val vehiclesWithoutCustomVehicles = idleVehicles.filterNot { case (vehicleId, _) =>
      additionalCustomVehiclesForDepotCharging.map(_._1).contains(vehicleId)
    }.toMap

    findChargingStalls(tick, vehiclesWithoutCustomVehicles, additionalCustomVehiclesForDepotCharging, triggerId)
  }

  def getRideInitLocation(person: Person): Location = {
    val rideInitialLocation: Location =
      managerConfig.initialization.procedural.initialLocation.name match {
        case RideHailManager.INITIAL_RIDE_HAIL_LOCATION_RANDOM_ACTIVITY =>
          val radius =
            managerConfig.initialization.procedural.initialLocation.home.radiusInMeters
          val activityLocations: List[Location] =
            person.getSelectedPlan.getPlanElements.asScala
              .collect { case activity: Activity => activity.getCoord }
              .toList
              .dropRight(1)
          val randomActivityLocation: Location = activityLocations(rand.nextInt(activityLocations.length))
          new Coord(
            randomActivityLocation.getX + radius * (rand.nextDouble() - 0.5),
            randomActivityLocation.getY + radius * (rand.nextDouble() - 0.5)
          )
        case RideHailManager.INITIAL_RIDE_HAIL_LOCATION_HOME =>
          val personInitialLocation: Location =
            person.getSelectedPlan.getPlanElements
              .iterator()
              .next()
              .asInstanceOf[Activity]
              .getCoord
          val radius =
            managerConfig.initialization.procedural.initialLocation.home.radiusInMeters
          new Coord(
            personInitialLocation.getX + radius * (rand.nextDouble() - 0.5),
            personInitialLocation.getY + radius * (rand.nextDouble() - 0.5)
          )
        case RideHailManager.INITIAL_RIDE_HAIL_LOCATION_UNIFORM_RANDOM =>
          val x = activityQuadTreeBounds.minx + (activityQuadTreeBounds.maxx - activityQuadTreeBounds.minx) * rand
            .nextDouble()
          val y = activityQuadTreeBounds.miny + (activityQuadTreeBounds.maxy - activityQuadTreeBounds.miny) * rand
            .nextDouble()
          new Coord(x, y)
        case RideHailManager.INITIAL_RIDE_HAIL_LOCATION_ALL_AT_CENTER =>
          val x = activityQuadTreeBounds.minx + (activityQuadTreeBounds.maxx - activityQuadTreeBounds.minx) / 2
          val y = activityQuadTreeBounds.miny + (activityQuadTreeBounds.maxy - activityQuadTreeBounds.miny) / 2
          new Coord(x, y)
        case RideHailManager.INITIAL_RIDE_HAIL_LOCATION_ALL_IN_CORNER =>
          val x = activityQuadTreeBounds.minx
          val y = activityQuadTreeBounds.miny
          new Coord(x, y)
        case unknown =>
          log.error(s"unknown rideHail.initialLocation $unknown, assuming HOME")
          val personInitialLocation: Location =
            person.getSelectedPlan.getPlanElements
              .iterator()
              .next()
              .asInstanceOf[Activity]
              .getCoord
          val radius =
            managerConfig.initialization.procedural.initialLocation.home.radiusInMeters
          new Coord(
            personInitialLocation.getX + radius * (rand.nextDouble() - 0.5),
            personInitialLocation.getY + radius * (rand.nextDouble() - 0.5)
          )
      }
    rideInitialLocation
  }

  /**
    * Check if the vehicle is still eligible to reposition. This filters out any circumstance where a vehicle that was
    * once selected for repositioning has since become unavailable due to the non-determinism of parallel discrete event
    * simulation.
    *
    * Returns true if the vehicle is still idle AND either the vehicle is not already allocated or is already on the way
    * to refuel.
    *
    * @param vehicleId Beam Vehicle ID
    * @return
    */
  def isEligibleToReposition(vehicleId: Id[BeamVehicle]): Boolean = {
    val serviceStatus = rideHailManagerHelper.getServiceStatusOf(vehicleId)
    val isNotAlreadyAllocated = !doNotUseInAllocation.contains(vehicleId)
    val isOnWayToRefuel = isOnWayToRefuelingDepot(vehicleId)
    (serviceStatus == Available || serviceStatus == Refueling) && (isNotAlreadyAllocated || isOnWayToRefuel)
  }

  /**
    * register Geofences
    * @param vehicleIdToGeofenceMap map of vehicleId to Geofence
    */
  private def registerGeofences(vehicleIdToGeofenceMap: mutable.Map[VehicleId, Option[Geofence]]): Unit = {
    vehicleIdToGeofenceMap.foreach {
      case (vehicleId, Some(geofence)) =>
        vehicleIdToGeofence.put(vehicleId, geofence)
      case (_, _) =>
    }
  }

  private def scheduleRideHailManagerTimerMessages(managerConfig: Managers$Elm): Unit = {
    if (managerConfig.repositioningManager.timeout > 0) {
      // We need to stagger init tick for repositioning manager and allocation manager
      // This is important because during the `requestBufferTimeoutInSeconds` repositioned vehicle is not available, so to make them work together
      // we have to make sure that there is no overlap
      val initTick = managerConfig.repositioningManager.timeout / 2
      scheduler ! ScheduleTrigger(RideHailRepositioningTrigger(initTick), self)
    }
    if (managerConfig.allocationManager.requestBufferTimeoutInSeconds > 0)
      scheduler ! ScheduleTrigger(BufferedRideHailRequestsTrigger(0), self)
  }
}<|MERGE_RESOLUTION|>--- conflicted
+++ resolved
@@ -88,11 +88,8 @@
     passengerSchedule: PassengerSchedule,
     estimatedPrice: Map[Id[Person], Double],
     maxWaitingTimeInSec: Int,
-<<<<<<< HEAD
     walkToFromStop: Option[(EmbodiedBeamTrip, EmbodiedBeamTrip)] = None,
-=======
     modeOptions: Set[BeamMode],
->>>>>>> 9686a0bc
     poolingInfo: Option[PoolingInfo] = None
   ) {
 
@@ -722,13 +719,9 @@
               )
             ),
             rideHailResourceAllocationManager.maxWaitTimeInSec,
-<<<<<<< HEAD
             walkToFromStop = inquiryIdToWalkTrips.get(request.requestId),
-            singleOccupantQuoteAndPoolingInfo.poolingInfo
-=======
             modeOptions = supportedModes,
             if (supportedModes.forall(_ == RIDE_HAIL)) None else singleOccupantQuoteAndPoolingInfo.poolingInfo
->>>>>>> 9686a0bc
           )
           travelProposalCache.put(request.requestId.toString, travelProposal)
 
@@ -1372,31 +1365,19 @@
     )
     rideHailResourceAllocationManager.respondToInquiry(inquiryWithUpdatedLoc) match {
       case NoVehiclesAvailable =>
-<<<<<<< HEAD
         respondWithDriverNotFound(inquiry)
-=======
-        beamServices.simMetricCollector
-          .writeIteration("ride-hail-inquiry-not-available", SimulationTime(inquiry.departAt))
-        log.debug("{} -- NoVehiclesAvailable", inquiryWithUpdatedLoc.requestId)
+      case SingleOccupantQuoteAndPoolingInfo(_, None) if supportedModes.forall(_ == RIDE_HAIL_POOLED) =>
+        log.debug(
+          "No pooling info returned person={} for requestId={}",
+          inquiryWithUpdatedLoc.customer.personId,
+          inquiryWithUpdatedLoc.requestId
+        )
         inquiryWithUpdatedLoc.requester ! RideHailResponse(
           inquiryWithUpdatedLoc,
           None,
           managerConfig.name,
           Some(DriverNotFoundError)
         )
-      case SingleOccupantQuoteAndPoolingInfo(_, None) if supportedModes.forall(_ == RIDE_HAIL_POOLED) =>
-        log.debug(
-          "No pooling info returned person={} for requestId={}",
-          inquiryWithUpdatedLoc.customer.personId,
-          inquiryWithUpdatedLoc.requestId
-        )
-        inquiryWithUpdatedLoc.requester ! RideHailResponse(
-          inquiryWithUpdatedLoc,
-          None,
-          managerConfig.name,
-          Some(DriverNotFoundError)
-        )
->>>>>>> 9686a0bc
       case inquiryResponse @ SingleOccupantQuoteAndPoolingInfo(agentLocation, _) =>
         servedRideHail += 1
         beamServices.simMetricCollector.writeIteration("ride-hail-inquiry-served", SimulationTime(inquiry.departAt))
