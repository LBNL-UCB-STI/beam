--- conflicted
+++ resolved
@@ -563,46 +563,7 @@
       rideHailResourceAllocationManager.updateVehicleAllocations(tick, triggerId, this)
 
     case TriggerWithId(RideHailAllocationManagerTimeout(tick), triggerId) =>
-<<<<<<< HEAD
-//      val produceDebugImages = true
-//      if (produceDebugImages) {
-//        if (tick > 0 && tick.toInt % 3600 == 0 && tick < 24 * 3600) {
-//          val spatialPlot = new SpatialPlot(1100, 1100, 50)
-//
-//          for (veh <- resources.values) {
-//            spatialPlot.addPoint(
-//              PointToPlot(getRideHailAgentLocation(veh.id).currentLocation.loc, Color.BLACK, 5)
-//            )
-//          }
-//
-//          tncIterationStats.foreach(tncIterationStats => {
-//
-//            val tazEntries = tncIterationStats getCoordinatesWithRideHailStatsEntry (tick, tick + 3600)
-//
-//            for (tazEntry <- tazEntries.filter(x => x._2.sumOfRequestedRides > 0)) {
-//              spatialPlot.addPoint(
-//                PointToPlot(
-//                  tazEntry._1,
-//                  Color.RED,
-//                  10 + Math.log(tazEntry._2.sumOfRequestedRides).toInt
-//                )
-//              )
-//            }
-//          })
-//
-//          val iteration = "it." + beamServices.iterationNumber
-//          spatialPlot.writeImage(
-//            beamServices.matsimServices.getControlerIO
-//              .getIterationFilename(
-//                beamServices.iterationNumber,
-//                tick.toInt / 3600 + "locationOfAgentsInitally.png"
-//              )
-//              .replace(iteration, iteration + "/rideHailDebugging")
-//          )
-//        }
-//      }
-=======
-      val produceDebugImages = true
+      val produceDebugImages = false
       if (produceDebugImages) {
         if (tick > 0 && tick.toInt % 3600 == 0 && tick < 24 * 3600) {
           val spatialPlot = new SpatialPlot(1100, 1100, 50)
@@ -641,7 +602,6 @@
           }
         }
       }
->>>>>>> 94fa1c70
 
       modifyPassengerScheduleManager.startWaiveOfRepositioningRequests(tick, triggerId)
 
