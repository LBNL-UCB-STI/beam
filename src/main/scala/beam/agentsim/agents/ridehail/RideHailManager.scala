--- conflicted
+++ resolved
@@ -55,6 +55,7 @@
 import org.matsim.api.core.v01.{Coord, Id, Scenario}
 import org.matsim.core.api.experimental.events.EventsManager
 import org.matsim.vehicles.Vehicle
+
 import scala.collection.JavaConverters._
 import scala.collection.mutable
 import scala.collection.mutable.ArrayBuffer
@@ -888,11 +889,7 @@
 
   def findRefuelStationAndSendVehicle(rideHailAgentLocation: RideHailAgentLocation): Unit = {
     val destinationUtm = rideHailAgentLocation.currentLocationUTM.loc
-<<<<<<< HEAD
     val inquiry = ParkingInquiry(destinationUtm, "work")
-=======
-    val inquiry = ParkingInquiry(destinationUtm, "work", 0.0, None, 0.0)
->>>>>>> 6f7e289b
     parkingInquiryCache.put(inquiry.requestId, rideHailAgentLocation)
     parkingManager ! inquiry
   }
