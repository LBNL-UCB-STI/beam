--- conflicted
+++ resolved
@@ -1800,11 +1800,9 @@
             rideHailAgent2CustomerResponse.requestId,
             None,
             isEmbodyWithCurrentTravelTime = false,
-<<<<<<< HEAD
-            rideHailAgent2CustomerResponse.computedInMs
-=======
-            triggerId = triggerId
->>>>>>> 1e21e352
+            rideHailAgent2CustomerResponse.computedInMs,
+            rideHailAgent2CustomerResponse.searchedModes,
+            rideHailAgent2CustomerResponse.triggerId
           )
 
         ridehailManagerCustomizationAPI.processVehicleLocationUpdateAtEndOfContinueRepositioningHook(
