--- conflicted
+++ resolved
@@ -6,11 +6,7 @@
 import java.util.concurrent.TimeUnit
 
 import akka.actor.SupervisorStrategy.Stop
-<<<<<<< HEAD
-import akka.actor.{Actor, ActorLogging, ActorRef, OneForOneStrategy, Props, Stash, Terminated}
-=======
 import akka.actor.{Actor, ActorLogging, ActorRef, OneForOneStrategy, Stash, Terminated}
->>>>>>> f9f5770a
 import akka.event.LoggingReceive
 import akka.pattern._
 import akka.util.Timeout
@@ -23,15 +19,11 @@
 import beam.agentsim.agents.ridehail.RideHailManager._
 import beam.agentsim.agents.ridehail.RideHailVehicleManager.{Available, RideHailAgentLocation}
 import beam.agentsim.agents.ridehail.allocation._
-<<<<<<< HEAD
-import beam.agentsim.agents.vehicles.AccessErrorCodes.{CouldNotFindRouteToCustomer, DriverNotFoundError, RideHailVehicleTakenError}
-=======
 import beam.agentsim.agents.vehicles.AccessErrorCodes.{
   CouldNotFindRouteToCustomer,
   DriverNotFoundError,
   RideHailVehicleTakenError
 }
->>>>>>> f9f5770a
 import beam.agentsim.agents.vehicles.EnergyEconomyAttributes.Powertrain
 import beam.agentsim.agents.vehicles.VehicleProtocol.StreetVehicle
 import beam.agentsim.agents.vehicles.{PassengerSchedule, _}
@@ -46,12 +38,7 @@
 import beam.router.Modes.BeamMode._
 import beam.router.model.{BeamLeg, EmbodiedBeamLeg, EmbodiedBeamTrip}
 import beam.router.osm.TollCalculator
-<<<<<<< HEAD
-import beam.sim.RideHailFleetInitializer.RideHailAgentInputData
-import beam.sim._
-=======
 import beam.sim.{BeamServices, HasServices, OutputDataDescription, RideHailFleetInitializer}
->>>>>>> f9f5770a
 import beam.utils._
 import beam.utils.matsim_conversion.ShapeUtils.QuadTreeBounds
 import com.conveyal.r5.transit.TransportNetwork
@@ -244,15 +231,12 @@
       "Ride Hail refuel threshold is higher than state of energy of a vehicle fueled by a DC fast charger. This will cause an infinite loop"
     )
   }
-<<<<<<< HEAD
-
-  val vehicleManager: RideHailVehicleManager = new RideHailVehicleManager(this, boundingBox)
-=======
->>>>>>> f9f5770a
 
   /**
     * Customer inquiries awaiting reservation confirmation.
     */
+  val vehicleManager: RideHailVehicleManager = new RideHailVehicleManager(this, boundingBox)
+
   lazy val travelProposalCache: Cache[String, TravelProposal] = {
     CacheBuilder
       .newBuilder()
@@ -322,7 +306,6 @@
 
   beamServices.beamConfig.beam.agentsim.agents.rideHail.initialization.initType match {
     case "PROCEDURAL" =>
-<<<<<<< HEAD
       var fleetData: List[RideHailFleetInitializer.RideHailAgentInputData] =
         List.empty[RideHailFleetInitializer.RideHailAgentInputData]
       val persons: Iterable[Person] =
@@ -334,28 +317,14 @@
             .next()
             .asInstanceOf[Activity]
             .getCoord
-=======
-      val persons: Iterable[Person] = RandomUtils
-        .shuffle(scenario.getPopulation.getPersons.values().asScala, rand)
-        .take(numRideHailAgents.toInt)
-      val fleetData: ArrayBuffer[RideHailFleetInitializer.FleetData] = new ArrayBuffer(persons.size)
-      persons.foreach { person =>
->>>>>>> f9f5770a
         val rideInitialLocation: Coord =
           beamServices.beamConfig.beam.agentsim.agents.rideHail.initialization.procedural.initialLocation.name match {
             case RideHailManager.INITIAL_RIDE_HAIL_LOCATION_HOME =>
               val radius =
                 beamServices.beamConfig.beam.agentsim.agents.rideHail.initialization.procedural.initialLocation.home.radiusInMeters
               new Coord(
-<<<<<<< HEAD
                 personInitialLocation.getX + radius * (rand.nextDouble() - 0.5),
                 personInitialLocation.getY + radius * (rand.nextDouble() - 0.5)
-=======
-                beam.agentsim.agents.Population.personInitialLocation(person).getX + radius * (rand
-                  .nextDouble() - 0.5),
-                beam.agentsim.agents.Population.personInitialLocation(person).getY + radius * (rand
-                  .nextDouble() - 0.5)
->>>>>>> f9f5770a
               )
             case RideHailManager.INITIAL_RIDE_HAIL_LOCATION_UNIFORM_RANDOM =>
               val x = quadTreeBounds.minx + (quadTreeBounds.maxx - quadTreeBounds.minx) * rand
@@ -376,102 +345,12 @@
               null
           }
 
-<<<<<<< HEAD
         fleetData = fleetData :+ createRideHailVehicleAndAgent(person.getId.toString, rideInitialLocation, None, None)
-=======
-        val rideHailName = s"rideHailAgent-${person.getId}"
-
-        val rideHailVehicleId = BeamVehicle.createId(person.getId, Some("rideHailVehicle"))
-        //                Id.createVehicleId(s"rideHailVehicle-${person.getId}")
-
-        val ridehailBeamVehicleTypeId =
-          Id.create(
-            beamServices.beamConfig.beam.agentsim.agents.rideHail.initialization.procedural.vehicleTypeId,
-            classOf[BeamVehicleType]
-          )
-
-        val ridehailBeamVehicleType = beamServices.vehicleTypes
-          .getOrElse(ridehailBeamVehicleTypeId, BeamVehicleType.defaultCarBeamVehicleType)
-
-        val rideHailAgentPersonId: Id[RideHailAgent] =
-          Id.create(rideHailName, classOf[RideHailAgent])
-
-        val powertrain = Option(ridehailBeamVehicleType.primaryFuelConsumptionInJoulePerMeter)
-          .map(new Powertrain(_))
-          .getOrElse(Powertrain.PowertrainFromMilesPerGallon(Powertrain.AverageMilesPerGallon))
-
-        val rideHailBeamVehicle = new BeamVehicle(
-          rideHailVehicleId,
-          powertrain,
-          None,
-          ridehailBeamVehicleType,
-          None
-        )
-        rideHailBeamVehicle.manager = Some(self)
-
-        resources += (rideHailVehicleId -> rideHailBeamVehicle)
-
-        self ! BeamVehicleStateUpdate(
-          rideHailBeamVehicle.id,
-          rideHailBeamVehicle.getState
-        )
-
-        val rideHailAgentProps = RideHailAgent.props(
-          beamServices,
-          scheduler,
-          transportNetwork,
-          tollCalculator,
-          eventsManager,
-          parkingManager,
-          rideHailAgentPersonId,
-          Id.create("RideHailManager", classOf[RideHailManager]),
-          rideHailBeamVehicle,
-          rideInitialLocation,
-          None,
-          None
-        )
-        val driver = context.actorOf(rideHailAgentProps, rideHailName)
-        context.watch(driver)
-
-        fleetData += RideHailFleetInitializer.FleetData(
-          id = rideHailBeamVehicle.id.toString,
-          rideHailManagerId = "",
-          vehicleType = vehicleType.id.toString,
-          initialLocationX = rideInitialLocation.getX,
-          initialLocationY = rideInitialLocation.getY,
-          shifts = None,
-          geofence = None
-        )
-
-        val rideHailAgentLocation =
-          RideHailAgentLocation(
-            driver,
-            rideHailBeamVehicle.id,
-            rideHailBeamVehicle.beamVehicleType.id,
-            SpaceTime(rideInitialLocation, 0)
-          )
-        if (modifyPassengerScheduleManager.noPendingReservations(rideHailBeamVehicle.id)) {
-          log.debug("Checking in: {}", rideHailBeamVehicle.id)
-          vehicleManager.makeAvailable(rideHailAgentLocation)
-          vehicleManager.updateLocationOfAgent(rideHailBeamVehicle.id, SpaceTime(rideInitialLocation, 0), Available)
-        }
-        modifyPassengerScheduleManager
-          .checkInResource(rideHailBeamVehicle.id, Some(SpaceTime(rideInitialLocation, 0)), None)
-        scheduler ! ScheduleTrigger(InitializeTrigger(0), driver)
-
-        rideHailinitialLocationSpatialPlot
-          .addString(StringToPlot(s"${person.getId}", rideInitialLocation, Color.RED, 20))
-        rideHailinitialLocationSpatialPlot
-          .addAgentWithCoord(
-            RideHailAgentInitCoord(rideHailAgentPersonId, rideInitialLocation)
-          )
->>>>>>> f9f5770a
       }
 
       new RideHailFleetInitializer().writeFleetData(beamServices, fleetData)
 
     case "FILE" =>
-<<<<<<< HEAD
       new RideHailFleetInitializer().init(beamServices) foreach { fleetData =>
         createRideHailVehicleAndAgent(
           fleetData.id.split("-")(1),
@@ -479,47 +358,12 @@
           fleetData.shifts,
           fleetData.geofence
         )
-=======
-      new RideHailFleetInitializer().init(beamServices) foreach { tuple =>
-        val (fleetData, beamVehicle) = tuple
-        val rideHailAgentId = Id.create(
-          fleetData.id.replace("rideHailVehicle", RideHailAgent.idPrefix),
-          classOf[RideHailAgent]
-        )
-        val rideHailManagerId = Id.create(fleetData.rideHailManagerId, classOf[RideHailManager])
-        self ! BeamVehicleStateUpdate(
-          beamVehicle.id,
-          beamVehicle.getState
-        )
-        val props = RideHailAgent.props(
-          beamServices,
-          scheduler,
-          transportNetwork,
-          tollCalculator,
-          eventsManager,
-          parkingManager,
-          rideHailAgentId,
-          rideHailManagerId,
-          beamVehicle,
-          new Coord(fleetData.initialLocationX, fleetData.initialLocationY),
-          fleetData.shifts.map(RideHailFleetInitializer.generateRanges),
-          fleetData.geofence
-        )
-        val rideHailAgentRef: ActorRef =
-          context.actorOf(props, rideHailAgentId.toString)
-        context.watch(rideHailAgentRef)
-        scheduler ! ScheduleTrigger(InitializeTrigger(0), rideHailAgentRef)
->>>>>>> f9f5770a
       }
     case _ =>
       log.error(
         "Unidentified initialization type : " +
         beamServices.beamConfig.beam.agentsim.agents.rideHail.initialization
       )
-<<<<<<< HEAD
-=======
-
->>>>>>> f9f5770a
   }
 
   if (beamServices.matsimServices != null) {
@@ -559,12 +403,9 @@
         case Terminated(_) =>
           dieIfNoChildren()
       }
-<<<<<<< HEAD
 
     case NotifyVehicleOutOfService(vehicleId) =>
       vehicleManager.putOutOfService(vehicleManager.getRideHailAgentLocation(vehicleId))
-=======
->>>>>>> f9f5770a
 
     case ev @ NotifyVehicleIdle(
           vId,
