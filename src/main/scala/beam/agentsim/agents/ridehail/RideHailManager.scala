package beam.agentsim.agents.ridehail

import java.awt.Color
import java.util
import java.util.Random
import java.util.concurrent.TimeUnit

import akka.actor.SupervisorStrategy.Stop
import akka.actor.{Actor, ActorLogging, ActorRef, OneForOneStrategy, Props, Stash, Terminated}
import akka.event.LoggingReceive
import akka.pattern._
import akka.util.Timeout
import beam.agentsim
import beam.agentsim.Resource._
import beam.agentsim.agents.BeamAgent.Finish
import beam.agentsim.agents.InitializeTrigger
import beam.agentsim.agents.household.CAVSchedule.RouteOrEmbodyRequest
import beam.agentsim.agents.modalbehaviors.DrivesVehicle._
import beam.agentsim.agents.ridehail.RideHailAgent._
import beam.agentsim.agents.ridehail.RideHailManager._
import beam.agentsim.agents.ridehail.RideHailVehicleManager.RideHailAgentLocation
import beam.agentsim.agents.ridehail.allocation._
<<<<<<< HEAD
import beam.agentsim.agents.vehicles.AccessErrorCodes.{CouldNotFindRouteToCustomer, DriverNotFoundError, RideHailVehicleTakenError, VehicleGoneError}
=======
import beam.agentsim.agents.vehicles.AccessErrorCodes.{
  CouldNotFindRouteToCustomer,
  DriverNotFoundError,
  RideHailVehicleTakenError,
  VehicleGoneError
}
>>>>>>> feae2a41
import beam.agentsim.agents.vehicles.EnergyEconomyAttributes.Powertrain
import beam.agentsim.agents.vehicles.VehicleProtocol.StreetVehicle
import beam.agentsim.agents.vehicles.{PassengerSchedule, _}
import beam.agentsim.events.SpaceTime
import beam.agentsim.infrastructure.ParkingManager.{DepotParkingInquiry, DepotParkingInquiryResponse}
import beam.agentsim.infrastructure.ParkingStall
import beam.agentsim.scheduler.BeamAgentScheduler.ScheduleTrigger
import beam.agentsim.scheduler.Trigger
import beam.agentsim.scheduler.Trigger.TriggerWithId
import beam.analysis.plots.GraphsStatsAgentSimEventsListener
import beam.router.BeamRouter.{Location, RoutingRequest, RoutingResponse, _}
import beam.router.{BeamRouter, BeamSkimmer, RouteHistory}
import beam.router.Modes.BeamMode._
import beam.router.model.{BeamLeg, EmbodiedBeamLeg, EmbodiedBeamTrip}
import beam.router.osm.TollCalculator
import beam.sim.RideHailFleetInitializer.RideHailAgentInputData
import beam.sim._
import beam.sim.vehicles.VehiclesAdjustment
import beam.utils._
import beam.utils.logging.LogActorState
import beam.utils.matsim_conversion.ShapeUtils.QuadTreeBounds
import beam.utils.reflection.ReflectionUtils
import com.conveyal.r5.transit.TransportNetwork
import com.eaio.uuid.UUIDGen
import com.google.common.cache.{Cache, CacheBuilder}
import com.vividsolutions.jts.geom.Envelope
import org.matsim.api.core.v01.population.{Activity, Person, Population}
import org.matsim.api.core.v01.{Coord, Id, Scenario}
import org.matsim.core.api.experimental.events.EventsManager
import org.matsim.vehicles.{Vehicle, VehicleType}

import scala.collection.JavaConverters._
import scala.collection.mutable
import scala.collection.mutable.ArrayBuffer
import scala.concurrent.ExecutionContext.Implicits.global
import scala.concurrent.Future
import scala.math.{max, min}
import probability_monad.Distribution.lognormal

object RideHailAgentLocationWithRadiusOrdering extends Ordering[(RideHailAgentLocation, Double)] {
  override def compare(
    o1: (RideHailAgentLocation, Double),
    o2: (RideHailAgentLocation, Double)
  ): Int = {
    java.lang.Double.compare(o1._2, o2._2)
  }
}

object RideHailManager {

  val INITIAL_RIDE_HAIL_LOCATION_HOME = "HOME"
  val INITIAL_RIDE_HAIL_LOCATION_UNIFORM_RANDOM = "UNIFORM_RANDOM"
  val INITIAL_RIDE_HAIL_LOCATION_ALL_AT_CENTER = "ALL_AT_CENTER"
  val INITIAL_RIDE_HAIL_LOCATION_ALL_IN_CORNER = "ALL_IN_CORNER"

  def nextRideHailInquiryId: Id[RideHailRequest] = {
    Id.create(UUIDGen.createTime(UUIDGen.newTime()).toString, classOf[RideHailRequest])
  }

  sealed trait RideHailServiceStatus

  case object NotifyIterationEnds
  case class RecoverFromStuckness(tick: Int)

  case class TravelProposal(
    rideHailAgentLocation: RideHailAgentLocation,
    passengerSchedule: PassengerSchedule,
    estimatedPrice: Map[Id[Person], Double],
    poolingInfo: Option[PoolingInfo] = None
  ) {

    def timeToCustomer(passenger: VehiclePersonId) =
      passengerSchedule.legsBeforePassengerBoards(passenger).map(_.duration).sum

    def travelTimeForCustomer(passenger: VehiclePersonId) =
      passengerSchedule.legsWithPassenger(passenger).map(_.duration).sum

    def toEmbodiedBeamLegsForCustomer(passenger: VehiclePersonId): Vector[EmbodiedBeamLeg] = {
      passengerSchedule
        .legsWithPassenger(passenger)
        .map { beamLeg =>
          EmbodiedBeamLeg(
            beamLeg,
            rideHailAgentLocation.vehicleId,
            rideHailAgentLocation.vehicleTypeId,
            false,
            estimatedPrice(passenger.personId),
            false,
            passengerSchedule.schedule.values.find(_.riders.size > 1).size > 0
          )
        }
        .toVector
    }
    override def toString: String =
      s"RHA: ${rideHailAgentLocation.vehicleId}, price: $estimatedPrice, passengerSchedule: $passengerSchedule"
  }

  case class RoutingResponses(
    tick: Int,
    routingResponses: List[RoutingResponse]
  )

  case class PoolingInfo(timeFactor: Double, costFactor: Double)

  case class RegisterRideAvailable(
    rideHailAgent: ActorRef,
    vehicleId: Id[Vehicle],
    availableSince: SpaceTime
  )

  case class RegisterRideUnavailable(ref: ActorRef, location: Coord)

  case class RepositionResponse(
    rnd1: RideHailAgentLocation,
    rnd2: RideHailAgentLocation,
    rnd1Response: RoutingResponse,
    rnd2Response: RoutingResponse
  )

  case class BufferedRideHailRequestsTrigger(tick: Int) extends Trigger

  case class RideHailRepositioningTrigger(tick: Int) extends Trigger

  case object DebugRideHailManagerDuringExecution

  case class ContinueBufferedRideHailRequests(tick: Int)

  final val fileBaseName = "rideHailInitialLocation"

  class OutputData extends OutputDataDescriptor {

    /**
      * Get description of fields written to the output files.
      *
      * @return list of data description objects
      */
    override def getOutputDataDescriptions: util.List[OutputDataDescription] = {
      val outputFilePath =
        GraphsStatsAgentSimEventsListener.CONTROLLER_IO.getIterationFilename(0, fileBaseName + ".csv")
      val outputDirPath = GraphsStatsAgentSimEventsListener.CONTROLLER_IO.getOutputPath
      val relativePath = outputFilePath.replace(outputDirPath, "")
      val list = new util.ArrayList[OutputDataDescription]
      list.add(
        OutputDataDescription(
          getClass.getSimpleName,
          relativePath,
          "rideHailAgentID",
          "Unique id of the given ride hail agent"
        )
      )
      list.add(
        OutputDataDescription(
          getClass.getSimpleName,
          relativePath,
          "xCoord",
          "X co-ordinate of the starting location of the ride hail"
        )
      )
      list.add(
        OutputDataDescription(
          getClass.getSimpleName,
          relativePath,
          "yCoord",
          "Y co-ordinate of the starting location of the ride hail"
        )
      )
      list
    }

  }

}

class RideHailManager(
  val id: Id[RideHailManager],
  val beamServices: BeamServices,
  val transportNetwork: TransportNetwork,
  val tollCalculator: TollCalculator,
  val scenario: Scenario,
  val eventsManager: EventsManager,
  val scheduler: ActorRef,
  val router: ActorRef,
  val parkingManager: ActorRef,
  val boundingBox: Envelope,
  val surgePricingManager: RideHailSurgePricingManager,
  val tncIterationStats: Option[TNCIterationStats],
  val beamSkimmer: BeamSkimmer,
  val routeHistory: RouteHistory
) extends Actor
    with ActorLogging
    with HasServices
    with Stash {

  implicit val timeout: Timeout = Timeout(50000, TimeUnit.SECONDS)
  override val supervisorStrategy: OneForOneStrategy =
    OneForOneStrategy(maxNrOfRetries = 0) {
      case e: Exception => {
        println(e)
        Stop
      }
      case _: AssertionError => Stop
    }

  /**
    * Customer inquiries awaiting reservation confirmation.
    */
  val vehicleManager: RideHailVehicleManager = new RideHailVehicleManager(this, boundingBox)

  lazy val travelProposalCache: Cache[String, TravelProposal] = {
    CacheBuilder
      .newBuilder()
      .maximumSize(
        5 * beamServices.personHouseholds.size // ZN: Changed this from 10x ride hail fleet, which is now not directly set
      )
      .expireAfterWrite(1, TimeUnit.MINUTES)
      .build()
  }

  def fleetSize: Int = resources.size

  val radiusInMeters: Double =
    beamServices.beamConfig.beam.agentsim.agents.rideHail.rideHailManager.radiusInMeters

  val rideHailNetworkApi: RideHailNetworkAPI = new RideHailNetworkAPI()
  val processBufferedRequestsOnTimeout = beamServices.beamConfig.beam.agentsim.agents.rideHail.allocationManager.requestBufferTimeoutInSeconds > 0

  val quadTreeBounds: QuadTreeBounds = getQuadTreeBound(scenario.getPopulation)
  private val rideHailResourceAllocationManager = RideHailResourceAllocationManager(
    beamServices.beamConfig.beam.agentsim.agents.rideHail.allocationManager.name,
    this
  )

  val modifyPassengerScheduleManager =
    new RideHailModifyPassengerScheduleManager(
      log,
      self,
      this,
      scheduler,
      beamServices.beamConfig
    )
  private val outOfServiceVehicleManager =
    new OutOfServiceVehicleManager(
      log,
      self,
      this
    )
  private val DefaultCostPerMile = beamServices.beamConfig.beam.agentsim.agents.rideHail.defaultCostPerMile
  private val DefaultCostPerMinute = beamServices.beamConfig.beam.agentsim.agents.rideHail.defaultCostPerMinute
  tncIterationStats.foreach(_.logMap())
  private val DefaultCostPerSecond = DefaultCostPerMinute / 60.0d

  beamServices.beamRouter ! GetTravelTime
  beamServices.beamRouter ! GetMatSimNetwork
  //TODO improve search to take into account time when available
  private val pendingModifyPassengerScheduleAcks = mutable.HashMap[Int, RideHailResponse]()
  private var numPendingRoutingRequestsForReservations = 0
  private val parkingInquiryCache = collection.mutable.HashMap[Int, RideHailAgentLocation]()
  private val pendingAgentsSentToPark = collection.mutable.Map[Id[Vehicle], ParkingStall]()

  // Tracking Inquiries and Reservation Requests
  val inquiryIdToInquiryAndResponse: mutable.Map[Int, (RideHailRequest, SingleOccupantQuoteAndPoolingInfo)] =
    mutable.Map()
  val routeRequestIdToRideHailRequestId: mutable.Map[Int, Int] = mutable.Map()
  val reservationIdToRequest: mutable.Map[Int, RideHailRequest] = mutable.Map()

  // Are we in the middle of processing a batch?
  var currentlyProcessingTimeoutTrigger: Option[TriggerWithId] = None

  private val numHouseholdVehicles = scenario.getHouseholds.getHouseholds
    .values()
    .asScala
    .map(_.getVehicleIds.size())
    .sum / beamServices.beamConfig.beam.agentsim.agents.vehicles.householdVehicleFleetSizeSampleFactor
  private val numRideHailAgents = math.round(
    numHouseholdVehicles *
    beamServices.beamConfig.beam.agentsim.agents.rideHail.initialization.procedural.portionOfInitialVehicleFleet /
    beamServices.beamConfig.beam.agentsim.agents.rideHail.initialization.procedural.effectiveVehicleReplacementMultiplier
//    beamServices.beamConfig.beam.agentsim.numAgents.toDouble * beamServices.beamConfig.beam.agentsim.agents.rideHail.initialization.procedural.numDriversAsFractionOfPopulation
  )

  // Cache analysis
  private var cacheAttempts = 0
  private var cacheHits = 0

  private val rand = new Random(beamServices.beamConfig.matsim.modules.global.randomSeed)
  private val rideHailinitialLocationSpatialPlot = new SpatialPlot(1100, 1100, 50)
  val resources: mutable.Map[Id[BeamVehicle], BeamVehicle] = mutable.Map[Id[BeamVehicle], BeamVehicle]()

  beamServices.beamConfig.beam.agentsim.agents.rideHail.initialization.initType match {
    case "PROCEDURAL" =>
      val persons: Iterable[Person] = RandomUtils
        .shuffle(scenario.getPopulation.getPersons.values().asScala, rand)
        .take(numRideHailAgents.toInt)
      val vehicleTypes = VehiclesAdjustment
        .getVehicleAdjustment(beamServices)
        .sampleRideHailVehicleTypes(
          numVehicles = numRideHailAgents.toInt,
          vehicleCategory = VehicleCategory.Car
        )
      var activityEndTimes: ArrayBuffer[Int] = new ArrayBuffer[Int]()
      scenario.getPopulation.getPersons.asScala.map(
        _._2.getSelectedPlan.getPlanElements.asScala
          .filter(_.isInstanceOf[Activity])
          .map(_.asInstanceOf[Activity].getEndTime.toInt)
          .filter(_ > 0)
          .map(activityEndTimes += _)
      )
      val fleetData: ArrayBuffer[RideHailFleetInitializer.RideHailAgentInputData] = new ArrayBuffer(persons.size)
      persons.zipWithIndex.foreach {
        case (person, idx) =>
          try {
            val vehicleType = vehicleTypes(idx)
            if (beamServices.beamConfig.beam.agentsim.agents.rideHail.refuelThresholdInMeters >=
                  (vehicleType.primaryFuelCapacityInJoule / vehicleType.primaryFuelConsumptionInJoulePerMeter) * 0.8) {
//              throw new RuntimeException(
//                "Ride Hail refuel threshold is higher than state of energy of a vehicle fueled by a DC fast charger. This will cause an infinite loop"
//              )
              println("OH NO, THIS SHOULDN'T HAPPEN")
            }
            val rideInitialLocation: Location = getRideInitLocation(person)
            if (vehicleType.automationLevel < 4) {
              val shiftDuration = math.round(math.exp(rand.nextGaussian() * 0.67 + 0.60) * 3600)
              val shiftMidPointTime = activityEndTimes(rand.nextInt(activityEndTimes.length))
              val shiftStartTime = max(shiftMidPointTime - (shiftDuration / 2).toInt, 10)
              val shiftEndTime = min(shiftMidPointTime + (shiftDuration / 2).toInt, 24 * 3600)
              val shiftString = convertToShiftString(ArrayBuffer(shiftStartTime), ArrayBuffer(shiftEndTime))
              fleetData += createRideHailVehicleAndAgent(
                person.getId.toString,
                vehicleType,
                rideInitialLocation,
                shiftString,
                None
              )
            } else {
              val shiftString = convertToShiftString(ArrayBuffer(0), ArrayBuffer(24 * 3600))
              fleetData += createRideHailVehicleAndAgent(
                person.getId.toString,
                vehicleType,
                rideInitialLocation,
                shiftString,
                None
              )
            }
          } catch {
            case ex: Throwable =>
              log.error(ex, s"Could not createRideHailVehicleAndAgent: ${ex.getMessage}")
              throw ex
          }
      }

      new RideHailFleetInitializer().writeFleetData(beamServices, fleetData)

    case "FILE" =>
      new RideHailFleetInitializer().init(beamServices) foreach { fleetData =>
        createRideHailVehicleAndAgent(
          fleetData.id.split("-").toList.tail.mkString("-"),
          BeamVehicleType.defaultCarBeamVehicleType,
          new Coord(fleetData.initialLocationX, fleetData.initialLocationY),
          fleetData.shifts,
          fleetData.toGeofence
        )
      }
    case _ =>
      log.error(
        "Unidentified initialization type : " +
        beamServices.beamConfig.beam.agentsim.agents.rideHail.initialization
      )
  }

  if (beamServices.matsimServices != null) {
    rideHailinitialLocationSpatialPlot.writeCSV(
      beamServices.matsimServices.getControlerIO
        .getIterationFilename(beamServices.iterationNumber, fileBaseName + ".csv")
    )

    if (beamServices.beamConfig.beam.outputs.writeGraphs) {
      rideHailinitialLocationSpatialPlot.writeImage(
        beamServices.matsimServices.getControlerIO
          .getIterationFilename(beamServices.iterationNumber, fileBaseName + ".png")
      )
    }
  }
  log.info("Initialized {} ride hailing agents", numRideHailAgents)

  def storeRoutes(responses: List[RoutingResponse]) = {
    responses.foreach {
      _.itineraries.view.foreach { resp =>
        resp.beamLegs().filter(_.mode == CAR).foreach { leg =>
          routeHistory.rememberRoute(leg.travelPath.linkIds, leg.startTime)
        }
      }
    }
  }

  override def receive: Receive = LoggingReceive {
    case LogActorState =>
      ReflectionUtils.logFields(log, this, 0)
      ReflectionUtils.logFields(log, rideHailResourceAllocationManager, 0)
      ReflectionUtils.logFields(log, modifyPassengerScheduleManager, 0, "config")

    case RecoverFromStuckness(tick) =>
      // This is assuming we are allocating demand and routes haven't been returned
      log.error(
        "Ride Hail Manager is abandoning dispatch of {} customers due to stuckness (routing response never received).",
        rideHailResourceAllocationManager.getUnprocessedCustomers.size
      )
      rideHailResourceAllocationManager.getUnprocessedCustomers.foreach { request =>
        modifyPassengerScheduleManager.addTriggerToSendWithCompletion(
          ScheduleTrigger(
            RideHailResponseTrigger(
              tick,
              RideHailResponse(
                request,
                None,
                Some(CouldNotFindRouteToCustomer)
              )
            ),
            request.customer.personRef
          )
        )
        rideHailResourceAllocationManager.removeRequestFromBuffer(request)
      }
      modifyPassengerScheduleManager.sendCompletionAndScheduleNewTimeout(BatchedReservation, tick)
      rideHailResourceAllocationManager.clearPrimaryBufferAndFillFromSecondary
      cleanUp

    case ev @ StopDrivingIfNoPassengerOnBoardReply(success, requestId, tick) =>
      Option(travelProposalCache.getIfPresent(requestId.toString)) match {
        case Some(travelProposal) =>
          if (success) {
            travelProposal.rideHailAgentLocation.rideHailAgent ! StopDriving(tick)
            travelProposal.rideHailAgentLocation.rideHailAgent ! Resume()
          }
          rideHailResourceAllocationManager.handleRideCancellationReply(ev)

        case None =>
          log.error("request not found: {}", ev)
      }

    case Finish =>
      surgePricingManager.incrementIteration()
      context.children.foreach(_ ! Finish)
      dieIfNoChildren()
      context.become {
        case Terminated(_) =>
          dieIfNoChildren()
      }

    case NotifyVehicleOutOfService(vehicleId) =>
      vehicleManager.putOutOfService(vehicleManager.getRideHailAgentLocation(vehicleId))

    case ev @ NotifyVehicleIdle(
          vId,
          whenWhere,
          passengerSchedule,
          beamVehicleState,
          triggerId
        ) =>
      log.debug("RHM.NotifyVehicleResourceIdle: {}", ev)
      val vehicleId = vId.asInstanceOf[Id[Vehicle]]

      vehicleManager.updateLocationOfAgent(vehicleId, whenWhere, vehicleManager.getServiceStatusOf(vehicleId))

      val beamVehicle = resources(agentsim.vehicleId2BeamVehicleId(vehicleId))
      val rideHailAgentLocation =
        RideHailAgentLocation(beamVehicle.driver.get, vehicleId, beamVehicle.beamVehicleType.id, whenWhere)
      vehicleManager.vehicleState.put(vehicleId, beamVehicleState)

      if (modifyPassengerScheduleManager
            .noPendingReservations(vehicleId) || modifyPassengerScheduleManager
            .isPendingReservationEnding(vehicleId, passengerSchedule)) {

        log.debug("range: {}", beamVehicleState.remainingRangeInM / 1000.0)
        val stallOpt = pendingAgentsSentToPark.remove(vehicleId)
        if (stallOpt.isDefined) {
          log.debug("Initiate refuel session for vehicle: {}", vehicleId)
          // this agent has arrived to refuel, initiate that session
          val startFuelTrigger = ScheduleTrigger(
            StartRefuelTrigger(whenWhere.time),
            rideHailAgentLocation.rideHailAgent
          )
          resources(rideHailAgentLocation.vehicleId).useParkingStall(stallOpt.get)
          sender() ! NotifyVehicleResourceIdleReply(
            triggerId,
            Vector[ScheduleTrigger](startFuelTrigger)
          )
        } else if (beamVehicleState.remainingRangeInM < beamServices.beamConfig.beam.agentsim.agents.rideHail.refuelThresholdInMeters) {
          // not enough range to make trip

          if (modifyPassengerScheduleManager.vehicleHasMoreThanOneOngoingRequests(vehicleId)) {
            vehicleManager.putOutOfService(rideHailAgentLocation)
            sender() ! NotifyVehicleResourceIdleReply(triggerId, Vector[ScheduleTrigger]())
          } else {
            log.debug("Not enough range: {}", vehicleId)
            outOfServiceVehicleManager.registerTrigger(vehicleId, triggerId)
            vehicleManager.putOutOfService(rideHailAgentLocation)
            findRefuelStationAndSendVehicle(rideHailAgentLocation)
          }
        } else {
          log.debug("Making available: {}", vehicleId)
          vehicleManager.makeAvailable(rideHailAgentLocation)
          sender() ! NotifyVehicleResourceIdleReply(triggerId, Vector[ScheduleTrigger]())
        }
      } else {
        sender() ! NotifyVehicleResourceIdleReply(triggerId, Vector[ScheduleTrigger]())
      }
      modifyPassengerScheduleManager
        .checkInResource(vehicleId, Some(whenWhere), Some(passengerSchedule))

    case BeamVehicleStateUpdate(id, beamVehicleState) =>
      vehicleManager.vehicleState.put(id, beamVehicleState)

    case MATSimNetwork(network) =>
      rideHailNetworkApi.setMATSimNetwork(network)

    case inquiry @ RideHailRequest(RideHailInquiry, _, _, _, _, _, _, _) =>
      handleRideHailInquiry(inquiry)

    case R5Network(network) =>
      rideHailNetworkApi.setR5Network(network)

    /*
     * In the following case, we are calculating routes in batch for the allocation manager,
     * so we add these to the allocation buffer and then resume the allocation process.
     */
    case RoutingResponses(tick, responses)
        if reservationIdToRequest.contains(routeRequestIdToRideHailRequestId(responses.head.requestId)) =>
      storeRoutes(responses)
      numPendingRoutingRequestsForReservations = numPendingRoutingRequestsForReservations - responses.size
      responses.foreach { routeResponse =>
        val request = reservationIdToRequest(routeRequestIdToRideHailRequestId(routeResponse.requestId))
        rideHailResourceAllocationManager.addRouteForRequestToBuffer(request, routeResponse)
      }
      self ! ContinueBufferedRideHailRequests(tick)

    /*
     * Routing Responses from a Ride Hail Inquiry
     * In this case we can treat the responses as if they apply to a single request
     * for a single occupant trip.
     */
    case RoutingResponses(_, responses)
        if inquiryIdToInquiryAndResponse.contains(routeRequestIdToRideHailRequestId(responses.head.requestId)) =>
      val (request, singleOccupantQuoteAndPoolingInfo) = inquiryIdToInquiryAndResponse(
        routeRequestIdToRideHailRequestId(responses.head.requestId)
      )
      storeRoutes(responses)

      // If any response contains no RIDE_HAIL legs, then the router failed
      if (responses.exists(!_.itineraries.exists(_.tripClassifier.equals(RIDE_HAIL)))) {
        log.debug(
          "Router could not find route to customer person={} for requestId={}",
          request.customer.personId,
          request.requestId
        )
        request.customer.personRef ! RideHailResponse(
          request,
          None,
          Some(CouldNotFindRouteToCustomer)
        )
      } else {
        // We can rely on preserved ordering here (see RideHailManager.requestRoutes),
        // for a simple single-occupant trip sequence, we know that first
        // itin is RH2Customer and second is Pickup2Destination.
        val embodiedBeamTrip: EmbodiedBeamTrip = EmbodiedBeamTrip(
          responses
            .flatMap(_.itineraries.find(p => p.tripClassifier.equals(RIDE_HAIL)))
            .flatMap(_.legs)
            .toIndexedSeq
        )
        val driverPassengerSchedule = singleOccupantItinsToPassengerSchedule(request, embodiedBeamTrip)

        val baseFare = embodiedBeamTrip.legs.map(_.cost).sum

        val travelProposal = TravelProposal(
          singleOccupantQuoteAndPoolingInfo.rideHailAgentLocation,
          driverPassengerSchedule,
          calcFare(
            request,
            singleOccupantQuoteAndPoolingInfo.rideHailAgentLocation.vehicleTypeId,
            driverPassengerSchedule,
            baseFare
          ),
          singleOccupantQuoteAndPoolingInfo.poolingInfo
        )
        travelProposalCache.put(request.requestId.toString, travelProposal)

        request.customer.personRef ! RideHailResponse(request, Some(travelProposal))
      }
      inquiryIdToInquiryAndResponse.remove(request.requestId)
      responses.foreach(rResp => routeRequestIdToRideHailRequestId.remove(rResp.requestId))

    case reserveRide @ RideHailRequest(ReserveRide, _, _, _, _, _, _, _) =>
      handleReservationRequest(reserveRide)

    case modifyPassengerScheduleAck @ ModifyPassengerScheduleAck(
          requestIdOpt,
          triggersToSchedule,
          vehicleId,
          tick
        ) =>
      pendingAgentsSentToPark.get(vehicleId) match {
        case Some(_) =>
          log.debug(
            "modifyPassengerScheduleAck received, handling with outOfServiceManager {}",
            modifyPassengerScheduleAck
          )
          outOfServiceVehicleManager.releaseTrigger(vehicleId, triggersToSchedule)
        case None =>
          requestIdOpt match {
            case None =>
              // None here means this is part of repositioning, i.e. not tied to a reservation request
              log.debug(
                "modifyPassengerScheduleAck received, handling with modifyPassengerScheduleManager {}",
                modifyPassengerScheduleAck
              )
              modifyPassengerScheduleManager
                .modifyPassengerScheduleAckReceived(
                  triggersToSchedule,
                  tick
                )
            case Some(requestId) =>
              // Some here means this is part of a reservation / dispatch of vehicle to a customer
              log.debug("modifyPassengerScheduleAck received, completing reservation {}", modifyPassengerScheduleAck)
              completeReservation(requestId, tick, triggersToSchedule)
          }
      }

    case UpdateTravelTimeLocal(travelTime) =>
      rideHailNetworkApi.setTravelTime(travelTime)

    case DebugRideHailManagerDuringExecution =>
      modifyPassengerScheduleManager.printState()

    case trigger @ TriggerWithId(BufferedRideHailRequestsTrigger(tick), triggerId) =>
      currentlyProcessingTimeoutTrigger match {
        case Some(_) =>
          log.debug("Stashing BufferedRideHailRequestsTrigger({})", tick)
          stash()
        case None =>
          currentlyProcessingTimeoutTrigger = Some(trigger)
          log.debug("Starting wave of buffered at {}", tick)
          modifyPassengerScheduleManager.startWaveOfRepositioningOrBatchedReservationRequests(tick, triggerId)
          findAllocationsAndProcess(tick)
      }

    case ContinueBufferedRideHailRequests(tick) =>
      // If modifyPassengerScheduleManager holds a tick, we're in buffered mode
      modifyPassengerScheduleManager.getCurrentTick match {
        case Some(workingTick) =>
          log.debug(
            "ContinueBuffer @ {} with buffer size {}",
            workingTick,
            rideHailResourceAllocationManager.getBufferSize
          )
          if (workingTick != tick) log.warning("Working tick {} but tick {}", workingTick, tick)
          findAllocationsAndProcess(workingTick)
        case None if !processBufferedRequestsOnTimeout =>
          // this case is how we process non-buffered requests
          findAllocationsAndProcess(tick)
        case _ =>
          log.error("Should not make it here")
      }

    case trigger @ TriggerWithId(RideHailRepositioningTrigger(tick), triggerId) =>
//      DebugRepositioning.produceRepositioningDebugImages(tick, this)
      currentlyProcessingTimeoutTrigger match {
        case Some(_) =>
          stash()
        case None =>
          currentlyProcessingTimeoutTrigger = Some(trigger)
          startRepositioning(tick, triggerId)
      }

    case ReduceAwaitingRepositioningAckMessagesByOne =>
      modifyPassengerScheduleManager.cancelRepositionAttempt()

    case MoveOutOfServiceVehicleToDepotParking(passengerSchedule, tick, vehicleId, stall) =>
      pendingAgentsSentToPark.put(vehicleId, stall)
      outOfServiceVehicleManager.initiateMovementToParkingDepot(vehicleId, passengerSchedule, tick)

    case RepositionVehicleRequest(passengerSchedule, tick, vehicleId, rideHailAgent) =>
      if (vehicleManager.getIdleVehicles.contains(vehicleId)) {
        modifyPassengerScheduleManager.repositionVehicle(
          passengerSchedule,
          tick,
          vehicleId,
          rideHailAgent
        )
      } else {
        // Failed attempt to reposition a car that is no longer idle
        modifyPassengerScheduleManager.cancelRepositionAttempt()
      }

    case reply @ InterruptedWhileOffline(interruptId, vehicleId, tick) =>
      modifyPassengerScheduleManager.handleInterruptReply(reply)

<<<<<<< HEAD

=======
>>>>>>> feae2a41
    case reply @ InterruptedWhileIdle(interruptId, vehicleId, tick) =>
      if (pendingAgentsSentToPark.contains(vehicleId)) {
        outOfServiceVehicleManager.handleInterruptReply(vehicleId, tick)
      } else {
        modifyPassengerScheduleManager.handleInterruptReply(reply)
      }

    case reply @ InterruptedWhileDriving(interruptId, vehicleId, tick, interruptedPassengerSchedule, _) =>
      if (pendingAgentsSentToPark.contains(vehicleId)) {
        log.error(
          "It is not expected in the current implementation that a moving vehicle would be stopped and sent for charging"
        )
      } else {
        modifyPassengerScheduleManager.handleInterruptReply(reply)
      }

    case DepotParkingInquiryResponse(None, requestId) =>
      val vehId = parkingInquiryCache(requestId).vehicleId
      log.warning(
        "No parking stall found, ride hail vehicle {} stranded",
        vehId
      )
      outOfServiceVehicleManager.releaseTrigger(vehId, Vector())

    case DepotParkingInquiryResponse(Some(stall), requestId) =>
      val agentLocation = parkingInquiryCache.remove(requestId).get

      val routingRequest = RoutingRequest(
        originUTM = agentLocation.currentLocationUTM.loc,
        destinationUTM = stall.locationUTM,
        departureTime = agentLocation.currentLocationUTM.time,
        transitModes = Vector(),
        streetVehicles = Vector(agentLocation.toStreetVehicle)
      )
      val futureRideHail2ParkingRouteRequest = router ? routingRequest

      for {
        futureRideHail2ParkingRouteRespones <- futureRideHail2ParkingRouteRequest
          .mapTo[RoutingResponse]
      } {
        val itinOpt = futureRideHail2ParkingRouteRespones.itineraries
          .find(x => x.tripClassifier.equals(RIDE_HAIL))

        itinOpt match {
          case Some(itin) =>
            val passengerSchedule = PassengerSchedule().addLegs(
              itin.toBeamTrip.legs
            )
            self ! MoveOutOfServiceVehicleToDepotParking(
              passengerSchedule,
              itin.legs.head.beamLeg.startTime,
              agentLocation.vehicleId,
              stall
            )
          case None =>
            //log.error(
            //  "No route to parking stall found, ride hail agent {} stranded",
            //  agentLocation.vehicleId
            //)

            // release trigger if no parking depot found so that simulation can continue
            self ! ReleaseAgentTrigger(agentLocation.vehicleId)
        }
      }

    case ReleaseAgentTrigger(vehicleId) =>
      outOfServiceVehicleManager.releaseTrigger(vehicleId)

    case msg =>
      log.warning("unknown message received by RideHailManager {}", msg)

  }

  def dieIfNoChildren(): Unit = {
    log.info(
      "route request cache hits ({} / {}) or {}%",
      cacheHits,
      cacheAttempts,
      Math.round(cacheHits.toDouble / cacheAttempts.toDouble * 100)
    )
    if (context.children.isEmpty) {
      context.stop(self)
    } else {
      log.debug("Remaining: {}", context.children)
    }
  }

  def singleOccupantItinsToPassengerSchedule(
    request: RideHailRequest,
    embodiedTrip: EmbodiedBeamTrip
  ): PassengerSchedule = {
    val beamLegs = BeamLeg.makeLegsConsistent(embodiedTrip.toBeamTrip.legs.toList.map(Some(_))).flatten
    PassengerSchedule()
      .addLegs(beamLegs)
      .addPassenger(request.customer, beamLegs.tail)
  }

  def calcFare(
    request: RideHailRequest,
    rideHailVehicleTypeId: Id[BeamVehicleType],
    trip: PassengerSchedule,
    baseFare: Double
  ): Map[Id[Person], Double] = {
    val timeFare = DefaultCostPerSecond * surgePricingManager
      .getSurgeLevel(
        request.pickUpLocationUTM,
        request.departAt
      ) * trip.legsWithPassenger(request.customer).map(_.duration).sum.toDouble
    val distanceFare = DefaultCostPerMile * trip.schedule.keys.map(_.travelPath.distanceInM / 1609).sum

    val timeFareAdjusted = beamServices.vehicleTypes.get(rideHailVehicleTypeId) match {
      case Some(vehicleType) if vehicleType.automationLevel > 3 =>
        0.0
      case _ =>
        timeFare
    }
    val fare = distanceFare + timeFareAdjusted + baseFare

    Map(request.customer.personId -> fare)
  }

  def findRefuelStationAndSendVehicle(rideHailAgentLocation: RideHailAgentLocation): Unit = {
    val inquiry = DepotParkingInquiry(
      rideHailAgentLocation.vehicleId,
      rideHailAgentLocation.currentLocationUTM.loc,
      ParkingStall.RideHailManager
    )
    parkingInquiryCache.put(inquiry.requestId, rideHailAgentLocation)
    parkingManager ! inquiry
  }

  def handleRideHailInquiry(inquiry: RideHailRequest): Unit = {
    rideHailResourceAllocationManager.respondToInquiry(inquiry) match {
      case NoVehiclesAvailable =>
        log.debug("{} -- NoVehiclesAvailable", inquiry.requestId)
        inquiry.customer.personRef ! RideHailResponse(inquiry, None, Some(DriverNotFoundError))
      case inquiryResponse @ SingleOccupantQuoteAndPoolingInfo(agentLocation, poolingInfo) =>
        inquiryIdToInquiryAndResponse.put(inquiry.requestId, (inquiry, inquiryResponse))
        val routingRequests = createRoutingRequestsToCustomerAndDestination(inquiry.departAt, inquiry, agentLocation)
        routingRequests.foreach(rReq => routeRequestIdToRideHailRequestId.put(rReq.requestId, inquiry.requestId))
        requestRoutes(inquiry.departAt, routingRequests)
    }
  }

<<<<<<< HEAD
  def cancelReservationDueToFailedModifyPassengerSchedule(requestId: Int):Boolean ={
    pendingModifyPassengerScheduleAcks.remove(requestId) match {
      case Some(rideHailResponse) =>
        failedAllocation(rideHailResponse.request,modifyPassengerScheduleManager.getCurrentTick.get)
=======
  // Returns true if pendingModifyPassengerScheduleAcks is empty and therefore signaling cleanup needed
  def cancelReservationDueToFailedModifyPassengerSchedule(requestId: Int): Boolean = {
    pendingModifyPassengerScheduleAcks.remove(requestId) match {
      case Some(rideHailResponse) =>
        failedAllocation(rideHailResponse.request, modifyPassengerScheduleManager.getCurrentTick.get)
>>>>>>> feae2a41
        pendingModifyPassengerScheduleAcks.isEmpty
      case None =>
        log.error("unexpected condition, canceling reservation but no pending modify pass schedule ack found")
        false
    }
  }
<<<<<<< HEAD
=======

>>>>>>> feae2a41
  def attemptToCancelCurrentRideRequest(tick: Int, requestId: Int): Unit = {
    Option(travelProposalCache.getIfPresent(requestId.toString)) match {
      case Some(travelProposal) =>
        log.debug(
          "trying to stop vehicle: {}, tick: {}",
          travelProposal.rideHailAgentLocation.vehicleId,
          tick
        )
        travelProposal.rideHailAgentLocation.rideHailAgent ! StopDrivingIfNoPassengerOnBoard(
          tick,
          requestId
        )

      case None =>
    }

  }

  def createRoutingRequestsToCustomerAndDestination(
    requestTime: Int,
    request: RideHailRequest,
    rideHailLocation: RideHailAgentLocation
  ): List[RoutingRequest] = {

    val pickupSpaceTime = SpaceTime((request.pickUpLocationUTM, request.departAt))
//    val customerAgentBody =
//      StreetVehicle(request.customer.vehicleId, pickupSpaceTime, WALK, asDriver = true)
    val rideHailVehicleAtOrigin = StreetVehicle(
      rideHailLocation.vehicleId,
      rideHailLocation.vehicleTypeId,
      SpaceTime((rideHailLocation.currentLocationUTM.loc, requestTime)),
      CAR,
      asDriver = false
    )
    val rideHailVehicleAtPickup =
      StreetVehicle(rideHailLocation.vehicleId, rideHailLocation.vehicleTypeId, pickupSpaceTime, CAR, asDriver = false)

// route from ride hailing vehicle to customer
    val rideHailAgent2Customer = RoutingRequest(
      rideHailLocation.currentLocationUTM.loc,
      request.pickUpLocationUTM,
      requestTime,
      Vector(),
      Vector(rideHailVehicleAtOrigin)
    )
// route from customer to destination
    val rideHail2Destination = RoutingRequest(
      request.pickUpLocationUTM,
      request.destinationUTM,
      requestTime,
      Vector(),
      Vector(rideHailVehicleAtPickup)
    )

    List(rideHailAgent2Customer, rideHail2Destination)
  }

  def requestRoutes(tick: Int, routingRequests: List[RoutingRequest]): Unit = {
    cacheAttempts = cacheAttempts + 1
    val routeOrEmbodyReqs = routingRequests.map { rReq =>
      routeHistory.getRoute(
        beamServices.geo.getNearestR5EdgeToUTMCoord(transportNetwork.streetLayer, rReq.originUTM),
        beamServices.geo.getNearestR5EdgeToUTMCoord(transportNetwork.streetLayer, rReq.destinationUTM),
        rReq.departureTime
      ) match {
        case Some(rememberedRoute) =>
          cacheHits = cacheHits + 1
          val embodyReq = BeamRouter.linkIdsToEmbodyRequest(
            rememberedRoute,
            rReq.streetVehicles.head,
            rReq.departureTime,
            CAR,
            beamServices,
            rReq.originUTM,
            rReq.destinationUTM,
            Some(rReq.requestId)
          )
          RouteOrEmbodyRequest(None, Some(embodyReq))
        case None =>
          RouteOrEmbodyRequest(Some(rReq), None)
      }
    }
    Future
      .sequence(
        routeOrEmbodyReqs.map(
          req =>
            akka.pattern
              .ask(router, if (req.routeReq.isDefined) { req.routeReq.get } else { req.embodyReq.get })
              .mapTo[RoutingResponse]
        )
      )
      .map(RoutingResponses(tick, _)) pipeTo self
  }

  private def handleReservation(request: RideHailRequest, tick: Int, travelProposal: TravelProposal): Unit = {
    surgePricingManager.addRideCost(
      request.departAt,
      travelProposal.estimatedPrice(request.customer.personId),
      request.pickUpLocationUTM
    )

    // This makes the vehicle unavailable for others to reserve
    vehicleManager.putIntoService(travelProposal.rideHailAgentLocation)

    // Create confirmation info but stash until we receive ModifyPassengerScheduleAck
    pendingModifyPassengerScheduleAcks.put(
      request.requestId,
      RideHailResponse(request, Some(travelProposal))
    )

    log.debug(
      "Reserving vehicle: {} customer: {} request: {} pendingAcks: {}",
      travelProposal.rideHailAgentLocation.vehicleId,
      request.customer.personId,
      request.requestId,
      s"(${pendingModifyPassengerScheduleAcks.size}) ${pendingModifyPassengerScheduleAcks.keySet.map(_.toString).mkString(",")}"
    )

    modifyPassengerScheduleManager.reserveVehicle(
      travelProposal.passengerSchedule,
      travelProposal.rideHailAgentLocation,
      tick,
      Some(request.requestId)
    )
  }

  private def completeReservation(
    requestId: Int,
    tick: Int,
    finalTriggersToSchedule: Vector[ScheduleTrigger]
  ): Unit = {
    log.debug(
      "Removing request: {} pendingAcks: {} pendingRoutes: {} requestBufferSize: {}",
      requestId,
      s"(${pendingModifyPassengerScheduleAcks.size}) ${pendingModifyPassengerScheduleAcks.keySet.map(_.toString).mkString(",")}",
      numPendingRoutingRequestsForReservations,
      rideHailResourceAllocationManager.getBufferSize
    )
    pendingModifyPassengerScheduleAcks.remove(requestId) match {
      case Some(response) =>
        val theVehicle = response.travelProposal.get.rideHailAgentLocation.vehicleId
        log.debug(
          "Completing reservation {} for customer {} and vehicle {}",
          requestId,
          response.request.customer.personId,
          theVehicle
        )

        if (processBufferedRequestsOnTimeout) {
          modifyPassengerScheduleManager.addTriggersToSendWithCompletion(finalTriggersToSchedule)
          response.request.customer.personRef ! response.copy(triggersToSchedule = Vector())
          response.request.groupedWithOtherRequests.foreach { subReq =>
            subReq.customer.personRef ! response.copy(triggersToSchedule = Vector())
          }
        } else {
          response.request.customer.personRef ! response.copy(
            triggersToSchedule = finalTriggersToSchedule
          )
        }
        // The following is an API call to allow implementing class to process or cleanup
        rideHailResourceAllocationManager.reservationCompletionNotice(response.request.customer.personId, theVehicle)
      case None =>
        log.error("Vehicle was reserved by another agent for inquiry id {}", requestId)
        sender() ! RideHailResponse.dummyWithError(RideHailVehicleTakenError)
    }
    if (processBufferedRequestsOnTimeout && currentlyProcessingTimeoutTrigger.isDefined) {
      if (pendingModifyPassengerScheduleAcks.isEmpty) {
        rideHailResourceAllocationManager.clearPrimaryBufferAndFillFromSecondary
        modifyPassengerScheduleManager.sendCompletionAndScheduleNewTimeout(BatchedReservation, tick)
        cleanUp
      }
    }
  }

  private def handleReservationRequest(request: RideHailRequest): Unit = {
    // Batched processing first
    if (processBufferedRequestsOnTimeout) {
      if (currentlyProcessingTimeoutTrigger.isDefined) {
        // We store these in a secondary buffer so that we **don't** process them in this round but wait for the
        // next timeout
        rideHailResourceAllocationManager.addRequestToSecondaryBuffer(request)
      } else {
        rideHailResourceAllocationManager.addRequestToBuffer(request)
      }
      request.customer.personRef ! DelayedRideHailResponse
    } else {
      // We always use the request buffer even if we will process these requests immediately
      rideHailResourceAllocationManager.addRequestToBuffer(request)
      findAllocationsAndProcess(request.departAt)
    }
  }

  def createRideHailVehicleAndAgent(
    rideHailAgentIdentifier: String,
    rideHailBeamVehicleType: BeamVehicleType,
    rideInitialLocation: Coord,
    shifts: Option[String],
    geofence: Option[Geofence]
  ): RideHailAgentInputData = {
    val rideHailAgentName = s"rideHailAgent-${rideHailAgentIdentifier}"
    val rideHailVehicleId = BeamVehicle.createId(rideHailAgentIdentifier, Some("rideHailVehicle"))
    val ridehailBeamVehicleTypeId =
      Id.create(
        beamServices.beamConfig.beam.agentsim.agents.rideHail.initialization.procedural.vehicleTypeId,
        classOf[BeamVehicleType]
      )
//    val ridehailBeamVehicleType = beamServices.vehicleTypes
//      .getOrElse(ridehailBeamVehicleTypeId, BeamVehicleType.defaultCarBeamVehicleType)
    val rideHailAgentPersonId: Id[RideHailAgent] =
      Id.create(rideHailAgentName, classOf[RideHailAgent])
    val powertrain = Option(rideHailBeamVehicleType.primaryFuelConsumptionInJoulePerMeter)
      .map(new Powertrain(_))
      .getOrElse(Powertrain.PowertrainFromMilesPerGallon(Powertrain.AverageMilesPerGallon))
    val rideHailBeamVehicle = new BeamVehicle(
      rideHailVehicleId,
      powertrain,
      rideHailBeamVehicleType
    )
    rideHailBeamVehicle.spaceTime = SpaceTime((rideInitialLocation, 0))
    rideHailBeamVehicle.manager = Some(self)
    resources += (rideHailVehicleId -> rideHailBeamVehicle)
    vehicleManager.vehicleState.put(rideHailBeamVehicle.id, rideHailBeamVehicle.getState)

    val rideHailAgentProps: Props = RideHailAgent.props(
      beamServices,
      scheduler,
      transportNetwork,
      tollCalculator,
      eventsManager,
      parkingManager,
      rideHailAgentPersonId,
      self,
      rideHailBeamVehicle,
      rideInitialLocation,
      shifts.map(_.split(";").map(beam.sim.common.Range(_)).toList),
      geofence
    )

    val rideHailAgentRef: ActorRef =
      context.actorOf(rideHailAgentProps, rideHailAgentName)
    context.watch(rideHailAgentRef)
    scheduler ! ScheduleTrigger(InitializeTrigger(0), rideHailAgentRef)

    val agentLocation = RideHailAgentLocation(
      rideHailAgentRef,
      rideHailBeamVehicle.id,
      ridehailBeamVehicleTypeId,
      SpaceTime(rideInitialLocation, 0)
    )
    // Put the agent outWriter of service and let the agent tell us when it's Idle (aka ready for service)
    vehicleManager.putOutOfService(agentLocation)

    rideHailinitialLocationSpatialPlot
      .addString(StringToPlot(s"${rideHailAgentIdentifier}", rideInitialLocation, Color.RED, 20))
    rideHailinitialLocationSpatialPlot
      .addAgentWithCoord(
        RideHailAgentInitCoord(rideHailAgentPersonId, rideInitialLocation)
      )
    RideHailAgentInputData(
      id = rideHailBeamVehicle.id.toString,
      rideHailManagerId = id.toString,
      vehicleType = rideHailBeamVehicle.beamVehicleType.id.toString,
      initialLocationX = rideInitialLocation.getX,
      initialLocationY = rideInitialLocation.getY,
      shifts = shifts,
      geofenceX = geofence.map(fence => fence.geofenceX),
      geofenceY = geofence.map(fence => fence.geofenceY),
      geofenceRadius = geofence.map(fence => fence.geofenceRadius)
    )
  }

  /*
   * This is common code for both use cases, batch processing and processing a single reservation request immediately.
   * The differences are resolved through the boolean processBufferedRequestsOnTimeout.
   */
  private def findAllocationsAndProcess(tick: Int) = {
    var allRoutesRequired: List[RoutingRequest] = List()
    log.debug("findAllocationsAndProcess @ {}", tick)

    rideHailResourceAllocationManager.allocateVehiclesToCustomers(tick) match {
      case VehicleAllocations(allocations) =>
        allocations.foreach { allocation =>
          allocation match {
            case RoutingRequiredToAllocateVehicle(request, routesRequired) =>
              // Client has requested routes
              reservationIdToRequest.put(request.requestId, request)
              routesRequired.foreach(
                rReq => routeRequestIdToRideHailRequestId.put(rReq.requestId, request.requestId)
              )
              allRoutesRequired = allRoutesRequired ++ routesRequired
            case alloc @ VehicleMatchedToCustomers(request, rideHailAgentLocation, pickDropIdWithRoutes)
                if !pickDropIdWithRoutes.isEmpty =>
              handleReservation(request, tick, createTravelProposal(alloc))
              rideHailResourceAllocationManager.removeRequestFromBuffer(request)
            case VehicleMatchedToCustomers(request, _, _) =>
              failedAllocation(request, tick)
            case NoVehicleAllocated(request) =>
              failedAllocation(request, tick)
          }
        }
      case _ =>
    }
    if (!allRoutesRequired.isEmpty) {
      log.debug("requesting {} routes at {}", allRoutesRequired.size, tick)
      numPendingRoutingRequestsForReservations = numPendingRoutingRequestsForReservations + allRoutesRequired.size
      requestRoutes(tick, allRoutesRequired)
    } else if (processBufferedRequestsOnTimeout && pendingModifyPassengerScheduleAcks.isEmpty &&
               rideHailResourceAllocationManager.isBufferEmpty && numPendingRoutingRequestsForReservations == 0 &&
               currentlyProcessingTimeoutTrigger.isDefined) {
      log.debug("sendCompletionAndScheduleNewTimeout for tick {} from line 1072", tick)
      modifyPassengerScheduleManager.sendCompletionAndScheduleNewTimeout(BatchedReservation, tick)
      rideHailResourceAllocationManager.clearPrimaryBufferAndFillFromSecondary
      cleanUp
    }
  }

  //TODO this doesn't distinguish fare by customer, lumps them all together
  def createTravelProposal(alloc: VehicleMatchedToCustomers): TravelProposal = {
    val passSched = pickDropsToPassengerSchedule(alloc.pickDropIdWithRoutes)
    val baseFare = alloc.pickDropIdWithRoutes.map(_.leg.map(_.cost)).flatten.sum
    TravelProposal(
      alloc.rideHailAgentLocation,
      passSched,
      calcFare(alloc.request, alloc.rideHailAgentLocation.vehicleTypeId, passSched, baseFare),
      None
    )
  }

  def pickDropsToPassengerSchedule(pickDrops: List[PickDropIdAndLeg]): PassengerSchedule = {
    val consistentPickDrops =
      pickDrops.map(_.personId).zip(BeamLeg.makeLegsConsistent(pickDrops.map(_.leg.map(_.beamLeg))))
    val allLegs = consistentPickDrops.map(_._2).flatten
    var passSched = PassengerSchedule().addLegs(allLegs)
    var pickDropsForGrouping: Map[VehiclePersonId, List[BeamLeg]] = Map()
    var passengersToAdd = Set[VehiclePersonId]()
    consistentPickDrops.foreach {
      case (Some(person), legOpt) =>
        legOpt.foreach { leg =>
          passengersToAdd.foreach { pass =>
            val legsForPerson = pickDropsForGrouping.get(pass).getOrElse(List()) :+ leg
            pickDropsForGrouping = pickDropsForGrouping + (pass -> legsForPerson)
          }
        }
        if (passengersToAdd.contains(person)) {
          passengersToAdd = passengersToAdd - person
        } else {
          passengersToAdd = passengersToAdd + person
        }
      case (_, _) =>
    }
    pickDropsForGrouping.foreach { passAndLegs =>
      passSched = passSched.addPassenger(passAndLegs._1, passAndLegs._2)
    }
    passSched
  }

  def failedAllocation(request: RideHailRequest, tick: Int): Unit = {
    val theResponse = RideHailResponse(request, None, Some(DriverNotFoundError))
    if (processBufferedRequestsOnTimeout) {
      modifyPassengerScheduleManager.addTriggerToSendWithCompletion(
        ScheduleTrigger(
          RideHailResponseTrigger(tick, theResponse),
          request.customer.personRef
        )
      )
      request.groupedWithOtherRequests.foreach { subReq =>
        modifyPassengerScheduleManager.addTriggerToSendWithCompletion(
          ScheduleTrigger(
            RideHailResponseTrigger(tick, theResponse),
            subReq.customer.personRef
          )
        )
      }
    } else {
      request.customer.personRef ! theResponse
      request.groupedWithOtherRequests.foreach { subReq =>
        subReq.customer.personRef ! theResponse
      }
    }
    rideHailResourceAllocationManager.removeRequestFromBuffer(request)
  }

  def getQuadTreeBound(population: Population): QuadTreeBounds = {
    val persons = population.getPersons.values().asInstanceOf[util.Collection[Person]].asScala.view
    val activities = persons.flatMap(p => p.getSelectedPlan.getPlanElements.asScala.view).collect {
      case activity: Activity =>
        activity
    }
    val coordinates = activities.map(_.getCoord)
    // Force to compute xs and ys arrays
    val xs = coordinates.map(_.getX).toArray
    val ys = coordinates.map(_.getY).toArray
    val xMin = xs.min
    val xMax = xs.max
    val yMin = ys.min
    val yMax = ys.max
    log.info(
      s"QuadTreeBounds with X: [$xMin; $xMax], Y: [$yMin, $yMax]. boundingBoxBuffer: ${beamServices.beamConfig.beam.spatial.boundingBoxBuffer}"
    )
    QuadTreeBounds(
      xMin - beamServices.beamConfig.beam.spatial.boundingBoxBuffer,
      yMin - beamServices.beamConfig.beam.spatial.boundingBoxBuffer,
      xMax + beamServices.beamConfig.beam.spatial.boundingBoxBuffer,
      yMax + beamServices.beamConfig.beam.spatial.boundingBoxBuffer
    )
  }

  def cleanUp = {
    currentlyProcessingTimeoutTrigger = None
    unstashAll()
  }

  def startRepositioning(tick: Int, triggerId: Long) = {
    log.debug("Starting wave of repositioning at {}", tick)
    modifyPassengerScheduleManager.startWaveOfRepositioningOrBatchedReservationRequests(tick, triggerId)

    val repositionVehicles: Vector[(Id[Vehicle], Location)] =
      rideHailResourceAllocationManager.repositionVehicles(tick)

    if (repositionVehicles.isEmpty) {
      log.debug("sendCompletionAndScheduleNewTimeout from 1204")
      modifyPassengerScheduleManager.sendCompletionAndScheduleNewTimeout(Reposition, tick)
      cleanUp
    } else {
      modifyPassengerScheduleManager.setNumberOfRepositioningsToProcess(repositionVehicles.size)
    }

    for ((vehicleId, destinationLocation) <- repositionVehicles) {
      if (vehicleManager.getIdleVehicles.contains(vehicleId)) {
        val rideHailAgentLocation = vehicleManager.getIdleVehicles(vehicleId)

        val rideHailVehicleAtOrigin = StreetVehicle(
          rideHailAgentLocation.vehicleId,
          rideHailAgentLocation.vehicleTypeId,
          SpaceTime((rideHailAgentLocation.currentLocationUTM.loc, tick)),
          CAR,
          asDriver = false
        )
        val routingRequest = RoutingRequest(
          originUTM = rideHailAgentLocation.currentLocationUTM.loc,
          destinationUTM = destinationLocation,
          departureTime = tick,
          transitModes = Vector(),
          streetVehicles = Vector(rideHailVehicleAtOrigin)
        )
        val futureRideHailAgent2CustomerResponse = router ? routingRequest

        for {
          rideHailAgent2CustomerResponse <- futureRideHailAgent2CustomerResponse
            .mapTo[RoutingResponse]
        } {
          val itins2Cust = rideHailAgent2CustomerResponse.itineraries.filter(
            x => x.tripClassifier.equals(RIDE_HAIL)
          )

          if (itins2Cust.nonEmpty) {
            val modRHA2Cust: IndexedSeq[EmbodiedBeamTrip] =
              itins2Cust.map(l => l.copy(legs = l.legs.map(c => c.copy(asDriver = true)))).toIndexedSeq
            val rideHailAgent2CustomerResponseMod = RoutingResponse(modRHA2Cust, routingRequest.requestId)

            // TODO: extract creation of route to separate method?
            val passengerSchedule = PassengerSchedule().addLegs(
              rideHailAgent2CustomerResponseMod.itineraries.head.toBeamTrip.legs
            )
            self ! RepositionVehicleRequest(passengerSchedule, tick, vehicleId, rideHailAgentLocation.rideHailAgent)
          } else {
            self ! ReduceAwaitingRepositioningAckMessagesByOne
          }
        }

      } else {
        modifyPassengerScheduleManager.cancelRepositionAttempt()
      }
    }

  }

  def getRideInitLocation(person: Person): Location = {
    val personInitialLocation: Location =
      person.getSelectedPlan.getPlanElements
        .iterator()
        .next()
        .asInstanceOf[Activity]
        .getCoord
    val rideInitialLocation: Location =
      beamServices.beamConfig.beam.agentsim.agents.rideHail.initialization.procedural.initialLocation.name match {
        case RideHailManager.INITIAL_RIDE_HAIL_LOCATION_HOME =>
          val radius =
            beamServices.beamConfig.beam.agentsim.agents.rideHail.initialization.procedural.initialLocation.home.radiusInMeters
          new Coord(
            personInitialLocation.getX + radius * (rand.nextDouble() - 0.5),
            personInitialLocation.getY + radius * (rand.nextDouble() - 0.5)
          )
        case RideHailManager.INITIAL_RIDE_HAIL_LOCATION_UNIFORM_RANDOM =>
          val x = quadTreeBounds.minx + (quadTreeBounds.maxx - quadTreeBounds.minx) * rand
            .nextDouble()
          val y = quadTreeBounds.miny + (quadTreeBounds.maxy - quadTreeBounds.miny) * rand
            .nextDouble()
          new Coord(x, y)
        case RideHailManager.INITIAL_RIDE_HAIL_LOCATION_ALL_AT_CENTER =>
          val x = quadTreeBounds.minx + (quadTreeBounds.maxx - quadTreeBounds.minx) / 2
          val y = quadTreeBounds.miny + (quadTreeBounds.maxy - quadTreeBounds.miny) / 2
          new Coord(x, y)
        case RideHailManager.INITIAL_RIDE_HAIL_LOCATION_ALL_IN_CORNER =>
          val x = quadTreeBounds.minx
          val y = quadTreeBounds.miny
          new Coord(x, y)
        case unknown =>
          log.error(s"unknown rideHail.initialLocation $unknown, assuming HOME")
          val radius =
            beamServices.beamConfig.beam.agentsim.agents.rideHail.initialization.procedural.initialLocation.home.radiusInMeters
          new Coord(
            personInitialLocation.getX + radius * (rand.nextDouble() - 0.5),
            personInitialLocation.getY + radius * (rand.nextDouble() - 0.5)
          )
      }
    rideInitialLocation
  }

  private def convertToShiftString(startTimes: ArrayBuffer[Int], endTimes: ArrayBuffer[Int]): Option[String] = {
    if (startTimes.length != endTimes.length) {
      None
    } else {
      var outStr: String = new String
      (startTimes zip endTimes).foreach(x => outStr += ("{" + x._1.toString + ":" + x._2.toString + "}"))
      return Option(outStr)
    }
  }
}<|MERGE_RESOLUTION|>--- conflicted
+++ resolved
@@ -20,16 +20,12 @@
 import beam.agentsim.agents.ridehail.RideHailManager._
 import beam.agentsim.agents.ridehail.RideHailVehicleManager.RideHailAgentLocation
 import beam.agentsim.agents.ridehail.allocation._
-<<<<<<< HEAD
-import beam.agentsim.agents.vehicles.AccessErrorCodes.{CouldNotFindRouteToCustomer, DriverNotFoundError, RideHailVehicleTakenError, VehicleGoneError}
-=======
 import beam.agentsim.agents.vehicles.AccessErrorCodes.{
   CouldNotFindRouteToCustomer,
   DriverNotFoundError,
   RideHailVehicleTakenError,
   VehicleGoneError
 }
->>>>>>> feae2a41
 import beam.agentsim.agents.vehicles.EnergyEconomyAttributes.Powertrain
 import beam.agentsim.agents.vehicles.VehicleProtocol.StreetVehicle
 import beam.agentsim.agents.vehicles.{PassengerSchedule, _}
@@ -726,10 +722,6 @@
     case reply @ InterruptedWhileOffline(interruptId, vehicleId, tick) =>
       modifyPassengerScheduleManager.handleInterruptReply(reply)
 
-<<<<<<< HEAD
-
-=======
->>>>>>> feae2a41
     case reply @ InterruptedWhileIdle(interruptId, vehicleId, tick) =>
       if (pendingAgentsSentToPark.contains(vehicleId)) {
         outOfServiceVehicleManager.handleInterruptReply(vehicleId, tick)
@@ -874,28 +866,18 @@
     }
   }
 
-<<<<<<< HEAD
-  def cancelReservationDueToFailedModifyPassengerSchedule(requestId: Int):Boolean ={
-    pendingModifyPassengerScheduleAcks.remove(requestId) match {
-      case Some(rideHailResponse) =>
-        failedAllocation(rideHailResponse.request,modifyPassengerScheduleManager.getCurrentTick.get)
-=======
   // Returns true if pendingModifyPassengerScheduleAcks is empty and therefore signaling cleanup needed
   def cancelReservationDueToFailedModifyPassengerSchedule(requestId: Int): Boolean = {
     pendingModifyPassengerScheduleAcks.remove(requestId) match {
       case Some(rideHailResponse) =>
         failedAllocation(rideHailResponse.request, modifyPassengerScheduleManager.getCurrentTick.get)
->>>>>>> feae2a41
         pendingModifyPassengerScheduleAcks.isEmpty
       case None =>
         log.error("unexpected condition, canceling reservation but no pending modify pass schedule ack found")
         false
     }
   }
-<<<<<<< HEAD
-=======
-
->>>>>>> feae2a41
+
   def attemptToCancelCurrentRideRequest(tick: Int, requestId: Int): Unit = {
     Option(travelProposalCache.getIfPresent(requestId.toString)) match {
       case Some(travelProposal) =>
