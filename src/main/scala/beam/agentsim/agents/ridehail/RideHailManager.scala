package beam.agentsim.agents.ridehail

import akka.actor.SupervisorStrategy.Stop
import akka.actor.{ActorLogging, ActorRef, BeamLoggingReceive, Cancellable, OneForOneStrategy, Props, Stash, Terminated}
import akka.pattern.pipe
import akka.util.Timeout
import beam.agentsim.Resource._
import beam.agentsim.agents.BeamAgent.Finish
import beam.agentsim.agents.choice.mode.DrivingCost
import beam.agentsim.agents.household.CAVSchedule.RouteOrEmbodyRequest
import beam.agentsim.agents.modalbehaviors.DrivesVehicle._
import beam.agentsim.agents.ridehail.RideHailAgent._
import beam.agentsim.agents.ridehail.RideHailDepotManager.ParkingStallsClaimedByVehicles
import beam.agentsim.agents.ridehail.RideHailManager._
import beam.agentsim.agents.ridehail.RideHailManagerHelper.{Available, Refueling, RideHailAgentLocation}
import beam.agentsim.agents.ridehail.RideHailRequest.{projectCoordinateToUtm, projectWgsCoordinateToUtm}
import beam.agentsim.agents.ridehail.allocation._
import beam.agentsim.agents.vehicles.AccessErrorCodes.{
  CouldNotFindRouteToCustomer,
  DriverNotFoundError,
  RideHailVehicleTakenError
}
import beam.agentsim.agents.vehicles.BeamVehicle.BeamVehicleState
import beam.agentsim.agents.vehicles.FuelType.Electricity
import beam.agentsim.agents.vehicles.VehicleProtocol.StreetVehicle
import beam.agentsim.agents.vehicles._
import beam.agentsim.agents.{Dropoff, InitializeTrigger, MobilityRequest, Pickup}
import beam.agentsim.events.{FleetStoredElectricityEvent, RideHailFleetStateEvent, SpaceTime}
import beam.agentsim.infrastructure.{ParkingInquiryResponse, ParkingStall}
import beam.agentsim.scheduler.BeamAgentScheduler.{CompletionNotice, ScheduleTrigger}
import beam.agentsim.scheduler.Trigger.TriggerWithId
import beam.agentsim.scheduler.{HasTriggerId, Trigger}
import beam.api.agentsim.agents.ridehail.RidehailManagerCustomizationAPI
import beam.router.BeamRouter._
import beam.router.Modes.BeamMode
import beam.router.Modes.BeamMode._
import beam.router.model.{BeamLeg, EmbodiedBeamLeg, EmbodiedBeamTrip}
import beam.router.osm.TollCalculator
import beam.router.skim.TAZSkimsCollector.TAZSkimsCollectionTrigger
import beam.router.skim.event.TAZSkimmerEvent
import beam.router.{BeamRouter, RouteHistory}
import beam.sim.RideHailFleetInitializer.RideHailAgentInitializer
import beam.sim._
import beam.sim.config.BeamConfig.Beam.Agentsim.Agents.RideHail.Managers$Elm
import beam.sim.config.BeamConfig.Beam.Debug
import beam.sim.metrics.SimulationMetricCollector._
import beam.utils._
import beam.utils.csv.GenericCsvReader
import beam.utils.logging.pattern.ask
import beam.utils.logging.{LogActorState, LoggingMessageActor}
import beam.utils.matsim_conversion.ShapeUtils
import beam.utils.matsim_conversion.ShapeUtils.QuadTreeBounds
import beam.utils.reflection.ReflectionUtils
import com.conveyal.r5.transit.TransportNetwork
import com.google.common.cache.{Cache, CacheBuilder}
import com.vividsolutions.jts.geom.Envelope
import org.matsim.api.core.v01.population.{Activity, Person}
import org.matsim.api.core.v01.{Coord, Id, Scenario}
import org.matsim.core.api.experimental.events.EventsManager
import org.matsim.core.controler.OutputDirectoryHierarchy
import org.matsim.core.utils.collections.QuadTree
import org.matsim.core.utils.misc.Time

import java.awt.Color
import java.io.File
import java.util
import java.util.concurrent.TimeUnit
import scala.collection.JavaConverters._
import scala.collection.mutable
import scala.concurrent.ExecutionContext.Implicits.global
import scala.concurrent.Future
import scala.concurrent.duration._
import scala.util.Random

object RideHailManager {
  val INITIAL_RIDE_HAIL_LOCATION_HOME = "HOME"
  val INITIAL_RIDE_HAIL_LOCATION_RANDOM_ACTIVITY = "RANDOM_ACTIVITY"
  val INITIAL_RIDE_HAIL_LOCATION_UNIFORM_RANDOM = "UNIFORM_RANDOM"
  val INITIAL_RIDE_HAIL_LOCATION_ALL_AT_CENTER = "ALL_AT_CENTER"
  val INITIAL_RIDE_HAIL_LOCATION_ALL_IN_CORNER = "ALL_IN_CORNER"

  type VehicleId = Id[BeamVehicle]

  case class RecoverFromStuckness(tick: Int, triggerId: Long) extends HasTriggerId

  case class TravelProposal(
    rideHailAgentLocation: RideHailAgentLocation,
    passengerSchedule: PassengerSchedule,
    estimatedPrice: Map[Id[Person], Double],
    maxWaitingTimeInSec: Int,
<<<<<<< HEAD
    modeOptions: Set[BeamMode],
=======
    walkToFromStop: Option[(EmbodiedBeamTrip, EmbodiedBeamTrip)] = None,
>>>>>>> d7157645
    poolingInfo: Option[PoolingInfo] = None
  ) {

    def timeToCustomer(passenger: PersonIdWithActorRef): Int =
      passengerSchedule.legsBeforePassengerBoards(passenger).map(_.duration).sum

    def travelTimeForCustomer(passenger: PersonIdWithActorRef): Int =
      passengerSchedule.legsWithPassenger(passenger).map(_.duration).sum

    /**
      * How far will the ride hail vehicle travel with the given customer as a passenger
      *
      * @param passenger PersonIdWithActorRef
      * @return distance in m
      */
    def travelDistanceForCustomer(passenger: PersonIdWithActorRef): Double =
      passengerSchedule.legsWithPassenger(passenger).map(_.travelPath.distanceInM).sum

    def toEmbodiedBeamLegsForCustomer(passenger: PersonIdWithActorRef): Vector[EmbodiedBeamLeg] = {
      val passengerLegs = passengerSchedule.legsWithPassenger(passenger)
      val (toStopLegs: Vector[EmbodiedBeamLeg], fromStopLegs: Vector[EmbodiedBeamLeg]) = walkToFromStop match {
        case Some((toStopTrip, fromStopTrip)) =>
          (toStopTrip.legs.toVector, fromStopTrip.updateStartTime(passengerLegs.last.endTime).legs.toVector)
        case None =>
          (Vector.empty, Vector.empty)
      }
      toStopLegs ++
      passengerLegs.map { beamLeg =>
        EmbodiedBeamLeg(
          beamLeg,
          rideHailAgentLocation.vehicleId,
          rideHailAgentLocation.vehicleType.id,
          asDriver = false,
          estimatedPrice(passenger.personId),
          unbecomeDriverOnCompletion = false,
          isPooledTrip = passengerSchedule.isPooledTrip
        )
      } ++ fromStopLegs

    }

    override def toString: String =
      s"RHA: ${rideHailAgentLocation.vehicleId}, price: $estimatedPrice, passengerSchedule: $passengerSchedule"
  }

  case class MarkVehicleBatteryDepleted(
    time: Int,
    vehicleId: Id[BeamVehicle]
  )

  case class RoutingResponses(
    tick: Int,
    routingResponses: Seq[RoutingResponse],
    triggerId: Long
  ) extends HasTriggerId

  case class PoolingInfo(timeFactor: Double, costFactor: Double)

  case class RepositionVehicleRequest(
    passengerSchedule: PassengerSchedule,
    tick: Int,
    vehicleId: Id[BeamVehicle],
    rideHailAgent: RideHailAgentLocation,
    triggerId: Long
  ) extends HasTriggerId

  case class BufferedRideHailRequestsTrigger(tick: Int) extends Trigger

  case class RideHailRepositioningTrigger(tick: Int) extends Trigger

  case object DebugRideHailManagerDuringExecution

  case class ContinueBufferedRideHailRequests(tick: Int, triggerId: Long) extends HasTriggerId

  final val fileBaseName = "rideHailInitialLocation"

  class OutputData extends OutputDataDescriptor {

    /**
      * Get description of fields written to the output files.
      *
      * @return list of data description objects
      */
    override def getOutputDataDescriptions(ioController: OutputDirectoryHierarchy): util.List[OutputDataDescription] = {
      val outputFilePath = ioController.getIterationFilename(0, fileBaseName + ".csv")
      val outputDirPath = ioController.getOutputPath
      val relativePath = outputFilePath.replace(outputDirPath, "")
      val list = new util.ArrayList[OutputDataDescription]
      list.add(
        OutputDataDescription(
          getClass.getSimpleName,
          relativePath,
          "rideHailAgentID",
          "Unique id of the given ride hail agent"
        )
      )
      list.add(
        OutputDataDescription(
          getClass.getSimpleName,
          relativePath,
          "xCoord",
          "X co-ordinate of the starting location of the ride hail"
        )
      )
      list.add(
        OutputDataDescription(
          getClass.getSimpleName,
          relativePath,
          "yCoord",
          "Y co-ordinate of the starting location of the ride hail"
        )
      )
      list
    }
  }

  case object DebugReport

  class ResponseCache {
    private val rideHailResponseCache: mutable.Map[Id[Person], IndexedSeq[RideHailResponse]] = mutable.Map.empty

    def remove(personId: Id[Person]): Option[IndexedSeq[RideHailResponse]] = rideHailResponseCache.remove(personId)

    def clear(): Unit = rideHailResponseCache.clear()

    def add(rideHailResponse: RideHailResponse): Unit = {
      rideHailResponseCache.put(
        rideHailResponse.request.customer.personId,
        getActualResponses(rideHailResponse.request) :+ rideHailResponse
      )
    }

    def getActualResponses(request: RideHailRequest): IndexedSeq[RideHailResponse] = {
      val previousResponses = rideHailResponseCache.getOrElse(request.customer.personId, IndexedSeq.empty)
      val currentTime = request.requestTime
      previousResponses.filter(_.request.departAt >= currentTime)
    }

    /**
      * @param request
      * @return the original RH response corresponding to the current request
      */
    def removeOriginalResponseFromCache(request: RideHailRequest): Option[RideHailResponse] = {
      val actualResponses: IndexedSeq[RideHailResponse] = getActualResponses(request)
      val departureTimeOrdering =
        Ordering.by((rsp: RideHailResponse) => Math.abs(request.departAt - rsp.request.departAt))
      val maybeOriginalResponse = actualResponses.reduceOption(departureTimeOrdering.min)
      val updatedResponses = actualResponses diff maybeOriginalResponse.toSeq
      if (updatedResponses.isEmpty) {
        rideHailResponseCache.remove(request.customer.personId)
      } else {
        rideHailResponseCache.put(request.customer.personId, updatedResponses)
      }
      maybeOriginalResponse
    }

  }

  def loadStopFile(filePath: String, beamServices: BeamServices): QuadTree[Location] = {
    val coords = GenericCsvReader.readAsSeq[Location](filePath) { rec =>
      new Location(
        Option(rec.get("coord-x")).fold(throw new RuntimeException("No coord-x provided"))(_.toDouble),
        Option(rec.get("coord-y")).fold(throw new RuntimeException("No coord-y provided"))(_.toDouble)
      )
    }
    val projectedCoords = coords.map(coord => projectCoordinateToUtm(coord, beamServices))
    ShapeUtils.quadTree(projectedCoords)
  }
}

class RideHailManager(
  val id: Id[VehicleManager],
  val beamServices: BeamServices,
  val beamScenario: BeamScenario,
  val transportNetwork: TransportNetwork,
  val tollCalculator: TollCalculator,
  val scenario: Scenario,
  val eventsManager: EventsManager,
  val scheduler: ActorRef,
  val router: ActorRef,
  val parkingManager: ActorRef,
  val chargingNetworkManager: ActorRef,
  val boundingBox: Envelope,
  val activityQuadTreeBounds: QuadTreeBounds,
  val surgePricingManager: RideHailSurgePricingManager,
  val tncIterationStats: Option[TNCIterationStats],
  val routeHistory: RouteHistory,
  val rideHailFleetInitializer: RideHailFleetInitializer,
  val managerConfig: Managers$Elm
) extends LoggingMessageActor
    with RideHailDepotManager
    with ActorLogging
    with Stash {

  implicit val timeout: Timeout = Timeout(50000, TimeUnit.SECONDS)
  implicit val debug: Debug = beamServices.beamConfig.beam.debug

  override val supervisorStrategy: OneForOneStrategy =
    OneForOneStrategy(maxNrOfRetries = 0) {
      case e: Exception =>
        log.error(e, s"Going to stop child of RHM because of ${e.getMessage}")
        Stop
      case _: AssertionError => Stop
    }

  /**
    * Customer inquiries awaiting reservation confirmation.
    */
  val rideHailManagerHelper: RideHailManagerHelper = new RideHailManagerHelper(this, boundingBox)

  val rand: Random = new Random(beamScenario.beamConfig.matsim.modules.global.randomSeed)

  lazy val travelProposalCache: Cache[String, TravelProposal] = {
    CacheBuilder
      .newBuilder()
      .maximumSize(
        5 * beamServices.matsimServices.getScenario.getPopulation.getPersons.size // ZN: Changed this from 10x ride hail fleet, which is now not directly set
      )
      .expireAfterWrite(1, TimeUnit.MINUTES)
      .build()
  }
  private val rideHailResponseCache = new ResponseCache

  def fleetSize: Int = resources.size

  val radiusInMeters: Double = managerConfig.rideHailManager.radiusInMeters

  val rideHailNetworkApi: RideHailNetworkAPI = new RideHailNetworkAPI()

  val processBufferedRequestsOnTimeout: Boolean =
    managerConfig.allocationManager.requestBufferTimeoutInSeconds > 0

  val modifyPassengerScheduleManager =
    new RideHailModifyPassengerScheduleManager(
      log,
      self,
      this,
      scheduler,
      beamServices.beamConfig
    )

  private val outOfServiceVehicleManager =
    new OutOfServiceVehicleManager(
      log,
      self,
      this
    )

  private val defaultBaseCost = managerConfig.defaultBaseCost
  private val defaultCostPerMile = managerConfig.defaultCostPerMile
  private val defaultCostPerMinute = managerConfig.defaultCostPerMinute
  private val pooledBaseCost = managerConfig.pooledBaseCost
  private val pooledCostPerMile = managerConfig.pooledCostPerMile
  private val pooledCostPerMinute = managerConfig.pooledCostPerMinute
  tncIterationStats.foreach(_.logMap())
  private val defaultCostPerSecond = defaultCostPerMinute / 60.0d
  private val pooledCostPerSecond = pooledCostPerMinute / 60.0d

  beamServices.beamCustomizationAPI.getRidehailManagerCustomizationAPI.init(this)

  val ridehailManagerCustomizationAPI: RidehailManagerCustomizationAPI =
    beamServices.beamCustomizationAPI.getRidehailManagerCustomizationAPI

  beamServices.beamRouter ! GetTravelTime
  beamServices.beamRouter ! GetMatSimNetwork
  //TODO improve search to take into account time when available
  private val pendingModifyPassengerScheduleAcks = mutable.HashMap[Int, RideHailResponse]()
  private var numPendingRoutingRequestsForReservations = 0

  protected val parkingInquiryCache: mutable.Map[Int, RideHailAgentLocation] =
    collection.mutable.HashMap[Int, RideHailAgentLocation]()
  private val pendingAgentsSentToPark = collection.mutable.Set[Id[BeamVehicle]]()
  private val cachedNotifyVehicleIdle = collection.mutable.Map[Id[_], NotifyVehicleIdle]()

  private val cachedNotifyVehicleDoneRefuelingAndOffline =
    collection.mutable.Map[Id[_], NotifyVehicleDoneRefuelingAndOutOfService]()
  val doNotUseInAllocation: mutable.Set[Id[_]] = collection.mutable.Set[Id[_]]()

  // Tracking Inquiries and Reservation Requests
  private val inquiryIdToInquiryAndResponse: mutable.Map[Int, (RideHailRequest, SingleOccupantQuoteAndPoolingInfo)] =
    mutable.Map()
  private val routeRequestIdToRideHailRequestId: mutable.Map[Int, Int] = mutable.Map()
  private val reservationIdToRequest: mutable.Map[Int, RideHailRequest] = mutable.Map()
  private val inquiryIdToWalkTrips: mutable.Map[Int, (EmbodiedBeamTrip, EmbodiedBeamTrip)] = mutable.Map()

  // Are we in the middle of processing a batch? or repositioning
  var currentlyProcessingTimeoutTrigger: Option[TriggerWithId] = None
  var currentlyProcessingTimeoutWallStartTime: Long = System.nanoTime()

  private val vehicleIdToGeofence: mutable.Map[VehicleId, Geofence] = mutable.Map.empty[VehicleId, Geofence]
  private val bodyTypeId = Id.create(beamScenario.beamConfig.beam.agentsim.agents.bodyType, classOf[BeamVehicleType])

  private val rideHailStops: Option[QuadTree[Location]] =
    managerConfig.stopFilePath.map(path => RideHailManager.loadStopFile(path, beamServices))

  // Cache analysis
  private var cacheAttempts = 0
  private var cacheHits = 0

  private val rideHailinitialLocationSpatialPlot = new SpatialPlot(1100, 1100, 50)
  val resources: mutable.Map[Id[BeamVehicle], BeamVehicle] = mutable.Map[Id[BeamVehicle], BeamVehicle]()
  val maxTime: Int = Time.parseTime(beamServices.beamScenario.beamConfig.beam.agentsim.endTime).toInt

  // generate or load parking using agentsim.infrastructure.parking.ParkingZoneSearch
  val parkingFilePath: String = managerConfig.initialization.parking.filePath

  private val cntEVCAV = 0
  private val cntEVnCAV = 0
  private val cntnEVCAV = 0
  private val cntnEVnCAV = 0

  def writeMetric(metric: String, value: Int): Unit = {
    beamServices.simMetricCollector.writeGlobal(metric, value)
  }

  writeMetric("beam-run-RH-ev-cav", cntEVCAV)
  writeMetric("beam-run-RH-ev-non-cav", cntEVnCAV)
  writeMetric("beam-run-RH-non-ev-cav", cntnEVCAV)
  writeMetric("beam-run-RH-non-ev-non-cav", cntnEVnCAV)

  if (
    beamServices.matsimServices != null &&
    new File(
      beamServices.matsimServices.getControlerIO.getIterationPath(beamServices.matsimServices.getIterationNumber)
    ).exists()
  ) {
    rideHailinitialLocationSpatialPlot.writeCSV(
      beamServices.matsimServices.getControlerIO
        .getIterationFilename(beamServices.matsimServices.getIterationNumber, fileBaseName + ".csv")
    )

    if (beamServices.beamConfig.beam.outputs.writeGraphs) {
      rideHailinitialLocationSpatialPlot.writeImage(
        beamServices.matsimServices.getControlerIO
          .getIterationFilename(beamServices.matsimServices.getIterationNumber, fileBaseName + ".png")
      )
    }
  }

  private val rideHailResourceAllocationManager = RideHailResourceAllocationManager(
    managerConfig.allocationManager.name,
    this
  )

  private val rideHailBeamVehicleIdToShiftsOpt = mutable.Map.empty[Id[BeamVehicle], Option[List[Shift]]]

  val numRideHailAgents: Int = initializeRideHailFleet()

  var requestedRideHail: Int = 0
  var servedRideHail: Int = 0

  override def postStop(): Unit = {
    log.info("postStop")
    log.info(s"requestedRideHail: $requestedRideHail")
    log.info(s"servedRideHail: $servedRideHail")
    log.info(s"ratio: ${servedRideHail.toDouble / requestedRideHail}")
    maybeDebugReport.foreach(_.cancel())
    log.info(
      s"timeSpendForHandleRideHailInquiryMs: $timeSpendForHandleRideHailInquiryMs ms, " +
      s"nHandleRideHailInquiry: $nHandleRideHailInquiry, " +
      s"AVG: ${timeSpendForHandleRideHailInquiryMs.toDouble / nHandleRideHailInquiry}"
    )
    log.info(
      s"timeSpendForFindAllocationsAndProcessMs: $timeSpendForFindAllocationsAndProcessMs ms, " +
      s"nFindAllocationsAndProcess: $nFindAllocationsAndProcess, " +
      s"AVG: ${timeSpendForFindAllocationsAndProcessMs.toDouble / nFindAllocationsAndProcess}"
    )
    super.postStop()
  }

  var timeSpendForHandleRideHailInquiryMs: Long = 0
  var nHandleRideHailInquiry: Int = 0

  var timeSpendForFindAllocationsAndProcessMs: Long = 0
  var nFindAllocationsAndProcess: Int = 0

  val maybeDebugReport: Option[Cancellable] = if (beamServices.beamConfig.beam.debug.debugEnabled) {
    Some(context.system.scheduler.scheduleWithFixedDelay(10.seconds, 30.seconds, self, DebugReport)(context.dispatcher))
  } else {
    None
  }

  var prevReposTick: Int = 0
  var currReposTick: Int = 0
  var nRepositioned: Int = 0

  val supportedModes: Set[BeamMode] = managerConfig.supportedModes
    .split(',')
    .map(_.trim.toLowerCase)
    .flatMap(BeamMode.fromString)
    .filter(_.isRideHail)
    .toSet
  if (supportedModes.isEmpty)
    throw new IllegalArgumentException(s"Wrong supported modes: ${managerConfig.supportedModes}")

  override def loggedReceive: Receive = super[RideHailDepotManager].loggedReceive orElse BeamLoggingReceive {
    case DebugReport =>
      log.debug(
        s"timeSpendForHandleRideHailInquiryMs: $timeSpendForHandleRideHailInquiryMs ms, " +
        s"nHandleRideHailInquiry: $nHandleRideHailInquiry, " +
        s"AVG: ${timeSpendForHandleRideHailInquiryMs.toDouble / nHandleRideHailInquiry}"
      )
      log.debug(
        s"timeSpendForFindAllocationsAndProcessMs: $timeSpendForFindAllocationsAndProcessMs ms, " +
        s"nFindAllocationsAndProcess: $nFindAllocationsAndProcess, " +
        s"AVG: ${timeSpendForFindAllocationsAndProcessMs.toDouble / nFindAllocationsAndProcess}"
      )

    case TriggerWithId(InitializeTrigger(tick), triggerId) =>
      eventsManager.processEvent(createStoredElectricityEvent(tick))
      scheduleRideHailManagerTimerMessages(managerConfig)
      sender ! CompletionNotice(triggerId, Vector())

    case TAZSkimsCollectionTrigger(tick) =>
      rideHailManagerHelper.getIdleVehicles.foreach { case (_, agentLocation) =>
        val currentLocation = agentLocation.getCurrentLocationUTM(tick, beamServices)
        val skimmerEvent = TAZSkimmerEvent(
          tick,
          currentLocation,
          "idleRHVehicles",
          1.0,
          beamServices,
          "RideHailManager"
        )
        beamServices.matsimServices.getEvents.processEvent(skimmerEvent)
      }

      ridehailManagerCustomizationAPI.recordCollectionData(tick)

    case LogActorState =>
      ReflectionUtils.logFields(log, this, 0)
      ReflectionUtils.logFields(log, rideHailResourceAllocationManager, 0)
      ReflectionUtils.logFields(log, modifyPassengerScheduleManager, 0, "config")

    case RecoverFromStuckness(tick, triggerId) =>
      // This is assuming we are allocating demand and routes haven't been returned
      log.error(
        "Ride Hail Manager is abandoning dispatch of {} customers due to stuckness (routing response never received).",
        rideHailResourceAllocationManager.getUnprocessedCustomers.size
      )
      rideHailResourceAllocationManager.getUnprocessedCustomers.foreach { request =>
        modifyPassengerScheduleManager.addTriggerToSendWithCompletion(
          tick,
          RideHailResponse(
            request,
            None,
            managerConfig.name,
            Some(CouldNotFindRouteToCustomer)
          ),
          request.customer.personRef
        )
        rideHailResourceAllocationManager.removeRequestFromBuffer(request)
      }
      modifyPassengerScheduleManager.sendCompletionAndScheduleNewTimeout(BatchedReservation)
      rideHailResourceAllocationManager.clearPrimaryBufferAndFillFromSecondary()
      log.debug("Cleaning up from RecoverFromStuckness")
      cleanUp(triggerId)

    case Finish =>
      eventsManager.processEvent(createStoredElectricityEvent(maxTime))
      if (beamServices.beamConfig.beam.agentsim.agents.rideHail.linkFleetStateAcrossIterations) {
        rideHailFleetInitializer.overrideRideHailAgentInitializers(createRideHailAgentInitializersFromCurrentState)
      }

      ridehailManagerCustomizationAPI.receiveFinishMessageHook()

      surgePricingManager.incrementIteration()
      context.children.foreach(_ ! Finish)
      dieIfNoChildren()
      contextBecome { case Terminated(_) =>
        dieIfNoChildren()
      }

    case NotifyVehicleOutOfService(vehicleId, _) =>
      notifyVehicleNoLongerOnWayToRefuelingDepot(vehicleId)
      rideHailManagerHelper.putOutOfService(vehicleId)

    case notify @ NotifyVehicleDoneRefuelingAndOutOfService(vehicleId, _, _, _, _, _)
        if currentlyProcessingTimeoutTrigger.isDefined =>
      cachedNotifyVehicleDoneRefuelingAndOffline.put(vehicleId, notify)

    case notify @ NotifyVehicleDoneRefuelingAndOutOfService(_, _, _, _, _, _) =>
      handleNotifyVehicleDoneRefuelingAndOutOfService(notify)

    case notify @ NotifyVehicleIdle(vehicleId, _, _, _, _, _, _) if currentlyProcessingTimeoutTrigger.isDefined =>
      // To avoid complexity, we don't add any new vehicles to the Idle list when we are in the middle of dispatch or repositioning
      // But we hold onto them because if we end up attempting to modify their passenger schedule, we need to first complete the notify
      // protocol so they can release their trigger.
      doNotUseInAllocation.add(vehicleId)
      cachedNotifyVehicleIdle.put(vehicleId, notify)

    case notifyVehicleIdleMessage @ NotifyVehicleIdle(_, _, _, _, _, _, _) =>
      handleNotifyVehicleIdle(notifyVehicleIdleMessage)

    case BeamVehicleStateUpdate(id, beamVehicleState) =>
      rideHailManagerHelper.vehicleState.put(id, beamVehicleState)

    case MATSimNetwork(network) =>
      rideHailNetworkApi.setMATSimNetwork(network)

    case inquiry: RideHailRequest if !inquiry.shouldReserveRide && rideHailStops.isDefined =>
      val pickupStop = rideHailStops.get.getClosest(inquiry.pickUpLocationUTM.getX, inquiry.pickUpLocationUTM.getY)
      val dropoffStop = rideHailStops.get.getClosest(inquiry.destinationUTM.getX, inquiry.destinationUTM.getY)
      if (pickupStop == dropoffStop) {
        respondWithDriverNotFound(inquiry)
      } else {
        val bodyVehicle = StreetVehicle(
          BeamVehicle.createId(inquiry.customer.personId, Some("body")),
          bodyTypeId,
          SpaceTime(inquiry.pickUpLocationUTM, inquiry.departAt),
          WALK,
          asDriver = true,
          needsToCalculateCost = false
        )
        val walkToPickupRequest = RoutingRequest(
          originUTM = inquiry.pickUpLocationUTM,
          destinationUTM = pickupStop,
          departureTime = inquiry.departAt,
          withTransit = false,
          personId = Some(inquiry.customer.personId),
          streetVehicles = Vector(bodyVehicle),
          triggerId = inquiry.triggerId
        )
        val walkFromDropoffRequest = RoutingRequest(
          originUTM = dropoffStop,
          destinationUTM = inquiry.destinationUTM,
          departureTime = inquiry.departAt, //walk routes are hardly depends on departure time
          withTransit = false,
          personId = Some(inquiry.customer.personId),
          streetVehicles = Vector(bodyVehicle.copy(locationUTM = bodyVehicle.locationUTM.copy(loc = dropoffStop))),
          triggerId = inquiry.triggerId
        )
        val walkResponsesAndInquiry = for {
          walkToPickupResponse    <- (router ? walkToPickupRequest).mapTo[RoutingResponse]
          walkFromDropoffResponse <- (router ? walkFromDropoffRequest).mapTo[RoutingResponse]
        } yield (walkToPickupResponse, walkFromDropoffResponse, inquiry)
        walkResponsesAndInquiry pipeTo self
      }

    case (pickupRoute: RoutingResponse, dropoffRoute: RoutingResponse, inquiry: RideHailRequest)
        if !inquiry.shouldReserveRide =>
      val diff = ProfilingUtils.timeWork(handleRideHailInquiry(inquiry, Some(pickupRoute, dropoffRoute)))
      nHandleRideHailInquiry += 1
      timeSpendForHandleRideHailInquiryMs += diff

    case inquiry: RideHailRequest if !inquiry.shouldReserveRide =>
      val s = System.currentTimeMillis
      handleRideHailInquiry(inquiry, None)
      val diff = System.currentTimeMillis - s
      nHandleRideHailInquiry += 1
      timeSpendForHandleRideHailInquiryMs += diff

    case R5Network(network) =>
      rideHailNetworkApi.setR5Network(network)

    /*
     * In the following case, we are calculating routes in batch for the allocation manager,
     * so we add these to the allocation buffer and then resume the allocation process.
     */
    case RoutingResponses(tick, responses, triggerId)
        if reservationIdToRequest.contains(routeRequestIdToRideHailRequestId(responses.head.requestId)) =>
      numPendingRoutingRequestsForReservations = numPendingRoutingRequestsForReservations - responses.size
      responses.foreach { routeResponse =>
        val request = reservationIdToRequest(routeRequestIdToRideHailRequestId(routeResponse.requestId))
        rideHailResourceAllocationManager.addRouteForRequestToBuffer(request, routeResponse)
      }
      self ! ContinueBufferedRideHailRequests(tick, triggerId)

    /*
     * Routing Responses from a Ride Hail Inquiry
     * In this case we can treat the responses as if they apply to a single request
     * for a single occupant trip.
     */
    case RoutingResponses(_, responses, _: Long)
        if inquiryIdToInquiryAndResponse.contains(routeRequestIdToRideHailRequestId(responses.head.requestId)) =>
      val (request, singleOccupantQuoteAndPoolingInfo) = inquiryIdToInquiryAndResponse(
        routeRequestIdToRideHailRequestId(responses.head.requestId)
      )

      // If any response contains no RIDE_HAIL legs, then the router failed
      val rideHailResponse: RideHailResponse =
        if (responses.exists(!_.itineraries.exists(_.tripClassifier.equals(RIDE_HAIL)))) {
          log.debug(
            "Router could not find route to customer person={} for requestId={}",
            request.customer.personId,
            request.requestId
          )
          RideHailResponse(
            request,
            None,
            managerConfig.name,
            Some(CouldNotFindRouteToCustomer)
          )
        } else {
          // We can rely on preserved ordering here (see RideHailManager.requestRoutes),
          // for a simple single-occupant trip sequence, we know that first
          // itin is RH2Customer and second is Pickup2Destination.
          val embodiedBeamTrip: EmbodiedBeamTrip = EmbodiedBeamTrip(
            responses
              .flatMap(_.itineraries.find(p => p.tripClassifier.equals(RIDE_HAIL)))
              .flatMap(_.legs)
              .toIndexedSeq
          )
          val driverPassengerSchedule = singleOccupantItinsToPassengerSchedule(request, embodiedBeamTrip)

          val baseFare = embodiedBeamTrip.legs
            .map(leg =>
              leg.cost - DrivingCost.estimateDrivingCost(
                leg.beamLeg.travelPath.distanceInM,
                leg.beamLeg.duration,
                beamScenario.vehicleTypes(leg.beamVehicleTypeId),
                beamScenario.fuelTypePrices(beamScenario.vehicleTypes(leg.beamVehicleTypeId).primaryFuelType)
              )
            )
            .sum

          val travelProposal = TravelProposal(
            singleOccupantQuoteAndPoolingInfo.rideHailAgentLocation,
            driverPassengerSchedule,
            Map(
              calcFare(
                request,
                singleOccupantQuoteAndPoolingInfo.rideHailAgentLocation.vehicleType.id,
                driverPassengerSchedule,
                isPooledTrip = false,
                baseFare
              )
            ),
            rideHailResourceAllocationManager.maxWaitTimeInSec,
<<<<<<< HEAD
            modeOptions = supportedModes,
            if (supportedModes.forall(_ == RIDE_HAIL)) None else singleOccupantQuoteAndPoolingInfo.poolingInfo
=======
            walkToFromStop = inquiryIdToWalkTrips.get(request.requestId),
            singleOccupantQuoteAndPoolingInfo.poolingInfo
>>>>>>> d7157645
          )
          travelProposalCache.put(request.requestId.toString, travelProposal)

          RideHailResponse(request, Some(travelProposal), managerConfig.name)
        }
      request.requester ! rideHailResponse
      rideHailResponseCache.add(rideHailResponse)
      inquiryIdToInquiryAndResponse.remove(request.requestId)
      inquiryIdToWalkTrips.remove(request.requestId)
      responses.foreach(routingResp => routeRequestIdToRideHailRequestId.remove(routingResp.requestId))

    case reserveRide: RideHailRequest if reserveRide.shouldReserveRide =>
      handleReservationRequest(reserveRide, reserveRide.triggerId)

    case modifyPassengerScheduleAck @ ModifyPassengerScheduleAck(
          requestIdOpt,
          triggersToSchedule,
          vehicleId,
          tick,
          triggerId
        ) =>
      if (pendingAgentsSentToPark.contains(vehicleId)) {
        log.debug(
          "modifyPassengerScheduleAck received, handling with outOfServiceManager {}",
          modifyPassengerScheduleAck
        )
        outOfServiceVehicleManager.releaseTrigger(vehicleId, triggersToSchedule)
      } else {
        requestIdOpt match {
          case None =>
            // None here means this is part of repositioning, i.e. not tied to a reservation request
            log.debug(
              "modifyPassengerScheduleAck received, handling with modifyPassengerScheduleManager {}",
              modifyPassengerScheduleAck
            )
            modifyPassengerScheduleManager
              .modifyPassengerScheduleAckReceived(
                vehicleId,
                triggersToSchedule,
                triggerId
              )
          case Some(requestId) =>
            // Some here means this is part of a reservation / dispatch of vehicle to a customer
            log.debug("modifyPassengerScheduleAck received, completing reservation {}", modifyPassengerScheduleAck)
            completeReservation(requestId, tick, triggersToSchedule, triggerId)
        }
      }

    case UpdateTravelTimeLocal(travelTime) =>
      rideHailNetworkApi.setTravelTime(travelTime)

    case DebugRideHailManagerDuringExecution =>
      modifyPassengerScheduleManager.printState()

    case trigger @ TriggerWithId(BufferedRideHailRequestsTrigger(tick), triggerId) =>
      currentlyProcessingTimeoutTrigger match {
        case Some(_) =>
          log.debug("Stashing BufferedRideHailRequestsTrigger({})", tick)
          stash()
        case None =>
          currentlyProcessingTimeoutTrigger = Some(trigger)
          currentlyProcessingTimeoutWallStartTime = System.nanoTime()
          log.debug("Starting wave of buffered at {}", tick)
          rideHailManagerHelper.updateSpatialIndicesForMovingVehiclesToNewTick(tick)
          modifyPassengerScheduleManager.startWaveOfRepositioningOrBatchedReservationRequests(tick, triggerId)
          if (modifyPassengerScheduleManager.isModifyStatusCacheEmpty) {
            findAllocationsAndProcess(tick, triggerId)
          }
      }

    case ContinueBufferedRideHailRequests(tick, triggerId) =>
      // If modifyPassengerScheduleManager holds a tick, we're in buffered mode
      modifyPassengerScheduleManager.getCurrentTick match {
        case Some(workingTick) =>
          log.debug(
            "ContinueBuffer @ {} with buffer size {}",
            workingTick,
            rideHailResourceAllocationManager.getBufferSize
          )
          if (workingTick != tick) log.warning("Working tick {} but tick {}", workingTick, tick)
          findAllocationsAndProcess(workingTick, triggerId)
        case None if !processBufferedRequestsOnTimeout =>
          // this case is how we process non-buffered requests
          findAllocationsAndProcess(tick, triggerId)
        case _ =>
          log.error("Should not make it here")
      }

    case trigger @ TriggerWithId(RideHailRepositioningTrigger(tick), triggerId) =>
      //      DebugRepositioning.produceRepositioningDebugImages(tick, this)
      currentlyProcessingTimeoutTrigger match {
        case Some(_) =>
          stash()
        case None =>
          log.debug("Starting wave of repositioning at {}", tick)
          currentlyProcessingTimeoutTrigger = Some(trigger)
          currentlyProcessingTimeoutWallStartTime = System.nanoTime()
          startRepositioning(tick, triggerId)
      }

    case ReduceAwaitingRepositioningAckMessagesByOne(vehicleId, triggerId) =>
      modifyPassengerScheduleManager.cancelRepositionAttempt(vehicleId, triggerId)

    case MoveOutOfServiceVehicleToDepotParking(passengerSchedule, tick, vehicleId, triggerId) =>
      pendingAgentsSentToPark.add(vehicleId)
      outOfServiceVehicleManager.initiateMovementToParkingDepot(vehicleId, passengerSchedule, tick, triggerId)

    case RepositionVehicleRequest(passengerSchedule, tick, vehicleId, rideHailAgent, triggerId) =>
      if (isEligibleToReposition(vehicleId)) {
        modifyPassengerScheduleManager.sendNewPassengerScheduleToVehicle(
          passengerSchedule,
          rideHailAgent.vehicleId,
          rideHailAgent.rideHailAgent,
          tick,
          triggerId = triggerId
        )
      } else {
        // Failed attempt to reposition a car that is no longer idle
        modifyPassengerScheduleManager.cancelRepositionAttempt(vehicleId, triggerId)
      }

    case reply @ InterruptedWhileWaitingToDrive(_, vehicleId, tick, triggerId) =>
      // It's too complicated to modify these vehicles, it's also rare so we ignore them
      doNotUseInAllocation.add(vehicleId)
      modifyPassengerScheduleManager.handleInterruptReply(reply, triggerId)
      rideHailManagerHelper.updateLatestObservedTick(vehicleId, tick)
      continueProcessingTimeoutIfReady(triggerId)

    case reply @ InterruptedWhileOffline(_, vehicleId, tick, triggerId) =>
      doNotUseInAllocation.add(vehicleId)
      modifyPassengerScheduleManager.handleInterruptReply(reply, triggerId)
      rideHailManagerHelper.updateLatestObservedTick(vehicleId, tick)
      // Make sure we take away passenger schedule from RHA Location
      rideHailManagerHelper.updatePassengerSchedule(vehicleId, None, None)
      continueProcessingTimeoutIfReady(triggerId)

    case reply @ InterruptedWhileIdle(_, vehicleId, tick, triggerId) =>
      if (pendingAgentsSentToPark.contains(vehicleId)) {
        outOfServiceVehicleManager.handleInterruptReply(vehicleId, tick, triggerId)
      } else {
        modifyPassengerScheduleManager.handleInterruptReply(reply, triggerId)
        if (currentlyProcessingTimeoutTrigger.isDefined) rideHailManagerHelper.makeAvailable(vehicleId)
        rideHailManagerHelper.updateLatestObservedTick(vehicleId, tick)
        // Make sure we take away passenger schedule from RHA Location
        rideHailManagerHelper.updatePassengerSchedule(vehicleId, None, None)
        continueProcessingTimeoutIfReady(triggerId)
      }

    case reply @ InterruptedWhileDriving(
          _,
          vehicleId,
          tick,
          interruptedPassengerSchedule,
          currentPassengerScheduleIndex,
          triggerId
        ) =>
      if (pendingAgentsSentToPark.contains(vehicleId)) {
        log.error(
          "It is not expected in the current implementation that a moving vehicle would be stopped and sent for charging"
        )
      } else {
        modifyPassengerScheduleManager.handleInterruptReply(reply, triggerId)
        if (currentlyProcessingTimeoutTrigger.isDefined) rideHailManagerHelper.putIntoService(vehicleId)
        rideHailManagerHelper
          .updatePassengerSchedule(vehicleId, Some(interruptedPassengerSchedule), Some(currentPassengerScheduleIndex))
        rideHailManagerHelper.updateLatestObservedTick(vehicleId, tick)
        continueProcessingTimeoutIfReady(triggerId)
      }

    case ParkingInquiryResponse(stall, requestId, triggerId) =>
      val agentLocation = parkingInquiryCache.remove(requestId).get

      val routingRequest = RoutingRequest(
        originUTM = agentLocation.latestUpdatedLocationUTM.loc,
        destinationUTM = stall.locationUTM,
        departureTime = agentLocation.latestUpdatedLocationUTM.time,
        withTransit = false,
        personId = None,
        streetVehicles = Vector(agentLocation.toStreetVehicle),
        triggerId = triggerId
      )
      val futureRideHail2ParkingRouteRequest = router ? routingRequest

      for {
        futureRideHail2ParkingRouteRespones <- futureRideHail2ParkingRouteRequest
          .mapTo[RoutingResponse]
      } {
        val itinOpt = futureRideHail2ParkingRouteRespones.itineraries
          .find(x => x.tripClassifier.equals(RIDE_HAIL))

        itinOpt match {
          case Some(itin) =>
            val passengerSchedule = PassengerSchedule().addLegs(
              itin.toBeamTrip.legs
            )
            self ! MoveOutOfServiceVehicleToDepotParking(
              passengerSchedule,
              itin.legs.head.beamLeg.startTime,
              agentLocation.vehicleId,
              triggerId: Long
            )
          case None =>
            //log.error(
            //  "No route to parking stall found, ride hail agent {} stranded",
            //  agentLocation.vehicleId
            //)

            // release trigger if no parking depot found so that simulation can continue
            self ! ReleaseAgentTrigger(agentLocation.vehicleId)
        }
      }

    case message: ParkingStallsClaimedByVehicles =>
      processParkingStallsClaimedByVehicle(message)

    case ReleaseAgentTrigger(vehicleId) =>
      outOfServiceVehicleManager.releaseTrigger(vehicleId)

    case msg =>
      ridehailManagerCustomizationAPI.receiveMessageHook(msg, sender())
  }

  /**
    * process ParkingStallsClaimedByVehicle
    * @param message ParkingStallsClaimedByVehicles
    */
  private def processParkingStallsClaimedByVehicle(message: ParkingStallsClaimedByVehicles): Unit = {
    val ParkingStallsClaimedByVehicles(
      tick,
      vehicleChargingManagerResult,
      additionalCustomVehiclesForDepotCharging,
      triggerId
    ) = message
    val candidateVehiclesHeadedToRefuelingDepot =
      vehicleChargingManagerResult ++ additionalCustomVehiclesForDepotCharging
    var idleVehicles: mutable.Map[Id[BeamVehicle], RideHailAgentLocation] =
      rideHailManagerHelper.getIdleAndRepositioningAndOfflineCAVsAndFilterOutExluded.filterNot(veh =>
        isOnWayToRefuelingDepotOrIsRefuelingOrInQueue(veh._1)
      )

    val vehiclesHeadedToRefuelingDepot: Vector[(VehicleId, ParkingStall)] =
      candidateVehiclesHeadedToRefuelingDepot
        .filter { case (vehicleId, _) =>
          val vehicleIsIdle = idleVehicles.contains(vehicleId)
          if (!vehicleIsIdle) {
            log.warning(
              f"$vehicleId was sent to refuel but it is not idle." +
              f"Request will be ignored."
            )
          }
          vehicleIsIdle
        }
        .filter { case (vehId, parkingStall) =>
          val maybeGeofence = rideHailManagerHelper.getRideHailAgentLocation(vehId).geofence
          val isInsideGeofence =
            maybeGeofence.forall { g =>
              val locUTM = beamServices.geo.wgs2Utm(
                beamServices.geo.snapToR5Edge(
                  beamServices.beamScenario.transportNetwork.streetLayer,
                  beamServices.geo.utm2Wgs(parkingStall.locationUTM),
                  beamScenario.beamConfig.beam.routing.r5.linkRadiusMeters
                )
              )
              g.contains(locUTM.getX, locUTM.getY)
            }
          if (!isInsideGeofence) {
            log.warning(
              f"$vehId was sent to refuel at $parkingStall which is outside it geofence. " +
              f"Request will be ignored."
            )
          }

          isInsideGeofence
        }

    notifyVehiclesOnWayToRefuelingDepot(vehiclesHeadedToRefuelingDepot)
    vehiclesHeadedToRefuelingDepot.foreach { case (vehicleId, _) =>
      doNotUseInAllocation.add(vehicleId)
      rideHailManagerHelper.putRefueling(vehicleId)
    }

    idleVehicles = rideHailManagerHelper.getIdleAndRepositioningVehiclesAndFilterOutExluded

    val nonRefuelingRepositionVehicles: Vector[(VehicleId, Location)] =
      rideHailResourceAllocationManager.repositionVehicles(idleVehicles, tick)

    val insideGeofence = nonRefuelingRepositionVehicles.filter { case (vehicleId, destLoc) =>
      val rha = rideHailManagerHelper.getRideHailAgentLocation(vehicleId)
      val linkRadiusMeters = beamScenario.beamConfig.beam.routing.r5.linkRadiusMeters
      // Get locations of R5 edge for source and destination
      val r5SrcLocUTM = beamServices.geo.wgs2Utm(
        beamServices.geo.snapToR5Edge(
          beamServices.beamScenario.transportNetwork.streetLayer,
          beamServices.geo.utm2Wgs(rha.getCurrentLocationUTM(tick, beamServices)),
          linkRadiusMeters
        )
      )
      val r5DestLocUTM = beamServices.geo.wgs2Utm(
        beamServices.geo.snapToR5Edge(
          beamServices.beamScenario.transportNetwork.streetLayer,
          beamServices.geo.utm2Wgs(destLoc),
          linkRadiusMeters
        )
      )
      // Are those locations inside geofence?
      val isSrcInside = rha.geofence.forall(g => g.contains(r5SrcLocUTM))
      val isDestInside = rha.geofence.forall(g => g.contains(r5DestLocUTM))
      isSrcInside && isDestInside
    }
    log.debug(
      "continueRepositionig. Tick[{}] nonRefuelingRepositionVehicles: {}, insideGeofence: {}",
      tick,
      nonRefuelingRepositionVehicles.size,
      insideGeofence.size
    )

    val repositionVehicles: Vector[(VehicleId, Location)] = insideGeofence ++ vehiclesHeadedToRefuelingDepot.map {
      case (vehicleId, parkingStall) => (vehicleId, parkingStall.locationUTM)
    }

    if (repositionVehicles.isEmpty) {
      modifyPassengerScheduleManager.sendCompletionAndScheduleNewTimeout(Reposition)
      cleanUp(triggerId)
    } else {
      val toReposition = repositionVehicles.map(_._1).toSet
      modifyPassengerScheduleManager.setRepositioningsToProcess(toReposition)
    }

    var futureRepoRoutingMap = Map[Id[BeamVehicle], Future[RoutingRequest]]()

    for ((vehicleId, destinationLocation) <- repositionVehicles) {
      val rideHailAgentLocation = rideHailManagerHelper.getRideHailAgentLocation(vehicleId)

      val rideHailVehicleAtOrigin = StreetVehicle(
        rideHailAgentLocation.vehicleId,
        rideHailAgentLocation.vehicleType.id,
        SpaceTime((rideHailAgentLocation.getCurrentLocationUTM(tick, beamServices), tick)),
        CAR,
        asDriver = false,
        needsToCalculateCost = true
      )
      val routingRequest = RoutingRequest(
        originUTM = rideHailAgentLocation.getCurrentLocationUTM(tick, beamServices),
        destinationUTM = destinationLocation,
        departureTime = tick,
        withTransit = false,
        personId = None,
        streetVehicles = Vector(rideHailVehicleAtOrigin),
        triggerId = triggerId
      )
      val futureRideHailAgent2CustomerResponse = router ? routingRequest
      futureRepoRoutingMap += vehicleId -> futureRideHailAgent2CustomerResponse.asInstanceOf[Future[RoutingRequest]]
    }
    for {
      (vehicleId, futureRoutingRequest) <- futureRepoRoutingMap
      rideHailAgent2CustomerResponse    <- futureRoutingRequest.mapTo[RoutingResponse]
    } {
      val itins2Cust = rideHailAgent2CustomerResponse.itineraries.filter(x => x.tripClassifier.equals(RIDE_HAIL))

      if (itins2Cust.nonEmpty) {
        val beamLegOverheadDuringInSeconds =
          ridehailManagerCustomizationAPI.beamLegOverheadDuringContinueRepositioningHook(vehicleId)

        val modRHA2Cust: IndexedSeq[EmbodiedBeamTrip] =
          itins2Cust
            .map(l =>
              l.copy(legs = l.legs.map(c => {
                val updatedDuration = c.beamLeg.duration + beamLegOverheadDuringInSeconds
                val updatedLeg = c.beamLeg.scaleToNewDuration(updatedDuration)
                c.copy(asDriver = true, beamLeg = updatedLeg)
              }))
            )
            .toIndexedSeq

        val rideHailAgent2CustomerResponseMod =
          RoutingResponse(
            modRHA2Cust,
            rideHailAgent2CustomerResponse.requestId,
            None,
            isEmbodyWithCurrentTravelTime = false,
            rideHailAgent2CustomerResponse.computedInMs,
            rideHailAgent2CustomerResponse.searchedModes,
            rideHailAgent2CustomerResponse.triggerId
          )

        ridehailManagerCustomizationAPI.processVehicleLocationUpdateAtEndOfContinueRepositioningHook(
          vehicleId,
          itins2Cust.head.legs.head.beamLeg.travelPath.endPoint.loc
        )

        val passengerSchedule = PassengerSchedule().addLegs(
          rideHailAgent2CustomerResponseMod.itineraries.head.toBeamTrip.legs
        )
        self ! RepositionVehicleRequest(
          passengerSchedule,
          tick,
          vehicleId,
          rideHailManagerHelper.getRideHailAgentLocation(vehicleId),
          triggerId
        )
      } else {
        self ! ReduceAwaitingRepositioningAckMessagesByOne(vehicleId, triggerId)
      }
    }

  }

  private def createStoredElectricityEvent(tick: Int) = {
    val electricVehicleStates = resources.values.collect {
      case vehicle if vehicle.beamVehicleType.primaryFuelType == Electricity =>
        vehicle -> rideHailManagerHelper.getVehicleState(vehicle.id)
    }
    val (storedElectricityInJoules, storageCapacityInJoules) = electricVehicleStates.foldLeft(0.0, 0.0) {
      case ((fuelLevel, fuelCapacity), (vehicle, state)) =>
        (
          fuelLevel + MathUtils.clamp(state.primaryFuelLevel, 0, vehicle.beamVehicleType.primaryFuelCapacityInJoule),
          fuelCapacity + vehicle.beamVehicleType.primaryFuelCapacityInJoule
        )
    }
    new FleetStoredElectricityEvent(
      tick,
      s"ridehail-fleet-${managerConfig.name}",
      storedElectricityInJoules,
      storageCapacityInJoules
    )
  }

  def continueProcessingTimeoutIfReady(triggerId: Long): Unit = {
    if (modifyPassengerScheduleManager.allInterruptConfirmationsReceived) {
      throwRideHailFleetStateEvent(modifyPassengerScheduleManager.getCurrentTick.get)
      currentlyProcessingTimeoutTrigger.map(_.trigger) match {
        case Some(BufferedRideHailRequestsTrigger(_)) =>
          findAllocationsAndProcess(modifyPassengerScheduleManager.getCurrentTick.get, triggerId)
        case Some(RideHailRepositioningTrigger(_)) =>
          continueRepositioning(modifyPassengerScheduleManager.getCurrentTick.get, triggerId)
        case x =>
          log.warning(s"Have not expected to see '$x'")
      }
    }
  }

  def throwRideHailFleetStateEvent(tick: Int): Unit = {
    val inServiceRideHailVehicles = rideHailManagerHelper.inServiceRideHailVehicles.values
    val inServiceRideHailStateEvents = calculateCavEvs(inServiceRideHailVehicles, "InService", tick)
    eventsManager.processEvent(inServiceRideHailStateEvents)

    val outOfServiceRideHailVehicles = rideHailManagerHelper.outOfServiceRideHailVehicles.values
    val outOfServiceRideHailStateEvents = calculateCavEvs(outOfServiceRideHailVehicles, "offline", tick)
    eventsManager.processEvent(outOfServiceRideHailStateEvents)

    val idleRideHailEvents = rideHailManagerHelper.idleRideHailVehicles.values
    val idleRideHailStateEvents = calculateCavEvs(idleRideHailEvents, "idle", tick)
    eventsManager.processEvent(idleRideHailStateEvents)
  }

  def calculateCavEvs(
    rideHailAgentLocations: Iterable[RideHailAgentLocation],
    vehicleType: String,
    tick: Int
  ): RideHailFleetStateEvent = {
    val cavNonEvs = rideHailAgentLocations.count(rideHail =>
      rideHail.vehicleType.primaryFuelType != Electricity && rideHail.vehicleType.isConnectedAutomatedVehicle
    )
    val nonCavNonEvs = rideHailAgentLocations.count(rideHail =>
      rideHail.vehicleType.primaryFuelType != Electricity && !rideHail.vehicleType.isConnectedAutomatedVehicle
    )
    val cavEvs = rideHailAgentLocations.count(rideHail =>
      rideHail.vehicleType.primaryFuelType == Electricity && rideHail.vehicleType.isConnectedAutomatedVehicle
    )
    val nonCavEvs = rideHailAgentLocations.count(rideHail =>
      rideHail.vehicleType.primaryFuelType == Electricity && !rideHail.vehicleType.isConnectedAutomatedVehicle
    )
    new RideHailFleetStateEvent(tick, cavEvs, nonCavEvs, cavNonEvs, nonCavNonEvs, vehicleType)
  }

  def handleNotifyVehicleIdle(notifyVehicleIdleMessage: NotifyVehicleIdle): Unit = {
    val vehicleId = notifyVehicleIdleMessage.resourceId.asInstanceOf[Id[BeamVehicle]]
    log.debug(
      "RHM.NotifyVehicleIdle: {}, service status: {}",
      notifyVehicleIdleMessage,
      rideHailManagerHelper.getServiceStatusOf(vehicleId)
    )
    val (personId, whenWhere, beamVehicleState, triggerId) = (
      notifyVehicleIdleMessage.agentId.asInstanceOf[Id[Person]],
      notifyVehicleIdleMessage.whenWhere,
      notifyVehicleIdleMessage.beamVehicleState,
      notifyVehicleIdleMessage.triggerId
    )
    rideHailManagerHelper.updateLocationOfAgent(vehicleId, whenWhere)
    rideHailManagerHelper.vehicleState.put(vehicleId, beamVehicleState)
    rideHailManagerHelper.updatePassengerSchedule(vehicleId, None, None)

    val attemptRefuel = addingVehicleToChargingOrMakingAvailable(vehicleId, personId, whenWhere.time, triggerId)
    resources(vehicleId).getDriver.get ! NotifyVehicleResourceIdleReply(triggerId, attemptRefuel = attemptRefuel)
  }

  def addingVehicleToChargingOrMakingAvailable(
    vehicleId: VehicleId,
    personId: Id[Person],
    tick: Int,
    triggerId: Long
  ): Boolean = {
    val vehicle = resources(vehicleId)
    notifyVehicleNoLongerOnWayToRefuelingDepot(vehicleId) match {
      case Some(parkingStall) =>
        attemptToRefuel(vehicle, personId, parkingStall, tick, triggerId)
        true
      case None =>
        // If not arrived for refueling;
        rideHailManagerHelper.makeAvailable(vehicleId)
        false
    }
  }

  def removingVehicleFromCharging(vehicleId: VehicleId, tick: Int, triggerId: Long): Unit = {
    notifyVehicleNoLongerOnWayToRefuelingDepot(vehicleId)
    log.debug("Making vehicle {} available", vehicleId)
    removeFromCharging(vehicleId, tick, triggerId)
  }

  def dieIfNoChildren(): Unit = {
    if (context.children.isEmpty) {
      log.info(
        "route request cache hits ({} / {}) or {}%",
        cacheHits,
        cacheAttempts,
        Math.round(cacheHits.toDouble / cacheAttempts.toDouble * 100)
      )
      rideHailResponseCache.clear()
      context.stop(self)
    } else {
      log.debug("Remaining: {}", context.children)
    }
  }

  def singleOccupantItinsToPassengerSchedule(
    request: RideHailRequest,
    embodiedTrip: EmbodiedBeamTrip
  ): PassengerSchedule = {
    val beamLegs = BeamLeg.makeLegsConsistent(embodiedTrip.toBeamTrip.legs.toList.map(Some(_))).flatten
    PassengerSchedule()
      .addLegs(beamLegs)
      .addPassenger(request.customer, beamLegs.tail)
  }

  def calcFare(
    request: RideHailRequest,
    rideHailVehicleTypeId: Id[BeamVehicleType],
    trip: PassengerSchedule,
    isPooledTrip: Boolean,
    additionalCost: Double
  ): (Id[Person], Double) = {
    var costPerSecond = 0.0
    var costPerMile = 0.0
    var baseCost = 0.0
    if (isPooledTrip) {
      costPerSecond = pooledCostPerSecond
      costPerMile = pooledCostPerMile
      baseCost = pooledBaseCost
    } else {
      costPerSecond = defaultCostPerSecond
      costPerMile = defaultCostPerMile
      baseCost = defaultBaseCost
    }
    val timeFare = costPerSecond * surgePricingManager
      .getSurgeLevel(
        request.pickUpLocationUTM,
        request.departAt
      ) * trip.legsWithPassenger(request.customer).map(_.duration).sum.toDouble
    val distanceFare = costPerMile * trip.schedule.keys.map(_.travelPath.distanceInM / 1609).sum

    val timeFareAdjusted = beamScenario.vehicleTypes.get(rideHailVehicleTypeId) match {
      case Some(vehicleType) if vehicleType.isConnectedAutomatedVehicle =>
        0.0
      case _ =>
        timeFare
    }
    val fare = distanceFare + timeFareAdjusted + additionalCost + baseCost
    request.customer.personId -> fare
  }

  /* END: Refueling Logic */

  def handleRideHailInquiry(
    inquiry: RideHailRequest,
    mayBeWalkToFromStop: Option[(RoutingResponse, RoutingResponse)]
  ): Unit = {
    requestedRideHail += 1
    if (
      mayBeWalkToFromStop.exists { case (toStop, fromStop) =>
        toStop.itineraries.head.totalDistanceInM > managerConfig.maximumWalkDistanceToStopInM ||
          fromStop.itineraries.head.totalDistanceInM > managerConfig.maximumWalkDistanceToStopInM
      }
    ) {
      respondWithDriverNotFound(inquiry)
      return
    }
    // Adjust depart time to account for delay from batch processing on a timeout, provides a more accurate quote
    val timeUntilNextDispatch = if (processBufferedRequestsOnTimeout) {
      val timeoutInterval =
        managerConfig.allocationManager.requestBufferTimeoutInSeconds
      currentlyProcessingTimeoutTrigger match {
        case Some(triggerWithId) =>
          if (triggerWithId.trigger.tick > inquiry.departAt) {
            2 * timeoutInterval - (inquiry.departAt % timeoutInterval)
          } else {
            timeoutInterval - (inquiry.departAt % timeoutInterval)
          }
        case None =>
          timeoutInterval - (inquiry.departAt % timeoutInterval)
      }
    } else {
      0
    }
    val (actualDepartAt, pickUpLocUpdatedUTM, destLocUpdatedUTM) = mayBeWalkToFromStop match {
      case Some((toStop, fromStop)) =>
        (
          // take the stop coordinates from the RoutingRequests (they are already snapped)
          toStop.itineraries.head.legs.last.beamLeg.travelPath.endPoint.time,
          toStop.request.fold(
            projectWgsCoordinateToUtm(toStop.itineraries.head.legs.last.beamLeg.travelPath.endPoint.loc, beamServices)
          )(_.destinationUTM),
          fromStop.request.fold(
            projectWgsCoordinateToUtm(
              fromStop.itineraries.head.legs.head.beamLeg.travelPath.startPoint.loc,
              beamServices
            )
          )(_.originUTM)
        )
      case None =>
        (
          inquiry.departAt,
          projectCoordinateToUtm(inquiry.pickUpLocationUTM, beamServices),
          projectCoordinateToUtm(inquiry.destinationUTM, beamServices)
        )
    }
    val inquiryWithUpdatedLoc = inquiry.copy(
      pickUpLocationUTM = pickUpLocUpdatedUTM,
      destinationUTM = destLocUpdatedUTM,
      departAt = actualDepartAt + timeUntilNextDispatch
    )
    rideHailResourceAllocationManager.respondToInquiry(inquiryWithUpdatedLoc) match {
      case NoVehiclesAvailable =>
<<<<<<< HEAD
        beamServices.simMetricCollector
          .writeIteration("ride-hail-inquiry-not-available", SimulationTime(inquiry.departAt))
        log.debug("{} -- NoVehiclesAvailable", inquiryWithUpdatedLoc.requestId)
        inquiryWithUpdatedLoc.requester ! RideHailResponse(
          inquiryWithUpdatedLoc,
          None,
          managerConfig.name,
          Some(DriverNotFoundError)
        )
      case SingleOccupantQuoteAndPoolingInfo(_, None) if supportedModes.forall(_ == RIDE_HAIL_POOLED) =>
        log.debug(
          "No pooling info returned person={} for requestId={}",
          inquiryWithUpdatedLoc.customer.personId,
          inquiryWithUpdatedLoc.requestId
        )
        inquiryWithUpdatedLoc.requester ! RideHailResponse(
          inquiryWithUpdatedLoc,
          None,
          managerConfig.name,
          Some(DriverNotFoundError)
        )
=======
        respondWithDriverNotFound(inquiry)
>>>>>>> d7157645
      case inquiryResponse @ SingleOccupantQuoteAndPoolingInfo(agentLocation, _) =>
        servedRideHail += 1
        beamServices.simMetricCollector.writeIteration("ride-hail-inquiry-served", SimulationTime(inquiry.departAt))
        inquiryIdToInquiryAndResponse.put(inquiryWithUpdatedLoc.requestId, (inquiryWithUpdatedLoc, inquiryResponse))
        val routingRequests = createRoutingRequestsToCustomerAndDestination(
          inquiryWithUpdatedLoc.departAt,
          inquiryWithUpdatedLoc,
          agentLocation,
          inquiry.triggerId
        )
        routingRequests.foreach(rReq =>
          routeRequestIdToRideHailRequestId.put(rReq.requestId, inquiryWithUpdatedLoc.requestId)
        )
        requestRoutes(inquiryWithUpdatedLoc.departAt, routingRequests, inquiry.triggerId)
    }
    mayBeWalkToFromStop.foreach { case (toStop, fromStop) =>
      inquiryIdToWalkTrips.put(inquiryWithUpdatedLoc.requestId, (toStop.itineraries.head, fromStop.itineraries.head))
    }
  }

  private def respondWithDriverNotFound(inquiry: RideHailRequest): Unit = {
    beamServices.simMetricCollector.writeIteration("ride-hail-inquiry-not-available", SimulationTime(inquiry.departAt))
    log.debug("{} -- NoVehiclesAvailable", inquiry.requestId)
    inquiry.requester ! RideHailResponse(
      inquiry,
      None,
      managerConfig.name,
      Some(DriverNotFoundError)
    )
  }

  // Returns true if pendingModifyPassengerScheduleAcks is empty and therefore signaling cleanup needed
  def cancelReservationDueToFailedModifyPassengerSchedule(requestId: Int): Boolean = {
    pendingModifyPassengerScheduleAcks.remove(requestId) match {
      case Some(rideHailResponse) =>
        log.debug("Removed request {} from pendingModifyPassengerScheduleAcks", requestId)
        val theTick = modifyPassengerScheduleManager.getCurrentTick.getOrElse(rideHailResponse.request.departAt)
        failedAllocation(rideHailResponse.request, theTick)
        pendingModifyPassengerScheduleAcks.isEmpty
      case None =>
        log.error("unexpected condition, canceling reservation but no pending modify pass schedule ack found")
        false
    }
  }

  def createRoutingRequestsToCustomerAndDestination(
    requestTime: Int,
    request: RideHailRequest,
    rideHailLocation: RideHailAgentLocation,
    triggerId: Long
  ): List[RoutingRequest] = {

    val pickupSpaceTime = SpaceTime((request.pickUpLocationUTM, request.departAt))
    //    val customerAgentBody =
    //      StreetVehicle(request.customer.vehicleId, pickupSpaceTime, WALK, asDriver = true)
    val rideHailVehicleAtOrigin = StreetVehicle(
      rideHailLocation.vehicleId,
      rideHailLocation.vehicleType.id,
      SpaceTime((rideHailLocation.getCurrentLocationUTM(requestTime, beamServices), requestTime)),
      CAR,
      asDriver = false,
      needsToCalculateCost = true
    )
    val rideHailVehicleAtPickup =
      StreetVehicle(
        rideHailLocation.vehicleId,
        rideHailLocation.vehicleType.id,
        pickupSpaceTime,
        CAR,
        asDriver = false,
        needsToCalculateCost = true
      )

    // route from ride hailing vehicle to customer
    val rideHailAgent2Customer = RoutingRequest(
      rideHailLocation.getCurrentLocationUTM(requestTime, beamServices),
      request.pickUpLocationUTM,
      requestTime,
      withTransit = false,
      Some(request.customer.personId),
      Vector(rideHailVehicleAtOrigin),
      triggerId = triggerId
    )
    // route from customer to destination
    val rideHail2Destination = RoutingRequest(
      request.pickUpLocationUTM,
      request.destinationUTM,
      requestTime,
      withTransit = false,
      Some(request.customer.personId),
      Vector(rideHailVehicleAtPickup),
      triggerId = triggerId
    )

    List(rideHailAgent2Customer, rideHail2Destination)
  }

  def requestRoutes(tick: Int, routingRequests: Seq[RoutingRequest], triggerId: Long): Unit = {
    cacheAttempts = cacheAttempts + 1
    val linkRadiusMeters = beamScenario.beamConfig.beam.routing.r5.linkRadiusMeters
    val routeOrEmbodyReqs = routingRequests.map { rReq =>
      routeHistory.getRoute(
        beamServices.geo.getNearestR5EdgeToUTMCoord(
          transportNetwork.streetLayer,
          rReq.originUTM,
          linkRadiusMeters
        ),
        beamServices.geo.getNearestR5EdgeToUTMCoord(
          transportNetwork.streetLayer,
          rReq.destinationUTM,
          linkRadiusMeters
        ),
        rReq.departureTime
      ) match {
        case Some(rememberedRoute) =>
          cacheHits = cacheHits + 1
          val embodyReq = BeamRouter.linkIdsToEmbodyRequest(
            rememberedRoute,
            rReq.streetVehicles.head,
            rReq.departureTime,
            CAR,
            beamServices,
            rReq.originUTM,
            rReq.destinationUTM,
            Some(rReq.requestId),
            rReq.triggerId
          )
          RouteOrEmbodyRequest(None, Some(embodyReq))
        case None =>
          RouteOrEmbodyRequest(Some(rReq), None)
      }
    }
    Future
      .sequence(
        routeOrEmbodyReqs.map(req =>
          beam.utils.logging.pattern
            .ask(
              router,
              if (req.routeReq.isDefined) {
                req.routeReq.get
              } else {
                req.embodyReq.get
              }
            )
            .mapTo[RoutingResponse]
        )
      )
      .map(RoutingResponses(tick, _, triggerId)) pipeTo self
  }

  private def handleReservation(request: RideHailRequest, tick: Int, travelProposal: TravelProposal): Unit = {
    surgePricingManager.addRideCost(
      request.departAt,
      travelProposal.estimatedPrice(request.customer.personId),
      request.pickUpLocationUTM
    )
    // Track remaining seats available
    rideHailManagerHelper.putIntoService(
      travelProposal.rideHailAgentLocation
        .copy(currentPassengerSchedule = Some(travelProposal.passengerSchedule), servingPooledTrip = request.asPooled)
    )
    val rideHailResponse = RideHailResponse(request, Some(travelProposal), managerConfig.name)
    // Create confirmation info but stash until we receive ModifyPassengerScheduleAck
    pendingModifyPassengerScheduleAcks.put(
      request.requestId,
      rideHailResponse
    )

    beamServices.simMetricCollector.writeIteration("ride-hail-allocation-reserved", SimulationTime(tick))
    log.debug(
      "Reserving vehicle: {} customer: {} request: {} pendingAcks: {}",
      travelProposal.rideHailAgentLocation.vehicleId,
      request.customer.personId,
      request.requestId,
      s"(${pendingModifyPassengerScheduleAcks.size})" //${pendingModifyPassengerScheduleAcks.keySet.map(_.toString).mkString(",")}"
    )
    log.debug(
      "Num in service: {}, num idle: {}",
      rideHailManagerHelper.inServiceRideHailVehicles.size,
      rideHailManagerHelper.idleRideHailVehicles.size
    )
    cachedNotifyVehicleIdle.get(travelProposal.rideHailAgentLocation.vehicleId) match {
      case Some(notifyVehicleIdle) =>
        handleNotifyVehicleIdle(notifyVehicleIdle)
        modifyPassengerScheduleManager.setStatusToIdle(
          notifyVehicleIdle.resourceId.asInstanceOf[Id[BeamVehicle]],
          request.triggerId
        )
        cachedNotifyVehicleIdle.remove(travelProposal.rideHailAgentLocation.vehicleId)
      case None =>
    }
    modifyPassengerScheduleManager.sendNewPassengerScheduleToVehicle(
      travelProposal.passengerSchedule,
      travelProposal.rideHailAgentLocation.vehicleId,
      travelProposal.rideHailAgentLocation.rideHailAgent,
      tick,
      request.triggerId,
      Some(request.requestId)
    )
  }

  private def completeReservation(
    requestId: Int,
    tick: Int,
    finalTriggersToSchedule: Vector[ScheduleTrigger],
    triggerId: Long
  ): Unit = {
    if (log.isDebugEnabled) {
      log.debug(
        "Removing request: {} pendingAcks: {} pendingRoutes: {} requestBufferSize: {}",
        requestId,
        s"(${pendingModifyPassengerScheduleAcks.size}) ${pendingModifyPassengerScheduleAcks.keySet.map(_.toString).mkString(",")}",
        numPendingRoutingRequestsForReservations,
        rideHailResourceAllocationManager.getBufferSize
      )
    }
    pendingModifyPassengerScheduleAcks.remove(requestId) match {
      case Some(response) =>
        val theVehicle = response.travelProposal.get.rideHailAgentLocation.vehicleId
        log.debug(
          "Completing reservation {} for customer {} and vehicle {}",
          requestId,
          response.request.customer.personId,
          theVehicle
        )
        val directTrip =
          rideHailResponseCache.removeOriginalResponseFromCache(response.request).flatMap(_.travelProposal)
        if (processBufferedRequestsOnTimeout) {
          modifyPassengerScheduleManager.addTriggersToSendWithCompletion(finalTriggersToSchedule)
          modifyPassengerScheduleManager.addTriggerToSendWithCompletion(
            tick,
            response.copy(
              triggersToSchedule = Vector(),
              directTripTravelProposal = directTrip
            ),
            response.request.requester
          )
          response.request.groupedWithOtherRequests.foreach { subReq =>
            val subDirectTrip = rideHailResponseCache.removeOriginalResponseFromCache(subReq).flatMap(_.travelProposal)
            modifyPassengerScheduleManager.addTriggerToSendWithCompletion(
              tick,
              response.copy(
                request = subReq,
                triggersToSchedule = Vector(),
                directTripTravelProposal = subDirectTrip
              ),
              subReq.requester
            )
          }
        } else {
          response.request.requester ! response.copy(
            triggersToSchedule = finalTriggersToSchedule,
            directTripTravelProposal = directTrip
          )
        }
        modifyPassengerScheduleManager.clearModifyStatusFromCacheWithVehicleId(
          response.travelProposal.get.rideHailAgentLocation.vehicleId
        )
        // The following is an API call to allow implementing class to process or cleanup
        rideHailResourceAllocationManager.reservationCompletionNotice(response.request.customer.personId, theVehicle)
      case None =>
        log.error("Vehicle was reserved by another agent for inquiry id {}", requestId)
        sender() ! RideHailResponse.dummyWithError(RideHailVehicleTakenError)
    }
    if (processBufferedRequestsOnTimeout && currentlyProcessingTimeoutTrigger.isDefined) {
      if (pendingModifyPassengerScheduleAcks.isEmpty) {
        log.debug("Cleaning up and completing batch processing @ {}", tick)
        cleanUpBufferedRequestProcessing(triggerId)
      }
    }
  }

  private def handleReservationRequest(request: RideHailRequest, triggerId: Long): Unit = {
    // Batched processing first
    if (processBufferedRequestsOnTimeout) {
      if (currentlyProcessingTimeoutTrigger.isDefined) {
        // We store these in a secondary buffer so that we **don't** process them in this round but wait for the
        // next timeout
        rideHailResourceAllocationManager.addRequestToSecondaryBuffer(request)
      } else {
        rideHailResourceAllocationManager.addRequestToBuffer(request)
      }
      request.requester ! DelayedRideHailResponse
    } else {
      if (currentlyProcessingTimeoutTrigger.isEmpty) {
        // We always use the request buffer even if we will process these requests immediately
        rideHailResourceAllocationManager.addRequestToBuffer(request)
        findAllocationsAndProcess(request.requestTime, triggerId) //todome request.requestTime
      } else {
        // We're in middle of repositioning, so stash this message until we're done (method "cleanup" called)
        stash()
      }
    }
  }

  /**
    * Initializes the ride hail fleet by getting the initial fleet information from the RideHailFleetInitializer and
    * creating the necessary agents.
    *
    * @return Number of vehicles in the ride hail fleet
    */
  private def initializeRideHailFleet(): Int = {
    val rideHailAgentInitializers = rideHailFleetInitializer.getRideHailAgentInitializers(id, activityQuadTreeBounds)

    rideHailAgentInitializers.foreach { rideHailAgentInitializer =>
      createRideHailVehicleAndAgent(rideHailAgentInitializer)
    }

    log.info("Initialized {} ride hailing agents", rideHailAgentInitializers.size)
    RideHailFleetInitializer.writeFleetData(
      beamServices,
      rideHailAgentInitializers.map(_.createRideHailAgentInputData),
      s"rideHailFleet-${managerConfig.name}.csv.gz"
    )

    beamServices.beamCustomizationAPI.getRidehailManagerCustomizationAPI
      .initializeRideHailFleetHook(beamServices, rideHailAgentInitializers, maxTime)

    registerGeofences(resources.map { case (vehicleId, _) =>
      vehicleId -> rideHailManagerHelper.getRideHailAgentLocation(vehicleId).geofence
    })

    log.info(
      s"[${this.id}] generated ${resources.size} Ride-Hail vehicles, ${resources.count(_._2.isRideHailCAV)} of them are Ride-Hail CAVs. The following is a split by vehicle types:"
    )
    resources.groupBy(_._2.beamVehicleType).foreach { case (vehicleType, vehicles) =>
      log.info(s"${vehicleType.id} => ${vehicles.size} vehicle(s)")
    }

    rideHailAgentInitializers.size
  }

  /**
    * Creates a ride hail agent and vehicle based on initialization.
    *
    * @param rideHailAgentInitializer Initialzation parameters for the ride hail agent.
    */
  private def createRideHailVehicleAndAgent(rideHailAgentInitializer: RideHailAgentInitializer): Unit = {

    val rideHailBeamVehicle = rideHailAgentInitializer.createBeamVehicle(Some(self), rand.nextInt())
    resources += (rideHailBeamVehicle.id -> rideHailBeamVehicle)
    rideHailManagerHelper.vehicleState.put(rideHailBeamVehicle.id, rideHailBeamVehicle.getState)

    val rideHailAgentProps: Props = RideHailAgent.props(
      beamServices,
      beamScenario,
      scheduler,
      transportNetwork,
      tollCalculator,
      eventsManager,
      parkingManager,
      chargingNetworkManager,
      rideHailAgentInitializer.rideHailAgentId,
      self,
      rideHailBeamVehicle,
      rideHailAgentInitializer.shifts,
      rideHailAgentInitializer.geofence
    )

    val rideHailAgentRef: ActorRef =
      context.actorOf(rideHailAgentProps, rideHailAgentInitializer.rideHailAgentId.toString)
    context.watch(rideHailAgentRef)
    scheduler ! ScheduleTrigger(InitializeTrigger(0), rideHailAgentRef)

    val agentLocation = RideHailAgentLocation(
      rideHailAgentRef,
      rideHailBeamVehicle.id,
      rideHailBeamVehicle.beamVehicleType,
      SpaceTime(rideHailAgentInitializer.initialLocation, 0),
      rideHailAgentInitializer.geofence,
      None,
      None
    )
    // Put the agent out of service and let the agent tell us when it's Idle (aka ready for service)
    rideHailManagerHelper.putOutOfService(agentLocation)

    rideHailBeamVehicleIdToShiftsOpt(rideHailAgentInitializer.beamVehicleId) = rideHailAgentInitializer.shifts

    rideHailinitialLocationSpatialPlot
      .addString(
        StringToPlot(s"${rideHailAgentInitializer.id}", rideHailAgentInitializer.initialLocation, Color.RED, 20)
      )
    rideHailinitialLocationSpatialPlot
      .addAgentWithCoord(
        RideHailAgentInitCoord(rideHailAgentInitializer.rideHailAgentId, rideHailAgentInitializer.initialLocation)
      )
  }

  /**
    * Creates a sequence of RideHailAgentInitializer that allow initializing the ride hail fleet to its current state.
    *
    * @return Sequence of RideHailAgentInitializer mirroring the current fleet state.
    */
  private def createRideHailAgentInitializersFromCurrentState: IndexedSeq[RideHailAgentInitializer] = {
    rideHailManagerHelper.vehicleState.toIndexedSeq.map {
      case (vehicleId: Id[BeamVehicle], beamVehicleState: BeamVehicleState) =>
        val rideHailVehicleId = RideHailVehicleId(vehicleId)

        val rideHailAgentLocation = rideHailManagerHelper.getRideHailAgentLocation(vehicleId)

        val shiftsOpt = rideHailBeamVehicleIdToShiftsOpt(vehicleId)

        if (rideHailAgentLocation.vehicleType.secondaryFuelType.isDefined) {
          // The concept of linking SOC across iterations is implemented for BEVs only.
          // (Needs to be implemented for PHEVs.)
          throw new RuntimeException(
            "Creation of RideHailAgentInitializers for linking across iterations has not been tested for PHEVs."
          )
        }
        val stateOfCharge = MathUtils.clamp(
          beamVehicleState.primaryFuelLevel / rideHailAgentLocation.vehicleType.primaryFuelCapacityInJoule,
          0,
          1
        )

        RideHailAgentInitializer(
          rideHailVehicleId.id,
          rideHailAgentLocation.vehicleType,
          id,
          shiftsOpt,
          stateOfCharge,
          rideHailAgentLocation.latestUpdatedLocationUTM.loc,
          rideHailAgentLocation.geofence,
          rideHailVehicleId.fleetId
        )
    }
  }

  private def getDispatchProductType(tick: Int) = {
    val allocationManagerConfig = managerConfig.allocationManager
    val pooledRideHailIntervalAsMultipleOfSoloRideHail =
      allocationManagerConfig.pooledRideHailIntervalAsMultipleOfSoloRideHail
    val pooledTimeOut =
      allocationManagerConfig.requestBufferTimeoutInSeconds * pooledRideHailIntervalAsMultipleOfSoloRideHail

    if (pooledRideHailIntervalAsMultipleOfSoloRideHail <= 1) {
      DispatchProductType.SOLO_AND_POOLED
    } else if (tick % pooledTimeOut == 0) {
      DispatchProductType.POOLED
    } else {
      DispatchProductType.SOLO
    }
  }

  /*
   * This is common code for both use cases, batch processing and processing a single reservation request immediately.
   * The differences are resolved through the boolean processBufferedRequestsOnTimeout.
   */
  private def findAllocationsAndProcess(tick: Int, triggerId: Long): Unit = {
    val s = System.currentTimeMillis()
    var allRoutesRequired: Vector[RoutingRequest] = Vector()
    log.debug("findAllocationsAndProcess @ {}", tick)

    rideHailResourceAllocationManager.allocateVehiclesToCustomers(
      tick,
      beamServices,
      getDispatchProductType(tick),
      triggerId
    ) match {
      case VehicleAllocations(allocations) =>
        allocations.foreach {
          case RoutingRequiredToAllocateVehicle(request, routesRequired) =>
            // Client has requested routes
            reservationIdToRequest.put(request.requestId, request)
            routesRequired.foreach(rReq => routeRequestIdToRideHailRequestId.put(rReq.requestId, request.requestId))
            allRoutesRequired = allRoutesRequired ++ routesRequired
          case alloc @ VehicleMatchedToCustomers(request, _, pickDropIdWithRoutes) if pickDropIdWithRoutes.nonEmpty =>
            val travelProposal = createTravelProposal(alloc)
            val waitTimeMaximumSatisfied = !travelProposal.passengerSchedule.uniquePassengers.exists { customer =>
              travelProposal.timeToCustomer(
                customer
              ) > managerConfig.allocationManager.maxWaitingTimeInSec
            }
            if (waitTimeMaximumSatisfied) {
              handleReservation(request, tick, travelProposal)
              rideHailResourceAllocationManager.removeRequestFromBuffer(request)
            } else {
              beamServices.simMetricCollector.writeIteration("ride-hail-allocation-failed", SimulationTime(tick))
              failedAllocation(request, tick)
            }
          case VehicleMatchedToCustomers(request, _, _) =>
            beamServices.simMetricCollector.writeIteration("ride-hail-allocation-failed", SimulationTime(tick))
            failedAllocation(request, tick)
          case NoVehicleAllocated(request) =>
            beamServices.simMetricCollector.writeIteration("ride-hail-allocation-failed", SimulationTime(tick))
            failedAllocation(request, tick)
        }
      case _ =>
    }
    if (allRoutesRequired.nonEmpty) {
      log.debug("requesting {} routes at {}", allRoutesRequired.size, tick)
      numPendingRoutingRequestsForReservations = numPendingRoutingRequestsForReservations + allRoutesRequired.size
      requestRoutes(tick, allRoutesRequired, triggerId)
    } else if (
      processBufferedRequestsOnTimeout && pendingModifyPassengerScheduleAcks.isEmpty &&
      rideHailResourceAllocationManager.isBufferEmpty && numPendingRoutingRequestsForReservations == 0 &&
      currentlyProcessingTimeoutTrigger.isDefined
    ) {
      log.debug("sendCompletionAndScheduleNewTimeout for tick {} from line 1072", tick)
      cleanUpBufferedRequestProcessing(triggerId)
    }
    val diff = System.currentTimeMillis() - s
    timeSpendForFindAllocationsAndProcessMs += diff
    nFindAllocationsAndProcess += 1
  }

  def createTravelProposal(alloc: VehicleMatchedToCustomers): TravelProposal = {
    val passSched = mobilityRequestToPassengerSchedule(alloc.schedule, alloc.rideHailAgentLocation)
    val updatedPassengerSchedule =
      ridehailManagerCustomizationAPI.updatePassengerScheduleDuringCreateTravelProposalHook(passSched)

    val baseFare = alloc.schedule
      .flatMap(
        _.beamLegAfterTag.map(leg =>
          leg.cost - DrivingCost.estimateDrivingCost(
            leg.beamLeg.travelPath.distanceInM,
            leg.beamLeg.duration,
            beamScenario.vehicleTypes(leg.beamVehicleTypeId),
            beamScenario.fuelTypePrices(beamScenario.vehicleTypes(leg.beamVehicleTypeId).primaryFuelType)
          )
        )
      )
      .sum

    TravelProposal(
      alloc.rideHailAgentLocation,
      updatedPassengerSchedule,
      alloc.request.group
        .map(request =>
          calcFare(
            request,
            alloc.rideHailAgentLocation.vehicleType.id,
            updatedPassengerSchedule,
            isPooledTrip = request.asPooled,
            baseFare
          )
        )
        .toMap,
      rideHailResourceAllocationManager.maxWaitTimeInSec,
      modeOptions = supportedModes,
      poolingInfo = None
    )
  }

  def mobilityRequestToPassengerSchedule(
    pickDrops: List[MobilityRequest],
    rideHailAgentLocation: RideHailAgentLocation
  ): PassengerSchedule = {
    val consistentSchedule = pickDrops.zip(BeamLeg.makeLegsConsistent(pickDrops.map(_.beamLegAfterTag.map(_.beamLeg))))
    val allLegs = consistentSchedule.flatMap(_._2)
    var passSched = PassengerSchedule()
      .addLegs(allLegs)
      .updateStartTimes(Math.max(allLegs.head.startTime, rideHailAgentLocation.latestTickExperienced))
    // Initialize passengersToAdd with any passenger that doesn't have a pickup
    val noPickupPassengers = Set[PersonIdWithActorRef]() ++ consistentSchedule
      .groupBy(_._1.person)
      .filter(tup => tup._1.isDefined && tup._2.size == 1)
      .map(_._2.head._1.person.get)
    var passengersToAdd = noPickupPassengers
    var pickDropsForGrouping: Map[PersonIdWithActorRef, List[BeamLeg]] = Map()
    consistentSchedule.foreach {
      case (mobReq, legOpt) =>
        mobReq.person.foreach { thePerson =>
          mobReq.tag match {
            case Pickup =>
              passengersToAdd = passengersToAdd + thePerson
            case Dropoff =>
              passengersToAdd = passengersToAdd - thePerson
            case _ =>
          }
        }
        legOpt.foreach { leg =>
          passengersToAdd.foreach { pass =>
            val legsForPerson = pickDropsForGrouping.getOrElse(pass, List()) :+ leg
            pickDropsForGrouping = pickDropsForGrouping + (pass -> legsForPerson)
          }
        }
      case _ =>
    }
    pickDropsForGrouping.foreach { passAndLegs =>
      passSched = passSched.addPassenger(passAndLegs._1, passAndLegs._2)
    }
    noPickupPassengers.foreach { pass =>
      passSched = passSched.removePassengerBoarding(pass)
    }
    passSched
  }

  def failedAllocation(request: RideHailRequest, tick: Int): Unit = {
    val theResponse = RideHailResponse(request, None, managerConfig.name, Some(DriverNotFoundError))
    if (processBufferedRequestsOnTimeout) {
      request.group.foreach { subReq =>
        //in case of ReserveRide type requester equals customer.personRef
        modifyPassengerScheduleManager.addTriggerToSendWithCompletion(tick, theResponse, subReq.customer.personRef)
      }
    } else {
      request.group.foreach { subReq =>
        subReq.customer.personRef ! theResponse
      }
    }
    request.group.foreach { req =>
      rideHailResponseCache.remove(req.customer.personId)
    }
    rideHailResourceAllocationManager.removeRequestFromBuffer(request)
  }

  def cleanUpBufferedRequestProcessing(triggerId: Long): Unit = {
    rideHailResourceAllocationManager.clearPrimaryBufferAndFillFromSecondary()
    modifyPassengerScheduleManager.sendCompletionAndScheduleNewTimeout(BatchedReservation)
    log.debug("Cleaning up from cleanUpBufferedRequestProcessing")
    cleanUp(triggerId)
  }

  def handleNotifyVehicleDoneRefuelingAndOutOfService(notify: NotifyVehicleDoneRefuelingAndOutOfService): Unit = {
    rideHailManagerHelper.updateLocationOfAgent(notify.vehicleId, notify.whenWhere)
    rideHailManagerHelper.vehicleState.put(notify.vehicleId, notify.beamVehicleState)
    rideHailManagerHelper.updatePassengerSchedule(notify.vehicleId, None, None)
    removingVehicleFromCharging(notify.vehicleId, notify.tick, notify.triggerId)
    resources(notify.vehicleId).getDriver.get ! NotifyVehicleDoneRefuelingAndOutOfServiceReply(
      notify.triggerId,
      Vector()
    )
    rideHailManagerHelper.putOutOfService(notify.vehicleId)
  }

  def cleanUp(triggerId: Long): Unit = {
    modifyPassengerScheduleManager.cleanUpCaches(triggerId)
    cachedNotifyVehicleIdle.foreach { case (_, notifyMessage) =>
      handleNotifyVehicleIdle(notifyMessage)
    }
    cachedNotifyVehicleIdle.clear()
    cachedNotifyVehicleDoneRefuelingAndOffline.foreach { case (_, notifyMessage) =>
      handleNotifyVehicleDoneRefuelingAndOutOfService(notifyMessage)
    }
    cachedNotifyVehicleDoneRefuelingAndOffline.clear()
    log.debug("Elapsed planning time = {}", (System.nanoTime() - currentlyProcessingTimeoutWallStartTime) / 1e6)
    currentlyProcessingTimeoutTrigger = None
    doNotUseInAllocation.clear()
    unstashAll()
  }

  def startRepositioning(tick: Int, triggerId: Long): Unit = {
    if (prevReposTick == 0) {
      prevReposTick = tick
    }
    currReposTick = tick

    log.debug("Starting wave of repositioning at {}", tick)
    modifyPassengerScheduleManager.startWaveOfRepositioningOrBatchedReservationRequests(tick, triggerId)
    if (modifyPassengerScheduleManager.isModifyStatusCacheEmpty) {
      continueRepositioning(tick, triggerId)
    }
  }

  def continueRepositioning(tick: Int, triggerId: Long): Unit = {
    ridehailManagerCustomizationAPI.beforeContinueRepositioningHook(tick)

    val idleVehicles: mutable.Map[Id[BeamVehicle], RideHailAgentLocation] =
      rideHailManagerHelper.getIdleAndRepositioningAndOfflineCAVsAndFilterOutExluded.filterNot(veh =>
        isOnWayToRefuelingDepotOrIsRefuelingOrInQueue(veh._1)
      )

    val badVehicles =
      rideHailManagerHelper.getIdleAndRepositioningAndOfflineCAVsAndFilterOutExluded
        .filter(veh => isOnWayToRefuelingDepotOrIsRefuelingOrInQueue(veh._1))
        .map(tup => (tup, rideHailManagerHelper.getServiceStatusOf(tup._1)))

    if (badVehicles.nonEmpty) {
      log.debug(
        f"Some vehicles (${badVehicles.size}) still appear as 'idle' despite being on way to refuel or refueling, head: ${badVehicles.head}"
      )
    }

    val additionalCustomVehiclesForDepotCharging = ridehailManagerCustomizationAPI
      .identifyAdditionalVehiclesForRefuelingDuringContinueRepositioningAndAssignDepotHook(idleVehicles, tick)

    val vehiclesWithoutCustomVehicles = idleVehicles.filterNot { case (vehicleId, _) =>
      additionalCustomVehiclesForDepotCharging.map(_._1).contains(vehicleId)
    }.toMap

    findChargingStalls(tick, vehiclesWithoutCustomVehicles, additionalCustomVehiclesForDepotCharging, triggerId)
  }

  def getRideInitLocation(person: Person): Location = {
    val rideInitialLocation: Location =
      managerConfig.initialization.procedural.initialLocation.name match {
        case RideHailManager.INITIAL_RIDE_HAIL_LOCATION_RANDOM_ACTIVITY =>
          val radius =
            managerConfig.initialization.procedural.initialLocation.home.radiusInMeters
          val activityLocations: List[Location] =
            person.getSelectedPlan.getPlanElements.asScala
              .collect { case activity: Activity => activity.getCoord }
              .toList
              .dropRight(1)
          val randomActivityLocation: Location = activityLocations(rand.nextInt(activityLocations.length))
          new Coord(
            randomActivityLocation.getX + radius * (rand.nextDouble() - 0.5),
            randomActivityLocation.getY + radius * (rand.nextDouble() - 0.5)
          )
        case RideHailManager.INITIAL_RIDE_HAIL_LOCATION_HOME =>
          val personInitialLocation: Location =
            person.getSelectedPlan.getPlanElements
              .iterator()
              .next()
              .asInstanceOf[Activity]
              .getCoord
          val radius =
            managerConfig.initialization.procedural.initialLocation.home.radiusInMeters
          new Coord(
            personInitialLocation.getX + radius * (rand.nextDouble() - 0.5),
            personInitialLocation.getY + radius * (rand.nextDouble() - 0.5)
          )
        case RideHailManager.INITIAL_RIDE_HAIL_LOCATION_UNIFORM_RANDOM =>
          val x = activityQuadTreeBounds.minx + (activityQuadTreeBounds.maxx - activityQuadTreeBounds.minx) * rand
            .nextDouble()
          val y = activityQuadTreeBounds.miny + (activityQuadTreeBounds.maxy - activityQuadTreeBounds.miny) * rand
            .nextDouble()
          new Coord(x, y)
        case RideHailManager.INITIAL_RIDE_HAIL_LOCATION_ALL_AT_CENTER =>
          val x = activityQuadTreeBounds.minx + (activityQuadTreeBounds.maxx - activityQuadTreeBounds.minx) / 2
          val y = activityQuadTreeBounds.miny + (activityQuadTreeBounds.maxy - activityQuadTreeBounds.miny) / 2
          new Coord(x, y)
        case RideHailManager.INITIAL_RIDE_HAIL_LOCATION_ALL_IN_CORNER =>
          val x = activityQuadTreeBounds.minx
          val y = activityQuadTreeBounds.miny
          new Coord(x, y)
        case unknown =>
          log.error(s"unknown rideHail.initialLocation $unknown, assuming HOME")
          val personInitialLocation: Location =
            person.getSelectedPlan.getPlanElements
              .iterator()
              .next()
              .asInstanceOf[Activity]
              .getCoord
          val radius =
            managerConfig.initialization.procedural.initialLocation.home.radiusInMeters
          new Coord(
            personInitialLocation.getX + radius * (rand.nextDouble() - 0.5),
            personInitialLocation.getY + radius * (rand.nextDouble() - 0.5)
          )
      }
    rideInitialLocation
  }

  /**
    * Check if the vehicle is still eligible to reposition. This filters out any circumstance where a vehicle that was
    * once selected for repositioning has since become unavailable due to the non-determinism of parallel discrete event
    * simulation.
    *
    * Returns true if the vehicle is still idle AND either the vehicle is not already allocated or is already on the way
    * to refuel.
    *
    * @param vehicleId Beam Vehicle ID
    * @return
    */
  def isEligibleToReposition(vehicleId: Id[BeamVehicle]): Boolean = {
    val serviceStatus = rideHailManagerHelper.getServiceStatusOf(vehicleId)
    val isNotAlreadyAllocated = !doNotUseInAllocation.contains(vehicleId)
    val isOnWayToRefuel = isOnWayToRefuelingDepot(vehicleId)
    (serviceStatus == Available || serviceStatus == Refueling) && (isNotAlreadyAllocated || isOnWayToRefuel)
  }

  /**
    * register Geofences
    * @param vehicleIdToGeofenceMap map of vehicleId to Geofence
    */
  private def registerGeofences(vehicleIdToGeofenceMap: mutable.Map[VehicleId, Option[Geofence]]): Unit = {
    vehicleIdToGeofenceMap.foreach {
      case (vehicleId, Some(geofence)) =>
        vehicleIdToGeofence.put(vehicleId, geofence)
      case (_, _) =>
    }
  }

  private def scheduleRideHailManagerTimerMessages(managerConfig: Managers$Elm): Unit = {
    if (managerConfig.repositioningManager.timeout > 0) {
      // We need to stagger init tick for repositioning manager and allocation manager
      // This is important because during the `requestBufferTimeoutInSeconds` repositioned vehicle is not available, so to make them work together
      // we have to make sure that there is no overlap
      val initTick = managerConfig.repositioningManager.timeout / 2
      scheduler ! ScheduleTrigger(RideHailRepositioningTrigger(initTick), self)
    }
    if (managerConfig.allocationManager.requestBufferTimeoutInSeconds > 0)
      scheduler ! ScheduleTrigger(BufferedRideHailRequestsTrigger(0), self)
  }
}<|MERGE_RESOLUTION|>--- conflicted
+++ resolved
@@ -88,11 +88,8 @@
     passengerSchedule: PassengerSchedule,
     estimatedPrice: Map[Id[Person], Double],
     maxWaitingTimeInSec: Int,
-<<<<<<< HEAD
     modeOptions: Set[BeamMode],
-=======
     walkToFromStop: Option[(EmbodiedBeamTrip, EmbodiedBeamTrip)] = None,
->>>>>>> d7157645
     poolingInfo: Option[PoolingInfo] = None
   ) {
 
@@ -722,13 +719,9 @@
               )
             ),
             rideHailResourceAllocationManager.maxWaitTimeInSec,
-<<<<<<< HEAD
             modeOptions = supportedModes,
+            walkToFromStop = inquiryIdToWalkTrips.get(request.requestId),
             if (supportedModes.forall(_ == RIDE_HAIL)) None else singleOccupantQuoteAndPoolingInfo.poolingInfo
-=======
-            walkToFromStop = inquiryIdToWalkTrips.get(request.requestId),
-            singleOccupantQuoteAndPoolingInfo.poolingInfo
->>>>>>> d7157645
           )
           travelProposalCache.put(request.requestId.toString, travelProposal)
 
@@ -1372,31 +1365,19 @@
     )
     rideHailResourceAllocationManager.respondToInquiry(inquiryWithUpdatedLoc) match {
       case NoVehiclesAvailable =>
-<<<<<<< HEAD
-        beamServices.simMetricCollector
-          .writeIteration("ride-hail-inquiry-not-available", SimulationTime(inquiry.departAt))
-        log.debug("{} -- NoVehiclesAvailable", inquiryWithUpdatedLoc.requestId)
+        respondWithDriverNotFound(inquiry)
+      case SingleOccupantQuoteAndPoolingInfo(_, None) if supportedModes.forall(_ == RIDE_HAIL_POOLED) =>
+        log.debug(
+          "No pooling info returned person={} for requestId={}",
+          inquiryWithUpdatedLoc.customer.personId,
+          inquiryWithUpdatedLoc.requestId
+        )
         inquiryWithUpdatedLoc.requester ! RideHailResponse(
           inquiryWithUpdatedLoc,
           None,
           managerConfig.name,
           Some(DriverNotFoundError)
         )
-      case SingleOccupantQuoteAndPoolingInfo(_, None) if supportedModes.forall(_ == RIDE_HAIL_POOLED) =>
-        log.debug(
-          "No pooling info returned person={} for requestId={}",
-          inquiryWithUpdatedLoc.customer.personId,
-          inquiryWithUpdatedLoc.requestId
-        )
-        inquiryWithUpdatedLoc.requester ! RideHailResponse(
-          inquiryWithUpdatedLoc,
-          None,
-          managerConfig.name,
-          Some(DriverNotFoundError)
-        )
-=======
-        respondWithDriverNotFound(inquiry)
->>>>>>> d7157645
       case inquiryResponse @ SingleOccupantQuoteAndPoolingInfo(agentLocation, _) =>
         servedRideHail += 1
         beamServices.simMetricCollector.writeIteration("ride-hail-inquiry-served", SimulationTime(inquiry.departAt))
