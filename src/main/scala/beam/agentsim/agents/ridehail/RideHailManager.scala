package beam.agentsim.agents.ridehail

import java.awt.Color
import java.util.concurrent.TimeUnit

import akka.actor.{ActorLogging, ActorRef, Props}
import akka.pattern._
import akka.util.Timeout
import beam.agentsim
import beam.agentsim.Resource._
import beam.agentsim.ResourceManager.VehicleManager
import beam.agentsim.agents.BeamAgent.Finish
import beam.agentsim.agents.PersonAgent
import beam.agentsim.agents.modalbehaviors.DrivesVehicle._
import beam.agentsim.agents.ridehail.RideHailAgent._
import beam.agentsim.agents.ridehail.RideHailIterationHistoryActor.GetCurrentIterationRideHailStats
import beam.agentsim.agents.ridehail.RideHailManager.{RoutingResponses, _}
import beam.agentsim.agents.ridehail.allocation.{VehicleAllocation, _}
import beam.agentsim.agents.vehicles.AccessErrorCodes.{
  CouldNotFindRouteToCustomer,
  RideHailVehicleTakenError
}
import beam.agentsim.agents.vehicles.VehicleProtocol.StreetVehicle
import beam.agentsim.agents.vehicles.{PassengerSchedule, _}
import beam.agentsim.events.SpaceTime
import beam.agentsim.events.resources.ReservationError
<<<<<<< HEAD
import beam.agentsim.scheduler.BeamAgentScheduler.{CompletionNotice, ScheduleTrigger}
import beam.agentsim.scheduler.{BeamAgentScheduler, Trigger}
=======
import beam.agentsim.scheduler.BeamAgentScheduler.{
  CompletionNotice,
  ScheduleTrigger
}
import beam.agentsim.scheduler.Trigger
>>>>>>> 4047d73b
import beam.agentsim.scheduler.Trigger.TriggerWithId
import beam.router.BeamRouter.{Location, RoutingRequest, RoutingResponse, _}
import beam.router.Modes.BeamMode._
import beam.router.RoutingModel
import beam.router.RoutingModel.{BeamTime, DiscreteTime}
import beam.sim.{BeamServices, HasServices}
import beam.utils.{DebugLib, PointToPlot, SpatialPlot}
import com.eaio.uuid.UUIDGen
import com.google.common.cache.{Cache, CacheBuilder}
import com.vividsolutions.jts.geom.Envelope
import org.matsim.api.core.v01.population.Person
import org.matsim.api.core.v01.{Coord, Id}
import org.matsim.core.utils.collections.QuadTree
import org.matsim.core.utils.geometry.CoordUtils
import org.matsim.vehicles.Vehicle

import scala.collection.JavaConverters._
import scala.collection.{concurrent, mutable}
import scala.concurrent.ExecutionContext.Implicits.global
import scala.concurrent.duration.{Duration, FiniteDuration}
import scala.concurrent.{Await, Future}

// TODO: RW: We need to update the location of vehicle as it is moving to give good estimate to ride hail allocation manager
// TODO: Build RHM from XML to be able to specify different kinds of TNC/Rideshare types and attributes
// TODO: remove name variable, as not used currently in the code anywhere?

class RideHailManager(
    val beamServices: BeamServices,
    val scheduler: ActorRef,
    val router: ActorRef,
    val boundingBox: Envelope,
    val surgePricingManager: RideHailSurgePricingManager
) extends VehicleManager
    with ActorLogging
    with HasServices {

  implicit val timeout: Timeout = Timeout(50000, TimeUnit.SECONDS)

  val radiusInMeters: Double =
    beamServices.beamConfig.beam.agentsim.agents.rideHail.rideHailManager.radiusInMeters
  override val resources: mutable.Map[Id[BeamVehicle], BeamVehicle] =
    mutable.Map[Id[BeamVehicle], BeamVehicle]()

  private val vehicleFuelLevel: mutable.Map[Id[Vehicle], Double] =
    mutable.Map[Id[Vehicle], Double]()

  private val DefaultCostPerMinute = BigDecimal(
    beamServices.beamConfig.beam.agentsim.agents.rideHail.defaultCostPerMinute
  )
  private val DefaultCostPerSecond = DefaultCostPerMinute / 60.0d

  private val rideHailAllocationManagerTimeoutInSeconds = {
    beamServices.beamConfig.beam.agentsim.agents.rideHail.allocationManager.timeoutInSeconds
  }

  val allocationManager: String =
    beamServices.beamConfig.beam.agentsim.agents.rideHail.allocationManager.name

  val rideHailNetworkApi: RideHailNetworkAPI = new RideHailNetworkAPI()

  val tncIterationStats: Option[TNCIterationStats] = {
    val rideHailIterationHistoryActor =
      context.actorSelection("/user/rideHailIterationHistoryActor")
    val future =
      rideHailIterationHistoryActor.ask(GetCurrentIterationRideHailStats)
    Await
      .result(future, timeout.duration)
      .asInstanceOf[Option[TNCIterationStats]]
  }
  tncIterationStats.foreach(_.logMap())

  val rideHailResourceAllocationManager: RideHailResourceAllocationManager =
    allocationManager match {
      case RideHailResourceAllocationManager.DEFAULT_MANAGER =>
        new DefaultRideHailResourceAllocationManager()
      case RideHailResourceAllocationManager.STANFORD_V1 =>
        new StanfordRideHailAllocationManagerV1(this, rideHailNetworkApi)
      case RideHailResourceAllocationManager.IMMEDIATE_DISPATCH_WITH_OVERWRITE =>
        new RideHailAllocationManagerBufferedWithOverwriteRequest(this)
      case RideHailResourceAllocationManager.REPOSITIONING_LOW_WAITING_TIMES =>
        new RepositioningLowWaitingTimes(this, tncIterationStats)
      case RideHailResourceAllocationManager.RANDOM_REPOSITIONING =>
        new RandomRepositioning(this)
      case RideHailResourceAllocationManager.DUMMY_DISPATCH_WITH_BUFFERING =>
        new DummyRideHailDispatchWithBufferingRequests(this)
      case _ =>
        throw new IllegalStateException(
          s"unknonwn RideHailResourceAllocationManager: $allocationManager"
        )
    }

  val modifyPassengerScheduleManager =
    new RideHailModifyPassengerScheduleManager(
      log,
      self,
      rideHailAllocationManagerTimeoutInSeconds,
      scheduler,
      beamServices.beamConfig
    )

  private val handleRideHailInquirySubmitted = mutable.Set[String]()

  var nextCompleteNoticeRideHailAllocationTimeout: CompletionNotice = _

  beamServices.beamRouter ! GetTravelTime
  beamServices.beamRouter ! GetMatSimNetwork

  //TODO improve search to take into account time when available
  private val availableRideHailAgentSpatialIndex = {
    new QuadTree[RideHailAgentLocation](
      boundingBox.getMinX,
      boundingBox.getMinY,
      boundingBox.getMaxX,
      boundingBox.getMaxY
    )
  }

  private val inServiceRideHailAgentSpatialIndex = {
    new QuadTree[RideHailAgentLocation](
      boundingBox.getMinX,
      boundingBox.getMinY,
      boundingBox.getMaxX,
      boundingBox.getMaxY
    )
  }
  private val availableRideHailVehicles =
    concurrent.TrieMap[Id[Vehicle], RideHailAgentLocation]()
  private val inServiceRideHailVehicles =
    concurrent.TrieMap[Id[Vehicle], RideHailAgentLocation]()

  var bufferedRideHailRequests: BufferedRideHailRequests = _

  /**
    * Customer inquiries awaiting reservation confirmation.
    */
  lazy val travelProposalCache: Cache[String, TravelProposal] = {
    CacheBuilder
      .newBuilder()
      .maximumSize(
        (10 * beamServices.beamConfig.beam.agentsim.agents.rideHail.numDriversAsFractionOfPopulation * beamServices.beamConfig.beam.agentsim.numAgents).toLong
      )
      .expireAfterWrite(1, TimeUnit.MINUTES)
      .build()
  }
  private val pendingModifyPassengerScheduleAcks =
    collection.concurrent.TrieMap[String, RideHailResponse]()
  private var lockedVehicles = Set[Id[Vehicle]]()

  //context.actorSelection("user/")
  //rideHailIterationHistoryActor send message to ridheailiterationhsitoryactor

  DebugLib.emptyFunctionForSettingBreakPoint()

  override def receive: Receive = {
    case ev @ StopDrivingIfNoPassengerOnBoardReply(success, requestId, tick) =>
      Option(travelProposalCache.getIfPresent(requestId.toString)) match {
        case Some(travelProposal) =>
          if (success) {
            travelProposal.rideHailAgentLocation.rideHailAgent ! StopDriving(tick)
            travelProposal.rideHailAgentLocation.rideHailAgent ! Resume()
          }
          rideHailResourceAllocationManager.handleRideCancellationReply(ev)

        case None =>
          log.error(s"request not found: ${ev}")
      }

    case NotifyIterationEnds() =>
      surgePricingManager.incrementIteration()

      sender ! Unit // return empty object to blocking caller

    case RegisterResource(vehId: Id[Vehicle]) =>
      resources.put(agentsim.vehicleId2BeamVehicleId(vehId),
                    beamServices.vehicles(vehId))

    case NotifyResourceIdle(vehicleId: Id[Vehicle],
                            whenWhere,
                            passengerSchedule) =>
      updateLocationOfAgent(vehicleId,
                            whenWhere,
                            isAvailable = isAvailable(vehicleId))

      //updateLocationOfAgent(vehicleId, whenWhere, isAvailable = true)
      resources(agentsim.vehicleId2BeamVehicleId(vehicleId)).driver
        .foreach(driver => {
          val rideHailAgentLocation =
            RideHailAgentLocation(driver, vehicleId, whenWhere)
          if (modifyPassengerScheduleManager
                .noPendingReservations(vehicleId) || modifyPassengerScheduleManager
                .isPendingReservationEnding(vehicleId, passengerSchedule)) {
            log.debug("Making available: {}", vehicleId)
            // we still might have some ongoing resrvation in going on
            makeAvailable(rideHailAgentLocation)
          }
          modifyPassengerScheduleManager
            .checkInResource(vehicleId,
                             Some(whenWhere),
                             Some(passengerSchedule))
          driver ! GetBeamVehicleFuelLevel
        })

    case NotifyResourceInUse(vehId: Id[Vehicle], whenWhere) =>
      updateLocationOfAgent(vehId, whenWhere, isAvailable = false)

    case BeamVehicleFuelLevelUpdate(id, fuelLevel) =>
      vehicleFuelLevel.put(id, fuelLevel)

    case MATSimNetwork(network) =>
      rideHailNetworkApi.setMATSimNetwork(network)

    case CheckInResource(vehicleId: Id[Vehicle], whenWhere) =>
      updateLocationOfAgent(vehicleId, whenWhere.get, isAvailable = true)

      if (whenWhere.get.time == 0) {
        resources(agentsim.vehicleId2BeamVehicleId(vehicleId)).driver
          .foreach(driver => {
            val rideHailAgentLocation =
              RideHailAgentLocation(driver, vehicleId, whenWhere.get)
            if (modifyPassengerScheduleManager
                  .noPendingReservations(vehicleId)) {
              // we still might have some ongoing resrvation in going on
              log.debug("Checking in: {}", vehicleId)
              makeAvailable(rideHailAgentLocation)
            }
            sender ! CheckInSuccess
            log.debug(
              "checking in resource: vehicleId({});availableIn.time({})",
              vehicleId,
              whenWhere.get.time
            )
            modifyPassengerScheduleManager.checkInResource(vehicleId,
                                                           whenWhere,
                                                           None)
            driver ! GetBeamVehicleFuelLevel
          })
      }

    case CheckOutResource(_) =>
      // Because the RideHail Manager is in charge of deciding which specific vehicles to assign to customers, this should never be used
      throw new RuntimeException(
        "Illegal use of CheckOutResource, RideHailManager is responsible for checking out vehicles in fleet."
      )

    case inquiry @ RideHailRequest(RideHailInquiry, _, _, _, _) =>
      if (!findDriverAndSendRoutingRequests(inquiry, true)) {
        inquiry.customer.personRef.get ! RideHailResponse(
          inquiry,
          None,
          error = Some(CouldNotFindRouteToCustomer)
        )
      }

    case R5Network(network) =>
      rideHailNetworkApi.setR5Network(network)

    case RoutingResponses(
        request,
        rideHailLocation,
        rideHailAgent2CustomerResponse,
        rideHail2DestinationResponse
        ) =>
      val itins2Cust =
        rideHailAgent2CustomerResponse.itineraries.filter(x =>
          x.tripClassifier.equals(RIDE_HAIL))
      val itins2Dest =
        rideHail2DestinationResponse.itineraries.filter(x =>
          x.tripClassifier.equals(RIDE_HAIL))

      val rideHailFarePerSecond = DefaultCostPerSecond * surgePricingManager
        .getSurgeLevel(
          request.pickUpLocation,
          request.departAt.atTime.toDouble
        )
      val customerPlans2Costs: Map[RoutingModel.EmbodiedBeamTrip, BigDecimal] =
        itins2Dest
          .map(t => (t, rideHailFarePerSecond * t.totalTravelTimeInSecs))
          .toMap

      if (itins2Cust.nonEmpty && itins2Dest.nonEmpty) {
        val (customerTripPlan, cost) = customerPlans2Costs.minBy(_._2)
        val tripDriver2Cust = RoutingResponse(
          Vector(
            itins2Cust.head.copy(legs = itins2Cust.head.legs.map(l =>
              l.copy(asDriver = true)))
          )
        )
        val timeToCustomer =
          tripDriver2Cust.itineraries.head.totalTravelTimeInSecs

        val tripCust2Dest = RoutingResponse(
          Vector(
            customerTripPlan.copy(
              legs = customerTripPlan.legs.zipWithIndex.map(
                legWithInd =>
                  legWithInd._1.copy(
                    asDriver = legWithInd._1.beamLeg.mode == WALK,
                    unbecomeDriverOnCompletion = legWithInd._2 == 2,
                    beamLeg = legWithInd._1.beamLeg
                      .copy(
                        startTime = legWithInd._1.beamLeg.startTime + timeToCustomer),
                    cost =
                      if (legWithInd._1.beamLeg == customerTripPlan
                            .legs(1)
                            .beamLeg) {
                        cost
                      } else {
                        0.0
                      }
                )
              )
            )
          )
        )

        val travelProposal = TravelProposal(
          rideHailLocation,
          timeToCustomer,
          cost,
          Some(
            FiniteDuration(customerTripPlan.totalTravelTimeInSecs,
                           TimeUnit.SECONDS)),
          tripDriver2Cust,
          tripCust2Dest
        )

        travelProposalCache.put(request.requestId.toString, travelProposal)

        //        log.debug(s"Found ridehail ${rideHailLocation.vehicleId} for person=${request.customer.personId} and ${request.requestType} " +
        //          s"requestId=${request.requestId}, timeToCustomer=$timeToCustomer seconds and cost=$$$cost")

        request.requestType match {
          case RideHailInquiry =>
            request.customer.personRef.get ! RideHailResponse(
              request,
              Some(travelProposal))
          case ReserveRide =>
            self ! request
        }
        //        customerAgent match {
        //          case Some(customerActor) =>
        //          case None =>
        //            bufferedReserveRideMessages.get(requestId) match {
        //              case Some(ReserveRide(localInquiryId, vehiclePersonId, localCustomerPickUp, localDepartAt, destination)) =>
        //                handleReservationRequest(localInquiryId, vehiclePersonId, localCustomerPickUp, localDepartAt, destination)
        //                bufferedReserveRideMessages.remove(localInquiryId)
        //                handleRideHailInquirySubmitted.remove(localInquiryId)
        //
        //                // TODO if there is any issue related to bufferedReserveRideMessages, look at this closer (e.g. make two data structures, one for those
        //                // before timout and one after
        //                if (handleRideHailInquirySubmitted.size == 0) {
        //                  modifyPassengerScheduleManager.sendoutAckMessageToSchedulerForRideHailAllocationmanagerTimeout()
        //                }
        //            }
        // call was made by ride hail agent itself
        //        }
      } else {
        log.debug(
          "Router could not find route to customer person={} for requestId={}",
          request.customer.personId,
          request.requestId
        )
        request.customer.personRef.get ! RideHailResponse(
          request,
          None,
          error = Some(CouldNotFindRouteToCustomer)
        )
      }

    case reserveRide @ RideHailRequest(ReserveRide, _, _, _, _) =>
      //  if (rideHailResourceAllocationManager.isBufferedRideHailAllocationMode) {
      //    val requestId = reserveRide.requestId
      //    bufferedReserveRideMessages += (requestId.toString -> reserveRide)
      //System.out.println("")
      //  } else {
      handleReservationRequest(reserveRide)
    //  }

    case modifyPassengerScheduleAck @ ModifyPassengerScheduleAck(
          requestIdOpt,
          triggersToSchedule,
          _
        ) =>
      log.debug(
        "modifyPassengerScheduleAck received: " + modifyPassengerScheduleAck)
      requestIdOpt match {
        case None =>
          modifyPassengerScheduleManager
            .modifyPassengerScheduleAckReceivedForRepositioning(
              triggersToSchedule
            )
        // val newTriggers = triggersToSchedule ++ nextCompleteNoticeRideHailAllocationTimeout.newTriggers
        // scheduler ! CompletionNotice(nextCompleteNoticeRideHailAllocationTimeout.id, newTriggers)
        case Some(requestId) =>
          completeReservation(requestId, triggersToSchedule)
      }

    case UpdateTravelTime(travelTime) =>
      rideHailNetworkApi.setTravelTime(travelTime)

    case DebugRideHailManagerDuringExecution =>
      modifyPassengerScheduleManager.printState()

    case TriggerWithId(BufferedRideHailRequestsTimeout(tick), triggerId) =>
      DebugLib.emptyFunctionForSettingBreakPoint()

      bufferedRideHailRequests = new BufferedRideHailRequests(scheduler, triggerId, tick)

      rideHailResourceAllocationManager.updateVehicleAllocations(tick)
      val timerTrigger = BufferedRideHailRequestsTimeout(
        tick + 10 // TODO: replace with new config variable
        // TODO:
      )
      val timerMessage = ScheduleTrigger(timerTrigger, this.self)
      Vector(timerMessage)

      val nextMessage = Vector(timerMessage)

      // bufferedRideHailRequests.nextBufferedTriggerMessages = bufferedRideHailRequests.nextBufferedTriggerMessages ++ nextMessage

      bufferedRideHailRequests.addTriggerMessages(nextMessage)

      bufferedRideHailRequests.tryClosingBufferedRideHailRequestWaive()

    case TriggerWithId(RideHailAllocationManagerTimeout(tick), triggerId) =>
      val produceDebugImages = true
      if (produceDebugImages) {
        if (tick > 0 && tick.toInt % 3600 == 0 && tick < 24 * 3600) {
          val spatialPlot = new SpatialPlot(1100, 1100, 50)

          for (veh <- resources.values) {
            spatialPlot.addPoint(
              PointToPlot(getRideHailAgentLocation(veh.id).currentLocation.loc,
                          Color.BLACK,
                          5)
            )
          }

          tncIterationStats.foreach(tncIterationStats => {

            val tazEntries = tncIterationStats getCoordinatesWithRideHailStatsEntry (tick, tick + 3600)

            for (tazEntry <- tazEntries.filter(
                   x => x._2.sumOfRequestedRides > 0)) {
              spatialPlot.addPoint(
                PointToPlot(
                  tazEntry._1,
                  Color.RED,
                  10 + Math.log(tazEntry._2.sumOfRequestedRides).toInt
                )
              )
            }
          })

          val iteration = "it." + beamServices.iterationNumber
          spatialPlot.writeImage(
            beamServices.matsimServices.getControlerIO
              .getIterationFilename(
                beamServices.iterationNumber,
                tick.toInt / 3600 + "locationOfAgentsInitally.png"
              )
              .replace(iteration, iteration + "/rideHailDebugging")
          )
        }
      }

      modifyPassengerScheduleManager.startWaiveOfRepositioningRequests(
        tick,
        triggerId)

      log.debug("getIdleVehicles().size:{}", getIdleVehicles.size)
      getIdleVehicles.foreach(x =>
        log.debug("getIdleVehicles(): {}", x._1.toString))

      val repositionVehicles: Vector[(Id[Vehicle], Location)] =
        rideHailResourceAllocationManager.repositionVehicles(tick)

      if (repositionVehicles.isEmpty) {
        modifyPassengerScheduleManager
          .sendoutAckMessageToSchedulerForRideHailAllocationmanagerTimeout()
      } else {
        modifyPassengerScheduleManager.setNumberOfRepositioningsToProcess(
          repositionVehicles.size)
        //   printRepositionDistanceSum(repositionVehicles)
      }

      for (repositionVehicle <- repositionVehicles) {

        val (vehicleId, destinationLocation) = repositionVehicle

        if (getIdleVehicles.contains(vehicleId)) {
          val rideHailAgentLocation = getIdleVehicles(vehicleId)

          val rideHailAgent = rideHailAgentLocation.rideHailAgent

          val rideHailVehicleAtOrigin = StreetVehicle(
            rideHailAgentLocation.vehicleId,
            SpaceTime((rideHailAgentLocation.currentLocation.loc, tick.toLong)),
            CAR,
            asDriver = false
          )

          val departAt = DiscreteTime(tick.toInt)

          val routingRequest = RoutingRequest(
            origin = rideHailAgentLocation.currentLocation.loc,
            destination = destinationLocation,
            departureTime = departAt,
            transitModes = Vector(),
            streetVehicles = Vector(rideHailVehicleAtOrigin)
          )
          val futureRideHailAgent2CustomerResponse = router ? routingRequest

          for {
            rideHailAgent2CustomerResponse <- futureRideHailAgent2CustomerResponse
              .mapTo[RoutingResponse]
          } {
            val itins2Cust = rideHailAgent2CustomerResponse.itineraries.filter(
              x => x.tripClassifier.equals(RIDE_HAIL)
            )

            if (itins2Cust.nonEmpty) {
              val modRHA2Cust: Vector[RoutingModel.EmbodiedBeamTrip] =
                itins2Cust.map(l =>
                  l.copy(legs = l.legs.map(c => c.copy(asDriver = true))))
              val rideHailAgent2CustomerResponseMod = RoutingResponse(
                modRHA2Cust)

              // TODO: extract creation of route to separate method?
              val passengerSchedule = PassengerSchedule().addLegs(
                rideHailAgent2CustomerResponseMod.itineraries.head.toBeamTrip.legs
              )

              self ! RepositionVehicleRequest(passengerSchedule,
                                              tick,
                                              vehicleId,
                                              rideHailAgent)

            } else {
              self ! ReduceAwaitingRepositioningAckMessagesByOne
            }
          }

        } else {
          modifyPassengerScheduleManager
            .modifyPassengerScheduleAckReceivedForRepositioning(
              Vector()
            )
        }
      }

    case ReduceAwaitingRepositioningAckMessagesByOne =>
      modifyPassengerScheduleManager
        .modifyPassengerScheduleAckReceivedForRepositioning(Vector())

    case RepositionVehicleRequest(passengerSchedule,
                                  tick,
                                  vehicleId,
                                  rideHailAgent) =>
      // TODO: send following to a new case, which handles it
      // -> code for sending message could be prepared in modifyPassengerScheduleManager
      // e.g. create case class
      log.debug(
        "RideHailAllocationManagerTimeout: requesting to send interrupt message to vehicle for repositioning: " + vehicleId
      )
      modifyPassengerScheduleManager.repositionVehicle(
        passengerSchedule,
        tick,
        vehicleId,
        rideHailAgent
      )
    //repositioningPassengerSchedule.put(vehicleId,(rideHailAgentInterruptId, Some(passengerSchedule)))

    case InterruptedWhileIdle(interruptId, vehicleId, tick) =>
      modifyPassengerScheduleManager.handleInterrupt(
        InterruptedWhileIdle.getClass,
        interruptId,
        None,
        vehicleId,
        tick
      )

    case InterruptedAt(interruptId,
                       interruptedPassengerSchedule,
                       _,
                       vehicleId,
                       tick) =>
      modifyPassengerScheduleManager.handleInterrupt(
        InterruptedAt.getClass,
        interruptId,
        Some(interruptedPassengerSchedule),
        vehicleId,
        tick
      )

    case Finish =>
      log.info("finish message received from BeamAgentScheduler")

    case msg =>
      log.warning(s"unknown message received by RideHailManager $msg")

  }

  private def printRepositionDistanceSum(
      repositionVehicles: Vector[(Id[Vehicle], Location)]
  ): Unit = {
    var sumOfDistances: Double = 0
    var numberOfTrips = 0
    for (repositionVehicle <- repositionVehicles) {
      val (vehicleId, destinationLocation) = repositionVehicle
      val rideHailAgentLocation = getIdleVehicles(vehicleId)

      sumOfDistances += beamServices.geo
        .distInMeters(rideHailAgentLocation.currentLocation.loc,
                      destinationLocation)
      numberOfTrips += 1
    }

    //println(s"sumOfDistances: $sumOfDistances - numberOfTrips: $numberOfTrips")

    DebugLib.emptyFunctionForSettingBreakPoint()
  }

  // Returns Boolean indicating success/failure
  def findDriverAndSendRoutingRequests(request: RideHailRequest, isInquiry: Boolean): Boolean = {

    val vehicleAllocationRequest = VehicleAllocationRequest(
      request.pickUpLocation,
      request.departAt,
      request.destination,
      isInquiry = isInquiry,
      request
    )

    // code for dummy ride hail - continue here.
    //if (){
    // remember when query comes back!
    // TODO: we only have query going to dispatch, not actual, why????
    //  request.customer.personRef.get ! RideHailResponse.dummy
    // }

    val rideHailLocationOpt =
<<<<<<< HEAD
      rideHailResourceAllocationManager
        .proposeVehicleAllocation(vehicleAllocationRequest) match {
=======
      rideHailResourceAllocationManager.proposeVehicleAllocation(
        vehicleAllocationRequest) match {
>>>>>>> 4047d73b
        case Some(allocation) =>
          // TODO (RW): Test following code with stanford class
          val rideHailAgent = resources
            .get(agentsim.vehicleId2BeamVehicleId(allocation.vehicleId))
            .orElse(beamServices.vehicles.get(allocation.vehicleId))
            .get
            .driver
            .head
          Some(
            RideHailAgentLocation(rideHailAgent,
                                  allocation.vehicleId,
                                  allocation.availableAt))
        case None =>
          // use default allocation manager
          getClosestIdleRideHailAgent(request.pickUpLocation, radiusInMeters)
      }
    rideHailLocationOpt match {
      case Some(rhLocation) =>
        requestRoutesToCustomerAndDestination(request, rhLocation)
        true
      case None =>
        false
    }
  }

  private def getRideHailAgent(vehicleId: Id[Vehicle]): ActorRef = {
    getRideHailAgentLocation(vehicleId).rideHailAgent
  }

  def getRideHailAgentLocation(
      vehicleId: Id[Vehicle]): RideHailAgentLocation = {
    getIdleVehicles.getOrElse(vehicleId, inServiceRideHailVehicles(vehicleId))
  }

  /*
  //TODO requires proposal in cache
  private def findClosestRideHailAgents(requestId: Int, customerPickUp: Location) = {
    val travelPlanOpt = Option(travelProposalCache.asMap.remove(requestId))
    /**
   * 1. customerAgent ! ReserveRideConfirmation(availableRideHailAgentSpatialIndex, customerId, travelProposal)
   * 2. availableRideHailAgentSpatialIndex ! PickupCustomer
   */
    val nearbyRideHailAgents = availableRideHailAgentSpatialIndex.getDisk(customerPickUp.getX, customerPickUp.getY,
      radiusInMeters).asScala.toVector
    val closestRHA: Option[RideHailAgentLocation] = nearbyRideHailAgents.filter(x =>
      lockedVehicles(x.vehicleId)).find(_.vehicleId.equals(travelPlanOpt.get.responseRideHail2Pickup
      .itineraries.head.vehiclesInTrip.head))
    (travelPlanOpt, closestRHA)
  }
   */

  private def sendRoutingRequests(
      personId: Id[PersonAgent],
      customerPickUp: Location,
      departAt: BeamTime,
      destination: Location,
      rideHailLocation: RideHailAgentLocation
  ): (Future[Any], Future[Any]) = {
    val customerAgentBody = StreetVehicle(
      Id.createVehicleId(s"body-$personId"),
      SpaceTime((customerPickUp, departAt.atTime)),
      WALK,
      asDriver = true
    )
    val rideHailVehicleAtOrigin = StreetVehicle(
      rideHailLocation.vehicleId,
      SpaceTime((rideHailLocation.currentLocation.loc, departAt.atTime)),
      CAR,
      asDriver = false
    )
    val rideHailVehicleAtPickup = StreetVehicle(
      rideHailLocation.vehicleId,
      SpaceTime((customerPickUp, departAt.atTime)),
      CAR,
      asDriver = false
    )

    //TODO: Error handling. In the (unlikely) event of a timeout, this RideHailManager will silently be
    //TODO: restarted, and probably someone will wait forever for its reply.

    // get route from ride hailing vehicle to customer
    val futureRideHailAgent2CustomerResponse = router ? RoutingRequest(
      rideHailLocation.currentLocation.loc,
      customerPickUp,
      departAt,
      Vector(),
      Vector(rideHailVehicleAtOrigin)
    )
    //XXXX: customer trip request might be redundant... possibly pass in info

    // get route from customer to destination
    val futureRideHail2DestinationResponse = router ? RoutingRequest(
      customerPickUp,
      destination,
      departAt,
      Vector(),
      Vector(customerAgentBody, rideHailVehicleAtPickup)
    )
    (futureRideHailAgent2CustomerResponse, futureRideHail2DestinationResponse)
  }

  private def isAvailable(vehicleId: Id[Vehicle]): Boolean = {
    availableRideHailVehicles.contains(vehicleId)
  }

  private def updateLocationOfAgent(
      vehicleId: Id[Vehicle],
      whenWhere: SpaceTime,
      isAvailable: Boolean
  ) = {
    if (isAvailable) {
      availableRideHailVehicles.get(vehicleId) match {
        case Some(prevLocation) =>
          val newLocation = prevLocation.copy(currentLocation = whenWhere)
          availableRideHailAgentSpatialIndex.remove(
            prevLocation.currentLocation.loc.getX,
            prevLocation.currentLocation.loc.getY,
            prevLocation
          )
          availableRideHailAgentSpatialIndex.put(
            newLocation.currentLocation.loc.getX,
            newLocation.currentLocation.loc.getY,
            newLocation
          )
          availableRideHailVehicles.put(newLocation.vehicleId, newLocation)
        case None =>
      }
    } else {
      inServiceRideHailVehicles.get(vehicleId) match {
        case Some(prevLocation) =>
          val newLocation = prevLocation.copy(currentLocation = whenWhere)
          inServiceRideHailAgentSpatialIndex.remove(
            prevLocation.currentLocation.loc.getX,
            prevLocation.currentLocation.loc.getY,
            prevLocation
          )
          inServiceRideHailAgentSpatialIndex.put(
            newLocation.currentLocation.loc.getX,
            newLocation.currentLocation.loc.getY,
            newLocation
          )
          inServiceRideHailVehicles.put(newLocation.vehicleId, newLocation)
        case None =>
      }
    }
  }

  private def makeAvailable(agentLocation: RideHailAgentLocation) = {
    availableRideHailVehicles.put(agentLocation.vehicleId, agentLocation)
    availableRideHailAgentSpatialIndex.put(
      agentLocation.currentLocation.loc.getX,
      agentLocation.currentLocation.loc.getY,
      agentLocation
    )
    inServiceRideHailVehicles.remove(agentLocation.vehicleId)
    inServiceRideHailAgentSpatialIndex.remove(
      agentLocation.currentLocation.loc.getX,
      agentLocation.currentLocation.loc.getY,
      agentLocation
    )
  }

  private def putIntoService(agentLocation: RideHailAgentLocation) = {
    availableRideHailVehicles.remove(agentLocation.vehicleId)
    availableRideHailAgentSpatialIndex.remove(
      agentLocation.currentLocation.loc.getX,
      agentLocation.currentLocation.loc.getY,
      agentLocation
    )
    inServiceRideHailVehicles.put(agentLocation.vehicleId, agentLocation)
    inServiceRideHailAgentSpatialIndex.put(
      agentLocation.currentLocation.loc.getX,
      agentLocation.currentLocation.loc.getY,
      agentLocation
    )
  }

  private def handleReservation(request: RideHailRequest,
                                travelProposal: TravelProposal): Unit = {

    surgePricingManager.addRideCost(
      request.departAt.atTime,
      travelProposal.estimatedPrice.doubleValue(),
      request.pickUpLocation
    )

    // Modify RH agent passenger schedule and create BeamAgentScheduler message that will dispatch RH agent to do the
    // pickup
    val passengerSchedule = PassengerSchedule()
      .addLegs(
        travelProposal.responseRideHail2Pickup.itineraries.head.toBeamTrip.legs) // Adds empty trip to customer
      .addPassenger(
        request.customer,
        travelProposal.responseRideHail2Dest.itineraries.head.legs
          .filter(_.isRideHail)
          .map(_.beamLeg)
      ) // Adds customer's actual trip to destination
    putIntoService(travelProposal.rideHailAgentLocation)
    lockVehicle(travelProposal.rideHailAgentLocation.vehicleId)

    // Create confirmation info but stash until we receive ModifyPassengerScheduleAck
    //val tripLegs = travelProposal.responseRideHail2Dest.itineraries.head.legs.map(_.beamLeg)
    pendingModifyPassengerScheduleAcks.put(
      request.requestId.toString,
      RideHailResponse(request, Some(travelProposal))
    )

    log.debug(
      "Reserving vehicle: {} customer: {} request: {}",
      travelProposal.rideHailAgentLocation.vehicleId,
      request.customer.personId,
      request.requestId
    )

    modifyPassengerScheduleManager.reserveVehicle(
      passengerSchedule,
      passengerSchedule.schedule.head._1.startTime,
      travelProposal.rideHailAgentLocation,
      Some(request.requestId)
    )
  }

  private def completeReservation(
      requestId: Int,
      triggersToSchedule: Seq[ScheduleTrigger]
  ): Unit = {
    pendingModifyPassengerScheduleAcks.remove(requestId.toString) match {
      case Some(response) =>
        log.debug("Completing reservation for {}", requestId)
<<<<<<< HEAD
        unlockVehicle(response.travelProposal.get.rideHailAgentLocation.vehicleId)

        println(
          s"completing reservation -   customer: ${response.request.customer.personId} - vehicle: ${response.travelProposal.get.rideHailAgentLocation.vehicleId}"
=======
        unlockVehicle(
          response.travelProposal.get.rideHailAgentLocation.vehicleId)
        response.request.customer.personRef.get ! response.copy(
          triggersToSchedule = triggersToSchedule.toVector
>>>>>>> 4047d73b
        )

        if (bufferedRideHailRequests.isReplacementVehicle(
              response.travelProposal.get.rideHailAgentLocation.vehicleId
            )) {

          bufferedRideHailRequests.addTriggerMessages(triggersToSchedule.toVector)

          bufferedRideHailRequests.replacementVehicleReservationCompleted(
            response.travelProposal.get.rideHailAgentLocation.vehicleId
          )

          bufferedRideHailRequests.tryClosingBufferedRideHailRequestWaive()
        } else {
          response.request.customer.personRef.get ! response.copy(
            triggersToSchedule = triggersToSchedule.toVector
          )
        }
      case None =>
        log.error(
          s"Vehicle was reserved by another agent for inquiry id $requestId")
        sender() ! RideHailResponse.dummyWithError(RideHailVehicleTakenError)
    }
  }

  def getClosestIdleVehiclesWithinRadius(
      pickupLocation: Coord,
      radius: Double
  ): Vector[RideHailAgentLocation] = {
    val nearbyRideHailAgents = availableRideHailAgentSpatialIndex
      .getDisk(pickupLocation.getX, pickupLocation.getY, radius)
      .asScala
      .toVector
    val distances2RideHailAgents =
      nearbyRideHailAgents.map(rideHailAgentLocation => {
        val distance = CoordUtils
          .calcProjectedEuclideanDistance(
            pickupLocation,
            rideHailAgentLocation.currentLocation.loc)
        (rideHailAgentLocation, distance)
      })
    //TODO: Possibly get multiple taxis in this block
    val result = distances2RideHailAgents
      .filter(x => availableRideHailVehicles.contains(x._1.vehicleId))
      .sorted((vehicleRadius1: (RideHailAgentLocation, Double),
               vehicleRadius2: (RideHailAgentLocation, Double)) =>
        java.lang.Double.compare(vehicleRadius1._2, vehicleRadius2._2)
      )
      .map(_._1)
    result
  }

  def getClosestIdleRideHailAgent(
      pickupLocation: Coord,
      radius: Double
  ): Option[RideHailAgentLocation] = {
    getClosestIdleVehiclesWithinRadius(pickupLocation, radius).headOption
  }

  private def handleReservationRequest(request: RideHailRequest): Unit = {
    //    log.debug(s"handleReservationRequest: $request")
    Option(travelProposalCache.getIfPresent(request.requestId.toString)) match {
      case Some(travelProposal) =>
<<<<<<< HEAD
        if (inServiceRideHailVehicles.contains(travelProposal.rideHailAgentLocation.vehicleId) ||
            lockedVehicles.contains(travelProposal.rideHailAgentLocation.vehicleId)) {
          if (!findDriverAndSendRoutingRequests(request, false)) {
=======
        if (inServiceRideHailVehicles.contains(
              travelProposal.rideHailAgentLocation.vehicleId) ||
            lockedVehicles.contains(
              travelProposal.rideHailAgentLocation.vehicleId)) {
          if (!findDriverAndSendRoutingRequests(request)) {
>>>>>>> 4047d73b
            request.customer.personRef.get ! RideHailResponse(
              request,
              None,
              error = Some(CouldNotFindRouteToCustomer)
            )
          }
        } else {
          handleReservation(request, travelProposal)

        }
      case None =>
        if (!findDriverAndSendRoutingRequests(request, false)) {
          request.customer.personRef.get ! RideHailResponse(
            request,
            None,
            error = Some(CouldNotFindRouteToCustomer)
          )
        }
    }
  }

  def attemptToCancelCurrentRideRequest(tick: Double, requestId: Int): Unit = {
    Option(travelProposalCache.getIfPresent(requestId.toString)) match {
      case Some(travelProposal) =>
        println(
          s"trying to stop vehicle: ${travelProposal.rideHailAgentLocation.vehicleId}, tick: $tick"
        )
        travelProposal.rideHailAgentLocation.rideHailAgent ! StopDrivingIfNoPassengerOnBoard(
          tick,
          requestId
        )

      case None =>
    }

  }

  def unlockVehicle(vehicleId: Id[Vehicle]): Unit = {
    lockedVehicles -= vehicleId
  }

  def lockVehicle(vehicleId: Id[Vehicle]): Unit = {
    lockedVehicles += vehicleId
  }

  def getVehicleFuelLevel(vehicleId: Id[Vehicle]): Double =
    vehicleFuelLevel(vehicleId)

  def getIdleVehicles
    : collection.concurrent.TrieMap[Id[Vehicle], RideHailAgentLocation] = {
    availableRideHailVehicles
  }

<<<<<<< HEAD
  def cleanCurrentPickupAssignment(request: RideHailRequest) = {
    //vehicleAllocationRequest.request, vehicleId: Id[Vehicle], tick:Double

    val tick = 0.0 // TODO: get tick of timeout here

    Option(travelProposalCache.getIfPresent(request.requestId.toString)) match {
      case Some(travelProposal) =>
        if (inServiceRideHailVehicles.contains(travelProposal.rideHailAgentLocation.vehicleId) ||
            lockedVehicles.contains(travelProposal.rideHailAgentLocation.vehicleId)) {
          val rideHailAgent = getRideHailAgent(travelProposal.rideHailAgentLocation.vehicleId)
          // TODO: this creates friction with the interrupt Id -> go through the passenger schedule manager?
          rideHailAgent ! Interrupt(
            Id.create(travelProposal.rideHailAgentLocation.vehicleId.toString, classOf[Interrupt]),
            tick
          )
        } else {
          // TODO: provide input to caller to change option resp. test this?
        }
      case None =>
      // TODO: provide input to caller to change option resp. test this?
    }

  }

  def requestRoutesToCustomerAndDestination(
    request: RideHailRequest,
    rideHailLocation: RideHailAgentLocation
=======
  private def requestRoutesToCustomerAndDestination(
      request: RideHailRequest,
      rideHailLocation: RideHailAgentLocation
>>>>>>> 4047d73b
  ): Unit = {

    val pickupSpaceTime = SpaceTime(
      (request.pickUpLocation, request.departAt.atTime))
    val customerAgentBody =
      StreetVehicle(request.customer.vehicleId,
                    pickupSpaceTime,
                    WALK,
                    asDriver = true)
    val rideHailVehicleAtOrigin = StreetVehicle(
      rideHailLocation.vehicleId,
      SpaceTime(
        (rideHailLocation.currentLocation.loc, request.departAt.atTime)),
      CAR,
      asDriver = false
    )
    val rideHailVehicleAtPickup =
      StreetVehicle(rideHailLocation.vehicleId,
                    pickupSpaceTime,
                    CAR,
                    asDriver = false)

    // get route from ride hailing vehicle to customer
    val futureRideHailAgent2CustomerResponse = router ? RoutingRequest(
      rideHailLocation.currentLocation.loc,
      request.pickUpLocation,
      request.departAt,
      Vector(),
      Vector(rideHailVehicleAtOrigin)
    )
    // get route from customer to destination
    val futureRideHail2DestinationResponse = router ? RoutingRequest(
      request.pickUpLocation,
      request.destination,
      request.departAt,
      Vector(),
      Vector(customerAgentBody, rideHailVehicleAtPickup)
    )

    for {
      rideHailAgent2CustomerResponse <- futureRideHailAgent2CustomerResponse
        .mapTo[RoutingResponse]
      rideHail2DestinationResponse <- futureRideHail2DestinationResponse
        .mapTo[RoutingResponse]
    } {
      // TODO: could we just call the code, instead of sending the message here?
      self ! RoutingResponses(
        request,
        rideHailLocation,
        rideHailAgent2CustomerResponse,
        rideHail2DestinationResponse
      )
    }
  }

}

object RideHailManager {

  val dummyID: Id[RideHailRequest] =
    Id.create("dummyInquiryId", classOf[RideHailRequest])

  val INITIAL_RIDEHAIL_LOCATION_HOME = "HOME"
  val INITIAL_RIDEHAIL_LOCATION_UNIFORM_RANDOM = "UNIFORM_RANDOM"
  val INITIAL_RIDEHAIL_LOCATION_ALL_AT_CENTER = "ALL_AT_CENTER"
  val INITIAL_RIDEHAIL_LOCATION_ALL_IN_CORNER = "ALL_IN_CORNER"

  def nextRideHailInquiryId: Id[RideHailRequest] = {
    Id.create(UUIDGen.createTime(UUIDGen.newTime()).toString,
              classOf[RideHailRequest])
  }

  val dummyRideHailVehicleId = Id.createVehicleId("dummyRideHailVehicle")

  case class NotifyIterationEnds()

  sealed trait RideHailRequestType

  case object RideHailInquiry extends RideHailRequestType

  case object ReserveRide extends RideHailRequestType

  case class RideHailRequest(
      requestType: RideHailRequestType,
      customer: VehiclePersonId,
      pickUpLocation: Location,
      departAt: BeamTime,
      destination: Location
  ) {
    // We make requestId be independent of request type, all that matters is details of the customer
    lazy val requestId: Int =
      this.copy(requestType = RideHailInquiry).hashCode()
  }

  object RideHailRequest {

    val dummy = RideHailRequest(
      RideHailInquiry,
      VehiclePersonId(Id.create("dummy", classOf[Vehicle]),
                      Id.create("dummy", classOf[Person])),
      new Coord(Double.NaN, Double.NaN),
      DiscreteTime(Int.MaxValue),
      new Coord(Double.NaN, Double.NaN)
    )
  }

  case class TravelProposal(
      rideHailAgentLocation: RideHailAgentLocation,
      timeToCustomer: Long,
      estimatedPrice: BigDecimal,
      estimatedTravelTime: Option[Duration],
      responseRideHail2Pickup: RoutingResponse,
      responseRideHail2Dest: RoutingResponse
  )

  case class RideHailResponse(
      request: RideHailRequest,
      travelProposal: Option[TravelProposal],
      error: Option[ReservationError] = None,
      triggersToSchedule: Vector[ScheduleTrigger] = Vector()
  )

  object RideHailResponse {
    val dummy = RideHailResponse(RideHailRequest.dummy, None, None)

    def dummyWithError(error: ReservationError) =
      RideHailResponse(RideHailRequest.dummy, None, Some(error))
  }

  private case class RoutingResponses(
      request: RideHailRequest,
      rideHailLocation: RideHailAgentLocation,
      rideHailAgent2CustomerResponse: RoutingResponse,
      rideHail2DestinationResponse: RoutingResponse
  )

  case class RegisterRideAvailable(
      rideHailAgent: ActorRef,
      vehicleId: Id[Vehicle],
      availableSince: SpaceTime
  )

  case class RegisterRideUnavailable(ref: ActorRef, location: Coord)

  case class RideHailAgentLocation(
      rideHailAgent: ActorRef,
      vehicleId: Id[Vehicle],
      currentLocation: SpaceTime
  )

  case object RideUnavailableAck

  case object RideAvailableAck

  case object DebugRideHailManagerDuringExecution

  case class RepositionResponse(
      rnd1: RideHailAgentLocation,
      rnd2: RideHailManager.RideHailAgentLocation,
      rnd1Response: RoutingResponse,
      rnd2Response: RoutingResponse
  )

  case class BufferedRideHailRequestsTimeout(tick: Double) extends Trigger

  case class RideHailAllocationManagerTimeout(tick: Double) extends Trigger

  def props(
      services: BeamServices,
      scheduler: ActorRef,
      router: ActorRef,
      boundingBox: Envelope,
      surgePricingManager: RideHailSurgePricingManager
  ): Props = {
    Props(
      new RideHailManager(services,
                          scheduler,
                          router,
                          boundingBox,
                          surgePricingManager))
  }
}<|MERGE_RESOLUTION|>--- conflicted
+++ resolved
@@ -24,16 +24,8 @@
 import beam.agentsim.agents.vehicles.{PassengerSchedule, _}
 import beam.agentsim.events.SpaceTime
 import beam.agentsim.events.resources.ReservationError
-<<<<<<< HEAD
 import beam.agentsim.scheduler.BeamAgentScheduler.{CompletionNotice, ScheduleTrigger}
 import beam.agentsim.scheduler.{BeamAgentScheduler, Trigger}
-=======
-import beam.agentsim.scheduler.BeamAgentScheduler.{
-  CompletionNotice,
-  ScheduleTrigger
-}
-import beam.agentsim.scheduler.Trigger
->>>>>>> 4047d73b
 import beam.agentsim.scheduler.Trigger.TriggerWithId
 import beam.router.BeamRouter.{Location, RoutingRequest, RoutingResponse, _}
 import beam.router.Modes.BeamMode._
@@ -61,11 +53,11 @@
 // TODO: remove name variable, as not used currently in the code anywhere?
 
 class RideHailManager(
-    val beamServices: BeamServices,
-    val scheduler: ActorRef,
-    val router: ActorRef,
-    val boundingBox: Envelope,
-    val surgePricingManager: RideHailSurgePricingManager
+  val beamServices: BeamServices,
+  val scheduler: ActorRef,
+  val router: ActorRef,
+  val boundingBox: Envelope,
+  val surgePricingManager: RideHailSurgePricingManager
 ) extends VehicleManager
     with ActorLogging
     with HasServices {
@@ -207,15 +199,10 @@
       sender ! Unit // return empty object to blocking caller
 
     case RegisterResource(vehId: Id[Vehicle]) =>
-      resources.put(agentsim.vehicleId2BeamVehicleId(vehId),
-                    beamServices.vehicles(vehId))
-
-    case NotifyResourceIdle(vehicleId: Id[Vehicle],
-                            whenWhere,
-                            passengerSchedule) =>
-      updateLocationOfAgent(vehicleId,
-                            whenWhere,
-                            isAvailable = isAvailable(vehicleId))
+      resources.put(agentsim.vehicleId2BeamVehicleId(vehId), beamServices.vehicles(vehId))
+
+    case NotifyResourceIdle(vehicleId: Id[Vehicle], whenWhere, passengerSchedule) =>
+      updateLocationOfAgent(vehicleId, whenWhere, isAvailable = isAvailable(vehicleId))
 
       //updateLocationOfAgent(vehicleId, whenWhere, isAvailable = true)
       resources(agentsim.vehicleId2BeamVehicleId(vehicleId)).driver
@@ -230,9 +217,7 @@
             makeAvailable(rideHailAgentLocation)
           }
           modifyPassengerScheduleManager
-            .checkInResource(vehicleId,
-                             Some(whenWhere),
-                             Some(passengerSchedule))
+            .checkInResource(vehicleId, Some(whenWhere), Some(passengerSchedule))
           driver ! GetBeamVehicleFuelLevel
         })
 
@@ -265,9 +250,7 @@
               vehicleId,
               whenWhere.get.time
             )
-            modifyPassengerScheduleManager.checkInResource(vehicleId,
-                                                           whenWhere,
-                                                           None)
+            modifyPassengerScheduleManager.checkInResource(vehicleId, whenWhere, None)
             driver ! GetBeamVehicleFuelLevel
           })
       }
@@ -297,11 +280,9 @@
         rideHail2DestinationResponse
         ) =>
       val itins2Cust =
-        rideHailAgent2CustomerResponse.itineraries.filter(x =>
-          x.tripClassifier.equals(RIDE_HAIL))
+        rideHailAgent2CustomerResponse.itineraries.filter(x => x.tripClassifier.equals(RIDE_HAIL))
       val itins2Dest =
-        rideHail2DestinationResponse.itineraries.filter(x =>
-          x.tripClassifier.equals(RIDE_HAIL))
+        rideHail2DestinationResponse.itineraries.filter(x => x.tripClassifier.equals(RIDE_HAIL))
 
       val rideHailFarePerSecond = DefaultCostPerSecond * surgePricingManager
         .getSurgeLevel(
@@ -317,8 +298,7 @@
         val (customerTripPlan, cost) = customerPlans2Costs.minBy(_._2)
         val tripDriver2Cust = RoutingResponse(
           Vector(
-            itins2Cust.head.copy(legs = itins2Cust.head.legs.map(l =>
-              l.copy(asDriver = true)))
+            itins2Cust.head.copy(legs = itins2Cust.head.legs.map(l => l.copy(asDriver = true)))
           )
         )
         val timeToCustomer =
@@ -333,8 +313,7 @@
                     asDriver = legWithInd._1.beamLeg.mode == WALK,
                     unbecomeDriverOnCompletion = legWithInd._2 == 2,
                     beamLeg = legWithInd._1.beamLeg
-                      .copy(
-                        startTime = legWithInd._1.beamLeg.startTime + timeToCustomer),
+                      .copy(startTime = legWithInd._1.beamLeg.startTime + timeToCustomer),
                     cost =
                       if (legWithInd._1.beamLeg == customerTripPlan
                             .legs(1)
@@ -353,9 +332,7 @@
           rideHailLocation,
           timeToCustomer,
           cost,
-          Some(
-            FiniteDuration(customerTripPlan.totalTravelTimeInSecs,
-                           TimeUnit.SECONDS)),
+          Some(FiniteDuration(customerTripPlan.totalTravelTimeInSecs, TimeUnit.SECONDS)),
           tripDriver2Cust,
           tripCust2Dest
         )
@@ -367,9 +344,7 @@
 
         request.requestType match {
           case RideHailInquiry =>
-            request.customer.personRef.get ! RideHailResponse(
-              request,
-              Some(travelProposal))
+            request.customer.personRef.get ! RideHailResponse(request, Some(travelProposal))
           case ReserveRide =>
             self ! request
         }
@@ -417,8 +392,7 @@
           triggersToSchedule,
           _
         ) =>
-      log.debug(
-        "modifyPassengerScheduleAck received: " + modifyPassengerScheduleAck)
+      log.debug("modifyPassengerScheduleAck received: " + modifyPassengerScheduleAck)
       requestIdOpt match {
         case None =>
           modifyPassengerScheduleManager
@@ -466,9 +440,7 @@
 
           for (veh <- resources.values) {
             spatialPlot.addPoint(
-              PointToPlot(getRideHailAgentLocation(veh.id).currentLocation.loc,
-                          Color.BLACK,
-                          5)
+              PointToPlot(getRideHailAgentLocation(veh.id).currentLocation.loc, Color.BLACK, 5)
             )
           }
 
@@ -476,8 +448,7 @@
 
             val tazEntries = tncIterationStats getCoordinatesWithRideHailStatsEntry (tick, tick + 3600)
 
-            for (tazEntry <- tazEntries.filter(
-                   x => x._2.sumOfRequestedRides > 0)) {
+            for (tazEntry <- tazEntries.filter(x => x._2.sumOfRequestedRides > 0)) {
               spatialPlot.addPoint(
                 PointToPlot(
                   tazEntry._1,
@@ -500,13 +471,10 @@
         }
       }
 
-      modifyPassengerScheduleManager.startWaiveOfRepositioningRequests(
-        tick,
-        triggerId)
+      modifyPassengerScheduleManager.startWaiveOfRepositioningRequests(tick, triggerId)
 
       log.debug("getIdleVehicles().size:{}", getIdleVehicles.size)
-      getIdleVehicles.foreach(x =>
-        log.debug("getIdleVehicles(): {}", x._1.toString))
+      getIdleVehicles.foreach(x => log.debug("getIdleVehicles(): {}", x._1.toString))
 
       val repositionVehicles: Vector[(Id[Vehicle], Location)] =
         rideHailResourceAllocationManager.repositionVehicles(tick)
@@ -515,8 +483,7 @@
         modifyPassengerScheduleManager
           .sendoutAckMessageToSchedulerForRideHailAllocationmanagerTimeout()
       } else {
-        modifyPassengerScheduleManager.setNumberOfRepositioningsToProcess(
-          repositionVehicles.size)
+        modifyPassengerScheduleManager.setNumberOfRepositioningsToProcess(repositionVehicles.size)
         //   printRepositionDistanceSum(repositionVehicles)
       }
 
@@ -557,20 +524,15 @@
 
             if (itins2Cust.nonEmpty) {
               val modRHA2Cust: Vector[RoutingModel.EmbodiedBeamTrip] =
-                itins2Cust.map(l =>
-                  l.copy(legs = l.legs.map(c => c.copy(asDriver = true))))
-              val rideHailAgent2CustomerResponseMod = RoutingResponse(
-                modRHA2Cust)
+                itins2Cust.map(l => l.copy(legs = l.legs.map(c => c.copy(asDriver = true))))
+              val rideHailAgent2CustomerResponseMod = RoutingResponse(modRHA2Cust)
 
               // TODO: extract creation of route to separate method?
               val passengerSchedule = PassengerSchedule().addLegs(
                 rideHailAgent2CustomerResponseMod.itineraries.head.toBeamTrip.legs
               )
 
-              self ! RepositionVehicleRequest(passengerSchedule,
-                                              tick,
-                                              vehicleId,
-                                              rideHailAgent)
+              self ! RepositionVehicleRequest(passengerSchedule, tick, vehicleId, rideHailAgent)
 
             } else {
               self ! ReduceAwaitingRepositioningAckMessagesByOne
@@ -589,10 +551,7 @@
       modifyPassengerScheduleManager
         .modifyPassengerScheduleAckReceivedForRepositioning(Vector())
 
-    case RepositionVehicleRequest(passengerSchedule,
-                                  tick,
-                                  vehicleId,
-                                  rideHailAgent) =>
+    case RepositionVehicleRequest(passengerSchedule, tick, vehicleId, rideHailAgent) =>
       // TODO: send following to a new case, which handles it
       // -> code for sending message could be prepared in modifyPassengerScheduleManager
       // e.g. create case class
@@ -616,11 +575,7 @@
         tick
       )
 
-    case InterruptedAt(interruptId,
-                       interruptedPassengerSchedule,
-                       _,
-                       vehicleId,
-                       tick) =>
+    case InterruptedAt(interruptId, interruptedPassengerSchedule, _, vehicleId, tick) =>
       modifyPassengerScheduleManager.handleInterrupt(
         InterruptedAt.getClass,
         interruptId,
@@ -638,7 +593,7 @@
   }
 
   private def printRepositionDistanceSum(
-      repositionVehicles: Vector[(Id[Vehicle], Location)]
+    repositionVehicles: Vector[(Id[Vehicle], Location)]
   ): Unit = {
     var sumOfDistances: Double = 0
     var numberOfTrips = 0
@@ -647,8 +602,7 @@
       val rideHailAgentLocation = getIdleVehicles(vehicleId)
 
       sumOfDistances += beamServices.geo
-        .distInMeters(rideHailAgentLocation.currentLocation.loc,
-                      destinationLocation)
+        .distInMeters(rideHailAgentLocation.currentLocation.loc, destinationLocation)
       numberOfTrips += 1
     }
 
@@ -676,13 +630,8 @@
     // }
 
     val rideHailLocationOpt =
-<<<<<<< HEAD
       rideHailResourceAllocationManager
         .proposeVehicleAllocation(vehicleAllocationRequest) match {
-=======
-      rideHailResourceAllocationManager.proposeVehicleAllocation(
-        vehicleAllocationRequest) match {
->>>>>>> 4047d73b
         case Some(allocation) =>
           // TODO (RW): Test following code with stanford class
           val rideHailAgent = resources
@@ -691,10 +640,7 @@
             .get
             .driver
             .head
-          Some(
-            RideHailAgentLocation(rideHailAgent,
-                                  allocation.vehicleId,
-                                  allocation.availableAt))
+          Some(RideHailAgentLocation(rideHailAgent, allocation.vehicleId, allocation.availableAt))
         case None =>
           // use default allocation manager
           getClosestIdleRideHailAgent(request.pickUpLocation, radiusInMeters)
@@ -712,8 +658,7 @@
     getRideHailAgentLocation(vehicleId).rideHailAgent
   }
 
-  def getRideHailAgentLocation(
-      vehicleId: Id[Vehicle]): RideHailAgentLocation = {
+  def getRideHailAgentLocation(vehicleId: Id[Vehicle]): RideHailAgentLocation = {
     getIdleVehicles.getOrElse(vehicleId, inServiceRideHailVehicles(vehicleId))
   }
 
@@ -735,11 +680,11 @@
    */
 
   private def sendRoutingRequests(
-      personId: Id[PersonAgent],
-      customerPickUp: Location,
-      departAt: BeamTime,
-      destination: Location,
-      rideHailLocation: RideHailAgentLocation
+    personId: Id[PersonAgent],
+    customerPickUp: Location,
+    departAt: BeamTime,
+    destination: Location,
+    rideHailLocation: RideHailAgentLocation
   ): (Future[Any], Future[Any]) = {
     val customerAgentBody = StreetVehicle(
       Id.createVehicleId(s"body-$personId"),
@@ -789,9 +734,9 @@
   }
 
   private def updateLocationOfAgent(
-      vehicleId: Id[Vehicle],
-      whenWhere: SpaceTime,
-      isAvailable: Boolean
+    vehicleId: Id[Vehicle],
+    whenWhere: SpaceTime,
+    isAvailable: Boolean
   ) = {
     if (isAvailable) {
       availableRideHailVehicles.get(vehicleId) match {
@@ -860,8 +805,7 @@
     )
   }
 
-  private def handleReservation(request: RideHailRequest,
-                                travelProposal: TravelProposal): Unit = {
+  private def handleReservation(request: RideHailRequest, travelProposal: TravelProposal): Unit = {
 
     surgePricingManager.addRideCost(
       request.departAt.atTime,
@@ -872,8 +816,7 @@
     // Modify RH agent passenger schedule and create BeamAgentScheduler message that will dispatch RH agent to do the
     // pickup
     val passengerSchedule = PassengerSchedule()
-      .addLegs(
-        travelProposal.responseRideHail2Pickup.itineraries.head.toBeamTrip.legs) // Adds empty trip to customer
+      .addLegs(travelProposal.responseRideHail2Pickup.itineraries.head.toBeamTrip.legs) // Adds empty trip to customer
       .addPassenger(
         request.customer,
         travelProposal.responseRideHail2Dest.itineraries.head.legs
@@ -906,23 +849,16 @@
   }
 
   private def completeReservation(
-      requestId: Int,
-      triggersToSchedule: Seq[ScheduleTrigger]
+    requestId: Int,
+    triggersToSchedule: Seq[ScheduleTrigger]
   ): Unit = {
     pendingModifyPassengerScheduleAcks.remove(requestId.toString) match {
       case Some(response) =>
         log.debug("Completing reservation for {}", requestId)
-<<<<<<< HEAD
         unlockVehicle(response.travelProposal.get.rideHailAgentLocation.vehicleId)
 
         println(
           s"completing reservation -   customer: ${response.request.customer.personId} - vehicle: ${response.travelProposal.get.rideHailAgentLocation.vehicleId}"
-=======
-        unlockVehicle(
-          response.travelProposal.get.rideHailAgentLocation.vehicleId)
-        response.request.customer.personRef.get ! response.copy(
-          triggersToSchedule = triggersToSchedule.toVector
->>>>>>> 4047d73b
         )
 
         if (bufferedRideHailRequests.isReplacementVehicle(
@@ -942,15 +878,14 @@
           )
         }
       case None =>
-        log.error(
-          s"Vehicle was reserved by another agent for inquiry id $requestId")
+        log.error(s"Vehicle was reserved by another agent for inquiry id $requestId")
         sender() ! RideHailResponse.dummyWithError(RideHailVehicleTakenError)
     }
   }
 
   def getClosestIdleVehiclesWithinRadius(
-      pickupLocation: Coord,
-      radius: Double
+    pickupLocation: Coord,
+    radius: Double
   ): Vector[RideHailAgentLocation] = {
     val nearbyRideHailAgents = availableRideHailAgentSpatialIndex
       .getDisk(pickupLocation.getX, pickupLocation.getY, radius)
@@ -959,25 +894,20 @@
     val distances2RideHailAgents =
       nearbyRideHailAgents.map(rideHailAgentLocation => {
         val distance = CoordUtils
-          .calcProjectedEuclideanDistance(
-            pickupLocation,
-            rideHailAgentLocation.currentLocation.loc)
+          .calcProjectedEuclideanDistance(pickupLocation, rideHailAgentLocation.currentLocation.loc)
         (rideHailAgentLocation, distance)
       })
     //TODO: Possibly get multiple taxis in this block
     val result = distances2RideHailAgents
       .filter(x => availableRideHailVehicles.contains(x._1.vehicleId))
-      .sorted((vehicleRadius1: (RideHailAgentLocation, Double),
-               vehicleRadius2: (RideHailAgentLocation, Double)) =>
-        java.lang.Double.compare(vehicleRadius1._2, vehicleRadius2._2)
-      )
+      .sortBy(_._2)
       .map(_._1)
     result
   }
 
   def getClosestIdleRideHailAgent(
-      pickupLocation: Coord,
-      radius: Double
+    pickupLocation: Coord,
+    radius: Double
   ): Option[RideHailAgentLocation] = {
     getClosestIdleVehiclesWithinRadius(pickupLocation, radius).headOption
   }
@@ -986,17 +916,9 @@
     //    log.debug(s"handleReservationRequest: $request")
     Option(travelProposalCache.getIfPresent(request.requestId.toString)) match {
       case Some(travelProposal) =>
-<<<<<<< HEAD
         if (inServiceRideHailVehicles.contains(travelProposal.rideHailAgentLocation.vehicleId) ||
             lockedVehicles.contains(travelProposal.rideHailAgentLocation.vehicleId)) {
           if (!findDriverAndSendRoutingRequests(request, false)) {
-=======
-        if (inServiceRideHailVehicles.contains(
-              travelProposal.rideHailAgentLocation.vehicleId) ||
-            lockedVehicles.contains(
-              travelProposal.rideHailAgentLocation.vehicleId)) {
-          if (!findDriverAndSendRoutingRequests(request)) {
->>>>>>> 4047d73b
             request.customer.personRef.get ! RideHailResponse(
               request,
               None,
@@ -1005,7 +927,6 @@
           }
         } else {
           handleReservation(request, travelProposal)
-
         }
       case None =>
         if (!findDriverAndSendRoutingRequests(request, false)) {
@@ -1045,12 +966,10 @@
   def getVehicleFuelLevel(vehicleId: Id[Vehicle]): Double =
     vehicleFuelLevel(vehicleId)
 
-  def getIdleVehicles
-    : collection.concurrent.TrieMap[Id[Vehicle], RideHailAgentLocation] = {
+  def getIdleVehicles: collection.concurrent.TrieMap[Id[Vehicle], RideHailAgentLocation] = {
     availableRideHailVehicles
   }
 
-<<<<<<< HEAD
   def cleanCurrentPickupAssignment(request: RideHailRequest) = {
     //vehicleAllocationRequest.request, vehicleId: Id[Vehicle], tick:Double
 
@@ -1078,32 +997,19 @@
   def requestRoutesToCustomerAndDestination(
     request: RideHailRequest,
     rideHailLocation: RideHailAgentLocation
-=======
-  private def requestRoutesToCustomerAndDestination(
-      request: RideHailRequest,
-      rideHailLocation: RideHailAgentLocation
->>>>>>> 4047d73b
   ): Unit = {
 
-    val pickupSpaceTime = SpaceTime(
-      (request.pickUpLocation, request.departAt.atTime))
+    val pickupSpaceTime = SpaceTime((request.pickUpLocation, request.departAt.atTime))
     val customerAgentBody =
-      StreetVehicle(request.customer.vehicleId,
-                    pickupSpaceTime,
-                    WALK,
-                    asDriver = true)
+      StreetVehicle(request.customer.vehicleId, pickupSpaceTime, WALK, asDriver = true)
     val rideHailVehicleAtOrigin = StreetVehicle(
       rideHailLocation.vehicleId,
-      SpaceTime(
-        (rideHailLocation.currentLocation.loc, request.departAt.atTime)),
+      SpaceTime((rideHailLocation.currentLocation.loc, request.departAt.atTime)),
       CAR,
       asDriver = false
     )
     val rideHailVehicleAtPickup =
-      StreetVehicle(rideHailLocation.vehicleId,
-                    pickupSpaceTime,
-                    CAR,
-                    asDriver = false)
+      StreetVehicle(rideHailLocation.vehicleId, pickupSpaceTime, CAR, asDriver = false)
 
     // get route from ride hailing vehicle to customer
     val futureRideHailAgent2CustomerResponse = router ? RoutingRequest(
@@ -1151,8 +1057,7 @@
   val INITIAL_RIDEHAIL_LOCATION_ALL_IN_CORNER = "ALL_IN_CORNER"
 
   def nextRideHailInquiryId: Id[RideHailRequest] = {
-    Id.create(UUIDGen.createTime(UUIDGen.newTime()).toString,
-              classOf[RideHailRequest])
+    Id.create(UUIDGen.createTime(UUIDGen.newTime()).toString, classOf[RideHailRequest])
   }
 
   val dummyRideHailVehicleId = Id.createVehicleId("dummyRideHailVehicle")
@@ -1166,11 +1071,11 @@
   case object ReserveRide extends RideHailRequestType
 
   case class RideHailRequest(
-      requestType: RideHailRequestType,
-      customer: VehiclePersonId,
-      pickUpLocation: Location,
-      departAt: BeamTime,
-      destination: Location
+    requestType: RideHailRequestType,
+    customer: VehiclePersonId,
+    pickUpLocation: Location,
+    departAt: BeamTime,
+    destination: Location
   ) {
     // We make requestId be independent of request type, all that matters is details of the customer
     lazy val requestId: Int =
@@ -1181,8 +1086,7 @@
 
     val dummy = RideHailRequest(
       RideHailInquiry,
-      VehiclePersonId(Id.create("dummy", classOf[Vehicle]),
-                      Id.create("dummy", classOf[Person])),
+      VehiclePersonId(Id.create("dummy", classOf[Vehicle]), Id.create("dummy", classOf[Person])),
       new Coord(Double.NaN, Double.NaN),
       DiscreteTime(Int.MaxValue),
       new Coord(Double.NaN, Double.NaN)
@@ -1190,19 +1094,19 @@
   }
 
   case class TravelProposal(
-      rideHailAgentLocation: RideHailAgentLocation,
-      timeToCustomer: Long,
-      estimatedPrice: BigDecimal,
-      estimatedTravelTime: Option[Duration],
-      responseRideHail2Pickup: RoutingResponse,
-      responseRideHail2Dest: RoutingResponse
+    rideHailAgentLocation: RideHailAgentLocation,
+    timeToCustomer: Long,
+    estimatedPrice: BigDecimal,
+    estimatedTravelTime: Option[Duration],
+    responseRideHail2Pickup: RoutingResponse,
+    responseRideHail2Dest: RoutingResponse
   )
 
   case class RideHailResponse(
-      request: RideHailRequest,
-      travelProposal: Option[TravelProposal],
-      error: Option[ReservationError] = None,
-      triggersToSchedule: Vector[ScheduleTrigger] = Vector()
+    request: RideHailRequest,
+    travelProposal: Option[TravelProposal],
+    error: Option[ReservationError] = None,
+    triggersToSchedule: Vector[ScheduleTrigger] = Vector()
   )
 
   object RideHailResponse {
@@ -1213,24 +1117,24 @@
   }
 
   private case class RoutingResponses(
-      request: RideHailRequest,
-      rideHailLocation: RideHailAgentLocation,
-      rideHailAgent2CustomerResponse: RoutingResponse,
-      rideHail2DestinationResponse: RoutingResponse
+    request: RideHailRequest,
+    rideHailLocation: RideHailAgentLocation,
+    rideHailAgent2CustomerResponse: RoutingResponse,
+    rideHail2DestinationResponse: RoutingResponse
   )
 
   case class RegisterRideAvailable(
-      rideHailAgent: ActorRef,
-      vehicleId: Id[Vehicle],
-      availableSince: SpaceTime
+    rideHailAgent: ActorRef,
+    vehicleId: Id[Vehicle],
+    availableSince: SpaceTime
   )
 
   case class RegisterRideUnavailable(ref: ActorRef, location: Coord)
 
   case class RideHailAgentLocation(
-      rideHailAgent: ActorRef,
-      vehicleId: Id[Vehicle],
-      currentLocation: SpaceTime
+    rideHailAgent: ActorRef,
+    vehicleId: Id[Vehicle],
+    currentLocation: SpaceTime
   )
 
   case object RideUnavailableAck
@@ -1240,10 +1144,10 @@
   case object DebugRideHailManagerDuringExecution
 
   case class RepositionResponse(
-      rnd1: RideHailAgentLocation,
-      rnd2: RideHailManager.RideHailAgentLocation,
-      rnd1Response: RoutingResponse,
-      rnd2Response: RoutingResponse
+    rnd1: RideHailAgentLocation,
+    rnd2: RideHailManager.RideHailAgentLocation,
+    rnd1Response: RoutingResponse,
+    rnd2Response: RoutingResponse
   )
 
   case class BufferedRideHailRequestsTimeout(tick: Double) extends Trigger
@@ -1251,17 +1155,12 @@
   case class RideHailAllocationManagerTimeout(tick: Double) extends Trigger
 
   def props(
-      services: BeamServices,
-      scheduler: ActorRef,
-      router: ActorRef,
-      boundingBox: Envelope,
-      surgePricingManager: RideHailSurgePricingManager
+    services: BeamServices,
+    scheduler: ActorRef,
+    router: ActorRef,
+    boundingBox: Envelope,
+    surgePricingManager: RideHailSurgePricingManager
   ): Props = {
-    Props(
-      new RideHailManager(services,
-                          scheduler,
-                          router,
-                          boundingBox,
-                          surgePricingManager))
+    Props(new RideHailManager(services, scheduler, router, boundingBox, surgePricingManager))
   }
 }