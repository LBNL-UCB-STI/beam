--- conflicted
+++ resolved
@@ -839,16 +839,10 @@
         log.debug("Completing reservation for {}", requestId)
         unlockVehicle(response.travelProposal.get.rideHailAgentLocation.vehicleId)
 
-<<<<<<< HEAD
-//        println(
-//          s"completing reservation -   customer: ${response.request.customer.personId} - vehicle: ${response.travelProposal.get.rideHailAgentLocation.vehicleId}"
-//        )
-=======
         log.debug(
           s"completing reservation - customer: ${response.request.customer.personId} " +
           s"- vehicle: ${response.travelProposal.get.rideHailAgentLocation.vehicleId}"
         )
->>>>>>> 1aeb01c0
 
         val bufferedRideHailRequests = rideHailResourceAllocationManager.bufferedRideHailRequests
 
