package beam.agentsim.agents.ridehail

import java.awt.Color
import java.util
import java.util.Random
import java.util.concurrent.TimeUnit

import akka.actor.SupervisorStrategy.Stop
<<<<<<< HEAD
import akka.actor.{Actor, ActorLogging, ActorRef, OneForOneStrategy, Props, Stash, Terminated}
=======
import akka.actor.{Actor, ActorLogging, ActorRef, OneForOneStrategy, Stash, Terminated}
>>>>>>> 3a12b965
import akka.event.LoggingReceive
import akka.pattern._
import akka.util.Timeout
import beam.agentsim
import beam.agentsim.Resource._
import beam.agentsim.agents.BeamAgent.Finish
import beam.agentsim.agents.InitializeTrigger
import beam.agentsim.agents.modalbehaviors.DrivesVehicle._
import beam.agentsim.agents.ridehail.RideHailAgent._
import beam.agentsim.agents.ridehail.RideHailManager._
import beam.agentsim.agents.ridehail.RideHailVehicleManager.{Available, RideHailAgentLocation}
import beam.agentsim.agents.ridehail.allocation._
import beam.agentsim.agents.vehicles.AccessErrorCodes.{
  CouldNotFindRouteToCustomer,
  DriverNotFoundError,
  RideHailVehicleTakenError
}
import beam.agentsim.agents.vehicles.EnergyEconomyAttributes.Powertrain
import beam.agentsim.agents.vehicles.VehicleProtocol.StreetVehicle
import beam.agentsim.agents.vehicles.{PassengerSchedule, _}
import beam.agentsim.events.SpaceTime
import beam.agentsim.infrastructure.ParkingManager.{DepotParkingInquiry, DepotParkingInquiryResponse}
import beam.agentsim.infrastructure.ParkingStall
import beam.agentsim.scheduler.BeamAgentScheduler.ScheduleTrigger
import beam.agentsim.scheduler.Trigger
import beam.agentsim.scheduler.Trigger.TriggerWithId
import beam.analysis.plots.GraphsStatsAgentSimEventsListener
import beam.router.BeamRouter.{Location, RoutingRequest, RoutingResponse, _}
import beam.router.Modes.BeamMode._
import beam.router.model.{BeamLeg, EmbodiedBeamLeg, EmbodiedBeamTrip}
import beam.router.osm.TollCalculator
<<<<<<< HEAD
import beam.sim.RideHailFleetInitializer.RideHailAgentData
import beam.sim._
=======
import beam.sim.{BeamServices, HasServices, OutputDataDescription, RideHailFleetInitializer}
>>>>>>> 3a12b965
import beam.utils._
import beam.utils.matsim_conversion.ShapeUtils.QuadTreeBounds
import com.conveyal.r5.transit.TransportNetwork
import com.eaio.uuid.UUIDGen
import com.google.common.cache.{Cache, CacheBuilder}
import com.vividsolutions.jts.geom.Envelope
import org.matsim.api.core.v01.population.{Activity, Person, Population}
import org.matsim.api.core.v01.{Coord, Id, Scenario}
import org.matsim.core.api.experimental.events.EventsManager
import org.matsim.vehicles.Vehicle

import scala.collection.JavaConverters._
import scala.collection.mutable
import scala.concurrent.ExecutionContext.Implicits.global
import scala.concurrent.Future

object RideHailAgentLocationWithRadiusOrdering extends Ordering[(RideHailAgentLocation, Double)] {
  override def compare(
    o1: (RideHailAgentLocation, Double),
    o2: (RideHailAgentLocation, Double)
  ): Int = {
    java.lang.Double.compare(o1._2, o2._2)
  }
}

object RideHailManager {

  val INITIAL_RIDE_HAIL_LOCATION_HOME = "HOME"
  val INITIAL_RIDE_HAIL_LOCATION_UNIFORM_RANDOM = "UNIFORM_RANDOM"
  val INITIAL_RIDE_HAIL_LOCATION_ALL_AT_CENTER = "ALL_AT_CENTER"
  val INITIAL_RIDE_HAIL_LOCATION_ALL_IN_CORNER = "ALL_IN_CORNER"

  def nextRideHailInquiryId: Id[RideHailRequest] = {
    Id.create(UUIDGen.createTime(UUIDGen.newTime()).toString, classOf[RideHailRequest])
  }

  sealed trait RideHailServiceStatus

  case object NotifyIterationEnds

  case class TravelProposal(
    rideHailAgentLocation: RideHailAgentLocation,
    passengerSchedule: PassengerSchedule,
    estimatedPrice: Map[Id[Person], Double],
    poolingInfo: Option[PoolingInfo] = None
  ) {

    def timeToCustomer(passenger: VehiclePersonId) =
      passengerSchedule.legsBeforePassengerBoards(passenger).map(_.duration).sum

    def travelTimeForCustomer(passenger: VehiclePersonId) =
      passengerSchedule.legsWithPassenger(passenger).map(_.duration).sum

    def toEmbodiedBeamLegsForCustomer(passenger: VehiclePersonId): Vector[EmbodiedBeamLeg] = {
      passengerSchedule
        .legsWithPassenger(passenger)
        .map { beamLeg =>
          EmbodiedBeamLeg(
            beamLeg,
            rideHailAgentLocation.vehicleId,
            rideHailAgentLocation.vehicleTypeId,
            false,
            estimatedPrice(passenger.personId),
            false,
            passengerSchedule.schedule.values.flatMap(_.riders).size > 1
          )
        }
        .toVector
    }
    override def toString: String =
      s"RHA: ${rideHailAgentLocation.vehicleId}, price: $estimatedPrice, passengerSchedule: $passengerSchedule"
  }

  case class RoutingResponses(
    tick: Int,
    routingResponses: List[RoutingResponse]
  )

  case class PoolingInfo(timeFactor: Double, costFactor: Double)

  case class RegisterRideAvailable(
    rideHailAgent: ActorRef,
    vehicleId: Id[Vehicle],
    availableSince: SpaceTime
  )

  case class RegisterRideUnavailable(ref: ActorRef, location: Coord)

  case class RepositionResponse(
    rnd1: RideHailAgentLocation,
    rnd2: RideHailAgentLocation,
    rnd1Response: RoutingResponse,
    rnd2Response: RoutingResponse
  )

  case class BufferedRideHailRequestsTrigger(tick: Int) extends Trigger

  case class RideHailRepositioningTrigger(tick: Int) extends Trigger

  case object DebugRideHailManagerDuringExecution

  case class ContinueBufferedRideHailRequests(tick: Int)

  final val fileBaseName = "rideHailInitialLocation"

  class OutputData extends OutputDataDescriptor {

    /**
      * Get description of fields written to the output files.
      *
      * @return list of data description objects
      */
    override def getOutputDataDescriptions: util.List[OutputDataDescription] = {
      val outputFilePath =
        GraphsStatsAgentSimEventsListener.CONTROLLER_IO.getIterationFilename(0, fileBaseName + ".csv")
      val outputDirPath = GraphsStatsAgentSimEventsListener.CONTROLLER_IO.getOutputPath
      val relativePath = outputFilePath.replace(outputDirPath, "")
      val list = new util.ArrayList[OutputDataDescription]
      list.add(
        OutputDataDescription(
          getClass.getSimpleName,
          relativePath,
          "rideHailAgentID",
          "Unique id of the given ride hail agent"
        )
      )
      list.add(
        OutputDataDescription(
          getClass.getSimpleName,
          relativePath,
          "xCoord",
          "X co-ordinate of the starting location of the ride hail"
        )
      )
      list.add(
        OutputDataDescription(
          getClass.getSimpleName,
          relativePath,
          "yCoord",
          "Y co-ordinate of the starting location of the ride hail"
        )
      )
      list
    }

  }

}

class RideHailManager(
  val beamServices: BeamServices,
  val transportNetwork: TransportNetwork,
  val tollCalculator: TollCalculator,
  val scenario: Scenario,
  val eventsManager: EventsManager,
  val scheduler: ActorRef,
  val router: ActorRef,
  val parkingManager: ActorRef,
  val boundingBox: Envelope,
  val surgePricingManager: RideHailSurgePricingManager,
  val tncIterationStats: Option[TNCIterationStats]
) extends Actor
    with ActorLogging
    with HasServices
    with Stash {

  implicit val timeout: Timeout = Timeout(50000, TimeUnit.SECONDS)
  override val supervisorStrategy: OneForOneStrategy =
    OneForOneStrategy(maxNrOfRetries = 0) {
<<<<<<< HEAD
      case _: Exception      => Stop
      case _: AssertionError => Stop
    }

  private val ridehailBeamVehicleTypeId: Id[BeamVehicleType] = Id
    .create(
      beamServices.beamConfig.beam.agentsim.agents.rideHail.initialization.procedural.vehicleTypeId,
      classOf[BeamVehicleType]
    )

  val ridehailBeamVehicleType = beamServices.vehicleTypes
    .getOrElse(ridehailBeamVehicleTypeId, BeamVehicleType.defaultCarBeamVehicleType)

  if (beamServices.beamConfig.beam.agentsim.agents.rideHail.refuelThresholdInMeters >= ridehailBeamVehicleType.primaryFuelCapacityInJoule / ridehailBeamVehicleType.primaryFuelConsumptionInJoulePerMeter * 0.8) {
    log.error(
      "Ride Hail refuel threshold is higher than state of energy of a vehicle fueled by a DC fast charger. This will cause an infinite loop"
    )
  }

  val vehicleManager: RideHailVehicleManager = new RideHailVehicleManager(this, boundingBox)
=======
      case e: Exception => {
        println(e)
        Stop
      }
      case _: AssertionError => Stop
    }

  private val vehicleType = beamServices.vehicleTypes
    .getOrElse(
      Id.create(
        beamServices.beamConfig.beam.agentsim.agents.rideHail.initialization.procedural.vehicleTypeId,
        classOf[BeamVehicleType]
      ),
      throw new RuntimeException(
        "Ride Hail vehicle type (param: beamServices.beamConfig.beam.agentsim.agents.rideHail.vehicleTypeId) could not be found"
      )
    )
  if (beamServices.beamConfig.beam.agentsim.agents.rideHail.refuelThresholdInMeters >= vehicleType.primaryFuelCapacityInJoule / vehicleType.primaryFuelConsumptionInJoulePerMeter * 0.8) {
    throw new RuntimeException(
      "Ride Hail refuel threshold is higher than state of energy of a vehicle fueled by a DC fast charger. This will cause an infinite loop"
    )
  }
>>>>>>> 3a12b965

  /**
    * Customer inquiries awaiting reservation confirmation.
    */
  lazy val travelProposalCache: Cache[String, TravelProposal] = {
    CacheBuilder
      .newBuilder()
      .maximumSize(
        (10 * beamServices.beamConfig.beam.agentsim.agents.rideHail.initialization.procedural.numDriversAsFractionOfPopulation * beamServices.beamConfig.beam.agentsim.numAgents).toLong
      )
      .expireAfterWrite(1, TimeUnit.MINUTES)
      .build()
  }

  def fleetSize: Int = resources.size

  val radiusInMeters: Double =
    beamServices.beamConfig.beam.agentsim.agents.rideHail.rideHailManager.radiusInMeters

  val rideHailNetworkApi: RideHailNetworkAPI = new RideHailNetworkAPI()
  val processBufferedRequestsOnTimeout = beamServices.beamConfig.beam.agentsim.agents.rideHail.allocationManager.requestBufferTimeoutInSeconds > 0

  private val rideHailResourceAllocationManager = RideHailResourceAllocationManager(
    beamServices.beamConfig.beam.agentsim.agents.rideHail.allocationManager.name,
    this
  )

  val modifyPassengerScheduleManager =
    new RideHailModifyPassengerScheduleManager(
      log,
      self,
      this,
      scheduler,
      beamServices.beamConfig
    )
  private val outOfServiceVehicleManager =
    new OutOfServiceVehicleManager(
      log,
      self,
      this
    )
  private val DefaultCostPerMinute = beamServices.beamConfig.beam.agentsim.agents.rideHail.defaultCostPerMinute
  tncIterationStats.foreach(_.logMap())
  private val DefaultCostPerSecond = DefaultCostPerMinute / 60.0d

  beamServices.beamRouter ! GetTravelTime
  beamServices.beamRouter ! GetMatSimNetwork
  //TODO improve search to take into account time when available
  private val pendingModifyPassengerScheduleAcks = mutable.HashMap[Int, RideHailResponse]()
  private var numPendingRoutingRequestsForReservations = 0
  private val parkingInquiryCache = collection.mutable.HashMap[Int, RideHailAgentLocation]()
  private val pendingAgentsSentToPark = collection.mutable.Map[Id[Vehicle], ParkingStall]()

  // Tracking Inquiries and Reservation Requests
  val inquiryIdToInquiryAndResponse: mutable.Map[Int, (RideHailRequest, SingleOccupantQuoteAndPoolingInfo)] =
    mutable.Map()
  val routeRequestIdToRideHailRequestId: mutable.Map[Int, Int] = mutable.Map()
  val reservationIdToRequest: mutable.Map[Int, RideHailRequest] = mutable.Map()

  // Are we in the middle of processing a batch?
  var currentlyProcessingTimeoutTrigger: Option[TriggerWithId] = None

  private val numRideHailAgents = math.round(
    beamServices.beamConfig.beam.agentsim.numAgents.toDouble * beamServices.beamConfig.beam.agentsim.agents.rideHail.initialization.procedural.numDriversAsFractionOfPopulation
  )

  private val rand = new Random(beamServices.beamConfig.matsim.modules.global.randomSeed)
  private val rideHailinitialLocationSpatialPlot = new SpatialPlot(1100, 1100, 50)
  val quadTreeBounds: QuadTreeBounds = getQuadTreeBound(scenario.getPopulation)
  val resources: mutable.Map[Id[BeamVehicle], BeamVehicle] = mutable.Map[Id[BeamVehicle], BeamVehicle]()

  beamServices.beamConfig.beam.agentsim.agents.rideHail.initialization.initType match {
    case "PROCEDURAL" =>
<<<<<<< HEAD
      var fleetData: List[RideHailFleetInitializer.RideHailAgentData] =
        List.empty[RideHailFleetInitializer.RideHailAgentData]
      val persons: Iterable[Person] =
        RandomUtils.shuffle(scenario.getPopulation.getPersons.values().asScala, rand)
      persons.view.take(numRideHailAgents.toInt).foreach { person =>
        val personInitialLocation: Coord =
          person.getSelectedPlan.getPlanElements
            .iterator()
            .next()
            .asInstanceOf[Activity]
            .getCoord
        val rideInitialLocation: Coord =
          beamServices.beamConfig.beam.agentsim.agents.rideHail.initialization.procedural.initialLocation.name match {
            case RideHailManager.INITIAL_RIDE_HAIL_LOCATION_HOME =>
              val radius =
                beamServices.beamConfig.beam.agentsim.agents.rideHail.initialization.procedural.initialLocation.home.radiusInMeters
              new Coord(
                personInitialLocation.getX + radius * (rand.nextDouble() - 0.5),
                personInitialLocation.getY + radius * (rand.nextDouble() - 0.5)
              )
            case RideHailManager.INITIAL_RIDE_HAIL_LOCATION_UNIFORM_RANDOM =>
              val x = quadTreeBounds.minx + (quadTreeBounds.maxx - quadTreeBounds.minx) * rand
                .nextDouble()
              val y = quadTreeBounds.miny + (quadTreeBounds.maxy - quadTreeBounds.miny) * rand
                .nextDouble()
              new Coord(x, y)
            case RideHailManager.INITIAL_RIDE_HAIL_LOCATION_ALL_AT_CENTER =>
              val x = quadTreeBounds.minx + (quadTreeBounds.maxx - quadTreeBounds.minx) / 2
              val y = quadTreeBounds.miny + (quadTreeBounds.maxy - quadTreeBounds.miny) / 2
              new Coord(x, y)
            case RideHailManager.INITIAL_RIDE_HAIL_LOCATION_ALL_IN_CORNER =>
              val x = quadTreeBounds.minx
              val y = quadTreeBounds.miny
              new Coord(x, y)
            case unknown =>
              log.error(s"unknown rideHail.initialLocation $unknown")
              null
          }

        fleetData = fleetData :+ createRideHailVehicleAndAgent(person.getId.toString, rideInitialLocation, None, None)
      }
=======
      var fleetData: List[RideHailFleetInitializer.FleetData] = List.empty[RideHailFleetInitializer.FleetData]

      RandomUtils
        .shuffle(scenario.getPopulation.getPersons.values().asScala, rand)
        .take(numRideHailAgents.toInt)
        .foreach { person =>
          val rideInitialLocation: Coord =
            beamServices.beamConfig.beam.agentsim.agents.rideHail.initialization.procedural.initialLocation.name match {
              case RideHailManager.INITIAL_RIDE_HAIL_LOCATION_HOME =>
                val radius =
                  beamServices.beamConfig.beam.agentsim.agents.rideHail.initialization.procedural.initialLocation.home.radiusInMeters
                new Coord(
                  beam.agentsim.agents.Population.personInitialLocation(person).getX + radius * (rand
                    .nextDouble() - 0.5),
                  beam.agentsim.agents.Population.personInitialLocation(person).getY + radius * (rand
                    .nextDouble() - 0.5)
                )
              case RideHailManager.INITIAL_RIDE_HAIL_LOCATION_UNIFORM_RANDOM =>
                val x = quadTreeBounds.minx + (quadTreeBounds.maxx - quadTreeBounds.minx) * rand
                  .nextDouble()
                val y = quadTreeBounds.miny + (quadTreeBounds.maxy - quadTreeBounds.miny) * rand
                  .nextDouble()
                new Coord(x, y)
              case RideHailManager.INITIAL_RIDE_HAIL_LOCATION_ALL_AT_CENTER =>
                val x = quadTreeBounds.minx + (quadTreeBounds.maxx - quadTreeBounds.minx) / 2
                val y = quadTreeBounds.miny + (quadTreeBounds.maxy - quadTreeBounds.miny) / 2
                new Coord(x, y)
              case RideHailManager.INITIAL_RIDE_HAIL_LOCATION_ALL_IN_CORNER =>
                val x = quadTreeBounds.minx
                val y = quadTreeBounds.miny
                new Coord(x, y)
              case unknown =>
                log.error(s"unknown rideHail.initialLocation $unknown")
                null
            }

          val rideHailName = s"rideHailAgent-${person.getId}"

          val rideHailVehicleId = BeamVehicle.createId(person.getId, Some("rideHailVehicle"))
          //                Id.createVehicleId(s"rideHailVehicle-${person.getId}")

          val ridehailBeamVehicleTypeId =
            Id.create(
              beamServices.beamConfig.beam.agentsim.agents.rideHail.initialization.procedural.vehicleTypeId,
              classOf[BeamVehicleType]
            )

          val ridehailBeamVehicleType = beamServices.vehicleTypes
            .getOrElse(ridehailBeamVehicleTypeId, BeamVehicleType.defaultCarBeamVehicleType)

          val rideHailAgentPersonId: Id[RideHailAgent] =
            Id.create(rideHailName, classOf[RideHailAgent])

          val powertrain = Option(ridehailBeamVehicleType.primaryFuelConsumptionInJoulePerMeter)
            .map(new Powertrain(_))
            .getOrElse(Powertrain.PowertrainFromMilesPerGallon(Powertrain.AverageMilesPerGallon))

          val rideHailBeamVehicle = new BeamVehicle(
            rideHailVehicleId,
            powertrain,
            None,
            ridehailBeamVehicleType,
            None
          )
          rideHailBeamVehicle.manager = Some(self)

          resources += (rideHailVehicleId -> rideHailBeamVehicle)

          self ! BeamVehicleStateUpdate(
            rideHailBeamVehicle.id,
            rideHailBeamVehicle.getState
          )

          val rideHailAgentProps = RideHailAgent.props(
            beamServices,
            scheduler,
            transportNetwork,
            tollCalculator,
            eventsManager,
            parkingManager,
            rideHailAgentPersonId,
            Id.create("RideHailManager", classOf[RideHailManager]),
            rideHailBeamVehicle,
            rideInitialLocation,
            None,
            None
          )
          val driver = context.actorOf(rideHailAgentProps, rideHailName)
          context.watch(driver)

          fleetData = fleetData :+ RideHailFleetInitializer.FleetData(
            id = rideHailBeamVehicle.id.toString,
            rideHailManagerId = "",
            vehicleType = vehicleType.id.toString,
            initialLocationX = rideInitialLocation.getX,
            initialLocationY = rideInitialLocation.getY,
            shifts = None,
            geofence = None
          )

          val rideHailAgentLocation =
            RideHailAgentLocation(
              driver,
              rideHailBeamVehicle.id,
              rideHailBeamVehicle.beamVehicleType.id,
              SpaceTime(rideInitialLocation, 0)
            )
          if (modifyPassengerScheduleManager.noPendingReservations(rideHailBeamVehicle.id)) {
            log.debug("Checking in: {}", rideHailBeamVehicle.id)
            vehicleManager.makeAvailable(rideHailAgentLocation)
            vehicleManager.updateLocationOfAgent(rideHailBeamVehicle.id, SpaceTime(rideInitialLocation, 0), Available)
          }
          modifyPassengerScheduleManager
            .checkInResource(rideHailBeamVehicle.id, Some(SpaceTime(rideInitialLocation, 0)), None)
          scheduler ! ScheduleTrigger(InitializeTrigger(0), driver)

          rideHailinitialLocationSpatialPlot
            .addString(StringToPlot(s"${person.getId}", rideInitialLocation, Color.RED, 20))
          rideHailinitialLocationSpatialPlot
            .addAgentWithCoord(
              RideHailAgentInitCoord(rideHailAgentPersonId, rideInitialLocation)
            )
        }
>>>>>>> 3a12b965

      new RideHailFleetInitializer().writeFleetData(beamServices, fleetData)

    case "FILE" =>
<<<<<<< HEAD
      new RideHailFleetInitializer().init(beamServices) foreach { fleetData =>
        createRideHailVehicleAndAgent(
          fleetData.id.split("-")(1),
          new Coord(fleetData.initialLocationX, fleetData.initialLocationY),
          fleetData.shifts,
          fleetData.geofence
        )
=======
      new RideHailFleetInitializer().init(beamServices) foreach { tuple =>
        val (fleetData, beamVehicle) = tuple
        val rideHailAgentId = Id.create(
          fleetData.id.replace("rideHailVehicle", RideHailAgent.idPrefix),
          classOf[RideHailAgent]
        )
        val rideHailManagerId = Id.create(fleetData.rideHailManagerId, classOf[RideHailManager])
        self ! BeamVehicleStateUpdate(
          beamVehicle.id,
          beamVehicle.getState
        )
        val props = RideHailAgent.props(
          beamServices,
          scheduler,
          transportNetwork,
          tollCalculator,
          eventsManager,
          parkingManager,
          rideHailAgentId,
          rideHailManagerId,
          beamVehicle,
          new Coord(fleetData.initialLocationX, fleetData.initialLocationY),
          fleetData.shifts.map(RideHailFleetInitializer.generateRanges),
          fleetData.geofence
        )
        val rideHailAgentRef: ActorRef =
          context.actorOf(props, rideHailAgentId.toString)
        context.watch(rideHailAgentRef)
        scheduler ! ScheduleTrigger(InitializeTrigger(0), rideHailAgentRef)
>>>>>>> 3a12b965
      }
    case _ =>
      log.error(
        "Unidentified initialization type : " +
        beamServices.beamConfig.beam.agentsim.agents.rideHail.initialization
      )
<<<<<<< HEAD
=======

>>>>>>> 3a12b965
  }

  if (beamServices.matsimServices != null) {
    rideHailinitialLocationSpatialPlot.writeCSV(
      beamServices.matsimServices.getControlerIO
        .getIterationFilename(beamServices.iterationNumber, fileBaseName + ".csv")
    )

    if (beamServices.beamConfig.beam.outputs.writeGraphs) {
      rideHailinitialLocationSpatialPlot.writeImage(
        beamServices.matsimServices.getControlerIO
          .getIterationFilename(beamServices.iterationNumber, fileBaseName + ".png")
      )
    }
  }
  log.info("Initialized {} ride hailing agents", numRideHailAgents)

  override def receive: Receive = LoggingReceive {
    case ev @ StopDrivingIfNoPassengerOnBoardReply(success, requestId, tick) =>
      Option(travelProposalCache.getIfPresent(requestId.toString)) match {
        case Some(travelProposal) =>
          if (success) {
            travelProposal.rideHailAgentLocation.rideHailAgent ! StopDriving(tick)
            travelProposal.rideHailAgentLocation.rideHailAgent ! Resume()
          }
          rideHailResourceAllocationManager.handleRideCancellationReply(ev)

        case None =>
          log.error("request not found: {}", ev)
      }

    case Finish =>
      surgePricingManager.incrementIteration()
      context.children.foreach(_ ! Finish)
      dieIfNoChildren()
      context.become {
        case Terminated(_) =>
          dieIfNoChildren()
      }
<<<<<<< HEAD

    case NotifyVehicleOutOfService(vehicleId) =>
      vehicleManager.putOutOfService(vehicleManager.getRideHailAgentLocation(vehicleId))
=======
>>>>>>> 3a12b965

    case ev @ NotifyVehicleIdle(
          vId,
          whenWhere,
          passengerSchedule,
          beamVehicleState,
          triggerId
        ) =>
      log.debug("RHM.NotifyVehicleResourceIdle: {}", ev)
      val vehicleId = vId.asInstanceOf[Id[Vehicle]]

      vehicleManager.updateLocationOfAgent(vehicleId, whenWhere, vehicleManager.getServiceStatusOf(vehicleId))

      val beamVehicle = resources(agentsim.vehicleId2BeamVehicleId(vehicleId))
      val rideHailAgentLocation =
<<<<<<< HEAD
        RideHailAgentLocation(beamVehicle.driver.get, vehicleId, beamVehicle.beamVehicleType.vehicleTypeId, whenWhere)
=======
        RideHailAgentLocation(beamVehicle.driver.get, vehicleId, beamVehicle.beamVehicleType.id, whenWhere)
>>>>>>> 3a12b965
      vehicleManager.vehicleState.put(vehicleId, beamVehicleState)

      if (modifyPassengerScheduleManager
            .noPendingReservations(vehicleId) || modifyPassengerScheduleManager
            .isPendingReservationEnding(vehicleId, passengerSchedule)) {

        log.debug("range: {}", beamVehicleState.remainingRangeInM / 1000.0)
        val stallOpt = pendingAgentsSentToPark.remove(vehicleId)
        if (stallOpt.isDefined) {
          log.debug("Initiate refuel session for vehicle: {}", vehicleId)
          // this agent has arrived to refuel, initiate that session
          val startFuelTrigger = ScheduleTrigger(
            StartRefuelTrigger(whenWhere.time),
            rideHailAgentLocation.rideHailAgent
          )
          resources(rideHailAgentLocation.vehicleId).useParkingStall(stallOpt.get)
          sender() ! NotifyVehicleResourceIdleReply(
            triggerId,
            Vector[ScheduleTrigger](startFuelTrigger)
          )
        } else if (beamVehicleState.remainingRangeInM < beamServices.beamConfig.beam.agentsim.agents.rideHail.refuelThresholdInMeters) {
          // not enough range to make trip

          if (modifyPassengerScheduleManager.vehicleHasMoreThanOneOngoingRequests(vehicleId)) {
            vehicleManager.putOutOfService(rideHailAgentLocation)
            sender() ! NotifyVehicleResourceIdleReply(triggerId, Vector[ScheduleTrigger]())
          } else {
            log.debug("Not enough range: {}", vehicleId)
            outOfServiceVehicleManager.registerTrigger(vehicleId, triggerId)
            vehicleManager.putOutOfService(rideHailAgentLocation)
            findRefuelStationAndSendVehicle(rideHailAgentLocation)
          }
        } else {
          log.debug("Making available: {}", vehicleId)
          vehicleManager.makeAvailable(rideHailAgentLocation)
          sender() ! NotifyVehicleResourceIdleReply(triggerId, Vector[ScheduleTrigger]())
        }
      } else {
        sender() ! NotifyVehicleResourceIdleReply(triggerId, Vector[ScheduleTrigger]())
      }
      modifyPassengerScheduleManager
        .checkInResource(vehicleId, Some(whenWhere), Some(passengerSchedule))

    case BeamVehicleStateUpdate(id, beamVehicleState) =>
      vehicleManager.vehicleState.put(id, beamVehicleState)

    case MATSimNetwork(network) =>
      rideHailNetworkApi.setMATSimNetwork(network)

    case inquiry @ RideHailRequest(RideHailInquiry, _, _, _, _, _, _, _) =>
      handleRideHailInquiry(inquiry)

    case R5Network(network) =>
      rideHailNetworkApi.setR5Network(network)

    /*
     * In the following case, we are calculating routes in batch for the allocation manager,
     * so we add these to the allocation buffer and then resume the allocation process.
     */
    case RoutingResponses(tick, responses)
        if reservationIdToRequest.contains(routeRequestIdToRideHailRequestId(responses.head.requestId)) =>
      numPendingRoutingRequestsForReservations = numPendingRoutingRequestsForReservations - responses.size
      responses.foreach { routeResponse =>
        val request = reservationIdToRequest(routeRequestIdToRideHailRequestId(routeResponse.requestId))
        rideHailResourceAllocationManager.addRouteForRequestToBuffer(request, routeResponse)
      }
      self ! ContinueBufferedRideHailRequests(tick)

    /*
     * Routing Responses from a Ride Hail Inquiry
     * In this case we can treat the responses as if they apply to a single request
     * for a single occupant trip.
     */
    case RoutingResponses(_, responses)
        if inquiryIdToInquiryAndResponse.contains(routeRequestIdToRideHailRequestId(responses.head.requestId)) =>
      val (request, singleOccupantQuoteAndPoolingInfo) = inquiryIdToInquiryAndResponse(
        routeRequestIdToRideHailRequestId(responses.head.requestId)
      )

      // If any response contains no RIDE_HAIL legs, then the router failed
      if (responses.exists(!_.itineraries.exists(_.tripClassifier.equals(RIDE_HAIL)))) {
        log.debug(
          "Router could not find route to customer person={} for requestId={}",
          request.customer.personId,
          request.requestId
        )
        request.customer.personRef.get ! RideHailResponse(
          request,
          None,
          Some(CouldNotFindRouteToCustomer)
        )
      } else {
        // We can rely on preserved ordering here (see RideHailManager.requestRoutes),
        // for a simple single-occupant trip sequence, we know that first
        // itin is RH2Customer and second is Pickup2Destination.
        val embodiedBeamTrip: EmbodiedBeamTrip = EmbodiedBeamTrip(
          responses
            .flatMap(_.itineraries.find(p => p.tripClassifier.equals(RIDE_HAIL)))
            .flatMap(_.legs)
            .toIndexedSeq
        )
        val driverPassengerSchedule = singleOccupantItinsToPassengerSchedule(request, embodiedBeamTrip)

        val baseFare = embodiedBeamTrip.legs.map(_.cost).sum

        val travelProposal = TravelProposal(
          singleOccupantQuoteAndPoolingInfo.rideHailAgentLocation,
          driverPassengerSchedule,
          calcFare(request, driverPassengerSchedule, baseFare),
          singleOccupantQuoteAndPoolingInfo.poolingInfo
        )
        travelProposalCache.put(request.requestId.toString, travelProposal)

        request.customer.personRef.get ! RideHailResponse(request, Some(travelProposal))
      }
      inquiryIdToInquiryAndResponse.remove(request.requestId)
      responses.foreach(rResp => routeRequestIdToRideHailRequestId.remove(rResp.requestId))

    case reserveRide @ RideHailRequest(ReserveRide, _, _, _, _, _, _, _) =>
      handleReservationRequest(reserveRide)

    case modifyPassengerScheduleAck @ ModifyPassengerScheduleAck(
          requestIdOpt,
          triggersToSchedule,
          vehicleId,
          tick
        ) =>
      pendingAgentsSentToPark.get(vehicleId) match {
        case Some(_) =>
          log.debug(
            "modifyPassengerScheduleAck received, handling with outOfServiceManager {}",
            modifyPassengerScheduleAck
          )
          outOfServiceVehicleManager.releaseTrigger(vehicleId, triggersToSchedule)
        case None =>
          requestIdOpt match {
            case None =>
              // None here means this is part of repositioning, i.e. not tied to a reservation request
              log.debug(
                "modifyPassengerScheduleAck received, handling with modifyPassengerScheduleManager {}",
                modifyPassengerScheduleAck
              )
              modifyPassengerScheduleManager
                .modifyPassengerScheduleAckReceived(
                  triggersToSchedule,
                  tick
                )
            case Some(requestId) =>
              // Some here means this is part of a reservation / dispatch of vehicle to a customer
              log.debug("modifyPassengerScheduleAck received, completing reservation {}", modifyPassengerScheduleAck)
              completeReservation(requestId, tick, triggersToSchedule)
          }
      }

    case UpdateTravelTimeLocal(travelTime) =>
      rideHailNetworkApi.setTravelTime(travelTime)

    case DebugRideHailManagerDuringExecution =>
      modifyPassengerScheduleManager.printState()

    case trigger @ TriggerWithId(BufferedRideHailRequestsTrigger(tick), triggerId) =>
      currentlyProcessingTimeoutTrigger match {
        case Some(_) =>
          stash()
        case None =>
          currentlyProcessingTimeoutTrigger = Some(trigger)
          log.debug("Starting wave of buffered at {}", tick)
          modifyPassengerScheduleManager.startWaveOfRepositioningOrBatchedReservationRequests(tick, triggerId)
          findAllocationsAndProcess(tick)
      }

    case ContinueBufferedRideHailRequests(tick) =>
      if (tick == modifyPassengerScheduleManager.getCurrentTick.getOrElse(tick))
        findAllocationsAndProcess(tick)

    case trigger @ TriggerWithId(RideHailRepositioningTrigger(tick), triggerId) =>
//      DebugRepositioning.produceRepositioningDebugImages(tick, this)
      currentlyProcessingTimeoutTrigger match {
        case Some(_) =>
          stash()
        case None =>
          currentlyProcessingTimeoutTrigger = Some(trigger)
          startRepositioning(tick, triggerId)
      }

    case ReduceAwaitingRepositioningAckMessagesByOne =>
      modifyPassengerScheduleManager.cancelRepositionAttempt()

    case MoveOutOfServiceVehicleToDepotParking(passengerSchedule, tick, vehicleId, stall) =>
      pendingAgentsSentToPark.put(vehicleId, stall)
      outOfServiceVehicleManager.initiateMovementToParkingDepot(vehicleId, passengerSchedule, tick)

    case RepositionVehicleRequest(passengerSchedule, tick, vehicleId, rideHailAgent) =>
      if (vehicleManager.getIdleVehicles.contains(vehicleId)) {
        modifyPassengerScheduleManager.repositionVehicle(
          passengerSchedule,
          tick,
          vehicleId,
          rideHailAgent
        )
      } else {
        // Failed attempt to reposition a car that is no longer idle
        modifyPassengerScheduleManager.cancelRepositionAttempt()
      }

    case reply @ InterruptedWhileIdle(interruptId, vehicleId, tick) =>
      if (pendingAgentsSentToPark.contains(vehicleId)) {
        outOfServiceVehicleManager.handleInterruptReply(vehicleId, tick)
      } else {
        modifyPassengerScheduleManager.handleInterruptReply(reply)
      }

    case reply @ InterruptedWhileDriving(interruptId, vehicleId, tick, interruptedPassengerSchedule, _) =>
      if (pendingAgentsSentToPark.contains(vehicleId)) {
        log.error(
          "It is not expected in the current implementation that a moving vehicle would be stopped and sent for charging"
        )
      } else {
        modifyPassengerScheduleManager.handleInterruptReply(reply)
      }

    case DepotParkingInquiryResponse(None, requestId) =>
      val vehId = parkingInquiryCache(requestId).vehicleId
      log.warning(
        "No parking stall found, ride hail vehicle {} stranded",
        vehId
      )
      outOfServiceVehicleManager.releaseTrigger(vehId, Vector())

    case DepotParkingInquiryResponse(Some(stall), requestId) =>
      val agentLocation = parkingInquiryCache.remove(requestId).get

      val routingRequest = RoutingRequest(
        originUTM = agentLocation.currentLocationUTM.loc,
        destinationUTM = stall.locationUTM,
        departureTime = agentLocation.currentLocationUTM.time,
        transitModes = Vector(),
        streetVehicles = Vector(agentLocation.toStreetVehicle)
      )
      val futureRideHail2ParkingRouteRequest = router ? routingRequest

      for {
        futureRideHail2ParkingRouteRespones <- futureRideHail2ParkingRouteRequest
          .mapTo[RoutingResponse]
      } {
        val itinOpt = futureRideHail2ParkingRouteRespones.itineraries
          .find(x => x.tripClassifier.equals(RIDE_HAIL))

        itinOpt match {
          case Some(itin) =>
            val passengerSchedule = PassengerSchedule().addLegs(
              itin.toBeamTrip.legs
            )
            self ! MoveOutOfServiceVehicleToDepotParking(
              passengerSchedule,
              itin.legs.head.beamLeg.startTime,
              agentLocation.vehicleId,
              stall
            )
          case None =>
            //log.error(
            //  "No route to parking stall found, ride hail agent {} stranded",
            //  agentLocation.vehicleId
            //)

            // release trigger if no parking depot found so that simulation can continue
            self ! ReleaseAgentTrigger(agentLocation.vehicleId)
        }
      }

    case ReleaseAgentTrigger(vehicleId) =>
      outOfServiceVehicleManager.releaseTrigger(vehicleId)

    case msg =>
      log.warning("unknown message received by RideHailManager {}", msg)

  }

  def dieIfNoChildren(): Unit = {
    if (context.children.isEmpty) {
      context.stop(self)
    } else {
      log.debug("Remaining: {}", context.children)
    }
  }

  def singleOccupantItinsToPassengerSchedule(
    request: RideHailRequest,
    embodiedTrip: EmbodiedBeamTrip
  ): PassengerSchedule = {
    val beamLegs = BeamLeg.makeLegsConsistent(embodiedTrip.toBeamTrip.legs.toList)
    PassengerSchedule()
      .addLegs(beamLegs)
      .addPassenger(request.customer, beamLegs.tail)
  }

  def calcFare(
    request: RideHailRequest,
    trip: PassengerSchedule,
    baseFare: Double
  ): Map[Id[Person], Double] = {
    val farePerSecond = DefaultCostPerSecond * surgePricingManager
      .getSurgeLevel(
        request.pickUpLocationUTM,
        request.departAt
      )
    val fare = (trip.legsWithPassenger(request.customer).map(_.duration).sum.toDouble * farePerSecond) + baseFare

    Map(request.customer.personId -> fare)
  }

  def findRefuelStationAndSendVehicle(rideHailAgentLocation: RideHailAgentLocation): Unit = {
    val inquiry = DepotParkingInquiry(
      rideHailAgentLocation.vehicleId,
      rideHailAgentLocation.currentLocationUTM.loc,
      ParkingStall.RideHailManager
    )
    parkingInquiryCache.put(inquiry.requestId, rideHailAgentLocation)
    parkingManager ! inquiry
  }

  def handleRideHailInquiry(inquiry: RideHailRequest): Unit = {
    rideHailResourceAllocationManager.respondToInquiry(inquiry) match {
      case NoVehiclesAvailable =>
        log.debug("{} -- NoVehiclesAvailable", inquiry.requestId)
        inquiry.customer.personRef.get ! RideHailResponse(inquiry, None, Some(DriverNotFoundError))
      case inquiryResponse @ SingleOccupantQuoteAndPoolingInfo(agentLocation, poolingInfo) =>
        inquiryIdToInquiryAndResponse.put(inquiry.requestId, (inquiry, inquiryResponse))
        val routingRequests = createRoutingRequestsToCustomerAndDestination(inquiry.departAt, inquiry, agentLocation)
        routingRequests.foreach(rReq => routeRequestIdToRideHailRequestId.put(rReq.requestId, inquiry.requestId))
        requestRoutes(inquiry.departAt, routingRequests)
    }
  }

  def attemptToCancelCurrentRideRequest(tick: Int, requestId: Int): Unit = {
    Option(travelProposalCache.getIfPresent(requestId.toString)) match {
      case Some(travelProposal) =>
        log.debug(
          "trying to stop vehicle: {}, tick: {}",
          travelProposal.rideHailAgentLocation.vehicleId,
          tick
        )
        travelProposal.rideHailAgentLocation.rideHailAgent ! StopDrivingIfNoPassengerOnBoard(
          tick,
          requestId
        )

      case None =>
    }

  }

  def createRoutingRequestsToCustomerAndDestination(
    requestTime: Int,
    request: RideHailRequest,
    rideHailLocation: RideHailAgentLocation
  ): List[RoutingRequest] = {

    val pickupSpaceTime = SpaceTime((request.pickUpLocationUTM, request.departAt))
//    val customerAgentBody =
//      StreetVehicle(request.customer.vehicleId, pickupSpaceTime, WALK, asDriver = true)
    val rideHailVehicleAtOrigin = StreetVehicle(
      rideHailLocation.vehicleId,
      rideHailLocation.vehicleTypeId,
      SpaceTime((rideHailLocation.currentLocationUTM.loc, requestTime)),
      CAR,
      asDriver = false
    )
    val rideHailVehicleAtPickup =
      StreetVehicle(rideHailLocation.vehicleId, rideHailLocation.vehicleTypeId, pickupSpaceTime, CAR, asDriver = false)

// route from ride hailing vehicle to customer
    val rideHailAgent2Customer = RoutingRequest(
      rideHailLocation.currentLocationUTM.loc,
      request.pickUpLocationUTM,
      requestTime,
      Vector(),
      Vector(rideHailVehicleAtOrigin)
    )
// route from customer to destination
    val rideHail2Destination = RoutingRequest(
      request.pickUpLocationUTM,
      request.destinationUTM,
      requestTime,
      Vector(),
      Vector(rideHailVehicleAtPickup)
    )

    List(rideHailAgent2Customer, rideHail2Destination)
  }

  def requestRoutes(tick: Int, routingRequests: List[RoutingRequest]): Unit = {
    Future
      .sequence(routingRequests.map(akka.pattern.ask(router, _).mapTo[RoutingResponse]))
      .map(RoutingResponses(tick, _)) pipeTo self
  }

  private def handleReservation(request: RideHailRequest, tick: Int, travelProposal: TravelProposal): Unit = {
    surgePricingManager.addRideCost(
      request.departAt,
      travelProposal.estimatedPrice(request.customer.personId),
      request.pickUpLocationUTM
    )

    // This makes the vehicle unavailable for others to reserve
    vehicleManager.putIntoService(travelProposal.rideHailAgentLocation)

    // Create confirmation info but stash until we receive ModifyPassengerScheduleAck
    pendingModifyPassengerScheduleAcks.put(
      request.requestId,
      RideHailResponse(request, Some(travelProposal))
    )

    log.debug(
      "Reserving vehicle: {} customer: {} request: {} pendingAcks: {}",
      travelProposal.rideHailAgentLocation.vehicleId,
      request.customer.personId,
      request.requestId,
      s"(${pendingModifyPassengerScheduleAcks.size}) ${pendingModifyPassengerScheduleAcks.keySet.map(_.toString).mkString(",")}"
    )

    modifyPassengerScheduleManager.reserveVehicle(
      travelProposal.passengerSchedule,
      travelProposal.rideHailAgentLocation,
      tick,
      Some(request.requestId)
    )
  }

  private def completeReservation(
    requestId: Int,
    tick: Int,
    finalTriggersToSchedule: Vector[ScheduleTrigger]
  ): Unit = {
    log.debug(
      "Removing request: {} pendingAcks: {} pendingRoutes: {} requestBufferEmpty: {}",
      requestId,
      s"(${pendingModifyPassengerScheduleAcks.size}) ${pendingModifyPassengerScheduleAcks.keySet.map(_.toString).mkString(",")}",
      numPendingRoutingRequestsForReservations,
      rideHailResourceAllocationManager.isBufferEmpty
    )
    pendingModifyPassengerScheduleAcks.remove(requestId) match {
      case Some(response) =>
        val theVehicle = response.travelProposal.get.rideHailAgentLocation.vehicleId
        log.debug(
          "Completing reservation {} for customer {} and vehicle {}",
          requestId,
          response.request.customer.personId,
          theVehicle
        )

        if (processBufferedRequestsOnTimeout) {
          modifyPassengerScheduleManager.addTriggersToSendWithCompletion(finalTriggersToSchedule)
          response.request.customer.personRef.get ! response.copy(triggersToSchedule = Vector())
          response.request.groupedWithOtherRequests.foreach { subReq =>
            subReq.customer.personRef.get ! response.copy(triggersToSchedule = Vector())
          }
        } else {
          response.request.customer.personRef.get ! response.copy(
            triggersToSchedule = finalTriggersToSchedule
          )
        }
        // The following is an API call to allow implementing class to process or cleanup
        rideHailResourceAllocationManager.reservationCompletionNotice(response.request.customer.personId, theVehicle)
      case None =>
        log.error("Vehicle was reserved by another agent for inquiry id {}", requestId)
        sender() ! RideHailResponse.dummyWithError(RideHailVehicleTakenError)
    }
    if (processBufferedRequestsOnTimeout) {
      self ! ContinueBufferedRideHailRequests(tick)
    }
  }

  private def handleReservationRequest(request: RideHailRequest): Unit = {
    // We always use the request buffer, but depending on whether we process this
    // request immediately or on timeout we take different paths
    rideHailResourceAllocationManager.addRequestToBuffer(request)

    if (processBufferedRequestsOnTimeout) {
      request.customer.personRef.get ! DelayedRideHailResponse
    } else {
      findAllocationsAndProcess(request.departAt)
    }

  }

  def createRideHailVehicleAndAgent(
    rideHailAgentIdentifier: String,
    rideInitialLocation: Coord,
    shifts: Option[String],
    geofence: Option[Geofence]
  ): RideHailAgentData = {
    val rideHailAgentName = s"rideHailAgent-${rideHailAgentIdentifier}"
    val rideHailVehicleId = BeamVehicle.createId(rideHailAgentIdentifier, Some("rideHailVehicle"))
    val ridehailBeamVehicleTypeId =
      Id.create(
        beamServices.beamConfig.beam.agentsim.agents.rideHail.initialization.procedural.vehicleTypeId,
        classOf[BeamVehicleType]
      )
    val ridehailBeamVehicleType = beamServices.vehicleTypes
      .getOrElse(ridehailBeamVehicleTypeId, BeamVehicleType.defaultCarBeamVehicleType)
    val rideHailAgentPersonId: Id[RideHailAgent] =
      Id.create(rideHailAgentName, classOf[RideHailAgent])
    val powertrain = Option(ridehailBeamVehicleType.primaryFuelConsumptionInJoulePerMeter)
      .map(new Powertrain(_))
      .getOrElse(Powertrain.PowertrainFromMilesPerGallon(Powertrain.AverageMilesPerGallon))
    val rideHailBeamVehicle = new BeamVehicle(
      rideHailVehicleId,
      powertrain,
      ridehailBeamVehicleType
    )
    rideHailBeamVehicle.spaceTime = SpaceTime((rideInitialLocation, 0))
    rideHailBeamVehicle.manager = Some(self)
    resources += (rideHailVehicleId -> rideHailBeamVehicle)
    vehicleManager.vehicleState.put(rideHailBeamVehicle.id, rideHailBeamVehicle.getState)

    val rideHailAgentProps: Props = RideHailAgent.props(
      beamServices,
      scheduler,
      transportNetwork,
      tollCalculator,
      eventsManager,
      parkingManager,
      rideHailAgentPersonId,
      self,
      rideHailBeamVehicle,
      rideInitialLocation,
      shifts.map(_.split(";").map(beam.sim.common.Range(_)).toList),
      geofence
    )

    val rideHailAgentRef: ActorRef =
      context.actorOf(rideHailAgentProps, rideHailAgentName)
    context.watch(rideHailAgentRef)
    scheduler ! ScheduleTrigger(InitializeTrigger(0), rideHailAgentRef)

    val agentLocation = RideHailAgentLocation(
      rideHailAgentRef,
      rideHailBeamVehicle.id,
      ridehailBeamVehicleTypeId,
      SpaceTime(rideInitialLocation, 0)
    )
    // Put the agent out of service and let the agent tell us when it's Idle (aka ready for service)
    vehicleManager.putOutOfService(agentLocation)

    rideHailinitialLocationSpatialPlot
      .addString(StringToPlot(s"${rideHailAgentIdentifier}", rideInitialLocation, Color.RED, 20))
    rideHailinitialLocationSpatialPlot
      .addAgentWithCoord(
        RideHailAgentInitCoord(rideHailAgentPersonId, rideInitialLocation)
      )
    RideHailAgentData(
      id = rideHailBeamVehicle.id.toString,
      rideHailManagerId = "",
      vehicleType = rideHailBeamVehicle.beamVehicleType.toString,
      initialLocationX = rideInitialLocation.getX,
      initialLocationY = rideInitialLocation.getY,
      shifts = shifts,
      geofence = geofence
    )
  }

  /*
   * This is common code for both use cases, batch processing and processing a single reservation request immediately.
   * The differences are resolved through the boolean processBufferedRequestsOnTimeout.
   */
  private def findAllocationsAndProcess(tick: Int) = {
    var allRoutesRequired: List[RoutingRequest] = List()
    log.debug("findAllocationsAndProcess @ {}", tick)

    rideHailResourceAllocationManager.allocateVehiclesToCustomers(tick) match {
      case VehicleAllocations(allocations) =>
        allocations.foreach { allocation =>
          allocation match {
            case RoutingRequiredToAllocateVehicle(request, routesRequired) =>
              // Client has requested routes
              reservationIdToRequest.put(request.requestId, request)
              routesRequired.foreach(
                rReq => routeRequestIdToRideHailRequestId.put(rReq.requestId, request.requestId)
              )
              allRoutesRequired = allRoutesRequired ++ routesRequired
            case alloc @ VehicleMatchedToCustomers(request, rideHailAgentLocation, pickDropIdWithRoutes)
                if !pickDropIdWithRoutes.isEmpty =>
              handleReservation(request, tick, createTravelProposal(alloc))
              rideHailResourceAllocationManager.removeRequestFromBuffer(request)
            case VehicleMatchedToCustomers(request, _, _) =>
              failedAllocation(request, tick)
            case NoVehicleAllocated(request) =>
              failedAllocation(request, tick)
          }
        }
      case _ =>
    }
    if (!allRoutesRequired.isEmpty) {
      log.debug("requesting {} routes at {}", allRoutesRequired.size, tick)
      numPendingRoutingRequestsForReservations = numPendingRoutingRequestsForReservations + allRoutesRequired.size
      requestRoutes(tick, allRoutesRequired)
    } else if (processBufferedRequestsOnTimeout && pendingModifyPassengerScheduleAcks.isEmpty &&
               rideHailResourceAllocationManager.isBufferEmpty && numPendingRoutingRequestsForReservations == 0 &&
               currentlyProcessingTimeoutTrigger.isDefined) {
      log.debug("sendCompletionAndScheduleNewTimeout from 1156")
      modifyPassengerScheduleManager.sendCompletionAndScheduleNewTimeout(BatchedReservation, tick)
      cleanUp
    }
  }

  def createTravelProposal(alloc: VehicleMatchedToCustomers): TravelProposal = {
    val passSched = pickDropsToPassengerSchedule(alloc.pickDropIdWithRoutes)
    TravelProposal(
      alloc.rideHailAgentLocation,
      passSched,
      calcFare(alloc.request, passSched, 0),
      None
    )
  }

  def pickDropsToPassengerSchedule(pickDrops: List[PickDropIdAndLeg]): PassengerSchedule = {
    val consistentPickDrops =
      pickDrops.map(_.personId).zip(BeamLeg.makeLegsConsistent(pickDrops.map(_.leg.get.beamLeg)))
    val allLegs = consistentPickDrops.map(_._2)
    var passSched = PassengerSchedule().addLegs(allLegs)
    consistentPickDrops.groupBy(_._1).foreach { personPickDrop =>
      val firstLeg = personPickDrop._2.head._2
      val lastLeg = personPickDrop._2.last._2
      val subtrip = allLegs.dropWhile(_ != firstLeg).drop(1).takeWhile(_ != lastLeg) :+ lastLeg
      passSched = passSched.addPassenger(personPickDrop._1, subtrip)
    }
    passSched
  }

  def failedAllocation(request: RideHailRequest, tick: Int): Unit = {
    val theResponse = RideHailResponse(request, None, Some(DriverNotFoundError))
    if (processBufferedRequestsOnTimeout) {
      modifyPassengerScheduleManager.addTriggerToSendWithCompletion(
        ScheduleTrigger(
          RideHailResponseTrigger(tick, theResponse),
          request.customer.personRef.get
        )
      )
    } else {
      request.customer.personRef.get ! theResponse
    }
    rideHailResourceAllocationManager.removeRequestFromBuffer(request)
  }

  def getQuadTreeBound(population: Population): QuadTreeBounds = {
    val persons = population.getPersons.values().asInstanceOf[util.Collection[Person]].asScala.view
    val activities = persons.flatMap(p => p.getSelectedPlan.getPlanElements.asScala.view).collect {
      case activity: Activity =>
        activity
    }
    val coordinates = activities.map(_.getCoord)
    val xs = coordinates.map(_.getX)
    val ys = coordinates.map(_.getY)
    QuadTreeBounds(xs.min, ys.min, xs.max, ys.max)
  }

  def cleanUp = {
    currentlyProcessingTimeoutTrigger = None
    unstashAll()
  }

  def startRepositioning(tick: Int, triggerId: Long) = {
    log.debug("Starting wave of repositioning at {}", tick)
    modifyPassengerScheduleManager.startWaveOfRepositioningOrBatchedReservationRequests(tick, triggerId)

    val repositionVehicles: Vector[(Id[Vehicle], Location)] =
      rideHailResourceAllocationManager.repositionVehicles(tick)

    if (repositionVehicles.isEmpty) {
      log.debug("sendCompletionAndScheduleNewTimeout from 1204")
      modifyPassengerScheduleManager.sendCompletionAndScheduleNewTimeout(Reposition, tick)
      cleanUp
    } else {
      modifyPassengerScheduleManager.setNumberOfRepositioningsToProcess(repositionVehicles.size)
    }

    for ((vehicleId, destinationLocation) <- repositionVehicles) {
      if (vehicleManager.getIdleVehicles.contains(vehicleId)) {
        val rideHailAgentLocation = vehicleManager.getIdleVehicles(vehicleId)

        val rideHailVehicleAtOrigin = StreetVehicle(
          rideHailAgentLocation.vehicleId,
          rideHailAgentLocation.vehicleTypeId,
          SpaceTime((rideHailAgentLocation.currentLocationUTM.loc, tick)),
          CAR,
          asDriver = false
        )
        val routingRequest = RoutingRequest(
          originUTM = rideHailAgentLocation.currentLocationUTM.loc,
          destinationUTM = destinationLocation,
          departureTime = tick,
          transitModes = Vector(),
          streetVehicles = Vector(rideHailVehicleAtOrigin)
        )
        val futureRideHailAgent2CustomerResponse = router ? routingRequest

        for {
          rideHailAgent2CustomerResponse <- futureRideHailAgent2CustomerResponse
            .mapTo[RoutingResponse]
        } {
          val itins2Cust = rideHailAgent2CustomerResponse.itineraries.filter(
            x => x.tripClassifier.equals(RIDE_HAIL)
          )

          if (itins2Cust.nonEmpty) {
            val modRHA2Cust: IndexedSeq[EmbodiedBeamTrip] =
              itins2Cust.map(l => l.copy(legs = l.legs.map(c => c.copy(asDriver = true)))).toIndexedSeq
            val rideHailAgent2CustomerResponseMod = RoutingResponse(modRHA2Cust, routingRequest.requestId)

            // TODO: extract creation of route to separate method?
            val passengerSchedule = PassengerSchedule().addLegs(
              rideHailAgent2CustomerResponseMod.itineraries.head.toBeamTrip.legs
            )
            self ! RepositionVehicleRequest(passengerSchedule, tick, vehicleId, rideHailAgentLocation.rideHailAgent)
          } else {
            self ! ReduceAwaitingRepositioningAckMessagesByOne
          }
        }

      } else {
        modifyPassengerScheduleManager.cancelRepositionAttempt()
      }
    }

  }
}<|MERGE_RESOLUTION|>--- conflicted
+++ resolved
@@ -6,11 +6,7 @@
 import java.util.concurrent.TimeUnit
 
 import akka.actor.SupervisorStrategy.Stop
-<<<<<<< HEAD
 import akka.actor.{Actor, ActorLogging, ActorRef, OneForOneStrategy, Props, Stash, Terminated}
-=======
-import akka.actor.{Actor, ActorLogging, ActorRef, OneForOneStrategy, Stash, Terminated}
->>>>>>> 3a12b965
 import akka.event.LoggingReceive
 import akka.pattern._
 import akka.util.Timeout
@@ -42,12 +38,7 @@
 import beam.router.Modes.BeamMode._
 import beam.router.model.{BeamLeg, EmbodiedBeamLeg, EmbodiedBeamTrip}
 import beam.router.osm.TollCalculator
-<<<<<<< HEAD
-import beam.sim.RideHailFleetInitializer.RideHailAgentData
-import beam.sim._
-=======
 import beam.sim.{BeamServices, HasServices, OutputDataDescription, RideHailFleetInitializer}
->>>>>>> 3a12b965
 import beam.utils._
 import beam.utils.matsim_conversion.ShapeUtils.QuadTreeBounds
 import com.conveyal.r5.transit.TransportNetwork
@@ -217,28 +208,6 @@
   implicit val timeout: Timeout = Timeout(50000, TimeUnit.SECONDS)
   override val supervisorStrategy: OneForOneStrategy =
     OneForOneStrategy(maxNrOfRetries = 0) {
-<<<<<<< HEAD
-      case _: Exception      => Stop
-      case _: AssertionError => Stop
-    }
-
-  private val ridehailBeamVehicleTypeId: Id[BeamVehicleType] = Id
-    .create(
-      beamServices.beamConfig.beam.agentsim.agents.rideHail.initialization.procedural.vehicleTypeId,
-      classOf[BeamVehicleType]
-    )
-
-  val ridehailBeamVehicleType = beamServices.vehicleTypes
-    .getOrElse(ridehailBeamVehicleTypeId, BeamVehicleType.defaultCarBeamVehicleType)
-
-  if (beamServices.beamConfig.beam.agentsim.agents.rideHail.refuelThresholdInMeters >= ridehailBeamVehicleType.primaryFuelCapacityInJoule / ridehailBeamVehicleType.primaryFuelConsumptionInJoulePerMeter * 0.8) {
-    log.error(
-      "Ride Hail refuel threshold is higher than state of energy of a vehicle fueled by a DC fast charger. This will cause an infinite loop"
-    )
-  }
-
-  val vehicleManager: RideHailVehicleManager = new RideHailVehicleManager(this, boundingBox)
-=======
       case e: Exception => {
         println(e)
         Stop
@@ -261,7 +230,8 @@
       "Ride Hail refuel threshold is higher than state of energy of a vehicle fueled by a DC fast charger. This will cause an infinite loop"
     )
   }
->>>>>>> 3a12b965
+
+  val vehicleManager: RideHailVehicleManager = new RideHailVehicleManager(this, boundingBox)
 
   /**
     * Customer inquiries awaiting reservation confirmation.
@@ -335,7 +305,6 @@
 
   beamServices.beamConfig.beam.agentsim.agents.rideHail.initialization.initType match {
     case "PROCEDURAL" =>
-<<<<<<< HEAD
       var fleetData: List[RideHailFleetInitializer.RideHailAgentData] =
         List.empty[RideHailFleetInitializer.RideHailAgentData]
       val persons: Iterable[Person] =
@@ -377,136 +346,10 @@
 
         fleetData = fleetData :+ createRideHailVehicleAndAgent(person.getId.toString, rideInitialLocation, None, None)
       }
-=======
-      var fleetData: List[RideHailFleetInitializer.FleetData] = List.empty[RideHailFleetInitializer.FleetData]
-
-      RandomUtils
-        .shuffle(scenario.getPopulation.getPersons.values().asScala, rand)
-        .take(numRideHailAgents.toInt)
-        .foreach { person =>
-          val rideInitialLocation: Coord =
-            beamServices.beamConfig.beam.agentsim.agents.rideHail.initialization.procedural.initialLocation.name match {
-              case RideHailManager.INITIAL_RIDE_HAIL_LOCATION_HOME =>
-                val radius =
-                  beamServices.beamConfig.beam.agentsim.agents.rideHail.initialization.procedural.initialLocation.home.radiusInMeters
-                new Coord(
-                  beam.agentsim.agents.Population.personInitialLocation(person).getX + radius * (rand
-                    .nextDouble() - 0.5),
-                  beam.agentsim.agents.Population.personInitialLocation(person).getY + radius * (rand
-                    .nextDouble() - 0.5)
-                )
-              case RideHailManager.INITIAL_RIDE_HAIL_LOCATION_UNIFORM_RANDOM =>
-                val x = quadTreeBounds.minx + (quadTreeBounds.maxx - quadTreeBounds.minx) * rand
-                  .nextDouble()
-                val y = quadTreeBounds.miny + (quadTreeBounds.maxy - quadTreeBounds.miny) * rand
-                  .nextDouble()
-                new Coord(x, y)
-              case RideHailManager.INITIAL_RIDE_HAIL_LOCATION_ALL_AT_CENTER =>
-                val x = quadTreeBounds.minx + (quadTreeBounds.maxx - quadTreeBounds.minx) / 2
-                val y = quadTreeBounds.miny + (quadTreeBounds.maxy - quadTreeBounds.miny) / 2
-                new Coord(x, y)
-              case RideHailManager.INITIAL_RIDE_HAIL_LOCATION_ALL_IN_CORNER =>
-                val x = quadTreeBounds.minx
-                val y = quadTreeBounds.miny
-                new Coord(x, y)
-              case unknown =>
-                log.error(s"unknown rideHail.initialLocation $unknown")
-                null
-            }
-
-          val rideHailName = s"rideHailAgent-${person.getId}"
-
-          val rideHailVehicleId = BeamVehicle.createId(person.getId, Some("rideHailVehicle"))
-          //                Id.createVehicleId(s"rideHailVehicle-${person.getId}")
-
-          val ridehailBeamVehicleTypeId =
-            Id.create(
-              beamServices.beamConfig.beam.agentsim.agents.rideHail.initialization.procedural.vehicleTypeId,
-              classOf[BeamVehicleType]
-            )
-
-          val ridehailBeamVehicleType = beamServices.vehicleTypes
-            .getOrElse(ridehailBeamVehicleTypeId, BeamVehicleType.defaultCarBeamVehicleType)
-
-          val rideHailAgentPersonId: Id[RideHailAgent] =
-            Id.create(rideHailName, classOf[RideHailAgent])
-
-          val powertrain = Option(ridehailBeamVehicleType.primaryFuelConsumptionInJoulePerMeter)
-            .map(new Powertrain(_))
-            .getOrElse(Powertrain.PowertrainFromMilesPerGallon(Powertrain.AverageMilesPerGallon))
-
-          val rideHailBeamVehicle = new BeamVehicle(
-            rideHailVehicleId,
-            powertrain,
-            None,
-            ridehailBeamVehicleType,
-            None
-          )
-          rideHailBeamVehicle.manager = Some(self)
-
-          resources += (rideHailVehicleId -> rideHailBeamVehicle)
-
-          self ! BeamVehicleStateUpdate(
-            rideHailBeamVehicle.id,
-            rideHailBeamVehicle.getState
-          )
-
-          val rideHailAgentProps = RideHailAgent.props(
-            beamServices,
-            scheduler,
-            transportNetwork,
-            tollCalculator,
-            eventsManager,
-            parkingManager,
-            rideHailAgentPersonId,
-            Id.create("RideHailManager", classOf[RideHailManager]),
-            rideHailBeamVehicle,
-            rideInitialLocation,
-            None,
-            None
-          )
-          val driver = context.actorOf(rideHailAgentProps, rideHailName)
-          context.watch(driver)
-
-          fleetData = fleetData :+ RideHailFleetInitializer.FleetData(
-            id = rideHailBeamVehicle.id.toString,
-            rideHailManagerId = "",
-            vehicleType = vehicleType.id.toString,
-            initialLocationX = rideInitialLocation.getX,
-            initialLocationY = rideInitialLocation.getY,
-            shifts = None,
-            geofence = None
-          )
-
-          val rideHailAgentLocation =
-            RideHailAgentLocation(
-              driver,
-              rideHailBeamVehicle.id,
-              rideHailBeamVehicle.beamVehicleType.id,
-              SpaceTime(rideInitialLocation, 0)
-            )
-          if (modifyPassengerScheduleManager.noPendingReservations(rideHailBeamVehicle.id)) {
-            log.debug("Checking in: {}", rideHailBeamVehicle.id)
-            vehicleManager.makeAvailable(rideHailAgentLocation)
-            vehicleManager.updateLocationOfAgent(rideHailBeamVehicle.id, SpaceTime(rideInitialLocation, 0), Available)
-          }
-          modifyPassengerScheduleManager
-            .checkInResource(rideHailBeamVehicle.id, Some(SpaceTime(rideInitialLocation, 0)), None)
-          scheduler ! ScheduleTrigger(InitializeTrigger(0), driver)
-
-          rideHailinitialLocationSpatialPlot
-            .addString(StringToPlot(s"${person.getId}", rideInitialLocation, Color.RED, 20))
-          rideHailinitialLocationSpatialPlot
-            .addAgentWithCoord(
-              RideHailAgentInitCoord(rideHailAgentPersonId, rideInitialLocation)
-            )
-        }
->>>>>>> 3a12b965
 
       new RideHailFleetInitializer().writeFleetData(beamServices, fleetData)
 
     case "FILE" =>
-<<<<<<< HEAD
       new RideHailFleetInitializer().init(beamServices) foreach { fleetData =>
         createRideHailVehicleAndAgent(
           fleetData.id.split("-")(1),
@@ -514,47 +357,12 @@
           fleetData.shifts,
           fleetData.geofence
         )
-=======
-      new RideHailFleetInitializer().init(beamServices) foreach { tuple =>
-        val (fleetData, beamVehicle) = tuple
-        val rideHailAgentId = Id.create(
-          fleetData.id.replace("rideHailVehicle", RideHailAgent.idPrefix),
-          classOf[RideHailAgent]
-        )
-        val rideHailManagerId = Id.create(fleetData.rideHailManagerId, classOf[RideHailManager])
-        self ! BeamVehicleStateUpdate(
-          beamVehicle.id,
-          beamVehicle.getState
-        )
-        val props = RideHailAgent.props(
-          beamServices,
-          scheduler,
-          transportNetwork,
-          tollCalculator,
-          eventsManager,
-          parkingManager,
-          rideHailAgentId,
-          rideHailManagerId,
-          beamVehicle,
-          new Coord(fleetData.initialLocationX, fleetData.initialLocationY),
-          fleetData.shifts.map(RideHailFleetInitializer.generateRanges),
-          fleetData.geofence
-        )
-        val rideHailAgentRef: ActorRef =
-          context.actorOf(props, rideHailAgentId.toString)
-        context.watch(rideHailAgentRef)
-        scheduler ! ScheduleTrigger(InitializeTrigger(0), rideHailAgentRef)
->>>>>>> 3a12b965
       }
     case _ =>
       log.error(
         "Unidentified initialization type : " +
         beamServices.beamConfig.beam.agentsim.agents.rideHail.initialization
       )
-<<<<<<< HEAD
-=======
-
->>>>>>> 3a12b965
   }
 
   if (beamServices.matsimServices != null) {
@@ -594,12 +402,9 @@
         case Terminated(_) =>
           dieIfNoChildren()
       }
-<<<<<<< HEAD
 
     case NotifyVehicleOutOfService(vehicleId) =>
       vehicleManager.putOutOfService(vehicleManager.getRideHailAgentLocation(vehicleId))
-=======
->>>>>>> 3a12b965
 
     case ev @ NotifyVehicleIdle(
           vId,
@@ -615,11 +420,7 @@
 
       val beamVehicle = resources(agentsim.vehicleId2BeamVehicleId(vehicleId))
       val rideHailAgentLocation =
-<<<<<<< HEAD
         RideHailAgentLocation(beamVehicle.driver.get, vehicleId, beamVehicle.beamVehicleType.vehicleTypeId, whenWhere)
-=======
-        RideHailAgentLocation(beamVehicle.driver.get, vehicleId, beamVehicle.beamVehicleType.id, whenWhere)
->>>>>>> 3a12b965
       vehicleManager.vehicleState.put(vehicleId, beamVehicleState)
 
       if (modifyPassengerScheduleManager
