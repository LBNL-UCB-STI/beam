package beam.agentsim.agents.ridehail

import java.awt.Color
import java.util
import java.util.concurrent.TimeUnit

import akka.actor.{ActorLogging, ActorRef, Props}
import akka.pattern._
import akka.util.Timeout
import beam.agentsim
import beam.agentsim.Resource._
import beam.agentsim.ResourceManager.{NotifyVehicleResourceIdle, VehicleManager}
import beam.agentsim.agents.BeamAgent.Finish
import beam.agentsim.agents.modalbehaviors.DrivesVehicle._
import beam.agentsim.agents.ridehail.{MoveOutOfServiceVehicleToDepotParking, OutOfServiceVehicleManager}
import beam.agentsim.agents.ridehail.RideHailManager._
import beam.agentsim.agents.ridehail.RideHailAgent._
import beam.agentsim.agents.ridehail.RideHailIterationHistoryActor.GetCurrentIterationRideHailStats
import beam.agentsim.agents.ridehail.allocation._
import beam.agentsim.agents.vehicles.AccessErrorCodes.{
  CouldNotFindRouteToCustomer,
  DriverNotFoundError,
  RideHailVehicleTakenError
}
import beam.agentsim.agents.vehicles.BeamVehicle.BeamVehicleState
import beam.agentsim.agents.vehicles.VehicleProtocol.StreetVehicle
import beam.agentsim.agents.vehicles.{PassengerSchedule, _}
import beam.agentsim.events.SpaceTime
import beam.agentsim.infrastructure.ParkingManager.{DepotParkingInquiry, DepotParkingInquiryResponse}
import beam.agentsim.infrastructure.ParkingStall
import beam.agentsim.scheduler.BeamAgentScheduler.{CompletionNotice, ScheduleTrigger}
import beam.agentsim.scheduler.Trigger
import beam.agentsim.scheduler.Trigger.TriggerWithId
import beam.router.BeamRouter.{Location, RoutingRequest, RoutingResponse, _}
import beam.router.Modes.BeamMode._
import beam.router.RoutingModel
import beam.router.RoutingModel.{BeamTime, DiscreteTime}
import beam.sim.{BeamServices, HasServices}
import beam.utils.{DebugLib, PointToPlot, SpatialPlot}
import com.eaio.uuid.UUIDGen
import com.google.common.cache.{Cache, CacheBuilder}
import com.vividsolutions.jts.geom.Envelope
import org.matsim.api.core.v01.{Coord, Id}
import org.matsim.core.utils.collections.QuadTree
import org.matsim.core.utils.geometry.CoordUtils
import org.matsim.vehicles.Vehicle

import scala.collection.JavaConverters._
import scala.collection.{concurrent, mutable}
import scala.concurrent.ExecutionContext.Implicits.global
import scala.concurrent.duration.{Duration, FiniteDuration}
import scala.concurrent.{Await, Future}

object RideHailAgentLocationWithRadiusOrdering extends Ordering[(RideHailAgentLocation, Double)] {
  override def compare(
    o1: (RideHailAgentLocation, Double),
    o2: (RideHailAgentLocation, Double)
  ): Int = {
    java.lang.Double.compare(o1._2, o2._2)
  }
}

object RideHailManager {

  val dummyID: Id[RideHailRequest] =
    Id.create("dummyInquiryId", classOf[RideHailRequest])

  val INITIAL_RIDEHAIL_LOCATION_HOME = "HOME"
  val INITIAL_RIDEHAIL_LOCATION_UNIFORM_RANDOM = "UNIFORM_RANDOM"
  val INITIAL_RIDEHAIL_LOCATION_ALL_AT_CENTER = "ALL_AT_CENTER"
  val INITIAL_RIDEHAIL_LOCATION_ALL_IN_CORNER = "ALL_IN_CORNER"

  def nextRideHailInquiryId: Id[RideHailRequest] = {
    Id.create(UUIDGen.createTime(UUIDGen.newTime()).toString, classOf[RideHailRequest])
  }

  val dummyRideHailVehicleId = Id.createVehicleId("dummyRideHailVehicle")

  case class NotifyIterationEnds()

  case class TravelProposal(
    rideHailAgentLocation: RideHailAgentLocation,
    timeToCustomer: Long,
    estimatedPrice: BigDecimal,
    estimatedTravelTime: Option[Duration],
    responseRideHail2Pickup: RoutingResponse,
    responseRideHail2Dest: RoutingResponse
  ) {
    override def toString(): String =
      s"RHA: ${rideHailAgentLocation.vehicleId}, waitTime: ${timeToCustomer}, price: ${estimatedPrice}, travelTime: ${estimatedTravelTime}"
  }

  case class RoutingResponses(
    request: RideHailRequest,
    rideHailLocation: Option[RideHailAgentLocation],
    routingResponses: List[RoutingResponse]
  )

  case class RegisterRideAvailable(
    rideHailAgent: ActorRef,
    vehicleId: Id[Vehicle],
    availableSince: SpaceTime
  )

  case class RegisterRideUnavailable(ref: ActorRef, location: Coord)

  case class RideHailAgentLocation(
    rideHailAgent: ActorRef,
    vehicleId: Id[Vehicle],
    currentLocation: SpaceTime
  ) {

    def toStreetVehicle(): StreetVehicle = {
      StreetVehicle(vehicleId, currentLocation, CAR, true)
    }
  }
  case class RideHailAgentETA(
    agentLocation: RideHailAgentLocation,
    distance: Double,
    timeToCustomer: Double
  )

  case object RideUnavailableAck

  case object RideAvailableAck

  case object DebugRideHailManagerDuringExecution

  case class RepositionResponse(
    rnd1: RideHailAgentLocation,
    rnd2: RideHailManager.RideHailAgentLocation,
    rnd1Response: RoutingResponse,
    rnd2Response: RoutingResponse
  )

  case class BufferedRideHailRequestsTimeout(tick: Double) extends Trigger

  case class RideHailAllocationManagerTimeout(tick: Double) extends Trigger

  sealed trait RideHailServiceStatus
  /* Available means vehicle can be assigned to a new customer */
  case object Available extends RideHailServiceStatus
  case object InService extends RideHailServiceStatus
  case object OutOfService extends RideHailServiceStatus

  def props(
    services: BeamServices,
    scheduler: ActorRef,
    router: ActorRef,
    parkingManager: ActorRef,
    boundingBox: Envelope,
    surgePricingManager: RideHailSurgePricingManager
  ): Props = {
    Props(
      new RideHailManager(
        services,
        scheduler,
        router,
        parkingManager,
        boundingBox,
        surgePricingManager
      )
    )
  }
}

// TODO: RW: We need to update the location of vehicle as it is moving to give good estimate to ride hail allocation manager
// TODO: Build RHM from XML to be able to specify different kinds of TNC/Rideshare types and attributes
// TODO: remove name variable, as not used currently in the code anywhere?

class RideHailManager(
  val beamServices: BeamServices,
  val scheduler: ActorRef,
  val router: ActorRef,
  val parkingManager: ActorRef,
  val boundingBox: Envelope,
  val surgePricingManager: RideHailSurgePricingManager
) extends VehicleManager
    with ActorLogging
    with HasServices {

  implicit val timeout: Timeout = Timeout(50000, TimeUnit.SECONDS)

  val radiusInMeters: Double =
    beamServices.beamConfig.beam.agentsim.agents.rideHail.rideHailManager.radiusInMeters
  override val resources: mutable.Map[Id[BeamVehicle], BeamVehicle] =
    mutable.Map[Id[BeamVehicle], BeamVehicle]()

  private val vehicleState: mutable.Map[Id[Vehicle], BeamVehicleState] =
    mutable.Map[Id[Vehicle], BeamVehicleState]()

  private val DefaultCostPerMinute = BigDecimal(
    beamServices.beamConfig.beam.agentsim.agents.rideHail.defaultCostPerMinute
  )
  private val DefaultCostPerSecond = DefaultCostPerMinute / 60.0d

  private val rideHailAllocationManagerTimeoutInSeconds = {
    beamServices.beamConfig.beam.agentsim.agents.rideHail.allocationManager.timeoutInSeconds
  }

  private val pendingDummyRideHailRequests: mutable.Map[Int, RideHailRequest] =
    mutable.Map[Int, RideHailRequest]()

  private val completedDummyRideHailRequests: mutable.Map[Int, RideHailRequest] =
    mutable.Map[Int, RideHailRequest]()

  val allocationManager: String =
    beamServices.beamConfig.beam.agentsim.agents.rideHail.allocationManager.name

  val rideHailNetworkApi: RideHailNetworkAPI = new RideHailNetworkAPI()

  val tncIterationStats: Option[TNCIterationStats] = {
    val rideHailIterationHistoryActor =
      context.actorSelection("/user/rideHailIterationHistoryActor")
    val future =
      rideHailIterationHistoryActor.ask(GetCurrentIterationRideHailStats)
    Await
      .result(future, timeout.duration)
      .asInstanceOf[Option[TNCIterationStats]]
  }
  tncIterationStats.foreach(_.logMap())

  val rideHailResourceAllocationManager = RideHailResourceAllocationManager(
    beamServices.beamConfig.beam.agentsim.agents.rideHail.allocationManager.name,
    this
  )

  val modifyPassengerScheduleManager =
    new RideHailModifyPassengerScheduleManager(
      log,
      self,
      rideHailAllocationManagerTimeoutInSeconds,
      scheduler,
      beamServices.beamConfig
    )

  val outOfServiceVehicleManager =
    new OutOfServiceVehicleManager(
      log,
      self,
      this
    )

  private val handleRideHailInquirySubmitted = mutable.Set[String]()

  var nextCompleteNoticeRideHailAllocationTimeout: CompletionNotice = _

  beamServices.beamRouter ! GetTravelTime
  beamServices.beamRouter ! GetMatSimNetwork

  //TODO improve search to take into account time when available
  private val availableRideHailAgentSpatialIndex = {
    new QuadTree[RideHailAgentLocation](
      boundingBox.getMinX,
      boundingBox.getMinY,
      boundingBox.getMaxX,
      boundingBox.getMaxY
    )
  }
  private val inServiceRideHailAgentSpatialIndex = {
    new QuadTree[RideHailAgentLocation](
      boundingBox.getMinX,
      boundingBox.getMinY,
      boundingBox.getMaxX,
      boundingBox.getMaxY
    )
  }
  private val outOfServiceRideHailAgentSpatialIndex = {
    new QuadTree[RideHailAgentLocation](
      boundingBox.getMinX,
      boundingBox.getMinY,
      boundingBox.getMaxX,
      boundingBox.getMaxY
    )
  }
  private val availableRideHailVehicles =
    concurrent.TrieMap[Id[Vehicle], RideHailAgentLocation]()
  private val outOfServiceRideHailVehicles =
    concurrent.TrieMap[Id[Vehicle], RideHailAgentLocation]()
  private val inServiceRideHailVehicles =
    concurrent.TrieMap[Id[Vehicle], RideHailAgentLocation]()

  /**
    * Customer inquiries awaiting reservation confirmation.
    */
  lazy val travelProposalCache: Cache[String, TravelProposal] = {
    CacheBuilder
      .newBuilder()
      .maximumSize(
        (10 * beamServices.beamConfig.beam.agentsim.agents.rideHail.numDriversAsFractionOfPopulation * beamServices.beamConfig.beam.agentsim.numAgents).toLong
      )
      .expireAfterWrite(1, TimeUnit.MINUTES)
      .build()
  }
  private val pendingModifyPassengerScheduleAcks =
    collection.concurrent.TrieMap[String, RideHailResponse]()
  private var lockedVehicles = Set[Id[Vehicle]]()
  private val parkingInquiryCache = collection.concurrent.TrieMap[Int, RideHailAgentLocation]()
  private val pendingAgentsSentToPark = collection.mutable.Map[Id[Vehicle], ParkingStall]()

  //context.actorSelection("user/")
  //rideHailIterationHistoryActor send message to ridheailiterationhsitoryactor

  DebugLib.emptyFunctionForSettingBreakPoint()

  override def receive: Receive = {
    case ev @ StopDrivingIfNoPassengerOnBoardReply(success, requestId, tick) =>
      Option(travelProposalCache.getIfPresent(requestId.toString)) match {
        case Some(travelProposal) =>
          if (success) {
            travelProposal.rideHailAgentLocation.rideHailAgent ! StopDriving(tick)
            travelProposal.rideHailAgentLocation.rideHailAgent ! Resume()
          }
          rideHailResourceAllocationManager.handleRideCancellationReply(ev)

        case None =>
          log.error(s"request not found: ${ev}")
      }

    case NotifyIterationEnds() =>
      surgePricingManager.incrementIteration()
      sender ! Unit // return empty object to blocking caller

    case RegisterResource(vehId: Id[Vehicle]) =>
      resources.put(agentsim.vehicleId2BeamVehicleId(vehId), beamServices.vehicles(vehId))

    case ev @ NotifyVehicleResourceIdle(
          vehicleId: Id[Vehicle],
          whenWhereOpt,
          passengerSchedule,
          beamVehicleState,
          triggerId
        ) =>
      log.debug("RHM.NotifyVehicleResourceIdle: {}", ev)

      val whenWhere = whenWhereOpt.getOrElse(getRideHailAgentLocation(vehicleId).currentLocation)

      updateLocationOfAgent(vehicleId, whenWhere, getServiceStatusOf(vehicleId))

      //updateLocationOfAgent(vehicleId, whenWhereOpt, isAvailable = true)
      resources.get(agentsim.vehicleId2BeamVehicleId(vehicleId)).foreach { beamVehicle =>
        beamVehicle.driver.foreach { driver =>
          val rideHailAgentLocation =
            RideHailAgentLocation(driver, vehicleId, whenWhere)
          vehicleState.put(vehicleId, beamVehicleState)

          if (modifyPassengerScheduleManager
                .noPendingReservations(vehicleId) || modifyPassengerScheduleManager
                .isPendingReservationEnding(vehicleId, passengerSchedule)) {

            val stallOpt = pendingAgentsSentToPark.remove(vehicleId)
            if (stallOpt.isDefined) {
              log.debug("Initiate refuel session for vehicle: {}", vehicleId)
              // this agent has arrived to refuel, initiate that session
              val startFuelTrigger = ScheduleTrigger(
                StartRefuelTrigger(whenWhere.time),
                rideHailAgentLocation.rideHailAgent
              )
              beamServices.vehicles.get(rideHailAgentLocation.vehicleId).get.useParkingStall(stallOpt.get)
              sender() ! NotifyVehicleResourceIdleReply(
                triggerId,
                Vector[ScheduleTrigger](startFuelTrigger)
              )
            } else if (beamVehicleState.remainingRangeInM < beamServices.beamConfig.beam.agentsim.agents.rideHail.refuelThresholdInMeters) {
              // not enough range to make trip

              if (modifyPassengerScheduleManager.vehicleHasMoreThanOneOngoingRequests(vehicleId)) {
                putOutOfService(rideHailAgentLocation)
                sender() ! NotifyVehicleResourceIdleReply(triggerId, Vector[ScheduleTrigger]())
              } else {
                log.debug("Not enough range: {}", vehicleId)
                outOfServiceVehicleManager.registerTrigger(vehicleId, triggerId)
                putOutOfService(rideHailAgentLocation)
                findRefuelStationAndSendVehicle(rideHailAgentLocation)
              }
            } else {
              log.debug("Making available: {}", vehicleId)
              makeAvailable(rideHailAgentLocation)
              // ridehail agent awaiting NotifyVehicleResourceIdleReply
              sender() ! NotifyVehicleResourceIdleReply(triggerId, Vector[ScheduleTrigger]())
            }
          } else {
            // ridehail agent awaiting NotifyVehicleResourceIdleReply
            sender() ! NotifyVehicleResourceIdleReply(triggerId, Vector[ScheduleTrigger]())
          }
          modifyPassengerScheduleManager
            .checkInResource(vehicleId, Some(whenWhere), Some(passengerSchedule))
        }
      }

    case NotifyResourceInUse(vehId: Id[Vehicle], whenWhere) =>
      updateLocationOfAgent(vehId, whenWhere, InService)

    case BeamVehicleStateUpdate(id, beamVehicleState) =>
      vehicleState.put(id, beamVehicleState)

    case MATSimNetwork(network) =>
      rideHailNetworkApi.setMATSimNetwork(network)

    case CheckInResource(vehicleId: Id[Vehicle], whenWhere) =>
      updateLocationOfAgent(vehicleId, whenWhere.get, Available)

      if (whenWhere.get.time == 0) {
        resources(agentsim.vehicleId2BeamVehicleId(vehicleId)).driver
          .foreach(driver => {
            val rideHailAgentLocation =
              RideHailAgentLocation(driver, vehicleId, whenWhere.get)
            if (modifyPassengerScheduleManager
                  .noPendingReservations(vehicleId)) {
              log.debug("Checking in: {}", vehicleId)
              makeAvailable(rideHailAgentLocation)
            }
            sender ! CheckInSuccess
            log.debug(
              "checking in resource: vehicleId({});availableIn.time({})",
              vehicleId,
              whenWhere.get.time
            )
            modifyPassengerScheduleManager.checkInResource(vehicleId, whenWhere, None)
            driver ! GetBeamVehicleState
          })
      }

    case CheckOutResource(_) =>
      // Because the RideHail Manager is in charge of deciding which specific vehicles to assign to customers, this should never be used
      throw new RuntimeException(
        "Illegal use of CheckOutResource, RideHailManager is responsible for checking out vehicles in fleet."
      )

    case inquiry @ RideHailRequest(RideHailInquiry, _, _, _, _) =>
      findDriverAndSendRoutingRequests(inquiry)

    case R5Network(network) =>
      rideHailNetworkApi.setR5Network(network)

    // In the following case, we have responses but no RHAgent defined, which means we are calculating routes
    // for the allocation manager, so we resume the allocation process.
    case RoutingResponses(request, None, responses) =>
      //      println(s"got routingResponse: ${request.requestId} with no RHA")
      findDriverAndSendRoutingRequests(request, responses)

    case RoutingResponses(
        request,
        Some(rideHailLocation),
        responses
        ) =>
      //      println(s"got routingResponse: ${request.requestId} with RHA ${rideHailLocation.vehicleId}")
      val itins = responses.map { response =>
        response.itineraries.filter(_.tripClassifier.equals(RIDE_HAIL))
      }

      // We can rely on preserved ordering here (see RideHailManager.requestRoutes),
      // for a simple single-occupant trip sequence, we know that first
      // itin is RH2Customer and second is Pickup2Destination.
      // TODO generalize the processing below to allow for pooling
      val itins2Cust = itins.head
      val itins2Dest = itins.last

      val rideHailFarePerSecond = DefaultCostPerSecond * surgePricingManager
        .getSurgeLevel(
          request.pickUpLocation,
          request.departAt.atTime.toDouble
        )
      val customerPlans2Costs: Map[RoutingModel.EmbodiedBeamTrip, BigDecimal] =
        itins2Dest.map(trip => (trip, rideHailFarePerSecond * trip.totalTravelTimeInSecs)).toMap

      if (itins2Cust.nonEmpty && itins2Dest.nonEmpty) {
        val (customerTripPlan, cost) = customerPlans2Costs.minBy(_._2)
<<<<<<< HEAD
        val tripDriver2Cust = RoutingResponse(
          Vector(
            itins2Cust.head.copy(legs = itins2Cust.head.legs.map(l => l.copy(asDriver = true)))
          ),
          java.util.UUID.randomUUID()
        )
        val timeToCustomer =
          tripDriver2Cust.itineraries.head.totalTravelTimeInSecs

        val tripCust2Dest = RoutingResponse(
          Vector(
            customerTripPlan.copy(
              legs = customerTripPlan.legs.zipWithIndex.map(
                legWithInd =>
                  legWithInd._1.copy(
                    asDriver = legWithInd._1.beamLeg.mode == WALK,
                    unbecomeDriverOnCompletion = legWithInd._2 == 2,
                    beamLeg = legWithInd._1.beamLeg.updateStartTime(legWithInd._1.beamLeg.startTime + timeToCustomer),
                    cost =
                      if (legWithInd._1.beamLeg == customerTripPlan
                            .legs(1)
                            .beamLeg) {
                        cost
                      } else {
                        0.0
                      }
                )
              )
            )
          ),
          java.util.UUID.randomUUID()
        )
=======

        if (customerTripPlan.tripClassifier == WALK || customerTripPlan.legs.size < 2) {
          request.customer.personRef.get ! RideHailResponse(
            request,
            None,
            Some(CouldNotFindRouteToCustomer)
          )
        } else {

          val tripDriver2Cust = RoutingResponse(
            Vector(
              itins2Cust.head.copy(legs = itins2Cust.head.legs.map(l => l.copy(asDriver = true)))
            )
          )
          val timeToCustomer =
            tripDriver2Cust.itineraries.head.totalTravelTimeInSecs

          val tripCust2Dest = RoutingResponse(
            Vector(
              customerTripPlan.copy(
                legs = customerTripPlan.legs.zipWithIndex.map(
                  legWithInd =>
                    legWithInd._1.copy(
                      asDriver = legWithInd._1.beamLeg.mode == WALK,
                      unbecomeDriverOnCompletion = legWithInd._2 == 2,
                      beamLeg = legWithInd._1.beamLeg.updateStartTime(legWithInd._1.beamLeg.startTime + timeToCustomer),
                      cost =
                        if (legWithInd._1.beamLeg == customerTripPlan
                              .legs(1)
                              .beamLeg) {
                          cost
                        } else {
                          0.0
                        }
                  )
                )
              )
            )
          )
>>>>>>> b44c5df3

          val travelProposal = TravelProposal(
            rideHailLocation,
            timeToCustomer,
            cost,
            Some(FiniteDuration(customerTripPlan.totalTravelTimeInSecs, TimeUnit.SECONDS)),
            tripDriver2Cust,
            tripCust2Dest
          )

          travelProposalCache.put(request.requestId.toString, travelProposal)

          //        log.debug(s"Found ridehail ${rideHailLocation.vehicleId} for person=${request.customer.personId} and ${request.requestType} " +
          //          s"requestId=${request.requestId}, timeToCustomer=$timeToCustomer seconds and cost=$$$cost")

          request.requestType match {
            case RideHailInquiry =>
              request.customer.personRef.get ! RideHailResponse(request, Some(travelProposal))
            case ReserveRide =>
              self ! request
          }
        }
      } else {
        log.debug(
          "Router could not find route to customer person={} for requestId={}",
          request.customer.personId,
          request.requestId
        )
        request.customer.personRef.get ! RideHailResponse(
          request,
          None,
          Some(CouldNotFindRouteToCustomer)
        )
      }

    case reserveRide @ RideHailRequest(ReserveRide, _, _, _, _) =>
      handleReservationRequest(reserveRide)

    case modifyPassengerScheduleAck @ ModifyPassengerScheduleAck(
          requestIdOpt,
          triggersToSchedule,
          vehicleId
        ) =>
      if (pendingAgentsSentToPark.contains(vehicleId)) {
        log.debug(
          "modifyPassengerScheduleAck received, handling with outOfServiceManager: " + modifyPassengerScheduleAck
        )
        outOfServiceVehicleManager.handleModifyPassengerScheduleAck(vehicleId, triggersToSchedule)
      } else {

        requestIdOpt match {
          case None =>
            log.debug(
              "modifyPassengerScheduleAck received, handling with modifyPassengerScheduleManager: " + modifyPassengerScheduleAck
            )
            modifyPassengerScheduleManager
              .modifyPassengerScheduleAckReceivedForRepositioning(
                triggersToSchedule
              )
          case Some(requestId) =>
            log.debug("modifyPassengerScheduleAck received, completing reservation: " + modifyPassengerScheduleAck)
            completeReservation(requestId, triggersToSchedule)
        }
      }

    case UpdateTravelTime(travelTime) =>
      rideHailNetworkApi.setTravelTime(travelTime)

    case DebugRideHailManagerDuringExecution =>
      modifyPassengerScheduleManager.printState()

    case TriggerWithId(BufferedRideHailRequestsTimeout(tick), triggerId) =>
      rideHailResourceAllocationManager.updateVehicleAllocations(tick, triggerId, this)

    case TriggerWithId(RideHailAllocationManagerTimeout(tick), triggerId) =>
      val produceDebugImages = true
      if (produceDebugImages) {
        if (tick > 0 && tick.toInt % 3600 == 0 && tick < 24 * 3600) {
          val spatialPlot = new SpatialPlot(1100, 1100, 50)

          for (veh <- resources.values) {
            spatialPlot.addPoint(
              PointToPlot(getRideHailAgentLocation(veh.id).currentLocation.loc, Color.BLACK, 5)
            )
          }

          tncIterationStats.foreach(tncIterationStats => {

            val tazEntries = tncIterationStats getCoordinatesWithRideHailStatsEntry (tick, tick + 3600)

            for (tazEntry <- tazEntries.filter(x => x._2.sumOfRequestedRides > 0)) {
              spatialPlot.addPoint(
                PointToPlot(
                  tazEntry._1,
                  Color.RED,
                  10 + Math.log(tazEntry._2.sumOfRequestedRides).toInt
                )
              )
            }
          })

          val iteration = "it." + beamServices.iterationNumber
          spatialPlot.writeImage(
            beamServices.matsimServices.getControlerIO
              .getIterationFilename(
                beamServices.iterationNumber,
                tick.toInt / 3600 + "locationOfAgentsInitally.png"
              )
              .replace(iteration, iteration + "/rideHailDebugging")
          )
        }
      }

      modifyPassengerScheduleManager.startWaiveOfRepositioningRequests(tick, triggerId)

      log.debug("getIdleVehicles().size:{}", getIdleVehicles.size)
      getIdleVehicles.foreach(x => log.debug("getIdleVehicles(): {}", x._1.toString))

      val repositionVehicles: Vector[(Id[Vehicle], Location)] =
        rideHailResourceAllocationManager.repositionVehicles(tick)

      if (repositionVehicles.isEmpty) {
        modifyPassengerScheduleManager
          .sendoutAckMessageToSchedulerForRideHailAllocationmanagerTimeout()
      } else {
        modifyPassengerScheduleManager.setNumberOfRepositioningsToProcess(repositionVehicles.size)
        //   printRepositionDistanceSum(repositionVehicles)
      }

      for (repositionVehicle <- repositionVehicles) {

        val (vehicleId, destinationLocation) = repositionVehicle

        if (getIdleVehicles.contains(vehicleId)) {
          val rideHailAgentLocation = getIdleVehicles(vehicleId)

          val rideHailAgent = rideHailAgentLocation.rideHailAgent

          val rideHailVehicleAtOrigin = StreetVehicle(
            rideHailAgentLocation.vehicleId,
            SpaceTime((rideHailAgentLocation.currentLocation.loc, tick.toLong)),
            CAR,
            asDriver = false
          )

          val departAt = DiscreteTime(tick.toInt)

          val routingRequest = RoutingRequest(
            origin = rideHailAgentLocation.currentLocation.loc,
            destination = destinationLocation,
            departureTime = departAt,
            transitModes = Vector(),
            streetVehicles = Vector(rideHailVehicleAtOrigin)
          )
          val futureRideHailAgent2CustomerResponse = router ? routingRequest

          for {
            rideHailAgent2CustomerResponse <- futureRideHailAgent2CustomerResponse
              .mapTo[RoutingResponse]
          } {
            val itins2Cust = rideHailAgent2CustomerResponse.itineraries.filter(
              x => x.tripClassifier.equals(RIDE_HAIL)
            )

            if (itins2Cust.nonEmpty) {
              val modRHA2Cust: IndexedSeq[RoutingModel.EmbodiedBeamTrip] =
                itins2Cust
                  .map(l => l.copy(legs = l.legs.map(c => c.copy(asDriver = true))))
                  .toIndexedSeq
              val rideHailAgent2CustomerResponseMod =
                RoutingResponse(modRHA2Cust, routingRequest.staticRequestId)

              // TODO: extract creation of route to separate method?
              val passengerSchedule = PassengerSchedule().addLegs(
                rideHailAgent2CustomerResponseMod.itineraries.head.toBeamTrip.legs
              )

              self ! RepositionVehicleRequest(passengerSchedule, tick, vehicleId, rideHailAgent)

            } else {
              self ! ReduceAwaitingRepositioningAckMessagesByOne
            }
          }

        } else {
          modifyPassengerScheduleManager
            .modifyPassengerScheduleAckReceivedForRepositioning(
              Vector()
            )
        }
      }

    case ReduceAwaitingRepositioningAckMessagesByOne =>
      modifyPassengerScheduleManager
        .modifyPassengerScheduleAckReceivedForRepositioning(Vector())

    case MoveOutOfServiceVehicleToDepotParking(passengerSchedule, tick, vehicleId) =>
      outOfServiceVehicleManager.initiateMovementToParkingDepot(vehicleId, passengerSchedule, tick)

    case RepositionVehicleRequest(passengerSchedule, tick, vehicleId, rideHailAgent) =>
      if (getIdleVehicles.contains(vehicleId)) {
        log.debug(
          "RideHailAllocationManagerTimeout: requesting to send interrupt message to vehicle for repositioning: {}",
          vehicleId
        )
        modifyPassengerScheduleManager.repositionVehicle(
          passengerSchedule,
          tick,
          vehicleId,
          rideHailAgent
        )
      } else {
        modifyPassengerScheduleManager
          .modifyPassengerScheduleAckReceivedForRepositioning(Vector())
      }

    case InterruptedWhileIdle(interruptId, vehicleId, tick) =>
      if (pendingAgentsSentToPark.contains(vehicleId)) {
        outOfServiceVehicleManager.handleInterrupt(vehicleId)
      } else {
        modifyPassengerScheduleManager.handleInterrupt(
          InterruptedWhileIdle.getClass,
          interruptId,
          None,
          vehicleId,
          tick
        )
      }

    case InterruptedAt(interruptId, interruptedPassengerSchedule, _, vehicleId, tick) =>
      if (pendingAgentsSentToPark.contains(vehicleId)) {
        log.error(
          "It is not expected in the current implementation that a moving vehicle would be stopped and sent for charging"
        )
      } else {
        modifyPassengerScheduleManager.handleInterrupt(
          InterruptedAt.getClass,
          interruptId,
          Some(interruptedPassengerSchedule),
          vehicleId,
          tick
        )
      }

    case DepotParkingInquiryResponse(None, requestId) =>
      val vehId = parkingInquiryCache.get(requestId).get.vehicleId
      log.debug(
        "No parking stall found, ride hail vehicle {} stranded",
        vehId
      )
      outOfServiceVehicleManager.releaseTrigger(vehId, Vector())

    case DepotParkingInquiryResponse(Some(stall), requestId) =>
      val agentLocation = parkingInquiryCache.remove(requestId).get

      val routingRequest = RoutingRequest(
        origin = agentLocation.currentLocation.loc,
        destination = stall.location,
        departureTime = DiscreteTime(agentLocation.currentLocation.time.toInt),
        transitModes = Vector(),
        streetVehicles = Vector(agentLocation.toStreetVehicle())
      )
      val futureRideHail2ParkingRouteRequest = router ? routingRequest

      for {
        futureRideHail2ParkingRouteRespones <- futureRideHail2ParkingRouteRequest
          .mapTo[RoutingResponse]
      } {
        val itinOpt = futureRideHail2ParkingRouteRespones.itineraries
          .filter(
            x => x.tripClassifier.equals(RIDE_HAIL)
          )
          .headOption

        itinOpt match {
          case Some(itin) =>
            val passengerSchedule = PassengerSchedule().addLegs(
              itin.toBeamTrip.legs
            )
            pendingAgentsSentToPark.put(agentLocation.vehicleId, stall)
            self ! MoveOutOfServiceVehicleToDepotParking(
              passengerSchedule,
              itin.legs.head.beamLeg.startTime,
              agentLocation.vehicleId
            )
          case None =>
            log.error(
              "No route to parking stall found, ride hail agent {} stranded",
              agentLocation.vehicleId
            )

            // release trigger if no parking depot found so that simulation can continue
            outOfServiceVehicleManager.releaseTrigger(agentLocation.vehicleId)
        }
      }

    case Finish =>
      log.info("finish message received from BeamAgentScheduler")

    case msg =>
      log.warning(s"unknown message received by RideHailManager $msg")

  }

  def findRefuelStationAndSendVehicle(rideHailAgentLocation: RideHailAgentLocation) = {
    val inquiry = DepotParkingInquiry(
      rideHailAgentLocation.vehicleId,
      rideHailAgentLocation.currentLocation.loc,
      ParkingStall.RideHailManager
    )
    parkingInquiryCache.put(inquiry.requestId, rideHailAgentLocation)
    parkingManager ! inquiry
  }

  private def printRepositionDistanceSum(
    repositionVehicles: Vector[(Id[Vehicle], Location)]
  ): Unit = {
    var sumOfDistances: Double = 0
    var numberOfTrips = 0
    for (repositionVehicle <- repositionVehicles) {
      val (vehicleId, destinationLocation) = repositionVehicle
      val rideHailAgentLocation = getIdleVehicles(vehicleId)

      sumOfDistances += beamServices.geo
        .distInMeters(rideHailAgentLocation.currentLocation.loc, destinationLocation)
      numberOfTrips += 1
    }

    //println(s"sumOfDistances: $sumOfDistances - numberOfTrips: $numberOfTrips")

    DebugLib.emptyFunctionForSettingBreakPoint()
  }

  // Returns Boolean indicating success/failure
  def findDriverAndSendRoutingRequests(
    request: RideHailRequest,
    responses: List[RoutingResponse] = List()
  ): Unit = {

    val vehicleAllocationRequest = VehicleAllocationRequest(request, responses)

    val vehicleAllocationResponse =
      rideHailResourceAllocationManager.proposeVehicleAllocation(vehicleAllocationRequest)

    vehicleAllocationResponse match {
      case VehicleAllocation(agentLocation, None) =>
        //        println(s"${request.requestId} -- VehicleAllocation(${agentLocation.vehicleId}, None)")
        requestRoutes(
          request,
          Some(agentLocation),
          createRoutingRequestsToCustomerAndDestination(request, agentLocation)
        )
      case VehicleAllocation(agentLocation, Some(routingResponses)) =>
        //        println(s"${request.requestId} -- VehicleAllocation(agentLocation, Some())")
        self ! RoutingResponses(request, Some(agentLocation), routingResponses)
      case RoutingRequiredToAllocateVehicle(_, routesRequired) =>
        //        println(s"${request.requestId} -- RoutingRequired")
        requestRoutes(request, None, routesRequired)
      case NoVehicleAllocated =>
        //        println(s"${request.requestId} -- NoVehicleAllocated")
        request.customer.personRef.get ! RideHailResponse(request, None, Some(DriverNotFoundError))
    }
  }

  def getRideHailAgentLocation(vehicleId: Id[Vehicle]): RideHailAgentLocation = {
    getServiceStatusOf(vehicleId) match {
      case Available =>
        availableRideHailVehicles.get(vehicleId).get
      case InService =>
        inServiceRideHailVehicles.get(vehicleId).get
      case OutOfService =>
        outOfServiceRideHailVehicles.get(vehicleId).get
    }
  }

  private def getServiceStatusOf(vehicleId: Id[Vehicle]): RideHailServiceStatus = {
    if (availableRideHailVehicles.contains(vehicleId)) {
      Available
    } else if (inServiceRideHailVehicles.contains(vehicleId)) {
      InService
    } else if (outOfServiceRideHailVehicles.contains(vehicleId)) {
      OutOfService
    } else {
      log.error(s"Vehicle ${vehicleId} does not have a service status, assuming out of service")
      OutOfService
    }
  }

  private def updateLocationOfAgent(
    vehicleId: Id[Vehicle],
    whenWhere: SpaceTime,
    serviceStatus: RideHailServiceStatus
  ) = {
    serviceStatus match {
      case Available =>
        availableRideHailVehicles.get(vehicleId) match {
          case Some(prevLocation) =>
            val newLocation = prevLocation.copy(currentLocation = whenWhere)
            availableRideHailAgentSpatialIndex.remove(
              prevLocation.currentLocation.loc.getX,
              prevLocation.currentLocation.loc.getY,
              prevLocation
            )
            availableRideHailAgentSpatialIndex.put(
              newLocation.currentLocation.loc.getX,
              newLocation.currentLocation.loc.getY,
              newLocation
            )
            availableRideHailVehicles.put(newLocation.vehicleId, newLocation)
          case None =>
        }
      case InService =>
        inServiceRideHailVehicles.get(vehicleId) match {
          case Some(prevLocation) =>
            val newLocation = prevLocation.copy(currentLocation = whenWhere)
            inServiceRideHailAgentSpatialIndex.remove(
              prevLocation.currentLocation.loc.getX,
              prevLocation.currentLocation.loc.getY,
              prevLocation
            )
            inServiceRideHailAgentSpatialIndex.put(
              newLocation.currentLocation.loc.getX,
              newLocation.currentLocation.loc.getY,
              newLocation
            )
            inServiceRideHailVehicles.put(newLocation.vehicleId, newLocation)
          case None =>
        }
      case OutOfService =>
        outOfServiceRideHailVehicles.get(vehicleId) match {
          case Some(prevLocation) =>
            val newLocation = prevLocation.copy(currentLocation = whenWhere)
            outOfServiceRideHailAgentSpatialIndex.remove(
              prevLocation.currentLocation.loc.getX,
              prevLocation.currentLocation.loc.getY,
              prevLocation
            )
            outOfServiceRideHailAgentSpatialIndex.put(
              newLocation.currentLocation.loc.getX,
              newLocation.currentLocation.loc.getY,
              newLocation
            )
            outOfServiceRideHailVehicles.put(newLocation.vehicleId, newLocation)
          case None =>
        }
    }
  }

  private def makeAvailable(agentLocation: RideHailAgentLocation) = {
    availableRideHailVehicles.put(agentLocation.vehicleId, agentLocation)
    availableRideHailAgentSpatialIndex.put(
      agentLocation.currentLocation.loc.getX,
      agentLocation.currentLocation.loc.getY,
      agentLocation
    )
    inServiceRideHailVehicles.remove(agentLocation.vehicleId)
    inServiceRideHailAgentSpatialIndex.remove(
      agentLocation.currentLocation.loc.getX,
      agentLocation.currentLocation.loc.getY,
      agentLocation
    )
    outOfServiceRideHailVehicles.remove(agentLocation.vehicleId)
    outOfServiceRideHailAgentSpatialIndex.remove(
      agentLocation.currentLocation.loc.getX,
      agentLocation.currentLocation.loc.getY,
      agentLocation
    )
  }

  private def putIntoService(agentLocation: RideHailAgentLocation) = {
    availableRideHailVehicles.remove(agentLocation.vehicleId)
    availableRideHailAgentSpatialIndex.remove(
      agentLocation.currentLocation.loc.getX,
      agentLocation.currentLocation.loc.getY,
      agentLocation
    )
    outOfServiceRideHailVehicles.remove(agentLocation.vehicleId)
    outOfServiceRideHailAgentSpatialIndex.remove(
      agentLocation.currentLocation.loc.getX,
      agentLocation.currentLocation.loc.getY,
      agentLocation
    )
    inServiceRideHailVehicles.put(agentLocation.vehicleId, agentLocation)
    inServiceRideHailAgentSpatialIndex.put(
      agentLocation.currentLocation.loc.getX,
      agentLocation.currentLocation.loc.getY,
      agentLocation
    )
  }

  private def putOutOfService(agentLocation: RideHailAgentLocation) = {
    availableRideHailVehicles.remove(agentLocation.vehicleId)
    availableRideHailAgentSpatialIndex.remove(
      agentLocation.currentLocation.loc.getX,
      agentLocation.currentLocation.loc.getY,
      agentLocation
    )
    inServiceRideHailVehicles.remove(agentLocation.vehicleId)
    inServiceRideHailAgentSpatialIndex.remove(
      agentLocation.currentLocation.loc.getX,
      agentLocation.currentLocation.loc.getY,
      agentLocation
    )
    outOfServiceRideHailVehicles.put(agentLocation.vehicleId, agentLocation)
    outOfServiceRideHailAgentSpatialIndex.put(
      agentLocation.currentLocation.loc.getX,
      agentLocation.currentLocation.loc.getY,
      agentLocation
    )
  }

  private def handleReservation(request: RideHailRequest, travelProposal: TravelProposal): Unit = {

    surgePricingManager.addRideCost(
      request.departAt.atTime,
      travelProposal.estimatedPrice.doubleValue(),
      request.pickUpLocation
    )

    // Modify RH agent passenger schedule and create BeamAgentScheduler message that will dispatch RH agent to do the
    // pickup
    val passengerSchedule = PassengerSchedule()
      .addLegs(travelProposal.responseRideHail2Pickup.itineraries.head.toBeamTrip.legs) // Adds empty trip to customer
      .addPassenger(
        request.customer,
        travelProposal.responseRideHail2Dest.itineraries.head.legs
          .filter(_.isRideHail)
          .map(_.beamLeg)
      ) // Adds customer's actual trip to destination
    putIntoService(travelProposal.rideHailAgentLocation)
    lockVehicle(travelProposal.rideHailAgentLocation.vehicleId)

    // Create confirmation info but stash until we receive ModifyPassengerScheduleAck
    //val tripLegs = travelProposal.responseRideHail2Dest.itineraries.head.legs.map(_.beamLeg)
    pendingModifyPassengerScheduleAcks.put(
      request.requestId.toString,
      RideHailResponse(request, Some(travelProposal))
    )

    log.debug(
      "Reserving vehicle: {} customer: {} request: {}",
      travelProposal.rideHailAgentLocation.vehicleId,
      request.customer.personId,
      request.requestId
    )

    modifyPassengerScheduleManager.reserveVehicle(
      passengerSchedule,
      passengerSchedule.schedule.head._1.startTime,
      travelProposal.rideHailAgentLocation,
      Some(request.requestId)
    )
  }

  private def completeReservation(
    requestId: Int,
    triggersToSchedule: Seq[ScheduleTrigger]
  ): Unit = {
    pendingModifyPassengerScheduleAcks.remove(requestId.toString) match {
      case Some(response) =>
        log.debug("Completing reservation for {}", requestId)
        unlockVehicle(response.travelProposal.get.rideHailAgentLocation.vehicleId)

        log.debug(
          s"completing reservation - customer: ${response.request.customer.personId} " +
          s"- vehicle: ${response.travelProposal.get.rideHailAgentLocation.vehicleId}"
        )

        val bufferedRideHailRequests = rideHailResourceAllocationManager.bufferedRideHailRequests

        if (bufferedRideHailRequests.isReplacementVehicle(
              response.travelProposal.get.rideHailAgentLocation.vehicleId
            )) {

          bufferedRideHailRequests.addTriggerMessages(triggersToSchedule.toVector)

          bufferedRideHailRequests.replacementVehicleReservationCompleted(
            response.travelProposal.get.rideHailAgentLocation.vehicleId
          )

          bufferedRideHailRequests.tryClosingBufferedRideHailRequestWaive()
        } else {

          response.request.customer.personRef.get ! response.copy(
            triggersToSchedule = triggersToSchedule.toVector
          )
        }
        rideHailResourceAllocationManager.reservationCompletionNotice(
          response.request.customer.personId,
          response.travelProposal.get.rideHailAgentLocation.vehicleId
        )
      case None =>
        log.error(s"Vehicle was reserved by another agent for inquiry id $requestId")
        sender() ! RideHailResponse.dummyWithError(RideHailVehicleTakenError)
    }
  }

  def getClosestIdleVehiclesWithinRadiusByETA(
    pickupLocation: Coord,
    radius: Double,
    customerRequestTime: Long,
    secondsPerEuclideanMeterFactor: Double = 0.1 // (~13.4m/s)^-1 * 1.4
  ): Vector[RideHailAgentETA] = {
    val nearbyRideHailAgents = availableRideHailAgentSpatialIndex
      .getDisk(pickupLocation.getX, pickupLocation.getY, radius)
      .asScala
      .toVector
    val times2RideHailAgents =
      nearbyRideHailAgents.map(rideHailAgentLocation => {
        val distance = CoordUtils
          .calcProjectedEuclideanDistance(pickupLocation, rideHailAgentLocation.currentLocation.loc)
        // we consider the time to travel to the customer and the time before the vehicle is actually ready (due to
        // already moving or dropping off a customer, etc.)
        val timeToCustomer = distance * secondsPerEuclideanMeterFactor + Math
          .max(rideHailAgentLocation.currentLocation.time - customerRequestTime, 0)
        RideHailAgentETA(rideHailAgentLocation, distance, timeToCustomer)
      })
    times2RideHailAgents
      .filter(x => availableRideHailVehicles.contains(x.agentLocation.vehicleId))
      .sortBy(_.timeToCustomer)
  }

  def getClosestIdleVehiclesWithinRadius(
    pickupLocation: Coord,
    radius: Double
  ): Array[RideHailAgentLocation] = {
    val idleVehicles = getIdleVehiclesWithinRadius(pickupLocation, radius).toArray
    util.Arrays.sort(idleVehicles, RideHailAgentLocationWithRadiusOrdering)
    idleVehicles.map { case (location, _) => location }
  }

  def getIdleVehiclesWithinRadius(
    pickupLocation: Location,
    radius: Double
  ): Iterable[(RideHailAgentLocation, Double)] = {
    val nearbyRideHailAgents = availableRideHailAgentSpatialIndex
      .getDisk(pickupLocation.getX, pickupLocation.getY, radius)
      .asScala
      .view
    val distances2RideHailAgents =
      nearbyRideHailAgents.map(rideHailAgentLocation => {
        val distance = CoordUtils
          .calcProjectedEuclideanDistance(pickupLocation, rideHailAgentLocation.currentLocation.loc)
        (rideHailAgentLocation, distance)
      })
    distances2RideHailAgents.filter(x => availableRideHailVehicles.contains(x._1.vehicleId))
  }

  def getClosestIdleRideHailAgent(
    pickupLocation: Coord,
    radius: Double
  ): Option[RideHailAgentLocation] = {
    val idleVehicles = getIdleVehiclesWithinRadius(pickupLocation, radius)
    if (idleVehicles.isEmpty) None
    else {
      val min = idleVehicles.min(RideHailAgentLocationWithRadiusOrdering)
      Some(min._1)
    }
  }

  private def handleReservationRequest(request: RideHailRequest): Unit = {
    //    log.debug(s"handleReservationRequest: $request")
    Option(travelProposalCache.getIfPresent(request.requestId.toString)) match {
      case Some(travelProposal) =>
        if (inServiceRideHailVehicles.contains(travelProposal.rideHailAgentLocation.vehicleId) ||
            lockedVehicles.contains(travelProposal.rideHailAgentLocation.vehicleId) || outOfServiceRideHailVehicles
              .contains(travelProposal.rideHailAgentLocation.vehicleId)) {
          findDriverAndSendRoutingRequests(request)
        } else {
          if (pendingDummyRideHailRequests.contains(request.requestId)) {

            println(s"stranding customer: ${request.customer.personId}")

            request.customer.personRef.get ! RideHailResponse(request, Some(travelProposal))

            completedDummyRequest(request)
          } else {
            handleReservation(request, travelProposal)
          }

        }
      case None =>
        findDriverAndSendRoutingRequests(request)
    }
  }

  def attemptToCancelCurrentRideRequest(tick: Double, requestId: Int): Unit = {
    Option(travelProposalCache.getIfPresent(requestId.toString)) match {
      case Some(travelProposal) =>
        log.debug(
          s"trying to stop vehicle: ${travelProposal.rideHailAgentLocation.vehicleId}, tick: $tick"
        )
        travelProposal.rideHailAgentLocation.rideHailAgent ! StopDrivingIfNoPassengerOnBoard(
          tick,
          requestId
        )

      case None =>
    }

  }

  def unlockVehicle(vehicleId: Id[Vehicle]): Unit = {
    lockedVehicles -= vehicleId
  }

  def lockVehicle(vehicleId: Id[Vehicle]): Unit = {
    lockedVehicles += vehicleId
  }

  def getVehicleState(vehicleId: Id[Vehicle]): BeamVehicleState =
    vehicleState(vehicleId)

  def getIdleVehicles: collection.concurrent.TrieMap[Id[Vehicle], RideHailAgentLocation] = {
    availableRideHailVehicles
  }

  def cleanCurrentPickupAssignment(request: RideHailRequest) = {
    //vehicleAllocationRequest.request, vehicleId: Id[Vehicle], tick:Double

    val tick = 0.0 // TODO: get tick of timeout here

    Option(travelProposalCache.getIfPresent(request.requestId.toString)) match {
      case Some(travelProposal) =>
        if (inServiceRideHailVehicles.contains(travelProposal.rideHailAgentLocation.vehicleId) ||
            lockedVehicles.contains(travelProposal.rideHailAgentLocation.vehicleId)) {
          // TODO: this creates friction with the interrupt Id -> go through the passenger schedule manager?
          travelProposal.rideHailAgentLocation.rideHailAgent ! Interrupt(
            Id.create(travelProposal.rideHailAgentLocation.vehicleId.toString, classOf[Interrupt]),
            tick
          )
        } else {
          // TODO: provide input to caller to change option resp. test this?
        }
      case None =>
      // TODO: provide input to caller to change option resp. test this?
    }

  }

  def assignDummyRidehail(request: RideHailRequest): Unit = {
    pendingDummyRideHailRequests.put(request.requestId, request)
    DebugLib.emptyFunctionForSettingBreakPoint()
  }

  def getPendingDummyRequests: mutable.Map[Int, RideHailRequest] = {
    pendingDummyRideHailRequests
  }

  def completedDummyRequest(request: RideHailRequest): Unit = {
    pendingDummyRideHailRequests.remove(request.requestId)
    completedDummyRideHailRequests.put(request.requestId, request)
  }

  def getCompletedDummyRequests: mutable.Map[Int, RideHailRequest] = {
    completedDummyRideHailRequests
  }

  def removeDummyRequest(request: RideHailRequest): Unit = {
    completedDummyRideHailRequests.remove(request.requestId)
  }

  def createRoutingRequestsToCustomerAndDestination(
    request: RideHailRequest,
    rideHailLocation: RideHailAgentLocation
  ): List[RoutingRequest] = {

    val pickupSpaceTime = SpaceTime((request.pickUpLocation, request.departAt.atTime))
    val customerAgentBody =
      StreetVehicle(request.customer.vehicleId, pickupSpaceTime, WALK, asDriver = true)
    val rideHailVehicleAtOrigin = StreetVehicle(
      rideHailLocation.vehicleId,
      SpaceTime((rideHailLocation.currentLocation.loc, request.departAt.atTime)),
      CAR,
      asDriver = false
    )
    val rideHailVehicleAtPickup =
      StreetVehicle(rideHailLocation.vehicleId, pickupSpaceTime, CAR, asDriver = false)

    // route from ride hailing vehicle to customer
    val rideHailAgent2Customer = RoutingRequest(
      rideHailLocation.currentLocation.loc,
      request.pickUpLocation,
      request.departAt,
      Vector(),
      Vector(rideHailVehicleAtOrigin)
    )
    // route from customer to destination
    val rideHail2Destination = RoutingRequest(
      request.pickUpLocation,
      request.destination,
      request.departAt,
      Vector(),
      Vector(customerAgentBody, rideHailVehicleAtPickup)
    )

    List(rideHailAgent2Customer, rideHail2Destination)
  }

  def requestRoutesToCustomerAndDestination(
    request: RideHailRequest,
    rideHailLocation: RideHailAgentLocation
  ): List[RoutingRequest] = {

    val pickupSpaceTime = SpaceTime((request.pickUpLocation, request.departAt.atTime))
    val customerAgentBody =
      StreetVehicle(request.customer.vehicleId, pickupSpaceTime, WALK, asDriver = true)
    val rideHailVehicleAtOrigin = StreetVehicle(
      rideHailLocation.vehicleId,
      SpaceTime((rideHailLocation.currentLocation.loc, request.departAt.atTime)),
      CAR,
      asDriver = false
    )
    val rideHailVehicleAtPickup =
      StreetVehicle(rideHailLocation.vehicleId, pickupSpaceTime, CAR, asDriver = false)

    // route from ride hailing vehicle to customer
    val rideHailAgent2Customer = RoutingRequest(
      rideHailLocation.currentLocation.loc,
      request.pickUpLocation,
      request.departAt,
      Vector(),
      Vector(rideHailVehicleAtOrigin)
    )
    // route from customer to destination
    val rideHail2Destination = RoutingRequest(
      request.pickUpLocation,
      request.destination,
      request.departAt,
      Vector(),
      Vector(customerAgentBody, rideHailVehicleAtPickup)
    )

    List(rideHailAgent2Customer, rideHail2Destination)
  }

  def requestRoutes(
    rideHailRequest: RideHailRequest,
    rideHailAgentLocation: Option[RideHailAgentLocation],
    routingRequests: List[RoutingRequest]
  ) = {
    val preservedOrder = routingRequests.map(_.requestId)
<<<<<<< HEAD
    //    print(s"Routing reqs for RHReq ${rideHailRequest.requestId}: ")
    //    routingRequests.foreach(req => print(s"${req.requestId}, "))
    //    println("")
=======
>>>>>>> b44c5df3
    Future
      .sequence(routingRequests.map { req =>
        akka.pattern.ask(router, req).mapTo[RoutingResponse]
      })
      .foreach { responseList =>
<<<<<<< HEAD
        //        print(s"Routing responses for RHReq ${rideHailRequest.requestId}: ")
        //        responseList.foreach(req => print(s"${req.requestId}, "))
        //        println("")
=======
>>>>>>> b44c5df3
        val requestIdToResponse = responseList.map { response =>
          (response.requestId.get -> response)
        }.toMap
        val orderedResponses = preservedOrder.map(requestId => requestIdToResponse(requestId))
        self ! RoutingResponses(rideHailRequest, rideHailAgentLocation, orderedResponses)
      }
  }

}<|MERGE_RESOLUTION|>--- conflicted
+++ resolved
@@ -466,40 +466,6 @@
 
       if (itins2Cust.nonEmpty && itins2Dest.nonEmpty) {
         val (customerTripPlan, cost) = customerPlans2Costs.minBy(_._2)
-<<<<<<< HEAD
-        val tripDriver2Cust = RoutingResponse(
-          Vector(
-            itins2Cust.head.copy(legs = itins2Cust.head.legs.map(l => l.copy(asDriver = true)))
-          ),
-          java.util.UUID.randomUUID()
-        )
-        val timeToCustomer =
-          tripDriver2Cust.itineraries.head.totalTravelTimeInSecs
-
-        val tripCust2Dest = RoutingResponse(
-          Vector(
-            customerTripPlan.copy(
-              legs = customerTripPlan.legs.zipWithIndex.map(
-                legWithInd =>
-                  legWithInd._1.copy(
-                    asDriver = legWithInd._1.beamLeg.mode == WALK,
-                    unbecomeDriverOnCompletion = legWithInd._2 == 2,
-                    beamLeg = legWithInd._1.beamLeg.updateStartTime(legWithInd._1.beamLeg.startTime + timeToCustomer),
-                    cost =
-                      if (legWithInd._1.beamLeg == customerTripPlan
-                            .legs(1)
-                            .beamLeg) {
-                        cost
-                      } else {
-                        0.0
-                      }
-                )
-              )
-            )
-          ),
-          java.util.UUID.randomUUID()
-        )
-=======
 
         if (customerTripPlan.tripClassifier == WALK || customerTripPlan.legs.size < 2) {
           request.customer.personRef.get ! RideHailResponse(
@@ -512,7 +478,8 @@
           val tripDriver2Cust = RoutingResponse(
             Vector(
               itins2Cust.head.copy(legs = itins2Cust.head.legs.map(l => l.copy(asDriver = true)))
-            )
+            ),
+            java.util.UUID.randomUUID()
           )
           val timeToCustomer =
             tripDriver2Cust.itineraries.head.totalTravelTimeInSecs
@@ -537,9 +504,9 @@
                   )
                 )
               )
-            )
+            ),
+            java.util.UUID.randomUUID()
           )
->>>>>>> b44c5df3
 
           val travelProposal = TravelProposal(
             rideHailLocation,
@@ -706,11 +673,8 @@
 
             if (itins2Cust.nonEmpty) {
               val modRHA2Cust: IndexedSeq[RoutingModel.EmbodiedBeamTrip] =
-                itins2Cust
-                  .map(l => l.copy(legs = l.legs.map(c => c.copy(asDriver = true))))
-                  .toIndexedSeq
-              val rideHailAgent2CustomerResponseMod =
-                RoutingResponse(modRHA2Cust, routingRequest.staticRequestId)
+                itins2Cust.map(l => l.copy(legs = l.legs.map(c => c.copy(asDriver = true)))).toIndexedSeq
+              val rideHailAgent2CustomerResponseMod = RoutingResponse(modRHA2Cust, routingRequest.staticRequestId)
 
               // TODO: extract creation of route to separate method?
               val passengerSchedule = PassengerSchedule().addLegs(
@@ -1382,23 +1346,11 @@
     routingRequests: List[RoutingRequest]
   ) = {
     val preservedOrder = routingRequests.map(_.requestId)
-<<<<<<< HEAD
-    //    print(s"Routing reqs for RHReq ${rideHailRequest.requestId}: ")
-    //    routingRequests.foreach(req => print(s"${req.requestId}, "))
-    //    println("")
-=======
->>>>>>> b44c5df3
     Future
       .sequence(routingRequests.map { req =>
         akka.pattern.ask(router, req).mapTo[RoutingResponse]
       })
       .foreach { responseList =>
-<<<<<<< HEAD
-        //        print(s"Routing responses for RHReq ${rideHailRequest.requestId}: ")
-        //        responseList.foreach(req => print(s"${req.requestId}, "))
-        //        println("")
-=======
->>>>>>> b44c5df3
         val requestIdToResponse = responseList.map { response =>
           (response.requestId.get -> response)
         }.toMap
