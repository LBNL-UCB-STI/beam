package beam.agentsim.agents.ridehail

import akka.actor.{ActorRef, Props, Terminated}
import beam.agentsim.agents.BeamAgent.Finish
import beam.agentsim.agents.InitializeTrigger
import beam.agentsim.agents.choice.logit.{MultinomialLogit, UtilityFunctionOperation}
import beam.agentsim.agents.ridehail.RideHailManager.ResponseCache
import beam.agentsim.agents.ridehail.RideHailManager.TravelProposal
import beam.agentsim.agents.ridehail.RideHailMaster.RequestWithResponses
<<<<<<< HEAD
import beam.agentsim.agents.vehicles.AccessErrorCodes.{RideHailServiceUnavailableError, UnknownInquiryIdError}
=======
import beam.agentsim.agents.vehicles.AccessErrorCodes.{DriverNotFoundError, UnknownInquiryIdError}
>>>>>>> ce8b7c65
import beam.agentsim.agents.vehicles.{PersonIdWithActorRef, VehicleManager}
import beam.agentsim.events.RideHailReservationConfirmationEvent.{Pooled, Solo}
import beam.sim.population.AttributesOfIndividual
import beam.sim.population.PopulationAdjustment._
import beam.agentsim.scheduler.BeamAgentScheduler.{CompletionNotice, ScheduleTrigger}
import beam.agentsim.scheduler.Trigger.TriggerWithId
import beam.router.Modes.BeamMode.{RIDE_HAIL, RIDE_HAIL_POOLED}
import beam.router.RouteHistory
import beam.router.osm.TollCalculator
import beam.router.skim.event.{RideHailSkimmerEvent, UnmatchedRideHailRequestSkimmerEvent}
import beam.sim.{BeamScenario, BeamServices, RideHailFleetInitializerProvider}
import beam.utils.MeasureUnitConversion.METERS_IN_MILE
import beam.utils.logging.LoggingMessageActor
import beam.utils.matsim_conversion.ShapeUtils.QuadTreeBounds
import com.conveyal.r5.transit.TransportNetwork
import com.typesafe.scalalogging.LazyLogging
import com.vividsolutions.jts.geom.Envelope
import org.matsim.api.core.v01.population.Person
import org.matsim.api.core.v01.{Id, Scenario}
import org.matsim.core.api.experimental.events.EventsManager

import scala.collection.mutable
import scala.util.Random

/**
  * @author Dmitry Openkov
  */
class RideHailMaster(
  val beamServices: BeamServices,
  val beamScenario: BeamScenario,
  val transportNetwork: TransportNetwork,
  val tollCalculator: TollCalculator,
  val scenario: Scenario,
  val eventsManager: EventsManager,
  val scheduler: ActorRef,
  val router: ActorRef,
  val parkingManager: ActorRef,
  val chargingNetworkManager: ActorRef,
  val boundingBox: Envelope,
  val activityQuadTreeBounds: QuadTreeBounds,
  val surgePricingManager: RideHailSurgePricingManager,
  val tncIterationStats: Option[TNCIterationStats],
  val routeHistory: RouteHistory,
  val rideHailFleetInitializerProvider: RideHailFleetInitializerProvider
) extends LoggingMessageActor
    with LazyLogging {

  private val rideHailManagers: Map[String, ActorRef] =
    beamServices.beamConfig.beam.agentsim.agents.rideHail.managers.map { managerConfig =>
      val rideHailManagerId =
        VehicleManager.createOrGetReservedFor(managerConfig.name, VehicleManager.TypeEnum.RideHail).managerId
      val rideHailFleetInitializer = rideHailFleetInitializerProvider.get(managerConfig.name)
      managerConfig.name -> context.actorOf(
        Props(
          new RideHailManager(
            rideHailManagerId,
            beamServices,
            beamScenario,
            beamScenario.transportNetwork,
            tollCalculator,
            scenario,
            eventsManager,
            scheduler,
            router,
            parkingManager,
            chargingNetworkManager,
            boundingBox,
            activityQuadTreeBounds,
            surgePricingManager,
            tncIterationStats,
            routeHistory,
            rideHailFleetInitializer,
            managerConfig
          )
        ).withDispatcher("ride-hail-manager-pinned-dispatcher"),
        s"RideHailManager-${managerConfig.name}"
      )
    }.toMap

  for (rhm <- rideHailManagers.values) context.watch(rhm)

  private val inquiriesWithResponses: mutable.Map[Int, RequestWithResponses] = mutable.Map.empty
  private val rideHailResponseCache = new ResponseCache
  val rand: Random = new Random(beamScenario.beamConfig.matsim.modules.global.randomSeed)
  private val bestResponseType: String = beamServices.beamConfig.beam.agentsim.agents.rideHail.bestResponseType

  override def loggedReceive: Receive = {
    case TriggerWithId(trigger: InitializeTrigger, triggerId) =>
      sender ! CompletionNotice(triggerId, rideHailManagers.values.map(rhm => ScheduleTrigger(trigger, rhm)).toVector)

    case inquiry: RideHailRequest if !inquiry.shouldReserveRide =>
      inquiriesWithResponses.put(inquiry.requestId, RequestWithResponses(inquiry))
      val requestWithModifiedRequester = inquiry.copy(requester = self)
      getCustomerRideHailManagers(inquiry.rideHailServiceSubscription).foreach(_ ! requestWithModifiedRequester)

    case rideHailResponse: RideHailResponse if !rideHailResponse.request.shouldReserveRide =>
      val requestId = rideHailResponse.request.requestId
      val requestWithResponses: RequestWithResponses = inquiriesWithResponses(requestId)
      val newRequestWithResponses = requestWithResponses.addResponse(rideHailResponse)
      val customerRHMs = getCustomerRideHailManagers(requestWithResponses.request.rideHailServiceSubscription)
      if (newRequestWithResponses.responses.size == customerRHMs.size) {
        inquiriesWithResponses.remove(requestId)
        newRequestWithResponses.responses.foreach { response =>
          eventsManager.processEvent(
            response.travelProposal match {
              case Some(prop) =>
                new RideHailSkimmerEvent(
                  eventTime = response.request.requestTime,
                  tazId = beamScenario.tazTreeMap.getTAZ(response.request.pickUpLocationUTM).tazId,
                  reservationType = if (response.request.asPooled) Pooled else Solo,
                  wheelchairRequired = response.request.withWheelchair,
                  serviceName = response.rideHailManagerName,
                  waitTime = prop.timeToCustomer(response.request.customer),
                  costPerMile = prop.estimatedPrice(response.request.customer.personId) /
                    prop.travelDistanceForCustomer(response.request.customer) * METERS_IN_MILE,
                  vehicleIsWheelchairAccessible = prop.rideHailAgentLocation.vehicleType.isWheelchairAccessible,
                  isReservation = false
                )
              case None =>
                new UnmatchedRideHailRequestSkimmerEvent(
                  eventTime = response.request.requestTime,
                  tazId = beamScenario.tazTreeMap.getTAZ(response.request.pickUpLocationUTM).tazId,
                  reservationType = if (response.request.asPooled) Pooled else Solo,
                  wheelchairRequired = response.request.withWheelchair,
                  serviceName = response.rideHailManagerName,
                  isReservation = false
                )
            }
          )
        }
        val bestResponse: RideHailResponse =
          findBestProposal(requestWithResponses.request.customer.personId, newRequestWithResponses.responses)
        rideHailResponseCache.add(bestResponse)
        newRequestWithResponses.request.customer.personRef ! bestResponse
      } else {
        inquiriesWithResponses.update(requestId, newRequestWithResponses)
      }

    case reserveRide: RideHailRequest if reserveRide.shouldReserveRide =>
      //in case of ReserveRide type requester equals customer.personRef
      rideHailResponseCache.removeOriginalResponseFromCache(reserveRide) match {
        case Some(originalResponse) =>
          rideHailManagers(originalResponse.rideHailManagerName) forward reserveRide
        case None =>
          logger.error(s"Cannot find originalResponse for $reserveRide")
          sender() ! RideHailResponse.dummyWithError(UnknownInquiryIdError)
      }

    case Finish =>
      rideHailResponseCache.clear()
      rideHailManagers.values.foreach(_ ! Finish)

    case _: Terminated =>
      if (context.children.isEmpty) context.stop(self)

    case anyOtherMessage =>
      rideHailManagers.values.foreach(_.forward(anyOtherMessage))
  }

  private def getCustomerRideHailManagers(subscription: Seq[String]): Iterable[ActorRef] = {
    val subscribedTo = subscription.collect(rideHailManagers)
    if (subscribedTo.isEmpty) rideHailManagers.values else subscribedTo
  }

  private def findBestProposal(customer: Id[Person], responses: IndexedSeq[RideHailResponse]): RideHailResponse = {
    val responsesInRandomOrder = rand.shuffle(responses)
<<<<<<< HEAD
    val withProposals = responsesInRandomOrder.filter(_.travelProposal.isDefined)
    val availableProposals = withProposals.filter(x =>
      if (x.request.asPooled) {
        x.travelProposal.exists(_.modeOptions.contains(RIDE_HAIL_POOLED))
      } else {
        x.travelProposal.exists(_.modeOptions.contains(RIDE_HAIL))
      }
    )
    if (availableProposals.isEmpty) {
      val responseWithNullProposal =
        responsesInRandomOrder.head.copy(travelProposal = None, error = Some(RideHailServiceUnavailableError))
      responseWithNullProposal
//      responsesInRandomOrder.head
=======
    val request = responsesInRandomOrder.head.request
    // asPooled is set to false only in case person's current tour mode is RIDE_HAIL
    // FIXME refactoring: we could use possibleModes: Set[BeamMode] instead of asPooled in RH request.
    val customerHasRequestedSoloTrip = !request.asPooled
    val availableProposals =
      if (customerHasRequestedSoloTrip)
        responsesInRandomOrder.filter(_.travelProposal.exists(_.modeOptions.contains(RIDE_HAIL)))
      else
        responsesInRandomOrder.filter(_.travelProposal.isDefined)
    if (availableProposals.isEmpty) {
      logger.warn(f"Can't find a driver because no available proposals for request ${request.toString}")
      RideHailResponse.dummyWithError(DriverNotFoundError, request)
>>>>>>> ce8b7c65
    } else
      bestResponseType match {
        case "MIN_COST"    => availableProposals.minBy(findCost(customer, _))
        case "MIN_UTILITY" => sampleProposals(customer, availableProposals)
      }
  }

  private def sampleProposals(customer: Id[Person], responses: IndexedSeq[RideHailResponse]): RideHailResponse = {
    val proposalsToSample: Map[RideHailResponse, Map[String, Double]] =
      proposalsToResponseAlternatives(customer, responses)
    val mnlParams = Map(
      "cost"         -> UtilityFunctionOperation.Multiplier(-1.0),
      "subscription" -> UtilityFunctionOperation.Multiplier(1.0)
    )
    val mnl: MultinomialLogit[RideHailResponse, String] = MultinomialLogit(Map.empty, mnlParams)
    val proposalsWithUtility = mnl.calcAlternativesWithUtility(proposalsToSample)
    val chosenProposal = mnl.sampleAlternative(proposalsWithUtility, rand)
    chosenProposal.get.alternativeType
  }

  private def proposalsToResponseAlternatives(
    customer: Id[Person],
    responses: IndexedSeq[RideHailResponse]
  ): Map[RideHailResponse, Map[String, Double]] = {
    val person = beamServices.matsimServices.getScenario.getPopulation.getPersons.get(customer)
    val customerAttributes = person.getCustomAttributes.get(BEAM_ATTRIBUTES).asInstanceOf[AttributesOfIndividual]
    responses.map { alt =>
      val cost: Double = findCost(customer, alt)
      val scaledTime: Double = customerAttributes.getVOT(
        getGeneralizedTimeOfProposalInHours(alt.request.customer, alt.travelProposal)
      )
      val hasSubscription =
        if (alt.request.rideHailServiceSubscription.contains(alt.rideHailManagerName)) 1.0 else 0.0

      alt ->
      Map(
        "cost"         -> (cost + scaledTime),
        "subscription" -> hasSubscription * beamServices.beamConfig.beam.agentsim.agents.modalBehaviors.multinomialLogit.params.ride_hail_subscription
      )

    }.toMap
  }

  private def findCost(customer: Id[Person], response: RideHailResponse): Double = {
    val travelProposal = response.travelProposal.get
    val price = travelProposal.estimatedPrice(customer)
    if (
      travelProposal.modeOptions.contains(RIDE_HAIL_POOLED)
      && travelProposal.poolingInfo.isDefined
      && response.request.asPooled
    ) // pooling is supported by RHM and person has choice to pick pooled as not assigned some other tour mode
      Math.min(price, price * travelProposal.poolingInfo.get.costFactor)
    else
      price
  }

  private def getGeneralizedTimeOfProposalInHours(
    passenger: PersonIdWithActorRef,
    proposal: Option[TravelProposal]
  ): Double = {
    // TODO: add walking time once walk-to-point service is implemented
    proposal match {
      case Some(proposal) =>
        val wait = proposal.maxWaitingTimeInSec
        val duration = proposal.travelTimeForCustomer(passenger)
        (duration + (wait * beamServices.beamConfig.beam.agentsim.agents.modalBehaviors.modeVotMultiplier.waiting)) / 3600
      case _ => 0.0
    }

  }
}

object RideHailMaster {

  case class RequestWithResponses(
    request: RideHailRequest,
    responses: IndexedSeq[RideHailResponse] = IndexedSeq.empty
  ) {

    def addResponse(response: RideHailResponse): RequestWithResponses =
      this.copy(responses = this.responses :+ response)
  }
}<|MERGE_RESOLUTION|>--- conflicted
+++ resolved
@@ -7,11 +7,7 @@
 import beam.agentsim.agents.ridehail.RideHailManager.ResponseCache
 import beam.agentsim.agents.ridehail.RideHailManager.TravelProposal
 import beam.agentsim.agents.ridehail.RideHailMaster.RequestWithResponses
-<<<<<<< HEAD
-import beam.agentsim.agents.vehicles.AccessErrorCodes.{RideHailServiceUnavailableError, UnknownInquiryIdError}
-=======
-import beam.agentsim.agents.vehicles.AccessErrorCodes.{DriverNotFoundError, UnknownInquiryIdError}
->>>>>>> ce8b7c65
+import beam.agentsim.agents.vehicles.AccessErrorCodes.{RideHailServiceUnavailableError, DriverNotFoundError, UnknownInquiryIdError}
 import beam.agentsim.agents.vehicles.{PersonIdWithActorRef, VehicleManager}
 import beam.agentsim.events.RideHailReservationConfirmationEvent.{Pooled, Solo}
 import beam.sim.population.AttributesOfIndividual
@@ -178,7 +174,6 @@
 
   private def findBestProposal(customer: Id[Person], responses: IndexedSeq[RideHailResponse]): RideHailResponse = {
     val responsesInRandomOrder = rand.shuffle(responses)
-<<<<<<< HEAD
     val withProposals = responsesInRandomOrder.filter(_.travelProposal.isDefined)
     val availableProposals = withProposals.filter(x =>
       if (x.request.asPooled) {
@@ -192,20 +187,6 @@
         responsesInRandomOrder.head.copy(travelProposal = None, error = Some(RideHailServiceUnavailableError))
       responseWithNullProposal
 //      responsesInRandomOrder.head
-=======
-    val request = responsesInRandomOrder.head.request
-    // asPooled is set to false only in case person's current tour mode is RIDE_HAIL
-    // FIXME refactoring: we could use possibleModes: Set[BeamMode] instead of asPooled in RH request.
-    val customerHasRequestedSoloTrip = !request.asPooled
-    val availableProposals =
-      if (customerHasRequestedSoloTrip)
-        responsesInRandomOrder.filter(_.travelProposal.exists(_.modeOptions.contains(RIDE_HAIL)))
-      else
-        responsesInRandomOrder.filter(_.travelProposal.isDefined)
-    if (availableProposals.isEmpty) {
-      logger.warn(f"Can't find a driver because no available proposals for request ${request.toString}")
-      RideHailResponse.dummyWithError(DriverNotFoundError, request)
->>>>>>> ce8b7c65
     } else
       bestResponseType match {
         case "MIN_COST"    => availableProposals.minBy(findCost(customer, _))
