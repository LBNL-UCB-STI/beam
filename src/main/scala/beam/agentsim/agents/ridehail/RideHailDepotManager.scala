package beam.agentsim.agents.ridehail

import akka.actor.BeamLoggingReceive
import akka.pattern.pipe
import beam.agentsim.agents.ridehail.RideHailDepotManager.{
  DequeuedToCharge,
  JustArrivedAtDepot,
  ParkingStallsClaimedByVehicles,
  ParkingZoneDepotData
}
import beam.agentsim.agents.ridehail.RideHailManager.VehicleId
import beam.agentsim.agents.ridehail.RideHailManagerHelper.RideHailAgentLocation
import beam.agentsim.agents.vehicles.{BeamVehicle, VehicleManager}
import beam.agentsim.events.{ParkingEvent, SpaceTime}
import beam.agentsim.infrastructure.ChargingNetworkManager._
import beam.agentsim.infrastructure.ParkingInquiry.ParkingSearchMode
import beam.agentsim.infrastructure._
import beam.agentsim.infrastructure.parking._
import beam.agentsim.scheduler.HasTriggerId
import beam.router.BeamRouter.Location
import beam.sim.config.BeamConfig
import beam.utils.logging.pattern.ask
import org.matsim.api.core.v01.Id
import org.matsim.api.core.v01.population.Person

import scala.collection.mutable
import scala.collection.mutable.ListBuffer
import scala.concurrent.ExecutionContext.Implicits.global
import scala.concurrent.Future

trait RideHailDepotManager extends {
  this: RideHailManager =>

  val outputRideHailParkingFileName = "ridehailParking.csv"
  val rideHailConfig: BeamConfig.Beam.Agentsim.Agents.RideHail = beamServices.beamConfig.beam.agentsim.agents.rideHail

  /*
   * All internal data to track Depots, ParkingZones, and charging queues are kept in ParkingZoneDepotData which is
   * accessible via a Map on the ParkingZoneId
   */
  private val parkingZoneIdToParkingZoneDepotData: mutable.Map[Id[ParkingZoneId], ParkingZoneDepotData] =
    mutable.Map.empty[Id[ParkingZoneId], ParkingZoneDepotData]

  ParkingZoneFileUtils.toCsv(
    rideHailChargingNetwork.parkingZones,
    beamServices.matsimServices.getControlerIO.getOutputFilename(outputRideHailParkingFileName)
  )

  /*
   *  Maps from VehicleId -> XX
   */
  private val vehicleIdToLastObservedTickAndAction: mutable.Map[VehicleId, mutable.ListBuffer[(Int, String)]] =
    mutable.Map.empty[VehicleId, mutable.ListBuffer[(Int, String)]]

  override def loggedReceive: Receive = BeamLoggingReceive {
    case e: EndingRefuelSession =>
      log.debug("RideHailDepotManager.EndingRefuelSession: {}", e)
    case e @ UnpluggingVehicle(_, _, vehicle, stall, _) =>
      log.debug("RideHailDepotManager.UnpluggingVehicle: {}", e)
      val depotData = getParkingZoneIdToParkingZoneDepotData(stall.parkingZoneId)
      depotData.vehiclesInQueue.remove(vehicle.id)
      depotData.vehiclesOnWayToDepot.remove(vehicle.id)
      depotData.chargingVehicles.remove(vehicle.id)
    case e @ UnhandledVehicle(_, _, vehicle, stallMaybe) =>
      log.debug("RideHailDepotManager.UnhandledVehicle: {}", e)
      stallMaybe.map(stall => getParkingZoneIdToParkingZoneDepotData(stall.parkingZoneId)).map { depotData =>
        depotData.vehiclesInQueue.remove(vehicle.id)
        depotData.vehiclesOnWayToDepot.remove(vehicle.id)
        depotData.chargingVehicles.remove(vehicle.id)
      }
    case e @ StartingRefuelSession(tick, vehicle, stall, _) =>
      log.debug("RideHailDepotManager.StartingRefuelSession: {}", e)
      val depotData = getParkingZoneIdToParkingZoneDepotData(stall.parkingZoneId)
      if (depotData.vehiclesInQueue.remove(vehicle.vehicle.id).isDefined) {
        putNewTickAndObservation(vehicle.vehicle.id, (tick, s"EnQueue($DequeuedToCharge)"))
      }
      depotData.vehiclesOnWayToDepot.remove(vehicle.vehicle.id)
      depotData.chargingVehicles.put(vehicle.vehicle.id, stall)
    case e @ WaitingToCharge(_, vehicleId, stall, _) =>
      log.debug("RideHailDepotManager.WaitingToCharge: {}", e)
      val depotData = getParkingZoneIdToParkingZoneDepotData(stall.parkingZoneId)
      depotData.vehiclesOnWayToDepot.remove(vehicleId)
      depotData.vehiclesInQueue.put(vehicleId, stall)
  }

  /**
    * @param beamVehicle BeamVehicle
    * @param stall ParkingStall
    * @param tick Time in seconds
    * @param triggerId Long
    */
  def attemptToRefuel(
    beamVehicle: BeamVehicle,
    personId: Id[Person],
    stall: ParkingStall,
    tick: Int,
    triggerId: Long
  ): Unit = {
    eventsManager.processEvent(
      ParkingEvent(tick, stall, beamServices.geo.utm2Wgs(stall.locationUTM), beamVehicle.id, id.toString)
    )
    putNewTickAndObservation(beamVehicle.id, (tick, s"Charging($JustArrivedAtDepot)"))
    chargingNetworkManager ! ChargingPlugRequest(
      tick,
      beamVehicle,
      stall,
      personId,
      triggerId,
      beamVehicle.getDriver.get
    )
  }

  /**
    * Store the last tick and action observed by this vehicle. For debugging purposes.
    *
    * @param vehicleId VehicleId
    * @param tickAndAction a tuple with the tick and action label (String) to store
    * @return
    */
  def putNewTickAndObservation(vehicleId: VehicleId, tickAndAction: (Int, String)): Any = {
    vehicleIdToLastObservedTickAndAction.get(vehicleId) match {
      case Some(listBuffer) =>
        listBuffer.append(tickAndAction)
      case None =>
        val listBuffer = new ListBuffer[(Int, String)]()
        listBuffer.append(tickAndAction)
        vehicleIdToLastObservedTickAndAction.put(vehicleId, listBuffer)
    }
  }

  /**
    * This vehicle is no longer charging and should be removed from internal tracking data.
    *
    * @param vehicleId Beam Vehicle ID
    * @param tick time in seconds
    * @param triggerId Long
    * @return the stall if found and successfully removed
    */
  def removeFromCharging(vehicleId: VehicleId, tick: Int, triggerId: Long): Option[ParkingStall] = {
    parkingZoneIdToParkingZoneDepotData
      .filter(_._2.chargingVehicles.contains(vehicleId))
      .flatMap(_._2.chargingVehicles.get(vehicleId))
      .headOption
      .map { stall =>
        log.debug("Remove from cache that vehicle {} was charging in stall {}", vehicleId, stall)
        putNewTickAndObservation(vehicleId, (tick, "RemoveFromCharging"))
        getParkingZoneIdToParkingZoneDepotData(stall.parkingZoneId).chargingVehicles.remove(vehicleId)
        releaseStall(stall, tick, resources(vehicleId), triggerId)
        stall
      }
  }

  /**
    * releases a single stall in use at this Depot
    *
    * @param parkingStall stall we want to release
    * @return Boolean if zone is defined and remove was success
    */
  private def releaseStall(parkingStall: ParkingStall, tick: Int, beamVehicle: BeamVehicle, triggerId: Long): Unit = {
    if (parkingStall.chargingPointType.isEmpty) {
      ParkingNetworkManager.handleReleasingParkingSpot(
        tick,
        beamVehicle,
        None,
        this.id,
        parkingManager,
        beamServices.matsimServices.getEvents
      )
    } else {
      (chargingNetworkManager ? ChargingUnplugRequest(tick, this.id, beamVehicle, triggerId))
        .pipeTo(beamVehicle.getDriver.get)
    }
  }

  /**
    * Notify this [[RideHailDepotManager]] that vehicles are on the way to the depot for the purpose of refueling.
    *
    * @param newVehiclesHeadedToDepot vector of tuple of vehicle Id and parking stall
    */
  def notifyVehiclesOnWayToRefuelingDepot(newVehiclesHeadedToDepot: Vector[(VehicleId, ParkingStall)]): Unit = {
    newVehiclesHeadedToDepot.foreach { case (vehicleId, parkingStall) =>
      log.debug("Vehicle {} headed to depot depot {}", vehicleId, parkingStall.parkingZoneId)
      getParkingZoneIdToParkingZoneDepotData(parkingStall.parkingZoneId).vehiclesOnWayToDepot
        .put(vehicleId, Some(parkingStall))
    }
  }

  /**
    * Is the [[VehicleId]] currently on the way to a refueling depot to charge?
    *
    * @param vehicleId Beam Vehicle ID
    * @return
    */
  def isOnWayToRefuelingDepot(vehicleId: VehicleId): Boolean =
    parkingZoneIdToParkingZoneDepotData.exists(_._2.vehiclesOnWayToDepot.contains(vehicleId))

  /**
    * Is the [[VehicleId]] currently on the way to a refueling depot to charge or actively charging?
    *
    * @param vehicleId VehicleId
    * @return
    */
  def isOnWayToRefuelingDepotOrIsRefuelingOrInQueue(vehicleId: VehicleId): Boolean =
    parkingZoneIdToParkingZoneDepotData.exists { case (_, depotData) =>
      depotData.vehiclesInQueue.contains(vehicleId) || depotData.vehiclesOnWayToDepot.contains(vehicleId) ||
        depotData.chargingVehicles.contains(vehicleId)
    }

  /**
    * Notify this [[RideHailDepotManager]] that a vehicles is no longer on the way to the depot.
    *
    * @param vehicleId VehicleId
    * @return the optional [[ParkingStall]] of the vehicle if it was found in the internal tracking, None if
    *         the vehicle was not found.
    */
  def notifyVehicleNoLongerOnWayToRefuelingDepot(vehicleId: VehicleId): Option[ParkingStall] = {
    parkingZoneIdToParkingZoneDepotData.flatMap(_._2.vehiclesOnWayToDepot.remove(vehicleId)).headOption.flatMap {
      case Some(parkingStall) => Some(parkingStall)
      case None               => None
    }
  }

  private def getParkingZoneIdToParkingZoneDepotData(parkingZoneId: Id[ParkingZoneId]): ParkingZoneDepotData = {
    parkingZoneIdToParkingZoneDepotData.get(parkingZoneId) match {
      case None    => parkingZoneIdToParkingZoneDepotData.put(parkingZoneId, ParkingZoneDepotData.empty)
      case Some(_) =>
    }
    parkingZoneIdToParkingZoneDepotData(parkingZoneId)
  }

  /**
    * *
    * @param tick time in second
    * @param vehiclesWithoutCustomVehicles Map of BeamVehicle and RideHailAgentLocation
    * @param additionalCustomVehiclesForDepotCharging Vector or tuple of BeamVehicle Id and parking stall
    * @param triggerId Long
    * @return
    */
  def findChargingStalls(
    tick: Int,
    vehiclesWithoutCustomVehicles: Map[Id[BeamVehicle], RideHailAgentLocation],
    additionalCustomVehiclesForDepotCharging: Vector[(Id[BeamVehicle], ParkingStall)],
    triggerId: Long
  ): Unit = {
    val idleVehicleIdsWantingToRefuelWithLocation = vehiclesWithoutCustomVehicles.toVector.filter {
      case (vehicleId: Id[BeamVehicle], _) =>
        resources.get(vehicleId) match {
          case Some(beamVehicle) if beamVehicle.isCAV =>
            beamVehicle.isRefuelNeeded(
              rideHailConfig.cav.refuelRequiredThresholdInMeters,
              rideHailConfig.cav.noRefuelThresholdInMeters
            )
          case _ => false
        }
    }
    Future
      .sequence(idleVehicleIdsWantingToRefuelWithLocation.map { case (vehicleId, rideHailAgentLocation) =>
        val beamVehicle = resources(vehicleId)
        val locationUtm: Location = rideHailAgentLocation.getCurrentLocationUTM(tick, beamServices)
        sendChargingInquiry(SpaceTime(locationUtm, tick), beamVehicle, triggerId)
          .map { response =>
            beamVehicle.setReservedParkingStall(Some(response.stall))
            (vehicleId, response.stall)
          }
      })
      .foreach { result =>
        self ! ParkingStallsClaimedByVehicles(
          tick,
          result.filter(_._2.chargingPointType.isDefined),
          additionalCustomVehiclesForDepotCharging,
          triggerId
        )
      }
  }

  /**
    * *
    * @param whenWhere SpaceTime
    * @param beamVehicle BeamVehicle
    * @param triggerId Long
    * @return
    */
  def sendChargingInquiry(
    whenWhere: SpaceTime,
    beamVehicle: BeamVehicle,
    triggerId: Long
  ): Future[ParkingInquiryResponse] = {
<<<<<<< HEAD
    val (chargingTime, _) = beamVehicle.refuelingSessionDurationAndEnergyInJoulesForStall(
      Some(ParkingStall.defaultFastChargingStall(whenWhere.loc)),
      None,
      None,
      None
    )
=======
    val reservedFor = VehicleManager.getReservedFor(beamVehicle.vehicleManagerId.get).get
>>>>>>> 2cbc2649
    val inquiry = ParkingInquiry.init(
      whenWhere,
      "wherever",
      reservedFor,
      Some(beamVehicle),
      valueOfTime = rideHailConfig.cav.valueOfTime,
      reserveStall = false,
      searchMode = ParkingSearchMode.DestinationCharging,
      triggerId = triggerId,
      parkingDuration = chargingTime
    )
    (chargingNetworkManager ? inquiry).mapTo[ParkingInquiryResponse]
  }
}

object RideHailDepotManager {

  sealed trait RefuelSource
  case object JustArrivedAtDepot extends RefuelSource
  case object DequeuedToCharge extends RefuelSource

  case class ParkingZoneDepotData(
    vehiclesOnWayToDepot: mutable.HashMap[VehicleId, Option[ParkingStall]],
    chargingVehicles: mutable.HashMap[VehicleId, ParkingStall],
    vehiclesInQueue: mutable.HashMap[VehicleId, ParkingStall]
  )

  object ParkingZoneDepotData {

    def empty: ParkingZoneDepotData =
      ParkingZoneDepotData(
        mutable.HashMap.empty[VehicleId, Option[ParkingStall]],
        mutable.HashMap.empty[VehicleId, ParkingStall],
        mutable.HashMap.empty[VehicleId, ParkingStall]
      )
  }

  case class ParkingStallsClaimedByVehicles(
    tick: Int,
    responses: Vector[(Id[BeamVehicle], ParkingStall)],
    // TODO for the future consider migrating this custom vehicles for the API to the chargingNetworkManager
    additionalCustomVehiclesForDepotCharging: Vector[(Id[BeamVehicle], ParkingStall)],
    triggerId: Long
  ) extends HasTriggerId
}<|MERGE_RESOLUTION|>--- conflicted
+++ resolved
@@ -285,16 +285,13 @@
     beamVehicle: BeamVehicle,
     triggerId: Long
   ): Future[ParkingInquiryResponse] = {
-<<<<<<< HEAD
     val (chargingTime, _) = beamVehicle.refuelingSessionDurationAndEnergyInJoulesForStall(
       Some(ParkingStall.defaultFastChargingStall(whenWhere.loc)),
       None,
       None,
       None
     )
-=======
     val reservedFor = VehicleManager.getReservedFor(beamVehicle.vehicleManagerId.get).get
->>>>>>> 2cbc2649
     val inquiry = ParkingInquiry.init(
       whenWhere,
       "wherever",
