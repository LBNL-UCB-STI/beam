--- conflicted
+++ resolved
@@ -141,12 +141,8 @@
     var startTime = tick
     var rideHailVehicleAtOrigin = StreetVehicle(
       rideHailLocation.vehicleId,
-<<<<<<< HEAD
       rideHailLocation.vehicleTypeId,
-      SpaceTime((rideHailLocation.currentLocation.loc, startTime)),
-=======
       SpaceTime((rideHailLocation.currentLocationUTM.loc, startTime)),
->>>>>>> cc44d0f1
       CAR,
       asDriver = false
     )
@@ -163,18 +159,13 @@
       routeReqs = routeReqs :+ routeReq2Pickup
       tempPickDropStore.put(routeReq2Pickup.staticRequestId, PickDropIdAndLeg(req.customer, None))
 
-<<<<<<< HEAD
       rideHailVehicleAtOrigin = StreetVehicle(
         rideHailLocation.vehicleId,
         rideHailLocation.vehicleTypeId,
-        SpaceTime((req.pickUpLocation, startTime)),
+        SpaceTime((req.pickUpLocationUTM, startTime)),
         CAR,
         asDriver = false
       )
-=======
-      rideHailVehicleAtOrigin =
-        StreetVehicle(rideHailLocation.vehicleId, SpaceTime((req.pickUpLocationUTM, startTime)), CAR, asDriver = false)
->>>>>>> cc44d0f1
     }
 
     // Dropoffs next
@@ -189,18 +180,13 @@
       routeReqs = routeReqs :+ routeReq2Dropoff
       tempPickDropStore.put(routeReq2Dropoff.staticRequestId, PickDropIdAndLeg(req.customer, None))
 
-<<<<<<< HEAD
       rideHailVehicleAtOrigin = StreetVehicle(
         rideHailLocation.vehicleId,
         rideHailLocation.vehicleTypeId,
-        SpaceTime((req.destination, startTime)),
+        SpaceTime((req.destinationUTM, startTime)),
         CAR,
         asDriver = false
       )
-=======
-      rideHailVehicleAtOrigin =
-        StreetVehicle(rideHailLocation.vehicleId, SpaceTime((req.destinationUTM, startTime)), CAR, asDriver = false)
->>>>>>> cc44d0f1
     }
 
     routeReqs
