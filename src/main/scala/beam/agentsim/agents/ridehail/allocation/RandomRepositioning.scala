--- conflicted
+++ resolved
@@ -9,26 +9,12 @@
     extends RideHailResourceAllocationManager {
 
   def proposeVehicleAllocation(
-      vehicleAllocationRequest: VehicleAllocationRequest
+    vehicleAllocationRequest: VehicleAllocationRequest
   ): Option[VehicleAllocation] = {
     None
   }
 
-<<<<<<< HEAD
   override def repositionVehicles(tick: Double): Vector[(Id[Vehicle], Location)] = {
-=======
-  def allocateVehicles(
-      allocationsDuringReservation: Vector[(VehicleAllocationRequest,
-                                            Option[VehicleAllocation])]
-  ): IndexedSeq[(VehicleAllocationRequest, Option[VehicleAllocation])] = {
-    log.error(
-      "batch processing is not implemented for DefaultRideHailResourceAllocationManager")
-    allocationsDuringReservation
-  }
-
-  override def repositionVehicles(
-      tick: Double): Vector[(Id[Vehicle], Location)] = {
->>>>>>> 4047d73b
 
     val repositioningShare =
       rideHailManager.beamServices.beamConfig.beam.agentsim.agents.rideHail.allocationManager.randomRepositioning.repositioningShare
