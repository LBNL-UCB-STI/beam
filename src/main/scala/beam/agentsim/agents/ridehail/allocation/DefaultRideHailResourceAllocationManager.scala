--- conflicted
+++ resolved
@@ -1,6 +1,5 @@
 package beam.agentsim.agents.ridehail.allocation
 
-import scala.collection.mutable
 import beam.router.BeamRouter.Location
 import org.matsim.api.core.v01.Id
 import org.matsim.vehicles.Vehicle
@@ -8,35 +7,10 @@
 class DefaultRideHailResourceAllocationManager
     extends RideHailResourceAllocationManager {
 
-<<<<<<< HEAD
   override def proposeVehicleAllocation(
     vehicleAllocationRequest: VehicleAllocationRequest
-=======
-  val isBufferedRideHailAllocationMode = false
-
-  def proposeVehicleAllocation(
-      vehicleAllocationRequest: VehicleAllocationRequest
->>>>>>> 4047d73b
   ): Option[VehicleAllocation] = {
     None
   }
 
-<<<<<<< HEAD
-=======
-// TODO RW/Asif: how to make sure no one ever can call this?
-  def allocateVehicles(
-      allocationsDuringReservation: Vector[(VehicleAllocationRequest,
-                                            Option[VehicleAllocation])]
-  ): IndexedSeq[(VehicleAllocationRequest, Option[VehicleAllocation])] = {
-    log.error(
-      "batch processing is not implemented for DefaultRideHailResourceAllocationManager")
-    //???
-    allocationsDuringReservation
-  }
-
-  override def repositionVehicles(
-      tick: Double): Vector[(Id[Vehicle], Location)] = {
-    Vector()
-  }
->>>>>>> 4047d73b
 }