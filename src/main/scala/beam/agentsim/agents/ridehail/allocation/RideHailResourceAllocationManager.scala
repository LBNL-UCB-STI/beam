package beam.agentsim.agents.ridehail.allocation

import beam.agentsim.agents.modalbehaviors.DrivesVehicle.StopDrivingIfNoPassengerOnBoardReply
<<<<<<< HEAD
import beam.agentsim.agents.ridehail.allocation.EVFleetAllocationManager
import beam.agentsim.agents.ridehail.{BufferedRideHailRequests, RideHailManager, RideHailRequest}
=======
>>>>>>> f1736048
import beam.agentsim.agents.ridehail.RideHailManager.{
  BufferedRideHailRequestsTimeout,
  RideHailAgentLocation
}
import beam.agentsim.agents.ridehail.{BufferedRideHailRequests, RideHailManager, RideHailRequest}
import beam.agentsim.scheduler.BeamAgentScheduler.ScheduleTrigger
import beam.router.BeamRouter.{Location, RoutingRequest, RoutingResponse}
import com.typesafe.scalalogging.LazyLogging
import org.matsim.api.core.v01.Id
import org.matsim.api.core.v01.population.Person
import org.matsim.vehicles.Vehicle

abstract class RideHailResourceAllocationManager(private val rideHailManager: RideHailManager)
    extends LazyLogging {

  val bufferedRideHailRequests: BufferedRideHailRequests = new BufferedRideHailRequests(
    rideHailManager.scheduler
  )

  def proposeVehicleAllocation(
    vehicleAllocationRequest: VehicleAllocationRequest
  ): VehicleAllocationResponse = {
    // closest request
    rideHailManager
      .getClosestIdleRideHailAgent(
        vehicleAllocationRequest.request.pickUpLocation,
        rideHailManager.radiusInMeters
      ) match {
      case Some(agentLocation) =>
        VehicleAllocation(agentLocation, None)
      case None =>
        NoVehicleAllocated
    }
  }

  def updateVehicleAllocations(
    tick: Double,
    triggerId: Long,
    rideHailManager: RideHailManager
  ): Unit = {
    bufferedRideHailRequests.newTimeout(tick, triggerId)

    updateVehicleAllocations(tick, triggerId)

    // TODO: refactor to BufferedRideHailRequests?
    val timerTrigger = BufferedRideHailRequestsTimeout(
      tick + 1 // TODO: replace with new config variable
    )
    val timerMessage = ScheduleTrigger(timerTrigger, rideHailManager.self)
    Vector(timerMessage)

    val nextMessage = Vector(timerMessage)

    bufferedRideHailRequests.addTriggerMessages(nextMessage)

    bufferedRideHailRequests.tryClosingBufferedRideHailRequestWaive()

  }

  /*
    This method is called periodically
   */
  def updateVehicleAllocations(tick: Double, triggerId: Long): Unit = {
    logger.trace("default implementation updateVehicleAllocations executed")
  }

  /*

   */
  def handleRideCancellationReply(reply: StopDrivingIfNoPassengerOnBoardReply): Unit = {
    logger.trace("default implementation handleRideCancellationReply executed")
  }

  /*
  This method is called periodically and allows the overwriting resource allocation module to specify which
  ridehail vehicle should be repositioned/redistributed to which location to better meet anticipated demand.
   */
  def repositionVehicles(tick: Double): Vector[(Id[Vehicle], Location)] = {
    logger.trace("default implementation repositionVehicles executed")
    Vector()
  }

  /*
  This method is called whenever a reservation is sucessfully completed. Overwrite this method if you need to process this info further.
  Use case: You want to overwrite a ride and make sure that it has been processed before cancelling it. Reason: If you cancel it during the reservation,
  the reservation will overwrite the cancellation.
   */
  def reservationCompletionNotice(personId: Id[Person], vehicleId: Id[Vehicle]): Unit = {}

}

object RideHailResourceAllocationManager {
  val DEFAULT_MANAGER = "DEFAULT_MANAGER"
  val EV_MANAGER = "EV_MANAGER"
  val IMMEDIATE_DISPATCH_WITH_OVERWRITE = "IMMEDIATE_DISPATCH_WITH_OVERWRITE"
  val STANFORD_V1 = "STANFORD_V1"
  val REPOSITIONING_LOW_WAITING_TIMES = "REPOSITIONING_LOW_WAITING_TIMES"
  val RANDOM_REPOSITIONING = "RANDOM_REPOSITIONING"
  val DUMMY_DISPATCH_WITH_BUFFERING = "DUMMY_DISPATCH_WITH_BUFFERING"

  def apply(
    allocationManager: String,
    rideHailManager: RideHailManager
  ): RideHailResourceAllocationManager = {
    allocationManager match {
      case RideHailResourceAllocationManager.DEFAULT_MANAGER =>
        new DefaultRideHailResourceAllocationManager(rideHailManager)
      case RideHailResourceAllocationManager.EV_MANAGER =>
        new EVFleetAllocationManager(rideHailManager)
      case RideHailResourceAllocationManager.STANFORD_V1 =>
        new StanfordRideHailAllocationManagerV1(rideHailManager)
      case RideHailResourceAllocationManager.REPOSITIONING_LOW_WAITING_TIMES =>
        new RepositioningLowWaitingTimes(rideHailManager)
      case RideHailResourceAllocationManager.RANDOM_REPOSITIONING =>
        new RandomRepositioning(rideHailManager)
      case classFullName if classFullName != null =>
        Class
          .forName(classFullName)
          .getDeclaredConstructors()(0)
          .newInstance(rideHailManager)
          .asInstanceOf[RideHailResourceAllocationManager]

      case _ =>
        throw new IllegalStateException(
          s"Unknown RideHailResourceAllocationManager: $allocationManager"
        )
    }
  }
}

trait VehicleAllocationResponse

case class RoutingRequiredToAllocateVehicle(
  request: RideHailRequest,
  routesRequired: List[RoutingRequest]
) extends VehicleAllocationResponse
case class VehicleAllocation(
  rideHailAgentLocation: RideHailAgentLocation,
  routingResponses: Option[List[RoutingResponse]]
) extends VehicleAllocationResponse
case object NoVehicleAllocated extends VehicleAllocationResponse

case class VehicleAllocationRequest(
  request: RideHailRequest,
  routingResponses: List[RoutingResponse]
)

//requestType: RideHailRequestType,
//customer: VehiclePersonId,
//pickUpLocation: Location,
//departAt: BeamTime,
//destination: Location

// TODO (RW): mention to CS that cost removed from VehicleAllocationResult, as not needed to be returned (RHM default implementation calculates it already)<|MERGE_RESOLUTION|>--- conflicted
+++ resolved
@@ -1,11 +1,6 @@
 package beam.agentsim.agents.ridehail.allocation
 
 import beam.agentsim.agents.modalbehaviors.DrivesVehicle.StopDrivingIfNoPassengerOnBoardReply
-<<<<<<< HEAD
-import beam.agentsim.agents.ridehail.allocation.EVFleetAllocationManager
-import beam.agentsim.agents.ridehail.{BufferedRideHailRequests, RideHailManager, RideHailRequest}
-=======
->>>>>>> f1736048
 import beam.agentsim.agents.ridehail.RideHailManager.{
   BufferedRideHailRequestsTimeout,
   RideHailAgentLocation
@@ -17,6 +12,7 @@
 import org.matsim.api.core.v01.Id
 import org.matsim.api.core.v01.population.Person
 import org.matsim.vehicles.Vehicle
+import org.matsim.api.core.v01.population.Person
 
 abstract class RideHailResourceAllocationManager(private val rideHailManager: RideHailManager)
     extends LazyLogging {
@@ -52,7 +48,7 @@
 
     // TODO: refactor to BufferedRideHailRequests?
     val timerTrigger = BufferedRideHailRequestsTimeout(
-      tick + 1 // TODO: replace with new config variable
+      tick + 10 // TODO: replace with new config variable
     )
     val timerMessage = ScheduleTrigger(timerTrigger, rideHailManager.self)
     Vector(timerMessage)
@@ -87,6 +83,8 @@
     logger.trace("default implementation repositionVehicles executed")
     Vector()
   }
+
+  def setBufferedRideHailRequests(bufferedRideHailRequests: BufferedRideHailRequests): Unit = {}
 
   /*
   This method is called whenever a reservation is sucessfully completed. Overwrite this method if you need to process this info further.
@@ -151,12 +149,4 @@
 case class VehicleAllocationRequest(
   request: RideHailRequest,
   routingResponses: List[RoutingResponse]
-)
-
-//requestType: RideHailRequestType,
-//customer: VehiclePersonId,
-//pickUpLocation: Location,
-//departAt: BeamTime,
-//destination: Location
-
-// TODO (RW): mention to CS that cost removed from VehicleAllocationResult, as not needed to be returned (RHM default implementation calculates it already)+)