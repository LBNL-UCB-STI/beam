package beam.agentsim.agents.ridehail.allocation

import beam.agentsim.agents.modalbehaviors.DrivesVehicle.StopDrivingIfNoPassengerOnBoardReply
import beam.agentsim.agents.ridehail.{BufferedRideHailRequests, RideHailManager, RideHailRequest}
import beam.agentsim.agents.ridehail.RideHailManager.BufferedRideHailRequestsTimeout
import beam.agentsim.events.SpaceTime
import beam.agentsim.scheduler.BeamAgentScheduler.ScheduleTrigger
import beam.router.BeamRouter.Location
import beam.router.RoutingModel.BeamTime
import com.typesafe.scalalogging.LazyLogging
import org.matsim.api.core.v01.Id
import org.matsim.vehicles.Vehicle

abstract class RideHailResourceAllocationManager(private val rideHailManager: RideHailManager)
    extends LazyLogging {

  val bufferedRideHailRequests: BufferedRideHailRequests = new BufferedRideHailRequests(
    rideHailManager.scheduler
  )

  def proposeVehicleAllocation(
    vehicleAllocationRequest: VehicleAllocationRequest
  ): Option[VehicleAllocation]

  def updateVehicleAllocations(
    tick: Double,
    triggerId: Long,
    rideHailManager: RideHailManager
  ): Unit = {
    bufferedRideHailRequests.newTimeout(tick, triggerId)

    updateVehicleAllocations(tick, triggerId)

    // TODO: refactor to BufferedRideHailRequests?
    val timerTrigger = BufferedRideHailRequestsTimeout(
      tick + 10 // TODO: replace with new config variable
    )
    val timerMessage = ScheduleTrigger(timerTrigger, rideHailManager.self)
    Vector(timerMessage)

    val nextMessage = Vector(timerMessage)

<<<<<<< HEAD
  // TODO: add distinguish param inquiry vs. reservation
  def proposeVehicleAllocation(
    vehicleAllocationRequest: VehicleAllocationRequest
  ): Option[VehicleAllocation]
=======
    bufferedRideHailRequests.addTriggerMessages(nextMessage)

    bufferedRideHailRequests.tryClosingBufferedRideHailRequestWaive()

  }

  def updateVehicleAllocations(tick: Double, triggerId: Long): Unit = {
    logger.trace("default implementation updateVehicleAllocations executed")
  }
>>>>>>> 38cecc4b

  def handleRideCancellationReply(reply: StopDrivingIfNoPassengerOnBoardReply): Unit = {
    logger.trace("default implementation handleRideCancellationReply executed")
  }

<<<<<<< HEAD
  def allocateVehicles(
    allocationsDuringReservation: Vector[(VehicleAllocationRequest, Option[VehicleAllocation])]
  ): IndexedSeq[(VehicleAllocationRequest, Option[VehicleAllocation])]
=======
  def repositionVehicles(tick: Double): Vector[(Id[Vehicle], Location)] = {
    logger.trace("default implementation repositionVehicles executed")
    Vector()
  }
>>>>>>> 38cecc4b

  def setBufferedRideHailRequests(bufferedRideHailRequests: BufferedRideHailRequests): Unit = {}

}

object RideHailResourceAllocationManager {
  val DEFAULT_MANAGER = "DEFAULT_MANAGER"
  val IMMEDIATE_DISPATCH_WITH_OVERWRITE = "IMMEDIATE_DISPATCH_WITH_OVERWRITE"
  val STANFORD_V1 = "STANFORD_V1"
  val REPOSITIONING_LOW_WAITING_TIMES = "REPOSITIONING_LOW_WAITING_TIMES"
  val RANDOM_REPOSITIONING = "RANDOM_REPOSITIONING"
  val DUMMY_DISPATCH_WITH_BUFFERING = "DUMMY_DISPATCH_WITH_BUFFERING"
}

case class VehicleAllocation(vehicleId: Id[Vehicle], availableAt: SpaceTime)

case class VehicleAllocationRequest(
  pickUpLocation: Location,
  departAt: BeamTime,
  destination: Location,
<<<<<<< HEAD
  isInquiry: Boolean
=======
  isInquiry: Boolean,
  request: RideHailRequest
>>>>>>> 38cecc4b
)

// TODO (RW): mention to CS that cost removed from VehicleAllocationResult, as not needed to be returned (RHM default implementation calculates it already)<|MERGE_RESOLUTION|>--- conflicted
+++ resolved
@@ -40,12 +40,6 @@
 
     val nextMessage = Vector(timerMessage)
 
-<<<<<<< HEAD
-  // TODO: add distinguish param inquiry vs. reservation
-  def proposeVehicleAllocation(
-    vehicleAllocationRequest: VehicleAllocationRequest
-  ): Option[VehicleAllocation]
-=======
     bufferedRideHailRequests.addTriggerMessages(nextMessage)
 
     bufferedRideHailRequests.tryClosingBufferedRideHailRequestWaive()
@@ -55,22 +49,15 @@
   def updateVehicleAllocations(tick: Double, triggerId: Long): Unit = {
     logger.trace("default implementation updateVehicleAllocations executed")
   }
->>>>>>> 38cecc4b
 
   def handleRideCancellationReply(reply: StopDrivingIfNoPassengerOnBoardReply): Unit = {
     logger.trace("default implementation handleRideCancellationReply executed")
   }
 
-<<<<<<< HEAD
-  def allocateVehicles(
-    allocationsDuringReservation: Vector[(VehicleAllocationRequest, Option[VehicleAllocation])]
-  ): IndexedSeq[(VehicleAllocationRequest, Option[VehicleAllocation])]
-=======
   def repositionVehicles(tick: Double): Vector[(Id[Vehicle], Location)] = {
     logger.trace("default implementation repositionVehicles executed")
     Vector()
   }
->>>>>>> 38cecc4b
 
   def setBufferedRideHailRequests(bufferedRideHailRequests: BufferedRideHailRequests): Unit = {}
 
@@ -91,12 +78,8 @@
   pickUpLocation: Location,
   departAt: BeamTime,
   destination: Location,
-<<<<<<< HEAD
-  isInquiry: Boolean
-=======
   isInquiry: Boolean,
   request: RideHailRequest
->>>>>>> 38cecc4b
 )
 
 // TODO (RW): mention to CS that cost removed from VehicleAllocationResult, as not needed to be returned (RHM default implementation calculates it already)