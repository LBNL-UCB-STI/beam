package beam.agentsim.agents.ridehail.allocation

import beam.agentsim.agents._
import beam.agentsim.agents.ridehail.RideHailManager.PoolingInfo
import beam.agentsim.agents.ridehail.RideHailMatching.CustomerRequest
import beam.agentsim.agents.ridehail._
import beam.agentsim.agents.vehicles.VehicleProtocol.StreetVehicle
import beam.agentsim.agents.vehicles.{BeamVehicle, BeamVehicleType}
import beam.agentsim.events.SpaceTime
import beam.router.BeamRouter.RoutingRequest
import beam.router.Modes.BeamMode.CAR
import beam.router.skim.Skims
import beam.sim.BeamServices
import org.matsim.api.core.v01.Id
import org.matsim.core.utils.collections.QuadTree

import scala.collection.JavaConverters._
import scala.collection.mutable
import scala.concurrent.{Await, TimeoutException}

class PoolingAlonsoMora(val rideHailManager: RideHailManager)
    extends RideHailResourceAllocationManager(rideHailManager) {

  val tempScheduleStore: mutable.Map[Int, List[MobilityRequest]] = mutable.Map()

  val spatialPoolCustomerReqs: QuadTree[CustomerRequest] = new QuadTree[CustomerRequest](
    rideHailManager.activityQuadTreeBounds.minx,
    rideHailManager.activityQuadTreeBounds.miny,
    rideHailManager.activityQuadTreeBounds.maxx,
    rideHailManager.activityQuadTreeBounds.maxy
  )

  val defaultBeamVehilceTypeId: Id[BeamVehicleType] = Id.create(
    rideHailManager.beamServices.beamConfig.beam.agentsim.agents.rideHail.initialization.procedural.vehicleTypeId,
    classOf[BeamVehicleType]
  )

  override def respondToInquiry(inquiry: RideHailRequest): InquiryResponse = {
    rideHailManager.vehicleManager
      .getClosestIdleVehiclesWithinRadiusByETA(
        inquiry.pickUpLocationUTM,
        inquiry.destinationUTM,
        rideHailManager.radiusInMeters,
        inquiry.departAt
      ) match {
      case Some(agentETA) =>
        val timeCostFactors = rideHailManager.beamServices.skims.od_skimmer.getRideHailPoolingTimeAndCostRatios(
          inquiry.pickUpLocationUTM,
          inquiry.destinationUTM,
          inquiry.departAt,
          defaultBeamVehilceTypeId,
          rideHailManager.beamServices
        )
        SingleOccupantQuoteAndPoolingInfo(
          agentETA.agentLocation,
          Some(PoolingInfo(timeCostFactors._1, timeCostFactors._2))
        )
      case None =>
        NoVehiclesAvailable
    }
  }

  def createMatchingAlgorithm(availVehicles: List[RideHailMatching.VehicleAndSchedule]): RideHailMatching = {
    rideHailManager.beamServices.beamConfig.beam.agentsim.agents.rideHail.allocationManager.matchingAlgorithm match {
      case "ASYNC_GREEDY_VEHICLE_CENTRIC_MATCHING" =>
        new AsyncGreedyVehicleCentricMatching(
          spatialPoolCustomerReqs,
          availVehicles,
          rideHailManager.beamServices
        )
      case "ALONSO_MORA_MATCHING_WITH_ASYNC_GREEDY_ASSIGNMENT" =>
        new AlonsoMoraMatchingWithAsyncGreedyAssignment(
          spatialPoolCustomerReqs,
          availVehicles,
          rideHailManager.beamServices
        )
      case "ALONSO_MORA_MATCHING_WITH_MIP_ASSIGNMENT" =>
        new AlonsoMoraMatchingWithMIPAssignment(
          spatialPoolCustomerReqs,
          availVehicles,
          rideHailManager.beamServices
        )
      case algorithmName =>
        throw new RuntimeException(s"Unknown matching algorithm $algorithmName for alonsoMora")
    }
  }

  override def allocateVehiclesToCustomers(
    tick: Int,
    vehicleAllocationRequest: AllocationRequests,
    beamServices: BeamServices
  ): AllocationResponse = {
    rideHailManager.log.debug("Alloc requests {}", vehicleAllocationRequest.requests.size)
    var toAllocate: Set[RideHailRequest] = Set()
    var toFinalize: Set[RideHailRequest] = Set()
    var allocResponses: Vector[VehicleAllocation] = Vector()
    var alreadyAllocated: Set[Id[BeamVehicle]] = Set()
<<<<<<< HEAD
//    rideHailManager.doNotUseInAllocation.foreach { veh =>
//      alreadyAllocated = alreadyAllocated + veh.asInstanceOf[Id[BeamVehicle]]
//    }
=======
    rideHailManager.doNotUseInAllocation.foreach { veh =>
      alreadyAllocated = alreadyAllocated + veh.asInstanceOf[Id[BeamVehicle]]
    }
>>>>>>> 2abbb1f1
    vehicleAllocationRequest.requests.foreach {
      case (request, routingResponses) if routingResponses.isEmpty =>
        toAllocate += request
      case (request, _) =>
        toFinalize += request
    }
    toFinalize.foreach { request =>
      val routeResponses = vehicleAllocationRequest.requests(request)
      val indexedResponses = routeResponses.map(resp => (resp.requestId -> resp)).toMap

      // First check for broken route responses (failed routing attempt)
      if (routeResponses.exists(_.itineraries.isEmpty)) {
        allocResponses = allocResponses :+ NoVehicleAllocated(request)
        if (tempScheduleStore.contains(request.requestId)) tempScheduleStore.remove(request.requestId)
      } else {
        // Make sure vehicle still available
        val vehicleId = routeResponses.head.itineraries.head.legs.head.beamVehicleId
        val rideHailAgentLocation =
          rideHailManager.vehicleManager.getRideHailAgentLocationInIdleAndInServiceVehicles(vehicleId)
        if (rideHailAgentLocation.nonEmpty && !alreadyAllocated.contains(vehicleId)) {
          alreadyAllocated = alreadyAllocated + vehicleId
          val requestsWithLegs = if (tempScheduleStore.contains(request.requestId)) {
            // Pooled response
            tempScheduleStore.remove(request.requestId).get.map { req =>
              req.routingRequestId match {
                case Some(routingRequestId) =>
                  req.copy(beamLegAfterTag = indexedResponses(routingRequestId).itineraries.head.legs.headOption)
                case None =>
                  req
              }
            }
          } else {
            // Solo response
            List(
              MobilityRequest.simpleRequest(
                Relocation,
                Some(request.customer),
                routeResponses.head.itineraries.head.legs.headOption
              ),
              MobilityRequest
                .simpleRequest(Pickup, Some(request.customer), routeResponses.last.itineraries.head.legs.headOption),
              MobilityRequest.simpleRequest(Dropoff, Some(request.customer), None)
            )
          }
          allocResponses = allocResponses :+ VehicleMatchedToCustomers(
            request,
            rideHailAgentLocation.get,
            requestsWithLegs
          )
        } else {
          if (tempScheduleStore.contains(request.requestId)) tempScheduleStore.remove(request.requestId)
          allocResponses = allocResponses :+ NoVehicleAllocated(request)
          request.groupedWithOtherRequests.foreach { req =>
            allocResponses = allocResponses :+ NoVehicleAllocated(req)
          }
        }
      }
    }
    if (toAllocate.nonEmpty) {
      val pooledAllocationReqs = toAllocate.filter(_.asPooled)
      val customerIdToReqs = toAllocate.map(rhr => rhr.customer.personId -> rhr).toMap
      val vehiclePoolToUse =
        rideHailManager.beamScenario.beamConfig.beam.agentsim.agents.rideHail.allocationManager.requestBufferTimeoutInSeconds match {
          case 0 =>
            rideHailManager.vehicleManager.getIdleVehiclesAndFilterOutExluded.values
          case _ =>
            rideHailManager.vehicleManager.getIdleAndInServiceVehicles.values
        }
      val (availVehicles, poolCustomerReqs, offset) =
        (
          vehiclePoolToUse.map { veh =>
            val vehState = rideHailManager.vehicleManager.getVehicleState(veh.vehicleId)
            val vehAndSched = RideHailMatching.createVehicleAndScheduleFromRideHailAgentLocation(
              veh,
              Math.max(tick, veh.latestTickExperienced),
              rideHailManager.beamServices,
              vehState.totalRemainingRange - rideHailManager.beamScenario.beamConfig.beam.agentsim.agents.rideHail.rangeBufferForDispatchInMeters
            )
            if (rideHailManager.log.isDebugEnabled) {
              rideHailManager.log.debug(
                "%%%%% Vehicle {} is available with this schedule: \n {}",
                vehAndSched.vehicle.id,
                vehAndSched.schedule.map(_.toString).mkString("\n")
              )
            }
            vehAndSched
          }.toList,
          pooledAllocationReqs.map(
            rhr =>
              RideHailMatching.createPersonRequest(
                rhr.customer,
                rhr.pickUpLocationUTM,
                tick,
                rhr.destinationUTM,
                rideHailManager.beamServices
            )
          ),
          rideHailManager.beamServices.beamConfig.beam.agentsim.schedulerParallelismWindow
        )

      spatialPoolCustomerReqs.clear()
      poolCustomerReqs.foreach { d =>
        spatialPoolCustomerReqs.put(d.pickup.activity.getCoord.getX, d.pickup.activity.getCoord.getY, d)
      }
      if (rideHailManager.log.isDebugEnabled) {
        rideHailManager.log
          .debug("%%%%% Requests: {}", spatialPoolCustomerReqs.values().asScala.map(_.toString).mkString("\n"))
      }

      import scala.concurrent.duration._
      val assignment = try {
        Await.result(createMatchingAlgorithm(availVehicles).matchAndAssign(tick), atMost = 10080.minutes)
      } catch {
        case e: TimeoutException =>
          rideHailManager.log.error("timeout of Matching Algorithm with no allocations made")
          List()
      }

      assignment.foreach { theTrip =>
        val vehicleAndOldSchedule = theTrip.vehicle.get
        // Pooling alg can return a schedule identical to one that is already in progress, for these we ignore
        if (theTrip.schedule != vehicleAndOldSchedule.schedule) {
          rideHailManager.log.debug(
            "%%%%% Assigned vehicle {} the trip @ {}: \n {}",
            vehicleAndOldSchedule.vehicle.id,
            tick,
            theTrip
          )
          if (rideHailManager.vehicleManager
                .getRideHailAgentLocation(vehicleAndOldSchedule.vehicle.id)
                .latestTickExperienced > 0) {
            rideHailManager.log.debug(
              "\tlatest tick by vehicle {} is {}",
              vehicleAndOldSchedule.vehicle.id,
              rideHailManager.vehicleManager
                .getRideHailAgentLocation(vehicleAndOldSchedule.vehicle.id)
                .latestTickExperienced
            )
          }
          alreadyAllocated = alreadyAllocated + vehicleAndOldSchedule.vehicle.id
          var newRideHailRequest: Option[RideHailRequest] = None
          var scheduleToCache: List[MobilityRequest] = List()
          val rReqs = (theTrip.schedule
            .find(_.tag == EnRoute)
            .toList ++ theTrip.schedule.reverse.takeWhile(_.tag != EnRoute).reverse)
            .sliding(2)
            .flatMap { wayPoints =>
              val orig = wayPoints(0)
              val dest = wayPoints(1)
              val origin = SpaceTime(orig.activity.getCoord, orig.serviceTime)
              if (newRideHailRequest.isEmpty && orig.person.isDefined && customerIdToReqs.contains(
                    orig.person.get.personId
                  )) {
                newRideHailRequest = Some(customerIdToReqs(orig.person.get.personId))
              } else if (orig.person.isDefined &&
                         newRideHailRequest.isDefined &&
                         !newRideHailRequest.get.customer.equals(orig.person.get) &&
                         !newRideHailRequest.get.groupedWithOtherRequests.exists(_.customer.equals(orig.person.get)) &&
                         customerIdToReqs.contains(orig.person.get.personId)) {
                newRideHailRequest =
                  Some(newRideHailRequest.get.addSubRequest(customerIdToReqs(orig.person.get.personId)))
                removeRequestFromBuffer(customerIdToReqs(orig.person.get.personId))
              }
              if (rideHailManager.beamServices.geo.distUTMInMeters(orig.activity.getCoord, dest.activity.getCoord) < rideHailManager.beamServices.beamConfig.beam.agentsim.thresholdForWalkingInMeters) {
                scheduleToCache = scheduleToCache :+ orig
                None
              } else {
                val routingRequest = RoutingRequest(
                  originUTM = orig.activity.getCoord,
                  destinationUTM = dest.activity.getCoord,
                  departureTime = origin.time,
                  withTransit = false,
                  personId = orig.person.map(_.personId),
                  streetVehicles = IndexedSeq(
                    StreetVehicle(
                      vehicleAndOldSchedule.vehicle.id,
                      vehicleAndOldSchedule.vehicle.beamVehicleType.id,
                      origin,
                      CAR,
                      asDriver = true
                    )
                  )
                )
                scheduleToCache = scheduleToCache :+ orig.copy(routingRequestId = Some(routingRequest.requestId))
                Some(routingRequest)
              }
            }
            .toList
          allocResponses = allocResponses :+ RoutingRequiredToAllocateVehicle(newRideHailRequest.get, rReqs)
          tempScheduleStore.put(newRideHailRequest.get.requestId, scheduleToCache :+ theTrip.schedule.last)

        }
      }
      // Anyone unsatisfied must be assigned NoVehicleAllocated
      val wereAllocated = allocResponses
        .flatMap(resp => resp.request.groupedWithOtherRequests.map(_.requestId).toSet + resp.request.requestId)
        .toSet

      val nonAllocated = pooledAllocationReqs.filterNot(req => wereAllocated.contains(req.requestId))
      var s = System.currentTimeMillis()
      nonAllocated.foreach { unsatisfiedReq =>
        Pooling.serveOneRequest(unsatisfiedReq, tick, alreadyAllocated, rideHailManager, beamServices) match {
          case res @ RoutingRequiredToAllocateVehicle(_, routes) =>
            allocResponses = allocResponses :+ res
            alreadyAllocated = alreadyAllocated + routes.head.streetVehicles.head.id
          case res =>
            allocResponses = allocResponses :+ res
        }
      }
      var e = System.currentTimeMillis()
      logger.debug(s"Served nonAllocated ${nonAllocated.size} in ${e - s} ms")

      s = System.currentTimeMillis()
      // Now satisfy the solo customers
      val soloCustomer = toAllocate.filterNot(_.asPooled)
      toAllocate.filterNot(_.asPooled).foreach { req =>
        Pooling.serveOneRequest(req, tick, alreadyAllocated, rideHailManager, beamServices) match {
          case res @ RoutingRequiredToAllocateVehicle(_, routes) =>
            allocResponses = allocResponses :+ res
            alreadyAllocated = alreadyAllocated + routes.head.streetVehicles.head.id
          case res =>
            allocResponses = allocResponses :+ res
        }
      }
      e = System.currentTimeMillis()
      logger.debug(s"Served soloCustomer ${soloCustomer.size} in ${e - s} ms")
    }
    if (rideHailManager.log.isDebugEnabled) {
      rideHailManager.log.debug(
        "AllocResponses: {}",
        allocResponses.groupBy(_.getClass).map(x => s"${x._1.getSimpleName} -- ${x._2.size}").mkString("\t")
      )
    }
    VehicleAllocations(allocResponses)
  }
}<|MERGE_RESOLUTION|>--- conflicted
+++ resolved
@@ -95,15 +95,9 @@
     var toFinalize: Set[RideHailRequest] = Set()
     var allocResponses: Vector[VehicleAllocation] = Vector()
     var alreadyAllocated: Set[Id[BeamVehicle]] = Set()
-<<<<<<< HEAD
-//    rideHailManager.doNotUseInAllocation.foreach { veh =>
-//      alreadyAllocated = alreadyAllocated + veh.asInstanceOf[Id[BeamVehicle]]
-//    }
-=======
     rideHailManager.doNotUseInAllocation.foreach { veh =>
       alreadyAllocated = alreadyAllocated + veh.asInstanceOf[Id[BeamVehicle]]
     }
->>>>>>> 2abbb1f1
     vehicleAllocationRequest.requests.foreach {
       case (request, routingResponses) if routingResponses.isEmpty =>
         toAllocate += request
