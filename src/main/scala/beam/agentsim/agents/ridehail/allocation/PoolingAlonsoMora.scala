package beam.agentsim.agents.ridehail.allocation

import beam.agentsim.agents.ridehail.AlonsoMoraPoolingAlgForRideHail._
import beam.agentsim.agents.ridehail.RideHailManager.PoolingInfo
import beam.agentsim.agents.ridehail._
import beam.agentsim.agents.vehicles.VehicleProtocol.StreetVehicle
import beam.agentsim.events.SpaceTime
import beam.router.BeamRouter.RoutingRequest
import beam.router.BeamSkimmer
import beam.router.Modes.BeamMode.CAR
import org.matsim.api.core.v01.Id
import org.matsim.core.utils.collections.QuadTree
import org.matsim.vehicles.Vehicle

import scala.collection.mutable
import scala.concurrent.{Await, TimeoutException}

class PoolingAlonsoMora(val rideHailManager: RideHailManager)
    extends RideHailResourceAllocationManager(rideHailManager) {

  val tempScheduleStore: mutable.Map[Int, List[MobilityServiceRequest]] = mutable.Map()

  val spatialPoolCustomerReqs: QuadTree[CustomerRequest] = new QuadTree[CustomerRequest](
    rideHailManager.quadTreeBounds.minx,
    rideHailManager.quadTreeBounds.miny,
    rideHailManager.quadTreeBounds.maxx,
    rideHailManager.quadTreeBounds.maxy
  )

  override def respondToInquiry(inquiry: RideHailRequest): InquiryResponse = {
    rideHailManager.vehicleManager
      .getClosestIdleVehiclesWithinRadiusByETA(
        inquiry.pickUpLocationUTM,
        rideHailManager.radiusInMeters,
        inquiry.departAt
      )
      .headOption match {
      case Some(agentETA) =>
        SingleOccupantQuoteAndPoolingInfo(agentETA.agentLocation, Some(PoolingInfo(1.1, 0.6)))
      case None =>
        NoVehiclesAvailable
    }
  }

  override def allocateVehiclesToCustomers(
    tick: Int,
    vehicleAllocationRequest: AllocationRequests
  ): AllocationResponse = {
    logger.debug("Alloc requests {}", vehicleAllocationRequest.requests.size)
    var toPool: Set[RideHailRequest] = Set()
    var notToPool: Set[RideHailRequest] = Set()
    var allocResponses: List[VehicleAllocation] = List()
    var alreadyAllocated: Set[Id[Vehicle]] = Set()
    vehicleAllocationRequest.requests.foreach {
      case (request, routingResponses) if routingResponses.isEmpty =>
        toPool += request
      case (request, _) =>
        notToPool += request
    }
    notToPool.foreach { request =>
      val routeResponses = vehicleAllocationRequest.requests(request)
      val indexedResponses = routeResponses.map(resp => (resp.requestId -> resp)).toMap

      // First check for broken route responses (failed routing attempt)
      if (routeResponses.find(_.itineraries.size == 0).isDefined) {
        allocResponses = allocResponses :+ NoVehicleAllocated(request)
      } else {
        // Make sure vehicle still available
        val vehicleId = routeResponses.head.itineraries.head.legs.head.beamVehicleId
        if (rideHailManager.vehicleManager.getIdleVehicles.contains(vehicleId) && !alreadyAllocated.contains(vehicleId)) {
          alreadyAllocated = alreadyAllocated + vehicleId
          // NOTE: PickDrops use convention of storing an optional person Id and leg. The leg is intended to be the leg
          // **to** the pickup or dropoff, not from the pickup or dropoff. This is the reverse of the convention used
          // in MobilityServiceRequest
          val pickDropIdAndLegs = if (tempScheduleStore.contains(request.requestId)) {
            // Pooled response
            val mobilityServiceRequests = tempScheduleStore.remove(request.requestId).get

            mobilityServiceRequests
              .sliding(2)
              .map { reqs =>
                reqs.head.routingRequestId match {
                  case Some(routingRequestId) =>
                    PickDropIdAndLeg(
                      reqs.last.person,
                      indexedResponses(routingRequestId).itineraries.head.legs.headOption
                    )
                  case None =>
                    PickDropIdAndLeg(reqs.last.person, None)
                }
              }
              .toList
          } else {
            // Solo response
            List(
              PickDropIdAndLeg(Some(request.customer), routeResponses.head.itineraries.head.legs.headOption),
              PickDropIdAndLeg(Some(request.customer), routeResponses.last.itineraries.head.legs.headOption)
            )
          }
          allocResponses = allocResponses :+ VehicleMatchedToCustomers(
            request,
            rideHailManager.vehicleManager.getIdleVehicles(vehicleId),
            pickDropIdAndLegs
          )
        } else {
          allocResponses = allocResponses :+ NoVehicleAllocated(request)
          request.groupedWithOtherRequests.foreach { req =>
            allocResponses = allocResponses :+ NoVehicleAllocated(req)
          }
        }
      }
    }
    if (toPool.size > 0) {
      implicit val skimmer: BeamSkimmer = new BeamSkimmer()
      val pooledAllocationReqs = toPool.filter(_.asPooled)
      val poolCustomerReqs = pooledAllocationReqs.map(
        rhr => createPersonRequest(rhr.customer, rhr.pickUpLocationUTM, tick, rhr.destinationUTM)
      )
      val customerIdToReqs = toPool.map(rhr => rhr.customer.personId -> rhr).toMap
      val availVehicles = rideHailManager.vehicleManager.availableRideHailVehicles.values
        .map(veh => createVehicleAndSchedule(veh.vehicleId.toString, veh.currentLocationUTM.loc, tick))

      spatialPoolCustomerReqs.clear()
      poolCustomerReqs.foreach { d =>
        spatialPoolCustomerReqs.put(d.pickup.activity.getCoord.getX, d.pickup.activity.getCoord.getY, d)
      }

//      logger.info("Num custs: {} num vehs: {}", spatialPoolCustomerReqs.size(), availVehicles.size)
      val algo = new AsyncAlonsoMoraAlgForRideHail(
        spatialPoolCustomerReqs,
        availVehicles.toList,
        Map[MobilityServiceRequestType, Int]((Pickup, 6 * 60), (Dropoff, 10 * 60)),
<<<<<<< HEAD
        maxRequestsPerVehicle = 10
=======
        maxRequestsPerVehicle = 5
>>>>>>> d07dc3cc
      )
      import scala.concurrent.duration._
      val assignment = try {
        Await.result(algo.greedyAssignment(), atMost = 2.minutes)
      } catch {
        case e: TimeoutException =>
//          logger.error("timeout of AsyncAlonsoMoraAlgForRideHail falling back to synchronous")
//          val algo = new AlonsoMoraPoolingAlgForRideHail(
//            spatialPoolCustomerReqs,
//            availVehicles.toList,
//            Map[MobilityServiceRequestType, Int]((Pickup, 6 * 60), (Dropoff, 10 * 60)),
//            maxRequestsPerVehicle = 100
//          )
//          val rvGraph: RVGraph = algo.pairwiseRVGraph
//          val rtvGraph = algo.rTVGraph(rvGraph)
//          algo.greedyAssignment(rtvGraph)
          logger.error("timeout of AsyncAlonsoMoraAlgForRideHail no allocations made")
          List()
      }

      assignment.foreach {
        case (theTrip, vehicleAndSchedule, cost) =>
          alreadyAllocated = alreadyAllocated + vehicleAndSchedule.vehicle.id
          var newRideHailRequest: Option[RideHailRequest] = None
          var scheduleToCache: List[MobilityServiceRequest] = List()
          val rReqs = theTrip.schedule
            .sliding(2)
            .flatMap { wayPoints =>
              val orig = wayPoints(0)
              val dest = wayPoints(1)
              val origin = SpaceTime(orig.activity.getCoord, orig.serviceTime.toInt)
              if (newRideHailRequest.isEmpty && orig.person.isDefined) {
                newRideHailRequest = Some(customerIdToReqs(orig.person.get.personId))
              } else if (orig.person.isDefined && !newRideHailRequest.get.customer.equals(orig.person.get) && newRideHailRequest.get.groupedWithOtherRequests
                           .find(_.customer.equals(orig.person.get))
                           .isEmpty) {
                newRideHailRequest =
                  Some(newRideHailRequest.get.addSubRequest(customerIdToReqs(orig.person.get.personId)))
                removeRequestFromBuffer(customerIdToReqs(orig.person.get.personId))
              }
              if (rideHailManager.beamServices.geo.distUTMInMeters(orig.activity.getCoord, dest.activity.getCoord) < rideHailManager.beamServices.beamConfig.beam.agentsim.thresholdForWalkingInMeters) {
                scheduleToCache = scheduleToCache :+ orig
                None
              } else {
                val routingRequest = RoutingRequest(
                  orig.activity.getCoord,
                  dest.activity.getCoord,
                  origin.time,
                  IndexedSeq(),
                  IndexedSeq(
                    StreetVehicle(
                      Id.create(vehicleAndSchedule.vehicle.id.toString, classOf[Vehicle]),
                      vehicleAndSchedule.vehicle.beamVehicleType.id,
                      origin,
                      CAR,
                      asDriver = true
                    )
                  )
                )
                scheduleToCache = scheduleToCache :+ orig.copy(routingRequestId = Some(routingRequest.requestId))
                Some(routingRequest)
              }
            }
            .toList
          allocResponses = allocResponses :+ RoutingRequiredToAllocateVehicle(newRideHailRequest.get, rReqs)
          tempScheduleStore.put(newRideHailRequest.get.requestId, scheduleToCache :+ theTrip.schedule.last)
      }
      // Anyone unsatisfied must be assigned NoVehicleAllocated
      val wereAllocated = allocResponses
        .map(resp => resp.request.groupedWithOtherRequests.map(_.requestId).toSet + resp.request.requestId)
        .flatten
        .toSet
      pooledAllocationReqs.filterNot(req => wereAllocated.contains(req.requestId)).foreach { unsatisfiedReq =>
        allocResponses = allocResponses :+ NoVehicleAllocated(unsatisfiedReq)
      }
      // Now satisfy the solo customers
      toPool.filterNot(_.asPooled).foreach { req =>
        Pooling.serveOneRequest(req, tick, alreadyAllocated, rideHailManager) match {
          case res @ RoutingRequiredToAllocateVehicle(_, routes) =>
            allocResponses = allocResponses :+ res
            alreadyAllocated = alreadyAllocated + routes.head.streetVehicles.head.id
          case res =>
            allocResponses = allocResponses :+ res
        }
      }
    }
    logger.debug(
      "AllocResponses: {}",
      allocResponses.groupBy(_.getClass).map(x => s"${x._1.getSimpleName} -- ${x._2.size}").mkString("\t")
    )
    VehicleAllocations(allocResponses)
  }

}<|MERGE_RESOLUTION|>--- conflicted
+++ resolved
@@ -130,11 +130,7 @@
         spatialPoolCustomerReqs,
         availVehicles.toList,
         Map[MobilityServiceRequestType, Int]((Pickup, 6 * 60), (Dropoff, 10 * 60)),
-<<<<<<< HEAD
-        maxRequestsPerVehicle = 10
-=======
         maxRequestsPerVehicle = 5
->>>>>>> d07dc3cc
       )
       import scala.concurrent.duration._
       val assignment = try {
