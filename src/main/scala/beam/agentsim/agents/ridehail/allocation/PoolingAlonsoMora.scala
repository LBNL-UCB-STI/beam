--- conflicted
+++ resolved
@@ -143,11 +143,7 @@
         (
           vehiclePoolToUse.map { veh =>
             val vehState = rideHailManager.vehicleManager.getVehicleState(veh.vehicleId)
-<<<<<<< HEAD
-            val vehAndSched = MatchmakingUtils.createVehicleAndScheduleFromRideHailAgentLocation(
-=======
             val vehAndSched = RHMatchingToolkit.createVehicleAndScheduleFromRideHailAgentLocation(
->>>>>>> f3353119
               veh,
               Math.max(tick, veh.latestTickExperienced),
               rideHailManager.beamServices,
@@ -164,11 +160,7 @@
           }.toList,
           pooledAllocationReqs.map(
             rhr =>
-<<<<<<< HEAD
-              MatchmakingUtils.createPersonRequest(
-=======
               RHMatchingToolkit.createPersonRequest(
->>>>>>> f3353119
                 rhr.customer,
                 rhr.pickUpLocationUTM,
                 tick,
