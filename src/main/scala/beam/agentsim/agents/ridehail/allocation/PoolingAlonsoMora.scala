package beam.agentsim.agents.ridehail.allocation

import beam.agentsim.agents._
import beam.agentsim.agents.ridehail.RideHailManager.PoolingInfo
import beam.agentsim.agents.ridehail.RideHailMatching.CustomerRequest
import beam.agentsim.agents.ridehail._
import beam.agentsim.agents.vehicles.VehicleProtocol.StreetVehicle
import beam.agentsim.agents.vehicles.{BeamVehicle, BeamVehicleType}
import beam.agentsim.events.SpaceTime
import beam.router.BeamRouter.RoutingRequest
import beam.router.Modes.BeamMode.CAR
import beam.sim.BeamServices
import org.matsim.api.core.v01.Id
import org.matsim.core.utils.collections.QuadTree

import scala.collection.JavaConverters._
import scala.collection.mutable
import scala.concurrent.{Await, TimeoutException}

class PoolingAlonsoMora(val rideHailManager: RideHailManager)
    extends RideHailResourceAllocationManager(rideHailManager) {

  val matchingAlgorithm: String =
    rideHailManager.beamServices.beamConfig.beam.agentsim.agents.rideHail.allocationManager.matchingAlgorithm
  val tempScheduleStore: mutable.Map[Int, List[MobilityRequest]] = mutable.Map()

  val defaultBeamVehilceTypeId: Id[BeamVehicleType] = Id.create(
    rideHailManager.beamServices.beamConfig.beam.agentsim.agents.rideHail.initialization.procedural.vehicleTypeId,
    classOf[BeamVehicleType]
  )

  override def respondToInquiry(inquiry: RideHailRequest): InquiryResponse = {
    rideHailManager.rideHailManagerHelper
      .getClosestIdleVehiclesWithinRadiusByETA(
        inquiry.pickUpLocationUTM,
        inquiry.destinationUTM,
        rideHailManager.radiusInMeters,
        inquiry.departAt,
        maxWaitTimeInSec,
        includeRepositioningVehicles = true
      ) match {
      case Some(agentETA) =>
        val timeCostFactors = rideHailManager.beamServices.skims.od_skimmer.getRideHailPoolingTimeAndCostRatios(
          inquiry.pickUpLocationUTM,
          inquiry.destinationUTM,
          inquiry.departAt,
          rideHailManager.beamServices
        )
        SingleOccupantQuoteAndPoolingInfo(
          agentETA.agentLocation,
          Some(PoolingInfo(timeCostFactors._1, timeCostFactors._2))
        )
      case None =>
        NoVehiclesAvailable
    }
  }

  def createMatchingAlgorithm(
    matchingAlgorithm: String,
    availVehicles: List[RideHailMatching.VehicleAndSchedule],
    spatialPoolCustomerReqs: QuadTree[CustomerRequest]
  ): RideHailMatching = {
    matchingAlgorithm match {
      case "ASYNC_GREEDY_VEHICLE_CENTRIC_MATCHING" =>
        new AsyncGreedyVehicleCentricMatching(
          spatialPoolCustomerReqs,
          availVehicles,
          rideHailManager.beamServices
        )
      // This is default: ALONSO_MORA_MATCHING_WITH_ASYNC_GREEDY_ASSIGNMENT
      case "ALONSO_MORA_MATCHING_WITH_ASYNC_GREEDY_ASSIGNMENT" =>
        new AlonsoMoraMatchingWithAsyncGreedyAssignment(
          spatialPoolCustomerReqs,
          availVehicles,
          rideHailManager.beamServices
        )
      case "ALONSO_MORA_MATCHING_WITH_MIP_ASSIGNMENT" =>
        new AlonsoMoraMatchingWithMIPAssignment(
          spatialPoolCustomerReqs,
          availVehicles,
          rideHailManager.beamServices
        )
      case algorithmName =>
        throw new RuntimeException(s"Unknown matching algorithm $algorithmName for alonsoMora")
    }
  }

  override def allocateVehiclesToCustomers(
    tick: Int,
    vehicleAllocationRequest: AllocationRequests,
    beamServices: BeamServices,
    triggerId: Long
  ): AllocationResponse = {
    rideHailManager.log.debug("Alloc requests {}", vehicleAllocationRequest.requests.size)
    var toAllocate: Set[RideHailRequest] = Set()
    var toFinalize: Set[RideHailRequest] = Set()
    var allocResponses: Vector[VehicleAllocation] = Vector()
    var alreadyAllocated: Set[Id[BeamVehicle]] = Set()
    rideHailManager.doNotUseInAllocation.foreach { veh =>
      alreadyAllocated = alreadyAllocated + veh.asInstanceOf[Id[BeamVehicle]]
    }
    vehicleAllocationRequest.requests.foreach {
      case (request, routingResponses) if routingResponses.isEmpty =>
        toAllocate += request
      case (request, _) =>
        toFinalize += request
    }
    toFinalize.foreach { request =>
      val routeResponses = vehicleAllocationRequest.requests(request)
      val indexedResponses = routeResponses.map(resp => resp.requestId -> resp).toMap

      // First check for broken route responses (failed routing attempt)
      if (routeResponses.exists(_.itineraries.isEmpty)) {
        allocResponses = allocResponses :+ NoVehicleAllocated(request)
        if (tempScheduleStore.contains(request.requestId)) tempScheduleStore.remove(request.requestId)
      } else {
        // Make sure vehicle still available
        val vehicleId = routeResponses.head.itineraries.head.legs.head.beamVehicleId
        val rideHailAgentLocation =
          rideHailManager.rideHailManagerHelper.getRideHailAgentLocationInIdleAndInServiceVehicles(vehicleId)
        if (rideHailAgentLocation.nonEmpty && !alreadyAllocated.contains(vehicleId)) {
          alreadyAllocated = alreadyAllocated + vehicleId
          val requestsWithLegs = if (tempScheduleStore.contains(request.requestId)) {
            // Pooled response
            tempScheduleStore.remove(request.requestId).get.map { req =>
              req.routingRequestId match {
                case Some(routingRequestId) =>
                  req.copy(beamLegAfterTag = indexedResponses(routingRequestId).itineraries.head.legs.headOption)
                case None =>
                  req
              }
            }
          } else {
            // Solo response
            List(
              MobilityRequest.simpleRequest(
                Relocation,
                Some(request.customer),
                routeResponses.head.itineraries.head.legs.headOption
              ),
              MobilityRequest
                .simpleRequest(Pickup, Some(request.customer), routeResponses.last.itineraries.head.legs.headOption),
              MobilityRequest.simpleRequest(Dropoff, Some(request.customer), None)
            )
          }
          allocResponses = allocResponses :+ VehicleMatchedToCustomers(
            request,
            rideHailAgentLocation.get,
            requestsWithLegs
          )
        } else {
          if (tempScheduleStore.contains(request.requestId)) tempScheduleStore.remove(request.requestId)
          allocResponses = allocResponses :+ NoVehicleAllocated(request)
          request.groupedWithOtherRequests.foreach { req =>
            allocResponses = allocResponses :+ NoVehicleAllocated(req)
          }
        }
      }
    }
    if (toAllocate.nonEmpty) {
      var s = System.currentTimeMillis()
      var e = System.currentTimeMillis()
      // First satisfy the solo customers
      val soloCustomer = toAllocate.filterNot(_.asPooled)
      s = System.currentTimeMillis()
      toAllocate.filterNot(_.asPooled).foreach { req =>
        Pooling.serveOneRequest(req, tick, alreadyAllocated, rideHailManager, beamServices, maxWaitTimeInSec) match {
          case res @ RoutingRequiredToAllocateVehicle(_, routes) =>
            allocResponses = allocResponses :+ res
            alreadyAllocated = alreadyAllocated + routes.head.streetVehicles.head.id
          case res =>
            allocResponses = allocResponses :+ res
        }
      }
      e = System.currentTimeMillis()
      logger.debug(s"Served soloCustomer ${soloCustomer.size} in ${e - s} ms")
      // Then allocate the pooled customers
      val customerIdToReqs = toAllocate.map(rhr => rhr.customer.personId -> rhr).toMap
      val vehiclePoolToUse = rideHailManager.rideHailManagerHelper.getCandidateVehiclesForPoolingAssignment
      val availVehicles = RideHailMatching
        .createVehiclesAndSchedulesFromRideHailAgentLocation(tick, vehiclePoolToUse, rideHailManager)
        .toList
      val spatialPoolCustomerReqs =
        RideHailMatching.createSpatialPooledCustomerRequests(tick, toAllocate.filter(_.asPooled), rideHailManager)

      if (rideHailManager.log.isDebugEnabled) {
        rideHailManager.log
          .debug("%%%%% Requests: {}", spatialPoolCustomerReqs.values().asScala.map(_.toString).mkString("\n"))
      }

      import scala.concurrent.duration._
<<<<<<< HEAD
      val assignment = try {
        Await.result(
          createMatchingAlgorithm(matchingAlgorithm, availVehicles, spatialPoolCustomerReqs).matchAndAssign(tick),
          atMost = 2.minutes
        )
      } catch {
        case _: TimeoutException =>
          rideHailManager.log.error("timeout of Matching Algorithm with no allocations made")
          List()
      }
=======
      val assignment =
        try {
          Await.result(
            createMatchingAlgorithm(matchingAlgorithm, availVehicles, spatialPoolCustomerReqs).matchAndAssign(tick),
            atMost = 2.minutes
          )
        } catch {
          case e: TimeoutException =>
            rideHailManager.log.error("timeout of Matching Algorithm with no allocations made")
            List()
        }
>>>>>>> 270c56c9

      assignment.foreach { theTrip =>
        val vehicleAndOldSchedule = theTrip.vehicle.get
        // Pooling alg can return a schedule identical to one that is already in progress, for these we ignore
        if (theTrip.schedule != vehicleAndOldSchedule.schedule) {
          rideHailManager.log.debug(
            "%%%%% Assigned vehicle {} the trip @ {}: \n {}",
            vehicleAndOldSchedule.vehicle.id,
            tick,
            theTrip
          )
          if (
            rideHailManager.rideHailManagerHelper
              .getRideHailAgentLocation(vehicleAndOldSchedule.vehicle.id)
              .latestTickExperienced > 0
          ) {
            rideHailManager.log.debug(
              "\tlatest tick by vehicle {} is {}",
              vehicleAndOldSchedule.vehicle.id,
              rideHailManager.rideHailManagerHelper
                .getRideHailAgentLocation(vehicleAndOldSchedule.vehicle.id)
                .latestTickExperienced
            )
          }
          alreadyAllocated = alreadyAllocated + vehicleAndOldSchedule.vehicle.id
          var newRideHailRequest: Option[RideHailRequest] = None
          var scheduleToCache: List[MobilityRequest] = List()
          val rReqs = (theTrip.schedule
            .find(_.tag == EnRoute)
            .toList ++ theTrip.schedule.reverse.takeWhile(_.tag != EnRoute).reverse)
            .sliding(2)
            .flatMap { wayPoints =>
              val orig = wayPoints.head
              val dest = wayPoints(1)
              val origin = SpaceTime(orig.activity.getCoord, orig.serviceTime)
              if (
                newRideHailRequest.isEmpty && orig.person.isDefined && customerIdToReqs.contains(
                  orig.person.get.personId
                )
              ) {
                newRideHailRequest = Some(customerIdToReqs(orig.person.get.personId))
              } else if (
                orig.person.isDefined &&
                newRideHailRequest.isDefined &&
                !newRideHailRequest.get.customer.equals(orig.person.get) &&
                !newRideHailRequest.get.groupedWithOtherRequests.exists(_.customer.equals(orig.person.get)) &&
                customerIdToReqs.contains(orig.person.get.personId)
              ) {
                newRideHailRequest =
                  Some(newRideHailRequest.get.addSubRequest(customerIdToReqs(orig.person.get.personId)))
                removeRequestFromBuffer(customerIdToReqs(orig.person.get.personId))
              }
              // If passenger is different but location from previous to current action is the same, don't route it
              if (
                !(orig.person.isDefined && dest.person.isDefined && orig.person.get.personId.equals(
                  dest.person.get.personId
                )) &&
                rideHailManager.beamServices.geo.distUTMInMeters(
                  orig.activity.getCoord,
                  dest.activity.getCoord
                ) < rideHailManager.beamServices.beamConfig.beam.agentsim.thresholdForWalkingInMeters
              ) {
                scheduleToCache = scheduleToCache :+ orig
                None
              } else {
                val routingRequest = RoutingRequest(
                  originUTM = orig.activity.getCoord,
                  destinationUTM = dest.activity.getCoord,
                  departureTime = origin.time,
                  withTransit = false,
                  personId = orig.person.map(_.personId),
                  streetVehicles = IndexedSeq(
                    StreetVehicle(
                      vehicleAndOldSchedule.vehicle.id,
                      vehicleAndOldSchedule.vehicle.beamVehicleType.id,
                      origin,
                      CAR,
                      asDriver = true,
                      needsToCalculateCost = true
                    )
                  ),
                  triggerId = triggerId
                )
                scheduleToCache = scheduleToCache :+ orig.copy(routingRequestId = Some(routingRequest.requestId))
                Some(routingRequest)
              }
            }
            .toList
          allocResponses = allocResponses :+ RoutingRequiredToAllocateVehicle(newRideHailRequest.get, rReqs)
          tempScheduleStore.put(newRideHailRequest.get.requestId, scheduleToCache :+ theTrip.schedule.last)

        }
      }
      // Anyone unsatisfied must be assigned NoVehicleAllocated
      val wereAllocated = allocResponses
        .flatMap(resp => resp.request.groupedWithOtherRequests.map(_.requestId).toSet + resp.request.requestId)
        .toSet

      val nonAllocated = toAllocate.filter(_.asPooled).filterNot(req => wereAllocated.contains(req.requestId))
      s = System.currentTimeMillis()
      nonAllocated.foreach { unsatisfiedReq =>
        Pooling.serveOneRequest(
          unsatisfiedReq,
          tick,
          alreadyAllocated,
          rideHailManager,
          beamServices,
          maxWaitTimeInSec
        ) match {
          case res @ RoutingRequiredToAllocateVehicle(_, routes) =>
            allocResponses = allocResponses :+ res
            alreadyAllocated = alreadyAllocated + routes.head.streetVehicles.head.id
          case res =>
            allocResponses = allocResponses :+ res
        }
      }
      e = System.currentTimeMillis()
      logger.debug(s"Served nonAllocated ${nonAllocated.size} in ${e - s} ms")

    }
    if (rideHailManager.log.isDebugEnabled) {
      rideHailManager.log.debug(
        "AllocResponses: {}",
        allocResponses.groupBy(_.getClass).map(x => s"${x._1.getSimpleName} -- ${x._2.size}").mkString("\t")
      )
    }
    VehicleAllocations(allocResponses)
  }
}<|MERGE_RESOLUTION|>--- conflicted
+++ resolved
@@ -189,18 +189,6 @@
       }
 
       import scala.concurrent.duration._
-<<<<<<< HEAD
-      val assignment = try {
-        Await.result(
-          createMatchingAlgorithm(matchingAlgorithm, availVehicles, spatialPoolCustomerReqs).matchAndAssign(tick),
-          atMost = 2.minutes
-        )
-      } catch {
-        case _: TimeoutException =>
-          rideHailManager.log.error("timeout of Matching Algorithm with no allocations made")
-          List()
-      }
-=======
       val assignment =
         try {
           Await.result(
@@ -208,11 +196,10 @@
             atMost = 2.minutes
           )
         } catch {
-          case e: TimeoutException =>
+          case _: TimeoutException =>
             rideHailManager.log.error("timeout of Matching Algorithm with no allocations made")
             List()
         }
->>>>>>> 270c56c9
 
       assignment.foreach { theTrip =>
         val vehicleAndOldSchedule = theTrip.vehicle.get
