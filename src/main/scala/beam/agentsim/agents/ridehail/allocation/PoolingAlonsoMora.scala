package beam.agentsim.agents.ridehail.allocation

import beam.agentsim.agents._
import beam.agentsim.agents.ridehail.RHMatchingToolkit.{CustomerRequest, RHMatchingAlgorithm}
import beam.agentsim.agents.ridehail.RideHailManager.PoolingInfo
import beam.agentsim.agents.ridehail._
import beam.agentsim.agents.vehicles.{BeamVehicle, BeamVehicleType}
import beam.agentsim.agents.vehicles.VehicleProtocol.StreetVehicle
import beam.agentsim.events.SpaceTime
import beam.router.BeamRouter.RoutingRequest
import beam.router.Modes.BeamMode.CAR
import beam.router.skim.Skims
import beam.sim.BeamServices
import org.matsim.api.core.v01.Id
import org.matsim.core.utils.collections.QuadTree

import scala.collection.JavaConverters._
import scala.collection.mutable
import scala.concurrent.{Await, TimeoutException}

class PoolingAlonsoMora(val rideHailManager: RideHailManager)
    extends RideHailResourceAllocationManager(rideHailManager) {

  val tempScheduleStore: mutable.Map[Int, List[MobilityRequest]] = mutable.Map()

  val spatialPoolCustomerReqs: QuadTree[CustomerRequest] = new QuadTree[CustomerRequest](
    rideHailManager.activityQuadTreeBounds.minx,
    rideHailManager.activityQuadTreeBounds.miny,
    rideHailManager.activityQuadTreeBounds.maxx,
    rideHailManager.activityQuadTreeBounds.maxy
  )

  val defaultBeamVehilceTypeId: Id[BeamVehicleType] = Id.create(
    rideHailManager.beamServices.beamConfig.beam.agentsim.agents.rideHail.initialization.procedural.vehicleTypeId,
    classOf[BeamVehicleType]
  )

  override def respondToInquiry(inquiry: RideHailRequest): InquiryResponse = {
    rideHailManager.vehicleManager
      .getClosestIdleVehiclesWithinRadiusByETA(
        inquiry.pickUpLocationUTM,
        inquiry.destinationUTM,
        rideHailManager.radiusInMeters,
        inquiry.departAt
      ) match {
      case Some(agentETA) =>
        val timeCostFactors = Skims.od_skimmer.getRideHailPoolingTimeAndCostRatios(
          inquiry.pickUpLocationUTM,
          inquiry.destinationUTM,
          inquiry.departAt,
          defaultBeamVehilceTypeId,
          rideHailManager.beamServices
        )
        SingleOccupantQuoteAndPoolingInfo(
          agentETA.agentLocation,
          Some(PoolingInfo(timeCostFactors._1, timeCostFactors._2))
        )
      case None =>
        NoVehiclesAvailable
    }
  }

  override def allocateVehiclesToCustomers(
    tick: Int,
    vehicleAllocationRequest: AllocationRequests,
    beamServices: BeamServices
  ): AllocationResponse = {
    rideHailManager.log.debug("Alloc requests {}", vehicleAllocationRequest.requests.size)
    var toAllocate: Set[RideHailRequest] = Set()
    var toFinalize: Set[RideHailRequest] = Set()
    var allocResponses: Vector[VehicleAllocation] = Vector()
    var alreadyAllocated: Set[Id[BeamVehicle]] = Set()
    vehicleAllocationRequest.requests.foreach {
      case (request, routingResponses) if routingResponses.isEmpty =>
        toAllocate += request
      case (request, _) =>
        toFinalize += request
    }
    toFinalize.foreach { request =>
      val routeResponses = vehicleAllocationRequest.requests(request)
      val indexedResponses = routeResponses.map(resp => (resp.requestId -> resp)).toMap

      // First check for broken route responses (failed routing attempt)
      if (routeResponses.exists(_.itineraries.isEmpty)) {
        allocResponses = allocResponses :+ NoVehicleAllocated(request)
        if (tempScheduleStore.contains(request.requestId)) tempScheduleStore.remove(request.requestId)
      } else {
        // Make sure vehicle still available
        val vehicleId = routeResponses.head.itineraries.head.legs.head.beamVehicleId
        val rideHailAgentLocation =
          rideHailManager.vehicleManager.getRideHailAgentLocationInIdleAndInServiceVehicles(vehicleId)
        if (rideHailAgentLocation.nonEmpty && !alreadyAllocated.contains(vehicleId)) {
          alreadyAllocated = alreadyAllocated + vehicleId
          val requestsWithLegs = if (tempScheduleStore.contains(request.requestId)) {
            // Pooled response
            tempScheduleStore.remove(request.requestId).get.map { req =>
              req.routingRequestId match {
                case Some(routingRequestId) =>
                  req.copy(beamLegAfterTag = indexedResponses(routingRequestId).itineraries.head.legs.headOption)
                case None =>
                  req
              }
            }
          } else {
            // Solo response
            List(
              MobilityRequest.simpleRequest(
                Relocation,
                Some(request.customer),
                routeResponses.head.itineraries.head.legs.headOption
              ),
              MobilityRequest
                .simpleRequest(Pickup, Some(request.customer), routeResponses.last.itineraries.head.legs.headOption),
              MobilityRequest.simpleRequest(Dropoff, Some(request.customer), None)
            )
          }
          allocResponses = allocResponses :+ VehicleMatchedToCustomers(
            request,
            rideHailAgentLocation.get,
            requestsWithLegs
          )
        } else {
          if (tempScheduleStore.contains(request.requestId)) tempScheduleStore.remove(request.requestId)
          allocResponses = allocResponses :+ NoVehicleAllocated(request)
          request.groupedWithOtherRequests.foreach { req =>
            allocResponses = allocResponses :+ NoVehicleAllocated(req)
          }
        }
      }
    }
    if (toAllocate.nonEmpty) {
      val pooledAllocationReqs = toAllocate.filter(_.asPooled)
      val customerIdToReqs = toAllocate.map(rhr => rhr.customer.personId -> rhr).toMap
      val vehiclePoolToUse =
        rideHailManager.beamScenario.beamConfig.beam.agentsim.agents.rideHail.allocationManager.requestBufferTimeoutInSeconds match {
          case 0 =>
            rideHailManager.vehicleManager.getIdleVehiclesAndFilterOutExluded.values
          case _ =>
            rideHailManager.vehicleManager.getIdleAndInServiceVehicles.values
        }
      val (availVehicles, poolCustomerReqs, offset) =
        (
          vehiclePoolToUse.map { veh =>
            val vehState = rideHailManager.vehicleManager.getVehicleState(veh.vehicleId)
            val vehAndSched = RHMatchingToolkit.createVehicleAndScheduleFromRideHailAgentLocation(
              veh,
              Math.max(tick, veh.latestTickExperienced),
              rideHailManager.beamServices,
              vehState.totalRemainingRange - rideHailManager.beamScenario.beamConfig.beam.agentsim.agents.rideHail.rangeBufferForDispatchInMeters
            )
            if (rideHailManager.log.isDebugEnabled) {
              rideHailManager.log.debug(
                "%%%%% Vehicle {} is available with this schedule: \n {}",
                vehAndSched.vehicle.id,
                vehAndSched.schedule.map(_.toString).mkString("\n")
              )
            }
            vehAndSched
          }.toList,
          pooledAllocationReqs.map(
            rhr =>
              RHMatchingToolkit.createPersonRequest(
                rhr.customer,
                rhr.pickUpLocationUTM,
                tick,
                rhr.destinationUTM,
                rideHailManager.beamServices
            )
          ),
          rideHailManager.beamServices.beamConfig.beam.agentsim.schedulerParallelismWindow
        )

      spatialPoolCustomerReqs.clear()
      poolCustomerReqs.foreach { d =>
        spatialPoolCustomerReqs.put(d.pickup.activity.getCoord.getX, d.pickup.activity.getCoord.getY, d)
      }
      if (rideHailManager.log.isDebugEnabled) {
        rideHailManager.log
          .debug("%%%%% Requests: {}", spatialPoolCustomerReqs.values().asScala.map(_.toString).mkString("\n"))
      }

      val alg: RHMatchingAlgorithm =
        rideHailManager.beamServices.beamConfig.beam.agentsim.agents.rideHail.allocationManager.alonsoMora.matchingAlgorithm match {
          case "VehicleCentricMatchingForRideHail" =>
            new VehicleCentricMatchingForRideHail(
              spatialPoolCustomerReqs,
              availVehicles,
              rideHailManager.beamServices
            )
          case "AsyncAlonsoMoraAlgForRideHail" =>
            new AsyncAlonsoMoraAlgForRideHail(
              spatialPoolCustomerReqs,
              availVehicles,
              rideHailManager.beamServices
            )
          case "AlonsoMoraPoolingAlgForRideHail" =>
            new AlonsoMoraPoolingAlgForRideHail(
              spatialPoolCustomerReqs,
              availVehicles,
              rideHailManager.beamServices
            )
          case algoName => throw new RuntimeException(s"Unknown matching algorithm $algoName for alonsoMora")
        }

      import scala.concurrent.duration._
      val assignment = try {
        Await.result(alg.matchAndAssign(tick), atMost = 2.minutes)
      } catch {
        case e: TimeoutException =>
          rideHailManager.log.error("timeout of VehicleCentricMatchingForRideHail no allocations made")
          List()
      }

      assignment.foreach { theTrip =>
        val vehicleAndOldSchedule = theTrip.vehicle.get
        // Pooling alg can return a schedule identical to one that is already in progress, for these we ignore
        if (theTrip.schedule != vehicleAndOldSchedule.schedule) {
          rideHailManager.log.debug(
            "%%%%% Assigned vehicle {} the trip @ {}: \n {}",
            vehicleAndOldSchedule.vehicle.id,
            tick,
            theTrip
          )
          if (rideHailManager.vehicleManager
                .getRideHailAgentLocation(vehicleAndOldSchedule.vehicle.id)
                .latestTickExperienced > 0) {
            rideHailManager.log.debug(
              "\tlatest tick by vehicle {} is {}",
              vehicleAndOldSchedule.vehicle.id,
              rideHailManager.vehicleManager
                .getRideHailAgentLocation(vehicleAndOldSchedule.vehicle.id)
                .latestTickExperienced
            )
<<<<<<< HEAD
            if (rideHailManager.vehicleManager
                  .getRideHailAgentLocation(vehicleAndOldSchedule.vehicle.id)
                  .latestTickExperienced > 0) {
              rideHailManager.log.debug(
                "\tlatest tick by vehicle {} is {}",
                vehicleAndOldSchedule.vehicle.id,
                rideHailManager.vehicleManager
                  .getRideHailAgentLocation(vehicleAndOldSchedule.vehicle.id)
                  .latestTickExperienced
              )
            }
            alreadyAllocated = alreadyAllocated + vehicleAndOldSchedule.vehicle.id
            var newRideHailRequest: Option[RideHailRequest] = None
            var scheduleToCache: List[MobilityRequest] = List()
            val rReqs = (theTrip.schedule
              .find(_.tag == EnRoute)
              .toList ++ theTrip.schedule.reverse.takeWhile(_.tag != EnRoute).reverse)
              .sliding(2)
              .flatMap { wayPoints =>
                val orig = wayPoints(0)
                val dest = wayPoints(1)
                val origin = SpaceTime(orig.activity.getCoord, orig.serviceTime)
                if (newRideHailRequest.isEmpty && orig.person.isDefined && customerIdToReqs.contains(
                      orig.person.get.personId
                    )) {
                  newRideHailRequest = Some(customerIdToReqs(orig.person.get.personId))
                } else if (orig.person.isDefined &&
                           newRideHailRequest.isDefined &&
                           !newRideHailRequest.get.customer.equals(orig.person.get) &&
                           !newRideHailRequest.get.groupedWithOtherRequests.exists(_.customer.equals(orig.person.get)) &&
                           customerIdToReqs.contains(orig.person.get.personId)) {
                  newRideHailRequest =
                    Some(newRideHailRequest.get.addSubRequest(customerIdToReqs(orig.person.get.personId)))
                  removeRequestFromBuffer(customerIdToReqs(orig.person.get.personId))
                }
                if (rideHailManager.beamServices.geo.distUTMInMeters(orig.activity.getCoord, dest.activity.getCoord) < rideHailManager.beamServices.beamConfig.beam.agentsim.thresholdForWalkingInMeters) {
                  scheduleToCache = scheduleToCache :+ orig
                  None
                } else {
                  val routingRequest = RoutingRequest(
                    orig.activity.getCoord,
                    dest.activity.getCoord,
                    origin.time,
                    withTransit = false,
                    IndexedSeq(
                      StreetVehicle(
                        vehicleAndOldSchedule.vehicle.id,
                        vehicleAndOldSchedule.vehicle.beamVehicleType.id,
                        origin,
                        CAR,
                        asDriver = true
                      )
=======
          }
          alreadyAllocated = alreadyAllocated + vehicleAndOldSchedule.vehicle.id
          var newRideHailRequest: Option[RideHailRequest] = None
          var scheduleToCache: List[MobilityRequest] = List()
          val rReqs = (theTrip.schedule
            .find(_.tag == EnRoute)
            .toList ++ theTrip.schedule.reverse.takeWhile(_.tag != EnRoute).reverse)
            .sliding(2)
            .flatMap { wayPoints =>
              val orig = wayPoints(0)
              val dest = wayPoints(1)
              val origin = SpaceTime(orig.activity.getCoord, orig.serviceTime)
              if (newRideHailRequest.isEmpty && orig.person.isDefined && customerIdToReqs.contains(
                    orig.person.get.personId
                  )) {
                newRideHailRequest = Some(customerIdToReqs(orig.person.get.personId))
              } else if (orig.person.isDefined &&
                         newRideHailRequest.isDefined &&
                         !newRideHailRequest.get.customer.equals(orig.person.get) &&
                         !newRideHailRequest.get.groupedWithOtherRequests.exists(_.customer.equals(orig.person.get)) &&
                         customerIdToReqs.contains(orig.person.get.personId)) {
                newRideHailRequest =
                  Some(newRideHailRequest.get.addSubRequest(customerIdToReqs(orig.person.get.personId)))
                removeRequestFromBuffer(customerIdToReqs(orig.person.get.personId))
              }
              if (rideHailManager.beamServices.geo.distUTMInMeters(orig.activity.getCoord, dest.activity.getCoord) < rideHailManager.beamServices.beamConfig.beam.agentsim.thresholdForWalkingInMeters) {
                scheduleToCache = scheduleToCache :+ orig
                None
              } else {
                val routingRequest = RoutingRequest(
                  orig.activity.getCoord,
                  dest.activity.getCoord,
                  origin.time,
                  withTransit = false,
                  IndexedSeq(
                    StreetVehicle(
                      Id.create(vehicleAndOldSchedule.vehicle.id.toString, classOf[Vehicle]),
                      vehicleAndOldSchedule.vehicle.beamVehicleType.id,
                      origin,
                      CAR,
                      asDriver = true
>>>>>>> 7948279a
                    )
                  )
                )
                scheduleToCache = scheduleToCache :+ orig.copy(routingRequestId = Some(routingRequest.requestId))
                Some(routingRequest)
              }
            }
            .toList
          allocResponses = allocResponses :+ RoutingRequiredToAllocateVehicle(newRideHailRequest.get, rReqs)
          tempScheduleStore.put(newRideHailRequest.get.requestId, scheduleToCache :+ theTrip.schedule.last)

        }
      }
      // Anyone unsatisfied must be assigned NoVehicleAllocated
      val wereAllocated = allocResponses
        .flatMap(resp => resp.request.groupedWithOtherRequests.map(_.requestId).toSet + resp.request.requestId)
        .toSet

      val nonAllocated = pooledAllocationReqs.filterNot(req => wereAllocated.contains(req.requestId))
      var s = System.currentTimeMillis()
      nonAllocated.foreach { unsatisfiedReq =>
        Pooling.serveOneRequest(unsatisfiedReq, tick, alreadyAllocated, rideHailManager, beamServices) match {
          case res @ RoutingRequiredToAllocateVehicle(_, routes) =>
            allocResponses = allocResponses :+ res
            alreadyAllocated = alreadyAllocated + routes.head.streetVehicles.head.id
          case res =>
            allocResponses = allocResponses :+ res
        }
      }
      var e = System.currentTimeMillis()
      logger.debug(s"Served nonAllocated ${nonAllocated.size} in ${e - s} ms")

      s = System.currentTimeMillis()
      // Now satisfy the solo customers
      val soloCustomer = toAllocate.filterNot(_.asPooled)
      toAllocate.filterNot(_.asPooled).foreach { req =>
        Pooling.serveOneRequest(req, tick, alreadyAllocated, rideHailManager, beamServices) match {
          case res @ RoutingRequiredToAllocateVehicle(_, routes) =>
            allocResponses = allocResponses :+ res
            alreadyAllocated = alreadyAllocated + routes.head.streetVehicles.head.id
          case res =>
            allocResponses = allocResponses :+ res
        }
      }
      e = System.currentTimeMillis()
      logger.debug(s"Served soloCustomer ${soloCustomer.size} in ${e - s} ms")
    }
    if (rideHailManager.log.isDebugEnabled) {
      rideHailManager.log.debug(
        "AllocResponses: {}",
        allocResponses.groupBy(_.getClass).map(x => s"${x._1.getSimpleName} -- ${x._2.size}").mkString("\t")
      )
    }
    VehicleAllocations(allocResponses)
  }
}<|MERGE_RESOLUTION|>--- conflicted
+++ resolved
@@ -4,7 +4,7 @@
 import beam.agentsim.agents.ridehail.RHMatchingToolkit.{CustomerRequest, RHMatchingAlgorithm}
 import beam.agentsim.agents.ridehail.RideHailManager.PoolingInfo
 import beam.agentsim.agents.ridehail._
-import beam.agentsim.agents.vehicles.{BeamVehicle, BeamVehicleType}
+import beam.agentsim.agents.vehicles.BeamVehicleType
 import beam.agentsim.agents.vehicles.VehicleProtocol.StreetVehicle
 import beam.agentsim.events.SpaceTime
 import beam.router.BeamRouter.RoutingRequest
@@ -13,6 +13,7 @@
 import beam.sim.BeamServices
 import org.matsim.api.core.v01.Id
 import org.matsim.core.utils.collections.QuadTree
+import org.matsim.vehicles.Vehicle
 
 import scala.collection.JavaConverters._
 import scala.collection.mutable
@@ -69,7 +70,7 @@
     var toAllocate: Set[RideHailRequest] = Set()
     var toFinalize: Set[RideHailRequest] = Set()
     var allocResponses: Vector[VehicleAllocation] = Vector()
-    var alreadyAllocated: Set[Id[BeamVehicle]] = Set()
+    var alreadyAllocated: Set[Id[Vehicle]] = Set()
     vehicleAllocationRequest.requests.foreach {
       case (request, routingResponses) if routingResponses.isEmpty =>
         toAllocate += request
@@ -231,60 +232,6 @@
                 .getRideHailAgentLocation(vehicleAndOldSchedule.vehicle.id)
                 .latestTickExperienced
             )
-<<<<<<< HEAD
-            if (rideHailManager.vehicleManager
-                  .getRideHailAgentLocation(vehicleAndOldSchedule.vehicle.id)
-                  .latestTickExperienced > 0) {
-              rideHailManager.log.debug(
-                "\tlatest tick by vehicle {} is {}",
-                vehicleAndOldSchedule.vehicle.id,
-                rideHailManager.vehicleManager
-                  .getRideHailAgentLocation(vehicleAndOldSchedule.vehicle.id)
-                  .latestTickExperienced
-              )
-            }
-            alreadyAllocated = alreadyAllocated + vehicleAndOldSchedule.vehicle.id
-            var newRideHailRequest: Option[RideHailRequest] = None
-            var scheduleToCache: List[MobilityRequest] = List()
-            val rReqs = (theTrip.schedule
-              .find(_.tag == EnRoute)
-              .toList ++ theTrip.schedule.reverse.takeWhile(_.tag != EnRoute).reverse)
-              .sliding(2)
-              .flatMap { wayPoints =>
-                val orig = wayPoints(0)
-                val dest = wayPoints(1)
-                val origin = SpaceTime(orig.activity.getCoord, orig.serviceTime)
-                if (newRideHailRequest.isEmpty && orig.person.isDefined && customerIdToReqs.contains(
-                      orig.person.get.personId
-                    )) {
-                  newRideHailRequest = Some(customerIdToReqs(orig.person.get.personId))
-                } else if (orig.person.isDefined &&
-                           newRideHailRequest.isDefined &&
-                           !newRideHailRequest.get.customer.equals(orig.person.get) &&
-                           !newRideHailRequest.get.groupedWithOtherRequests.exists(_.customer.equals(orig.person.get)) &&
-                           customerIdToReqs.contains(orig.person.get.personId)) {
-                  newRideHailRequest =
-                    Some(newRideHailRequest.get.addSubRequest(customerIdToReqs(orig.person.get.personId)))
-                  removeRequestFromBuffer(customerIdToReqs(orig.person.get.personId))
-                }
-                if (rideHailManager.beamServices.geo.distUTMInMeters(orig.activity.getCoord, dest.activity.getCoord) < rideHailManager.beamServices.beamConfig.beam.agentsim.thresholdForWalkingInMeters) {
-                  scheduleToCache = scheduleToCache :+ orig
-                  None
-                } else {
-                  val routingRequest = RoutingRequest(
-                    orig.activity.getCoord,
-                    dest.activity.getCoord,
-                    origin.time,
-                    withTransit = false,
-                    IndexedSeq(
-                      StreetVehicle(
-                        vehicleAndOldSchedule.vehicle.id,
-                        vehicleAndOldSchedule.vehicle.beamVehicleType.id,
-                        origin,
-                        CAR,
-                        asDriver = true
-                      )
-=======
           }
           alreadyAllocated = alreadyAllocated + vehicleAndOldSchedule.vehicle.id
           var newRideHailRequest: Option[RideHailRequest] = None
@@ -326,7 +273,6 @@
                       origin,
                       CAR,
                       asDriver = true
->>>>>>> 7948279a
                     )
                   )
                 )
