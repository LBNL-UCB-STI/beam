--- conflicted
+++ resolved
@@ -22,27 +22,14 @@
     None
   }
 
-<<<<<<< HEAD
-=======
-  def allocateVehicles(
-      allocationsDuringReservation: Vector[(VehicleAllocationRequest,
-                                            Option[VehicleAllocation])]
-  ): Vector[(VehicleAllocationRequest, Option[VehicleAllocation])] = {
-    log.error(
-      "batch procesbsing is not implemented for DefaultRideHailResourceAllocationManager")
-    allocationsDuringReservation
-  }
-
->>>>>>> 4047d73b
   def filterOutAlreadyRepositioningVehiclesIfEnoughAlternativeIdleVehiclesAvailable(
-      idleVehicles: TrieMap[Id[Vehicle], RideHailManager.RideHailAgentLocation],
-      maxNumberOfVehiclesToReposition: Int
+    idleVehicles: TrieMap[Id[Vehicle], RideHailManager.RideHailAgentLocation],
+    maxNumberOfVehiclesToReposition: Int
   ): Vector[RideHailAgentLocation] = {
     val (idle, repositioning) = idleVehicles.values.toVector.partition(
       rideHailAgentLocation =>
         rideHailManager.modifyPassengerScheduleManager
-          .isVehicleNeitherRepositioningNorProcessingReservation(
-            rideHailAgentLocation.vehicleId)
+          .isVehicleNeitherRepositioningNorProcessingReservation(rideHailAgentLocation.vehicleId)
     )
     val result = if (idle.size < maxNumberOfVehiclesToReposition) {
       idle ++ repositioning.take(maxNumberOfVehiclesToReposition - idle.size)
@@ -64,8 +51,7 @@
   var boundsCalculator: Option[BoundsCalculator] = None
   var firstRepositionCoordsOfDay: Option[(Coord, Coord)] = None
 
-  override def repositionVehicles(
-      tick: Double): Vector[(Id[Vehicle], Location)] = {
+  override def repositionVehicles(tick: Double): Vector[(Id[Vehicle], Location)] = {
 
     tncIterationStats match {
       case Some(tncIterStats) =>
@@ -185,8 +171,7 @@
 
             for (tazEntry <- tazEntries.filter(x => x._2.getDemandEstimate > 0)) {
               if (!firstRepositionCoordsOfDay.isDefined || (firstRepositionCoordsOfDay.isDefined && rideHailManager.beamServices.geo
-                    .distInMeters(firstRepositionCoordsOfDay.get._1,
-                                  tazEntry._1) < 10000)) {
+                    .distInMeters(firstRepositionCoordsOfDay.get._1, tazEntry._1) < 10000)) {
                 spatialPlot.addPoint(PointToPlot(tazEntry._1, Color.RED, 10))
                 spatialPlot.addString(
                   StringToPlot(
@@ -234,10 +219,7 @@
             }
 
             spatialPlot.addString(
-              StringToPlot("A",
-                           firstRepositionCoordsOfDay.get._1,
-                           Color.BLACK,
-                           50)
+              StringToPlot("A", firstRepositionCoordsOfDay.get._1, Color.BLACK, 50)
             )
             //spatialPlot.addString(StringToPlot("B", firstRepositionCoordsOfDay.get._2, Color.BLACK, 50))
 
@@ -260,8 +242,7 @@
         }
 
         if (whichTAZToRepositionTo.nonEmpty) {
-          log.debug(
-            s"whichTAZToRepositionTo.size:${whichTAZToRepositionTo.size}")
+          log.debug(s"whichTAZToRepositionTo.size:${whichTAZToRepositionTo.size}")
         }
 
         val result = if (firstRepositioningOfDay) {
