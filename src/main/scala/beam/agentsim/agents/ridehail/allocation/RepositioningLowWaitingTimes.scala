package beam.agentsim.agents.ridehail.allocation

import java.awt.Color

import beam.agentsim.agents.ridehail.RideHailManager.RideHailAgentLocation
import beam.agentsim.agents.ridehail.{RideHailManager, TNCIterationStats}
import beam.router.BeamRouter.Location
import beam.utils._
import org.matsim.api.core.v01.{Coord, Id}
import org.matsim.vehicles.Vehicle

import scala.collection.concurrent.TrieMap

class RepositioningLowWaitingTimes(
  val rideHailManager: RideHailManager,
  tncIterationStats: Option[TNCIterationStats]
<<<<<<< HEAD
) extends RideHailResourceAllocationManager {

  val isBufferedRideHailAllocationMode = false

  def proposeVehicleAllocation(
=======
) extends RideHailResourceAllocationManager(rideHailManager) {

  override def proposeVehicleAllocation(
>>>>>>> 38cecc4b
    vehicleAllocationRequest: VehicleAllocationRequest
  ): Option[VehicleAllocation] = {
    None
  }

<<<<<<< HEAD
  def allocateVehicles(
    allocationsDuringReservation: Vector[(VehicleAllocationRequest, Option[VehicleAllocation])]
  ): Vector[(VehicleAllocationRequest, Option[VehicleAllocation])] = {
    log.error("batch procesbsing is not implemented for DefaultRideHailResourceAllocationManager")
    allocationsDuringReservation
  }

=======
>>>>>>> 38cecc4b
  def filterOutAlreadyRepositioningVehiclesIfEnoughAlternativeIdleVehiclesAvailable(
    idleVehicles: TrieMap[Id[Vehicle], RideHailManager.RideHailAgentLocation],
    maxNumberOfVehiclesToReposition: Int
  ): Vector[RideHailAgentLocation] = {
    val (idle, repositioning) = idleVehicles.values.toVector.partition(
      rideHailAgentLocation =>
        rideHailManager.modifyPassengerScheduleManager
          .isVehicleNeitherRepositioningNorProcessingReservation(rideHailAgentLocation.vehicleId)
    )
    val result = if (idle.size < maxNumberOfVehiclesToReposition) {
      idle ++ repositioning.take(maxNumberOfVehiclesToReposition - idle.size)
    } else {
      idle
    }

    if (result.size < idleVehicles.values.size) {
      logger.debug(
        s"filterOutAlreadyRepositioningVehiclesIfEnoughAlternativeIdleVehiclesAvailable: reduced set by ${idleVehicles.values.size - result.size}"
      )
    }

    result
  }

  var firstRepositioningOfDay = true

  var boundsCalculator: Option[BoundsCalculator] = None
  var firstRepositionCoordsOfDay: Option[(Coord, Coord)] = None

  override def repositionVehicles(tick: Double): Vector[(Id[Vehicle], Location)] = {

    tncIterationStats match {
      case Some(tncIterStats) =>
        val idleVehicles = rideHailManager.getIdleVehicles
        val fleetSize = rideHailManager.resources.size

        val repositioningConfig =
          rideHailManager.beamServices.beamConfig.beam.agentsim.agents.rideHail.allocationManager.repositionLowWaitingTimes
        // TODO: get proper number here from rideHailManager
        val timeWindowSizeInSecForDecidingAboutRepositioning =
          repositioningConfig.timeWindowSizeInSecForDecidingAboutRepositioning
        val percentageOfVehiclesToReposition =
          repositioningConfig.percentageOfVehiclesToReposition
        val maxNumberOfVehiclesToReposition =
          (fleetSize * percentageOfVehiclesToReposition).toInt

        var repositionCircleRadiusInMeters =
          repositioningConfig.repositionCircleRadiusInMeters
        val minimumNumberOfIdlingVehiclesThresholdForRepositioning =
          repositioningConfig.minimumNumberOfIdlingVehiclesThresholdForRepositioning

        val allowIncreasingRadiusIfDemandInRadiusLow =
          repositioningConfig.allowIncreasingRadiusIfDemandInRadiusLow
        val minDemandPercentageInRadius =
          repositioningConfig.minDemandPercentageInRadius

        //if (firstRepositioningOfDay && tick > 0 && rideHailManager.beamServices.beamConfig.beam.agentsim.agents.rideHail.initialLocation.name.equalsIgnoreCase(RideHailManager.INITIAL_RIDEHAIL_LOCATION_ALL_AT_CENTER)) {
        // allow more aggressive repositioning at start of day
        //minimumNumberOfIdlingVehiclesThresholdForRepositioning = 0
        //  repositionCircleRadiusInMeters = 100 * 1000
        //  maxNumberOfVehiclesToReposition = idleVehicles.size
        //} else if (firstRepositioningOfDay && tick > 0){
        // tncIterStats.printTAZForVehicles(idleVehicles.map(x=>x._2).toVector)
        //}

        //tncIterationStats.printMap()

        if (tick > 0) {
          // ignoring tick 0, as no vehicles checked in at that time
          assert(
            maxNumberOfVehiclesToReposition > 0,
            "Using RepositioningLowWaitingTimes allocation Manager but percentageOfVehiclesToReposition results in 0 respositioning - use Default Manager if not repositioning needed"
          )
        }

        var vehiclesToReposition =
          filterOutAlreadyRepositioningVehiclesIfEnoughAlternativeIdleVehiclesAvailable(
            idleVehicles,
            minimumNumberOfIdlingVehiclesThresholdForRepositioning
          )

        vehiclesToReposition = tncIterStats.getVehiclesCloseToIdlingAreas(
          vehiclesToReposition,
          maxNumberOfVehiclesToReposition,
          tick,
          timeWindowSizeInSecForDecidingAboutRepositioning,
          minimumNumberOfIdlingVehiclesThresholdForRepositioning,
          rideHailManager.beamServices
        )

        repositionCircleRadiusInMeters = tncIterStats.getUpdatedCircleSize(
          vehiclesToReposition,
          repositionCircleRadiusInMeters,
          tick,
          timeWindowSizeInSecForDecidingAboutRepositioning,
          minDemandPercentageInRadius,
          allowIncreasingRadiusIfDemandInRadiusLow
        )

        //val whichTAZToRepositionTo: Vector[(Id[Vehicle], Location)] = if (repositioningMethod.equalsIgnoreCase("basedOnWaitingTimeGravity")){
        // tncIterStats.repositionToBasedOnWaitingTimesGravity(vehiclesToReposition, repositionCircleRadiusInMeters, tick, timeWindowSizeInSecForDecidingAboutRepositioning, rideHailManager.beamServices)

        // TAZ1 -> waitingTime

        //} else {

        // define max TAZ to consider -keep to 10

        // keep same number as vehicles

        // add keepMaxTopNScores (TODO)

        val whichTAZToRepositionTo: Vector[(Id[Vehicle], Location)] =
          tncIterStats.reposition(
            vehiclesToReposition,
            repositionCircleRadiusInMeters,
            tick,
            timeWindowSizeInSecForDecidingAboutRepositioning,
            rideHailManager.beamServices
          )
        //}

        val produceDebugImages = repositioningConfig.produceDebugImages
        if (produceDebugImages && whichTAZToRepositionTo.nonEmpty) {
          if (tick > 0 && tick < 24 * 3600) {
            val spatialPlot = new SpatialPlot(1100, 1100, 50)

            //if (firstRepositionCoordOfDay.isDefined) {

            //  spatialPlot.addString(StringToPlot("A", firstRepositionCoordOfDay.get, Color.BLACK, 50))

            //spatialPlot.addString(StringToPlot("A", new Coord((boundsCalculator.get.minX+boundsCalculator.get.maxX)*4/10, (boundsCalculator.get.minY+boundsCalculator.get.maxY)*4/10), Color.BLACK, 50))
            //spatialPlot.addString(StringToPlot("B",new Coord((boundsCalculator.get.minX+boundsCalculator.get.maxX)*6/10, (boundsCalculator.get.minY+boundsCalculator.get.maxY)*6/10), Color.BLACK, 50))
            //spatialPlot.addInvisiblePointsForBoundary(new Coord((boundsCalculator.get.minX+boundsCalculator.get.maxX)*4/10, (boundsCalculator.get.minY+boundsCalculator.get.maxY)*4/10))
            //spatialPlot.addInvisiblePointsForBoundary(new Coord((boundsCalculator.get.minX+boundsCalculator.get.maxX)*6/10, (boundsCalculator.get.minY+boundsCalculator.get.maxY)*6/10))
            // }

            // for (taz:TAZ <- tncIterationStats.tazTreeMap.getTAZs()){
            //   spatialPlot.addInvisiblePointsForBoundary(taz.coord)
            // }

            // for (vehToRepso <- rideHailManager.getIdleVehicles.values) {
            // spatialPlot.addPoint(PointToPlot(rideHailManager.getRideHailAgentLocation(vehToRepso.vehicleId).currentLocation.loc, Color.GREEN, 10))
            // }

            val tazEntries = tncIterStats getCoordinatesWithRideHailStatsEntry (tick, tick + 3600)

            for (tazEntry <- tazEntries.filter(x => x._2.getDemandEstimate > 0)) {
<<<<<<< HEAD
              if (!firstRepositionCoordsOfDay.isDefined || (firstRepositionCoordsOfDay.isDefined && rideHailManager.beamServices.geo
=======
              if (firstRepositionCoordsOfDay.isEmpty || (firstRepositionCoordsOfDay.isDefined && rideHailManager.beamServices.geo
>>>>>>> 38cecc4b
                    .distInMeters(firstRepositionCoordsOfDay.get._1, tazEntry._1) < 10000)) {
                spatialPlot.addPoint(PointToPlot(tazEntry._1, Color.RED, 10))
                spatialPlot.addString(
                  StringToPlot(
                    s"(${tazEntry._2.getDemandEstimate},${tazEntry._2.sumOfWaitingTimes})",
                    tazEntry._1,
                    Color.RED,
                    20
                  )
                )
              }
            }

            for (vehToRepso <- whichTAZToRepositionTo) {
              val lineToPlot = LineToPlot(
                rideHailManager
                  .getRideHailAgentLocation(vehToRepso._1)
                  .currentLocation
                  .loc,
                vehToRepso._2,
                Color.blue,
                3
              )
              spatialPlot.addLine(lineToPlot)

              //log.debug(s"spatialPlot.addLine:${lineToPlot.toString}")
              //spatialPlot.addPoint(PointToPlot(rideHailManager.getRideHailAgentLocation(vehToRepso._1).currentLocation.loc, Color.YELLOW, 10))
            }

            /*if (firstRepositionCoordOfDay.isDefined) {
              spatialPlot.addString(StringToPlot("A", firstRepositionCoordOfDay.get, Color.BLACK, 50))
              spatialPlot.addString(StringToPlot("A", new Coord((spatialPlot.getBoundsCalculator().minX+spatialPlot.getBoundsCalculator().maxX)*4/10, (spatialPlot.getBoundsCalculator().minY+spatialPlot.getBoundsCalculator().maxY)*4/10), Color.BLACK, 50))
              spatialPlot.addString(StringToPlot("B", new Coord((spatialPlot.getBoundsCalculator().minX+spatialPlot.getBoundsCalculator().maxX)*6/10, (spatialPlot.getBoundsCalculator().minY+spatialPlot.getBoundsCalculator().maxY)*6/10), Color.BLACK, 50))
            } else {
              spatialPlot.addString(StringToPlot("A", firstRepositionCoordOfDay.get, Color.BLACK, 50))
            }*/

            if (firstRepositionCoordsOfDay.isEmpty) {
              firstRepositionCoordsOfDay = Some(
                rideHailManager
                  .getRideHailAgentLocation(whichTAZToRepositionTo.head._1)
                  .currentLocation
                  .loc,
                whichTAZToRepositionTo.head._2
              )
            }

            spatialPlot.addString(
              StringToPlot("A", firstRepositionCoordsOfDay.get._1, Color.BLACK, 50)
            )
            //spatialPlot.addString(StringToPlot("B", firstRepositionCoordsOfDay.get._2, Color.BLACK, 50))

            val iteration = "it." + rideHailManager.beamServices.iterationNumber
            if (rideHailManager.beamServices.matsimServices != null)
              spatialPlot.writeImage(
                rideHailManager.beamServices.matsimServices.getControlerIO
                  .getIterationFilename(
                    rideHailManager.beamServices.iterationNumber,
                    (tick / 3600 * 100).toInt / 100.0 + "locationOfAgentsInitally.png"
                  )
                  .replace(iteration, iteration + "/rideHailDebugging")
              )

            //if (!boundsCalculator.isDefined) {
            //  boundsCalculator = Some(spatialPlot.getBoundsCalculator())
            //}

          }
        }

        if (whichTAZToRepositionTo.nonEmpty) {
<<<<<<< HEAD
          log.debug(s"whichTAZToRepositionTo.size:${whichTAZToRepositionTo.size}")
=======
          logger.debug(s"whichTAZToRepositionTo.size:${whichTAZToRepositionTo.size}")
>>>>>>> 38cecc4b
        }

        val result = if (firstRepositioningOfDay) {
          firstRepositioningOfDay = false
          idleVehicles
            .map(idle => (idle._1, idle._2.currentLocation.loc))
            .toVector
        } else {
          whichTAZToRepositionTo
        }

        result
      case None =>
        // iteration 0

        val idleVehicles = rideHailManager.getIdleVehicles

        if (firstRepositioningOfDay && idleVehicles.nonEmpty) {
          // these are zero distance repositionings
          // => this is a hack, as the tnc iteration stats does not know the initial position of any rideHailVehicle unless it has at least one pathTraversal during the day
          // this is needed to account for idling vehicles by TAZ, even if they are not moving during the whole day
          firstRepositioningOfDay = false

          //val mTazTreeMap = Try(TAZTreeMap.fromCsv(rideHailManager.beamServices.beamConfig.beam.agentsim.taz.file)).toOption

          //  val vehicleToTAZ=idleVehicles.foreach( x=> log.debug(s"${x._2.vehicleId} -> ${mTazTreeMap.get.getTAZ(x._2.currentLocation.loc.getX,
          //    x._2.currentLocation.loc.getY).tazId} -> ${x._2.currentLocation.loc}"))

          val result = idleVehicles
            .map(idle => (idle._1, idle._2.currentLocation.loc))
            .toVector
          result
        } else {
          Vector()
        }
    }
    // if (rideHailManager.getIdleVehicles().size >= 2) {
    // val origin=rideHailManager.getIdleVehicles().values.toVector
    //  val destination=scala.util.Random.shuffle(origin)
    // (for ((o,d)<-(origin zip destination)) yield (o.vehicleId,d.currentLocation.loc)) //.splitAt(4)._1
    // } else {
    // Vector()
    // }
  }
}<|MERGE_RESOLUTION|>--- conflicted
+++ resolved
@@ -14,32 +14,14 @@
 class RepositioningLowWaitingTimes(
   val rideHailManager: RideHailManager,
   tncIterationStats: Option[TNCIterationStats]
-<<<<<<< HEAD
-) extends RideHailResourceAllocationManager {
-
-  val isBufferedRideHailAllocationMode = false
-
-  def proposeVehicleAllocation(
-=======
 ) extends RideHailResourceAllocationManager(rideHailManager) {
 
   override def proposeVehicleAllocation(
->>>>>>> 38cecc4b
     vehicleAllocationRequest: VehicleAllocationRequest
   ): Option[VehicleAllocation] = {
     None
   }
 
-<<<<<<< HEAD
-  def allocateVehicles(
-    allocationsDuringReservation: Vector[(VehicleAllocationRequest, Option[VehicleAllocation])]
-  ): Vector[(VehicleAllocationRequest, Option[VehicleAllocation])] = {
-    log.error("batch procesbsing is not implemented for DefaultRideHailResourceAllocationManager")
-    allocationsDuringReservation
-  }
-
-=======
->>>>>>> 38cecc4b
   def filterOutAlreadyRepositioningVehiclesIfEnoughAlternativeIdleVehiclesAvailable(
     idleVehicles: TrieMap[Id[Vehicle], RideHailManager.RideHailAgentLocation],
     maxNumberOfVehiclesToReposition: Int
@@ -188,11 +170,7 @@
             val tazEntries = tncIterStats getCoordinatesWithRideHailStatsEntry (tick, tick + 3600)
 
             for (tazEntry <- tazEntries.filter(x => x._2.getDemandEstimate > 0)) {
-<<<<<<< HEAD
-              if (!firstRepositionCoordsOfDay.isDefined || (firstRepositionCoordsOfDay.isDefined && rideHailManager.beamServices.geo
-=======
               if (firstRepositionCoordsOfDay.isEmpty || (firstRepositionCoordsOfDay.isDefined && rideHailManager.beamServices.geo
->>>>>>> 38cecc4b
                     .distInMeters(firstRepositionCoordsOfDay.get._1, tazEntry._1) < 10000)) {
                 spatialPlot.addPoint(PointToPlot(tazEntry._1, Color.RED, 10))
                 spatialPlot.addString(
@@ -264,11 +242,7 @@
         }
 
         if (whichTAZToRepositionTo.nonEmpty) {
-<<<<<<< HEAD
-          log.debug(s"whichTAZToRepositionTo.size:${whichTAZToRepositionTo.size}")
-=======
           logger.debug(s"whichTAZToRepositionTo.size:${whichTAZToRepositionTo.size}")
->>>>>>> 38cecc4b
         }
 
         val result = if (firstRepositioningOfDay) {
