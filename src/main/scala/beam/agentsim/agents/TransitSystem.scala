--- conflicted
+++ resolved
@@ -4,13 +4,12 @@
 import akka.actor.{ActorLogging, ActorRef, OneForOneStrategy, Terminated}
 import beam.agentsim.agents.BeamAgent.Finish
 import beam.agentsim.agents.vehicles.EnergyEconomyAttributes.Powertrain
-import beam.agentsim.agents.vehicles.{BeamVehicle, BeamVehicleType, VehicleManager}
+import beam.agentsim.agents.vehicles.{BeamVehicle, BeamVehicleType}
 import beam.agentsim.scheduler.BeamAgentScheduler.{CompletionNotice, ScheduleTrigger}
 import beam.agentsim.scheduler.Trigger.TriggerWithId
 import beam.router.Modes.BeamMode.{BUS, CABLE_CAR, FERRY, GONDOLA, RAIL, SUBWAY, TRAM}
-import beam.router.model.BeamLeg
 import beam.router.osm.TollCalculator
-import beam.router.{BeamRouter, Modes, TransitInitializer}
+import beam.router.{Modes, TransitInitializer}
 import beam.sim.common.GeoUtils
 import beam.sim.config.BeamConfig
 import beam.sim.{BeamScenario, BeamServices}
@@ -80,33 +79,8 @@
       oneSecondTravelTime
     ).initMap
     val rand = new Random(beamScenario.beamConfig.matsim.modules.global.randomSeed)
-<<<<<<< HEAD
-    transitSchedule.foreach {
-      case (tripVehId, (route, legs)) =>
-        initializer.createTransitVehicle(tripVehId, route, rand.nextInt()).foreach { vehicle =>
-          val transitDriverId = TransitDriverAgent.createAgentIdFromVehicleId(tripVehId)
-          val transitDriverAgentProps = TransitDriverAgent.props(
-            scheduler,
-            beamServices,
-            beamScenario,
-            transportNetwork,
-            tollCalculator,
-            eventsManager,
-            parkingManager,
-            chargingNetworkManager,
-            transitDriverId,
-            vehicle,
-            legs,
-            geo,
-            networkHelper
-          )
-          val transitDriver = context.actorOf(transitDriverAgentProps, transitDriverId.toString)
-          context.watch(transitDriver)
-          scheduler ! ScheduleTrigger(InitializeTrigger(0), transitDriver)
-        }
-=======
     transitSchedule.foreach { case (tripVehId, (route, legs)) =>
-      initializer.createTransitVehicle(tripVehId, route, legs, rand.nextInt()).foreach { vehicle =>
+      initializer.createTransitVehicle(tripVehId, route, rand.nextInt()).foreach { vehicle =>
         val transitDriverId = TransitDriverAgent.createAgentIdFromVehicleId(tripVehId)
         val transitDriverAgentProps = TransitDriverAgent.props(
           scheduler,
@@ -127,7 +101,6 @@
         context.watch(transitDriver)
         scheduler ! ScheduleTrigger(InitializeTrigger(0), transitDriver)
       }
->>>>>>> 270c56c9
     }
   }
 }
