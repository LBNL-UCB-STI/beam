package beam.agentsim.agents

import akka.actor.FSM.Failure
import akka.actor.{ActorRef, FSM, Props, Stash}
import beam.agentsim.Resource.{
  CheckInResource,
  NotifyResourceIdle,
  NotifyResourceInUse,
  RegisterResource
}

import beam.agentsim.ResourceManager.NotifyVehicleResourceIdle
import beam.agentsim.agents.BeamAgent._
import beam.agentsim.agents.PersonAgent._
import beam.agentsim.agents.household.HouseholdActor.ReleaseVehicleReservation
import beam.agentsim.agents.modalbehaviors.ChoosesMode.ChoosesModeData
import beam.agentsim.agents.modalbehaviors.DrivesVehicle.{
  NotifyLegEndTrigger,
  NotifyLegStartTrigger,
  StartLegTrigger
}
import beam.agentsim.agents.modalbehaviors.{ChoosesMode, DrivesVehicle, ModeChoiceCalculator}
<<<<<<< HEAD
=======
import beam.agentsim.agents.parking.ChoosesParking
import beam.agentsim.agents.parking.ChoosesParking.{ChoosingParkingSpot, ReleasingParkingSpot}
>>>>>>> 38cecc4b
import beam.agentsim.agents.planning.{BeamPlan, Tour}
import beam.agentsim.agents.ridehail.{ReserveRide, RideHailRequest, RideHailResponse}
import beam.agentsim.agents.vehicles._
import beam.agentsim.events.{ReplanningEvent, ReserveRideHailEvent}
import beam.agentsim.scheduler.BeamAgentScheduler.{
  CompletionNotice,
  IllegalTriggerGoToError,
  ScheduleTrigger
}
import beam.agentsim.scheduler.Trigger
import beam.agentsim.scheduler.Trigger.TriggerWithId
import beam.router.Modes.BeamMode
import beam.router.Modes.BeamMode.{CAR, DRIVE_TRANSIT, NONE, WALK, WALK_TRANSIT}
import beam.router.RoutingModel._
import beam.sim.BeamServices
import com.conveyal.r5.transit.TransportNetwork
import org.matsim.api.core.v01.Id
import org.matsim.api.core.v01.events._
import org.matsim.api.core.v01.population._
import org.matsim.core.api.experimental.events.{EventsManager, TeleportationArrivalEvent}
import org.matsim.households.Household
import org.matsim.vehicles.Vehicle

import scala.concurrent.duration._

/**
  */
object PersonAgent {

  val timeToChooseMode: Double = 0.0
  val minActDuration: Double = 0.0
  val teleportWalkDuration = 0.0

  def props(
    scheduler: ActorRef,
    services: BeamServices,
    modeChoiceCalculator: ModeChoiceCalculator,
    transportNetwork: TransportNetwork,
    router: ActorRef,
    rideHailManager: ActorRef,
<<<<<<< HEAD
=======
    parkingManager: ActorRef,
>>>>>>> 38cecc4b
    eventsManager: EventsManager,
    personId: Id[PersonAgent],
    household: Household,
    plan: Plan,
    humanBodyVehicleId: Id[Vehicle]
  ): Props = {
    Props(
      new PersonAgent(
        scheduler,
        services,
        modeChoiceCalculator,
        transportNetwork,
        router,
        rideHailManager,
        eventsManager,
        personId,
        plan,
        humanBodyVehicleId,
        parkingManager
      )
    )
  }

  trait PersonData extends DrivingData

  trait DrivingData {
    def currentVehicle: VehicleStack

    def passengerSchedule: PassengerSchedule

    def currentLegPassengerScheduleIndex: Int

    def withPassengerSchedule(newPassengerSchedule: PassengerSchedule): DrivingData

    def withCurrentLegPassengerScheduleIndex(currentLegPassengerScheduleIndex: Int): DrivingData
<<<<<<< HEAD
=======
    def hasParkingBehaviors: Boolean
>>>>>>> 38cecc4b
  }

  case class LiterallyDrivingData(delegate: DrivingData, legEndsAt: Double) extends DrivingData { // sorry
    def currentVehicle: VehicleStack = delegate.currentVehicle

    def passengerSchedule: PassengerSchedule = delegate.passengerSchedule

    def currentLegPassengerScheduleIndex: Int =
      delegate.currentLegPassengerScheduleIndex

    def withPassengerSchedule(newPassengerSchedule: PassengerSchedule): DrivingData =
      LiterallyDrivingData(delegate.withPassengerSchedule(newPassengerSchedule), legEndsAt)

    def withCurrentLegPassengerScheduleIndex(currentLegPassengerScheduleIndex: Int) =
      LiterallyDrivingData(
        delegate.withCurrentLegPassengerScheduleIndex(currentLegPassengerScheduleIndex),
        legEndsAt
      )
    override def hasParkingBehaviors: Boolean = false
  }

  type VehicleStack = Vector[Id[Vehicle]]

  case class BasePersonData(
    currentActivityIndex: Int = 0,
    currentTrip: Option[EmbodiedBeamTrip] = None,
    restOfCurrentTrip: List[EmbodiedBeamLeg] = List(),
    currentVehicle: VehicleStack = Vector(),
    currentTourMode: Option[BeamMode] = None,
    currentTourPersonalVehicle: Option[Id[Vehicle]] = None,
    passengerSchedule: PassengerSchedule = PassengerSchedule(),
    currentLegPassengerScheduleIndex: Int = 0,
    hasDeparted: Boolean = false
  ) extends PersonData {
    override def withPassengerSchedule(newPassengerSchedule: PassengerSchedule): DrivingData =
      copy(passengerSchedule = newPassengerSchedule)

    override def withCurrentLegPassengerScheduleIndex(
      currentLegPassengerScheduleIndex: Int
<<<<<<< HEAD
    ): DrivingData =
      copy(currentLegPassengerScheduleIndex = currentLegPassengerScheduleIndex)
=======
    ): DrivingData = copy(currentLegPassengerScheduleIndex = currentLegPassengerScheduleIndex)

    override def hasParkingBehaviors: Boolean = true
>>>>>>> 38cecc4b
  }

  case object PerformingActivity extends BeamAgentState

  sealed trait Traveling extends BeamAgentState

  case object ChoosingMode extends Traveling

  case object WaitingForDeparture extends Traveling

  case object WaitingForReservationConfirmation extends Traveling

  case object Waiting extends Traveling

  case object ProcessingNextLegOrStartActivity extends Traveling

  case object WaitingToDrive extends Traveling

  case object WaitingToDriveInterrupted extends Traveling

  case object PassengerScheduleEmpty extends Traveling

  case object PassengerScheduleEmptyInterrupted extends Traveling

  case object ReadyToChooseParking extends Traveling

  case object Moving extends Traveling

  case object Driving extends Traveling

  case object DrivingInterrupted extends Traveling

  case class ActivityStartTrigger(tick: Double) extends Trigger

  case class ActivityEndTrigger(tick: Double) extends Trigger

  case class PersonDepartureTrigger(tick: Double) extends Trigger

}

class PersonAgent(
  val scheduler: ActorRef,
  val beamServices: BeamServices,
  val modeChoiceCalculator: ModeChoiceCalculator,
  val transportNetwork: TransportNetwork,
  val router: ActorRef,
  val rideHailManager: ActorRef,
  val eventsManager: EventsManager,
  override val id: Id[PersonAgent],
  val matsimPlan: Plan,
<<<<<<< HEAD
  val bodyId: Id[Vehicle]
=======
  val bodyId: Id[Vehicle],
  val parkingManager: ActorRef
>>>>>>> 38cecc4b
) extends DrivesVehicle[PersonData]
    with ChoosesMode
    with ChoosesParking
    with Stash {

  override def logDepth: Int = beamServices.beamConfig.beam.debug.actor.logDepth

  val _experiencedBeamPlan: BeamPlan = BeamPlan(matsimPlan)

  def scaleTimeByValueOfTime(time: BigDecimal, beamMode: Option[BeamMode] = None): BigDecimal =
    modeChoiceCalculator.scaleTimeByVot(time, beamMode)

  startWith(Uninitialized, BasePersonData())

  def activityOrMessage(ind: Int, msg: String): Either[String, Activity] = {
    if (ind < 0 || ind >= _experiencedBeamPlan.activities.length) Left(msg)
    else Right(_experiencedBeamPlan.activities(ind))
  }

  def currentActivity(data: BasePersonData): Activity =
    _experiencedBeamPlan.activities(data.currentActivityIndex)

  def nextActivity(data: BasePersonData): Either[String, Activity] = {
    activityOrMessage(data.currentActivityIndex + 1, "plan finished")
  }

  def currentTour(data: BasePersonData): Tour = {
    stateName match {
      case PerformingActivity =>
        _experiencedBeamPlan.getTourContaining(currentActivity(data))
      case _ =>
        _experiencedBeamPlan.getTourContaining(nextActivity(data).right.get)
    }
  }

  when(Uninitialized) {
    case Event(TriggerWithId(InitializeTrigger(_), triggerId), _) =>
      goto(Initialized) replying CompletionNotice(
        triggerId,
        Vector(ScheduleTrigger(ActivityStartTrigger(0.0), self))
      )
  }

  when(Initialized) {
    case Event(TriggerWithId(ActivityStartTrigger(tick), triggerId), data: BasePersonData) =>
<<<<<<< HEAD
      log.debug("{} starting at {} @ {}", getPrefix, currentActivity(data).getType, tick)
=======
      logDebug(s"starting at ${currentActivity(data).getType} @ $tick")
>>>>>>> 38cecc4b
      goto(PerformingActivity) replying CompletionNotice(
        triggerId,
        Vector(ScheduleTrigger(ActivityEndTrigger(currentActivity(data).getEndTime), self))
      )
  }

  when(PerformingActivity) {
    case Event(TriggerWithId(ActivityEndTrigger(tick), triggerId), data: BasePersonData) =>
      nextActivity(data).fold(
        msg => {
          log.debug("{} didn't get nextActivity because {}", getPrefix, msg)
          stop replying CompletionNotice(triggerId)
        },
        nextAct => {
          log.debug("{} wants to go to {} @ {}", getPrefix, nextAct.getType, tick)
          holdTickAndTriggerId(tick, triggerId)
          goto(ChoosingMode) using ChoosesModeData(
            personData = data.copy(
              // If we don't have a current tour mode (i.e. are not on a tour aka at home),
              // use the mode of the next leg as the new tour mode.
              currentTourMode = data.currentTourMode.orElse(
                _experiencedBeamPlan.getPlanElements
                  .get(_experiencedBeamPlan.getPlanElements.indexOf(nextAct) - 1) match {
                  case leg: Leg =>
                    BeamMode.fromString(leg.getMode) match {
                      case NONE =>
                        None
                      case anyOther: BeamMode =>
                        Some(anyOther)
                    }
                  case _ => None
                }
              )
            )
          )
        }
      )
  }

  when(WaitingForDeparture) {
    /*
     * Callback from ChoosesMode
     */
    case Event(
        TriggerWithId(PersonDepartureTrigger(tick), triggerId),
        data @ BasePersonData(_, Some(currentTrip), _, _, _, _, _, _, false)
        ) =>
      // We end our activity when we actually leave, not when we decide to leave, i.e. when we look for a bus or
      // hail a ride. We stay at the party until our Uber is there.
      eventsManager.processEvent(
        new ActivityEndEvent(
          tick,
          id,
          currentActivity(data).getLinkId,
          currentActivity(data).getFacilityId,
          currentActivity(data).getType
        )
      )
      assert(currentActivity(data).getLinkId != null)
      eventsManager.processEvent(
        new PersonDepartureEvent(
          tick,
          id,
          currentActivity(data).getLinkId,
          currentTrip.tripClassifier.value
        )
      )
      holdTickAndTriggerId(tick, triggerId)
      goto(ProcessingNextLegOrStartActivity) using data.copy(hasDeparted = true)

    case Event(
        TriggerWithId(PersonDepartureTrigger(tick), triggerId),
        BasePersonData(_, _, restOfCurrentTrip, _, _, _, _, _, true)
        ) =>
      // We're coming back from replanning, i.e. we are already on the trip, so we don't throw a departure event
      log.debug("{} replanned to leg {}", getPrefix, restOfCurrentTrip.head)
      holdTickAndTriggerId(tick, triggerId)
      goto(ProcessingNextLegOrStartActivity)
  }

  def handleSuccessfulReservation(
    triggersToSchedule: Vector[ScheduleTrigger],
    data: BasePersonData
  ): FSM.State[BeamAgentState, PersonData] = {
    val (_, triggerId) = releaseTickAndTriggerId()
    log.debug("scheduling triggers from reservation responses: {}", triggersToSchedule)
    scheduler ! CompletionNotice(triggerId, triggersToSchedule)
    goto(Waiting) using data

  }

  when(WaitingForReservationConfirmation) {
    case Event(ReservationResponse(_, Right(response), _), data: BasePersonData) =>
      handleSuccessfulReservation(response.triggersToSchedule, data)
    case Event(ReservationResponse(_, Left(firstErrorResponse), _), data: BasePersonData) =>
<<<<<<< HEAD
      log.warning("{} replanning because {}", getPrefix, firstErrorResponse.errorCode)
=======
      logWarn(s"replanning because ${firstErrorResponse.errorCode}")
>>>>>>> 38cecc4b
      val (tick, triggerId) = releaseTickAndTriggerId()
      eventsManager.processEvent(new ReplanningEvent(tick, Id.createPersonId(id)))
      holdTickAndTriggerId(tick, triggerId)
      goto(ChoosingMode) using ChoosesModeData(data, isWithinTripReplanning = true)
    case Event(RideHailResponse(_, _, None, triggersToSchedule), data: BasePersonData) =>
      handleSuccessfulReservation(triggersToSchedule, data)
    case Event(RideHailResponse(_, _, Some(error), _), data: BasePersonData) =>
      log.warning("{} replanning because {}", getPrefix, error.errorCode)
      val (tick, triggerId) = releaseTickAndTriggerId()
      eventsManager.processEvent(new ReplanningEvent(tick, Id.createPersonId(id)))
      holdTickAndTriggerId(tick, triggerId)
<<<<<<< HEAD
      goto(ChoosingMode) using ChoosesModeData(data, isWithinTripReplanning = true)
=======
      goto(ChoosingMode) using ChoosesModeData(
        data.copy(currentTourMode = None),
        isWithinTripReplanning = true
      )
>>>>>>> 38cecc4b
  }

  when(Waiting) {
    /*
     * Learn as passenger that leg is starting
     */

    case Event(
        TriggerWithId(NotifyLegStartTrigger(_, _, _), triggerId),
        BasePersonData(_, _, currentLeg :: _, currentVehicle, _, _, _, _, _)
        ) if currentLeg.beamVehicleId == currentVehicle.head =>
      log.debug("{} Already on vehicle: {}", getPrefix, currentVehicle.head)
      goto(Moving) replying CompletionNotice(triggerId)

    case Event(
        TriggerWithId(NotifyLegStartTrigger(tick, _, vehicleToEnter), triggerId),
        data @ BasePersonData(_, _, _ :: _, currentVehicle, _, _, _, _, _)
        ) =>
<<<<<<< HEAD
      log.debug("{} PersonEntersVehicle: {}", getPrefix, vehicleToEnter)
=======
      logDebug(s"PersonEntersVehicle: $vehicleToEnter")
>>>>>>> 38cecc4b
      eventsManager.processEvent(new PersonEntersVehicleEvent(tick, id, vehicleToEnter))
      goto(Moving) replying CompletionNotice(triggerId) using data.copy(
        currentVehicle = vehicleToEnter +: currentVehicle
      )
  }

  when(Moving) {
    /*
     * Learn as passenger that leg is ending
     */
    case Event(
        TriggerWithId(NotifyLegEndTrigger(_, _, _), triggerId),
        data @ BasePersonData(_, _, _ :: restOfCurrentTrip, currentVehicle, _, _, _, _, _)
        ) if restOfCurrentTrip.head.beamVehicleId == currentVehicle.head =>
      // The next vehicle is the same as current so just update state and go to Waiting
      goto(Waiting) replying CompletionNotice(triggerId) using data.copy(
        restOfCurrentTrip = restOfCurrentTrip
      )

    case Event(
        TriggerWithId(NotifyLegEndTrigger(tick, _, vehicleToExit), triggerId),
        data @ BasePersonData(_, _, _ :: restOfCurrentTrip, currentVehicle, _, _, _, _, _)
        ) =>
      // The next vehicle is different from current so we exit the current vehicle
      eventsManager.processEvent(new PersonLeavesVehicleEvent(tick, id, vehicleToExit))
      holdTickAndTriggerId(tick, triggerId)
      goto(ProcessingNextLegOrStartActivity) using data.copy(
        restOfCurrentTrip = restOfCurrentTrip,
        currentVehicle = currentVehicle.tail
      )

  }

  // Callback from DrivesVehicle. Analogous to NotifyLegEndTrigger, but when driving ourselves.
  when(PassengerScheduleEmpty) {
    case Event(PassengerScheduleEmptyMessage(_), data: BasePersonData) =>
      val (tick, triggerId) = releaseTickAndTriggerId()
      if (data.restOfCurrentTrip.head.unbecomeDriverOnCompletion) {
        beamServices.vehicles(data.currentVehicle.head).unsetDriver()
        eventsManager.processEvent(
          new PersonLeavesVehicleEvent(tick, Id.createPersonId(id), data.currentVehicle.head)
        )
      }
      holdTickAndTriggerId(tick, triggerId)
      goto(ProcessingNextLegOrStartActivity) using data.copy(
        restOfCurrentTrip = data.restOfCurrentTrip.tail,
        currentVehicle = if (data.restOfCurrentTrip.head.unbecomeDriverOnCompletion) {
          data.currentVehicle.tail
        } else {
          data.currentVehicle
        }
      )
  }

  when(ReadyToChooseParking, stateTimeout = Duration.Zero) {
    case Event(
        StateTimeout,
        data @ BasePersonData(_, _, currentLeg :: theRestOfCurrentTrip, _, _, _, _, _, _)
        ) =>
      log.debug(theRestOfCurrentTrip.toString())
      goto(ChoosingParkingSpot) using data.copy(restOfCurrentTrip = theRestOfCurrentTrip)
  }

  onTransition {
    case _ -> _ =>
      unstashAll()
  }

  /*
   * processNextLegOrStartActivity
   *
   * This should be called when it's time to either embark on another leg in a trip or to wrap up a trip that is
   * now complete. There are four outcomes possible:
   *
   * 1 There are more legs in the trip and the PersonAgent is the driver => goto WaitingToDrive and schedule
   * StartLegTrigger
   * 2 There are more legs in the trip but the PersonAGent is a passenger => goto Waiting and schedule nothing
   * further (the driver will initiate the start of the leg)
   * 3 The trip is over and there are more activities in the agent plan => goto PerformingActivity and schedule end
   * of activity
   * 4 The trip is over and there are no more activities in the agent plan => goto Finished
   */
  when(ProcessingNextLegOrStartActivity, stateTimeout = Duration.Zero) {
    case Event(
        StateTimeout,
        data @ BasePersonData(_, _, nextLeg :: restOfCurrentTrip, currentVehicle, _, _, _, _, _)
        ) if nextLeg.asDriver =>
      val legsToInclude = nextLeg +: restOfCurrentTrip.takeWhile(
        _.beamVehicleId == nextLeg.beamVehicleId
      )

      scheduler ! CompletionNotice(
        _currentTriggerId.get,
        Vector(ScheduleTrigger(StartLegTrigger(_currentTick.get, nextLeg.beamLeg), self))
      )

      val (stateToGo, currentTick) =
        if (nextLeg.asDriver && nextLeg.beamLeg.mode == CAR) {
          (ReleasingParkingSpot, _currentTick.get)
        } else {
          val (currentTick, _) = releaseTickAndTriggerId()
          (WaitingToDrive, currentTick)
        }

      //      goto(WaitingToDrive) using data.copy(
      goto(stateToGo) using data.copy(
        passengerSchedule = PassengerSchedule().addLegs(legsToInclude.map(_.beamLeg)),
        currentLegPassengerScheduleIndex = 0,
        currentVehicle =
          if (currentVehicle.isEmpty || currentVehicle.head != nextLeg.beamVehicleId) {
            val vehicle = beamServices.vehicles(nextLeg.beamVehicleId)
            vehicle
              .becomeDriver(self)
              .fold(
                fa =>
                  throw new RuntimeException(
                    s"I attempted to become driver of vehicle $id but driver ${vehicle.driver.get} already assigned."
                ),
                fb => {
                  eventsManager.processEvent(
<<<<<<< HEAD
                    new PersonEntersVehicleEvent(tick, Id.createPersonId(id), nextLeg.beamVehicleId)
                )
=======
                    new PersonEntersVehicleEvent(
                      currentTick,
                      Id.createPersonId(id),
                      nextLeg.beamVehicleId
                    )
                  )
                }
>>>>>>> 38cecc4b
              )
            nextLeg.beamVehicleId +: currentVehicle
          } else {
            currentVehicle
          }
      )
    case Event(StateTimeout, data @ BasePersonData(_, _, nextLeg :: _, _, _, _, _, _, _))
        if nextLeg.beamLeg.startTime < _currentTick.get =>
      // We've missed the bus. This occurs when the actual ride hail trip takes much longer than planned (based on the
      // initial inquiry). So we replan but change tour mode to WALK_TRANSIT since we've already done our ride hail portion.
      log.warning(
        s"Missed transit pickup during a ride_hail_transit trip, late by ${_currentTick.get - nextLeg.beamLeg.startTime} sec"
      )
      goto(ChoosingMode) using ChoosesModeData(
        personData = data.copy(currentTourMode = Some(WALK_TRANSIT))
      )
    case Event(StateTimeout, BasePersonData(_, _, nextLeg :: tailOfCurrentTrip, _, _, _, _, _, _))
        if nextLeg.beamLeg.mode.isTransit =>
      val legSegment = nextLeg :: tailOfCurrentTrip.takeWhile(
        leg => leg.beamVehicleId == nextLeg.beamVehicleId
      )
      val resRequest = ReservationRequest(
        legSegment.head.beamLeg,
        legSegment.last.beamLeg,
        VehiclePersonId(legSegment.head.beamVehicleId, id)
      )
      TransitDriverAgent.selectByVehicleId(legSegment.head.beamVehicleId) ! resRequest
      goto(WaitingForReservationConfirmation)
    case Event(StateTimeout, BasePersonData(_, _, nextLeg :: tailOfCurrentTrip, _, _, _, _, _, _))
        if nextLeg.isRideHail =>
      val legSegment = nextLeg :: tailOfCurrentTrip.takeWhile(
        leg => leg.beamVehicleId == nextLeg.beamVehicleId
      )
      val departAt = DiscreteTime(legSegment.head.beamLeg.startTime.toInt)

      rideHailManager ! RideHailRequest(
        ReserveRide,
        VehiclePersonId(bodyId, id, Some(self)),
        beamServices.geo.wgs2Utm(nextLeg.beamLeg.travelPath.startPoint.loc),
        departAt,
        beamServices.geo.wgs2Utm(legSegment.last.beamLeg.travelPath.endPoint.loc)
      )

      eventsManager.processEvent(
        new ReserveRideHailEvent(
          _currentTick.getOrElse(departAt.atTime),
          id,
          departAt.atTime,
          nextLeg.beamLeg.travelPath.startPoint.loc,
          legSegment.last.beamLeg.travelPath.endPoint.loc
        )
      )

      goto(WaitingForReservationConfirmation)
    case Event(StateTimeout, BasePersonData(_, _, _ :: _, _, _, _, _, _, _)) =>
      val (_, triggerId) = releaseTickAndTriggerId()
      scheduler ! CompletionNotice(triggerId)
      goto(Waiting)

    case Event(
        StateTimeout,
        data @ BasePersonData(
          currentActivityIndex,
          Some(currentTrip),
          _,
          _,
          currentTourMode,
          currentTourPersonalVehicle,
          _,
          _,
          _
        )
        ) =>
      nextActivity(data) match {
        case Right(activity) =>
          val (tick, triggerId) = releaseTickAndTriggerId()
          val endTime =
            if (activity.getEndTime >= tick && Math
                  .abs(activity.getEndTime) < Double.PositiveInfinity) {
              activity.getEndTime
            } else if (activity.getEndTime >= 0.0 && activity.getEndTime < tick) {
              tick
            } else {
              //            logWarn(s"Activity endTime is negative or infinite ${activity}, assuming duration of 10
              // minutes.")
              //TODO consider ending the day here to match MATSim convention for start/end activity
              tick + 60 * 10
            }
          // Report travelled distance for inclusion in experienced plans.
          // We currently get large unaccountable differences in round trips, e.g. work -> home may
          // be twice as long as home -> work. Probably due to long links, and the location of the activity
          // on the link being undefined.
          eventsManager.processEvent(
            new TeleportationArrivalEvent(
              tick,
              id,
              currentTrip.legs.view.map(l => l.beamLeg.travelPath.distanceInM).sum
            )
          )
          assert(activity.getLinkId != null)
          eventsManager.processEvent(
            new PersonArrivalEvent(tick, id, activity.getLinkId, currentTrip.tripClassifier.value)
          )
          eventsManager.processEvent(
            new ActivityStartEvent(
              tick,
              id,
              activity.getLinkId,
              activity.getFacilityId,
              activity.getType
            )
          )
          scheduler ! CompletionNotice(
            triggerId,
            Vector(ScheduleTrigger(ActivityEndTrigger(endTime), self))
          )
          goto(PerformingActivity) using data.copy(
            currentActivityIndex = currentActivityIndex + 1,
            currentTrip = None,
            restOfCurrentTrip = List(),
            currentTourPersonalVehicle = currentTourPersonalVehicle match {
              case Some(personalVeh) =>
                if (activity.getType.equals("Home")) {
                  context.parent ! ReleaseVehicleReservation(id, personalVeh)
                  context.parent ! CheckInResource(personalVeh, None)
                  None
                } else {
                  currentTourPersonalVehicle
                }
              case None =>
                None
            },
            currentTourMode = if (activity.getType.equals("Home")) None else currentTourMode,
            hasDeparted = false
          )
        case Left(msg) =>
          log.debug("{} {}", getPrefix, msg)
          val (_, triggerId) = releaseTickAndTriggerId()
          scheduler ! CompletionNotice(triggerId)
          stop
      }
  }

  val myUnhandled: StateFunction = {
    case Event(TriggerWithId(NotifyLegStartTrigger(_, _, _), _), _) =>
      stash()
      stay
    case Event(TriggerWithId(NotifyLegEndTrigger(_, _, _), _), _) =>
      stash()
      stay
    case Event(NotifyResourceInUse(_, _), _) =>
      stay()
    case Event(RegisterResource(_), _) =>
      stay()
    case Event(NotifyVehicleResourceIdle, _) =>
      stay()
    case Event(IllegalTriggerGoToError(reason), _) =>
      stop(Failure(reason))
    case Event(StateTimeout, _) =>
      log.error("Events leading up to this point:\n\t" + getLog.mkString("\n\t"))
      stop(
        Failure(
          "Timeout - this probably means this agent was not getting a reply it was expecting."
        )
      )
    case Event(Finish, _) =>
      if (stateName == Moving) {
        log.warning("Still travelling at end of simulation.")
        log.warning(s"Events leading up to this point:\n\t${getLog.mkString("\n\t")}")
      }
      stop
  }

  whenUnhandled(drivingBehavior.orElse(myUnhandled))

  override def logPrefix(): String = s"PersonAgent:$id "

}<|MERGE_RESOLUTION|>--- conflicted
+++ resolved
@@ -20,11 +20,8 @@
   StartLegTrigger
 }
 import beam.agentsim.agents.modalbehaviors.{ChoosesMode, DrivesVehicle, ModeChoiceCalculator}
-<<<<<<< HEAD
-=======
 import beam.agentsim.agents.parking.ChoosesParking
 import beam.agentsim.agents.parking.ChoosesParking.{ChoosingParkingSpot, ReleasingParkingSpot}
->>>>>>> 38cecc4b
 import beam.agentsim.agents.planning.{BeamPlan, Tour}
 import beam.agentsim.agents.ridehail.{ReserveRide, RideHailRequest, RideHailResponse}
 import beam.agentsim.agents.vehicles._
@@ -65,10 +62,7 @@
     transportNetwork: TransportNetwork,
     router: ActorRef,
     rideHailManager: ActorRef,
-<<<<<<< HEAD
-=======
     parkingManager: ActorRef,
->>>>>>> 38cecc4b
     eventsManager: EventsManager,
     personId: Id[PersonAgent],
     household: Household,
@@ -104,10 +98,7 @@
     def withPassengerSchedule(newPassengerSchedule: PassengerSchedule): DrivingData
 
     def withCurrentLegPassengerScheduleIndex(currentLegPassengerScheduleIndex: Int): DrivingData
-<<<<<<< HEAD
-=======
     def hasParkingBehaviors: Boolean
->>>>>>> 38cecc4b
   }
 
   case class LiterallyDrivingData(delegate: DrivingData, legEndsAt: Double) extends DrivingData { // sorry
@@ -147,14 +138,9 @@
 
     override def withCurrentLegPassengerScheduleIndex(
       currentLegPassengerScheduleIndex: Int
-<<<<<<< HEAD
-    ): DrivingData =
-      copy(currentLegPassengerScheduleIndex = currentLegPassengerScheduleIndex)
-=======
     ): DrivingData = copy(currentLegPassengerScheduleIndex = currentLegPassengerScheduleIndex)
 
     override def hasParkingBehaviors: Boolean = true
->>>>>>> 38cecc4b
   }
 
   case object PerformingActivity extends BeamAgentState
@@ -205,12 +191,8 @@
   val eventsManager: EventsManager,
   override val id: Id[PersonAgent],
   val matsimPlan: Plan,
-<<<<<<< HEAD
-  val bodyId: Id[Vehicle]
-=======
   val bodyId: Id[Vehicle],
   val parkingManager: ActorRef
->>>>>>> 38cecc4b
 ) extends DrivesVehicle[PersonData]
     with ChoosesMode
     with ChoosesParking
@@ -256,11 +238,7 @@
 
   when(Initialized) {
     case Event(TriggerWithId(ActivityStartTrigger(tick), triggerId), data: BasePersonData) =>
-<<<<<<< HEAD
-      log.debug("{} starting at {} @ {}", getPrefix, currentActivity(data).getType, tick)
-=======
       logDebug(s"starting at ${currentActivity(data).getType} @ $tick")
->>>>>>> 38cecc4b
       goto(PerformingActivity) replying CompletionNotice(
         triggerId,
         Vector(ScheduleTrigger(ActivityEndTrigger(currentActivity(data).getEndTime), self))
@@ -271,11 +249,11 @@
     case Event(TriggerWithId(ActivityEndTrigger(tick), triggerId), data: BasePersonData) =>
       nextActivity(data).fold(
         msg => {
-          log.debug("{} didn't get nextActivity because {}", getPrefix, msg)
+          logDebug(s"didn't get nextActivity because $msg")
           stop replying CompletionNotice(triggerId)
         },
         nextAct => {
-          log.debug("{} wants to go to {} @ {}", getPrefix, nextAct.getType, tick)
+          logDebug(s"wants to go to ${nextAct.getType} @ $tick")
           holdTickAndTriggerId(tick, triggerId)
           goto(ChoosingMode) using ChoosesModeData(
             personData = data.copy(
@@ -336,7 +314,7 @@
         BasePersonData(_, _, restOfCurrentTrip, _, _, _, _, _, true)
         ) =>
       // We're coming back from replanning, i.e. we are already on the trip, so we don't throw a departure event
-      log.debug("{} replanned to leg {}", getPrefix, restOfCurrentTrip.head)
+      logDebug(s"replanned to leg ${restOfCurrentTrip.head}")
       holdTickAndTriggerId(tick, triggerId)
       goto(ProcessingNextLegOrStartActivity)
   }
@@ -356,11 +334,7 @@
     case Event(ReservationResponse(_, Right(response), _), data: BasePersonData) =>
       handleSuccessfulReservation(response.triggersToSchedule, data)
     case Event(ReservationResponse(_, Left(firstErrorResponse), _), data: BasePersonData) =>
-<<<<<<< HEAD
-      log.warning("{} replanning because {}", getPrefix, firstErrorResponse.errorCode)
-=======
       logWarn(s"replanning because ${firstErrorResponse.errorCode}")
->>>>>>> 38cecc4b
       val (tick, triggerId) = releaseTickAndTriggerId()
       eventsManager.processEvent(new ReplanningEvent(tick, Id.createPersonId(id)))
       holdTickAndTriggerId(tick, triggerId)
@@ -368,18 +342,14 @@
     case Event(RideHailResponse(_, _, None, triggersToSchedule), data: BasePersonData) =>
       handleSuccessfulReservation(triggersToSchedule, data)
     case Event(RideHailResponse(_, _, Some(error), _), data: BasePersonData) =>
-      log.warning("{} replanning because {}", getPrefix, error.errorCode)
+      logWarn(s"replanning because ${error.errorCode}")
       val (tick, triggerId) = releaseTickAndTriggerId()
       eventsManager.processEvent(new ReplanningEvent(tick, Id.createPersonId(id)))
       holdTickAndTriggerId(tick, triggerId)
-<<<<<<< HEAD
-      goto(ChoosingMode) using ChoosesModeData(data, isWithinTripReplanning = true)
-=======
       goto(ChoosingMode) using ChoosesModeData(
         data.copy(currentTourMode = None),
         isWithinTripReplanning = true
       )
->>>>>>> 38cecc4b
   }
 
   when(Waiting) {
@@ -391,18 +361,14 @@
         TriggerWithId(NotifyLegStartTrigger(_, _, _), triggerId),
         BasePersonData(_, _, currentLeg :: _, currentVehicle, _, _, _, _, _)
         ) if currentLeg.beamVehicleId == currentVehicle.head =>
-      log.debug("{} Already on vehicle: {}", getPrefix, currentVehicle.head)
+      logDebug(s"Already on vehicle: ${currentVehicle.head}")
       goto(Moving) replying CompletionNotice(triggerId)
 
     case Event(
         TriggerWithId(NotifyLegStartTrigger(tick, _, vehicleToEnter), triggerId),
         data @ BasePersonData(_, _, _ :: _, currentVehicle, _, _, _, _, _)
         ) =>
-<<<<<<< HEAD
-      log.debug("{} PersonEntersVehicle: {}", getPrefix, vehicleToEnter)
-=======
       logDebug(s"PersonEntersVehicle: $vehicleToEnter")
->>>>>>> 38cecc4b
       eventsManager.processEvent(new PersonEntersVehicleEvent(tick, id, vehicleToEnter))
       goto(Moving) replying CompletionNotice(triggerId) using data.copy(
         currentVehicle = vehicleToEnter +: currentVehicle
@@ -523,10 +489,6 @@
                 ),
                 fb => {
                   eventsManager.processEvent(
-<<<<<<< HEAD
-                    new PersonEntersVehicleEvent(tick, Id.createPersonId(id), nextLeg.beamVehicleId)
-                )
-=======
                     new PersonEntersVehicleEvent(
                       currentTick,
                       Id.createPersonId(id),
@@ -534,7 +496,6 @@
                     )
                   )
                 }
->>>>>>> 38cecc4b
               )
             nextLeg.beamVehicleId +: currentVehicle
           } else {
@@ -545,7 +506,7 @@
         if nextLeg.beamLeg.startTime < _currentTick.get =>
       // We've missed the bus. This occurs when the actual ride hail trip takes much longer than planned (based on the
       // initial inquiry). So we replan but change tour mode to WALK_TRANSIT since we've already done our ride hail portion.
-      log.warning(
+      logWarn(
         s"Missed transit pickup during a ride_hail_transit trip, late by ${_currentTick.get - nextLeg.beamLeg.startTime} sec"
       )
       goto(ChoosingMode) using ChoosesModeData(
@@ -631,7 +592,7 @@
             new TeleportationArrivalEvent(
               tick,
               id,
-              currentTrip.legs.view.map(l => l.beamLeg.travelPath.distanceInM).sum
+              currentTrip.legs.map(l => l.beamLeg.travelPath.distanceInM).sum
             )
           )
           assert(activity.getLinkId != null)
@@ -671,7 +632,7 @@
             hasDeparted = false
           )
         case Left(msg) =>
-          log.debug("{} {}", getPrefix, msg)
+          logDebug(msg)
           val (_, triggerId) = releaseTickAndTriggerId()
           scheduler ! CompletionNotice(triggerId)
           stop
