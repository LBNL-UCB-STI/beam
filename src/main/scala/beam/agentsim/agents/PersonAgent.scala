--- conflicted
+++ resolved
@@ -1305,10 +1305,7 @@
               activity.getType
             )
           )
-<<<<<<< HEAD
-=======
-
->>>>>>> 3e901aa0
+
           val nextLegDepartureTime =
             if (activityEndTime > tick + beamServices.beamConfig.beam.agentsim.schedulerParallelismWindow) {
               activityEndTime.toInt
@@ -1320,10 +1317,7 @@
               )
               tick + beamServices.beamConfig.beam.agentsim.schedulerParallelismWindow
             }
-<<<<<<< HEAD
-=======
-
->>>>>>> 3e901aa0
+
           scheduler ! CompletionNotice(
             triggerId,
             Vector(ScheduleTrigger(ActivityEndTrigger(nextLegDepartureTime), self))
@@ -1422,14 +1416,9 @@
             activity.getType
           )
           eventsManager.processEvent(activityStartEvent)
-<<<<<<< HEAD
-          val nextLegDepartureTime =
-            if (activityEndTime >= tick + beamServices.beamConfig.beam.agentsim.schedulerParallelismWindow) {
-=======
 
           val nextLegDepartureTime =
             if (activityEndTime > tick + beamServices.beamConfig.beam.agentsim.schedulerParallelismWindow) {
->>>>>>> 3e901aa0
               activityEndTime.toInt
             } else {
               logger.warn(
@@ -1440,10 +1429,7 @@
               )
               tick + beamServices.beamConfig.beam.agentsim.schedulerParallelismWindow
             }
-<<<<<<< HEAD
-=======
-
->>>>>>> 3e901aa0
+
           scheduler ! CompletionNotice(
             triggerId,
             Vector(ScheduleTrigger(ActivityEndTrigger(nextLegDepartureTime), self))
