--- conflicted
+++ resolved
@@ -348,12 +348,8 @@
                       pair.last.activity.getCoord,
                       0,
                       CAR,
-<<<<<<< HEAD
-                      currentBeamVehicle.beamVehicleType.id
-=======
                       currentBeamVehicle.beamVehicleType.id,
                       beamServices.beamScenario
->>>>>>> 0a26fdea
                     )
                     .distance
                 )
