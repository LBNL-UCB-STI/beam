package beam.agentsim.agents

import akka.actor.FSM.Failure
import akka.actor.{ActorRef, FSM, Props, Stash, Status}
import beam.agentsim.Resource._
import beam.agentsim.agents.BeamAgent._
import beam.agentsim.agents.PersonAgent._
import beam.agentsim.agents.household.HouseholdActor.ReleaseVehicle
import beam.agentsim.agents.household.HouseholdCAVDriverAgent
import beam.agentsim.agents.modalbehaviors.ChoosesMode.ChoosesModeData
import beam.agentsim.agents.modalbehaviors.DrivesVehicle._
import beam.agentsim.agents.modalbehaviors.{ChoosesMode, DrivesVehicle, ModeChoiceCalculator}
import beam.agentsim.agents.parking.ChoosesParking
import beam.agentsim.agents.parking.ChoosesParking.{ChoosingParkingSpot, ReleasingParkingSpot}
import beam.agentsim.agents.planning.{BeamPlan, Tour}
import beam.agentsim.agents.ridehail.RideHailManager.TravelProposal
import beam.agentsim.agents.ridehail._
import beam.agentsim.agents.vehicles.BeamVehicle.FuelConsumed
import beam.agentsim.agents.vehicles.EnergyEconomyAttributes.Powertrain
import beam.agentsim.agents.vehicles.VehicleCategory.Bike
import beam.agentsim.agents.vehicles._
import beam.agentsim.events.{RideHailReservationConfirmationEvent, _}
import beam.agentsim.events.resources.{ReservationError, ReservationErrorCode}
import beam.agentsim.infrastructure.parking.ParkingMNL
import beam.agentsim.infrastructure.{ParkingInquiryResponse, ParkingStall}
import beam.agentsim.scheduler.BeamAgentScheduler.{CompletionNotice, IllegalTriggerGoToError, ScheduleTrigger}
import beam.agentsim.scheduler.Trigger
import beam.agentsim.scheduler.Trigger.TriggerWithId
import beam.router.Modes.BeamMode
import beam.router.Modes.BeamMode.{CAR, CAV, RIDE_HAIL, RIDE_HAIL_POOLED, RIDE_HAIL_TRANSIT, WALK, WALK_TRANSIT}
import beam.router.RouteHistory
import beam.router.model.{EmbodiedBeamLeg, EmbodiedBeamTrip}
import beam.router.osm.TollCalculator
import beam.router.skim.{DriveTimeSkimmerEvent, ODSkimmerEvent, ODSkims, Skims}
import beam.sim.population.AttributesOfIndividual
import beam.sim.{BeamScenario, BeamServices, Geofence}
import beam.utils.logging.ExponentialLazyLogging
import com.conveyal.r5.transit.TransportNetwork
import com.vividsolutions.jts.geom.Envelope
import org.matsim.api.core.v01.Id
import org.matsim.api.core.v01.events._
import org.matsim.api.core.v01.population._
import org.matsim.core.api.experimental.events.{EventsManager, TeleportationArrivalEvent}
import org.matsim.core.utils.misc.Time

import scala.annotation.tailrec
import scala.concurrent.duration._
import beam.sim.common.GeoUtils
import beam.utils.NetworkHelper

/**
  */
object PersonAgent {

  type VehicleStack = Vector[Id[BeamVehicle]]

  def props(
    scheduler: ActorRef,
    services: BeamServices,
    beamScenario: BeamScenario,
    modeChoiceCalculator: ModeChoiceCalculator,
    transportNetwork: TransportNetwork,
    tollCalculator: TollCalculator,
    router: ActorRef,
    rideHailManager: ActorRef,
    parkingManager: ActorRef,
    eventsManager: EventsManager,
    personId: Id[PersonAgent],
    householdRef: ActorRef,
    plan: Plan,
    fleetManagers: Seq[ActorRef],
    sharedVehicleFleets: Seq[ActorRef],
    possibleSharedVehicleTypes: Set[BeamVehicleType],
    routeHistory: RouteHistory,
    boundingBox: Envelope
  ): Props = {
    Props(
      new PersonAgent(
        scheduler,
        services,
        beamScenario,
        modeChoiceCalculator,
        transportNetwork,
        router,
        rideHailManager,
        eventsManager,
        personId,
        plan,
        parkingManager,
        tollCalculator,
        householdRef,
        fleetManagers,
        sharedVehicleFleets,
        possibleSharedVehicleTypes,
        routeHistory,
        boundingBox
      )
    )
  }

  sealed trait Traveling extends BeamAgentState

  trait PersonData extends DrivingData

  trait DrivingData {
    def currentVehicle: VehicleStack

    def passengerSchedule: PassengerSchedule

    def currentLegPassengerScheduleIndex: Int

    def withPassengerSchedule(newPassengerSchedule: PassengerSchedule): DrivingData

    def withCurrentLegPassengerScheduleIndex(currentLegPassengerScheduleIndex: Int): DrivingData

    def hasParkingBehaviors: Boolean

    def geofence: Option[Geofence]

    def legStartsAt: Option[Int]
  }

  case class LiterallyDrivingData(delegate: DrivingData, legEndsAt: Double, legStartsAt: Option[Int])
      extends DrivingData { // sorry
    def currentVehicle: VehicleStack = delegate.currentVehicle

    def passengerSchedule: PassengerSchedule = delegate.passengerSchedule

    def currentLegPassengerScheduleIndex: Int =
      delegate.currentLegPassengerScheduleIndex

    def withPassengerSchedule(newPassengerSchedule: PassengerSchedule): DrivingData =
      LiterallyDrivingData(delegate.withPassengerSchedule(newPassengerSchedule), legEndsAt, legStartsAt)

    def withCurrentLegPassengerScheduleIndex(currentLegPassengerScheduleIndex: Int): DrivingData =
      LiterallyDrivingData(
        delegate.withCurrentLegPassengerScheduleIndex(currentLegPassengerScheduleIndex),
        legEndsAt,
        legStartsAt
      )

    override def hasParkingBehaviors: Boolean = false

    override def geofence: Option[Geofence] = delegate.geofence
  }

  case class BasePersonData(
    currentActivityIndex: Int = 0,
    currentTrip: Option[EmbodiedBeamTrip] = None,
    restOfCurrentTrip: List[EmbodiedBeamLeg] = List(),
    currentVehicle: VehicleStack = Vector(),
    currentTourMode: Option[BeamMode] = None,
    currentTourPersonalVehicle: Option[Id[BeamVehicle]] = None,
    passengerSchedule: PassengerSchedule = PassengerSchedule(),
    currentLegPassengerScheduleIndex: Int = 0,
    hasDeparted: Boolean = false,
    currentTripCosts: Double = 0.0,
    numberOfReplanningAttempts: Int = 0,
    lastUsedParkingStall: Option[ParkingStall] = None
  ) extends PersonData {
    override def withPassengerSchedule(newPassengerSchedule: PassengerSchedule): DrivingData =
      copy(passengerSchedule = newPassengerSchedule)

    override def withCurrentLegPassengerScheduleIndex(
      newLegPassengerScheduleIndex: Int
    ): DrivingData = copy(currentLegPassengerScheduleIndex = newLegPassengerScheduleIndex)

    override def hasParkingBehaviors: Boolean = true

    override def geofence: Option[Geofence] = None
    override def legStartsAt: Option[Int] = None
  }

  case class ActivityStartTrigger(tick: Int) extends Trigger

  case class ActivityEndTrigger(tick: Int) extends Trigger

  case class PersonDepartureTrigger(tick: Int) extends Trigger

  case object PerformingActivity extends BeamAgentState

  case object ChoosingMode extends Traveling

  case object WaitingForDeparture extends Traveling

  case object WaitingForReservationConfirmation extends Traveling

  case object Waiting extends Traveling

  case object ProcessingNextLegOrStartActivity extends Traveling

  case object TryingToBoardVehicle extends Traveling

  case object WaitingToDrive extends Traveling

  case object WaitingToDriveInterrupted extends Traveling

  case object PassengerScheduleEmpty extends Traveling

  case object PassengerScheduleEmptyInterrupted extends Traveling

  case object ReadyToChooseParking extends Traveling

  case object Moving extends Traveling

  case object Driving extends Traveling

  case object DrivingInterrupted extends Traveling

  def correctTripEndTime(
    trip: EmbodiedBeamTrip,
    endTime: Int,
    bodyVehicleId: Id[BeamVehicle],
    bodyVehicleTypeId: Id[BeamVehicleType]
  ): EmbodiedBeamTrip = {
    if (trip.tripClassifier != WALK && trip.tripClassifier != WALK_TRANSIT) {
      trip.copy(
        legs = trip.legs
          .dropRight(1) :+ EmbodiedBeamLeg
          .dummyLegAt(
            endTime - trip.legs.last.beamLeg.duration,
            bodyVehicleId,
            isLastLeg = true,
            trip.legs.dropRight(1).last.beamLeg.travelPath.endPoint.loc,
            WALK,
            bodyVehicleTypeId,
            asDriver = true,
            trip.legs.last.beamLeg.duration
          )
      )
    } else {
      trip
    }
  }
}

class PersonAgent(
  val scheduler: ActorRef,
  val beamServices: BeamServices,
  val beamScenario: BeamScenario,
  val modeChoiceCalculator: ModeChoiceCalculator,
  val transportNetwork: TransportNetwork,
  val router: ActorRef,
  val rideHailManager: ActorRef,
  val eventsManager: EventsManager,
  override val id: Id[PersonAgent],
  val matsimPlan: Plan,
  val parkingManager: ActorRef,
  val tollCalculator: TollCalculator,
  val householdRef: ActorRef,
  val fleetManagers: Seq[ActorRef] = Vector(),
  val sharedVehicleFleets: Seq[ActorRef] = Vector(),
  val possibleSharedVehicleTypes: Set[BeamVehicleType] = Set.empty,
  val routeHistory: RouteHistory,
  val boundingBox: Envelope
) extends DrivesVehicle[PersonData]
    with ChoosesMode
    with ChoosesParking
    with Stash
    with ExponentialLazyLogging {

  override val eventBuilderActor: ActorRef = beamServices.eventBuilderActor

  val networkHelper: NetworkHelper = beamServices.networkHelper
  val geo: GeoUtils = beamServices.geo

  val bodyType: BeamVehicleType = beamScenario.vehicleTypes(
    Id.create(beamScenario.beamConfig.beam.agentsim.agents.bodyType, classOf[BeamVehicleType])
  )

  val body = new BeamVehicle(
    BeamVehicle.createId(id, Some("body")),
    new Powertrain(bodyType.primaryFuelConsumptionInJoulePerMeter),
    bodyType,
    managerInfo = VehicleManagerInfo.create(id.toString, bodyType)
  )
  body.setManager(Some(self))
  beamVehicles.put(body.id, ActualVehicle(body))

  val vehicleFleets: Seq[ActorRef] = fleetManagers ++ sharedVehicleFleets

  val attributes: AttributesOfIndividual =
    matsimPlan.getPerson.getCustomAttributes
      .get("beam-attributes")
      .asInstanceOf[AttributesOfIndividual]

  val _experiencedBeamPlan: BeamPlan = BeamPlan(matsimPlan)

  var totFuelConsumed: FuelConsumed = FuelConsumed(0.0, 0.0)
  var curFuelConsumed: FuelConsumed = FuelConsumed(0.0, 0.0)

  def updateFuelConsumed(fuelOption: Option[FuelConsumed]): Unit = {
    val newFuelConsumed = fuelOption.getOrElse(FuelConsumed(0.0, 0.0))
    curFuelConsumed = FuelConsumed(
      curFuelConsumed.primaryFuel + newFuelConsumed.primaryFuel,
      curFuelConsumed.secondaryFuel + newFuelConsumed.secondaryFuel
    )
    totFuelConsumed = FuelConsumed(
      totFuelConsumed.primaryFuel + curFuelConsumed.primaryFuel,
      totFuelConsumed.secondaryFuel + curFuelConsumed.secondaryFuel
    )
  }

  def resetFuelConsumed(): Unit = curFuelConsumed = FuelConsumed(0.0, 0.0)

  override def logDepth: Int = 30

  val lastTickOfSimulation = Time
    .parseTime(beamScenario.beamConfig.beam.agentsim.endTime)
    .toInt - beamServices.beamConfig.beam.agentsim.schedulerParallelismWindow

  /**
    * identifies agents with remaining range which is smaller than their remaining tour
    *
    * @param personData current state data cast as a [[BasePersonData]]
    * @return true if they have enough fuel, or fuel type is not exhaustible
    */
  def calculateRemainingTripData(personData: BasePersonData): Option[ParkingMNL.RemainingTripData] = {

    val refuelNeeded: Boolean =
      currentBeamVehicle.isRefuelNeeded(
        beamScenario.beamConfig.beam.agentsim.agents.rideHail.human.refuelRequiredThresholdInMeters,
        beamScenario.beamConfig.beam.agentsim.agents.rideHail.human.noRefuelThresholdInMeters
      )

    if (refuelNeeded) {

      val primaryFuelLevelInJoules: Double = beamScenario
        .privateVehicles(personData.currentVehicle.head)
        .primaryFuelLevelInJoules

      val primaryFuelConsumptionInJoulePerMeter: Double =
        currentBeamVehicle.beamVehicleType.primaryFuelConsumptionInJoulePerMeter

      val remainingTourDist: Double = nextActivity(personData) match {
        case Some(nextAct) =>
          // in the case that we are headed "home", we need to motivate charging.
          // in order to induce range anxiety, we need to have agents consider
          // their tomorrow activities. the agent's first leg of the day
          // is used here to add distance to a "ghost activity" tomorrow morning
          // which is used in place of our real remaining tour distance of 0.0
          // which should help encourage residential end-of-day charging
          val tomorrowFirstLegDistance =
            if (nextAct.getType.toLowerCase == "home") {
              findFirstCarLegOfTrip(personData) match {
                case Some(carLeg) =>
                  carLeg.beamLeg.travelPath.distanceInM
                case None =>
                  0.0
              }
            } else 0.0

          val nextActIdx = currentTour(personData).tripIndexOfElement(nextAct) - 1
          currentTour(personData).trips
            .slice(nextActIdx, currentTour(personData).trips.length)
            .sliding(2, 1)
            .toList
            .foldLeft(tomorrowFirstLegDistance) { (sum, pair) =>
              sum + Math
                .ceil(
                  beamServices.skims.od_skimmer
                    .getTimeDistanceAndCost(
                      pair.head.activity.getCoord,
                      pair.last.activity.getCoord,
                      0,
                      CAR,
                      currentBeamVehicle.beamVehicleType.id,
                      currentBeamVehicle.beamVehicleType,
                      beamServices.beamScenario.fuelTypePrices(currentBeamVehicle.beamVehicleType.primaryFuelType),
                      beamServices.beamScenario
                    )
                    .distance
                )
            }

        case None =>
          0.0
      }

      Some(
        ParkingMNL.RemainingTripData(
          primaryFuelLevelInJoules,
          primaryFuelConsumptionInJoulePerMeter,
          remainingTourDist,
          beamScenario.beamConfig.beam.agentsim.agents.parking.rangeAnxietyBuffer
        )
      )

    } else {
      None
    }
  }

  startWith(Uninitialized, BasePersonData())

  def scaleTimeByValueOfTime(timeInSeconds: Double, beamMode: Option[BeamMode] = None): Double = {
    attributes.unitConversionVOTT(timeInSeconds) // TODO: ZN, right now not mode specific. modal factors reside in ModeChoiceMultinomialLogit. Move somewhere else?
  }

  def currentTour(data: BasePersonData): Tour = {
    stateName match {
      case PerformingActivity =>
        _experiencedBeamPlan.getTourContaining(currentActivity(data))
      case _ =>
        _experiencedBeamPlan.getTourContaining(nextActivity(data).get)
    }
  }

  def currentActivity(data: BasePersonData): Activity =
    _experiencedBeamPlan.activities(data.currentActivityIndex)

  def nextActivity(data: BasePersonData): Option[Activity] = {
    val ind = data.currentActivityIndex + 1
    if (ind < 0 || ind >= _experiencedBeamPlan.activities.length) {
      None
    } else {
      Some(_experiencedBeamPlan.activities(ind))
    }
  }

  def findFirstCarLegOfTrip(data: BasePersonData): Option[EmbodiedBeamLeg] = {
    @tailrec
    def _find(remaining: IndexedSeq[EmbodiedBeamLeg]): Option[EmbodiedBeamLeg] = {
      if (remaining.isEmpty) None
      else if (remaining.head.beamLeg.mode == CAR) Some { remaining.head } else _find(remaining.tail)
    }
    for {
      trip <- data.currentTrip
      leg  <- _find(trip.legs)
    } yield {
      leg
    }
  }

  when(Uninitialized) {
    case Event(TriggerWithId(InitializeTrigger(_), triggerId), _) =>
      goto(Initialized) replying CompletionNotice(
        triggerId,
        Vector(ScheduleTrigger(ActivityStartTrigger(0), self))
      )
  }

  when(Initialized) {
    case Event(TriggerWithId(ActivityStartTrigger(tick), triggerId), data: BasePersonData) =>
      logDebug(s"starting at ${currentActivity(data).getType} @ $tick")
      goto(PerformingActivity) replying CompletionNotice(
        triggerId,
        Vector(ScheduleTrigger(ActivityEndTrigger(currentActivity(data).getEndTime.toInt), self))
      )
  }

  when(PerformingActivity) {
    case Event(TriggerWithId(ActivityEndTrigger(tick), triggerId), data: BasePersonData) =>
      nextActivity(data) match {
        case None =>
          logger.debug("didn't get nextActivity, PersonAgent:440")

          // if we still have a BEV/PHEV that is connected to a charging point,
          // we assume that they will charge until the end of the simulation and throwing events accordingly
          (beamVehicles ++ potentiallyChargingBeamVehicles).foreach(idVehicleOrTokenTuple => {
            beamScenario.privateVehicles
              .get(idVehicleOrTokenTuple._1)
              .foreach(beamvehicle => {
                if ((beamvehicle.isPHEV | beamvehicle.isBEV) & beamvehicle.isConnectedToChargingPoint()) {
                  val endOfTime = Time.parseTime(beamScenario.beamConfig.beam.agentsim.endTime).toInt
                  val (chargingDuration, _) = beamvehicle
                    .refuelingSessionDurationAndEnergyInJoules(Some(endOfTime - beamvehicle.getChargerConnectedTick()))
                  handleEndCharging(beamvehicle.getChargerConnectedTick() + chargingDuration, beamvehicle)
                }
              })
          })
          stay replying CompletionNotice(triggerId)
        case Some(nextAct) =>
          logDebug(s"wants to go to ${nextAct.getType} @ $tick")
          holdTickAndTriggerId(tick, triggerId)
          val modeOfNextLeg = _experiencedBeamPlan.getPlanElements
            .get(_experiencedBeamPlan.getPlanElements.indexOf(nextAct) - 1) match {
            case leg: Leg =>
              BeamMode.fromString(leg.getMode)
            case _ => None
          }
          goto(ChoosingMode) using ChoosesModeData(
            personData = data.copy(
              // If the mode of the next leg is defined and is CAV, use it, otherwise,
              // If we don't have a current tour mode (i.e. are not on a tour aka at home),
              // use the mode of the next leg as the new tour mode.
              currentTourMode = modeOfNextLeg match {
                case Some(CAV) =>
                  Some(CAV)
                case _ =>
                  data.currentTourMode.orElse(modeOfNextLeg)
              },
              numberOfReplanningAttempts = 0
            ),
            SpaceTime(currentActivity(data).getCoord, _currentTick.get)
          )
      }
  }

  when(WaitingForDeparture) {

    /**
      * Callback from [[ChoosesMode]]
      **/
    case Event(
        TriggerWithId(PersonDepartureTrigger(tick), triggerId),
        data @ BasePersonData(_, Some(currentTrip), _, _, _, _, _, _, false, _, _, _)
        ) =>
      // We end our activity when we actually leave, not when we decide to leave, i.e. when we look for a bus or
      // hail a ride. We stay at the party until our Uber is there.
      eventsManager.processEvent(
        new ActivityEndEvent(
          tick,
          id,
          currentActivity(data).getLinkId,
          currentActivity(data).getFacilityId,
          currentActivity(data).getType
        )
      )
      assert(currentActivity(data).getLinkId != null)
      eventsManager.processEvent(
        new PersonDepartureEvent(
          tick,
          id,
          currentActivity(data).getLinkId,
          currentTrip.tripClassifier.value
        )
      )
      holdTickAndTriggerId(tick, triggerId)
      goto(ProcessingNextLegOrStartActivity) using data.copy(hasDeparted = true)

    case Event(
        TriggerWithId(PersonDepartureTrigger(tick), triggerId),
        BasePersonData(_, _, restOfCurrentTrip, _, _, _, _, _, true, _, _, _)
        ) =>
      // We're coming back from replanning, i.e. we are already on the trip, so we don't throw a departure event
      logDebug(s"replanned to leg ${restOfCurrentTrip.head}")
      holdTickAndTriggerId(tick, triggerId)
      goto(ProcessingNextLegOrStartActivity)
  }

  def activityOrMessage(ind: Int, msg: String): Either[String, Activity] = {
    if (ind < 0 || ind >= _experiencedBeamPlan.activities.length) Left(msg)
    else Right(_experiencedBeamPlan.activities(ind))
  }

  def handleFailedRideHailReservation(
    error: ReservationError,
    response: RideHailResponse,
    data: BasePersonData
  ): State = {
    logDebug(s"replanning because ${error.errorCode}")
    val tick = _currentTick.getOrElse(response.request.departAt)
    val replanningReason = getReplanningReasonFrom(data, error.errorCode.entryName)
    eventsManager.processEvent(
      new RideHailReservationConfirmationEvent(
        tick,
        Id.createPersonId(id),
        RideHailReservationConfirmationEvent.typeWhenPooledIs(response.request.asPooled),
        Some(error.errorCode),
        response.request.requestTime.getOrElse(response.request.departAt),
        response.request.departAt,
        response.request.quotedWaitTime,
        beamServices.geo.utm2Wgs(response.request.pickUpLocationUTM),
        beamServices.geo.utm2Wgs(response.request.destinationUTM),
        None,
        response.directTripTravelProposal.map(_.travelDistanceForCustomer(bodyVehiclePersonId)),
        response.directTripTravelProposal.map(
          proposal => proposal.travelTimeForCustomer(bodyVehiclePersonId) + proposal.timeToCustomer(bodyVehiclePersonId)
        )
      )
    )
    eventsManager.processEvent(new ReplanningEvent(tick, Id.createPersonId(id), replanningReason))
    goto(ChoosingMode) using ChoosesModeData(
      data.copy(currentTourMode = None, numberOfReplanningAttempts = data.numberOfReplanningAttempts + 1),
      currentLocation = SpaceTime(
        beamServices.geo.wgs2Utm(data.restOfCurrentTrip.head.beamLeg.travelPath.startPoint).loc,
        tick
      ),
      isWithinTripReplanning = true,
      excludeModes =
        if (data.numberOfReplanningAttempts > 0) { Vector(RIDE_HAIL, RIDE_HAIL_POOLED, RIDE_HAIL_TRANSIT) } else {
          Vector()
        }
    )
  }

  when(WaitingForReservationConfirmation) {
    // TRANSIT SUCCESS
    case Event(ReservationResponse(Right(response)), data: BasePersonData) =>
      handleSuccessfulReservation(response.triggersToSchedule, data)
    // TRANSIT FAILURE
    case Event(
        ReservationResponse(Left(firstErrorResponse)),
        data @ BasePersonData(_, _, nextLeg :: _, _, _, _, _, _, _, _, _, _)
        ) =>
      logDebug(s"replanning because ${firstErrorResponse.errorCode}")

      val replanningReason = getReplanningReasonFrom(data, firstErrorResponse.errorCode.entryName)
      eventsManager.processEvent(
        new ReplanningEvent(_currentTick.get, Id.createPersonId(id), replanningReason)
      )
      goto(ChoosingMode) using ChoosesModeData(
        data.copy(numberOfReplanningAttempts = data.numberOfReplanningAttempts + 1),
        currentLocation =
          SpaceTime(beamServices.geo.wgs2Utm(nextLeg.beamLeg.travelPath.startPoint).loc, _currentTick.get),
        isWithinTripReplanning = true
      )
    // RIDE HAIL DELAY
    case Event(DelayedRideHailResponse, data: BasePersonData) =>
      // this means ride hail manager is taking time to assign and we should complete our
      // current trigger and wait to be re-triggered by the manager
      val (_, triggerId) = releaseTickAndTriggerId()
      scheduler ! CompletionNotice(triggerId, Vector())
      stay() using data
    // RIDE HAIL DELAY FAILURE
    // we use trigger for this to get triggerId back into hands of the person
    case Event(
        TriggerWithId(RideHailResponseTrigger(tick, response @ RideHailResponse(_, _, Some(error), _, _)), triggerId),
        data: BasePersonData
        ) =>
      holdTickAndTriggerId(tick, triggerId)
      handleFailedRideHailReservation(error, response, data)
    // RIDE HAIL SUCCESS
    // no trigger needed here since we're going to Waiting anyway without any other actions needed
    case Event(
        RideHailResponse(req, travelProposal, None, triggersToSchedule, directTripTravelProposal),
        data: BasePersonData
        ) =>
      eventsManager.processEvent(
        new RideHailReservationConfirmationEvent(
          _currentTick.getOrElse(req.departAt).toDouble,
          Id.createPersonId(id),
          RideHailReservationConfirmationEvent.typeWhenPooledIs(req.asPooled),
          None,
          req.requestTime.getOrElse(req.departAt),
          req.departAt,
          req.quotedWaitTime,
          beamServices.geo.utm2Wgs(req.pickUpLocationUTM),
          beamServices.geo.utm2Wgs(req.destinationUTM),
          travelProposal.flatMap(
            _.passengerSchedule.legsWithPassenger(bodyVehiclePersonId).headOption.map(_.startTime)
          ),
          directTripTravelProposal.map(_.travelDistanceForCustomer(bodyVehiclePersonId)),
          directTripTravelProposal.map(_.travelTimeForCustomer(bodyVehiclePersonId))
        )
      )
      handleSuccessfulReservation(triggersToSchedule, data, travelProposal)
    // RIDE HAIL FAILURE
    case Event(
        response @ RideHailResponse(_, _, Some(error), _, _),
        data @ BasePersonData(_, _, _, _, _, _, _, _, _, _, _, _)
        ) =>
      handleFailedRideHailReservation(error, response, data)
  }

  when(Waiting) {
    /*
     * Learn as passenger that it is time to board the vehicle
     */
    case Event(
        TriggerWithId(BoardVehicleTrigger(tick, vehicleToEnter), triggerId),
        data @ BasePersonData(_, _, currentLeg :: _, currentVehicle, _, _, _, _, _, _, _, _)
        ) =>
      logDebug(s"PersonEntersVehicle: $vehicleToEnter @ $tick")
      eventsManager.processEvent(new PersonEntersVehicleEvent(tick, id, vehicleToEnter))

      if (currentLeg.cost > 0.0) {
        currentLeg.beamLeg.travelPath.transitStops.foreach { transitStopInfo =>
          // If it doesn't have transitStopInfo, it is not a transit but a ridehailing trip
          eventsManager.processEvent(new AgencyRevenueEvent(tick, transitStopInfo.agencyId, currentLeg.cost))
        }
        eventsManager.processEvent(
          new PersonCostEvent(
            tick,
            id,
            data.currentTrip.get.tripClassifier.value,
            0.0, // incentive applies to a whole trip and is accounted for at Arrival
            0.0, // only drivers pay tolls, if a toll is in the fare it's still a fare
            currentLeg.cost
          )
        )
      }

      goto(Moving) replying CompletionNotice(triggerId) using data.copy(
        currentVehicle = vehicleToEnter +: currentVehicle
      )
  }

  when(Moving) {
    /*
     * Learn as passenger that it is time to alight the vehicle
     */
    case Event(
        TriggerWithId(AlightVehicleTrigger(tick, vehicleToExit, energyConsumedOption), triggerId),
        data @ BasePersonData(_, _, _ :: restOfCurrentTrip, currentVehicle, _, _, _, _, _, _, _, _)
        ) if vehicleToExit.equals(currentVehicle.head) =>
      updateFuelConsumed(energyConsumedOption)
      logDebug(s"PersonLeavesVehicle: $vehicleToExit @ $tick")
      eventsManager.processEvent(new PersonLeavesVehicleEvent(tick, id, vehicleToExit))
      holdTickAndTriggerId(tick, triggerId)
      goto(ProcessingNextLegOrStartActivity) using data.copy(
        restOfCurrentTrip = restOfCurrentTrip.dropWhile(leg => leg.beamVehicleId == vehicleToExit),
        currentVehicle = currentVehicle.tail
      )
  }

  // Callback from DrivesVehicle. Analogous to AlightVehicleTrigger, but when driving ourselve s.
  when(PassengerScheduleEmpty) {
    case Event(PassengerScheduleEmptyMessage(_, toll, energyConsumedOption), data: BasePersonData) =>
      updateFuelConsumed(energyConsumedOption)
      val netTripCosts = data.currentTripCosts // This includes tolls because it comes from leg.cost
      if (toll > 0.0 || netTripCosts > 0.0)
        eventsManager.processEvent(
          new PersonCostEvent(
            _currentTick.get,
            matsimPlan.getPerson.getId,
            data.restOfCurrentTrip.head.beamLeg.mode.value,
            0.0,
            toll,
            netTripCosts // Again, includes tolls but "net" here means actual money paid by the person
          )
        )
      val dataForNextLegOrActivity = if (data.restOfCurrentTrip.head.unbecomeDriverOnCompletion) {
        data.copy(
          restOfCurrentTrip = data.restOfCurrentTrip.tail,
          currentVehicle = if (data.currentVehicle.size > 1) data.currentVehicle.tail else Vector(),
          currentTripCosts = 0.0
        )
      } else {
        data.copy(
          restOfCurrentTrip = data.restOfCurrentTrip.tail,
          currentVehicle = Vector(body.id),
          currentTripCosts = 0.0
        )
      }
      if (data.restOfCurrentTrip.head.unbecomeDriverOnCompletion) {
        val vehicleToExit = data.currentVehicle.head
        currentBeamVehicle.unsetDriver()
        nextNotifyVehicleResourceIdle.foreach(currentBeamVehicle.getManager.get ! _)
        eventsManager.processEvent(
          new PersonLeavesVehicleEvent(_currentTick.get, Id.createPersonId(id), vehicleToExit)
        )
        if (currentBeamVehicle != body) {
          if (currentBeamVehicle.beamVehicleType.vehicleCategory != Bike) {
            if (currentBeamVehicle.stall.isEmpty) logWarn("Expected currentBeamVehicle.stall to be defined.")
          }
          if (!currentBeamVehicle.isMustBeDrivenHome) {
            // Is a shared vehicle. Give it up.
            currentBeamVehicle.getManager.get ! ReleaseVehicle(currentBeamVehicle)
            beamVehicles -= data.currentVehicle.head
          }
        }
      }
      goto(ProcessingNextLegOrStartActivity) using dataForNextLegOrActivity

  }

  when(ReadyToChooseParking, stateTimeout = Duration.Zero) {
    case Event(
        StateTimeout,
        data @ BasePersonData(_, _, completedLeg :: theRestOfCurrentTrip, _, _, _, _, _, _, _, currentCost, _)
        ) =>
      log.debug("ReadyToChooseParking, restoftrip: {}", theRestOfCurrentTrip.toString())
      goto(ChoosingParkingSpot) using data.copy(
        restOfCurrentTrip = theRestOfCurrentTrip,
        currentTripCosts = currentCost + completedLeg.cost
      )
  }

  onTransition {
    case _ -> _ =>
      unstashAll()
  }

  when(TryingToBoardVehicle) {
    case Event(Boarded(vehicle), basePersonData: BasePersonData) =>
      beamVehicles.put(vehicle.id, ActualVehicle(vehicle))
      potentiallyChargingBeamVehicles.remove(vehicle.id)
      goto(ProcessingNextLegOrStartActivity)
    case Event(NotAvailable, basePersonData: BasePersonData) =>
      log.debug("{} replanning because vehicle not available when trying to board")
      val replanningReason = getReplanningReasonFrom(basePersonData, ReservationErrorCode.ResourceUnavailable.entryName)
      eventsManager.processEvent(
        new ReplanningEvent(_currentTick.get, Id.createPersonId(id), replanningReason)
      )
      goto(ChoosingMode) using ChoosesModeData(
        basePersonData.copy(
          currentTourMode = None, // Have to give up my mode as well, perhaps there's no option left for driving.
          currentTourPersonalVehicle = None,
          numberOfReplanningAttempts = basePersonData.numberOfReplanningAttempts + 1
        ),
        SpaceTime(
          beamServices.geo.wgs2Utm(basePersonData.restOfCurrentTrip.head.beamLeg.travelPath.startPoint).loc,
          _currentTick.get
        )
      )
  }

  when(ProcessingNextLegOrStartActivity, stateTimeout = Duration.Zero) {
    case Event(
        StateTimeout,
        data @ BasePersonData(
          _,
          _,
          nextLeg :: restOfCurrentTrip,
          currentVehicle,
          _,
          _,
          _,
          _,
          _,
          _,
          _,
          _
        )
        ) if nextLeg.asDriver =>
      // Declaring a function here because this case is already so convoluted that I require a return
      // statement from within.
      // TODO: Refactor.
      def nextState: FSM.State[BeamAgentState, PersonData] = {
        val currentVehicleForNextState =
          if (currentVehicle.isEmpty || currentVehicle.head != nextLeg.beamVehicleId) {
            beamVehicles(nextLeg.beamVehicleId) match {
              case t @ Token(_, manager, _) =>
                manager ! TryToBoardVehicle(t, self)
                return goto(TryingToBoardVehicle)
              case _: ActualVehicle =>
              // That's fine, continue
            }
            eventsManager.processEvent(
              new PersonEntersVehicleEvent(
                _currentTick.get,
                Id.createPersonId(id),
                nextLeg.beamVehicleId
              )
            )
            nextLeg.beamVehicleId +: currentVehicle
          } else {
            currentVehicle
          }
        val legsToInclude = nextLeg +: restOfCurrentTrip.takeWhile(_.beamVehicleId == nextLeg.beamVehicleId)
        val newPassengerSchedule = PassengerSchedule().addLegs(legsToInclude.map(_.beamLeg))

        // Really? Also in the ReleasingParkingSpot case? How can it be that only one case releases the trigger,
        // but both of them send a CompletionNotice?
        if (nextLeg.beamLeg.endTime > lastTickOfSimulation) {
          scheduler ! CompletionNotice(
            _currentTriggerId.get,
            Vector()
          )
        } else {
          scheduler ! CompletionNotice(
            _currentTriggerId.get,
            Vector(ScheduleTrigger(StartLegTrigger(_currentTick.get, nextLeg.beamLeg), self))
          )
        }

        val stateToGo =
          if (nextLeg.beamLeg.mode == CAR
              || beamVehicles(nextLeg.beamVehicleId)
                .asInstanceOf[ActualVehicle]
                .vehicle
                .managerInfo
                .managerType == VehicleManagerType.SharedMicromobility) {
            log.debug(
              "ProcessingNextLegOrStartActivity, going to ReleasingParkingSpot with legsToInclude: {}",
              legsToInclude
            )
            ReleasingParkingSpot
          } else {
            releaseTickAndTriggerId()
            WaitingToDrive
          }
        goto(stateToGo) using data.copy(
          passengerSchedule = newPassengerSchedule,
          currentLegPassengerScheduleIndex = 0,
          currentVehicle = currentVehicleForNextState
        )
      }
      nextState

    // TRANSIT but too late
    case Event(StateTimeout, data @ BasePersonData(_, _, nextLeg :: _, _, _, _, _, _, _, _, _, _))
        if nextLeg.beamLeg.mode.isTransit && nextLeg.beamLeg.startTime < _currentTick.get =>
      // We've missed the bus. This occurs when something takes longer than planned (based on the
      // initial inquiry). So we replan but change tour mode to WALK_TRANSIT since we've already done our non-transit
      // portion.
      log.debug("Missed transit pickup, late by {} sec", _currentTick.get - nextLeg.beamLeg.startTime)

      val replanningReason = getReplanningReasonFrom(data, ReservationErrorCode.MissedTransitPickup.entryName)
      eventsManager.processEvent(
        new ReplanningEvent(_currentTick.get, Id.createPersonId(id), replanningReason)
      )
      goto(ChoosingMode) using ChoosesModeData(
        personData = data
          .copy(currentTourMode = Some(WALK_TRANSIT), numberOfReplanningAttempts = data.numberOfReplanningAttempts + 1),
        currentLocation =
          SpaceTime(beamServices.geo.wgs2Utm(nextLeg.beamLeg.travelPath.startPoint).loc, _currentTick.get),
        isWithinTripReplanning = true
      )
    // TRANSIT
    case Event(StateTimeout, BasePersonData(_, _, nextLeg :: _, _, _, _, _, _, _, _, _, _))
        if nextLeg.beamLeg.mode.isTransit =>
      val resRequest = TransitReservationRequest(
        nextLeg.beamLeg.travelPath.transitStops.get.fromIdx,
        nextLeg.beamLeg.travelPath.transitStops.get.toIdx,
        PersonIdWithActorRef(id, self)
      )
      TransitDriverAgent.selectByVehicleId(nextLeg.beamVehicleId) ! resRequest
      goto(WaitingForReservationConfirmation)
    // RIDE_HAIL
    case Event(StateTimeout, BasePersonData(_, _, nextLeg :: tailOfCurrentTrip, _, _, _, _, _, _, _, _, _))
        if nextLeg.isRideHail =>
      val legSegment = nextLeg :: tailOfCurrentTrip.takeWhile(
        leg => leg.beamVehicleId == nextLeg.beamVehicleId
      )

      rideHailManager ! RideHailRequest(
        ReserveRide,
        PersonIdWithActorRef(id, self),
        beamServices.geo.wgs2Utm(nextLeg.beamLeg.travelPath.startPoint.loc),
        _currentTick.get,
        beamServices.geo.wgs2Utm(legSegment.last.beamLeg.travelPath.endPoint.loc),
        nextLeg.isPooledTrip,
        requestTime = _currentTick,
        quotedWaitTime = Some(nextLeg.beamLeg.startTime - _currentTick.get)
      )

      eventsManager.processEvent(
        new ReserveRideHailEvent(
          _currentTick.get.toDouble,
          id,
          _currentTick.get,
          nextLeg.beamLeg.travelPath.startPoint.loc,
          legSegment.last.beamLeg.travelPath.endPoint.loc
        )
      )
      goto(WaitingForReservationConfirmation)
    // CAV but too late
    // TODO: Refactor so it uses literally the same code block as transit
    case Event(StateTimeout, data @ BasePersonData(_, _, nextLeg :: _, _, _, _, _, _, _, _, _, _))
        if nextLeg.beamLeg.startTime < _currentTick.get =>
      // We've missed the CAV. This occurs when something takes longer than planned (based on the
      // initial inquiry). So we replan but change tour mode to WALK_TRANSIT since we've already done our non-transit
      // portion.
      log.warning("Missed CAV pickup, late by {} sec", _currentTick.get - nextLeg.beamLeg.startTime)

      val replanningReason = getReplanningReasonFrom(data, ReservationErrorCode.MissedTransitPickup.entryName)
      eventsManager.processEvent(
        new ReplanningEvent(_currentTick.get, Id.createPersonId(id), replanningReason)
      )
      goto(ChoosingMode) using ChoosesModeData(
        personData = data
          .copy(currentTourMode = Some(WALK_TRANSIT), numberOfReplanningAttempts = data.numberOfReplanningAttempts + 1),
        currentLocation =
          SpaceTime(beamServices.geo.wgs2Utm(nextLeg.beamLeg.travelPath.startPoint).loc, _currentTick.get),
        isWithinTripReplanning = true
      )
    // CAV
    // TODO: Refactor so it uses literally the same code block as transit
    case Event(StateTimeout, BasePersonData(_, _, nextLeg :: tailOfCurrentTrip, _, _, _, _, _, _, _, _, _)) =>
      val legSegment = nextLeg :: tailOfCurrentTrip.takeWhile(
        leg => leg.beamVehicleId == nextLeg.beamVehicleId
      )
      val resRequest = ReservationRequest(
        legSegment.head.beamLeg,
        legSegment.last.beamLeg,
        PersonIdWithActorRef(id, self)
      )
      context.actorSelection(
        householdRef.path.child(HouseholdCAVDriverAgent.idFromVehicleId(nextLeg.beamVehicleId).toString)
      ) ! resRequest
      goto(WaitingForReservationConfirmation)

    case Event(
        StateTimeout,
        data @ BasePersonData(
          currentActivityIndex,
          Some(currentTrip),
          _,
          _,
          currentTourMode,
          currentTourPersonalVehicle,
          _,
          _,
          _,
          _,
          _,
          _
        )
        ) =>
      nextActivity(data) match {
        case Some(activity) =>
          val (tick, triggerId) = releaseTickAndTriggerId()
          val endTime =
            if (activity.getEndTime >= tick && Math
                  .abs(activity.getEndTime) < Double.PositiveInfinity) {
              activity.getEndTime
            } else if (activity.getEndTime >= 0.0 && activity.getEndTime < tick) {
              tick
            } else {
              //           logWarn(s"Activity endTime is negative or infinite ${activity}, assuming duration of 10
              // minutes.")
              //TODO consider ending the day here to match MATSim convention for start/end activity
              tick + 60 * 10
            }
          val newEndTime = if (lastTickOfSimulation >= tick) {
            Math.min(lastTickOfSimulation, endTime)
          } else {
            endTime
          }
          // Report travelled distance for inclusion in experienced plans.
          // We currently get large unaccountable differences in round trips, e.g. work -> home may
          // be twice as long as home -> work. Probably due to long links, and the location of the activity
          // on the link being undefined.
          eventsManager.processEvent(
            new TeleportationArrivalEvent(
              tick,
              id,
              currentTrip.legs.map(l => l.beamLeg.travelPath.distanceInM).sum
            )
          )
          assert(activity.getLinkId != null)
          eventsManager.processEvent(
            new PersonArrivalEvent(tick, id, activity.getLinkId, currentTrip.tripClassifier.value)
          )
          val incentive = beamScenario.modeIncentives.computeIncentive(attributes, currentTrip.tripClassifier)
          if (incentive > 0.0)
            eventsManager.processEvent(
              new PersonCostEvent(
                tick,
                id,
                currentTrip.tripClassifier.value,
                math.min(incentive, currentTrip.costEstimate),
                0.0,
                0.0 // the cost as paid by person has already been accounted for, this event is just about the incentive
              )
            )
          val correctedTrip = correctTripEndTime(data.currentTrip.get, tick, body.id, body.beamVehicleType.id)
          val generalizedTime =
            modeChoiceCalculator.getGeneralizedTimeOfTrip(correctedTrip, Some(attributes), nextActivity(data))
          val generalizedCost = modeChoiceCalculator.getNonTimeCost(correctedTrip) + attributes
            .getVOT(generalizedTime)
//          val occupancyLevel = modeChoiceCalculator.getCrowdingForTrip(correctedTrip)
          // TODO: Collect crowding here also
          // Correct the trip to deal with ride hail / disruptions and then register to skimmer
          eventsManager.processEvent(
            ODSkimmerEvent(
              tick,
              beamServices,
              correctedTrip,
              generalizedTime,
              generalizedCost,
              curFuelConsumed.primaryFuel + curFuelConsumed.secondaryFuel
            )
          )

          correctedTrip.legs.filter(x => x.beamLeg.mode == BeamMode.CAR || x.beamLeg.mode == BeamMode.CAV).foreach {
            carLeg =>
              eventsManager.processEvent(DriveTimeSkimmerEvent(tick, beamServices, carLeg))
          }

          resetFuelConsumed()

          eventsManager.processEvent(
            new ActivityStartEvent(
              tick,
              id,
              activity.getLinkId,
              activity.getFacilityId,
              activity.getType
            )
          )
          scheduler ! CompletionNotice(
            triggerId,
            Vector(ScheduleTrigger(ActivityEndTrigger(newEndTime.toInt), self))
          )
          goto(PerformingActivity) using data.copy(
            currentActivityIndex = currentActivityIndex + 1,
            currentTrip = None,
            restOfCurrentTrip = List(),
            currentTourPersonalVehicle = currentTourPersonalVehicle match {
              case Some(personalVehId) =>
                val personalVeh = beamVehicles(personalVehId).asInstanceOf[ActualVehicle].vehicle
                if (activity.getType.equals("Home")) {
                  potentiallyChargingBeamVehicles.put(personalVeh.id, beamVehicles(personalVeh.id))
                  beamVehicles -= personalVeh.id
                  personalVeh.getManager.get ! ReleaseVehicle(personalVeh)
                  None
                } else {
                  currentTourPersonalVehicle
                }
              case None =>
                None
            },
            currentTourMode = if (activity.getType.equals("Home")) None else currentTourMode,
            hasDeparted = false
          )
        case None =>
          logDebug("PersonAgent nextActivity returned None")
          val (_, triggerId) = releaseTickAndTriggerId()
          scheduler ! CompletionNotice(triggerId)
          stop
      }
  }

  def getReplanningReasonFrom(data: BasePersonData, prefix: String): String = {
    data.currentTourMode
      .collect {
        case mode => s"$prefix $mode"
      }
      .getOrElse(prefix)
  }

  def handleSuccessfulReservation(
    triggersToSchedule: Vector[ScheduleTrigger],
    data: BasePersonData,
    travelProposal: Option[TravelProposal] = None
  ): FSM.State[BeamAgentState, PersonData] = {
    if (_currentTriggerId.isDefined) {
      val (tick, triggerId) = releaseTickAndTriggerId()
      log.debug("releasing tick {} and scheduling triggers from reservation responses: {}", tick, triggersToSchedule)
      scheduler ! CompletionNotice(triggerId, triggersToSchedule)
    } else {
      // if _currentTriggerId is empty, this means we have received the reservation response from a batch
      // vehicle allocation process. It's ok, the trigger is with the ride hail manager.
    }
    val newData = travelProposal match {
      case Some(newTrip) =>
        data.copy(
          restOfCurrentTrip = data.restOfCurrentTrip
            .takeWhile(_.isRideHail)
            .map(_.copy(beamVehicleId = newTrip.rideHailAgentLocation.vehicleId)) ++ data.restOfCurrentTrip.dropWhile(
            _.isRideHail
          )
        )
      case None =>
        data
    }
    goto(Waiting) using newData

  }

  def handleBoardOrAlightOutOfPlace(triggerId: Long, currentTrip: Option[EmbodiedBeamTrip]): State = {
    stash
    stay
  }

  val myUnhandled: StateFunction = {
    case Event(IllegalTriggerGoToError(reason), _) =>
      stop(Failure(reason))
    case Event(Status.Failure(reason), _) =>
      stop(Failure(reason))
    case Event(StateTimeout, _) =>
      log.error("Events leading up to this point:\n\t" + getLog.mkString("\n\t"))
      stop(
        Failure(
          "Timeout - this probably means this agent was not getting a reply it was expecting."
        )
      )
    case Event(Finish, _) =>
      if (stateName == Moving) {
        log.warning(s"$id is still travelling at end of simulation.")
        log.warning(s"$id events leading up to this point:\n\t${getLog.mkString("\n\t")}")
      } else if (stateName == PerformingActivity) {
        logger.debug(s"$id is performing Activity at end of simulation")
<<<<<<< HEAD
=======
        logger.warn("Performing Activity at end of simulation")
>>>>>>> 336f31bc
      } else {
        logger.warn(s"Person has received Finish while in state: ${stateName}, personId: $id")
      }
      stop
    case Event(
        TriggerWithId(BoardVehicleTrigger(_, _), triggerId),
        ChoosesModeData(
          BasePersonData(_, currentTrip, _, _, _, _, _, _, _, _, _, _),
          _,
          _,
          _,
          _,
          _,
          _,
          _,
          _,
          _,
          _,
          _,
          _,
          _,
          _,
          _,
          _,
          _,
          _,
          _,
          _,
        )
        ) =>
      handleBoardOrAlightOutOfPlace(triggerId, currentTrip)
    case Event(
        TriggerWithId(AlightVehicleTrigger(_, _, _), triggerId),
        ChoosesModeData(
          BasePersonData(_, currentTrip, _, _, _, _, _, _, _, _, _, _),
          _,
          _,
          _,
          _,
          _,
          _,
          _,
          _,
          _,
          _,
          _,
          _,
          _,
          _,
          _,
          _,
          _,
          _,
          _,
          _,
        )
        ) =>
      handleBoardOrAlightOutOfPlace(triggerId, currentTrip)
    case Event(
        TriggerWithId(BoardVehicleTrigger(_, vehicleId), triggerId),
        BasePersonData(_, _, _, currentVehicle, _, _, _, _, _, _, _, _)
        ) if currentVehicle.nonEmpty && currentVehicle.head.equals(vehicleId) =>
      log.debug("Person {} in state {} received Board for vehicle that he is already on, ignoring...", id, stateName)
      stay() replying CompletionNotice(triggerId, Vector())
    case Event(
        TriggerWithId(BoardVehicleTrigger(_, _), triggerId),
        BasePersonData(_, currentTrip, _, _, _, _, _, _, _, _, _, _)
        ) =>
      handleBoardOrAlightOutOfPlace(triggerId, currentTrip)
    case Event(
        TriggerWithId(AlightVehicleTrigger(_, _, _), triggerId),
        BasePersonData(_, currentTrip, _, _, _, _, _, _, _, _, _, _)
        ) =>
      handleBoardOrAlightOutOfPlace(triggerId, currentTrip)
    case Event(NotifyVehicleIdle(_, _, _, _, _, _), _) =>
      stay()
    case Event(TriggerWithId(RideHailResponseTrigger(_, _), triggerId), _) =>
      stay() replying CompletionNotice(triggerId)
    case Event(TriggerWithId(EndRefuelSessionTrigger(tick, _, _, vehicle), triggerId), _) =>
      if (vehicle.isConnectedToChargingPoint()) {
        handleEndCharging(tick, vehicle)
      }
      stay() replying CompletionNotice(triggerId)
    case ev @ Event(RideHailResponse(_, _, _, _, _), _) =>
      stop(Failure(s"Unexpected RideHailResponse from ${sender()}: $ev"))
    case Event(ParkingInquiryResponse(_, _), _) =>
      stop(Failure("Unexpected ParkingInquiryResponse"))
    case Event(e, s) =>
      log.warning("received unhandled request {} in state {}/{}", e, stateName, s)
      stay()
  }

  whenUnhandled(drivingBehavior.orElse(myUnhandled))

  override def logPrefix(): String = s"PersonAgent:$id "

}<|MERGE_RESOLUTION|>--- conflicted
+++ resolved
@@ -1165,10 +1165,7 @@
         log.warning(s"$id events leading up to this point:\n\t${getLog.mkString("\n\t")}")
       } else if (stateName == PerformingActivity) {
         logger.debug(s"$id is performing Activity at end of simulation")
-<<<<<<< HEAD
-=======
         logger.warn("Performing Activity at end of simulation")
->>>>>>> 336f31bc
       } else {
         logger.warn(s"Person has received Finish while in state: ${stateName}, personId: $id")
       }
