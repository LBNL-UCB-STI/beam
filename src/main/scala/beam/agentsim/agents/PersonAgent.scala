package beam.agentsim.agents

import akka.actor.FSM.Failure
import akka.actor.{ActorRef, FSM, Props, Stash}
import beam.agentsim.Resource.{CheckInResource, NotifyResourceIdle, NotifyResourceInUse, RegisterResource}
import beam.agentsim.agents.BeamAgent._
import beam.agentsim.agents.PersonAgent._
import beam.agentsim.agents.household.HouseholdActor.ReleaseVehicleReservation
import beam.agentsim.agents.modalBehaviors.ChoosesMode.ChoosesModeData
import beam.agentsim.agents.modalBehaviors.DrivesVehicle.{NotifyLegEndTrigger, NotifyLegStartTrigger, StartLegTrigger}
import beam.agentsim.agents.modalBehaviors.{ChoosesMode, DrivesVehicle, ModeChoiceCalculator}
import beam.agentsim.agents.planning.{BeamPlan, Tour}
import beam.agentsim.agents.rideHail.RideHailManager.{ReserveRide, RideHailRequest, RideHailResponse}
import beam.agentsim.agents.vehicles._
import beam.agentsim.events.{ReplanningEvent, ReserveRideHailEvent}
import beam.agentsim.scheduler.BeamAgentScheduler.{CompletionNotice, IllegalTriggerGoToError, ScheduleTrigger}
import beam.agentsim.scheduler.{Trigger, TriggerWithId}
import beam.router.Modes.BeamMode
import beam.router.Modes.BeamMode.WALK_TRANSIT
import beam.router.RoutingModel._
import beam.sim.BeamServices
import com.conveyal.r5.transit.TransportNetwork
import org.matsim.api.core.v01.Id
import org.matsim.api.core.v01.events._
import org.matsim.api.core.v01.population._
import org.matsim.core.api.experimental.events.{EventsManager, TeleportationArrivalEvent}
import org.matsim.households.Household
import org.matsim.vehicles.Vehicle

import scala.concurrent.duration._

/**
  */
object PersonAgent {

  val timeToChooseMode: Double = 0.0
  val minActDuration: Double = 0.0
  val teleportWalkDuration = 0.0

  def props(scheduler: ActorRef, services: BeamServices, modeChoiceCalculator: ModeChoiceCalculator, transportNetwork: TransportNetwork, router: ActorRef, rideHailManager: ActorRef, eventsManager: EventsManager, personId: Id[PersonAgent], household: Household, plan: Plan,
            humanBodyVehicleId: Id[Vehicle]): Props = {
    Props(new PersonAgent(scheduler, services, modeChoiceCalculator, transportNetwork, router, rideHailManager, eventsManager, personId, plan, humanBodyVehicleId))
  }

  trait PersonData extends DrivingData

  trait DrivingData {
    def currentVehicle: VehicleStack

    def passengerSchedule: PassengerSchedule

    def currentLegPassengerScheduleIndex: Int

    def withPassengerSchedule(newPassengerSchedule: PassengerSchedule): DrivingData

    def withCurrentLegPassengerScheduleIndex(currentLegPassengerScheduleIndex: Int): DrivingData
  }

  case class LiterallyDrivingData(delegate: DrivingData, legEndsAt: Double) extends DrivingData { // sorry
    def currentVehicle: VehicleStack = delegate.currentVehicle

    def passengerSchedule: PassengerSchedule = delegate.passengerSchedule

    def currentLegPassengerScheduleIndex: Int = delegate.currentLegPassengerScheduleIndex

    def withPassengerSchedule(newPassengerSchedule: PassengerSchedule): DrivingData = LiterallyDrivingData(delegate.withPassengerSchedule(newPassengerSchedule), legEndsAt)

    def withCurrentLegPassengerScheduleIndex(currentLegPassengerScheduleIndex: Int) = LiterallyDrivingData(delegate.withCurrentLegPassengerScheduleIndex(currentLegPassengerScheduleIndex), legEndsAt)
  }

  type VehicleStack = Vector[Id[Vehicle]]

  case class BasePersonData(currentActivityIndex: Int = 0, currentTrip: Option[EmbodiedBeamTrip] = None,
                            restOfCurrentTrip: List[EmbodiedBeamLeg] = List(), currentVehicle: VehicleStack = Vector(),
                            currentTourMode: Option[BeamMode] = None, currentTourPersonalVehicle: Option[Id[Vehicle]] = None,
                            passengerSchedule: PassengerSchedule = PassengerSchedule(), currentLegPassengerScheduleIndex: Int = 0,
                            hasDeparted: Boolean = false) extends PersonData {
    override def withPassengerSchedule(newPassengerSchedule: PassengerSchedule): DrivingData = copy(passengerSchedule = newPassengerSchedule)

    override def withCurrentLegPassengerScheduleIndex(currentLegPassengerScheduleIndex: Int): DrivingData = copy(currentLegPassengerScheduleIndex = currentLegPassengerScheduleIndex)
  }

  case object PerformingActivity extends BeamAgentState

  sealed trait Traveling extends BeamAgentState

  case object ChoosingMode extends Traveling

  case object WaitingForDeparture extends Traveling

  case object WaitingForReservationConfirmation extends Traveling

  case object Waiting extends Traveling

  case object ProcessingNextLegOrStartActivity extends Traveling

  case object WaitingToDrive extends Traveling

  case object WaitingToDriveInterrupted extends Traveling

  case object PassengerScheduleEmpty extends Traveling

  case object PassengerScheduleEmptyInterrupted extends Traveling

  case object Moving extends Traveling

  case object Driving extends Traveling

  case object DrivingInterrupted extends Traveling

  case class ActivityStartTrigger(tick: Double) extends Trigger

  case class ActivityEndTrigger(tick: Double) extends Trigger

  case class PersonDepartureTrigger(tick: Double) extends Trigger

}

class PersonAgent(val scheduler: ActorRef, val beamServices: BeamServices, val modeChoiceCalculator: ModeChoiceCalculator, val transportNetwork: TransportNetwork, val router: ActorRef, val rideHailManager: ActorRef, val eventsManager: EventsManager, override val id: Id[PersonAgent], val matsimPlan: Plan, val bodyId: Id[Vehicle]) extends
  DrivesVehicle[PersonData] with ChoosesMode with Stash {

  override def logDepth: Int = beamServices.beamConfig.beam.debug.actor.logDepth

  val _experiencedBeamPlan: BeamPlan = BeamPlan(matsimPlan)

  startWith(Uninitialized, BasePersonData())

  def activityOrMessage(ind: Int, msg: String): Either[String, Activity] = {
    if (ind < 0 || ind >= _experiencedBeamPlan.activities.length) Left(msg) else Right(_experiencedBeamPlan.activities(ind))
  }

  def currentActivity(data: BasePersonData): Activity = _experiencedBeamPlan.activities(data.currentActivityIndex)

  def nextActivity(data: BasePersonData): Either[String, Activity] = {
    activityOrMessage(data.currentActivityIndex + 1, "plan finished")
  }

  def currentTour(data: BasePersonData): Tour = {
    stateName match {
      case PerformingActivity =>
        _experiencedBeamPlan.getTourContaining(currentActivity(data))
      case _ =>
        _experiencedBeamPlan.getTourContaining(nextActivity(data).right.get)
    }
  }

  when(Uninitialized) {
    case Event(TriggerWithId(InitializeTrigger(_), triggerId), _) =>
      goto(Initialized) replying CompletionNotice(triggerId, Vector(ScheduleTrigger(ActivityStartTrigger(0.0), self)))
  }

  when(Initialized) {
    case Event(TriggerWithId(ActivityStartTrigger(tick), triggerId), data: BasePersonData) =>
      logDebug(s"starting at ${currentActivity(data).getType} @ $tick")
      goto(PerformingActivity) replying CompletionNotice(triggerId, Vector(ScheduleTrigger(ActivityEndTrigger(currentActivity(data).getEndTime), self)))
  }

  when(PerformingActivity) {
    case Event(TriggerWithId(ActivityEndTrigger(tick), triggerId), data: BasePersonData) =>
      nextActivity(data).fold(
        msg => {
          logDebug(s"didn't get nextActivity because $msg")
          stop replying CompletionNotice(triggerId)
        },
        nextAct => {
          logDebug(s"wants to go to ${nextAct.getType} @ $tick")
          holdTickAndTriggerId(tick, triggerId)
          goto(ChoosingMode) using ChoosesModeData(personData = data.copy(
            // If we don't have a current tour mode (i.e. are not on a tour aka at home),
            // use the mode of the next leg as the new tour mode.
            currentTourMode = data.currentTourMode.orElse(_experiencedBeamPlan.getPlanElements.get(_experiencedBeamPlan.getPlanElements.indexOf(nextAct) - 1) match {
              case leg: Leg => Some(BeamMode.withValue(leg.getMode))
              case _ => None
            })
          ))
        }
      )
  }

  when(WaitingForDeparture) {
    /*
     * Callback from ChoosesMode
     */
    case Event(TriggerWithId(PersonDepartureTrigger(tick), triggerId), data@BasePersonData(_, Some(currentTrip), _, _, _, _, _, _, false)) =>
      // We end our activity when we actually leave, not when we decide to leave, i.e. when we look for a bus or
      // hail a ride. We stay at the party until our Uber is there.
      eventsManager.processEvent(new ActivityEndEvent(tick, id, currentActivity(data).getLinkId, currentActivity(data).getFacilityId, currentActivity(data).getType))
      assert(currentActivity(data).getLinkId != null)
      eventsManager.processEvent(new PersonDepartureEvent(tick, id, currentActivity(data).getLinkId, currentTrip.tripClassifier.value))
      holdTickAndTriggerId(tick, triggerId)
      goto(ProcessingNextLegOrStartActivity) using data.copy(hasDeparted = true)

    case Event(TriggerWithId(PersonDepartureTrigger(tick), triggerId), BasePersonData(_, _, restOfCurrentTrip, _, _, _, _, _, true)) =>
      // We're coming back from replanning, i.e. we are already on the trip, so we don't throw a departure event
      logDebug(s"replanned to leg ${restOfCurrentTrip.head}")
      holdTickAndTriggerId(tick, triggerId)
      goto(ProcessingNextLegOrStartActivity)
  }

  def handleSuccessfulReservation(triggersToSchedule: Vector[ScheduleTrigger], data: BasePersonData): FSM.State[BeamAgentState, PersonData] = {
    val (_, triggerId) = releaseTickAndTriggerId()
    log.debug("scheduling triggers from reservation responses: {}", triggersToSchedule)
    scheduler ! CompletionNotice(triggerId, triggersToSchedule)
    goto(Waiting) using data

  }

  when(WaitingForReservationConfirmation) {
    case Event(ReservationResponse(_, Right(response), _), data: BasePersonData) =>
      handleSuccessfulReservation(response.triggersToSchedule, data)
    case Event(ReservationResponse(_, Left(firstErrorResponse), _), data: BasePersonData) =>
      logWarn(s"replanning because ${firstErrorResponse.errorCode}")
      val (tick, triggerId) = releaseTickAndTriggerId()
      eventsManager.processEvent(new ReplanningEvent(tick, Id.createPersonId(id)))
      holdTickAndTriggerId(tick,triggerId)
      goto(ChoosingMode) using ChoosesModeData(data,isWithinTripReplanning = true)
    case Event(RideHailResponse(_, _, None, triggersToSchedule), data: BasePersonData) =>
      handleSuccessfulReservation(triggersToSchedule, data)
    case Event(RideHailResponse(_, _, Some(error), _), data: BasePersonData) =>
      logWarn(s"replanning because ${error.errorCode}")
      val (tick, triggerId) = releaseTickAndTriggerId()
      eventsManager.processEvent(new ReplanningEvent(tick, Id.createPersonId(id)))
      holdTickAndTriggerId(tick,triggerId)
      goto(ChoosingMode) using ChoosesModeData(data,isWithinTripReplanning = true)
  }


  when(Waiting) {
    /*
     * Learn as passenger that leg is starting
     */
    case Event(TriggerWithId(NotifyLegStartTrigger(_, _, _), triggerId), BasePersonData(_,_,currentLeg::_,currentVehicle,_,_,_,_, _)) if currentLeg.beamVehicleId == currentVehicle.head =>
      logDebug(s"Already on vehicle: ${currentVehicle.head}")
      goto(Moving) replying CompletionNotice(triggerId)

    case Event(TriggerWithId(NotifyLegStartTrigger(tick, _, vehicleToEnter), triggerId), data@BasePersonData(_,_, _ ::_,currentVehicle,_,_,_,_, _)) =>
      logDebug(s"PersonEntersVehicle: $vehicleToEnter")
      eventsManager.processEvent(new PersonEntersVehicleEvent(tick, id, vehicleToEnter))
      goto(Moving) replying CompletionNotice(triggerId) using data.copy(currentVehicle = vehicleToEnter +: currentVehicle)
  }

  when(Moving) {
    /*
     * Learn as passenger that leg is ending
     */
    case Event(TriggerWithId(NotifyLegEndTrigger(_, _, _), triggerId), data@BasePersonData(_,_, _ ::restOfCurrentTrip,currentVehicle,_,_,_,_,_)) if restOfCurrentTrip.head.beamVehicleId == currentVehicle.head =>
      // The next vehicle is the same as current so just update state and go to Waiting
      goto(Waiting) replying CompletionNotice(triggerId) using data.copy(restOfCurrentTrip = restOfCurrentTrip)

    case Event(TriggerWithId(NotifyLegEndTrigger(tick, _, vehicleToExit), triggerId), data@BasePersonData(_,_, _ ::restOfCurrentTrip,currentVehicle,_,_,_,_,_)) =>
      // The next vehicle is different from current so we exit the current vehicle
      eventsManager.processEvent(new PersonLeavesVehicleEvent(tick, id, vehicleToExit))
      holdTickAndTriggerId(tick, triggerId)
      goto(ProcessingNextLegOrStartActivity) using data.copy(
        restOfCurrentTrip = restOfCurrentTrip,
        currentVehicle = currentVehicle.tail
      )

  }

  // Callback from DrivesVehicle. Analogous to NotifyLegEndTrigger, but when driving ourselves.
  when(PassengerScheduleEmpty) {
    case Event(PassengerScheduleEmptyMessage(_), data: BasePersonData) =>
      val (tick, triggerId) = releaseTickAndTriggerId()
      if (data.restOfCurrentTrip.head.unbecomeDriverOnCompletion) {
        beamServices.vehicles(data.currentVehicle.head).unsetDriver()
        eventsManager.processEvent(new PersonLeavesVehicleEvent(tick, Id.createPersonId(id), data.currentVehicle.head))
      }
      holdTickAndTriggerId(tick, triggerId)
      goto(ProcessingNextLegOrStartActivity) using data.copy(
        restOfCurrentTrip = data.restOfCurrentTrip.tail,
        currentVehicle = if (data.restOfCurrentTrip.head.unbecomeDriverOnCompletion) {
          data.currentVehicle.tail
        } else {
          data.currentVehicle
        }
      )
  }

  onTransition {
    case _ -> _ =>
      unstashAll()
  }

  /*
   * processNextLegOrStartActivity
   *
   * This should be called when it's time to either embark on another leg in a trip or to wrap up a trip that is
   * now complete. There are four outcomes possible:
   *
   * 1 There are more legs in the trip and the PersonAgent is the driver => stay in current state but schedule
   * StartLegTrigger
   * 2 There are more legs in the trip but the PersonAGent is a passenger => goto Waiting and schedule nothing
   * further (the driver will initiate the start of the leg)
   * 3 The trip is over and there are more activities in the agent plan => goto PerformingActivity and schedule end
   * of activity
   * 4 The trip is over and there are no more activities in the agent plan => goto Finished
   */
  when(ProcessingNextLegOrStartActivity, stateTimeout = Duration.Zero) {
    case Event(StateTimeout, data@BasePersonData(_, _, nextLeg :: _, currentVehicle, _, _, _, _, _)) if nextLeg.asDriver =>

      val (tick, triggerId) = releaseTickAndTriggerId()
      scheduler ! CompletionNotice(triggerId, Vector(ScheduleTrigger(StartLegTrigger(tick, nextLeg.beamLeg), self)))
      goto(WaitingToDrive) using data.copy(
        passengerSchedule = PassengerSchedule().addLegs(Vector(nextLeg.beamLeg)),
        currentLegPassengerScheduleIndex = 0,
        currentVehicle = if (currentVehicle.isEmpty || currentVehicle.head != nextLeg.beamVehicleId) {
          val vehicle = beamServices.vehicles(nextLeg.beamVehicleId)
          vehicle.becomeDriver(self).fold(
            _ => throw new RuntimeException(s"I attempted to become driver of vehicle $id but driver ${vehicle.driver.get} already assigned."),
            _ => eventsManager.processEvent(new PersonEntersVehicleEvent(tick, Id.createPersonId(id), nextLeg.beamVehicleId))
          )
          nextLeg.beamVehicleId +: currentVehicle
        } else {
          currentVehicle
        }
      )
<<<<<<< HEAD
    case Event(StateTimeout, BasePersonData(_, _, nextLeg :: tailOfCurrentTrip, _, _, _, _, _, _)) if nextLeg.beamLeg.mode.isTransit =>
=======
    case Event(StateTimeout, data@BasePersonData(_, _, nextLeg :: _, _, _, _, _, _, _)) if nextLeg.beamLeg.startTime < _currentTick.get =>
      // We've missed the bus. This occurs when the actual ride hail trip takes much longer than planned (based on the
      // initial inquiry). So we replan but change tour mode to WALK_TRANSIT since we've already done our ride hail portion.
      logWarn(s"Missed transit pickup during a ride_hail_transit trip, late by ${_currentTick.get - nextLeg.beamLeg.startTime} sec")
      goto(ChoosingMode) using ChoosesModeData(personData = data.copy(currentTourMode = Some(WALK_TRANSIT)))
    case Event(StateTimeout, BasePersonData(_, _, nextLeg :: tailOfCurrentTrip, _, _, _, _, _, _)) if nextLeg.beamLeg.mode.isTransit() =>
>>>>>>> da059169
      val legSegment = nextLeg :: tailOfCurrentTrip.takeWhile(leg => leg.beamVehicleId == nextLeg.beamVehicleId)
      val resRequest = ReservationRequest(legSegment.head.beamLeg, legSegment.last.beamLeg, VehiclePersonId(legSegment.head.beamVehicleId, id))
      TransitDriverAgent.selectByVehicleId(legSegment.head.beamVehicleId) ! resRequest
      goto(WaitingForReservationConfirmation)
    case Event(StateTimeout, BasePersonData(_, _, nextLeg :: tailOfCurrentTrip, _, _, _, _, _, _)) if nextLeg.isRideHail =>
      val legSegment = nextLeg :: tailOfCurrentTrip.takeWhile(leg => leg.beamVehicleId == nextLeg.beamVehicleId)
      val departAt = DiscreteTime(legSegment.head.beamLeg.startTime.toInt)

      rideHailManager ! RideHailRequest(ReserveRide, VehiclePersonId(bodyId, id, Some(self)), beamServices.geo.wgs2Utm(nextLeg.beamLeg.travelPath.startPoint.loc),
        departAt, beamServices.geo.wgs2Utm(legSegment.last.beamLeg.travelPath.endPoint.loc))

      eventsManager.processEvent(new ReserveRideHailEvent(_currentTick.getOrElse(departAt.atTime), id, departAt.atTime, nextLeg.beamLeg.travelPath.startPoint.loc, legSegment.last.beamLeg.travelPath.endPoint.loc))

      goto(WaitingForReservationConfirmation)
    case Event(StateTimeout, BasePersonData(_, _, _ :: _, _, _, _, _, _, _)) =>
      val (_, triggerId) = releaseTickAndTriggerId()
      scheduler ! CompletionNotice(triggerId)
      goto(Waiting)

    case Event(StateTimeout, data@BasePersonData(currentActivityIndex, Some(currentTrip), _, _, currentTourMode, currentTourPersonalVehicle, _, _, _)) =>
      nextActivity(data) match {
        case Right(activity) =>
          val (tick, triggerId) = releaseTickAndTriggerId()
          val endTime = if (activity.getEndTime >= tick && Math.abs(activity.getEndTime) < Double.PositiveInfinity) {
            activity.getEndTime
          } else if (activity.getEndTime >= 0.0 && activity.getEndTime < tick) {
            tick
          } else {
            //            logWarn(s"Activity endTime is negative or infinite ${activity}, assuming duration of 10
            // minutes.")
            //TODO consider ending the day here to match MATSim convention for start/end activity
            tick + 60 * 10
          }
          // Report travelled distance for inclusion in experienced plans.
          // We currently get large unaccountable differences in round trips, e.g. work -> home may
          // be twice as long as home -> work. Probably due to long links, and the location of the activity
          // on the link being undefined.
          eventsManager.processEvent(new TeleportationArrivalEvent(tick, id, currentTrip.legs.map(l => l.beamLeg.travelPath.distanceInM).sum))
          assert(activity.getLinkId != null)
          eventsManager.processEvent(new PersonArrivalEvent(tick, id, activity.getLinkId, currentTrip.tripClassifier.value))
          eventsManager.processEvent(new ActivityStartEvent(tick, id, activity.getLinkId, activity.getFacilityId, activity.getType))
          scheduler ! CompletionNotice(triggerId, Vector(ScheduleTrigger(ActivityEndTrigger(endTime), self)))
          goto(PerformingActivity) using data.copy(
            currentActivityIndex = currentActivityIndex + 1,
            currentTrip = None,
            restOfCurrentTrip = List(),
            currentTourPersonalVehicle = currentTourPersonalVehicle match {
              case Some(personalVeh) =>
                if (activity.getType.equals("Home")) {
                  context.parent ! ReleaseVehicleReservation(id, personalVeh)
                  context.parent ! CheckInResource(personalVeh, None)
                  None
                } else {
                  currentTourPersonalVehicle
                }
              case None =>
                None
            },
            currentTourMode = if (activity.getType.equals("Home")) None else currentTourMode,
            hasDeparted = false
          )
        case Left(msg) =>
          logDebug(msg)
          val (_, triggerId) = releaseTickAndTriggerId()
          scheduler ! CompletionNotice(triggerId)
          stop
      }
  }

  val myUnhandled: StateFunction = {
    case Event(TriggerWithId(NotifyLegStartTrigger(_, _, _), _), _) =>
      stash()
      stay
    case Event(TriggerWithId(NotifyLegEndTrigger(_, _, _), _), _) =>
      stash()
      stay
    case Event(NotifyResourceInUse(_, _), _) =>
      stay()
    case Event(RegisterResource(_), _) =>
      stay()
    case Event(NotifyResourceIdle(_, _, _), _) =>
      stay()
    case Event(IllegalTriggerGoToError(reason), _) =>
      stop(Failure(reason))
    case Event(StateTimeout, _) =>
      log.error("Events leading up to this point:\n\t" + getLog.mkString("\n\t"))
      stop(Failure("Timeout - this probably means this agent was not getting a reply it was expecting."))
    case Event(Finish, _) =>
      if (stateName == Moving) {
        log.warning("Still travelling at end of simulation.")
        log.warning(s"Events leading up to this point:\n\t${getLog.mkString("\n\t")}")
      }
      stop
  }

  whenUnhandled(drivingBehavior.orElse(myUnhandled))

  override def logPrefix(): String = s"PersonAgent:$id "

}<|MERGE_RESOLUTION|>--- conflicted
+++ resolved
@@ -315,16 +315,12 @@
           currentVehicle
         }
       )
-<<<<<<< HEAD
-    case Event(StateTimeout, BasePersonData(_, _, nextLeg :: tailOfCurrentTrip, _, _, _, _, _, _)) if nextLeg.beamLeg.mode.isTransit =>
-=======
     case Event(StateTimeout, data@BasePersonData(_, _, nextLeg :: _, _, _, _, _, _, _)) if nextLeg.beamLeg.startTime < _currentTick.get =>
       // We've missed the bus. This occurs when the actual ride hail trip takes much longer than planned (based on the
       // initial inquiry). So we replan but change tour mode to WALK_TRANSIT since we've already done our ride hail portion.
       logWarn(s"Missed transit pickup during a ride_hail_transit trip, late by ${_currentTick.get - nextLeg.beamLeg.startTime} sec")
       goto(ChoosingMode) using ChoosesModeData(personData = data.copy(currentTourMode = Some(WALK_TRANSIT)))
-    case Event(StateTimeout, BasePersonData(_, _, nextLeg :: tailOfCurrentTrip, _, _, _, _, _, _)) if nextLeg.beamLeg.mode.isTransit() =>
->>>>>>> da059169
+    case Event(StateTimeout, BasePersonData(_, _, nextLeg :: tailOfCurrentTrip, _, _, _, _, _, _)) if nextLeg.beamLeg.mode.isTransit =>
       val legSegment = nextLeg :: tailOfCurrentTrip.takeWhile(leg => leg.beamVehicleId == nextLeg.beamVehicleId)
       val resRequest = ReservationRequest(legSegment.head.beamLeg, legSegment.last.beamLeg, VehiclePersonId(legSegment.head.beamVehicleId, id))
       TransitDriverAgent.selectByVehicleId(legSegment.head.beamVehicleId) ! resRequest
