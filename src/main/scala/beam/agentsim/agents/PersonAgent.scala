--- conflicted
+++ resolved
@@ -784,11 +784,6 @@
           nextCoord.getY
         )
       )
-<<<<<<< HEAD
-      val currentCoord = beamServices.geo.wgs2Utm(data.nextLeg.beamLeg.travelPath.startPoint).loc
-      val nextCoord = nextActivity(data).get.getCoord
-=======
->>>>>>> 66c22b60
       goto(ChoosingMode) using ChoosesModeData(
         data.copy(numberOfReplanningAttempts = data.numberOfReplanningAttempts + 1),
         currentLocation = SpaceTime(currentCoord, _currentTick.get),
@@ -1217,11 +1212,7 @@
           currentCoord.getY
         )
       )
-<<<<<<< HEAD
-      val currentCoord = beamServices.geo.wgs2Utm(data.nextLeg.beamLeg.travelPath.startPoint).loc
-=======
-
->>>>>>> 66c22b60
+
       val nextCoord = nextActivity(data).get.getCoord
       goto(ChoosingMode) using ChoosesModeData(
         personData = data
@@ -1268,11 +1259,7 @@
           currentCoord.getY
         )
       )
-<<<<<<< HEAD
-      val currentCoord = beamServices.geo.wgs2Utm(data.nextLeg.beamLeg.travelPath.startPoint).loc
-=======
-
->>>>>>> 66c22b60
+
       val nextCoord = nextActivity(data).get.getCoord
       goto(ChoosingMode) using ChoosesModeData(
         personData = data
@@ -1463,7 +1450,24 @@
       }
   }
 
-<<<<<<< HEAD
+  def getTazFromActivity(activity: Activity): Id[TAZ] = {
+    val linkId = Option(activity.getLinkId).getOrElse(
+      Id.createLinkId(
+        beamServices.geo
+          .getNearestR5EdgeToUTMCoord(
+            beamServices.beamScenario.transportNetwork.streetLayer,
+            activity.getCoord,
+            beamScenario.beamConfig.beam.routing.r5.linkRadiusMeters
+          )
+          .toString
+      )
+    )
+    beamScenario.tazTreeMap
+      .getTAZfromLink(linkId)
+      .map(_.tazId)
+      .getOrElse(beamScenario.tazTreeMap.getTAZ(activity.getCoord).tazId)
+  }
+
   /**
     * Do RH reservation
     * @param restOfCurrentTrip it must start with a RH leg that is the subject of reservation
@@ -1503,24 +1507,6 @@
         wheelchairUser
       )
     )
-=======
-  def getTazFromActivity(activity: Activity): Id[TAZ] = {
-    val linkId = Option(activity.getLinkId).getOrElse(
-      Id.createLinkId(
-        beamServices.geo
-          .getNearestR5EdgeToUTMCoord(
-            beamServices.beamScenario.transportNetwork.streetLayer,
-            activity.getCoord,
-            beamScenario.beamConfig.beam.routing.r5.linkRadiusMeters
-          )
-          .toString
-      )
-    )
-    beamScenario.tazTreeMap
-      .getTAZfromLink(linkId)
-      .map(_.tazId)
-      .getOrElse(beamScenario.tazTreeMap.getTAZ(activity.getCoord).tazId)
->>>>>>> 66c22b60
   }
 
   def generateSkimData(
