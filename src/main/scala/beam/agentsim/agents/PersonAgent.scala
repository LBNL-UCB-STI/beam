--- conflicted
+++ resolved
@@ -1388,7 +1388,6 @@
             )
           )
           val correctedTrip = correctTripEndTime(data.currentTrip.get, tick, body.id, body.beamVehicleType.id)
-<<<<<<< HEAD
           generateSkimData(
             tick,
             correctedTrip,
@@ -1397,9 +1396,7 @@
             currentActivity(data),
             nextActivity(data)
           )
-=======
-          generateSkimData(tick, correctedTrip, failedTrip = false, currentActivityIndex, nextActivity(data))
->>>>>>> bbc20d21
+
           resetFuelConsumed()
           val activityStartEvent = new ActivityStartEvent(
             tick,
