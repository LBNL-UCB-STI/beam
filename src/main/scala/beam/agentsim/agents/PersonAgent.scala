--- conflicted
+++ resolved
@@ -2,12 +2,7 @@
 
 import akka.actor.FSM.Failure
 import akka.actor.{ActorRef, FSM, Props, Stash}
-<<<<<<< HEAD
-import beam.agentsim.Resource.{CheckInResource, NotifyResourceIdle, NotifyResourceInUse, RegisterResource}
-
-=======
 import beam.agentsim.Resource.{CheckInResource, NotifyResourceInUse, RegisterResource}
->>>>>>> ca866409
 import beam.agentsim.ResourceManager.NotifyVehicleResourceIdle
 import beam.agentsim.agents.BeamAgent._
 import beam.agentsim.agents.PersonAgent._
@@ -470,39 +465,6 @@
           (WaitingToDrive, currentTick)
         }
 
-<<<<<<< HEAD
-      val theNewVehicle = beamServices.vehicles(nextLeg.beamVehicleId)
-      if (theNewVehicle.driver.isDefined && self != theNewVehicle.driver.get) {
-        stop(
-          Failure(
-            s"person $id tried to drive vehicle ${theNewVehicle.id} but already occupied by driver ${theNewVehicle.driver.get}"
-          )
-        )
-      } else {
-        //      goto(WaitingToDrive) using data.copy(
-        goto(stateToGo) using data.copy(
-          passengerSchedule = PassengerSchedule().addLegs(legsToInclude.map(_.beamLeg)),
-          currentLegPassengerScheduleIndex = 0,
-          currentVehicle = if (currentVehicle.isEmpty || currentVehicle.head != nextLeg.beamVehicleId) {
-            theNewVehicle
-              .becomeDriver(self)
-              .fold(
-                fa =>
-                  stop(
-                    Failure(
-                      "shouldn't be possible to execut this code but just in case this is becomeDriver failure"
-                    )
-                ),
-                fb => {
-                  eventsManager.processEvent(
-                    new PersonEntersVehicleEvent(
-                      currentTick,
-                      Id.createPersonId(id),
-                      nextLeg.beamVehicleId
-                    )
-                  )
-                }
-=======
       val currentVehicleForNextState =
         if (currentVehicle.isEmpty || currentVehicle.head != nextLeg.beamVehicleId) {
           val vehicle = beamServices.vehicles(nextLeg.beamVehicleId)
@@ -512,7 +474,6 @@
                 "I attempted to become driver of vehicle {} but driver {} already assigned.",
                 vehicle.id,
                 currentDriver
->>>>>>> ca866409
               )
               None
             case NewDriverAlreadyControllingVehicle =>
@@ -528,8 +489,6 @@
               )
               Some(nextLeg.beamVehicleId +: currentVehicle)
           }
-<<<<<<< HEAD
-=======
         } else {
           Some(currentVehicle)
         }
@@ -548,7 +507,6 @@
           Failure(
             s"I attempted to become driver of vehicle $id but driver ${nextLeg.beamVehicleId} already assigned."
           )
->>>>>>> ca866409
         )
       }
     case Event(StateTimeout, data @ BasePersonData(_, _, nextLeg :: _, _, _, _, _, _, _))
