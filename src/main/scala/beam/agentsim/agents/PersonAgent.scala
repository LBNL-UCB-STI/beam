--- conflicted
+++ resolved
@@ -386,12 +386,8 @@
   ): State = {
     logDebug(s"replanning because ${error.errorCode}")
     val tick = _currentTick.getOrElse(response.request.departAt)
-<<<<<<< HEAD
-    actorEventsManager ! new ReplanningEvent(tick, Id.createPersonId(id))
-=======
     val replanningReason = getReplanningReasonFrom(data, error.errorCode.entryName)
-    eventsManager.processEvent(new ReplanningEvent(tick, Id.createPersonId(id), replanningReason))
->>>>>>> b90928f3
+    actorEventsManager ! new ReplanningEvent(tick, Id.createPersonId(id), replanningReason)
     goto(ChoosingMode) using ChoosesModeData(
       data.copy(currentTourMode = None, numberOfReplanningAttempts = data.numberOfReplanningAttempts + 1),
       currentLocation = SpaceTime(
@@ -412,15 +408,8 @@
         data @ BasePersonData(_, _, nextLeg :: _, _, _, _, _, _, _, _, _)
         ) =>
       logDebug(s"replanning because ${firstErrorResponse.errorCode}")
-<<<<<<< HEAD
-      actorEventsManager ! (new ReplanningEvent(_currentTick.get, Id.createPersonId(id)))
-=======
-
       val replanningReason = getReplanningReasonFrom(data, firstErrorResponse.errorCode.entryName)
-      eventsManager.processEvent(
-        new ReplanningEvent(_currentTick.get, Id.createPersonId(id), replanningReason)
-      )
->>>>>>> b90928f3
+      actorEventsManager ! (new ReplanningEvent(_currentTick.get, Id.createPersonId(id), replanningReason))
       goto(ChoosingMode) using ChoosesModeData(
         data.copy(numberOfReplanningAttempts = data.numberOfReplanningAttempts + 1),
         currentLocation =
@@ -571,14 +560,8 @@
       goto(ProcessingNextLegOrStartActivity)
     case Event(NotAvailable, basePersonData: BasePersonData) =>
       log.debug("{} replanning because vehicle not available when trying to board")
-<<<<<<< HEAD
-      actorEventsManager ! (new ReplanningEvent(_currentTick.get, Id.createPersonId(id)))
-=======
       val replanningReason = getReplanningReasonFrom(basePersonData, ReservationErrorCode.ResourceUnavailable.entryName)
-      eventsManager.processEvent(
-        new ReplanningEvent(_currentTick.get, Id.createPersonId(id), replanningReason)
-      )
->>>>>>> b90928f3
+      actorEventsManager ! (new ReplanningEvent(_currentTick.get, Id.createPersonId(id), replanningReason))
       goto(ChoosingMode) using ChoosesModeData(
         basePersonData.copy(
           currentTourMode = None, // Have to give up my mode as well, perhaps there's no option left for driving.
@@ -667,14 +650,8 @@
       // portion.
       log.debug("Missed transit pickup, late by {} sec", _currentTick.get - nextLeg.beamLeg.startTime)
 
-<<<<<<< HEAD
-      actorEventsManager ! (new ReplanningEvent(_currentTick.get, Id.createPersonId(id)))
-=======
       val replanningReason = getReplanningReasonFrom(data, ReservationErrorCode.MissedTransitPickup.entryName)
-      eventsManager.processEvent(
-        new ReplanningEvent(_currentTick.get, Id.createPersonId(id), replanningReason)
-      )
->>>>>>> b90928f3
+      actorEventsManager ! (new ReplanningEvent(_currentTick.get, Id.createPersonId(id), replanningReason))
       goto(ChoosingMode) using ChoosesModeData(
         personData = data
           .copy(currentTourMode = Some(WALK_TRANSIT), numberOfReplanningAttempts = data.numberOfReplanningAttempts + 1),
