package beam.agentsim.agents

import akka.actor.FSM.Failure
import akka.actor.{ActorRef, Props, Stash}
import beam.agentsim.Resource.{CheckInResource, NotifyResourceIdle, NotifyResourceInUse, RegisterResource}
import beam.agentsim.agents.BeamAgent._
import beam.agentsim.agents.PersonAgent._
import beam.agentsim.agents.TriggerUtils._
<<<<<<< HEAD
import beam.agentsim.agents.household.HouseholdActor.{AttributesOfIndividual, ReleaseVehicleReservation}
=======
import beam.agentsim.agents.household.HouseholdActor.ReleaseVehicleReservation
import beam.agentsim.agents.modalBehaviors.ChoosesMode.ChoosesModeData
>>>>>>> c8ee679a
import beam.agentsim.agents.modalBehaviors.DrivesVehicle.{NotifyLegEndTrigger, NotifyLegStartTrigger, StartLegTrigger}
import beam.agentsim.agents.modalBehaviors.{ChoosesMode, DrivesVehicle, ModeChoiceCalculator}
import beam.agentsim.agents.planning.{BeamPlan, Tour}
import beam.agentsim.agents.vehicles.BeamVehicleType._
import beam.agentsim.agents.vehicles.VehicleProtocol._
import beam.agentsim.agents.vehicles._
import beam.agentsim.scheduler.BeamAgentScheduler.IllegalTriggerGoToError
import beam.agentsim.scheduler.{Trigger, TriggerWithId}
import beam.router.RoutingModel._
import beam.sim.{BeamServices, HasServices}
import com.conveyal.r5.transit.TransportNetwork
import org.matsim.api.core.v01.Id
import org.matsim.api.core.v01.events._
import org.matsim.api.core.v01.population._
import org.matsim.core.api.experimental.events.{EventsManager, TeleportationArrivalEvent}
import org.matsim.households.Household
import org.matsim.vehicles.Vehicle
import org.slf4j.LoggerFactory

/**
  */
object PersonAgent {

  val timeToChooseMode: Double = 0.0
  val minActDuration: Double = 0.0
  val teleportWalkDuration = 0.0

  private val logger = LoggerFactory.getLogger(classOf[PersonAgent])

  def props(scheduler: ActorRef, services: BeamServices, modeChoiceCalculator: ModeChoiceCalculator, transportNetwork: TransportNetwork, router: ActorRef, rideHailingManager: ActorRef, eventsManager: EventsManager, personId: Id[PersonAgent], household: Household, plan: Plan,
            humanBodyVehicleId: Id[Vehicle], attributesOfIndividual: AttributesOfIndividual): Props = {
    Props(new PersonAgent(scheduler, services, modeChoiceCalculator, transportNetwork, router, rideHailingManager, eventsManager, personId, plan, humanBodyVehicleId, attributesOfIndividual))
  }

  case class PersonData(maybeModeChoiceData: Option[ChoosesModeData]) extends BeamAgentData {}

  object PersonData {

    import scala.collection.JavaConverters._

    def planToVec(plan: Plan): Vector[Activity] = {
      scala.collection.immutable.Vector.empty[Activity] ++ plan.getPlanElements.asScala.filter(p => p
        .isInstanceOf[Activity]).map(p => p.asInstanceOf[Activity])
    }
  }

  sealed trait InActivity extends BeamAgentState

  case object PerformingActivity extends InActivity

  sealed trait Traveling extends BeamAgentState

  case object ChoosingMode extends Traveling

  case object WaitingForReservationConfirmation extends Traveling

  case object Waiting extends Traveling

  case object Moving extends Traveling

  case class ResetPersonAgent(tick: Double) extends Trigger

  case class ActivityStartTrigger(tick: Double) extends Trigger

  case class ActivityEndTrigger(tick: Double) extends Trigger

  case class RouteResponseWrapper(tick: Double, triggerId: Long, alternatives: Vector[BeamTrip]) extends Trigger

  case class RideHailingInquiryTrigger(tick: Double, triggerId: Long, alternatives: Vector[BeamTrip],
                                       timesToCustomer: Vector[Double]) extends Trigger

  case class MakeRideHailingReservationResponseWrapper(tick: Double, triggerId: Long,
                                                       rideHailingAgentOpt: Option[ActorRef], timeToCustomer: Double,
                                                       tripChoice: BeamTrip) extends Trigger

  case class FinishWrapper(tick: Double, triggerId: Long) extends Trigger

  case class NextActivityWrapper(tick: Double, triggerId: Long) extends Trigger

  case class PersonDepartureTrigger(tick: Double) extends Trigger

  case class PersonEntersRideHailingVehicleTrigger(tick: Double) extends Trigger

  case class PersonLeavesRideHailingVehicleTrigger(tick: Double) extends Trigger

  case class PersonEntersBoardingQueueTrigger(tick: Double) extends Trigger

  case class PersonEntersAlightingQueueTrigger(tick: Double) extends Trigger

  case class PersonArrivesTransitStopTrigger(tick: Double) extends Trigger

  case class PersonArrivalTrigger(tick: Double) extends Trigger

  case class TeleportationArrivalTrigger(tick: Double) extends Trigger

  case class CompleteDrivingMissionTrigger(tick: Double) extends Trigger

}

class PersonAgent(val scheduler: ActorRef,
                  val beamServices: BeamServices,
                  val modeChoiceCalculator: ModeChoiceCalculator,
                  val transportNetwork: TransportNetwork,
                  val router: ActorRef,
                  val rideHailingManager: ActorRef,
                  val eventsManager: EventsManager,
                  override val id: Id[PersonAgent],
                  val matsimPlan: Plan,
<<<<<<< HEAD
                  humanBodyVehicleId: Id[Vehicle],
                  val attributesOfIndividual: AttributesOfIndividual,
                  override val data: PersonData = PersonData()) extends BeamAgent[PersonData] with
=======
                  val bodyId: Id[Vehicle]) extends BeamAgent[PersonData] with
>>>>>>> c8ee679a
  HasServices with ChoosesMode with DrivesVehicle[PersonData] with Stash {
  override def data: PersonData = PersonData(maybeModeChoiceData = None)
  val _experiencedBeamPlan: BeamPlan = BeamPlan(matsimPlan)
  var _currentActivityIndex: Int = 0
  var _currentVehicle: VehicleStack = VehicleStack()
  var _currentTrip: Option[EmbodiedBeamTrip] = None
  var _restOfCurrentTrip: EmbodiedBeamTrip = EmbodiedBeamTrip.empty
  var _currentEmbodiedLeg: Option[EmbodiedBeamLeg] = None
  var currentTourPersonalVehicle: Option[Id[Vehicle]] = None

  override def logDepth: Int = 12

  override def passengerScheduleEmpty(tick: Double, triggerId: Long): State = {
    processNextLegOrStartActivity(triggerId, tick)
  }

  def activityOrMessage(ind: Int, msg: String): Either[String, Activity] = {
    if (ind < 0 || ind >= _experiencedBeamPlan.activities.length) Left(msg) else Right(_experiencedBeamPlan.activities(ind))
  }

  def currentActivity: Activity = _experiencedBeamPlan.activities(_currentActivityIndex)

  def nextActivity: Either[String, Activity] = {
    activityOrMessage(_currentActivityIndex + 1, "plan finished")
  }

  def prevActivity: Either[String, Activity] = {
    activityOrMessage(_currentActivityIndex - 1, "at start")
  }

  def currentTour: Tour = {
    stateName match {
      case PerformingActivity =>
        _experiencedBeamPlan.getTourContaining(currentActivity)
      case _ =>
        _experiencedBeamPlan.getTourContaining(nextActivity.right.get)
    }
  }

  when(PerformingActivity) {
    case ev@Event(_, _) =>
      handleEvent(stateName, ev)
  }
  when(ChoosingMode) {
    case ev@Event(_, _) =>
      handleEvent(stateName, ev)
    case msg@_ =>
      stop(Failure(s"Unrecognized message $msg from state ChoosingMode"))
  }
  when(Waiting) {
    case ev@Event(_, _) =>
      handleEvent(stateName, ev)
    case msg@_ =>
      stop(Failure(s"Unrecognized message $msg from state Waiting"))
  }
  when(Moving) {
    case ev@Event(_, _) =>
      handleEvent(stateName, ev)
    case msg@_ =>
      stop(Failure(s"Unrecognized message $msg from state Moving"))
  }

  chainedWhen(Uninitialized) {
    case Event(TriggerWithId(InitializeTrigger(_), triggerId), _) =>
      goto(Initialized) replying completed(triggerId, schedule[ActivityStartTrigger](0.0, self))
  }

  chainedWhen(Initialized) {
    case Event(TriggerWithId(ActivityStartTrigger(tick), triggerId), info: BeamAgentInfo[PersonData]) =>
      logDebug(s"starting at ${currentActivity.getType} @ $tick")
      goto(PerformingActivity) using info replying completed(triggerId, schedule[ActivityEndTrigger](currentActivity.getEndTime, self))
  }

  chainedWhen(PerformingActivity) {
    case Event(TriggerWithId(ActivityEndTrigger(tick), triggerId), info: BeamAgentInfo[PersonData]) =>
      nextActivity.fold(
        msg => {
          logDebug(s"didn't get nextActivity because $msg")
          stop replying completed(triggerId)
        },
        nextAct => {
          logDebug(s"wants to go to ${nextAct.getType} @ $tick")
          holdTickAndTriggerId(tick, triggerId)
          goto(ChoosingMode) using info.copy(data = PersonData(Some(ChoosesModeData())))
        }
      )
  }

  chainedWhen(Waiting) {
    /*
     * Starting Trip
     */
    case Event(TriggerWithId(PersonDepartureTrigger(tick), triggerId), info: BeamAgentInfo[PersonData]) =>
      // We end our activity when we actually leave, not when we decide to leave, i.e. when we look for a bus or
      // hail a ride. We stay at the party until our Uber is there.
      eventsManager.processEvent(new ActivityEndEvent(tick, id, currentActivity.getLinkId, currentActivity.getFacilityId, currentActivity.getType))
      assert(currentActivity.getLinkId != null)
      eventsManager.processEvent(new PersonDepartureEvent(tick, id, currentActivity.getLinkId, _restOfCurrentTrip.tripClassifier.value))
      processNextLegOrStartActivity(triggerId, tick)
    /*
     * Learn as passenger that leg is starting
     */
    case Event(TriggerWithId(NotifyLegStartTrigger(tick, beamLeg), triggerId), _) =>
      logDebug(s"NotifyLegStartTrigger received: ${beamLeg}")
      _currentEmbodiedLeg match {
        /*
         * If we already have a leg then we're not ready to start a new one,
         * this occurs when a transit driver is ready to roll but an agent hasn't
         * finished previous leg.
         * Solution for now is to re-send this to self, but this could get expensive...
         */
        case Some(_) =>
          stash()
          stay
        case None =>
          val processedDataOpt = breakTripIntoNextLegAndRestOfTrip(_restOfCurrentTrip, tick)
          processedDataOpt match {
            case Some(processedData) =>
              if (processedData.nextLeg.beamLeg != beamLeg || processedData.nextLeg.asDriver) {
                // We've recevied this leg out of order from 2 different drivers or we haven't our
                // personDepartureTrigger
                stash()
                stay
              } else if (processedData.nextLeg.beamVehicleId == _currentVehicle.outermostVehicle()) {
                logDebug(s"Already on vehicle: ${_currentVehicle.outermostVehicle()}")
                _restOfCurrentTrip = processedData.restTrip
                _currentEmbodiedLeg = Some(processedData.nextLeg)
                goto(Moving) replying completed(triggerId)
              } else {
                val previousVehicleId = _currentVehicle.outermostVehicle()
                val nextBeamVehicleId = processedData.nextLeg.beamVehicleId

                // Send message to driver we're entering vehicle
                // Note that here we enter vehicle regardless of its capacity (!)

                // TODO: Instead of maintaining references to the vehicle, we should maintain the ref
                //       to the driver (associated with vehicleID)
                beamServices.vehicles(nextBeamVehicleId).driver.foreach(
                  driver =>
                    driver ! BoardVehicle(tick, VehiclePersonId(previousVehicleId, id))
                )
                eventsManager.processEvent(new PersonEntersVehicleEvent(tick, id, nextBeamVehicleId))

                _restOfCurrentTrip = processedData.restTrip
                _currentEmbodiedLeg = Some(processedData.nextLeg)
                _currentVehicle = _currentVehicle.pushIfNew(nextBeamVehicleId)
                goto(Moving) replying completed(triggerId)
              }
            case None =>
              stop(Failure(s"Expected a non-empty BeamTrip but found ${_restOfCurrentTrip}"))
          }
      }


    case Event(TriggerWithId(NotifyLegEndTrigger(tick, beamLeg), triggerId), _) =>
      stash()
      stay
  }

  chainedWhen(Moving) {
    /*
     * Learn as passenger that leg is ending
     */
    case Event(TriggerWithId(NotifyLegEndTrigger(tick, beamLeg), triggerId), _) =>
      _currentEmbodiedLeg match {
        case Some(currentLeg) if currentLeg.beamLeg == beamLeg =>
          val processedDataOpt = breakTripIntoNextLegAndRestOfTrip(_restOfCurrentTrip, tick)
          processedDataOpt match {
            case Some(processedData) => // There are more legs in the trip...
              if (processedData.nextLeg.beamVehicleId == _currentVehicle.outermostVehicle()) {
                // The next vehicle is the same as current so just update state and go to Waiting
                _currentEmbodiedLeg = None
                goto(Waiting) replying completed(triggerId)
              } else {
                // The next vehicle is different from current so we exit the current vehicle
                val passengerVehicleId = _currentVehicle.penultimateVehicle()
                beamServices.vehicles(_currentVehicle.outermostVehicle()).driver.get ! AlightVehicle(tick,
                  VehiclePersonId(passengerVehicleId, id))
                eventsManager.processEvent(new PersonLeavesVehicleEvent(tick, id, _currentVehicle.outermostVehicle()))
                _currentVehicle = _currentVehicle.pop()
                // Note that this will send a scheduling reply to a driver, not the scheduler, the driver must pass
                // on the new trigger
                processNextLegOrStartActivity(triggerId, tick)
              }
            case None =>
              stop(Failure(s"Expected a non-empty BeamTrip but found ${_restOfCurrentTrip}"))
          }
        case _ =>
          stash()
          stay
      }
    case Event(TriggerWithId(NotifyLegStartTrigger(tick, beamLeg), triggerId), _) =>
      stash()
      stay
  }

  onTransition {
    case Moving -> Waiting =>
      unstashAll()
    case Waiting -> Moving =>
      unstashAll()
  }

  /*
   * processNextLegOrStartActivity
   *
   * This should be called when it's time to either embark on another leg in a trip or to wrap up a trip that is
   * now complete. There are four outcomes possible:
   *
   * 1 There are more legs in the trip and the PersonAgent is the driver => stay in current state but schedule
   * StartLegTrigger
   * 2 There are more legs in the trip but the PersonAGent is a passenger => goto Waiting and schedule nothing
   * further (the driver will initiate the start of the leg)
   * 3 The trip is over and there are no more activities in the agent plan => goto Finished
   * 4 The trip is over and there are more activities in the agent plan => goto PerformingActivity and schedule end
   * of activity
   */
  def processNextLegOrStartActivity(triggerId: Long, tick: Double): PersonAgent.this.State = {
    _currentEmbodiedLeg match {
      case Some(embodiedBeamLeg) =>
        if (embodiedBeamLeg.unbecomeDriverOnCompletion) {
          unbecomeDriverOfVehicle(_currentVehicle.outermostVehicle(), tick)
          _currentVehicle = _currentVehicle.pop()
          if (!_currentVehicle.isEmpty) resumeControlOfVehcile(_currentVehicle.outermostVehicle())
        }
      case None =>
    }
    if (_restOfCurrentTrip.legs.nonEmpty) {
      breakTripIntoNextLegAndRestOfTrip(_restOfCurrentTrip, tick) match {
        case Some(processedData) =>
          if (processedData.nextLeg.beamLeg.startTime < tick) {
            stop(Failure(s"I am going to schedule a leg for ${processedData.nextLeg.beamLeg.startTime}, but it is " +
              s"$tick."))
          } else if (processedData.nextLeg.asDriver) {
            /*
             * AS DRIVER
             */
            val passengerSchedule = PassengerSchedule()
            val vehiclePersonId = if (HumanBodyVehicle.isHumanBodyVehicle(processedData.nextLeg.beamVehicleId)) {
              VehiclePersonId(bodyId, id)
            } else {
              VehiclePersonId(processedData.nextLeg.beamVehicleId, id)
            }
            //TODO the following needs to find all subsequent legs in currentRoute for which this agent is driver and
            // vehicle is the same...
            val nextEmbodiedBeamLeg = processedData.nextLeg
            passengerSchedule.addLegs(Vector(nextEmbodiedBeamLeg.beamLeg))
            holdTickAndTriggerId(tick, triggerId)
            if (!_currentVehicle.isEmpty && _currentVehicle.outermostVehicle() == vehiclePersonId.vehicleId) {
              // We are already in vehicle from before, so update schedule
              //XXXX (VR): Easy refactor => send directly to driver
              //              beamServices.vehicles(vehiclePersonId.vehicleId).driver.foreach(_ ! ModifyPassengerSchedule
              //              (passengerSchedule))
              modifyPassengerSchedule(passengerSchedule)
            } else {
              //              //XXXX (VR): Our first time entering this vehicle, so become driver directly
              //              val vehicle = beamServices.vehicles(vehiclePersonId.vehicleId)
              //              vehicle.becomeDriver(self).fold(fa =>
              //                stop(Failure(s"BeamAgent $self attempted to become driver of vehicle $id " +
              //                  s"but driver ${vehicle.driver.get} already assigned.")),
              //                fb => {
              //                  vehicle.driver.get ! BecomeDriverSuccess(Some(passengerSchedule),vehiclePersonId.vehicleId)
              //                  eventsManager.processEvent(new PersonEntersVehicleEvent(tick, Id.createPersonId(id), vehicle.id))
              //                })
              becomeDriverOfVehicle(vehiclePersonId.vehicleId, tick)
              setPassengerSchedule(passengerSchedule)
            }
            _currentVehicle = _currentVehicle.pushIfNew(vehiclePersonId.vehicleId)
            _restOfCurrentTrip = processedData.restTrip
            _currentEmbodiedLeg = Some(processedData.nextLeg)
            scheduleStartLegAndWait()
          }
          else {
            // We don't update the rest of the currentRoute, this will happen when the agent recieves the
            // NotifyStartLegTrigger
            _currentEmbodiedLeg = None
            scheduler ! completed(triggerId)
            goto(Waiting)
          }
        case None =>
          stop(Failure(s"Expected a non-empty BeamTrip but found ${_restOfCurrentTrip}"))
      }
    }
    else {
      nextActivity match {
        case Left(msg) =>
          logDebug(msg)
          scheduler ! completed(triggerId)
          stop
        case Right(activity) =>
          _currentActivityIndex = _currentActivityIndex + 1
          currentTourPersonalVehicle match {
            case Some(personalVeh) =>
              if (currentActivity.getType.equals("Home")) {
                context.parent ! ReleaseVehicleReservation(id, personalVeh)
                context.parent ! CheckInResource(personalVeh, None)
                currentTourPersonalVehicle = None
              }
            case None =>
          }
          val endTime = if (activity.getEndTime >= tick && Math.abs(activity.getEndTime) < Double.PositiveInfinity) {
            activity.getEndTime
          } else if (activity.getEndTime >= 0.0 && activity.getEndTime < tick) {
            tick
          } else {
            //            logWarn(s"Activity endTime is negative or infinite ${activity}, assuming duration of 10
            // minutes.")
            //TODO consider ending the day here to match MATSim convention for start/end activity
            tick + 60 * 10
          }
          // Report travelled distance for inclusion in experienced plans.
          // We currently get large unaccountable differences in round trips, e.g. work -> home may
          // be twice as long as home -> work. Probably due to long links, and the location of the activity
          // on the link being undefined.
          eventsManager.processEvent(new TeleportationArrivalEvent(tick, id, _currentTrip.get.legs.map(l => l.beamLeg.travelPath.distanceInM).sum))
          assert(activity.getLinkId != null)
          eventsManager.processEvent(new PersonArrivalEvent(tick, id, activity.getLinkId, _currentTrip.get.tripClassifier.value))
          _currentEmbodiedLeg = None
          _currentTrip = None
          eventsManager.processEvent(new ActivityStartEvent(tick, id, activity.getLinkId, activity.getFacilityId, activity.getType))
          scheduler ! completed(triggerId, schedule[ActivityEndTrigger](endTime, self))
          goto(PerformingActivity)
      }
    }
  }

  def cancelTrip(legsToCancel: Vector[EmbodiedBeamLeg], startingVehicle: VehicleStack): Unit = {
    if (legsToCancel.nonEmpty) {
      var inferredVehicle = startingVehicle
      var exitNextVehicle = false
      var prevLeg = legsToCancel.head

      if (inferredVehicle.nestedVehicles.nonEmpty) inferredVehicle = inferredVehicle.pop()

      for (leg <- legsToCancel) {
        if (exitNextVehicle || (!prevLeg.asDriver && leg.beamVehicleId != prevLeg.beamVehicleId)) inferredVehicle =
          inferredVehicle.pop()

        if (inferredVehicle.isEmpty || inferredVehicle.outermostVehicle() != leg.beamVehicleId) {
          inferredVehicle = inferredVehicle.pushIfNew(leg.beamVehicleId)
          if (inferredVehicle.nestedVehicles.size > 1 && !leg.asDriver && leg.beamLeg.mode.isTransit) {
            TransitDriverAgent.selectByVehicleId(inferredVehicle
              .outermostVehicle()) ! RemovePassengerFromTrip(VehiclePersonId(inferredVehicle.penultimateVehicle(), id))
          }
        }
        exitNextVehicle = leg.asDriver && leg.unbecomeDriverOnCompletion
        prevLeg = leg
      }
    }
  }

  override def postStop(): Unit = {
    val legs = _currentEmbodiedLeg ++: _restOfCurrentTrip.legs
    if (legs.nonEmpty) {
      //      logWarn(s"Agent $id stopped. Sending RemovePassengerFromTrip request.")
      cancelTrip(legs, _currentVehicle)
    }
    super.postStop()
  }

  chainedWhen(AnyState) {
    case Event(NotifyResourceInUse(_, _), _) =>
      stay()
    case Event(RegisterResource(_), _) =>
      stay()
    case Event(NotifyResourceIdle(_, _), _) =>
      stay()
    case Event(IllegalTriggerGoToError(reason), _) =>
      stop(Failure(reason))
    case Event(Finish, _) =>
      stop
  }

  def scheduleStartLegAndWait(): State = {
    val (tick, triggerId) = releaseTickAndTriggerId()
    val newTriggerTime = _currentEmbodiedLeg.get.beamLeg.startTime
    if (newTriggerTime < tick) {
      stop(Failure(s"It is $tick and I am trying to schedule the start of my " +
        s"leg for $newTriggerTime. I can't do that."))
    }
    scheduler ! completed(triggerId, schedule[StartLegTrigger](newTriggerTime, self, _currentEmbodiedLeg.get.beamLeg))
    goto(Waiting)
  }

  override def logPrefix(): String = s"PersonAgent:$id "

  private def breakTripIntoNextLegAndRestOfTrip(trip: EmbodiedBeamTrip, tick: Double): Option[ProcessedData] = {
    if (trip.legs.isEmpty) {
      None
    } else {
      val nextLeg = trip.legs.head
      val restLegs = trip.legs.tail
      val restTrip: EmbodiedBeamTrip = EmbodiedBeamTrip(restLegs)
      val nextStart = if (restTrip.legs.nonEmpty) {
        restTrip.legs.head.beamLeg.startTime
      } else {
        tick
      }
      Some(ProcessedData(nextLeg, restTrip, nextStart))
    }
  }

  case class ProcessedData(nextLeg: EmbodiedBeamLeg, restTrip: EmbodiedBeamTrip, nextStart: Double)


}





<|MERGE_RESOLUTION|>--- conflicted
+++ resolved
@@ -6,12 +6,8 @@
 import beam.agentsim.agents.BeamAgent._
 import beam.agentsim.agents.PersonAgent._
 import beam.agentsim.agents.TriggerUtils._
-<<<<<<< HEAD
 import beam.agentsim.agents.household.HouseholdActor.{AttributesOfIndividual, ReleaseVehicleReservation}
-=======
-import beam.agentsim.agents.household.HouseholdActor.ReleaseVehicleReservation
 import beam.agentsim.agents.modalBehaviors.ChoosesMode.ChoosesModeData
->>>>>>> c8ee679a
 import beam.agentsim.agents.modalBehaviors.DrivesVehicle.{NotifyLegEndTrigger, NotifyLegStartTrigger, StartLegTrigger}
 import beam.agentsim.agents.modalBehaviors.{ChoosesMode, DrivesVehicle, ModeChoiceCalculator}
 import beam.agentsim.agents.planning.{BeamPlan, Tour}
@@ -120,13 +116,8 @@
                   val eventsManager: EventsManager,
                   override val id: Id[PersonAgent],
                   val matsimPlan: Plan,
-<<<<<<< HEAD
-                  humanBodyVehicleId: Id[Vehicle],
-                  val attributesOfIndividual: AttributesOfIndividual,
-                  override val data: PersonData = PersonData()) extends BeamAgent[PersonData] with
-=======
-                  val bodyId: Id[Vehicle]) extends BeamAgent[PersonData] with
->>>>>>> c8ee679a
+                  val bodyId: Id[Vehicle],
+                  val attributesOfIndividual: AttributesOfIndividual) extends BeamAgent[PersonData] with
   HasServices with ChoosesMode with DrivesVehicle[PersonData] with Stash {
   override def data: PersonData = PersonData(maybeModeChoiceData = None)
   val _experiencedBeamPlan: BeamPlan = BeamPlan(matsimPlan)
