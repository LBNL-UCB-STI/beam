--- conflicted
+++ resolved
@@ -1,28 +1,28 @@
 package beam.agentsim.agents
 
+import akka.actor.{ActorRef, FSM, Props, Stash, Status}
 import akka.actor.FSM.Failure
-import akka.actor.{ActorRef, FSM, Props, Stash, Status}
 import beam.agentsim.Resource._
 import beam.agentsim.agents.BeamAgent._
 import beam.agentsim.agents.PersonAgent._
 import beam.agentsim.agents.household.HouseholdActor.ReleaseVehicle
 import beam.agentsim.agents.household.HouseholdCAVDriverAgent
+import beam.agentsim.agents.modalbehaviors.{ChoosesMode, DrivesVehicle, ModeChoiceCalculator}
 import beam.agentsim.agents.modalbehaviors.ChoosesMode.ChoosesModeData
 import beam.agentsim.agents.modalbehaviors.DrivesVehicle._
-import beam.agentsim.agents.modalbehaviors.{ChoosesMode, DrivesVehicle, ModeChoiceCalculator}
 import beam.agentsim.agents.parking.ChoosesParking
 import beam.agentsim.agents.parking.ChoosesParking.{ChoosingParkingSpot, ReleasingParkingSpot}
 import beam.agentsim.agents.planning.{BeamPlan, Tour}
+import beam.agentsim.agents.ridehail._
 import beam.agentsim.agents.ridehail.RideHailManager.TravelProposal
-import beam.agentsim.agents.ridehail._
+import beam.agentsim.agents.vehicles._
 import beam.agentsim.agents.vehicles.BeamVehicle.FuelConsumed
 import beam.agentsim.agents.vehicles.EnergyEconomyAttributes.Powertrain
 import beam.agentsim.agents.vehicles.VehicleCategory.Bike
-import beam.agentsim.agents.vehicles._
 import beam.agentsim.events.{RideHailReservationConfirmationEvent, _}
 import beam.agentsim.events.resources.{ReservationError, ReservationErrorCode}
+import beam.agentsim.infrastructure.{ParkingInquiryResponse, ParkingStall}
 import beam.agentsim.infrastructure.parking.ParkingMNL
-import beam.agentsim.infrastructure.{ParkingInquiryResponse, ParkingStall}
 import beam.agentsim.scheduler.BeamAgentScheduler.{CompletionNotice, IllegalTriggerGoToError, ScheduleTrigger}
 import beam.agentsim.scheduler.Trigger
 import beam.agentsim.scheduler.Trigger.TriggerWithId
@@ -31,10 +31,12 @@
 import beam.router.RouteHistory
 import beam.router.model.{EmbodiedBeamLeg, EmbodiedBeamTrip}
 import beam.router.osm.TollCalculator
-import beam.router.skim.{DriveTimeSkimmerEvent, ODSkimmerEvent, ODSkims, Skims}
+import beam.router.skim.{DriveTimeSkimmerEvent, ODSkimmerEvent}
+import beam.sim.{BeamScenario, BeamServices, Geofence}
+import beam.sim.common.GeoUtils
 import beam.sim.population.AttributesOfIndividual
-import beam.sim.{BeamScenario, BeamServices, Geofence}
 import beam.utils.logging.ExponentialLazyLogging
+import beam.utils.NetworkHelper
 import com.conveyal.r5.transit.TransportNetwork
 import com.vividsolutions.jts.geom.Envelope
 import org.matsim.api.core.v01.Id
@@ -45,8 +47,6 @@
 
 import scala.annotation.tailrec
 import scala.concurrent.duration._
-import beam.sim.common.GeoUtils
-import beam.utils.NetworkHelper
 
 /**
   */
@@ -848,21 +848,6 @@
           scheduler ! CompletionNotice(
             _currentTriggerId.get,
             Vector()
-<<<<<<< HEAD
-          )
-        } else {
-          scheduler ! CompletionNotice(
-            _currentTriggerId.get,
-            Vector(ScheduleTrigger(StartLegTrigger(_currentTick.get, nextLeg.beamLeg), self))
-          )
-        }
-
-        val stateToGo = if (nextLeg.beamLeg.mode == CAR) {
-          log.debug(
-            "ProcessingNextLegOrStartActivity, going to ReleasingParkingSpot with legsToInclude: {}",
-            legsToInclude
-=======
->>>>>>> 336f31bc
           )
         } else {
           scheduler ! CompletionNotice(
