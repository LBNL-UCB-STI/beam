package beam.agentsim.agents

import akka.actor.FSM.Failure
import akka.actor.{ActorRef, Props}
import beam.agentsim.Resource.TellManagerResourceIsAvailable
<<<<<<< HEAD
import beam.agentsim.agents.BeamAgent.{Error, _}
import beam.agentsim.agents.PersonAgent._
import beam.agentsim.agents.TriggerUtils._
import beam.agentsim.agents.household.HouseholdActor.{NotifyNewVehicleLocation, ReleaseVehicleReservation}
import beam.agentsim.agents.modalBehaviors.ChoosesMode.BeginModeChoiceTrigger
import beam.agentsim.agents.modalBehaviors.DrivesVehicle.{NotifyLegEndTrigger, NotifyLegStartTrigger, StartLegTrigger}
import beam.agentsim.agents.modalBehaviors.{ChoosesMode, DrivesVehicle}
import beam.agentsim.agents.vehicles.BeamVehicleType._
import beam.agentsim.agents.vehicles.VehicleProtocol.{BecomeDriverSuccessAck, EnterVehicle, ExitVehicle}
import beam.agentsim.agents.vehicles._
import beam.agentsim.events.AgentsimEventsBus.MatsimEvent
import beam.agentsim.events.SpaceTime
=======
import beam.agentsim.agents.BeamAgent._
import beam.agentsim.agents.PersonAgent._
import beam.agentsim.agents.TriggerUtils._
import beam.agentsim.agents.modalBehaviors.ChoosesMode.{BeginModeChoiceTrigger, LegWithPassengerVehicle}
import beam.agentsim.agents.modalBehaviors.DrivesVehicle.{NotifyLegEndTrigger, NotifyLegStartTrigger, StartLegTrigger}
import beam.agentsim.agents.modalBehaviors.{ChoosesMode, DrivesVehicle}
import beam.agentsim.agents.vehicles.BeamVehicle.{BecomeDriver, BecomeDriverSuccessAck, EnterVehicle, ExitVehicle, RemovePassengerFromTrip, UnbecomeDriver}
import beam.agentsim.agents.vehicles.household.HouseholdActor.{NotifyNewVehicleLocation, ReleaseVehicleReservation}
import beam.agentsim.agents.vehicles.{HumanBodyVehicle, PassengerSchedule, VehiclePersonId, VehicleStack}
import beam.agentsim.events.AgentsimEventsBus.MatsimEvent
import beam.agentsim.events.SpaceTime
import beam.agentsim.events.resources.vehicle.{ModifyPassengerSchedule, ModifyPassengerScheduleAck}
>>>>>>> 662165e5
import beam.agentsim.scheduler.BeamAgentScheduler.IllegalTriggerGoToError
import beam.agentsim.scheduler.{Trigger, TriggerWithId}
import beam.router.RoutingModel._
import beam.sim.{BeamServices, HasServices}
import org.matsim.api.core.v01.Id
import org.matsim.api.core.v01.events._
import org.matsim.api.core.v01.population._
import org.matsim.households.Household
import org.matsim.vehicles.Vehicle
import org.slf4j.LoggerFactory

/**
  */
object PersonAgent {

  private val ActorPrefixName = "person-"
  val timeToChooseMode: Double = 0.0
  val minActDuration: Double = 0.0
  val teleportWalkDuration = 0.0

  private val logger = LoggerFactory.getLogger(classOf[PersonAgent])

  def props(services: BeamServices, personId: Id[PersonAgent], householdId: Id[Household], plan: Plan,
            humanBodyVehicleId: Id[Vehicle]) = {
    Props(new PersonAgent(services, personId, householdId, plan, humanBodyVehicleId))
  }

  def buildActorName(personId: Id[Person]): String = {
    s"$ActorPrefixName${personId.toString}"
  }

  case class PersonData() extends BeamAgentData {}

  object PersonData {

    import scala.collection.JavaConverters._

    def planToVec(plan: Plan): Vector[Activity] = {
      scala.collection.immutable.Vector.empty[Activity] ++ plan.getPlanElements.asScala.filter(p => p
        .isInstanceOf[Activity]).map(p => p.asInstanceOf[Activity])
    }
  }

  sealed trait InActivity extends BeamAgentState

  case object PerformingActivity extends InActivity

  sealed trait Traveling extends BeamAgentState

  case object ChoosingMode extends Traveling

  case object Waiting extends Traveling

  case object Moving extends Traveling

  case class ResetPersonAgent(tick: Double) extends Trigger

  case class ActivityStartTrigger(tick: Double) extends Trigger

  case class ActivityEndTrigger(tick: Double) extends Trigger

  case class RouteResponseWrapper(tick: Double, triggerId: Long, alternatives: Vector[BeamTrip]) extends Trigger

  case class RideHailingInquiryTrigger(tick: Double, triggerId: Long, alternatives: Vector[BeamTrip],
                                       timesToCustomer: Vector[Double]) extends Trigger

  case class MakeRideHailingReservationResponseWrapper(tick: Double, triggerId: Long,
                                                       rideHailingAgentOpt: Option[ActorRef], timeToCustomer: Double,
                                                       tripChoice: BeamTrip) extends Trigger

  case class FinishWrapper(tick: Double, triggerId: Long) extends Trigger

  case class NextActivityWrapper(tick: Double, triggerId: Long) extends Trigger

  case class PersonDepartureTrigger(tick: Double) extends Trigger

  case class PersonEntersRideHailingVehicleTrigger(tick: Double) extends Trigger

  case class PersonLeavesRideHailingVehicleTrigger(tick: Double) extends Trigger

  case class PersonEntersBoardingQueueTrigger(tick: Double) extends Trigger

  case class PersonEntersAlightingQueueTrigger(tick: Double) extends Trigger

  case class PersonArrivesTransitStopTrigger(tick: Double) extends Trigger

  case class PersonArrivalTrigger(tick: Double) extends Trigger

  case class TeleportationArrivalTrigger(tick: Double) extends Trigger

  case class CompleteDrivingMissionTrigger(tick: Double) extends Trigger

  case class PassengerScheduleEmptyTrigger(tick: Double) extends Trigger

}

class PersonAgent(val beamServices: BeamServices,
                  override val id: Id[PersonAgent],
                  val householdId: Id[Household],
                  val matsimPlan: Plan,
                  humanBodyVehicleId: Id[Vehicle],
                  override val data: PersonData = PersonData()) extends BeamAgent[PersonData] with
  HasServices with ChoosesMode with DrivesVehicle[PersonData] {

  var _activityChain: Vector[Activity] = PersonData.planToVec(matsimPlan)
  var _currentActivityIndex: Int = 0
  var _currentVehicle: VehicleStack = VehicleStack()
  var _humanBodyVehicle: Id[Vehicle] = humanBodyVehicleId
  var _currentRoute: EmbodiedBeamTrip = EmbodiedBeamTrip.empty
  var _currentEmbodiedLeg: Option[EmbodiedBeamLeg] = None
  var _household: Id[Household] = householdId
  var _numReschedules: Int = 0

  def activityOrMessage(ind: Int, msg: String): Either[String, Activity] = {
    if (ind < 0 || ind >= _activityChain.length) Left(msg) else Right(_activityChain(ind))
  }

  def currentActivity: Activity = _activityChain(_currentActivityIndex)

  def nextActivity: Either[String, Activity] = {
    activityOrMessage(_currentActivityIndex + 1, "plan finished")
  }

  def prevActivity: Either[String, Activity] = {
    activityOrMessage(_currentActivityIndex - 1, "at start")
  }

  when(PerformingActivity) {
    case ev@Event(_, _) =>
      handleEvent(stateName, ev)
  }
  when(ChoosingMode) {
    case ev@Event(_, _) =>
      handleEvent(stateName, ev)
    case msg@_ =>
<<<<<<< HEAD
      errorFromPerson(s"Unrecognized message $msg from state ChoosingMode", -1L, None)
=======
      stop(Failure(s"Unrecognized message ${msg} from state ChoosingMode"))
>>>>>>> 662165e5
  }
  when(Waiting) {
    case ev@Event(_, _) =>
      handleEvent(stateName, ev)
    case msg@_ =>
<<<<<<< HEAD
      errorFromPerson(s"Unrecognized message $msg from state Waiting", -1L, None)
=======
      stop(Failure(s"Unrecognized message ${msg} from state Waiting"))
>>>>>>> 662165e5
  }
  when(Moving) {
    case ev@Event(_, _) =>
      handleEvent(stateName, ev)
    case msg@_ =>
<<<<<<< HEAD
      errorFromPerson(s"Unrecognized message $msg from state Moving", -1L, None)
=======
      stop(Failure(s"Unrecognized message ${msg} from state Moving"))
>>>>>>> 662165e5
  }

  chainedWhen(Uninitialized) {
    case Event(TriggerWithId(InitializeTrigger(_), triggerId), _) =>
      goto(Initialized) replying completed(triggerId, schedule[ActivityStartTrigger](0.0, self))
  }
  chainedWhen(Initialized) {
    case Event(TriggerWithId(ActivityStartTrigger(tick), triggerId), info: BeamAgentInfo[PersonData]) =>
      val currentAct = currentActivity
      logInfo(s"starting at ${currentAct.getType} @ $tick")
      goto(PerformingActivity) using info replying completed(triggerId, schedule[ActivityEndTrigger](currentAct
        .getEndTime, self))
  }
  chainedWhen(PerformingActivity) {
    case Event(TriggerWithId(ActivityEndTrigger(tick), triggerId), info: BeamAgentInfo[PersonData]) =>
      val currentAct = currentActivity
      nextActivity.fold(
        msg => {
          logInfo(s"didn't get nextActivity because $msg")
          stop replying completed(triggerId)
        },
        nextAct => {
          logInfo(s"going to ${nextAct.getType} @ $tick")
          beamServices.agentSimEventsBus.publish(MatsimEvent(new ActivityEndEvent(tick, id, currentAct.getLinkId,
            currentAct.getFacilityId, currentAct.getType)))
          goto(ChoosingMode) replying completed(triggerId, schedule[BeginModeChoiceTrigger](tick, self))
        }
      )
  }

  def warnAndRescheduleNotifyLeg(tick: Double, triggerId: Long, beamLeg: BeamLeg, isStart: Boolean = true) = {

    _numReschedules = _numReschedules + 1
<<<<<<< HEAD
    if (_numReschedules > 50) {
      errorFromPerson(s"Too many reschedule attempts.", triggerId, Some(tick))
    } else {
      val toSchedule = if (isStart) {
=======
    if(_numReschedules > 50){
      stop(Failure(s"Too many reschedule attempts."))
    }else{
      val toSchedule = if(isStart) {
>>>>>>> 662165e5
        schedule[NotifyLegStartTrigger](tick, self, beamLeg)
      } else {
        schedule[NotifyLegEndTrigger](tick, self, beamLeg)
      }
      logWarn(s"Rescheduling: $toSchedule")
      stay() replying completed(triggerId, toSchedule)
    }
  }

  chainedWhen(Waiting) {
    /*
     * Starting Trip
     */
    case Event(TriggerWithId(PersonDepartureTrigger(tick), triggerId), _: BeamAgentInfo[PersonData]) =>

      processNextLegOrStartActivity(triggerId, tick)
    /*
     * Complete leg(s) as driver
     */
    case Event(TriggerWithId(PassengerScheduleEmptyTrigger(tick), triggerId), info: BeamAgentInfo[PersonData]) =>
      processNextLegOrStartActivity(triggerId, tick)
    /*
     * Learn as passenger that leg is starting
     */
    case Event(TriggerWithId(NotifyLegStartTrigger(tick, beamLeg), triggerId), _) =>
      _currentEmbodiedLeg match {
        /*
         * If we already have a leg then we're not ready to start a new one,
         * this occurs when a transit driver is ready to roll but an agent hasn't
         * finished previous leg.
         * Solution for now is to re-send this to self, but this could get expensive...
         */
        case Some(_) =>
          warnAndRescheduleNotifyLeg(tick, triggerId, beamLeg, true)
        case None =>
          val processedDataOpt = breakTripIntoNextLegAndRestOfTrip(_currentRoute, tick)
          processedDataOpt match {
            case Some(processedData) =>
              if (processedData.nextLeg.beamLeg != beamLeg || processedData.nextLeg.asDriver) {
                // We've recevied this leg out of order from 2 different drivers or we haven't our
                // personDepartureTrigger
                warnAndRescheduleNotifyLeg(tick, triggerId, beamLeg, true)
              } else if (processedData.nextLeg.beamVehicleId == _currentVehicle.outermostVehicle()) {
                _currentRoute = processedData.restTrip
                _currentEmbodiedLeg = Some(processedData.nextLeg)
                goto(Moving) replying completed(triggerId)
              } else {
                val previousVehicleId = _currentVehicle.nestedVehicles.head
                val nextBeamVehicleId = processedData.nextLeg.beamVehicleId

                // Send message to driver we're entering vehicle
                // Note that here we enter vehicle regardless of its capacity (!)

                // TODO: Instead of maintaining references to the vehicle, we should maintain the ref
                //       to the driver (associated with vehicleID)
                beamServices.beamVehicles(nextBeamVehicleId).driver.foreach(
                  driver =>
                    driver ! EnterVehicle(tick, VehiclePersonId(previousVehicleId, id))
                )

                _currentRoute = processedData.restTrip
                _currentEmbodiedLeg = Some(processedData.nextLeg)
                _currentVehicle = _currentVehicle.pushIfNew(nextBeamVehicleId)
                goto(Moving) replying completed(triggerId)
              }
            case None =>
<<<<<<< HEAD
              errorFromPerson(s"Expected a non-empty BeamTrip but found ${_currentRoute}", triggerId, Some(tick))
          }
      }

    case Event(TriggerWithId(NotifyLegEndTrigger(tick, beamLeg), triggerId), _) =>
      errorFromPerson(s"Going to Error: NotifyLegEndTrigger while in state Waiting with beamLeg: $beamLeg",
        triggerId, Some(tick))
=======
              stop(Failure(s"Expected a non-empty BeamTrip but found ${_currentRoute}"))
          }
      }

    case Event(TriggerWithId(NotifyLegEndTrigger(_,beamLeg),_), _) =>
      stop(Failure(s"Going to Error: NotifyLegEndTrigger while in state Waiting with beamLeg: $beamLeg"))
>>>>>>> 662165e5
  }

  chainedWhen(Moving) {
    /*
     * Learn as passenger that leg is ending
     */
    case Event(TriggerWithId(NotifyLegEndTrigger(tick, beamLeg), triggerId), _) =>
      _currentEmbodiedLeg match {
        case Some(currentLeg) if currentLeg.beamLeg == beamLeg =>
          val processedDataOpt = breakTripIntoNextLegAndRestOfTrip(_currentRoute, tick)
          processedDataOpt match {
            case Some(processedData) => // There are more legs in the trip...
              if (processedData.nextLeg.beamVehicleId == _currentVehicle.outermostVehicle()) {
                // The next vehicle is the same as current so just update state and go to Waiting
                _currentEmbodiedLeg = None
                goto(Waiting) replying completed(triggerId)
              } else {
                // The next vehicle is different from current so we exit the current vehicle
                val passengerVehicleId = _currentVehicle.penultimateVehicle()

                // Send message to driver we're entering vehicle
                beamServices.beamVehicles(_currentVehicle.outermostVehicle()).driver.foreach(
                  driver =>
                    driver ! ExitVehicle(tick, VehiclePersonId(passengerVehicleId, id))
                )
                _currentVehicle = _currentVehicle.pop()
                // Note that this will send a scheduling reply to a driver, not the scheduler, the driver must pass
                // on the new trigger
                processNextLegOrStartActivity(triggerId, tick)
              }
            case None =>
<<<<<<< HEAD
              //              stay() replying completed(triggerId)
              errorFromPerson(s"Expected a non-empty BeamTrip but found ${_currentRoute}", triggerId, Some(tick))
=======
              stop(Failure(s"Expected a non-empty BeamTrip but found ${_currentRoute}"))
>>>>>>> 662165e5
          }
        case _ =>
          warnAndRescheduleNotifyLeg(tick, triggerId, beamLeg, false)
      }
    case Event(TriggerWithId(NotifyLegStartTrigger(tick, beamLeg), triggerId), _) =>

      _currentEmbodiedLeg match {
        case Some(leg) =>
          // Driver is still traveling to pickup point, reschedule this trigger
          warnAndRescheduleNotifyLeg(tick, triggerId, beamLeg, true)
        case None =>
<<<<<<< HEAD
          errorFromPerson(s"Going to Error: NotifyLegStartTrigger from state Moving but no _currentEmbodiedLeg " +
            s"defined, beamLeg: $beamLeg", triggerId, Some(tick))
=======
          stop(Failure(s"Going to Error: NotifyLegStartTrigger from state Moving but no _currentEmbodiedLeg defined, beamLeg: $beamLeg"))
>>>>>>> 662165e5
      }
  }

  /*
   * processNextLegOrStartActivity
   *
   * This should be called when it's time to either embark on another leg in a trip or to wrap up a trip that is
   * now complete. There are four outcomes possible:
   *
   * 1 There are more legs in the trip and the PersonAgent is the driver => stay in current state but schedule
   * StartLegTrigger
   * 2 There are more legs in the trip but the PersonAGent is a passenger => goto Waiting and schedule nothing
   * further (the driver will initiate the start of the leg)
   * 3 The trip is over and there are no more activities in the agent plan => goto Finished
   * 4 The trip is over and there are more activities in the agent plan => goto PerformingActivity and schedule end
   * of activity
   */
  def processNextLegOrStartActivity(triggerId: Long, tick: Double): PersonAgent.this.State = {
    _currentEmbodiedLeg match {
      case Some(embodiedBeamLeg) =>
<<<<<<< HEAD
        if (embodiedBeamLeg.unbecomeDriverOnCompletion) {
          beamServices.beamVehicles(_currentVehicle.outermostVehicle()).becomeDriver(self)
=======
        if(embodiedBeamLeg.unbecomeDriverOnCompletion){
          beamServices.vehicleRefs(_currentVehicle.outermostVehicle()) ! UnbecomeDriver(tick,id)
>>>>>>> 662165e5
          _currentVehicle = _currentVehicle.pop()
        }
      case None =>
    }
    if (_currentRoute.legs.nonEmpty) {
      breakTripIntoNextLegAndRestOfTrip(_currentRoute, tick) match {
        case Some(processedData) =>
          if (processedData.nextLeg.beamLeg.startTime < tick) {
<<<<<<< HEAD
            errorFromPerson(s"I am going to schedule a leg for ${processedData.nextLeg.beamLeg.startTime}, but it is " +
              s"$tick.", triggerId, Some(tick))
          } else if (processedData.nextLeg.asDriver) {
=======
            stop(Failure(s"I am going to schedule a leg for ${processedData.nextLeg.beamLeg.startTime}, but it is $tick."))
          } else if(processedData.nextLeg.asDriver) {
>>>>>>> 662165e5
            val passengerSchedule = PassengerSchedule()
            val vehiclePersonId = if (HumanBodyVehicle.testId(processedData.nextLeg.beamVehicleId)) {
              VehiclePersonId(_humanBodyVehicle, id)
            } else {
              VehiclePersonId(processedData.nextLeg.beamVehicleId, id)
            }
            //TODO the following needs to find all subsequent legs in currentRoute for which this agent is driver and
            // vehicle is the same...
            val nextEmbodiedBeamLeg = processedData.nextLeg
            passengerSchedule.addLegs(Vector(nextEmbodiedBeamLeg.beamLeg))
            holdTickAndTriggerId(tick, triggerId)
            if (!_currentVehicle.isEmpty && _currentVehicle.outermostVehicle() == vehiclePersonId.vehicleId) {
              // We are already in vehicle from before, so update schedule
              //XXXX (VR): Easy refactor => send directly to driver
              beamServices.beamVehicles(vehiclePersonId.vehicleId).driver.foreach(_ ! ModifyPassengerSchedule
              (passengerSchedule))
            } else {
              //XXXX (VR): Our first time entering this vehicle, so become driver directly
              beamServices.beamVehicles(vehiclePersonId.vehicleId).becomeDriver(self)
            }
            _currentVehicle = _currentVehicle.pushIfNew(vehiclePersonId.vehicleId)
            _currentRoute = processedData.restTrip
            _currentEmbodiedLeg = Some(processedData.nextLeg)
            stay()
          } else {
            // We don't update the rest of the currentRoute, this will happen when the agent recieves the
            // NotifyStartLegTrigger
            _currentEmbodiedLeg = None
            goto(Waiting) replying completed(triggerId)
          }
        case None =>
          stop(Failure(s"Expected a non-empty BeamTrip but found ${_currentRoute}"))
      }
    } else {
      val savedLegMode = _currentRoute.tripClassifier
      _currentEmbodiedLeg = None
      nextActivity match {
        case Left(msg) =>
          logDebug(msg)
          stop replying completed(triggerId)
        case Right(activity) =>
          _currentActivityIndex = _currentActivityIndex + 1
          currentTourPersonalVehicle match {
            case Some(personalVeh) =>
              if (currentActivity.getType.equals("Home")) {
                beamServices.householdRefs(_household) ! ReleaseVehicleReservation(id, personalVeh)
                //XXXX (VR): use resource method on vehicle
                self ! TellManagerResourceIsAvailable(new SpaceTime(activity.getCoord, tick.toLong))
                currentTourPersonalVehicle = None
              } else {
                beamServices.householdRefs(_household) ! NotifyNewVehicleLocation(personalVeh, new SpaceTime(activity
                  .getCoord, tick.toLong))
              }
            case None =>
          }
          val endTime = if (activity.getEndTime >= tick && Math.abs(activity.getEndTime) < Double.PositiveInfinity) {
            activity.getEndTime
          } else if (activity.getEndTime >= 0.0 && activity.getEndTime < tick) {
            tick
          } else {
            //            logWarn(s"Activity endTime is negative or infinite ${activity}, assuming duration of 10
            // minutes.")
            //TODO consider ending the day here to match MATSim convention for start/end activity
            tick + 60 * 10
          }
          beamServices.agentSimEventsBus.publish(MatsimEvent(new PersonArrivalEvent(tick, id, activity.getLinkId,
            savedLegMode.value)))
          beamServices.agentSimEventsBus.publish(MatsimEvent(new ActivityStartEvent(tick, id, activity.getLinkId,
            activity.getFacilityId, activity.getType)))
          goto(PerformingActivity) replying completed(triggerId, schedule[ActivityEndTrigger](endTime, self))
      }
    }
  }

  def cancelTrip(legsToCancel: Vector[EmbodiedBeamLeg], startingVehicle: VehicleStack): Unit = {
    if (legsToCancel.nonEmpty) {
      var inferredVehicle = startingVehicle
      var exitNextVehicle = false
      var prevLeg = legsToCancel.head

      if (inferredVehicle.nestedVehicles.nonEmpty) inferredVehicle = inferredVehicle.pop()

      for (leg <- legsToCancel) {
        if (exitNextVehicle || (!prevLeg.asDriver && leg.beamVehicleId != prevLeg.beamVehicleId)) inferredVehicle =
          inferredVehicle.pop()

        if (inferredVehicle.isEmpty || inferredVehicle.outermostVehicle() != leg.beamVehicleId) {
          inferredVehicle = inferredVehicle.pushIfNew(leg.beamVehicleId)
          if (inferredVehicle.nestedVehicles.size > 1 && !leg.asDriver && leg.beamLeg.mode.isTransit) {
            val driverRef = beamServices.agentRefs(beamServices.transitDriversByVehicle(inferredVehicle
              .outermostVehicle()).toString)
            driverRef ! RemovePassengerFromTrip(VehiclePersonId(inferredVehicle.penultimateVehicle(), id))
          }
        }
        exitNextVehicle = leg.asDriver && leg.unbecomeDriverOnCompletion
        prevLeg = leg
      }
    }
  }

<<<<<<< HEAD
  chainedWhen(Error) {
    case Event(TriggerWithId(NotifyLegStartTrigger(tick, beamLeg), triggerId), _) =>
      logWarn(s"Agent $id received NotifyLegStartTrigger while in Error. Sending RemovePassengerFromTrip request.")
      cancelTrip(_currentEmbodiedLeg ++: _currentRoute.legs, _currentVehicle)
      stay() replying completed(triggerId)
    case Event(TriggerWithId(NotifyLegEndTrigger(tick, beamLeg), triggerId), _) =>
      logWarn(s"Agent $id received NotifyLegEndTrigger while in Error. Sending RemovePassengerFromTrip request.")
      cancelTrip(_currentEmbodiedLeg ++: _currentRoute.legs, _currentVehicle)
      stay() replying completed(triggerId)
    case Event(TriggerWithId(x, triggerId), _) =>
      logWarn(s"Agent $id received $x while in Error. Ignoring.")
      stay() replying completed(triggerId)
=======
  override def postStop(): Unit = {
    logWarn(s"Agent $id stopped. Sending RemovePassengerFromTrip request.")
    cancelTrip(_currentEmbodiedLeg ++: _currentRoute.legs, _currentVehicle)
    super.postStop()
>>>>>>> 662165e5
  }

  chainedWhen(AnyState) {
    case Event(ModifyPassengerScheduleAck(_), _) =>
<<<<<<< HEAD
      scheduleStartLegAndStay()
    case Event(BecomeDriverSuccessAck, _) =>
      scheduleStartLegAndStay()
    case Event(IllegalTriggerGoToError, _) =>
      errorFromPerson("Illegal Trigger sent to Scheduler", -1L, None)
=======
      scheduleStartLegAndStay
    case Event(BecomeDriverSuccessAck, _)  =>
      scheduleStartLegAndStay
    case Event(IllegalTriggerGoToError, _)  =>
      stop(Failure("Illegal Trigger sent to Scheduler"))
>>>>>>> 662165e5
  }

  def scheduleStartLegAndStay(): State = {
    val (tick, triggerId) = releaseTickAndTriggerId()
    val newTriggerTime = _currentEmbodiedLeg.get.beamLeg.startTime
    if (newTriggerTime < tick) {
<<<<<<< HEAD
      throw new RuntimeException(s"I am in state $stateName, it is $tick and I am trying to schedule the start of my " +
        s"leg for $newTriggerTime. I can't do that.")
=======
      stop(Failure(s"It is $tick and I am trying to schedule the start of my leg for $newTriggerTime. I can't do that."))
>>>>>>> 662165e5
    }
    beamServices.schedulerRef ! completed(triggerId, schedule[StartLegTrigger](newTriggerTime, self,
      _currentEmbodiedLeg.get.beamLeg))
    stay
  }
<<<<<<< HEAD

  def errorFromPerson(reason: String, triggerId: Long, tick: Option[Double]): PersonAgent.this.State = {
    _errorMessage = reason
    _currentTick = tick
    logError(s"Erroring: From PersonAgent ${id}, reason: ${_errorMessage}")
    if (triggerId >= 0) beamServices.schedulerRef ! completed(triggerId)
    goto(Error) using stateData.copy(errorReason = Some(reason))
  }
=======
>>>>>>> 662165e5

  override def logPrefix(): String = s"PersonAgent:$id "

  private def breakTripIntoNextLegAndRestOfTrip(trip: EmbodiedBeamTrip, tick: Double): Option[ProcessedData] = {
    if (trip.legs.isEmpty) {
      None
    } else {
      val nextLeg = trip.legs.head
      val restLegs = trip.legs.tail
      val restTrip: EmbodiedBeamTrip = EmbodiedBeamTrip(restLegs)
      val nextStart = if (restTrip.legs.nonEmpty) {
        restTrip.legs.head.beamLeg.startTime
      } else {
        tick
      }
      Some(ProcessedData(nextLeg, restTrip, nextStart))
    }
  }

  case class ProcessedData(nextLeg: EmbodiedBeamLeg, restTrip: EmbodiedBeamTrip, nextStart: Double)

}





<|MERGE_RESOLUTION|>--- conflicted
+++ resolved
@@ -3,7 +3,6 @@
 import akka.actor.FSM.Failure
 import akka.actor.{ActorRef, Props}
 import beam.agentsim.Resource.TellManagerResourceIsAvailable
-<<<<<<< HEAD
 import beam.agentsim.agents.BeamAgent.{Error, _}
 import beam.agentsim.agents.PersonAgent._
 import beam.agentsim.agents.TriggerUtils._
@@ -16,20 +15,6 @@
 import beam.agentsim.agents.vehicles._
 import beam.agentsim.events.AgentsimEventsBus.MatsimEvent
 import beam.agentsim.events.SpaceTime
-=======
-import beam.agentsim.agents.BeamAgent._
-import beam.agentsim.agents.PersonAgent._
-import beam.agentsim.agents.TriggerUtils._
-import beam.agentsim.agents.modalBehaviors.ChoosesMode.{BeginModeChoiceTrigger, LegWithPassengerVehicle}
-import beam.agentsim.agents.modalBehaviors.DrivesVehicle.{NotifyLegEndTrigger, NotifyLegStartTrigger, StartLegTrigger}
-import beam.agentsim.agents.modalBehaviors.{ChoosesMode, DrivesVehicle}
-import beam.agentsim.agents.vehicles.BeamVehicle.{BecomeDriver, BecomeDriverSuccessAck, EnterVehicle, ExitVehicle, RemovePassengerFromTrip, UnbecomeDriver}
-import beam.agentsim.agents.vehicles.household.HouseholdActor.{NotifyNewVehicleLocation, ReleaseVehicleReservation}
-import beam.agentsim.agents.vehicles.{HumanBodyVehicle, PassengerSchedule, VehiclePersonId, VehicleStack}
-import beam.agentsim.events.AgentsimEventsBus.MatsimEvent
-import beam.agentsim.events.SpaceTime
-import beam.agentsim.events.resources.vehicle.{ModifyPassengerSchedule, ModifyPassengerScheduleAck}
->>>>>>> 662165e5
 import beam.agentsim.scheduler.BeamAgentScheduler.IllegalTriggerGoToError
 import beam.agentsim.scheduler.{Trigger, TriggerWithId}
 import beam.router.RoutingModel._
@@ -165,31 +150,19 @@
     case ev@Event(_, _) =>
       handleEvent(stateName, ev)
     case msg@_ =>
-<<<<<<< HEAD
-      errorFromPerson(s"Unrecognized message $msg from state ChoosingMode", -1L, None)
-=======
-      stop(Failure(s"Unrecognized message ${msg} from state ChoosingMode"))
->>>>>>> 662165e5
+      stop(Failure(s"Unrecognized message $msg from state ChoosingMode"))
   }
   when(Waiting) {
     case ev@Event(_, _) =>
       handleEvent(stateName, ev)
     case msg@_ =>
-<<<<<<< HEAD
-      errorFromPerson(s"Unrecognized message $msg from state Waiting", -1L, None)
-=======
-      stop(Failure(s"Unrecognized message ${msg} from state Waiting"))
->>>>>>> 662165e5
+      stop(Failure(s"Unrecognized message $msg from state Waiting"))
   }
   when(Moving) {
     case ev@Event(_, _) =>
       handleEvent(stateName, ev)
     case msg@_ =>
-<<<<<<< HEAD
-      errorFromPerson(s"Unrecognized message $msg from state Moving", -1L, None)
-=======
-      stop(Failure(s"Unrecognized message ${msg} from state Moving"))
->>>>>>> 662165e5
+      stop(Failure(s"Unrecognized message $msg from state Moving"))
   }
 
   chainedWhen(Uninitialized) {
@@ -223,17 +196,10 @@
   def warnAndRescheduleNotifyLeg(tick: Double, triggerId: Long, beamLeg: BeamLeg, isStart: Boolean = true) = {
 
     _numReschedules = _numReschedules + 1
-<<<<<<< HEAD
     if (_numReschedules > 50) {
-      errorFromPerson(s"Too many reschedule attempts.", triggerId, Some(tick))
+      stop(Failure(s"Too many reschedule attempts."))
     } else {
       val toSchedule = if (isStart) {
-=======
-    if(_numReschedules > 50){
-      stop(Failure(s"Too many reschedule attempts."))
-    }else{
-      val toSchedule = if(isStart) {
->>>>>>> 662165e5
         schedule[NotifyLegStartTrigger](tick, self, beamLeg)
       } else {
         schedule[NotifyLegEndTrigger](tick, self, beamLeg)
@@ -300,22 +266,12 @@
                 goto(Moving) replying completed(triggerId)
               }
             case None =>
-<<<<<<< HEAD
-              errorFromPerson(s"Expected a non-empty BeamTrip but found ${_currentRoute}", triggerId, Some(tick))
-          }
-      }
-
-    case Event(TriggerWithId(NotifyLegEndTrigger(tick, beamLeg), triggerId), _) =>
-      errorFromPerson(s"Going to Error: NotifyLegEndTrigger while in state Waiting with beamLeg: $beamLeg",
-        triggerId, Some(tick))
-=======
               stop(Failure(s"Expected a non-empty BeamTrip but found ${_currentRoute}"))
           }
       }
 
     case Event(TriggerWithId(NotifyLegEndTrigger(_,beamLeg),_), _) =>
       stop(Failure(s"Going to Error: NotifyLegEndTrigger while in state Waiting with beamLeg: $beamLeg"))
->>>>>>> 662165e5
   }
 
   chainedWhen(Moving) {
@@ -347,12 +303,7 @@
                 processNextLegOrStartActivity(triggerId, tick)
               }
             case None =>
-<<<<<<< HEAD
-              //              stay() replying completed(triggerId)
-              errorFromPerson(s"Expected a non-empty BeamTrip but found ${_currentRoute}", triggerId, Some(tick))
-=======
-              stop(Failure(s"Expected a non-empty BeamTrip but found ${_currentRoute}"))
->>>>>>> 662165e5
+stop(Failure(s"Expected a non-empty BeamTrip but found ${_currentRoute}"))
           }
         case _ =>
           warnAndRescheduleNotifyLeg(tick, triggerId, beamLeg, false)
@@ -364,12 +315,8 @@
           // Driver is still traveling to pickup point, reschedule this trigger
           warnAndRescheduleNotifyLeg(tick, triggerId, beamLeg, true)
         case None =>
-<<<<<<< HEAD
-          errorFromPerson(s"Going to Error: NotifyLegStartTrigger from state Moving but no _currentEmbodiedLeg " +
-            s"defined, beamLeg: $beamLeg", triggerId, Some(tick))
-=======
-          stop(Failure(s"Going to Error: NotifyLegStartTrigger from state Moving but no _currentEmbodiedLeg defined, beamLeg: $beamLeg"))
->>>>>>> 662165e5
+          stop(Failure(s"Going to Error: NotifyLegStartTrigger from state Moving but no _currentEmbodiedLeg " +
+            s"defined, beamLeg: $beamLeg"))
       }
   }
 
@@ -390,13 +337,8 @@
   def processNextLegOrStartActivity(triggerId: Long, tick: Double): PersonAgent.this.State = {
     _currentEmbodiedLeg match {
       case Some(embodiedBeamLeg) =>
-<<<<<<< HEAD
         if (embodiedBeamLeg.unbecomeDriverOnCompletion) {
           beamServices.beamVehicles(_currentVehicle.outermostVehicle()).becomeDriver(self)
-=======
-        if(embodiedBeamLeg.unbecomeDriverOnCompletion){
-          beamServices.vehicleRefs(_currentVehicle.outermostVehicle()) ! UnbecomeDriver(tick,id)
->>>>>>> 662165e5
           _currentVehicle = _currentVehicle.pop()
         }
       case None =>
@@ -405,14 +347,9 @@
       breakTripIntoNextLegAndRestOfTrip(_currentRoute, tick) match {
         case Some(processedData) =>
           if (processedData.nextLeg.beamLeg.startTime < tick) {
-<<<<<<< HEAD
-            errorFromPerson(s"I am going to schedule a leg for ${processedData.nextLeg.beamLeg.startTime}, but it is " +
-              s"$tick.", triggerId, Some(tick))
+            stop(Failure(s"I am going to schedule a leg for ${processedData.nextLeg.beamLeg.startTime}, but it is " +
+              s"$tick."))
           } else if (processedData.nextLeg.asDriver) {
-=======
-            stop(Failure(s"I am going to schedule a leg for ${processedData.nextLeg.beamLeg.startTime}, but it is $tick."))
-          } else if(processedData.nextLeg.asDriver) {
->>>>>>> 662165e5
             val passengerSchedule = PassengerSchedule()
             val vehiclePersonId = if (HumanBodyVehicle.testId(processedData.nextLeg.beamVehicleId)) {
               VehiclePersonId(_humanBodyVehicle, id)
@@ -513,70 +450,32 @@
     }
   }
 
-<<<<<<< HEAD
-  chainedWhen(Error) {
-    case Event(TriggerWithId(NotifyLegStartTrigger(tick, beamLeg), triggerId), _) =>
-      logWarn(s"Agent $id received NotifyLegStartTrigger while in Error. Sending RemovePassengerFromTrip request.")
+  override def postStop(): Unit ={
+      logWarn(s"Agent $id stopped. Sending RemovePassengerFromTrip request.")
       cancelTrip(_currentEmbodiedLeg ++: _currentRoute.legs, _currentVehicle)
-      stay() replying completed(triggerId)
-    case Event(TriggerWithId(NotifyLegEndTrigger(tick, beamLeg), triggerId), _) =>
-      logWarn(s"Agent $id received NotifyLegEndTrigger while in Error. Sending RemovePassengerFromTrip request.")
-      cancelTrip(_currentEmbodiedLeg ++: _currentRoute.legs, _currentVehicle)
-      stay() replying completed(triggerId)
-    case Event(TriggerWithId(x, triggerId), _) =>
-      logWarn(s"Agent $id received $x while in Error. Ignoring.")
-      stay() replying completed(triggerId)
-=======
-  override def postStop(): Unit = {
-    logWarn(s"Agent $id stopped. Sending RemovePassengerFromTrip request.")
-    cancelTrip(_currentEmbodiedLeg ++: _currentRoute.legs, _currentVehicle)
-    super.postStop()
->>>>>>> 662165e5
+      super.postStop()
   }
 
   chainedWhen(AnyState) {
     case Event(ModifyPassengerScheduleAck(_), _) =>
-<<<<<<< HEAD
       scheduleStartLegAndStay()
-    case Event(BecomeDriverSuccessAck, _) =>
+    case Event(BecomeDriverSuccessAck, _)  =>
       scheduleStartLegAndStay()
-    case Event(IllegalTriggerGoToError, _) =>
-      errorFromPerson("Illegal Trigger sent to Scheduler", -1L, None)
-=======
-      scheduleStartLegAndStay
-    case Event(BecomeDriverSuccessAck, _)  =>
-      scheduleStartLegAndStay
     case Event(IllegalTriggerGoToError, _)  =>
       stop(Failure("Illegal Trigger sent to Scheduler"))
->>>>>>> 662165e5
   }
 
   def scheduleStartLegAndStay(): State = {
     val (tick, triggerId) = releaseTickAndTriggerId()
     val newTriggerTime = _currentEmbodiedLeg.get.beamLeg.startTime
     if (newTriggerTime < tick) {
-<<<<<<< HEAD
-      throw new RuntimeException(s"I am in state $stateName, it is $tick and I am trying to schedule the start of my " +
-        s"leg for $newTriggerTime. I can't do that.")
-=======
-      stop(Failure(s"It is $tick and I am trying to schedule the start of my leg for $newTriggerTime. I can't do that."))
->>>>>>> 662165e5
+      stop(Failure(s"It is $tick and I am trying to schedule the start of my " +
+        s"leg for $newTriggerTime. I can't do that."))
     }
     beamServices.schedulerRef ! completed(triggerId, schedule[StartLegTrigger](newTriggerTime, self,
       _currentEmbodiedLeg.get.beamLeg))
     stay
   }
-<<<<<<< HEAD
-
-  def errorFromPerson(reason: String, triggerId: Long, tick: Option[Double]): PersonAgent.this.State = {
-    _errorMessage = reason
-    _currentTick = tick
-    logError(s"Erroring: From PersonAgent ${id}, reason: ${_errorMessage}")
-    if (triggerId >= 0) beamServices.schedulerRef ! completed(triggerId)
-    goto(Error) using stateData.copy(errorReason = Some(reason))
-  }
-=======
->>>>>>> 662165e5
 
   override def logPrefix(): String = s"PersonAgent:$id "
 
