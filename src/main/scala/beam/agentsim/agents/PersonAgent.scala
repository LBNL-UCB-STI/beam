package beam.agentsim.agents

import akka.actor.FSM.Failure
import akka.actor.{ActorRef, FSM, Props, Stash, Status}
import beam.agentsim.Resource._
import beam.agentsim.agents.BeamAgent._
import beam.agentsim.agents.PersonAgent._
import beam.agentsim.agents.household.HouseholdActor.ReleaseVehicle
import beam.agentsim.agents.household.HouseholdCAVDriverAgent
import beam.agentsim.agents.modalbehaviors.ChoosesMode.ChoosesModeData
import beam.agentsim.agents.modalbehaviors.DrivesVehicle._
import beam.agentsim.agents.modalbehaviors.ModeChoiceCalculator.TripDataOrTrip
import beam.agentsim.agents.modalbehaviors.{ChoosesMode, DrivesVehicle, ModeChoiceCalculator}
import beam.agentsim.agents.parking.ChoosesParking
import beam.agentsim.agents.parking.ChoosesParking.{ChoosingParkingSpot, ReleasingParkingSpot}
import beam.agentsim.agents.planning.{BeamPlan, Tour}
import beam.agentsim.agents.ridehail.RideHailManager.TravelProposal
import beam.agentsim.agents.ridehail._
import beam.agentsim.agents.vehicles.BeamVehicle.FuelConsumed
import beam.agentsim.agents.vehicles.EnergyEconomyAttributes.Powertrain
import beam.agentsim.agents.vehicles.VehicleCategory.Bike
import beam.agentsim.agents.vehicles._
import beam.agentsim.events.resources.{ReservationError, ReservationErrorCode}
import beam.agentsim.events._
import beam.agentsim.infrastructure.ChargingNetworkManager.{StartingRefuelSession, UnhandledVehicle, WaitingToCharge}
import beam.agentsim.infrastructure.parking.ParkingMNL
import beam.agentsim.infrastructure.{ParkingInquiryResponse, ParkingStall}
import beam.agentsim.scheduler.BeamAgentScheduler.{CompletionNotice, IllegalTriggerGoToError, ScheduleTrigger}
import beam.agentsim.scheduler.Trigger.TriggerWithId
import beam.agentsim.scheduler.{BeamAgentSchedulerTimer, Trigger}
import beam.router.Modes.BeamMode
import beam.router.Modes.BeamMode.{CAR, CAV, RIDE_HAIL, RIDE_HAIL_POOLED, RIDE_HAIL_TRANSIT, WALK, WALK_TRANSIT}
import beam.router.RouteHistory
import beam.router.model.{EmbodiedBeamLeg, EmbodiedBeamTrip}
import beam.router.osm.TollCalculator
import beam.router.skim.ActivitySimSkimmerEvent
import beam.router.skim.event.{DriveTimeSkimmerEvent, ODSkimmerEvent}
import beam.sim.common.GeoUtils
import beam.sim.config.BeamConfig.Beam.Debug
import beam.sim.population.AttributesOfIndividual
import beam.sim.{BeamScenario, BeamServices, Geofence}
import beam.utils.NetworkHelper
import beam.utils.logging.ExponentialLazyLogging
import com.conveyal.r5.transit.TransportNetwork
import com.vividsolutions.jts.geom.Envelope
import org.matsim.api.core.v01.Id
import org.matsim.api.core.v01.events._
import org.matsim.api.core.v01.population._
import org.matsim.core.api.experimental.events.{EventsManager, TeleportationArrivalEvent}
import org.matsim.core.utils.misc.Time

import java.util.concurrent.atomic.AtomicReference
import scala.annotation.tailrec
import scala.concurrent.duration._

/**
  */
object PersonAgent {

  type VehicleStack = Vector[Id[BeamVehicle]]

  def props(
    scheduler: ActorRef,
    services: BeamServices,
    beamScenario: BeamScenario,
    modeChoiceCalculator: ModeChoiceCalculator,
    transportNetwork: TransportNetwork,
    tollCalculator: TollCalculator,
    router: ActorRef,
    rideHailManager: ActorRef,
    parkingManager: ActorRef,
    chargingNetworkManager: ActorRef,
    eventsManager: EventsManager,
    personId: Id[PersonAgent],
    householdRef: ActorRef,
    plan: Plan,
    fleetManagers: Seq[ActorRef],
    sharedVehicleFleets: Seq[ActorRef],
    possibleSharedVehicleTypes: Set[BeamVehicleType],
    skimModes: Set[BeamMode],
    routeHistory: RouteHistory,
    boundingBox: Envelope
  ): Props = {
    Props(
      new PersonAgent(
        scheduler,
        services,
        beamScenario,
        modeChoiceCalculator,
        transportNetwork,
        router,
        rideHailManager,
        eventsManager,
        personId,
        plan,
        parkingManager,
        chargingNetworkManager,
        tollCalculator,
        householdRef,
        fleetManagers,
        sharedVehicleFleets,
        possibleSharedVehicleTypes,
        skimModes,
        routeHistory,
        boundingBox
      )
    )
  }

  sealed trait Traveling extends BeamAgentState

  trait PersonData extends DrivingData

  trait DrivingData {
    def currentVehicle: VehicleStack

    def passengerSchedule: PassengerSchedule

    def currentLegPassengerScheduleIndex: Int

    def withPassengerSchedule(newPassengerSchedule: PassengerSchedule): DrivingData

    def withCurrentLegPassengerScheduleIndex(currentLegPassengerScheduleIndex: Int): DrivingData

    def hasParkingBehaviors: Boolean

    def geofence: Option[Geofence]

    def legStartsAt: Option[Int]
  }

  case class LiterallyDrivingData(delegate: DrivingData, legEndsAt: Double, legStartsAt: Option[Int])
      extends DrivingData { // sorry
    def currentVehicle: VehicleStack = delegate.currentVehicle

    def passengerSchedule: PassengerSchedule = delegate.passengerSchedule

    def currentLegPassengerScheduleIndex: Int =
      delegate.currentLegPassengerScheduleIndex

    def withPassengerSchedule(newPassengerSchedule: PassengerSchedule): DrivingData =
      LiterallyDrivingData(delegate.withPassengerSchedule(newPassengerSchedule), legEndsAt, legStartsAt)

    def withCurrentLegPassengerScheduleIndex(currentLegPassengerScheduleIndex: Int): DrivingData =
      LiterallyDrivingData(
        delegate.withCurrentLegPassengerScheduleIndex(currentLegPassengerScheduleIndex),
        legEndsAt,
        legStartsAt
      )

    override def hasParkingBehaviors: Boolean = false

    override def geofence: Option[Geofence] = delegate.geofence
  }

  case class BasePersonData(
    currentActivityIndex: Int = 0,
    currentTrip: Option[TripDataOrTrip] = None,
    restOfCurrentTrip: List[EmbodiedBeamLeg] = List(),
    currentVehicle: VehicleStack = Vector(),
    currentTourMode: Option[BeamMode] = None,
    currentTourPersonalVehicle: Option[Id[BeamVehicle]] = None,
    passengerSchedule: PassengerSchedule = PassengerSchedule(),
    currentLegPassengerScheduleIndex: Int = 0,
    hasDeparted: Boolean = false,
    currentTripCosts: Double = 0.0,
    numberOfReplanningAttempts: Int = 0,
    lastUsedParkingStall: Option[ParkingStall] = None
  ) extends PersonData {

    override def withPassengerSchedule(newPassengerSchedule: PassengerSchedule): DrivingData =
      copy(passengerSchedule = newPassengerSchedule)

    override def withCurrentLegPassengerScheduleIndex(
      newLegPassengerScheduleIndex: Int
    ): DrivingData = copy(currentLegPassengerScheduleIndex = newLegPassengerScheduleIndex)

    override def hasParkingBehaviors: Boolean = true

    override def geofence: Option[Geofence] = None
    override def legStartsAt: Option[Int] = None
  }

  case class ActivityStartTrigger(tick: Int) extends Trigger

  case class ActivityEndTrigger(tick: Int) extends Trigger

  case class PersonDepartureTrigger(tick: Int) extends Trigger

  case object PerformingActivity extends BeamAgentState

  case object ChoosingMode extends Traveling

  case object WaitingForDeparture extends Traveling

  case object WaitingForReservationConfirmation extends Traveling

  case object Waiting extends Traveling

  case object ProcessingNextLegOrStartActivity extends Traveling

  case object TryingToBoardVehicle extends Traveling

  case object WaitingToDrive extends Traveling

  case object WaitingToDriveInterrupted extends Traveling

  case object PassengerScheduleEmpty extends Traveling

  case object PassengerScheduleEmptyInterrupted extends Traveling

  case object ReadyToChooseParking extends Traveling

  case object ImaginaryTravelling extends Traveling

  case object Moving extends Traveling

  case object Driving extends Traveling

  case object DrivingInterrupted extends Traveling

  def correctTripEndTime(
    trip: EmbodiedBeamTrip,
    endTime: Int,
    bodyVehicleId: Id[BeamVehicle],
    bodyVehicleTypeId: Id[BeamVehicleType]
  ): EmbodiedBeamTrip = {
    if (trip.tripClassifier != WALK && trip.tripClassifier != WALK_TRANSIT) {
      trip.copy(
        legs = trip.legs
          .dropRight(1) :+ EmbodiedBeamLeg
          .dummyLegAt(
            endTime - trip.legs.last.beamLeg.duration,
            bodyVehicleId,
            isLastLeg = true,
            trip.legs.dropRight(1).last.beamLeg.travelPath.endPoint.loc,
            WALK,
            bodyVehicleTypeId,
            asDriver = true,
            trip.legs.last.beamLeg.duration
          )
      )
    } else {
      trip
    }
  }
}

class PersonAgent(
  val scheduler: ActorRef,
  val beamServices: BeamServices,
  val beamScenario: BeamScenario,
  val modeChoiceCalculator: ModeChoiceCalculator,
  val transportNetwork: TransportNetwork,
  val router: ActorRef,
  val rideHailManager: ActorRef,
  val eventsManager: EventsManager,
  override val id: Id[PersonAgent],
  val matsimPlan: Plan,
  val parkingManager: ActorRef,
  val chargingNetworkManager: ActorRef,
  val tollCalculator: TollCalculator,
  val householdRef: ActorRef,
  val fleetManagers: Seq[ActorRef] = Vector(),
  val sharedVehicleFleets: Seq[ActorRef] = Vector(),
  val possibleSharedVehicleTypes: Set[BeamVehicleType] = Set.empty,
  val skimModes: Set[BeamMode] = Set.empty,
  val routeHistory: RouteHistory,
  val boundingBox: Envelope
) extends DrivesVehicle[PersonData]
    with ChoosesMode
    with ChoosesParking
    with Stash
    with ExponentialLazyLogging {

  override val eventBuilderActor: ActorRef = beamServices.eventBuilderActor
  implicit val debug: Debug = beamServices.beamConfig.beam.debug

  val networkHelper: NetworkHelper = beamServices.networkHelper
  val geo: GeoUtils = beamServices.geo

  val bodyType: BeamVehicleType = beamScenario.vehicleTypes(
    Id.create(beamScenario.beamConfig.beam.agentsim.agents.bodyType, classOf[BeamVehicleType])
  )

  val body: BeamVehicle = new BeamVehicle(
    BeamVehicle.createId(id, Some("body")),
    new Powertrain(bodyType.primaryFuelConsumptionInJoulePerMeter),
    bodyType,
    vehicleManagerId = new AtomicReference(VehicleManager.NoManager.managerId)
  )
  body.setManager(Some(self))
  beamVehicles.put(body.id, ActualVehicle(body))

  val vehicleFleets: Seq[ActorRef] = fleetManagers ++ sharedVehicleFleets

  val attributes: AttributesOfIndividual =
    matsimPlan.getPerson.getCustomAttributes
      .get("beam-attributes")
      .asInstanceOf[AttributesOfIndividual]

  val _experiencedBeamPlan: BeamPlan = BeamPlan(matsimPlan)

  var totFuelConsumed: FuelConsumed = FuelConsumed(0.0, 0.0)
  var curFuelConsumed: FuelConsumed = FuelConsumed(0.0, 0.0)

  def updateFuelConsumed(fuelOption: Option[FuelConsumed]): Unit = {
    val newFuelConsumed = fuelOption.getOrElse(FuelConsumed(0.0, 0.0))
    curFuelConsumed = FuelConsumed(
      curFuelConsumed.primaryFuel + newFuelConsumed.primaryFuel,
      curFuelConsumed.secondaryFuel + newFuelConsumed.secondaryFuel
    )
    totFuelConsumed = FuelConsumed(
      totFuelConsumed.primaryFuel + curFuelConsumed.primaryFuel,
      totFuelConsumed.secondaryFuel + curFuelConsumed.secondaryFuel
    )
  }

  def resetFuelConsumed(): Unit = curFuelConsumed = FuelConsumed(0.0, 0.0)

  override def logDepth: Int = beamScenario.beamConfig.beam.debug.actor.logDepth

  val lastTickOfSimulation = Time
    .parseTime(beamScenario.beamConfig.beam.agentsim.endTime)
    .toInt - beamServices.beamConfig.beam.agentsim.schedulerParallelismWindow

  /**
    * identifies agents with remaining range which is smaller than their remaining tour
    *
    * @param personData current state data cast as a [[BasePersonData]]
    * @return true if they have enough fuel, or fuel type is not exhaustible
    */
  def calculateRemainingTripData(personData: BasePersonData): Option[ParkingMNL.RemainingTripData] = {

    val refuelNeeded: Boolean =
      currentBeamVehicle.isRefuelNeeded(
        beamScenario.beamConfig.beam.agentsim.agents.rideHail.human.refuelRequiredThresholdInMeters,
        beamScenario.beamConfig.beam.agentsim.agents.rideHail.human.noRefuelThresholdInMeters
      )

    if (refuelNeeded) {

      val primaryFuelLevelInJoules: Double = beamScenario
        .privateVehicles(personData.currentVehicle.head)
        .primaryFuelLevelInJoules

      val primaryFuelConsumptionInJoulePerMeter: Double =
        currentBeamVehicle.beamVehicleType.primaryFuelConsumptionInJoulePerMeter

      val remainingTourDist: Double = nextActivity(personData) match {
        case Some(nextAct) =>
          // in the case that we are headed "home", we need to motivate charging.
          // in order to induce range anxiety, we need to have agents consider
          // their tomorrow activities. the agent's first leg of the day
          // is used here to add distance to a "ghost activity" tomorrow morning
          // which is used in place of our real remaining tour distance of 0.0
          // which should help encourage residential end-of-day charging
          val tomorrowFirstLegDistance =
            if (nextAct.getType.toLowerCase == "home") {
              findFirstCarLegOfTrip(personData) match {
                case Some(carLeg) =>
                  carLeg.beamLeg.travelPath.distanceInM
                case None =>
                  0.0
              }
            } else 0.0

          val tripIndexOfElement = currentTour(personData)
            .tripIndexOfElement(nextAct)
            .getOrElse(throw new IllegalArgumentException(s"Element [$nextAct] not found"))
          val nextActIdx = tripIndexOfElement - 1
          currentTour(personData).trips
            .slice(nextActIdx, currentTour(personData).trips.length)
            .sliding(2, 1)
            .toList
            .foldLeft(tomorrowFirstLegDistance) { (sum, pair) =>
              sum + Math
                .ceil(
                  beamServices.skims.od_skimmer
                    .getTimeDistanceAndCost(
                      pair.head.activity.getCoord,
                      pair.last.activity.getCoord,
                      0,
                      CAR,
                      currentBeamVehicle.beamVehicleType.id,
                      currentBeamVehicle.beamVehicleType,
                      beamServices.beamScenario.fuelTypePrices(currentBeamVehicle.beamVehicleType.primaryFuelType)
                    )
                    .distance
                )
            }

        case None =>
          0.0
      }

      Some(
        ParkingMNL.RemainingTripData(
          primaryFuelLevelInJoules,
          primaryFuelConsumptionInJoulePerMeter,
          remainingTourDist,
          beamScenario.beamConfig.beam.agentsim.agents.parking.rangeAnxietyBuffer
        )
      )

    } else {
      None
    }
  }

  startWith(Uninitialized, BasePersonData())

  def scaleTimeByValueOfTime(timeInSeconds: Double): Double = {
    attributes.unitConversionVOTT(
      timeInSeconds
    ) // TODO: ZN, right now not mode specific. modal factors reside in ModeChoiceMultinomialLogit. Move somewhere else?
  }

  def currentTour(data: BasePersonData): Tour = {
    stateName match {
      case PerformingActivity =>
        _experiencedBeamPlan.getTourContaining(currentActivity(data))
      case _ =>
        _experiencedBeamPlan.getTourContaining(nextActivity(data).get)
    }
  }

  def currentActivity(data: BasePersonData): Activity =
    _experiencedBeamPlan.activities(data.currentActivityIndex)

  def nextActivity(data: BasePersonData): Option[Activity] = {
    val ind = data.currentActivityIndex + 1
    if (ind < 0 || ind >= _experiencedBeamPlan.activities.length) {
      None
    } else {
      Some(_experiencedBeamPlan.activities(ind))
    }
  }

  def findFirstCarLegOfTrip(data: BasePersonData): Option[EmbodiedBeamLeg] = {
    @tailrec
    def _find(remaining: IndexedSeq[EmbodiedBeamLeg]): Option[EmbodiedBeamLeg] = {
      if (remaining.isEmpty) None
      else if (remaining.head.beamLeg.mode == CAR) Some { remaining.head }
      else _find(remaining.tail)
    }
    for {
      trip <- data.currentTrip
      leg  <- _find(trip.right.get.legs)
    } yield {
      leg
    }
  }

  when(Uninitialized) { case Event(TriggerWithId(InitializeTrigger(_), triggerId), _) =>
    goto(Initialized) replying CompletionNotice(
      triggerId,
      Vector(ScheduleTrigger(ActivityStartTrigger(0), self))
    )
  }

  when(Initialized) { case Event(TriggerWithId(ActivityStartTrigger(tick), triggerId), data: BasePersonData) =>
    logDebug(s"starting at ${currentActivity(data).getType} @ $tick")
    goto(PerformingActivity) replying CompletionNotice(
      triggerId,
      Vector(ScheduleTrigger(ActivityEndTrigger(currentActivity(data).getEndTime.toInt), self))
    )
  }

  when(PerformingActivity) { case Event(TriggerWithId(ActivityEndTrigger(tick), triggerId), data: BasePersonData) =>
    nextActivity(data) match {
      case None =>
        logger.warn(s"didn't get nextActivity, PersonAgent:$id")
        stay replying CompletionNotice(triggerId)
      case Some(nextAct) =>
        logDebug(s"wants to go to ${nextAct.getType} @ $tick")
        holdTickAndTriggerId(tick, triggerId)
        val modeOfNextLeg = _experiencedBeamPlan.getPlanElements
          .get(_experiencedBeamPlan.getPlanElements.indexOf(nextAct) - 1) match {
          case leg: Leg =>
            BeamMode.fromString(leg.getMode)
          case _ => None
        }
        goto(ChoosingMode) using ChoosesModeData(
          personData = data.copy(
            // If the mode of the next leg is defined and is CAV, use it, otherwise,
            // If we don't have a current tour mode (i.e. are not on a tour aka at home),
            // use the mode of the next leg as the new tour mode.
            currentTourMode = modeOfNextLeg match {
              case Some(CAV) =>
                Some(CAV)
              case _ =>
                data.currentTourMode.orElse(modeOfNextLeg)
            },
            numberOfReplanningAttempts = 0
          ),
          SpaceTime(currentActivity(data).getCoord, _currentTick.get)
        )
    }
  }

  when(WaitingForDeparture) {

    /**
      * Callback from [[ChoosesMode]]
      */
    case Event(
          TriggerWithId(PersonDepartureTrigger(tick), triggerId),
          data @ BasePersonData(_, Some(currentTrip), _, _, _, _, _, _, false, _, _, _)
        ) =>
      // We end our activity when we actually leave, not when we decide to leave, i.e. when we look for a bus or
      // hail a ride. We stay at the party until our Uber is there.
      eventsManager.processEvent(
        new ActivityEndEvent(
          tick,
          id,
          currentActivity(data).getLinkId,
          currentActivity(data).getFacilityId,
          currentActivity(data).getType
        )
      )
      assert(currentActivity(data).getLinkId != null)
      eventsManager.processEvent(
        new PersonDepartureEvent(
          tick,
          id,
          currentActivity(data).getLinkId,
          currentTrip.fold(_.tripClassifier, _.tripClassifier).value
        )
      )
      currentTrip match {
        case Left(tripData) =>
          val tripFinishesAt = tick + Math.round(tripData.time).toInt
          goto(ImaginaryTravelling) using data.copy(hasDeparted = true) replying CompletionNotice(
            triggerId,
            ScheduleTrigger(EndLegTrigger(tripFinishesAt), self)
          )
        case Right(_) =>
          holdTickAndTriggerId(tick, triggerId)
          goto(ProcessingNextLegOrStartActivity) using data.copy(hasDeparted = true)
      }

    case Event(
          TriggerWithId(PersonDepartureTrigger(tick), triggerId),
          BasePersonData(_, _, restOfCurrentTrip, _, _, _, _, _, true, _, _, _)
        ) =>
      // We're coming back from replanning, i.e. we are already on the trip, so we don't throw a departure event
      logDebug(s"replanned to leg ${restOfCurrentTrip.head}")
      holdTickAndTriggerId(tick, triggerId)
      goto(ProcessingNextLegOrStartActivity)
  }

  def activityOrMessage(ind: Int, msg: String): Either[String, Activity] = {
    if (ind < 0 || ind >= _experiencedBeamPlan.activities.length) Left(msg)
    else Right(_experiencedBeamPlan.activities(ind))
  }

  def handleFailedRideHailReservation(
    error: ReservationError,
    response: RideHailResponse,
    data: BasePersonData
  ): State = {
    logDebug(s"replanning because ${error.errorCode}")
    val tick = _currentTick.getOrElse(response.request.departAt)
    val replanningReason = getReplanningReasonFrom(data, error.errorCode.entryName)
    eventsManager.processEvent(
      new RideHailReservationConfirmationEvent(
        tick,
        Id.createPersonId(id),
        RideHailReservationConfirmationEvent.typeWhenPooledIs(response.request.asPooled),
        Some(error.errorCode),
        response.request.requestTime.getOrElse(response.request.departAt),
        response.request.departAt,
        response.request.quotedWaitTime,
        beamServices.geo.utm2Wgs(response.request.pickUpLocationUTM),
        beamServices.geo.utm2Wgs(response.request.destinationUTM),
        None,
        response.directTripTravelProposal.map(_.travelDistanceForCustomer(bodyVehiclePersonId)),
        response.directTripTravelProposal.map(proposal =>
          proposal.travelTimeForCustomer(bodyVehiclePersonId) + proposal.timeToCustomer(bodyVehiclePersonId)
        )
      )
    )
    eventsManager.processEvent(new ReplanningEvent(tick, Id.createPersonId(id), replanningReason))
    goto(ChoosingMode) using ChoosesModeData(
      data.copy(currentTourMode = None, numberOfReplanningAttempts = data.numberOfReplanningAttempts + 1),
      currentLocation = SpaceTime(
        beamServices.geo.wgs2Utm(data.restOfCurrentTrip.head.beamLeg.travelPath.startPoint).loc,
        tick
      ),
      isWithinTripReplanning = true,
      excludeModes = if (data.numberOfReplanningAttempts > 0) { Vector(RIDE_HAIL, RIDE_HAIL_POOLED, RIDE_HAIL_TRANSIT) }
      else {
        Vector()
      }
    )
  }

  when(WaitingForReservationConfirmation) {
    // TRANSIT SUCCESS
    case Event(ReservationResponse(Right(response), _), data: BasePersonData) =>
      handleSuccessfulReservation(response.triggersToSchedule, data)
    // TRANSIT FAILURE
    case Event(
          ReservationResponse(Left(firstErrorResponse), _),
          data @ BasePersonData(_, _, nextLeg :: _, _, _, _, _, _, _, _, _, _)
        ) =>
      logDebug(s"replanning because ${firstErrorResponse.errorCode}")

      val replanningReason = getReplanningReasonFrom(data, firstErrorResponse.errorCode.entryName)
      eventsManager.processEvent(
        new ReplanningEvent(_currentTick.get, Id.createPersonId(id), replanningReason)
      )
      goto(ChoosingMode) using ChoosesModeData(
        data.copy(numberOfReplanningAttempts = data.numberOfReplanningAttempts + 1),
        currentLocation =
          SpaceTime(beamServices.geo.wgs2Utm(nextLeg.beamLeg.travelPath.startPoint).loc, _currentTick.get),
        isWithinTripReplanning = true
      )
    // RIDE HAIL DELAY
    case Event(DelayedRideHailResponse, data: BasePersonData) =>
      // this means ride hail manager is taking time to assign and we should complete our
      // current trigger and wait to be re-triggered by the manager
      val (_, triggerId) = releaseTickAndTriggerId()
      scheduler ! CompletionNotice(triggerId, Vector())
      stay() using data
    // RIDE HAIL DELAY FAILURE
    // we use trigger for this to get triggerId back into hands of the person
    case Event(
          TriggerWithId(RideHailResponseTrigger(tick, response @ RideHailResponse(_, _, Some(error), _, _)), triggerId),
          data: BasePersonData
        ) =>
      holdTickAndTriggerId(tick, triggerId)
      handleFailedRideHailReservation(error, response, data)
    // RIDE HAIL SUCCESS
    // no trigger needed here since we're going to Waiting anyway without any other actions needed
    case Event(
          RideHailResponse(req, travelProposal, None, triggersToSchedule, directTripTravelProposal),
          data: BasePersonData
        ) =>
      eventsManager.processEvent(
        new RideHailReservationConfirmationEvent(
          _currentTick.getOrElse(req.departAt).toDouble,
          Id.createPersonId(id),
          RideHailReservationConfirmationEvent.typeWhenPooledIs(req.asPooled),
          None,
          req.requestTime.getOrElse(req.departAt),
          req.departAt,
          req.quotedWaitTime,
          beamServices.geo.utm2Wgs(req.pickUpLocationUTM),
          beamServices.geo.utm2Wgs(req.destinationUTM),
          travelProposal.flatMap(
            _.passengerSchedule.legsWithPassenger(bodyVehiclePersonId).headOption.map(_.startTime)
          ),
          directTripTravelProposal.map(_.travelDistanceForCustomer(bodyVehiclePersonId)),
          directTripTravelProposal.map(_.travelTimeForCustomer(bodyVehiclePersonId))
        )
      )
      handleSuccessfulReservation(triggersToSchedule, data, travelProposal)
    // RIDE HAIL FAILURE
    case Event(
          response @ RideHailResponse(_, _, Some(error), _, _),
          data @ BasePersonData(_, _, _, _, _, _, _, _, _, _, _, _)
        ) =>
      handleFailedRideHailReservation(error, response, data)
  }

  when(Waiting) {
    /*
     * Learn as passenger that it is time to board the vehicle
     */
    case Event(
<<<<<<< HEAD
        TriggerWithId(BoardVehicleTrigger(tick, vehicleToEnter), triggerId),
        data @ BasePersonData(_, Some(Right(currentTrip)), currentLeg :: _, currentVehicle, _, _, _, _, _, _, _, _)
=======
          TriggerWithId(BoardVehicleTrigger(tick, vehicleToEnter), triggerId),
          data @ BasePersonData(_, _, currentLeg :: _, currentVehicle, _, _, _, _, _, _, _, _)
>>>>>>> fde62b01
        ) =>
      logDebug(s"PersonEntersVehicle: $vehicleToEnter @ $tick")
      eventsManager.processEvent(new PersonEntersVehicleEvent(tick, id, vehicleToEnter))

      if (currentLeg.cost > 0.0) {
        currentLeg.beamLeg.travelPath.transitStops.foreach { transitStopInfo =>
          // If it doesn't have transitStopInfo, it is not a transit but a ridehailing trip
          eventsManager.processEvent(new AgencyRevenueEvent(tick, transitStopInfo.agencyId, currentLeg.cost))
        }
        eventsManager.processEvent(
          new PersonCostEvent(
            tick,
            id,
            currentTrip.tripClassifier.value,
            0.0, // incentive applies to a whole trip and is accounted for at Arrival
            0.0, // only drivers pay tolls, if a toll is in the fare it's still a fare
            currentLeg.cost
          )
        )
      }

      goto(Moving) replying CompletionNotice(triggerId) using data.copy(
        currentVehicle = vehicleToEnter +: currentVehicle
      )
  }

  when(Moving) {
    /*
     * Learn as passenger that it is time to alight the vehicle
     */
    case Event(
          TriggerWithId(AlightVehicleTrigger(tick, vehicleToExit, energyConsumedOption), triggerId),
          data @ BasePersonData(_, _, _ :: restOfCurrentTrip, currentVehicle, _, _, _, _, _, _, _, _)
        ) if vehicleToExit.equals(currentVehicle.head) =>
      updateFuelConsumed(energyConsumedOption)
      logDebug(s"PersonLeavesVehicle: $vehicleToExit @ $tick")
      eventsManager.processEvent(new PersonLeavesVehicleEvent(tick, id, vehicleToExit))
      holdTickAndTriggerId(tick, triggerId)
      goto(ProcessingNextLegOrStartActivity) using data.copy(
        restOfCurrentTrip = restOfCurrentTrip.dropWhile(leg => leg.beamVehicleId == vehicleToExit),
        currentVehicle = currentVehicle.tail
      )
  }

  when(ImaginaryTravelling) {
    case Event(TriggerWithId(EndLegTrigger(tick), triggerId), _) =>
      holdTickAndTriggerId(tick, triggerId)
      goto(ProcessingNextLegOrStartActivity)
  }

  // Callback from DrivesVehicle. Analogous to AlightVehicleTrigger, but when driving ourselves.
  when(PassengerScheduleEmpty) {
    case Event(PassengerScheduleEmptyMessage(_, toll, triggerId, energyConsumedOption), data: BasePersonData) =>
      updateFuelConsumed(energyConsumedOption)
      val netTripCosts = data.currentTripCosts // This includes tolls because it comes from leg.cost
      if (toll > 0.0 || netTripCosts > 0.0)
        eventsManager.processEvent(
          new PersonCostEvent(
            _currentTick.get,
            matsimPlan.getPerson.getId,
            data.restOfCurrentTrip.head.beamLeg.mode.value,
            0.0,
            toll,
            netTripCosts // Again, includes tolls but "net" here means actual money paid by the person
          )
        )
      val dataForNextLegOrActivity = if (data.restOfCurrentTrip.head.unbecomeDriverOnCompletion) {
        data.copy(
          restOfCurrentTrip = data.restOfCurrentTrip.tail,
          currentVehicle = if (data.currentVehicle.size > 1) data.currentVehicle.tail else Vector(),
          currentTripCosts = 0.0
        )
      } else {
        data.copy(
          restOfCurrentTrip = data.restOfCurrentTrip.tail,
          currentVehicle = Vector(body.id),
          currentTripCosts = 0.0
        )
      }
      if (data.restOfCurrentTrip.head.unbecomeDriverOnCompletion) {
        val vehicleToExit = data.currentVehicle.head
        currentBeamVehicle.unsetDriver()
        nextNotifyVehicleResourceIdle.foreach(currentBeamVehicle.getManager.get ! _)
        eventsManager.processEvent(
          new PersonLeavesVehicleEvent(_currentTick.get, Id.createPersonId(id), vehicleToExit)
        )
        if (currentBeamVehicle != body) {
          if (currentBeamVehicle.beamVehicleType.vehicleCategory != Bike) {
            if (currentBeamVehicle.stall.isEmpty) logWarn("Expected currentBeamVehicle.stall to be defined.")
          }
          if (!currentBeamVehicle.isMustBeDrivenHome) {
            // Is a shared vehicle. Give it up.
            currentBeamVehicle.getManager.get ! ReleaseVehicle(currentBeamVehicle, triggerId)
            beamVehicles -= data.currentVehicle.head
          }
        }
      }
      goto(ProcessingNextLegOrStartActivity) using dataForNextLegOrActivity

  }

  when(ReadyToChooseParking, stateTimeout = Duration.Zero) {
    case Event(
          StateTimeout,
          data @ BasePersonData(_, _, completedLeg :: theRestOfCurrentTrip, _, _, _, _, _, _, _, currentCost, _)
        ) =>
      log.debug("ReadyToChooseParking, restoftrip: {}", theRestOfCurrentTrip.toString())
      goto(ChoosingParkingSpot) using data.copy(
        restOfCurrentTrip = theRestOfCurrentTrip,
        currentTripCosts = currentCost + completedLeg.cost
      )
  }

  onTransition { case _ -> _ =>
    unstashAll()
  }

  when(TryingToBoardVehicle) {
    case Event(Boarded(vehicle, _), _: BasePersonData) =>
      beamVehicles.put(vehicle.id, ActualVehicle(vehicle))
      potentiallyChargingBeamVehicles.remove(vehicle.id)
      goto(ProcessingNextLegOrStartActivity)
    case Event(NotAvailable(_), basePersonData: BasePersonData) =>
      log.debug("{} replanning because vehicle not available when trying to board")
      val replanningReason = getReplanningReasonFrom(basePersonData, ReservationErrorCode.ResourceUnavailable.entryName)
      eventsManager.processEvent(
        new ReplanningEvent(_currentTick.get, Id.createPersonId(id), replanningReason)
      )
      goto(ChoosingMode) using ChoosesModeData(
        basePersonData.copy(
          currentTourMode = None, // Have to give up my mode as well, perhaps there's no option left for driving.
          currentTourPersonalVehicle = None,
          numberOfReplanningAttempts = basePersonData.numberOfReplanningAttempts + 1
        ),
        SpaceTime(
          beamServices.geo.wgs2Utm(basePersonData.restOfCurrentTrip.head.beamLeg.travelPath.startPoint).loc,
          _currentTick.get
        )
      )
  }

  def endTime(activity: Activity, tick: Int): Double = {
    val result =
      if (activity.getEndTime >= tick && Math
            .abs(activity.getEndTime) < Double.PositiveInfinity) {
        activity.getEndTime
      } else if (activity.getEndTime >= 0.0 && activity.getEndTime < tick) {
        tick
      } else {
        //           logWarn(s"Activity endTime is negative or infinite ${activity}, assuming duration of 10
        // minutes.")
        //TODO consider ending the day here to match MATSim convention for start/end activity
        tick + 60 * 10
      }
    if (lastTickOfSimulation >= tick) {
      Math.min(lastTickOfSimulation, result)
    } else {
      result
    }
  }

  when(ProcessingNextLegOrStartActivity, stateTimeout = Duration.Zero) {
    case Event(
          StateTimeout,
          data @ BasePersonData(
            _,
            _,
            nextLeg :: restOfCurrentTrip,
            currentVehicle,
            _,
            _,
            _,
            _,
            _,
            _,
            _,
            _
          )
        ) if nextLeg.asDriver =>
      // Declaring a function here because this case is already so convoluted that I require a return
      // statement from within.
      // TODO: Refactor.
      def nextState: FSM.State[BeamAgentState, PersonData] = {
        val currentVehicleForNextState =
          if (currentVehicle.isEmpty || currentVehicle.head != nextLeg.beamVehicleId) {
            beamVehicles(nextLeg.beamVehicleId) match {
              case t @ Token(_, manager, _) =>
                manager ! TryToBoardVehicle(t, self, getCurrentTriggerIdOrGenerate)
                return goto(TryingToBoardVehicle)
              case _: ActualVehicle =>
              // That's fine, continue
            }
            eventsManager.processEvent(
              new PersonEntersVehicleEvent(
                _currentTick.get,
                Id.createPersonId(id),
                nextLeg.beamVehicleId
              )
            )
            nextLeg.beamVehicleId +: currentVehicle
          } else {
            currentVehicle
          }
        val legsToInclude = nextLeg +: restOfCurrentTrip.takeWhile(_.beamVehicleId == nextLeg.beamVehicleId)
        val newPassengerSchedule = PassengerSchedule().addLegs(legsToInclude.map(_.beamLeg))

        // Really? Also in the ReleasingParkingSpot case? How can it be that only one case releases the trigger,
        // but both of them send a CompletionNotice?
        if (nextLeg.beamLeg.endTime > lastTickOfSimulation) {
          scheduler ! CompletionNotice(
            _currentTriggerId.get,
            Vector()
          )
        } else {
          scheduler ! CompletionNotice(
            _currentTriggerId.get,
            Vector(ScheduleTrigger(StartLegTrigger(_currentTick.get, nextLeg.beamLeg), self))
          )
        }

        val stateToGo =
          if (
            nextLeg.beamLeg.mode == CAR
            || beamVehicles(nextLeg.beamVehicleId)
              .asInstanceOf[ActualVehicle]
              .vehicle
              .isSharedVehicle
          ) {
            log.debug(
              "ProcessingNextLegOrStartActivity, going to ReleasingParkingSpot with legsToInclude: {}",
              legsToInclude
            )
            ReleasingParkingSpot
          } else {
            releaseTickAndTriggerId()
            WaitingToDrive
          }
        goto(stateToGo) using data.copy(
          passengerSchedule = newPassengerSchedule,
          currentLegPassengerScheduleIndex = 0,
          currentVehicle = currentVehicleForNextState
        )
      }
      nextState

    // TRANSIT but too late
    case Event(StateTimeout, data @ BasePersonData(_, _, nextLeg :: _, _, _, _, _, _, _, _, _, _))
        if nextLeg.beamLeg.mode.isTransit && nextLeg.beamLeg.startTime < _currentTick.get =>
      // We've missed the bus. This occurs when something takes longer than planned (based on the
      // initial inquiry). So we replan but change tour mode to WALK_TRANSIT since we've already done our non-transit
      // portion.
      log.debug("Missed transit pickup, late by {} sec", _currentTick.get - nextLeg.beamLeg.startTime)

      val replanningReason = getReplanningReasonFrom(data, ReservationErrorCode.MissedTransitPickup.entryName)
      eventsManager.processEvent(
        new ReplanningEvent(_currentTick.get, Id.createPersonId(id), replanningReason)
      )
      goto(ChoosingMode) using ChoosesModeData(
        personData = data
          .copy(currentTourMode = Some(WALK_TRANSIT), numberOfReplanningAttempts = data.numberOfReplanningAttempts + 1),
        currentLocation =
          SpaceTime(beamServices.geo.wgs2Utm(nextLeg.beamLeg.travelPath.startPoint).loc, _currentTick.get),
        isWithinTripReplanning = true
      )
    // TRANSIT
    case Event(StateTimeout, BasePersonData(_, _, nextLeg :: _, _, _, _, _, _, _, _, _, _))
        if nextLeg.beamLeg.mode.isTransit =>
      val resRequest = TransitReservationRequest(
        nextLeg.beamLeg.travelPath.transitStops.get.fromIdx,
        nextLeg.beamLeg.travelPath.transitStops.get.toIdx,
        PersonIdWithActorRef(id, self),
        getCurrentTriggerIdOrGenerate
      )
      TransitDriverAgent.selectByVehicleId(nextLeg.beamVehicleId) ! resRequest
      goto(WaitingForReservationConfirmation)
    // RIDE_HAIL
    case Event(StateTimeout, BasePersonData(_, _, nextLeg :: tailOfCurrentTrip, _, _, _, _, _, _, _, _, _))
        if nextLeg.isRideHail =>
      val legSegment = nextLeg :: tailOfCurrentTrip.takeWhile(leg => leg.beamVehicleId == nextLeg.beamVehicleId)

      rideHailManager ! RideHailRequest(
        ReserveRide,
        PersonIdWithActorRef(id, self),
        beamServices.geo.wgs2Utm(nextLeg.beamLeg.travelPath.startPoint.loc),
        _currentTick.get,
        beamServices.geo.wgs2Utm(legSegment.last.beamLeg.travelPath.endPoint.loc),
        nextLeg.isPooledTrip,
        requestTime = _currentTick,
        quotedWaitTime = Some(nextLeg.beamLeg.startTime - _currentTick.get),
        triggerId = getCurrentTriggerIdOrGenerate
      )

      eventsManager.processEvent(
        new ReserveRideHailEvent(
          _currentTick.get.toDouble,
          id,
          _currentTick.get,
          nextLeg.beamLeg.travelPath.startPoint.loc,
          legSegment.last.beamLeg.travelPath.endPoint.loc
        )
      )
      goto(WaitingForReservationConfirmation)
    // CAV but too late
    // TODO: Refactor so it uses literally the same code block as transit
    case Event(StateTimeout, data @ BasePersonData(_, _, nextLeg :: _, _, _, _, _, _, _, _, _, _))
        if nextLeg.beamLeg.startTime < _currentTick.get =>
      // We've missed the CAV. This occurs when something takes longer than planned (based on the
      // initial inquiry). So we replan but change tour mode to WALK_TRANSIT since we've already done our non-transit
      // portion.
      log.warning("Missed CAV pickup, late by {} sec", _currentTick.get - nextLeg.beamLeg.startTime)

      val replanningReason = getReplanningReasonFrom(data, ReservationErrorCode.MissedTransitPickup.entryName)
      eventsManager.processEvent(
        new ReplanningEvent(_currentTick.get, Id.createPersonId(id), replanningReason)
      )
      goto(ChoosingMode) using ChoosesModeData(
        personData = data
          .copy(currentTourMode = Some(WALK_TRANSIT), numberOfReplanningAttempts = data.numberOfReplanningAttempts + 1),
        currentLocation =
          SpaceTime(beamServices.geo.wgs2Utm(nextLeg.beamLeg.travelPath.startPoint).loc, _currentTick.get),
        isWithinTripReplanning = true
      )
    // CAV
    // TODO: Refactor so it uses literally the same code block as transit
    case Event(StateTimeout, BasePersonData(_, _, nextLeg :: tailOfCurrentTrip, _, _, _, _, _, _, _, _, _)) =>
      val legSegment = nextLeg :: tailOfCurrentTrip.takeWhile(leg => leg.beamVehicleId == nextLeg.beamVehicleId)
      val resRequest = ReservationRequest(
        legSegment.head.beamLeg,
        legSegment.last.beamLeg,
        PersonIdWithActorRef(id, self),
        getCurrentTriggerIdOrGenerate
      )
      context.actorSelection(
        householdRef.path.child(HouseholdCAVDriverAgent.idFromVehicleId(nextLeg.beamVehicleId).toString)
      ) ! resRequest
      goto(WaitingForReservationConfirmation)

    case Event(
<<<<<<< HEAD
        StateTimeout,
        data @ BasePersonData(
          _,
          Some(Right(currentTrip)),
          _,
          _,
          _,
          _,
          _,
          _,
          _,
          _,
          _,
          _
        )
=======
          StateTimeout,
          data @ BasePersonData(
            currentActivityIndex,
            Some(currentTrip),
            _,
            _,
            currentTourMode,
            currentTourPersonalVehicle,
            _,
            _,
            _,
            _,
            _,
            _
          )
>>>>>>> fde62b01
        ) =>
      nextActivity(data) match {
        case Some(activity) =>
          val (tick, triggerId) = releaseTickAndTriggerId()
<<<<<<< HEAD
          val newEndTime = endTime(activity, tick)
=======
          val endTime =
            if (
              activity.getEndTime >= tick && Math
                .abs(activity.getEndTime) < Double.PositiveInfinity
            ) {
              activity.getEndTime
            } else if (activity.getEndTime >= 0.0 && activity.getEndTime < tick) {
              tick
            } else {
              //           logWarn(s"Activity endTime is negative or infinite ${activity}, assuming duration of 10
              // minutes.")
              //TODO consider ending the day here to match MATSim convention for start/end activity
              tick + 60 * 10
            }
          val newEndTime = if (lastTickOfSimulation >= tick) {
            Math.min(lastTickOfSimulation, endTime)
          } else {
            endTime
          }
>>>>>>> fde62b01
          // Report travelled distance for inclusion in experienced plans.
          // We currently get large unaccountable differences in round trips, e.g. work -> home may
          // be twice as long as home -> work. Probably due to long links, and the location of the activity
          // on the link being undefined.
          eventsManager.processEvent(
            new TeleportationArrivalEvent(
              tick,
              id,
              currentTrip.legs.map(l => l.beamLeg.travelPath.distanceInM).sum
            )
          )
          assert(activity.getLinkId != null)
          eventsManager.processEvent(
            new PersonArrivalEvent(tick, id, activity.getLinkId, currentTrip.tripClassifier.value)
          )
          val incentive = beamScenario.modeIncentives.computeIncentive(attributes, currentTrip.tripClassifier)
          if (incentive > 0.0)
            eventsManager.processEvent(
              new PersonCostEvent(
                tick,
                id,
                currentTrip.tripClassifier.value,
                math.min(incentive, currentTrip.costEstimate),
                0.0,
                0.0 // the cost as paid by person has already been accounted for, this event is just about the incentive
              )
            )
          val correctedTrip = correctTripEndTime(currentTrip, tick, body.id, body.beamVehicleType.id)
          val generalizedTime =
            modeChoiceCalculator.getGeneralizedTimeOfTrip(correctedTrip, Some(attributes), nextActivity(data))
          val generalizedCost = modeChoiceCalculator.getNonTimeCost(correctedTrip) + attributes
            .getVOT(generalizedTime)
          // Correct the trip to deal with ride hail / disruptions and then register to skimmer
          val (odSkimmerEvent, origCoord, destCoord) = ODSkimmerEvent.forTaz(
            tick,
            beamServices,
            correctedTrip,
            generalizedTime,
            generalizedCost,
            curFuelConsumed.primaryFuel + curFuelConsumed.secondaryFuel
          )
          eventsManager.processEvent(odSkimmerEvent)
          if (beamServices.beamConfig.beam.exchange.output.activitySimSkimsEnabled) {
            val (origin, destination) = beamScenario.exchangeGeoMap match {
              case Some(geoMap) =>
                val origGeo = geoMap.getTAZ(origCoord)
                val destGeo = geoMap.getTAZ(destCoord)
                (origGeo.tazId.toString, destGeo.tazId.toString)
              case None =>
                (odSkimmerEvent.origin, odSkimmerEvent.destination)
            }
            val asSkimmerEvent = ActivitySimSkimmerEvent(
              origin,
              destination,
              odSkimmerEvent.eventTime,
              odSkimmerEvent.trip,
              odSkimmerEvent.generalizedTimeInHours,
              odSkimmerEvent.generalizedCost,
              odSkimmerEvent.energyConsumption,
              beamServices.beamConfig.beam.router.skim.activity_sim_skimmer.name
            )
            eventsManager.processEvent(asSkimmerEvent)
          }

          correctedTrip.legs.filter(x => x.beamLeg.mode == BeamMode.CAR || x.beamLeg.mode == BeamMode.CAV).foreach {
            carLeg =>
              eventsManager.processEvent(DriveTimeSkimmerEvent(tick, beamServices, carLeg))
          }

          gotoPerformingActivity(data, activity, tick, triggerId, newEndTime)
        case None =>
          logDebug("PersonAgent nextActivity returned None")
          val (_, triggerId) = releaseTickAndTriggerId()
          scheduler ! CompletionNotice(triggerId)
          stop
      }

    case Event(
        StateTimeout,
        data @ BasePersonData(
          _,
          Some(Left(tripData)),
          _,
          _,
          _,
          _,
          _,
          _,
          _,
          _,
          _,
          _
        )
        ) =>
      nextActivity(data) match {
        case Some(activity) =>
          val (tick, triggerId) = releaseTickAndTriggerId()
          val newEndTime = endTime(activity, tick)
          assert(activity.getLinkId != null)
          eventsManager.processEvent(
<<<<<<< HEAD
            new PersonArrivalEvent(tick, id, activity.getLinkId, tripData.tripClassifier.value)
=======
            new ActivityStartEvent(
              tick,
              id,
              activity.getLinkId,
              activity.getFacilityId,
              activity.getType
            )
          )
          scheduler ! CompletionNotice(
            triggerId,
            Vector(ScheduleTrigger(ActivityEndTrigger(newEndTime.toInt), self))
          )
          goto(PerformingActivity) using data.copy(
            currentActivityIndex = currentActivityIndex + 1,
            currentTrip = None,
            restOfCurrentTrip = List(),
            currentTourPersonalVehicle = currentTourPersonalVehicle match {
              case Some(personalVehId) =>
                val personalVeh = beamVehicles(personalVehId).asInstanceOf[ActualVehicle].vehicle
                if (activity.getType.equals("Home")) {
                  potentiallyChargingBeamVehicles.put(personalVeh.id, beamVehicles(personalVeh.id))
                  beamVehicles -= personalVeh.id
                  personalVeh.getManager.get ! ReleaseVehicle(personalVeh, triggerId)
                  None
                } else {
                  currentTourPersonalVehicle
                }
              case None =>
                None
            },
            currentTourMode = if (activity.getType.equals("Home")) None else currentTourMode,
            hasDeparted = false
>>>>>>> fde62b01
          )

          gotoPerformingActivity(data, activity, tick, triggerId, newEndTime)

        case None =>
          logDebug("PersonAgent nextActivity returned None")
          val (_, triggerId) = releaseTickAndTriggerId()
          scheduler ! CompletionNotice(triggerId)
          stop
      }
  }

  private def gotoPerformingActivity(
    data: BasePersonData,
    activity: Activity,
    tick: Int,
    triggerId: Long,
    newEndTime: Double
  ) = {
    resetFuelConsumed()

    eventsManager.processEvent(
      new ActivityStartEvent(
        tick,
        id,
        activity.getLinkId,
        activity.getFacilityId,
        activity.getType
      )
    )
    scheduler ! CompletionNotice(
      triggerId,
      Vector(ScheduleTrigger(ActivityEndTrigger(newEndTime.toInt), self))
    )
    goto(PerformingActivity) using data.copy(
      currentActivityIndex = data.currentActivityIndex + 1,
      currentTrip = None,
      restOfCurrentTrip = List(),
      currentTourPersonalVehicle = data.currentTourPersonalVehicle match {
        case Some(personalVehId) =>
          val personalVeh = beamVehicles(personalVehId).asInstanceOf[ActualVehicle].vehicle
          if (activity.getType.equals("Home")) {
            potentiallyChargingBeamVehicles.put(personalVeh.id, beamVehicles(personalVeh.id))
            beamVehicles -= personalVeh.id
            personalVeh.getManager.get ! ReleaseVehicle(personalVeh)
            None
          } else {
            data.currentTourPersonalVehicle
          }
        case None =>
          None
      },
      currentTourMode = if (activity.getType.equals("Home")) None else data.currentTourMode,
      hasDeparted = false
    )
  }

  def getReplanningReasonFrom(data: BasePersonData, prefix: String): String = {
    data.currentTourMode
      .collect { case mode =>
        s"$prefix $mode"
      }
      .getOrElse(prefix)
  }

  def handleSuccessfulReservation(
    triggersToSchedule: Vector[ScheduleTrigger],
    data: BasePersonData,
    travelProposal: Option[TravelProposal] = None
  ): FSM.State[BeamAgentState, PersonData] = {
    if (_currentTriggerId.isDefined) {
      val (tick, triggerId) = releaseTickAndTriggerId()
      log.debug("releasing tick {} and scheduling triggers from reservation responses: {}", tick, triggersToSchedule)
      scheduler ! CompletionNotice(triggerId, triggersToSchedule)
    } else {
      // if _currentTriggerId is empty, this means we have received the reservation response from a batch
      // vehicle allocation process. It's ok, the trigger is with the ride hail manager.
    }
    val newData = travelProposal match {
      case Some(newTrip) =>
        data.copy(
          restOfCurrentTrip = data.restOfCurrentTrip
            .takeWhile(_.isRideHail)
            .map(_.copy(beamVehicleId = newTrip.rideHailAgentLocation.vehicleId)) ++ data.restOfCurrentTrip.dropWhile(
            _.isRideHail
          )
        )
      case None =>
        data
    }
    goto(Waiting) using newData

  }

<<<<<<< HEAD
  def handleBoardOrAlightOutOfPlace(): State = {
=======
  def handleBoardOrAlightOutOfPlace: State = {
>>>>>>> fde62b01
    stash
    stay
  }

  val myUnhandled: StateFunction = {
    case Event(BeamAgentSchedulerTimer, _) =>
      // Put a breakpoint here to see an internal state of the actor
      log.debug(s"Received message from ${sender()}")
      stay
    case Event(IllegalTriggerGoToError(reason), _) =>
      stop(Failure(reason))
    case Event(Status.Failure(reason), _) =>
      stop(Failure(reason))
    case Event(StateTimeout, _) =>
      log.error("Events leading up to this point:\n\t" + getLog.mkString("\n\t"))
      stop(
        Failure(
          "Timeout - this probably means this agent was not getting a reply it was expecting."
        )
      )
    case Event(Finish, _) =>
      if (stateName == Moving) {
        log.warning(s"$id is still travelling at end of simulation.")
        log.warning(s"$id events leading up to this point:\n\t${getLog.mkString("\n\t")}")
      } else if (stateName == PerformingActivity) {
        logger.debug(s"$id is performing Activity at end of simulation")
        logger.warn("Performing Activity at end of simulation")
      } else {
        logger.warn(s"$id has received Finish while in state: $stateName, personId: $id")
      }
      stop
    case Event(TriggerWithId(_: BoardVehicleTrigger, _), _: ChoosesModeData) =>
      handleBoardOrAlightOutOfPlace
    case Event(TriggerWithId(_: AlightVehicleTrigger, _), _: ChoosesModeData) =>
      handleBoardOrAlightOutOfPlace
    case Event(
<<<<<<< HEAD
        TriggerWithId(BoardVehicleTrigger(_, _), triggerId),
        ChoosesModeData(
          BasePersonData(_, currentTrip, _, _, _, _, _, _, _, _, _, _),
          _,
          _,
          _,
          _,
          _,
          _,
          _,
          _,
          _,
          _,
          _,
          _,
          _,
          _,
          _,
          _,
          _,
          _,
          _,
          _,
          _,
        )
        ) =>
      handleBoardOrAlightOutOfPlace()
    case Event(
        TriggerWithId(AlightVehicleTrigger(_, _, _), triggerId),
        ChoosesModeData(
          BasePersonData(_, currentTrip, _, _, _, _, _, _, _, _, _, _),
          _,
          _,
          _,
          _,
          _,
          _,
          _,
          _,
          _,
          _,
          _,
          _,
          _,
          _,
          _,
          _,
          _,
          _,
          _,
          _,
          _,
        )
        ) =>
      handleBoardOrAlightOutOfPlace()
    case Event(
        TriggerWithId(BoardVehicleTrigger(_, vehicleId), triggerId),
        BasePersonData(_, _, _, currentVehicle, _, _, _, _, _, _, _, _)
        ) if currentVehicle.nonEmpty && currentVehicle.head.equals(vehicleId) =>
      log.debug("Person {} in state {} received Board for vehicle that he is already on, ignoring...", id, stateName)
      stay() replying CompletionNotice(triggerId, Vector())
    case Event(
        TriggerWithId(BoardVehicleTrigger(_, _), triggerId),
        BasePersonData(_, currentTrip, _, _, _, _, _, _, _, _, _, _)
        ) =>
      handleBoardOrAlightOutOfPlace()
    case Event(
        TriggerWithId(AlightVehicleTrigger(_, _, _), triggerId),
        BasePersonData(_, currentTrip, _, _, _, _, _, _, _, _, _, _)
        ) =>
      handleBoardOrAlightOutOfPlace()
    case Event(NotifyVehicleIdle(_, _, _, _, _, _), _) =>
=======
          TriggerWithId(BoardVehicleTrigger(_, vehicleId), triggerId),
          BasePersonData(_, _, _, currentVehicle, _, _, _, _, _, _, _, _)
        ) if currentVehicle.nonEmpty && currentVehicle.head.equals(vehicleId) =>
      log.debug("Person {} in state {} received Board for vehicle that he is already on, ignoring...", id, stateName)
      stay() replying CompletionNotice(triggerId, Vector())
    case Event(TriggerWithId(_: BoardVehicleTrigger, _), _: BasePersonData) =>
      handleBoardOrAlightOutOfPlace
    case Event(TriggerWithId(_: AlightVehicleTrigger, _), _: BasePersonData) =>
      handleBoardOrAlightOutOfPlace
    case Event(_: NotifyVehicleIdle, _) =>
>>>>>>> fde62b01
      stay()
    case Event(TriggerWithId(_: RideHailResponseTrigger, triggerId), _) =>
      stay() replying CompletionNotice(triggerId)
    case ev @ Event(RideHailResponse(_, _, _, _, _), _) =>
      stop(Failure(s"Unexpected RideHailResponse from ${sender()}: $ev"))
    case Event(ParkingInquiryResponse(_, _, _), _) =>
      stop(Failure("Unexpected ParkingInquiryResponse"))
    case ev @ Event(StartingRefuelSession(_, _, _), _) =>
      log.debug("myUnhandled.StartingRefuelSession: {}", ev)
      stay()
    case ev @ Event(UnhandledVehicle(_, _, _), _) =>
      log.debug("myUnhandled.UnhandledVehicle: {}", ev)
      stay()
    case ev @ Event(WaitingToCharge(_, _, _, _), _) =>
      log.debug("myUnhandled.WaitingInLine: {}", ev)
      stay()
    case Event(e, s) =>
      log.warning("received unhandled request {} in state {}/{}", e, stateName, s)
      stay()
  }

  whenUnhandled(drivingBehavior.orElse(myUnhandled))

  override def logPrefix(): String = s"PersonAgent:$id "
}<|MERGE_RESOLUTION|>--- conflicted
+++ resolved
@@ -670,13 +670,8 @@
      * Learn as passenger that it is time to board the vehicle
      */
     case Event(
-<<<<<<< HEAD
         TriggerWithId(BoardVehicleTrigger(tick, vehicleToEnter), triggerId),
         data @ BasePersonData(_, Some(Right(currentTrip)), currentLeg :: _, currentVehicle, _, _, _, _, _, _, _, _)
-=======
-          TriggerWithId(BoardVehicleTrigger(tick, vehicleToEnter), triggerId),
-          data @ BasePersonData(_, _, currentLeg :: _, currentVehicle, _, _, _, _, _, _, _, _)
->>>>>>> fde62b01
         ) =>
       logDebug(s"PersonEntersVehicle: $vehicleToEnter @ $tick")
       eventsManager.processEvent(new PersonEntersVehicleEvent(tick, id, vehicleToEnter))
@@ -1015,7 +1010,6 @@
       goto(WaitingForReservationConfirmation)
 
     case Event(
-<<<<<<< HEAD
         StateTimeout,
         data @ BasePersonData(
           _,
@@ -1031,50 +1025,11 @@
           _,
           _
         )
-=======
-          StateTimeout,
-          data @ BasePersonData(
-            currentActivityIndex,
-            Some(currentTrip),
-            _,
-            _,
-            currentTourMode,
-            currentTourPersonalVehicle,
-            _,
-            _,
-            _,
-            _,
-            _,
-            _
-          )
->>>>>>> fde62b01
         ) =>
       nextActivity(data) match {
         case Some(activity) =>
           val (tick, triggerId) = releaseTickAndTriggerId()
-<<<<<<< HEAD
           val newEndTime = endTime(activity, tick)
-=======
-          val endTime =
-            if (
-              activity.getEndTime >= tick && Math
-                .abs(activity.getEndTime) < Double.PositiveInfinity
-            ) {
-              activity.getEndTime
-            } else if (activity.getEndTime >= 0.0 && activity.getEndTime < tick) {
-              tick
-            } else {
-              //           logWarn(s"Activity endTime is negative or infinite ${activity}, assuming duration of 10
-              // minutes.")
-              //TODO consider ending the day here to match MATSim convention for start/end activity
-              tick + 60 * 10
-            }
-          val newEndTime = if (lastTickOfSimulation >= tick) {
-            Math.min(lastTickOfSimulation, endTime)
-          } else {
-            endTime
-          }
->>>>>>> fde62b01
           // Report travelled distance for inclusion in experienced plans.
           // We currently get large unaccountable differences in round trips, e.g. work -> home may
           // be twice as long as home -> work. Probably due to long links, and the location of the activity
@@ -1175,42 +1130,7 @@
           val newEndTime = endTime(activity, tick)
           assert(activity.getLinkId != null)
           eventsManager.processEvent(
-<<<<<<< HEAD
             new PersonArrivalEvent(tick, id, activity.getLinkId, tripData.tripClassifier.value)
-=======
-            new ActivityStartEvent(
-              tick,
-              id,
-              activity.getLinkId,
-              activity.getFacilityId,
-              activity.getType
-            )
-          )
-          scheduler ! CompletionNotice(
-            triggerId,
-            Vector(ScheduleTrigger(ActivityEndTrigger(newEndTime.toInt), self))
-          )
-          goto(PerformingActivity) using data.copy(
-            currentActivityIndex = currentActivityIndex + 1,
-            currentTrip = None,
-            restOfCurrentTrip = List(),
-            currentTourPersonalVehicle = currentTourPersonalVehicle match {
-              case Some(personalVehId) =>
-                val personalVeh = beamVehicles(personalVehId).asInstanceOf[ActualVehicle].vehicle
-                if (activity.getType.equals("Home")) {
-                  potentiallyChargingBeamVehicles.put(personalVeh.id, beamVehicles(personalVeh.id))
-                  beamVehicles -= personalVeh.id
-                  personalVeh.getManager.get ! ReleaseVehicle(personalVeh, triggerId)
-                  None
-                } else {
-                  currentTourPersonalVehicle
-                }
-              case None =>
-                None
-            },
-            currentTourMode = if (activity.getType.equals("Home")) None else currentTourMode,
-            hasDeparted = false
->>>>>>> fde62b01
           )
 
           gotoPerformingActivity(data, activity, tick, triggerId, newEndTime)
@@ -1255,7 +1175,7 @@
           if (activity.getType.equals("Home")) {
             potentiallyChargingBeamVehicles.put(personalVeh.id, beamVehicles(personalVeh.id))
             beamVehicles -= personalVeh.id
-            personalVeh.getManager.get ! ReleaseVehicle(personalVeh)
+            personalVeh.getManager.get ! ReleaseVehicle(personalVeh, triggerId)
             None
           } else {
             data.currentTourPersonalVehicle
@@ -1305,11 +1225,7 @@
 
   }
 
-<<<<<<< HEAD
-  def handleBoardOrAlightOutOfPlace(): State = {
-=======
   def handleBoardOrAlightOutOfPlace: State = {
->>>>>>> fde62b01
     stash
     stay
   }
@@ -1346,80 +1262,6 @@
     case Event(TriggerWithId(_: AlightVehicleTrigger, _), _: ChoosesModeData) =>
       handleBoardOrAlightOutOfPlace
     case Event(
-<<<<<<< HEAD
-        TriggerWithId(BoardVehicleTrigger(_, _), triggerId),
-        ChoosesModeData(
-          BasePersonData(_, currentTrip, _, _, _, _, _, _, _, _, _, _),
-          _,
-          _,
-          _,
-          _,
-          _,
-          _,
-          _,
-          _,
-          _,
-          _,
-          _,
-          _,
-          _,
-          _,
-          _,
-          _,
-          _,
-          _,
-          _,
-          _,
-          _,
-        )
-        ) =>
-      handleBoardOrAlightOutOfPlace()
-    case Event(
-        TriggerWithId(AlightVehicleTrigger(_, _, _), triggerId),
-        ChoosesModeData(
-          BasePersonData(_, currentTrip, _, _, _, _, _, _, _, _, _, _),
-          _,
-          _,
-          _,
-          _,
-          _,
-          _,
-          _,
-          _,
-          _,
-          _,
-          _,
-          _,
-          _,
-          _,
-          _,
-          _,
-          _,
-          _,
-          _,
-          _,
-          _,
-        )
-        ) =>
-      handleBoardOrAlightOutOfPlace()
-    case Event(
-        TriggerWithId(BoardVehicleTrigger(_, vehicleId), triggerId),
-        BasePersonData(_, _, _, currentVehicle, _, _, _, _, _, _, _, _)
-        ) if currentVehicle.nonEmpty && currentVehicle.head.equals(vehicleId) =>
-      log.debug("Person {} in state {} received Board for vehicle that he is already on, ignoring...", id, stateName)
-      stay() replying CompletionNotice(triggerId, Vector())
-    case Event(
-        TriggerWithId(BoardVehicleTrigger(_, _), triggerId),
-        BasePersonData(_, currentTrip, _, _, _, _, _, _, _, _, _, _)
-        ) =>
-      handleBoardOrAlightOutOfPlace()
-    case Event(
-        TriggerWithId(AlightVehicleTrigger(_, _, _), triggerId),
-        BasePersonData(_, currentTrip, _, _, _, _, _, _, _, _, _, _)
-        ) =>
-      handleBoardOrAlightOutOfPlace()
-    case Event(NotifyVehicleIdle(_, _, _, _, _, _), _) =>
-=======
           TriggerWithId(BoardVehicleTrigger(_, vehicleId), triggerId),
           BasePersonData(_, _, _, currentVehicle, _, _, _, _, _, _, _, _)
         ) if currentVehicle.nonEmpty && currentVehicle.head.equals(vehicleId) =>
@@ -1430,7 +1272,6 @@
     case Event(TriggerWithId(_: AlightVehicleTrigger, _), _: BasePersonData) =>
       handleBoardOrAlightOutOfPlace
     case Event(_: NotifyVehicleIdle, _) =>
->>>>>>> fde62b01
       stay()
     case Event(TriggerWithId(_: RideHailResponseTrigger, triggerId), _) =>
       stay() replying CompletionNotice(triggerId)
