--- conflicted
+++ resolved
@@ -130,11 +130,7 @@
     def withPassengerSchedule(newPassengerSchedule: PassengerSchedule): DrivingData =
       LiterallyDrivingData(delegate.withPassengerSchedule(newPassengerSchedule), legEndsAt, legStartsAt)
 
-<<<<<<< HEAD
-    def withCurrentLegPassengerScheduleIndex(currentLegPassengerScheduleIndex: Int): LiterallyDrivingData =
-=======
     def withCurrentLegPassengerScheduleIndex(currentLegPassengerScheduleIndex: Int): DrivingData =
->>>>>>> 06b90eaa
       LiterallyDrivingData(
         delegate.withCurrentLegPassengerScheduleIndex(currentLegPassengerScheduleIndex),
         legEndsAt,
@@ -1090,11 +1086,7 @@
       } else if (stateName == PerformingActivity) {
         logger.warn(s"$id is performing Activity at end of simulation")
       } else {
-<<<<<<< HEAD
-        logger.warn(s"Received Finish while in state: $stateName")
-=======
         logger.warn(s"$id has received Finish while in state: ${stateName}")
->>>>>>> 06b90eaa
       }
       stop
     case Event(
