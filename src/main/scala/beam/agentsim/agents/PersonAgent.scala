--- conflicted
+++ resolved
@@ -192,7 +192,7 @@
      */
     case Event(TriggerWithId(PersonDepartureTrigger(tick), triggerId), info: BeamAgentInfo[PersonData]) =>
       _currentTripMode = Some(_currentRoute.tripClassifier)
-      context.system.eventStream.publish(new PersonDepartureEvent(tick, id, currentActivity.getLinkId, _currentTripMode.get.matsimMode))
+      eventsManager.processEvent(new PersonDepartureEvent(tick, id, currentActivity.getLinkId, _currentTripMode.get.matsimMode))
       processNextLegOrStartActivity(triggerId, tick)
     /*
      * Complete leg(s) as driver
@@ -369,14 +369,9 @@
             //TODO consider ending the day here to match MATSim convention for start/end activity
             tick + 60*10
           }
-<<<<<<< HEAD
-          context.system.eventStream.publish(new PersonArrivalEvent(tick, id, activity.getLinkId, _currentTripMode.get.matsimMode))
+          eventsManager.processEvent(new PersonArrivalEvent(tick, id, activity.getLinkId, _currentTripMode.get.matsimMode))
           _currentTripMode = None
-          context.system.eventStream.publish(new ActivityStartEvent(tick, id, activity.getLinkId, activity.getFacilityId, activity.getType))
-=======
-          eventsManager.processEvent(new PersonArrivalEvent(tick, id, activity.getLinkId, savedLegMode.value))
           eventsManager.processEvent(new ActivityStartEvent(tick, id, activity.getLinkId, activity.getFacilityId, activity.getType))
->>>>>>> 513268ab
           goto(PerformingActivity) replying completed(triggerId, schedule[ActivityEndTrigger](endTime, self))
       }
     }
