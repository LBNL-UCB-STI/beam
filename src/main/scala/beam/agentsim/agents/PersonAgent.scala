--- conflicted
+++ resolved
@@ -404,20 +404,11 @@
     @tailrec
     def _find(remaining: IndexedSeq[EmbodiedBeamLeg]): Option[EmbodiedBeamLeg] = {
       if (remaining.isEmpty) None
-<<<<<<< HEAD
-      else if (remaining.head.beamLeg.mode == CAR) Some { remaining.head }
-      else _find(remaining.tail)
-    }
-    for {
-      trip <- data.currentTrip
-      leg <- _find(trip.legs)
-=======
       else if (remaining.head.beamLeg.mode == CAR) Some { remaining.head } else _find(remaining.tail)
     }
     for {
       trip <- data.currentTrip
       leg  <- _find(trip.legs)
->>>>>>> 8ed666d2
     } yield {
       leg
     }
