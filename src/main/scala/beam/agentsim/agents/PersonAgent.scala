--- conflicted
+++ resolved
@@ -412,13 +412,8 @@
       handleSuccessfulReservation(triggersToSchedule, data)
     // RIDE HAIL FAILURE
     case Event(
-<<<<<<< HEAD
-        RideHailResponse(_, _, Some(error), _),
-        data @ BasePersonData(_, _, nextLeg :: _, _, _, _, _, _, _, _)
-=======
         response @ RideHailResponse(_, _, Some(error), _),
-        data @ BasePersonData(_, _, _, _, _, _, _, _, _)
->>>>>>> 8f21e5c8
+        data @ BasePersonData(_, _, _, _, _, _, _, _, _, _)
         ) =>
       handleFailedRideHailReservation(error, response, data)
   }
@@ -620,12 +615,8 @@
           )
         )
       }
-<<<<<<< HEAD
+    // TRANSIT but too late
     case Event(StateTimeout, data @ BasePersonData(_, _, nextLeg :: _, _, _, _, _, _, _, _))
-=======
-    // TRANSIT but too late
-    case Event(StateTimeout, data @ BasePersonData(_, _, nextLeg :: _, _, _, _, _, _, _))
->>>>>>> 8f21e5c8
         if nextLeg.beamLeg.startTime < _currentTick.get =>
       // We've missed the bus. This occurs when the actual ride hail trip takes much longer than planned (based on the
       // initial inquiry). So we replan but change tour mode to WALK_TRANSIT since we've already done our ride hail portion.
@@ -639,12 +630,8 @@
         currentLocation = Some(beamServices.geo.wgs2Utm(nextLeg.beamLeg.travelPath.startPoint)),
         isWithinTripReplanning = true
       )
-<<<<<<< HEAD
+    // TRANSIT
     case Event(StateTimeout, BasePersonData(_, _, nextLeg :: tailOfCurrentTrip, _, _, _, _, _, _, _))
-=======
-    // TRANSIT
-    case Event(StateTimeout, BasePersonData(_, _, nextLeg :: tailOfCurrentTrip, _, _, _, _, _, _))
->>>>>>> 8f21e5c8
         if nextLeg.beamLeg.mode.isTransit =>
       val legSegment = nextLeg :: tailOfCurrentTrip.takeWhile(
         leg => leg.beamVehicleId == nextLeg.beamVehicleId
@@ -656,12 +643,8 @@
       )
       TransitDriverAgent.selectByVehicleId(legSegment.head.beamVehicleId) ! resRequest
       goto(WaitingForReservationConfirmation)
-<<<<<<< HEAD
+    // RIDE_HAIL
     case Event(StateTimeout, BasePersonData(_, _, nextLeg :: tailOfCurrentTrip, _, _, _, _, _, _, _))
-=======
-    // RIDE_HAIL
-    case Event(StateTimeout, BasePersonData(_, _, nextLeg :: tailOfCurrentTrip, _, _, _, _, _, _))
->>>>>>> 8f21e5c8
         if nextLeg.isRideHail =>
       val legSegment = nextLeg :: tailOfCurrentTrip.takeWhile(
         leg => leg.beamVehicleId == nextLeg.beamVehicleId
