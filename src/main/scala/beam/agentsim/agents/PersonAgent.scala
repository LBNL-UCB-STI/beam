package beam.agentsim.agents

import akka.actor.FSM.Failure
import akka.actor.{ActorRef, FSM, Props, Stash, Status}
import beam.agentsim.Resource._
import beam.agentsim.agents.BeamAgent._
import beam.agentsim.agents.PersonAgent._
import beam.agentsim.agents.choice.mode.TourModeChoiceMultinomialLogit
import beam.agentsim.agents.freight.input.FreightReader.PAYLOAD_WEIGHT_IN_KG
import beam.agentsim.agents.household.HouseholdActor.ReleaseVehicle
import beam.agentsim.agents.household.HouseholdCAVDriverAgent
import beam.agentsim.agents.modalbehaviors.ChoosesMode.ChoosesModeData
import beam.agentsim.agents.modalbehaviors.DrivesVehicle._
import beam.agentsim.agents.modalbehaviors.{ChoosesMode, DrivesVehicle, ModeChoiceCalculator}
import beam.agentsim.agents.parking.ChoosesParking
import beam.agentsim.agents.parking.ChoosesParking.{
//  handleReleasingParkingSpot,
  ChoosingParkingSpot,
  ReleasingParkingSpot
}
import beam.agentsim.agents.planning.BeamPlan.atHome
import beam.agentsim.agents.planning.Strategy.{TourModeChoiceStrategy, TripModeChoiceStrategy}
import beam.agentsim.agents.planning.{BeamPlan, Tour}
import beam.agentsim.agents.ridehail.RideHailManager.TravelProposal
import beam.agentsim.agents.ridehail._
import beam.agentsim.agents.vehicles.BeamVehicle.FuelConsumed
import beam.agentsim.agents.vehicles.EnergyEconomyAttributes.Powertrain
import beam.agentsim.agents.vehicles.VehicleCategory.Bike
import beam.agentsim.agents.vehicles._
import beam.agentsim.events.RideHailReservationConfirmationEvent.{Pooled, Solo}
import beam.agentsim.events._
import beam.agentsim.events.resources.{ReservationError, ReservationErrorCode}
import beam.agentsim.infrastructure.ChargingNetworkManager._
import beam.agentsim.infrastructure.parking.ParkingMNL
import beam.agentsim.infrastructure.taz.TAZ
import beam.agentsim.infrastructure.{ParkingInquiryResponse, ParkingNetworkManager, ParkingStall}
import beam.agentsim.scheduler.BeamAgentScheduler.{CompletionNotice, IllegalTriggerGoToError, ScheduleTrigger}
import beam.agentsim.scheduler.Trigger.TriggerWithId
import beam.agentsim.scheduler.{BeamAgentSchedulerTimer, Trigger}
import beam.router.Modes.BeamMode
import beam.router.TourModes.BeamTourMode
import beam.router.Modes.BeamMode.{
  CAR,
  CAV,
  HOV2_TELEPORTATION,
  HOV3_TELEPORTATION,
  RIDE_HAIL,
  RIDE_HAIL_POOLED,
  RIDE_HAIL_TRANSIT,
  WALK,
  WALK_TRANSIT
}
import beam.router.RouteHistory
import beam.router.model.{EmbodiedBeamLeg, EmbodiedBeamTrip}
import beam.router.osm.TollCalculator
import beam.router.skim.ActivitySimSkimmerEvent
import beam.router.skim.event.{
  DriveTimeSkimmerEvent,
  ODSkimmerEvent,
  RideHailSkimmerEvent,
  UnmatchedRideHailRequestSkimmerEvent
}
import beam.sim.common.GeoUtils
import beam.sim.config.BeamConfig.Beam.Debug
import beam.sim.population.AttributesOfIndividual
import beam.sim.{BeamScenario, BeamServices, Geofence}
import beam.utils.MeasureUnitConversion._
import beam.utils.NetworkHelper
import beam.utils.logging.ExponentialLazyLogging
import com.conveyal.r5.transit.TransportNetwork
import org.matsim.api.core.v01.events._
import org.matsim.api.core.v01.population._
import org.matsim.api.core.v01.{Coord, Id}
import org.matsim.core.api.experimental.events.{EventsManager, TeleportationArrivalEvent}
import org.matsim.core.utils.misc.Time

import java.util.concurrent.atomic.AtomicReference
import scala.annotation.tailrec
import scala.concurrent.duration._

/**
  */
object PersonAgent {

  type VehicleStack = Vector[Id[BeamVehicle]]

  def props(
    scheduler: ActorRef,
    services: BeamServices,
    beamScenario: BeamScenario,
    modeChoiceCalculator: ModeChoiceCalculator,
    tourModeChoiceCalculator: TourModeChoiceMultinomialLogit,
    transportNetwork: TransportNetwork,
    tollCalculator: TollCalculator,
    router: ActorRef,
    rideHailManager: ActorRef,
    parkingManager: ActorRef,
    chargingNetworkManager: ActorRef,
    eventsManager: EventsManager,
    personId: Id[PersonAgent],
    householdRef: ActorRef,
    plan: Plan,
    fleetManagers: Seq[ActorRef],
    sharedVehicleFleets: Seq[ActorRef],
    possibleSharedVehicleTypes: Set[BeamVehicleType],
    routeHistory: RouteHistory
  ): Props = {
    Props(
      new PersonAgent(
        scheduler,
        services,
        beamScenario,
        modeChoiceCalculator,
        tourModeChoiceCalculator,
        transportNetwork,
        router,
        rideHailManager,
        eventsManager,
        personId,
        plan,
        parkingManager,
        chargingNetworkManager,
        tollCalculator,
        householdRef,
        fleetManagers,
        sharedVehicleFleets,
        possibleSharedVehicleTypes,
        routeHistory
      )
    )
  }

  sealed trait Traveling extends BeamAgentState

  trait PersonData extends DrivingData

  trait DrivingData {
    def currentVehicle: VehicleStack

    def passengerSchedule: PassengerSchedule

    def currentLegPassengerScheduleIndex: Int

    def withPassengerSchedule(newPassengerSchedule: PassengerSchedule): DrivingData

    def withCurrentLegPassengerScheduleIndex(currentLegPassengerScheduleIndex: Int): DrivingData

    def hasParkingBehaviors: Boolean

    def geofence: Option[Geofence]

    def legStartsAt: Option[Int]
  }

  case class LiterallyDrivingData(delegate: DrivingData, legEndsAt: Double, legStartsAt: Option[Int])
      extends DrivingData { // sorry
    def currentVehicle: VehicleStack = delegate.currentVehicle

    def passengerSchedule: PassengerSchedule = delegate.passengerSchedule

    def currentLegPassengerScheduleIndex: Int =
      delegate.currentLegPassengerScheduleIndex

    def withPassengerSchedule(newPassengerSchedule: PassengerSchedule): DrivingData =
      LiterallyDrivingData(delegate.withPassengerSchedule(newPassengerSchedule), legEndsAt, legStartsAt)

    def withCurrentLegPassengerScheduleIndex(currentLegPassengerScheduleIndex: Int): DrivingData =
      LiterallyDrivingData(
        delegate.withCurrentLegPassengerScheduleIndex(currentLegPassengerScheduleIndex),
        legEndsAt,
        legStartsAt
      )

    override def hasParkingBehaviors: Boolean = false

    override def geofence: Option[Geofence] = delegate.geofence
  }

  /**
    * holds information for agent enroute
    * @param isInEnrouteState flag to indicate whether agent is in enroute node
    * @param hasReservedFastChargerStall flag indicate if the agent has reserved a stall with fast charger point
    * @param stall2DestLegs car legs from enroute charging stall to original destination
    */
  case class EnrouteData(
    isInEnrouteState: Boolean = false,
    hasReservedFastChargerStall: Boolean = false,
    stall2DestLegs: Vector[EmbodiedBeamLeg] = Vector()
  ) {
    def isEnrouting: Boolean = isInEnrouteState && hasReservedFastChargerStall
  }

  case class BasePersonData(
    currentActivityIndex: Int = 0,
    currentTrip: Option[EmbodiedBeamTrip] = None,
    restOfCurrentTrip: List[EmbodiedBeamLeg] = List(),
    currentVehicle: VehicleStack = Vector(),
    currentTripMode: Option[BeamMode] = None, // We might not need this here any more if it's kept in the plan
    currentTourMode: Option[BeamTourMode] = None, // ""
    currentTourPersonalVehicle: Option[Id[BeamVehicle]] = None, // ""
    passengerSchedule: PassengerSchedule = PassengerSchedule(),
    currentLegPassengerScheduleIndex: Int = 0,
    hasDeparted: Boolean = false,
    currentTripCosts: Double = 0.0,
    numberOfReplanningAttempts: Int = 0,
    failedTrips: IndexedSeq[EmbodiedBeamTrip] = IndexedSeq.empty,
    lastUsedParkingStall: Option[ParkingStall] = None,
    enrouteData: EnrouteData = EnrouteData()
  ) extends PersonData
      with ExponentialLazyLogging {

    if (currentTripMode.exists(_.isTeleportation) & currentTourPersonalVehicle.isDefined) {
      logger.warn(
        s"Agent on tour with mode ${currentTourMode.getOrElse("N/A")} " +
        s"is on a teleportation trip but " +
        s"has a tour vehicle defined from a previous trip -- this is bad"
      )
    }

    override def withPassengerSchedule(newPassengerSchedule: PassengerSchedule): DrivingData =
      copy(passengerSchedule = newPassengerSchedule)

    override def withCurrentLegPassengerScheduleIndex(
      newLegPassengerScheduleIndex: Int
    ): DrivingData = copy(currentLegPassengerScheduleIndex = newLegPassengerScheduleIndex)

    override def hasParkingBehaviors: Boolean = true

    override def geofence: Option[Geofence] = None
    override def legStartsAt: Option[Int] = None
  }

  case class ActivityStartTrigger(tick: Int) extends Trigger

  case class ActivityEndTrigger(tick: Int) extends Trigger

  case class PersonDepartureTrigger(tick: Int) extends Trigger

  case class TeleportationEndsTrigger(tick: Int) extends Trigger

  case object PerformingActivity extends BeamAgentState

  case object ChoosingMode extends Traveling

  case object Teleporting extends Traveling

  case object WaitingForDeparture extends Traveling

  case object WaitingForReservationConfirmation extends Traveling

  case object Waiting extends Traveling

  case object ProcessingNextLegOrStartActivity extends Traveling

  case object TryingToBoardVehicle extends Traveling

  case object WaitingToDrive extends Traveling

  case object WaitingToDriveInterrupted extends Traveling

  case object PassengerScheduleEmpty extends Traveling

  case object PassengerScheduleEmptyInterrupted extends Traveling

  case object ReadyToChooseParking extends Traveling

  case object Moving extends Traveling

  case object Driving extends Traveling

  case object DrivingInterrupted extends Traveling

  case object EnrouteRefueling extends Traveling

  def correctTripEndTime(
    trip: EmbodiedBeamTrip,
    endTime: Int,
    bodyVehicleId: Id[BeamVehicle],
    bodyVehicleTypeId: Id[BeamVehicleType]
  ): EmbodiedBeamTrip = {
    if (trip.tripClassifier != WALK && trip.tripClassifier != WALK_TRANSIT) {
      trip.copy(
        legs = trip.legs
          .dropRight(1) :+ EmbodiedBeamLeg
          .dummyLegAt(
            endTime - trip.legs.last.beamLeg.duration,
            bodyVehicleId,
            isLastLeg = true,
            trip.legs.dropRight(1).last.beamLeg.travelPath.endPoint.loc,
            WALK,
            bodyVehicleTypeId,
            asDriver = true,
            trip.legs.last.beamLeg.duration
          )
      )
    } else {
      trip
    }
  }

  def findPersonData(data: DrivingData): Option[BasePersonData] = data match {
    case basePersonData: BasePersonData => Some(basePersonData)
    case _                              => None
  }
}

class PersonAgent(
  val scheduler: ActorRef,
  val beamServices: BeamServices,
  val beamScenario: BeamScenario,
  val modeChoiceCalculator: ModeChoiceCalculator,
  val tourModeChoiceCalculator: TourModeChoiceMultinomialLogit,
  val transportNetwork: TransportNetwork,
  val router: ActorRef,
  val rideHailManager: ActorRef,
  val eventsManager: EventsManager,
  override val id: Id[PersonAgent],
  val matsimPlan: Plan,
  val parkingManager: ActorRef,
  val chargingNetworkManager: ActorRef,
  val tollCalculator: TollCalculator,
  val householdRef: ActorRef,
  val fleetManagers: Seq[ActorRef] = Vector(),
  val sharedVehicleFleets: Seq[ActorRef] = Vector(),
  val possibleSharedVehicleTypes: Set[BeamVehicleType] = Set.empty,
  val routeHistory: RouteHistory
) extends DrivesVehicle[PersonData]
    with ChoosesMode
    with ChoosesParking
    with Stash
    with ExponentialLazyLogging {

  override val eventBuilderActor: ActorRef = beamServices.eventBuilderActor
  implicit val debug: Debug = beamServices.beamConfig.beam.debug

  val networkHelper: NetworkHelper = beamServices.networkHelper
  val geo: GeoUtils = beamServices.geo

  val minDistanceToTrainStop: Double =
    beamScenario.beamConfig.beam.agentsim.agents.tripBehaviors.carUsage.minDistanceToTrainStop

  val bodyType: BeamVehicleType = beamScenario.vehicleTypes(
    Id.create(beamScenario.beamConfig.beam.agentsim.agents.bodyType, classOf[BeamVehicleType])
  )

  val body: BeamVehicle = new BeamVehicle(
    BeamVehicle.createId(id, Some("body")),
    new Powertrain(bodyType.primaryFuelConsumptionInJoulePerMeter),
    bodyType,
    vehicleManagerId = new AtomicReference(VehicleManager.NoManager.managerId)
  )

  body.setManager(Some(self))
  beamVehicles.put(body.id, ActualVehicle(body))

  val vehicleFleets: Seq[ActorRef] = fleetManagers ++ sharedVehicleFleets

  val attributes: AttributesOfIndividual =
    matsimPlan.getPerson.getCustomAttributes
      .get("beam-attributes")
      .asInstanceOf[AttributesOfIndividual]

  val _experiencedBeamPlan: BeamPlan = BeamPlan(matsimPlan)

  var totFuelConsumed: FuelConsumed = FuelConsumed(0.0, 0.0)
  var curFuelConsumed: FuelConsumed = FuelConsumed(0.0, 0.0)

  def wheelchairUser: Boolean = {
    attributes.wheelchairUser
  }

  def updateFuelConsumed(fuelOption: Option[FuelConsumed]): Unit = {
    val newFuelConsumed = fuelOption.getOrElse(FuelConsumed(0.0, 0.0))
    curFuelConsumed = FuelConsumed(
      curFuelConsumed.primaryFuel + newFuelConsumed.primaryFuel,
      curFuelConsumed.secondaryFuel + newFuelConsumed.secondaryFuel
    )
    totFuelConsumed = FuelConsumed(
      totFuelConsumed.primaryFuel + curFuelConsumed.primaryFuel,
      totFuelConsumed.secondaryFuel + curFuelConsumed.secondaryFuel
    )
  }

  def resetFuelConsumed(): Unit = curFuelConsumed = FuelConsumed(0.0, 0.0)

  override def logDepth: Int = beamScenario.beamConfig.beam.debug.actor.logDepth

  val lastTickOfSimulation: Int = Time
    .parseTime(beamScenario.beamConfig.beam.agentsim.endTime)
    .toInt - beamServices.beamConfig.beam.agentsim.schedulerParallelismWindow

  /**
    * identifies agents with remaining range which is smaller than their remaining tour
    *
    * @param personData current state data cast as a [[BasePersonData]]
    * @return true if they have enough fuel, or fuel type is not exhaustible
    */
  def calculateRemainingTripData(personData: BasePersonData): Option[ParkingMNL.RemainingTripData] = {

    // if enroute then trip is not started yet, pick vehicle id of next leg (head of rest of the trip)
    // else the vehicle information is available in `currentVehicle`
    val vehicleId =
      if (personData.enrouteData.isInEnrouteState) personData.restOfCurrentTrip.head.beamVehicleId
      else personData.currentVehicle.head

    val beamVehicle = beamVehicles(vehicleId).vehicle

    val refuelNeeded: Boolean =
      beamVehicle.isRefuelNeeded(
        beamScenario.beamConfig.beam.agentsim.agents.rideHail.human.refuelRequiredThresholdInMeters,
        beamScenario.beamConfig.beam.agentsim.agents.rideHail.human.noRefuelThresholdInMeters
      )

    if (refuelNeeded) {

      val primaryFuelLevelInJoules: Double = beamScenario
        .privateVehicles(vehicleId)
        .primaryFuelLevelInJoules

      val primaryFuelConsumptionInJoulePerMeter: Double =
        beamVehicle.beamVehicleType.primaryFuelConsumptionInJoulePerMeter

      val remainingTourDist: Double = nextActivity(personData) match {
        case Some(nextAct) =>
          // in the case that we are headed "home", we need to motivate charging.
          // in order to induce range anxiety, we need to have agents consider
          // their tomorrow activities. the agent's first leg of the day
          // is used here to add distance to a "ghost activity" tomorrow morning
          // which is used in place of our real remaining tour distance of 0.0
          // which should help encourage residential end-of-day charging
          val tomorrowFirstLegDistance =
            if (atHome(nextAct)) {
              findFirstCarLegOfTrip(personData) match {
                case Some(carLeg) =>
                  carLeg.beamLeg.travelPath.distanceInM
                case None =>
                  0.0
              }
            } else 0.0

          val tripIndexOfElement = currentTour(personData)
            .tripIndexOfElement(nextAct)
            .getOrElse(throw new IllegalArgumentException(s"Element [$nextAct] not found"))
          val nextActIdx = tripIndexOfElement - 1
          currentTour(personData).trips
            .slice(nextActIdx, currentTour(personData).trips.length)
            .sliding(2, 1)
            .toList
            .foldLeft(tomorrowFirstLegDistance) { (sum, pair) =>
              sum + Math
                .ceil(
                  beamServices.skims.od_skimmer
                    .getTimeDistanceAndCost(
                      pair.head.activity.getCoord,
                      pair.last.activity.getCoord,
                      0,
                      CAR,
                      beamVehicle.beamVehicleType.id,
                      beamVehicle.beamVehicleType,
                      beamServices.beamScenario.fuelTypePrices(beamVehicle.beamVehicleType.primaryFuelType)
                    )
                    .distance
                )
            }

        case None =>
          0.0
      }

      Some(
        ParkingMNL.RemainingTripData(
          primaryFuelLevelInJoules,
          primaryFuelConsumptionInJoulePerMeter,
          remainingTourDist,
          beamScenario.beamConfig.beam.agentsim.agents.parking.rangeAnxietyBuffer
        )
      )

    } else {
      None
    }
  }

  startWith(Uninitialized, BasePersonData())

  def currentTour(data: BasePersonData): Tour = {
    stateName match {
      case PerformingActivity =>
        _experiencedBeamPlan.getTourContaining(currentActivity(data))
      case _ =>
        _experiencedBeamPlan.getTourContaining(nextActivity(data).get)
    }
  }

  def isFirstTripWithinTour(nextAct: Activity): Boolean = {
    val (tripIndexOfElement: Int, _) = currentTripIndexWithinTour(nextAct)
    tripIndexOfElement == 0
  }

  def isLastTripWithinTour(nextAct: Activity): Boolean = {
    val (tripIndexOfElement: Int, lastTripIndex: Int) = currentTripIndexWithinTour(nextAct)
    tripIndexOfElement == lastTripIndex
  }

  def isFirstOrLastTripWithinTour(nextAct: Activity): Boolean = {
    val (tripIndexOfElement: Int, lastTripIndex: Int) = currentTripIndexWithinTour(nextAct)
    tripIndexOfElement == 0 || tripIndexOfElement == lastTripIndex
  }

  def currentTripIndexWithinTour(nextAct: Activity): (Int, Int) = {
    val tour = _experiencedBeamPlan.getTourContaining(nextAct)
    val lastTripIndex = tour.trips.size - 1
    val tripIndexOfElement = tour
      .tripIndexOfElement(nextAct)
      .getOrElse(throw new IllegalArgumentException(s"Element [$nextAct] not found"))
    (tripIndexOfElement, lastTripIndex)
  }

  def currentActivity(data: BasePersonData): Activity =
    _experiencedBeamPlan.activities(data.currentActivityIndex)

  def nextActivity(data: BasePersonData): Option[Activity] = {
    val ind = data.currentActivityIndex + 1
    if (ind < 0 || ind >= _experiencedBeamPlan.activities.length) {
      None
    } else {
      Some(_experiencedBeamPlan.activities(ind))
    }
  }

  def findFirstCarLegOfTrip(data: BasePersonData): Option[EmbodiedBeamLeg] = {
    @tailrec
    def _find(remaining: IndexedSeq[EmbodiedBeamLeg]): Option[EmbodiedBeamLeg] = {
      if (remaining.isEmpty) None
      else if (remaining.head.beamLeg.mode == CAR) Some { remaining.head }
      else _find(remaining.tail)
    }
    for {
      trip <- data.currentTrip
      leg  <- _find(trip.legs)
    } yield {
      leg
    }
  }

  def calculateActivityEndTime(activity: Activity, tick: Double): Double = {
    def activityEndTime =
      if (activity.getEndTime >= tick && Math.abs(activity.getEndTime) < Double.PositiveInfinity) {
        activity.getEndTime
      } else if (activity.getEndTime >= 0.0 && activity.getEndTime < tick) {
        tick
      } else {
        // logWarn(s"Activity endTime is negative or infinite ${activity}, assuming duration of 10 minutes.")
        // TODO consider ending the day here to match MATSim convention for start/end activity
        tick + 60 * 10
      }
    val endTime = beamServices.beamScenario.fixedActivitiesDurations.get(activity.getType) match {
      case Some(fixedDuration) => tick + fixedDuration
      case _                   => activityEndTime
    }
    if (lastTickOfSimulation >= tick) {
      Math.min(lastTickOfSimulation, endTime)
    } else {
      endTime
    }
  }

  def endActivityAndDepart(
    tick: Double,
    currentTrip: EmbodiedBeamTrip,
    data: BasePersonData
  ): Unit = {
    assert(currentActivity(data).getLinkId != null)

    // We end our activity when we actually leave, not when we decide to leave, i.e. when we look for a bus or
    // hail a ride. We stay at the party until our Uber is there.

    eventsManager.processEvent(
      new ActivityEndEvent(
        tick,
        id,
        currentActivity(data).getLinkId,
        currentActivity(data).getFacilityId,
        currentActivity(data).getType
      )
    )

    eventsManager.processEvent(
      new PersonDepartureEvent(
        tick,
        id,
        currentActivity(data).getLinkId,
        currentTrip.tripClassifier.value
      )
    )
  }

  when(Uninitialized) { case Event(TriggerWithId(InitializeTrigger(_), triggerId), _) =>
    goto(Initialized) replying CompletionNotice(
      triggerId,
      Vector(ScheduleTrigger(ActivityStartTrigger(0), self))
    )
  }

  when(Initialized) { case Event(TriggerWithId(ActivityStartTrigger(tick), triggerId), data: BasePersonData) =>
    logDebug(s"starting at ${currentActivity(data).getType} @ $tick")
    goto(PerformingActivity) replying CompletionNotice(
      triggerId,
      Vector(ScheduleTrigger(ActivityEndTrigger(currentActivity(data).getEndTime.toInt), self))
    )
  }

  when(PerformingActivity) { case Event(TriggerWithId(ActivityEndTrigger(tick), triggerId), data: BasePersonData) =>
    nextActivity(data) match {
      case None =>
        logger.warn(s"didn't get nextActivity, PersonAgent:$id")
        stay replying CompletionNotice(triggerId)
      case Some(nextAct) =>
        logDebug(s"wants to go to ${nextAct.getType} @ $tick")
        holdTickAndTriggerId(tick, triggerId)
        val modeOfNextLeg = _experiencedBeamPlan.getTripStrategy[TripModeChoiceStrategy](nextAct).mode
        val currentTourModeChoiceStrategy = _experiencedBeamPlan.getTourStrategy[TourModeChoiceStrategy](nextAct)
        val currentCoord = currentActivity(data).getCoord
        val nextCoord = nextActivity(data).get.getCoord
        goto(ChoosingMode) using ChoosesModeData(
          personData = data.copy(
            // We current tour mode is defined in _experiencedBeamPlan.getTourStrategy
            // If we have the currentTourPersonalVehicle then we should use it
            // use the mode of the next leg as the new trip mode.
            currentTripMode = modeOfNextLeg,
            currentTourMode = currentTourModeChoiceStrategy.tourMode, // NOTE: Not sure why this is needed...
            numberOfReplanningAttempts = 0,
            failedTrips = IndexedSeq.empty,
            enrouteData = EnrouteData()
          ),
          SpaceTime(currentCoord, _currentTick.get),
          excludeModes =
            if (canUseCars(currentCoord, nextCoord)) Vector.empty
            else Vector(BeamMode.RIDE_HAIL, BeamMode.CAR, BeamMode.CAV)
        )
    }

  }

  when(Teleporting) {
    case Event(
          TriggerWithId(PersonDepartureTrigger(tick), triggerId),
          data @ BasePersonData(_, Some(currentTrip), _, _, _, _, _, _, _, false, _, _, _, _, _)
        ) =>
      endActivityAndDepart(tick, currentTrip, data)

      val arrivalTime = tick + currentTrip.totalTravelTimeInSecs
      scheduler ! CompletionNotice(
        triggerId,
        Vector(ScheduleTrigger(TeleportationEndsTrigger(arrivalTime), self))
      )

      stay() using data.copy(hasDeparted = true)

    case Event(
          TriggerWithId(TeleportationEndsTrigger(tick), triggerId),
          data @ BasePersonData(_, Some(currentTrip), _, _, maybeCurrentTripMode, _, _, _, _, true, _, _, _, _, _)
        ) =>
      holdTickAndTriggerId(tick, triggerId)

      val teleportationEvent = new TeleportationEvent(
        time = tick,
        person = id,
        departureTime = currentTrip.legs.head.beamLeg.startTime,
        arrivalTime = tick,
        startX = currentTrip.legs.head.beamLeg.travelPath.startPoint.loc.getX,
        startY = currentTrip.legs.head.beamLeg.travelPath.startPoint.loc.getY,
        endX = currentTrip.legs.last.beamLeg.travelPath.endPoint.loc.getX,
        endY = currentTrip.legs.last.beamLeg.travelPath.endPoint.loc.getY,
        currentTripMode = data.currentTripMode.map(_.value)
      )
      eventsManager.processEvent(teleportationEvent)

      goto(ProcessingNextLegOrStartActivity) using data.copy(
        hasDeparted = true,
        currentVehicle = Vector.empty[Id[BeamVehicle]],
        currentTourPersonalVehicle = None
      )

  }

  when(WaitingForDeparture) {

    /**
      * Callback from [[ChoosesMode]]
      */
    case Event(
          TriggerWithId(PersonDepartureTrigger(tick), triggerId),
          data @ BasePersonData(_, Some(currentTrip), _, _, _, _, _, _, _, false, _, _, _, _, _)
        ) =>
      endActivityAndDepart(tick, currentTrip, data)

      holdTickAndTriggerId(tick, triggerId)
      goto(ProcessingNextLegOrStartActivity) using data.copy(hasDeparted = true)

    case Event(
          TriggerWithId(PersonDepartureTrigger(tick), triggerId),
          BasePersonData(_, _, restOfCurrentTrip, _, _, _, _, _, _, true, _, _, _, _, _)
        ) =>
      // We're coming back from replanning, i.e. we are already on the trip, so we don't throw a departure event
      logDebug(s"replanned to leg ${restOfCurrentTrip.head}")
      holdTickAndTriggerId(tick, triggerId)
      goto(ProcessingNextLegOrStartActivity)
  }

  private def canUseCars(currentCoord: Coord, nextCoord: Coord): Boolean = {
    currentCoord == null || beamScenario.trainStopQuadTree
      .getDisk(currentCoord.getX, currentCoord.getY, minDistanceToTrainStop)
      .isEmpty || beamScenario.trainStopQuadTree.getDisk(nextCoord.getX, nextCoord.getY, minDistanceToTrainStop).isEmpty
  }

  def handleFailedRideHailReservation(
    error: ReservationError,
    response: RideHailResponse,
    data: BasePersonData
  ): State = {
    logDebug(s"replanning because ${error.errorCode}")
    val tick = _currentTick.getOrElse(response.request.departAt)
    val replanningReason = getReplanningReasonFrom(data, error.errorCode.entryName)
    eventsManager.processEvent(
      new RideHailReservationConfirmationEvent(
        tick,
        Id.createPersonId(id),
        None,
        RideHailReservationConfirmationEvent.typeWhenPooledIs(response.request.asPooled),
        Some(error.errorCode),
        response.request.requestTime.getOrElse(response.request.departAt),
        response.request.departAt,
        response.request.quotedWaitTime,
        beamServices.geo.utm2Wgs(response.request.pickUpLocationUTM),
        beamServices.geo.utm2Wgs(response.request.destinationUTM),
        None,
        response.directTripTravelProposal.map(_.travelDistanceForCustomer(bodyVehiclePersonId)),
        response.directTripTravelProposal.map(proposal =>
          proposal.travelTimeForCustomer(bodyVehiclePersonId) + proposal.timeToCustomer(bodyVehiclePersonId)
        ),
        None,
        response.request.withWheelchair
      )
    )
    eventsManager.processEvent(
      new UnmatchedRideHailRequestSkimmerEvent(
        eventTime = tick,
        tazId = beamScenario.tazTreeMap.getTAZ(response.request.pickUpLocationUTM).tazId,
        reservationType = if (response.request.asPooled) Pooled else Solo,
        wheelchairRequired = response.request.withWheelchair,
        serviceName = response.rideHailManagerName
      )
    )
    val currentCoord = beamServices.geo.wgs2Utm(data.restOfCurrentTrip.head.beamLeg.travelPath.startPoint).loc

    eventsManager.processEvent(
      new ReplanningEvent(
        tick,
        Id.createPersonId(id),
        replanningReason,
        currentCoord.getX,
        currentCoord.getY
      )
    )
    val nextCoord = nextActivity(data).get.getCoord
    goto(ChoosingMode) using ChoosesModeData(
      data.copy(currentTripMode = None, numberOfReplanningAttempts = data.numberOfReplanningAttempts + 1),
      currentLocation = SpaceTime(
        currentCoord,
        tick
      ),
      isWithinTripReplanning = true,
      excludeModes = (if (data.numberOfReplanningAttempts > 0) Vector(RIDE_HAIL, RIDE_HAIL_POOLED, RIDE_HAIL_TRANSIT)
                      else Vector()) ++ (if (canUseCars(currentCoord, nextCoord)) Vector.empty[BeamMode]
                                         else Vector(BeamMode.RIDE_HAIL, BeamMode.CAR, BeamMode.CAV)).distinct
    )
  }

  when(WaitingForReservationConfirmation) {
    // TRANSIT SUCCESS
    case Event(ReservationResponse(Right(response), _), data: BasePersonData) =>
      handleSuccessfulReservation(response.triggersToSchedule, data)
    // TRANSIT FAILURE
    case Event(
          ReservationResponse(Left(firstErrorResponse), _),
          data @ BasePersonData(_, _, nextLeg :: _, _, _, _, _, _, _, _, _, _, _, _, _)
        ) =>
      logDebug(s"replanning because ${firstErrorResponse.errorCode}")

      val currentCoord = beamServices.geo.wgs2Utm(nextLeg.beamLeg.travelPath.startPoint).loc
      val nextCoord = nextActivity(data).get.getCoord
      val replanningReason = getReplanningReasonFrom(data, firstErrorResponse.errorCode.entryName)
      eventsManager.processEvent(
        new ReplanningEvent(
          _currentTick.get,
          Id.createPersonId(id),
          replanningReason,
          currentCoord.getX,
          currentCoord.getY,
          nextCoord.getX,
          nextCoord.getY
        )
      )
      goto(ChoosingMode) using ChoosesModeData(
        data.copy(numberOfReplanningAttempts = data.numberOfReplanningAttempts + 1),
        currentLocation = SpaceTime(currentCoord, _currentTick.get),
        isWithinTripReplanning = true,
        excludeModes =
          if (canUseCars(currentCoord, nextCoord)) Vector.empty
          else Vector(BeamMode.RIDE_HAIL, BeamMode.CAR, BeamMode.CAV)
      )
    // RIDE HAIL DELAY
    case Event(DelayedRideHailResponse, data: BasePersonData) =>
      // this means ride hail manager is taking time to assign and we should complete our
      // current trigger and wait to be re-triggered by the manager
      val (_, triggerId) = releaseTickAndTriggerId()
      scheduler ! CompletionNotice(triggerId, Vector())
      stay() using data
    // RIDE HAIL DELAY FAILURE
    // we use trigger for this to get triggerId back into hands of the person
    case Event(
          TriggerWithId(
            RideHailResponseTrigger(tick, response @ RideHailResponse(_, _, _, Some(error), _, _)),
            triggerId
          ),
          data: BasePersonData
        ) =>
      holdTickAndTriggerId(tick, triggerId)
      handleFailedRideHailReservation(error, response, data)
    // RIDE HAIL SUCCESS
    // no trigger needed here since we're going to Waiting anyway without any other actions needed
    case Event(
          RideHailResponse(req, travelProposal, serviceName, None, triggersToSchedule, directTripTravelProposal),
          data: BasePersonData
        ) =>
      val tick = _currentTick.getOrElse(req.departAt).toDouble
      eventsManager.processEvent(
        new RideHailReservationConfirmationEvent(
          tick,
          Id.createPersonId(id),
          travelProposal.map(_.rideHailAgentLocation.vehicleId),
          RideHailReservationConfirmationEvent.typeWhenPooledIs(req.asPooled),
          None,
          req.requestTime.getOrElse(req.departAt),
          req.departAt,
          req.quotedWaitTime,
          beamServices.geo.utm2Wgs(req.pickUpLocationUTM),
          beamServices.geo.utm2Wgs(req.destinationUTM),
          travelProposal.flatMap(
            _.passengerSchedule.legsWithPassenger(bodyVehiclePersonId).headOption.map(_.startTime)
          ),
          directTripTravelProposal.map(_.travelDistanceForCustomer(bodyVehiclePersonId)),
          directTripTravelProposal.map(_.travelTimeForCustomer(bodyVehiclePersonId)),
          travelProposal.map(_.estimatedPrice(req.customer.personId)),
          req.withWheelchair
        )
      )
      eventsManager.processEvent(
        new RideHailSkimmerEvent(
          eventTime = tick,
          tazId = beamScenario.tazTreeMap.getTAZ(req.pickUpLocationUTM).tazId,
          reservationType = if (req.asPooled) Pooled else Solo,
          serviceName = serviceName,
          waitTime = travelProposal.get.timeToCustomer(req.customer),
          costPerMile =
            travelProposal.get.estimatedPrice(req.customer.personId) / travelProposal.get.travelDistanceForCustomer(
              req.customer
            ) * METERS_IN_MILE,
          wheelchairRequired = req.withWheelchair,
          vehicleIsWheelchairAccessible = travelProposal.get.rideHailAgentLocation.vehicleType.isWheelchairAccessible
        )
      )
      handleSuccessfulReservation(triggersToSchedule, data, travelProposal)
    // RIDE HAIL FAILURE
    case Event(
          response @ RideHailResponse(_, _, _, Some(error), _, _),
          data @ BasePersonData(_, _, _, _, _, _, _, _, _, _, _, _, _, _, _)
        ) =>
      handleFailedRideHailReservation(error, response, data)
  }

  when(Waiting) {
    /*
     * Learn as passenger that it is time to board the vehicle
     */
    case Event(
          TriggerWithId(BoardVehicleTrigger(tick, vehicleToEnter), triggerId),
          data @ BasePersonData(_, _, currentLeg :: _, currentVehicle, _, _, _, _, _, _, _, _, _, _, _)
        ) =>
      logDebug(s"PersonEntersVehicle: $vehicleToEnter @ $tick")
      eventsManager.processEvent(new PersonEntersVehicleEvent(tick, id, vehicleToEnter))

      if (currentLeg.cost > 0.0) {
        currentLeg.beamLeg.travelPath.transitStops.foreach { transitStopInfo =>
          // If it doesn't have transitStopInfo, it is not a transit but a ridehailing trip
          eventsManager.processEvent(new AgencyRevenueEvent(tick, transitStopInfo.agencyId, currentLeg.cost))
        }
        eventsManager.processEvent(
          new PersonCostEvent(
            tick,
            id,
            data.currentTrip.get.tripClassifier.value,
            0.0, // incentive applies to a whole trip and is accounted for at Arrival
            0.0, // only drivers pay tolls, if a toll is in the fare it's still a fare
            currentLeg.cost
          )
        )
      }

      goto(Moving) replying CompletionNotice(triggerId) using data.copy(
        currentVehicle = vehicleToEnter +: currentVehicle
      )
  }

  when(Moving) {
    /*
     * Learn as passenger that it is time to alight the vehicle
     */
    case Event(
          TriggerWithId(AlightVehicleTrigger(tick, vehicleToExit, energyConsumedOption), triggerId),
          data @ BasePersonData(_, _, _ :: restOfCurrentTrip, currentVehicle, _, _, _, _, _, _, _, _, _, _, _)
        ) if vehicleToExit.equals(currentVehicle.head) =>
      updateFuelConsumed(energyConsumedOption)
      logDebug(s"PersonLeavesVehicle: $vehicleToExit @ $tick")
      eventsManager.processEvent(new PersonLeavesVehicleEvent(tick, id, vehicleToExit))
      holdTickAndTriggerId(tick, triggerId)
      goto(ProcessingNextLegOrStartActivity) using data.copy(
        restOfCurrentTrip = restOfCurrentTrip.dropWhile(leg => leg.beamVehicleId == vehicleToExit),
        currentVehicle = currentVehicle.tail
      )
  }

  // Callback from DrivesVehicle. Analogous to AlightVehicleTrigger, but when driving ourselves.
  when(PassengerScheduleEmpty) {
    case Event(PassengerScheduleEmptyMessage(_, toll, triggerId, energyConsumedOption), data: BasePersonData) =>
      updateFuelConsumed(energyConsumedOption)
      val netTripCosts = data.currentTripCosts // This includes tolls because it comes from leg.cost
      if (toll > 0.0 || netTripCosts > 0.0)
        eventsManager.processEvent(
          new PersonCostEvent(
            _currentTick.get,
            matsimPlan.getPerson.getId,
            data.restOfCurrentTrip.head.beamLeg.mode.value,
            0.0,
            toll,
            netTripCosts // Again, includes tolls but "net" here means actual money paid by the person
          )
        )
      val dataForNextLegOrActivity = if (data.restOfCurrentTrip.head.unbecomeDriverOnCompletion) {
        data.copy(
          restOfCurrentTrip = data.restOfCurrentTrip.tail,
          currentVehicle = if (data.currentVehicle.size > 1) data.currentVehicle.tail else Vector(),
          currentTripCosts = 0.0
        )
      } else {
        data.copy(
          restOfCurrentTrip = data.restOfCurrentTrip.tail,
          currentVehicle = Vector(body.id),
          currentTripCosts = 0.0
        )
      }
      if (data.restOfCurrentTrip.head.unbecomeDriverOnCompletion) {
        val vehicleToExit = data.currentVehicle.head
        currentBeamVehicle.unsetDriver()
        nextNotifyVehicleResourceIdle.foreach(currentBeamVehicle.getManager.get ! _)
        eventsManager.processEvent(
          new PersonLeavesVehicleEvent(_currentTick.get, Id.createPersonId(id), vehicleToExit)
        )
        if (currentBeamVehicle != body) {
          if (currentBeamVehicle.beamVehicleType.vehicleCategory != Bike) {
            if (currentBeamVehicle.stall.isEmpty) logWarn("Expected currentBeamVehicle.stall to be defined.")
          }
          if (currentBeamVehicle.isSharedVehicle) {
            // Is a shared vehicle. Give it up.
            currentBeamVehicle.getManager.get ! ReleaseVehicle(currentBeamVehicle, triggerId)
            beamVehicles -= data.currentVehicle.head
          }
        }
      }
      goto(ProcessingNextLegOrStartActivity) using dataForNextLegOrActivity

  }

  when(ReadyToChooseParking, stateTimeout = Duration.Zero) {
    case Event(
          StateTimeout,
          data @ BasePersonData(
            _,
            _,
            currentTrip @ headOfCurrentTrip :: restOfCurrentTrip,
            _,
            _,
            _,
            _,
            _,
            _,
            _,
            _,
            currentCost,
            _,
            _,
            enrouteData
          )
        ) =>
      val (trip, cost) = if (enrouteData.isInEnrouteState) {
        log.debug("ReadyToChooseParking, enroute trip: {}", currentTrip.toString())
        // if enroute, keep the original trip and cost
        (currentTrip, currentCost.toDouble)
      } else {
        log.debug("ReadyToChooseParking, trip: {}", restOfCurrentTrip.toString())
        // "head" of the current trip is travelled, and returning rest of the trip
        // adding the cost of the "head" of the trip to the current cost
        (restOfCurrentTrip, currentCost.toDouble + headOfCurrentTrip.cost)
      }

      goto(ChoosingParkingSpot) using data.copy(
        restOfCurrentTrip = trip,
        currentTripCosts = cost
      )
  }

  onTransition { case _ -> _ =>
    unstashAll()
  }

  when(TryingToBoardVehicle) {
    case Event(Boarded(vehicle, _), _: BasePersonData) =>
      beamVehicles.put(vehicle.id, ActualVehicle(vehicle))
      potentiallyChargingBeamVehicles.remove(vehicle.id)
      goto(ProcessingNextLegOrStartActivity)
    case Event(NotAvailable(_), basePersonData: BasePersonData) =>
      log.warning("{} replanning because vehicle not available when trying to board")
      val replanningReason = getReplanningReasonFrom(basePersonData, ReservationErrorCode.ResourceUnavailable.entryName)
      val currentCoord =
        beamServices.geo.wgs2Utm(basePersonData.restOfCurrentTrip.head.beamLeg.travelPath.startPoint).loc
      eventsManager.processEvent(
        new ReplanningEvent(
          _currentTick.get,
          Id.createPersonId(id),
          replanningReason,
          currentCoord.getX,
          currentCoord.getY
        )
      )

<<<<<<< HEAD
      val nextAct = nextActivity(basePersonData).get
      val nextCoord = nextAct.getCoord
      // Have to give up my mode as well, perhaps there's no option left for driving.
      _experiencedBeamPlan.putStrategy(nextAct, TripModeChoiceStrategy(mode = None))
      val (updatedTourMode, updatedTourPersonalVehicle): (Option[BeamTourMode], Option[Id[BeamVehicle]]) =
        if (isFirstTripWithinTour(nextAct)) { (None, None) }
        else { (basePersonData.currentTourMode, basePersonData.currentTourPersonalVehicle) }
=======
      val nextCoord = nextActivity(basePersonData).get.getCoord
>>>>>>> ad20b9d1
      goto(ChoosingMode) using ChoosesModeData(
        basePersonData.copy(
          currentTripMode = None,
          currentTourMode = updatedTourMode,
          currentTourPersonalVehicle = updatedTourPersonalVehicle,
          numberOfReplanningAttempts = basePersonData.numberOfReplanningAttempts + 1
        ),
        SpaceTime(currentCoord, _currentTick.get),
        excludeModes =
          if (canUseCars(currentCoord, nextCoord)) Vector.empty
          else Vector(BeamMode.RIDE_HAIL, BeamMode.CAR, BeamMode.CAV)
      )
  }

  when(EnrouteRefueling) {
    case Event(_: StartingRefuelSession, _) =>
      val (_, triggerId) = releaseTickAndTriggerId()
      scheduler ! CompletionNotice(triggerId)
      stay
    case Event(_: WaitingToCharge, _) =>
      stay
    case Event(EndingRefuelSession(tick, _, triggerId), data: BasePersonData) =>
      val (updatedTick, updatedData) = createStallToDestTripForEnroute(data, tick)
      if (_currentTick.isEmpty)
        holdTickAndTriggerId(updatedTick, triggerId)
      chargingNetworkManager ! ChargingUnplugRequest(tick, id, currentBeamVehicle, triggerId)
      stay using updatedData
    case Event(UnpluggingVehicle(tick, _, vehicle, _, energyCharged), data: BasePersonData) =>
      log.debug(s"Vehicle ${vehicle.id} ended charging and it is not handled by the CNM at tick $tick")
      ParkingNetworkManager.handleReleasingParkingSpot(
        tick,
        vehicle,
        Some(energyCharged),
        id,
        parkingManager,
        eventsManager
      )
      goto(ProcessingNextLegOrStartActivity) using data
    case Event(UnhandledVehicle(tick, _, vehicle, _), data: BasePersonData) =>
      log.error(
        s"Vehicle ${vehicle.id} is not handled by the CNM at tick $tick. Something is broken." +
        s"the agent will now disconnect the vehicle ${currentBeamVehicle.id} to let the simulation continue!"
      )
      ParkingNetworkManager.handleReleasingParkingSpot(tick, vehicle, None, id, parkingManager, eventsManager)
      goto(ProcessingNextLegOrStartActivity) using data
  }

  private def createStallToDestTripForEnroute(data: BasePersonData, startTime: Int): (Int, BasePersonData) = {
    // read preserved car legs to head back to original destination
    // append walk legs around them, update start time and make legs consistent
    // unset reserved charging stall
    // unset enroute state, and update `data` with new legs
    val stall2DestinationCarLegs = data.enrouteData.stall2DestLegs
    val walkTemp = data.currentTrip.head.legs.head
    val walkStart = walkTemp.copy(beamLeg = walkTemp.beamLeg.updateStartTime(startTime))
    val walkRest = data.currentTrip.head.legs.last
    val newCurrentTripLegs: Vector[EmbodiedBeamLeg] =
      EmbodiedBeamLeg.makeLegsConsistent(walkStart +: (stall2DestinationCarLegs :+ walkRest))
    val newRestOfTrip: Vector[EmbodiedBeamLeg] = newCurrentTripLegs.tail
    (
      newRestOfTrip.head.beamLeg.startTime,
      data.copy(
        currentTrip = Some(EmbodiedBeamTrip(newCurrentTripLegs)),
        restOfCurrentTrip = newRestOfTrip.toList,
        enrouteData = EnrouteData()
      )
    )
  }

  when(ProcessingNextLegOrStartActivity, stateTimeout = Duration.Zero) {
    case Event(
          StateTimeout,
          data @ BasePersonData(
            _,
            _,
            nextLeg :: restOfCurrentTrip,
            currentVehicle,
            _,
            _,
            _,
            _,
            _,
            _,
            _,
            _,
            _,
            _,
            _
          )
        ) if nextLeg.asDriver =>
      // Declaring a function here because this case is already so convoluted that I require a return
      // statement from within.
      // TODO: Refactor.
      def nextState: FSM.State[BeamAgentState, PersonData] = {
        val currentVehicleForNextState =
          if (currentVehicle.isEmpty || currentVehicle.head != nextLeg.beamVehicleId) {
            beamVehicles(nextLeg.beamVehicleId) match {
              case t @ Token(_, manager, _) =>
                manager ! TryToBoardVehicle(t, self, getCurrentTriggerIdOrGenerate)
                return goto(TryingToBoardVehicle)
              case _: ActualVehicle =>
              // That's fine, continue
            }
            eventsManager.processEvent(
              new PersonEntersVehicleEvent(
                _currentTick.get,
                Id.createPersonId(id),
                nextLeg.beamVehicleId
              )
            )
            nextLeg.beamVehicleId +: currentVehicle
          } else {
            currentVehicle
          }
        val legsToInclude = nextLeg +: restOfCurrentTrip.takeWhile(_.beamVehicleId == nextLeg.beamVehicleId)
        val newPassengerSchedule = PassengerSchedule().addLegs(legsToInclude.map(_.beamLeg))

        // Enroute block
        // calculate whether enroute charging required or not.
        val vehicle = beamVehicles(nextLeg.beamVehicleId).vehicle
        val asDriver = data.restOfCurrentTrip.head.asDriver
        val isElectric = vehicle.isEV
        val notRideHail = !vehicle.isRideHail
        val needEnroute = if (asDriver && isElectric && notRideHail) {
          val enrouteConfig = beamServices.beamConfig.beam.agentsim.agents.vehicles.enroute
          val firstLeg = data.restOfCurrentTrip.head
          val vehicleTrip = data.restOfCurrentTrip.takeWhile(_.beamVehicleId == firstLeg.beamVehicleId)
          val totalDistance: Double = vehicleTrip.map(_.beamLeg.travelPath.distanceInM).sum
          // Calculating distance to cross before enroute charging
          val refuelRequiredThresholdInMeters = totalDistance + enrouteConfig.refuelRequiredThresholdOffsetInMeters
          val noRefuelThresholdInMeters = totalDistance + enrouteConfig.noRefuelThresholdOffsetInMeters
          val originUtm = vehicle.spaceTime.loc
          val lastLeg = vehicleTrip.last.beamLeg
          val destinationUtm = beamServices.geo.wgs2Utm(lastLeg.travelPath.endPoint.loc)
          //sometimes this distance is zero which causes parking stall search to get stuck
          val distUtm = geo.distUTMInMeters(originUtm, destinationUtm)
          val distanceWrtBatteryCapacity = totalDistance / vehicle.beamVehicleType.getTotalRange
          if (
            distanceWrtBatteryCapacity > enrouteConfig.remainingDistanceWrtBatteryCapacityThreshold ||
            totalDistance < enrouteConfig.noRefuelAtRemainingDistanceThresholdInMeters ||
            distUtm < enrouteConfig.noRefuelAtRemainingDistanceThresholdInMeters
          ) false
          else vehicle.isRefuelNeeded(refuelRequiredThresholdInMeters, noRefuelThresholdInMeters)
        } else {
          false
        }

        def sendCompletionNoticeAndScheduleStartLegTrigger(): Unit = {
          val tick = _currentTick.get
          val triggerId = _currentTriggerId.get
          scheduler ! CompletionNotice(
            triggerId,
            if (nextLeg.beamLeg.endTime > lastTickOfSimulation) Vector.empty
            else Vector(ScheduleTrigger(StartLegTrigger(tick, nextLeg.beamLeg), self))
          )
        }

        // decide next state to go, whether we need to complete the trigger, start a leg or both
        val stateToGo = {
          if (nextLeg.beamLeg.mode == CAR || vehicle.isSharedVehicle) {
            if (!needEnroute) sendCompletionNoticeAndScheduleStartLegTrigger()
            ReleasingParkingSpot
          } else {
            sendCompletionNoticeAndScheduleStartLegTrigger()
            releaseTickAndTriggerId()
            WaitingToDrive
          }
        }

        val updatedData = data.copy(
          passengerSchedule = newPassengerSchedule,
          currentLegPassengerScheduleIndex = 0,
          currentVehicle = currentVehicleForNextState,
          enrouteData = if (needEnroute) data.enrouteData.copy(isInEnrouteState = true) else data.enrouteData
        )

        goto(stateToGo) using updatedData
      }
      nextState

    // TRANSIT but too late
    case Event(StateTimeout, data @ BasePersonData(_, _, nextLeg :: _, _, _, _, _, _, _, _, _, _, _, _, _))
        if nextLeg.beamLeg.mode.isTransit && nextLeg.beamLeg.startTime < _currentTick.get =>
      // We've missed the bus. This occurs when something takes longer than planned (based on the
      // initial inquiry). So we replan but change trip mode to WALK_TRANSIT since we've already done our non-transit
      // portion.
      log.debug(
        "Agent {} missed transit pickup on {} trip, late by {} sec",
        id.toString,
        data.currentTripMode.map(_.value).getOrElse("None"),
        _currentTick.get - nextLeg.beamLeg.startTime
      )

      val replanningReason = getReplanningReasonFrom(data, ReservationErrorCode.MissedTransitPickup.entryName)
      val currentCoord = beamServices.geo.wgs2Utm(nextLeg.beamLeg.travelPath.startPoint).loc
      eventsManager.processEvent(
        new ReplanningEvent(
          _currentTick.get,
          Id.createPersonId(id),
          replanningReason,
          currentCoord.getX,
          currentCoord.getY
        )
      )

      val nextCoord = nextActivity(data).get.getCoord
      goto(ChoosingMode) using ChoosesModeData(
        personData = data
          .copy(currentTripMode = Some(WALK_TRANSIT), numberOfReplanningAttempts = data.numberOfReplanningAttempts + 1),
        currentLocation = SpaceTime(currentCoord, _currentTick.get),
        isWithinTripReplanning = true,
        excludeModes =
          if (canUseCars(currentCoord, nextCoord)) Vector.empty
          else Vector(BeamMode.RIDE_HAIL, BeamMode.CAR, BeamMode.CAV)
      )
    // TRANSIT
    case Event(StateTimeout, BasePersonData(_, _, nextLeg :: _, _, _, _, _, _, _, _, _, _, _, _, _))
        if nextLeg.beamLeg.mode.isTransit =>
      val resRequest = TransitReservationRequest(
        nextLeg.beamLeg.travelPath.transitStops.get.fromIdx,
        nextLeg.beamLeg.travelPath.transitStops.get.toIdx,
        PersonIdWithActorRef(id, self),
        getCurrentTriggerIdOrGenerate
      )
      TransitDriverAgent.selectByVehicleId(nextLeg.beamVehicleId) ! resRequest
      goto(WaitingForReservationConfirmation)
    // RIDE_HAIL
    case Event(StateTimeout, BasePersonData(_, _, nextLeg :: tailOfCurrentTrip, _, _, _, _, _, _, _, _, _, _, _, _))
        if nextLeg.isRideHail =>
      val legSegment = nextLeg :: tailOfCurrentTrip.takeWhile(leg => leg.beamVehicleId == nextLeg.beamVehicleId)

      rideHailManager ! RideHailRequest(
        ReserveRide,
        PersonIdWithActorRef(id, self),
        beamServices.geo.wgs2Utm(nextLeg.beamLeg.travelPath.startPoint.loc),
        _currentTick.get,
        beamServices.geo.wgs2Utm(legSegment.last.beamLeg.travelPath.endPoint.loc),
        nextLeg.isPooledTrip,
        wheelchairUser,
        requestTime = _currentTick,
        quotedWaitTime = Some(nextLeg.beamLeg.startTime - _currentTick.get),
        requester = self,
        rideHailServiceSubscription = attributes.rideHailServiceSubscription,
        triggerId = getCurrentTriggerIdOrGenerate
      )

      eventsManager.processEvent(
        new ReserveRideHailEvent(
          _currentTick.get.toDouble,
          id,
          _currentTick.get,
          nextLeg.beamLeg.travelPath.startPoint.loc,
          legSegment.last.beamLeg.travelPath.endPoint.loc,
          wheelchairUser
        )
      )
      goto(WaitingForReservationConfirmation)
    // CAV but too late
    // TODO: Refactor so it uses literally the same code block as transit
    case Event(StateTimeout, data @ BasePersonData(_, _, nextLeg :: _, _, _, _, _, _, _, _, _, _, _, _, _))
        if nextLeg.beamLeg.startTime < _currentTick.get =>
      // We've missed the CAV. This occurs when something takes longer than planned (based on the
      // initial inquiry). So we replan but change tour mode to WALK_TRANSIT since we've already done our non-transit
      // portion.
      log.warning("Missed CAV pickup, late by {} sec", _currentTick.get - nextLeg.beamLeg.startTime)

      val replanningReason = getReplanningReasonFrom(data, ReservationErrorCode.MissedTransitPickup.entryName)
      val currentCoord = beamServices.geo.wgs2Utm(nextLeg.beamLeg.travelPath.startPoint).loc
      eventsManager.processEvent(
        new ReplanningEvent(
          _currentTick.get,
          Id.createPersonId(id),
          replanningReason,
          currentCoord.getX,
          currentCoord.getY
        )
      )

      val nextCoord = nextActivity(data).get.getCoord
      goto(ChoosingMode) using ChoosesModeData(
        personData = data
          .copy(currentTripMode = Some(WALK_TRANSIT), numberOfReplanningAttempts = data.numberOfReplanningAttempts + 1),
        currentLocation = SpaceTime(currentCoord, _currentTick.get),
        isWithinTripReplanning = true,
        excludeModes =
          if (canUseCars(currentCoord, nextCoord)) Vector.empty
          else Vector(BeamMode.RIDE_HAIL, BeamMode.CAR, BeamMode.CAV)
      )
    // CAV
    // TODO: Refactor so it uses literally the same code block as transit
    case Event(StateTimeout, BasePersonData(_, _, nextLeg :: tailOfCurrentTrip, _, _, _, _, _, _, _, _, _, _, _, _)) =>
      val legSegment = nextLeg :: tailOfCurrentTrip.takeWhile(leg => leg.beamVehicleId == nextLeg.beamVehicleId)
      val resRequest = ReservationRequest(
        legSegment.head.beamLeg,
        legSegment.last.beamLeg,
        PersonIdWithActorRef(id, self),
        getCurrentTriggerIdOrGenerate
      )
      context.actorSelection(
        householdRef.path.child(HouseholdCAVDriverAgent.idFromVehicleId(nextLeg.beamVehicleId).toString)
      ) ! resRequest
      goto(WaitingForReservationConfirmation)

    case Event(
          StateTimeout,
          data @ BasePersonData(
            currentActivityIndex,
            _,
            _,
            _,
            Some(HOV2_TELEPORTATION | HOV3_TELEPORTATION),
            _,
            _,
            _,
            _,
            _,
            _,
            _,
            _,
            _,
            _
          )
        ) =>
      nextActivity(data) match {
        case Some(activity) =>
          val (tick, triggerId) = releaseTickAndTriggerId()
          val activityEndTime = calculateActivityEndTime(activity, tick)

          assert(activity.getLinkId != null)
          eventsManager.processEvent(
            new PersonArrivalEvent(tick, id, activity.getLinkId, CAR.value)
          )

          eventsManager.processEvent(
            new ActivityStartEvent(
              tick,
              id,
              activity.getLinkId,
              activity.getFacilityId,
              activity.getType
            )
          )

          val nextLegDepartureTime =
            if (activityEndTime > tick + beamServices.beamConfig.beam.agentsim.schedulerParallelismWindow) {
              activityEndTime.toInt
            } else {
              logger.warn(
                "Moving back next activity end time from {} to {} to avoid parallelism issues when teleporting",
                activityEndTime,
                tick + beamServices.beamConfig.beam.agentsim.schedulerParallelismWindow
              )
              tick + beamServices.beamConfig.beam.agentsim.schedulerParallelismWindow
            }

          scheduler ! CompletionNotice(
            triggerId,
            Vector(ScheduleTrigger(ActivityEndTrigger(nextLegDepartureTime), self))
          )

          val nextTripTourPersonalVehicle = if (activity.getType.equalsIgnoreCase("Home")) {
            None
          } else {
            data.currentTourPersonalVehicle
          }
          goto(PerformingActivity) using data.copy(
            currentActivityIndex = currentActivityIndex + 1,
            currentTrip = None,
            restOfCurrentTrip = List(),
            currentTourPersonalVehicle = nextTripTourPersonalVehicle,
            currentTripMode = None,
            hasDeparted = false
          )
        case None =>
          logDebug("PersonAgent nextActivity returned None")
          val (_, triggerId) = releaseTickAndTriggerId()
          scheduler ! CompletionNotice(triggerId)
          stop
      }

    case Event(
          StateTimeout,
          data @ BasePersonData(
            currentActivityIndex,
            Some(currentTrip),
            _,
            _,
            _,
            _,
            currentTourPersonalVehicle,
            _,
            _,
            _,
            _,
            _,
            _,
            _,
            _
          )
        ) =>
      nextActivity(data) match {
        case Some(activity) =>
          val (tick, triggerId) = releaseTickAndTriggerId()
          val activityEndTime = calculateActivityEndTime(activity, tick)

          // Report travelled distance for inclusion in experienced plans.
          // We currently get large unaccountable differences in round trips, e.g. work -> home may
          // be twice as long as home -> work. Probably due to long links, and the location of the activity
          // on the link being undefined.
          eventsManager.processEvent(
            new TeleportationArrivalEvent(
              tick,
              id,
              currentTrip.legs.map(l => l.beamLeg.travelPath.distanceInM).sum
            )
          )
          assert(activity.getLinkId != null)
          eventsManager.processEvent(
            new PersonArrivalEvent(tick, id, activity.getLinkId, currentTrip.tripClassifier.value)
          )
          val incentive = beamScenario.modeIncentives.computeIncentive(attributes, currentTrip.tripClassifier)
          if (incentive > 0.0)
            eventsManager.processEvent(
              new PersonCostEvent(
                tick,
                id,
                currentTrip.tripClassifier.value,
                math.min(incentive, currentTrip.costEstimate),
                0.0,
                0.0 // the cost as paid by person has already been accounted for, this event is just about the incentive
              )
            )
          data.failedTrips.foreach(uncompletedTrip =>
            generateSkimData(
              tick,
              uncompletedTrip,
              failedTrip = true,
              currentActivityIndex,
              currentActivity(data),
              nextActivity(data)
            )
          )
          val correctedTrip = correctTripEndTime(data.currentTrip.get, tick, body.id, body.beamVehicleType.id)
          generateSkimData(
            tick,
            correctedTrip,
            failedTrip = false,
            currentActivityIndex,
            currentActivity(data),
            nextActivity(data)
          )

          resetFuelConsumed()
          val activityStartEvent = new ActivityStartEvent(
            tick,
            id,
            activity.getLinkId,
            activity.getFacilityId,
            activity.getType
          )
          eventsManager.processEvent(activityStartEvent)

          val nextLegDepartureTime =
            if (activityEndTime > tick + beamServices.beamConfig.beam.agentsim.schedulerParallelismWindow) {
              activityEndTime.toInt
            } else {
              logger.warn(
                "Moving back next activity end time from {} to {} to avoid parallelism issues, currently on trip {}",
                activityEndTime,
                tick + beamServices.beamConfig.beam.agentsim.schedulerParallelismWindow,
                currentTrip
              )
              tick + beamServices.beamConfig.beam.agentsim.schedulerParallelismWindow
            }

          scheduler ! CompletionNotice(
            triggerId,
            Vector(ScheduleTrigger(ActivityEndTrigger(nextLegDepartureTime), self))
          )
          goto(PerformingActivity) using data.copy(
            currentActivityIndex = currentActivityIndex + 1,
            currentTrip = None,
            restOfCurrentTrip = List(),
            currentTourPersonalVehicle = currentTourPersonalVehicle match {
              case Some(personalVehId) if beamVehicles.contains(personalVehId) =>
                val personalVeh = beamVehicles(personalVehId).asInstanceOf[ActualVehicle].vehicle
                if (atHome(activity)) {
                  potentiallyChargingBeamVehicles.put(personalVeh.id, beamVehicles(personalVeh.id))
                  beamVehicles -= personalVeh.id
                  personalVeh.getManager.get ! ReleaseVehicle(personalVeh, triggerId)
                  None
                } else {
                  currentTourPersonalVehicle
                }
              case Some(personalVehId) =>
                logger.error(s"Vehicle ${personalVehId.toString} seems to have disappeared")
                None
              case None =>
                None
            },
            currentTripMode = None,
            hasDeparted = false
          )
        case None =>
          logDebug("PersonAgent nextActivity returned None")
          val (_, triggerId) = releaseTickAndTriggerId()
          scheduler ! CompletionNotice(triggerId)
          stop
      }
  }

  def getTazFromActivity(activity: Activity): Id[TAZ] = {
    val linkId = Option(activity.getLinkId).getOrElse(
      Id.createLinkId(
        beamServices.geo
          .getNearestR5EdgeToUTMCoord(
            beamServices.beamScenario.transportNetwork.streetLayer,
            activity.getCoord,
            beamScenario.beamConfig.beam.routing.r5.linkRadiusMeters
          )
          .toString
      )
    )
    beamScenario.tazTreeMap
      .getTAZfromLink(linkId)
      .map(_.tazId)
      .getOrElse(beamScenario.tazTreeMap.getTAZ(activity.getCoord).tazId)
  }

  def generateSkimData(
    tick: Int,
    trip: EmbodiedBeamTrip,
    failedTrip: Boolean,
    currentActivityIndex: Int,
    currentActivity: Activity,
    nextActivity: Option[Activity]
  ): Unit = {
    val correctedTrip = correctTripEndTime(trip, tick, body.id, body.beamVehicleType.id)
    val generalizedTime = modeChoiceCalculator.getGeneralizedTimeOfTrip(correctedTrip, Some(attributes), nextActivity)
    val generalizedCost = modeChoiceCalculator.getNonTimeCost(correctedTrip) + attributes.getVOT(generalizedTime)
    val maybePayloadWeightInKg = getPayloadWeightFromLeg(currentActivityIndex)

    if (maybePayloadWeightInKg.isDefined && correctedTrip.tripClassifier != BeamMode.CAR) {
      logger.error("Wrong trip classifier ({}) for freight {}", correctedTrip.tripClassifier, id)
    }
    // Correct the trip to deal with ride hail / disruptions and then register to skimmer
    val (odSkimmerEvent, origCoord, destCoord) = ODSkimmerEvent.forTaz(
      tick,
      beamServices,
      correctedTrip,
      generalizedTime,
      generalizedCost,
      maybePayloadWeightInKg,
      curFuelConsumed.primaryFuel + curFuelConsumed.secondaryFuel,
      failedTrip
    )
    eventsManager.processEvent(odSkimmerEvent)
    if (beamServices.beamConfig.beam.exchange.output.activitySimSkimsEnabled) {
      val (origin, destination) =
        if (beamScenario.tazTreeMap.tazListContainsGeoms) {
          val origGeo = getTazFromActivity(currentActivity).toString
          val destGeo = nextActivity.map(getTazFromActivity(_).toString).getOrElse("NA")
          (origGeo, destGeo)
        } else {
          beamScenario.exchangeGeoMap match {
            case Some(geoMap) =>
              val origGeo = geoMap.getTAZ(origCoord)
              val destGeo = geoMap.getTAZ(destCoord)
              (origGeo.tazId.toString, destGeo.tazId.toString)
            case None =>
              (odSkimmerEvent.origin, odSkimmerEvent.destination)
          }
        }
      val asSkimmerEvent = ActivitySimSkimmerEvent(
        origin,
        destination,
        odSkimmerEvent.eventTime,
        odSkimmerEvent.trip,
        odSkimmerEvent.generalizedTimeInHours,
        odSkimmerEvent.generalizedCost,
        odSkimmerEvent.energyConsumption,
        beamServices.beamConfig.beam.router.skim.activity_sim_skimmer.name
      )
      eventsManager.processEvent(asSkimmerEvent)
    }

    correctedTrip.legs.filter(x => x.beamLeg.mode == BeamMode.CAR || x.beamLeg.mode == BeamMode.CAV).foreach { carLeg =>
      eventsManager.processEvent(DriveTimeSkimmerEvent(tick, beamServices, carLeg))
    }
  }

  private def getPayloadWeightFromLeg(currentActivityIndex: Int): Option[Double] = {
    val currentLegIndex = currentActivityIndex * 2 + 1
    if (currentLegIndex < matsimPlan.getPlanElements.size()) {
      val accomplishedLeg = matsimPlan.getPlanElements.get(currentLegIndex)
      Option(accomplishedLeg.getAttributes.getAttribute(PAYLOAD_WEIGHT_IN_KG)).asInstanceOf[Option[Double]]
    } else None
  }

  def getReplanningReasonFrom(data: BasePersonData, prefix: String): String = {
    data.currentTripMode
      .collect { case mode =>
        s"$prefix $mode"
      }
      .getOrElse(prefix)
  }

  def handleSuccessfulReservation(
    triggersToSchedule: Vector[ScheduleTrigger],
    data: BasePersonData,
    travelProposal: Option[TravelProposal] = None
  ): FSM.State[BeamAgentState, PersonData] = {
    if (_currentTriggerId.isDefined) {
      val (tick, triggerId) = releaseTickAndTriggerId()
      log.debug("releasing tick {} and scheduling triggers from reservation responses: {}", tick, triggersToSchedule)
      scheduler ! CompletionNotice(triggerId, triggersToSchedule)
    } else {
      // if _currentTriggerId is empty, this means we have received the reservation response from a batch
      // vehicle allocation process. It's ok, the trigger is with the ride hail manager.
    }
    val newData = travelProposal match {
      case Some(newTrip) =>
        data.copy(
          restOfCurrentTrip = data.restOfCurrentTrip
            .takeWhile(_.isRideHail)
            .map(_.copy(beamVehicleId = newTrip.rideHailAgentLocation.vehicleId)) ++ data.restOfCurrentTrip.dropWhile(
            _.isRideHail
          )
        )
      case None =>
        data
    }
    goto(Waiting) using newData

  }

  def handleBoardOrAlightOutOfPlace: State = {
    stash
    stay
  }

  val myUnhandled: StateFunction = {
    case Event(BeamAgentSchedulerTimer, _) =>
      // Put a breakpoint here to see an internal state of the actor
      log.debug(s"Received message from ${sender()}")
      stay
    case Event(IllegalTriggerGoToError(reason), _) =>
      stop(Failure(reason))
    case Event(Status.Failure(reason), _) =>
      stop(Failure(reason))
    case Event(StateTimeout, _) =>
      log.error("Events leading up to this point:\n\t" + getLog.mkString("\n\t"))
      stop(
        Failure(
          "Timeout - this probably means this agent was not getting a reply it was expecting."
        )
      )
    case Event(Finish, _) =>
      if (stateName == Moving) {
        log.warning(s"$id is still travelling at end of simulation.")
        log.warning(s"$id events leading up to this point:\n\t${getLog.mkString("\n\t")}")
      } else if (stateName == PerformingActivity) {
        logger.debug(s"$id is performing Activity at end of simulation")
        logger.warn("Performing Activity at end of simulation")
      } else {
        logger.warn(s"$id has received Finish while in state: $stateName, personId: $id")
      }
      stop
    case Event(TriggerWithId(_: BoardVehicleTrigger, _), _: ChoosesModeData) =>
      handleBoardOrAlightOutOfPlace
    case Event(TriggerWithId(_: AlightVehicleTrigger, _), _: ChoosesModeData) =>
      handleBoardOrAlightOutOfPlace
    case Event(
          TriggerWithId(BoardVehicleTrigger(_, vehicleId), triggerId),
          BasePersonData(_, _, _, currentVehicle, _, _, _, _, _, _, _, _, _, _, _)
        ) if currentVehicle.nonEmpty && currentVehicle.head.equals(vehicleId) =>
      log.debug("Person {} in state {} received Board for vehicle that he is already on, ignoring...", id, stateName)
      stay() replying CompletionNotice(triggerId, Vector())
    case Event(TriggerWithId(_: BoardVehicleTrigger, _), _: BasePersonData) =>
      handleBoardOrAlightOutOfPlace
    case Event(TriggerWithId(_: AlightVehicleTrigger, _), _: BasePersonData) =>
      handleBoardOrAlightOutOfPlace
    case Event(_: NotifyVehicleIdle, _) =>
      stay()
    case Event(TriggerWithId(_: RideHailResponseTrigger, triggerId), _) =>
      stay() replying CompletionNotice(triggerId)
    case ev @ Event(_: RideHailResponse, _) =>
      stop(Failure(s"Unexpected RideHailResponse from ${sender()}: $ev"))
    case Event(_: ParkingInquiryResponse, _) =>
      stop(Failure("Unexpected ParkingInquiryResponse"))
    case ev @ Event(_: StartingRefuelSession, _) =>
      log.debug("myUnhandled.StartingRefuelSession: {}", ev)
      stay()
    case ev @ Event(_: UnhandledVehicle, _) =>
      log.error("myUnhandled.UnhandledVehicle: {}", ev)
      stay()
    case ev @ Event(_: WaitingToCharge, _) =>
      log.debug("myUnhandled.WaitingInLine: {}", ev)
      stay()
    case ev @ Event(_: EndingRefuelSession, _) =>
      log.debug("myUnhandled.EndingRefuelSession: {}", ev)
      stay()
    case Event(e, s) =>
      log.warning("received unhandled request {} in state {}/{}", e, stateName, s)
      stay()
  }

  whenUnhandled(drivingBehavior.orElse(myUnhandled))

  override def logPrefix(): String = s"PersonAgent:$id "
}<|MERGE_RESOLUTION|>--- conflicted
+++ resolved
@@ -1044,7 +1044,6 @@
         )
       )
 
-<<<<<<< HEAD
       val nextAct = nextActivity(basePersonData).get
       val nextCoord = nextAct.getCoord
       // Have to give up my mode as well, perhaps there's no option left for driving.
@@ -1052,9 +1051,6 @@
       val (updatedTourMode, updatedTourPersonalVehicle): (Option[BeamTourMode], Option[Id[BeamVehicle]]) =
         if (isFirstTripWithinTour(nextAct)) { (None, None) }
         else { (basePersonData.currentTourMode, basePersonData.currentTourPersonalVehicle) }
-=======
-      val nextCoord = nextActivity(basePersonData).get.getCoord
->>>>>>> ad20b9d1
       goto(ChoosingMode) using ChoosesModeData(
         basePersonData.copy(
           currentTripMode = None,
