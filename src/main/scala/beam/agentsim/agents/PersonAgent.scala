package beam.agentsim.agents

import akka.actor.{ActorRef, Props}
import beam.agentsim.Resource.TellManagerResourceIsAvailable
import beam.agentsim.agents.BeamAgent._
import beam.agentsim.agents.PersonAgent._
import beam.agentsim.agents.modalBehaviors.{ChoosesMode, DrivesVehicle}
import beam.agentsim.agents.modalBehaviors.ChoosesMode.BeginModeChoiceTrigger
import beam.agentsim.agents.modalBehaviors.DrivesVehicle.{NotifyLegEndTrigger, NotifyLegStartTrigger, StartLegTrigger}
import beam.agentsim.agents.vehicles.BeamVehicle.{BecomeDriver, BecomeDriverSuccess, BecomeDriverSuccessAck, EnterVehicle, ExitVehicle, UnbecomeDriver}
import beam.agentsim.agents.vehicles.{HumanBodyVehicle, PassengerSchedule, VehiclePersonId, VehicleStack}
import beam.agentsim.agents.TriggerUtils._
import beam.agentsim.events.AgentsimEventsBus.MatsimEvent
import beam.agentsim.events.resources.vehicle.{ModifyPassengerSchedule, ModifyPassengerScheduleAck}
import beam.agentsim.events.{PathTraversalEvent, SpaceTime}
import beam.agentsim.scheduler.{Trigger, TriggerWithId}
import beam.router.RoutingModel._
import beam.sim.{BeamServices, HasServices}
import org.matsim.api.core.v01.Id
import org.matsim.api.core.v01.events._
import org.matsim.api.core.v01.population._
import org.matsim.households.Household
import org.matsim.vehicles.Vehicle
import org.slf4j.LoggerFactory

import scala.collection.mutable

/**
  */
object PersonAgent {

  private val ActorPrefixName = "person-"
  val timeToChooseMode: Double = 0.0
  val minActDuration: Double = 0.0
  val teleportWalkDuration = 0.0

  private val logger = LoggerFactory.getLogger(classOf[PersonAgent])

  def props(services: BeamServices, personId: Id[PersonAgent], householdId: Id[Household], plan: Plan, humanBodyVehicleId: Id[Vehicle]) = {
      Props(new PersonAgent(services, personId, householdId, plan, humanBodyVehicleId))
  }
  def buildActorName(personId: Id[Person]): String = {
    s"$ActorPrefixName${personId.toString}"
  }

  case class PersonData() extends BeamAgentData {}
  object PersonData {
    import scala.collection.JavaConverters._

    def planToVec(plan: Plan): Vector[Activity] = {
      scala.collection.immutable.Vector.empty[Activity] ++ plan.getPlanElements.asScala.filter(p => p.isInstanceOf[Activity]).map(p => p.asInstanceOf[Activity])
    }
  }

  sealed trait InActivity extends BeamAgentState
  case object PerformingActivity extends InActivity {
    override def identifier = "Performing an Activity"
  }
  sealed trait Traveling extends BeamAgentState
  case object ChoosingMode extends Traveling {
    override def identifier = "ChoosingMode"
  }
  case object Waiting extends Traveling {
    override def identifier = "Waiting"
  }
  case object Moving extends Traveling {
    override def identifier = "Moving"
  }

  case class ResetPersonAgent(tick: Double) extends Trigger
  case class ActivityStartTrigger(tick: Double) extends Trigger
  case class ActivityEndTrigger(tick: Double) extends Trigger
  case class RouteResponseWrapper(tick: Double, triggerId: Long, alternatives: Vector[BeamTrip]) extends Trigger
  case class RideHailingInquiryTrigger(tick: Double, triggerId: Long, alternatives: Vector[BeamTrip], timesToCustomer: Vector[Double]) extends Trigger
  case class MakeRideHailingReservationResponseWrapper(tick: Double, triggerId: Long, rideHailingAgentOpt: Option[ActorRef], timeToCustomer: Double, tripChoice: BeamTrip) extends Trigger
  case class FinishWrapper(tick: Double, triggerId: Long) extends Trigger
  case class NextActivityWrapper(tick: Double, triggerId: Long) extends Trigger
  case class PersonDepartureTrigger(tick: Double) extends Trigger
  case class PersonEntersRideHailingVehicleTrigger(tick: Double) extends Trigger
  case class PersonLeavesRideHailingVehicleTrigger(tick: Double) extends Trigger
  case class PersonEntersBoardingQueueTrigger(tick: Double) extends Trigger
  case class PersonEntersAlightingQueueTrigger(tick: Double) extends Trigger
  case class PersonArrivesTransitStopTrigger(tick: Double) extends Trigger
  case class PersonArrivalTrigger(tick: Double) extends Trigger
  case class TeleportationArrivalTrigger(tick: Double) extends Trigger
  case class CompleteDrivingMissionTrigger(tick: Double) extends Trigger
  case class PassengerScheduleEmptyTrigger(tick: Double) extends Trigger
}

class PersonAgent(val beamServices: BeamServices,
                  override val id: Id[PersonAgent],
                  householdId: Id[Household],
                  val matsimPlan: Plan,
                  humanBodyVehicleId: Id[Vehicle],
                  override val data: PersonData = PersonData()) extends BeamAgent[PersonData] with
  HasServices with ChoosesMode with DrivesVehicle[PersonData] {

  var _activityChain: Vector[Activity] = PersonData.planToVec(matsimPlan)
  var _currentActivityIndex: Int = 0
  var _currentAlternatives: Vector[BeamTrip] = Vector[BeamTrip]()
  var _currentVehicle: VehicleStack = VehicleStack()
  var _humanBodyVehicle: Id[Vehicle] = humanBodyVehicleId
  var _currentRoute: EmbodiedBeamTrip = EmbodiedBeamTrip.empty
  var _currentEmbodiedLeg: Option[EmbodiedBeamLeg] = None
  var _household: Id[Household] = householdId

  def activityOrMessage(ind: Int, msg: String): Either[String, Activity] = {
    if (ind < 0 || ind >= _activityChain.length) Left(msg) else Right(_activityChain(ind))
  }
  def currentActivity: Activity = _activityChain(_currentActivityIndex)
  def nextActivity: Either[String, Activity] = {
    activityOrMessage(_currentActivityIndex + 1, "plan finished")
  }
  def prevActivity: Either[String, Activity] = {
    activityOrMessage(_currentActivityIndex - 1, "at start")
  }

  when(PerformingActivity) {
    case ev@Event(_, _) =>
      handleEvent(stateName, ev)
  }
  when(ChoosingMode) {
    case ev@Event(_, _) =>
      handleEvent(stateName, ev)
    case msg@_ =>
      logError(s"Unrecognized message ${msg}")
      goto(Error)
  }
  when(Waiting) {
    case ev@Event(_, _) =>
      handleEvent(stateName, ev)
    case msg@_ =>
      logError(s"Unrecognized message ${msg}")
      goto(Error)
  }
  when(Moving) {
    case ev@Event(_, _) =>
      handleEvent(stateName, ev)
    case msg@_ =>
      logError(s"Unrecognized message ${msg}")
      goto(Error)
  }

  chainedWhen(Uninitialized){
    case Event(TriggerWithId(InitializeTrigger(tick), triggerId), _) =>
//      services.schedulerRef ! ScheduleTrigger(ActivityStartTrigger(0.0), self)
      goto(Initialized) replying completed(triggerId,schedule[ActivityStartTrigger](0.0,self))
  }
  chainedWhen(Initialized) {
    case Event(TriggerWithId(ActivityStartTrigger(tick), triggerId), info: BeamAgentInfo[PersonData]) =>
      val currentAct = currentActivity
//      val startEvent = new ActivityStartEvent(tick, id, currentAct.getLinkId, currentAct.getFacilityId, currentAct.getType)
//      beamServices.agentSimEventsBus.publish(MatsimEvent(startEvent))
      // Since this is the first activity of the day, we don't increment the currentActivityIndex
      logInfo(s"starting at ${currentAct.getType} @ $tick")
      goto(PerformingActivity) using info replying completed(triggerId, schedule[ActivityEndTrigger](currentAct.getEndTime, self))
  }
  chainedWhen(PerformingActivity) {
    case Event(TriggerWithId(ActivityEndTrigger(tick), triggerId), info: BeamAgentInfo[PersonData]) =>
      val currentAct = currentActivity

      if(id.toString.equals("2335-2")){
        val i = 0
      }
      nextActivity.fold(
        msg => {
          logInfo(s"didn't get nextActivity because $msg")
          goto(Finished) replying completed(triggerId)
        },
        nextAct => {
          logInfo(s"going to ${nextAct.getType} @ ${tick}")
          beamServices.agentSimEventsBus.publish(MatsimEvent(new ActivityEndEvent(tick, id, currentAct.getLinkId, currentAct.getFacilityId, currentAct.getType)))
          goto(ChoosingMode) replying completed(triggerId,schedule[BeginModeChoiceTrigger](tick, self))
        }
      )
  }

  def warnAndRescheduleNotifyLeg(tick: Double, triggerId: Long, beamLeg: BeamLeg, isStart: Boolean = true) = {
    if(id.toString.equals("1511-1")){
      val i = 0
    }
    val toSchedule = if(isStart) {
      schedule[NotifyLegStartTrigger](tick, self, beamLeg)
    }else{
      schedule[NotifyLegEndTrigger](tick, self, beamLeg)
    }
    logWarn(s"Rescheduling: ${toSchedule}")
    stay() replying completed(triggerId, toSchedule)
  }

  chainedWhen(Waiting) {
    /*
     * Starting Trip
     */
    case Event(TriggerWithId(PersonDepartureTrigger(tick), triggerId), info: BeamAgentInfo[PersonData]) =>
      if(id.toString.equals("2335-2")){
        val i = 0
      }
      processNextLegOrStartActivity(triggerId, tick)
    /*
     * Complete leg(s) as driver
     */
    case Event(TriggerWithId(PassengerScheduleEmptyTrigger(tick), triggerId), info: BeamAgentInfo[PersonData]) =>
      processNextLegOrStartActivity(triggerId, tick)
    /*
     * Learn as passenger that leg is starting
     */
    case Event(TriggerWithId(NotifyLegStartTrigger(tick,beamLeg), triggerId), _) =>
      _currentEmbodiedLeg match {
        /*
         * If we already have a leg then we're not ready to start a new one,
         * this occurs when a transit driver is ready to roll but an agent hasn't
         * finished previous leg.
         * Solution for now is to re-send this to self, but this could get expensive...
         */
        case Some(currentLeg) =>
          warnAndRescheduleNotifyLeg(tick, triggerId, beamLeg, true)
        case None =>
          val processedDataOpt = breakTripIntoNextLegAndRestOfTrip(_currentRoute, tick)
          processedDataOpt match {
            case Some(processedData) =>
              if(processedData.nextLeg.beamLeg != beamLeg || processedData.nextLeg.asDriver==true){
                // We've recevied this leg out of order from 2 different drivers or we haven't our personDepartureTrigger
                warnAndRescheduleNotifyLeg(tick, triggerId, beamLeg, true)
              }else if(processedData.nextLeg.beamVehicleId == _currentVehicle.outermostVehicle()) {
                _currentRoute = processedData.restTrip
                _currentEmbodiedLeg = Some(processedData.nextLeg)
                goto(Moving) replying completed(triggerId)
              }else{
                val previousVehicleId = _currentVehicle.nestedVehicles.head
                val nextBeamVehicleId = processedData.nextLeg.beamVehicleId
                val nextBeamVehicleRef = beamServices.vehicleRefs(nextBeamVehicleId)
                nextBeamVehicleRef ! EnterVehicle(tick, VehiclePersonId(previousVehicleId,id))
                _currentRoute = processedData.restTrip
                _currentEmbodiedLeg = Some(processedData.nextLeg)
                _currentVehicle = _currentVehicle.pushIfNew(nextBeamVehicleId)
                goto(Moving) replying completed(triggerId)
              }
            case None =>
              logError(s"Expected a non-empty BeamTrip but found ${_currentRoute}")
              goto(Error) replying completed(triggerId)
          }
      }
  }

  chainedWhen(Moving) {
    /*
     * Learn as passenger that leg is ending
     */
    case Event(TriggerWithId(NotifyLegEndTrigger(tick,beamLeg),triggerId), _) =>
      if(id.toString.equals("2276-3")){
        val i = 0
      }
      _currentEmbodiedLeg match {
        case Some(currentLeg) if currentLeg.beamLeg == beamLeg =>
          val processedDataOpt = breakTripIntoNextLegAndRestOfTrip(_currentRoute, tick)
          processedDataOpt match {
            case Some(processedData) => // There are more legs in the trip...
              if(processedData.nextLeg.beamVehicleId == _currentVehicle.outermostVehicle()){
                // The next vehicle is the same as current so just update state and go to Waiting
                _currentEmbodiedLeg = None
                goto(Waiting) replying completed(triggerId)
              }else{
                // The next vehicle is different from current so we exit the current vehicle
                val passengerVehicleId = _currentVehicle.penultimateVehicle()
                beamServices.vehicleRefs(_currentVehicle.outermostVehicle()) ! ExitVehicle(tick, VehiclePersonId(passengerVehicleId,id))
                _currentVehicle = _currentVehicle.pop()
                // Note that this will send a scheduling reply to a driver, not the scheduler, the driver must pass on the new trigger
                processNextLegOrStartActivity(triggerId,tick)
              }
            case None =>
              logError(s"Expected a non-empty BeamTrip but found ${_currentRoute}")
              goto(Error) replying completed(triggerId)
          }
        case _ =>
          warnAndRescheduleNotifyLeg(tick, triggerId, beamLeg, false)
      }
    case Event(TriggerWithId(NotifyLegStartTrigger(tick,beamLeg), triggerId), _) =>
      if(id.toString.equals("2276-3")){
        val i = 0
      }
      _currentEmbodiedLeg match {
        case Some(leg) =>
          // Driver is still traveling to pickup point, reschedule this trigger
          warnAndRescheduleNotifyLeg(tick, triggerId, beamLeg, true)
        case None =>
          logError("Driver is in state Moving but received NotifyLegStartTrigger without a _currentEmbodiedLeg defined, this should never happen.")
          goto(Error) replying completed(triggerId)
      }
  }

  /*
   * processNextLegOrStartActivity
   *
   * This should be called when it's time to either embark on another leg in a trip or to wrap up a trip that is
   * now complete. There are four outcomes possible:
   *
   * 1 There are more legs in the trip and the PersonAgent is the driver => stay in current state but schedule StartLegTrigger
   * 2 There are more legs in the trip but the PersonAGent is a passenger => goto Waiting and schedule nothing further (the driver will initiate the start of the leg)
   * 3 The trip is over and there are no more activities in the agent plan => goto Finished
   * 4 The trip is over and there are more activities in the agent plan => goto PerformingActivity and schedule end of activity
   */
  def processNextLegOrStartActivity(triggerId: Long, tick: Double): PersonAgent.this.State = {
    _currentEmbodiedLeg match {
      case Some(embodiedBeamLeg) =>
        if(embodiedBeamLeg.unbecomeDriverOnCompletion){
          beamServices.vehicleRefs(_currentVehicle.outermostVehicle()) ! UnbecomeDriver(tick,id)
          _currentVehicle = _currentVehicle.pop()
        }
      case None =>
    }
    if(_currentRoute.legs.nonEmpty){
      val processedDataOpt = breakTripIntoNextLegAndRestOfTrip(_currentRoute, tick)
      processedDataOpt match {
        case Some(processedData) =>
          if(processedData.nextLeg.asDriver){
            val passengerSchedule = PassengerSchedule()
            val vehiclePersonId = if(HumanBodyVehicle.isHumanBodyVehicle(processedData.nextLeg.beamVehicleId)){
              VehiclePersonId(_humanBodyVehicle,id)
            }else{
              VehiclePersonId(processedData.nextLeg.beamVehicleId,id)
            }
            //TODO the following needs to find all subsequent legs in currentRoute for which this agent is driver and vehicle is the same...
            val nextEmbodiedBeamLeg = processedData.nextLeg
            passengerSchedule.addLegs(Vector(nextEmbodiedBeamLeg.beamLeg))
            holdTickAndTriggerId(tick,triggerId)
            if(!_currentVehicle.isEmpty && _currentVehicle.outermostVehicle() == vehiclePersonId.vehicleId){
              // We are already in vehicle from before, so update schedule
              beamServices.vehicleRefs(vehiclePersonId.vehicleId) ! ModifyPassengerSchedule(passengerSchedule)
            }else{
              // Our first time entering this vehicle, so BecomeDriver
              beamServices.vehicleRefs(vehiclePersonId.vehicleId) ! BecomeDriver(tick, id, Some(passengerSchedule))
            }
            _currentVehicle = _currentVehicle.pushIfNew(vehiclePersonId.vehicleId)
            _currentRoute = processedData.restTrip
            _currentEmbodiedLeg = Some(processedData.nextLeg)
            stay()
          }else{
            // We don't update the rest of the currentRoute, this will happen when the agent recieves the NotifyStartLegTrigger
            _currentEmbodiedLeg = None
            goto(Waiting) replying completed(triggerId)
          }
        case None =>
          logError(s"Expected a non-empty BeamTrip but found ${_currentRoute}")
          goto(Error) replying completed(triggerId)
      }
    }else{
      val savedLegMode = _currentRoute.tripClassifier
      _currentEmbodiedLeg = None
      nextActivity match {
        case Left(msg) =>
          logDebug(msg)
          goto(Finished) replying completed(triggerId)
        case Right(activity) =>
          _currentActivityIndex = _currentActivityIndex + 1
<<<<<<< HEAD
          if(currentActivity.getType.equals("Home")){
            currentTourPersonalVehicle match {
              case Some(personalVeh) =>
                beamServices.vehicleRefs(personalVeh) ! TellManagerResourceIsAvailable(new SpaceTime(activity.getCoord, tick.toLong))
                currentTourPersonalVehicle = None
              case None =>
            }
          }
          val endTime = if(activity.getEndTime >= 0.0 || Math.abs(activity.getEndTime) < Double.PositiveInfinity){ activity.getEndTime }else{
=======
          val endTime = if(activity.getEndTime < 0.0 || Math.abs(activity.getEndTime) == Double.PositiveInfinity){
>>>>>>> a43d464c
            logWarn(s"Activity endTime is negative or infinite ${activity}, assuming duration of 10 minutes.")
            tick + 60*10
          }else if(activity.getEndTime < tick) {
            tick
          }else{
            activity.getEndTime
          }
          beamServices.agentSimEventsBus.publish(MatsimEvent(new PersonArrivalEvent(tick, id, activity.getLinkId, savedLegMode.value)))
          beamServices.agentSimEventsBus.publish(MatsimEvent(new ActivityStartEvent(tick, id, activity.getLinkId, activity.getFacilityId, activity.getType)))
          goto(PerformingActivity) replying completed(triggerId, schedule[ActivityEndTrigger](endTime, self))
      }
    }
  }

  chainedWhen(AnyState){
    case Event(ModifyPassengerScheduleAck(_), _) =>
      scheduleStartLegAndStay
    case Event(BecomeDriverSuccessAck, _)  =>
      scheduleStartLegAndStay
  }
  def scheduleStartLegAndStay() = {
    val (tick, triggerId) = releaseTickAndTriggerId()
    beamServices.schedulerRef ! completed(triggerId,schedule[StartLegTrigger](_currentEmbodiedLeg.get.beamLeg.startTime,self,_currentEmbodiedLeg.get.beamLeg))
    stay
  }

  /*
   *  Never attempt to send triggers to the scheduler from inside onTransition. This opens up the
   *  possibility that a trigger is scheduled in the past due to the actor system taking too long
   *  for the message to make it to the scheduler.
   */
//  onTransition {
//    case Uninitialized -> Initialized =>
//    case _ -> ChoosingMode =>
//      logInfo(s"entering ChoosingMode")
//    case ChoosingMode -> Walking =>
//      logInfo(s"going from ChoosingMode to Walking")
//    case Walking -> Driving =>
//      logInfo(s"going from Walking to Driving")
//    case Driving -> Walking =>
//      logInfo(s"going from Driving to Walking")
//    case Walking -> PerformingActivity =>
//      logInfo(s"going from Walking to PerformingActivity")
//  }

  override def logPrefix(): String = s"PersonAgent:$id "

  private def breakTripIntoNextLegAndRestOfTrip(trip: EmbodiedBeamTrip, tick: Double): Option[ProcessedData] = {
    if(trip.legs.isEmpty){
      None
    }else{
      val nextLeg = trip.legs.head
      val restLegs = trip.legs.tail
      val restTrip: EmbodiedBeamTrip = EmbodiedBeamTrip(restLegs)
      val nextStart = if (restTrip.legs.nonEmpty) {
        restTrip.legs.head.beamLeg.startTime
      } else {
        tick
      }
      Some(ProcessedData(nextLeg, restTrip, nextStart))
    }
  }

  case class ProcessedData(nextLeg: EmbodiedBeamLeg, restTrip: EmbodiedBeamTrip, nextStart: Double)

  private def publishPathTraversal(event: PathTraversalEvent): Unit = {
    //TODO: convert pathTraversalEvents to hashset
//    if (beamServices.beamConfig.beam.events.pathTraversalEvents contains event.beamLeg.mode.value.toLowerCase()) {
//      beamServices.agentSimEventsBus.publish(MatsimEvent(event))
//    }
  }

}




<|MERGE_RESOLUTION|>--- conflicted
+++ resolved
@@ -353,7 +353,6 @@
           goto(Finished) replying completed(triggerId)
         case Right(activity) =>
           _currentActivityIndex = _currentActivityIndex + 1
-<<<<<<< HEAD
           if(currentActivity.getType.equals("Home")){
             currentTourPersonalVehicle match {
               case Some(personalVeh) =>
@@ -363,9 +362,6 @@
             }
           }
           val endTime = if(activity.getEndTime >= 0.0 || Math.abs(activity.getEndTime) < Double.PositiveInfinity){ activity.getEndTime }else{
-=======
-          val endTime = if(activity.getEndTime < 0.0 || Math.abs(activity.getEndTime) == Double.PositiveInfinity){
->>>>>>> a43d464c
             logWarn(s"Activity endTime is negative or infinite ${activity}, assuming duration of 10 minutes.")
             tick + 60*10
           }else if(activity.getEndTime < tick) {
