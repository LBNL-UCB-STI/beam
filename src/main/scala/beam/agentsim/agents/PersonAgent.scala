package beam.agentsim.agents

import java.util.concurrent.TimeUnit

import akka.actor.{ActorRef, Props}
import beam.agentsim.agents.BeamAgent._
import beam.agentsim.scheduler.BeamAgentScheduler._
import beam.agentsim.agents.PersonAgent.{Driving, _}
import beam.agentsim.agents.TaxiAgent.DropOffCustomer
import beam.agentsim.agents.TaxiManager.{ReserveTaxi, ReserveTaxiConfirmation, TaxiInquiry, TaxiInquiryResponse}
import beam.sim.config.{BeamConfig, ConfigModule}
import beam.router.Modes.BeamMode
import beam.router.Modes.BeamMode._
import beam.agentsim.events.AgentsimEventsBus.MatsimEvent
import beam.agentsim.events.{PathTraversalEvent, PointProcessEvent}
import beam.agentsim.scheduler.{Trigger, TriggerWithId}
import beam.router.RoutingMessages.{RoutingRequest, RoutingResponse}
import beam.router.RoutingModel.{BeamLeg, BeamTrip}
import beam.sim.BeamServices
import beam.utils.DebugLib
import com.google.inject.Inject
import glokka.Registry
import org.matsim.api.core.v01.Id
import org.matsim.api.core.v01.events._
import org.matsim.api.core.v01.population._
<<<<<<< HEAD
import org.matsim.api.core.v01.{Id}
=======
>>>>>>> c8b8d736
import org.matsim.core.api.experimental.events.AgentWaitingForPtEvent
import org.matsim.pt.transitSchedule.api.TransitStopFacility
import org.slf4j.LoggerFactory

import scala.concurrent.ExecutionContext.Implicits.global
import scala.util.Random

/**
  * Created by sfeygin on 2/6/17.
  */
object PersonAgent {

  val timeToChooseMode: Double = 0.0
  val minActDuration: Double = 0.0
  val teleportWalkDuration = 0.0

  private val logger = LoggerFactory.getLogger(classOf[PersonAgent])

  type ChoiceCalculator = (Vector[BeamTrip], Vector[Double]) => BeamTrip

  def mnlChoice(alternatives: Vector[BeamTrip], taxiAlternatives: Vector[Double]): BeamTrip = {
    var alternativesWithTaxi = Vector[BeamTrip]()
    alternativesWithTaxi = alternativesWithTaxi ++ alternatives
    var containsDriveAlt = -1
    var altModesAndTimes: Vector[(BeamMode, Double)] = for (i <- alternatives.indices.toVector) yield {
      val alt = alternatives(i)
      val altMode = if (alt.legs.length == 1) {
        alt.legs.head.mode
      } else {
        if (alt.legs(1).mode.equals(CAR)) {
          containsDriveAlt = i
          CAR
        } else {
          TRANSIT
        }
      }
      val travelTime = (for (leg <- alt.legs) yield leg.travelTime).foldLeft(0.0) {
        _ + _
      }
      (altMode, travelTime)
    }
    if (containsDriveAlt >= 0 && taxiAlternatives.nonEmpty) {
      //TODO replace magic number here (5 minute wait time) with calculated wait time
      val minTimeToCustomer = taxiAlternatives.foldLeft(Double.PositiveInfinity)((r, c) => if (c < r) {
        c
      } else r)
      altModesAndTimes = altModesAndTimes :+ (TAXI, (for (alt <- altModesAndTimes if alt._1.equals(CAR)) yield alt._2 + minTimeToCustomer).head)
      alternativesWithTaxi = alternativesWithTaxi :+ BeamTrip(alternatives(containsDriveAlt).legs.map(leg => leg.copy(mode = if (leg.mode.equals(CAR)) {
        TAXI
      } else {
        leg.mode
      })))
    }
    val altUtilities = for (alt <- altModesAndTimes) yield altUtility(alt._1, alt._2)
    val sumExpUtilities = altUtilities.foldLeft(0.0)(_ + math.exp(_))
    val altProbabilities = for (util <- altUtilities) yield math.exp(util) / sumExpUtilities
    val cumulativeAltProbabilities = altProbabilities.scanLeft(0.0)(_ + _)
    val randDraw = Random.nextDouble()
    val chosenIndex = for (i <- 1 until cumulativeAltProbabilities.length if randDraw < cumulativeAltProbabilities(i)) yield i - 1
    alternativesWithTaxi(chosenIndex.head).copy(choiceUtility = sumExpUtilities)
  }

  def altUtility(mode: BeamMode, travelTime: Double): Double = {
    val intercept = if(mode.equals(CAR)){ -3.0 }else{ if(mode.equals(TAXI)){ -5.0}else{0.0} }
    intercept + -0.001 * travelTime
  }

  def randomChoice(alternatives: Vector[BeamTrip], taxiAlternatives: Vector[ActorRef]): BeamTrip = {
    Random.shuffle(alternatives.toList).head
  }


  def randomChoice(alternatives: Vector[BeamTrip]): BeamTrip = Random.shuffle(alternatives.toList).head

  // syntactic sugar for props creation
  def props(personId: Id[PersonAgent], personData: PersonData, services: BeamServices) = Props(new PersonAgent(personId, personData, services))

  //////////////////////////////
  // PersonData Begin... //
  /////////////////////////////
  object PersonData {

    import scala.collection.JavaConverters._

    /**
      * [[PersonData]] factory method to assist in  creating [[PersonData]].
      * Permits creation of
      *
      * @param plan : The plan having at least some `Activities`
      * @return `PersonData`
      */
<<<<<<< HEAD
    def apply(plan: Plan): PersonData = PersonData(planToVec(plan), 0, BeamTrip.noneTrip, Vector[BeamTrip](), mnlChoice, None)
=======
    def apply(plan: Plan): PersonData = defaultPersonData(planToVec(plan))

    def apply(activities:Vector[Activity]):PersonData = defaultPersonData(activities)
>>>>>>> c8b8d736

    def planToVec(plan: Plan): Vector[Activity] = {
      scala.collection.immutable.Vector.empty[Activity] ++ plan.getPlanElements.asScala.filter(p => p.isInstanceOf[Activity]).map(p => p.asInstanceOf[Activity])
    }

    implicit def plan2PersonData(plan: Plan): PersonData = PersonData(plan)

    def defaultPersonData(vector: Vector[Activity]):PersonData = {
      PersonData(vector, 0, BeamTrip.noneTrip, Vector[BeamTrip](), Vector[Double](), mnlChoice, None)
    }

  }

  case class PersonData(activityChain: Vector[Activity], currentActivityIndex: Int = 0,
                        currentRoute: BeamTrip = BeamTrip.noneTrip,
                        currentAlternatives: Vector[BeamTrip] = Vector[BeamTrip](),
                        choiceCalculator: ChoiceCalculator,
                        currentVehicle: Option[ActorRef]) extends BeamAgentData {

    def activityOrMessage(ind: Int, msg: String): Either[String, Activity] = {
      if (ind < 0 || ind >= activityChain.length) Left(msg) else Right(activityChain(ind))
    }

    def currentActivity: Activity = activityChain(currentActivityIndex)

    def nextActivity: Either[String, Activity] = {
      activityOrMessage(currentActivityIndex + 1, "plan finished")
    }

    def prevActivity: Either[String, Activity] = {
      activityOrMessage(currentActivityIndex - 1, "at start")
    }


  }


  // End PersonData ~

  sealed trait InActivity extends BeamAgentState

  case object PerformingActivity extends InActivity {
    override def identifier = "Performing an Activity"
  }

  sealed trait Traveling extends BeamAgentState

  case object ChoosingMode extends Traveling {
    override def identifier = "ChoosingMode"
  }

  case object Driving extends Traveling {
    override def identifier = "Driving"
  }

  case object InTaxi extends Traveling {
    override def identifier = "InTaxi"
  }

  case object Walking extends Traveling {
    override def identifier = "Walking"
  }

  case object Waiting extends Traveling {
    override def identifier = "Waiting"
  }

  case object OnTransit extends Traveling {
    override def identifier = "OnTransit"
  }

  case object Boarding extends Traveling {
    override def identifier = "Boarding"
  }

  case object Alighting extends Traveling {
    override def identifier = "Alighting"
  }

  case class ResetPersonAgent(tick: Double) extends Trigger

  case class ActivityStartTrigger(tick: Double) extends Trigger

  case class ActivityEndTrigger(tick: Double) extends Trigger

  case class RouteResponseWrapper(tick: Double, triggerId: Long, alternatives: Vector[BeamTrip]) extends Trigger

  case class TaxiInquiryResponseWrapper(tick: Double, triggerId: Long, alternatives: Vector[BeamTrip], timesToCustomer: Vector[Double]) extends Trigger

  case class ReserveTaxiResponseWrapper(tick: Double, triggerId: Long, taxi: Option[ActorRef], timeToCustomer: Double, tripChoice: BeamTrip) extends Trigger

  case class FinishWrapper(tick: Double, triggerId: Long) extends Trigger

  case class NextActivityWrapper(tick: Double, triggerId: Long) extends Trigger

  case class PersonDepartureTrigger(tick: Double) extends Trigger

  case class PersonEntersVehicleTrigger(tick: Double) extends Trigger

  case class PersonLeavesVehicleTrigger(tick: Double) extends Trigger

  case class PersonEntersTaxiTrigger(tick: Double) extends Trigger

  case class PersonLeavesTaxiTrigger(tick: Double) extends Trigger

  case class PersonEntersBoardingQueueTrigger(tick: Double) extends Trigger

  case class PersonEntersAlightingQueueTrigger(tick: Double) extends Trigger

  case class PersonArrivesTransitStopTrigger(tick: Double) extends Trigger

  case class PersonArrivalTrigger(tick: Double) extends Trigger

  case class TeleportationArrivalTrigger(tick: Double) extends Trigger


}

<<<<<<< HEAD
class PersonAgent(override val id: Id[PersonAgent], override val data: PersonData) extends BeamAgent[PersonData] with
  CanUseTaxi with TriggerShortcuts {
=======
class PersonAgent @Inject() (override val id: Id[PersonAgent], override val data: PersonData, val services: BeamServices) extends BeamAgent[PersonData] {
>>>>>>> c8b8d736

  import akka.pattern.{ask, pipe}
  import beam.sim.BeamServices._

  override def registerBehaviors(behaviors: Map[BeamAgentState,StateFunction]): Map[BeamAgentState,StateFunction] = {
    super.registerBehaviors(behaviors)
  }

  var behaviors = registerBehaviors(Map[BeamAgentState,StateFunction](
    Initialized -> {
      case Event(TriggerWithId(ActivityStartTrigger(tick), triggerId), info: BeamAgentInfo[PersonData]) =>
        val currentActivity = info.data.currentActivity
        agentSimEventsBus.publish(MatsimEvent(new ActivityStartEvent(tick, id, currentActivity.getLinkId, currentActivity.getFacilityId, currentActivity.getType)))
        // Since this is the first activity of the day, we don't increment the currentActivityIndex
        logInfo(s"starting at ${currentActivity.getType}")
        goto(PerformingActivity) using info replying completed(triggerId, schedule[ActivityEndTrigger](currentActivity.getEndTime,self))
  }))

  private implicit val timeout = akka.util.Timeout(5000, TimeUnit.SECONDS)

<<<<<<< HEAD
  when(Uninitialized)(behaviors(Uninitialized))
  when(Initialized)(behaviors(Initialized))
=======
  when(Initialized) {
    case Event(TriggerWithId(ActivityStartTrigger(tick), triggerId), info: BeamAgentInfo[PersonData]) =>
      val currentActivity = info.data.currentActivity
      services.agentSimEventsBus.publish(MatsimEvent(new ActivityStartEvent(tick, id, currentActivity.getLinkId, currentActivity.getFacilityId, currentActivity.getType)))
      // Since this is the first activity of the day, we don't increment the currentActivityIndex
      logInfo(s"starting at ${currentActivity.getType}")
      goto(PerformingActivity) using info replying completed(triggerId, schedule[ActivityEndTrigger](currentActivity.getEndTime))
  }
>>>>>>> c8b8d736

  when(PerformingActivity) {
    case Event(TriggerWithId(ActivityEndTrigger(tick), triggerId), info: BeamAgentInfo[PersonData]) =>
      val currentActivity = info.data.currentActivity

      // Activity ends, so publish to EventBus
      services.agentSimEventsBus.publish(MatsimEvent(new ActivityEndEvent(tick, id, currentActivity.getLinkId, currentActivity.getFacilityId, currentActivity.getType)))

      info.data.nextActivity.fold(
        msg => {
          logInfo(s"didn't get nextActivity because $msg")
          self ! FinishWrapper(tick, triggerId)
        },
        nextAct => {
          logInfo(s"going to ${nextAct.getType} @ ${tick}")
          val routerFuture = (services.beamRouter ? RoutingRequest(info.data.currentActivity, nextAct, tick, id)).mapTo[RoutingResponse] map { result =>
            val theRoute = result.itinerary
            RouteResponseWrapper(tick, triggerId, theRoute)
          } pipeTo self
        }
      )
      stay()
    case Event(routeResult: RouteResponseWrapper, info: BeamAgentInfo[PersonData]) =>
      val taxiManagerFuture = (services.taxiManager ? TaxiInquiry(info.data.currentActivity.getCoord, 2000)).mapTo[TaxiInquiryResponse] map { taxiResult =>
        TaxiInquiryResponseWrapper(routeResult.tick, routeResult.triggerId, routeResult.alternatives, taxiResult.timesToCustomer)
      } pipeTo self
      stay()
<<<<<<< HEAD
=======
    case Event(result: TaxiInquiryResponseWrapper, info: BeamAgentInfo[PersonData]) =>
      val completionNotice = completed(result.triggerId, schedule[PersonDepartureTrigger](result.tick))
      if (info.id.toString.equals("3")) {
        DebugLib.emptyFunctionForSettingBreakPoint()
      }
      // Send CN directly to scheduler.
      // Can't reply as usual here, since execution context post-pipe captures self as sender via closure.
      services.schedulerRef ! completionNotice
      goto(ChoosingMode) using stateData.copy(id, info.data.copy(currentAlternatives = result.alternatives, taxiAlternatives = result.timesToCustomer))
>>>>>>> c8b8d736
    case Event(msg: FinishWrapper, info: BeamAgentInfo[PersonData]) =>
      services.schedulerRef ! CompletionNotice(msg.triggerId)
      goto(Error)
  }

  // TODO: Deal with case of arriving too late at next activity
  when(ChoosingMode) {
    case Event(TriggerWithId(PersonDepartureTrigger(tick), triggerId), info: BeamAgentInfo[PersonData]) =>
      if (info.data.currentAlternatives.isEmpty) {
        logError("going to Error b/c empty route received")
        goto(Error) replying CompletionNotice(triggerId)
      } else {
        val tripChoice: BeamTrip = info.data.choiceCalculator(info.data.currentAlternatives, info.data.taxiAlternatives)
        val procData = procStateData(tripChoice, tick)
        // Here, we actually need to do an extra step of look-ahead to get the correct (non-walk) mode
        val restTrip = procData.restTrip
        restTrip.legs.headOption match {
          case Some(BeamLeg(_, WALK, _, _)) | Some(BeamLeg(_, CAR, _, _)) | Some(BeamLeg(_, WAITING, _, _)) =>
            services.agentSimEventsBus.publish(MatsimEvent(new PointProcessEvent(procData.nextLeg.startTime, id, PointProcessEvent.PointProcessType.Choice,
              info.data.currentActivity.getCoord, tripChoice.choiceUtility)))
          case _ =>
          //do nothing
        }
        restTrip.legs.headOption match {
          case Some(BeamLeg(_, WALK, _, _)) if restTrip.legs.length == 1 =>
            services.agentSimEventsBus.publish(MatsimEvent(new PersonDepartureEvent(tick, id, info.data.currentActivity.getLinkId, WALK.matsimMode)))
            goto(Walking) using BeamAgentInfo(id, stateData.data.copy(currentRoute = tripChoice)) replying
              completed(triggerId, schedule[TeleportationArrivalTrigger](tick + timeToChooseMode,self))
          case Some(BeamLeg(_, WALK, _, _)) if restTrip.legs.length > 1 =>
            services.agentSimEventsBus.publish(MatsimEvent(new PersonDepartureEvent(tick, id, info.data.currentActivity.getLinkId, WALK.matsimMode)))
            goto(Walking) using BeamAgentInfo(id, stateData.data.copy(currentRoute = tripChoice)) replying
              completed(triggerId, schedule[TeleportationArrivalTrigger](tick + timeToChooseMode,self))
          case Some(BeamLeg(_, CAR, _, _)) if restTrip.legs.length > 1 =>
            services.agentSimEventsBus.publish(MatsimEvent(new PersonDepartureEvent(tick, id, info.data.currentActivity.getLinkId, CAR.matsimMode)))
            goto(Walking) using BeamAgentInfo(id, stateData.data.copy(currentRoute = tripChoice)) replying
              completed(triggerId, schedule[PersonEntersVehicleTrigger](tick + timeToChooseMode,self))
          case Some(BeamLeg(_, TAXI, _, _)) if restTrip.legs.length > 1 =>
            (services.taxiManager ? ReserveTaxi(info.data.currentActivity.getCoord)).mapTo[ReserveTaxiConfirmation] map { result =>
              ReserveTaxiResponseWrapper(tick, triggerId, result.taxi, result.timeToCustomer, tripChoice)
            } pipeTo self
            stay()
          case Some(BeamLeg(_, WAITING, _, _)) =>
            services.agentSimEventsBus.publish(MatsimEvent(new PersonDepartureEvent(tick, id, info.data.currentActivity.getLinkId, TRANSIT.matsimMode)))
            goto(Walking) using BeamAgentInfo(id, stateData.data.copy(currentRoute = tripChoice)) replying
              completed(triggerId, schedule[PersonArrivesTransitStopTrigger](tick + timeToChooseMode,self))
          case Some(BeamLeg(_, _, _, _)) =>
            logError(s"going to Error on trigger $triggerId in ChoosingMode due to unknown mode")
            goto(Error) using stateData.copy(id, stateData.data.copy()) replying CompletionNotice(triggerId)
          case None | Some(_) =>
            logError(s"going to Error on trigger $triggerId in ChoosingMode due to no next leg")
            goto(Error) using stateData.copy(id, stateData.data.copy()) replying CompletionNotice(triggerId)
        }
      }
    case Event(ReserveTaxiResponseWrapper(tick, triggerId, taxi, timeToCustomer, tripChoice), info: BeamAgentInfo[PersonData]) =>
      taxi match {
        case Some(theTaxi) =>
<<<<<<< HEAD
          agentSimEventsBus.publish(MatsimEvent(new PersonDepartureEvent(tick, id, info.data.currentActivity.getLinkId, CAR.matsimMode)))
          schedulerRef ! completed(triggerId, schedule[PersonEntersTaxiTrigger](tick + timeToCustomer,self))
=======
          services.agentSimEventsBus.publish(MatsimEvent(new PersonDepartureEvent(tick, id, info.data.currentActivity.getLinkId, CAR.matsimMode)))
          services.schedulerRef ! completed(triggerId, schedule[PersonEntersTaxiTrigger](tick + timeToCustomer))
>>>>>>> c8b8d736
          goto(Walking) using BeamAgentInfo(id, info.data.copy(currentRoute = tripChoice, currentVehicle = taxi))
        case None =>
          logError(s"going to Error on trigger $triggerId in ChoosingMode due to no taxi")
          services.schedulerRef ! CompletionNotice(triggerId)
          goto(Error) using stateData.copy(id, stateData.data.copy())
      }
  }

  // TODO: Get Vehicle ids and implement currentVehicle as member of PersonData
  when(Walking) {
    // -> Driving
    case Event(TriggerWithId(PersonEntersVehicleTrigger(tick), triggerId), info: BeamAgentInfo[PersonData]) =>
      val procData = procStateData(info.data.currentRoute, tick)
      services.agentSimEventsBus.publish(MatsimEvent(new PersonEntersVehicleEvent(tick, id, Id.createVehicleId(s"car_$id"))))
      goto(Driving) using BeamAgentInfo(id, stateData.data.copy(currentRoute = procData.restTrip)) replying
        completed(triggerId, schedule[PersonLeavesVehicleTrigger](procData.nextStart,self))

    // -> Taxi
    case Event(TriggerWithId(PersonEntersTaxiTrigger(tick), triggerId), info: BeamAgentInfo[PersonData]) =>
      val procData = procStateData(info.data.currentRoute, tick)
      services.agentSimEventsBus.publish(MatsimEvent(new PersonEntersVehicleEvent(tick, id, Id.createVehicleId(s"taxi_$id"))))
      goto(InTaxi) using BeamAgentInfo(id, stateData.data.copy(currentRoute = procData.restTrip)) replying
        completed(triggerId, schedule[PersonLeavesTaxiTrigger](procData.nextStart,self))

    // -> Transit
    case Event(TriggerWithId(PersonArrivesTransitStopTrigger(tick), triggerId), info: BeamAgentInfo[PersonData]) =>
      val procData = procStateData(info.data.currentRoute, tick)
      services.agentSimEventsBus.publish(MatsimEvent(PathTraversalEvent(id, procData.nextLeg)))
      goto(Waiting) using stateData.copy(id, info.data.copy(currentRoute = procData.restTrip)) replying
        completed(triggerId, schedule[PersonEntersBoardingQueueTrigger](procData.nextStart,self))

    // TODO: Transfer on Transit

    //-> NextActivity
    case Event(TriggerWithId(TeleportationArrivalTrigger(tick), triggerId), info: BeamAgentInfo[PersonData]) =>
      val procData = procStateData(info.data.currentRoute, tick)
      services.agentSimEventsBus.publish(MatsimEvent(PathTraversalEvent(id, procData.nextLeg)))
      val arrivalTime = teleportWalkDuration + tick
      services.agentSimEventsBus.publish(MatsimEvent(new PersonArrivalEvent(arrivalTime, id, info.data.nextActivity.right.get.getLinkId, WALK.matsimMode)))
      val nextAct = info.data.nextActivity.right.get // No danger of failure here
      services.agentSimEventsBus.publish(MatsimEvent(new ActivityStartEvent(arrivalTime, id, nextAct.getLinkId, nextAct.getFacilityId, nextAct.getType)))
      logInfo(s"arrived at ${nextAct.getType} at $arrivalTime")
      // Agent should arrive before next activity ends, schedule trigger accordingly
      val actEndTriggerTime = Math.max(tick + minActDuration, nextAct.getEndTime)
<<<<<<< HEAD
      schedulerRef ! completed(triggerId, schedule[ActivityEndTrigger](actEndTriggerTime,self))
=======
      services.schedulerRef ! completed(triggerId, schedule[ActivityEndTrigger](actEndTriggerTime))
>>>>>>> c8b8d736
      goto(PerformingActivity) using stateData.copy(id, info.data.copy(currentActivityIndex = info.data.currentActivityIndex + 1))
  }

  // Driving-related states
  when(Driving) {
    case Event(TriggerWithId(PersonLeavesVehicleTrigger(tick), triggerId), info: BeamAgentInfo[PersonData]) =>
      val procData = procStateData(info.data.currentRoute, tick)
      publishPathTraversal(PathTraversalEvent(id, procData.nextLeg))
      services.agentSimEventsBus.publish(MatsimEvent(new PersonLeavesVehicleEvent(procData.nextStart, id, Id.createVehicleId(s"car_$id"))))
      services.agentSimEventsBus.publish(MatsimEvent(new PersonArrivalEvent(procData.nextStart, id, info.data.nextActivity.right.get.getLinkId, CAR.matsimMode)))
      goto(Walking) using BeamAgentInfo(id, stateData.data.copy(currentRoute = procData.restTrip)) replying
        completed(triggerId, schedule[TeleportationArrivalTrigger](procData.nextStart,self))
  }

  // Taxi-related states
  when(InTaxi) {
    case Event(TriggerWithId(PersonLeavesTaxiTrigger(tick), triggerId), info: BeamAgentInfo[PersonData]) =>
      val procData = procStateData(info.data.currentRoute, tick)
      publishPathTraversal(PathTraversalEvent(id, procData.nextLeg))
      services.agentSimEventsBus.publish(MatsimEvent(new PersonLeavesVehicleEvent(procData.nextStart, id, Id.createVehicleId(s"car_$id"))))
      services.agentSimEventsBus.publish(MatsimEvent(new PersonArrivalEvent(procData.nextStart, id, info.data.nextActivity.right.get.getLinkId, CAR.matsimMode)))
      info.data.currentVehicle.get ! DropOffCustomer(procData.nextLeg.graphPath.latLons.headOption.get)
      goto(Walking) using BeamAgentInfo(id, stateData.data.copy(currentRoute = procData.restTrip)) replying
        completed(triggerId, schedule[TeleportationArrivalTrigger](procData.nextStart,self))
  }

  // Transit-related states
  when(Waiting) {
    case Event(TriggerWithId(PersonEntersBoardingQueueTrigger(tick), triggerId), info: BeamAgentInfo[PersonData]) =>
      val procData = procStateData(info.data.currentRoute, tick)
      publishPathTraversal(PathTraversalEvent(id, procData.nextLeg))
      services.agentSimEventsBus.publish(MatsimEvent(new AgentWaitingForPtEvent(tick, id, Id.create(Random.nextInt(), classOf[TransitStopFacility]), Id.create(Random.nextInt(), classOf[TransitStopFacility]))))
      goto(Boarding) using stateData.copy(id, info.data.copy(currentRoute = procData.restTrip)) replying
        completed(triggerId, schedule[PersonArrivesTransitStopTrigger](procData.nextStart,self))
  }

  when(Boarding) {
    case Event(TriggerWithId(PersonArrivesTransitStopTrigger(tick), triggerId), info: BeamAgentInfo[PersonData]) =>
      val procData = procStateData(info.data.currentRoute, tick)
      publishPathTraversal(PathTraversalEvent(id, procData.nextLeg))
      services.agentSimEventsBus.publish(MatsimEvent(new PersonEntersVehicleEvent(tick, id, Id.createVehicleId(s"pt_$id"))))
      goto(OnTransit) using stateData.copy(id, info.data.copy(currentRoute = procData.restTrip)) replying
        completed(triggerId, schedule[PersonEntersAlightingQueueTrigger](procData.nextStart,self))
  }

  when(OnTransit) {
    case Event(TriggerWithId(PersonEntersAlightingQueueTrigger(tick), triggerId), info: BeamAgentInfo[PersonData]) =>
      val procData = procStateData(info.data.currentRoute, tick)
      publishPathTraversal(PathTraversalEvent(id, procData.nextLeg))
      goto(Alighting) using stateData.copy(id, info.data.copy(currentRoute = procData.restTrip)) replying
        completed(triggerId, schedule[PersonLeavesVehicleTrigger](procData.nextStart,self))
  }

  when(Alighting) {
    case Event(TriggerWithId(PersonLeavesVehicleTrigger(tick), triggerId), info: BeamAgentInfo[PersonData]) =>
      val procData = procStateData(info.data.currentRoute, tick)
      services.agentSimEventsBus.publish(MatsimEvent(new PersonLeavesVehicleEvent(tick, id, Id.createVehicleId(s"pt_$id"))))
      publishPathTraversal(PathTraversalEvent(id, procData.nextLeg))
      val restTrip = procData.restTrip

      // If there are remaining legs in transit trip (Transfers)
      restTrip.legs.headOption match {
        case Some(BeamLeg(_, WALK, _, _)) if restTrip.legs.length == 1 =>
          services.agentSimEventsBus.publish(MatsimEvent(new PersonArrivalEvent(tick, id, info.data.nextActivity.right.get.getLinkId, TRANSIT.matsimMode)))
          goto(Walking) using stateData.copy(id, info.data.copy(currentRoute = restTrip)) replying
            completed(triggerId, schedule[TeleportationArrivalTrigger](procData.nextStart,self))
        case Some(BeamLeg(_, WALK, _, _)) if restTrip.legs.length > 1 =>
          goto(Walking) using BeamAgentInfo(id, stateData.data.copy(currentRoute = restTrip)) replying // walk to different stop
            completed(triggerId, schedule[PersonArrivesTransitStopTrigger](procData.nextStart,self))
        case Some(BeamLeg(_, WAITING, _, _)) =>
          goto(Waiting) using BeamAgentInfo(id, stateData.data.copy(currentRoute = restTrip)) replying
            completed(triggerId, schedule[PersonEntersBoardingQueueTrigger](procData.nextStart,self))
        case Some(BeamLeg(_, _, _, _)) => // Not sure if this is a good idea
          goto(Walking) using stateData.copy(id, info.data.copy(currentRoute = restTrip)) replying //
            completed(triggerId, schedule[TeleportationArrivalTrigger](procData.nextStart,self))
        case None =>
          logError(s"going to Error on trigger $triggerId in ALIGHTING")
          goto(Error) using stateData.copy(id, stateData.data.copy()) replying CompletionNotice(triggerId)
      }
  }


  onTransition {
    case Uninitialized -> Initialized =>
      services.registry ! Registry.Tell("scheduler", ScheduleTrigger(ActivityStartTrigger(0.0), self))
    case PerformingActivity -> ChoosingMode =>
      logInfo(s"going from PerformingActivity to ChoosingMode")
    case ChoosingMode -> Walking =>
      logInfo(s"going from ChoosingMode to Walking")
    case Walking -> Driving =>
      logInfo(s"going from Walking to Driving")
    case Driving -> Walking =>
      logInfo(s"going from Driving to Walking")
    case Walking -> PerformingActivity =>
      logInfo(s"going from Walking to PerformingActivity")
  }

  /*
   * Helper methods
   */
  def logInfo(msg: String): Unit = {
    //    log.info(s"PersonAgent $id: $msg")
  }

  def logWarn(msg: String): Unit = {
    log.warning(s"PersonAgent $id: $msg")
  }

  def logError(msg: String): Unit = {
    log.error(s"PersonAgent $id: $msg")
  }

  // NEVER use stateData in below, pass `info` object directly (closure around stateData on object creation)


  private def procStateData(trip: BeamTrip, tick: Double): ProcessedData = {

    val nextLeg: BeamLeg = trip.legs.head
    val restTrip: BeamTrip = BeamTrip(trip.legs.tail)
    val nextStart = if (restTrip.legs.nonEmpty) {
      restTrip.legs.head.startTime
    } else {
      tick
    }
    ProcessedData(nextLeg, restTrip, nextStart)
  }

  case class ProcessedData(nextLeg: BeamLeg, restTrip: BeamTrip, nextStart: Double)

  private def publishPathTraversal(event: PathTraversalEvent): Unit = {
    //TODO: convert pathTraversalEvents to hashset
    if (services.beamConfig.beam.events.pathTraversalEvents contains event.beamLeg.mode.value.toLowerCase()) {
      services.agentSimEventsBus.publish(MatsimEvent(event))
    }
  }

}

<|MERGE_RESOLUTION|>--- conflicted
+++ resolved
@@ -23,10 +23,6 @@
 import org.matsim.api.core.v01.Id
 import org.matsim.api.core.v01.events._
 import org.matsim.api.core.v01.population._
-<<<<<<< HEAD
-import org.matsim.api.core.v01.{Id}
-=======
->>>>>>> c8b8d736
 import org.matsim.core.api.experimental.events.AgentWaitingForPtEvent
 import org.matsim.pt.transitSchedule.api.TransitStopFacility
 import org.slf4j.LoggerFactory
@@ -118,13 +114,9 @@
       * @param plan : The plan having at least some `Activities`
       * @return `PersonData`
       */
-<<<<<<< HEAD
-    def apply(plan: Plan): PersonData = PersonData(planToVec(plan), 0, BeamTrip.noneTrip, Vector[BeamTrip](), mnlChoice, None)
-=======
     def apply(plan: Plan): PersonData = defaultPersonData(planToVec(plan))
 
     def apply(activities:Vector[Activity]):PersonData = defaultPersonData(activities)
->>>>>>> c8b8d736
 
     def planToVec(plan: Plan): Vector[Activity] = {
       scala.collection.immutable.Vector.empty[Activity] ++ plan.getPlanElements.asScala.filter(p => p.isInstanceOf[Activity]).map(p => p.asInstanceOf[Activity])
@@ -243,12 +235,8 @@
 
 }
 
-<<<<<<< HEAD
 class PersonAgent(override val id: Id[PersonAgent], override val data: PersonData) extends BeamAgent[PersonData] with
   CanUseTaxi with TriggerShortcuts {
-=======
-class PersonAgent @Inject() (override val id: Id[PersonAgent], override val data: PersonData, val services: BeamServices) extends BeamAgent[PersonData] {
->>>>>>> c8b8d736
 
   import akka.pattern.{ask, pipe}
   import beam.sim.BeamServices._
@@ -269,19 +257,8 @@
 
   private implicit val timeout = akka.util.Timeout(5000, TimeUnit.SECONDS)
 
-<<<<<<< HEAD
   when(Uninitialized)(behaviors(Uninitialized))
   when(Initialized)(behaviors(Initialized))
-=======
-  when(Initialized) {
-    case Event(TriggerWithId(ActivityStartTrigger(tick), triggerId), info: BeamAgentInfo[PersonData]) =>
-      val currentActivity = info.data.currentActivity
-      services.agentSimEventsBus.publish(MatsimEvent(new ActivityStartEvent(tick, id, currentActivity.getLinkId, currentActivity.getFacilityId, currentActivity.getType)))
-      // Since this is the first activity of the day, we don't increment the currentActivityIndex
-      logInfo(s"starting at ${currentActivity.getType}")
-      goto(PerformingActivity) using info replying completed(triggerId, schedule[ActivityEndTrigger](currentActivity.getEndTime))
-  }
->>>>>>> c8b8d736
 
   when(PerformingActivity) {
     case Event(TriggerWithId(ActivityEndTrigger(tick), triggerId), info: BeamAgentInfo[PersonData]) =>
@@ -309,18 +286,6 @@
         TaxiInquiryResponseWrapper(routeResult.tick, routeResult.triggerId, routeResult.alternatives, taxiResult.timesToCustomer)
       } pipeTo self
       stay()
-<<<<<<< HEAD
-=======
-    case Event(result: TaxiInquiryResponseWrapper, info: BeamAgentInfo[PersonData]) =>
-      val completionNotice = completed(result.triggerId, schedule[PersonDepartureTrigger](result.tick))
-      if (info.id.toString.equals("3")) {
-        DebugLib.emptyFunctionForSettingBreakPoint()
-      }
-      // Send CN directly to scheduler.
-      // Can't reply as usual here, since execution context post-pipe captures self as sender via closure.
-      services.schedulerRef ! completionNotice
-      goto(ChoosingMode) using stateData.copy(id, info.data.copy(currentAlternatives = result.alternatives, taxiAlternatives = result.timesToCustomer))
->>>>>>> c8b8d736
     case Event(msg: FinishWrapper, info: BeamAgentInfo[PersonData]) =>
       services.schedulerRef ! CompletionNotice(msg.triggerId)
       goto(Error)
@@ -377,13 +342,8 @@
     case Event(ReserveTaxiResponseWrapper(tick, triggerId, taxi, timeToCustomer, tripChoice), info: BeamAgentInfo[PersonData]) =>
       taxi match {
         case Some(theTaxi) =>
-<<<<<<< HEAD
-          agentSimEventsBus.publish(MatsimEvent(new PersonDepartureEvent(tick, id, info.data.currentActivity.getLinkId, CAR.matsimMode)))
-          schedulerRef ! completed(triggerId, schedule[PersonEntersTaxiTrigger](tick + timeToCustomer,self))
-=======
           services.agentSimEventsBus.publish(MatsimEvent(new PersonDepartureEvent(tick, id, info.data.currentActivity.getLinkId, CAR.matsimMode)))
           services.schedulerRef ! completed(triggerId, schedule[PersonEntersTaxiTrigger](tick + timeToCustomer))
->>>>>>> c8b8d736
           goto(Walking) using BeamAgentInfo(id, info.data.copy(currentRoute = tripChoice, currentVehicle = taxi))
         case None =>
           logError(s"going to Error on trigger $triggerId in ChoosingMode due to no taxi")
@@ -428,11 +388,7 @@
       logInfo(s"arrived at ${nextAct.getType} at $arrivalTime")
       // Agent should arrive before next activity ends, schedule trigger accordingly
       val actEndTriggerTime = Math.max(tick + minActDuration, nextAct.getEndTime)
-<<<<<<< HEAD
-      schedulerRef ! completed(triggerId, schedule[ActivityEndTrigger](actEndTriggerTime,self))
-=======
       services.schedulerRef ! completed(triggerId, schedule[ActivityEndTrigger](actEndTriggerTime))
->>>>>>> c8b8d736
       goto(PerformingActivity) using stateData.copy(id, info.data.copy(currentActivityIndex = info.data.currentActivityIndex + 1))
   }
 
