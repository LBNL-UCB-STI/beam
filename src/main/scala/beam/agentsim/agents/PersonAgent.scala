package beam.agentsim.agents

import akka.actor.FSM.Failure
import akka.actor.{ActorRef, FSM, Props, Stash, Status}
import beam.agentsim.Resource._
import beam.agentsim.agents.BeamAgent._
import beam.agentsim.agents.PersonAgent._
import beam.agentsim.agents.freight.input.FreightReader.PAYLOAD_WEIGHT_IN_KG
import beam.agentsim.agents.household.HouseholdActor.ReleaseVehicle
import beam.agentsim.agents.household.HouseholdCAVDriverAgent
import beam.agentsim.agents.modalbehaviors.ChoosesMode.ChoosesModeData
import beam.agentsim.agents.modalbehaviors.DrivesVehicle._
import beam.agentsim.agents.modalbehaviors.{ChoosesMode, DrivesVehicle, ModeChoiceCalculator}
import beam.agentsim.agents.parking.ChoosesParking
import beam.agentsim.agents.parking.ChoosesParking.{ChoosingParkingSpot, ReleasingParkingSpot}
import beam.agentsim.agents.planning.{BeamPlan, Tour}
import beam.agentsim.agents.ridehail.RideHailManager.TravelProposal
import beam.agentsim.agents.ridehail._
import beam.agentsim.agents.vehicles.BeamVehicle.FuelConsumed
import beam.agentsim.agents.vehicles.EnergyEconomyAttributes.Powertrain
import beam.agentsim.agents.vehicles.VehicleCategory.Bike
import beam.agentsim.agents.vehicles._
import beam.agentsim.events.RideHailReservationConfirmationEvent.{Pooled, Solo}
import beam.agentsim.events._
import beam.agentsim.events.resources.{ReservationError, ReservationErrorCode}
import beam.agentsim.infrastructure.ChargingNetworkManager._
import beam.agentsim.infrastructure.parking.ParkingMNL
import beam.agentsim.infrastructure.{ParkingInquiryResponse, ParkingNetworkManager, ParkingStall}
import beam.agentsim.scheduler.BeamAgentScheduler.{CompletionNotice, IllegalTriggerGoToError, ScheduleTrigger}
import beam.agentsim.scheduler.Trigger.TriggerWithId
import beam.agentsim.scheduler.{BeamAgentSchedulerTimer, Trigger}
import beam.router.Modes.BeamMode
import beam.router.Modes.BeamMode.{
  CAR,
  CAV,
  HOV2_TELEPORTATION,
  HOV3_TELEPORTATION,
  RIDE_HAIL,
  RIDE_HAIL_POOLED,
  RIDE_HAIL_TRANSIT,
  WALK,
  WALK_TRANSIT
}
import beam.router.RouteHistory
import beam.router.model.{EmbodiedBeamLeg, EmbodiedBeamTrip}
import beam.router.osm.TollCalculator
import beam.router.skim.ActivitySimSkimmerEvent
import beam.router.skim.event.{
  DriveTimeSkimmerEvent,
  ODSkimmerEvent,
  RideHailSkimmerEvent,
  UnmatchedRideHailRequestSkimmerEvent
}
import beam.sim.common.GeoUtils
import beam.sim.config.BeamConfig.Beam.Debug
import beam.sim.population.AttributesOfIndividual
import beam.sim.{BeamScenario, BeamServices, Geofence}
import beam.utils.MeasureUnitConversion.METERS_IN_MILE
import beam.utils.NetworkHelper
import beam.utils.logging.ExponentialLazyLogging
import com.conveyal.r5.transit.TransportNetwork
import org.matsim.api.core.v01.events._
import org.matsim.api.core.v01.population._
import org.matsim.api.core.v01.{Coord, Id}
import org.matsim.core.api.experimental.events.{EventsManager, TeleportationArrivalEvent}
import org.matsim.core.utils.misc.Time

import java.util.concurrent.atomic.AtomicReference
import scala.annotation.tailrec
import scala.concurrent.duration._

/**
  */
object PersonAgent {

  type VehicleStack = Vector[Id[BeamVehicle]]

  def props(
    scheduler: ActorRef,
    services: BeamServices,
    beamScenario: BeamScenario,
    modeChoiceCalculator: ModeChoiceCalculator,
    transportNetwork: TransportNetwork,
    tollCalculator: TollCalculator,
    router: ActorRef,
    rideHailManager: ActorRef,
    parkingManager: ActorRef,
    chargingNetworkManager: ActorRef,
    eventsManager: EventsManager,
    personId: Id[PersonAgent],
    householdRef: ActorRef,
    plan: Plan,
    fleetManagers: Seq[ActorRef],
    sharedVehicleFleets: Seq[ActorRef],
    possibleSharedVehicleTypes: Set[BeamVehicleType],
    routeHistory: RouteHistory
  ): Props = {
    Props(
      new PersonAgent(
        scheduler,
        services,
        beamScenario,
        modeChoiceCalculator,
        transportNetwork,
        router,
        rideHailManager,
        eventsManager,
        personId,
        plan,
        parkingManager,
        chargingNetworkManager,
        tollCalculator,
        householdRef,
        fleetManagers,
        sharedVehicleFleets,
        possibleSharedVehicleTypes,
        routeHistory
      )
    )
  }

  sealed trait Traveling extends BeamAgentState

  trait PersonData extends DrivingData

  trait DrivingData {
    def currentVehicle: VehicleStack

    def passengerSchedule: PassengerSchedule

    def currentLegPassengerScheduleIndex: Int

    def withPassengerSchedule(newPassengerSchedule: PassengerSchedule): DrivingData

    def withCurrentLegPassengerScheduleIndex(currentLegPassengerScheduleIndex: Int): DrivingData

    def hasParkingBehaviors: Boolean

    def geofence: Option[Geofence]

    def legStartsAt: Option[Int]
  }

  case class LiterallyDrivingData(delegate: DrivingData, legEndsAt: Double, legStartsAt: Option[Int])
      extends DrivingData { // sorry
    def currentVehicle: VehicleStack = delegate.currentVehicle

    def passengerSchedule: PassengerSchedule = delegate.passengerSchedule

    def currentLegPassengerScheduleIndex: Int =
      delegate.currentLegPassengerScheduleIndex

    def withPassengerSchedule(newPassengerSchedule: PassengerSchedule): DrivingData =
      LiterallyDrivingData(delegate.withPassengerSchedule(newPassengerSchedule), legEndsAt, legStartsAt)

    def withCurrentLegPassengerScheduleIndex(currentLegPassengerScheduleIndex: Int): DrivingData =
      LiterallyDrivingData(
        delegate.withCurrentLegPassengerScheduleIndex(currentLegPassengerScheduleIndex),
        legEndsAt,
        legStartsAt
      )

    override def hasParkingBehaviors: Boolean = false

    override def geofence: Option[Geofence] = delegate.geofence
  }

  /**
    * holds information for agent enroute
    * @param isInEnrouteState flag to indicate whether agent is in enroute node
    * @param hasReservedFastChargerStall flag indicate if the agent has reserved a stall with fast charger point
    * @param stall2DestLegs car legs from enroute charging stall to original destination
    */
  case class EnrouteData(
    isInEnrouteState: Boolean = false,
    hasReservedFastChargerStall: Boolean = false,
    stall2DestLegs: Vector[EmbodiedBeamLeg] = Vector()
  ) {
    def isEnrouting: Boolean = isInEnrouteState && hasReservedFastChargerStall
  }

  case class BasePersonData(
    currentActivityIndex: Int = 0,
    currentTrip: Option[EmbodiedBeamTrip] = None,
    restOfCurrentTrip: List[EmbodiedBeamLeg] = List(),
    currentVehicle: VehicleStack = Vector(),
    currentTourMode: Option[BeamMode] = None,
    currentTourPersonalVehicle: Option[Id[BeamVehicle]] = None,
    passengerSchedule: PassengerSchedule = PassengerSchedule(),
    currentLegPassengerScheduleIndex: Int = 0,
    hasDeparted: Boolean = false,
    currentTripCosts: Double = 0.0,
    numberOfReplanningAttempts: Int = 0,
    failedTrips: IndexedSeq[EmbodiedBeamTrip] = IndexedSeq.empty,
    lastUsedParkingStall: Option[ParkingStall] = None,
    enrouteData: EnrouteData = EnrouteData()
  ) extends PersonData {

    override def withPassengerSchedule(newPassengerSchedule: PassengerSchedule): DrivingData =
      copy(passengerSchedule = newPassengerSchedule)

    override def withCurrentLegPassengerScheduleIndex(
      newLegPassengerScheduleIndex: Int
    ): DrivingData = copy(currentLegPassengerScheduleIndex = newLegPassengerScheduleIndex)

    override def hasParkingBehaviors: Boolean = true

    override def geofence: Option[Geofence] = None
    override def legStartsAt: Option[Int] = None
  }

  case class ActivityStartTrigger(tick: Int) extends Trigger

  case class ActivityEndTrigger(tick: Int) extends Trigger

  case class PersonDepartureTrigger(tick: Int) extends Trigger

  case class TeleportationEndsTrigger(tick: Int) extends Trigger

  case object PerformingActivity extends BeamAgentState

  case object ChoosingMode extends Traveling

  case object Teleporting extends Traveling

  case object WaitingForDeparture extends Traveling

  case object WaitingForReservationConfirmation extends Traveling

  case object Waiting extends Traveling

  case object ProcessingNextLegOrStartActivity extends Traveling

  case object TryingToBoardVehicle extends Traveling

  case object WaitingToDrive extends Traveling

  case object WaitingToDriveInterrupted extends Traveling

  case object PassengerScheduleEmpty extends Traveling

  case object PassengerScheduleEmptyInterrupted extends Traveling

  case object ReadyToChooseParking extends Traveling

  case object Moving extends Traveling

  case object Driving extends Traveling

  case object DrivingInterrupted extends Traveling

  case object EnrouteRefueling extends Traveling

  def correctTripEndTime(
    trip: EmbodiedBeamTrip,
    endTime: Int,
    bodyVehicleId: Id[BeamVehicle],
    bodyVehicleTypeId: Id[BeamVehicleType]
  ): EmbodiedBeamTrip = {
    if (trip.tripClassifier != WALK && trip.tripClassifier != WALK_TRANSIT) {
      trip.copy(
        legs = trip.legs
          .dropRight(1) :+ EmbodiedBeamLeg
          .dummyLegAt(
            endTime - trip.legs.last.beamLeg.duration,
            bodyVehicleId,
            isLastLeg = true,
            trip.legs.dropRight(1).last.beamLeg.travelPath.endPoint.loc,
            WALK,
            bodyVehicleTypeId,
            asDriver = true,
            trip.legs.last.beamLeg.duration
          )
      )
    } else {
      trip
    }
  }

  def findPersonData(data: DrivingData): Option[BasePersonData] = data match {
    case basePersonData: BasePersonData => Some(basePersonData)
    case _                              => None
  }
}

class PersonAgent(
  val scheduler: ActorRef,
  val beamServices: BeamServices,
  val beamScenario: BeamScenario,
  val modeChoiceCalculator: ModeChoiceCalculator,
  val transportNetwork: TransportNetwork,
  val router: ActorRef,
  val rideHailManager: ActorRef,
  val eventsManager: EventsManager,
  override val id: Id[PersonAgent],
  val matsimPlan: Plan,
  val parkingManager: ActorRef,
  val chargingNetworkManager: ActorRef,
  val tollCalculator: TollCalculator,
  val householdRef: ActorRef,
  val fleetManagers: Seq[ActorRef] = Vector(),
  val sharedVehicleFleets: Seq[ActorRef] = Vector(),
  val possibleSharedVehicleTypes: Set[BeamVehicleType] = Set.empty,
  val routeHistory: RouteHistory
) extends DrivesVehicle[PersonData]
    with ChoosesMode
    with ChoosesParking
    with Stash
    with ExponentialLazyLogging {

  override val eventBuilderActor: ActorRef = beamServices.eventBuilderActor
  implicit val debug: Debug = beamServices.beamConfig.beam.debug

  val networkHelper: NetworkHelper = beamServices.networkHelper
  val geo: GeoUtils = beamServices.geo

  val minDistanceToTrainStop: Double =
    beamScenario.beamConfig.beam.agentsim.agents.tripBehaviors.carUsage.minDistanceToTrainStop

  val bodyType: BeamVehicleType = beamScenario.vehicleTypes(
    Id.create(beamScenario.beamConfig.beam.agentsim.agents.bodyType, classOf[BeamVehicleType])
  )

  val body: BeamVehicle = new BeamVehicle(
    BeamVehicle.createId(id, Some("body")),
    new Powertrain(bodyType.primaryFuelConsumptionInJoulePerMeter),
    bodyType,
    vehicleManagerId = new AtomicReference(VehicleManager.NoManager.managerId)
  )
  body.setManager(Some(self))
  beamVehicles.put(body.id, ActualVehicle(body))

  val vehicleFleets: Seq[ActorRef] = fleetManagers ++ sharedVehicleFleets

  val attributes: AttributesOfIndividual =
    matsimPlan.getPerson.getCustomAttributes
      .get("beam-attributes")
      .asInstanceOf[AttributesOfIndividual]

  val _experiencedBeamPlan: BeamPlan = BeamPlan(matsimPlan)

  var totFuelConsumed: FuelConsumed = FuelConsumed(0.0, 0.0)
  var curFuelConsumed: FuelConsumed = FuelConsumed(0.0, 0.0)

  def updateFuelConsumed(fuelOption: Option[FuelConsumed]): Unit = {
    val newFuelConsumed = fuelOption.getOrElse(FuelConsumed(0.0, 0.0))
    curFuelConsumed = FuelConsumed(
      curFuelConsumed.primaryFuel + newFuelConsumed.primaryFuel,
      curFuelConsumed.secondaryFuel + newFuelConsumed.secondaryFuel
    )
    totFuelConsumed = FuelConsumed(
      totFuelConsumed.primaryFuel + curFuelConsumed.primaryFuel,
      totFuelConsumed.secondaryFuel + curFuelConsumed.secondaryFuel
    )
  }

  def resetFuelConsumed(): Unit = curFuelConsumed = FuelConsumed(0.0, 0.0)

  override def logDepth: Int = beamScenario.beamConfig.beam.debug.actor.logDepth

  val lastTickOfSimulation: Int = Time
    .parseTime(beamScenario.beamConfig.beam.agentsim.endTime)
    .toInt - beamServices.beamConfig.beam.agentsim.schedulerParallelismWindow

  /**
    * identifies agents with remaining range which is smaller than their remaining tour
    *
    * @param personData current state data cast as a [[BasePersonData]]
    * @return true if they have enough fuel, or fuel type is not exhaustible
    */
  def calculateRemainingTripData(personData: BasePersonData): Option[ParkingMNL.RemainingTripData] = {

    // if enroute then trip is not started yet, pick vehicle id of next leg (head of rest of the trip)
    // else the vehicle information is available in `currentVehicle`
    val vehicleId =
      if (personData.enrouteData.isInEnrouteState) personData.restOfCurrentTrip.head.beamVehicleId
      else personData.currentVehicle.head

    val beamVehicle = beamVehicles(vehicleId).vehicle

    val refuelNeeded: Boolean =
      beamVehicle.isRefuelNeeded(
        beamScenario.beamConfig.beam.agentsim.agents.rideHail.human.refuelRequiredThresholdInMeters,
        beamScenario.beamConfig.beam.agentsim.agents.rideHail.human.noRefuelThresholdInMeters
      )

    if (refuelNeeded) {

      val primaryFuelLevelInJoules: Double = beamScenario
        .privateVehicles(vehicleId)
        .primaryFuelLevelInJoules

      val primaryFuelConsumptionInJoulePerMeter: Double =
        beamVehicle.beamVehicleType.primaryFuelConsumptionInJoulePerMeter

      val remainingTourDist: Double = nextActivity(personData) match {
        case Some(nextAct) =>
          // in the case that we are headed "home", we need to motivate charging.
          // in order to induce range anxiety, we need to have agents consider
          // their tomorrow activities. the agent's first leg of the day
          // is used here to add distance to a "ghost activity" tomorrow morning
          // which is used in place of our real remaining tour distance of 0.0
          // which should help encourage residential end-of-day charging
          val tomorrowFirstLegDistance =
            if (nextAct.getType.toLowerCase == "home") {
              findFirstCarLegOfTrip(personData) match {
                case Some(carLeg) =>
                  carLeg.beamLeg.travelPath.distanceInM
                case None =>
                  0.0
              }
            } else 0.0

          val tripIndexOfElement = currentTour(personData)
            .tripIndexOfElement(nextAct)
            .getOrElse(throw new IllegalArgumentException(s"Element [$nextAct] not found"))
          val nextActIdx = tripIndexOfElement - 1
          currentTour(personData).trips
            .slice(nextActIdx, currentTour(personData).trips.length)
            .sliding(2, 1)
            .toList
            .foldLeft(tomorrowFirstLegDistance) { (sum, pair) =>
              sum + Math
                .ceil(
                  beamServices.skims.od_skimmer
                    .getTimeDistanceAndCost(
                      pair.head.activity.getCoord,
                      pair.last.activity.getCoord,
                      0,
                      CAR,
                      beamVehicle.beamVehicleType.id,
                      beamVehicle.beamVehicleType,
                      beamServices.beamScenario.fuelTypePrices(beamVehicle.beamVehicleType.primaryFuelType)
                    )
                    .distance
                )
            }

        case None =>
          0.0
      }

      Some(
        ParkingMNL.RemainingTripData(
          primaryFuelLevelInJoules,
          primaryFuelConsumptionInJoulePerMeter,
          remainingTourDist,
          beamScenario.beamConfig.beam.agentsim.agents.parking.rangeAnxietyBuffer
        )
      )

    } else {
      None
    }
  }

  startWith(Uninitialized, BasePersonData())

  def currentTour(data: BasePersonData): Tour = {
    stateName match {
      case PerformingActivity =>
        _experiencedBeamPlan.getTourContaining(currentActivity(data))
      case _ =>
        _experiencedBeamPlan.getTourContaining(nextActivity(data).get)
    }
  }

  def currentActivity(data: BasePersonData): Activity =
    _experiencedBeamPlan.activities(data.currentActivityIndex)

  def nextActivity(data: BasePersonData): Option[Activity] = {
    val ind = data.currentActivityIndex + 1
    if (ind < 0 || ind >= _experiencedBeamPlan.activities.length) {
      None
    } else {
      Some(_experiencedBeamPlan.activities(ind))
    }
  }

  def findFirstCarLegOfTrip(data: BasePersonData): Option[EmbodiedBeamLeg] = {
    @tailrec
    def _find(remaining: IndexedSeq[EmbodiedBeamLeg]): Option[EmbodiedBeamLeg] = {
      if (remaining.isEmpty) None
      else if (remaining.head.beamLeg.mode == CAR) Some { remaining.head }
      else _find(remaining.tail)
    }
    for {
      trip <- data.currentTrip
      leg  <- _find(trip.legs)
    } yield {
      leg
    }
  }

  def calculateActivityEndTime(activity: Activity, tick: Double): Double = {
    def activityEndTime =
      if (activity.getEndTime >= tick && Math.abs(activity.getEndTime) < Double.PositiveInfinity) {
        activity.getEndTime
      } else if (activity.getEndTime >= 0.0 && activity.getEndTime < tick) {
        tick
      } else {
        // logWarn(s"Activity endTime is negative or infinite ${activity}, assuming duration of 10 minutes.")
        // TODO consider ending the day here to match MATSim convention for start/end activity
        tick + 60 * 10
      }
    val endTime = beamServices.beamScenario.fixedActivitiesDurations.get(activity.getType) match {
      case Some(fixedDuration) => tick + fixedDuration
      case _                   => activityEndTime
    }
    if (lastTickOfSimulation >= tick) {
      Math.min(lastTickOfSimulation, endTime)
    } else {
      endTime
    }
  }

  def endActivityAndDepart(
    tick: Double,
    currentTrip: EmbodiedBeamTrip,
    data: BasePersonData
  ): Unit = {
    assert(currentActivity(data).getLinkId != null)

    // We end our activity when we actually leave, not when we decide to leave, i.e. when we look for a bus or
    // hail a ride. We stay at the party until our Uber is there.

    eventsManager.processEvent(
      new ActivityEndEvent(
        tick,
        id,
        currentActivity(data).getLinkId,
        currentActivity(data).getFacilityId,
        currentActivity(data).getType
      )
    )

    eventsManager.processEvent(
      new PersonDepartureEvent(
        tick,
        id,
        currentActivity(data).getLinkId,
        currentTrip.tripClassifier.value
      )
    )
  }

  when(Uninitialized) { case Event(TriggerWithId(InitializeTrigger(_), triggerId), _) =>
    goto(Initialized) replying CompletionNotice(
      triggerId,
      Vector(ScheduleTrigger(ActivityStartTrigger(0), self))
    )
  }

  when(Initialized) { case Event(TriggerWithId(ActivityStartTrigger(tick), triggerId), data: BasePersonData) =>
    logDebug(s"starting at ${currentActivity(data).getType} @ $tick")
    goto(PerformingActivity) replying CompletionNotice(
      triggerId,
      Vector(ScheduleTrigger(ActivityEndTrigger(currentActivity(data).getEndTime.toInt), self))
    )
  }

  when(PerformingActivity) { case Event(TriggerWithId(ActivityEndTrigger(tick), triggerId), data: BasePersonData) =>
    nextActivity(data) match {
      case None =>
        logger.warn(s"didn't get nextActivity, PersonAgent:$id")
        stay replying CompletionNotice(triggerId)
      case Some(nextAct) =>
        logDebug(s"wants to go to ${nextAct.getType} @ $tick")
        holdTickAndTriggerId(tick, triggerId)
        val indexOfNextActivity = _experiencedBeamPlan.getPlanElements.indexOf(nextAct)
        val modeOfNextLeg = _experiencedBeamPlan.getPlanElements.get(indexOfNextActivity - 1) match {
          case leg: Leg => BeamMode.fromString(leg.getMode)
          case _        => None
        }
        val currentCoord = currentActivity(data).getCoord
        val nextCoord = nextActivity(data).get.getCoord
        goto(ChoosingMode) using ChoosesModeData(
          personData = data.copy(
            // If the mode of the next leg is defined and is CAV, use it, otherwise,
            // If we don't have a current tour mode (i.e. are not on a tour aka at home),
            // use the mode of the next leg as the new tour mode.
            currentTourMode = modeOfNextLeg match {
              case Some(CAV) =>
                Some(CAV)
              case _ =>
                data.currentTourMode.orElse(modeOfNextLeg)
            },
            numberOfReplanningAttempts = 0,
            failedTrips = IndexedSeq.empty,
            enrouteData = EnrouteData()
          ),
          SpaceTime(currentCoord, _currentTick.get),
          excludeModes =
            if (canUseCars(currentCoord, nextCoord)) Vector.empty
            else Vector(BeamMode.RIDE_HAIL, BeamMode.CAR, BeamMode.CAV)
        )
    }

  }

  when(Teleporting) {
    case Event(
          TriggerWithId(PersonDepartureTrigger(tick), triggerId),
          data @ BasePersonData(_, Some(currentTrip), _, _, _, _, _, _, false, _, _, _, _, _)
        ) =>
      endActivityAndDepart(tick, currentTrip, data)

      val arrivalTime = tick + currentTrip.totalTravelTimeInSecs
      scheduler ! CompletionNotice(
        triggerId,
        Vector(ScheduleTrigger(TeleportationEndsTrigger(arrivalTime), self))
      )

      stay() using data.copy(hasDeparted = true)

    case Event(
          TriggerWithId(TeleportationEndsTrigger(tick), triggerId),
          data @ BasePersonData(_, Some(currentTrip), _, _, maybeCurrentTourMode, _, _, _, true, _, _, _, _, _)
        ) =>
      holdTickAndTriggerId(tick, triggerId)

      val teleportationEvent = new TeleportationEvent(
        time = tick,
        person = id,
        departureTime = currentTrip.legs.head.beamLeg.startTime,
        arrivalTime = tick,
        startX = currentTrip.legs.head.beamLeg.travelPath.startPoint.loc.getX,
        startY = currentTrip.legs.head.beamLeg.travelPath.startPoint.loc.getY,
        endX = currentTrip.legs.last.beamLeg.travelPath.endPoint.loc.getX,
        endY = currentTrip.legs.last.beamLeg.travelPath.endPoint.loc.getY,
        currentTourMode = maybeCurrentTourMode.map(_.value)
      )
      eventsManager.processEvent(teleportationEvent)

      goto(ProcessingNextLegOrStartActivity) using data.copy(
        hasDeparted = true,
        currentVehicle = Vector.empty[Id[BeamVehicle]],
        currentTourPersonalVehicle = None
      )

  }

  when(WaitingForDeparture) {

    /**
      * Callback from [[ChoosesMode]]
      */
    case Event(
          TriggerWithId(PersonDepartureTrigger(tick), triggerId),
          data @ BasePersonData(_, Some(currentTrip), _, _, _, _, _, _, false, _, _, _, _, _)
        ) =>
      endActivityAndDepart(tick, currentTrip, data)

      holdTickAndTriggerId(tick, triggerId)
      goto(ProcessingNextLegOrStartActivity) using data.copy(hasDeparted = true)

    case Event(
          TriggerWithId(PersonDepartureTrigger(tick), triggerId),
          BasePersonData(_, _, restOfCurrentTrip, _, _, _, _, _, true, _, _, _, _, _)
        ) =>
      // We're coming back from replanning, i.e. we are already on the trip, so we don't throw a departure event
      logDebug(s"replanned to leg ${restOfCurrentTrip.head}")
      holdTickAndTriggerId(tick, triggerId)
      goto(ProcessingNextLegOrStartActivity)
  }

  private def canUseCars(currentCoord: Coord, nextCoord: Coord): Boolean = {
    currentCoord == null || beamScenario.trainStopQuadTree
      .getDisk(currentCoord.getX, currentCoord.getY, minDistanceToTrainStop)
      .isEmpty || beamScenario.trainStopQuadTree.getDisk(nextCoord.getX, nextCoord.getY, minDistanceToTrainStop).isEmpty
  }

  def handleFailedRideHailReservation(
    error: ReservationError,
    response: RideHailResponse,
    data: BasePersonData
  ): State = {
    logDebug(s"replanning because ${error.errorCode}")
    val tick = _currentTick.getOrElse(response.request.departAt)
    val replanningReason = getReplanningReasonFrom(data, error.errorCode.entryName)
    eventsManager.processEvent(
      new RideHailReservationConfirmationEvent(
        tick,
        Id.createPersonId(id),
        RideHailReservationConfirmationEvent.typeWhenPooledIs(response.request.asPooled),
        Some(error.errorCode),
        response.request.requestTime.getOrElse(response.request.departAt),
        response.request.departAt,
        response.request.quotedWaitTime,
        beamServices.geo.utm2Wgs(response.request.pickUpLocationUTM),
        beamServices.geo.utm2Wgs(response.request.destinationUTM),
        None,
        response.directTripTravelProposal.map(_.travelDistanceForCustomer(bodyVehiclePersonId)),
        response.directTripTravelProposal.map(proposal =>
          proposal.travelTimeForCustomer(bodyVehiclePersonId) + proposal.timeToCustomer(bodyVehiclePersonId)
        )
      )
    )
    eventsManager.processEvent(
      new UnmatchedRideHailRequestSkimmerEvent(
        eventTime = tick,
        tazId = beamScenario.tazTreeMap.getTAZ(response.request.pickUpLocationUTM).tazId,
        reservationType = if (response.request.asPooled) Pooled else Solo
      )
    )
    eventsManager.processEvent(new ReplanningEvent(tick, Id.createPersonId(id), replanningReason))
    val currentCoord = beamServices.geo.wgs2Utm(data.restOfCurrentTrip.head.beamLeg.travelPath.startPoint).loc
    val nextCoord = nextActivity(data).get.getCoord
    goto(ChoosingMode) using ChoosesModeData(
      data.copy(currentTourMode = None, numberOfReplanningAttempts = data.numberOfReplanningAttempts + 1),
      currentLocation = SpaceTime(
        currentCoord,
        tick
      ),
      isWithinTripReplanning = true,
      excludeModes = (if (data.numberOfReplanningAttempts > 0) Vector(RIDE_HAIL, RIDE_HAIL_POOLED, RIDE_HAIL_TRANSIT)
                      else Vector()) ++ (if (canUseCars(currentCoord, nextCoord)) Vector.empty[BeamMode]
                                         else Vector(BeamMode.RIDE_HAIL, BeamMode.CAR, BeamMode.CAV)).distinct
    )
  }

  when(WaitingForReservationConfirmation) {
    // TRANSIT SUCCESS
    case Event(ReservationResponse(Right(response), _), data: BasePersonData) =>
      handleSuccessfulReservation(response.triggersToSchedule, data)
    // TRANSIT FAILURE
    case Event(
          ReservationResponse(Left(firstErrorResponse), _),
          data @ BasePersonData(_, _, nextLeg :: _, _, _, _, _, _, _, _, _, _, _, _)
        ) =>
      logDebug(s"replanning because ${firstErrorResponse.errorCode}")

      val replanningReason = getReplanningReasonFrom(data, firstErrorResponse.errorCode.entryName)
      eventsManager.processEvent(
        new ReplanningEvent(_currentTick.get, Id.createPersonId(id), replanningReason)
      )
      val currentCoord = beamServices.geo.wgs2Utm(nextLeg.beamLeg.travelPath.startPoint).loc
      val nextCoord = nextActivity(data).get.getCoord
      goto(ChoosingMode) using ChoosesModeData(
        data.copy(numberOfReplanningAttempts = data.numberOfReplanningAttempts + 1),
        currentLocation = SpaceTime(currentCoord, _currentTick.get),
        isWithinTripReplanning = true,
        excludeModes =
          if (canUseCars(currentCoord, nextCoord)) Vector.empty
          else Vector(BeamMode.RIDE_HAIL, BeamMode.CAR, BeamMode.CAV)
      )
    // RIDE HAIL DELAY
    case Event(DelayedRideHailResponse, data: BasePersonData) =>
      // this means ride hail manager is taking time to assign and we should complete our
      // current trigger and wait to be re-triggered by the manager
      val (_, triggerId) = releaseTickAndTriggerId()
      scheduler ! CompletionNotice(triggerId, Vector())
      stay() using data
    // RIDE HAIL DELAY FAILURE
    // we use trigger for this to get triggerId back into hands of the person
    case Event(
          TriggerWithId(RideHailResponseTrigger(tick, response @ RideHailResponse(_, _, Some(error), _, _)), triggerId),
          data: BasePersonData
        ) =>
      holdTickAndTriggerId(tick, triggerId)
      handleFailedRideHailReservation(error, response, data)
    // RIDE HAIL SUCCESS
    // no trigger needed here since we're going to Waiting anyway without any other actions needed
    case Event(
          RideHailResponse(req, travelProposal, None, triggersToSchedule, directTripTravelProposal),
          data: BasePersonData
        ) =>
      val tick = _currentTick.getOrElse(req.departAt).toDouble
      eventsManager.processEvent(
        new RideHailReservationConfirmationEvent(
          tick,
          Id.createPersonId(id),
          RideHailReservationConfirmationEvent.typeWhenPooledIs(req.asPooled),
          None,
          req.requestTime.getOrElse(req.departAt),
          req.departAt,
          req.quotedWaitTime,
          beamServices.geo.utm2Wgs(req.pickUpLocationUTM),
          beamServices.geo.utm2Wgs(req.destinationUTM),
          travelProposal.flatMap(
            _.passengerSchedule.legsWithPassenger(bodyVehiclePersonId).headOption.map(_.startTime)
          ),
          directTripTravelProposal.map(_.travelDistanceForCustomer(bodyVehiclePersonId)),
          directTripTravelProposal.map(_.travelTimeForCustomer(bodyVehiclePersonId))
        )
      )
      eventsManager.processEvent(
        new RideHailSkimmerEvent(
          eventTime = tick,
          tazId = beamScenario.tazTreeMap.getTAZ(req.pickUpLocationUTM).tazId,
          reservationType = if (req.asPooled) Pooled else Solo,
          waitTime = travelProposal.get.timeToCustomer(req.customer),
          costPerMile =
            travelProposal.get.estimatedPrice(req.customer.personId) / travelProposal.get.travelDistanceForCustomer(
              req.customer
            ) * METERS_IN_MILE
        )
      )
      handleSuccessfulReservation(triggersToSchedule, data, travelProposal)
    // RIDE HAIL FAILURE
    case Event(
          response @ RideHailResponse(_, _, Some(error), _, _),
          data @ BasePersonData(_, _, _, _, _, _, _, _, _, _, _, _, _, _)
        ) =>
      handleFailedRideHailReservation(error, response, data)
  }

  when(Waiting) {
    /*
     * Learn as passenger that it is time to board the vehicle
     */
    case Event(
          TriggerWithId(BoardVehicleTrigger(tick, vehicleToEnter), triggerId),
          data @ BasePersonData(_, _, currentLeg :: _, currentVehicle, _, _, _, _, _, _, _, _, _, _)
        ) =>
      logDebug(s"PersonEntersVehicle: $vehicleToEnter @ $tick")
      eventsManager.processEvent(new PersonEntersVehicleEvent(tick, id, vehicleToEnter))

      if (currentLeg.cost > 0.0) {
        currentLeg.beamLeg.travelPath.transitStops.foreach { transitStopInfo =>
          // If it doesn't have transitStopInfo, it is not a transit but a ridehailing trip
          eventsManager.processEvent(new AgencyRevenueEvent(tick, transitStopInfo.agencyId, currentLeg.cost))
        }
        eventsManager.processEvent(
          new PersonCostEvent(
            tick,
            id,
            data.currentTrip.get.tripClassifier.value,
            0.0, // incentive applies to a whole trip and is accounted for at Arrival
            0.0, // only drivers pay tolls, if a toll is in the fare it's still a fare
            currentLeg.cost
          )
        )
      }

      goto(Moving) replying CompletionNotice(triggerId) using data.copy(
        currentVehicle = vehicleToEnter +: currentVehicle
      )
  }

  when(Moving) {
    /*
     * Learn as passenger that it is time to alight the vehicle
     */
    case Event(
          TriggerWithId(AlightVehicleTrigger(tick, vehicleToExit, energyConsumedOption), triggerId),
          data @ BasePersonData(_, _, _ :: restOfCurrentTrip, currentVehicle, _, _, _, _, _, _, _, _, _, _)
        ) if vehicleToExit.equals(currentVehicle.head) =>
      updateFuelConsumed(energyConsumedOption)
      logDebug(s"PersonLeavesVehicle: $vehicleToExit @ $tick")
      eventsManager.processEvent(new PersonLeavesVehicleEvent(tick, id, vehicleToExit))
      holdTickAndTriggerId(tick, triggerId)
      goto(ProcessingNextLegOrStartActivity) using data.copy(
        restOfCurrentTrip = restOfCurrentTrip.dropWhile(leg => leg.beamVehicleId == vehicleToExit),
        currentVehicle = currentVehicle.tail
      )
  }

  // Callback from DrivesVehicle. Analogous to AlightVehicleTrigger, but when driving ourselves.
  when(PassengerScheduleEmpty) {
    case Event(PassengerScheduleEmptyMessage(_, toll, triggerId, energyConsumedOption), data: BasePersonData) =>
      updateFuelConsumed(energyConsumedOption)
      val netTripCosts = data.currentTripCosts // This includes tolls because it comes from leg.cost
      if (toll > 0.0 || netTripCosts > 0.0)
        eventsManager.processEvent(
          new PersonCostEvent(
            _currentTick.get,
            matsimPlan.getPerson.getId,
            data.restOfCurrentTrip.head.beamLeg.mode.value,
            0.0,
            toll,
            netTripCosts // Again, includes tolls but "net" here means actual money paid by the person
          )
        )
      val dataForNextLegOrActivity = if (data.restOfCurrentTrip.head.unbecomeDriverOnCompletion) {
        data.copy(
          restOfCurrentTrip = data.restOfCurrentTrip.tail,
          currentVehicle = if (data.currentVehicle.size > 1) data.currentVehicle.tail else Vector(),
          currentTripCosts = 0.0
        )
      } else {
        data.copy(
          restOfCurrentTrip = data.restOfCurrentTrip.tail,
          currentVehicle = Vector(body.id),
          currentTripCosts = 0.0
        )
      }
      if (data.restOfCurrentTrip.head.unbecomeDriverOnCompletion) {
        val vehicleToExit = data.currentVehicle.head
        currentBeamVehicle.unsetDriver()
        nextNotifyVehicleResourceIdle.foreach(currentBeamVehicle.getManager.get ! _)
        eventsManager.processEvent(
          new PersonLeavesVehicleEvent(_currentTick.get, Id.createPersonId(id), vehicleToExit)
        )
        if (currentBeamVehicle != body) {
          if (currentBeamVehicle.beamVehicleType.vehicleCategory != Bike) {
            if (currentBeamVehicle.stall.isEmpty) logWarn("Expected currentBeamVehicle.stall to be defined.")
          }
          if (!currentBeamVehicle.isMustBeDrivenHome) {
            // Is a shared vehicle. Give it up.
            currentBeamVehicle.getManager.get ! ReleaseVehicle(currentBeamVehicle, triggerId)
            beamVehicles -= data.currentVehicle.head
          }
        }
      }
      goto(ProcessingNextLegOrStartActivity) using dataForNextLegOrActivity

  }

  when(ReadyToChooseParking, stateTimeout = Duration.Zero) {
    case Event(
          StateTimeout,
          data @ BasePersonData(
            _,
            _,
            currentTrip @ headOfCurrentTrip :: restOfCurrentTrip,
            _,
            _,
            _,
            _,
            _,
            _,
            _,
            currentCost,
            _,
            _,
            enrouteData
          )
        ) =>
      val (trip, cost) = if (enrouteData.isInEnrouteState) {
        log.debug("ReadyToChooseParking, enroute trip: {}", currentTrip.toString())
        // if enroute, keep the original trip and cost
        (currentTrip, currentCost.toDouble)
      } else {
        log.debug("ReadyToChooseParking, trip: {}", restOfCurrentTrip.toString())
        // "head" of the current trip is travelled, and returning rest of the trip
        // adding the cost of the "head" of the trip to the current cost
        (restOfCurrentTrip, currentCost.toDouble + headOfCurrentTrip.cost)
      }

      goto(ChoosingParkingSpot) using data.copy(
        restOfCurrentTrip = trip,
        currentTripCosts = cost
      )
  }

  onTransition { case _ -> _ =>
    unstashAll()
  }

  when(TryingToBoardVehicle) {
    case Event(Boarded(vehicle, _), _: BasePersonData) =>
      beamVehicles.put(vehicle.id, ActualVehicle(vehicle))
      potentiallyChargingBeamVehicles.remove(vehicle.id)
      goto(ProcessingNextLegOrStartActivity)
    case Event(NotAvailable(_), basePersonData: BasePersonData) =>
      log.debug("{} replanning because vehicle not available when trying to board")
      val replanningReason = getReplanningReasonFrom(basePersonData, ReservationErrorCode.ResourceUnavailable.entryName)
      eventsManager.processEvent(
        new ReplanningEvent(_currentTick.get, Id.createPersonId(id), replanningReason)
      )
      val currentCoord =
        beamServices.geo.wgs2Utm(basePersonData.restOfCurrentTrip.head.beamLeg.travelPath.startPoint).loc
      val nextCoord = nextActivity(basePersonData).get.getCoord
      goto(ChoosingMode) using ChoosesModeData(
        basePersonData.copy(
          currentTourMode = None, // Have to give up my mode as well, perhaps there's no option left for driving.
          currentTourPersonalVehicle = None,
          numberOfReplanningAttempts = basePersonData.numberOfReplanningAttempts + 1
        ),
        SpaceTime(currentCoord, _currentTick.get),
        excludeModes =
          if (canUseCars(currentCoord, nextCoord)) Vector.empty
          else Vector(BeamMode.RIDE_HAIL, BeamMode.CAR, BeamMode.CAV)
      )
  }

  when(EnrouteRefueling) {
    case Event(_: StartingRefuelSession, _) =>
      val (_, triggerId) = releaseTickAndTriggerId()
      scheduler ! CompletionNotice(triggerId)
      stay
<<<<<<< HEAD
    case Event(WaitingToCharge(_, _, _, _), _) =>
      stay
    case Event(EndingRefuelSession(tick, _, triggerId), _) =>
      chargingNetworkManager ! ChargingUnplugRequest(
        tick,
        this.id,
        currentBeamVehicle,
        triggerId
      )
      stay
    case Event(UnpluggingVehicle(tick, _, vehicle, energyCharged, triggerId), data: BasePersonData) =>
=======
    case Event(_: WaitingToCharge, _) =>
      stay
    case Event(EndingRefuelSession(tick, _, triggerId), data: BasePersonData) =>
      val (updatedTick, updatedData) = createStallToDestTripForEnroute(data, tick)
      holdTickAndTriggerId(updatedTick, triggerId)
      chargingNetworkManager ! ChargingUnplugRequest(tick, id, currentBeamVehicle, triggerId)
      stay using updatedData
    case Event(UnpluggingVehicle(tick, _, vehicle, _, energyCharged), data: BasePersonData) =>
>>>>>>> 23237577
      log.debug(s"Vehicle ${vehicle.id} ended charging and it is not handled by the CNM at tick $tick")
      ParkingNetworkManager.handleReleasingParkingSpot(
        tick,
        vehicle,
        Some(energyCharged),
        id,
        parkingManager,
        eventsManager
      )
<<<<<<< HEAD
      val (updatedTick, updatedData) = createStallToDestTripForEnroute(data, tick)
      holdTickAndTriggerId(updatedTick, triggerId)
      goto(ProcessingNextLegOrStartActivity) using updatedData
    case Event(UnhandledVehicle(tick, _, vehicle, triggerId), data: BasePersonData) =>
=======
      goto(ProcessingNextLegOrStartActivity) using data
    case Event(UnhandledVehicle(tick, _, vehicle, _), data: BasePersonData) =>
>>>>>>> 23237577
      log.error(
        s"Vehicle ${vehicle.id} is not handled by the CNM at tick $tick. Something is broken." +
        s"the agent will now disconnect the vehicle ${currentBeamVehicle.id} to let the simulation continue!"
      )
<<<<<<< HEAD
      ParkingNetworkManager.handleReleasingParkingSpot(
        tick,
        vehicle,
        None,
        id,
        parkingManager,
        eventsManager,
        triggerId
      )
      val (updatedTick, updatedData) = createStallToDestTripForEnroute(data, tick)
      holdTickAndTriggerId(updatedTick, triggerId)
      goto(ProcessingNextLegOrStartActivity) using updatedData
=======
      ParkingNetworkManager.handleReleasingParkingSpot(tick, vehicle, None, id, parkingManager, eventsManager)
      goto(ProcessingNextLegOrStartActivity) using data
>>>>>>> 23237577
  }

  private def createStallToDestTripForEnroute(data: BasePersonData, startTime: Int): (Int, BasePersonData) = {
    // read preserved car legs to head back to original destination
    // append walk legs around them, update start time and make legs consistent
    // unset reserved charging stall
    // unset enroute state, and update `data` with new legs
    val stall2DestinationCarLegs = data.enrouteData.stall2DestLegs
    val walkTemp = data.currentTrip.head.legs.head
    val walkStart = walkTemp.copy(beamLeg = walkTemp.beamLeg.updateStartTime(startTime))
    val walkRest = data.currentTrip.head.legs.last
    val newCurrentTripLegs: Vector[EmbodiedBeamLeg] =
      EmbodiedBeamLeg.makeLegsConsistent(walkStart +: (stall2DestinationCarLegs :+ walkRest))
    val newRestOfTrip: Vector[EmbodiedBeamLeg] = newCurrentTripLegs.tail
    (
      newRestOfTrip.head.beamLeg.startTime,
      data.copy(
        currentTrip = Some(EmbodiedBeamTrip(newCurrentTripLegs)),
        restOfCurrentTrip = newRestOfTrip.toList,
        enrouteData = EnrouteData()
      )
    )
  }

  when(ProcessingNextLegOrStartActivity, stateTimeout = Duration.Zero) {
    case Event(
          StateTimeout,
          data @ BasePersonData(
            _,
            _,
            nextLeg :: restOfCurrentTrip,
            currentVehicle,
            _,
            _,
            _,
            _,
            _,
            _,
            _,
            _,
            _,
            _
          )
        ) if nextLeg.asDriver =>
      // Declaring a function here because this case is already so convoluted that I require a return
      // statement from within.
      // TODO: Refactor.
      def nextState: FSM.State[BeamAgentState, PersonData] = {
        val currentVehicleForNextState =
          if (currentVehicle.isEmpty || currentVehicle.head != nextLeg.beamVehicleId) {
            beamVehicles(nextLeg.beamVehicleId) match {
              case t @ Token(_, manager, _) =>
                manager ! TryToBoardVehicle(t, self, getCurrentTriggerIdOrGenerate)
                return goto(TryingToBoardVehicle)
              case _: ActualVehicle =>
              // That's fine, continue
            }
            eventsManager.processEvent(
              new PersonEntersVehicleEvent(
                _currentTick.get,
                Id.createPersonId(id),
                nextLeg.beamVehicleId
              )
            )
            nextLeg.beamVehicleId +: currentVehicle
          } else {
            currentVehicle
          }
        val legsToInclude = nextLeg +: restOfCurrentTrip.takeWhile(_.beamVehicleId == nextLeg.beamVehicleId)
        val newPassengerSchedule = PassengerSchedule().addLegs(legsToInclude.map(_.beamLeg))

        // Enroute block
        // calculate whether enroute charging required or not.
        val vehicle = beamVehicles(nextLeg.beamVehicleId).vehicle
        val asDriver = data.restOfCurrentTrip.head.asDriver
        val isElectric = vehicle.isEV
        val notRideHail = !vehicle.isRideHail
        val needEnroute = if (asDriver && isElectric && notRideHail) {
          val enrouteConfig = beamServices.beamConfig.beam.agentsim.agents.vehicles.enroute
          val firstLeg = data.restOfCurrentTrip.head
          val vehicleTrip = data.restOfCurrentTrip.takeWhile(_.beamVehicleId == firstLeg.beamVehicleId)
          val totalDistance: Double = vehicleTrip.map(_.beamLeg.travelPath.distanceInM).sum
          // Calculating distance to cross before enroute charging
          val refuelRequiredThresholdInMeters = totalDistance + enrouteConfig.refuelRequiredThresholdOffsetInMeters
          val noRefuelThresholdInMeters = totalDistance + enrouteConfig.noRefuelThresholdOffsetInMeters
          val originUtm = vehicle.spaceTime.loc
          val lastLeg = vehicleTrip.last.beamLeg
          val destinationUtm = beamServices.geo.wgs2Utm(lastLeg.travelPath.endPoint.loc)
          //sometimes this distance is zero which causes parking stall search to get stuck
          val distUtm = geo.distUTMInMeters(originUtm, destinationUtm)
          val distanceWrtBatteryCapacity = totalDistance / vehicle.beamVehicleType.getTotalRange
          if (
            distanceWrtBatteryCapacity > enrouteConfig.remainingDistanceWrtBatteryCapacityThreshold ||
            totalDistance < enrouteConfig.noRefuelAtRemainingDistanceThresholdInMeters ||
            distUtm < enrouteConfig.noRefuelAtRemainingDistanceThresholdInMeters
          ) false
          else vehicle.isRefuelNeeded(refuelRequiredThresholdInMeters, noRefuelThresholdInMeters)
        } else {
          false
        }

        def sendCompletionNoticeAndScheduleStartLegTrigger(): Unit = {
          val tick = _currentTick.get
          val triggerId = _currentTriggerId.get
          scheduler ! CompletionNotice(
            triggerId,
            if (nextLeg.beamLeg.endTime > lastTickOfSimulation) Vector.empty
            else Vector(ScheduleTrigger(StartLegTrigger(tick, nextLeg.beamLeg), self))
          )
        }

        // decide next state to go, whether we need to complete the trigger, start a leg or both
        val stateToGo = {
          if (nextLeg.beamLeg.mode == CAR || vehicle.isSharedVehicle) {
            if (!needEnroute) sendCompletionNoticeAndScheduleStartLegTrigger()
            ReleasingParkingSpot
          } else {
            sendCompletionNoticeAndScheduleStartLegTrigger()
            releaseTickAndTriggerId()
            WaitingToDrive
          }
        }

        val updatedData = data.copy(
          passengerSchedule = newPassengerSchedule,
          currentLegPassengerScheduleIndex = 0,
          currentVehicle = currentVehicleForNextState,
          enrouteData = if (needEnroute) data.enrouteData.copy(isInEnrouteState = true) else data.enrouteData
        )

        goto(stateToGo) using updatedData
      }
      nextState

    // TRANSIT but too late
    case Event(StateTimeout, data @ BasePersonData(_, _, nextLeg :: _, _, _, _, _, _, _, _, _, _, _, _))
        if nextLeg.beamLeg.mode.isTransit && nextLeg.beamLeg.startTime < _currentTick.get =>
      // We've missed the bus. This occurs when something takes longer than planned (based on the
      // initial inquiry). So we replan but change tour mode to WALK_TRANSIT since we've already done our non-transit
      // portion.
      log.debug("Missed transit pickup, late by {} sec", _currentTick.get - nextLeg.beamLeg.startTime)

      val replanningReason = getReplanningReasonFrom(data, ReservationErrorCode.MissedTransitPickup.entryName)
      eventsManager.processEvent(
        new ReplanningEvent(_currentTick.get, Id.createPersonId(id), replanningReason)
      )
      val currentCoord = beamServices.geo.wgs2Utm(nextLeg.beamLeg.travelPath.startPoint).loc
      val nextCoord = nextActivity(data).get.getCoord
      goto(ChoosingMode) using ChoosesModeData(
        personData = data
          .copy(currentTourMode = Some(WALK_TRANSIT), numberOfReplanningAttempts = data.numberOfReplanningAttempts + 1),
        currentLocation = SpaceTime(currentCoord, _currentTick.get),
        isWithinTripReplanning = true,
        excludeModes =
          if (canUseCars(currentCoord, nextCoord)) Vector.empty
          else Vector(BeamMode.RIDE_HAIL, BeamMode.CAR, BeamMode.CAV)
      )
    // TRANSIT
    case Event(StateTimeout, BasePersonData(_, _, nextLeg :: _, _, _, _, _, _, _, _, _, _, _, _))
        if nextLeg.beamLeg.mode.isTransit =>
      val resRequest = TransitReservationRequest(
        nextLeg.beamLeg.travelPath.transitStops.get.fromIdx,
        nextLeg.beamLeg.travelPath.transitStops.get.toIdx,
        PersonIdWithActorRef(id, self),
        getCurrentTriggerIdOrGenerate
      )
      TransitDriverAgent.selectByVehicleId(nextLeg.beamVehicleId) ! resRequest
      goto(WaitingForReservationConfirmation)
    // RIDE_HAIL
    case Event(StateTimeout, BasePersonData(_, _, nextLeg :: tailOfCurrentTrip, _, _, _, _, _, _, _, _, _, _, _))
        if nextLeg.isRideHail =>
      val legSegment = nextLeg :: tailOfCurrentTrip.takeWhile(leg => leg.beamVehicleId == nextLeg.beamVehicleId)

      rideHailManager ! RideHailRequest(
        ReserveRide,
        PersonIdWithActorRef(id, self),
        beamServices.geo.wgs2Utm(nextLeg.beamLeg.travelPath.startPoint.loc),
        _currentTick.get,
        beamServices.geo.wgs2Utm(legSegment.last.beamLeg.travelPath.endPoint.loc),
        nextLeg.isPooledTrip,
        requestTime = _currentTick,
        quotedWaitTime = Some(nextLeg.beamLeg.startTime - _currentTick.get),
        triggerId = getCurrentTriggerIdOrGenerate
      )

      eventsManager.processEvent(
        new ReserveRideHailEvent(
          _currentTick.get.toDouble,
          id,
          _currentTick.get,
          nextLeg.beamLeg.travelPath.startPoint.loc,
          legSegment.last.beamLeg.travelPath.endPoint.loc
        )
      )
      goto(WaitingForReservationConfirmation)
    // CAV but too late
    // TODO: Refactor so it uses literally the same code block as transit
    case Event(StateTimeout, data @ BasePersonData(_, _, nextLeg :: _, _, _, _, _, _, _, _, _, _, _, _))
        if nextLeg.beamLeg.startTime < _currentTick.get =>
      // We've missed the CAV. This occurs when something takes longer than planned (based on the
      // initial inquiry). So we replan but change tour mode to WALK_TRANSIT since we've already done our non-transit
      // portion.
      log.warning("Missed CAV pickup, late by {} sec", _currentTick.get - nextLeg.beamLeg.startTime)

      val replanningReason = getReplanningReasonFrom(data, ReservationErrorCode.MissedTransitPickup.entryName)
      eventsManager.processEvent(
        new ReplanningEvent(_currentTick.get, Id.createPersonId(id), replanningReason)
      )
      val currentCoord = beamServices.geo.wgs2Utm(nextLeg.beamLeg.travelPath.startPoint).loc
      val nextCoord = nextActivity(data).get.getCoord
      goto(ChoosingMode) using ChoosesModeData(
        personData = data
          .copy(currentTourMode = Some(WALK_TRANSIT), numberOfReplanningAttempts = data.numberOfReplanningAttempts + 1),
        currentLocation = SpaceTime(currentCoord, _currentTick.get),
        isWithinTripReplanning = true,
        excludeModes =
          if (canUseCars(currentCoord, nextCoord)) Vector.empty
          else Vector(BeamMode.RIDE_HAIL, BeamMode.CAR, BeamMode.CAV)
      )
    // CAV
    // TODO: Refactor so it uses literally the same code block as transit
    case Event(StateTimeout, BasePersonData(_, _, nextLeg :: tailOfCurrentTrip, _, _, _, _, _, _, _, _, _, _, _)) =>
      val legSegment = nextLeg :: tailOfCurrentTrip.takeWhile(leg => leg.beamVehicleId == nextLeg.beamVehicleId)
      val resRequest = ReservationRequest(
        legSegment.head.beamLeg,
        legSegment.last.beamLeg,
        PersonIdWithActorRef(id, self),
        getCurrentTriggerIdOrGenerate
      )
      context.actorSelection(
        householdRef.path.child(HouseholdCAVDriverAgent.idFromVehicleId(nextLeg.beamVehicleId).toString)
      ) ! resRequest
      goto(WaitingForReservationConfirmation)

    case Event(
          StateTimeout,
          data @ BasePersonData(
            currentActivityIndex,
            _,
            _,
            _,
            currentTourMode @ Some(HOV2_TELEPORTATION | HOV3_TELEPORTATION),
            _,
            _,
            _,
            _,
            _,
            _,
            _,
            _,
            _
          )
        ) =>
      nextActivity(data) match {
        case Some(activity) =>
          val (tick, triggerId) = releaseTickAndTriggerId()
          val activityEndTime = calculateActivityEndTime(activity, tick)

          assert(activity.getLinkId != null)
          eventsManager.processEvent(
            new PersonArrivalEvent(tick, id, activity.getLinkId, CAR.value)
          )

          eventsManager.processEvent(
            new ActivityStartEvent(
              tick,
              id,
              activity.getLinkId,
              activity.getFacilityId,
              activity.getType
            )
          )
          scheduler ! CompletionNotice(
            triggerId,
            Vector(ScheduleTrigger(ActivityEndTrigger(activityEndTime.toInt), self))
          )
          goto(PerformingActivity) using data.copy(
            currentActivityIndex = currentActivityIndex + 1,
            currentTrip = None,
            restOfCurrentTrip = List(),
            currentTourPersonalVehicle = None,
            currentTourMode = if (activity.getType.equals("Home")) None else currentTourMode,
            hasDeparted = false
          )
        case None =>
          logDebug("PersonAgent nextActivity returned None")
          val (_, triggerId) = releaseTickAndTriggerId()
          scheduler ! CompletionNotice(triggerId)
          stop
      }

    case Event(
          StateTimeout,
          data @ BasePersonData(
            currentActivityIndex,
            Some(currentTrip),
            _,
            _,
            currentTourMode,
            currentTourPersonalVehicle,
            _,
            _,
            _,
            _,
            _,
            _,
            _,
            _
          )
        ) =>
      nextActivity(data) match {
        case Some(activity) =>
          val (tick, triggerId) = releaseTickAndTriggerId()
          val activityEndTime = calculateActivityEndTime(activity, tick)

          // Report travelled distance for inclusion in experienced plans.
          // We currently get large unaccountable differences in round trips, e.g. work -> home may
          // be twice as long as home -> work. Probably due to long links, and the location of the activity
          // on the link being undefined.
          eventsManager.processEvent(
            new TeleportationArrivalEvent(
              tick,
              id,
              currentTrip.legs.map(l => l.beamLeg.travelPath.distanceInM).sum
            )
          )
          assert(activity.getLinkId != null)
          eventsManager.processEvent(
            new PersonArrivalEvent(tick, id, activity.getLinkId, currentTrip.tripClassifier.value)
          )
          val incentive = beamScenario.modeIncentives.computeIncentive(attributes, currentTrip.tripClassifier)
          if (incentive > 0.0)
            eventsManager.processEvent(
              new PersonCostEvent(
                tick,
                id,
                currentTrip.tripClassifier.value,
                math.min(incentive, currentTrip.costEstimate),
                0.0,
                0.0 // the cost as paid by person has already been accounted for, this event is just about the incentive
              )
            )
          data.failedTrips.foreach(uncompletedTrip =>
            generateSkimData(
              tick,
              uncompletedTrip,
              failedTrip = true,
              currentActivityIndex,
              currentActivity(data),
              nextActivity(data)
            )
          )
          val correctedTrip = correctTripEndTime(data.currentTrip.get, tick, body.id, body.beamVehicleType.id)
          generateSkimData(
            tick,
            correctedTrip,
            failedTrip = false,
            currentActivityIndex,
            currentActivity(data),
            nextActivity(data)
          )

          resetFuelConsumed()
          val activityStartEvent = new ActivityStartEvent(
            tick,
            id,
            activity.getLinkId,
            activity.getFacilityId,
            activity.getType
          )
          eventsManager.processEvent(activityStartEvent)

          scheduler ! CompletionNotice(
            triggerId,
            Vector(ScheduleTrigger(ActivityEndTrigger(activityEndTime.toInt), self))
          )
          goto(PerformingActivity) using data.copy(
            currentActivityIndex = currentActivityIndex + 1,
            currentTrip = None,
            restOfCurrentTrip = List(),
            currentTourPersonalVehicle = currentTourPersonalVehicle match {
              case Some(personalVehId) =>
                val personalVeh = beamVehicles(personalVehId).asInstanceOf[ActualVehicle].vehicle
                if (activity.getType.equals("Home")) {
                  potentiallyChargingBeamVehicles.put(personalVeh.id, beamVehicles(personalVeh.id))
                  beamVehicles -= personalVeh.id
                  personalVeh.getManager.get ! ReleaseVehicle(personalVeh, triggerId)
                  None
                } else {
                  currentTourPersonalVehicle
                }
              case None =>
                None
            },
            currentTourMode = if (activity.getType.equals("Home")) None else currentTourMode,
            hasDeparted = false
          )
        case None =>
          logDebug("PersonAgent nextActivity returned None")
          val (_, triggerId) = releaseTickAndTriggerId()
          scheduler ! CompletionNotice(triggerId)
          stop
      }
  }

  def generateSkimData(
    tick: Int,
    trip: EmbodiedBeamTrip,
    failedTrip: Boolean,
    currentActivityIndex: Int,
    currentActivity: Activity,
    nextActivity: Option[Activity]
  ): Unit = {
    val correctedTrip = correctTripEndTime(trip, tick, body.id, body.beamVehicleType.id)
    val generalizedTime = modeChoiceCalculator.getGeneralizedTimeOfTrip(correctedTrip, Some(attributes), nextActivity)
    val generalizedCost = modeChoiceCalculator.getNonTimeCost(correctedTrip) + attributes.getVOT(generalizedTime)
    val maybePayloadWeightInKg = getPayloadWeightFromLeg(currentActivityIndex)

    if (maybePayloadWeightInKg.isDefined && correctedTrip.tripClassifier != BeamMode.CAR) {
      logger.error("Wrong trip classifier ({}) for freight {}", correctedTrip.tripClassifier, id)
    }
    // Correct the trip to deal with ride hail / disruptions and then register to skimmer
    val (odSkimmerEvent, origCoord, destCoord) = ODSkimmerEvent.forTaz(
      tick,
      beamServices,
      correctedTrip,
      generalizedTime,
      generalizedCost,
      maybePayloadWeightInKg,
      curFuelConsumed.primaryFuel + curFuelConsumed.secondaryFuel,
      failedTrip
    )
    eventsManager.processEvent(odSkimmerEvent)
    if (beamServices.beamConfig.beam.exchange.output.activitySimSkimsEnabled) {
      val startLink = currentActivity.getLinkId
      val endLinkOption = nextActivity.map(_.getLinkId)
      val (origin, destination) =
        if (beamScenario.tazTreeMap.tazListContainsGeoms && endLinkOption.isDefined) {
          val origGeo = beamScenario.tazTreeMap
            .getTAZfromLink(startLink)
            .map(_.tazId.toString)
            .getOrElse("NA")
          val destGeo = beamScenario.tazTreeMap
            .getTAZfromLink(endLinkOption.get)
            .map(_.tazId.toString)
            .getOrElse("NA")
          (origGeo, destGeo)
        } else {
          beamScenario.exchangeGeoMap match {
            case Some(geoMap) =>
              val origGeo = geoMap.getTAZ(origCoord)
              val destGeo = geoMap.getTAZ(destCoord)
              (origGeo.tazId.toString, destGeo.tazId.toString)
            case None =>
              (odSkimmerEvent.origin, odSkimmerEvent.destination)
          }
        }
      val asSkimmerEvent = ActivitySimSkimmerEvent(
        origin,
        destination,
        odSkimmerEvent.eventTime,
        odSkimmerEvent.trip,
        odSkimmerEvent.generalizedTimeInHours,
        odSkimmerEvent.generalizedCost,
        odSkimmerEvent.energyConsumption,
        beamServices.beamConfig.beam.router.skim.activity_sim_skimmer.name
      )
      eventsManager.processEvent(asSkimmerEvent)
    }

    correctedTrip.legs.filter(x => x.beamLeg.mode == BeamMode.CAR || x.beamLeg.mode == BeamMode.CAV).foreach { carLeg =>
      eventsManager.processEvent(DriveTimeSkimmerEvent(tick, beamServices, carLeg))
    }
  }

  private def getPayloadWeightFromLeg(currentActivityIndex: Int): Option[Double] = {
    val currentLegIndex = currentActivityIndex * 2 + 1
    if (currentLegIndex < matsimPlan.getPlanElements.size()) {
      val accomplishedLeg = matsimPlan.getPlanElements.get(currentLegIndex)
      Option(accomplishedLeg.getAttributes.getAttribute(PAYLOAD_WEIGHT_IN_KG)).asInstanceOf[Option[Double]]
    } else None
  }

  def getReplanningReasonFrom(data: BasePersonData, prefix: String): String = {
    data.currentTourMode
      .collect { case mode =>
        s"$prefix $mode"
      }
      .getOrElse(prefix)
  }

  def handleSuccessfulReservation(
    triggersToSchedule: Vector[ScheduleTrigger],
    data: BasePersonData,
    travelProposal: Option[TravelProposal] = None
  ): FSM.State[BeamAgentState, PersonData] = {
    if (_currentTriggerId.isDefined) {
      val (tick, triggerId) = releaseTickAndTriggerId()
      log.debug("releasing tick {} and scheduling triggers from reservation responses: {}", tick, triggersToSchedule)
      scheduler ! CompletionNotice(triggerId, triggersToSchedule)
    } else {
      // if _currentTriggerId is empty, this means we have received the reservation response from a batch
      // vehicle allocation process. It's ok, the trigger is with the ride hail manager.
    }
    val newData = travelProposal match {
      case Some(newTrip) =>
        data.copy(
          restOfCurrentTrip = data.restOfCurrentTrip
            .takeWhile(_.isRideHail)
            .map(_.copy(beamVehicleId = newTrip.rideHailAgentLocation.vehicleId)) ++ data.restOfCurrentTrip.dropWhile(
            _.isRideHail
          )
        )
      case None =>
        data
    }
    goto(Waiting) using newData

  }

  def handleBoardOrAlightOutOfPlace: State = {
    stash
    stay
  }

  val myUnhandled: StateFunction = {
    case Event(BeamAgentSchedulerTimer, _) =>
      // Put a breakpoint here to see an internal state of the actor
      log.debug(s"Received message from ${sender()}")
      stay
    case Event(IllegalTriggerGoToError(reason), _) =>
      stop(Failure(reason))
    case Event(Status.Failure(reason), _) =>
      stop(Failure(reason))
    case Event(StateTimeout, _) =>
      log.error("Events leading up to this point:\n\t" + getLog.mkString("\n\t"))
      stop(
        Failure(
          "Timeout - this probably means this agent was not getting a reply it was expecting."
        )
      )
    case Event(Finish, _) =>
      if (stateName == Moving) {
        log.warning(s"$id is still travelling at end of simulation.")
        log.warning(s"$id events leading up to this point:\n\t${getLog.mkString("\n\t")}")
      } else if (stateName == PerformingActivity) {
        logger.debug(s"$id is performing Activity at end of simulation")
        logger.warn("Performing Activity at end of simulation")
      } else {
        logger.warn(s"$id has received Finish while in state: $stateName, personId: $id")
      }
      stop
    case Event(TriggerWithId(_: BoardVehicleTrigger, _), _: ChoosesModeData) =>
      handleBoardOrAlightOutOfPlace
    case Event(TriggerWithId(_: AlightVehicleTrigger, _), _: ChoosesModeData) =>
      handleBoardOrAlightOutOfPlace
    case Event(
          TriggerWithId(BoardVehicleTrigger(_, vehicleId), triggerId),
          BasePersonData(_, _, _, currentVehicle, _, _, _, _, _, _, _, _, _, _)
        ) if currentVehicle.nonEmpty && currentVehicle.head.equals(vehicleId) =>
      log.debug("Person {} in state {} received Board for vehicle that he is already on, ignoring...", id, stateName)
      stay() replying CompletionNotice(triggerId, Vector())
    case Event(TriggerWithId(_: BoardVehicleTrigger, _), _: BasePersonData) =>
      handleBoardOrAlightOutOfPlace
    case Event(TriggerWithId(_: AlightVehicleTrigger, _), _: BasePersonData) =>
      handleBoardOrAlightOutOfPlace
    case Event(_: NotifyVehicleIdle, _) =>
      stay()
    case Event(TriggerWithId(_: RideHailResponseTrigger, triggerId), _) =>
      stay() replying CompletionNotice(triggerId)
    case ev @ Event(_: RideHailResponse, _) =>
      stop(Failure(s"Unexpected RideHailResponse from ${sender()}: $ev"))
    case Event(_: ParkingInquiryResponse, _) =>
      stop(Failure("Unexpected ParkingInquiryResponse"))
    case ev @ Event(_: StartingRefuelSession, _) =>
      log.debug("myUnhandled.StartingRefuelSession: {}", ev)
      stay()
<<<<<<< HEAD
    case ev @ Event(UnhandledVehicle(_, _, _, _), _) =>
      log.error("myUnhandled.UnhandledVehicle: {}", ev)
      stay()
    case ev @ Event(WaitingToCharge(_, _, _, _), _) =>
=======
    case ev @ Event(_: UnhandledVehicle, _) =>
      log.error("myUnhandled.UnhandledVehicle: {}", ev)
      stay()
    case ev @ Event(_: WaitingToCharge, _) =>
>>>>>>> 23237577
      log.debug("myUnhandled.WaitingInLine: {}", ev)
      stay()
    case ev @ Event(_: EndingRefuelSession, _) =>
      log.debug("myUnhandled.EndingRefuelSession: {}", ev)
      stay()
    case Event(e, s) =>
      log.warning("received unhandled request {} in state {}/{}", e, stateName, s)
      stay()
  }

  whenUnhandled(drivingBehavior.orElse(myUnhandled))

  override def logPrefix(): String = s"PersonAgent:$id "
}<|MERGE_RESOLUTION|>--- conflicted
+++ resolved
@@ -980,19 +980,6 @@
       val (_, triggerId) = releaseTickAndTriggerId()
       scheduler ! CompletionNotice(triggerId)
       stay
-<<<<<<< HEAD
-    case Event(WaitingToCharge(_, _, _, _), _) =>
-      stay
-    case Event(EndingRefuelSession(tick, _, triggerId), _) =>
-      chargingNetworkManager ! ChargingUnplugRequest(
-        tick,
-        this.id,
-        currentBeamVehicle,
-        triggerId
-      )
-      stay
-    case Event(UnpluggingVehicle(tick, _, vehicle, energyCharged, triggerId), data: BasePersonData) =>
-=======
     case Event(_: WaitingToCharge, _) =>
       stay
     case Event(EndingRefuelSession(tick, _, triggerId), data: BasePersonData) =>
@@ -1001,7 +988,6 @@
       chargingNetworkManager ! ChargingUnplugRequest(tick, id, currentBeamVehicle, triggerId)
       stay using updatedData
     case Event(UnpluggingVehicle(tick, _, vehicle, _, energyCharged), data: BasePersonData) =>
->>>>>>> 23237577
       log.debug(s"Vehicle ${vehicle.id} ended charging and it is not handled by the CNM at tick $tick")
       ParkingNetworkManager.handleReleasingParkingSpot(
         tick,
@@ -1011,36 +997,14 @@
         parkingManager,
         eventsManager
       )
-<<<<<<< HEAD
-      val (updatedTick, updatedData) = createStallToDestTripForEnroute(data, tick)
-      holdTickAndTriggerId(updatedTick, triggerId)
-      goto(ProcessingNextLegOrStartActivity) using updatedData
-    case Event(UnhandledVehicle(tick, _, vehicle, triggerId), data: BasePersonData) =>
-=======
       goto(ProcessingNextLegOrStartActivity) using data
     case Event(UnhandledVehicle(tick, _, vehicle, _), data: BasePersonData) =>
->>>>>>> 23237577
       log.error(
         s"Vehicle ${vehicle.id} is not handled by the CNM at tick $tick. Something is broken." +
         s"the agent will now disconnect the vehicle ${currentBeamVehicle.id} to let the simulation continue!"
       )
-<<<<<<< HEAD
-      ParkingNetworkManager.handleReleasingParkingSpot(
-        tick,
-        vehicle,
-        None,
-        id,
-        parkingManager,
-        eventsManager,
-        triggerId
-      )
-      val (updatedTick, updatedData) = createStallToDestTripForEnroute(data, tick)
-      holdTickAndTriggerId(updatedTick, triggerId)
-      goto(ProcessingNextLegOrStartActivity) using updatedData
-=======
       ParkingNetworkManager.handleReleasingParkingSpot(tick, vehicle, None, id, parkingManager, eventsManager)
       goto(ProcessingNextLegOrStartActivity) using data
->>>>>>> 23237577
   }
 
   private def createStallToDestTripForEnroute(data: BasePersonData, startTime: Int): (Int, BasePersonData) = {
@@ -1618,17 +1582,10 @@
     case ev @ Event(_: StartingRefuelSession, _) =>
       log.debug("myUnhandled.StartingRefuelSession: {}", ev)
       stay()
-<<<<<<< HEAD
-    case ev @ Event(UnhandledVehicle(_, _, _, _), _) =>
-      log.error("myUnhandled.UnhandledVehicle: {}", ev)
-      stay()
-    case ev @ Event(WaitingToCharge(_, _, _, _), _) =>
-=======
     case ev @ Event(_: UnhandledVehicle, _) =>
       log.error("myUnhandled.UnhandledVehicle: {}", ev)
       stay()
     case ev @ Event(_: WaitingToCharge, _) =>
->>>>>>> 23237577
       log.debug("myUnhandled.WaitingInLine: {}", ev)
       stay()
     case ev @ Event(_: EndingRefuelSession, _) =>
