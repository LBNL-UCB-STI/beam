package beam.agentsim.agents

import akka.actor.FSM.Failure
import akka.actor.{ActorRef, FSM, Props, Stash, Status}
import beam.agentsim.Resource._
import beam.agentsim.agents.BeamAgent._
import beam.agentsim.agents.PersonAgent._
import beam.agentsim.agents.freight.input.FreightReader.PAYLOAD_WEIGHT_IN_KG
import beam.agentsim.agents.household.HouseholdActor.ReleaseVehicle
import beam.agentsim.agents.household.HouseholdCAVDriverAgent
import beam.agentsim.agents.modalbehaviors.ChoosesMode.ChoosesModeData
import beam.agentsim.agents.modalbehaviors.DrivesVehicle._
import beam.agentsim.agents.modalbehaviors.{ChoosesMode, DrivesVehicle, ModeChoiceCalculator}
import beam.agentsim.agents.parking.ChoosesParking
import beam.agentsim.agents.parking.ChoosesParking.{ChoosingParkingSpot, ReleasingParkingSpot, handleReleasingParkingSpot}
import beam.agentsim.agents.planning.{BeamPlan, Tour}
import beam.agentsim.agents.ridehail.RideHailManager.TravelProposal
import beam.agentsim.agents.ridehail._
import beam.agentsim.agents.vehicles.BeamVehicle.FuelConsumed
import beam.agentsim.agents.vehicles.EnergyEconomyAttributes.Powertrain
import beam.agentsim.agents.vehicles.VehicleCategory.Bike
import beam.agentsim.agents.vehicles._
import beam.agentsim.events.RideHailReservationConfirmationEvent.{Pooled, Solo}
import beam.agentsim.events._
import beam.agentsim.events.resources.{ReservationError, ReservationErrorCode}
import beam.agentsim.infrastructure.ChargingNetworkManager._
import beam.agentsim.infrastructure.parking.ParkingMNL
import beam.agentsim.infrastructure.{ParkingInquiryResponse, ParkingStall}
import beam.agentsim.scheduler.BeamAgentScheduler.{CompletionNotice, IllegalTriggerGoToError, ScheduleTrigger}
import beam.agentsim.scheduler.Trigger.TriggerWithId
import beam.agentsim.scheduler.{BeamAgentSchedulerTimer, Trigger}
import beam.router.Modes.BeamMode
import beam.router.Modes.BeamMode.{CAR, CAV, HOV2_TELEPORTATION, HOV3_TELEPORTATION, RIDE_HAIL, RIDE_HAIL_POOLED, RIDE_HAIL_TRANSIT, WALK, WALK_TRANSIT}
import beam.router.RouteHistory
import beam.router.model.{EmbodiedBeamLeg, EmbodiedBeamTrip}
import beam.router.osm.TollCalculator
import beam.router.skim.ActivitySimSkimmerEvent
import beam.router.skim.event.{DriveTimeSkimmerEvent, ODSkimmerEvent, RideHailSkimmerEvent, UnmatchedRideHailRequestSkimmerEvent}
import beam.sim.common.GeoUtils
import beam.sim.config.BeamConfig.Beam.Debug
import beam.sim.population.AttributesOfIndividual
import beam.sim.{BeamScenario, BeamServices, Geofence}
import beam.utils.MeasureUnitConversion.METERS_IN_MILE
import beam.utils.NetworkHelper
import beam.utils.logging.ExponentialLazyLogging
import com.conveyal.r5.transit.TransportNetwork
import org.matsim.api.core.v01.events._
import org.matsim.api.core.v01.population._
import org.matsim.api.core.v01.{Coord, Id}
import org.matsim.core.api.experimental.events.{EventsManager, TeleportationArrivalEvent}
import org.matsim.core.utils.misc.Time

import java.util.concurrent.atomic.AtomicReference
import scala.annotation.tailrec
import scala.concurrent.duration._

/**
  */
object PersonAgent {

  type VehicleStack = Vector[Id[BeamVehicle]]

  def props(
    scheduler: ActorRef,
    services: BeamServices,
    beamScenario: BeamScenario,
    modeChoiceCalculator: ModeChoiceCalculator,
    transportNetwork: TransportNetwork,
    tollCalculator: TollCalculator,
    router: ActorRef,
    rideHailManager: ActorRef,
    parkingManager: ActorRef,
    chargingNetworkManager: ActorRef,
    eventsManager: EventsManager,
    personId: Id[PersonAgent],
    householdRef: ActorRef,
    plan: Plan,
    fleetManagers: Seq[ActorRef],
    sharedVehicleFleets: Seq[ActorRef],
    possibleSharedVehicleTypes: Set[BeamVehicleType],
    routeHistory: RouteHistory
  ): Props = {
    Props(
      new PersonAgent(
        scheduler,
        services,
        beamScenario,
        modeChoiceCalculator,
        transportNetwork,
        router,
        rideHailManager,
        eventsManager,
        personId,
        plan,
        parkingManager,
        chargingNetworkManager,
        tollCalculator,
        householdRef,
        fleetManagers,
        sharedVehicleFleets,
        possibleSharedVehicleTypes,
        routeHistory
      )
    )
  }

  sealed trait Traveling extends BeamAgentState

  trait PersonData extends DrivingData

  trait DrivingData {
    def currentVehicle: VehicleStack

    def passengerSchedule: PassengerSchedule

    def currentLegPassengerScheduleIndex: Int

    def withPassengerSchedule(newPassengerSchedule: PassengerSchedule): DrivingData

    def withCurrentLegPassengerScheduleIndex(currentLegPassengerScheduleIndex: Int): DrivingData

    def hasParkingBehaviors: Boolean

    def geofence: Option[Geofence]

    def legStartsAt: Option[Int]
  }

  case class LiterallyDrivingData(delegate: DrivingData, legEndsAt: Double, legStartsAt: Option[Int])
      extends DrivingData { // sorry
    def currentVehicle: VehicleStack = delegate.currentVehicle

    def passengerSchedule: PassengerSchedule = delegate.passengerSchedule

    def currentLegPassengerScheduleIndex: Int =
      delegate.currentLegPassengerScheduleIndex

    def withPassengerSchedule(newPassengerSchedule: PassengerSchedule): DrivingData =
      LiterallyDrivingData(delegate.withPassengerSchedule(newPassengerSchedule), legEndsAt, legStartsAt)

    def withCurrentLegPassengerScheduleIndex(currentLegPassengerScheduleIndex: Int): DrivingData =
      LiterallyDrivingData(
        delegate.withCurrentLegPassengerScheduleIndex(currentLegPassengerScheduleIndex),
        legEndsAt,
        legStartsAt
      )

    override def hasParkingBehaviors: Boolean = false

    override def geofence: Option[Geofence] = delegate.geofence
  }

  /**
    * holds information for agent enroute
    * @param isInEnrouteState flag to indicate whether agent is in enroute node
    * @param hasReservedFastChargerStall flag indicate if the agent has reserved a stall with fast charger point
    * @param stall2DestLegs car legs from enroute charging stall to original destination
    */
  case class EnrouteData(
    isInEnrouteState: Boolean = false,
    hasReservedFastChargerStall: Boolean = false,
    stall2DestLegs: Vector[EmbodiedBeamLeg] = Vector()
  ) {
    def isEnrouting: Boolean = isInEnrouteState && hasReservedFastChargerStall
  }

  case class BasePersonData(
    currentActivityIndex: Int = 0,
    currentTrip: Option[EmbodiedBeamTrip] = None,
    restOfCurrentTrip: List[EmbodiedBeamLeg] = List(),
    currentVehicle: VehicleStack = Vector(),
    currentTourMode: Option[BeamMode] = None,
    currentTourPersonalVehicle: Option[Id[BeamVehicle]] = None,
    passengerSchedule: PassengerSchedule = PassengerSchedule(),
    currentLegPassengerScheduleIndex: Int = 0,
    hasDeparted: Boolean = false,
    currentTripCosts: Double = 0.0,
    numberOfReplanningAttempts: Int = 0,
    failedTrips: IndexedSeq[EmbodiedBeamTrip] = IndexedSeq.empty,
    lastUsedParkingStall: Option[ParkingStall] = None,
    enrouteData: EnrouteData = EnrouteData()
  ) extends PersonData {

    override def withPassengerSchedule(newPassengerSchedule: PassengerSchedule): DrivingData =
      copy(passengerSchedule = newPassengerSchedule)

    override def withCurrentLegPassengerScheduleIndex(
      newLegPassengerScheduleIndex: Int
    ): DrivingData = copy(currentLegPassengerScheduleIndex = newLegPassengerScheduleIndex)

    override def hasParkingBehaviors: Boolean = true

    override def geofence: Option[Geofence] = None
    override def legStartsAt: Option[Int] = None
  }

  case class ActivityStartTrigger(tick: Int) extends Trigger

  case class ActivityEndTrigger(tick: Int) extends Trigger

  case class PersonDepartureTrigger(tick: Int) extends Trigger

  case class TeleportationEndsTrigger(tick: Int) extends Trigger

  case object PerformingActivity extends BeamAgentState

  case object ChoosingMode extends Traveling

  case object Teleporting extends Traveling

  case object WaitingForDeparture extends Traveling

  case object WaitingForReservationConfirmation extends Traveling

  case object Waiting extends Traveling

  case object ProcessingNextLegOrStartActivity extends Traveling

  case object TryingToBoardVehicle extends Traveling

  case object WaitingToDrive extends Traveling

  case object WaitingToDriveInterrupted extends Traveling

  case object PassengerScheduleEmpty extends Traveling

  case object PassengerScheduleEmptyInterrupted extends Traveling

  case object ReadyToChooseParking extends Traveling

  case object Moving extends Traveling

  case object Driving extends Traveling

  case object DrivingInterrupted extends Traveling

  case object EnrouteRefueling extends Traveling

  def correctTripEndTime(
    trip: EmbodiedBeamTrip,
    endTime: Int,
    bodyVehicleId: Id[BeamVehicle],
    bodyVehicleTypeId: Id[BeamVehicleType]
  ): EmbodiedBeamTrip = {
    if (trip.tripClassifier != WALK && trip.tripClassifier != WALK_TRANSIT) {
      trip.copy(
        legs = trip.legs
          .dropRight(1) :+ EmbodiedBeamLeg
          .dummyLegAt(
            endTime - trip.legs.last.beamLeg.duration,
            bodyVehicleId,
            isLastLeg = true,
            trip.legs.dropRight(1).last.beamLeg.travelPath.endPoint.loc,
            WALK,
            bodyVehicleTypeId,
            asDriver = true,
            trip.legs.last.beamLeg.duration
          )
      )
    } else {
      trip
    }
  }

  def findPersonData(data: DrivingData): Option[BasePersonData] = data match {
    case basePersonData: BasePersonData => Some(basePersonData)
    case _                              => None
  }
}

class PersonAgent(
  val scheduler: ActorRef,
  val beamServices: BeamServices,
  val beamScenario: BeamScenario,
  val modeChoiceCalculator: ModeChoiceCalculator,
  val transportNetwork: TransportNetwork,
  val router: ActorRef,
  val rideHailManager: ActorRef,
  val eventsManager: EventsManager,
  override val id: Id[PersonAgent],
  val matsimPlan: Plan,
  val parkingManager: ActorRef,
  val chargingNetworkManager: ActorRef,
  val tollCalculator: TollCalculator,
  val householdRef: ActorRef,
  val fleetManagers: Seq[ActorRef] = Vector(),
  val sharedVehicleFleets: Seq[ActorRef] = Vector(),
  val possibleSharedVehicleTypes: Set[BeamVehicleType] = Set.empty,
  val routeHistory: RouteHistory
) extends DrivesVehicle[PersonData]
    with ChoosesMode
    with ChoosesParking
    with Stash
    with ExponentialLazyLogging {

  override val eventBuilderActor: ActorRef = beamServices.eventBuilderActor
  implicit val debug: Debug = beamServices.beamConfig.beam.debug

  val networkHelper: NetworkHelper = beamServices.networkHelper
  val geo: GeoUtils = beamServices.geo

  val minDistanceToTrainStop =
    beamScenario.beamConfig.beam.agentsim.agents.tripBehaviors.carUsage.minDistanceToTrainStop

  val bodyType: BeamVehicleType = beamScenario.vehicleTypes(
    Id.create(beamScenario.beamConfig.beam.agentsim.agents.bodyType, classOf[BeamVehicleType])
  )

  val body: BeamVehicle = new BeamVehicle(
    BeamVehicle.createId(id, Some("body")),
    new Powertrain(bodyType.primaryFuelConsumptionInJoulePerMeter),
    bodyType,
    vehicleManagerId = new AtomicReference(VehicleManager.NoManager.managerId)
  )
  body.setManager(Some(self))
  beamVehicles.put(body.id, ActualVehicle(body))

  val vehicleFleets: Seq[ActorRef] = fleetManagers ++ sharedVehicleFleets

  val attributes: AttributesOfIndividual =
    matsimPlan.getPerson.getCustomAttributes
      .get("beam-attributes")
      .asInstanceOf[AttributesOfIndividual]

  val _experiencedBeamPlan: BeamPlan = BeamPlan(matsimPlan)

  var totFuelConsumed: FuelConsumed = FuelConsumed(0.0, 0.0)
  var curFuelConsumed: FuelConsumed = FuelConsumed(0.0, 0.0)

  def updateFuelConsumed(fuelOption: Option[FuelConsumed]): Unit = {
    val newFuelConsumed = fuelOption.getOrElse(FuelConsumed(0.0, 0.0))
    curFuelConsumed = FuelConsumed(
      curFuelConsumed.primaryFuel + newFuelConsumed.primaryFuel,
      curFuelConsumed.secondaryFuel + newFuelConsumed.secondaryFuel
    )
    totFuelConsumed = FuelConsumed(
      totFuelConsumed.primaryFuel + curFuelConsumed.primaryFuel,
      totFuelConsumed.secondaryFuel + curFuelConsumed.secondaryFuel
    )
  }

  def resetFuelConsumed(): Unit = curFuelConsumed = FuelConsumed(0.0, 0.0)

  override def logDepth: Int = beamScenario.beamConfig.beam.debug.actor.logDepth

  val lastTickOfSimulation: Int = Time
    .parseTime(beamScenario.beamConfig.beam.agentsim.endTime)
    .toInt - beamServices.beamConfig.beam.agentsim.schedulerParallelismWindow

  /**
    * identifies agents with remaining range which is smaller than their remaining tour
    *
    * @param personData current state data cast as a [[BasePersonData]]
    * @return true if they have enough fuel, or fuel type is not exhaustible
    */
  def calculateRemainingTripData(personData: BasePersonData): Option[ParkingMNL.RemainingTripData] = {

    // if enroute then trip is not started yet, pick vehicle id of next leg (head of rest of the trip)
    // else the vehicle information is available in `currentVehicle`
    val vehicleId =
      if (personData.enrouteData.isInEnrouteState) personData.restOfCurrentTrip.head.beamVehicleId
      else personData.currentVehicle.head

    val beamVehicle = beamVehicles(vehicleId).vehicle

    val refuelNeeded: Boolean =
      beamVehicle.isRefuelNeeded(
        beamScenario.beamConfig.beam.agentsim.agents.rideHail.human.refuelRequiredThresholdInMeters,
        beamScenario.beamConfig.beam.agentsim.agents.rideHail.human.noRefuelThresholdInMeters
      )

    if (refuelNeeded) {

      val primaryFuelLevelInJoules: Double = beamScenario
        .privateVehicles(vehicleId)
        .primaryFuelLevelInJoules

      val primaryFuelConsumptionInJoulePerMeter: Double =
        beamVehicle.beamVehicleType.primaryFuelConsumptionInJoulePerMeter

      val remainingTourDist: Double = nextActivity(personData) match {
        case Some(nextAct) =>
          // in the case that we are headed "home", we need to motivate charging.
          // in order to induce range anxiety, we need to have agents consider
          // their tomorrow activities. the agent's first leg of the day
          // is used here to add distance to a "ghost activity" tomorrow morning
          // which is used in place of our real remaining tour distance of 0.0
          // which should help encourage residential end-of-day charging
          val tomorrowFirstLegDistance =
            if (nextAct.getType.toLowerCase == "home") {
              findFirstCarLegOfTrip(personData) match {
                case Some(carLeg) =>
                  carLeg.beamLeg.travelPath.distanceInM
                case None =>
                  0.0
              }
            } else 0.0

          val tripIndexOfElement = currentTour(personData)
            .tripIndexOfElement(nextAct)
            .getOrElse(throw new IllegalArgumentException(s"Element [$nextAct] not found"))
          val nextActIdx = tripIndexOfElement - 1
          currentTour(personData).trips
            .slice(nextActIdx, currentTour(personData).trips.length)
            .sliding(2, 1)
            .toList
            .foldLeft(tomorrowFirstLegDistance) { (sum, pair) =>
              sum + Math
                .ceil(
                  beamServices.skims.od_skimmer
                    .getTimeDistanceAndCost(
                      pair.head.activity.getCoord,
                      pair.last.activity.getCoord,
                      0,
                      CAR,
                      beamVehicle.beamVehicleType.id,
                      beamVehicle.beamVehicleType,
                      beamServices.beamScenario.fuelTypePrices(beamVehicle.beamVehicleType.primaryFuelType)
                    )
                    .distance
                )
            }

        case None =>
          0.0
      }

      Some(
        ParkingMNL.RemainingTripData(
          primaryFuelLevelInJoules,
          primaryFuelConsumptionInJoulePerMeter,
          remainingTourDist,
          beamScenario.beamConfig.beam.agentsim.agents.parking.rangeAnxietyBuffer
        )
      )

    } else {
      None
    }
  }

  startWith(Uninitialized, BasePersonData())

  def scaleTimeByValueOfTime(timeInSeconds: Double): Double = {
    attributes.unitConversionVOTT(
      timeInSeconds
    ) // TODO: ZN, right now not mode specific. modal factors reside in ModeChoiceMultinomialLogit. Move somewhere else?
  }

  def currentTour(data: BasePersonData): Tour = {
    stateName match {
      case PerformingActivity =>
        _experiencedBeamPlan.getTourContaining(currentActivity(data))
      case _ =>
        _experiencedBeamPlan.getTourContaining(nextActivity(data).get)
    }
  }

  def currentActivity(data: BasePersonData): Activity =
    _experiencedBeamPlan.activities(data.currentActivityIndex)

  def nextActivity(data: BasePersonData): Option[Activity] = {
    val ind = data.currentActivityIndex + 1
    if (ind < 0 || ind >= _experiencedBeamPlan.activities.length) {
      None
    } else {
      Some(_experiencedBeamPlan.activities(ind))
    }
  }

  def findFirstCarLegOfTrip(data: BasePersonData): Option[EmbodiedBeamLeg] = {
    @tailrec
    def _find(remaining: IndexedSeq[EmbodiedBeamLeg]): Option[EmbodiedBeamLeg] = {
      if (remaining.isEmpty) None
      else if (remaining.head.beamLeg.mode == CAR) Some { remaining.head }
      else _find(remaining.tail)
    }
    for {
      trip <- data.currentTrip
      leg  <- _find(trip.legs)
    } yield {
      leg
    }
  }

  def calculateActivityEndTime(activity: Activity, tick: Double): Double = {
    def activityEndTime =
      if (activity.getEndTime >= tick && Math.abs(activity.getEndTime) < Double.PositiveInfinity) {
        activity.getEndTime
      } else if (activity.getEndTime >= 0.0 && activity.getEndTime < tick) {
        tick
      } else {
        // logWarn(s"Activity endTime is negative or infinite ${activity}, assuming duration of 10 minutes.")
        // TODO consider ending the day here to match MATSim convention for start/end activity
        tick + 60 * 10
      }
    val endTime = beamServices.beamScenario.fixedActivitiesDurations.get(activity.getType) match {
      case Some(fixedDuration) => tick + fixedDuration
      case _                   => activityEndTime
    }
    if (lastTickOfSimulation >= tick) {
      Math.min(lastTickOfSimulation, endTime)
    } else {
      endTime
    }
  }

  def endActivityAndDepart(
    tick: Double,
    currentTrip: EmbodiedBeamTrip,
    data: BasePersonData
  ): Unit = {
    assert(currentActivity(data).getLinkId != null)

    // We end our activity when we actually leave, not when we decide to leave, i.e. when we look for a bus or
    // hail a ride. We stay at the party until our Uber is there.

    eventsManager.processEvent(
      new ActivityEndEvent(
        tick,
        id,
        currentActivity(data).getLinkId,
        currentActivity(data).getFacilityId,
        currentActivity(data).getType
      )
    )

    eventsManager.processEvent(
      new PersonDepartureEvent(
        tick,
        id,
        currentActivity(data).getLinkId,
        currentTrip.tripClassifier.value
      )
    )
  }

  when(Uninitialized) { case Event(TriggerWithId(InitializeTrigger(_), triggerId), _) =>
    goto(Initialized) replying CompletionNotice(
      triggerId,
      Vector(ScheduleTrigger(ActivityStartTrigger(0), self))
    )
  }

  when(Initialized) { case Event(TriggerWithId(ActivityStartTrigger(tick), triggerId), data: BasePersonData) =>
    logDebug(s"starting at ${currentActivity(data).getType} @ $tick")
    goto(PerformingActivity) replying CompletionNotice(
      triggerId,
      Vector(ScheduleTrigger(ActivityEndTrigger(currentActivity(data).getEndTime.toInt), self))
    )
  }

  when(PerformingActivity) { case Event(TriggerWithId(ActivityEndTrigger(tick), triggerId), data: BasePersonData) =>
    nextActivity(data) match {
      case None =>
        logger.warn(s"didn't get nextActivity, PersonAgent:$id")
        stay replying CompletionNotice(triggerId)
      case Some(nextAct) =>
        logDebug(s"wants to go to ${nextAct.getType} @ $tick")
        holdTickAndTriggerId(tick, triggerId)
        val indexOfNextActivity = _experiencedBeamPlan.getPlanElements.indexOf(nextAct)
        val modeOfNextLeg = _experiencedBeamPlan.getPlanElements.get(indexOfNextActivity - 1) match {
          case leg: Leg => BeamMode.fromString(leg.getMode)
          case _        => None
        }
        val currentCoord = currentActivity(data).getCoord
        val nextCoord = nextActivity(data).get.getCoord
        goto(ChoosingMode) using ChoosesModeData(
          personData = data.copy(
            // If the mode of the next leg is defined and is CAV, use it, otherwise,
            // If we don't have a current tour mode (i.e. are not on a tour aka at home),
            // use the mode of the next leg as the new tour mode.
            currentTourMode = modeOfNextLeg match {
              case Some(CAV) =>
                Some(CAV)
              case _ =>
                data.currentTourMode.orElse(modeOfNextLeg)
            },
            numberOfReplanningAttempts = 0,
            failedTrips = IndexedSeq.empty,
            enrouteData = EnrouteData()
          ),
          SpaceTime(currentCoord, _currentTick.get),
          excludeModes =
            if (canUseCars(currentCoord, nextCoord)) Vector.empty
            else Vector(BeamMode.RIDE_HAIL, BeamMode.CAR, BeamMode.CAV)
        )
    }

  }

  when(Teleporting) {
    case Event(
          TriggerWithId(PersonDepartureTrigger(tick), triggerId),
          data @ BasePersonData(_, Some(currentTrip), _, _, _, _, _, _, false, _, _, _, _, _)
        ) =>
      endActivityAndDepart(tick, currentTrip, data)

      val arrivalTime = tick + currentTrip.totalTravelTimeInSecs
      scheduler ! CompletionNotice(
        triggerId,
        Vector(ScheduleTrigger(TeleportationEndsTrigger(arrivalTime), self))
      )

      stay() using data.copy(hasDeparted = true)

    case Event(
          TriggerWithId(TeleportationEndsTrigger(tick), triggerId),
          data @ BasePersonData(_, Some(currentTrip), _, _, maybeCurrentTourMode, _, _, _, true, _, _, _, _, _)
        ) =>
      holdTickAndTriggerId(tick, triggerId)

      val teleportationEvent = new TeleportationEvent(
        time = tick,
        person = id,
        departureTime = currentTrip.legs.head.beamLeg.startTime,
        arrivalTime = tick,
        startX = currentTrip.legs.head.beamLeg.travelPath.startPoint.loc.getX,
        startY = currentTrip.legs.head.beamLeg.travelPath.startPoint.loc.getY,
        endX = currentTrip.legs.last.beamLeg.travelPath.endPoint.loc.getX,
        endY = currentTrip.legs.last.beamLeg.travelPath.endPoint.loc.getY,
        currentTourMode = maybeCurrentTourMode.map(_.value)
      )
      eventsManager.processEvent(teleportationEvent)

      goto(ProcessingNextLegOrStartActivity) using data.copy(
        hasDeparted = true,
        currentVehicle = Vector.empty[Id[BeamVehicle]],
        currentTourPersonalVehicle = None
      )

  }

  when(WaitingForDeparture) {

    /**
      * Callback from [[ChoosesMode]]
      */
    case Event(
          TriggerWithId(PersonDepartureTrigger(tick), triggerId),
          data @ BasePersonData(_, Some(currentTrip), _, _, _, _, _, _, false, _, _, _, _, _)
        ) =>
      endActivityAndDepart(tick, currentTrip, data)

      holdTickAndTriggerId(tick, triggerId)
      goto(ProcessingNextLegOrStartActivity) using data.copy(hasDeparted = true)

    case Event(
          TriggerWithId(PersonDepartureTrigger(tick), triggerId),
          BasePersonData(_, _, restOfCurrentTrip, _, _, _, _, _, true, _, _, _, _, _)
        ) =>
      // We're coming back from replanning, i.e. we are already on the trip, so we don't throw a departure event
      logDebug(s"replanned to leg ${restOfCurrentTrip.head}")
      holdTickAndTriggerId(tick, triggerId)
      goto(ProcessingNextLegOrStartActivity)
  }

  private def canUseCars(currentCoord: Coord, nextCoord: Coord): Boolean = {
    currentCoord == null || beamScenario.trainStopQuadTree
      .getDisk(currentCoord.getX, currentCoord.getY, minDistanceToTrainStop)
      .isEmpty || beamScenario.trainStopQuadTree.getDisk(nextCoord.getX, nextCoord.getY, minDistanceToTrainStop).isEmpty
  }

  def activityOrMessage(ind: Int, msg: String): Either[String, Activity] = {
    if (ind < 0 || ind >= _experiencedBeamPlan.activities.length) Left(msg)
    else Right(_experiencedBeamPlan.activities(ind))
  }

  def handleFailedRideHailReservation(
    error: ReservationError,
    response: RideHailResponse,
    data: BasePersonData
  ): State = {
    logDebug(s"replanning because ${error.errorCode}")
    val tick = _currentTick.getOrElse(response.request.departAt)
    val replanningReason = getReplanningReasonFrom(data, error.errorCode.entryName)
    eventsManager.processEvent(
      new RideHailReservationConfirmationEvent(
        tick,
        Id.createPersonId(id),
        RideHailReservationConfirmationEvent.typeWhenPooledIs(response.request.asPooled),
        Some(error.errorCode),
        response.request.requestTime.getOrElse(response.request.departAt),
        response.request.departAt,
        response.request.quotedWaitTime,
        beamServices.geo.utm2Wgs(response.request.pickUpLocationUTM),
        beamServices.geo.utm2Wgs(response.request.destinationUTM),
        None,
        response.directTripTravelProposal.map(_.travelDistanceForCustomer(bodyVehiclePersonId)),
        response.directTripTravelProposal.map(proposal =>
          proposal.travelTimeForCustomer(bodyVehiclePersonId) + proposal.timeToCustomer(bodyVehiclePersonId)
        )
      )
    )
    eventsManager.processEvent(
      new UnmatchedRideHailRequestSkimmerEvent(
        eventTime = tick,
        tazId = beamScenario.tazTreeMap.getTAZ(response.request.pickUpLocationUTM).tazId,
        reservationType = if (response.request.asPooled) Pooled else Solo
      )
    )
    eventsManager.processEvent(new ReplanningEvent(tick, Id.createPersonId(id), replanningReason))
    val currentCoord = beamServices.geo.wgs2Utm(data.restOfCurrentTrip.head.beamLeg.travelPath.startPoint).loc
    val nextCoord = nextActivity(data).get.getCoord
    goto(ChoosingMode) using ChoosesModeData(
      data.copy(currentTourMode = None, numberOfReplanningAttempts = data.numberOfReplanningAttempts + 1),
      currentLocation = SpaceTime(
        currentCoord,
        tick
      ),
      isWithinTripReplanning = true,
      excludeModes = (if (data.numberOfReplanningAttempts > 0) Vector(RIDE_HAIL, RIDE_HAIL_POOLED, RIDE_HAIL_TRANSIT)
                      else Vector()) ++ (if (canUseCars(currentCoord, nextCoord)) Vector.empty[BeamMode]
                                         else Vector(BeamMode.RIDE_HAIL, BeamMode.CAR, BeamMode.CAV)).distinct
    )
  }

  when(WaitingForReservationConfirmation) {
    // TRANSIT SUCCESS
    case Event(ReservationResponse(Right(response), _), data: BasePersonData) =>
      handleSuccessfulReservation(response.triggersToSchedule, data)
    // TRANSIT FAILURE
    case Event(
          ReservationResponse(Left(firstErrorResponse), _),
          data @ BasePersonData(_, _, nextLeg :: _, _, _, _, _, _, _, _, _, _, _, _)
        ) =>
      logDebug(s"replanning because ${firstErrorResponse.errorCode}")

      val replanningReason = getReplanningReasonFrom(data, firstErrorResponse.errorCode.entryName)
      eventsManager.processEvent(
        new ReplanningEvent(_currentTick.get, Id.createPersonId(id), replanningReason)
      )
      val currentCoord = beamServices.geo.wgs2Utm(nextLeg.beamLeg.travelPath.startPoint).loc
      val nextCoord = nextActivity(data).get.getCoord
      goto(ChoosingMode) using ChoosesModeData(
        data.copy(numberOfReplanningAttempts = data.numberOfReplanningAttempts + 1),
        currentLocation = SpaceTime(currentCoord, _currentTick.get),
        isWithinTripReplanning = true,
        excludeModes =
          if (canUseCars(currentCoord, nextCoord)) Vector.empty
          else Vector(BeamMode.RIDE_HAIL, BeamMode.CAR, BeamMode.CAV)
      )
    // RIDE HAIL DELAY
    case Event(DelayedRideHailResponse, data: BasePersonData) =>
      // this means ride hail manager is taking time to assign and we should complete our
      // current trigger and wait to be re-triggered by the manager
      val (_, triggerId) = releaseTickAndTriggerId()
      scheduler ! CompletionNotice(triggerId, Vector())
      stay() using data
    // RIDE HAIL DELAY FAILURE
    // we use trigger for this to get triggerId back into hands of the person
    case Event(
          TriggerWithId(RideHailResponseTrigger(tick, response @ RideHailResponse(_, _, Some(error), _, _)), triggerId),
          data: BasePersonData
        ) =>
      holdTickAndTriggerId(tick, triggerId)
      handleFailedRideHailReservation(error, response, data)
    // RIDE HAIL SUCCESS
    // no trigger needed here since we're going to Waiting anyway without any other actions needed
    case Event(
          RideHailResponse(req, travelProposal, None, triggersToSchedule, directTripTravelProposal),
          data: BasePersonData
        ) =>
      val tick = _currentTick.getOrElse(req.departAt).toDouble
      eventsManager.processEvent(
        new RideHailReservationConfirmationEvent(
          tick,
          Id.createPersonId(id),
          RideHailReservationConfirmationEvent.typeWhenPooledIs(req.asPooled),
          None,
          req.requestTime.getOrElse(req.departAt),
          req.departAt,
          req.quotedWaitTime,
          beamServices.geo.utm2Wgs(req.pickUpLocationUTM),
          beamServices.geo.utm2Wgs(req.destinationUTM),
          travelProposal.flatMap(
            _.passengerSchedule.legsWithPassenger(bodyVehiclePersonId).headOption.map(_.startTime)
          ),
          directTripTravelProposal.map(_.travelDistanceForCustomer(bodyVehiclePersonId)),
          directTripTravelProposal.map(_.travelTimeForCustomer(bodyVehiclePersonId))
        )
      )
      eventsManager.processEvent(
        new RideHailSkimmerEvent(
          eventTime = tick,
          tazId = beamScenario.tazTreeMap.getTAZ(req.pickUpLocationUTM).tazId,
          reservationType = if (req.asPooled) Pooled else Solo,
          waitTime = travelProposal.get.timeToCustomer(req.customer),
          costPerMile =
            travelProposal.get.estimatedPrice(req.customer.personId) / travelProposal.get.travelDistanceForCustomer(
              req.customer
            ) * METERS_IN_MILE
        )
      )
      handleSuccessfulReservation(triggersToSchedule, data, travelProposal)
    // RIDE HAIL FAILURE
    case Event(
          response @ RideHailResponse(_, _, Some(error), _, _),
          data @ BasePersonData(_, _, _, _, _, _, _, _, _, _, _, _, _, _)
        ) =>
      handleFailedRideHailReservation(error, response, data)
  }

  when(Waiting) {
    /*
     * Learn as passenger that it is time to board the vehicle
     */
    case Event(
          TriggerWithId(BoardVehicleTrigger(tick, vehicleToEnter), triggerId),
          data @ BasePersonData(_, _, currentLeg :: _, currentVehicle, _, _, _, _, _, _, _, _, _, _)
        ) =>
      logDebug(s"PersonEntersVehicle: $vehicleToEnter @ $tick")
      eventsManager.processEvent(new PersonEntersVehicleEvent(tick, id, vehicleToEnter))

      if (currentLeg.cost > 0.0) {
        currentLeg.beamLeg.travelPath.transitStops.foreach { transitStopInfo =>
          // If it doesn't have transitStopInfo, it is not a transit but a ridehailing trip
          eventsManager.processEvent(new AgencyRevenueEvent(tick, transitStopInfo.agencyId, currentLeg.cost))
        }
        eventsManager.processEvent(
          new PersonCostEvent(
            tick,
            id,
            data.currentTrip.get.tripClassifier.value,
            0.0, // incentive applies to a whole trip and is accounted for at Arrival
            0.0, // only drivers pay tolls, if a toll is in the fare it's still a fare
            currentLeg.cost
          )
        )
      }

      goto(Moving) replying CompletionNotice(triggerId) using data.copy(
        currentVehicle = vehicleToEnter +: currentVehicle
      )
  }

  when(Moving) {
    /*
     * Learn as passenger that it is time to alight the vehicle
     */
    case Event(
          TriggerWithId(AlightVehicleTrigger(tick, vehicleToExit, energyConsumedOption), triggerId),
          data @ BasePersonData(_, _, _ :: restOfCurrentTrip, currentVehicle, _, _, _, _, _, _, _, _, _, _)
        ) if vehicleToExit.equals(currentVehicle.head) =>
      updateFuelConsumed(energyConsumedOption)
      logDebug(s"PersonLeavesVehicle: $vehicleToExit @ $tick")
      eventsManager.processEvent(new PersonLeavesVehicleEvent(tick, id, vehicleToExit))
      holdTickAndTriggerId(tick, triggerId)
      goto(ProcessingNextLegOrStartActivity) using data.copy(
        restOfCurrentTrip = restOfCurrentTrip.dropWhile(leg => leg.beamVehicleId == vehicleToExit),
        currentVehicle = currentVehicle.tail
      )
  }

  // Callback from DrivesVehicle. Analogous to AlightVehicleTrigger, but when driving ourselves.
  when(PassengerScheduleEmpty) {
    case Event(PassengerScheduleEmptyMessage(_, toll, triggerId, energyConsumedOption), data: BasePersonData) =>
      updateFuelConsumed(energyConsumedOption)
      val netTripCosts = data.currentTripCosts // This includes tolls because it comes from leg.cost
      if (toll > 0.0 || netTripCosts > 0.0)
        eventsManager.processEvent(
          new PersonCostEvent(
            _currentTick.get,
            matsimPlan.getPerson.getId,
            data.restOfCurrentTrip.head.beamLeg.mode.value,
            0.0,
            toll,
            netTripCosts // Again, includes tolls but "net" here means actual money paid by the person
          )
        )
      val dataForNextLegOrActivity = if (data.restOfCurrentTrip.head.unbecomeDriverOnCompletion) {
        data.copy(
          restOfCurrentTrip = data.restOfCurrentTrip.tail,
          currentVehicle = if (data.currentVehicle.size > 1) data.currentVehicle.tail else Vector(),
          currentTripCosts = 0.0
        )
      } else {
        data.copy(
          restOfCurrentTrip = data.restOfCurrentTrip.tail,
          currentVehicle = Vector(body.id),
          currentTripCosts = 0.0
        )
      }
      if (data.restOfCurrentTrip.head.unbecomeDriverOnCompletion) {
        val vehicleToExit = data.currentVehicle.head
        currentBeamVehicle.unsetDriver()
        (nextNotifyVehicleResourceIdle, currentBeamVehicle.getManager) match {
          case (Some(notifyVehicleIdle), Some(currentVehicleManager)) => currentVehicleManager ! notifyVehicleIdle
          case _                                                      =>
        }
        eventsManager.processEvent(
          new PersonLeavesVehicleEvent(_currentTick.get, Id.createPersonId(id), vehicleToExit)
        )
        if (currentBeamVehicle != body) {
          if (currentBeamVehicle.beamVehicleType.vehicleCategory != Bike) {
            if (currentBeamVehicle.stall.isEmpty) logWarn("Expected currentBeamVehicle.stall to be defined.")
          }
          if (!currentBeamVehicle.isMustBeDrivenHome) {
            // Is a shared vehicle. Give it up.
            currentBeamVehicle.getManager.foreach(manager => manager ! ReleaseVehicle(currentBeamVehicle, triggerId))
            beamVehicles -= data.currentVehicle.head
          }
        }
      }
      goto(ProcessingNextLegOrStartActivity) using dataForNextLegOrActivity

  }

  when(ReadyToChooseParking, stateTimeout = Duration.Zero) {
    case Event(
          StateTimeout,
          data @ BasePersonData(
            _,
            _,
            currentTrip @ headOfCurrentTrip :: restOfCurrentTrip,
            _,
            _,
            _,
            _,
            _,
            _,
            _,
            currentCost,
            _,
            _,
            enrouteData
          )
        ) =>
      val (trip, cost) = if (enrouteData.isInEnrouteState) {
        log.debug("ReadyToChooseParking, enroute trip: {}", currentTrip.toString())
        // if enroute, keep the original trip and cost
        (currentTrip, currentCost.toDouble)
      } else {
        log.debug("ReadyToChooseParking, trip: {}", restOfCurrentTrip.toString())
        // "head" of the current trip is travelled, and returning rest of the trip
        // adding the cost of the "head" of the trip to the current cost
        (restOfCurrentTrip, currentCost.toDouble + headOfCurrentTrip.cost)
      }

      goto(ChoosingParkingSpot) using data.copy(
        restOfCurrentTrip = trip,
        currentTripCosts = cost
      )
  }

  onTransition { case _ -> _ =>
    unstashAll()
  }

  when(TryingToBoardVehicle) {
    case Event(Boarded(vehicle, _), _: BasePersonData) =>
      beamVehicles.put(vehicle.id, ActualVehicle(vehicle))
      potentiallyChargingBeamVehicles.remove(vehicle.id)
      goto(ProcessingNextLegOrStartActivity)
    case Event(NotAvailable(_), basePersonData: BasePersonData) =>
      log.debug("{} replanning because vehicle not available when trying to board")
      val replanningReason = getReplanningReasonFrom(basePersonData, ReservationErrorCode.ResourceUnavailable.entryName)
      eventsManager.processEvent(
        new ReplanningEvent(_currentTick.get, Id.createPersonId(id), replanningReason)
      )
      val currentCoord =
        beamServices.geo.wgs2Utm(basePersonData.restOfCurrentTrip.head.beamLeg.travelPath.startPoint).loc
      val nextCoord = nextActivity(basePersonData).get.getCoord
      goto(ChoosingMode) using ChoosesModeData(
        basePersonData.copy(
          currentTourMode = None, // Have to give up my mode as well, perhaps there's no option left for driving.
          currentTourPersonalVehicle = None,
          numberOfReplanningAttempts = basePersonData.numberOfReplanningAttempts + 1
        ),
        SpaceTime(currentCoord, _currentTick.get),
        excludeModes =
          if (canUseCars(currentCoord, nextCoord)) Vector.empty
          else Vector(BeamMode.RIDE_HAIL, BeamMode.CAR, BeamMode.CAV)
      )
  }

  when(EnrouteRefueling) {
    case Event(StartingRefuelSession(_, triggerId), _) =>
      releaseTickAndTriggerId()
      scheduler ! CompletionNotice(triggerId)
      stay
    case Event(WaitingToCharge(_, _, _), _) =>
      stay
    case Event(EndingRefuelSession(tick, _, triggerId), _) =>
      chargingNetworkManager ! ChargingUnplugRequest(
        tick,
        currentBeamVehicle,
        triggerId
      )
      stay
    case Event(UnpluggingVehicle(tick, energyCharged, triggerId), data: BasePersonData) =>
      log.debug(s"Vehicle ${currentBeamVehicle.id} ended charging and it is not handled by the CNM at tick $tick")
      handleReleasingParkingSpot(
        tick,
        currentBeamVehicle,
        Some(energyCharged),
        id,
        parkingManager,
        eventsManager,
        triggerId
      )
      val (updatedTick, updatedData) = createStallToDestTripForEnroute(data, tick)
      holdTickAndTriggerId(updatedTick, triggerId)
      goto(ProcessingNextLegOrStartActivity) using updatedData
    case Event(UnhandledVehicle(tick, vehicleId, triggerId), data: BasePersonData) =>
      log.warning(
        s"Vehicle $vehicleId is not handled by the CNM at tick $tick. Something is broken." +
        s"the agent will now disconnect the vehicle ${currentBeamVehicle.id} to let the simulation continue!"
      )
      handleReleasingParkingSpot(
        tick,
        currentBeamVehicle,
        None,
        id,
        parkingManager,
        eventsManager,
        triggerId
      )
      val (updatedTick, updatedData) = createStallToDestTripForEnroute(data, tick)
      holdTickAndTriggerId(updatedTick, triggerId)
      goto(ProcessingNextLegOrStartActivity) using updatedData
  }

  private def createStallToDestTripForEnroute(data: BasePersonData, startTime: Int): (Int, BasePersonData) = {
    // read preserved car legs to head back to original destination
    // append walk legs around them, update start time and make legs consistent
    // unset reserved charging stall
    // unset enroute state, and update `data` with new legs
    val stall2DestinationCarLegs = data.enrouteData.stall2DestLegs
    val walkTemp = data.currentTrip.head.legs.head
    val walkStart = walkTemp.copy(beamLeg = walkTemp.beamLeg.updateStartTime(startTime))
    val walkRest = data.currentTrip.head.legs.last
    val newCurrentTripLegs: Vector[EmbodiedBeamLeg] =
      EmbodiedBeamLeg.makeLegsConsistent(walkStart +: (stall2DestinationCarLegs :+ walkRest))
    val newRestOfTrip: Vector[EmbodiedBeamLeg] = newCurrentTripLegs.tail
    (
      newRestOfTrip.head.beamLeg.startTime,
      data.copy(
        currentTrip = Some(EmbodiedBeamTrip(newCurrentTripLegs)),
        restOfCurrentTrip = newRestOfTrip.toList,
        enrouteData = EnrouteData()
      )
    )
  }

  when(ProcessingNextLegOrStartActivity, stateTimeout = Duration.Zero) {
    case Event(
          StateTimeout,
          data @ BasePersonData(
            _,
            _,
            nextLeg :: restOfCurrentTrip,
            currentVehicle,
            _,
            _,
            _,
            _,
            _,
            _,
            _,
            _,
            _,
            _
          )
        ) if nextLeg.asDriver =>
      // Declaring a function here because this case is already so convoluted that I require a return
      // statement from within.
      // TODO: Refactor.
      def nextState: FSM.State[BeamAgentState, PersonData] = {
        val currentVehicleForNextState =
          if (currentVehicle.isEmpty || currentVehicle.head != nextLeg.beamVehicleId) {
            beamVehicles(nextLeg.beamVehicleId) match {
              case t @ Token(_, manager, _) =>
                manager ! TryToBoardVehicle(t, self, getCurrentTriggerIdOrGenerate)
                return goto(TryingToBoardVehicle)
              case _: ActualVehicle =>
              // That's fine, continue
            }
            eventsManager.processEvent(
              new PersonEntersVehicleEvent(
                _currentTick.get,
                Id.createPersonId(id),
                nextLeg.beamVehicleId
              )
            )
            nextLeg.beamVehicleId +: currentVehicle
          } else {
            currentVehicle
          }
        val legsToInclude = nextLeg +: restOfCurrentTrip.takeWhile(_.beamVehicleId == nextLeg.beamVehicleId)
        val newPassengerSchedule = PassengerSchedule().addLegs(legsToInclude.map(_.beamLeg))

        // Enroute block
        // calculate whether enroute charging required or not.
        val vehicle = beamVehicles(nextLeg.beamVehicleId).vehicle
        val asDriver = data.restOfCurrentTrip.head.asDriver
        val isElectric = vehicle.isEV
        val needEnroute = if (asDriver && isElectric) {
          val enrouteConfig = beamServices.beamConfig.beam.agentsim.agents.vehicles.enroute
          val firstLeg = data.restOfCurrentTrip.head
          val vehicleTrip = data.restOfCurrentTrip.takeWhile(_.beamVehicleId == firstLeg.beamVehicleId)
          val totalDistance: Double = vehicleTrip.map(_.beamLeg.travelPath.distanceInM).sum
          // Calculating distance to cross before enroute charging
          val refuelRequiredThresholdInMeters = totalDistance
          val noRefuelThresholdInMeters = totalDistance + enrouteConfig.noRefuelThresholdOffsetInMeters
          val originUtm = vehicle.spaceTime.loc
          val lastLeg = vehicleTrip.last.beamLeg
          val destinationUtm = beamServices.geo.wgs2Utm(lastLeg.travelPath.endPoint.loc)
          //sometimes this distance is zero which causes parking stall search to get stuck
          val distUtm = geo.distUTMInMeters(originUtm, destinationUtm)
          val distanceWrtBatteryCapacity = totalDistance / vehicle.beamVehicleType.getTotalRange
          if (
            distanceWrtBatteryCapacity > enrouteConfig.remainingDistanceWrtBatteryCapacityThreshold ||
            totalDistance < enrouteConfig.noRefuelAtRemainingDistanceThresholdInMeters ||
            distUtm < enrouteConfig.noRefuelAtRemainingDistanceThresholdInMeters
          ) false
          else vehicle.isRefuelNeeded(refuelRequiredThresholdInMeters, noRefuelThresholdInMeters)
        } else {
          false
        }

        val tempData = data.copy(
          passengerSchedule = newPassengerSchedule,
          currentLegPassengerScheduleIndex = 0,
          currentVehicle = currentVehicleForNextState
        )

        val tick = _currentTick.get
        val triggerId = _currentTriggerId.get
        def sendCompletionNoticeAndScheduleStartLegTrigger(): Unit = {
          scheduler ! CompletionNotice(
            triggerId,
            if (nextLeg.beamLeg.endTime > lastTickOfSimulation) Vector.empty
            else Vector(ScheduleTrigger(StartLegTrigger(tick, nextLeg.beamLeg), self))
          )
        }

        // decide next state to go, whether we need to complete the trigger, start a leg or both
        val (stateToGo, updatedData) = {
          if (needEnroute) {
            (ReadyToChooseParking, tempData.copy(enrouteData = tempData.enrouteData.copy(isInEnrouteState = true)))
          } else if (nextLeg.beamLeg.mode == CAR || vehicle.beamVehicleType.isSharedVehicle) {
            sendCompletionNoticeAndScheduleStartLegTrigger()
            (ReleasingParkingSpot, tempData)
          } else {
            sendCompletionNoticeAndScheduleStartLegTrigger()
            releaseTickAndTriggerId()
            (WaitingToDrive, tempData)
          }
        }

        goto(stateToGo) using updatedData
      }
      nextState

    // TRANSIT but too late
    case Event(StateTimeout, data @ BasePersonData(_, _, nextLeg :: _, _, _, _, _, _, _, _, _, _, _, _))
        if nextLeg.beamLeg.mode.isTransit && nextLeg.beamLeg.startTime < _currentTick.get =>
      // We've missed the bus. This occurs when something takes longer than planned (based on the
      // initial inquiry). So we replan but change tour mode to WALK_TRANSIT since we've already done our non-transit
      // portion.
      log.debug("Missed transit pickup, late by {} sec", _currentTick.get - nextLeg.beamLeg.startTime)

      val replanningReason = getReplanningReasonFrom(data, ReservationErrorCode.MissedTransitPickup.entryName)
      eventsManager.processEvent(
        new ReplanningEvent(_currentTick.get, Id.createPersonId(id), replanningReason)
      )
      val currentCoord = beamServices.geo.wgs2Utm(nextLeg.beamLeg.travelPath.startPoint).loc
      val nextCoord = nextActivity(data).get.getCoord
      goto(ChoosingMode) using ChoosesModeData(
        personData = data
          .copy(currentTourMode = Some(WALK_TRANSIT), numberOfReplanningAttempts = data.numberOfReplanningAttempts + 1),
        currentLocation = SpaceTime(currentCoord, _currentTick.get),
        isWithinTripReplanning = true,
        excludeModes =
          if (canUseCars(currentCoord, nextCoord)) Vector.empty
          else Vector(BeamMode.RIDE_HAIL, BeamMode.CAR, BeamMode.CAV)
      )
    // TRANSIT
    case Event(StateTimeout, BasePersonData(_, _, nextLeg :: _, _, _, _, _, _, _, _, _, _, _, _))
        if nextLeg.beamLeg.mode.isTransit =>
      val resRequest = TransitReservationRequest(
        nextLeg.beamLeg.travelPath.transitStops.get.fromIdx,
        nextLeg.beamLeg.travelPath.transitStops.get.toIdx,
        PersonIdWithActorRef(id, self),
        getCurrentTriggerIdOrGenerate
      )
      TransitDriverAgent.selectByVehicleId(nextLeg.beamVehicleId) ! resRequest
      goto(WaitingForReservationConfirmation)
    // RIDE_HAIL
    case Event(StateTimeout, BasePersonData(_, _, nextLeg :: tailOfCurrentTrip, _, _, _, _, _, _, _, _, _, _, _))
        if nextLeg.isRideHail =>
      val legSegment = nextLeg :: tailOfCurrentTrip.takeWhile(leg => leg.beamVehicleId == nextLeg.beamVehicleId)

      rideHailManager ! RideHailRequest(
        ReserveRide,
        PersonIdWithActorRef(id, self),
        beamServices.geo.wgs2Utm(nextLeg.beamLeg.travelPath.startPoint.loc),
        _currentTick.get,
        beamServices.geo.wgs2Utm(legSegment.last.beamLeg.travelPath.endPoint.loc),
        nextLeg.isPooledTrip,
        requestTime = _currentTick,
        quotedWaitTime = Some(nextLeg.beamLeg.startTime - _currentTick.get),
        triggerId = getCurrentTriggerIdOrGenerate
      )

      eventsManager.processEvent(
        new ReserveRideHailEvent(
          _currentTick.get.toDouble,
          id,
          _currentTick.get,
          nextLeg.beamLeg.travelPath.startPoint.loc,
          legSegment.last.beamLeg.travelPath.endPoint.loc
        )
      )
      goto(WaitingForReservationConfirmation)
    // CAV but too late
    // TODO: Refactor so it uses literally the same code block as transit
    case Event(StateTimeout, data @ BasePersonData(_, _, nextLeg :: _, _, _, _, _, _, _, _, _, _, _, _))
        if nextLeg.beamLeg.startTime < _currentTick.get =>
      // We've missed the CAV. This occurs when something takes longer than planned (based on the
      // initial inquiry). So we replan but change tour mode to WALK_TRANSIT since we've already done our non-transit
      // portion.
      log.warning("Missed CAV pickup, late by {} sec", _currentTick.get - nextLeg.beamLeg.startTime)

      val replanningReason = getReplanningReasonFrom(data, ReservationErrorCode.MissedTransitPickup.entryName)
      eventsManager.processEvent(
        new ReplanningEvent(_currentTick.get, Id.createPersonId(id), replanningReason)
      )
      val currentCoord = beamServices.geo.wgs2Utm(nextLeg.beamLeg.travelPath.startPoint).loc
      val nextCoord = nextActivity(data).get.getCoord
      goto(ChoosingMode) using ChoosesModeData(
        personData = data
          .copy(currentTourMode = Some(WALK_TRANSIT), numberOfReplanningAttempts = data.numberOfReplanningAttempts + 1),
        currentLocation = SpaceTime(currentCoord, _currentTick.get),
        isWithinTripReplanning = true,
        excludeModes =
          if (canUseCars(currentCoord, nextCoord)) Vector.empty
          else Vector(BeamMode.RIDE_HAIL, BeamMode.CAR, BeamMode.CAV)
      )
    // CAV
    // TODO: Refactor so it uses literally the same code block as transit
    case Event(StateTimeout, BasePersonData(_, _, nextLeg :: tailOfCurrentTrip, _, _, _, _, _, _, _, _, _, _, _)) =>
      val legSegment = nextLeg :: tailOfCurrentTrip.takeWhile(leg => leg.beamVehicleId == nextLeg.beamVehicleId)
      val resRequest = ReservationRequest(
        legSegment.head.beamLeg,
        legSegment.last.beamLeg,
        PersonIdWithActorRef(id, self),
        getCurrentTriggerIdOrGenerate
      )
      context.actorSelection(
        householdRef.path.child(HouseholdCAVDriverAgent.idFromVehicleId(nextLeg.beamVehicleId).toString)
      ) ! resRequest
      goto(WaitingForReservationConfirmation)

    case Event(
          StateTimeout,
          data @ BasePersonData(
            currentActivityIndex,
            _,
            _,
            _,
            currentTourMode @ Some(HOV2_TELEPORTATION | HOV3_TELEPORTATION),
            _,
            _,
            _,
            _,
            _,
            _,
            _,
            _,
            _
          )
        ) =>
      nextActivity(data) match {
        case Some(activity) =>
          val (tick, triggerId) = releaseTickAndTriggerId()
          val activityEndTime = calculateActivityEndTime(activity, tick)

          assert(activity.getLinkId != null)
          eventsManager.processEvent(
            new PersonArrivalEvent(tick, id, activity.getLinkId, CAR.value)
          )

          eventsManager.processEvent(
            new ActivityStartEvent(
              tick,
              id,
              activity.getLinkId,
              activity.getFacilityId,
              activity.getType
            )
          )
          scheduler ! CompletionNotice(
            triggerId,
            Vector(ScheduleTrigger(ActivityEndTrigger(activityEndTime.toInt), self))
          )
          goto(PerformingActivity) using data.copy(
            currentActivityIndex = currentActivityIndex + 1,
            currentTrip = None,
            restOfCurrentTrip = List(),
            currentTourPersonalVehicle = None,
            currentTourMode = if (activity.getType.equals("Home")) None else currentTourMode,
            hasDeparted = false
          )
        case None =>
          logDebug("PersonAgent nextActivity returned None")
          val (_, triggerId) = releaseTickAndTriggerId()
          scheduler ! CompletionNotice(triggerId)
          stop
      }

    case Event(
          StateTimeout,
          data @ BasePersonData(
            currentActivityIndex,
            Some(currentTrip),
            _,
            _,
            currentTourMode,
            currentTourPersonalVehicle,
            _,
            _,
            _,
            _,
            _,
            _,
            _,
            _
          )
        ) =>
      nextActivity(data) match {
        case Some(activity) =>
          val (tick, triggerId) = releaseTickAndTriggerId()
          val activityEndTime = calculateActivityEndTime(activity, tick)

          // Report travelled distance for inclusion in experienced plans.
          // We currently get large unaccountable differences in round trips, e.g. work -> home may
          // be twice as long as home -> work. Probably due to long links, and the location of the activity
          // on the link being undefined.
          eventsManager.processEvent(
            new TeleportationArrivalEvent(
              tick,
              id,
              currentTrip.legs.map(l => l.beamLeg.travelPath.distanceInM).sum
            )
          )
          assert(activity.getLinkId != null)
          eventsManager.processEvent(
            new PersonArrivalEvent(tick, id, activity.getLinkId, currentTrip.tripClassifier.value)
          )
          val incentive = beamScenario.modeIncentives.computeIncentive(attributes, currentTrip.tripClassifier)
          if (incentive > 0.0)
            eventsManager.processEvent(
              new PersonCostEvent(
                tick,
                id,
                currentTrip.tripClassifier.value,
                math.min(incentive, currentTrip.costEstimate),
                0.0,
                0.0 // the cost as paid by person has already been accounted for, this event is just about the incentive
              )
            )
          data.failedTrips.foreach(uncompletedTrip =>
            generateSkimData(tick, uncompletedTrip, failedTrip = true, currentActivityIndex, nextActivity(data))
          )
          val correctedTrip = correctTripEndTime(data.currentTrip.get, tick, body.id, body.beamVehicleType.id)
          generateSkimData(tick, correctedTrip, failedTrip = false, currentActivityIndex, nextActivity(data))
<<<<<<< HEAD

=======
>>>>>>> b86889d3
          resetFuelConsumed()
          val activityStartEvent = new ActivityStartEvent(
            tick,
            id,
            activity.getLinkId,
            activity.getFacilityId,
            activity.getType
          )
          eventsManager.processEvent(activityStartEvent)

          scheduler ! CompletionNotice(
            triggerId,
            Vector(ScheduleTrigger(ActivityEndTrigger(activityEndTime.toInt), self))
          )
          goto(PerformingActivity) using data.copy(
            currentActivityIndex = currentActivityIndex + 1,
            currentTrip = None,
            restOfCurrentTrip = List(),
            currentTourPersonalVehicle = currentTourPersonalVehicle match {
              case Some(personalVehId) =>
                val personalVeh = beamVehicles(personalVehId).asInstanceOf[ActualVehicle].vehicle
                if (activity.getType.equals("Home")) {
                  potentiallyChargingBeamVehicles.put(personalVeh.id, beamVehicles(personalVeh.id))
                  beamVehicles -= personalVeh.id
                  personalVeh.getManager.get ! ReleaseVehicle(personalVeh, triggerId)
                  None
                } else {
                  currentTourPersonalVehicle
                }
              case None =>
                None
            },
            currentTourMode = if (activity.getType.equals("Home")) None else currentTourMode,
            hasDeparted = false
          )
        case None =>
          logDebug("PersonAgent nextActivity returned None")
          val (_, triggerId) = releaseTickAndTriggerId()
          scheduler ! CompletionNotice(triggerId)
          stop
      }
  }

  def generateSkimData(
    tick: Int,
    trip: EmbodiedBeamTrip,
    failedTrip: Boolean,
    currentActivityIndex: Int,
    nextActivity: Option[Activity]
  ): Unit = {
    val correctedTrip = correctTripEndTime(trip, tick, body.id, body.beamVehicleType.id)
    val generalizedTime = modeChoiceCalculator.getGeneralizedTimeOfTrip(correctedTrip, Some(attributes), nextActivity)
    val generalizedCost = modeChoiceCalculator.getNonTimeCost(correctedTrip) + attributes.getVOT(generalizedTime)
    val maybePayloadWeightInKg = getPayloadWeightFromLeg(currentActivityIndex)
    val crowdingLevel =
      beamServices.skims.tc_skimmer.getTransitOccupancyLevelForPercentile(
        correctedTrip,
        beamServices.beamConfig.beam.agentsim.agents.modalBehaviors.multinomialLogit.params.transit_crowding_percentile
      )

    if (maybePayloadWeightInKg.isDefined && correctedTrip.tripClassifier != BeamMode.CAR) {
      logger.error("Wrong trip classifier ({}) for freight {}", correctedTrip.tripClassifier, id)
    }
    // Correct the trip to deal with ride hail / disruptions and then register to skimmer
    val (odSkimmerEvent, origCoord, destCoord) = ODSkimmerEvent.forTaz(
      tick,
      beamServices,
      correctedTrip,
      generalizedTime,
      generalizedCost,
      crowdingLevel,
      maybePayloadWeightInKg,
      curFuelConsumed.primaryFuel + curFuelConsumed.secondaryFuel,
      failedTrip
    )
    eventsManager.processEvent(odSkimmerEvent)
    if (beamServices.beamConfig.beam.exchange.output.activitySimSkimsEnabled) {
      val (origin, destination) = beamScenario.exchangeGeoMap match {
        case Some(geoMap) =>
          val origGeo = geoMap.getTAZ(origCoord)
          val destGeo = geoMap.getTAZ(destCoord)
          (origGeo.tazId.toString, destGeo.tazId.toString)
        case None =>
          (odSkimmerEvent.origin, odSkimmerEvent.destination)
      }
      val asSkimmerEvent = ActivitySimSkimmerEvent(
        origin,
        destination,
        odSkimmerEvent.eventTime,
        odSkimmerEvent.trip,
        odSkimmerEvent.generalizedTimeInHours,
        odSkimmerEvent.generalizedCost,
        odSkimmerEvent.energyConsumption,
        beamServices.beamConfig.beam.router.skim.activity_sim_skimmer.name
      )
      eventsManager.processEvent(asSkimmerEvent)
    }

    correctedTrip.legs.filter(x => x.beamLeg.mode == BeamMode.CAR || x.beamLeg.mode == BeamMode.CAV).foreach { carLeg =>
      eventsManager.processEvent(DriveTimeSkimmerEvent(tick, beamServices, carLeg))
    }
  }

  private def getPayloadWeightFromLeg(currentActivityIndex: Int): Option[Double] = {
    val currentLegIndex = currentActivityIndex * 2 + 1
    if (currentLegIndex < matsimPlan.getPlanElements.size()) {
      val accomplishedLeg = matsimPlan.getPlanElements.get(currentLegIndex)
      Option(accomplishedLeg.getAttributes.getAttribute(PAYLOAD_WEIGHT_IN_KG)).asInstanceOf[Option[Double]]
    } else None
  }

  def getReplanningReasonFrom(data: BasePersonData, prefix: String): String = {
    data.currentTourMode
      .collect { case mode =>
        s"$prefix $mode"
      }
      .getOrElse(prefix)
  }

  def handleSuccessfulReservation(
    triggersToSchedule: Vector[ScheduleTrigger],
    data: BasePersonData,
    travelProposal: Option[TravelProposal] = None
  ): FSM.State[BeamAgentState, PersonData] = {
    if (_currentTriggerId.isDefined) {
      val (tick, triggerId) = releaseTickAndTriggerId()
      log.debug("releasing tick {} and scheduling triggers from reservation responses: {}", tick, triggersToSchedule)
      scheduler ! CompletionNotice(triggerId, triggersToSchedule)
    } else {
      // if _currentTriggerId is empty, this means we have received the reservation response from a batch
      // vehicle allocation process. It's ok, the trigger is with the ride hail manager.
    }
    val newData = travelProposal match {
      case Some(newTrip) =>
        data.copy(
          restOfCurrentTrip = data.restOfCurrentTrip
            .takeWhile(_.isRideHail)
            .map(_.copy(beamVehicleId = newTrip.rideHailAgentLocation.vehicleId)) ++ data.restOfCurrentTrip.dropWhile(
            _.isRideHail
          )
        )
      case None =>
        data
    }
    goto(Waiting) using newData

  }

  def handleBoardOrAlightOutOfPlace: State = {
    stash
    stay
  }

  val myUnhandled: StateFunction = {
    case Event(BeamAgentSchedulerTimer, _) =>
      // Put a breakpoint here to see an internal state of the actor
      log.debug(s"Received message from ${sender()}")
      stay
    case Event(IllegalTriggerGoToError(reason), _) =>
      stop(Failure(reason))
    case Event(Status.Failure(reason), _) =>
      stop(Failure(reason))
    case Event(StateTimeout, _) =>
      log.error("Events leading up to this point:\n\t" + getLog.mkString("\n\t"))
      stop(
        Failure(
          "Timeout - this probably means this agent was not getting a reply it was expecting."
        )
      )
    case Event(Finish, _) =>
      if (stateName == Moving) {
        log.warning(s"$id is still travelling at end of simulation.")
        log.warning(s"$id events leading up to this point:\n\t${getLog.mkString("\n\t")}")
      } else if (stateName == PerformingActivity) {
        logger.debug(s"$id is performing Activity at end of simulation")
        logger.warn("Performing Activity at end of simulation")
      } else {
        logger.warn(s"$id has received Finish while in state: $stateName, personId: $id")
      }
      stop
    case Event(TriggerWithId(_: BoardVehicleTrigger, _), _: ChoosesModeData) =>
      handleBoardOrAlightOutOfPlace
    case Event(TriggerWithId(_: AlightVehicleTrigger, _), _: ChoosesModeData) =>
      handleBoardOrAlightOutOfPlace
    case Event(
          TriggerWithId(BoardVehicleTrigger(_, vehicleId), triggerId),
          BasePersonData(_, _, _, currentVehicle, _, _, _, _, _, _, _, _, _, _)
        ) if currentVehicle.nonEmpty && currentVehicle.head.equals(vehicleId) =>
      log.debug("Person {} in state {} received Board for vehicle that he is already on, ignoring...", id, stateName)
      stay() replying CompletionNotice(triggerId, Vector())
    case Event(TriggerWithId(_: BoardVehicleTrigger, _), _: BasePersonData) =>
      handleBoardOrAlightOutOfPlace
    case Event(TriggerWithId(_: AlightVehicleTrigger, _), _: BasePersonData) =>
      handleBoardOrAlightOutOfPlace
    case Event(_: NotifyVehicleIdle, _) =>
      stay()
    case Event(TriggerWithId(_: RideHailResponseTrigger, triggerId), _) =>
      stay() replying CompletionNotice(triggerId)
    case ev @ Event(RideHailResponse(_, _, _, _, _), _) =>
      stop(Failure(s"Unexpected RideHailResponse from ${sender()}: $ev"))
    case Event(ParkingInquiryResponse(_, _, _), _) =>
      stop(Failure("Unexpected ParkingInquiryResponse"))
    case ev @ Event(StartingRefuelSession(_, _), _) =>
      log.debug("myUnhandled.StartingRefuelSession: {}", ev)
      stay()
    case ev @ Event(UnhandledVehicle(_, _, _), _) =>
      log.debug("myUnhandled.UnhandledVehicle: {}", ev)
      stay()
    case ev @ Event(WaitingToCharge(_, _, _), _) =>
      log.debug("myUnhandled.WaitingInLine: {}", ev)
      stay()
    case ev @ Event(EndingRefuelSession(_, _, triggerId), _) =>
      log.debug("myUnhandled.EndingRefuelSession: {}", ev)
      scheduler ! CompletionNotice(triggerId)
      stay()
    case Event(e, s) =>
      log.warning("received unhandled request {} in state {}/{}", e, stateName, s)
      stay()
  }

  whenUnhandled(drivingBehavior.orElse(myUnhandled))

  override def logPrefix(): String = s"PersonAgent:$id "
}<|MERGE_RESOLUTION|>--- conflicted
+++ resolved
@@ -1366,10 +1366,6 @@
           )
           val correctedTrip = correctTripEndTime(data.currentTrip.get, tick, body.id, body.beamVehicleType.id)
           generateSkimData(tick, correctedTrip, failedTrip = false, currentActivityIndex, nextActivity(data))
-<<<<<<< HEAD
-
-=======
->>>>>>> b86889d3
           resetFuelConsumed()
           val activityStartEvent = new ActivityStartEvent(
             tick,
