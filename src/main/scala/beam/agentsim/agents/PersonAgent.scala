--- conflicted
+++ resolved
@@ -5,7 +5,6 @@
 import beam.agentsim.Resource.{CheckInResource, NotifyResourceIdle, NotifyResourceInUse, RegisterResource}
 import beam.agentsim.agents.BeamAgent._
 import beam.agentsim.agents.PersonAgent._
-import beam.agentsim.agents.Population.AttributesOfIndividual
 import beam.agentsim.agents.TriggerUtils._
 import beam.agentsim.agents.household.HouseholdActor.ReleaseVehicleReservation
 import beam.agentsim.agents.modalBehaviors.ChoosesMode.BeginModeChoiceTrigger
@@ -23,12 +22,8 @@
 import org.matsim.api.core.v01.Id
 import org.matsim.api.core.v01.events._
 import org.matsim.api.core.v01.population._
-<<<<<<< HEAD
-import org.matsim.core.api.experimental.events.EventsManager
-=======
 import org.matsim.core.api.experimental.events.{EventsManager, TeleportationArrivalEvent}
 import org.matsim.households.Household
->>>>>>> 341840a0
 import org.matsim.vehicles.Vehicle
 import org.slf4j.LoggerFactory
 
@@ -42,19 +37,9 @@
 
   private val logger = LoggerFactory.getLogger(classOf[PersonAgent])
 
-<<<<<<< HEAD
-  def props(services: BeamServices, transportNetwork: TransportNetwork, eventsManager: EventsManager, personId: Id[PersonAgent], attributesOfIndividual: AttributesOfIndividual, plan: Plan,
-            humanBodyVehicleId: Id[Vehicle]): Props = {
-    Props(new PersonAgent(services, transportNetwork, eventsManager, personId, attributesOfIndividual, plan, humanBodyVehicleId))
-  }
-
-  def buildActorName(personId: Id[Person]): String = {
-    s"$ActorPrefixName${personId.toString}"
-=======
   def props(scheduler: ActorRef, services: BeamServices, modeChoiceCalculator: ModeChoiceCalculator, transportNetwork: TransportNetwork, router: ActorRef, rideHailingManager: ActorRef, eventsManager: EventsManager, personId: Id[PersonAgent], household: Household, plan: Plan,
             humanBodyVehicleId: Id[Vehicle]): Props = {
     Props(new PersonAgent(scheduler, services, modeChoiceCalculator, transportNetwork, router, rideHailingManager, eventsManager, personId, household, plan, humanBodyVehicleId))
->>>>>>> 341840a0
   }
 
   case class PersonData() extends BeamAgentData {}
@@ -128,7 +113,7 @@
                   val rideHailingManager: ActorRef,
                   val eventsManager: EventsManager,
                   override val id: Id[PersonAgent],
-                  val attributesOfIndividual: AttributesOfIndividual,
+                  val household: Household,
                   val matsimPlan: Plan,
                   humanBodyVehicleId: Id[Vehicle],
                   override val data: PersonData = PersonData()) extends BeamAgent[PersonData] with
@@ -419,10 +404,6 @@
           _currentActivityIndex = _currentActivityIndex + 1
           currentTourPersonalVehicle match {
             case Some(personalVeh) =>
-<<<<<<< HEAD
-              val householdRef = beamServices.householdRefs(attributesOfIndividual.householdId)
-=======
->>>>>>> 341840a0
               if (currentActivity.getType.equals("Home")) {
                 context.parent ! ReleaseVehicleReservation(id, personalVeh)
                 context.parent ! CheckInResource(personalVeh, None)
