--- conflicted
+++ resolved
@@ -14,7 +14,11 @@
 import beam.agentsim.agents.parking.ChoosesParking.{ChoosingParkingSpot, ReleasingParkingSpot}
 import beam.agentsim.agents.planning.{BeamPlan, Tour}
 import beam.agentsim.agents.ridehail.{ReserveRide, RideHailRequest, RideHailResponse}
-import beam.agentsim.agents.vehicles.VehicleProtocol.{BecomeDriverOfVehicleSuccess, DriverAlreadyAssigned, NewDriverAlreadyControllingVehicle}
+import beam.agentsim.agents.vehicles.VehicleProtocol.{
+  BecomeDriverOfVehicleSuccess,
+  DriverAlreadyAssigned,
+  NewDriverAlreadyControllingVehicle
+}
 import beam.agentsim.agents.vehicles._
 import beam.agentsim.events.{ReplanningEvent, ReserveRideHailEvent}
 import beam.agentsim.scheduler.BeamAgentScheduler.{CompletionNotice, IllegalTriggerGoToError, ScheduleTrigger}
@@ -38,7 +42,7 @@
 import beam.utils.logging.ExponentialLazyLogging
 
 /**
- */
+  */
 object PersonAgent {
 
   type VehicleStack = Vector[Id[Vehicle]]
@@ -185,9 +189,9 @@
   val bodyId: Id[Vehicle],
   val parkingManager: ActorRef
 ) extends DrivesVehicle[PersonData]
-  with ChoosesMode
-  with ChoosesParking
-  with Stash {
+    with ChoosesMode
+    with ChoosesParking
+    with Stash {
 
   val _experiencedBeamPlan: BeamPlan = BeamPlan(matsimPlan)
 
@@ -297,12 +301,12 @@
   when(WaitingForDeparture) {
 
     /**
-     * Callback from [[ChoosesMode]]
+      * Callback from [[ChoosesMode]]
      **/
     case Event(
-    TriggerWithId(PersonDepartureTrigger(tick), triggerId),
-    data@BasePersonData(_, Some(currentTrip), _, _, _, _, _, _, false)
-    ) =>
+        TriggerWithId(PersonDepartureTrigger(tick), triggerId),
+        data @ BasePersonData(_, Some(currentTrip), _, _, _, _, _, _, false)
+        ) =>
       // We end our activity when we actually leave, not when we decide to leave, i.e. when we look for a bus or
       // hail a ride. We stay at the party until our Uber is there.
       eventsManager.processEvent(
@@ -327,9 +331,9 @@
       goto(ProcessingNextLegOrStartActivity) using data.copy(hasDeparted = true)
 
     case Event(
-    TriggerWithId(PersonDepartureTrigger(tick), triggerId),
-    BasePersonData(_, _, restOfCurrentTrip, _, _, _, _, _, true)
-    ) =>
+        TriggerWithId(PersonDepartureTrigger(tick), triggerId),
+        BasePersonData(_, _, restOfCurrentTrip, _, _, _, _, _, true)
+        ) =>
       // We're coming back from replanning, i.e. we are already on the trip, so we don't throw a departure event
       logDebug(s"replanned to leg ${restOfCurrentTrip.head}")
       holdTickAndTriggerId(tick, triggerId)
@@ -345,17 +349,10 @@
     case Event(ReservationResponse(_, Right(response), _), data: BasePersonData) =>
       handleSuccessfulReservation(response.triggersToSchedule, data)
     case Event(
-<<<<<<< HEAD
         ReservationResponse(_, Left(firstErrorResponse), _),
         data @ BasePersonData(_, _, nextLeg :: _, _, _, _, _, _, _)
         ) =>
-      logWarn(s"replanning because ${firstErrorResponse.errorCode}")
-=======
-    ReservationResponse(_, Left(firstErrorResponse), _),
-    data@BasePersonData(_, _, nextLeg :: _, _, _, _, _, _, _)
-    ) =>
       logDebug(s"replanning because ${firstErrorResponse.errorCode}")
->>>>>>> 2399d9e0
       eventsManager.processEvent(new ReplanningEvent(_currentTick.get, Id.createPersonId(id)))
       goto(ChoosingMode) using ChoosesModeData(
         data,
@@ -365,17 +362,10 @@
     case Event(RideHailResponse(_, _, None, triggersToSchedule), data: BasePersonData) =>
       handleSuccessfulReservation(triggersToSchedule, data)
     case Event(
-<<<<<<< HEAD
         RideHailResponse(_, _, Some(error), _),
         data @ BasePersonData(_, _, nextLeg :: _, _, _, _, _, _, _)
         ) =>
-      logWarn(s"replanning because ${error.errorCode}")
-=======
-    RideHailResponse(_, _, Some(error), _),
-    data@BasePersonData(_, _, nextLeg :: _, _, _, _, _, _, _)
-    ) =>
       logDebug(s"replanning because ${error.errorCode}")
->>>>>>> 2399d9e0
       eventsManager.processEvent(new ReplanningEvent(_currentTick.get, Id.createPersonId(id)))
       goto(ChoosingMode) using ChoosesModeData(
         data.copy(currentTourMode = None),
@@ -388,25 +378,10 @@
     /*
      * Learn as passenger that it is time to board the vehicle
      */
-<<<<<<< HEAD
     case Event(
         TriggerWithId(BoardVehicleTrigger(tick, vehicleToEnter), triggerId),
         data @ BasePersonData(_, _, _ :: _, currentVehicle, _, _, _, _, _)
         ) =>
-=======
-
-    case Event(
-    TriggerWithId(NotifyLegStartTrigger(_, _, _), triggerId),
-    BasePersonData(_, _, currentLeg :: _, currentVehicle, _, _, _, _, _)
-    ) if currentLeg.beamVehicleId == currentVehicle.head =>
-      logDebug(s"Already on vehicle: ${currentVehicle.head}")
-      goto(Moving) replying CompletionNotice(triggerId)
-
-    case Event(
-    TriggerWithId(NotifyLegStartTrigger(tick, _, vehicleToEnter), triggerId),
-    data@BasePersonData(_, _, _ :: _, currentVehicle, _, _, _, _, _)
-    ) =>
->>>>>>> 2399d9e0
       logDebug(s"PersonEntersVehicle: $vehicleToEnter")
       eventsManager.processEvent(new PersonEntersVehicleEvent(tick, id, vehicleToEnter))
       goto(Moving) replying CompletionNotice(triggerId) using data.copy(
@@ -419,26 +394,10 @@
      * Learn as passenger that it is time to alight the vehicle
      */
     case Event(
-<<<<<<< HEAD
         TriggerWithId(AlightVehicleTrigger(tick, vehicleToExit), triggerId),
         data @ BasePersonData(_, _, _ :: restOfCurrentTrip, currentVehicle, _, _, _, _, _)
         ) =>
       logDebug(s"PersonLeavesVehicle: $vehicleToExit")
-=======
-    TriggerWithId(NotifyLegEndTrigger(_, _, _), triggerId),
-    data@BasePersonData(_, _, _ :: restOfCurrentTrip, currentVehicle, _, _, _, _, _)
-    ) if restOfCurrentTrip.head.beamVehicleId == currentVehicle.head =>
-      // The next vehicle is the same as current so just update state and go to Waiting
-      goto(Waiting) replying CompletionNotice(triggerId) using data.copy(
-        restOfCurrentTrip = restOfCurrentTrip
-      )
-
-    case Event(
-    TriggerWithId(NotifyLegEndTrigger(tick, _, vehicleToExit), triggerId),
-    data@BasePersonData(_, _, _ :: restOfCurrentTrip, currentVehicle, _, _, _, _, _)
-    ) =>
-      // The next vehicle is different from current so we exit the current vehicle
->>>>>>> 2399d9e0
       eventsManager.processEvent(new PersonLeavesVehicleEvent(tick, id, vehicleToExit))
       holdTickAndTriggerId(tick, triggerId)
       goto(ProcessingNextLegOrStartActivity) using data.copy(
@@ -479,9 +438,9 @@
 
   when(ReadyToChooseParking, stateTimeout = Duration.Zero) {
     case Event(
-    StateTimeout,
-    data@BasePersonData(_, _, _ :: theRestOfCurrentTrip, _, _, _, _, _, _)
-    ) =>
+        StateTimeout,
+        data @ BasePersonData(_, _, _ :: theRestOfCurrentTrip, _, _, _, _, _, _)
+        ) =>
       log.debug("ReadyToChooseParking, restoftrip: {}", theRestOfCurrentTrip.toString())
       goto(ChoosingParkingSpot) using data.copy(restOfCurrentTrip = theRestOfCurrentTrip)
   }
@@ -492,24 +451,24 @@
   }
 
   /**
-   * processNextLegOrStartActivity
-   *
-   * This should be called when it's time to either embark on another leg in a trip or to wrap up a trip that is
-   * now complete. There are four outcomes possible:
-   *
-   * 1 There are more legs in the trip and the [[PersonAgent]] is the driver => goto [[WaitingToDrive]] and schedule
-   * [[StartLegTrigger]]
-   * 2 There are more legs in the trip but the [[PersonAgent]] is a passenger => goto [[Waiting]] and schedule nothing
-   * further (the driver will initiate the start of the leg)
-   * 3 The trip is over and there are more activities in the agent plan => goto [[PerformingActivity]] and schedule end
-   * of activity
-   * 4 The trip is over and there are no more activities in the agent plan => goto [[Finish]]
+    * processNextLegOrStartActivity
+    *
+    * This should be called when it's time to either embark on another leg in a trip or to wrap up a trip that is
+    * now complete. There are four outcomes possible:
+    *
+    * 1 There are more legs in the trip and the [[PersonAgent]] is the driver => goto [[WaitingToDrive]] and schedule
+    * [[StartLegTrigger]]
+    * 2 There are more legs in the trip but the [[PersonAgent]] is a passenger => goto [[Waiting]] and schedule nothing
+    * further (the driver will initiate the start of the leg)
+    * 3 The trip is over and there are more activities in the agent plan => goto [[PerformingActivity]] and schedule end
+    * of activity
+    * 4 The trip is over and there are no more activities in the agent plan => goto [[Finish]]
    **/
   when(ProcessingNextLegOrStartActivity, stateTimeout = Duration.Zero) {
     case Event(
-    StateTimeout,
-    data@BasePersonData(_, _, nextLeg :: restOfCurrentTrip, currentVehicle, _, _, _, _, _)
-    ) if nextLeg.asDriver =>
+        StateTimeout,
+        data @ BasePersonData(_, _, nextLeg :: restOfCurrentTrip, currentVehicle, _, _, _, _, _)
+        ) if nextLeg.asDriver =>
       val legsToInclude = nextLeg +: restOfCurrentTrip.takeWhile(
         _.beamVehicleId == nextLeg.beamVehicleId
       )
@@ -576,12 +535,14 @@
           )
         )
       }
-    case Event(StateTimeout, data@BasePersonData(_, _, nextLeg :: _, _, _, _, _, _, _))
-      if nextLeg.beamLeg.startTime < _currentTick.get =>
+    case Event(StateTimeout, data @ BasePersonData(_, _, nextLeg :: _, _, _, _, _, _, _))
+        if nextLeg.beamLeg.startTime < _currentTick.get =>
       // We've missed the bus. This occurs when the actual ride hail trip takes much longer than planned (based on the
       // initial inquiry). So we replan but change tour mode to WALK_TRANSIT since we've already done our ride hail portion.
-      ExponentialLazyLogging.logger.warn("Missed transit pickup during a ride_hail_transit trip, late by {} sec",
-        _currentTick.get - nextLeg.beamLeg.startTime)
+      ExponentialLazyLogging.logger.warn(
+        "Missed transit pickup during a ride_hail_transit trip, late by {} sec",
+        _currentTick.get - nextLeg.beamLeg.startTime
+      )
 
       goto(ChoosingMode) using ChoosesModeData(
         personData = data.copy(currentTourMode = Some(WALK_TRANSIT)),
@@ -589,7 +550,7 @@
         isWithinTripReplanning = true
       )
     case Event(StateTimeout, BasePersonData(_, _, nextLeg :: tailOfCurrentTrip, _, _, _, _, _, _))
-      if nextLeg.beamLeg.mode.isTransit =>
+        if nextLeg.beamLeg.mode.isTransit =>
       val legSegment = nextLeg :: tailOfCurrentTrip.takeWhile(
         leg => leg.beamVehicleId == nextLeg.beamVehicleId
       )
@@ -601,7 +562,7 @@
       TransitDriverAgent.selectByVehicleId(legSegment.head.beamVehicleId) ! resRequest
       goto(WaitingForReservationConfirmation)
     case Event(StateTimeout, BasePersonData(_, _, nextLeg :: tailOfCurrentTrip, _, _, _, _, _, _))
-      if nextLeg.isRideHail =>
+        if nextLeg.isRideHail =>
       val legSegment = nextLeg :: tailOfCurrentTrip.takeWhile(
         leg => leg.beamVehicleId == nextLeg.beamVehicleId
       )
@@ -632,25 +593,25 @@
       goto(Waiting)
 
     case Event(
-    StateTimeout,
-    data@BasePersonData(
-    currentActivityIndex,
-    Some(currentTrip),
-    _,
-    _,
-    currentTourMode,
-    currentTourPersonalVehicle,
-    _,
-    _,
-    _
-    )
-    ) =>
+        StateTimeout,
+        data @ BasePersonData(
+          currentActivityIndex,
+          Some(currentTrip),
+          _,
+          _,
+          currentTourMode,
+          currentTourPersonalVehicle,
+          _,
+          _,
+          _
+        )
+        ) =>
       nextActivity(data) match {
         case Right(activity) =>
           val (tick, triggerId) = releaseTickAndTriggerId()
           val endTime =
             if (activity.getEndTime >= tick && Math
-              .abs(activity.getEndTime) < Double.PositiveInfinity) {
+                  .abs(activity.getEndTime) < Double.PositiveInfinity) {
               activity.getEndTime
             } else if (activity.getEndTime >= 0.0 && activity.getEndTime < tick) {
               tick
