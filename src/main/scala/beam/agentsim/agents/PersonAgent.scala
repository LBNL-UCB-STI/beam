--- conflicted
+++ resolved
@@ -23,6 +23,9 @@
 import org.matsim.vehicles.Vehicle
 import org.slf4j.LoggerFactory
 
+import scala.concurrent.duration._
+import scala.collection.mutable
+
 /**
   */
 object PersonAgent {
@@ -35,9 +38,8 @@
   private val logger = LoggerFactory.getLogger(classOf[PersonAgent])
 
   def props(services: BeamServices, personId: Id[PersonAgent], householdId: Id[Household], plan: Plan, humanBodyVehicleId: Id[Vehicle]) = {
-    Props(new PersonAgent(services, personId, householdId, plan, humanBodyVehicleId))
-  }
-
+      Props(new PersonAgent(services, personId, householdId, plan, humanBodyVehicleId))
+  }
   def buildActorName(personId: Id[Person]): String = {
     s"$ActorPrefixName${personId.toString}"
   }
@@ -127,12 +129,11 @@
   var _currentRoute: EmbodiedBeamTrip = EmbodiedBeamTrip.empty
   var _currentEmbodiedLeg: Option[EmbodiedBeamLeg] = None
   var _household: Id[Household] = householdId
-  //  var _inError: Boolean =false
+//  var _inError: Boolean =false
 
   def activityOrMessage(ind: Int, msg: String): Either[String, Activity] = {
     if (ind < 0 || ind >= _activityChain.length) Left(msg) else Right(_activityChain(ind))
   }
-
   def currentActivity: Activity = _activityChain(_currentActivityIndex)
 
   def nextActivity: Either[String, Activity] = {
@@ -169,16 +170,16 @@
       goto(Error)
   }
 
-  chainedWhen(Uninitialized) {
+  chainedWhen(Uninitialized){
     case Event(TriggerWithId(InitializeTrigger(tick), triggerId), _) =>
-      //      services.schedulerRef ! ScheduleTrigger(ActivityStartTrigger(0.0), self)
-      goto(Initialized) replying completed(triggerId, schedule[ActivityStartTrigger](0.0, self))
+//      services.schedulerRef ! ScheduleTrigger(ActivityStartTrigger(0.0), self)
+      goto(Initialized) replying completed(triggerId,schedule[ActivityStartTrigger](0.0,self))
   }
   chainedWhen(Initialized) {
     case Event(TriggerWithId(ActivityStartTrigger(tick), triggerId), info: BeamAgentInfo[PersonData]) =>
       val currentAct = currentActivity
-      //      val startEvent = new ActivityStartEvent(tick, id, currentAct.getLinkId, currentAct.getFacilityId, currentAct.getType)
-      //      beamServices.agentSimEventsBus.publish(MatsimEvent(startEvent))
+//      val startEvent = new ActivityStartEvent(tick, id, currentAct.getLinkId, currentAct.getFacilityId, currentAct.getType)
+//      beamServices.agentSimEventsBus.publish(MatsimEvent(startEvent))
       // Since this is the first activity of the day, we don't increment the currentActivityIndex
       logInfo(s"starting at ${currentAct.getType} @ $tick")
       goto(PerformingActivity) using info replying completed(triggerId, schedule[ActivityEndTrigger](currentAct.getEndTime, self))
@@ -187,7 +188,7 @@
     case Event(TriggerWithId(ActivityEndTrigger(tick), triggerId), info: BeamAgentInfo[PersonData]) =>
       val currentAct = currentActivity
 
-      if (id.toString.equals("2335-2")) {
+      if(id.toString.equals("2335-2")){
         val i = 0
       }
       nextActivity.fold(
@@ -198,26 +199,26 @@
         nextAct => {
           logInfo(s"going to ${nextAct.getType} @ ${tick}")
           beamServices.agentSimEventsBus.publish(MatsimEvent(new ActivityEndEvent(tick, id, currentAct.getLinkId, currentAct.getFacilityId, currentAct.getType)))
-          goto(ChoosingMode) replying completed(triggerId, schedule[BeginModeChoiceTrigger](tick, self))
+          goto(ChoosingMode) replying completed(triggerId,schedule[BeginModeChoiceTrigger](tick, self))
         }
       )
   }
 
   def warnAndRescheduleNotifyLeg(tick: Double, triggerId: Long, beamLeg: BeamLeg, isStart: Boolean = true) = {
-    //    if(_inError){
-    //      stay() replying completed(triggerId)
-    //    }else {
-    //      val toSchedule = if (isStart) {
-    //        schedule[NotifyLegStartTrigger](tick, self, beamLeg)
-    //      } else {
-    //        schedule[NotifyLegEndTrigger](tick, self, beamLeg)
-    //      }
-    //      logWarn(s"Rescheduling: ${toSchedule}")
-    //      stay() replying completed(triggerId, toSchedule)
-    //    }
-    val toSchedule = if (isStart) {
+//    if(_inError){
+//      stay() replying completed(triggerId)
+//    }else {
+//      val toSchedule = if (isStart) {
+//        schedule[NotifyLegStartTrigger](tick, self, beamLeg)
+//      } else {
+//        schedule[NotifyLegEndTrigger](tick, self, beamLeg)
+//      }
+//      logWarn(s"Rescheduling: ${toSchedule}")
+//      stay() replying completed(triggerId, toSchedule)
+//    }
+    val toSchedule = if(isStart) {
       schedule[NotifyLegStartTrigger](tick, self, beamLeg)
-    } else {
+    }else{
       schedule[NotifyLegEndTrigger](tick, self, beamLeg)
     }
     logWarn(s"Rescheduling: ${toSchedule}")
@@ -239,7 +240,7 @@
     /*
      * Learn as passenger that leg is starting
      */
-    case Event(TriggerWithId(NotifyLegStartTrigger(tick, beamLeg), triggerId), _) =>
+    case Event(TriggerWithId(NotifyLegStartTrigger(tick,beamLeg), triggerId), _) =>
       _currentEmbodiedLeg match {
         /*
          * If we already have a leg then we're not ready to start a new one,
@@ -253,38 +254,38 @@
           val processedDataOpt = breakTripIntoNextLegAndRestOfTrip(_currentRoute, tick)
           processedDataOpt match {
             case Some(processedData) =>
-              if (processedData.nextLeg.beamLeg != beamLeg || processedData.nextLeg.asDriver == true) {
+              if(processedData.nextLeg.beamLeg != beamLeg || processedData.nextLeg.asDriver==true){
                 // We've recevied this leg out of order from 2 different drivers or we haven't our personDepartureTrigger
                 warnAndRescheduleNotifyLeg(tick, triggerId, beamLeg, true)
-              } else if (processedData.nextLeg.beamVehicleId == _currentVehicle.outermostVehicle()) {
+              }else if(processedData.nextLeg.beamVehicleId == _currentVehicle.outermostVehicle()) {
                 _currentRoute = processedData.restTrip
                 _currentEmbodiedLeg = Some(processedData.nextLeg)
                 goto(Moving) replying completed(triggerId)
-              } else {
+              }else{
                 val previousVehicleId = _currentVehicle.nestedVehicles.head
                 val nextBeamVehicleId = processedData.nextLeg.beamVehicleId
                 val nextBeamVehicleRef = beamServices.vehicleRefs(nextBeamVehicleId)
-                nextBeamVehicleRef ! EnterVehicle(tick, VehiclePersonId(previousVehicleId, id))
+                nextBeamVehicleRef ! EnterVehicle(tick, VehiclePersonId(previousVehicleId,id))
                 _currentRoute = processedData.restTrip
                 _currentEmbodiedLeg = Some(processedData.nextLeg)
                 _currentVehicle = _currentVehicle.pushIfNew(nextBeamVehicleId)
                 goto(Moving) replying completed(triggerId)
               }
             case None =>
-              //              logError(s"Expected a non-empty BeamTrip but found ${_currentRoute}... " +
-              //                s"capturing empty triggers for 20 seconds and then dying.")
-              //              _inError = true
-              //              setTimer("ErrorTimer",Kill,20 seconds)
-              //              goto(Waiting) replying completed(triggerId)
+//              logError(s"Expected a non-empty BeamTrip but found ${_currentRoute}... " +
+//                s"capturing empty triggers for 20 seconds and then dying.")
+//              _inError = true
+//              setTimer("ErrorTimer",Kill,20 seconds)
+//              goto(Waiting) replying completed(triggerId)
               logError(s"Expected a non-empty BeamTrip but found ${_currentRoute}")
               goto(Error) replying completed(triggerId)
           }
       }
 
-    case Event(TriggerWithId(NotifyLegEndTrigger(tick, beamLeg), triggerId), _) =>
+    case Event(TriggerWithId(NotifyLegEndTrigger(tick,beamLeg),triggerId), _) =>
       logError(s"Going to Error: NotifyLegEndTrigger while in state Waiting with beamLeg: ${beamLeg}")
-      //      _inError=true
-      //      warnAndRescheduleNotifyLeg(tick, triggerId, beamLeg, true)
+//      _inError=true
+//      warnAndRescheduleNotifyLeg(tick, triggerId, beamLeg, true)
       goto(Error) replying completed(triggerId)
   }
 
@@ -292,33 +293,33 @@
     /*
      * Learn as passenger that leg is ending
      */
-    case Event(TriggerWithId(NotifyLegEndTrigger(tick, beamLeg), triggerId), _) =>
+    case Event(TriggerWithId(NotifyLegEndTrigger(tick,beamLeg),triggerId), _) =>
       _currentEmbodiedLeg match {
         case Some(currentLeg) if currentLeg.beamLeg == beamLeg =>
           val processedDataOpt = breakTripIntoNextLegAndRestOfTrip(_currentRoute, tick)
           processedDataOpt match {
             case Some(processedData) => // There are more legs in the trip...
-              if (processedData.nextLeg.beamVehicleId == _currentVehicle.outermostVehicle()) {
+              if(processedData.nextLeg.beamVehicleId == _currentVehicle.outermostVehicle()){
                 // The next vehicle is the same as current so just update state and go to Waiting
                 _currentEmbodiedLeg = None
                 goto(Waiting) replying completed(triggerId)
-              } else {
+              }else{
                 // The next vehicle is different from current so we exit the current vehicle
                 val passengerVehicleId = _currentVehicle.penultimateVehicle()
-                beamServices.vehicleRefs(_currentVehicle.outermostVehicle()) ! ExitVehicle(tick, VehiclePersonId(passengerVehicleId, id))
+                beamServices.vehicleRefs(_currentVehicle.outermostVehicle()) ! ExitVehicle(tick, VehiclePersonId(passengerVehicleId,id))
                 _currentVehicle = _currentVehicle.pop()
                 // Note that this will send a scheduling reply to a driver, not the scheduler, the driver must pass on the new trigger
-                processNextLegOrStartActivity(triggerId, tick)
+                processNextLegOrStartActivity(triggerId,tick)
               }
             case None =>
-              //              stay() replying completed(triggerId)
+//              stay() replying completed(triggerId)
               logError(s"Expected a non-empty BeamTrip but found ${_currentRoute}")
               goto(Error) replying completed(triggerId)
           }
         case _ =>
           warnAndRescheduleNotifyLeg(tick, triggerId, beamLeg, false)
       }
-    case Event(TriggerWithId(NotifyLegStartTrigger(tick, beamLeg), triggerId), _) =>
+    case Event(TriggerWithId(NotifyLegStartTrigger(tick,beamLeg), triggerId), _) =>
 
       _currentEmbodiedLeg match {
         case Some(leg) =>
@@ -344,36 +345,36 @@
   def processNextLegOrStartActivity(triggerId: Long, tick: Double): PersonAgent.this.State = {
     _currentEmbodiedLeg match {
       case Some(embodiedBeamLeg) =>
-        if (embodiedBeamLeg.unbecomeDriverOnCompletion) {
-          beamServices.vehicleRefs(_currentVehicle.outermostVehicle()) ! UnbecomeDriver(tick, id)
-          if (!embodiedBeamLeg.isHumanBodyVehicle) {
+        if(embodiedBeamLeg.unbecomeDriverOnCompletion){
+          beamServices.vehicleRefs(_currentVehicle.outermostVehicle()) ! UnbecomeDriver(tick,id)
+          if(!embodiedBeamLeg.isHumanBodyVehicle){
             val spaceTime = embodiedBeamLeg.beamLeg.travelPath.toTrajectory.location(tick)
-            val utmSpacetime = spaceTime.copy(loc = beamServices.geo.wgs2Utm(spaceTime.loc))
+            val utmSpacetime = spaceTime.copy(loc=beamServices.geo.wgs2Utm(spaceTime.loc))
             beamServices.vehicleRefs(_currentVehicle.outermostVehicle()) ! TellManagerResourceIsAvailable(utmSpacetime)
           }
           _currentVehicle = _currentVehicle.pop()
         }
       case None =>
     }
-    if (_currentRoute.legs.nonEmpty) {
+    if(_currentRoute.legs.nonEmpty){
       val processedDataOpt = breakTripIntoNextLegAndRestOfTrip(_currentRoute, tick)
       processedDataOpt match {
         case Some(processedData) =>
-          if (processedData.nextLeg.asDriver) {
+          if(processedData.nextLeg.asDriver){
             val passengerSchedule = PassengerSchedule()
-            val vehiclePersonId = if (HumanBodyVehicle.isHumanBodyVehicle(processedData.nextLeg.beamVehicleId)) {
-              VehiclePersonId(_humanBodyVehicle, id)
-            } else {
-              VehiclePersonId(processedData.nextLeg.beamVehicleId, id)
+            val vehiclePersonId = if(HumanBodyVehicle.isHumanBodyVehicle(processedData.nextLeg.beamVehicleId)){
+              VehiclePersonId(_humanBodyVehicle,id)
+            }else{
+              VehiclePersonId(processedData.nextLeg.beamVehicleId,id)
             }
             //TODO the following needs to find all subsequent legs in currentRoute for which this agent is driver and vehicle is the same...
             val nextEmbodiedBeamLeg = processedData.nextLeg
             passengerSchedule.addLegs(Vector(nextEmbodiedBeamLeg.beamLeg))
-            holdTickAndTriggerId(tick, triggerId)
-            if (!_currentVehicle.isEmpty && _currentVehicle.outermostVehicle() == vehiclePersonId.vehicleId) {
+            holdTickAndTriggerId(tick,triggerId)
+            if(!_currentVehicle.isEmpty && _currentVehicle.outermostVehicle() == vehiclePersonId.vehicleId){
               // We are already in vehicle from before, so update schedule
               beamServices.vehicleRefs(vehiclePersonId.vehicleId) ! ModifyPassengerSchedule(passengerSchedule)
-            } else {
+            }else{
               // Our first time entering this vehicle, so BecomeDriver
               beamServices.vehicleRefs(vehiclePersonId.vehicleId) ! BecomeDriver(tick, id, Some(passengerSchedule))
             }
@@ -381,18 +382,18 @@
             _currentRoute = processedData.restTrip
             _currentEmbodiedLeg = Some(processedData.nextLeg)
             stay()
-          } else {
+          }else{
             // We don't update the rest of the currentRoute, this will happen when the agent recieves the NotifyStartLegTrigger
             _currentEmbodiedLeg = None
             goto(Waiting) replying completed(triggerId)
           }
         case None =>
           logError(s"Expected a non-empty BeamTrip but found ${_currentRoute}")
-          //          _inError = true
-          //          goto(Waiting) replying completed(triggerId)
+//          _inError = true
+//          goto(Waiting) replying completed(triggerId)
           goto(Error) replying completed(triggerId)
       }
-    } else {
+    }else{
       val savedLegMode = _currentRoute.tripClassifier
       _currentEmbodiedLeg = None
       nextActivity match {
@@ -401,12 +402,12 @@
           goto(Finished) replying completed(triggerId)
         case Right(activity) =>
           _currentActivityIndex = _currentActivityIndex + 1
-          val endTime = if (activity.getEndTime < 0.0 || Math.abs(activity.getEndTime) == Double.PositiveInfinity) {
+          val endTime = if(activity.getEndTime < 0.0 || Math.abs(activity.getEndTime) == Double.PositiveInfinity){
             logWarn(s"Activity endTime is negative or infinite ${activity}, assuming duration of 10 minutes.")
-            tick + 60 * 10
-          } else if (activity.getEndTime < tick) {
+            tick + 60*10
+          }else if(activity.getEndTime < tick) {
             tick
-          } else {
+          }else{
             activity.getEndTime
           }
           beamServices.agentSimEventsBus.publish(MatsimEvent(new PersonArrivalEvent(tick, id, activity.getLinkId, savedLegMode.value)))
@@ -422,21 +423,14 @@
     var prevLeg = legsToCancel.head
     var legsWithPassengerVehicle: Vector[LegWithPassengerVehicle] = Vector()
 
-    if (inferredVehicle.nestedVehicles.nonEmpty) inferredVehicle = inferredVehicle.pop()
-
-<<<<<<< HEAD
-    for (leg <- _currentRoute.legs) {
-      if (exitNextVehicle || (!prevLeg.asDriver && leg.beamVehicleId != prevLeg.beamVehicleId)) inferredVehicle = inferredVehicle.pop()
-
-      if (inferredVehicle.outermostVehicle() != leg.beamVehicleId) {
-=======
+    if(inferredVehicle.nestedVehicles.nonEmpty)inferredVehicle = inferredVehicle.pop()
+
     for (leg <- legsToCancel) {
       if (exitNextVehicle|| (!prevLeg.asDriver && leg.beamVehicleId != prevLeg.beamVehicleId)) inferredVehicle = inferredVehicle.pop()
 
-      if(inferredVehicle.isEmpty || inferredVehicle.outermostVehicle() != leg.beamVehicleId){
->>>>>>> af404f94
+      if (inferredVehicle.isEmpty || inferredVehicle.outermostVehicle() != leg.beamVehicleId) {
         inferredVehicle = inferredVehicle.pushIfNew(leg.beamVehicleId)
-        if (inferredVehicle.nestedVehicles.size > 1 && !leg.asDriver) {
+        if(inferredVehicle.nestedVehicles.size > 1 && !leg.asDriver){
           val driverRef = beamServices.agentRefs(beamServices.transitDriversByVehicle(inferredVehicle.outermostVehicle()).toString)
           driverRef ! RemovePassengerFromTrip(VehiclePersonId(inferredVehicle.penultimateVehicle(), id))
         }
@@ -446,36 +440,27 @@
     }
   }
 
-  chainedWhen(Error) {
+  chainedWhen(Error){
     case Event(TriggerWithId(NotifyLegStartTrigger(tick, beamLeg), triggerId), _) =>
+
       logWarn(s"Agent $id received NotifyLegStartTrigger while in Error. Sending RemovePassengerFromTrip request.")
       cancelTrip(_currentEmbodiedLeg ++: _currentRoute.legs, _currentVehicle)
       stay() replying completed(triggerId)
-<<<<<<< HEAD
-    case Event(TriggerWithId(NotifyLegEndTrigger(tick, beamLeg), triggerId), _) =>
-      cancelTrip()
-      logWarn(s"Agent $id received NotifyLegEndTrigger while in Error. Sending RemovePassengerFromTrip request.")
-=======
     case Event(TriggerWithId(NotifyLegEndTrigger(tick,beamLeg), triggerId), _) =>
       logWarn(s"Agent $id received NotifyLegEndTrigger while in Error. Sending RemovePassengerFromTrip request.")
       cancelTrip(_currentEmbodiedLeg ++: _currentRoute.legs, _currentVehicle)
->>>>>>> af404f94
       stay() replying completed(triggerId)
-    case Event(ReservationResponse(resId,response), _) =>
-      logWarn(s"Agent $id received ReservationResponser while in Error.")
-      stay()
-  }
-
-  chainedWhen(AnyState) {
+  }
+
+  chainedWhen(AnyState){
     case Event(ModifyPassengerScheduleAck(_), _) =>
       scheduleStartLegAndStay
-    case Event(BecomeDriverSuccessAck, _) =>
+    case Event(BecomeDriverSuccessAck, _)  =>
       scheduleStartLegAndStay
   }
-
   def scheduleStartLegAndStay() = {
     val (tick, triggerId) = releaseTickAndTriggerId()
-    beamServices.schedulerRef ! completed(triggerId, schedule[StartLegTrigger](_currentEmbodiedLeg.get.beamLeg.startTime, self, _currentEmbodiedLeg.get.beamLeg))
+    beamServices.schedulerRef ! completed(triggerId,schedule[StartLegTrigger](_currentEmbodiedLeg.get.beamLeg.startTime,self,_currentEmbodiedLeg.get.beamLeg))
     stay
   }
 
@@ -484,26 +469,26 @@
    *  possibility that a trigger is scheduled in the past due to the actor system taking too long
    *  for the message to make it to the scheduler.
    */
-  //  onTransition {
-  //    case Uninitialized -> Initialized =>
-  //    case _ -> ChoosingMode =>
-  //      logInfo(s"entering ChoosingMode")
-  //    case ChoosingMode -> Walking =>
-  //      logInfo(s"going from ChoosingMode to Walking")
-  //    case Walking -> Driving =>
-  //      logInfo(s"going from Walking to Driving")
-  //    case Driving -> Walking =>
-  //      logInfo(s"going from Driving to Walking")
-  //    case Walking -> PerformingActivity =>
-  //      logInfo(s"going from Walking to PerformingActivity")
-  //  }
+//  onTransition {
+//    case Uninitialized -> Initialized =>
+//    case _ -> ChoosingMode =>
+//      logInfo(s"entering ChoosingMode")
+//    case ChoosingMode -> Walking =>
+//      logInfo(s"going from ChoosingMode to Walking")
+//    case Walking -> Driving =>
+//      logInfo(s"going from Walking to Driving")
+//    case Driving -> Walking =>
+//      logInfo(s"going from Driving to Walking")
+//    case Walking -> PerformingActivity =>
+//      logInfo(s"going from Walking to PerformingActivity")
+//  }
 
   override def logPrefix(): String = s"PersonAgent:$id "
 
   private def breakTripIntoNextLegAndRestOfTrip(trip: EmbodiedBeamTrip, tick: Double): Option[ProcessedData] = {
-    if (trip.legs.isEmpty) {
+    if(trip.legs.isEmpty){
       None
-    } else {
+    }else{
       val nextLeg = trip.legs.head
       val restLegs = trip.legs.tail
       val restTrip: EmbodiedBeamTrip = EmbodiedBeamTrip(restLegs)
@@ -520,9 +505,9 @@
 
   private def publishPathTraversal(event: PathTraversalEvent): Unit = {
     //TODO: convert pathTraversalEvents to hashset
-    //    if (beamServices.beamConfig.beam.events.pathTraversalEvents contains event.beamLeg.mode.value.toLowerCase()) {
-    //      beamServices.agentSimEventsBus.publish(MatsimEvent(event))
-    //    }
+//    if (beamServices.beamConfig.beam.events.pathTraversalEvents contains event.beamLeg.mode.value.toLowerCase()) {
+//      beamServices.agentSimEventsBus.publish(MatsimEvent(event))
+//    }
   }
 
 }
