package beam.agentsim.agents

import akka.actor.FSM.Failure
import akka.actor.{ActorRef, FSM, Props, Stash, Status}
import beam.agentsim.Resource._
import beam.agentsim.agents.BeamAgent._
import beam.agentsim.agents.PersonAgent._
import beam.agentsim.agents.household.HouseholdActor.ReleaseVehicle
import beam.agentsim.agents.household.HouseholdCAVDriverAgent
import beam.agentsim.agents.modalbehaviors.ChoosesMode.ChoosesModeData
import beam.agentsim.agents.modalbehaviors.DrivesVehicle._
import beam.agentsim.agents.modalbehaviors.{ChoosesMode, DrivesVehicle, ModeChoiceCalculator}
import beam.agentsim.agents.parking.ChoosesParking
import beam.agentsim.agents.parking.ChoosesParking.{ChoosingParkingSpot, ReleasingParkingSpot}
import beam.agentsim.agents.planning.{BeamPlan, Tour}
import beam.agentsim.agents.ridehail.RideHailManager.TravelProposal
import beam.agentsim.agents.ridehail._
import beam.agentsim.agents.vehicles.BeamVehicle.FuelConsumed
import beam.agentsim.agents.vehicles.EnergyEconomyAttributes.Powertrain
import beam.agentsim.agents.vehicles.VehicleCategory.Bike
import beam.agentsim.agents.vehicles._
import beam.agentsim.events._
import beam.agentsim.events.resources.{ReservationError, ReservationErrorCode}
import beam.agentsim.infrastructure.ChargingNetworkManager.{
  EndingRefuelSession,
  StartingRefuelSession,
  UnhandledVehicle,
  WaitingToCharge
}
import beam.agentsim.infrastructure.parking.ParkingMNL
import beam.agentsim.infrastructure.{ParkingInquiryResponse, ParkingStall}
import beam.agentsim.scheduler.BeamAgentScheduler.{CompletionNotice, IllegalTriggerGoToError, ScheduleTrigger}
import beam.agentsim.scheduler.Trigger.TriggerWithId
import beam.agentsim.scheduler.{BeamAgentSchedulerTimer, Trigger}
import beam.router.Modes.BeamMode
import beam.router.Modes.BeamMode.{
  CAR,
  CAV,
  HOV2_TELEPORTATION,
  HOV3_TELEPORTATION,
  RIDE_HAIL,
  RIDE_HAIL_POOLED,
  RIDE_HAIL_TRANSIT,
  WALK,
  WALK_TRANSIT
}
import beam.router.RouteHistory
import beam.router.model.{EmbodiedBeamLeg, EmbodiedBeamTrip}
import beam.router.osm.TollCalculator
import beam.router.skim.ActivitySimSkimmerEvent
import beam.router.skim.event.{DriveTimeSkimmerEvent, ODSkimmerEvent}
import beam.sim.common.GeoUtils
import beam.sim.config.BeamConfig.Beam.Debug
import beam.sim.population.AttributesOfIndividual
import beam.sim.{BeamScenario, BeamServices, Geofence}
import beam.utils.NetworkHelper
import beam.utils.logging.ExponentialLazyLogging
import com.conveyal.r5.transit.TransportNetwork
import com.typesafe.scalalogging.{LazyLogging, Logger}
import com.vividsolutions.jts.geom.Envelope
import org.matsim.api.core.v01.{Coord, Id}
import org.matsim.api.core.v01.events._
import org.matsim.api.core.v01.population._
import org.matsim.core.api.experimental.events.{EventsManager, TeleportationArrivalEvent}
import org.matsim.core.utils.misc.Time
import org.slf4j.LoggerFactory

import java.util.concurrent.atomic.AtomicReference
import scala.annotation.tailrec
import scala.concurrent.duration._
import scala.jdk.CollectionConverters.iterableAsScalaIterableConverter

/**
  */
object PersonAgent {

  type VehicleStack = Vector[Id[BeamVehicle]]

  def props(
    scheduler: ActorRef,
    services: BeamServices,
    beamScenario: BeamScenario,
    modeChoiceCalculator: ModeChoiceCalculator,
    transportNetwork: TransportNetwork,
    tollCalculator: TollCalculator,
    router: ActorRef,
    rideHailManager: ActorRef,
    parkingManager: ActorRef,
    chargingNetworkManager: ActorRef,
    eventsManager: EventsManager,
    personId: Id[PersonAgent],
    householdRef: ActorRef,
    plan: Plan,
    fleetManagers: Seq[ActorRef],
    sharedVehicleFleets: Seq[ActorRef],
    possibleSharedVehicleTypes: Set[BeamVehicleType],
    routeHistory: RouteHistory,
    boundingBox: Envelope
  ): Props = {
    Props(
      new PersonAgent(
        scheduler,
        services,
        beamScenario,
        modeChoiceCalculator,
        transportNetwork,
        router,
        rideHailManager,
        eventsManager,
        personId,
        plan,
        parkingManager,
        chargingNetworkManager,
        tollCalculator,
        householdRef,
        fleetManagers,
        sharedVehicleFleets,
        possibleSharedVehicleTypes,
        routeHistory,
        boundingBox
      )
    )
  }

  sealed trait Traveling extends BeamAgentState

  trait PersonData extends DrivingData

  trait DrivingData {
    def currentVehicle: VehicleStack

    def passengerSchedule: PassengerSchedule

    def currentLegPassengerScheduleIndex: Int

    def withPassengerSchedule(newPassengerSchedule: PassengerSchedule): DrivingData

    def withCurrentLegPassengerScheduleIndex(currentLegPassengerScheduleIndex: Int): DrivingData

    def hasParkingBehaviors: Boolean

    def geofence: Option[Geofence]

    def legStartsAt: Option[Int]
  }

  case class LiterallyDrivingData(delegate: DrivingData, legEndsAt: Double, legStartsAt: Option[Int])
      extends DrivingData { // sorry
    def currentVehicle: VehicleStack = delegate.currentVehicle

    def passengerSchedule: PassengerSchedule = delegate.passengerSchedule

    def currentLegPassengerScheduleIndex: Int =
      delegate.currentLegPassengerScheduleIndex

    def withPassengerSchedule(newPassengerSchedule: PassengerSchedule): DrivingData =
      LiterallyDrivingData(delegate.withPassengerSchedule(newPassengerSchedule), legEndsAt, legStartsAt)

    def withCurrentLegPassengerScheduleIndex(currentLegPassengerScheduleIndex: Int): DrivingData =
      LiterallyDrivingData(
        delegate.withCurrentLegPassengerScheduleIndex(currentLegPassengerScheduleIndex),
        legEndsAt,
        legStartsAt
      )

    override def hasParkingBehaviors: Boolean = false

    override def geofence: Option[Geofence] = delegate.geofence
  }

  case class BasePersonData(
    currentActivityIndex: Int = 0,
    currentTrip: Option[EmbodiedBeamTrip] = None,
    restOfCurrentTrip: List[EmbodiedBeamLeg] = List(),
    currentVehicle: VehicleStack = Vector(),
    currentTourMode: Option[BeamMode] = None,
    currentTourPersonalVehicle: Option[Id[BeamVehicle]] = None,
    passengerSchedule: PassengerSchedule = PassengerSchedule(),
    currentLegPassengerScheduleIndex: Int = 0,
    hasDeparted: Boolean = false,
    currentTripCosts: Double = 0.0,
    numberOfReplanningAttempts: Int = 0,
    lastUsedParkingStall: Option[ParkingStall] = None
  ) extends PersonData {

    override def withPassengerSchedule(newPassengerSchedule: PassengerSchedule): DrivingData =
      copy(passengerSchedule = newPassengerSchedule)

    override def withCurrentLegPassengerScheduleIndex(
      newLegPassengerScheduleIndex: Int
    ): DrivingData = copy(currentLegPassengerScheduleIndex = newLegPassengerScheduleIndex)

    override def hasParkingBehaviors: Boolean = true

    override def geofence: Option[Geofence] = None
    override def legStartsAt: Option[Int] = None
  }

  case class ActivityStartTrigger(tick: Int) extends Trigger

  case class ActivityEndTrigger(tick: Int) extends Trigger

  case class PersonDepartureTrigger(tick: Int) extends Trigger

  case class TeleportationEndsTrigger(tick: Int) extends Trigger

  case object PerformingActivity extends BeamAgentState

  case object ChoosingMode extends Traveling

  case object Teleporting extends Traveling

  case object WaitingForDeparture extends Traveling

  case object WaitingForReservationConfirmation extends Traveling

  case object Waiting extends Traveling

  case object ProcessingNextLegOrStartActivity extends Traveling

  case object TryingToBoardVehicle extends Traveling

  case object WaitingToDrive extends Traveling

  case object WaitingToDriveInterrupted extends Traveling

  case object PassengerScheduleEmpty extends Traveling

  case object PassengerScheduleEmptyInterrupted extends Traveling

  case object ReadyToChooseParking extends Traveling

  case object Moving extends Traveling

  case object Driving extends Traveling

  case object DrivingInterrupted extends Traveling

  def correctTripEndTime(
    trip: EmbodiedBeamTrip,
    endTime: Int,
    bodyVehicleId: Id[BeamVehicle],
    bodyVehicleTypeId: Id[BeamVehicleType]
  ): EmbodiedBeamTrip = {
    if (trip.tripClassifier != WALK && trip.tripClassifier != WALK_TRANSIT) {
      trip.copy(
        legs = trip.legs
          .dropRight(1) :+ EmbodiedBeamLeg
          .dummyLegAt(
            endTime - trip.legs.last.beamLeg.duration,
            bodyVehicleId,
            isLastLeg = true,
            trip.legs.dropRight(1).last.beamLeg.travelPath.endPoint.loc,
            WALK,
            bodyVehicleTypeId,
            asDriver = true,
            trip.legs.last.beamLeg.duration
          )
      )
    } else {
      trip
    }
  }
}

class PersonAgent(
  val scheduler: ActorRef,
  val beamServices: BeamServices,
  val beamScenario: BeamScenario,
  val modeChoiceCalculator: ModeChoiceCalculator,
  val transportNetwork: TransportNetwork,
  val router: ActorRef,
  val rideHailManager: ActorRef,
  val eventsManager: EventsManager,
  override val id: Id[PersonAgent],
  val matsimPlan: Plan,
  val parkingManager: ActorRef,
  val chargingNetworkManager: ActorRef,
  val tollCalculator: TollCalculator,
  val householdRef: ActorRef,
  val fleetManagers: Seq[ActorRef] = Vector(),
  val sharedVehicleFleets: Seq[ActorRef] = Vector(),
  val possibleSharedVehicleTypes: Set[BeamVehicleType] = Set.empty,
  val routeHistory: RouteHistory,
  val boundingBox: Envelope
) extends DrivesVehicle[PersonData]
    with ChoosesMode
    with ChoosesParking
    with Stash
    with ExponentialLazyLogging {

  override val eventBuilderActor: ActorRef = beamServices.eventBuilderActor
  implicit val debug: Debug = beamServices.beamConfig.beam.debug

  val networkHelper: NetworkHelper = beamServices.networkHelper
  val geo: GeoUtils = beamServices.geo

  val minDistanceToTrainStop =
    beamScenario.beamConfig.beam.agentsim.agents.tripBehaviors.carUsage.minDistanceToTrainStop

  val bodyType: BeamVehicleType = beamScenario.vehicleTypes(
    Id.create(beamScenario.beamConfig.beam.agentsim.agents.bodyType, classOf[BeamVehicleType])
  )

  val body: BeamVehicle = new BeamVehicle(
    BeamVehicle.createId(id, Some("body")),
    new Powertrain(bodyType.primaryFuelConsumptionInJoulePerMeter),
    bodyType,
    vehicleManagerId = new AtomicReference(VehicleManager.NoManager.managerId)
  )
  body.setManager(Some(self))
  beamVehicles.put(body.id, ActualVehicle(body))

  val vehicleFleets: Seq[ActorRef] = fleetManagers ++ sharedVehicleFleets

  val attributes: AttributesOfIndividual =
    matsimPlan.getPerson.getCustomAttributes
      .get("beam-attributes")
      .asInstanceOf[AttributesOfIndividual]

  val _experiencedBeamPlan: BeamPlan = BeamPlan(matsimPlan)

  var totFuelConsumed: FuelConsumed = FuelConsumed(0.0, 0.0)
  var curFuelConsumed: FuelConsumed = FuelConsumed(0.0, 0.0)

  def updateFuelConsumed(fuelOption: Option[FuelConsumed]): Unit = {
    val newFuelConsumed = fuelOption.getOrElse(FuelConsumed(0.0, 0.0))
    curFuelConsumed = FuelConsumed(
      curFuelConsumed.primaryFuel + newFuelConsumed.primaryFuel,
      curFuelConsumed.secondaryFuel + newFuelConsumed.secondaryFuel
    )
    totFuelConsumed = FuelConsumed(
      totFuelConsumed.primaryFuel + curFuelConsumed.primaryFuel,
      totFuelConsumed.secondaryFuel + curFuelConsumed.secondaryFuel
    )
  }

  def resetFuelConsumed(): Unit = curFuelConsumed = FuelConsumed(0.0, 0.0)

  override def logDepth: Int = beamScenario.beamConfig.beam.debug.actor.logDepth

  val lastTickOfSimulation: Int = Time
    .parseTime(beamScenario.beamConfig.beam.agentsim.endTime)
    .toInt - beamServices.beamConfig.beam.agentsim.schedulerParallelismWindow

  /**
    * identifies agents with remaining range which is smaller than their remaining tour
    *
    * @param personData current state data cast as a [[BasePersonData]]
    * @return true if they have enough fuel, or fuel type is not exhaustible
    */
  def calculateRemainingTripData(personData: BasePersonData): Option[ParkingMNL.RemainingTripData] = {

    val refuelNeeded: Boolean =
      currentBeamVehicle.isRefuelNeeded(
        beamScenario.beamConfig.beam.agentsim.agents.rideHail.human.refuelRequiredThresholdInMeters,
        beamScenario.beamConfig.beam.agentsim.agents.rideHail.human.noRefuelThresholdInMeters
      )

    if (refuelNeeded) {

      val primaryFuelLevelInJoules: Double = beamScenario
        .privateVehicles(personData.currentVehicle.head)
        .primaryFuelLevelInJoules

      val primaryFuelConsumptionInJoulePerMeter: Double =
        currentBeamVehicle.beamVehicleType.primaryFuelConsumptionInJoulePerMeter

      val remainingTourDist: Double = nextActivity(personData) match {
        case Some(nextAct) =>
          // in the case that we are headed "home", we need to motivate charging.
          // in order to induce range anxiety, we need to have agents consider
          // their tomorrow activities. the agent's first leg of the day
          // is used here to add distance to a "ghost activity" tomorrow morning
          // which is used in place of our real remaining tour distance of 0.0
          // which should help encourage residential end-of-day charging
          val tomorrowFirstLegDistance =
            if (nextAct.getType.toLowerCase == "home") {
              findFirstCarLegOfTrip(personData) match {
                case Some(carLeg) =>
                  carLeg.beamLeg.travelPath.distanceInM
                case None =>
                  0.0
              }
            } else 0.0

          val tripIndexOfElement = currentTour(personData)
            .tripIndexOfElement(nextAct)
            .getOrElse(throw new IllegalArgumentException(s"Element [$nextAct] not found"))
          val nextActIdx = tripIndexOfElement - 1
          currentTour(personData).trips
            .slice(nextActIdx, currentTour(personData).trips.length)
            .sliding(2, 1)
            .toList
            .foldLeft(tomorrowFirstLegDistance) { (sum, pair) =>
              sum + Math
                .ceil(
                  beamServices.skims.od_skimmer
                    .getTimeDistanceAndCost(
                      pair.head.activity.getCoord,
                      pair.last.activity.getCoord,
                      0,
                      CAR,
                      currentBeamVehicle.beamVehicleType.id,
                      currentBeamVehicle.beamVehicleType,
                      beamServices.beamScenario.fuelTypePrices(currentBeamVehicle.beamVehicleType.primaryFuelType)
                    )
                    .distance
                )
            }

        case None =>
          0.0
      }

      Some(
        ParkingMNL.RemainingTripData(
          primaryFuelLevelInJoules,
          primaryFuelConsumptionInJoulePerMeter,
          remainingTourDist,
          beamScenario.beamConfig.beam.agentsim.agents.parking.rangeAnxietyBuffer
        )
      )

    } else {
      None
    }
  }

  startWith(Uninitialized, BasePersonData())

  def scaleTimeByValueOfTime(timeInSeconds: Double): Double = {
    attributes.unitConversionVOTT(
      timeInSeconds
    ) // TODO: ZN, right now not mode specific. modal factors reside in ModeChoiceMultinomialLogit. Move somewhere else?
  }

  def currentTour(data: BasePersonData): Tour = {
    stateName match {
      case PerformingActivity =>
        _experiencedBeamPlan.getTourContaining(currentActivity(data))
      case _ =>
        _experiencedBeamPlan.getTourContaining(nextActivity(data).get)
    }
  }

  def currentActivity(data: BasePersonData): Activity =
    _experiencedBeamPlan.activities(data.currentActivityIndex)

  def nextActivity(data: BasePersonData): Option[Activity] = {
    val ind = data.currentActivityIndex + 1
    if (ind < 0 || ind >= _experiencedBeamPlan.activities.length) {
      None
    } else {
      Some(_experiencedBeamPlan.activities(ind))
    }
  }

  def findFirstCarLegOfTrip(data: BasePersonData): Option[EmbodiedBeamLeg] = {
    @tailrec
    def _find(remaining: IndexedSeq[EmbodiedBeamLeg]): Option[EmbodiedBeamLeg] = {
      if (remaining.isEmpty) None
      else if (remaining.head.beamLeg.mode == CAR) Some { remaining.head }
      else _find(remaining.tail)
    }
    for {
      trip <- data.currentTrip
      leg  <- _find(trip.legs)
    } yield {
      leg
    }
  }

//  protected val strictLogger: Logger = Logger(LoggerFactory.getLogger(getClass.getName))

  when(Uninitialized) { case Event(TriggerWithId(InitializeTrigger(_), triggerId), _) =>
    //    val currentPlanLegModes = this.matsimPlan.getPlanElements.asScala
    //      .flatMap {
    //        case leg: Leg => Some(leg.getMode)
    //        case _        => None
    //      }
    //      .mkString(",")
    //
    //    strictLogger.info(s"DEBUGGING. Initializing actor ${this.id} with following modes: $currentPlanLegModes")

    goto(Initialized) replying CompletionNotice(
      triggerId,
      Vector(ScheduleTrigger(ActivityStartTrigger(0), self))
    )
  }

  when(Initialized) { case Event(TriggerWithId(ActivityStartTrigger(tick), triggerId), data: BasePersonData) =>
    logDebug(s"starting at ${currentActivity(data).getType} @ $tick")
    goto(PerformingActivity) replying CompletionNotice(
      triggerId,
      Vector(ScheduleTrigger(ActivityEndTrigger(currentActivity(data).getEndTime.toInt), self))
    )
  }

  when(PerformingActivity) { case Event(TriggerWithId(ActivityEndTrigger(tick), triggerId), data: BasePersonData) =>
    nextActivity(data) match {
      case None =>
        logger.warn(s"didn't get nextActivity, PersonAgent:$id")
        stay replying CompletionNotice(triggerId)
      case Some(nextAct) =>
        logDebug(s"wants to go to ${nextAct.getType} @ $tick")
        holdTickAndTriggerId(tick, triggerId)
        val indexOfNextActivity = _experiencedBeamPlan.getPlanElements.indexOf(nextAct)
        val modeOfNextLeg = _experiencedBeamPlan.getPlanElements.get(indexOfNextActivity - 1) match {
          case leg: Leg => BeamMode.fromString(leg.getMode)
          case _        => None
        }
        // If the mode of the next leg is defined and is CAV, use it, otherwise,
        // If we don't have a current tour mode (i.e. are not on a tour aka at home),
        // use the mode of the next leg as the new tour mode.
        val nextTourMode = modeOfNextLeg match {
          case Some(CAV) =>
            Some(CAV)
          case _ =>
            data.currentTourMode.orElse(modeOfNextLeg)
        }
<<<<<<< HEAD
        val personData = data.copy(
          currentTourMode = nextTourMode,
          numberOfReplanningAttempts = 0
        )
        goto(ChoosingMode) using ChoosesModeData(
          personData = personData,
          SpaceTime(currentActivity(data).getCoord, _currentTick.get)
        )
    }
  }

  when(Teleporting) {
    case Event(
          TriggerWithId(PersonDepartureTrigger(tick), triggerId),
          data @ BasePersonData(_, Some(currentTrip), _, _, maybeCurrentTourMode, _, _, _, false, _, _, _)
        ) =>
      assert(currentActivity(data).getLinkId != null)

      // We end our activity when we actually leave, not when we decide to leave, i.e. when we look for a bus or
      // hail a ride. We stay at the party until our Uber is there.
      eventsManager.processEvent(
        new ActivityEndEvent(
          tick,
          id,
          currentActivity(data).getLinkId,
          currentActivity(data).getFacilityId,
          currentActivity(data).getType
        )
      )

      eventsManager.processEvent(
        new PersonDepartureEvent(
          tick,
          id,
          currentActivity(data).getLinkId,
          currentTrip.tripClassifier.value
        )
      )

      val arrivalTime = tick + currentTrip.totalTravelTimeInSecs
      scheduler ! CompletionNotice(
        triggerId,
        Vector(ScheduleTrigger(TeleportationEndsTrigger(arrivalTime), self))
      )

      stay() using data.copy(hasDeparted = true)

    case Event(
          TriggerWithId(TeleportationEndsTrigger(tick), triggerId),
          data @ BasePersonData(_, Some(currentTrip), _, _, maybeCurrentTourMode, _, _, _, true, _, _, _)
        ) =>
      holdTickAndTriggerId(tick, triggerId)

      val teleportationEvent = new TeleportationEvent(
        time = tick,
        person = id,
        departureTime = currentTrip.legs.head.beamLeg.startTime,
        arrivalTime = tick,
        startX = currentTrip.legs.head.beamLeg.travelPath.startPoint.loc.getX,
        startY = currentTrip.legs.head.beamLeg.travelPath.startPoint.loc.getY,
        endX = currentTrip.legs.last.beamLeg.travelPath.endPoint.loc.getX,
        endY = currentTrip.legs.last.beamLeg.travelPath.endPoint.loc.getY,
        currentTourMode = maybeCurrentTourMode.map(_.value)
      )
      eventsManager.processEvent(teleportationEvent)

      goto(ProcessingNextLegOrStartActivity) using data.copy(hasDeparted = true)
=======
        val currentCoord = currentActivity(data).getCoord
        val nextCoord = nextActivity(data).get.getCoord
        goto(ChoosingMode) using ChoosesModeData(
          personData = data.copy(
            // If the mode of the next leg is defined and is CAV, use it, otherwise,
            // If we don't have a current tour mode (i.e. are not on a tour aka at home),
            // use the mode of the next leg as the new tour mode.
            currentTourMode = modeOfNextLeg match {
              case Some(CAV) =>
                Some(CAV)
              case _ =>
                data.currentTourMode.orElse(modeOfNextLeg)
            },
            numberOfReplanningAttempts = 0
          ),
          SpaceTime(currentCoord, _currentTick.get),
          excludeModes =
            if (canUseCars(currentCoord, nextCoord)) Vector.empty
            else Vector(BeamMode.RIDE_HAIL, BeamMode.CAR, BeamMode.CAV)
        )
    }
  }

  private def canUseCars(currentCoord: Coord, nextCoord: Coord): Boolean = {
    currentCoord == null || beamScenario.trainStopQuadTree
      .getDisk(currentCoord.getX, currentCoord.getY, minDistanceToTrainStop)
      .isEmpty || beamScenario.trainStopQuadTree.getDisk(nextCoord.getX, nextCoord.getY, minDistanceToTrainStop).isEmpty
>>>>>>> 14702995
  }

  when(WaitingForDeparture) {

    /**
      * Callback from [[ChoosesMode]]
      */
    case Event(
          TriggerWithId(PersonDepartureTrigger(tick), triggerId),
          data @ BasePersonData(_, Some(currentTrip), _, _, maybeCurrentTourMode, _, _, _, false, _, _, _)
        ) =>
      assert(currentActivity(data).getLinkId != null)

      // We end our activity when we actually leave, not when we decide to leave, i.e. when we look for a bus or
      // hail a ride. We stay at the party until our Uber is there.
      eventsManager.processEvent(
        new ActivityEndEvent(
          tick,
          id,
          currentActivity(data).getLinkId,
          currentActivity(data).getFacilityId,
          currentActivity(data).getType
        )
      )

      eventsManager.processEvent(
        new PersonDepartureEvent(
          tick,
          id,
          currentActivity(data).getLinkId,
          currentTrip.tripClassifier.value
        )
      )
      holdTickAndTriggerId(tick, triggerId)
      goto(ProcessingNextLegOrStartActivity) using data.copy(hasDeparted = true)

    case Event(
          TriggerWithId(PersonDepartureTrigger(tick), triggerId),
          BasePersonData(_, _, restOfCurrentTrip, _, _, _, _, _, true, _, _, _)
        ) =>
      // We're coming back from replanning, i.e. we are already on the trip, so we don't throw a departure event
      logDebug(s"replanned to leg ${restOfCurrentTrip.head}")
      holdTickAndTriggerId(tick, triggerId)
      goto(ProcessingNextLegOrStartActivity)
  }

  def activityOrMessage(ind: Int, msg: String): Either[String, Activity] = {
    if (ind < 0 || ind >= _experiencedBeamPlan.activities.length) Left(msg)
    else Right(_experiencedBeamPlan.activities(ind))
  }

  def handleFailedRideHailReservation(
    error: ReservationError,
    response: RideHailResponse,
    data: BasePersonData
  ): State = {
    logDebug(s"replanning because ${error.errorCode}")
    val tick = _currentTick.getOrElse(response.request.departAt)
    val replanningReason = getReplanningReasonFrom(data, error.errorCode.entryName)
    eventsManager.processEvent(
      new RideHailReservationConfirmationEvent(
        tick,
        Id.createPersonId(id),
        RideHailReservationConfirmationEvent.typeWhenPooledIs(response.request.asPooled),
        Some(error.errorCode),
        response.request.requestTime.getOrElse(response.request.departAt),
        response.request.departAt,
        response.request.quotedWaitTime,
        beamServices.geo.utm2Wgs(response.request.pickUpLocationUTM),
        beamServices.geo.utm2Wgs(response.request.destinationUTM),
        None,
        response.directTripTravelProposal.map(_.travelDistanceForCustomer(bodyVehiclePersonId)),
        response.directTripTravelProposal.map(proposal =>
          proposal.travelTimeForCustomer(bodyVehiclePersonId) + proposal.timeToCustomer(bodyVehiclePersonId)
        )
      )
    )
    eventsManager.processEvent(new ReplanningEvent(tick, Id.createPersonId(id), replanningReason))
    val currentCoord = beamServices.geo.wgs2Utm(data.restOfCurrentTrip.head.beamLeg.travelPath.startPoint).loc
    val nextCoord = nextActivity(data).get.getCoord
    goto(ChoosingMode) using ChoosesModeData(
      data.copy(currentTourMode = None, numberOfReplanningAttempts = data.numberOfReplanningAttempts + 1),
      currentLocation = SpaceTime(
        currentCoord,
        tick
      ),
      isWithinTripReplanning = true,
      excludeModes = (if (data.numberOfReplanningAttempts > 0) Vector(RIDE_HAIL, RIDE_HAIL_POOLED, RIDE_HAIL_TRANSIT)
                      else Vector()) ++ (if (canUseCars(currentCoord, nextCoord)) Vector.empty[BeamMode]
                                         else Vector(BeamMode.RIDE_HAIL, BeamMode.CAR, BeamMode.CAV)).distinct
    )
  }

  when(WaitingForReservationConfirmation) {
    // TRANSIT SUCCESS
    case Event(ReservationResponse(Right(response), _), data: BasePersonData) =>
      handleSuccessfulReservation(response.triggersToSchedule, data)
    // TRANSIT FAILURE
    case Event(
          ReservationResponse(Left(firstErrorResponse), _),
          data @ BasePersonData(_, _, nextLeg :: _, _, _, _, _, _, _, _, _, _)
        ) =>
      logDebug(s"replanning because ${firstErrorResponse.errorCode}")

      val replanningReason = getReplanningReasonFrom(data, firstErrorResponse.errorCode.entryName)
      eventsManager.processEvent(
        new ReplanningEvent(_currentTick.get, Id.createPersonId(id), replanningReason)
      )
      val currentCoord = beamServices.geo.wgs2Utm(nextLeg.beamLeg.travelPath.startPoint).loc
      val nextCoord = nextActivity(data).get.getCoord
      goto(ChoosingMode) using ChoosesModeData(
        data.copy(numberOfReplanningAttempts = data.numberOfReplanningAttempts + 1),
        currentLocation = SpaceTime(currentCoord, _currentTick.get),
        isWithinTripReplanning = true,
        excludeModes =
          if (canUseCars(currentCoord, nextCoord)) Vector.empty
          else Vector(BeamMode.RIDE_HAIL, BeamMode.CAR, BeamMode.CAV)
      )
    // RIDE HAIL DELAY
    case Event(DelayedRideHailResponse, data: BasePersonData) =>
      // this means ride hail manager is taking time to assign and we should complete our
      // current trigger and wait to be re-triggered by the manager
      val (_, triggerId) = releaseTickAndTriggerId()
      scheduler ! CompletionNotice(triggerId, Vector())
      stay() using data
    // RIDE HAIL DELAY FAILURE
    // we use trigger for this to get triggerId back into hands of the person
    case Event(
          TriggerWithId(RideHailResponseTrigger(tick, response @ RideHailResponse(_, _, Some(error), _, _)), triggerId),
          data: BasePersonData
        ) =>
      holdTickAndTriggerId(tick, triggerId)
      handleFailedRideHailReservation(error, response, data)
    // RIDE HAIL SUCCESS
    // no trigger needed here since we're going to Waiting anyway without any other actions needed
    case Event(
          RideHailResponse(req, travelProposal, None, triggersToSchedule, directTripTravelProposal),
          data: BasePersonData
        ) =>
      eventsManager.processEvent(
        new RideHailReservationConfirmationEvent(
          _currentTick.getOrElse(req.departAt).toDouble,
          Id.createPersonId(id),
          RideHailReservationConfirmationEvent.typeWhenPooledIs(req.asPooled),
          None,
          req.requestTime.getOrElse(req.departAt),
          req.departAt,
          req.quotedWaitTime,
          beamServices.geo.utm2Wgs(req.pickUpLocationUTM),
          beamServices.geo.utm2Wgs(req.destinationUTM),
          travelProposal.flatMap(
            _.passengerSchedule.legsWithPassenger(bodyVehiclePersonId).headOption.map(_.startTime)
          ),
          directTripTravelProposal.map(_.travelDistanceForCustomer(bodyVehiclePersonId)),
          directTripTravelProposal.map(_.travelTimeForCustomer(bodyVehiclePersonId))
        )
      )
      handleSuccessfulReservation(triggersToSchedule, data, travelProposal)
    // RIDE HAIL FAILURE
    case Event(
          response @ RideHailResponse(_, _, Some(error), _, _),
          data @ BasePersonData(_, _, _, _, _, _, _, _, _, _, _, _)
        ) =>
      handleFailedRideHailReservation(error, response, data)
  }

  when(Waiting) {
    /*
     * Learn as passenger that it is time to board the vehicle
     */
    case Event(
          TriggerWithId(BoardVehicleTrigger(tick, vehicleToEnter), triggerId),
          data @ BasePersonData(_, _, currentLeg :: _, currentVehicle, _, _, _, _, _, _, _, _)
        ) =>
      logDebug(s"PersonEntersVehicle: $vehicleToEnter @ $tick")
      eventsManager.processEvent(new PersonEntersVehicleEvent(tick, id, vehicleToEnter))

      if (currentLeg.cost > 0.0) {
        currentLeg.beamLeg.travelPath.transitStops.foreach { transitStopInfo =>
          // If it doesn't have transitStopInfo, it is not a transit but a ridehailing trip
          eventsManager.processEvent(new AgencyRevenueEvent(tick, transitStopInfo.agencyId, currentLeg.cost))
        }
        eventsManager.processEvent(
          new PersonCostEvent(
            tick,
            id,
            data.currentTrip.get.tripClassifier.value,
            0.0, // incentive applies to a whole trip and is accounted for at Arrival
            0.0, // only drivers pay tolls, if a toll is in the fare it's still a fare
            currentLeg.cost
          )
        )
      }

      goto(Moving) replying CompletionNotice(triggerId) using data.copy(
        currentVehicle = vehicleToEnter +: currentVehicle
      )
  }

  when(Moving) {
    /*
     * Learn as passenger that it is time to alight the vehicle
     */
    case Event(
          TriggerWithId(AlightVehicleTrigger(tick, vehicleToExit, energyConsumedOption), triggerId),
          data @ BasePersonData(_, _, _ :: restOfCurrentTrip, currentVehicle, _, _, _, _, _, _, _, _)
        ) if vehicleToExit.equals(currentVehicle.head) =>
      updateFuelConsumed(energyConsumedOption)
      logDebug(s"PersonLeavesVehicle: $vehicleToExit @ $tick")
      eventsManager.processEvent(new PersonLeavesVehicleEvent(tick, id, vehicleToExit))
      holdTickAndTriggerId(tick, triggerId)
      goto(ProcessingNextLegOrStartActivity) using data.copy(
        restOfCurrentTrip = restOfCurrentTrip.dropWhile(leg => leg.beamVehicleId == vehicleToExit),
        currentVehicle = currentVehicle.tail
      )
  }

  // Callback from DrivesVehicle. Analogous to AlightVehicleTrigger, but when driving ourselves.
  when(PassengerScheduleEmpty) {
    case Event(PassengerScheduleEmptyMessage(_, toll, triggerId, energyConsumedOption), data: BasePersonData) =>
      updateFuelConsumed(energyConsumedOption)
      val netTripCosts = data.currentTripCosts // This includes tolls because it comes from leg.cost
      if (toll > 0.0 || netTripCosts > 0.0)
        eventsManager.processEvent(
          new PersonCostEvent(
            _currentTick.get,
            matsimPlan.getPerson.getId,
            data.restOfCurrentTrip.head.beamLeg.mode.value,
            0.0,
            toll,
            netTripCosts // Again, includes tolls but "net" here means actual money paid by the person
          )
        )
      val dataForNextLegOrActivity = if (data.restOfCurrentTrip.head.unbecomeDriverOnCompletion) {
        data.copy(
          restOfCurrentTrip = data.restOfCurrentTrip.tail,
          currentVehicle = if (data.currentVehicle.size > 1) data.currentVehicle.tail else Vector(),
          currentTripCosts = 0.0
        )
      } else {
        data.copy(
          restOfCurrentTrip = data.restOfCurrentTrip.tail,
          currentVehicle = Vector(body.id),
          currentTripCosts = 0.0
        )
      }
      if (data.restOfCurrentTrip.head.unbecomeDriverOnCompletion) {
        val vehicleToExit = data.currentVehicle.head
        currentBeamVehicle.unsetDriver()
        nextNotifyVehicleResourceIdle.foreach(currentBeamVehicle.getManager.get ! _)
        eventsManager.processEvent(
          new PersonLeavesVehicleEvent(_currentTick.get, Id.createPersonId(id), vehicleToExit)
        )
        if (currentBeamVehicle != body) {
          if (currentBeamVehicle.beamVehicleType.vehicleCategory != Bike) {
            if (currentBeamVehicle.stall.isEmpty) logWarn("Expected currentBeamVehicle.stall to be defined.")
          }
          if (!currentBeamVehicle.isMustBeDrivenHome) {
            // Is a shared vehicle. Give it up.
            currentBeamVehicle.getManager.get ! ReleaseVehicle(currentBeamVehicle, triggerId)
            beamVehicles -= data.currentVehicle.head
          }
        }
      }
      goto(ProcessingNextLegOrStartActivity) using dataForNextLegOrActivity

  }

  when(ReadyToChooseParking, stateTimeout = Duration.Zero) {
    case Event(
          StateTimeout,
          data @ BasePersonData(_, _, completedLeg :: theRestOfCurrentTrip, _, _, _, _, _, _, _, currentCost, _)
        ) =>
      log.debug("ReadyToChooseParking, restoftrip: {}", theRestOfCurrentTrip.toString())
      goto(ChoosingParkingSpot) using data.copy(
        restOfCurrentTrip = theRestOfCurrentTrip,
        currentTripCosts = currentCost + completedLeg.cost
      )
  }

  onTransition { case _ -> _ =>
    unstashAll()
  }

  when(TryingToBoardVehicle) {
    case Event(Boarded(vehicle, _), _: BasePersonData) =>
      beamVehicles.put(vehicle.id, ActualVehicle(vehicle))
      potentiallyChargingBeamVehicles.remove(vehicle.id)
      goto(ProcessingNextLegOrStartActivity)
    case Event(NotAvailable(_), basePersonData: BasePersonData) =>
      log.debug("{} replanning because vehicle not available when trying to board")
      val replanningReason = getReplanningReasonFrom(basePersonData, ReservationErrorCode.ResourceUnavailable.entryName)
      eventsManager.processEvent(
        new ReplanningEvent(_currentTick.get, Id.createPersonId(id), replanningReason)
      )
      val currentCoord =
        beamServices.geo.wgs2Utm(basePersonData.restOfCurrentTrip.head.beamLeg.travelPath.startPoint).loc
      val nextCoord = nextActivity(basePersonData).get.getCoord
      goto(ChoosingMode) using ChoosesModeData(
        basePersonData.copy(
          currentTourMode = None, // Have to give up my mode as well, perhaps there's no option left for driving.
          currentTourPersonalVehicle = None,
          numberOfReplanningAttempts = basePersonData.numberOfReplanningAttempts + 1
        ),
        SpaceTime(currentCoord, _currentTick.get),
        excludeModes =
          if (canUseCars(currentCoord, nextCoord)) Vector.empty
          else Vector(BeamMode.RIDE_HAIL, BeamMode.CAR, BeamMode.CAV)
      )
  }

  when(ProcessingNextLegOrStartActivity, stateTimeout = Duration.Zero) {
    case Event(
          StateTimeout,
          data @ BasePersonData(
            _,
            _,
            nextLeg :: restOfCurrentTrip,
            currentVehicle,
            _,
            _,
            _,
            _,
            _,
            _,
            _,
            _
          )
        ) if nextLeg.asDriver =>
      // Declaring a function here because this case is already so convoluted that I require a return
      // statement from within.
      // TODO: Refactor.
      def nextState: FSM.State[BeamAgentState, PersonData] = {
        val currentVehicleForNextState =
          if (currentVehicle.isEmpty || currentVehicle.head != nextLeg.beamVehicleId) {
            beamVehicles(nextLeg.beamVehicleId) match {
              case t @ Token(_, manager, _) =>
                manager ! TryToBoardVehicle(t, self, getCurrentTriggerIdOrGenerate)
                return goto(TryingToBoardVehicle)
              case _: ActualVehicle =>
              // That's fine, continue
            }
            eventsManager.processEvent(
              new PersonEntersVehicleEvent(
                _currentTick.get,
                Id.createPersonId(id),
                nextLeg.beamVehicleId
              )
            )
            nextLeg.beamVehicleId +: currentVehicle
          } else {
            currentVehicle
          }
        val legsToInclude = nextLeg +: restOfCurrentTrip.takeWhile(_.beamVehicleId == nextLeg.beamVehicleId)
        val newPassengerSchedule = PassengerSchedule().addLegs(legsToInclude.map(_.beamLeg))

        // Really? Also in the ReleasingParkingSpot case? How can it be that only one case releases the trigger,
        // but both of them send a CompletionNotice?
        if (nextLeg.beamLeg.endTime > lastTickOfSimulation) {
          scheduler ! CompletionNotice(
            _currentTriggerId.get,
            Vector()
          )
        } else {
          scheduler ! CompletionNotice(
            _currentTriggerId.get,
            Vector(ScheduleTrigger(StartLegTrigger(_currentTick.get, nextLeg.beamLeg), self))
          )
        }

        val stateToGo =
          if (
            nextLeg.beamLeg.mode == CAR
            || beamVehicles(nextLeg.beamVehicleId)
              .asInstanceOf[ActualVehicle]
              .vehicle
              .isSharedVehicle
          ) {
            log.debug(
              "ProcessingNextLegOrStartActivity, going to ReleasingParkingSpot with legsToInclude: {}",
              legsToInclude
            )
            ReleasingParkingSpot
          } else {
            releaseTickAndTriggerId()
            WaitingToDrive
          }
        goto(stateToGo) using data.copy(
          passengerSchedule = newPassengerSchedule,
          currentLegPassengerScheduleIndex = 0,
          currentVehicle = currentVehicleForNextState
        )
      }
      nextState

    // TRANSIT but too late
    case Event(StateTimeout, data @ BasePersonData(_, _, nextLeg :: _, _, _, _, _, _, _, _, _, _))
        if nextLeg.beamLeg.mode.isTransit && nextLeg.beamLeg.startTime < _currentTick.get =>
      // We've missed the bus. This occurs when something takes longer than planned (based on the
      // initial inquiry). So we replan but change tour mode to WALK_TRANSIT since we've already done our non-transit
      // portion.
      log.debug("Missed transit pickup, late by {} sec", _currentTick.get - nextLeg.beamLeg.startTime)

      val replanningReason = getReplanningReasonFrom(data, ReservationErrorCode.MissedTransitPickup.entryName)
      eventsManager.processEvent(
        new ReplanningEvent(_currentTick.get, Id.createPersonId(id), replanningReason)
      )
      val currentCoord = beamServices.geo.wgs2Utm(nextLeg.beamLeg.travelPath.startPoint).loc
      val nextCoord = nextActivity(data).get.getCoord
      goto(ChoosingMode) using ChoosesModeData(
        personData = data
          .copy(currentTourMode = Some(WALK_TRANSIT), numberOfReplanningAttempts = data.numberOfReplanningAttempts + 1),
        currentLocation = SpaceTime(currentCoord, _currentTick.get),
        isWithinTripReplanning = true,
        excludeModes =
          if (canUseCars(currentCoord, nextCoord)) Vector.empty
          else Vector(BeamMode.RIDE_HAIL, BeamMode.CAR, BeamMode.CAV)
      )
    // TRANSIT
    case Event(StateTimeout, BasePersonData(_, _, nextLeg :: _, _, _, _, _, _, _, _, _, _))
        if nextLeg.beamLeg.mode.isTransit =>
      val resRequest = TransitReservationRequest(
        nextLeg.beamLeg.travelPath.transitStops.get.fromIdx,
        nextLeg.beamLeg.travelPath.transitStops.get.toIdx,
        PersonIdWithActorRef(id, self),
        getCurrentTriggerIdOrGenerate
      )
      TransitDriverAgent.selectByVehicleId(nextLeg.beamVehicleId) ! resRequest
      goto(WaitingForReservationConfirmation)
    // RIDE_HAIL
    case Event(StateTimeout, BasePersonData(_, _, nextLeg :: tailOfCurrentTrip, _, _, _, _, _, _, _, _, _))
        if nextLeg.isRideHail =>
      val legSegment = nextLeg :: tailOfCurrentTrip.takeWhile(leg => leg.beamVehicleId == nextLeg.beamVehicleId)

      rideHailManager ! RideHailRequest(
        ReserveRide,
        PersonIdWithActorRef(id, self),
        beamServices.geo.wgs2Utm(nextLeg.beamLeg.travelPath.startPoint.loc),
        _currentTick.get,
        beamServices.geo.wgs2Utm(legSegment.last.beamLeg.travelPath.endPoint.loc),
        nextLeg.isPooledTrip,
        requestTime = _currentTick,
        quotedWaitTime = Some(nextLeg.beamLeg.startTime - _currentTick.get),
        triggerId = getCurrentTriggerIdOrGenerate
      )

      eventsManager.processEvent(
        new ReserveRideHailEvent(
          _currentTick.get.toDouble,
          id,
          _currentTick.get,
          nextLeg.beamLeg.travelPath.startPoint.loc,
          legSegment.last.beamLeg.travelPath.endPoint.loc
        )
      )
      goto(WaitingForReservationConfirmation)
    // CAV but too late
    // TODO: Refactor so it uses literally the same code block as transit
    case Event(StateTimeout, data @ BasePersonData(_, _, nextLeg :: _, _, _, _, _, _, _, _, _, _))
        if nextLeg.beamLeg.startTime < _currentTick.get =>
      // We've missed the CAV. This occurs when something takes longer than planned (based on the
      // initial inquiry). So we replan but change tour mode to WALK_TRANSIT since we've already done our non-transit
      // portion.
      log.warning("Missed CAV pickup, late by {} sec", _currentTick.get - nextLeg.beamLeg.startTime)

      val replanningReason = getReplanningReasonFrom(data, ReservationErrorCode.MissedTransitPickup.entryName)
      eventsManager.processEvent(
        new ReplanningEvent(_currentTick.get, Id.createPersonId(id), replanningReason)
      )
      val currentCoord = beamServices.geo.wgs2Utm(nextLeg.beamLeg.travelPath.startPoint).loc
      val nextCoord = nextActivity(data).get.getCoord
      goto(ChoosingMode) using ChoosesModeData(
        personData = data
          .copy(currentTourMode = Some(WALK_TRANSIT), numberOfReplanningAttempts = data.numberOfReplanningAttempts + 1),
        currentLocation = SpaceTime(currentCoord, _currentTick.get),
        isWithinTripReplanning = true,
        excludeModes =
          if (canUseCars(currentCoord, nextCoord)) Vector.empty
          else Vector(BeamMode.RIDE_HAIL, BeamMode.CAR, BeamMode.CAV)
      )
    // CAV
    // TODO: Refactor so it uses literally the same code block as transit
    case Event(StateTimeout, BasePersonData(_, _, nextLeg :: tailOfCurrentTrip, _, _, _, _, _, _, _, _, _)) =>
      val legSegment = nextLeg :: tailOfCurrentTrip.takeWhile(leg => leg.beamVehicleId == nextLeg.beamVehicleId)
      val resRequest = ReservationRequest(
        legSegment.head.beamLeg,
        legSegment.last.beamLeg,
        PersonIdWithActorRef(id, self),
        getCurrentTriggerIdOrGenerate
      )
      context.actorSelection(
        householdRef.path.child(HouseholdCAVDriverAgent.idFromVehicleId(nextLeg.beamVehicleId).toString)
      ) ! resRequest
      goto(WaitingForReservationConfirmation)

    case Event(
          StateTimeout,
          data @ BasePersonData(
            currentActivityIndex,
            _,
            _,
            _,
            currentTourMode @ Some(HOV2_TELEPORTATION | HOV3_TELEPORTATION),
            _,
            _,
            _,
            _,
            _,
            _,
            _
          )
        ) =>
      nextActivity(data) match {
        case Some(activity) =>
          val (tick, triggerId) = releaseTickAndTriggerId()
          val endTime =
            if (activity.getEndTime >= tick && Math.abs(activity.getEndTime) < Double.PositiveInfinity) {
              activity.getEndTime
            } else if (activity.getEndTime >= 0.0 && activity.getEndTime < tick) {
              tick
            } else {
              // logWarn(s"Activity endTime is negative or infinite ${activity}, assuming duration of 10 minutes.")
              // TODO consider ending the day here to match MATSim convention for start/end activity
              tick + 60 * 10
            }
          val newEndTime = if (lastTickOfSimulation >= tick) {
            Math.min(lastTickOfSimulation, endTime)
          } else {
            endTime
          }

          assert(activity.getLinkId != null)
          eventsManager.processEvent(
            new PersonArrivalEvent(tick, id, activity.getLinkId, CAR.value)
          )

          eventsManager.processEvent(
            new ActivityStartEvent(
              tick,
              id,
              activity.getLinkId,
              activity.getFacilityId,
              activity.getType
            )
          )
          scheduler ! CompletionNotice(
            triggerId,
            Vector(ScheduleTrigger(ActivityEndTrigger(newEndTime.toInt), self))
          )
          goto(PerformingActivity) using data.copy(
            currentActivityIndex = currentActivityIndex + 1,
            currentTrip = None,
            restOfCurrentTrip = List(),
            currentTourPersonalVehicle = None,
            currentTourMode = if (activity.getType.equals("Home")) None else currentTourMode,
            hasDeparted = false
          )
        case None =>
          logDebug("PersonAgent nextActivity returned None")
          val (_, triggerId) = releaseTickAndTriggerId()
          scheduler ! CompletionNotice(triggerId)
          stop
      }

    case Event(
          StateTimeout,
          data @ BasePersonData(
            currentActivityIndex,
            Some(currentTrip),
            _,
            _,
            currentTourMode,
            currentTourPersonalVehicle,
            _,
            _,
            _,
            _,
            _,
            _
          )
        ) =>
      nextActivity(data) match {
        case Some(activity) =>
          val (tick, triggerId) = releaseTickAndTriggerId()
          val endTime =
            if (
              activity.getEndTime >= tick && Math
                .abs(activity.getEndTime) < Double.PositiveInfinity
            ) {
              activity.getEndTime
            } else if (activity.getEndTime >= 0.0 && activity.getEndTime < tick) {
              tick
            } else {
              // logWarn(s"Activity endTime is negative or infinite ${activity}, assuming duration of 10 minutes.")
              // TODO consider ending the day here to match MATSim convention for start/end activity
              tick + 60 * 10
            }
          val newEndTime = if (lastTickOfSimulation >= tick) {
            Math.min(lastTickOfSimulation, endTime)
          } else {
            endTime
          }
          // Report travelled distance for inclusion in experienced plans.
          // We currently get large unaccountable differences in round trips, e.g. work -> home may
          // be twice as long as home -> work. Probably due to long links, and the location of the activity
          // on the link being undefined.
          eventsManager.processEvent(
            new TeleportationArrivalEvent(
              tick,
              id,
              currentTrip.legs.map(l => l.beamLeg.travelPath.distanceInM).sum
            )
          )
          assert(activity.getLinkId != null)
          eventsManager.processEvent(
            new PersonArrivalEvent(tick, id, activity.getLinkId, currentTrip.tripClassifier.value)
          )
          val incentive = beamScenario.modeIncentives.computeIncentive(attributes, currentTrip.tripClassifier)
          if (incentive > 0.0)
            eventsManager.processEvent(
              new PersonCostEvent(
                tick,
                id,
                currentTrip.tripClassifier.value,
                math.min(incentive, currentTrip.costEstimate),
                0.0,
                0.0 // the cost as paid by person has already been accounted for, this event is just about the incentive
              )
            )
          val correctedTrip = correctTripEndTime(data.currentTrip.get, tick, body.id, body.beamVehicleType.id)
          val generalizedTime =
            modeChoiceCalculator.getGeneralizedTimeOfTrip(correctedTrip, Some(attributes), nextActivity(data))
          val generalizedCost = modeChoiceCalculator.getNonTimeCost(correctedTrip) + attributes
            .getVOT(generalizedTime)
          // Correct the trip to deal with ride hail / disruptions and then register to skimmer
          val (odSkimmerEvent, origCoord, destCoord) = ODSkimmerEvent.forTaz(
            tick,
            beamServices,
            correctedTrip,
            generalizedTime,
            generalizedCost,
            curFuelConsumed.primaryFuel + curFuelConsumed.secondaryFuel
          )
          eventsManager.processEvent(odSkimmerEvent)
          if (beamServices.beamConfig.beam.exchange.output.activitySimSkimsEnabled) {
            val (origin, destination) = beamScenario.exchangeGeoMap match {
              case Some(geoMap) =>
                val origGeo = geoMap.getTAZ(origCoord)
                val destGeo = geoMap.getTAZ(destCoord)
                (origGeo.tazId.toString, destGeo.tazId.toString)
              case None =>
                (odSkimmerEvent.origin, odSkimmerEvent.destination)
            }
            val asSkimmerEvent = ActivitySimSkimmerEvent(
              origin,
              destination,
              odSkimmerEvent.eventTime,
              odSkimmerEvent.trip,
              odSkimmerEvent.generalizedTimeInHours,
              odSkimmerEvent.generalizedCost,
              odSkimmerEvent.energyConsumption,
              beamServices.beamConfig.beam.router.skim.activity_sim_skimmer.name
            )
            eventsManager.processEvent(asSkimmerEvent)
          }

          correctedTrip.legs.filter(x => x.beamLeg.mode == CAR || x.beamLeg.mode == CAV).foreach { carLeg =>
            eventsManager.processEvent(DriveTimeSkimmerEvent(tick, beamServices, carLeg))
          }

          resetFuelConsumed()

          val activityStartEvent = new ActivityStartEvent(
            tick,
            id,
            activity.getLinkId,
            activity.getFacilityId,
            activity.getType
          )
          eventsManager.processEvent(activityStartEvent)

          scheduler ! CompletionNotice(
            triggerId,
            Vector(ScheduleTrigger(ActivityEndTrigger(newEndTime.toInt), self))
          )
          goto(PerformingActivity) using data.copy(
            currentActivityIndex = currentActivityIndex + 1,
            currentTrip = None,
            restOfCurrentTrip = List(),
            currentTourPersonalVehicle = currentTourPersonalVehicle match {
              case Some(personalVehId) =>
                val personalVeh = beamVehicles(personalVehId).asInstanceOf[ActualVehicle].vehicle
                if (activity.getType.equals("Home")) {
                  potentiallyChargingBeamVehicles.put(personalVeh.id, beamVehicles(personalVeh.id))
                  beamVehicles -= personalVeh.id
                  personalVeh.getManager.get ! ReleaseVehicle(personalVeh, triggerId)
                  None
                } else {
                  currentTourPersonalVehicle
                }
              case None =>
                None
            },
            currentTourMode = if (activity.getType.equals("Home")) None else currentTourMode,
            hasDeparted = false
          )
        case None =>
          logDebug("PersonAgent nextActivity returned None")
          val (_, triggerId) = releaseTickAndTriggerId()
          scheduler ! CompletionNotice(triggerId)
          stop
      }

//    case event =>
//      logDebug(s"PersonAgent nextActivity returned None. event is $event")
//      val (_, triggerId) = releaseTickAndTriggerId()
//      scheduler ! CompletionNotice(triggerId)
//      stop
  }

  def getReplanningReasonFrom(data: BasePersonData, prefix: String): String = {
    data.currentTourMode
      .collect { case mode =>
        s"$prefix $mode"
      }
      .getOrElse(prefix)
  }

  def handleSuccessfulReservation(
    triggersToSchedule: Vector[ScheduleTrigger],
    data: BasePersonData,
    travelProposal: Option[TravelProposal] = None
  ): FSM.State[BeamAgentState, PersonData] = {
    if (_currentTriggerId.isDefined) {
      val (tick, triggerId) = releaseTickAndTriggerId()
      log.debug("releasing tick {} and scheduling triggers from reservation responses: {}", tick, triggersToSchedule)
      scheduler ! CompletionNotice(triggerId, triggersToSchedule)
    } else {
      // if _currentTriggerId is empty, this means we have received the reservation response from a batch
      // vehicle allocation process. It's ok, the trigger is with the ride hail manager.
    }
    val newData = travelProposal match {
      case Some(newTrip) =>
        data.copy(
          restOfCurrentTrip = data.restOfCurrentTrip
            .takeWhile(_.isRideHail)
            .map(_.copy(beamVehicleId = newTrip.rideHailAgentLocation.vehicleId)) ++ data.restOfCurrentTrip.dropWhile(
            _.isRideHail
          )
        )
      case None =>
        data
    }
    goto(Waiting) using newData

  }

  def handleBoardOrAlightOutOfPlace: State = {
    stash
    stay
  }

  val myUnhandled: StateFunction = {
    case Event(BeamAgentSchedulerTimer, _) =>
      // Put a breakpoint here to see an internal state of the actor
      log.debug(s"Received message from ${sender()}")
      stay
    case Event(IllegalTriggerGoToError(reason), _) =>
      stop(Failure(reason))
    case Event(Status.Failure(reason), _) =>
      stop(Failure(reason))
    case Event(StateTimeout, _) =>
      log.error("Events leading up to this point:\n\t" + getLog.mkString("\n\t"))
      stop(
        Failure(
          "Timeout - this probably means this agent was not getting a reply it was expecting."
        )
      )
    case Event(Finish, _) =>
      if (stateName == Moving) {
        log.warning(s"$id is still travelling at end of simulation.")
        log.warning(s"$id events leading up to this point:\n\t${getLog.mkString("\n\t")}")
      } else if (stateName == PerformingActivity) {
        logger.debug(s"$id is performing Activity at end of simulation")
        logger.warn("Performing Activity at end of simulation")
      } else {
        logger.warn(s"$id has received Finish while in state: $stateName, personId: $id")
      }
      stop
    case Event(TriggerWithId(_: BoardVehicleTrigger, _), _: ChoosesModeData) =>
      handleBoardOrAlightOutOfPlace
    case Event(TriggerWithId(_: AlightVehicleTrigger, _), _: ChoosesModeData) =>
      handleBoardOrAlightOutOfPlace
    case Event(
          TriggerWithId(BoardVehicleTrigger(_, vehicleId), triggerId),
          BasePersonData(_, _, _, currentVehicle, _, _, _, _, _, _, _, _)
        ) if currentVehicle.nonEmpty && currentVehicle.head.equals(vehicleId) =>
      log.debug("Person {} in state {} received Board for vehicle that he is already on, ignoring...", id, stateName)
      stay() replying CompletionNotice(triggerId, Vector())
    case Event(TriggerWithId(_: BoardVehicleTrigger, _), _: BasePersonData) =>
      handleBoardOrAlightOutOfPlace
    case Event(TriggerWithId(_: AlightVehicleTrigger, _), _: BasePersonData) =>
      handleBoardOrAlightOutOfPlace
    case Event(_: NotifyVehicleIdle, _) =>
      stay()
    case Event(TriggerWithId(_: RideHailResponseTrigger, triggerId), _) =>
      stay() replying CompletionNotice(triggerId)
    case ev @ Event(RideHailResponse(_, _, _, _, _), _) =>
      stop(Failure(s"Unexpected RideHailResponse from ${sender()}: $ev"))
    case Event(ParkingInquiryResponse(_, _, _), _) =>
      stop(Failure("Unexpected ParkingInquiryResponse"))
    case ev @ Event(StartingRefuelSession(_, _), _) =>
      log.debug("myUnhandled.StartingRefuelSession: {}", ev)
      stay()
    case ev @ Event(UnhandledVehicle(_, _, _), _) =>
      log.debug("myUnhandled.UnhandledVehicle: {}", ev)
      stay()
    case ev @ Event(WaitingToCharge(_, _, _), _) =>
      log.debug("myUnhandled.WaitingInLine: {}", ev)
      stay()
    case ev @ Event(EndingRefuelSession(_, _, _), _) =>
      log.debug("myUnhandled.EndingRefuelSession: {}", ev)
      stay()
    case Event(e, s) =>
      log.warning("received unhandled request {} in state {}/{}", e, stateName, s)
      stay()
  }

  whenUnhandled(drivingBehavior.orElse(myUnhandled))

  override def logPrefix(): String = s"PersonAgent:$id "
}<|MERGE_RESOLUTION|>--- conflicted
+++ resolved
@@ -510,84 +510,6 @@
           case leg: Leg => BeamMode.fromString(leg.getMode)
           case _        => None
         }
-        // If the mode of the next leg is defined and is CAV, use it, otherwise,
-        // If we don't have a current tour mode (i.e. are not on a tour aka at home),
-        // use the mode of the next leg as the new tour mode.
-        val nextTourMode = modeOfNextLeg match {
-          case Some(CAV) =>
-            Some(CAV)
-          case _ =>
-            data.currentTourMode.orElse(modeOfNextLeg)
-        }
-<<<<<<< HEAD
-        val personData = data.copy(
-          currentTourMode = nextTourMode,
-          numberOfReplanningAttempts = 0
-        )
-        goto(ChoosingMode) using ChoosesModeData(
-          personData = personData,
-          SpaceTime(currentActivity(data).getCoord, _currentTick.get)
-        )
-    }
-  }
-
-  when(Teleporting) {
-    case Event(
-          TriggerWithId(PersonDepartureTrigger(tick), triggerId),
-          data @ BasePersonData(_, Some(currentTrip), _, _, maybeCurrentTourMode, _, _, _, false, _, _, _)
-        ) =>
-      assert(currentActivity(data).getLinkId != null)
-
-      // We end our activity when we actually leave, not when we decide to leave, i.e. when we look for a bus or
-      // hail a ride. We stay at the party until our Uber is there.
-      eventsManager.processEvent(
-        new ActivityEndEvent(
-          tick,
-          id,
-          currentActivity(data).getLinkId,
-          currentActivity(data).getFacilityId,
-          currentActivity(data).getType
-        )
-      )
-
-      eventsManager.processEvent(
-        new PersonDepartureEvent(
-          tick,
-          id,
-          currentActivity(data).getLinkId,
-          currentTrip.tripClassifier.value
-        )
-      )
-
-      val arrivalTime = tick + currentTrip.totalTravelTimeInSecs
-      scheduler ! CompletionNotice(
-        triggerId,
-        Vector(ScheduleTrigger(TeleportationEndsTrigger(arrivalTime), self))
-      )
-
-      stay() using data.copy(hasDeparted = true)
-
-    case Event(
-          TriggerWithId(TeleportationEndsTrigger(tick), triggerId),
-          data @ BasePersonData(_, Some(currentTrip), _, _, maybeCurrentTourMode, _, _, _, true, _, _, _)
-        ) =>
-      holdTickAndTriggerId(tick, triggerId)
-
-      val teleportationEvent = new TeleportationEvent(
-        time = tick,
-        person = id,
-        departureTime = currentTrip.legs.head.beamLeg.startTime,
-        arrivalTime = tick,
-        startX = currentTrip.legs.head.beamLeg.travelPath.startPoint.loc.getX,
-        startY = currentTrip.legs.head.beamLeg.travelPath.startPoint.loc.getY,
-        endX = currentTrip.legs.last.beamLeg.travelPath.endPoint.loc.getX,
-        endY = currentTrip.legs.last.beamLeg.travelPath.endPoint.loc.getY,
-        currentTourMode = maybeCurrentTourMode.map(_.value)
-      )
-      eventsManager.processEvent(teleportationEvent)
-
-      goto(ProcessingNextLegOrStartActivity) using data.copy(hasDeparted = true)
-=======
         val currentCoord = currentActivity(data).getCoord
         val nextCoord = nextActivity(data).get.getCoord
         goto(ChoosingMode) using ChoosesModeData(
@@ -615,7 +537,64 @@
     currentCoord == null || beamScenario.trainStopQuadTree
       .getDisk(currentCoord.getX, currentCoord.getY, minDistanceToTrainStop)
       .isEmpty || beamScenario.trainStopQuadTree.getDisk(nextCoord.getX, nextCoord.getY, minDistanceToTrainStop).isEmpty
->>>>>>> 14702995
+  }
+
+  when(Teleporting) {
+    case Event(
+          TriggerWithId(PersonDepartureTrigger(tick), triggerId),
+          data @ BasePersonData(_, Some(currentTrip), _, _, maybeCurrentTourMode, _, _, _, false, _, _, _)
+        ) =>
+      assert(currentActivity(data).getLinkId != null)
+
+      // We end our activity when we actually leave, not when we decide to leave, i.e. when we look for a bus or
+      // hail a ride. We stay at the party until our Uber is there.
+      eventsManager.processEvent(
+        new ActivityEndEvent(
+          tick,
+          id,
+          currentActivity(data).getLinkId,
+          currentActivity(data).getFacilityId,
+          currentActivity(data).getType
+        )
+      )
+
+      eventsManager.processEvent(
+        new PersonDepartureEvent(
+          tick,
+          id,
+          currentActivity(data).getLinkId,
+          currentTrip.tripClassifier.value
+        )
+      )
+
+      val arrivalTime = tick + currentTrip.totalTravelTimeInSecs
+      scheduler ! CompletionNotice(
+        triggerId,
+        Vector(ScheduleTrigger(TeleportationEndsTrigger(arrivalTime), self))
+      )
+
+      stay() using data.copy(hasDeparted = true)
+
+    case Event(
+          TriggerWithId(TeleportationEndsTrigger(tick), triggerId),
+          data @ BasePersonData(_, Some(currentTrip), _, _, maybeCurrentTourMode, _, _, _, true, _, _, _)
+        ) =>
+      holdTickAndTriggerId(tick, triggerId)
+
+      val teleportationEvent = new TeleportationEvent(
+        time = tick,
+        person = id,
+        departureTime = currentTrip.legs.head.beamLeg.startTime,
+        arrivalTime = tick,
+        startX = currentTrip.legs.head.beamLeg.travelPath.startPoint.loc.getX,
+        startY = currentTrip.legs.head.beamLeg.travelPath.startPoint.loc.getY,
+        endX = currentTrip.legs.last.beamLeg.travelPath.endPoint.loc.getX,
+        endY = currentTrip.legs.last.beamLeg.travelPath.endPoint.loc.getY,
+        currentTourMode = maybeCurrentTourMode.map(_.value)
+      )
+      eventsManager.processEvent(teleportationEvent)
+
+      goto(ProcessingNextLegOrStartActivity) using data.copy(hasDeparted = true)
   }
 
   when(WaitingForDeparture) {
