package beam.agentsim.agents

import akka.actor.FSM.Failure
import akka.actor.{ActorRef, FSM, Props, Stash}
import beam.agentsim.Resource._
import beam.agentsim.agents.BeamAgent._
import beam.agentsim.agents.PersonAgent._
import beam.agentsim.agents.household.HouseholdActor.{CancelCAVTrip, ReleaseVehicle}
import beam.agentsim.agents.modalbehaviors.ChoosesMode.ChoosesModeData
import beam.agentsim.agents.modalbehaviors.DrivesVehicle._
import beam.agentsim.agents.modalbehaviors.{ChoosesMode, DrivesVehicle, ModeChoiceCalculator}
import beam.agentsim.agents.parking.ChoosesParking
import beam.agentsim.agents.parking.ChoosesParking.{ChoosingParkingSpot, ReleasingParkingSpot}
import beam.agentsim.agents.planning.Strategy.ModeChoiceStrategy
import beam.agentsim.agents.planning.{BeamPlan, Tour}
import beam.agentsim.agents.ridehail.RideHailManager.TravelProposal
import beam.agentsim.agents.ridehail._
import beam.agentsim.agents.vehicles.BeamVehicle.FuelConsumed
import beam.agentsim.agents.vehicles.VehicleCategory.Bike
import beam.agentsim.agents.vehicles._
import beam.agentsim.events._
import beam.agentsim.events.resources.ReservationError
import beam.agentsim.infrastructure.ParkingManager.ParkingInquiryResponse
import beam.agentsim.scheduler.BeamAgentScheduler.{CompletionNotice, IllegalTriggerGoToError, ScheduleTrigger}
import beam.agentsim.scheduler.Trigger
import beam.agentsim.scheduler.Trigger.TriggerWithId
import beam.router.Modes.BeamMode
import beam.router.Modes.BeamMode.{CAR, CAV, WALK, WALK_TRANSIT}
import beam.router.model.{EmbodiedBeamLeg, EmbodiedBeamTrip}
import beam.router.osm.TollCalculator
import beam.router.{BeamSkimmer, RouteHistory, TravelTimeObserved}
import beam.sim.BeamServices
import beam.sim.population.AttributesOfIndividual
import com.conveyal.r5.transit.TransportNetwork
import org.matsim.api.core.v01.Id
import org.matsim.api.core.v01.events._
import org.matsim.api.core.v01.population._
import org.matsim.core.api.experimental.events.{EventsManager, TeleportationArrivalEvent}
import org.matsim.core.api.experimental.events.TeleportationArrivalEvent
import org.matsim.households.Household
import org.matsim.vehicles.Vehicle

import scala.concurrent.duration._

/**
  */
object PersonAgent {

  type VehicleStack = Vector[Id[Vehicle]]

  def props(
    scheduler: ActorRef,
    services: BeamServices,
    modeChoiceCalculator: ModeChoiceCalculator,
    transportNetwork: TransportNetwork,
    tollCalculator: TollCalculator,
    router: ActorRef,
    rideHailManager: ActorRef,
    parkingManager: ActorRef,
    actorEventsManager: ActorRef,
    personId: Id[PersonAgent],
    householdRef: ActorRef,
    plan: Plan,
    sharedVehicleFleets: Seq[ActorRef],
    beamSkimmer: BeamSkimmer,
    routeHistory: RouteHistory
  ): Props = {
    Props(
      new PersonAgent(
        scheduler,
        services,
        modeChoiceCalculator,
        transportNetwork,
        router,
        rideHailManager,
        actorEventsManager,
        personId,
        plan,
        parkingManager,
        tollCalculator,
        householdRef,
        sharedVehicleFleets,
        beamSkimmer,
        routeHistory
      )
    )
  }

  sealed trait Traveling extends BeamAgentState

  trait PersonData extends DrivingData

  trait DrivingData {
    def currentVehicle: VehicleStack

    def passengerSchedule: PassengerSchedule

    def currentLegPassengerScheduleIndex: Int

    def withPassengerSchedule(newPassengerSchedule: PassengerSchedule): DrivingData

    def withCurrentLegPassengerScheduleIndex(currentLegPassengerScheduleIndex: Int): DrivingData

    def hasParkingBehaviors: Boolean
  }

  case class LiterallyDrivingData(delegate: DrivingData, legEndsAt: Double) extends DrivingData { // sorry
    def currentVehicle: VehicleStack = delegate.currentVehicle

    def passengerSchedule: PassengerSchedule = delegate.passengerSchedule

    def currentLegPassengerScheduleIndex: Int =
      delegate.currentLegPassengerScheduleIndex

    def withPassengerSchedule(newPassengerSchedule: PassengerSchedule): DrivingData =
      LiterallyDrivingData(delegate.withPassengerSchedule(newPassengerSchedule), legEndsAt)

    def withCurrentLegPassengerScheduleIndex(currentLegPassengerScheduleIndex: Int) =
      LiterallyDrivingData(
        delegate.withCurrentLegPassengerScheduleIndex(currentLegPassengerScheduleIndex),
        legEndsAt
      )

    override def hasParkingBehaviors: Boolean = false
  }

  case class BasePersonData(
    currentActivityIndex: Int = 0,
    currentTrip: Option[EmbodiedBeamTrip] = None,
    restOfCurrentTrip: List[EmbodiedBeamLeg] = List(),
    currentVehicle: VehicleStack = Vector(),
    currentTourMode: Option[BeamMode] = None,
    currentTourPersonalVehicle: Option[Id[BeamVehicle]] = None,
    passengerSchedule: PassengerSchedule = PassengerSchedule(),
    currentLegPassengerScheduleIndex: Int = 0,
    hasDeparted: Boolean = false,
    currentTripCosts: Double = 0.0,
    numberOfReplanningAttempts: Int = 0
  ) extends PersonData {
    override def withPassengerSchedule(newPassengerSchedule: PassengerSchedule): DrivingData =
      copy(passengerSchedule = newPassengerSchedule)

    override def withCurrentLegPassengerScheduleIndex(
      currentLegPassengerScheduleIndex: Int
    ): DrivingData = copy(currentLegPassengerScheduleIndex = currentLegPassengerScheduleIndex)

    override def hasParkingBehaviors: Boolean = true
  }

  case class ActivityStartTrigger(tick: Int) extends Trigger

  case class ActivityEndTrigger(tick: Int) extends Trigger

  case class PersonDepartureTrigger(tick: Int) extends Trigger

  case object PerformingActivity extends BeamAgentState

  case object ChoosingMode extends Traveling

  case object WaitingForDeparture extends Traveling

  case object WaitingForReservationConfirmation extends Traveling

  case object Waiting extends Traveling

  case object ProcessingNextLegOrStartActivity extends Traveling

  case object TryingToBoardVehicle extends Traveling

  case object WaitingToDrive extends Traveling

  case object WaitingToDriveInterrupted extends Traveling

  case object PassengerScheduleEmpty extends Traveling

  case object PassengerScheduleEmptyInterrupted extends Traveling

  case object ReadyToChooseParking extends Traveling

  case object Moving extends Traveling

  case object Driving extends Traveling

  case object DrivingInterrupted extends Traveling

  def bodyVehicleIdFromPersonID(id: Id[Person]) = BeamVehicle.createId(id, Some("body"))

  def correctTripEndTime(trip: EmbodiedBeamTrip, endTime: Int, bodyVehicleId: Id[BeamVehicle]) = {
    if (trip.tripClassifier != WALK && trip.tripClassifier != WALK_TRANSIT) {
      trip.copy(
        legs = trip.legs
          .dropRight(1) :+ EmbodiedBeamLeg
          .dummyLegAt(endTime, bodyVehicleId, true, trip.legs.dropRight(1).last.beamLeg.travelPath.endPoint.loc)
      )
    } else {
      trip
    }
  }
}

class PersonAgent(
  val scheduler: ActorRef,
  val beamServices: BeamServices,
  val modeChoiceCalculator: ModeChoiceCalculator,
  val transportNetwork: TransportNetwork,
  val router: ActorRef,
  val rideHailManager: ActorRef,
  val actorEventsManager: ActorRef,
  override val id: Id[PersonAgent],
  val matsimPlan: Plan,
  val parkingManager: ActorRef,
  val tollCalculator: TollCalculator,
  val householdRef: ActorRef,
  val vehicleFleets: Seq[ActorRef] = Vector(),
  val beamSkimmer: BeamSkimmer,
  val routeHistory: RouteHistory
) extends DrivesVehicle[PersonData]
    with ChoosesMode
    with ChoosesParking
    with Stash {

  val travelTimeObserved: TravelTimeObserved = beamServices.injector.getInstance(classOf[TravelTimeObserved])

  val body = new BeamVehicle(
    bodyVehicleIdFromPersonID(id),
    BeamVehicleType.powerTrainForHumanBody,
    BeamVehicleType.defaultHumanBodyBeamVehicleType
  )
  body.manager = Some(self)
  beamVehicles.put(body.id, ActualVehicle(body))

  val attributes: AttributesOfIndividual =
    matsimPlan.getPerson.getCustomAttributes
      .get("beam-attributes")
      .asInstanceOf[AttributesOfIndividual]

  val _experiencedBeamPlan: BeamPlan = BeamPlan(matsimPlan)

  var totFuelConsumed = FuelConsumed(0.0, 0.0)
  var curFuelConsumed = FuelConsumed(0.0, 0.0)

  def updateFuelConsumed(fuelOption: Option[FuelConsumed]) = {
    val newFuelConsumed = fuelOption.getOrElse(FuelConsumed(0.0, 0.0))
    curFuelConsumed = FuelConsumed(
      curFuelConsumed.primaryFuel + newFuelConsumed.primaryFuel,
      curFuelConsumed.secondaryFuel + newFuelConsumed.secondaryFuel
    )
    totFuelConsumed = FuelConsumed(
      totFuelConsumed.primaryFuel + curFuelConsumed.primaryFuel,
      totFuelConsumed.secondaryFuel + curFuelConsumed.secondaryFuel
    )
  }

  def resetFuelConsumed() = curFuelConsumed = FuelConsumed(0.0, 0.0)

  override def logDepth: Int = 30

  startWith(Uninitialized, BasePersonData())

  def scaleTimeByValueOfTime(timeInSeconds: Double, beamMode: Option[BeamMode] = None): Double = {
    attributes.unitConversionVOTT(timeInSeconds) // TODO: ZN, right now not mode specific. modal factors reside in ModeChoiceMultinomialLogit. Move somewhere else?
  }

  def currentTour(data: BasePersonData): Tour = {
    stateName match {
      case PerformingActivity =>
        _experiencedBeamPlan.getTourContaining(currentActivity(data))
      case _ =>
        _experiencedBeamPlan.getTourContaining(nextActivity(data).get)
    }
  }

  def currentActivity(data: BasePersonData): Activity =
    _experiencedBeamPlan.activities(data.currentActivityIndex)

  def nextActivity(data: BasePersonData): Option[Activity] = {
    val ind = data.currentActivityIndex + 1
    if (ind < 0 || ind >= _experiencedBeamPlan.activities.length) {
      None
    } else {
      Some(_experiencedBeamPlan.activities(ind))
    }
  }

  when(Uninitialized) {
    case Event(TriggerWithId(InitializeTrigger(_), triggerId), _) =>
      goto(Initialized) replying CompletionNotice(
        triggerId,
        Vector(ScheduleTrigger(ActivityStartTrigger(0), self))
      )
  }

  when(Initialized) {
    case Event(TriggerWithId(ActivityStartTrigger(tick), triggerId), data: BasePersonData) =>
      logDebug(s"starting at ${currentActivity(data).getType} @ $tick")
      goto(PerformingActivity) replying CompletionNotice(
        triggerId,
        Vector(ScheduleTrigger(ActivityEndTrigger(currentActivity(data).getEndTime.toInt), self))
      )
  }

  when(PerformingActivity) {
    case Event(TriggerWithId(ActivityEndTrigger(tick), triggerId), data: BasePersonData) =>
      nextActivity(data) match {
        case None =>
          logDebug(s"didn't get nextActivity")
          stop replying CompletionNotice(triggerId)
        case Some(nextAct) =>
          logDebug(s"wants to go to ${nextAct.getType} @ $tick")
          holdTickAndTriggerId(tick, triggerId)
          val modeOfNextLeg = _experiencedBeamPlan.getPlanElements
            .get(_experiencedBeamPlan.getPlanElements.indexOf(nextAct) - 1) match {
            case leg: Leg =>
              BeamMode.fromString(leg.getMode)
            case _ => None
          }
          goto(ChoosingMode) using ChoosesModeData(
            personData = data.copy(
              // If the mode of the next leg is defined and is CAV, use it, otherwise,
              // If we don't have a current tour mode (i.e. are not on a tour aka at home),
              // use the mode of the next leg as the new tour mode.
              currentTourMode = modeOfNextLeg match {
                case Some(CAV) =>
                  Some(CAV)
                case _ =>
                  data.currentTourMode.orElse(modeOfNextLeg)
              },
              numberOfReplanningAttempts = 0
            ),
            SpaceTime(currentActivity(data).getCoord, _currentTick.get)
          )
      }
  }

  when(WaitingForDeparture) {

    /**
      * Callback from [[ChoosesMode]]
      **/
    case Event(
        TriggerWithId(PersonDepartureTrigger(tick), triggerId),
        data @ BasePersonData(_, Some(currentTrip), _, _, _, _, _, _, false, _, _)
        ) =>
      // We end our activity when we actually leave, not when we decide to leave, i.e. when we look for a bus or
      // hail a ride. We stay at the party until our Uber is there.
      actorEventsManager ! new ActivityEndEvent(
        tick,
        id,
        currentActivity(data).getLinkId,
        currentActivity(data).getFacilityId,
        currentActivity(data).getType
      )
      assert(currentActivity(data).getLinkId != null)
      actorEventsManager ! new PersonDepartureEvent(
        tick,
        id,
        currentActivity(data).getLinkId,
        currentTrip.tripClassifier.value
      )
      holdTickAndTriggerId(tick, triggerId)
      goto(ProcessingNextLegOrStartActivity) using data.copy(hasDeparted = true)

    case Event(
        TriggerWithId(PersonDepartureTrigger(tick), triggerId),
        BasePersonData(_, _, restOfCurrentTrip, _, _, _, _, _, true, _, _)
        ) =>
      // We're coming back from replanning, i.e. we are already on the trip, so we don't throw a departure event
      logDebug(s"replanned to leg ${restOfCurrentTrip.head}")
      holdTickAndTriggerId(tick, triggerId)
      goto(ProcessingNextLegOrStartActivity)
  }

  def activityOrMessage(ind: Int, msg: String): Either[String, Activity] = {
    if (ind < 0 || ind >= _experiencedBeamPlan.activities.length) Left(msg)
    else Right(_experiencedBeamPlan.activities(ind))
  }

  def handleFailedRideHailReservation(
    error: ReservationError,
    response: RideHailResponse,
    data: BasePersonData
  ): State = {
    logDebug(s"replanning because ${error.errorCode}")
<<<<<<< HEAD
    actorEventsManager ! new ReplanningEvent(_currentTick.get, Id.createPersonId(id))
=======
    val tick = _currentTick.getOrElse(response.request.departAt)
    eventsManager.processEvent(new ReplanningEvent(tick, Id.createPersonId(id)))
>>>>>>> 26e7b107
    goto(ChoosingMode) using ChoosesModeData(
      data.copy(currentTourMode = None, numberOfReplanningAttempts = data.numberOfReplanningAttempts + 1),
      currentLocation = SpaceTime(
        beamServices.geo.wgs2Utm(data.restOfCurrentTrip.head.beamLeg.travelPath.startPoint).loc,
        tick
      ),
      isWithinTripReplanning = true
    )
  }

  when(WaitingForReservationConfirmation) {
    // TRANSIT SUCCESS
    case Event(ReservationResponse(_, Right(response), _), data: BasePersonData) =>
      handleSuccessfulReservation(response.triggersToSchedule, data)
    // TRANSIT FAILURE
    case Event(
        ReservationResponse(_, Left(firstErrorResponse), _),
        data @ BasePersonData(_, _, nextLeg :: _, _, _, _, _, _, _, _, _)
        ) =>
      logDebug(s"replanning because ${firstErrorResponse.errorCode}")
      actorEventsManager ! (new ReplanningEvent(_currentTick.get, Id.createPersonId(id)))
      goto(ChoosingMode) using ChoosesModeData(
        data.copy(numberOfReplanningAttempts = data.numberOfReplanningAttempts + 1),
        currentLocation =
          SpaceTime(beamServices.geo.wgs2Utm(nextLeg.beamLeg.travelPath.startPoint).loc, _currentTick.get),
        isWithinTripReplanning = true
      )
    // RIDE HAIL DELAY
    case Event(DelayedRideHailResponse, data: BasePersonData) =>
      // this means ride hail manager is taking time to assign and we should complete our
      // current trigger and wait to be re-triggered by the manager
      val (_, triggerId) = releaseTickAndTriggerId()
      scheduler ! CompletionNotice(triggerId, Vector())
      stay() using data
    // RIDE HAIL DELAY FAILURE
    // we use trigger for this to get triggerId back into hands of the person
    case Event(
        TriggerWithId(RideHailResponseTrigger(tick, response @ RideHailResponse(_, _, Some(error), _)), triggerId),
        data: BasePersonData
        ) =>
      holdTickAndTriggerId(tick, triggerId)
      handleFailedRideHailReservation(error, response, data)
    // RIDE HAIL SUCCESS
    // no trigger needed here since we're going to Waiting anyway without any other actions needed
    case Event(RideHailResponse(req, travelProposal, None, triggersToSchedule), data: BasePersonData) =>
      handleSuccessfulReservation(triggersToSchedule, data, travelProposal)
    // RIDE HAIL FAILURE
    case Event(
        response @ RideHailResponse(_, _, Some(error), _),
        data @ BasePersonData(_, _, _, _, _, _, _, _, _, _, _)
        ) =>
      handleFailedRideHailReservation(error, response, data)
  }

  when(Waiting) {
    /*
     * Learn as passenger that it is time to board the vehicle
     */
    case ev @ Event(
          TriggerWithId(BoardVehicleTrigger(tick, vehicleToEnter, theMode), triggerId),
          data @ BasePersonData(_, _, currentLeg :: _, currentVehicle, _, _, _, _, _, _, _)
        ) =>
      if (theMode == CAV || data.currentTrip.get.tripClassifier == CAV) {
        val i = 0
      }
      logDebug(s"PersonEntersVehicle: $vehicleToEnter")
      actorEventsManager ! new PersonEntersVehicleEvent(tick, id, vehicleToEnter)

      val mode = data.currentTrip.get.tripClassifier

      if (currentLeg.cost > 0.0) {
        if (beamServices.agencyAndRouteByVehicleIds.contains(
              vehicleToEnter
            )) {
          val agencyId = beamServices.agencyAndRouteByVehicleIds(vehicleToEnter)._1
          actorEventsManager ! new AgencyRevenueEvent(tick, agencyId, currentLeg.cost)
        }

        actorEventsManager ! new PersonCostEvent(
          tick,
          id,
          mode.value,
          0.0, // incentive applies to a whole trip and is accounted for at Arrival
          0.0, // only drivers pay tolls, if a toll is in the fare it's still a fare
          currentLeg.cost
        )
      }

      goto(Moving) replying CompletionNotice(triggerId) using data.copy(
        currentVehicle = vehicleToEnter +: currentVehicle
      )
  }

  when(Moving) {
    /*
     * Learn as passenger that it is time to alight the vehicle
     */
    case Event(
        TriggerWithId(AlightVehicleTrigger(tick, vehicleToExit, _, energyConsumedOption), triggerId),
        data @ BasePersonData(_, _, _ :: restOfCurrentTrip, currentVehicle, _, _, _, _, _, _, _)
        ) if vehicleToExit.equals(currentVehicle.head) =>
      updateFuelConsumed(energyConsumedOption)
      logDebug(s"PersonLeavesVehicle: $vehicleToExit")
      actorEventsManager ! new PersonLeavesVehicleEvent(tick, id, vehicleToExit)
      holdTickAndTriggerId(tick, triggerId)
      goto(ProcessingNextLegOrStartActivity) using data.copy(
        restOfCurrentTrip = restOfCurrentTrip.dropWhile(leg => leg.beamVehicleId == vehicleToExit),
        currentVehicle = currentVehicle.tail
      )
  }

  // Callback from DrivesVehicle. Analogous to AlightVehicleTrigger, but when driving ourselve s.
  when(PassengerScheduleEmpty) {
    case Event(PassengerScheduleEmptyMessage(_, toll, energyConsumedOption), data: BasePersonData) =>
      updateFuelConsumed(energyConsumedOption)
      val netTripCosts = data.currentTripCosts // This includes tolls because it comes from leg.cost
      if (toll > 0.0 || netTripCosts > 0.0)
        actorEventsManager ! new PersonCostEvent(
          _currentTick.get,
          matsimPlan.getPerson.getId,
          data.restOfCurrentTrip.head.beamLeg.mode.value,
          0.0,
          toll,
          netTripCosts // Again, includes tolls but "net" here means actual money paid by the person
        )
      if (data.restOfCurrentTrip.head.unbecomeDriverOnCompletion) {
        currentBeamVehicle.unsetDriver()
        nextNotifyVehicleResourceIdle.foreach(currentBeamVehicle.manager.get ! _)
        actorEventsManager ! new PersonLeavesVehicleEvent(
          _currentTick.get,
          Id.createPersonId(id),
          data.currentVehicle.head
        )
        if (currentBeamVehicle != body) {
          if (currentBeamVehicle.beamVehicleType.vehicleCategory != Bike) {
            assert(currentBeamVehicle.stall.isDefined)
          }
          if (!currentBeamVehicle.mustBeDrivenHome) {
            // Is a shared vehicle. Give it up.
            currentBeamVehicle.manager.get ! ReleaseVehicle(currentBeamVehicle)
            beamVehicles -= data.currentVehicle.head
          }
        }
      }
      goto(ProcessingNextLegOrStartActivity) using data.copy(
        restOfCurrentTrip = data.restOfCurrentTrip.tail,
        currentVehicle = Vector(body.id),
        currentTripCosts = 0.0
      )
  }

  when(ReadyToChooseParking, stateTimeout = Duration.Zero) {
    case Event(
        StateTimeout,
        data @ BasePersonData(_, _, completedLeg :: theRestOfCurrentTrip, _, _, _, _, _, _, currentCost, _)
        ) =>
      log.debug("ReadyToChooseParking, restoftrip: {}", theRestOfCurrentTrip.toString())
      goto(ChoosingParkingSpot) using data.copy(
        restOfCurrentTrip = theRestOfCurrentTrip,
        currentTripCosts = currentCost + completedLeg.cost
      )
  }

  onTransition {
    case _ -> _ =>
      unstashAll()
  }

  when(TryingToBoardVehicle) {
    case Event(Boarded(vehicle), basePersonData: BasePersonData) =>
      beamVehicles.put(vehicle.id, ActualVehicle(vehicle))
      goto(ProcessingNextLegOrStartActivity)
    case Event(NotAvailable, basePersonData: BasePersonData) =>
<<<<<<< HEAD
      actorEventsManager ! (new ReplanningEvent(_currentTick.get, Id.createPersonId(id)))
=======
      log.debug("{} replanning because vehicle not available when trying to board")
      eventsManager.processEvent(new ReplanningEvent(_currentTick.get, Id.createPersonId(id)))
>>>>>>> 26e7b107
      goto(ChoosingMode) using ChoosesModeData(
        basePersonData.copy(
          currentTourMode = None, // Have to give up my mode as well, perhaps there's no option left for driving.
          currentTourPersonalVehicle = None,
          numberOfReplanningAttempts = basePersonData.numberOfReplanningAttempts + 1
        ),
        SpaceTime(
          beamServices.geo.wgs2Utm(basePersonData.restOfCurrentTrip.head.beamLeg.travelPath.startPoint).loc,
          _currentTick.get
        )
      )
  }

  when(ProcessingNextLegOrStartActivity, stateTimeout = Duration.Zero) {
    case Event(
        StateTimeout,
        data @ BasePersonData(
          _,
          _,
          nextLeg :: restOfCurrentTrip,
          currentVehicle,
          _,
          currentTourPersonalVehicle,
          _,
          _,
          _,
          _,
          _
        )
        ) if nextLeg.asDriver =>
      // Declaring a function here because this case is already so convoluted that I require a return
      // statement from within.
      // TODO: Refactor.
      def nextState: FSM.State[BeamAgentState, PersonData] = {
        val currentVehicleForNextState =
          if (currentVehicle.isEmpty || currentVehicle.head != nextLeg.beamVehicleId) {
            beamVehicles(nextLeg.beamVehicleId) match {
              case t @ Token(_, manager, _) =>
                manager ! TryToBoardVehicle(t, self)
                return goto(TryingToBoardVehicle)
              case _: ActualVehicle =>
              // That's fine, continue
            }
            actorEventsManager ! new PersonEntersVehicleEvent(
              _currentTick.get,
              Id.createPersonId(id),
              nextLeg.beamVehicleId
            )
            nextLeg.beamVehicleId +: currentVehicle
          } else {
            currentVehicle
          }
        val legsToInclude = nextLeg +: restOfCurrentTrip.takeWhile(_.beamVehicleId == nextLeg.beamVehicleId)
        val newPassengerSchedule = PassengerSchedule().addLegs(legsToInclude.map(_.beamLeg))

        // Really? Also in the ReleasingParkingSpot case? How can it be that only one case releases the trigger,
        // but both of them send a CompletionNotice?
        scheduler ! CompletionNotice(
          _currentTriggerId.get,
          Vector(ScheduleTrigger(StartLegTrigger(_currentTick.get, nextLeg.beamLeg), self))
        )

        val stateToGo = if (nextLeg.beamLeg.mode == CAR) {
          log.debug(
            "ProcessingNextLegOrStartActivity, going to ReleasingParkingSpot with legsToInclude: {}",
            legsToInclude
          )
          ReleasingParkingSpot
        } else {
          releaseTickAndTriggerId()
          WaitingToDrive
        }
        goto(stateToGo) using data.copy(
          passengerSchedule = newPassengerSchedule,
          currentLegPassengerScheduleIndex = 0,
          currentVehicle = currentVehicleForNextState
        )
      }
      nextState

    // TRANSIT but too late
    case Event(StateTimeout, data @ BasePersonData(_, _, nextLeg :: _, _, _, _, _, _, _, _, _))
        if nextLeg.beamLeg.mode.isTransit && nextLeg.beamLeg.startTime < _currentTick.get =>
      // We've missed the bus. This occurs when something takes longer than planned (based on the
      // initial inquiry). So we replan but change tour mode to WALK_TRANSIT since we've already done our non-transit
      // portion.
      log.debug("Missed transit pickup, late by {} sec", _currentTick.get - nextLeg.beamLeg.startTime)

      actorEventsManager ! (new ReplanningEvent(_currentTick.get, Id.createPersonId(id)))
      goto(ChoosingMode) using ChoosesModeData(
        personData = data
          .copy(currentTourMode = Some(WALK_TRANSIT), numberOfReplanningAttempts = data.numberOfReplanningAttempts + 1),
        currentLocation =
          SpaceTime(beamServices.geo.wgs2Utm(nextLeg.beamLeg.travelPath.startPoint).loc, _currentTick.get),
        isWithinTripReplanning = true
      )
    // TRANSIT
    case Event(StateTimeout, BasePersonData(_, _, nextLeg :: tailOfCurrentTrip, _, _, _, _, _, _, _, _))
        if nextLeg.beamLeg.mode.isTransit =>
      val legSegment = nextLeg :: tailOfCurrentTrip.takeWhile(
        leg => leg.beamVehicleId == nextLeg.beamVehicleId
      )
      val resRequest = ReservationRequest(
        legSegment.head.beamLeg,
        legSegment.last.beamLeg,
        VehiclePersonId(legSegment.head.beamVehicleId, id, self)
      )
      TransitDriverAgent.selectByVehicleId(legSegment.head.beamVehicleId) ! resRequest
      goto(WaitingForReservationConfirmation)
    // RIDE_HAIL
    case Event(StateTimeout, BasePersonData(_, _, nextLeg :: tailOfCurrentTrip, _, _, _, _, _, _, _, _))
        if nextLeg.isRideHail =>
      val legSegment = nextLeg :: tailOfCurrentTrip.takeWhile(
        leg => leg.beamVehicleId == nextLeg.beamVehicleId
      )
      val departAt = legSegment.head.beamLeg.startTime

      rideHailManager ! RideHailRequest(
        ReserveRide,
        VehiclePersonId(body.id, id, self),
        beamServices.geo.wgs2Utm(nextLeg.beamLeg.travelPath.startPoint.loc),
        departAt,
        beamServices.geo.wgs2Utm(legSegment.last.beamLeg.travelPath.endPoint.loc),
        nextLeg.isPooledTrip
      )

      actorEventsManager ! new ReserveRideHailEvent(
        _currentTick.getOrElse(departAt).toDouble,
        id,
        departAt,
        nextLeg.beamLeg.travelPath.startPoint.loc,
        legSegment.last.beamLeg.travelPath.endPoint.loc
      )
      goto(WaitingForReservationConfirmation)
    case Event(StateTimeout, BasePersonData(_, _, _ :: _, _, _, _, _, _, _, _, _)) =>
      val (_, triggerId) = releaseTickAndTriggerId()
      scheduler ! CompletionNotice(triggerId)
      goto(Waiting)

    case Event(
        StateTimeout,
        data @ BasePersonData(
          currentActivityIndex,
          Some(currentTrip),
          _,
          _,
          currentTourMode,
          currentTourPersonalVehicle,
          _,
          _,
          _,
          _,
          _
        )
        ) =>
      nextActivity(data) match {
        case Some(activity) =>
          val (tick, triggerId) = releaseTickAndTriggerId()
          val endTime =
            if (activity.getEndTime >= tick && Math
                  .abs(activity.getEndTime) < Double.PositiveInfinity) {
              activity.getEndTime
            } else if (activity.getEndTime >= 0.0 && activity.getEndTime < tick) {
              tick
            } else {
              //            logWarn(s"Activity endTime is negative or infinite ${activity}, assuming duration of 10
              // minutes.")
              //TODO consider ending the day here to match MATSim convention for start/end activity
              tick + 60 * 10
            }
          // Report travelled distance for inclusion in experienced plans.
          // We currently get large unaccountable differences in round trips, e.g. work -> home may
          // be twice as long as home -> work. Probably due to long links, and the location of the activity
          // on the link being undefined.
          actorEventsManager ! new TeleportationArrivalEvent(
            tick,
            id,
            currentTrip.legs.map(l => l.beamLeg.travelPath.distanceInM).sum
          )
          assert(activity.getLinkId != null)
          actorEventsManager ! new PersonArrivalEvent(tick, id, activity.getLinkId, currentTrip.tripClassifier.value)
          val incentive = beamServices.modeIncentives.computeIncentive(attributes, currentTrip.tripClassifier)
          if (incentive > 0.0)
<<<<<<< HEAD
            actorEventsManager ! new PersonCostEvent(
=======
            eventsManager.processEvent(
              new PersonCostEvent(
                tick,
                id,
                currentTrip.tripClassifier.value,
                math.min(incentive, currentTrip.costEstimate),
                0.0,
                0.0 // the cost as paid by person has already been accounted for, this event is just about the incentive
              )
            )
          val correctedTrip = correctTripEndTime(data.currentTrip.get, tick, bodyVehiclePersonId.vehicleId)
          val generalizedTime =
            modeChoiceCalculator.getGeneralizedTimeOfTrip(correctedTrip, Some(attributes), nextActivity(data))
          val generalizedCost = modeChoiceCalculator.getNonTimeCost(correctedTrip) + attributes
            .getVOT(generalizedTime)
          // Correct the trip to deal with ride hail / disruptions and then register to skimmer
          beamSkimmer.observeTrip(
            correctedTrip,
            generalizedTime,
            generalizedCost,
            curFuelConsumed.primaryFuel + curFuelConsumed.secondaryFuel,
            beamServices
          )
          travelTimeObserved.observeTrip(
            correctedTrip,
            generalizedTime,
            generalizedCost,
            curFuelConsumed.primaryFuel + curFuelConsumed.secondaryFuel
          )
          resetFuelConsumed()

          eventsManager.processEvent(
            new ActivityStartEvent(
>>>>>>> 26e7b107
              tick,
              id,
              currentTrip.tripClassifier.value,
              incentive,
              0.0,
              0.0 // the cost as paid by person has already been accounted for, this event is just about the incentive
            )

          actorEventsManager ! new ActivityStartEvent(
            tick,
            id,
            activity.getLinkId,
            activity.getFacilityId,
            activity.getType
          )
          scheduler ! CompletionNotice(
            triggerId,
            Vector(ScheduleTrigger(ActivityEndTrigger(endTime.toInt), self))
          )
          goto(PerformingActivity) using data.copy(
            currentActivityIndex = currentActivityIndex + 1,
            currentTrip = None,
            restOfCurrentTrip = List(),
            currentTourPersonalVehicle = currentTourPersonalVehicle match {
              case Some(personalVehId) =>
                val personalVeh = beamVehicles(personalVehId).asInstanceOf[ActualVehicle].vehicle
                if (activity.getType.equals("Home")) {
                  beamVehicles -= personalVeh.id
                  personalVeh.manager.get ! ReleaseVehicle(personalVeh)
                  None
                } else {
                  currentTourPersonalVehicle
                }
              case None =>
                None
            },
            currentTourMode = if (activity.getType.equals("Home")) None else currentTourMode,
            hasDeparted = false
          )
        case None =>
          logDebug("PersonAgent nextActivity returned None")
          val (_, triggerId) = releaseTickAndTriggerId()
          scheduler ! CompletionNotice(triggerId)
          stop
      }
  }

  def handleSuccessfulReservation(
    triggersToSchedule: Vector[ScheduleTrigger],
    data: BasePersonData,
    travelProposal: Option[TravelProposal] = None
  ): FSM.State[BeamAgentState, PersonData] = {
    if (_currentTriggerId.isDefined) {
      val (tick, triggerId) = releaseTickAndTriggerId()
      log.debug("releasing tick {} and scheduling triggers from reservation responses: {}", tick, triggersToSchedule)
      scheduler ! CompletionNotice(triggerId, triggersToSchedule)
    } else {
      // if _currentTriggerId is empty, this means we have received the reservation response from a batch
      // vehicle allocation process. It's ok, the trigger is with the ride hail manager.
    }
    val newData = travelProposal match {
      case Some(newTrip) =>
        data.copy(
          restOfCurrentTrip = data.restOfCurrentTrip
            .takeWhile(_.isRideHail)
            .map(_.copy(beamVehicleId = newTrip.rideHailAgentLocation.vehicleId)) ++ data.restOfCurrentTrip.dropWhile(
            _.isRideHail
          )
        )
      case None =>
        data
    }
    goto(Waiting) using newData

  }

  def handleBoardOrAlightOutOfPlace(
    triggerId: Long,
    currentTrip: Option[EmbodiedBeamTrip],
    beamVehicleTypeId: Id[BeamVehicleType]
  ) = {
    currentTrip match {
      case None =>
        log.debug("Person {} stashing BoardOrAlight {} b/c no trip yet", id, triggerId)
        stash
        stay
      case Some(trip) if trip.tripClassifier == CAV =>
        log.debug("Person {} stashing BoardOrAlight {} b/c on CAV trip", id, triggerId)
        stash
        stay
      case Some(trip) if beamServices.vehicleTypes.get(beamVehicleTypeId).map(_.automationLevel > 3).getOrElse(false) =>
        log.warning(
          "Person {} in state {} is abandoning CAV trips for rest of day because received Board/Alight trigger while on {} trip",
          id,
          stateName,
          trip.tripClassifier
        )
        householdRef ! CancelCAVTrip(bodyVehiclePersonId)
        _experiencedBeamPlan.tours.foreach(tour => _experiencedBeamPlan.putStrategy(tour, ModeChoiceStrategy(None)))
        stay() replying CompletionNotice(triggerId, Vector())
      case Some(trip) =>
        log.debug("Person {} in state {} stashing BoardOrAlight {} b/c expecting this", id, stateName, triggerId)
        stash
        stay
    }
  }

  val myUnhandled: StateFunction = {
    case Event(IllegalTriggerGoToError(reason), _) =>
      stop(Failure(reason))
    case Event(StateTimeout, _) =>
      log.error("Events leading up to this point:\n\t" + getLog.mkString("\n\t"))
      stop(
        Failure(
          "Timeout - this probably means this agent was not getting a reply it was expecting."
        )
      )
    case Event(Finish, _) =>
      if (stateName == Moving) {
        log.warning("Still travelling at end of simulation.")
        log.warning(s"Events leading up to this point:\n\t${getLog.mkString("\n\t")}")
      }
      stop
    case Event(
        TriggerWithId(BoardVehicleTrigger(_, _, Some(vehicleTypeId)), triggerId),
        ChoosesModeData(
          BasePersonData(_, currentTrip, _, _, _, _, _, _, _, _, _),
          _,
          _,
          _,
          _,
          _,
          _,
          _,
          _,
          _,
          _,
          _,
          _,
          _,
          _,
          _,
          _,
          _,
          _
        )
        ) =>
      handleBoardOrAlightOutOfPlace(triggerId, currentTrip, vehicleTypeId)
    case Event(
        TriggerWithId(AlightVehicleTrigger(_, _, Some(vehicleTypeId), _), triggerId),
        ChoosesModeData(
          BasePersonData(_, currentTrip, _, _, _, _, _, _, _, _, _),
          _,
          _,
          _,
          _,
          _,
          _,
          _,
          _,
          _,
          _,
          _,
          _,
          _,
          _,
          _,
          _,
          _,
          _
        )
        ) =>
      handleBoardOrAlightOutOfPlace(triggerId, currentTrip, vehicleTypeId)
    case Event(
        TriggerWithId(BoardVehicleTrigger(_, vehicleId, Some(vehicleTypeId)), triggerId),
        BasePersonData(_, currentTrip, _, currentVehicle, _, _, _, _, _, _, _)
        ) if !currentVehicle.isEmpty && currentVehicle.head.equals(vehicleId) =>
      log.debug("Person {} in state {} received Board for vehicle that he is already on, ignoring...", id, stateName)
      stay() replying CompletionNotice(triggerId, Vector())
    case Event(
        TriggerWithId(BoardVehicleTrigger(_, _, Some(vehicleTypeId)), triggerId),
        BasePersonData(_, currentTrip, _, _, _, _, _, _, _, _, _)
        ) =>
      handleBoardOrAlightOutOfPlace(triggerId, currentTrip, vehicleTypeId)
    case Event(
        TriggerWithId(AlightVehicleTrigger(_, _, Some(vehicleTypeId), _), triggerId),
        BasePersonData(_, currentTrip, _, _, _, _, _, _, _, _, _)
        ) =>
      handleBoardOrAlightOutOfPlace(triggerId, currentTrip, vehicleTypeId)
    case Event(NotifyVehicleIdle(_, _, _, _, _), _) =>
      stay()
    case Event(TriggerWithId(RideHailResponseTrigger(_, _), triggerId), _) =>
      stay() replying CompletionNotice(triggerId)
    case Event(RideHailResponse(request, travelProposal, error, triggersToSchedule), _) =>
      stop(Failure("Unexpected RideHailResponse"))
    case Event(ParkingInquiryResponse(_, _), _) =>
      stop(Failure("Unexpected ParkingInquiryResponse"))
  }

  whenUnhandled(drivingBehavior.orElse(myUnhandled))

  override def logPrefix(): String = s"PersonAgent:$id "

}<|MERGE_RESOLUTION|>--- conflicted
+++ resolved
@@ -36,8 +36,6 @@
 import org.matsim.api.core.v01.events._
 import org.matsim.api.core.v01.population._
 import org.matsim.core.api.experimental.events.{EventsManager, TeleportationArrivalEvent}
-import org.matsim.core.api.experimental.events.TeleportationArrivalEvent
-import org.matsim.households.Household
 import org.matsim.vehicles.Vehicle
 
 import scala.concurrent.duration._
@@ -381,12 +379,8 @@
     data: BasePersonData
   ): State = {
     logDebug(s"replanning because ${error.errorCode}")
-<<<<<<< HEAD
-    actorEventsManager ! new ReplanningEvent(_currentTick.get, Id.createPersonId(id))
-=======
     val tick = _currentTick.getOrElse(response.request.departAt)
-    eventsManager.processEvent(new ReplanningEvent(tick, Id.createPersonId(id)))
->>>>>>> 26e7b107
+    actorEventsManager ! new ReplanningEvent(tick, Id.createPersonId(id)))
     goto(ChoosingMode) using ChoosesModeData(
       data.copy(currentTourMode = None, numberOfReplanningAttempts = data.numberOfReplanningAttempts + 1),
       currentLocation = SpaceTime(
@@ -560,12 +554,8 @@
       beamVehicles.put(vehicle.id, ActualVehicle(vehicle))
       goto(ProcessingNextLegOrStartActivity)
     case Event(NotAvailable, basePersonData: BasePersonData) =>
-<<<<<<< HEAD
+      log.debug("{} replanning because vehicle not available when trying to board")
       actorEventsManager ! (new ReplanningEvent(_currentTick.get, Id.createPersonId(id)))
-=======
-      log.debug("{} replanning because vehicle not available when trying to board")
-      eventsManager.processEvent(new ReplanningEvent(_currentTick.get, Id.createPersonId(id)))
->>>>>>> 26e7b107
       goto(ChoosingMode) using ChoosesModeData(
         basePersonData.copy(
           currentTourMode = None, // Have to give up my mode as well, perhaps there's no option left for driving.
@@ -749,18 +739,13 @@
           actorEventsManager ! new PersonArrivalEvent(tick, id, activity.getLinkId, currentTrip.tripClassifier.value)
           val incentive = beamServices.modeIncentives.computeIncentive(attributes, currentTrip.tripClassifier)
           if (incentive > 0.0)
-<<<<<<< HEAD
             actorEventsManager ! new PersonCostEvent(
-=======
-            eventsManager.processEvent(
-              new PersonCostEvent(
-                tick,
-                id,
-                currentTrip.tripClassifier.value,
-                math.min(incentive, currentTrip.costEstimate),
-                0.0,
-                0.0 // the cost as paid by person has already been accounted for, this event is just about the incentive
-              )
+              tick,
+              id,
+              currentTrip.tripClassifier.value,
+              math.min(incentive, currentTrip.costEstimate),
+              0.0,
+              0.0 // the cost as paid by person has already been accounted for, this event is just about the incentive
             )
           val correctedTrip = correctTripEndTime(data.currentTrip.get, tick, bodyVehiclePersonId.vehicleId)
           val generalizedTime =
@@ -782,17 +767,6 @@
             curFuelConsumed.primaryFuel + curFuelConsumed.secondaryFuel
           )
           resetFuelConsumed()
-
-          eventsManager.processEvent(
-            new ActivityStartEvent(
->>>>>>> 26e7b107
-              tick,
-              id,
-              currentTrip.tripClassifier.value,
-              incentive,
-              0.0,
-              0.0 // the cost as paid by person has already been accounted for, this event is just about the incentive
-            )
 
           actorEventsManager ! new ActivityStartEvent(
             tick,
