package beam.agentsim.agents

import akka.actor.FSM.Failure
import akka.actor.{ActorRef, FSM, Props, Stash, Status}
import beam.agentsim.Resource._
import beam.agentsim.agents.BeamAgent._
import beam.agentsim.agents.PersonAgent._
import beam.agentsim.agents.household.HouseholdActor.ReleaseVehicle
import beam.agentsim.agents.household.HouseholdCAVDriverAgent
import beam.agentsim.agents.modalbehaviors.ChoosesMode.ChoosesModeData
import beam.agentsim.agents.modalbehaviors.DrivesVehicle._
import beam.agentsim.agents.modalbehaviors.{ChoosesMode, DrivesVehicle, ModeChoiceCalculator}
import beam.agentsim.agents.parking.ChoosesParking
import beam.agentsim.agents.parking.ChoosesParking.{ChoosingParkingSpot, ReleasingParkingSpot}
import beam.agentsim.agents.planning.{BeamPlan, Tour}
import beam.agentsim.agents.ridehail.RideHailManager.TravelProposal
import beam.agentsim.agents.ridehail._
import beam.agentsim.agents.vehicles.BeamVehicle.FuelConsumed
import beam.agentsim.agents.vehicles.EnergyEconomyAttributes.Powertrain
import beam.agentsim.agents.vehicles.VehicleCategory.Bike
import beam.agentsim.agents.vehicles._
import beam.agentsim.events.resources.{ReservationError, ReservationErrorCode}
<<<<<<< HEAD
import beam.agentsim.events._
import beam.agentsim.infrastructure.ChargingNetworkManager.{StartingRefuelSession, UnhandledVehicle, WaitingInLine}
import beam.agentsim.infrastructure.ParkingInquiry.ParkingActivityType
=======
import beam.agentsim.events.{RideHailReservationConfirmationEvent, _}
import beam.agentsim.infrastructure.ChargingNetworkManager.{StartingRefuelSession, UnhandledVehicle, WaitingToCharge}
>>>>>>> 0bc9bf42
import beam.agentsim.infrastructure.parking.ParkingMNL
import beam.agentsim.infrastructure.{ParkingInquiry, ParkingInquiryResponse, ParkingStall}
import beam.agentsim.scheduler.BeamAgentScheduler.{CompletionNotice, IllegalTriggerGoToError, ScheduleTrigger}
import beam.agentsim.scheduler.Trigger.TriggerWithId
import beam.agentsim.scheduler.{BeamAgentSchedulerTimer, Trigger}
import beam.router.BeamRouter.{Location, RoutingRequest, RoutingResponse}
import beam.router.Modes.BeamMode
import beam.router.Modes.BeamMode.{CAR, CAV, RIDE_HAIL, RIDE_HAIL_POOLED, RIDE_HAIL_TRANSIT, WALK, WALK_TRANSIT}
import beam.router.RouteHistory
import beam.router.model.{EmbodiedBeamLeg, EmbodiedBeamTrip}
import beam.router.osm.TollCalculator
import beam.router.skim.ActivitySimSkimmerEvent
import beam.router.skim.event.{DriveTimeSkimmerEvent, ODSkimmerEvent}
import beam.sim.common.GeoUtils
import beam.sim.config.BeamConfig.Beam.Debug
import beam.sim.population.AttributesOfIndividual
import beam.sim.{BeamScenario, BeamServices, Geofence}
import beam.utils.NetworkHelper
import beam.utils.logging.ExponentialLazyLogging
import com.conveyal.r5.transit.TransportNetwork
import com.vividsolutions.jts.geom.Envelope
import org.matsim.api.core.v01.Id
import org.matsim.api.core.v01.events._
import org.matsim.api.core.v01.population._
import org.matsim.core.api.experimental.events.{EventsManager, TeleportationArrivalEvent}
import org.matsim.core.utils.misc.Time

import scala.annotation.tailrec
import scala.concurrent.duration._

/**
  */
object PersonAgent {

  type VehicleStack = Vector[Id[BeamVehicle]]

  def props(
    scheduler: ActorRef,
    services: BeamServices,
    beamScenario: BeamScenario,
    modeChoiceCalculator: ModeChoiceCalculator,
    transportNetwork: TransportNetwork,
    tollCalculator: TollCalculator,
    router: ActorRef,
    rideHailManager: ActorRef,
    parkingManager: ActorRef,
    chargingNetworkManager: ActorRef,
    eventsManager: EventsManager,
    personId: Id[PersonAgent],
    householdRef: ActorRef,
    plan: Plan,
    fleetManagers: Seq[ActorRef],
    sharedVehicleFleets: Seq[ActorRef],
    possibleSharedVehicleTypes: Set[BeamVehicleType],
    routeHistory: RouteHistory,
    boundingBox: Envelope
  ): Props = {
    Props(
      new PersonAgent(
        scheduler,
        services,
        beamScenario,
        modeChoiceCalculator,
        transportNetwork,
        router,
        rideHailManager,
        eventsManager,
        personId,
        plan,
        parkingManager,
        chargingNetworkManager,
        tollCalculator,
        householdRef,
        fleetManagers,
        sharedVehicleFleets,
        possibleSharedVehicleTypes,
        routeHistory,
        boundingBox
      )
    )
  }

  sealed trait Traveling extends BeamAgentState

  trait PersonData extends DrivingData

  trait DrivingData {
    def currentVehicle: VehicleStack

    def passengerSchedule: PassengerSchedule

    def currentLegPassengerScheduleIndex: Int

    def withPassengerSchedule(newPassengerSchedule: PassengerSchedule): DrivingData

    def withCurrentLegPassengerScheduleIndex(currentLegPassengerScheduleIndex: Int): DrivingData

    def hasParkingBehaviors: Boolean

    def geofence: Option[Geofence]

    def legStartsAt: Option[Int]
  }

  case class LiterallyDrivingData(delegate: DrivingData, legEndsAt: Double, legStartsAt: Option[Int])
      extends DrivingData { // sorry
    def currentVehicle: VehicleStack = delegate.currentVehicle

    def passengerSchedule: PassengerSchedule = delegate.passengerSchedule

    def currentLegPassengerScheduleIndex: Int =
      delegate.currentLegPassengerScheduleIndex

    def withPassengerSchedule(newPassengerSchedule: PassengerSchedule): DrivingData =
      LiterallyDrivingData(delegate.withPassengerSchedule(newPassengerSchedule), legEndsAt, legStartsAt)

    def withCurrentLegPassengerScheduleIndex(currentLegPassengerScheduleIndex: Int): DrivingData =
      LiterallyDrivingData(
        delegate.withCurrentLegPassengerScheduleIndex(currentLegPassengerScheduleIndex),
        legEndsAt,
        legStartsAt
      )

    override def hasParkingBehaviors: Boolean = false

    override def geofence: Option[Geofence] = delegate.geofence
  }

  /**
    * holds information related to PlanningEnRouteCharging state
    * @param destinationUTM original location vehicle was heading before taking detour for recharging
    */
  final case class EnrouteCharging(destinationUTM: Location)

  /**
    * TODO if you are reading this, please add short explanations of each field
    *
    * @param currentActivityIndex
    * @param currentTrip
    * @param restOfCurrentTrip
    * @param currentVehicle
    * @param currentTourMode
    * @param currentTourPersonalVehicle
    * @param passengerSchedule
    * @param currentLegPassengerScheduleIndex
    * @param hasDeparted
    * @param currentTripCosts
    * @param numberOfReplanningAttempts
    * @param lastUsedParkingStall
    * @param enrouteCharging a flag to denote whether an (electric) vehicle is taking detour for recharging
    */
  case class BasePersonData(
    currentActivityIndex: Int = 0,
    currentTrip: Option[EmbodiedBeamTrip] = None,
    restOfCurrentTrip: List[EmbodiedBeamLeg] = List(),
    currentVehicle: VehicleStack = Vector(),
    currentTourMode: Option[BeamMode] = None,
    currentTourPersonalVehicle: Option[Id[BeamVehicle]] = None,
    passengerSchedule: PassengerSchedule = PassengerSchedule(),
    currentLegPassengerScheduleIndex: Int = 0,
    hasDeparted: Boolean = false,
    currentTripCosts: Double = 0.0,
    numberOfReplanningAttempts: Int = 0,
    lastUsedParkingStall: Option[ParkingStall] = None,
    enrouteCharging: Option[EnrouteCharging] = None
  ) extends PersonData {

    override def withPassengerSchedule(newPassengerSchedule: PassengerSchedule): DrivingData =
      copy(passengerSchedule = newPassengerSchedule)

    override def withCurrentLegPassengerScheduleIndex(
      newLegPassengerScheduleIndex: Int
    ): DrivingData = copy(currentLegPassengerScheduleIndex = newLegPassengerScheduleIndex)

    override def hasParkingBehaviors: Boolean = true

    override def geofence: Option[Geofence] = None
    override def legStartsAt: Option[Int] = None
  }

  case class ActivityStartTrigger(tick: Int) extends Trigger

  case class ActivityEndTrigger(tick: Int) extends Trigger

  case class PersonDepartureTrigger(tick: Int) extends Trigger

  case object PerformingActivity extends BeamAgentState

  case object ChoosingMode extends Traveling

  case object WaitingForDeparture extends Traveling

  case object WaitingForReservationConfirmation extends Traveling

  case object Waiting extends Traveling

  case object ProcessingNextLegOrStartActivity extends Traveling

  case object TryingToBoardVehicle extends Traveling

  case object WaitingToDrive extends Traveling

  case object WaitingToDriveInterrupted extends Traveling

  case object PassengerScheduleEmpty extends Traveling

  case object PassengerScheduleEmptyInterrupted extends Traveling

  case object ReadyToChooseParking extends Traveling

  case object Moving extends Traveling

  case object Driving extends Traveling

  case object DrivingInterrupted extends Traveling

  /**
    * TODO explain enroute charging related state transitions in brief
    */
  case object PlanningEnRouteCharging extends Traveling

  def correctTripEndTime(
    trip: EmbodiedBeamTrip,
    endTime: Int,
    bodyVehicleId: Id[BeamVehicle],
    bodyVehicleTypeId: Id[BeamVehicleType]
  ): EmbodiedBeamTrip = {
    if (trip.tripClassifier != WALK && trip.tripClassifier != WALK_TRANSIT) {
      trip.copy(
        legs = trip.legs
          .dropRight(1) :+ EmbodiedBeamLeg
          .dummyLegAt(
            endTime - trip.legs.last.beamLeg.duration,
            bodyVehicleId,
            isLastLeg = true,
            trip.legs.dropRight(1).last.beamLeg.travelPath.endPoint.loc,
            WALK,
            bodyVehicleTypeId,
            asDriver = true,
            trip.legs.last.beamLeg.duration
          )
      )
    } else {
      trip
    }
  }
}

class PersonAgent(
  val scheduler: ActorRef,
  val beamServices: BeamServices,
  val beamScenario: BeamScenario,
  val modeChoiceCalculator: ModeChoiceCalculator,
  val transportNetwork: TransportNetwork,
  val router: ActorRef,
  val rideHailManager: ActorRef,
  val eventsManager: EventsManager,
  override val id: Id[PersonAgent],
  val matsimPlan: Plan,
  val parkingManager: ActorRef,
  val chargingNetworkManager: ActorRef,
  val tollCalculator: TollCalculator,
  val householdRef: ActorRef,
  val fleetManagers: Seq[ActorRef] = Vector(),
  val sharedVehicleFleets: Seq[ActorRef] = Vector(),
  val possibleSharedVehicleTypes: Set[BeamVehicleType] = Set.empty,
  val routeHistory: RouteHistory,
  val boundingBox: Envelope
) extends DrivesVehicle[PersonData]
    with ChoosesMode
    with ChoosesParking
    with Stash
    with ExponentialLazyLogging {

  override val eventBuilderActor: ActorRef = beamServices.eventBuilderActor
  implicit val debug: Debug = beamServices.beamConfig.beam.debug

  val networkHelper: NetworkHelper = beamServices.networkHelper
  val geo: GeoUtils = beamServices.geo

  val bodyType: BeamVehicleType = beamScenario.vehicleTypes(
    Id.create(beamScenario.beamConfig.beam.agentsim.agents.bodyType, classOf[BeamVehicleType])
  )

  val body: BeamVehicle = new BeamVehicle(
    BeamVehicle.createId(id, Some("body")),
    new Powertrain(bodyType.primaryFuelConsumptionInJoulePerMeter),
    bodyType,
    vehicleManagerId = VehicleManager.noManager
  )
  body.setManager(Some(self))
  beamVehicles.put(body.id, ActualVehicle(body))

  val vehicleFleets: Seq[ActorRef] = fleetManagers ++ sharedVehicleFleets

  val attributes: AttributesOfIndividual =
    matsimPlan.getPerson.getCustomAttributes
      .get("beam-attributes")
      .asInstanceOf[AttributesOfIndividual]

  val _experiencedBeamPlan: BeamPlan = BeamPlan(matsimPlan)

  var totFuelConsumed: FuelConsumed = FuelConsumed(0.0, 0.0)
  var curFuelConsumed: FuelConsumed = FuelConsumed(0.0, 0.0)

  def updateFuelConsumed(fuelOption: Option[FuelConsumed]): Unit = {
    val newFuelConsumed = fuelOption.getOrElse(FuelConsumed(0.0, 0.0))
    curFuelConsumed = FuelConsumed(
      curFuelConsumed.primaryFuel + newFuelConsumed.primaryFuel,
      curFuelConsumed.secondaryFuel + newFuelConsumed.secondaryFuel
    )
    totFuelConsumed = FuelConsumed(
      totFuelConsumed.primaryFuel + curFuelConsumed.primaryFuel,
      totFuelConsumed.secondaryFuel + curFuelConsumed.secondaryFuel
    )
  }

  def resetFuelConsumed(): Unit = curFuelConsumed = FuelConsumed(0.0, 0.0)

  override def logDepth: Int = beamScenario.beamConfig.beam.debug.actor.logDepth

  val lastTickOfSimulation = Time
    .parseTime(beamScenario.beamConfig.beam.agentsim.endTime)
    .toInt - beamServices.beamConfig.beam.agentsim.schedulerParallelismWindow

  /**
    * identifies agents with remaining range which is smaller than their remaining tour
    *
    * @param personData current state data cast as a [[BasePersonData]]
    * @return true if they have enough fuel, or fuel type is not exhaustible
    */
  def calculateRemainingTripData(personData: BasePersonData): Option[ParkingMNL.RemainingTripData] = {

    val refuelNeeded: Boolean =
      currentBeamVehicle.isRefuelNeeded(
        beamScenario.beamConfig.beam.agentsim.agents.rideHail.human.refuelRequiredThresholdInMeters,
        beamScenario.beamConfig.beam.agentsim.agents.rideHail.human.noRefuelThresholdInMeters
      )

    if (refuelNeeded) {

      val primaryFuelLevelInJoules: Double = beamScenario
        .privateVehicles(personData.currentVehicle.head)
        .primaryFuelLevelInJoules

      val primaryFuelConsumptionInJoulePerMeter: Double =
        currentBeamVehicle.beamVehicleType.primaryFuelConsumptionInJoulePerMeter

      val remainingTourDist: Double = nextActivity(personData) match {
        case Some(nextAct) =>
          // in the case that we are headed "home", we need to motivate charging.
          // in order to induce range anxiety, we need to have agents consider
          // their tomorrow activities. the agent's first leg of the day
          // is used here to add distance to a "ghost activity" tomorrow morning
          // which is used in place of our real remaining tour distance of 0.0
          // which should help encourage residential end-of-day charging
          val tomorrowFirstLegDistance =
            if (nextAct.getType.toLowerCase == "home") {
              findFirstCarLegOfTrip(personData) match {
                case Some(carLeg) =>
                  carLeg.beamLeg.travelPath.distanceInM
                case None =>
                  0.0
              }
            } else 0.0

          val tripIndexOfElement = currentTour(personData)
            .tripIndexOfElement(nextAct)
            .getOrElse(throw new IllegalArgumentException(s"Element [$nextAct] not found"))
          val nextActIdx = tripIndexOfElement - 1
          currentTour(personData).trips
            .slice(nextActIdx, currentTour(personData).trips.length)
            .sliding(2, 1)
            .toList
            .foldLeft(tomorrowFirstLegDistance) { (sum, pair) =>
              sum + Math
                .ceil(
                  beamServices.skims.od_skimmer
                    .getTimeDistanceAndCost(
                      pair.head.activity.getCoord,
                      pair.last.activity.getCoord,
                      0,
                      CAR,
                      currentBeamVehicle.beamVehicleType.id,
                      currentBeamVehicle.beamVehicleType,
                      beamServices.beamScenario.fuelTypePrices(currentBeamVehicle.beamVehicleType.primaryFuelType)
                    )
                    .distance
                )
            }

        case None =>
          0.0
      }

      Some(
        ParkingMNL.RemainingTripData(
          primaryFuelLevelInJoules,
          primaryFuelConsumptionInJoulePerMeter,
          remainingTourDist,
          beamScenario.beamConfig.beam.agentsim.agents.parking.rangeAnxietyBuffer
        )
      )

    } else {
      None
    }
  }

  startWith(Uninitialized, BasePersonData())

  def scaleTimeByValueOfTime(timeInSeconds: Double): Double = {
    attributes.unitConversionVOTT(
      timeInSeconds
    ) // TODO: ZN, right now not mode specific. modal factors reside in ModeChoiceMultinomialLogit. Move somewhere else?
  }

  def currentTour(data: BasePersonData): Tour = {
    stateName match {
      case PerformingActivity =>
        _experiencedBeamPlan.getTourContaining(currentActivity(data))
      case _ =>
        _experiencedBeamPlan.getTourContaining(nextActivity(data).get)
    }
  }

  def currentActivity(data: BasePersonData): Activity =
    _experiencedBeamPlan.activities(data.currentActivityIndex)

  def nextActivity(data: BasePersonData): Option[Activity] = {
    val ind = data.currentActivityIndex + 1
    if (ind < 0 || ind >= _experiencedBeamPlan.activities.length) {
      None
    } else {
      Some(_experiencedBeamPlan.activities(ind))
    }
  }

  def findFirstCarLegOfTrip(data: BasePersonData): Option[EmbodiedBeamLeg] = {
    @tailrec
    def _find(remaining: IndexedSeq[EmbodiedBeamLeg]): Option[EmbodiedBeamLeg] = {
      if (remaining.isEmpty) None
      else if (remaining.head.beamLeg.mode == CAR) Some { remaining.head }
      else _find(remaining.tail)
    }
    for {
      trip <- data.currentTrip
      leg  <- _find(trip.legs)
    } yield {
      leg
    }
  }

  when(Uninitialized) { case Event(TriggerWithId(InitializeTrigger(_), triggerId), _) =>
    goto(Initialized) replying CompletionNotice(
      triggerId,
      Vector(ScheduleTrigger(ActivityStartTrigger(0), self))
    )
  }

  when(Initialized) { case Event(TriggerWithId(ActivityStartTrigger(tick), triggerId), data: BasePersonData) =>
    logDebug(s"starting at ${currentActivity(data).getType} @ $tick")
    goto(PerformingActivity) replying CompletionNotice(
      triggerId,
      Vector(ScheduleTrigger(ActivityEndTrigger(currentActivity(data).getEndTime.toInt), self))
    )
  }

  when(PerformingActivity) { case Event(TriggerWithId(ActivityEndTrigger(tick), triggerId), data: BasePersonData) =>
    nextActivity(data) match {
      case None =>
        logger.warn(s"didn't get nextActivity, PersonAgent:$id")
        stay replying CompletionNotice(triggerId)
      case Some(nextAct) =>
        logDebug(s"wants to go to ${nextAct.getType} @ $tick")
        holdTickAndTriggerId(tick, triggerId)
        val modeOfNextLeg = _experiencedBeamPlan.getPlanElements
          .get(_experiencedBeamPlan.getPlanElements.indexOf(nextAct) - 1) match {
          case leg: Leg =>
            BeamMode.fromString(leg.getMode)
          case _ => None
        }
        goto(ChoosingMode) using ChoosesModeData(
          personData = data.copy(
            // If the mode of the next leg is defined and is CAV, use it, otherwise,
            // If we don't have a current tour mode (i.e. are not on a tour aka at home),
            // use the mode of the next leg as the new tour mode.
            currentTourMode = modeOfNextLeg match {
              case Some(CAV) =>
                Some(CAV)
              case _ =>
                data.currentTourMode.orElse(modeOfNextLeg)
            },
            numberOfReplanningAttempts = 0
          ),
          SpaceTime(currentActivity(data).getCoord, _currentTick.get)
        )
    }
  }

  when(WaitingForDeparture) {

    /**
      * Callback from [[ChoosesMode]]
      */
    case Event(
          TriggerWithId(PersonDepartureTrigger(tick), triggerId),
          data @ BasePersonData(_, Some(currentTrip), _, _, _, _, _, _, false, _, _, _, _)
        ) =>
      // We end our activity when we actually leave, not when we decide to leave, i.e. when we look for a bus or
      // hail a ride. We stay at the party until our Uber is there.
      eventsManager.processEvent(
        new ActivityEndEvent(
          tick,
          id,
          currentActivity(data).getLinkId,
          currentActivity(data).getFacilityId,
          currentActivity(data).getType
        )
      )
      assert(currentActivity(data).getLinkId != null)
      eventsManager.processEvent(
        new PersonDepartureEvent(
          tick,
          id,
          currentActivity(data).getLinkId,
          currentTrip.tripClassifier.value
        )
      )
      holdTickAndTriggerId(tick, triggerId)
      goto(ProcessingNextLegOrStartActivity) using data.copy(hasDeparted = true)

    case Event(
          TriggerWithId(PersonDepartureTrigger(tick), triggerId),
          BasePersonData(_, _, restOfCurrentTrip, _, _, _, _, _, true, _, _, _, _)
        ) =>
      // We're coming back from replanning, i.e. we are already on the trip, so we don't throw a departure event
      logDebug(s"replanned to leg ${restOfCurrentTrip.head}")
      holdTickAndTriggerId(tick, triggerId)
      goto(ProcessingNextLegOrStartActivity)
  }

  def activityOrMessage(ind: Int, msg: String): Either[String, Activity] = {
    if (ind < 0 || ind >= _experiencedBeamPlan.activities.length) Left(msg)
    else Right(_experiencedBeamPlan.activities(ind))
  }

  def handleFailedRideHailReservation(
    error: ReservationError,
    response: RideHailResponse,
    data: BasePersonData
  ): State = {
    logDebug(s"replanning because ${error.errorCode}")
    val tick = _currentTick.getOrElse(response.request.departAt)
    val replanningReason = getReplanningReasonFrom(data, error.errorCode.entryName)
    eventsManager.processEvent(
      new RideHailReservationConfirmationEvent(
        tick,
        Id.createPersonId(id),
        RideHailReservationConfirmationEvent.typeWhenPooledIs(response.request.asPooled),
        Some(error.errorCode),
        response.request.requestTime.getOrElse(response.request.departAt),
        response.request.departAt,
        response.request.quotedWaitTime,
        beamServices.geo.utm2Wgs(response.request.pickUpLocationUTM),
        beamServices.geo.utm2Wgs(response.request.destinationUTM),
        None,
        response.directTripTravelProposal.map(_.travelDistanceForCustomer(bodyVehiclePersonId)),
        response.directTripTravelProposal.map(proposal =>
          proposal.travelTimeForCustomer(bodyVehiclePersonId) + proposal.timeToCustomer(bodyVehiclePersonId)
        )
      )
    )
    eventsManager.processEvent(new ReplanningEvent(tick, Id.createPersonId(id), replanningReason))
    goto(ChoosingMode) using ChoosesModeData(
      data.copy(currentTourMode = None, numberOfReplanningAttempts = data.numberOfReplanningAttempts + 1),
      currentLocation = SpaceTime(
        beamServices.geo.wgs2Utm(data.restOfCurrentTrip.head.beamLeg.travelPath.startPoint).loc,
        tick
      ),
      isWithinTripReplanning = true,
      excludeModes = if (data.numberOfReplanningAttempts > 0) { Vector(RIDE_HAIL, RIDE_HAIL_POOLED, RIDE_HAIL_TRANSIT) }
      else {
        Vector()
      }
    )
  }

  when(WaitingForReservationConfirmation) {
    // TRANSIT SUCCESS
    case Event(ReservationResponse(Right(response), _), data: BasePersonData) =>
      handleSuccessfulReservation(response.triggersToSchedule, data)
    // TRANSIT FAILURE
    case Event(
          ReservationResponse(Left(firstErrorResponse), _),
          data @ BasePersonData(_, _, nextLeg :: _, _, _, _, _, _, _, _, _, _, _)
        ) =>
      logDebug(s"replanning because ${firstErrorResponse.errorCode}")

      val replanningReason = getReplanningReasonFrom(data, firstErrorResponse.errorCode.entryName)
      eventsManager.processEvent(
        new ReplanningEvent(_currentTick.get, Id.createPersonId(id), replanningReason)
      )
      goto(ChoosingMode) using ChoosesModeData(
        data.copy(numberOfReplanningAttempts = data.numberOfReplanningAttempts + 1),
        currentLocation =
          SpaceTime(beamServices.geo.wgs2Utm(nextLeg.beamLeg.travelPath.startPoint).loc, _currentTick.get),
        isWithinTripReplanning = true
      )
    // RIDE HAIL DELAY
    case Event(DelayedRideHailResponse, data: BasePersonData) =>
      // this means ride hail manager is taking time to assign and we should complete our
      // current trigger and wait to be re-triggered by the manager
      val (_, triggerId) = releaseTickAndTriggerId()
      scheduler ! CompletionNotice(triggerId, Vector())
      stay() using data
    // RIDE HAIL DELAY FAILURE
    // we use trigger for this to get triggerId back into hands of the person
    case Event(
          TriggerWithId(RideHailResponseTrigger(tick, response @ RideHailResponse(_, _, Some(error), _, _)), triggerId),
          data: BasePersonData
        ) =>
      holdTickAndTriggerId(tick, triggerId)
      handleFailedRideHailReservation(error, response, data)
    // RIDE HAIL SUCCESS
    // no trigger needed here since we're going to Waiting anyway without any other actions needed
    case Event(
          RideHailResponse(req, travelProposal, None, triggersToSchedule, directTripTravelProposal),
          data: BasePersonData
        ) =>
      eventsManager.processEvent(
        new RideHailReservationConfirmationEvent(
          _currentTick.getOrElse(req.departAt).toDouble,
          Id.createPersonId(id),
          RideHailReservationConfirmationEvent.typeWhenPooledIs(req.asPooled),
          None,
          req.requestTime.getOrElse(req.departAt),
          req.departAt,
          req.quotedWaitTime,
          beamServices.geo.utm2Wgs(req.pickUpLocationUTM),
          beamServices.geo.utm2Wgs(req.destinationUTM),
          travelProposal.flatMap(
            _.passengerSchedule.legsWithPassenger(bodyVehiclePersonId).headOption.map(_.startTime)
          ),
          directTripTravelProposal.map(_.travelDistanceForCustomer(bodyVehiclePersonId)),
          directTripTravelProposal.map(_.travelTimeForCustomer(bodyVehiclePersonId))
        )
      )
      handleSuccessfulReservation(triggersToSchedule, data, travelProposal)
    // RIDE HAIL FAILURE
    case Event(
          response @ RideHailResponse(_, _, Some(error), _, _),
          data @ BasePersonData(_, _, _, _, _, _, _, _, _, _, _, _, _)
        ) =>
      handleFailedRideHailReservation(error, response, data)
  }

  when(Waiting) {
    /*
     * Learn as passenger that it is time to board the vehicle
     */
    case Event(
          TriggerWithId(BoardVehicleTrigger(tick, vehicleToEnter), triggerId),
          data @ BasePersonData(_, _, currentLeg :: _, currentVehicle, _, _, _, _, _, _, _, _, _)
        ) =>
      logDebug(s"PersonEntersVehicle: $vehicleToEnter @ $tick")
      eventsManager.processEvent(new PersonEntersVehicleEvent(tick, id, vehicleToEnter))

      if (currentLeg.cost > 0.0) {
        currentLeg.beamLeg.travelPath.transitStops.foreach { transitStopInfo =>
          // If it doesn't have transitStopInfo, it is not a transit but a ridehailing trip
          eventsManager.processEvent(new AgencyRevenueEvent(tick, transitStopInfo.agencyId, currentLeg.cost))
        }
        eventsManager.processEvent(
          new PersonCostEvent(
            tick,
            id,
            data.currentTrip.get.tripClassifier.value,
            0.0, // incentive applies to a whole trip and is accounted for at Arrival
            0.0, // only drivers pay tolls, if a toll is in the fare it's still a fare
            currentLeg.cost
          )
        )
      }

      goto(Moving) replying CompletionNotice(triggerId) using data.copy(
        currentVehicle = vehicleToEnter +: currentVehicle
      )
  }

  when(Moving) {
    /*
     * Learn as passenger that it is time to alight the vehicle
     */
    case Event(
          TriggerWithId(AlightVehicleTrigger(tick, vehicleToExit, energyConsumedOption), triggerId),
          data @ BasePersonData(_, _, _ :: restOfCurrentTrip, currentVehicle, _, _, _, _, _, _, _, _, _)
        ) if vehicleToExit.equals(currentVehicle.head) =>
      updateFuelConsumed(energyConsumedOption)
      logDebug(s"PersonLeavesVehicle: $vehicleToExit @ $tick")
      eventsManager.processEvent(new PersonLeavesVehicleEvent(tick, id, vehicleToExit))
      holdTickAndTriggerId(tick, triggerId)
      goto(ProcessingNextLegOrStartActivity) using data.copy(
        restOfCurrentTrip = restOfCurrentTrip.dropWhile(leg => leg.beamVehicleId == vehicleToExit),
        currentVehicle = currentVehicle.tail
      )
  }

  // Callback from DrivesVehicle. Analogous to AlightVehicleTrigger, but when driving ourselves.
  when(PassengerScheduleEmpty) {
    case Event(PassengerScheduleEmptyMessage(_, toll, triggerId, energyConsumedOption), data: BasePersonData) =>
      updateFuelConsumed(energyConsumedOption)
      val netTripCosts = data.currentTripCosts // This includes tolls because it comes from leg.cost
      if (toll > 0.0 || netTripCosts > 0.0)
        eventsManager.processEvent(
          new PersonCostEvent(
            _currentTick.get,
            matsimPlan.getPerson.getId,
            data.restOfCurrentTrip.head.beamLeg.mode.value,
            0.0,
            toll,
            netTripCosts // Again, includes tolls but "net" here means actual money paid by the person
          )
        )
      val dataForNextLegOrActivity = if (data.restOfCurrentTrip.head.unbecomeDriverOnCompletion) {
        data.copy(
          restOfCurrentTrip = data.restOfCurrentTrip.tail,
          currentVehicle = if (data.currentVehicle.size > 1) data.currentVehicle.tail else Vector(),
          currentTripCosts = 0.0
        )
      } else {
        data.copy(
          restOfCurrentTrip = data.restOfCurrentTrip.tail,
          currentVehicle = Vector(body.id),
          currentTripCosts = 0.0
        )
      }
      if (data.restOfCurrentTrip.head.unbecomeDriverOnCompletion) {
        val vehicleToExit = data.currentVehicle.head
        currentBeamVehicle.unsetDriver()
        nextNotifyVehicleResourceIdle.foreach(currentBeamVehicle.getManager.get ! _)
        eventsManager.processEvent(
          new PersonLeavesVehicleEvent(_currentTick.get, Id.createPersonId(id), vehicleToExit)
        )
        if (currentBeamVehicle != body) {
          if (currentBeamVehicle.beamVehicleType.vehicleCategory != Bike) {
            if (currentBeamVehicle.stall.isEmpty) logWarn("Expected currentBeamVehicle.stall to be defined.")
          }
          if (!currentBeamVehicle.isMustBeDrivenHome) {
            // Is a shared vehicle. Give it up.
            currentBeamVehicle.getManager.get ! ReleaseVehicle(currentBeamVehicle, triggerId)
            beamVehicles -= data.currentVehicle.head
          }
        }
      }
      goto(ProcessingNextLegOrStartActivity) using dataForNextLegOrActivity

  }

  when(ReadyToChooseParking, stateTimeout = Duration.Zero) {
    case Event(
          StateTimeout,
          data @ BasePersonData(_, _, completedLeg :: theRestOfCurrentTrip, _, _, _, _, _, _, _, currentCost, _, _)
        ) =>
      log.debug("ReadyToChooseParking, restoftrip: {}", theRestOfCurrentTrip.toString())
      goto(ChoosingParkingSpot) using data.copy(
        restOfCurrentTrip = theRestOfCurrentTrip,
        currentTripCosts = currentCost + completedLeg.cost
      )
  }

  onTransition {
    // todo rrp
    case _ -> PlanningEnRouteCharging =>
      nextStateData match {
        case data: BasePersonData if data.enrouteCharging.nonEmpty =>
          val vehicleOpt = data.restOfCurrentTrip.headOption.map(leg => beamVehicles(leg.beamVehicleId).vehicle)
          vehicleOpt match {
            case None => log.error("PlanningEnRouteCharging: vehicle not found.")
            case Some(vehicle) =>
              chargingNetworkManager ! ParkingInquiry(
                destinationUtm = vehicle.spaceTime,
                activityType = ParkingActivityType.FastCharge,
                vehicleManagerId = vehicle.vehicleManagerId,
                beamVehicle = Some(vehicle),
                valueOfTime = attributes.valueOfTime,
                triggerId = getCurrentTriggerIdOrGenerate
              )
          }
        case _ =>
          log.debug("PlanningEnRouteCharging: no need to handle.")
      }
    case _ -> _ =>
      unstashAll()
  }

  when(TryingToBoardVehicle) {
    case Event(Boarded(vehicle, _), _: BasePersonData) =>
      beamVehicles.put(vehicle.id, ActualVehicle(vehicle))
      potentiallyChargingBeamVehicles.remove(vehicle.id)
      goto(ProcessingNextLegOrStartActivity)
    case Event(NotAvailable(_), basePersonData: BasePersonData) =>
      log.debug("{} replanning because vehicle not available when trying to board")
      val replanningReason = getReplanningReasonFrom(basePersonData, ReservationErrorCode.ResourceUnavailable.entryName)
      eventsManager.processEvent(
        new ReplanningEvent(_currentTick.get, Id.createPersonId(id), replanningReason)
      )
      goto(ChoosingMode) using ChoosesModeData(
        basePersonData.copy(
          currentTourMode = None, // Have to give up my mode as well, perhaps there's no option left for driving.
          currentTourPersonalVehicle = None,
          numberOfReplanningAttempts = basePersonData.numberOfReplanningAttempts + 1
        ),
        SpaceTime(
          beamServices.geo.wgs2Utm(basePersonData.restOfCurrentTrip.head.beamLeg.travelPath.startPoint).loc,
          _currentTick.get
        )
      )
  }

  when(ProcessingNextLegOrStartActivity, stateTimeout = Duration.Zero) {
    case Event(
          StateTimeout,
          data @ BasePersonData(
            _,
            _,
            trip @ nextLeg :: restOfCurrentTrip,
            currentVehicle,
            _,
            _,
            _,
            _,
            _,
            _,
            _,
            _,
            _
          )
        ) if nextLeg.asDriver =>
      // Declaring a function here because this case is already so convoluted that I require a return
      // statement from within.
      // TODO: Refactor.
      def nextState: FSM.State[BeamAgentState, PersonData] = {
        val currentVehicleForNextState =
          if (currentVehicle.isEmpty || currentVehicle.head != nextLeg.beamVehicleId) {
            beamVehicles(nextLeg.beamVehicleId) match {
              case t @ Token(_, manager, _) =>
                manager ! TryToBoardVehicle(t, self, getCurrentTriggerIdOrGenerate)
                return goto(TryingToBoardVehicle)
              case _: ActualVehicle =>
              // That's fine, continue
            }
            eventsManager.processEvent(
              new PersonEntersVehicleEvent(
                _currentTick.get,
                Id.createPersonId(id),
                nextLeg.beamVehicleId
              )
            )
            nextLeg.beamVehicleId +: currentVehicle
          } else {
            currentVehicle
          }
        // todo rrp
        currentVehicleForNextState.headOption.foreach { beamVehicleId =>
          import beamScenario.beamConfig.beam.agentsim.agents.vehicles.{
            noRechargeThresholdInMeters,
            rechargeRequiredThresholdInMeters
          }

          val vehicle = beamVehicles(beamVehicleId).vehicle
          if (vehicle.isBEV || vehicle.isPHEV) {
            val vehicleTrip = trip.view.takeWhile(_.beamVehicleId == vehicle.id)
            val distanceToDestinationInMeters = vehicleTrip.foldLeft(0.0)(_ + _.beamLeg.travelPath.distanceInM)
            val newRechargeRequiredThresholdInMeters = {
              rechargeRequiredThresholdInMeters +
              (1 - rechargeRequiredThresholdInMeters / distanceToDestinationInMeters) *
              distanceToDestinationInMeters
            }
            // todo: compute new noRechargeThresholdInMeters using distanceToDestinationInMeters value.
            val newNoRechargeThresholdInMeters = noRechargeThresholdInMeters
            val refuelNeeded =
              vehicle.isRefuelNeeded(newRechargeRequiredThresholdInMeters, newNoRechargeThresholdInMeters)

            if (refuelNeeded) {
              val enrouteCharging = EnrouteCharging(
                destinationUTM = beamServices.geo.wgs2Utm(vehicleTrip.last.beamLeg.travelPath.endPoint.loc)
              )
              return goto(PlanningEnRouteCharging) using data.copy(enrouteCharging = Some(enrouteCharging))
            }
          }
        }
        val legsToInclude = nextLeg +: restOfCurrentTrip.takeWhile(_.beamVehicleId == nextLeg.beamVehicleId)
        val newPassengerSchedule = PassengerSchedule().addLegs(legsToInclude.map(_.beamLeg))

        // Really? Also in the ReleasingParkingSpot case? How can it be that only one case releases the trigger,
        // but both of them send a CompletionNotice?
        if (nextLeg.beamLeg.endTime > lastTickOfSimulation) {
          scheduler ! CompletionNotice(
            _currentTriggerId.get,
            Vector()
          )
        } else {
          scheduler ! CompletionNotice(
            _currentTriggerId.get,
            Vector(ScheduleTrigger(StartLegTrigger(_currentTick.get, nextLeg.beamLeg), self))
          )
        }

        val stateToGo =
          if (
            nextLeg.beamLeg.mode == CAR
            || beamVehicles(nextLeg.beamVehicleId)
              .asInstanceOf[ActualVehicle]
              .vehicle
              .isSharedVehicle
          ) {
            log.debug(
              "ProcessingNextLegOrStartActivity, going to ReleasingParkingSpot with legsToInclude: {}",
              legsToInclude
            )
            ReleasingParkingSpot
          } else {
            releaseTickAndTriggerId()
            WaitingToDrive
          }
        goto(stateToGo) using data.copy(
          passengerSchedule = newPassengerSchedule,
          currentLegPassengerScheduleIndex = 0,
          currentVehicle = currentVehicleForNextState
        )
      }
      nextState

    // TRANSIT but too late
    case Event(StateTimeout, data @ BasePersonData(_, _, nextLeg :: _, _, _, _, _, _, _, _, _, _, _))
        if nextLeg.beamLeg.mode.isTransit && nextLeg.beamLeg.startTime < _currentTick.get =>
      // We've missed the bus. This occurs when something takes longer than planned (based on the
      // initial inquiry). So we replan but change tour mode to WALK_TRANSIT since we've already done our non-transit
      // portion.
      log.debug("Missed transit pickup, late by {} sec", _currentTick.get - nextLeg.beamLeg.startTime)

      val replanningReason = getReplanningReasonFrom(data, ReservationErrorCode.MissedTransitPickup.entryName)
      eventsManager.processEvent(
        new ReplanningEvent(_currentTick.get, Id.createPersonId(id), replanningReason)
      )
      goto(ChoosingMode) using ChoosesModeData(
        personData = data
          .copy(currentTourMode = Some(WALK_TRANSIT), numberOfReplanningAttempts = data.numberOfReplanningAttempts + 1),
        currentLocation =
          SpaceTime(beamServices.geo.wgs2Utm(nextLeg.beamLeg.travelPath.startPoint).loc, _currentTick.get),
        isWithinTripReplanning = true
      )
    // TRANSIT
    case Event(StateTimeout, BasePersonData(_, _, nextLeg :: _, _, _, _, _, _, _, _, _, _, _))
        if nextLeg.beamLeg.mode.isTransit =>
      val resRequest = TransitReservationRequest(
        nextLeg.beamLeg.travelPath.transitStops.get.fromIdx,
        nextLeg.beamLeg.travelPath.transitStops.get.toIdx,
        PersonIdWithActorRef(id, self),
        getCurrentTriggerIdOrGenerate
      )
      TransitDriverAgent.selectByVehicleId(nextLeg.beamVehicleId) ! resRequest
      goto(WaitingForReservationConfirmation)
    // RIDE_HAIL
    case Event(StateTimeout, BasePersonData(_, _, nextLeg :: tailOfCurrentTrip, _, _, _, _, _, _, _, _, _, _))
        if nextLeg.isRideHail =>
      val legSegment = nextLeg :: tailOfCurrentTrip.takeWhile(leg => leg.beamVehicleId == nextLeg.beamVehicleId)

      rideHailManager ! RideHailRequest(
        ReserveRide,
        PersonIdWithActorRef(id, self),
        beamServices.geo.wgs2Utm(nextLeg.beamLeg.travelPath.startPoint.loc),
        _currentTick.get,
        beamServices.geo.wgs2Utm(legSegment.last.beamLeg.travelPath.endPoint.loc),
        nextLeg.isPooledTrip,
        requestTime = _currentTick,
        quotedWaitTime = Some(nextLeg.beamLeg.startTime - _currentTick.get),
        triggerId = getCurrentTriggerIdOrGenerate
      )

      eventsManager.processEvent(
        new ReserveRideHailEvent(
          _currentTick.get.toDouble,
          id,
          _currentTick.get,
          nextLeg.beamLeg.travelPath.startPoint.loc,
          legSegment.last.beamLeg.travelPath.endPoint.loc
        )
      )
      goto(WaitingForReservationConfirmation)
    // CAV but too late
    // TODO: Refactor so it uses literally the same code block as transit
    case Event(StateTimeout, data @ BasePersonData(_, _, nextLeg :: _, _, _, _, _, _, _, _, _, _, _))
        if nextLeg.beamLeg.startTime < _currentTick.get =>
      // We've missed the CAV. This occurs when something takes longer than planned (based on the
      // initial inquiry). So we replan but change tour mode to WALK_TRANSIT since we've already done our non-transit
      // portion.
      log.warning("Missed CAV pickup, late by {} sec", _currentTick.get - nextLeg.beamLeg.startTime)

      val replanningReason = getReplanningReasonFrom(data, ReservationErrorCode.MissedTransitPickup.entryName)
      eventsManager.processEvent(
        new ReplanningEvent(_currentTick.get, Id.createPersonId(id), replanningReason)
      )
      goto(ChoosingMode) using ChoosesModeData(
        personData = data
          .copy(currentTourMode = Some(WALK_TRANSIT), numberOfReplanningAttempts = data.numberOfReplanningAttempts + 1),
        currentLocation =
          SpaceTime(beamServices.geo.wgs2Utm(nextLeg.beamLeg.travelPath.startPoint).loc, _currentTick.get),
        isWithinTripReplanning = true
      )
    // CAV
    // TODO: Refactor so it uses literally the same code block as transit
    case Event(StateTimeout, BasePersonData(_, _, nextLeg :: tailOfCurrentTrip, _, _, _, _, _, _, _, _, _, _)) =>
      val legSegment = nextLeg :: tailOfCurrentTrip.takeWhile(leg => leg.beamVehicleId == nextLeg.beamVehicleId)
      val resRequest = ReservationRequest(
        legSegment.head.beamLeg,
        legSegment.last.beamLeg,
        PersonIdWithActorRef(id, self),
        getCurrentTriggerIdOrGenerate
      )
      context.actorSelection(
        householdRef.path.child(HouseholdCAVDriverAgent.idFromVehicleId(nextLeg.beamVehicleId).toString)
      ) ! resRequest
      goto(WaitingForReservationConfirmation)

    case Event(
          StateTimeout,
          data @ BasePersonData(
            currentActivityIndex,
            Some(currentTrip),
            _,
            _,
            currentTourMode,
            currentTourPersonalVehicle,
            _,
            _,
            _,
            _,
            _,
            _,
            _
          )
        ) =>
      nextActivity(data) match {
        case Some(activity) =>
          val (tick, triggerId) = releaseTickAndTriggerId()
          val endTime =
            if (
              activity.getEndTime >= tick && Math
                .abs(activity.getEndTime) < Double.PositiveInfinity
            ) {
              activity.getEndTime
            } else if (activity.getEndTime >= 0.0 && activity.getEndTime < tick) {
              tick
            } else {
              //           logWarn(s"Activity endTime is negative or infinite ${activity}, assuming duration of 10
              // minutes.")
              //TODO consider ending the day here to match MATSim convention for start/end activity
              tick + 60 * 10
            }
          val newEndTime = if (lastTickOfSimulation >= tick) {
            Math.min(lastTickOfSimulation, endTime)
          } else {
            endTime
          }
          // Report travelled distance for inclusion in experienced plans.
          // We currently get large unaccountable differences in round trips, e.g. work -> home may
          // be twice as long as home -> work. Probably due to long links, and the location of the activity
          // on the link being undefined.
          eventsManager.processEvent(
            new TeleportationArrivalEvent(
              tick,
              id,
              currentTrip.legs.map(l => l.beamLeg.travelPath.distanceInM).sum
            )
          )
          assert(activity.getLinkId != null)
          eventsManager.processEvent(
            new PersonArrivalEvent(tick, id, activity.getLinkId, currentTrip.tripClassifier.value)
          )
          val incentive = beamScenario.modeIncentives.computeIncentive(attributes, currentTrip.tripClassifier)
          if (incentive > 0.0)
            eventsManager.processEvent(
              new PersonCostEvent(
                tick,
                id,
                currentTrip.tripClassifier.value,
                math.min(incentive, currentTrip.costEstimate),
                0.0,
                0.0 // the cost as paid by person has already been accounted for, this event is just about the incentive
              )
            )
          val correctedTrip = correctTripEndTime(data.currentTrip.get, tick, body.id, body.beamVehicleType.id)
          val generalizedTime =
            modeChoiceCalculator.getGeneralizedTimeOfTrip(correctedTrip, Some(attributes), nextActivity(data))
          val generalizedCost = modeChoiceCalculator.getNonTimeCost(correctedTrip) + attributes
            .getVOT(generalizedTime)
          // Correct the trip to deal with ride hail / disruptions and then register to skimmer
          val (odSkimmerEvent, origCoord, destCoord) = ODSkimmerEvent.forTaz(
            tick,
            beamServices,
            correctedTrip,
            generalizedTime,
            generalizedCost,
            curFuelConsumed.primaryFuel + curFuelConsumed.secondaryFuel
          )
          eventsManager.processEvent(odSkimmerEvent)
          if (beamServices.beamConfig.beam.exchange.output.activitySimSkimsEnabled) {
            val (origin, destination) = beamScenario.exchangeGeoMap match {
              case Some(geoMap) =>
                val origGeo = geoMap.getTAZ(origCoord)
                val destGeo = geoMap.getTAZ(destCoord)
                (origGeo.tazId.toString, destGeo.tazId.toString)
              case None =>
                (odSkimmerEvent.origin, odSkimmerEvent.destination)
            }
            val asSkimmerEvent = ActivitySimSkimmerEvent(
              origin,
              destination,
              odSkimmerEvent.eventTime,
              odSkimmerEvent.trip,
              odSkimmerEvent.generalizedTimeInHours,
              odSkimmerEvent.generalizedCost,
              odSkimmerEvent.energyConsumption,
              beamServices.beamConfig.beam.router.skim.activity_sim_skimmer.name
            )
            eventsManager.processEvent(asSkimmerEvent)
          }

          correctedTrip.legs.filter(x => x.beamLeg.mode == BeamMode.CAR || x.beamLeg.mode == BeamMode.CAV).foreach {
            carLeg =>
              eventsManager.processEvent(DriveTimeSkimmerEvent(tick, beamServices, carLeg))
          }

          resetFuelConsumed()

          eventsManager.processEvent(
            new ActivityStartEvent(
              tick,
              id,
              activity.getLinkId,
              activity.getFacilityId,
              activity.getType
            )
          )
          scheduler ! CompletionNotice(
            triggerId,
            Vector(ScheduleTrigger(ActivityEndTrigger(newEndTime.toInt), self))
          )
          goto(PerformingActivity) using data.copy(
            currentActivityIndex = currentActivityIndex + 1,
            currentTrip = None,
            restOfCurrentTrip = List(),
            currentTourPersonalVehicle = currentTourPersonalVehicle match {
              case Some(personalVehId) =>
                val personalVeh = beamVehicles(personalVehId).asInstanceOf[ActualVehicle].vehicle
                if (activity.getType.equals("Home")) {
                  potentiallyChargingBeamVehicles.put(personalVeh.id, beamVehicles(personalVeh.id))
                  beamVehicles -= personalVeh.id
                  personalVeh.getManager.get ! ReleaseVehicle(personalVeh, triggerId)
                  None
                } else {
                  currentTourPersonalVehicle
                }
              case None =>
                None
            },
            currentTourMode = if (activity.getType.equals("Home")) None else currentTourMode,
            hasDeparted = false
          )
        case None =>
          logDebug("PersonAgent nextActivity returned None")
          val (_, triggerId) = releaseTickAndTriggerId()
          scheduler ! CompletionNotice(triggerId)
          stop
      }
  }

  when(PlanningEnRouteCharging) {
    case Event(
          ParkingInquiryResponse(stall, _, triggerId),
          BasePersonData(_, _, nextLeg :: _, _, _, _, _, _, _, _, _, _, Some(enrouteCharging))
        ) =>
      val myLocation = beamServices.geo.wgs2Utm(nextLeg.beamLeg.travelPath.startPoint)
      val vehicle = beamVehicles(nextLeg.beamVehicleId)
      router ! RoutingRequest(
        originUTM = myLocation.loc,
        destinationUTM = stall.locationUTM,
        departureTime = myLocation.time,
        withTransit = false,
        personId = Some(id),
        streetVehicles = IndexedSeq(vehicle.streetVehicle),
        attributesOfIndividual = Some(attributes),
        triggerId = triggerId
      )
      vehicle.vehicle.setReservedParkingStall(Some(stall))
      stay()
    case Event(
          RoutingResponse(_, _, _, _, _),
          BasePersonData(_, _, _, _, _, _, _, _, _, _, _, _, Some(enrouteCharging))
        ) =>
      // todo rrp
      log.debug("PlanningEnRouteCharging: routing response has arrived.")
      ???
  }

  def getReplanningReasonFrom(data: BasePersonData, prefix: String): String = {
    data.currentTourMode
      .collect { case mode =>
        s"$prefix $mode"
      }
      .getOrElse(prefix)
  }

  def handleSuccessfulReservation(
    triggersToSchedule: Vector[ScheduleTrigger],
    data: BasePersonData,
    travelProposal: Option[TravelProposal] = None
  ): FSM.State[BeamAgentState, PersonData] = {
    if (_currentTriggerId.isDefined) {
      val (tick, triggerId) = releaseTickAndTriggerId()
      log.debug("releasing tick {} and scheduling triggers from reservation responses: {}", tick, triggersToSchedule)
      scheduler ! CompletionNotice(triggerId, triggersToSchedule)
    } else {
      // if _currentTriggerId is empty, this means we have received the reservation response from a batch
      // vehicle allocation process. It's ok, the trigger is with the ride hail manager.
    }
    val newData = travelProposal match {
      case Some(newTrip) =>
        data.copy(
          restOfCurrentTrip = data.restOfCurrentTrip
            .takeWhile(_.isRideHail)
            .map(_.copy(beamVehicleId = newTrip.rideHailAgentLocation.vehicleId)) ++ data.restOfCurrentTrip.dropWhile(
            _.isRideHail
          )
        )
      case None =>
        data
    }
    goto(Waiting) using newData

  }

  def handleBoardOrAlightOutOfPlace: State = {
    stash
    stay
  }

  val myUnhandled: StateFunction = {
    case Event(BeamAgentSchedulerTimer, _) =>
      // Put a breakpoint here to see an internal state of the actor
      log.debug(s"Received message from ${sender()}")
      stay
    case Event(IllegalTriggerGoToError(reason), _) =>
      stop(Failure(reason))
    case Event(Status.Failure(reason), _) =>
      stop(Failure(reason))
    case Event(StateTimeout, _) =>
      log.error("Events leading up to this point:\n\t" + getLog.mkString("\n\t"))
      stop(
        Failure(
          "Timeout - this probably means this agent was not getting a reply it was expecting."
        )
      )
    case Event(Finish, _) =>
      if (stateName == Moving) {
        log.warning(s"$id is still travelling at end of simulation.")
        log.warning(s"$id events leading up to this point:\n\t${getLog.mkString("\n\t")}")
      } else if (stateName == PerformingActivity) {
        logger.debug(s"$id is performing Activity at end of simulation")
        logger.warn("Performing Activity at end of simulation")
      } else {
        logger.warn(s"$id has received Finish while in state: $stateName, personId: $id")
      }
      stop
    case Event(TriggerWithId(_: BoardVehicleTrigger, _), _: ChoosesModeData) =>
      handleBoardOrAlightOutOfPlace
    case Event(TriggerWithId(_: AlightVehicleTrigger, _), _: ChoosesModeData) =>
      handleBoardOrAlightOutOfPlace
    case Event(
          TriggerWithId(BoardVehicleTrigger(_, vehicleId), triggerId),
          BasePersonData(_, _, _, currentVehicle, _, _, _, _, _, _, _, _, _)
        ) if currentVehicle.nonEmpty && currentVehicle.head.equals(vehicleId) =>
      log.debug("Person {} in state {} received Board for vehicle that he is already on, ignoring...", id, stateName)
      stay() replying CompletionNotice(triggerId, Vector())
    case Event(TriggerWithId(_: BoardVehicleTrigger, _), _: BasePersonData) =>
      handleBoardOrAlightOutOfPlace
    case Event(TriggerWithId(_: AlightVehicleTrigger, _), _: BasePersonData) =>
      handleBoardOrAlightOutOfPlace
    case Event(_: NotifyVehicleIdle, _) =>
      stay()
    case Event(TriggerWithId(_: RideHailResponseTrigger, triggerId), _) =>
      stay() replying CompletionNotice(triggerId)
    case ev @ Event(RideHailResponse(_, _, _, _, _), _) =>
      stop(Failure(s"Unexpected RideHailResponse from ${sender()}: $ev"))
    case Event(ParkingInquiryResponse(_, _, _), _) =>
      stop(Failure("Unexpected ParkingInquiryResponse"))
    case ev @ Event(StartingRefuelSession(_, _, _), _) =>
      log.debug("myUnhandled.StartingRefuelSession: {}", ev)
      stay()
    case ev @ Event(UnhandledVehicle(_, _, _), _) =>
      log.debug("myUnhandled.UnhandledVehicle: {}", ev)
      stay()
    case ev @ Event(WaitingToCharge(_, _, _, _), _) =>
      log.debug("myUnhandled.WaitingInLine: {}", ev)
      stay()
    case Event(e, s) =>
      log.warning("received unhandled request {} in state {}/{}", e, stateName, s)
      stay()
  }

  whenUnhandled(drivingBehavior.orElse(myUnhandled))

  override def logPrefix(): String = s"PersonAgent:$id "
}<|MERGE_RESOLUTION|>--- conflicted
+++ resolved
@@ -20,14 +20,9 @@
 import beam.agentsim.agents.vehicles.VehicleCategory.Bike
 import beam.agentsim.agents.vehicles._
 import beam.agentsim.events.resources.{ReservationError, ReservationErrorCode}
-<<<<<<< HEAD
 import beam.agentsim.events._
-import beam.agentsim.infrastructure.ChargingNetworkManager.{StartingRefuelSession, UnhandledVehicle, WaitingInLine}
+import beam.agentsim.infrastructure.ChargingNetworkManager.{StartingRefuelSession, UnhandledVehicle, WaitingToCharge}
 import beam.agentsim.infrastructure.ParkingInquiry.ParkingActivityType
-=======
-import beam.agentsim.events.{RideHailReservationConfirmationEvent, _}
-import beam.agentsim.infrastructure.ChargingNetworkManager.{StartingRefuelSession, UnhandledVehicle, WaitingToCharge}
->>>>>>> 0bc9bf42
 import beam.agentsim.infrastructure.parking.ParkingMNL
 import beam.agentsim.infrastructure.{ParkingInquiry, ParkingInquiryResponse, ParkingStall}
 import beam.agentsim.scheduler.BeamAgentScheduler.{CompletionNotice, IllegalTriggerGoToError, ScheduleTrigger}
@@ -811,7 +806,7 @@
               chargingNetworkManager ! ParkingInquiry(
                 destinationUtm = vehicle.spaceTime,
                 activityType = ParkingActivityType.FastCharge,
-                vehicleManagerId = vehicle.vehicleManagerId,
+                reservedFor = vehicle.vehicleManagerId,
                 beamVehicle = Some(vehicle),
                 valueOfTime = attributes.valueOfTime,
                 triggerId = getCurrentTriggerIdOrGenerate
