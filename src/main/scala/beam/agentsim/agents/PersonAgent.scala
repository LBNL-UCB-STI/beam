--- conflicted
+++ resolved
@@ -8,11 +8,7 @@
 import beam.agentsim.agents.PersonAgent._
 import beam.agentsim.agents.household.HouseholdActor.ReleaseVehicleReservation
 import beam.agentsim.agents.modalbehaviors.ChoosesMode.ChoosesModeData
-import beam.agentsim.agents.modalbehaviors.DrivesVehicle.{
-  NotifyLegEndTrigger,
-  NotifyLegStartTrigger,
-  StartLegTrigger
-}
+import beam.agentsim.agents.modalbehaviors.DrivesVehicle.{NotifyLegEndTrigger, NotifyLegStartTrigger, StartLegTrigger}
 import beam.agentsim.agents.modalbehaviors.{ChoosesMode, DrivesVehicle, ModeChoiceCalculator}
 import beam.agentsim.agents.parking.ChoosesParking
 import beam.agentsim.agents.parking.ChoosesParking.{ChoosingParkingSpot, ReleasingParkingSpot}
@@ -21,11 +17,7 @@
 import beam.agentsim.agents.vehicles.VehicleProtocol.{BecomeDriverOfVehicleSuccess, DriverAlreadyAssigned, NewDriverAlreadyControllingVehicle}
 import beam.agentsim.agents.vehicles._
 import beam.agentsim.events.{ReplanningEvent, ReserveRideHailEvent}
-import beam.agentsim.scheduler.BeamAgentScheduler.{
-  CompletionNotice,
-  IllegalTriggerGoToError,
-  ScheduleTrigger
-}
+import beam.agentsim.scheduler.BeamAgentScheduler.{CompletionNotice, IllegalTriggerGoToError, ScheduleTrigger}
 import beam.agentsim.scheduler.Trigger
 import beam.agentsim.scheduler.Trigger.TriggerWithId
 import beam.router.Modes.BeamMode
@@ -477,15 +469,6 @@
         if (currentVehicle.isEmpty || currentVehicle.head != nextLeg.beamVehicleId) {
           val vehicle = beamServices.vehicles(nextLeg.beamVehicleId)
           vehicle.becomeDriver(self) match {
-<<<<<<< HEAD
-            case Left(l) =>
-              log.error(
-                "I attempted to become driver of vehicle $id but driver {} already assigned.",
-                vehicle.driver.get
-              )
-              None
-            case Right(r) =>
-=======
             case DriverAlreadyAssigned(currentDriver) =>
               log.error(
                 "I attempted to become driver of vehicle {} but driver {} already assigned.",
@@ -497,7 +480,6 @@
               log.debug("I attempted to become driver of vehicle {} but I already am driving this vehicle (person {})",vehicle.id, id)
               Some(currentVehicle)
             case BecomeDriverOfVehicleSuccess =>
->>>>>>> 9d60da81
               eventsManager.processEvent(
                 new PersonEntersVehicleEvent(
                   currentTick,
@@ -511,17 +493,12 @@
           Some(currentVehicle)
         }
       if (currentVehicleForNextState.isDefined) {
-<<<<<<< HEAD
-        goto(stateToGo) using data.copy(
-          passengerSchedule = PassengerSchedule().addLegs(legsToInclude.map(_.beamLeg)),
-=======
         val newPassengerSchedule = PassengerSchedule().addLegs(legsToInclude.map(_.beamLeg))
         if(legsToInclude.map(_.beamLeg.duration).sum==0){
           val iii=0
         }
         goto(stateToGo) using data.copy(
           passengerSchedule = newPassengerSchedule,
->>>>>>> 9d60da81
           currentLegPassengerScheduleIndex = 0,
           currentVehicle = currentVehicleForNextState.get
         )
