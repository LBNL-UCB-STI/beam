--- conflicted
+++ resolved
@@ -45,14 +45,9 @@
 import beam.utils.NetworkHelper
 import beam.utils.logging.ExponentialLazyLogging
 import com.conveyal.r5.transit.TransportNetwork
-<<<<<<< HEAD
-import org.matsim.api.core.v01.Id
-=======
-import com.vividsolutions.jts.geom.Envelope
-import org.matsim.api.core.v01.{Coord, Id}
->>>>>>> 5cfd06d2
 import org.matsim.api.core.v01.events._
 import org.matsim.api.core.v01.population._
+import org.matsim.api.core.v01.{Coord, Id}
 import org.matsim.core.api.experimental.events.{EventsManager, TeleportationArrivalEvent}
 import org.matsim.core.utils.misc.Time
 
@@ -520,7 +515,7 @@
                 data.currentTourMode.orElse(modeOfNextLeg)
             },
             numberOfReplanningAttempts = 0,
-            enrouteState = EnrouteState() // TODO remove?
+            enrouteState = EnrouteState()
           ),
           SpaceTime(currentCoord, _currentTick.get),
           excludeModes =
@@ -866,7 +861,7 @@
   }
 
   when(EnrouteRefueling) {
-    case Event(StartingRefuelSession(tick, triggerId), _) =>
+    case Event(StartingRefuelSession(_, triggerId), _) =>
       releaseTickAndTriggerId()
       scheduler ! CompletionNotice(triggerId)
       stay
@@ -876,13 +871,11 @@
     case Event(WaitingToCharge(_, _, _), _) =>
       stay
     case Event(EndingRefuelSession(tick, _, triggerId), _) =>
-      if (currentBeamVehicle.stall.isDefined) {
-        chargingNetworkManager ! ChargingUnplugRequest(
-          tick,
-          currentBeamVehicle,
-          triggerId
-        )
-      }
+      chargingNetworkManager ! ChargingUnplugRequest(
+        tick,
+        currentBeamVehicle,
+        triggerId
+      )
       stay
     case Event(UnpluggingVehicle(tick, energyCharged, triggerId), data: BasePersonData) =>
       log.debug(s"Vehicle ${currentBeamVehicle.id} ended charging and it is not handled by the CNM at tick $tick")
@@ -899,7 +892,7 @@
       holdTickAndTriggerId(updatedTick, triggerId)
       goto(ProcessingNextLegOrStartActivity) using updatedData
     case Event(UnhandledVehicle(tick, vehicleId, triggerId), data: BasePersonData) =>
-      log.debug(
+      log.warning(
         s"Vehicle $vehicleId is not handled by the CNM at tick $tick. Something is broken." +
         s"the agent will now disconnect the vehicle ${currentBeamVehicle.id} to let the simulation continue!"
       )
@@ -915,11 +908,6 @@
       val (updatedTick, updatedData) = createStallToDestTripForEnroute(data, tick)
       holdTickAndTriggerId(updatedTick, triggerId)
       goto(ProcessingNextLegOrStartActivity) using updatedData
-    case ev @ Event(Finish, _) =>
-      myUnhandled(ev)
-    case Event(_, _) =>
-      stash()
-      stay
   }
 
   private def createStallToDestTripForEnroute(data: BasePersonData, startTime: Int): (Int, BasePersonData) = {
@@ -1008,19 +996,14 @@
           else vehicle.isRefuelNeeded(refuelRequiredThresholdInMeters, noRefuelThresholdInMeters)
         val needEnroute = asDriver && isElectric && isRefuelNeeded
 
-        val isSharedVehicle = beamVehicles(nextLeg.beamVehicleId)
-          .asInstanceOf[ActualVehicle]
-          .vehicle
-          .isSharedVehicle
-
         // decide next state to go
         val stateToGo = {
           if (needEnroute) ReadyToChooseParking
-          else if (nextLeg.beamLeg.mode == CAR || isSharedVehicle) ReleasingParkingSpot
+          else if (nextLeg.beamLeg.mode == CAR || vehicle.isSharedVehicle) ReleasingParkingSpot
           else WaitingToDrive
         }
 
-        val copiedData = data.copy(
+        val tempData = data.copy(
           passengerSchedule = newPassengerSchedule,
           currentLegPassengerScheduleIndex = 0,
           currentVehicle = currentVehicleForNextState
@@ -1038,14 +1021,14 @@
         // decide whether we need to complete the trigger, start a leg or both
         val updatedData = stateToGo match {
           case ReadyToChooseParking =>
-            copiedData.copy(enrouteState = copiedData.enrouteState.copy(isEnroute = true))
+            tempData.copy(enrouteState = tempData.enrouteState.copy(isEnroute = true))
           case ReleasingParkingSpot =>
             sendCompletionNoticeAndScheduleStartLegTrigger()
-            copiedData
+            tempData
           case WaitingToDrive =>
             sendCompletionNoticeAndScheduleStartLegTrigger()
             releaseTickAndTriggerId()
-            copiedData
+            tempData
         }
 
         // complete trigger only if following conditions match
@@ -1065,15 +1048,11 @@
       log.debug("Missed transit pickup, late by {} sec", _currentTick.get - nextLeg.beamLeg.startTime)
 
       val replanningReason = getReplanningReasonFrom(data, ReservationErrorCode.MissedTransitPickup.entryName)
-<<<<<<< HEAD
-      eventsManager.processEvent(new ReplanningEvent(_currentTick.get, Id.createPersonId(id), replanningReason))
-=======
       eventsManager.processEvent(
         new ReplanningEvent(_currentTick.get, Id.createPersonId(id), replanningReason)
       )
       val currentCoord = beamServices.geo.wgs2Utm(nextLeg.beamLeg.travelPath.startPoint).loc
       val nextCoord = nextActivity(data).get.getCoord
->>>>>>> 5cfd06d2
       goto(ChoosingMode) using ChoosesModeData(
         personData = data
           .copy(currentTourMode = Some(WALK_TRANSIT), numberOfReplanningAttempts = data.numberOfReplanningAttempts + 1),
