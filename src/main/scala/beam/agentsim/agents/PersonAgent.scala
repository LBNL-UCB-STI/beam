--- conflicted
+++ resolved
@@ -404,12 +404,8 @@
       val estimateCost = data.currentTrip.get.costEstimate
       val subsidy = beamServices.modeSubsidies.computeSubsidy(attributes, mode)
 
-<<<<<<< HEAD
-      if ((estimateCost + subsidy) != 0.0)
-=======
       val subsidisedCost = Math.max(estimateCost - subsidy, 0)
       if (subsidisedCost > 0.0)
->>>>>>> 1e69105f
         eventsManager.processEvent(
           new PersonCostEvent(
             tick,
@@ -420,11 +416,7 @@
           )
         )
 
-<<<<<<< HEAD
-      if (subsidy != 0.0)
-=======
       if (subsidy > 0.0)
->>>>>>> 1e69105f
         eventsManager.processEvent(
           new PersonCostEvent(tick, id, mode.value, PersonCostEvent.COST_TYPE_SUBSIDY, subsidy)
         )
