--- conflicted
+++ resolved
@@ -598,11 +598,7 @@
   when(Teleporting) {
     case Event(
           TriggerWithId(PersonDepartureTrigger(tick), triggerId),
-<<<<<<< HEAD
           data @ BasePersonData(_, Some(currentTrip), _, _, _, _, _, _, false, _, _, _, _)
-=======
-          data @ BasePersonData(_, Some(currentTrip), _, _, _, _, _, _, false, _, _, _)
->>>>>>> 6d6d93bc
         ) =>
       endActivityAndDepart(tick, currentTrip, data)
 
@@ -644,11 +640,7 @@
       */
     case Event(
           TriggerWithId(PersonDepartureTrigger(tick), triggerId),
-<<<<<<< HEAD
           data @ BasePersonData(_, Some(currentTrip), _, _, _, _, _, _, false, _, _, _, _)
-=======
-          data @ BasePersonData(_, Some(currentTrip), _, _, _, _, _, _, false, _, _, _)
->>>>>>> 6d6d93bc
         ) =>
       endActivityAndDepart(tick, currentTrip, data)
 
