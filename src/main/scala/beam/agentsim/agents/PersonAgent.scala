package beam.agentsim.agents

import akka.actor.FSM.Failure
import akka.actor.{ActorRef, FSM, Props, Stash}
import beam.agentsim.Resource._
import beam.agentsim.agents.BeamAgent._
import beam.agentsim.agents.PersonAgent._
import beam.agentsim.agents.household.HouseholdActor.ReleaseVehicle
import beam.agentsim.agents.modalbehaviors.ChoosesMode.ChoosesModeData
import beam.agentsim.agents.modalbehaviors.DrivesVehicle._
import beam.agentsim.agents.modalbehaviors.{ChoosesMode, DrivesVehicle, ModeChoiceCalculator}
import beam.agentsim.agents.parking.ChoosesParking
import beam.agentsim.agents.parking.ChoosesParking.{ChoosingParkingSpot, ReleasingParkingSpot}
import beam.agentsim.agents.planning.{BeamPlan, Tour}
import beam.agentsim.agents.ridehail._
import beam.agentsim.agents.vehicles._
import beam.agentsim.events._
import beam.agentsim.events.resources.ReservationError
<<<<<<< HEAD
import beam.agentsim.events._
=======
>>>>>>> 3a12b965
import beam.agentsim.infrastructure.ParkingManager.ParkingInquiryResponse
import beam.agentsim.scheduler.BeamAgentScheduler.{CompletionNotice, IllegalTriggerGoToError, ScheduleTrigger}
import beam.agentsim.scheduler.Trigger
import beam.agentsim.scheduler.Trigger.TriggerWithId
import beam.router.Modes.BeamMode
import beam.router.Modes.BeamMode.{CAR, WALK_TRANSIT}
import beam.router.model.{EmbodiedBeamLeg, EmbodiedBeamTrip}
import beam.router.osm.TollCalculator
import beam.sim.BeamServices
import beam.sim.population.AttributesOfIndividual
import beam.utils.logging.ExponentialLazyLogging
import com.conveyal.r5.transit.TransportNetwork
import org.matsim.api.core.v01.Id
import org.matsim.api.core.v01.events._
import org.matsim.api.core.v01.population._
import org.matsim.core.api.experimental.events.{EventsManager, TeleportationArrivalEvent}
import org.matsim.households.Household
import org.matsim.vehicles.Vehicle

import scala.concurrent.duration._

/**
  */
object PersonAgent {

  type VehicleStack = Vector[Id[Vehicle]]

  def props(
    scheduler: ActorRef,
    services: BeamServices,
    modeChoiceCalculator: ModeChoiceCalculator,
    transportNetwork: TransportNetwork,
    tollCalculator: TollCalculator,
    router: ActorRef,
    rideHailManager: ActorRef,
    parkingManager: ActorRef,
    eventsManager: EventsManager,
    personId: Id[PersonAgent],
    household: Household,
    plan: Plan,
<<<<<<< HEAD
    sharedVehicleFleets: Vector[ActorRef]
=======
    sharedVehicleFleets: Seq[ActorRef]
>>>>>>> 3a12b965
  ): Props = {
    Props(
      new PersonAgent(
        scheduler,
        services,
        modeChoiceCalculator,
        transportNetwork,
        router,
        rideHailManager,
        eventsManager,
        personId,
        plan,
        parkingManager,
        tollCalculator,
        sharedVehicleFleets
      )
    )
  }

  sealed trait Traveling extends BeamAgentState

  trait PersonData extends DrivingData

  trait DrivingData {
    def currentVehicle: VehicleStack

    def passengerSchedule: PassengerSchedule

    def currentLegPassengerScheduleIndex: Int

    def withPassengerSchedule(newPassengerSchedule: PassengerSchedule): DrivingData

    def withCurrentLegPassengerScheduleIndex(currentLegPassengerScheduleIndex: Int): DrivingData

    def hasParkingBehaviors: Boolean
  }

  case class LiterallyDrivingData(delegate: DrivingData, legEndsAt: Double) extends DrivingData { // sorry
    def currentVehicle: VehicleStack = delegate.currentVehicle

    def passengerSchedule: PassengerSchedule = delegate.passengerSchedule

    def currentLegPassengerScheduleIndex: Int =
      delegate.currentLegPassengerScheduleIndex

    def withPassengerSchedule(newPassengerSchedule: PassengerSchedule): DrivingData =
      LiterallyDrivingData(delegate.withPassengerSchedule(newPassengerSchedule), legEndsAt)

    def withCurrentLegPassengerScheduleIndex(currentLegPassengerScheduleIndex: Int) =
      LiterallyDrivingData(
        delegate.withCurrentLegPassengerScheduleIndex(currentLegPassengerScheduleIndex),
        legEndsAt
      )

    override def hasParkingBehaviors: Boolean = false
  }

  case class BasePersonData(
    currentActivityIndex: Int = 0,
    currentTrip: Option[EmbodiedBeamTrip] = None,
    restOfCurrentTrip: List[EmbodiedBeamLeg] = List(),
    currentVehicle: VehicleStack = Vector(),
    currentTourMode: Option[BeamMode] = None,
    currentTourPersonalVehicle: Option[Id[BeamVehicle]] = None,
    passengerSchedule: PassengerSchedule = PassengerSchedule(),
    currentLegPassengerScheduleIndex: Int = 0,
    hasDeparted: Boolean = false,
    currentTripCosts: Double = 0.0
  ) extends PersonData {
    override def withPassengerSchedule(newPassengerSchedule: PassengerSchedule): DrivingData =
      copy(passengerSchedule = newPassengerSchedule)

    override def withCurrentLegPassengerScheduleIndex(
      currentLegPassengerScheduleIndex: Int
    ): DrivingData = copy(currentLegPassengerScheduleIndex = currentLegPassengerScheduleIndex)

    override def hasParkingBehaviors: Boolean = true
  }

  case class ActivityStartTrigger(tick: Int) extends Trigger

  case class ActivityEndTrigger(tick: Int) extends Trigger

  case class PersonDepartureTrigger(tick: Int) extends Trigger

  case object PerformingActivity extends BeamAgentState

  case object ChoosingMode extends Traveling

  case object WaitingForDeparture extends Traveling

  case object WaitingForReservationConfirmation extends Traveling

  case object Waiting extends Traveling

  case object ProcessingNextLegOrStartActivity extends Traveling

  case object TryingToBoardVehicle extends Traveling

  case object WaitingToDrive extends Traveling

  case object WaitingToDriveInterrupted extends Traveling

  case object PassengerScheduleEmpty extends Traveling

  case object PassengerScheduleEmptyInterrupted extends Traveling

  case object ReadyToChooseParking extends Traveling

  case object Moving extends Traveling

  case object Driving extends Traveling

  case object DrivingInterrupted extends Traveling

}

class PersonAgent(
  val scheduler: ActorRef,
  val beamServices: BeamServices,
  val modeChoiceCalculator: ModeChoiceCalculator,
  val transportNetwork: TransportNetwork,
  val router: ActorRef,
  val rideHailManager: ActorRef,
  val eventsManager: EventsManager,
  override val id: Id[PersonAgent],
  val matsimPlan: Plan,
  val parkingManager: ActorRef,
  val tollCalculator: TollCalculator,
<<<<<<< HEAD
  val sharedVehicleFleets: Vector[ActorRef] = Vector()
=======
  val sharedVehicleFleets: Seq[ActorRef] = Vector()
>>>>>>> 3a12b965
) extends DrivesVehicle[PersonData]
    with ChoosesMode
    with ChoosesParking
    with Stash {

  val body = new BeamVehicle(
    BeamVehicle.createId(id, Some("body")),
    BeamVehicleType.powerTrainForHumanBody,
<<<<<<< HEAD
    BeamVehicleType.defaultHumanBodyBeamVehicleType
=======
    None,
    BeamVehicleType.defaultHumanBodyBeamVehicleType,
    None
>>>>>>> 3a12b965
  )
  body.manager = Some(self)
  beamVehicles.put(body.id, ActualVehicle(body))

  val attributes: AttributesOfIndividual =
    matsimPlan.getPerson.getCustomAttributes
      .get("beam-attributes")
      .asInstanceOf[AttributesOfIndividual]

  val _experiencedBeamPlan: BeamPlan = BeamPlan(matsimPlan)

  val myUnhandled: StateFunction = {
    case Event(TriggerWithId(BoardVehicleTrigger(_, _), _), _) =>
      stash()
      stay
    case Event(TriggerWithId(AlightVehicleTrigger(_, _), _), _) =>
      stash()
      stay
    case Event(NotifyVehicleIdle(_, _, _, _, _), _) =>
      stay()
    case Event(ParkingInquiryResponse(_, _), _) =>
      stop(Failure("Unexpected ParkingInquiryResponse"))
    case Event(IllegalTriggerGoToError(reason), _) =>
      stop(Failure(reason))
    case Event(StateTimeout, _) =>
      log.error("Events leading up to this point:\n\t" + getLog.mkString("\n\t"))
      stop(
        Failure(
          "Timeout - this probably means this agent was not getting a reply it was expecting."
        )
      )
    case Event(Finish, _) =>
      if (stateName == Moving) {
        log.warning("Still travelling at end of simulation.")
        log.warning(s"Events leading up to this point:\n\t${getLog.mkString("\n\t")}")
      }
      stop
  }

  override def logDepth: Int = 30

  startWith(Uninitialized, BasePersonData())

  def scaleTimeByValueOfTime(time: Double, beamMode: Option[BeamMode] = None): Double =
    modeChoiceCalculator.scaleTimeByVot(time, beamMode)

  def currentTour(data: BasePersonData): Tour = {
    stateName match {
      case PerformingActivity =>
        _experiencedBeamPlan.getTourContaining(currentActivity(data))
      case _ =>
        _experiencedBeamPlan.getTourContaining(nextActivity(data).get)
    }
  }

  def currentActivity(data: BasePersonData): Activity =
    _experiencedBeamPlan.activities(data.currentActivityIndex)

  def nextActivity(data: BasePersonData): Option[Activity] = {
    val ind = data.currentActivityIndex + 1
    if (ind < 0 || ind >= _experiencedBeamPlan.activities.length) {
      None
    } else {
      Some(_experiencedBeamPlan.activities(ind))
    }
  }

  when(Uninitialized) {
    case Event(TriggerWithId(InitializeTrigger(_), triggerId), _) =>
      goto(Initialized) replying CompletionNotice(
        triggerId,
        Vector(ScheduleTrigger(ActivityStartTrigger(0), self))
      )
  }

  when(Initialized) {
    case Event(TriggerWithId(ActivityStartTrigger(tick), triggerId), data: BasePersonData) =>
      logDebug(s"starting at ${currentActivity(data).getType} @ $tick")
      goto(PerformingActivity) replying CompletionNotice(
        triggerId,
        Vector(ScheduleTrigger(ActivityEndTrigger(currentActivity(data).getEndTime.toInt), self))
      )
  }

  when(PerformingActivity) {
    case Event(TriggerWithId(ActivityEndTrigger(tick), triggerId), data: BasePersonData) =>
      nextActivity(data) match {
        case None =>
          logDebug(s"didn't get nextActivity")
          stop replying CompletionNotice(triggerId)
        case Some(nextAct) =>
          logDebug(s"wants to go to ${nextAct.getType} @ $tick")
          holdTickAndTriggerId(tick, triggerId)
          goto(ChoosingMode) using ChoosesModeData(
            personData = data.copy(
              // If we don't have a current tour mode (i.e. are not on a tour aka at home),
              // use the mode of the next leg as the new tour mode.
              currentTourMode = data.currentTourMode.orElse(
                _experiencedBeamPlan.getPlanElements
                  .get(_experiencedBeamPlan.getPlanElements.indexOf(nextAct) - 1) match {
                  case leg: Leg =>
                    BeamMode.fromString(leg.getMode)
                  case _ => None
                }
              )
            ),
            SpaceTime(currentActivity(data).getCoord, _currentTick.get)
          )
      }
  }

  when(WaitingForDeparture) {

    /**
      * Callback from [[ChoosesMode]]
      **/
    case Event(
        TriggerWithId(PersonDepartureTrigger(tick), triggerId),
        data @ BasePersonData(_, Some(currentTrip), _, _, _, _, _, _, false, _)
        ) =>
      // We end our activity when we actually leave, not when we decide to leave, i.e. when we look for a bus or
      // hail a ride. We stay at the party until our Uber is there.
      eventsManager.processEvent(
        new ActivityEndEvent(
          tick,
          id,
          currentActivity(data).getLinkId,
          currentActivity(data).getFacilityId,
          currentActivity(data).getType
        )
      )
      assert(currentActivity(data).getLinkId != null)
      eventsManager.processEvent(
        new PersonDepartureEvent(
          tick,
          id,
          currentActivity(data).getLinkId,
          currentTrip.tripClassifier.value
        )
      )
      holdTickAndTriggerId(tick, triggerId)
      goto(ProcessingNextLegOrStartActivity) using data.copy(hasDeparted = true)

    case Event(
        TriggerWithId(PersonDepartureTrigger(tick), triggerId),
        BasePersonData(_, _, restOfCurrentTrip, _, _, _, _, _, true, _)
        ) =>
      // We're coming back from replanning, i.e. we are already on the trip, so we don't throw a departure event
      logDebug(s"replanned to leg ${restOfCurrentTrip.head}")
      holdTickAndTriggerId(tick, triggerId)
      goto(ProcessingNextLegOrStartActivity)
  }

  def activityOrMessage(ind: Int, msg: String): Either[String, Activity] = {
    if (ind < 0 || ind >= _experiencedBeamPlan.activities.length) Left(msg)
    else Right(_experiencedBeamPlan.activities(ind))
  }

  def handleFailedRideHailReservation(
    error: ReservationError,
    response: RideHailResponse,
    data: BasePersonData
  ): State = {
    logDebug(s"replanning because ${error.errorCode}")
    eventsManager.processEvent(new ReplanningEvent(_currentTick.get, Id.createPersonId(id)))
    goto(ChoosingMode) using ChoosesModeData(
      data.copy(currentTourMode = None),
      currentLocation = SpaceTime(
        beamServices.geo.wgs2Utm(data.restOfCurrentTrip.head.beamLeg.travelPath.startPoint).loc,
        _currentTick.get
      ),
      isWithinTripReplanning = true
    )
  }

  when(WaitingForReservationConfirmation) {
    // TRANSIT SUCCESS
    case Event(ReservationResponse(_, Right(response), _), data: BasePersonData) =>
      handleSuccessfulReservation(response.triggersToSchedule, data)
    // TRANSIT FAILURE
    case Event(
        ReservationResponse(_, Left(firstErrorResponse), _),
        data @ BasePersonData(_, _, nextLeg :: _, _, _, _, _, _, _, _)
        ) =>
      logDebug(s"replanning because ${firstErrorResponse.errorCode}")
      eventsManager.processEvent(new ReplanningEvent(_currentTick.get, Id.createPersonId(id)))
      goto(ChoosingMode) using ChoosesModeData(
        data,
        currentLocation =
          SpaceTime(beamServices.geo.wgs2Utm(nextLeg.beamLeg.travelPath.startPoint).loc, _currentTick.get),
        isWithinTripReplanning = true
      )
    // RIDE HAIL DELAY
    case Event(DelayedRideHailResponse, data: BasePersonData) =>
      // this means ride hail manager is taking time to assign and we should complete our
      // current trigger and wait to be re-triggered by the manager
      val (_, triggerId) = releaseTickAndTriggerId()
      scheduler ! CompletionNotice(triggerId, Vector())
      stay() using data
    // RIDE HAIL DELAY FAILURE
    // we use trigger for this to get triggerId back into hands of the person
    case Event(
        TriggerWithId(RideHailResponseTrigger(tick, response @ RideHailResponse(_, _, Some(error), _)), triggerId),
        data: BasePersonData
        ) =>
      holdTickAndTriggerId(tick, triggerId)
      handleFailedRideHailReservation(error, response, data)
    // RIDE HAIL SUCCESS
    // no trigger needed here since we're going to Waiting anyway without any other actions needed
    case Event(RideHailResponse(_, _, None, triggersToSchedule), data: BasePersonData) =>
      handleSuccessfulReservation(triggersToSchedule, data)
    // RIDE HAIL FAILURE
    case Event(
        response @ RideHailResponse(_, _, Some(error), _),
        data @ BasePersonData(_, _, _, _, _, _, _, _, _, _)
        ) =>
      handleFailedRideHailReservation(error, response, data)
  }

  when(Waiting) {
    /*
     * Learn as passenger that it is time to board the vehicle
     */
    case Event(
        TriggerWithId(BoardVehicleTrigger(tick, vehicleToEnter), triggerId),
        data @ BasePersonData(_, _, currentLeg :: _, currentVehicle, _, _, _, _, _, _)
        ) =>
      logDebug(s"PersonEntersVehicle: $vehicleToEnter")
      eventsManager.processEvent(new PersonEntersVehicleEvent(tick, id, vehicleToEnter))

      val mode = data.currentTrip.get.tripClassifier

      if (currentLeg.cost > 0.0) {
        if (beamServices.agencyAndRouteByVehicleIds.contains(
              vehicleToEnter
            )) {
          val agencyId = beamServices.agencyAndRouteByVehicleIds(vehicleToEnter)._1
          eventsManager.processEvent(new AgencyRevenueEvent(tick, agencyId, currentLeg.cost))
        }

        eventsManager.processEvent(
          new PersonCostEvent(
            tick,
            id,
            mode.value,
            0.0, // incentive applies to a whole trip and is accounted for at Arrival
            0.0, // only drivers pay tolls, if a toll is in the fare it's still a fare
            currentLeg.cost
          )
        )
      }

      goto(Moving) replying CompletionNotice(triggerId) using data.copy(
        currentVehicle = vehicleToEnter +: currentVehicle
      )
  }

  when(Moving) {
    /*
     * Learn as passenger that it is time to alight the vehicle
     */
    case Event(
        TriggerWithId(AlightVehicleTrigger(tick, vehicleToExit), triggerId),
        data @ BasePersonData(_, _, _ :: restOfCurrentTrip, currentVehicle, _, _, _, _, _, _)
        ) =>
      logDebug(s"PersonLeavesVehicle: $vehicleToExit")
      eventsManager.processEvent(new PersonLeavesVehicleEvent(tick, id, vehicleToExit))
      holdTickAndTriggerId(tick, triggerId)
      goto(ProcessingNextLegOrStartActivity) using data.copy(
        restOfCurrentTrip = restOfCurrentTrip.dropWhile(leg => leg.beamVehicleId == vehicleToExit),
        currentVehicle = currentVehicle.tail
      )
  }

  // Callback from DrivesVehicle. Analogous to AlightVehicleTrigger, but when driving ourselves.
  when(PassengerScheduleEmpty) {
    case Event(PassengerScheduleEmptyMessage(_, toll), data: BasePersonData) =>
      val netTripCosts = data.currentTripCosts // This includes tolls because it comes from leg.cost
      if (toll > 0.0 || netTripCosts > 0.0)
        eventsManager.processEvent(
          new PersonCostEvent(
            _currentTick.get,
            matsimPlan.getPerson.getId,
            data.restOfCurrentTrip.head.beamLeg.mode.value,
            0.0,
            toll,
            netTripCosts // Again, includes tolls but "net" here means actual money paid by the person
          )
        )
      if (data.restOfCurrentTrip.head.unbecomeDriverOnCompletion) {
        currentBeamVehicle.unsetDriver()
        nextNotifyVehicleResourceIdle.foreach(currentBeamVehicle.manager.get ! _)
        eventsManager.processEvent(
          new PersonLeavesVehicleEvent(_currentTick.get, Id.createPersonId(id), data.currentVehicle.head)
        )
        if (currentBeamVehicle != body && !mustBeDrivenHome(currentBeamVehicle)) {
          // Is a shared vehicle. Give it up.
          currentBeamVehicle.manager.get ! ReleaseVehicle(currentBeamVehicle)
          beamVehicles -= data.currentVehicle.head
        }
      }
      goto(ProcessingNextLegOrStartActivity) using data.copy(
        restOfCurrentTrip = data.restOfCurrentTrip.tail,
        currentVehicle = Vector(body.id),
        currentTripCosts = 0.0
      )
  }

  when(ReadyToChooseParking, stateTimeout = Duration.Zero) {
    case Event(
        StateTimeout,
        data @ BasePersonData(_, _, completedLeg :: theRestOfCurrentTrip, _, _, _, _, _, _, currentCost)
        ) =>
      log.debug("ReadyToChooseParking, restoftrip: {}", theRestOfCurrentTrip.toString())
      goto(ChoosingParkingSpot) using data.copy(
        restOfCurrentTrip = theRestOfCurrentTrip,
        currentTripCosts = currentCost + completedLeg.cost
      )
  }

  onTransition {
    case _ -> _ =>
      unstashAll()
  }

  when(TryingToBoardVehicle) {
    case Event(Boarded(vehicle), basePersonData: BasePersonData) =>
      beamVehicles.put(vehicle.id, ActualVehicle(vehicle))
      goto(ProcessingNextLegOrStartActivity)
    case Event(NotAvailable, basePersonData: BasePersonData) =>
      goto(ChoosingMode) using ChoosesModeData(
        basePersonData.copy(
          currentTourMode = None, // Have to give up my mode as well, perhaps there's no option left for driving.
          currentTourPersonalVehicle = None
        ),
        SpaceTime(basePersonData.restOfCurrentTrip.head.beamLeg.travelPath.startPoint.loc, _currentTick.get)
      )
  }

  /**
    * processNextLegOrStartActivity
    *
    * This should be called when it's time to either embark on another leg in a trip or to wrap up a trip that is
    * now complete. There are four outcomes possible:
    *
    * 1 There are more legs in the trip and the [[PersonAgent]] is the driver => goto [[WaitingToDrive]] and schedule
    * [[StartLegTrigger]]
    * 2 There are more legs in the trip but the [[PersonAgent]] is a passenger => goto [[Waiting]] and schedule nothing
    * further (the driver will initiate the start of the leg)
    * 3 The trip is over and there are more activities in the agent plan => goto [[PerformingActivity]] and schedule end
    * of activity
    * 4 The trip is over and there are no more activities in the agent plan => goto [[Finish]]
    **/
  when(ProcessingNextLegOrStartActivity, stateTimeout = Duration.Zero) {
    case Event(
        StateTimeout,
        data @ BasePersonData(
          _,
          _,
          nextLeg :: restOfCurrentTrip,
          currentVehicle,
          _,
          currentTourPersonalVehicle,
          _,
          _,
          _,
          _
        )
        ) if nextLeg.asDriver =>
      // Declaring a function here because this case is already so convoluted that I require a return
      // statement from within.
      // TODO: Refactor.
      def nextState: FSM.State[BeamAgentState, PersonData] = {
        val currentVehicleForNextState =
          if (currentVehicle.isEmpty || currentVehicle.head != nextLeg.beamVehicleId) {
            beamVehicles(nextLeg.beamVehicleId) match {
              case Token(_, manager, _) =>
                manager ! TryToBoardVehicle(nextLeg.beamVehicleId, self)
                return goto(TryingToBoardVehicle)
              case _: ActualVehicle =>
              // That's fine, continue
            }
            eventsManager.processEvent(
              new PersonEntersVehicleEvent(
                _currentTick.get,
                Id.createPersonId(id),
                nextLeg.beamVehicleId
              )
            )
            nextLeg.beamVehicleId +: currentVehicle
          } else {
            currentVehicle
          }
        val legsToInclude = nextLeg +: restOfCurrentTrip.takeWhile(_.beamVehicleId == nextLeg.beamVehicleId)
        val newPassengerSchedule = PassengerSchedule().addLegs(legsToInclude.map(_.beamLeg))

        // Really? Also in the ReleasingParkingSpot case? How can it be that only one case releases the trigger,
        // but both of them send a CompletionNotice?
        scheduler ! CompletionNotice(
          _currentTriggerId.get,
          Vector(ScheduleTrigger(StartLegTrigger(_currentTick.get, nextLeg.beamLeg), self))
        )

        val stateToGo = if (nextLeg.beamLeg.mode == CAR) {
          log.debug(
            "ProcessingNextLegOrStartActivity, going to ReleasingParkingSpot with legsToInclude: {}",
            legsToInclude
          )
          ReleasingParkingSpot
        } else {
          releaseTickAndTriggerId()
          WaitingToDrive
        }
        goto(stateToGo) using data.copy(
          passengerSchedule = newPassengerSchedule,
          currentLegPassengerScheduleIndex = 0,
          currentVehicle = currentVehicleForNextState,
        )
      }
      nextState

    // TRANSIT but too late
    case Event(StateTimeout, data @ BasePersonData(_, _, nextLeg :: _, _, _, _, _, _, _, _))
        if nextLeg.beamLeg.startTime < _currentTick.get =>
      // We've missed the bus. This occurs when the actual ride hail trip takes much longer than planned (based on the
      // initial inquiry). So we replan but change tour mode to WALK_TRANSIT since we've already done our ride hail portion.
      ExponentialLazyLogging.logger.warn(
        "Missed transit pickup during a ride_hail_transit trip, late by {} sec",
        _currentTick.get - nextLeg.beamLeg.startTime
      )

      goto(ChoosingMode) using ChoosesModeData(
        personData = data.copy(currentTourMode = Some(WALK_TRANSIT)),
        currentLocation =
          SpaceTime(beamServices.geo.wgs2Utm(nextLeg.beamLeg.travelPath.startPoint).loc, _currentTick.get),
        isWithinTripReplanning = true
      )
    // TRANSIT
    case Event(StateTimeout, BasePersonData(_, _, nextLeg :: tailOfCurrentTrip, _, _, _, _, _, _, _))
        if nextLeg.beamLeg.mode.isTransit =>
      val legSegment = nextLeg :: tailOfCurrentTrip.takeWhile(
        leg => leg.beamVehicleId == nextLeg.beamVehicleId
      )
      val resRequest = ReservationRequest(
        legSegment.head.beamLeg,
        legSegment.last.beamLeg,
        VehiclePersonId(legSegment.head.beamVehicleId, id)
      )
      TransitDriverAgent.selectByVehicleId(legSegment.head.beamVehicleId) ! resRequest
      goto(WaitingForReservationConfirmation)
    // RIDE_HAIL
    case Event(StateTimeout, BasePersonData(_, _, nextLeg :: tailOfCurrentTrip, _, _, _, _, _, _, _))
        if nextLeg.isRideHail =>
      val legSegment = nextLeg :: tailOfCurrentTrip.takeWhile(
        leg => leg.beamVehicleId == nextLeg.beamVehicleId
      )
      val departAt = legSegment.head.beamLeg.startTime

      rideHailManager ! RideHailRequest(
        ReserveRide,
        VehiclePersonId(body.id, id, Some(self)),
        beamServices.geo.wgs2Utm(nextLeg.beamLeg.travelPath.startPoint.loc),
        departAt,
        beamServices.geo.wgs2Utm(legSegment.last.beamLeg.travelPath.endPoint.loc),
        nextLeg.isPooledTrip
      )

      eventsManager.processEvent(
        new ReserveRideHailEvent(
          _currentTick.getOrElse(departAt).toDouble,
          id,
          departAt,
          nextLeg.beamLeg.travelPath.startPoint.loc,
          legSegment.last.beamLeg.travelPath.endPoint.loc
        )
      )

      goto(WaitingForReservationConfirmation)
    case Event(StateTimeout, BasePersonData(_, _, _ :: _, _, _, _, _, _, _, _)) =>
      val (_, triggerId) = releaseTickAndTriggerId()
      scheduler ! CompletionNotice(triggerId)
      goto(Waiting)

    case Event(
        StateTimeout,
        data @ BasePersonData(
          currentActivityIndex,
          Some(currentTrip),
          _,
          _,
          currentTourMode,
          currentTourPersonalVehicle,
          _,
          _,
          _,
          _
        )
        ) =>
      nextActivity(data) match {
        case Some(activity) =>
          val (tick, triggerId) = releaseTickAndTriggerId()
          val endTime =
            if (activity.getEndTime >= tick && Math
                  .abs(activity.getEndTime) < Double.PositiveInfinity) {
              activity.getEndTime
            } else if (activity.getEndTime >= 0.0 && activity.getEndTime < tick) {
              tick
            } else {
              //            logWarn(s"Activity endTime is negative or infinite ${activity}, assuming duration of 10
              // minutes.")
              //TODO consider ending the day here to match MATSim convention for start/end activity
              tick + 60 * 10
            }
          // Report travelled distance for inclusion in experienced plans.
          // We currently get large unaccountable differences in round trips, e.g. work -> home may
          // be twice as long as home -> work. Probably due to long links, and the location of the activity
          // on the link being undefined.
          eventsManager.processEvent(
            new TeleportationArrivalEvent(
              tick,
              id,
              currentTrip.legs.map(l => l.beamLeg.travelPath.distanceInM).sum
            )
          )
          assert(activity.getLinkId != null)
          eventsManager.processEvent(
            new PersonArrivalEvent(tick, id, activity.getLinkId, currentTrip.tripClassifier.value)
          )
          val incentive = beamServices.modeIncentives.computeIncentive(attributes, currentTrip.tripClassifier)
          if (incentive > 0.0)
            eventsManager.processEvent(
              new PersonCostEvent(
                tick,
                id,
                currentTrip.tripClassifier.value,
                incentive,
                0.0,
                0.0 // the cost as paid by person has already been accounted for, this event is just about the incentive
              )
            )

          eventsManager.processEvent(
            new ActivityStartEvent(
              tick,
              id,
              activity.getLinkId,
              activity.getFacilityId,
              activity.getType
            )
          )
          scheduler ! CompletionNotice(
            triggerId,
            Vector(ScheduleTrigger(ActivityEndTrigger(endTime.toInt), self))
          )
          goto(PerformingActivity) using data.copy(
            currentActivityIndex = currentActivityIndex + 1,
            currentTrip = None,
            restOfCurrentTrip = List(),
            currentTourPersonalVehicle = currentTourPersonalVehicle match {
              case Some(personalVehId) =>
                val personalVeh = beamVehicles(personalVehId).asInstanceOf[ActualVehicle].vehicle
                if (activity.getType.equals("Home")) {
                  assert(personalVeh.stall.nonEmpty)
                  beamVehicles -= personalVeh.id
                  personalVeh.manager.get ! ReleaseVehicle(personalVeh)
                  None
                } else {
                  currentTourPersonalVehicle
                }
              case None =>
                None
            },
            currentTourMode = if (activity.getType.equals("Home")) None else currentTourMode,
            hasDeparted = false
          )
        case None =>
          logDebug("PersonAgent nextActivity returned None")
          val (_, triggerId) = releaseTickAndTriggerId()
          scheduler ! CompletionNotice(triggerId)
          stop
      }
  }

  def handleSuccessfulReservation(
    triggersToSchedule: Vector[ScheduleTrigger],
    data: BasePersonData
  ): FSM.State[BeamAgentState, PersonData] = {
    if (_currentTriggerId.isDefined) {
      val (_, triggerId) = releaseTickAndTriggerId()
      log.debug("scheduling triggers from reservation responses: {}", triggersToSchedule)
      scheduler ! CompletionNotice(triggerId, triggersToSchedule)
    } else {
      // if _currentTriggerId is empty, this means we have received the reservation response from a batch
      // vehicle allocation process. It's ok, the trigger is with the ride hail manager.
    }
    goto(Waiting) using data

  }

  whenUnhandled(drivingBehavior.orElse(myUnhandled))

  override def logPrefix(): String = s"PersonAgent:$id "

}<|MERGE_RESOLUTION|>--- conflicted
+++ resolved
@@ -16,10 +16,6 @@
 import beam.agentsim.agents.vehicles._
 import beam.agentsim.events._
 import beam.agentsim.events.resources.ReservationError
-<<<<<<< HEAD
-import beam.agentsim.events._
-=======
->>>>>>> 3a12b965
 import beam.agentsim.infrastructure.ParkingManager.ParkingInquiryResponse
 import beam.agentsim.scheduler.BeamAgentScheduler.{CompletionNotice, IllegalTriggerGoToError, ScheduleTrigger}
 import beam.agentsim.scheduler.Trigger
@@ -60,11 +56,7 @@
     personId: Id[PersonAgent],
     household: Household,
     plan: Plan,
-<<<<<<< HEAD
-    sharedVehicleFleets: Vector[ActorRef]
-=======
     sharedVehicleFleets: Seq[ActorRef]
->>>>>>> 3a12b965
   ): Props = {
     Props(
       new PersonAgent(
@@ -194,11 +186,7 @@
   val matsimPlan: Plan,
   val parkingManager: ActorRef,
   val tollCalculator: TollCalculator,
-<<<<<<< HEAD
-  val sharedVehicleFleets: Vector[ActorRef] = Vector()
-=======
   val sharedVehicleFleets: Seq[ActorRef] = Vector()
->>>>>>> 3a12b965
 ) extends DrivesVehicle[PersonData]
     with ChoosesMode
     with ChoosesParking
@@ -207,13 +195,7 @@
   val body = new BeamVehicle(
     BeamVehicle.createId(id, Some("body")),
     BeamVehicleType.powerTrainForHumanBody,
-<<<<<<< HEAD
     BeamVehicleType.defaultHumanBodyBeamVehicleType
-=======
-    None,
-    BeamVehicleType.defaultHumanBodyBeamVehicleType,
-    None
->>>>>>> 3a12b965
   )
   body.manager = Some(self)
   beamVehicles.put(body.id, ActualVehicle(body))
