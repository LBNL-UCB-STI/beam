package beam.agentsim.agents

import akka.actor.FSM.Failure
import akka.actor.{ActorRef, ActorSelection, FSM, Props, Stash, Status}
import beam.agentsim.Resource._
import beam.agentsim.agents.BeamAgent._
import beam.agentsim.agents.PersonAgent._
import beam.agentsim.agents.freight.input.FreightReader.PAYLOAD_WEIGHT_IN_KG
import beam.agentsim.agents.household.HouseholdActor.ReleaseVehicle
import beam.agentsim.agents.household.HouseholdCAVDriverAgent
import beam.agentsim.agents.modalbehaviors.ChoosesMode.ChoosesModeData
import beam.agentsim.agents.modalbehaviors.DrivesVehicle._
import beam.agentsim.agents.modalbehaviors.{ChoosesMode, DrivesVehicle, ModeChoiceCalculator}
import beam.agentsim.agents.parking.ChoosesParking
import beam.agentsim.agents.parking.ChoosesParking.{ChoosingParkingSpot, ReleasingParkingSpot}
import beam.agentsim.agents.planning.{BeamPlan, Tour}
import beam.agentsim.agents.ridehail._
import beam.agentsim.agents.vehicles.AccessErrorCodes.UnknownInquiryIdError
import beam.agentsim.agents.vehicles.BeamVehicle.FuelConsumed
import beam.agentsim.agents.vehicles.EnergyEconomyAttributes.Powertrain
import beam.agentsim.agents.vehicles.VehicleCategory.Bike
import beam.agentsim.agents.vehicles._
import beam.agentsim.events.RideHailReservationConfirmationEvent.{Pooled, Solo}
import beam.agentsim.events._
import beam.agentsim.events.resources.{ReservationError, ReservationErrorCode}
import beam.agentsim.infrastructure.ChargingNetworkManager._
import beam.agentsim.infrastructure.parking.ParkingMNL
import beam.agentsim.infrastructure.taz.{TAZ, TAZTreeMap}
import beam.agentsim.infrastructure.{ParkingInquiryResponse, ParkingNetworkManager, ParkingStall}
import beam.agentsim.scheduler.BeamAgentScheduler.{CompletionNotice, IllegalTriggerGoToError, ScheduleTrigger}
import beam.agentsim.scheduler.Trigger.TriggerWithId
import beam.agentsim.scheduler.{BeamAgentSchedulerTimer, Trigger}
import beam.router.Modes.BeamMode
import beam.router.Modes.BeamMode.{
  CAR,
  CAV,
  HOV2_TELEPORTATION,
  HOV3_TELEPORTATION,
  RIDE_HAIL,
  RIDE_HAIL_POOLED,
  RIDE_HAIL_TRANSIT,
  WALK,
  WALK_TRANSIT
}
import beam.router.RouteHistory
import beam.router.model.{BeamLeg, EmbodiedBeamLeg, EmbodiedBeamTrip}
import beam.router.osm.TollCalculator
import beam.router.skim.ActivitySimSkimmerEvent
import beam.router.skim.event.{
  DriveTimeSkimmerEvent,
  ODSkimmerEvent,
  RideHailSkimmerEvent,
  UnmatchedRideHailRequestSkimmerEvent
}
import beam.sim.common.GeoUtils
import beam.sim.config.BeamConfig.Beam.Debug
import beam.sim.population.AttributesOfIndividual
import beam.sim.{BeamScenario, BeamServices, Geofence}
import beam.utils.MeasureUnitConversion._
import beam.utils.NetworkHelper
import beam.utils.logging.ExponentialLazyLogging
import com.conveyal.r5.transit.TransportNetwork
import org.matsim.api.core.v01.events._
import org.matsim.api.core.v01.population._
import org.matsim.api.core.v01.{Coord, Id}
import org.matsim.core.api.experimental.events.{EventsManager, TeleportationArrivalEvent}
import org.matsim.core.utils.misc.Time

import java.util.concurrent.atomic.AtomicReference
import scala.annotation.tailrec
import scala.concurrent.duration._

/**
  */
object PersonAgent {

  type VehicleStack = Vector[Id[BeamVehicle]]

  def props(
    scheduler: ActorRef,
    services: BeamServices,
    beamScenario: BeamScenario,
    modeChoiceCalculator: ModeChoiceCalculator,
    transportNetwork: TransportNetwork,
    transitAgentPaths: Map[Id[BeamVehicle], ActorSelection],
    tollCalculator: TollCalculator,
    router: ActorRef,
    rideHailManager: ActorRef,
    parkingManager: ActorRef,
    chargingNetworkManager: ActorRef,
    eventsManager: EventsManager,
    personId: Id[PersonAgent],
    householdRef: ActorRef,
    plan: Plan,
    fleetManagers: Seq[ActorRef],
    sharedVehicleFleets: Seq[ActorRef],
    possibleSharedVehicleTypes: Set[BeamVehicleType],
    routeHistory: RouteHistory
  ): Props = {
    Props(
      new PersonAgent(
        scheduler,
        services,
        beamScenario,
        modeChoiceCalculator,
        transportNetwork,
        transitAgentPaths,
        router,
        rideHailManager,
        eventsManager,
        personId,
        plan,
        parkingManager,
        chargingNetworkManager,
        tollCalculator,
        householdRef,
        fleetManagers,
        sharedVehicleFleets,
        possibleSharedVehicleTypes,
        routeHistory
      )
    )
  }

  sealed trait Traveling extends BeamAgentState

  trait PersonData extends DrivingData

  trait DrivingData {
    def currentVehicle: VehicleStack

    def passengerSchedule: PassengerSchedule

    def currentLegPassengerScheduleIndex: Int

    def withPassengerSchedule(newPassengerSchedule: PassengerSchedule): DrivingData

    def withCurrentLegPassengerScheduleIndex(currentLegPassengerScheduleIndex: Int): DrivingData

    def hasParkingBehaviors: Boolean

    def geofence: Option[Geofence]

    def legStartsAt: Option[Int]
  }

  case class LiterallyDrivingData(delegate: DrivingData, legEndsAt: Double, legStartsAt: Option[Int])
      extends DrivingData { // sorry
    def currentVehicle: VehicleStack = delegate.currentVehicle

    def passengerSchedule: PassengerSchedule = delegate.passengerSchedule

    def currentLegPassengerScheduleIndex: Int =
      delegate.currentLegPassengerScheduleIndex

    def withPassengerSchedule(newPassengerSchedule: PassengerSchedule): DrivingData =
      LiterallyDrivingData(delegate.withPassengerSchedule(newPassengerSchedule), legEndsAt, legStartsAt)

    def withCurrentLegPassengerScheduleIndex(currentLegPassengerScheduleIndex: Int): DrivingData =
      LiterallyDrivingData(
        delegate.withCurrentLegPassengerScheduleIndex(currentLegPassengerScheduleIndex),
        legEndsAt,
        legStartsAt
      )

    override def hasParkingBehaviors: Boolean = false

    override def geofence: Option[Geofence] = delegate.geofence
  }

  /**
    * holds information for agent enroute
    * @param isInEnrouteState flag to indicate whether agent is in enroute node
    * @param hasReservedFastChargerStall flag indicate if the agent has reserved a stall with fast charger point
    * @param stall2DestLegs car legs from enroute charging stall to original destination
    */
  case class EnrouteData(
    isInEnrouteState: Boolean = false,
    hasReservedFastChargerStall: Boolean = false,
    stall2DestLegs: Vector[EmbodiedBeamLeg] = Vector()
  ) {
    def isEnrouting: Boolean = isInEnrouteState && hasReservedFastChargerStall
  }

  case class BasePersonData(
    currentActivityIndex: Int = 0,
    currentTrip: Option[EmbodiedBeamTrip] = None,
    restOfCurrentTrip: List[EmbodiedBeamLeg] = List.empty,
    currentVehicle: VehicleStack = Vector.empty,
    currentTourMode: Option[BeamMode] = None,
    currentTourPersonalVehicle: Option[Id[BeamVehicle]] = None,
    passengerSchedule: PassengerSchedule = PassengerSchedule(),
    currentLegPassengerScheduleIndex: Int = 0,
    hasDeparted: Boolean = false,
    currentTripCosts: Double = 0.0,
    rideHailReservedForLegs: IndexedSeq[EmbodiedBeamLeg] = IndexedSeq.empty,
    numberOfReplanningAttempts: Int = 0,
    failedTrips: IndexedSeq[EmbodiedBeamTrip] = IndexedSeq.empty,
    lastUsedParkingStall: Option[ParkingStall] = None,
    enrouteData: EnrouteData = EnrouteData()
  ) extends PersonData {

    def hasNextLeg: Boolean = restOfCurrentTrip.nonEmpty
    def nextLeg: EmbodiedBeamLeg = restOfCurrentTrip.head

    def shouldReserveRideHail(): Boolean = {
      // if we are about to walk then ride-hail
      // OR we are at a ride-hail leg but we didn't reserve a RH yet
      hasNextLeg && nextLeg.asDriver && nextLeg.beamLeg.mode == WALK &&
      restOfCurrentTrip.tail.headOption.exists(_.isRideHail) ||
      restOfCurrentTrip.headOption.exists(_.isRideHail) && !rideHailReservedForLegs.contains(restOfCurrentTrip.head)
    }

    def currentTourModeIsIn(modes: BeamMode*): Boolean = currentTourMode.exists(modes.contains)

    override def withPassengerSchedule(newPassengerSchedule: PassengerSchedule): DrivingData =
      copy(passengerSchedule = newPassengerSchedule)

    override def withCurrentLegPassengerScheduleIndex(
      newLegPassengerScheduleIndex: Int
    ): DrivingData = copy(currentLegPassengerScheduleIndex = newLegPassengerScheduleIndex)

    override def hasParkingBehaviors: Boolean = true

    override def geofence: Option[Geofence] = None
    override def legStartsAt: Option[Int] = None
  }

  case class ActivityStartTrigger(tick: Int) extends Trigger

  case class ActivityEndTrigger(tick: Int) extends Trigger

  case class PersonDepartureTrigger(tick: Int) extends Trigger

  case class TeleportationEndsTrigger(tick: Int) extends Trigger

  case object PerformingActivity extends BeamAgentState

  case object ChoosingMode extends Traveling

  case object Teleporting extends Traveling

  case object WaitingForDeparture extends Traveling

  case object WaitingForReservationConfirmation extends Traveling

  case object WaitingForRideHailReservationConfirmation extends Traveling

  case object Waiting extends Traveling

  case object ProcessingNextLegOrStartActivity extends Traveling

  case object ActuallyProcessingNextLegOrStartActivity extends Traveling

  case object TryingToBoardVehicle extends Traveling

  case object WaitingToDrive extends Traveling

  case object WaitingToDriveInterrupted extends Traveling

  case object PassengerScheduleEmpty extends Traveling

  case object PassengerScheduleEmptyInterrupted extends Traveling

  case object ReadyToChooseParking extends Traveling

  case object Moving extends Traveling

  case object Driving extends Traveling

  case object DrivingInterrupted extends Traveling

  case object EnrouteRefueling extends Traveling

  def correctTripEndTime(
    trip: EmbodiedBeamTrip,
    endTime: Int,
    bodyVehicleId: Id[BeamVehicle],
    bodyVehicleTypeId: Id[BeamVehicleType]
  ): EmbodiedBeamTrip = {
    if (trip.tripClassifier != WALK && trip.tripClassifier != WALK_TRANSIT) {
      trip.copy(
        legs = trip.legs
          .dropRight(1) :+ EmbodiedBeamLeg
          .dummyLegAt(
            endTime - trip.legs.last.beamLeg.duration,
            bodyVehicleId,
            isLastLeg = true,
            trip.legs.dropRight(1).last.beamLeg.travelPath.endPoint.loc,
            WALK,
            bodyVehicleTypeId,
            asDriver = true,
            trip.legs.last.beamLeg.duration
          )
      )
    } else {
      trip
    }
  }

  def findPersonData(data: DrivingData): Option[BasePersonData] = data match {
    case basePersonData: BasePersonData => Some(basePersonData)
    case _                              => None
  }
}

class PersonAgent(
  val scheduler: ActorRef,
  val beamServices: BeamServices,
  val beamScenario: BeamScenario,
  val modeChoiceCalculator: ModeChoiceCalculator,
  val transportNetwork: TransportNetwork,
  val transitAgentPaths: Map[Id[BeamVehicle], ActorSelection],
  val router: ActorRef,
  val rideHailManager: ActorRef,
  val eventsManager: EventsManager,
  override val id: Id[PersonAgent],
  val matsimPlan: Plan,
  val parkingManager: ActorRef,
  val chargingNetworkManager: ActorRef,
  val tollCalculator: TollCalculator,
  val householdRef: ActorRef,
  val fleetManagers: Seq[ActorRef] = Vector(),
  val sharedVehicleFleets: Seq[ActorRef] = Vector(),
  val possibleSharedVehicleTypes: Set[BeamVehicleType] = Set.empty,
  val routeHistory: RouteHistory
) extends DrivesVehicle[PersonData]
    with ChoosesMode
    with ChoosesParking
    with Stash
    with ExponentialLazyLogging {

  override val eventBuilderActor: ActorRef = beamServices.eventBuilderActor
  implicit val debug: Debug = beamServices.beamConfig.beam.debug

  val networkHelper: NetworkHelper = beamServices.networkHelper
  val geo: GeoUtils = beamServices.geo

  val minDistanceToTrainStop: Double =
    beamScenario.beamConfig.beam.agentsim.agents.tripBehaviors.carUsage.minDistanceToTrainStop

  val bodyType: BeamVehicleType = beamScenario.vehicleTypes(
    Id.create(beamScenario.beamConfig.beam.agentsim.agents.bodyType, classOf[BeamVehicleType])
  )

  val body: BeamVehicle = new BeamVehicle(
    BeamVehicle.createId(id, Some("body")),
    new Powertrain(bodyType.primaryFuelConsumptionInJoulePerMeter),
    bodyType,
    vehicleManagerId = new AtomicReference(VehicleManager.NoManager.managerId)
  )

  body.setManager(Some(self))
  beamVehicles.put(body.id, ActualVehicle(body))

  val vehicleFleets: Seq[ActorRef] = fleetManagers ++ sharedVehicleFleets

  val attributes: AttributesOfIndividual =
    matsimPlan.getPerson.getCustomAttributes
      .get("beam-attributes")
      .asInstanceOf[AttributesOfIndividual]

  val _experiencedBeamPlan: BeamPlan = BeamPlan(matsimPlan)

  var totFuelConsumed: FuelConsumed = FuelConsumed(0.0, 0.0)
  var curFuelConsumed: FuelConsumed = FuelConsumed(0.0, 0.0)

  override def payloadInKgForLeg(leg: BeamLeg, drivingData: DrivingData): Option[Double] = {
    drivingData match {
      case data: BasePersonData => getPayloadWeightFromLeg(data.currentActivityIndex)
      case _                    => None
    }
  }

  def wheelchairUser: Boolean = {
    attributes.wheelchairUser
  }

  def updateFuelConsumed(fuelOption: Option[FuelConsumed]): Unit = {
    val newFuelConsumed = fuelOption.getOrElse(FuelConsumed(0.0, 0.0))
    curFuelConsumed = FuelConsumed(
      curFuelConsumed.primaryFuel + newFuelConsumed.primaryFuel,
      curFuelConsumed.secondaryFuel + newFuelConsumed.secondaryFuel
    )
    totFuelConsumed = FuelConsumed(
      totFuelConsumed.primaryFuel + curFuelConsumed.primaryFuel,
      totFuelConsumed.secondaryFuel + curFuelConsumed.secondaryFuel
    )
  }

  def resetFuelConsumed(): Unit = curFuelConsumed = FuelConsumed(0.0, 0.0)

  override def logDepth: Int = beamScenario.beamConfig.beam.debug.actor.logDepth

  val lastTickOfSimulation: Int = Time
    .parseTime(beamScenario.beamConfig.beam.agentsim.endTime)
    .toInt - beamServices.beamConfig.beam.agentsim.schedulerParallelismWindow

  /**
    * identifies agents with remaining range which is smaller than their remaining tour
    *
    * @param personData current state data cast as a [[BasePersonData]]
    * @return true if they have enough fuel, or fuel type is not exhaustible
    */
  def calculateRemainingTripData(personData: BasePersonData): Option[ParkingMNL.RemainingTripData] = {

    // if enroute then trip is not started yet, pick vehicle id of next leg (head of rest of the trip)
    // else the vehicle information is available in `currentVehicle`
    val vehicleId =
      if (personData.enrouteData.isInEnrouteState) personData.restOfCurrentTrip.head.beamVehicleId
      else personData.currentVehicle.head

    val beamVehicle = beamVehicles(vehicleId).vehicle

    val refuelNeeded: Boolean =
      beamVehicle.isRefuelNeeded(
        beamScenario.beamConfig.beam.agentsim.agents.rideHail.human.refuelRequiredThresholdInMeters,
        beamScenario.beamConfig.beam.agentsim.agents.rideHail.human.noRefuelThresholdInMeters
      )

    if (refuelNeeded) {

      val primaryFuelLevelInJoules: Double = beamScenario
        .privateVehicles(vehicleId)
        .primaryFuelLevelInJoules

      val primaryFuelConsumptionInJoulePerMeter: Double =
        beamVehicle.beamVehicleType.primaryFuelConsumptionInJoulePerMeter

      val remainingTourDist: Double = nextActivity(personData) match {
        case Some(nextAct) =>
          // in the case that we are headed "home", we need to motivate charging.
          // in order to induce range anxiety, we need to have agents consider
          // their tomorrow activities. the agent's first leg of the day
          // is used here to add distance to a "ghost activity" tomorrow morning
          // which is used in place of our real remaining tour distance of 0.0
          // which should help encourage residential end-of-day charging
          val tomorrowFirstLegDistance =
            if (nextAct.getType.toLowerCase == "home") {
              findFirstCarLegOfTrip(personData) match {
                case Some(carLeg) =>
                  carLeg.beamLeg.travelPath.distanceInM
                case None =>
                  0.0
              }
            } else 0.0

          val tripIndexOfElement = currentTour(personData)
            .tripIndexOfElement(nextAct)
            .getOrElse(throw new IllegalArgumentException(s"Element [$nextAct] not found"))
          val nextActIdx = tripIndexOfElement - 1
          currentTour(personData).trips
            .slice(nextActIdx, currentTour(personData).trips.length)
            .sliding(2, 1)
            .toList
            .foldLeft(tomorrowFirstLegDistance) { (sum, pair) =>
              sum + Math
                .ceil(
                  beamServices.skims.od_skimmer
                    .getTimeDistanceAndCost(
                      pair.head.activity.getCoord,
                      pair.last.activity.getCoord,
                      0,
                      CAR,
                      beamVehicle.beamVehicleType.id,
                      beamVehicle.beamVehicleType,
                      beamServices.beamScenario.fuelTypePrices(beamVehicle.beamVehicleType.primaryFuelType)
                    )
                    .distance
                )
            }

        case None =>
          0.0
      }

      Some(
        ParkingMNL.RemainingTripData(
          primaryFuelLevelInJoules,
          primaryFuelConsumptionInJoulePerMeter,
          remainingTourDist,
          beamScenario.beamConfig.beam.agentsim.agents.parking.rangeAnxietyBuffer
        )
      )

    } else {
      None
    }
  }

  startWith(Uninitialized, BasePersonData())

  def currentTour(data: BasePersonData): Tour = {
    stateName match {
      case PerformingActivity =>
        _experiencedBeamPlan.getTourContaining(currentActivity(data))
      case _ =>
        _experiencedBeamPlan.getTourContaining(nextActivity(data).get)
    }
  }

  def currentActivity(data: BasePersonData): Activity =
    _experiencedBeamPlan.activities(data.currentActivityIndex)

  def nextActivity(data: BasePersonData): Option[Activity] = {
    val ind = data.currentActivityIndex + 1
    if (ind < 0 || ind >= _experiencedBeamPlan.activities.length) {
      None
    } else {
      Some(_experiencedBeamPlan.activities(ind))
    }
  }

  def findFirstCarLegOfTrip(data: BasePersonData): Option[EmbodiedBeamLeg] = {
    @tailrec
    def _find(remaining: IndexedSeq[EmbodiedBeamLeg]): Option[EmbodiedBeamLeg] = {
      if (remaining.isEmpty) None
      else if (remaining.head.beamLeg.mode == CAR) Some { remaining.head }
      else _find(remaining.tail)
    }
    for {
      trip <- data.currentTrip
      leg  <- _find(trip.legs)
    } yield {
      leg
    }
  }

  def calculateActivityEndTime(activity: Activity, tick: Double): Double = {
    def activityEndTime: Double = {
      def fallbackActivityEndTime: Double = {
        // logWarn(s"Activity endTime is negative or infinite ${activity}, assuming duration of 10 minutes.")
        // TODO consider ending the day here to match MATSim convention for start/end activity
        tick + 60 * 10
      }
      val endTime = activity.getEndTime
      var returnVal: Double =
        fallbackActivityEndTime //Because OptionalTime doesn't have a method which returns - given an fn
      endTime.ifDefined(endTimeVal =>
        if (endTimeVal >= tick) returnVal = endTimeVal
        else if (endTimeVal >= 0.0 && endTimeVal < tick) returnVal = tick
      )
      returnVal
    }

    val endTime: Double = beamServices.beamScenario.fixedActivitiesDurations.get(activity.getType) match {
      case Some(fixedDuration) => tick + fixedDuration
      case _                   => activityEndTime
    }
    if (lastTickOfSimulation >= tick) {
      Math.min(lastTickOfSimulation, endTime)
    } else {
      endTime
    }
  }

  def endActivityAndDepart(
    tick: Double,
    currentTrip: EmbodiedBeamTrip,
    data: BasePersonData
  ): Unit = {
    assert(currentActivity(data).getLinkId != null)

    val tripId: String = _experiencedBeamPlan.trips
      .lift(data.currentActivityIndex + 1) match {
      case Some(trip) =>
        trip.leg.map(l => Option(l.getAttributes.getAttribute("trip_id")).getOrElse("").toString).getOrElse("")
      case None => ""
    }

    // We end our activity when we actually leave, not when we decide to leave, i.e. when we look for a bus or
    // hail a ride. We stay at the party until our Uber is there.

    eventsManager.processEvent(
      new ActivityEndEvent(
        tick,
        id,
        currentActivity(data).getLinkId,
        currentActivity(data).getFacilityId,
        currentActivity(data).getType
      )
    )
    val pde = new BeamPersonDepartureEvent(
      tick,
      id,
      currentActivity(data).getLinkId,
      currentTrip.tripClassifier.value,
      tripId
    )
    eventsManager.processEvent(
      pde
    )
  }

  when(Uninitialized) { case Event(TriggerWithId(InitializeTrigger(_), triggerId), _) =>
    goto(Initialized) replying CompletionNotice(
      triggerId,
      Vector(ScheduleTrigger(ActivityStartTrigger(0), self))
    )
  }

  when(Initialized) { case Event(TriggerWithId(ActivityStartTrigger(tick), triggerId), data: BasePersonData) =>
    logDebug(s"starting at ${currentActivity(data).getType} @ $tick")
    goto(PerformingActivity) replying CompletionNotice(
      triggerId,
      Vector(
        ScheduleTrigger(
          ActivityEndTrigger(currentActivity(data).getEndTime.orElse(beam.UNDEFINED_TIME).toInt),
          self
        )
      )
    )
  }

  when(PerformingActivity) { case Event(TriggerWithId(ActivityEndTrigger(tick), triggerId), data: BasePersonData) =>
    nextActivity(data) match {
      case None =>
        logger.warn(s"didn't get nextActivity, PersonAgent:$id")
        stay replying CompletionNotice(triggerId)
      case Some(nextAct) =>
        logDebug(s"wants to go to ${nextAct.getType} @ $tick")
        holdTickAndTriggerId(tick, triggerId)
        val indexOfNextActivity = _experiencedBeamPlan.getPlanElements.indexOf(nextAct)
        val modeOfNextLeg = _experiencedBeamPlan.getPlanElements.get(indexOfNextActivity - 1) match {
          case leg: Leg => BeamMode.fromString(leg.getMode)
          case _        => None
        }
        val currentCoord = currentActivity(data).getCoord
        val nextCoord = nextActivity(data).get.getCoord
        goto(ChoosingMode) using ChoosesModeData(
          personData = data.copy(
            // If the mode of the next leg is defined and is CAV, use it, otherwise,
            // If we don't have a current tour mode (i.e. are not on a tour aka at home),
            // use the mode of the next leg as the new tour mode.
            currentTourMode = modeOfNextLeg match {
              case Some(CAV) =>
                Some(CAV)
              case _ =>
                data.currentTourMode.orElse(modeOfNextLeg)
            },
            numberOfReplanningAttempts = 0,
            failedTrips = IndexedSeq.empty,
            enrouteData = EnrouteData()
          ),
          SpaceTime(currentCoord, _currentTick.get),
          excludeModes =
            if (canUseCars(currentCoord, nextCoord)) Vector.empty
            else Vector(BeamMode.RIDE_HAIL, BeamMode.CAR, BeamMode.CAV)
        )
    }

  }

  when(Teleporting) {
    case Event(
          TriggerWithId(PersonDepartureTrigger(tick), triggerId),
          data: BasePersonData
        ) if data.currentTrip.isDefined && !data.hasDeparted =>
      endActivityAndDepart(tick, data.currentTrip.get, data)

      val arrivalTime = tick + data.currentTrip.get.totalTravelTimeInSecs
      scheduler ! CompletionNotice(
        triggerId,
        Vector(ScheduleTrigger(TeleportationEndsTrigger(arrivalTime), self))
      )

      stay() using data.copy(hasDeparted = true)

    case Event(
          TriggerWithId(TeleportationEndsTrigger(tick), triggerId),
          data: BasePersonData
        ) if data.currentTrip.isDefined && data.hasDeparted =>
      holdTickAndTriggerId(tick, triggerId)

      val currentTrip = data.currentTrip.get
      val teleportationEvent = new TeleportationEvent(
        time = tick,
        person = id,
        departureTime = currentTrip.legs.head.beamLeg.startTime,
        arrivalTime = tick,
        startX = currentTrip.legs.head.beamLeg.travelPath.startPoint.loc.getX,
        startY = currentTrip.legs.head.beamLeg.travelPath.startPoint.loc.getY,
        endX = currentTrip.legs.last.beamLeg.travelPath.endPoint.loc.getX,
        endY = currentTrip.legs.last.beamLeg.travelPath.endPoint.loc.getY,
        currentTourMode = data.currentTourMode.map(_.value)
      )
      eventsManager.processEvent(teleportationEvent)

      goto(ProcessingNextLegOrStartActivity) using data.copy(
        hasDeparted = true,
        currentVehicle = Vector.empty[Id[BeamVehicle]],
        currentTourPersonalVehicle = None
      )

  }

  when(WaitingForDeparture) {

    /**
      * Callback from [[ChoosesMode]]
      */
    case Event(
          TriggerWithId(PersonDepartureTrigger(tick), triggerId),
          data: BasePersonData
        ) if data.currentTrip.isDefined && !data.hasDeparted =>
      endActivityAndDepart(tick, data.currentTrip.get, data)

      holdTickAndTriggerId(tick, triggerId)
      goto(ProcessingNextLegOrStartActivity) using data.copy(hasDeparted = true)

    case Event(
          TriggerWithId(PersonDepartureTrigger(tick), triggerId),
          data: BasePersonData
        ) if data.hasDeparted =>
      // We're coming back from replanning, i.e. we are already on the trip, so we don't throw a departure event
      logDebug(s"replanned to leg ${data.restOfCurrentTrip.head}")
      holdTickAndTriggerId(tick, triggerId)
      goto(ProcessingNextLegOrStartActivity)
  }

  private def canUseCars(currentCoord: Coord, nextCoord: Coord): Boolean = {
    currentCoord == null || beamScenario.trainStopQuadTree
      .getDisk(currentCoord.getX, currentCoord.getY, minDistanceToTrainStop)
      .isEmpty || beamScenario.trainStopQuadTree.getDisk(nextCoord.getX, nextCoord.getY, minDistanceToTrainStop).isEmpty
  }

  def handleFailedRideHailReservation(
    error: ReservationError,
    response: RideHailResponse,
    data: BasePersonData
  ): State = {
    logDebug(s"replanning because ${error.errorCode}")
    val tick = _currentTick.getOrElse(response.request.departAt)
    val replanningReason = getReplanningReasonFrom(data, error.errorCode.entryName)
    eventsManager.processEvent(
      new RideHailReservationConfirmationEvent(
        tick,
        Id.createPersonId(id),
        None,
        RideHailReservationConfirmationEvent.typeWhenPooledIs(response.request.asPooled),
        Some(error.errorCode),
        response.request.requestTime,
        response.request.departAt,
        response.request.quotedWaitTime,
        beamServices.geo.utm2Wgs(response.request.pickUpLocationUTM),
        beamServices.geo.utm2Wgs(response.request.destinationUTM),
        None,
        response.directTripTravelProposal.map(_.travelDistanceForCustomer(bodyVehiclePersonId)),
        response.directTripTravelProposal.map(proposal =>
          proposal.travelTimeForCustomer(bodyVehiclePersonId) + proposal.timeToCustomer(bodyVehiclePersonId)
        ),
        None,
        response.request.withWheelchair
      )
    )
    eventsManager.processEvent(
      new UnmatchedRideHailRequestSkimmerEvent(
        eventTime = tick,
        tazId = beamScenario.tazTreeMap.getTAZ(response.request.pickUpLocationUTM).tazId,
        reservationType = if (response.request.asPooled) Pooled else Solo,
        wheelchairRequired = response.request.withWheelchair,
        serviceName = response.rideHailManagerName
      )
    )
    val currentCoord = beamServices.geo.wgs2Utm(data.restOfCurrentTrip.head.beamLeg.travelPath.startPoint).loc

    eventsManager.processEvent(
      new ReplanningEvent(
        tick,
        Id.createPersonId(id),
        replanningReason,
        currentCoord.getX,
        currentCoord.getY
      )
    )
    val nextCoord = nextActivity(data).get.getCoord
    goto(ChoosingMode) using ChoosesModeData(
      data.copy(
        currentTourMode = None,
        numberOfReplanningAttempts = data.numberOfReplanningAttempts + 1
      ),
      currentLocation = SpaceTime(
        currentCoord,
        tick
      ),
      isWithinTripReplanning = true,
      excludeModes = (if (data.numberOfReplanningAttempts > 0) Vector(RIDE_HAIL, RIDE_HAIL_POOLED, RIDE_HAIL_TRANSIT)
                      else Vector()) ++ (if (canUseCars(currentCoord, nextCoord)) Vector.empty[BeamMode]
                                         else Vector(BeamMode.RIDE_HAIL, BeamMode.CAR, BeamMode.CAV)).distinct
    )
  }

  when(WaitingForReservationConfirmation) {
    // TRANSIT SUCCESS
    case Event(ReservationResponse(Right(response), _), _) =>
      handleSuccessfulTransitReservation(response.triggersToSchedule)
    // TRANSIT FAILURE
    case Event(
          ReservationResponse(Left(firstErrorResponse), _),
          data: BasePersonData
        ) if data.hasNextLeg =>
      logDebug(s"replanning because ${firstErrorResponse.errorCode}")

      val currentCoord = beamServices.geo.wgs2Utm(data.nextLeg.beamLeg.travelPath.startPoint).loc
      val nextCoord = nextActivity(data).get.getCoord
      val replanningReason = getReplanningReasonFrom(data, firstErrorResponse.errorCode.entryName)
      eventsManager.processEvent(
        new ReplanningEvent(
          _currentTick.get,
          Id.createPersonId(id),
          replanningReason,
          currentCoord.getX,
          currentCoord.getY,
          nextCoord.getX,
          nextCoord.getY
        )
      )
      goto(ChoosingMode) using ChoosesModeData(
        data.copy(numberOfReplanningAttempts = data.numberOfReplanningAttempts + 1),
        currentLocation = SpaceTime(currentCoord, _currentTick.get),
        isWithinTripReplanning = true,
        excludeModes =
          if (canUseCars(currentCoord, nextCoord)) Vector.empty
          else Vector(BeamMode.RIDE_HAIL, BeamMode.CAR, BeamMode.CAV)
      )
  }

  when(WaitingForRideHailReservationConfirmation) {
    // RIDE HAIL DELAY
    case Event(DelayedRideHailResponse, data: BasePersonData) =>
      // this means ride hail manager is taking time to assign and we should complete our
      // current trigger and wait to be re-triggered by the manager
      val (_, triggerId) = releaseTickAndTriggerId()
      scheduler ! CompletionNotice(triggerId, Vector())
      stay() using data
    // RIDE HAIL DELAY SUCCESS (buffered mode of RHM)
    // we get RH response with tick and trigger so that we can start our WALKing leg at the right time
    case Event(
          TriggerWithId(RideHailResponseTrigger(tick, response: RideHailResponse), triggerId),
          data: BasePersonData
        ) if response.isSuccessful(id) =>
      //we need to save current tick in order to schedule the next trigger (StartLegTrigger)
      holdTickAndTriggerId(tick, triggerId)
      handleSuccessfulRideHailReservation(tick, response, data)
    // RIDE HAIL DELAY FAILURE
    // we use trigger for this to get triggerId back into hands of the person
    case Event(
          TriggerWithId(RideHailResponseTrigger(tick, response: RideHailResponse), triggerId),
          data: BasePersonData
        ) =>
      holdTickAndTriggerId(tick, triggerId)
      handleFailedRideHailReservation(response.error.getOrElse(UnknownInquiryIdError), response, data)
    // RIDE HAIL SUCCESS (single request mode of RHM)
    case Event(response: RideHailResponse, data: BasePersonData) if response.isSuccessful(id) =>
      handleSuccessfulRideHailReservation(_currentTick.get, response, data)
    // RIDE HAIL FAILURE (single request mode of RHM)
    case Event(response: RideHailResponse, data: BasePersonData) =>
      handleFailedRideHailReservation(response.error.getOrElse(UnknownInquiryIdError), response, data)
  }

  private def handleSuccessfulRideHailReservation(tick: Int, response: RideHailResponse, data: BasePersonData) = {
    val req = response.request
    val travelProposal = response.travelProposal.get
    val actualRideHailLegs =
      travelProposal.toEmbodiedBeamLegsForCustomer(bodyVehiclePersonId, response.rideHailManagerName)
    eventsManager.processEvent(
      new RideHailReservationConfirmationEvent(
        tick,
        Id.createPersonId(id),
        Some(travelProposal.rideHailAgentLocation.vehicleId),
        RideHailReservationConfirmationEvent.typeWhenPooledIs(req.asPooled),
        None,
        tick,
        req.departAt,
        req.quotedWaitTime,
        beamServices.geo.utm2Wgs(req.pickUpLocationUTM),
        beamServices.geo.utm2Wgs(req.destinationUTM),
        Some(actualRideHailLegs.head.beamLeg.startTime),
        response.directTripTravelProposal.map(_.travelDistanceForCustomer(bodyVehiclePersonId)),
        response.directTripTravelProposal.map(_.travelTimeForCustomer(bodyVehiclePersonId)),
        Some(travelProposal.estimatedPrice(req.customer.personId)),
        req.withWheelchair
      )
    )
    eventsManager.processEvent(
      new RideHailSkimmerEvent(
        eventTime = tick,
        tazId = beamScenario.tazTreeMap.getTAZ(req.pickUpLocationUTM).tazId,
        reservationType = if (req.asPooled) Pooled else Solo,
        serviceName = response.rideHailManagerName,
        waitTime = travelProposal.timeToCustomer(req.customer),
        costPerMile = travelProposal.estimatedPrice(req.customer.personId) /
          travelProposal.travelDistanceForCustomer(req.customer) * METERS_IN_MILE,
        wheelchairRequired = req.withWheelchair,
        vehicleIsWheelchairAccessible = travelProposal.rideHailAgentLocation.vehicleType.isWheelchairAccessible
      )
    )
    response.triggersToSchedule.foreach(scheduler ! _)
    // when we reserving a ride-hail the rest of our trip may contain an optional WALK leg before the RH leg
    val (walkLeg, tailLegs) = data.restOfCurrentTrip.span(!_.isRideHail)
    val newWalkLeg = walkLeg.map(leg => leg.copy(beamLeg = leg.beamLeg.updateStartTime(tick)))
    val otherLegs = tailLegs.dropWhile(_.isRideHail)
    val newTailLegs = EmbodiedBeamLeg.makeLegsConsistent(actualRideHailLegs ++ otherLegs)
    val newRestOfCurrentTrip = newWalkLeg ++: newTailLegs
    goto(ActuallyProcessingNextLegOrStartActivity) using data.copy(
      restOfCurrentTrip = newRestOfCurrentTrip.toList,
      rideHailReservedForLegs = actualRideHailLegs
    )
  }

  when(Waiting) {
    /*
     * Learn as passenger that it is time to board the vehicle
     */
    case Event(
          TriggerWithId(BoardVehicleTrigger(tick, vehicleToEnter), triggerId),
          data: BasePersonData
        ) if data.hasNextLeg =>
      val currentLeg = data.nextLeg
      logDebug(s"PersonEntersVehicle: $vehicleToEnter @ $tick")
      eventsManager.processEvent(new PersonEntersVehicleEvent(tick, id, vehicleToEnter))

      if (currentLeg.cost > 0.0) {
        currentLeg.beamLeg.travelPath.transitStops.foreach { transitStopInfo =>
          // If it doesn't have transitStopInfo, it is not a transit but a ridehailing trip
          eventsManager.processEvent(new AgencyRevenueEvent(tick, transitStopInfo.agencyId, currentLeg.cost))
        }
        eventsManager.processEvent(
          new PersonCostEvent(
            tick,
            id,
            data.currentTrip.get.tripClassifier.value,
            0.0, // incentive applies to a whole trip and is accounted for at Arrival
            0.0, // only drivers pay tolls, if a toll is in the fare it's still a fare
            currentLeg.cost
          )
        )
      }

      goto(Moving) replying CompletionNotice(triggerId) using data.copy(
        currentVehicle = vehicleToEnter +: data.currentVehicle
      )
  }

  when(Moving) {
    /*
     * Learn as passenger that it is time to alight the vehicle
     */
    case Event(
          TriggerWithId(AlightVehicleTrigger(tick, vehicleToExit, energyConsumedOption), triggerId),
          data: BasePersonData
        ) if data.hasNextLeg && vehicleToExit.equals(data.currentVehicle.head) =>
      updateFuelConsumed(energyConsumedOption)
      logDebug(s"PersonLeavesVehicle: $vehicleToExit @ $tick")
      eventsManager.processEvent(new PersonLeavesVehicleEvent(tick, id, vehicleToExit))
      holdTickAndTriggerId(tick, triggerId)
      goto(ProcessingNextLegOrStartActivity) using data.copy(
        restOfCurrentTrip = data.restOfCurrentTrip.tail.dropWhile(leg => leg.beamVehicleId == vehicleToExit),
        currentVehicle = data.currentVehicle.tail
      )
  }

  // Callback from DrivesVehicle. Analogous to AlightVehicleTrigger, but when driving ourselves.
  when(PassengerScheduleEmpty) {
    case Event(PassengerScheduleEmptyMessage(_, toll, triggerId, energyConsumedOption), data: BasePersonData) =>
      updateFuelConsumed(energyConsumedOption)
      val netTripCosts = data.currentTripCosts // This includes tolls because it comes from leg.cost
      if (toll > 0.0 || netTripCosts > 0.0)
        eventsManager.processEvent(
          new PersonCostEvent(
            _currentTick.get,
            matsimPlan.getPerson.getId,
            data.restOfCurrentTrip.head.beamLeg.mode.value,
            0.0,
            toll,
            netTripCosts // Again, includes tolls but "net" here means actual money paid by the person
          )
        )
      val dataForNextLegOrActivity = if (data.restOfCurrentTrip.head.unbecomeDriverOnCompletion) {
        data.copy(
          restOfCurrentTrip = data.restOfCurrentTrip.tail,
          currentVehicle = if (data.currentVehicle.size > 1) data.currentVehicle.tail else Vector(),
          currentTripCosts = 0.0
        )
      } else {
        data.copy(
          restOfCurrentTrip = data.restOfCurrentTrip.tail,
          currentVehicle = Vector(body.id),
          currentTripCosts = 0.0
        )
      }
      if (data.restOfCurrentTrip.head.unbecomeDriverOnCompletion) {
        val vehicleToExit = data.currentVehicle.head
        currentBeamVehicle.unsetDriver()
        nextNotifyVehicleResourceIdle.foreach(notifyVehicleIdle =>
          currentBeamVehicle.getManager match {
            case Some(manager) => manager ! notifyVehicleIdle
            case None =>
              logger.error(
                s"Vehicle ${currentBeamVehicle.id} does not have a manager, " +
                s"so I can't notify anyone it is idle"
              )
          }
        )
        eventsManager.processEvent(
          new PersonLeavesVehicleEvent(_currentTick.get, Id.createPersonId(id), vehicleToExit)
        )
        if (currentBeamVehicle != body) {
          if (currentBeamVehicle.beamVehicleType.vehicleCategory != Bike) {
            if (currentBeamVehicle.stall.isEmpty) logWarn("Expected currentBeamVehicle.stall to be defined.")
          }
          if (!currentBeamVehicle.isMustBeDrivenHome) {
            // Is a shared vehicle. Give it up.
            currentBeamVehicle.getManager.get ! ReleaseVehicle(currentBeamVehicle, triggerId)
            beamVehicles -= data.currentVehicle.head
          }
        }
      }
      goto(ProcessingNextLegOrStartActivity) using dataForNextLegOrActivity

  }

  when(ReadyToChooseParking, stateTimeout = Duration.Zero) {
    case Event(
          StateTimeout,
          data: BasePersonData
        ) if data.hasNextLeg =>
      val (trip, cost) = if (data.enrouteData.isInEnrouteState) {
        log.debug("ReadyToChooseParking, enroute trip: {}", data.restOfCurrentTrip.toString())
        // if enroute, keep the original trip and cost
        (data.restOfCurrentTrip, data.currentTripCosts)
      } else {
        log.debug("ReadyToChooseParking, trip: {}", data.restOfCurrentTrip.tail.toString())
        // "head" of the current trip is travelled, and returning rest of the trip
        // adding the cost of the "head" of the trip to the current cost
        (data.restOfCurrentTrip.tail, data.currentTripCosts + data.nextLeg.cost)
      }

      goto(ChoosingParkingSpot) using data.copy(
        restOfCurrentTrip = trip,
        currentTripCosts = cost
      )
  }

  onTransition { case _ -> _ =>
    unstashAll()
  }

  when(TryingToBoardVehicle) {
    case Event(Boarded(vehicle, _), _: BasePersonData) =>
      beamVehicles.put(vehicle.id, ActualVehicle(vehicle))
      potentiallyChargingBeamVehicles.remove(vehicle.id)
      goto(ProcessingNextLegOrStartActivity)
    case Event(NotAvailable(_), basePersonData: BasePersonData) =>
      log.debug("{} replanning because vehicle not available when trying to board")
      val replanningReason = getReplanningReasonFrom(basePersonData, ReservationErrorCode.ResourceUnavailable.entryName)
      val currentCoord =
        beamServices.geo.wgs2Utm(basePersonData.restOfCurrentTrip.head.beamLeg.travelPath.startPoint).loc
      eventsManager.processEvent(
        new ReplanningEvent(
          _currentTick.get,
          Id.createPersonId(id),
          replanningReason,
          currentCoord.getX,
          currentCoord.getY
        )
      )

      val nextCoord = nextActivity(basePersonData).get.getCoord
      goto(ChoosingMode) using ChoosesModeData(
        basePersonData.copy(
          currentTourMode = None, // Have to give up my mode as well, perhaps there's no option left for driving.
          currentTourPersonalVehicle = None,
          numberOfReplanningAttempts = basePersonData.numberOfReplanningAttempts + 1
        ),
        SpaceTime(currentCoord, _currentTick.get),
        excludeModes =
          if (canUseCars(currentCoord, nextCoord)) Vector.empty
          else Vector(BeamMode.RIDE_HAIL, BeamMode.CAR, BeamMode.CAV)
      )
  }

  when(EnrouteRefueling) {
    case Event(_: StartingRefuelSession, _) =>
      val (_, triggerId) = releaseTickAndTriggerId()
      scheduler ! CompletionNotice(triggerId)
      stay
    case Event(_: WaitingToCharge, _) =>
      stay
    case Event(EndingRefuelSession(tick, _, triggerId), data: BasePersonData) =>
      val (updatedTick, updatedData) = createStallToDestTripForEnroute(data, tick)
      if (_currentTick.isEmpty)
        holdTickAndTriggerId(updatedTick, triggerId)
      chargingNetworkManager ! ChargingUnplugRequest(tick, id, currentBeamVehicle, triggerId)
      stay using updatedData
    case Event(UnpluggingVehicle(tick, _, vehicle, _, energyCharged), data: BasePersonData) =>
      log.debug(s"Vehicle ${vehicle.id} ended charging and it is not handled by the CNM at tick $tick")
      ParkingNetworkManager.handleReleasingParkingSpot(
        tick,
        vehicle,
        Some(energyCharged),
        id,
        parkingManager,
        eventsManager
      )
      goto(ProcessingNextLegOrStartActivity) using data
    case Event(UnhandledVehicle(tick, _, vehicle, _), data: BasePersonData) =>
      log.error(
        s"Vehicle ${vehicle.id} is not handled by the CNM at tick $tick. Something is broken." +
        s"the agent will now disconnect the vehicle ${currentBeamVehicle.id} to let the simulation continue!"
      )
      ParkingNetworkManager.handleReleasingParkingSpot(tick, vehicle, None, id, parkingManager, eventsManager)
      goto(ProcessingNextLegOrStartActivity) using data
  }

  private def createStallToDestTripForEnroute(data: BasePersonData, startTime: Int): (Int, BasePersonData) = {
    // read preserved car legs to head back to original destination
    // append walk legs around them, update start time and make legs consistent
    // unset reserved charging stall
    // unset enroute state, and update `data` with new legs
    val stall2DestinationCarLegs = data.enrouteData.stall2DestLegs
    val walkStart = data.currentTrip.head.legs.head
    val walkRest = data.currentTrip.head.legs.last
    val newCurrentTripLegs: Vector[EmbodiedBeamLeg] =
      EmbodiedBeamLeg.makeLegsConsistent(walkStart +: (stall2DestinationCarLegs :+ walkRest), startTime)
    val newRestOfTrip: Vector[EmbodiedBeamLeg] = newCurrentTripLegs.tail
    (
      newRestOfTrip.head.beamLeg.startTime,
      data.copy(
        currentTrip = Some(EmbodiedBeamTrip(newCurrentTripLegs)),
        restOfCurrentTrip = newRestOfTrip.toList,
        enrouteData = EnrouteData()
      )
    )
  }

  when(ProcessingNextLegOrStartActivity, stateTimeout = Duration.Zero) {
    case Event(StateTimeout, data: BasePersonData) if data.shouldReserveRideHail() =>
      // Doing RH reservation before we start walking to our pickup location
      val ridehailTrip = data.restOfCurrentTrip.dropWhile(!_.isRideHail)
      doRideHailReservation(data.nextLeg.beamLeg.startTime, data.nextLeg.beamLeg.endTime, ridehailTrip)
      goto(WaitingForRideHailReservationConfirmation)
    case Event(StateTimeout, _) =>
      goto(ActuallyProcessingNextLegOrStartActivity)
  }

  when(ActuallyProcessingNextLegOrStartActivity, stateTimeout = Duration.Zero) {
    case Event(StateTimeout, data: BasePersonData) if data.hasNextLeg && data.nextLeg.asDriver =>
      val restOfCurrentTrip = data.restOfCurrentTrip.tail
      // Declaring a function here because this case is already so convoluted that I require a return
      // statement from within.
      // TODO: Refactor.
      def nextState: FSM.State[BeamAgentState, PersonData] = {
        val currentVehicleForNextState =
          if (data.currentVehicle.isEmpty || data.currentVehicle.head != data.nextLeg.beamVehicleId) {
            beamVehicles(data.nextLeg.beamVehicleId) match {
              case t @ Token(_, manager, _) =>
                manager ! TryToBoardVehicle(t, self, getCurrentTriggerIdOrGenerate)
                return goto(TryingToBoardVehicle)
              case _: ActualVehicle =>
              // That's fine, continue
            }
            eventsManager.processEvent(
              new PersonEntersVehicleEvent(
                _currentTick.get,
                Id.createPersonId(id),
                data.nextLeg.beamVehicleId
              )
            )
            data.nextLeg.beamVehicleId +: data.currentVehicle
          } else {
            data.currentVehicle
          }
        val legsToInclude = data.restOfCurrentTrip.takeWhile(_.beamVehicleId == data.nextLeg.beamVehicleId)
        val newPassengerSchedule = PassengerSchedule().addLegs(legsToInclude.map(_.beamLeg))

        // Enroute block
        // calculate whether enroute charging required or not.
        val vehicle = beamVehicles(data.nextLeg.beamVehicleId).vehicle
        val needEnroute = if (vehicle.isEV && !vehicle.isRideHail) {
          val enrouteConfig = beamServices.beamConfig.beam.agentsim.agents.vehicles.enroute
          val vehicleTrip = legsToInclude
          val totalDistance: Double = vehicleTrip.map(_.beamLeg.travelPath.distanceInM).sum
          // Calculating distance to cross before enroute charging
          val refuelRequiredThresholdInMeters = totalDistance + enrouteConfig.refuelRequiredThresholdOffsetInMeters
          val noRefuelThresholdInMeters = totalDistance + enrouteConfig.noRefuelThresholdOffsetInMeters
          val originUtm = vehicle.spaceTime.loc
          val lastLeg = vehicleTrip.last.beamLeg
          val destinationUtm = beamServices.geo.wgs2Utm(lastLeg.travelPath.endPoint.loc)
          //sometimes this distance is zero which causes parking stall search to get stuck
          val distUtm = geo.distUTMInMeters(originUtm, destinationUtm)
          val distanceWrtBatteryCapacity = totalDistance / vehicle.beamVehicleType.getTotalRange
          if (
            distanceWrtBatteryCapacity > enrouteConfig.remainingDistanceWrtBatteryCapacityThreshold ||
            totalDistance < enrouteConfig.noRefuelAtRemainingDistanceThresholdInMeters ||
            distUtm < enrouteConfig.noRefuelAtRemainingDistanceThresholdInMeters
          ) false
          else vehicle.isRefuelNeeded(refuelRequiredThresholdInMeters, noRefuelThresholdInMeters)
        } else {
          false
        }

        def sendCompletionNoticeAndScheduleStartLegTrigger(): Unit = {
          val tick = _currentTick.get
          val triggerId = _currentTriggerId.get
          scheduler ! CompletionNotice(
            triggerId,
            if (data.nextLeg.beamLeg.endTime > lastTickOfSimulation) Vector.empty
            else Vector(ScheduleTrigger(StartLegTrigger(tick, data.nextLeg.beamLeg), self))
          )
        }

        // decide next state to go, whether we need to complete the trigger, start a leg or both
        val stateToGo = {
          if (data.nextLeg.beamLeg.mode == CAR || vehicle.isSharedVehicle) {
            if (!needEnroute) sendCompletionNoticeAndScheduleStartLegTrigger()
            ReleasingParkingSpot
          } else {
            sendCompletionNoticeAndScheduleStartLegTrigger()
            releaseTickAndTriggerId()
            WaitingToDrive
          }
        }

        val updatedData = data.copy(
          passengerSchedule = newPassengerSchedule,
          currentLegPassengerScheduleIndex = 0,
          currentVehicle = currentVehicleForNextState,
          enrouteData = if (needEnroute) data.enrouteData.copy(isInEnrouteState = true) else data.enrouteData
        )

        goto(stateToGo) using updatedData
      }
      nextState

    // TRANSIT but too late
    case Event(StateTimeout, data: BasePersonData)
        if data.hasNextLeg && data.nextLeg.beamLeg.mode.isTransit &&
          data.nextLeg.beamLeg.startTime < _currentTick.get =>
      // We've missed the bus. This occurs when something takes longer than planned (based on the
      // initial inquiry). So we replan but change tour mode to WALK_TRANSIT since we've already done our non-transit
      // portion.
      log.debug("Missed transit pickup, late by {} sec", _currentTick.get - data.nextLeg.beamLeg.startTime)

      val replanningReason = getReplanningReasonFrom(data, ReservationErrorCode.MissedTransitPickup.entryName)
      val currentCoord = beamServices.geo.wgs2Utm(data.nextLeg.beamLeg.travelPath.startPoint).loc
      eventsManager.processEvent(
        new ReplanningEvent(
          _currentTick.get,
          Id.createPersonId(id),
          replanningReason,
          currentCoord.getX,
          currentCoord.getY
        )
      )

      val nextCoord = nextActivity(data).get.getCoord
      goto(ChoosingMode) using ChoosesModeData(
        personData = data
          .copy(currentTourMode = Some(WALK_TRANSIT), numberOfReplanningAttempts = data.numberOfReplanningAttempts + 1),
        currentLocation = SpaceTime(currentCoord, _currentTick.get),
        isWithinTripReplanning = true,
        excludeModes =
          if (canUseCars(currentCoord, nextCoord)) Vector.empty
          else Vector(BeamMode.RIDE_HAIL, BeamMode.CAR, BeamMode.CAV)
      )
    // TRANSIT
    case Event(StateTimeout, data: BasePersonData) if data.hasNextLeg && data.nextLeg.beamLeg.mode.isTransit =>
      val resRequest = TransitReservationRequest(
        data.nextLeg.beamLeg.travelPath.transitStops.get.fromIdx,
        data.nextLeg.beamLeg.travelPath.transitStops.get.toIdx,
        PersonIdWithActorRef(id, self),
        getCurrentTriggerIdOrGenerate
      )
<<<<<<< HEAD
      transitAgentPaths(nextLeg.beamVehicleId) ! resRequest
=======
      TransitDriverAgent.selectByVehicleId(data.nextLeg.beamVehicleId) ! resRequest
>>>>>>> 7fc2c7f8
      goto(WaitingForReservationConfirmation)
    // RIDE_HAIL
    case Event(StateTimeout, data: BasePersonData) if data.hasNextLeg && data.nextLeg.isRideHail =>
      val (_, triggerId) = releaseTickAndTriggerId()
      scheduler ! CompletionNotice(triggerId)
      // we have already reserved RideHail now we need to wait for boarding a vehicle
      goto(Waiting)
    // CAV but too late
    // TODO: Refactor so it uses literally the same code block as transit
    case Event(StateTimeout, data: BasePersonData)
        if data.hasNextLeg && data.nextLeg.beamLeg.startTime < _currentTick.get =>
      // We've missed the CAV. This occurs when something takes longer than planned (based on the
      // initial inquiry). So we replan but change tour mode to WALK_TRANSIT since we've already done our non-transit
      // portion.
      log.warning("Missed CAV pickup, late by {} sec", _currentTick.get - data.nextLeg.beamLeg.startTime)

      val replanningReason = getReplanningReasonFrom(data, ReservationErrorCode.MissedTransitPickup.entryName)
      val currentCoord = beamServices.geo.wgs2Utm(data.nextLeg.beamLeg.travelPath.startPoint).loc
      eventsManager.processEvent(
        new ReplanningEvent(
          _currentTick.get,
          Id.createPersonId(id),
          replanningReason,
          currentCoord.getX,
          currentCoord.getY
        )
      )

      val nextCoord = nextActivity(data).get.getCoord
      goto(ChoosingMode) using ChoosesModeData(
        personData = data
          .copy(currentTourMode = Some(WALK_TRANSIT), numberOfReplanningAttempts = data.numberOfReplanningAttempts + 1),
        currentLocation = SpaceTime(currentCoord, _currentTick.get),
        isWithinTripReplanning = true,
        excludeModes =
          if (canUseCars(currentCoord, nextCoord)) Vector.empty
          else Vector(BeamMode.RIDE_HAIL, BeamMode.CAR, BeamMode.CAV)
      )
    // CAV
    // TODO: Refactor so it uses literally the same code block as transit
    case Event(StateTimeout, data: BasePersonData) if data.hasNextLeg =>
      val legSegment = data.restOfCurrentTrip.takeWhile(leg => leg.beamVehicleId == data.nextLeg.beamVehicleId)
      val resRequest = ReservationRequest(
        legSegment.head.beamLeg,
        legSegment.last.beamLeg,
        PersonIdWithActorRef(id, self),
        getCurrentTriggerIdOrGenerate
      )
      context.actorSelection(
        householdRef.path.child(HouseholdCAVDriverAgent.idFromVehicleId(data.nextLeg.beamVehicleId).toString)
      ) ! resRequest
      goto(WaitingForReservationConfirmation)

    case Event(
          StateTimeout,
          data: BasePersonData
        ) if data.currentTourModeIsIn(HOV2_TELEPORTATION, HOV3_TELEPORTATION) =>
      nextActivity(data) match {
        case Some(activity) =>
          val (tick, triggerId) = releaseTickAndTriggerId()
          val activityEndTime = calculateActivityEndTime(activity, tick)

          assert(activity.getLinkId != null)
          eventsManager.processEvent(
            new PersonArrivalEvent(tick, id, activity.getLinkId, CAR.value)
          )

          eventsManager.processEvent(
            new ActivityStartEvent(
              tick,
              id,
              activity.getLinkId,
              activity.getFacilityId,
              activity.getType,
              null
            )
          )

          val nextLegDepartureTime =
            if (activityEndTime > tick + beamServices.beamConfig.beam.agentsim.schedulerParallelismWindow) {
              activityEndTime.toInt
            } else {
              logger.warn(
                "Moving back next activity end time from {} to {} to avoid parallelism issues when teleporting",
                activityEndTime,
                tick + beamServices.beamConfig.beam.agentsim.schedulerParallelismWindow
              )
              tick + beamServices.beamConfig.beam.agentsim.schedulerParallelismWindow
            }

          scheduler ! CompletionNotice(
            triggerId,
            Vector(ScheduleTrigger(ActivityEndTrigger(nextLegDepartureTime), self))
          )
          goto(PerformingActivity) using data.copy(
            currentActivityIndex = data.currentActivityIndex + 1,
            currentTrip = None,
            restOfCurrentTrip = List(),
            currentTourPersonalVehicle = None,
            currentTourMode = if (activity.getType.equals("Home")) None else data.currentTourMode,
            hasDeparted = false
          )
        case None =>
          logDebug("PersonAgent nextActivity returned None")
          val (_, triggerId) = releaseTickAndTriggerId()
          scheduler ! CompletionNotice(triggerId)
          stop
      }
    // NEXT ACTIVITY
    case Event(StateTimeout, data: BasePersonData) if data.currentTrip.isDefined =>
      val currentTrip = data.currentTrip.get
      nextActivity(data) match {
        case Some(activity) =>
          val (tick, triggerId) = releaseTickAndTriggerId()
          val activityEndTime = calculateActivityEndTime(activity, tick)

          // Report travelled distance for inclusion in experienced plans.
          // We currently get large unaccountable differences in round trips, e.g. work -> home may
          // be twice as long as home -> work. Probably due to long links, and the location of the activity
          // on the link being undefined.
          eventsManager.processEvent(
            new TeleportationArrivalEvent(
              tick,
              id,
              currentTrip.legs.map(l => l.beamLeg.travelPath.distanceInM).sum,
              data.currentTourMode.map(_.matsimMode).getOrElse("")
            )
          )
          assert(activity.getLinkId != null)
          eventsManager.processEvent(
            new PersonArrivalEvent(tick, id, activity.getLinkId, currentTrip.tripClassifier.value)
          )
          val incentive = beamScenario.modeIncentives.computeIncentive(attributes, currentTrip.tripClassifier)
          if (incentive > 0.0)
            eventsManager.processEvent(
              new PersonCostEvent(
                tick,
                id,
                currentTrip.tripClassifier.value,
                math.min(incentive, currentTrip.costEstimate),
                0.0,
                0.0 // the cost as paid by person has already been accounted for, this event is just about the incentive
              )
            )
          data.failedTrips.foreach(uncompletedTrip =>
            generateSkimData(
              tick,
              uncompletedTrip,
              failedTrip = true,
              data.currentActivityIndex,
              currentActivity(data),
              nextActivity(data)
            )
          )
          val correctedTrip = correctTripEndTime(data.currentTrip.get, tick, body.id, body.beamVehicleType.id)
          generateSkimData(
            tick,
            correctedTrip,
            failedTrip = false,
            data.currentActivityIndex,
            currentActivity(data),
            nextActivity(data)
          )
          resetFuelConsumed()
          val activityStartEvent = new ActivityStartEvent(
            tick,
            id,
            activity.getLinkId,
            activity.getFacilityId,
            activity.getType,
            null
          )
          eventsManager.processEvent(activityStartEvent)

          val nextLegDepartureTime =
            if (activityEndTime > tick + beamServices.beamConfig.beam.agentsim.schedulerParallelismWindow) {
              activityEndTime.toInt
            } else {
              logger.warn(
                "Moving back next activity end time from {} to {} to avoid parallelism issues, currently on trip {}",
                activityEndTime,
                tick + beamServices.beamConfig.beam.agentsim.schedulerParallelismWindow,
                currentTrip
              )
              tick + beamServices.beamConfig.beam.agentsim.schedulerParallelismWindow
            }

          scheduler ! CompletionNotice(
            triggerId,
            Vector(ScheduleTrigger(ActivityEndTrigger(nextLegDepartureTime), self))
          )
          goto(PerformingActivity) using data.copy(
            currentActivityIndex = data.currentActivityIndex + 1,
            currentTrip = None,
            restOfCurrentTrip = List(),
            currentTourPersonalVehicle = data.currentTourPersonalVehicle match {
              case Some(personalVehId) =>
                val personalVeh = beamVehicles(personalVehId).asInstanceOf[ActualVehicle].vehicle
                if (activity.getType.equals("Home")) {
                  potentiallyChargingBeamVehicles.put(personalVeh.id, beamVehicles(personalVeh.id))
                  beamVehicles -= personalVeh.id
                  personalVeh.getManager.get ! ReleaseVehicle(personalVeh, triggerId)
                  None
                } else {
                  data.currentTourPersonalVehicle
                }
              case None =>
                None
            },
            currentTourMode = if (activity.getType.equals("Home")) None else data.currentTourMode,
            rideHailReservedForLegs = IndexedSeq.empty,
            hasDeparted = false
          )
        case None =>
          logDebug("PersonAgent nextActivity returned None")
          val (_, triggerId) = releaseTickAndTriggerId()
          scheduler ! CompletionNotice(triggerId)
          stop
      }
  }

  def getTazFromActivity(activity: Activity, tazTreeMap: TAZTreeMap): Id[TAZ] = {
    val linkId = Option(activity.getLinkId).getOrElse(
      Id.createLinkId(
        beamServices.geo
          .getNearestR5EdgeToUTMCoord(
            beamServices.beamScenario.transportNetwork.streetLayer,
            activity.getCoord,
            beamScenario.beamConfig.beam.routing.r5.linkRadiusMeters
          )
          .toString
      )
    )
    tazTreeMap
      .getTAZfromLink(linkId)
      .map(_.tazId)
      .getOrElse(tazTreeMap.getTAZ(activity.getCoord).tazId)
  }

  /**
    * Do RH reservation
    * @param restOfCurrentTrip it must start with a RH leg that is the subject of reservation
    */
  private def doRideHailReservation(
    currentTick: Int,
    departureTime: Int,
    restOfCurrentTrip: List[EmbodiedBeamLeg]
  ): Unit = {
    val rideHailLeg = restOfCurrentTrip.head
    val rhVehicleId = rideHailLeg.beamVehicleId
    val rideHailLegEndpoint =
      restOfCurrentTrip.takeWhile(_.beamVehicleId == rhVehicleId).last.beamLeg.travelPath.endPoint.loc

    rideHailManager ! RideHailRequest(
      ReserveRide(rideHailLeg.rideHailManagerName.get),
      PersonIdWithActorRef(id, self),
      beamServices.geo.wgs2Utm(rideHailLeg.beamLeg.travelPath.startPoint.loc),
      departureTime,
      beamServices.geo.wgs2Utm(rideHailLegEndpoint),
      asPooled = rideHailLeg.isPooledTrip,
      withWheelchair = wheelchairUser,
      requestTime = currentTick,
      quotedWaitTime = Some(rideHailLeg.beamLeg.startTime - departureTime),
      requester = self,
      rideHailServiceSubscription = attributes.rideHailServiceSubscription,
      triggerId = getCurrentTriggerIdOrGenerate
    )

    eventsManager.processEvent(
      new ReserveRideHailEvent(
        currentTick.toDouble,
        id,
        departureTime,
        rideHailLeg.beamLeg.travelPath.startPoint.loc,
        rideHailLegEndpoint,
        wheelchairUser
      )
    )
  }

  protected def getOriginAndDestinationFromGeoMap(
    currentAct: Activity,
    maybeNextAct: Option[Activity]
  ): (String, String) = {
    // Selecting the geoMap with highest resolution by comparing their number of zones
    val geoMap = beamScenario.tazTreeMapForASimSkimmer
    val (origin, destination) = if (geoMap.tazListContainsGeoms) {
      val origGeo = getTazFromActivity(currentAct, geoMap).toString
      val destGeo = maybeNextAct.map(act => getTazFromActivity(act, geoMap).toString).getOrElse("NA")
      (origGeo, destGeo)
    } else {
      (
        geoMap.getTAZ(currentAct.getCoord).toString,
        maybeNextAct.map(act => geoMap.getTAZ(act.getCoord).toString).getOrElse("NA")
      )
    }
    (origin, destination)
  }

  private def processActivitySimSkimmerEvent(
    currentAct: Activity,
    maybeNextAct: Option[Activity],
    odSkimmerEvent: ODSkimmerEvent
  ): Unit = {
    val (origin, destination) = getOriginAndDestinationFromGeoMap(currentAct, maybeNextAct)
    val asSkimmerEvent = ActivitySimSkimmerEvent(
      origin,
      destination,
      odSkimmerEvent.eventTime,
      odSkimmerEvent.trip,
      odSkimmerEvent.generalizedTimeInHours,
      odSkimmerEvent.generalizedCost,
      odSkimmerEvent.energyConsumption,
      beamServices.beamConfig.beam.router.skim.activity_sim_skimmer.name
    )
    eventsManager.processEvent(asSkimmerEvent)
  }

  def generateSkimData(
    tick: Int,
    trip: EmbodiedBeamTrip,
    failedTrip: Boolean,
    currentActivityIndex: Int,
    currentActivity: Activity,
    nextActivity: Option[Activity]
  ): Unit = {
    val correctedTrip = correctTripEndTime(trip, tick, body.id, body.beamVehicleType.id)
    val generalizedTime = modeChoiceCalculator.getGeneralizedTimeOfTrip(correctedTrip, Some(attributes), nextActivity)
    val generalizedCost = modeChoiceCalculator.getNonTimeCost(correctedTrip) + attributes.getVOT(generalizedTime)
    val maybePayloadWeightInKg = getPayloadWeightFromLeg(currentActivityIndex)

    if (maybePayloadWeightInKg.isDefined && correctedTrip.tripClassifier != BeamMode.CAR) {
      logger.error("Wrong trip classifier ({}) for freight {}", correctedTrip.tripClassifier, id)
    }
    // Correct the trip to deal with ride hail / disruptions and then register to skimmer
    val (odSkimmerEvent, _, _) = ODSkimmerEvent.forTaz(
      tick,
      beamServices,
      correctedTrip,
      generalizedTime,
      generalizedCost,
      maybePayloadWeightInKg,
      curFuelConsumed.primaryFuel + curFuelConsumed.secondaryFuel,
      failedTrip
    )
    eventsManager.processEvent(odSkimmerEvent)
    if (beamServices.beamConfig.beam.exchange.output.activity_sim_skimmer.exists(_.primary.enabled)) {
      processActivitySimSkimmerEvent(currentActivity, nextActivity, odSkimmerEvent)
    }

    correctedTrip.legs.filter(x => x.beamLeg.mode == BeamMode.CAR || x.beamLeg.mode == BeamMode.CAV).foreach { carLeg =>
      eventsManager.processEvent(DriveTimeSkimmerEvent(tick, beamServices, carLeg))
    }
  }

  private def getPayloadWeightFromLeg(currentActivityIndex: Int): Option[Double] = {
    val currentLegIndex = currentActivityIndex * 2 + 1
    if (currentLegIndex < matsimPlan.getPlanElements.size()) {
      val accomplishedLeg = matsimPlan.getPlanElements.get(currentLegIndex)
      Option(accomplishedLeg.getAttributes.getAttribute(PAYLOAD_WEIGHT_IN_KG)).asInstanceOf[Option[Double]]
    } else None
  }

  def getReplanningReasonFrom(data: BasePersonData, prefix: String): String = {
    data.currentTourMode
      .collect { case mode =>
        s"$prefix $mode"
      }
      .getOrElse(prefix)
  }

  private def handleSuccessfulTransitReservation(
    triggersToSchedule: Vector[ScheduleTrigger]
  ): FSM.State[BeamAgentState, PersonData] = {
    val (tick, triggerId) = releaseTickAndTriggerId()
    log.debug("releasing tick {} and scheduling triggers from reservation responses: {}", tick, triggersToSchedule)
    scheduler ! CompletionNotice(triggerId, triggersToSchedule)
    goto(Waiting)
  }

  def handleBoardOrAlightOutOfPlace: State = {
    stash
    stay
  }

  val myUnhandled: StateFunction = {
    case Event(BeamAgentSchedulerTimer, _) =>
      // Put a breakpoint here to see an internal state of the actor
      log.debug(s"Received message from ${sender()}")
      stay
    case Event(IllegalTriggerGoToError(reason), _) =>
      stop(Failure(reason))
    case Event(Status.Failure(reason), _) =>
      stop(Failure(reason))
    case Event(StateTimeout, _) =>
      log.error("Events leading up to this point:\n\t" + getLog.mkString("\n\t"))
      stop(
        Failure(
          "Timeout - this probably means this agent was not getting a reply it was expecting."
        )
      )
    case Event(Finish, _) =>
      if (stateName == Moving) {
        log.warning(s"$id is still travelling at end of simulation.")
        log.warning(s"$id events leading up to this point:\n\t${getLog.mkString("\n\t")}")
      } else if (stateName == PerformingActivity) {
        logger.debug(s"$id is performing Activity at end of simulation")
        logger.warn("Performing Activity at end of simulation")
      } else {
        logger.warn(s"$id has received Finish while in state: $stateName, personId: $id")
      }
      stop
    case Event(TriggerWithId(_: BoardVehicleTrigger, _), _: ChoosesModeData) =>
      handleBoardOrAlightOutOfPlace
    case Event(TriggerWithId(_: AlightVehicleTrigger, _), _: ChoosesModeData) =>
      handleBoardOrAlightOutOfPlace
    case Event(
          TriggerWithId(BoardVehicleTrigger(_, vehicleId), triggerId),
          data: BasePersonData
        ) if data.currentVehicle.headOption.contains(vehicleId) =>
      log.debug("Person {} in state {} received Board for vehicle that he is already on, ignoring...", id, stateName)
      stay() replying CompletionNotice(triggerId, Vector())
    case Event(TriggerWithId(_: BoardVehicleTrigger, _), _: BasePersonData) =>
      handleBoardOrAlightOutOfPlace
    case Event(TriggerWithId(_: AlightVehicleTrigger, _), _: BasePersonData) =>
      handleBoardOrAlightOutOfPlace
    case Event(_: NotifyVehicleIdle, _) =>
      stay()
    case Event(TriggerWithId(_: RideHailResponseTrigger, triggerId), _) =>
      stay() replying CompletionNotice(triggerId)
    case ev @ Event(_: RideHailResponse, _) =>
      stop(Failure(s"Unexpected RideHailResponse from ${sender()}: $ev"))
    case Event(_: ParkingInquiryResponse, _) =>
      stop(Failure("Unexpected ParkingInquiryResponse"))
    case ev @ Event(_: StartingRefuelSession, _) =>
      log.debug("myUnhandled.StartingRefuelSession: {}", ev)
      stay()
    case ev @ Event(_: UnhandledVehicle, _) =>
      log.error("myUnhandled.UnhandledVehicle: {}", ev)
      stay()
    case ev @ Event(_: WaitingToCharge, _) =>
      log.debug("myUnhandled.WaitingInLine: {}", ev)
      stay()
    case ev @ Event(_: EndingRefuelSession, _) =>
      log.debug("myUnhandled.EndingRefuelSession: {}", ev)
      stay()
    case Event(e, s) =>
      log.warning("received unhandled request {} in state {}/{}", e, stateName, s)
      stay()
  }

  whenUnhandled(drivingBehavior.orElse(myUnhandled))

  override def logPrefix(): String = s"PersonAgent:$id "
}<|MERGE_RESOLUTION|>--- conflicted
+++ resolved
@@ -1272,11 +1272,7 @@
         PersonIdWithActorRef(id, self),
         getCurrentTriggerIdOrGenerate
       )
-<<<<<<< HEAD
-      transitAgentPaths(nextLeg.beamVehicleId) ! resRequest
-=======
       TransitDriverAgent.selectByVehicleId(data.nextLeg.beamVehicleId) ! resRequest
->>>>>>> 7fc2c7f8
       goto(WaitingForReservationConfirmation)
     // RIDE_HAIL
     case Event(StateTimeout, data: BasePersonData) if data.hasNextLeg && data.nextLeg.isRideHail =>
