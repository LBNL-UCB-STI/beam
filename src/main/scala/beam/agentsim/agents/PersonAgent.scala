--- conflicted
+++ resolved
@@ -21,13 +21,10 @@
 import beam.agentsim.agents.vehicles._
 import beam.agentsim.events._
 import beam.agentsim.events.resources.{ReservationError, ReservationErrorCode}
-<<<<<<< HEAD
 import beam.agentsim.infrastructure.ChargingNetworkManager._
 import beam.agentsim.infrastructure.ParkingInquiry.ParkingActivityType
-=======
 import beam.agentsim.events._
 import beam.agentsim.infrastructure.ChargingNetworkManager.{StartingRefuelSession, UnhandledVehicle, WaitingToCharge}
->>>>>>> f7302ea0
 import beam.agentsim.infrastructure.parking.ParkingMNL
 import beam.agentsim.infrastructure.{ParkingInquiry, ParkingInquiryResponse, ParkingStall}
 import beam.agentsim.scheduler.BeamAgentScheduler.{CompletionNotice, IllegalTriggerGoToError, ScheduleTrigger}
@@ -911,7 +908,7 @@
               chargingNetworkManager ! ParkingInquiry(
                 destinationUtm = vehicle.spaceTime,
                 activityType = ParkingActivityType.FastCharge,
-                reservedFor = vehicle.vehicleManagerId,
+                reservedFor = VehicleManager.getReservedFor(vehicle.vehicleManagerId.get).get,
                 beamVehicle = Some(vehicle),
                 valueOfTime = attributes.valueOfTime,
                 triggerId = getCurrentTriggerIdOrGenerate
