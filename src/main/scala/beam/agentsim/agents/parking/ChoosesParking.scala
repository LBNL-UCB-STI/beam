--- conflicted
+++ resolved
@@ -69,12 +69,6 @@
       val veh = beamServices
         .vehicles(data.currentVehicle.head)
 
-<<<<<<< HEAD
-      if (data.passengerSchedule.schedule.keys.toVector.map(_.duration).sum == 0) {
-        val stop = 0
-      }
-=======
->>>>>>> b99071ed
       veh.stall.foreach { stall =>
         parkingManager ! CheckInResource(
           beamServices.vehicles(data.currentVehicle.head).stall.get.id,
