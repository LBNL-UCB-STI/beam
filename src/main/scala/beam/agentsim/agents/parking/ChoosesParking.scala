--- conflicted
+++ resolved
@@ -43,82 +43,6 @@
 trait ChoosesParking extends {
   this: PersonAgent => // Self type restricts this trait to only mix into a PersonAgent
 
-<<<<<<< HEAD
-=======
-  def getChargingInquiryData(
-    personData: BasePersonData,
-    beamVehicle: BeamVehicle
-  ): Option[ChargingInquiry] = {
-
-    // todo JH review logic
-    // the utility function // as todo config param
-    // todo calibrate
-    val beta1 = 1
-    val beta2 = 1
-    val beta3 = 0.001
-    val distanceBuffer = 25000 // in meter (the distance that should be considered as buffer for range estimation
-
-    // todo for all charginginquiries: extract plugs from vehicles and pass it over to ZM
-    val mnl = MultinomialLogit[ParkingZoneSearch.ParkingAlternative, String](
-      Map.empty,
-      Map(
-        "energyPriceFactor" -> UtilityFunctionOperation.Multiplier(-1.0),
-        "distanceFactor" -> UtilityFunctionOperation.Multiplier(-1.0),
-        "installedCapacity" -> UtilityFunctionOperation.Multiplier(-0.001)
-      )
-    )
-
-    (beamVehicle.beamVehicleType.primaryFuelType, beamVehicle.beamVehicleType.secondaryFuelType) match {
-      case (Electricity, None) => { //BEV
-        //calculate the remaining driving distance in meters, reduced by 10% of the installed battery capacity as safety margin
-        val remainingDrivingDist = (beamServices
-          .privateVehicles(personData.currentVehicle.head)
-          .primaryFuelLevelInJoules / beamVehicle.beamVehicleType.primaryFuelConsumptionInJoulePerMeter) - distanceBuffer
-        log.debug(s"Remaining distance until BEV has only 10% of it's SOC left =  $remainingDrivingDist meter")
-
-        val remainingTourDist = nextActivity(personData) match {
-          case Some(nextAct) =>
-            val nextActIdx = currentTour(personData).tripIndexOfElement(nextAct)
-            currentTour(personData).trips
-              .slice(nextActIdx, currentTour(personData).trips.length)
-              .sliding(2, 1)
-              .toList // todo try without list
-              .foldLeft(0d) { (sum, pair) =>
-                sum + Math
-                  .ceil(
-                    beamSkimmer
-                      .getTimeDistanceAndCost(
-                        pair.head.activity.getCoord,
-                        pair.last.activity.getCoord,
-                        0,
-                        CAR,
-                        beamVehicle.beamVehicleType.id
-                      )
-                      .distance
-                  )
-              }
-          case None =>
-            0 // if we don't have any more trips we don't need a chargingInquiry as we are @home again => assumption: charging @home always takes place
-        }
-
-        remainingTourDist match {
-          case 0 => None
-          case _ if remainingDrivingDist <= remainingTourDist =>
-            ChargingInquiry(None, None, beamVehicle, attributes.valueOfTime) // must
-          case _ if remainingDrivingDist > remainingTourDist =>
-            ChargingInquiry(Some(mnl), None, beamVehicle, attributes.valueOfTime) // opportunistic
-        }
-
-      }
-      case (Electricity, Some(Gasoline)) => { // PHEV
-        log.debug("ChargingInquiry by PHEV {}.", beamVehicle.id)
-        ChargingInquiry(Some(mnl), None, beamVehicle, attributes.valueOfTime) // PHEV is always opportunistic
-      }
-      case _ => None
-    }
-  }
-
->>>>>>> 2c62ff21
   onTransition {
     case ReadyToChooseParking -> ChoosingParkingSpot =>
       val personData = stateData.asInstanceOf[BasePersonData]
