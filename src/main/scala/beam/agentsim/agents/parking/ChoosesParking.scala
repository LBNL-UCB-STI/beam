package beam.agentsim.agents.parking

import akka.pattern.pipe
import beam.agentsim.agents.BeamAgent._
import beam.agentsim.agents.PersonAgent._
import beam.agentsim.agents._
import beam.agentsim.agents.freight.FreightRequestType
import beam.agentsim.agents.freight.input.FreightReader._
import beam.agentsim.agents.modalbehaviors.DrivesVehicle.StartLegTrigger
import beam.agentsim.agents.parking.ChoosesParking._
import beam.agentsim.agents.vehicles.VehicleProtocol.StreetVehicle
import beam.agentsim.agents.vehicles.{BeamVehicle, PassengerSchedule, VehicleManager}
import beam.agentsim.events.{ParkingEvent, SpaceTime}
import beam.agentsim.infrastructure.ChargingNetworkManager._
import beam.agentsim.infrastructure.ParkingInquiry.{ParkingActivityType, ParkingSearchMode}
import beam.agentsim.infrastructure.charging.{ChargingPointType, ElectricCurrentType}
import beam.agentsim.infrastructure.parking.PricingModel
import beam.agentsim.infrastructure.taz.TAZTreeMap
import beam.agentsim.infrastructure.{ParkingInquiry, ParkingInquiryResponse, ParkingNetworkManager, ParkingStall}
import beam.agentsim.scheduler.BeamAgentScheduler.{CompletionNotice, ScheduleTrigger}
import beam.agentsim.scheduler.Trigger.TriggerWithId
import beam.router.BeamRouter.{RoutingRequest, RoutingResponse}
import beam.router.Modes.BeamMode
import beam.router.Modes.BeamMode.{CAR, WALK}
import beam.router.model.{EmbodiedBeamLeg, EmbodiedBeamTrip}
import beam.router.skim.core.ParkingSkimmer.ChargerType
import beam.router.skim.event.{FreightSkimmerEvent, ParkingSkimmerEvent}
import beam.sim.common.GeoUtils
import beam.utils.DateUtils
import beam.utils.logging.pattern.ask
import beam.utils.MeasureUnitConversion._
import beam.utils.OptionalUtils.OptionalTimeExtension
import org.matsim.api.core.v01.Id
import org.matsim.api.core.v01.events.PersonLeavesVehicleEvent
import org.matsim.api.core.v01.population.Activity
import org.matsim.core.api.experimental.events.EventsManager
import org.slf4j.LoggerFactory

import scala.concurrent.duration._
import scala.language.postfixOps

/**
  * BEAM
  */
object ChoosesParking {
  case object ChoosingParkingSpot extends BeamAgentState

  case object ReleasingParkingSpot extends BeamAgentState

  case object ReleasingChargingPoint extends BeamAgentState

  case object ConnectingToChargingPoint extends BeamAgentState

  private val logger = LoggerFactory.getLogger(this.getClass)

  def handleUseParkingSpot(
    tick: Int,
    currentBeamVehicle: BeamVehicle,
    driver: Id[_],
    geo: GeoUtils,
    eventsManager: EventsManager,
    tazTreeMap: TAZTreeMap,
    nextActivity: Option[Activity],
    trip: Option[EmbodiedBeamTrip],
    restOfTrip: Option[List[EmbodiedBeamLeg]]
  ): Unit = {
    currentBeamVehicle.reservedStall.foreach { stall: ParkingStall =>
      if (!currentBeamVehicle.isSharedVehicle) {
        nextActivity match {
          case Some(act) if act.getType.equalsIgnoreCase("Home") =>
            currentBeamVehicle.setMustBeDrivenHome(false)
          case _ =>
            currentBeamVehicle.setMustBeDrivenHome(true)
        }
      }
      currentBeamVehicle.useParkingStall(stall)
      val parkEvent = ParkingEvent(
        time = tick,
        stall = stall,
        locationWGS = geo.utm2Wgs(stall.locationUTM),
        vehicleId = currentBeamVehicle.id,
        driverId = driver.toString
      )
      eventsManager.processEvent(parkEvent) // nextLeg.endTime -> to fix repeated path traversal
      restOfTrip.foreach { legs =>
        if (legs.size >= 2 && legs.head.beamLeg.mode == BeamMode.CAR && legs(1).beamLeg.mode == BeamMode.WALK) {
          val parkingSkimmerEvent = createParkingSkimmerEvent(tick, geo, tazTreeMap, nextActivity, stall, legs)
          eventsManager.processEvent(parkingSkimmerEvent)
          val freightRequestType =
            nextActivity.flatMap(activity =>
              Option(activity.getAttributes.getAttribute(FREIGHT_REQUEST_TYPE)).asInstanceOf[Option[FreightRequestType]]
            )
          freightRequestType.foreach { requestType =>
            val freightSkimmerEvent = createFreightSkimmerEvent(tick, trip, parkingSkimmerEvent, requestType)
            eventsManager.processEvent(freightSkimmerEvent)
          }
        }
      }
    }
    currentBeamVehicle.setReservedParkingStall(None)
  }

  private def createFreightSkimmerEvent(
    tick: Int,
    trip: Option[EmbodiedBeamTrip],
    parkingSkimmerEvent: ParkingSkimmerEvent,
    requestType: FreightRequestType
  ) = {
    val (loading, unloading) = requestType match {
      case FreightRequestType.Unloading => (0, 1)
      case FreightRequestType.Loading   => (1, 0)
    }
    val costPerMile = trip
      .map { trip =>
        val carDistanceInM = trip.beamLegs.collect {
          case leg if leg.mode == BeamMode.CAR => leg.travelPath.distanceInM
        }.sum
        logger.debug("Cost: {}, dist: {}", trip.costEstimate, carDistanceInM)
        trip.costEstimate / carDistanceInM * 1609.0
      }
      .getOrElse(Double.NaN)
    val freightSkimmerEvent = new FreightSkimmerEvent(
      tick,
      parkingSkimmerEvent.tazId,
      loading,
      unloading,
      costPerMile,
      parkingSkimmerEvent.walkAccessDistanceInM,
      parkingSkimmerEvent.parkingCostPerHour
    )
    freightSkimmerEvent
  }

  private def createParkingSkimmerEvent(
    tick: Int,
    geo: GeoUtils,
    tazTreeMap: TAZTreeMap,
    nextActivity: Option[Activity],
    stall: ParkingStall,
    restOfTrip: List[EmbodiedBeamLeg]
  ): ParkingSkimmerEvent = {
    require(restOfTrip.size >= 2, "Rest of trip must consist of two legs at least: current car leg, walk leg")
    val walkLeg = restOfTrip(1)
    val tripEndPointUTMLocation = geo.wgs2Utm(walkLeg.beamLeg.travelPath.endPoint.loc)
    val tazId = tazTreeMap.getTAZ(tripEndPointUTMLocation).tazId
    val chargerType = stall.chargingPointType match {
      case Some(chargingType) if ChargingPointType.getChargingPointCurrent(chargingType) == ElectricCurrentType.DC =>
        ChargerType.DCFastCharger
      case Some(_) => ChargerType.ACSlowCharger
      case None    => ChargerType.NoCharger
    }
    val parkingCostPerHour = (stall.pricingModel, nextActivity) match {
      case (Some(PricingModel.Block(costInDollars, intervalSeconds)), _) =>
        costInDollars / intervalSeconds * SECONDS_IN_HOUR
      case (Some(PricingModel.FlatFee(costInDollars)), Some(activity))
          if activity.getEndTime.isDefined && activity.getStartTime.isDefined &&
            activity.getEndTime.seconds() - activity.getStartTime.seconds() > 0 =>
        costInDollars / (activity.getEndTime.seconds() - activity.getStartTime.seconds()) * SECONDS_IN_HOUR
      case (Some(PricingModel.FlatFee(costInDollars)), _) => costInDollars
      case (None, _)                                      => 0
    }
    val walkAccessDistance = walkLeg.beamLeg.travelPath.distanceInM
    val parkingSkimmerEvent = new ParkingSkimmerEvent(
      tick,
      tazId,
      chargerType,
      walkAccessDistance,
      parkingCostPerHour
    )
    parkingSkimmerEvent
  }
}

trait ChoosesParking extends {
  this: PersonAgent => // Self type restricts this trait to only mix into a PersonAgent

  protected lazy val endOfSimulationTime: Int = DateUtils.getEndOfTime(beamServices.beamConfig)

  private def buildParkingInquiry(data: BasePersonData): ParkingInquiry = {
    val firstLeg = data.restOfCurrentTrip.head
    val vehicleTrip = data.restOfCurrentTrip.takeWhile(_.beamVehicleId == firstLeg.beamVehicleId)
    val lastLeg = vehicleTrip.last.beamLeg
    val activityType = nextActivity(data).get.getType
    val remainingTripData = calculateRemainingTripData(data)
    val parkingDuration = (_currentTick, nextActivity(data).map(_.getEndTime.toOption)) match {
      case (Some(tick), Some(maybeEndTime)) => maybeEndTime.getOrElse(endOfSimulationTime.toDouble) - tick
      case (None, Some(maybeEndTime))       => maybeEndTime.getOrElse(endOfSimulationTime.toDouble) - lastLeg.endTime
      case (Some(tick), _)                  => endOfSimulationTime - tick
      case _                                => 0.0
    }
    val destinationUtm = SpaceTime(beamServices.geo.wgs2Utm(lastLeg.travelPath.endPoint.loc), lastLeg.endTime)
    if (data.enrouteData.isInEnrouteState) {
      // enroute means actual travelling has not started yet,
      // so vehicle can be found in first leg of rest of the trip.
      val vehicle = beamVehicles(firstLeg.beamVehicleId).vehicle
      val reservedFor = VehicleManager.getReservedFor(vehicle.vehicleManagerId.get).get
      ParkingInquiry.init(
        destinationUtm,
        activityType,
        reservedFor,
        Some(vehicle),
        remainingTripData,
        Some(id),
        attributes.valueOfTime,
        parkingDuration,
        searchMode = ParkingSearchMode.EnRouteCharging,
        originUtm = Some(vehicle.spaceTime),
        triggerId = getCurrentTriggerIdOrGenerate
      )
    } else {
      val searchModeChargeOrPark =
<<<<<<< HEAD
        if (isRefuelAtDestinationNeeded(currentBeamVehicle, activityType) && isEnoughTimeForRefueling(parkingDuration))
          ParkingSearchMode.DestinationCharging
        else ParkingSearchMode.Parking
=======
        if (activityType.startsWith("Loading") || activityType.startsWith("Unloading"))
          ParkingSearchMode.DoubleParkingAllowed
        else if (isRefuelAtDestinationNeeded(currentBeamVehicle, activityType))
          ParkingSearchMode.DestinationCharging
        else
          ParkingSearchMode.Parking
>>>>>>> cc75d249

      // for regular parking inquiry, we have vehicle information in `currentBeamVehicle`
      val reservedFor = VehicleManager.getReservedFor(currentBeamVehicle.vehicleManagerId.get).get
      ParkingInquiry.init(
        destinationUtm,
        activityType,
        reservedFor,
        Some(currentBeamVehicle),
        remainingTripData,
        Some(id),
        attributes.valueOfTime,
        parkingDuration,
        searchMode = searchModeChargeOrPark,
        triggerId = getCurrentTriggerIdOrGenerate
      )
    }
  }

  private def isEnoughTimeForRefueling(parkingDuration: Double): Boolean = {
    beamServices.beamConfig.beam.agentsim.schedulerParallelismWindow.toDouble < parkingDuration
  }

  private def isRefuelAtDestinationNeeded(vehicle: BeamVehicle, activityType: String): Boolean = {
    val conf = beamScenario.beamConfig.beam.agentsim.agents.vehicles.destination
    if (vehicle.isEV) {
      ParkingInquiry.activityTypeStringToEnum(activityType) match {
        case ParkingActivityType.Home =>
          vehicle.isRefuelNeeded(conf.home.refuelRequiredThresholdInMeters, conf.home.noRefuelThresholdInMeters)
        case ParkingActivityType.Work =>
          vehicle.isRefuelNeeded(conf.work.refuelRequiredThresholdInMeters, conf.work.noRefuelThresholdInMeters)
        case ParkingActivityType.Wherever =>
          vehicle.isRefuelNeeded(
            conf.secondary.refuelRequiredThresholdInMeters,
            conf.secondary.noRefuelThresholdInMeters
          )
        case _ =>
          vehicle.isRefuelNeeded(conf.refuelRequiredThresholdInMeters, conf.noRefuelThresholdInMeters)
      }
    } else false
  }

  onTransition { case ReadyToChooseParking -> ChoosingParkingSpot =>
    park(buildParkingInquiry(stateData.asInstanceOf[BasePersonData]))
  }

  when(ConnectingToChargingPoint) {
    case _ @Event(StartingRefuelSession(tick, _, _, _), data) =>
      log.debug(s"Vehicle ${currentBeamVehicle.id} started charging and it is now handled by the CNM at $tick")
      val maybePersonData = findPersonData(data)
      handleUseParkingSpot(
        tick,
        currentBeamVehicle,
        id,
        geo,
        eventsManager,
        beamScenario.tazTreeMap,
        nextActivity = maybePersonData.flatMap(nextActivity),
        trip = maybePersonData.flatMap(_.currentTrip),
        restOfTrip = maybePersonData.map(_.restOfCurrentTrip)
      )
      self ! LastLegPassengerSchedule(getCurrentTriggerId.get)
      goto(DrivingInterrupted) using data
    case _ @Event(WaitingToCharge(tick, vehicleId, _, _), data) =>
      log.debug(s"Vehicle $vehicleId is waiting in line and it is now handled by the CNM at $tick")
      self ! LastLegPassengerSchedule(getCurrentTriggerId.get)
      goto(DrivingInterrupted) using data
  }

  when(ReleasingChargingPoint) {
    case Event(TriggerWithId(StartLegTrigger(_, _), _), data) =>
      stash()
      stay using data

    case Event(UnhandledVehicle(tick, _, vehicle, _), data) =>
      assume(
        vehicle.id == currentBeamVehicle.id,
        s"Agent tried to disconnect a vehicle ${vehicle.id} that's not the current beamVehicle ${currentBeamVehicle.id}"
      )
      log.error(
        s"Vehicle ${vehicle.id} is not handled by the CNM at tick $tick. Something is broken." +
        s"the agent will now disconnect the vehicle ${currentBeamVehicle.id} to let the simulation continue!"
      )
      ParkingNetworkManager.handleReleasingParkingSpot(
        tick,
        currentBeamVehicle,
        None,
        id,
        parkingManager,
        eventsManager
      )
      goto(WaitingToDrive) using data

    case Event(UnpluggingVehicle(tick, _, vehicle, _, energy), data: BasePersonData)
        if data.enrouteData.isInEnrouteState =>
      log.debug(
        s"Vehicle ${vehicle.id} [chosen for enroute] ended charging and it is not handled by the CNM at tick $tick"
      )
      ParkingNetworkManager.handleReleasingParkingSpot(tick, vehicle, Some(energy), id, parkingManager, eventsManager)
      goto(ReadyToChooseParking) using data

    case Event(UnpluggingVehicle(tick, _, vehicle, _, energy), data) =>
      log.debug(s"Vehicle ${vehicle.id} ended charging and it is not handled by the CNM at tick $tick")
      ParkingNetworkManager.handleReleasingParkingSpot(tick, vehicle, Some(energy), id, parkingManager, eventsManager)
      releaseTickAndTriggerId()
      goto(WaitingToDrive) using data
  }

  when(ReleasingParkingSpot, stateTimeout = Duration.Zero) {
    case Event(TriggerWithId(StartLegTrigger(_, _), _), data) =>
      stash()
      stay using data

    case Event(StateTimeout, data: BasePersonData) =>
      val nextLeg = data.restOfCurrentTrip.head
      val vehicle = {
        if (data.enrouteData.isInEnrouteState) beamVehicles(nextLeg.beamVehicleId).vehicle
        else currentBeamVehicle
      }
      val (tick, triggerId) = (_currentTick.get, _currentTriggerId.get)

      if (vehicle.isConnectedToChargingPoint()) {
        log.debug("Sending ChargingUnplugRequest to ChargingNetworkManager at {}", tick)
        chargingNetworkManager ! ChargingUnplugRequest(
          tick,
          id,
          vehicle,
          triggerId
        )
        goto(ReleasingChargingPoint) using data
      } else {
        val state = {
          if (data.enrouteData.isInEnrouteState)
            ReadyToChooseParking
          else {
            ParkingNetworkManager.handleReleasingParkingSpot(tick, vehicle, None, id, parkingManager, eventsManager)
            releaseTickAndTriggerId()
            WaitingToDrive
          }
        }
        goto(state) using data
      }

    case Event(StateTimeout, data) =>
      ParkingNetworkManager.handleReleasingParkingSpot(
        getCurrentTick.get,
        currentBeamVehicle,
        None,
        id,
        parkingManager,
        eventsManager
      )
      releaseTickAndTriggerId()
      goto(WaitingToDrive) using data
  }

  when(ChoosingParkingSpot) {
    case Event(ParkingInquiryResponse(stall, _, _), data) =>
      val distanceThresholdToIgnoreWalking =
        beamServices.beamConfig.beam.agentsim.thresholdForWalkingInMeters
      val nextLeg =
        data.passengerSchedule.schedule.keys.drop(data.currentLegPassengerScheduleIndex).head
      currentBeamVehicle.setReservedParkingStall(Some(stall))
      val distance =
        beamServices.geo.distUTMInMeters(stall.locationUTM, beamServices.geo.wgs2Utm(nextLeg.travelPath.endPoint.loc))
      // If the stall is co-located with our destination... then continue on but add the stall to PersonData
      if (distance <= distanceThresholdToIgnoreWalking) {
        val (_, triggerId) = releaseTickAndTriggerId()
        scheduler ! CompletionNotice(
          triggerId,
          Vector(ScheduleTrigger(StartLegTrigger(nextLeg.startTime, nextLeg), self))
        )
        val updatedData = data match {
          case data: BasePersonData => data.copy(enrouteData = EnrouteData())
          case _                    => data
        }
        goto(WaitingToDrive) using updatedData
      } else {
        val (updatedData, isEnrouting) = data match {
          case data: BasePersonData if data.enrouteData.isInEnrouteState =>
            val updatedEnrouteData =
              data.enrouteData.copy(hasReservedFastChargerStall =
                stall.chargingPointType.exists(ChargingPointType.isFastCharger)
              )
            (data.copy(enrouteData = updatedEnrouteData), updatedEnrouteData.isEnrouting)
          case _ =>
            (data, false)
        }
        updatedData match {
          case data: BasePersonData if data.enrouteData.isInEnrouteState && !isEnrouting =>
            // continue normal workflow if enroute is not possible or stalls are not available for selected parking
            val (tick, triggerId) = releaseTickAndTriggerId()
            scheduler ! CompletionNotice(
              triggerId,
              Vector(ScheduleTrigger(StartLegTrigger(nextLeg.startTime, nextLeg), self))
            )
            ParkingNetworkManager.handleReleasingParkingSpot(
              tick,
              currentBeamVehicle,
              None,
              id,
              parkingManager,
              eventsManager
            )
            goto(WaitingToDrive) using data.copy(enrouteData = EnrouteData())
          case _ =>
            // Else the stall requires a diversion in travel, calc the new routes (in-vehicle to the stall and walking to the destination)
            import context.dispatcher
            val currentPoint = nextLeg.travelPath.startPoint
            val currentLocUTM = beamServices.geo.wgs2Utm(currentPoint.loc)
            val currentPointUTM = currentPoint.copy(loc = currentLocUTM)
            val finalPoint = nextLeg.travelPath.endPoint
            val streetVehicle = currentBeamVehicle.toStreetVehicle
            // get route from customer to stall, add body for backup in case car route fails
            val carStreetVeh =
              StreetVehicle(
                currentBeamVehicle.id,
                currentBeamVehicle.beamVehicleType.id,
                currentPointUTM,
                streetVehicle.mode,
                asDriver = true,
                streetVehicle.needsToCalculateCost
              )
            val bodyStreetVeh =
              StreetVehicle(
                body.id,
                body.beamVehicleType.id,
                currentPointUTM,
                WALK,
                asDriver = true,
                needsToCalculateCost = false
              )
            val veh2StallRequest = RoutingRequest(
              currentLocUTM,
              stall.locationUTM,
              currentPoint.time,
              withTransit = false,
              Some(id),
              Vector(carStreetVeh, bodyStreetVeh),
              Some(attributes),
              triggerId = getCurrentTriggerIdOrGenerate
            )
            val futureVehicle2StallResponse = router ? veh2StallRequest
            val carIfEnroute = if (isEnrouting) {
              // get car route from stall to destination
              Vector(
                StreetVehicle(
                  currentBeamVehicle.id,
                  currentBeamVehicle.beamVehicleType.id,
                  SpaceTime(stall.locationUTM, currentPoint.time),
                  streetVehicle.mode,
                  asDriver = true,
                  streetVehicle.needsToCalculateCost
                )
              )
            } else Vector()
            // get walk route from stall to destination, note we give a dummy start time and update later based on drive time to stall
            val bodyStreetVehToDest = StreetVehicle(
              body.id,
              body.beamVehicleType.id,
              SpaceTime(stall.locationUTM, currentPoint.time),
              WALK,
              asDriver = true,
              needsToCalculateCost = false
            )
            val futureStall2DestinationResponse = router ? RoutingRequest(
              stall.locationUTM,
              beamServices.geo.wgs2Utm(finalPoint.loc),
              currentPoint.time,
              withTransit = false,
              Some(id),
              carIfEnroute :+ bodyStreetVehToDest,
              Some(attributes),
              triggerId = getCurrentTriggerIdOrGenerate
            )
            val responses = for {
              vehicle2StallResponse     <- futureVehicle2StallResponse.mapTo[RoutingResponse]
              stall2DestinationResponse <- futureStall2DestinationResponse.mapTo[RoutingResponse]
            } yield (vehicle2StallResponse, stall2DestinationResponse)
            responses pipeTo self
            stay using updatedData
        }
      }

    // to keep it simple, adding new case here. [en-route]
    case Event(
          (vehicle2StallResponse: RoutingResponse, stall2DestinationResponse: RoutingResponse),
          data: BasePersonData
        ) if data.enrouteData.isEnrouting =>
      // find car leg and split it for parking
      def createCarLegs(legs: IndexedSeq[EmbodiedBeamLeg]): Vector[EmbodiedBeamLeg] = {
        legs
          .find(_.beamLeg.mode == CAR)
          .map { beamLeg =>
            EmbodiedBeamLeg.splitLegForParking(beamLeg, beamServices, transportNetwork)
          }
          .getOrElse {
            log.error("EnRoute: car leg not found in routing response.")
            Vector()
          }
      }

      // calculate travel and parking leg from vehicle location to charging stall
      val vehicle2StallCarLegs = createCarLegs(vehicle2StallResponse.itineraries.head.legs)
      val stall2DestinationCarLegs = createCarLegs(stall2DestinationResponse.itineraries.head.legs)

      // create new legs to travel to the charging stall
      val (tick, triggerId) = releaseTickAndTriggerId()
      val walkStart = data.currentTrip.head.legs.head
      val walkRest = data.currentTrip.head.legs.last
      val newCurrentTripLegs: Vector[EmbodiedBeamLeg] =
        EmbodiedBeamLeg.makeLegsConsistent(walkStart +: (vehicle2StallCarLegs :+ walkRest), tick)
      val newRestOfTrip: Vector[EmbodiedBeamLeg] = newCurrentTripLegs.tail

      // set two car legs in schedule
      val newPassengerSchedule = PassengerSchedule().addLegs(newRestOfTrip.take(2).map(_.beamLeg))

      scheduler ! CompletionNotice(
        triggerId,
        Vector(
          ScheduleTrigger(
            StartLegTrigger(newRestOfTrip.head.beamLeg.startTime, newRestOfTrip.head.beamLeg),
            self
          )
        )
      )

      ParkingNetworkManager.handleReleasingParkingSpot(
        tick,
        currentBeamVehicle,
        None,
        id,
        parkingManager,
        eventsManager
      )
      goto(WaitingToDrive) using data.copy(
        currentTrip = Some(EmbodiedBeamTrip(newCurrentTripLegs)),
        restOfCurrentTrip = newRestOfTrip.toList,
        passengerSchedule = newPassengerSchedule,
        currentLegPassengerScheduleIndex = 0, // setting it 0 means we are about to start travelling first car leg.
        enrouteData = data.enrouteData.copy(stall2DestLegs = stall2DestinationCarLegs)
      )

    case Event(
          (vehicle2StallResponse: RoutingResponse, stall2DestinationResponse: RoutingResponse),
          data: BasePersonData
        ) =>
      val (tick, triggerId) = releaseTickAndTriggerId()
      val nextLeg =
        data.passengerSchedule.schedule.keys.drop(data.currentLegPassengerScheduleIndex).head

      val vehicleMode = currentBeamVehicle.toStreetVehicle.mode
      // If no vehicle leg returned, use previous route to destination (i.e. assume parking is at dest)
      var (leg1, leg2) = if (!vehicle2StallResponse.itineraries.exists(_.tripClassifier == vehicleMode)) {
        logDebug(s"no vehicle leg ($vehicleMode) returned by router, assuming parking spot is at destination")
        (
          EmbodiedBeamLeg(
            nextLeg,
            data.currentVehicle.head,
            body.beamVehicleType.id,
            asDriver = true,
            0.0,
            unbecomeDriverOnCompletion = true
          ),
          stall2DestinationResponse.itineraries.head.legs.head
        )
      } else {
        (
          vehicle2StallResponse.itineraries.view
            .filter(_.tripClassifier == vehicleMode)
            .head
            .legs
            .view
            .filter(_.beamLeg.mode == vehicleMode)
            .head,
          stall2DestinationResponse.itineraries.head.legs.head
        )
      }
      // Update start time of the second leg
      leg2 = leg2.copy(beamLeg = leg2.beamLeg.updateStartTime(leg1.beamLeg.endTime))

      // update person data with new legs
      val firstLeg = data.restOfCurrentTrip.head
      var legsToDrop = data.restOfCurrentTrip.takeWhile(_.beamVehicleId == firstLeg.beamVehicleId)
      if (legsToDrop.size == data.restOfCurrentTrip.size - 1) legsToDrop = data.restOfCurrentTrip
      val newRestOfTrip = leg1 +: (leg2 +: data.restOfCurrentTrip.filter { leg =>
        !legsToDrop.exists(dropLeg => dropLeg.beamLeg == leg.beamLeg)
      }).toVector
      val newCurrentTripLegs = data.currentTrip.get.legs
        .takeWhile(_.beamLeg != nextLeg) ++ newRestOfTrip
      val newPassengerSchedule = PassengerSchedule().addLegs(Vector(newRestOfTrip.head.beamLeg))

      val newVehicle = if (leg1.beamLeg.mode == vehicleMode || currentBeamVehicle.id == body.id) {
        data.currentVehicle
      } else {
        currentBeamVehicle.unsetDriver()
        eventsManager.processEvent(
          new PersonLeavesVehicleEvent(tick, id, data.currentVehicle.head)
        )
        data.currentVehicle.drop(1)
      }

      scheduler ! CompletionNotice(
        triggerId,
        Vector(
          ScheduleTrigger(
            StartLegTrigger(newRestOfTrip.head.beamLeg.startTime, newRestOfTrip.head.beamLeg),
            self
          )
        )
      )

      ParkingNetworkManager.handleReleasingParkingSpot(
        tick,
        currentBeamVehicle,
        None,
        id,
        parkingManager,
        eventsManager,
        departed = true
      )

      goto(WaitingToDrive) using data.copy(
        currentTrip = Some(EmbodiedBeamTrip(newCurrentTripLegs)),
        restOfCurrentTrip = newRestOfTrip.toList,
        passengerSchedule = newPassengerSchedule,
        currentLegPassengerScheduleIndex = 0,
        currentVehicle = newVehicle
      )
  }
}<|MERGE_RESOLUTION|>--- conflicted
+++ resolved
@@ -209,18 +209,11 @@
       )
     } else {
       val searchModeChargeOrPark =
-<<<<<<< HEAD
-        if (isRefuelAtDestinationNeeded(currentBeamVehicle, activityType) && isEnoughTimeForRefueling(parkingDuration))
+        if (activityType.startsWith("Loading") || activityType.startsWith("Unloading"))
+          ParkingSearchMode.DoubleParkingAllowed
+        elseif (isRefuelAtDestinationNeeded(currentBeamVehicle, activityType) && isEnoughTimeForRefueling(parkingDuration))
           ParkingSearchMode.DestinationCharging
         else ParkingSearchMode.Parking
-=======
-        if (activityType.startsWith("Loading") || activityType.startsWith("Unloading"))
-          ParkingSearchMode.DoubleParkingAllowed
-        else if (isRefuelAtDestinationNeeded(currentBeamVehicle, activityType))
-          ParkingSearchMode.DestinationCharging
-        else
-          ParkingSearchMode.Parking
->>>>>>> cc75d249
 
       // for regular parking inquiry, we have vehicle information in `currentBeamVehicle`
       val reservedFor = VehicleManager.getReservedFor(currentBeamVehicle.vehicleManagerId.get).get
