--- conflicted
+++ resolved
@@ -1,15 +1,14 @@
 package beam.agentsim.agents.parking
 
 import akka.pattern.pipe
-import beam.utils.logging.pattern.ask
 import beam.agentsim.Resource.ReleaseParkingStall
 import beam.agentsim.agents.BeamAgent._
 import beam.agentsim.agents.PersonAgent._
 import beam.agentsim.agents._
 import beam.agentsim.agents.modalbehaviors.DrivesVehicle.StartLegTrigger
 import beam.agentsim.agents.parking.ChoosesParking._
+import beam.agentsim.agents.vehicles.PassengerSchedule
 import beam.agentsim.agents.vehicles.VehicleProtocol.StreetVehicle
-import beam.agentsim.agents.vehicles.{PassengerSchedule, VehicleManager}
 import beam.agentsim.events.{LeavingParkingEvent, SpaceTime}
 import beam.agentsim.infrastructure.ChargingNetworkManager._
 import beam.agentsim.infrastructure.{ParkingInquiry, ParkingInquiryResponse}
@@ -18,13 +17,13 @@
 import beam.router.BeamRouter.{RoutingRequest, RoutingResponse}
 import beam.router.Modes.BeamMode.WALK
 import beam.router.model.{EmbodiedBeamLeg, EmbodiedBeamTrip}
+import beam.utils.logging.pattern.ask
 import org.matsim.api.core.v01.events.PersonLeavesVehicleEvent
 
 import scala.concurrent.duration._
 import scala.language.postfixOps
 
-/**
-  * BEAM
+/** BEAM
   */
 object ChoosesParking {
   case object ChoosingParkingSpot extends BeamAgentState
@@ -35,42 +34,36 @@
 
 trait ChoosesParking extends {
   this: PersonAgent => // Self type restricts this trait to only mix into a PersonAgent
-  onTransition {
-    case ReadyToChooseParking -> ChoosingParkingSpot =>
-      val personData = stateData.asInstanceOf[BasePersonData]
-
-      val firstLeg = personData.restOfCurrentTrip.head
-      val lastLeg =
-        personData.restOfCurrentTrip.takeWhile(_.beamVehicleId == firstLeg.beamVehicleId).last
-
-      val parkingDuration: Double = {
-        for {
-          act <- nextActivity(personData)
-          lastLegEndTime = lastLeg.beamLeg.endTime.toDouble
-        } yield act.getEndTime - lastLegEndTime
-      }.getOrElse(0.0)
-      val destinationUtm = beamServices.geo.wgs2Utm(lastLeg.beamLeg.travelPath.endPoint.loc)
-
-      // in meter (the distance that should be considered as buffer for range estimation
-
-      val nextActivityType = nextActivity(personData).get.getType
-
-      val remainingTripData = calculateRemainingTripData(personData)
-
-      parkingManager ! ParkingInquiry(
-        SpaceTime(destinationUtm, lastLeg.beamLeg.endTime),
-        nextActivityType,
-        Math.max(60.0, parkingDuration),
-        Some(this.currentBeamVehicle),
-        remainingTripData,
-<<<<<<< HEAD
-        attributes.valueOfTime
-=======
-        attributes.valueOfTime,
-        parkingDuration,
-        triggerId = getCurrentTriggerIdOrGenerate,
->>>>>>> bfb505aa
-      )
+  onTransition { case ReadyToChooseParking -> ChoosingParkingSpot =>
+    val personData = stateData.asInstanceOf[BasePersonData]
+
+    val firstLeg = personData.restOfCurrentTrip.head
+    val lastLeg =
+      personData.restOfCurrentTrip.takeWhile(_.beamVehicleId == firstLeg.beamVehicleId).last
+
+    val parkingDuration: Double = {
+      for {
+        act <- nextActivity(personData)
+        lastLegEndTime = lastLeg.beamLeg.endTime.toDouble
+      } yield act.getEndTime - lastLegEndTime
+    }.getOrElse(0.0)
+    val destinationUtm = beamServices.geo.wgs2Utm(lastLeg.beamLeg.travelPath.endPoint.loc)
+
+    // in meter (the distance that should be considered as buffer for range estimation
+
+    val nextActivityType = nextActivity(personData).get.getType
+
+    val remainingTripData = calculateRemainingTripData(personData)
+
+    parkingManager ! ParkingInquiry(
+      SpaceTime(destinationUtm, lastLeg.beamLeg.endTime),
+      nextActivityType,
+      Math.max(60.0, parkingDuration),
+      Some(this.currentBeamVehicle),
+      remainingTripData,
+      attributes.valueOfTime,
+      triggerId = getCurrentTriggerIdOrGenerate
+    )
   }
 
   when(ConnectingToChargingPoint) {
@@ -189,7 +182,7 @@
           Some(id),
           Vector(carStreetVeh, bodyStreetVeh),
           Some(attributes),
-          triggerId = getCurrentTriggerIdOrGenerate,
+          triggerId = getCurrentTriggerIdOrGenerate
         )
         val futureVehicle2StallResponse = router ? veh2StallRequest
 
@@ -211,7 +204,7 @@
             )
           ),
           Some(attributes),
-          triggerId = getCurrentTriggerIdOrGenerate,
+          triggerId = getCurrentTriggerIdOrGenerate
         )
 
         val responses = for {
@@ -223,8 +216,8 @@
         stay using data
       }
     case Event(
-        (routingResponse1: RoutingResponse, routingResponse2: RoutingResponse),
-        data: BasePersonData
+          (routingResponse1: RoutingResponse, routingResponse2: RoutingResponse),
+          data: BasePersonData
         ) =>
       val (tick, triggerId) = releaseTickAndTriggerId()
       val nextLeg =
