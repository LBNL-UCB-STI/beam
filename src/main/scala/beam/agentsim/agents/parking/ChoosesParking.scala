--- conflicted
+++ resolved
@@ -14,10 +14,7 @@
 import beam.agentsim.agents.vehicles.{BeamVehicle, BeamVehicleType, PassengerSchedule}
 import beam.agentsim.events.{LeavingParkingEvent, SpaceTime}
 import beam.agentsim.infrastructure.ParkingManager.{ParkingInquiry, ParkingInquiryResponse}
-<<<<<<< HEAD
-=======
 import beam.agentsim.infrastructure.charging.ChargingInquiryData
->>>>>>> 7a6d48ae
 import beam.agentsim.scheduler.BeamAgentScheduler.{CompletionNotice, ScheduleTrigger}
 import beam.agentsim.scheduler.Trigger.TriggerWithId
 import beam.router.BeamRouter.{RoutingRequest, RoutingResponse}
@@ -114,11 +111,7 @@
         beamServices.geo.wgs2Utm(lastLeg.beamLeg.travelPath.endPoint.loc),
         nextActivity(personData).get.getType,
         attributes,
-<<<<<<< HEAD
-        None,
-=======
         getChargingInquiryData(personData, currentBeamVehicle.beamVehicleType),
->>>>>>> 7a6d48ae
         lastLeg.beamLeg.endTime,
         nextActivity(personData).get.getEndTime - lastLeg.beamLeg.endTime.toDouble
       )
