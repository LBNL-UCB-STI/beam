--- conflicted
+++ resolved
@@ -49,15 +49,8 @@
         id,
         beamServices.geo.wgs2Utm(lastLeg.beamLeg.travelPath.startPoint.loc),
         beamServices.geo.wgs2Utm(lastLeg.beamLeg.travelPath.endPoint.loc),
-<<<<<<< HEAD
-        nextActivity(personData).get.getType,
-        beamServices.matsimServices.getScenario.getPopulation.getPersonAttributes
-          .getAttribute(id.toString, "valueOfTime")
-          .asInstanceOf[Double],
-=======
         nextActivity(personData).right.get.getType,
         attributes.valueOfTime,
->>>>>>> d5c230b6
         NoNeed,
         lastLeg.beamLeg.endTime,
         nextActivity(personData).get.getEndTime - lastLeg.beamLeg.endTime.toDouble
