--- conflicted
+++ resolved
@@ -177,11 +177,7 @@
     val parkingDuration = (_currentTick, nextActivity(data)) match {
       case (Some(tick), Some(act)) => act.getEndTime.orElse(0.0) - tick
       case (None, Some(act))       => act.getEndTime.orElse(0.0) - lastLeg.endTime
-<<<<<<< HEAD
-      case (Some(tick), None)      => 3600 * 24 - tick // TODO: FIX THIS HACK
-=======
       case (Some(tick), None)      => endOfSimulationTime - tick
->>>>>>> db2d22d0
       case _                       => 0.0
     }
     val destinationUtm = SpaceTime(beamServices.geo.wgs2Utm(lastLeg.travelPath.endPoint.loc), lastLeg.endTime)
