--- conflicted
+++ resolved
@@ -69,11 +69,7 @@
       val energyCharge: Double = 0.0 //TODO
       val timeCost: Double = scaleTimeByValueOfTime(0.0)
       val score = calculateScore(distance, stall.cost, energyCharge, timeCost)
-<<<<<<< HEAD
-      actorEventsManager ! new LeavingParkingEvent(tick, stall, score, id, currentBeamVehicle.id)
-=======
-      eventsManager.processEvent(LeavingParkingEvent(tick, stall, score, id, currentBeamVehicle.id))
->>>>>>> 5d952218
+      actorEventsManager ! LeavingParkingEvent(tick, stall, score, id, currentBeamVehicle.id)
       currentBeamVehicle.unsetParkingStall()
       goto(WaitingToDrive) using data
 
