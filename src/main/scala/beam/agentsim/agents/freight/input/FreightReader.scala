--- conflicted
+++ resolved
@@ -57,11 +57,7 @@
   ): Plan = {
     val allToursPlanElements = tours.flatMap { tour =>
       val tourInitialActivity =
-<<<<<<< HEAD
-        createFreightActivity("Home", tour.warehouseLocationUTM, tour.departureTimeInSec, None)
-=======
         createFreightActivity("Warehouse", carrier.warehouseLocationUTM, tour.departureTimeInSec, None)
->>>>>>> b588d57c
       val firstLeg: Leg = createFreightLeg(tour.departureTimeInSec)
 
       val plans: IndexedSeq[PayloadPlan] = plansPerTour.get(tour.tourId) match {
@@ -88,11 +84,7 @@
       elements
     }
 
-<<<<<<< HEAD
-    val finalActivity = createFreightActivity("Home", tours.head.warehouseLocationUTM, -1, None)
-=======
     val finalActivity = createFreightActivity("Warehouse", carrier.warehouseLocationUTM, -1, None)
->>>>>>> b588d57c
     val allPlanElements: IndexedSeq[PlanElement] = allToursPlanElements :+ finalActivity
 
     val currentPlan = PopulationUtils.createPlan(person)
@@ -235,23 +227,4 @@
       beamServices.beamScenario.tazTreeMap,
       None
     )
-<<<<<<< HEAD
-
-  case class ClosestUTMPointOnMap(streetLayer: StreetLayer, r5LinkRadiusMeters: Double) {
-
-    def find(wsgCoord: Coord, geoUtils: GeoUtils): Option[Coord] = {
-      if (streetLayer.envelope.contains(wsgCoord.getX, wsgCoord.getY)) {
-        val theSplit = geoUtils.getR5Split(streetLayer, wsgCoord, r5LinkRadiusMeters)
-        if (theSplit == null) {
-          None
-        } else {
-          val wgsPointOnMap = geoUtils.splitToCoord(theSplit)
-          val utmCoord = geoUtils.wgs2Utm(wgsPointOnMap)
-          Some(utmCoord)
-        }
-      } else None
-    }
-  }
-=======
->>>>>>> b588d57c
 }