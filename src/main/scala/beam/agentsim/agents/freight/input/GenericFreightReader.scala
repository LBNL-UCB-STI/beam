--- conflicted
+++ resolved
@@ -57,34 +57,18 @@
         val departureLocationX = row.get("departureLocationX")
         val departureLocationY = row.get("departureLocationY")
 
-        // note: placeholder to update warehouseLocationTaz and warehouseLocationUTM later
-        val freightTour = FreightTour(
-          tourId,
-          departureTimeInSec,
-          None,
-          new Coord(),
-          maxTourDurationInSec
-        )
-
         extractCoordOrTaz(
           departureLocationX,
           departureLocationY,
           row.get("departureLocationZone"),
           snapLocationAndRemoveInvalidInputs
         ) match {
-<<<<<<< HEAD
-          case (departureLocationZoneMaybe, Left(departureLocationZoneUTM)) =>
+          case (_, Left(_) | Right(Result.Succeed(_))) =>
             Some(
-              freightTour.copy(
-                warehouseLocationTaz = departureLocationZoneMaybe,
-                warehouseLocationUTM = departureLocationZoneUTM
-              )
-            )
-          case (departureLocationZoneMaybe, Right(Result.Succeed(splitCoord))) =>
-            Some(
-              freightTour.copy(
-                warehouseLocationTaz = departureLocationZoneMaybe,
-                warehouseLocationUTM = splitCoord
+              FreightTour(
+                tourId,
+                departureTimeInSec,
+                maxTourDurationInSec
               )
             )
           case (_, Right(Result.OutOfBoundingBoxError)) =>
@@ -109,10 +93,6 @@
               )
             )
             None
-=======
-          case (_, Some(_)) =>
-            Some(FreightTour(tourId, departureTimeInSec, maxTourDurationInSec))
->>>>>>> a64198c4
           case _ =>
             logger.error(f"Following freight tour row discarded for unknown reason: $row")
             None
