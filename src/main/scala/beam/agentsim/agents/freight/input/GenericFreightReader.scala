package beam.agentsim.agents.freight.input

import beam.agentsim.agents.freight._
import beam.agentsim.agents.freight.input.FreightReader.FREIGHT_ID_PREFIX
import beam.agentsim.agents.vehicles.{BeamVehicle, BeamVehicleType}
import beam.agentsim.infrastructure.taz.{TAZ, TAZTreeMap}
import beam.sim.common.GeoUtils
import beam.sim.config.BeamConfig.Beam.Agentsim.Agents.Freight
import beam.utils.BeamVehicleUtils.readBeamVehicleTypeFile
import beam.utils.SnapCoordinateUtils
import beam.utils.SnapCoordinateUtils._
import beam.utils.csv.GenericCsvReader
import beam.utils.matsim_conversion.MatsimPlanConversion.IdOps
import com.typesafe.scalalogging.LazyLogging
import org.apache.commons.lang3.StringUtils.isBlank
import org.matsim.api.core.v01.network.Network
import org.matsim.api.core.v01.population._
import org.matsim.api.core.v01.{Coord, Id}
import org.matsim.core.network.NetworkUtils
import org.matsim.households.Household

import scala.collection.mutable.ListBuffer
import scala.util.Random

/**
  * @author Dmitry Openkov
  */
class GenericFreightReader(
  val config: Freight,
  val geoUtils: GeoUtils,
  rnd: Random,
  tazTree: TAZTreeMap,
  val snapLocationAndRemoveInvalidInputs: Boolean,
  val snapLocationHelper: SnapLocationHelper,
  networkMaybe: Option[Network] = None,
  val outputDirMaybe: Option[String] = None
) extends LazyLogging
    with FreightReader {

  private def getRowValue(table: String, row: java.util.Map[String, String], key: String): String = {
    if (row.containsKey(key)) {
      row.get(key)
    } else {
      throw new IllegalArgumentException(s"Missing key '$key' in table '$table'.")
    }
  }

  @Override
  def readFreightTours(): Map[Id[FreightTour], FreightTour] = {
    val errors: ListBuffer[ErrorInfo] = ListBuffer()

    val maybeTours = GenericCsvReader
      .readAsSeq[Option[FreightTour]](config.toursFilePath) { row =>
        def get(key: String): String = getRowValue(config.toursFilePath, row, key)
        // tourId,departureTimeInSec,departureLocationZone,departureLocationX,departureLocationY,maxTourDurationInSec
        val tourId: Id[FreightTour] = get("tourId").createId[FreightTour]
        val departureTimeInSec = get("departureTimeInSec").toInt
        val maxTourDurationInSec = get("maxTourDurationInSec").toInt
        val departureLocationX = row.get("departureLocationX")
        val departureLocationY = row.get("departureLocationY")

        extractCoordInUtmOrTaz(
          departureLocationX,
          departureLocationY,
          row.get("departureLocationZone"),
          snapLocationAndRemoveInvalidInputs
        ) match {
          case (_, Right(_)) =>
            Some(
              FreightTour(
                tourId,
                departureTimeInSec,
                maxTourDurationInSec
              )
            )
          case (_, Left(error)) =>
            errors.append(
              ErrorInfo(
                tourId.toString,
                Category.FreightTour,
                error,
                departureLocationX.toDouble,
                departureLocationY.toDouble
              )
            )
            None
        }
      }

    outputDirMaybe.foreach { path =>
      if (errors.isEmpty) logger.info("No 'snap location' error to report for freight tours.")
      else SnapCoordinateUtils.writeToCsv(s"$path/${CsvFile.FreightTours}", errors)
    }

    maybeTours.flatten
      .groupBy(_.tourId)
      .mapValues(_.head)
  }

  @Override
  def readPayloadPlans(): Map[Id[PayloadPlan], PayloadPlan] = {
    val errors: ListBuffer[ErrorInfo] = ListBuffer()

    val maybePlans = GenericCsvReader
      .readAsSeq[Option[PayloadPlan]](config.plansFilePath) { row =>
        def get(key: String): String = getRowValue(config.plansFilePath, row, key)
        // payloadId,sequenceRank,tourId,payloadType,weightInKg,requestType,locationZone,locationX,locationY,
        // estimatedTimeOfArrivalInSec,arrivalTimeWindowInSecLower,arrivalTimeWindowInSecUpper,operationDurationInSec
        val requestType = get("requestType").toLowerCase() match {
          case "1" | "unloading" => FreightRequestType.Unloading
          case "0" | "loading"   => FreightRequestType.Loading
          case wrongValue =>
            throw new IllegalArgumentException(
              s"Value of requestType $wrongValue is unexpected."
            )
        }
        val operationDurationInSec = get("operationDurationInSec").toDouble.round.toInt
        val activityType = if (config.generateFixedActivitiesDurations) {
          s"${requestType.toString}|$operationDurationInSec"
        } else {
          requestType.toString
        }

        val payloadId = get("payloadId").createId[PayloadPlan]
        val locationX = row.get("locationX")
        val locationY = row.get("locationY")

        extractCoordInUtmOrTaz(
          locationX,
          locationY,
          row.get("locationZone"),
          snapLocationAndRemoveInvalidInputs
        ) match {
          case (locationZoneMaybe, Right(coord)) =>
            Some(
              PayloadPlan(
                payloadId,
                get("sequenceRank").toDouble.round.toInt,
                get("tourId").createId,
                get("payloadType").createId[PayloadType],
                get("weightInKg").toDouble,
                requestType,
                activityType,
                locationZoneMaybe,
                coord,
                get("estimatedTimeOfArrivalInSec").toDouble.toInt,
                get("arrivalTimeWindowInSecLower").toDouble.toInt,
                get("arrivalTimeWindowInSecUpper").toDouble.toInt,
                operationDurationInSec
              )
            )
          case (_, Left(error)) =>
            errors.append(
              ErrorInfo(
                payloadId.toString,
                Category.FreightPayloadPlan,
                error,
                locationX.toDouble,
                locationY.toDouble
              )
            )
            None
        }
      }

    outputDirMaybe.foreach { path =>
      if (errors.isEmpty) logger.info("No 'snap location' error to report for freight payload plans.")
      else SnapCoordinateUtils.writeToCsv(s"$path/${CsvFile.FreightPayloadPlans}", errors)
    }

    maybePlans.flatten
      .groupBy(_.payloadId)
      .mapValues(_.head)
  }

  @Override
  def readFreightCarriers(
    allTours: Map[Id[FreightTour], FreightTour],
    allPlans: Map[Id[PayloadPlan], PayloadPlan],
    vehicleTypes: Map[Id[BeamVehicleType], BeamVehicleType]
  ): IndexedSeq[FreightCarrier] = {
<<<<<<< HEAD
    val existingAllTours: Set[Id[FreightTour]] = allTours.keySet.intersect(allPlans.map(_._2.tourId).toSet)
    // ****
    val sampledToursNum = (allTours.size * config.tourSampleSizeAsFractionOfTotal).round.toInt
    val sampledTours = rnd.shuffle(allTours).take(sampledToursNum).toMap
    logger.info(s"Freight after sampling: ${sampledTours.size} tours")
    val existingSampledTours: Set[Id[FreightTour]] = sampledTours.keySet.intersect(allPlans.map(_._2.tourId).toSet)
=======
    val freightVehicleTypes: Map[Id[BeamVehicleType], BeamVehicleType] = config.vehicleTypesFilePath match {
      case Some(filePath) => vehicleTypes ++ readBeamVehicleTypeFile(filePath)
      case None           => vehicleTypes
    }

    val existingTours: Set[Id[FreightTour]] = allTours.keySet.intersect(allPlans.map(_._2.tourId).toSet)
>>>>>>> c78098be
    val plans: Map[Id[PayloadPlan], PayloadPlan] = allPlans.filter { case (_, plan) =>
      existingSampledTours.contains(plan.tourId)
    }
    val tourIdToPlans: Map[Id[FreightTour], IndexedSeq[PayloadPlan]] =
      plans.values.toIndexedSeq.groupBy(_.tourId).map { case (tourId, plans) => tourId -> plans.sortBy(_.sequenceRank) }
    val tours: Map[Id[FreightTour], FreightTour] = sampledTours.filter { case (_, tour) =>
      existingSampledTours.contains(tour.tourId)
    }

    case class FreightCarrierRow(
      carrierId: Id[FreightCarrier],
      tourId: Id[FreightTour],
      vehicleId: Id[BeamVehicle],
      vehicleTypeId: Id[BeamVehicleType],
      warehouseLocationZone: Option[Id[TAZ]],
      warehouseLocationUTM: Coord
    )

    def createCarrierVehicles(
      carrierId: Id[FreightCarrier],
      carrierRows: IndexedSeq[FreightCarrierRow],
      warehouseLocationUTM: Coord
    ): IndexedSeq[BeamVehicle] = {
      val vehicles: IndexedSeq[BeamVehicle] = carrierRows
        .groupBy(_.vehicleId)
        .map { case (vehicleId, rows) =>
          val firstRow = rows.head
          val vehicleType = freightVehicleTypes.getOrElse(
            firstRow.vehicleTypeId,
            throw new IllegalArgumentException(
              s"Vehicle type for vehicle $vehicleId not found: ${firstRow.vehicleTypeId}"
            )
          )
          if (vehicleType.payloadCapacityInKg.isEmpty)
            throw new IllegalArgumentException(
              s"Vehicle type ${firstRow.vehicleTypeId} for vehicle $vehicleId has no payloadCapacityInKg defined"
            )
          createFreightVehicle(vehicleId, vehicleType, carrierId, warehouseLocationUTM, rnd.nextInt())
        }
        .toIndexedSeq
      vehicles
    }

    def createCarrier(carrierId: Id[FreightCarrier], carrierRows: IndexedSeq[FreightCarrierRow]) = {
      val warehouseLocationUTM: Coord = carrierRows.head.warehouseLocationUTM
      val warehouseLocationZone: Option[Id[TAZ]] = carrierRows.head.warehouseLocationZone
      val vehicles: scala.IndexedSeq[BeamVehicle] = createCarrierVehicles(carrierId, carrierRows, warehouseLocationUTM)
      val vehicleMap: Map[Id[BeamVehicle], BeamVehicle] = vehicles.map(vehicle => vehicle.id -> vehicle).toMap

      val tourMap: Map[Id[BeamVehicle], IndexedSeq[FreightTour]] = carrierRows
        .groupBy(_.vehicleId)
        .mapValues { rows =>
          rows
            //setting the tour warehouse location to be the carrier warehouse location
            .map(row => tours(row.tourId))
            .sortBy(_.departureTimeInSec)
        }

      val carrierTourIds = tourMap.values.flatten.map(_.tourId).toSet

      val plansPerTour: Map[Id[FreightTour], IndexedSeq[PayloadPlan]] =
        carrierTourIds.collect {
          case tourId if tourIdToPlans.contains(tourId) => tourId -> tourIdToPlans(tourId)
        }.toMap
      val carrierPlanIds: Set[Id[PayloadPlan]] = plansPerTour.values.flatten.map(_.payloadId).toSet
      val payloadMap = carrierPlanIds.map(planId => planId -> plans(planId)).toMap

      FreightCarrier(
        carrierId,
        tourMap,
        payloadMap,
        vehicleMap,
        plansPerTour,
        warehouseLocationZone,
        warehouseLocationUTM
      )
    }

    val errors: ListBuffer[ErrorInfo] = ListBuffer()

    val maybeCarrierRows = GenericCsvReader.readAsSeq[Option[FreightCarrierRow]](config.carriersFilePath) { row =>
      def get(key: String): String = getRowValue(config.carriersFilePath, row, key)
      //carrierId,tourId,vehicleId,vehicleTypeId,warehouseZone,warehouseX,warehouseY
      val carrierId: Id[FreightCarrier] = s"${FREIGHT_ID_PREFIX}Carrier-${get("carrierId")}".createId
      val tourId: Id[FreightTour] = get("tourId").createId
      val vehicleId: Id[BeamVehicle] = Id.createVehicleId(s"${FREIGHT_ID_PREFIX}Vehicle-${get("vehicleId")}")
      val vehicleTypeId: Id[BeamVehicleType] = get("vehicleTypeId").createId
      if (!existingAllTours.contains(tourId)) {
        logger.error(f"Following freight carrier row discarded because tour $tourId was filtered out: $row")
        None
      } else if (!existingSampledTours.contains(tourId)) {
        logger.debug(f"Following freight carrier row ignored because tour $tourId was sampled out: $row")
        None
      } else {
        val warehouseX = row.get("warehouseX")
        val warehouseY = row.get("warehouseY")

        extractCoordInUtmOrTaz(
          row.get("warehouseX"),
          row.get("warehouseY"),
          row.get("warehouseZone"),
          snapLocationAndRemoveInvalidInputs
        ) match {
          case (warehouseZoneMaybe, Right(coord)) =>
            Some(FreightCarrierRow(carrierId, tourId, vehicleId, vehicleTypeId, warehouseZoneMaybe, coord))
          case (_, Left(error)) =>
            errors.append(
              ErrorInfo(
                carrierId.toString,
                Category.FreightCarrier,
                error,
                warehouseX.toDouble,
                warehouseY.toDouble
              )
            )
            None
        }
      }
    }

    outputDirMaybe.foreach { path =>
      if (errors.isEmpty) logger.info("No 'snap location' error to report for freight carriers.")
      else SnapCoordinateUtils.writeToCsv(s"$path/${CsvFile.FreightCarriers}", errors)
    }

    val removedCarrierIds = errors.map(_.id)
    val carriersWithFleet = maybeCarrierRows.flatten
      .groupBy(_.carrierId)
      .filterNot { case (carrierId, _) => removedCarrierIds.contains(carrierId.toString) }
      .map { case (carrierId, carrierRows) =>
        createCarrier(carrierId, carrierRows)
      }
      .toIndexedSeq

    carriersWithFleet
  }

  private def getTaz(tazId: String): TAZ = tazTree.getTAZ(tazId) match {
    case Some(taz) => taz
    case None      => throw new IllegalArgumentException(s"Cannot find taz with id $tazId")
  }

  private def extractCoordInUtmOrTaz(
    strX: String,
    strY: String,
    strZone: String,
    snapLocationAndRemoveInvalidInputs: Boolean
  ): (Option[Id[TAZ]], SnapCoordinateResult) = {
    if (isBlank(strX) || isBlank(strY)) {
      val taz = getTaz(strZone)
      val coord =
        if (snapLocationAndRemoveInvalidInputs) TAZTreeMap.randomLocationInTAZ(taz, rnd, snapLocationHelper)
        else TAZTreeMap.randomLocationInTAZ(taz, rnd)
      (Some(taz.tazId), Right(coord))
    } else {
      val loc = new Coord(strX.toDouble, strY.toDouble)
      val locInUtm = if (config.isWgs) geoUtils.wgs2Utm(loc) else loc
      val newLocIntUtm = networkMaybe.map(NetworkUtils.getNearestLink(_, locInUtm).getCoord).getOrElse(locInUtm)
      val coordInUtm =
        if (snapLocationAndRemoveInvalidInputs) snapLocationHelper.computeResult(newLocIntUtm)
        else Right(locInUtm)
      (None, coordInUtm)
    }
  }

  @Override
  def createPersonId(carrierId: Id[FreightCarrier], vehicleId: Id[BeamVehicle]): Id[Person] = {
    val updatedVehicleId = vehicleId.toString.replace(FREIGHT_ID_PREFIX + "Vehicle-", "")
    Id.createPersonId(s"${FREIGHT_ID_PREFIX}Driver-$updatedVehicleId")
  }

  @Override
  def createHouseholdId(carrierId: Id[FreightCarrier]): Id[Household] = {
    val updatedCarrierId = carrierId.toString.replace(FREIGHT_ID_PREFIX + "Carrier-", "")
    s"${FREIGHT_ID_PREFIX}Household-$updatedCarrierId".createId
  }

}<|MERGE_RESOLUTION|>--- conflicted
+++ resolved
@@ -179,21 +179,17 @@
     allPlans: Map[Id[PayloadPlan], PayloadPlan],
     vehicleTypes: Map[Id[BeamVehicleType], BeamVehicleType]
   ): IndexedSeq[FreightCarrier] = {
-<<<<<<< HEAD
+    val freightVehicleTypes: Map[Id[BeamVehicleType], BeamVehicleType] = config.vehicleTypesFilePath match {
+      case Some(filePath) => vehicleTypes ++ readBeamVehicleTypeFile(filePath)
+      case None           => vehicleTypes
+    }
+
     val existingAllTours: Set[Id[FreightTour]] = allTours.keySet.intersect(allPlans.map(_._2.tourId).toSet)
     // ****
     val sampledToursNum = (allTours.size * config.tourSampleSizeAsFractionOfTotal).round.toInt
     val sampledTours = rnd.shuffle(allTours).take(sampledToursNum).toMap
     logger.info(s"Freight after sampling: ${sampledTours.size} tours")
     val existingSampledTours: Set[Id[FreightTour]] = sampledTours.keySet.intersect(allPlans.map(_._2.tourId).toSet)
-=======
-    val freightVehicleTypes: Map[Id[BeamVehicleType], BeamVehicleType] = config.vehicleTypesFilePath match {
-      case Some(filePath) => vehicleTypes ++ readBeamVehicleTypeFile(filePath)
-      case None           => vehicleTypes
-    }
-
-    val existingTours: Set[Id[FreightTour]] = allTours.keySet.intersect(allPlans.map(_._2.tourId).toSet)
->>>>>>> c78098be
     val plans: Map[Id[PayloadPlan], PayloadPlan] = allPlans.filter { case (_, plan) =>
       existingSampledTours.contains(plan.tourId)
     }
