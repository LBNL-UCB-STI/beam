--- conflicted
+++ resolved
@@ -122,32 +122,10 @@
   private implicit def toCoord(location: Location): Coord = new Coord(location.x, location.y)
 
   private def getVehicleHouseholdLocation(carrierId: Id[FreightCarrier]): Location = {
-<<<<<<< HEAD
-    val householdIdStr = freightReader.createHouseholdId(carrierId).toString
-    val x = Option(
-      beamServices.matsimServices.getScenario.getHouseholds.getHouseholdAttributes
-        .getAttribute(householdIdStr, "homecoordx")
-    ).map(_.toString.toDouble).getOrElse {
-      logger.error(
-        s"Cannot find homeCoordX for freight carrier $carrierId which will be interpreted at 0.0"
-      )
-      0.0
-    }
-    val y = Option(
-      beamServices.matsimServices.getScenario.getHouseholds.getHouseholdAttributes
-        .getAttribute(householdIdStr, "homecoordy")
-    ).map(_.toString.toDouble).getOrElse {
-      logger.error(
-        s"Cannot find homeCoordY for household $carrierId which will be interpreted at 0.0"
-      )
-      0.0
-    }
-=======
     val householdId = freightReader.createHouseholdId(carrierId)
     val houseHold = beamServices.matsimServices.getScenario.getHouseholds.getHouseholds.get(householdId)
     val x = HouseholdUtils.getHouseholdAttribute(houseHold, "homecoordx").asInstanceOf[Double]
     val y = HouseholdUtils.getHouseholdAttribute(houseHold, "homecoordy").asInstanceOf[Double]
->>>>>>> 15ece55f
     Location(x, y)
   }
 
