--- conflicted
+++ resolved
@@ -5,18 +5,6 @@
 import org.matsim.api.core.v01.Coord
 
 case class SpaceTime(loc: Coord, time: Int) extends Ordered[SpaceTime] {
-<<<<<<< HEAD
-  import scala.math.Ordered.orderingToOrdered
-
-  override def compare(that: SpaceTime): Int = {
-    // FIXME Heap allocations, if it is hot place, replace it by good old if else
-    val thisCord = (loc.getX, loc.getY)
-    val thatCord = (that.loc.getX, that.loc.getY)
-    val r = thisCord.compareTo(thatCord)
-    if (r != 0) r
-    else {
-      time.compareTo(that.time)
-=======
   override def compare(that: SpaceTime): Int = {
     var r = loc.getX.compare(that.loc.getX)
     if (r != 0) r
@@ -26,7 +14,6 @@
       else {
         time.compareTo(that.time)
       }
->>>>>>> 09d224f4
     }
   }
 }
