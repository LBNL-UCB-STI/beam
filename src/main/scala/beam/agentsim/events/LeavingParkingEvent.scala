--- conflicted
+++ resolved
@@ -1,15 +1,10 @@
 package beam.agentsim.events
-
 
 import java.util
 
 import beam.agentsim.events.ParkEvent.ATTRIBUTE_COST
 import beam.agentsim.infrastructure.ParkingStall
-<<<<<<< HEAD
 import beam.agentsim.infrastructure.charging.ChargingPointType
-=======
-import beam.agentsim.infrastructure.charging.ChargingPoint
->>>>>>> 77978d31
 import beam.agentsim.infrastructure.parking.{ParkingType, PricingModel}
 import beam.agentsim.infrastructure.taz.TAZ
 import org.matsim.api.core.v01.population.Person
@@ -20,8 +15,6 @@
 
 import collection.JavaConverters._
 
-
-
 case class LeavingParkingEvent(
   time: Double,
   personId: Id[Person],
@@ -30,11 +23,7 @@
   score: Double,
   parkingType: ParkingType,
   pricingModel: Option[PricingModel],
-<<<<<<< HEAD
   ChargingPointType: Option[ChargingPointType]
-=======
-  chargingPoint: Option[ChargingPoint]
->>>>>>> 77978d31
 ) extends Event(time)
     with HasPersonId
     with ScalaEvent {
@@ -45,11 +34,7 @@
   override def getEventType: String = EVENT_TYPE
 
   val pricingModelString = pricingModel.map { _.toString }.getOrElse("None")
-<<<<<<< HEAD
   val chargingPointString = ChargingPointType.map { _.toString }.getOrElse("None")
-=======
-  val chargingPointString = chargingPoint.map { _.toString }.getOrElse("None")
->>>>>>> 77978d31
 
   override def getAttributes: util.Map[String, String] = {
     val attr: util.Map[String, String] = super.getAttributes
@@ -91,11 +76,7 @@
       score,
       stall.parkingType,
       stall.pricingModel,
-<<<<<<< HEAD
       stall.chargingPointType
-=======
-      stall.chargingPoint
->>>>>>> 77978d31
     )
 
   def apply(genericEvent: GenericEvent): LeavingParkingEvent = {
@@ -109,11 +90,7 @@
     val parkingType: ParkingType = ParkingType(attr(ATTRIBUTE_PARKING_TYPE))
     val cost: String = attr(ATTRIBUTE_COST)
     val pricingModel: Option[PricingModel] = PricingModel(attr(ATTRIBUTE_PRICING_MODEL), cost)
-<<<<<<< HEAD
     val chargingType: Option[ChargingPointType] = ChargingPointType(attr(ATTRIBUTE_CHARGING_TYPE))
-=======
-    val chargingType: Option[ChargingPoint] = ChargingPoint(attr(ATTRIBUTE_CHARGING_TYPE))
->>>>>>> 77978d31
     new LeavingParkingEvent(time, personId, vehicleId, tazId, score, parkingType, pricingModel, chargingType)
   }
 }