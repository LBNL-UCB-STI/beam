package beam.agentsim.events

import java.util

import scala.collection.JavaConverters._

import beam.agentsim.infrastructure.ParkingStall
import beam.agentsim.infrastructure.charging._
import beam.agentsim.infrastructure.parking._
import beam.agentsim.infrastructure.taz.TAZ
import org.matsim.api.core.v01.Id
import org.matsim.api.core.v01.events.{Event, GenericEvent}
import org.matsim.api.core.v01.population.Person
import org.matsim.core.api.internal.HasPersonId
import org.matsim.vehicles.Vehicle

case class LeavingParkingEvent(
  time: Double,
  driverId: String,
  vehicleId: Id[Vehicle],
  tazId: Id[TAZ],
  score: Double,
  parkingType: ParkingType,
  pricingModel: Option[PricingModel],
  ChargingPointType: Option[ChargingPointType]
) extends Event(time)
//    with HasPersonId (removed to support Id[Person] and Id[RideHailAgent] parking events)
    with ScalaEvent {
  import LeavingParkingEvent._

  override def getEventType: String = EVENT_TYPE

  override def getAttributes: util.Map[String, String] = {
    val attr: util.Map[String, String] = super.getAttributes
    attr.put(ATTRIBUTE_SCORE, score.toString)
    attr.put(ATTRIBUTE_DRIVER_ID, driverId)
    attr.put(ATTRIBUTE_VEHICLE_ID, vehicleId.toString)
    attr.put(ATTRIBUTE_PARKING_TYPE, parkingType.toString)
    attr.put(ATTRIBUTE_PRICING_MODEL, optionalToString(pricingModel))
    attr.put(ATTRIBUTE_CHARGING_TYPE, optionalToString(ChargingPointType))
    attr.put(ATTRIBUTE_PARKING_TAZ, tazId.toString)

    attr
  }
}

object LeavingParkingEvent {

  def optionalToString[T](opt: Option[T]): String =
    opt match {
      case None        => "None"
      case Some(value) => value.toString
    }

  val EVENT_TYPE: String = "LeavingParkingEvent"
  //    String ATTRIBUTE_PARKING_ID = "parkingId";
  val ATTRIBUTE_SCORE: String = "score"
  val ATTRIBUTE_PARKING_TYPE: String = "parkingType"
  val ATTRIBUTE_PRICING_MODEL: String = "pricingModel"
  val ATTRIBUTE_CHARGING_TYPE: String = "chargingPointType"
  val ATTRIBUTE_PARKING_TAZ: String = "parkingTaz"
  val ATTRIBUTE_VEHICLE_ID: String = "vehicle"
  val ATTRIBUTE_DRIVER_ID: String = "driver"

  def apply(
    time: Double,
    stall: ParkingStall,
    score: Double,
    driverId: String,
    vehId: Id[Vehicle]
  ): LeavingParkingEvent =
    new LeavingParkingEvent(
      time,
      driverId,
      vehId,
      stall.tazId,
      score,
      stall.parkingType,
      stall.pricingModel,
      stall.chargingPointType
    )

  def apply(genericEvent: GenericEvent): LeavingParkingEvent = {
    assert(genericEvent.getEventType == EVENT_TYPE)
    val attr = genericEvent.getAttributes.asScala
    val time: Double = genericEvent.getTime
    val personId: String = attr(ATTRIBUTE_DRIVER_ID)
    val vehicleId: Id[Vehicle] = Id.create(attr(ATTRIBUTE_VEHICLE_ID), classOf[Vehicle])
    val tazId: Id[TAZ] = Id.create(attr(ATTRIBUTE_PARKING_TAZ), classOf[TAZ])
    val score: Double = attr(ATTRIBUTE_SCORE).toDouble
    val parkingType: ParkingType = ParkingType(attr(ATTRIBUTE_PARKING_TYPE))
    val pricingModel: Option[PricingModel] = PricingModel(
      attr(ATTRIBUTE_PRICING_MODEL),
      "0"
    ) // TODO: cost (fee) should be an attribute of this event, but adding it will break a lot of tests
<<<<<<< HEAD
    val chargingPointType: Option[ChargingPointType] = ChargingPointType(attr(ATTRIBUTE_CHARGING_TYPE))
    LeavingParkingEvent(time, personId, vehicleId, tazId, score, parkingType, pricingModel, chargingPointType)
=======
    val chargingType: Option[ChargingPointType] = ChargingPointType(attr(ATTRIBUTE_CHARGING_TYPE))
    LeavingParkingEvent(time, personId, vehicleId, tazId, score, parkingType, pricingModel, chargingType)
>>>>>>> 11f01ae0
  }
}<|MERGE_RESOLUTION|>--- conflicted
+++ resolved
@@ -1,8 +1,4 @@
 package beam.agentsim.events
-
-import java.util
-
-import scala.collection.JavaConverters._
 
 import beam.agentsim.infrastructure.ParkingStall
 import beam.agentsim.infrastructure.charging._
@@ -10,9 +6,10 @@
 import beam.agentsim.infrastructure.taz.TAZ
 import org.matsim.api.core.v01.Id
 import org.matsim.api.core.v01.events.{Event, GenericEvent}
-import org.matsim.api.core.v01.population.Person
-import org.matsim.core.api.internal.HasPersonId
 import org.matsim.vehicles.Vehicle
+
+import java.util
+import scala.collection.JavaConverters._
 
 case class LeavingParkingEvent(
   time: Double,
@@ -24,7 +21,6 @@
   pricingModel: Option[PricingModel],
   ChargingPointType: Option[ChargingPointType]
 ) extends Event(time)
-//    with HasPersonId (removed to support Id[Person] and Id[RideHailAgent] parking events)
     with ScalaEvent {
   import LeavingParkingEvent._
 
@@ -93,12 +89,7 @@
       attr(ATTRIBUTE_PRICING_MODEL),
       "0"
     ) // TODO: cost (fee) should be an attribute of this event, but adding it will break a lot of tests
-<<<<<<< HEAD
     val chargingPointType: Option[ChargingPointType] = ChargingPointType(attr(ATTRIBUTE_CHARGING_TYPE))
     LeavingParkingEvent(time, personId, vehicleId, tazId, score, parkingType, pricingModel, chargingPointType)
-=======
-    val chargingType: Option[ChargingPointType] = ChargingPointType(attr(ATTRIBUTE_CHARGING_TYPE))
-    LeavingParkingEvent(time, personId, vehicleId, tazId, score, parkingType, pricingModel, chargingType)
->>>>>>> 11f01ae0
   }
 }