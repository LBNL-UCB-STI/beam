--- conflicted
+++ resolved
@@ -33,17 +33,10 @@
   override protected def writeEvent(event: Event): Unit = {
     //get all the event attributes
     try {
-<<<<<<< HEAD
-      val attrKeys = beamEventLogger.getKeysToWrite(event, eventAttributes)
-      val keyValues = attrKeys.asScala map { key =>
-        val encodedString = encodeAttributeValue(checkForNull(eventAttributes.getOrDefault(key, "")))
-        key + "=\"" + encodedString + "\" "
-=======
       val keyValues = event.getAttributes.asScala map { keyValue =>
         //for each attribute, encode the values for special characters (if any) and append them to the event xml tag.
         val encodedString = encodeAttributeValue(keyValue._2)
         keyValue._1 + "=\"" + encodedString + "\" "
->>>>>>> fb1441ee
       }
       //write the event tag to the xml file
       val eventElem = s"\t<event ${keyValues.mkString(" ")}/>\n"
