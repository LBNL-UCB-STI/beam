package beam.agentsim.events.handling

import java.nio.file.Paths
import java.time.{DayOfWeek, LocalDate, LocalDateTime, LocalTime}
import java.util.Objects
import java.util.concurrent.TimeUnit

import akka.actor.ActorSystem
import beam.agentsim.events.PathTraversalEvent
import beam.agentsim.infrastructure.geozone.WgsCoordinate
import beam.router.Modes.BeamMode
import beam.sim.common.GeoUtils
import beam.sim.config.BeamConfig
import beam.utils.FileUtils.using
import beam.utils.csv.CsvWriter
import beam.utils.mapsapi.googleapi.GoogleAdapter.RouteRequest
import beam.utils.mapsapi.googleapi.TravelConstraints.{AvoidTolls, TravelConstraint}
import beam.utils.mapsapi.googleapi.{GoogleAdapter, Route}
import com.typesafe.scalalogging.LazyLogging
import org.matsim.api.core.v01.Coord
import org.matsim.api.core.v01.events.Event
import org.matsim.core.controler.events.IterationEndsEvent
import org.matsim.core.controler.listener.IterationEndsListener
import org.matsim.core.events.handler.BasicEventHandler

import scala.collection.mutable
import scala.concurrent.Await
import scala.concurrent.ExecutionContext.Implicits._
import scala.concurrent.duration._
import scala.util.{Random, Try}

/**
  * @author Dmitry Openkov
  */

trait TravelTimeGoogleStatistic extends BasicEventHandler with IterationEndsListener with LazyLogging {
  def loadedEventNumber: Int
}

object TravelTimeGoogleStatistic extends LazyLogging {

  def getTravelTimeGoogleStatistic(
    cfg: BeamConfig.Beam.Calibration.Google.TravelTimes,
    actorSystem: ActorSystem,
    geoUtils: GeoUtils
  ) = {
    val apiKey = {
      val key = System.getenv("GOOGLE_API_KEY")
      if (cfg.enable && key == null)
        logger.warn("google api key is empty")
      key
    }
    val enabled = cfg.enable && apiKey != null
    if (enabled) new TravelTimeGoogleStatisticImpl(cfg, actorSystem, geoUtils, enabled, apiKey)
    else EmptyTravelTimeGoogleStatistic
  }
}

class TravelTimeGoogleStatisticImpl(
  cfg: BeamConfig.Beam.Calibration.Google.TravelTimes,
  actorSystem: ActorSystem,
<<<<<<< HEAD
  geoUtils: GeoUtils
) extends BasicEventHandler
    with IterationEndsListener
    with LazyLogging {

  private val acc = mutable.ListBuffer.empty[PathTraversalEvent]
  private val apiKey = System.getenv("GOOGLE_API_KEY")
  if (cfg.enable && apiKey == null)
    logger.warn("google api key is empty")
  private val queryDate = getQueryDate(cfg.queryDate)
  logger.info(s"queryDate :$queryDate")
=======
  geoUtils: GeoUtils,
  enabled: Boolean,
  apiKey: String
) extends TravelTimeGoogleStatistic {
>>>>>>> 18f0f252

  private lazy val acc = mutable.ListBuffer.empty[PathTraversalEvent]
  private lazy val queryDate = getQueryDate(cfg.queryDate)
  private lazy val constraints: Set[TravelConstraint] = if (cfg.tolls) Set.empty else Set(AvoidTolls)

  override def handleEvent(event: Event): Unit = {
    if (enabled) {
      event match {
        case pte: PathTraversalEvent if pte.mode == BeamMode.CAR && pte.legLength >= cfg.minDistanceInMeters =>
          acc += pte
        case _ =>
      }
    }
  }

  override def notifyIterationEnds(event: IterationEndsEvent): Unit = {
    if (
      enabled
      && cfg.iterationInterval > 0
      // HACK: to avoid requests at iteration 0
      && event.getIteration > 0
      && event.getIteration % cfg.iterationInterval == 0
    ) {
      logger.info(
        "Executing google API call for iteration #{}, query date = {}",
        event.getIteration,
        queryDate.toLocalDate
      )
      val numEventsPerHour = Math.max(1, cfg.numDataPointsOver24Hours / 24)
      val byHour = acc.groupBy(_.departureTime % 3600).filter { case (hour, _) =>
        hour < 24
      }
      val events = byHour
        .flatMap { case (_, events) =>
          getAppropriateEvents(events, numEventsPerHour)
        }
      logger.info("Number of events: {}", events.size)

      val controller = event.getServices.getControlerIO
      val responsePath = controller.getIterationFilename(event.getIteration, "maps.googleapi.responses.json")
      val adapter = new GoogleAdapter(apiKey, Some(Paths.get(responsePath)), Some(actorSystem))
      val result = using(adapter) { adapter =>
        queryGoogleAPI(events, adapter)
      }.sortBy(ec => (ec.event.departureTime, ec.event.vehicleId, ec.route.durationInTrafficSeconds))
      val filePath = controller.getIterationFilename(event.getIteration, "googleTravelTimeEstimation.csv")
      val num = writeToCsv(result, filePath)
      logger.info(s"Saved $num routes to $filePath")
    }
  }

  private def queryGoogleAPI(events: Iterable[PathTraversalEvent], adapter: GoogleAdapter): List[EventContainer] = {
    val futureResult = for {
      result <- adapter.findRoutes(events.map(e => toRouteRequest(e)))
      list = result.toList
      _ = list.collect { case (Left(throwable), uo) =>
        logger.error(s"Error when calling google API for $uo", throwable)
      }
    } yield list.collect { case (Right(routes), event) =>
      routes.map(EventContainer(event, _))
    }.flatten
    Await.result(futureResult, 10.minutes)
  }

  private def writeToCsv(seq: List[EventContainer], filePath: String): Int = {
    import scala.language.implicitConversions
    val formatter = new java.text.DecimalFormat("#.########")
    implicit def doubleToString(x: Double): String = formatter.format(x)
    implicit def intToString(x: Int): String = x.toString

    val headers = Vector(
      "vehicleId",
      "vehicleType",
      "departureTime",
      "originLat",
      "originLng",
      "destLat",
      "destLng",
      "simTravelTime",
      "googleTravelTime",
      "googleTravelTimeWithTraffic",
      "euclideanDistanceInMeters",
      "legLength",
      "googleDistance"
    )
    using(new CsvWriter(filePath, headers)) { csvWriter =>
      seq
        .map(ec =>
          Vector[String](
            Objects.toString(ec.event.vehicleId),
            ec.event.vehicleType,
            ec.event.departureTime,
            ec.event.startY,
            ec.event.startX,
            ec.event.endY,
            ec.event.endX,
            ec.event.arrivalTime - ec.event.departureTime,
            ec.route.durationIntervalInSeconds,
            ec.route.durationInTrafficSeconds.getOrElse(-1).toString,
            geoUtils.distLatLon2Meters(
              new Coord(ec.event.startX, ec.event.startY),
              new Coord(ec.event.endX, ec.event.endY)
            ),
            ec.event.legLength,
            ec.route.distanceInMeters
          )
        )
        .foreach { line =>
          csvWriter.writeRow(line)
        }
    }
    seq.size
  }

  private def getAppropriateEvents(events: Seq[PathTraversalEvent], numEventsPerHour: Int): Seq[PathTraversalEvent] = {
    val chosenEvents = Random.shuffle(events).take(numEventsPerHour)
    // Use the same events, but with departure time on 3am
    val offPeakEvents = if (cfg.offPeakEnabled) {
      chosenEvents.map(pte => pte.copy(departureTime = TimeUnit.HOURS.toSeconds(3).toInt))
    } else {
      Seq.empty
    }
    chosenEvents ++ offPeakEvents
  }

  private def getQueryDate(dateStr: String): LocalDateTime = {
    val triedDate = Try(LocalDate.parse(dateStr))
    triedDate.failed.foreach { throwable =>
      logger.error("Cannot parse date {}, using a future one", dateStr, throwable)
    }
    val parsedDate = triedDate.getOrElse(futureWednesday())
    val date = if (parsedDate.compareTo(LocalDate.now()) <= 0) {
      logger.warn("Date in the past: {}, using a future one", dateStr)
      futureWednesday()
    } else {
      parsedDate
    }
    LocalDateTime.of(date, LocalTime.MIDNIGHT)
  }

  private def futureWednesday(): LocalDate = {
    @scala.annotation.tailrec
    def findWednesday(date: LocalDate): LocalDate = {
      if (date.getDayOfWeek == DayOfWeek.WEDNESDAY) date else findWednesday(date.plusDays(1))
    }

    findWednesday(LocalDate.now().plusDays(1))
  }

  private def toRouteRequest(event: PathTraversalEvent): RouteRequest[PathTraversalEvent] = {
    RouteRequest(
      userObject = event,
      origin = WgsCoordinate(event.startY, event.startX),
      destination = WgsCoordinate(event.endY, event.endX),
      departureAt = queryDate.plusSeconds(event.departureTime),
      constraints = constraints
    )
  }

  override def loadedEventNumber: Int = acc.size

  override def reset(iteration: Int): Unit = {
    acc.clear()
  }
}

object EmptyTravelTimeGoogleStatistic extends TravelTimeGoogleStatistic {
  override def notifyIterationEnds(event: IterationEndsEvent): Unit = {}

  override def handleEvent(event: Event): Unit = {}

  override def loadedEventNumber: Int = 0
}

case class EventContainer(event: PathTraversalEvent, route: Route)<|MERGE_RESOLUTION|>--- conflicted
+++ resolved
@@ -50,6 +50,9 @@
         logger.warn("google api key is empty")
       key
     }
+    val queryDate = getQueryDate(cfg.queryDate)
+    logger.info(s"queryDate :$queryDate")
+
     val enabled = cfg.enable && apiKey != null
     if (enabled) new TravelTimeGoogleStatisticImpl(cfg, actorSystem, geoUtils, enabled, apiKey)
     else EmptyTravelTimeGoogleStatistic
@@ -59,24 +62,10 @@
 class TravelTimeGoogleStatisticImpl(
   cfg: BeamConfig.Beam.Calibration.Google.TravelTimes,
   actorSystem: ActorSystem,
-<<<<<<< HEAD
-  geoUtils: GeoUtils
-) extends BasicEventHandler
-    with IterationEndsListener
-    with LazyLogging {
-
-  private val acc = mutable.ListBuffer.empty[PathTraversalEvent]
-  private val apiKey = System.getenv("GOOGLE_API_KEY")
-  if (cfg.enable && apiKey == null)
-    logger.warn("google api key is empty")
-  private val queryDate = getQueryDate(cfg.queryDate)
-  logger.info(s"queryDate :$queryDate")
-=======
   geoUtils: GeoUtils,
   enabled: Boolean,
   apiKey: String
 ) extends TravelTimeGoogleStatistic {
->>>>>>> 18f0f252
 
   private lazy val acc = mutable.ListBuffer.empty[PathTraversalEvent]
   private lazy val queryDate = getQueryDate(cfg.queryDate)
