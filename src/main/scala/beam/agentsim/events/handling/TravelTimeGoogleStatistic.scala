package beam.agentsim.events.handling

import java.nio.file.Paths
import java.time.{DayOfWeek, LocalDate, LocalDateTime, LocalTime}
import java.util.Objects
import java.util.concurrent.TimeUnit

import akka.actor.ActorSystem
import beam.agentsim.events.PathTraversalEvent
import beam.agentsim.infrastructure.geozone.WgsCoordinate
import beam.router.Modes.BeamMode
import beam.sim.common.GeoUtils
import beam.sim.config.BeamConfig
import beam.utils.FileUtils.using
import beam.utils.csv.CsvWriter
import beam.utils.mapsapi.googleapi.GoogleAdapter.RouteRequest
import beam.utils.mapsapi.googleapi.TravelConstraints.{AvoidTolls, TravelConstraint}
import beam.utils.mapsapi.googleapi.{GoogleAdapter, Route}
import com.typesafe.scalalogging.LazyLogging
import org.matsim.api.core.v01.Coord
import org.matsim.api.core.v01.events.Event
import org.matsim.core.controler.events.IterationEndsEvent
import org.matsim.core.controler.listener.IterationEndsListener
import org.matsim.core.events.handler.BasicEventHandler
import org.matsim.core.utils.io.IOUtils

import scala.collection.mutable
import scala.concurrent.Await
import scala.concurrent.ExecutionContext.Implicits._
import scala.concurrent.duration._
import scala.util.{Random, Try}

/**
  * @author Dmitry Openkov
  */
class TravelTimeGoogleStatistic(
  cfg: BeamConfig.Beam.Calibration.Google.TravelTimes,
  actorSystem: ActorSystem,
  geoUtils: GeoUtils
) extends BasicEventHandler
    with IterationEndsListener
    with LazyLogging {

  private val acc = mutable.ListBuffer.empty[PathTraversalEvent]
  private val apiKey = System.getenv("GOOGLE_API_KEY")
  if (cfg.enable && apiKey == null)
    logger.warn("google api key is empty")
  private val queryDate = getQueryDate(cfg.queryDate)
  logger.info(s"queryDate :$queryDate")

  private val enabled = cfg.enable && apiKey != null
  private val constraints: Set[TravelConstraint] = if (cfg.tolls) Set.empty else Set(AvoidTolls)

  override def handleEvent(event: Event): Unit = {
    if (enabled) {
      event match {
        case pte: PathTraversalEvent if pte.mode == BeamMode.CAR && pte.legLength >= cfg.minDistanceInMeters =>
          acc += pte
        case _ =>
      }
    }
  }

  override def notifyIterationEnds(event: IterationEndsEvent): Unit = {
<<<<<<< HEAD
    if (enabled
        && cfg.iterationInterval > 0
        // HACK: to avoid requests at iteration 0
        && event.getIteration > 0
        && event.getIteration % cfg.iterationInterval == 0) {
=======
    if (
      enabled
      && cfg.iterationInterval > 0
      && event.getIteration % cfg.iterationInterval == 0
    ) {
>>>>>>> 1e21e352
      logger.info(
        "Executing google API call for iteration #{}, query date = {}",
        event.getIteration,
        queryDate.toLocalDate
      )
      val numEventsPerHour = Math.max(1, cfg.numDataPointsOver24Hours / 24)
      val byHour = acc.groupBy(_.departureTime % 3600).filter { case (hour, _) =>
        hour < 24
      }
      val events = byHour
        .flatMap { case (_, events) =>
          getAppropriateEvents(events, numEventsPerHour)
        }
      logger.info("Number of events: {}", events.size)

      val controller = event.getServices.getControlerIO
      val responsePath = controller.getIterationFilename(event.getIteration, "maps.googleapi.responses.json")
      val adapter = new GoogleAdapter(apiKey, Some(Paths.get(responsePath)), Some(actorSystem))
      val result = using(adapter) { adapter =>
        queryGoogleAPI(events, adapter)
      }.sortBy(ec => (ec.event.departureTime, ec.event.vehicleId, ec.route.durationInTrafficSeconds))
      val filePath = controller.getIterationFilename(event.getIteration, "googleTravelTimeEstimation.csv")
      val num = writeToCsv(result, filePath)
      logger.info(s"Saved $num routes to $filePath")
    }
  }

  private def queryGoogleAPI(events: Iterable[PathTraversalEvent], adapter: GoogleAdapter): List[EventContainer] = {
    val futureResult = for {
      result <- adapter.findRoutes(events.map(e => toRouteRequest(e)))
      list = result.toList
      _ = list.collect { case (Left(throwable), uo) =>
        logger.error(s"Error when calling google API for $uo", throwable)
      }
    } yield list.collect { case (Right(routes), event) =>
      routes.map(EventContainer(event, _))
    }.flatten
    Await.result(futureResult, 10.minutes)
  }

  private def writeToCsv(seq: List[EventContainer], filePath: String): Int = {
    import scala.language.implicitConversions
    val formatter = new java.text.DecimalFormat("#.########")
    implicit def doubleToString(x: Double): String = formatter.format(x)
    implicit def intToString(x: Int): String = x.toString

    val headers = Vector(
      "vehicleId",
      "vehicleType",
      "departureTime",
      "originLat",
      "originLng",
      "destLat",
      "destLng",
      "simTravelTime",
      "googleTravelTime",
      "googleTravelTimeWithTraffic",
      "euclideanDistanceInMeters",
      "legLength",
      "googleDistance"
    )
    using(new CsvWriter(filePath, headers)) { csvWriter =>
      seq
<<<<<<< HEAD
        .map(
          ec =>
            Vector[String](
              Objects.toString(ec.event.vehicleId),
              ec.event.vehicleType,
              ec.event.departureTime,
              ec.event.startY,
              ec.event.startX,
              ec.event.endY,
              ec.event.endX,
              ec.event.arrivalTime - ec.event.departureTime,
              ec.route.durationIntervalInSeconds,
              ec.route.durationInTrafficSeconds.getOrElse(-1).toString,
              geoUtils.distLatLon2Meters(
                new Coord(ec.event.startX, ec.event.startY),
                new Coord(ec.event.endX, ec.event.endY)
              ),
              ec.event.legLength,
              ec.route.distanceInMeters,
=======
        .map(ec =>
          Vector[String](
            Objects.toString(ec.event.vehicleId),
            ec.event.vehicleType,
            ec.event.departureTime,
            ec.event.startY,
            ec.event.startX,
            ec.event.endY,
            ec.event.endX,
            ec.event.arrivalTime - ec.event.departureTime,
            ec.route.durationIntervalInSeconds,
            ec.route.durationInTrafficSeconds,
            geoUtils.distLatLon2Meters(
              new Coord(ec.event.startX, ec.event.startY),
              new Coord(ec.event.endX, ec.event.endY)
            ),
            ec.event.legLength,
            ec.route.distanceInMeters
>>>>>>> 1e21e352
          )
        )
        .foreach { line =>
          csvWriter.writeRow(line)
        }
    }
    seq.size
  }

  private def getAppropriateEvents(events: Seq[PathTraversalEvent], numEventsPerHour: Int): Seq[PathTraversalEvent] = {
    val chosenEvents = Random.shuffle(events).take(numEventsPerHour)
    // Use the same events, but with departure time on 3am
    val offPeakEvents = if (cfg.offPeakEnabled) {
      chosenEvents.map(pte => pte.copy(departureTime = TimeUnit.HOURS.toSeconds(3).toInt))
    } else {
      Seq.empty
    }
    chosenEvents ++ offPeakEvents
  }

  private def getQueryDate(dateStr: String): LocalDateTime = {
    val triedDate = Try(LocalDate.parse(dateStr))
    triedDate.failed.foreach { throwable =>
      logger.error("Cannot parse date {}, using a future one", dateStr, throwable)
    }
    val parsedDate = triedDate.getOrElse(futureWednesday())
    val date = if (parsedDate.compareTo(LocalDate.now()) <= 0) {
      logger.warn("Date in the past: {}, using a future one", dateStr)
      futureWednesday()
    } else {
      parsedDate
    }
    LocalDateTime.of(date, LocalTime.MIDNIGHT)
  }

  private def futureWednesday(): LocalDate = {
    @scala.annotation.tailrec
    def findWednesday(date: LocalDate): LocalDate = {
      if (date.getDayOfWeek == DayOfWeek.WEDNESDAY) date else findWednesday(date.plusDays(1))
    }

    findWednesday(LocalDate.now().plusDays(1))
  }

  private def toRouteRequest(event: PathTraversalEvent): RouteRequest[PathTraversalEvent] = {
    RouteRequest(
      userObject = event,
      origin = WgsCoordinate(event.startY, event.startX),
      destination = WgsCoordinate(event.endY, event.endX),
      departureAt = queryDate.plusSeconds(event.departureTime),
      constraints = constraints
    )
  }

  def loadedEventNumber: Int = acc.size

  override def reset(iteration: Int): Unit = {
    acc.clear()
  }
}

case class EventContainer(event: PathTraversalEvent, route: Route)<|MERGE_RESOLUTION|>--- conflicted
+++ resolved
@@ -62,19 +62,11 @@
   }
 
   override def notifyIterationEnds(event: IterationEndsEvent): Unit = {
-<<<<<<< HEAD
     if (enabled
         && cfg.iterationInterval > 0
         // HACK: to avoid requests at iteration 0
         && event.getIteration > 0
         && event.getIteration % cfg.iterationInterval == 0) {
-=======
-    if (
-      enabled
-      && cfg.iterationInterval > 0
-      && event.getIteration % cfg.iterationInterval == 0
-    ) {
->>>>>>> 1e21e352
       logger.info(
         "Executing google API call for iteration #{}, query date = {}",
         event.getIteration,
@@ -138,27 +130,6 @@
     )
     using(new CsvWriter(filePath, headers)) { csvWriter =>
       seq
-<<<<<<< HEAD
-        .map(
-          ec =>
-            Vector[String](
-              Objects.toString(ec.event.vehicleId),
-              ec.event.vehicleType,
-              ec.event.departureTime,
-              ec.event.startY,
-              ec.event.startX,
-              ec.event.endY,
-              ec.event.endX,
-              ec.event.arrivalTime - ec.event.departureTime,
-              ec.route.durationIntervalInSeconds,
-              ec.route.durationInTrafficSeconds.getOrElse(-1).toString,
-              geoUtils.distLatLon2Meters(
-                new Coord(ec.event.startX, ec.event.startY),
-                new Coord(ec.event.endX, ec.event.endY)
-              ),
-              ec.event.legLength,
-              ec.route.distanceInMeters,
-=======
         .map(ec =>
           Vector[String](
             Objects.toString(ec.event.vehicleId),
@@ -170,14 +141,13 @@
             ec.event.endX,
             ec.event.arrivalTime - ec.event.departureTime,
             ec.route.durationIntervalInSeconds,
-            ec.route.durationInTrafficSeconds,
+            ec.route.durationInTrafficSeconds.getOrElse(-1).toString,
             geoUtils.distLatLon2Meters(
               new Coord(ec.event.startX, ec.event.startY),
               new Coord(ec.event.endX, ec.event.endY)
             ),
             ec.event.legLength,
             ec.route.distanceInMeters
->>>>>>> 1e21e352
           )
         )
         .foreach { line =>
