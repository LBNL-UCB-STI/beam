package beam.agentsim.events

import java.util
import java.util.concurrent.atomic.AtomicReference

import beam.agentsim.agents.vehicles.BeamVehicleType
import beam.router.Modes.BeamMode
import beam.router.model.BeamLeg
import beam.utils.FormatUtils
import org.matsim.api.core.v01.Id
import org.matsim.api.core.v01.events.Event
import org.matsim.api.core.v01.population.Person
import org.matsim.vehicles.Vehicle

import scala.collection.JavaConverters._

case class PathTraversalEvent(
  time: Double,
  vehicleId: Id[Vehicle],
  driverId: String,
  vehicleType: String,
  seatingCapacity: Int,
  standingRoomCapacity: Int,
  primaryFuelType: String,
  secondaryFuelType: String,
  numberOfPassengers: Int,
  departureTime: Int,
  arrivalTime: Int,
  mode: BeamMode,
  legLength: Double,
  linkIds: IndexedSeq[Int],
  linkTravelTime: IndexedSeq[Double],
  startX: Double,
  startY: Double,
  endX: Double,
  endY: Double,
  primaryFuelConsumed: Double,
  secondaryFuelConsumed: Double,
  endLegPrimaryFuelLevel: Double,
  endLegSecondaryFuelLevel: Double,
  amountPaid: Double,
  fromStopIndex: Option[Int],
  toStopIndex: Option[Int],
<<<<<<< HEAD
  currentTripMode: Option[String],
  /*,
  linkIdsToLaneOptions: IndexedSeq[(Int, Option[Int])],
  linkIdsToSpeedOptions: IndexedSeq[(Int, Option[Double])],
  linkIdsToGradientOptions: IndexedSeq[(Int, Option[Double])],
  linkIdsToLengthOptions: IndexedSeq[(Int, Option[Double])],
  linkIdsToSelectedRateOptions: IndexedSeq[(Int, Option[Double])],
  linkIdsToConsumptionOptions: IndexedSeq[(Int, Option[Double])],
  secondaryLinkIdsToSelectedRateOptions: IndexedSeq[(Int, Option[Double])],
  secondaryLinkIdsToConsumptionOptions: IndexedSeq[(Int, Option[Double])]*/
=======
  currentTourMode: Option[String],
>>>>>>> 23237577
  riders: IndexedSeq[Id[Person]] = Vector()
) extends Event(time)
    with ScalaEvent {
  import PathTraversalEvent._

  def capacity: Int = seatingCapacity + standingRoomCapacity

  def linkIdsJava: util.List[Int] = linkIds.asJava

  override def getEventType: String = "PathTraversal"

  private val filledAttrs: AtomicReference[util.Map[String, String]] =
    new AtomicReference[util.Map[String, String]](null)

  override def getAttributes: util.Map[String, String] = {
    if (filledAttrs.get() != null) filledAttrs.get()
    else {
      val attr = super.getAttributes()
      attr.put(ATTRIBUTE_VEHICLE_ID, vehicleId.toString)
      attr.put(ATTRIBUTE_DRIVER_ID, driverId)
      attr.put(ATTRIBUTE_VEHICLE_TYPE, vehicleType)
      attr.put(ATTRIBUTE_LENGTH, legLength.toString)
      attr.put(ATTRIBUTE_NUM_PASS, numberOfPassengers.toString)

      attr.put(ATTRIBUTE_DEPARTURE_TIME, departureTime.toString)
      attr.put(ATTRIBUTE_ARRIVAL_TIME, arrivalTime.toString)
      attr.put(ATTRIBUTE_MODE, mode.value)
      attr.put(ATTRIBUTE_LINK_IDS, linkIds.mkString(","))
      attr.put(ATTRIBUTE_LINK_TRAVEL_TIME, linkTravelTime.map(FormatUtils.DECIMAL_3.format).mkString(","))
      attr.put(ATTRIBUTE_PRIMARY_FUEL_TYPE, primaryFuelType)
      attr.put(ATTRIBUTE_SECONDARY_FUEL_TYPE, secondaryFuelType)
      attr.put(ATTRIBUTE_PRIMARY_FUEL, primaryFuelConsumed.toString)
      attr.put(ATTRIBUTE_SECONDARY_FUEL, secondaryFuelConsumed.toString)
      attr.put(ATTRIBUTE_VEHICLE_CAPACITY, capacity.toString)

      attr.put(ATTRIBUTE_START_COORDINATE_X, startX.toString)
      attr.put(ATTRIBUTE_START_COORDINATE_Y, startY.toString)
      attr.put(ATTRIBUTE_END_COORDINATE_X, endX.toString)
      attr.put(ATTRIBUTE_END_COORDINATE_Y, endY.toString)
      attr.put(ATTRIBUTE_END_LEG_PRIMARY_FUEL_LEVEL, endLegPrimaryFuelLevel.toString)
      attr.put(ATTRIBUTE_END_LEG_SECONDARY_FUEL_LEVEL, endLegSecondaryFuelLevel.toString)
      attr.put(ATTRIBUTE_SEATING_CAPACITY, seatingCapacity.toString)
      attr.put(ATTRIBUTE_TOLL_PAID, amountPaid.toString)
      attr.put(ATTRIBUTE_FROM_STOP_INDEX, fromStopIndex.map(_.toString).getOrElse(""))
      attr.put(ATTRIBUTE_TO_STOP_INDEX, toStopIndex.map(_.toString).getOrElse(""))
<<<<<<< HEAD
      attr.put(ATTRIBUTE_CURRENT_TRIP_MODE, currentTripMode.getOrElse(""))
      /*
    attr.put(ATTRIBUTE_LINKID_WITH_LANE_MAP, linkIdsToLaneOptions.map{case ((linkId, laneOption)) => s"$linkId:${laneOption.getOrElse(0)}"}.mkString(","))
    attr.put(ATTRIBUTE_LINKID_WITH_SPEED_MAP, linkIdsToSpeedOptions.map{case ((linkId, speedOption)) => s"$linkId:${speedOption.getOrElse(0)}"}.mkString(","))
    attr.put(ATTRIBUTE_LINKID_WITH_SELECTED_GRADIENT_MAP, linkIdsToGradientOptions.map{case ((linkId, gradientOption)) => s"$linkId:${gradientOption.getOrElse(0)}"}.mkString(","))
    attr.put(ATTRIBUTE_LINKID_WITH_LENGTH_MAP, linkIdsToLengthOptions.map{case ((linkId, lengthOption)) => s"$linkId:${lengthOption.getOrElse(0)}"}.mkString(","))
    attr.put(ATTRIBUTE_LINKID_WITH_SELECTED_RATE_MAP, linkIdsToSelectedRateOptions.map{case ((linkId, rateOption)) => s"$linkId:${rateOption.getOrElse(0)}"}.mkString(","))
    attr.put(ATTRIBUTE_LINKID_WITH_FINAL_CONSUMPTION_MAP, linkIdsToConsumptionOptions.map{case ((linkId, consumptionOption)) => s"$linkId:${consumptionOption.getOrElse(0)}"}.mkString(","))
    attr.put(ATTRIBUTE_SECONDARY_LINKID_WITH_SELECTED_RATE_MAP, secondaryLinkIdsToSelectedRateOptions.map{case ((linkId, rateOption)) => s"$linkId:${rateOption.getOrElse(0)}"}.mkString(","))
    attr.put(ATTRIBUTE_SECONDARY_LINKID_WITH_FINAL_CONSUMPTION_MAP, secondaryLinkIdsToConsumptionOptions.map{case ((linkId, consumptionOption)) => s"$linkId:${consumptionOption.getOrElse(0)}"}.mkString(","))
       */
=======
      attr.put(ATTRIBUTE_CURRENT_TOUR_MODE, currentTourMode.getOrElse(""))
>>>>>>> 23237577
      attr.put(ATTRIBUTE_RIDERS, ridersToStr(riders))
      filledAttrs.set(attr)
      attr
    }
  }
}

object PathTraversalEvent {
  val EVENT_TYPE: String = "PathTraversal"

  val ATTRIBUTE_LENGTH: String = "length"
  val ATTRIBUTE_PRIMARY_FUEL_TYPE: String = "primaryFuelType"
  val ATTRIBUTE_SECONDARY_FUEL_TYPE: String = "secondaryFuelType"
  val ATTRIBUTE_PRIMARY_FUEL: String = "primaryFuel"
  val ATTRIBUTE_SECONDARY_FUEL: String = "secondaryFuel"
  val ATTRIBUTE_NUM_PASS: String = "numPassengers"
  val ATTRIBUTE_CURRENT_TRIP_MODE: String = "currentTripMode"

  val ATTRIBUTE_LINK_IDS: String = "links"
  val ATTRIBUTE_LINK_TRAVEL_TIME: String = "linkTravelTime"
  val ATTRIBUTE_MODE: String = "mode"
  val ATTRIBUTE_DEPARTURE_TIME: String = "departureTime"
  val ATTRIBUTE_ARRIVAL_TIME: String = "arrivalTime"
  val ATTRIBUTE_VEHICLE_ID: String = "vehicle"
  val ATTRIBUTE_DRIVER_ID: String = "driver"
  val ATTRIBUTE_VEHICLE_TYPE: String = "vehicleType"
  val ATTRIBUTE_VEHICLE_CAPACITY: String = "capacity"
  val ATTRIBUTE_START_COORDINATE_X: String = "startX"
  val ATTRIBUTE_START_COORDINATE_Y: String = "startY"
  val ATTRIBUTE_END_COORDINATE_X: String = "endX"
  val ATTRIBUTE_END_COORDINATE_Y: String = "endY"
  val ATTRIBUTE_END_LEG_PRIMARY_FUEL_LEVEL: String = "primaryFuelLevel"
  val ATTRIBUTE_END_LEG_SECONDARY_FUEL_LEVEL: String = "secondaryFuelLevel"
  val ATTRIBUTE_TOLL_PAID: String = "tollPaid"
  val ATTRIBUTE_SEATING_CAPACITY: String = "seatingCapacity"
  val ATTRIBUTE_FROM_STOP_INDEX: String = "fromStopIndex"
  val ATTRIBUTE_TO_STOP_INDEX: String = "toStopIndex"
  /*
  val ATTRIBUTE_LINKID_WITH_LANE_MAP: String = "linkIdToLaneMap"
  val ATTRIBUTE_LINKID_WITH_SPEED_MAP: String = "linkIdToSpeedMap"
  val ATTRIBUTE_LINKID_WITH_SELECTED_GRADIENT_MAP: String = "linkIdToSelectedGradientMap"
  val ATTRIBUTE_LINKID_WITH_LENGTH_MAP: String = "linkIdToLengthMap"
  val ATTRIBUTE_LINKID_WITH_SELECTED_RATE_MAP: String = "primaryLinkIdToSelectedRateMap"
  val ATTRIBUTE_LINKID_WITH_FINAL_CONSUMPTION_MAP: String = "primaryLinkIdToFinalConsumptionMap"
  val ATTRIBUTE_SECONDARY_LINKID_WITH_SELECTED_RATE_MAP: String = "secondaryLinkIdToSelectedRateMap"
  val ATTRIBUTE_SECONDARY_LINKID_WITH_FINAL_CONSUMPTION_MAP: String = "secondaryLinkIdToFinalConsumptionMap"
   */
  val ATTRIBUTE_RIDERS: String = "riders"

  def apply(
    time: Double,
    vehicleId: Id[Vehicle],
    driverId: String,
    vehicleType: BeamVehicleType,
    numPass: Int,
    beamLeg: BeamLeg,
    currentTripMode: Option[String],
    primaryFuelConsumed: Double,
    secondaryFuelConsumed: Double,
    endLegPrimaryFuelLevel: Double,
    endLegSecondaryFuelLevel: Double,
    amountPaid: Double,
    riders: IndexedSeq[Id[Person]]
  ): PathTraversalEvent = {
    new PathTraversalEvent(
      time = time,
      vehicleId = vehicleId,
      driverId = driverId,
      vehicleType = vehicleType.id.toString,
      seatingCapacity = vehicleType.seatingCapacity,
      standingRoomCapacity = vehicleType.standingRoomCapacity,
      primaryFuelType = vehicleType.primaryFuelType.toString,
      secondaryFuelType = vehicleType.secondaryFuelType.map(_.toString).getOrElse("None"),
      numberOfPassengers = numPass,
      departureTime = beamLeg.startTime,
      arrivalTime = beamLeg.endTime,
      mode = beamLeg.mode,
      legLength = beamLeg.travelPath.distanceInM,
      linkIds = beamLeg.travelPath.linkIds,
      linkTravelTime = beamLeg.travelPath.linkTravelTime,
      startX = beamLeg.travelPath.startPoint.loc.getX,
      startY = beamLeg.travelPath.startPoint.loc.getY,
      endX = beamLeg.travelPath.endPoint.loc.getX,
      endY = beamLeg.travelPath.endPoint.loc.getY,
      primaryFuelConsumed = primaryFuelConsumed,
      secondaryFuelConsumed = secondaryFuelConsumed,
      endLegPrimaryFuelLevel = endLegPrimaryFuelLevel,
      endLegSecondaryFuelLevel = endLegSecondaryFuelLevel,
      amountPaid = amountPaid,
      fromStopIndex = beamLeg.travelPath.transitStops.map(_.fromIdx),
      toStopIndex = beamLeg.travelPath.transitStops.map(_.toIdx),
<<<<<<< HEAD
      currentTripMode = currentTripMode,
      /*
      linkIdsToLaneOptions = linkIdsToLaneOptions,
      linkIdsToSpeedOptions = linkIdsToSpeedOptions,
      linkIdsToGradientOptions = linkIdsToGradientOptions,
      linkIdsToLengthOptions = linkIdsToLengthOptions,
      linkIdsToSelectedRateOptions = linkIdsToSelectedRateOptions,
      linkIdsToConsumptionOptions = linkIdsToConsumptionOptions,
      secondaryLinkIdsToSelectedRateOptions = secondaryLinkIdsToSelectedRateOptions,
      secondaryLinkIdsToConsumptionOptions = secondaryLinkIdsToConsumptionOptions*/
=======
      currentTourMode = currentTourMode,
>>>>>>> 23237577
      riders = riders
    )
  }

  def apply(genericEvent: Event): PathTraversalEvent = {
    assert(genericEvent.getEventType == EVENT_TYPE)
    val attr = genericEvent.getAttributes.asScala
    val time: Double = genericEvent.getTime
    val capacity: Int = attr(ATTRIBUTE_VEHICLE_CAPACITY).toInt
    val vehicleId: Id[Vehicle] = Id.create(attr(ATTRIBUTE_VEHICLE_ID), classOf[Vehicle])
    val driverId: String = attr(ATTRIBUTE_DRIVER_ID)
    val vehicleType: String = attr(ATTRIBUTE_VEHICLE_TYPE)
    val seatingCapacity: Int = attr(ATTRIBUTE_SEATING_CAPACITY).toInt
    val standingRoomCapacity: Int = capacity - seatingCapacity
    val primaryFuelType: String = attr(ATTRIBUTE_PRIMARY_FUEL_TYPE)
    val secondaryFuelType: String = attr(ATTRIBUTE_SECONDARY_FUEL_TYPE)
    val numberOfPassengers: Int = attr(ATTRIBUTE_NUM_PASS).toInt
    val departureTime: Int = attr(ATTRIBUTE_DEPARTURE_TIME).toInt
    val arrivalTime: Int = attr(ATTRIBUTE_ARRIVAL_TIME).toInt
    val mode: BeamMode = BeamMode.fromString(attr(ATTRIBUTE_MODE)).get
    val legLength: Double = attr(ATTRIBUTE_LENGTH).toDouble
    val linkIdsAsStr = Option(attr(ATTRIBUTE_LINK_IDS)).getOrElse("")
    val linkIds: IndexedSeq[Int] = if (linkIdsAsStr == "") IndexedSeq.empty else linkIdsAsStr.split(",").map(_.toInt)
    val linkTravelTimeStr = attr.getOrElse(ATTRIBUTE_LINK_TRAVEL_TIME, "")
    val linkTravelTime: IndexedSeq[Double] =
      if (linkTravelTimeStr == null || linkTravelTimeStr == "") IndexedSeq.empty
      else linkTravelTimeStr.split(",").map(_.toDouble)
    val startX: Double = attr(ATTRIBUTE_START_COORDINATE_X).toDouble
    val startY: Double = attr(ATTRIBUTE_START_COORDINATE_Y).toDouble
    val endX: Double = attr(ATTRIBUTE_END_COORDINATE_X).toDouble
    val endY: Double = attr(ATTRIBUTE_END_COORDINATE_Y).toDouble
    val primaryFuelConsumed: Double = attr(ATTRIBUTE_PRIMARY_FUEL).toDouble
    val secondaryFuelConsumed: Double = attr(ATTRIBUTE_SECONDARY_FUEL).toDouble
    val endLegPrimaryFuelLevel: Double = attr(ATTRIBUTE_END_LEG_PRIMARY_FUEL_LEVEL).toDouble
    val endLegSecondaryFuelLevel: Double = attr(ATTRIBUTE_END_LEG_SECONDARY_FUEL_LEVEL).toDouble
    val amountPaid: Double = attr(ATTRIBUTE_TOLL_PAID).toDouble
    val riders: IndexedSeq[Id[Person]] = ridersFromStr(attr.getOrElse(ATTRIBUTE_RIDERS, ""))
    val fromStopIndex: Option[Int] =
      attr.get(ATTRIBUTE_FROM_STOP_INDEX).flatMap(Option(_)).flatMap(x => if (x == "") None else Some(x.toInt))
    val toStopIndex: Option[Int] =
      attr.get(ATTRIBUTE_TO_STOP_INDEX).flatMap(Option(_)).flatMap(x => if (x == "") None else Some(x.toInt))
<<<<<<< HEAD
    val currentTripMode: Option[String] =
      attr.get(ATTRIBUTE_CURRENT_TRIP_MODE).flatMap(x => if (x == "") None else Some(x))
    /*
    val linkIdsToLaneOptions = attr(ATTRIBUTE_LINKID_WITH_LANE_MAP).split(",").map(x=>{
      val linkIdToLaneSplit = x.split(":")
      (linkIdToLaneSplit(0).toInt, Some(linkIdToLaneSplit(1).toInt))
    })
    val linkIdsToSpeedOptions = attr(ATTRIBUTE_LINKID_WITH_SPEED_MAP).split(",").map(x=>{
      val linkIdToSpeedSplit = x.split(":")
      (linkIdToSpeedSplit(0).toInt, Some(linkIdToSpeedSplit(1).toDouble))
    })
    val linkIdsToGradientOptions = attr(ATTRIBUTE_LINKID_WITH_SELECTED_GRADIENT_MAP).split(",").map(x=>{
      val linkIdToGradientSplit = x.split(":")
      (linkIdToGradientSplit(0).toInt, Some(linkIdToGradientSplit(1).toDouble))
    })
    val linkIdsToLengthOptions = attr(ATTRIBUTE_LINKID_WITH_LENGTH_MAP).split(",").map(x=>{
      val linkIdToLengthSplit = x.split(":")
      (linkIdToLengthSplit(0).toInt, Some(linkIdToLengthSplit(1).toDouble))
    })
    val linkIdsToSelectedRateOptions = attr(ATTRIBUTE_LINKID_WITH_SELECTED_RATE_MAP).split(",").map(x=>{
      val linkIdToRateSplit = x.split(":")
      (linkIdToRateSplit(0).toInt, Some(linkIdToRateSplit(1).toDouble))
    })
    val linkIdsToConsumptionOptions = attr(ATTRIBUTE_LINKID_WITH_FINAL_CONSUMPTION_MAP).split(",").map(x=>{
      val linkIdToConsumptionSplit = x.split(":")
      (linkIdToConsumptionSplit(0).toInt, Some(linkIdToConsumptionSplit(1).toDouble))
    })
    val secondaryLinkIdsToSelectedRateOptions = attr(ATTRIBUTE_SECONDARY_LINKID_WITH_SELECTED_RATE_MAP).split(",").map(x=>{
      val linkIdToRateSplit = x.split(":")
      (linkIdToRateSplit(0).toInt, Some(linkIdToRateSplit(1).toDouble))
    })
    val secondaryLinkIdsToConsumptionOptions = attr(ATTRIBUTE_SECONDARY_LINKID_WITH_FINAL_CONSUMPTION_MAP).split(",").map(x=>{
      val linkIdToConsumptionSplit = x.split(":")
      (linkIdToConsumptionSplit(0).toInt, Some(linkIdToConsumptionSplit(1).toDouble))
    })
     */
=======
    val currentTourMode: Option[String] =
      attr.get(ATTRIBUTE_CURRENT_TOUR_MODE).flatMap(x => if (x == "") None else Some(x))
>>>>>>> 23237577
    PathTraversalEvent(
      time,
      vehicleId,
      driverId,
      vehicleType,
      seatingCapacity,
      standingRoomCapacity,
      primaryFuelType,
      secondaryFuelType,
      numberOfPassengers,
      departureTime,
      arrivalTime,
      mode,
      legLength,
      linkIds,
      linkTravelTime,
      startX,
      startY,
      endX,
      endY,
      primaryFuelConsumed,
      secondaryFuelConsumed,
      endLegPrimaryFuelLevel,
      endLegSecondaryFuelLevel,
      amountPaid,
      fromStopIndex,
      toStopIndex,
<<<<<<< HEAD
      currentTripMode,
      /*,
      linkIdsToLaneOptions,
      linkIdsToSpeedOptions,
      linkIdsToGradientOptions,
      linkIdsToLengthOptions,
      linkIdsToSelectedRateOptions,
      linkIdsToConsumptionOptions,
      secondaryLinkIdsToSelectedRateOptions,
      secondaryLinkIdsToConsumptionOptions*/
=======
      currentTourMode,
>>>>>>> 23237577
      riders
    )
  }

  def ridersFromStr(ridersStr: String): IndexedSeq[Id[Person]] = {
    if (ridersStr.isEmpty) {
      Vector()
    } else {
      ridersStr.split(":").toIndexedSeq.map(Id.create(_, classOf[Person]))
    }
  }

  def ridersToStr(riders: IndexedSeq[Id[Person]]): String = {
    riders.mkString(":")
  }
}<|MERGE_RESOLUTION|>--- conflicted
+++ resolved
@@ -41,7 +41,6 @@
   amountPaid: Double,
   fromStopIndex: Option[Int],
   toStopIndex: Option[Int],
-<<<<<<< HEAD
   currentTripMode: Option[String],
   /*,
   linkIdsToLaneOptions: IndexedSeq[(Int, Option[Int])],
@@ -52,9 +51,6 @@
   linkIdsToConsumptionOptions: IndexedSeq[(Int, Option[Double])],
   secondaryLinkIdsToSelectedRateOptions: IndexedSeq[(Int, Option[Double])],
   secondaryLinkIdsToConsumptionOptions: IndexedSeq[(Int, Option[Double])]*/
-=======
-  currentTourMode: Option[String],
->>>>>>> 23237577
   riders: IndexedSeq[Id[Person]] = Vector()
 ) extends Event(time)
     with ScalaEvent {
@@ -100,7 +96,6 @@
       attr.put(ATTRIBUTE_TOLL_PAID, amountPaid.toString)
       attr.put(ATTRIBUTE_FROM_STOP_INDEX, fromStopIndex.map(_.toString).getOrElse(""))
       attr.put(ATTRIBUTE_TO_STOP_INDEX, toStopIndex.map(_.toString).getOrElse(""))
-<<<<<<< HEAD
       attr.put(ATTRIBUTE_CURRENT_TRIP_MODE, currentTripMode.getOrElse(""))
       /*
     attr.put(ATTRIBUTE_LINKID_WITH_LANE_MAP, linkIdsToLaneOptions.map{case ((linkId, laneOption)) => s"$linkId:${laneOption.getOrElse(0)}"}.mkString(","))
@@ -112,9 +107,6 @@
     attr.put(ATTRIBUTE_SECONDARY_LINKID_WITH_SELECTED_RATE_MAP, secondaryLinkIdsToSelectedRateOptions.map{case ((linkId, rateOption)) => s"$linkId:${rateOption.getOrElse(0)}"}.mkString(","))
     attr.put(ATTRIBUTE_SECONDARY_LINKID_WITH_FINAL_CONSUMPTION_MAP, secondaryLinkIdsToConsumptionOptions.map{case ((linkId, consumptionOption)) => s"$linkId:${consumptionOption.getOrElse(0)}"}.mkString(","))
        */
-=======
-      attr.put(ATTRIBUTE_CURRENT_TOUR_MODE, currentTourMode.getOrElse(""))
->>>>>>> 23237577
       attr.put(ATTRIBUTE_RIDERS, ridersToStr(riders))
       filledAttrs.set(attr)
       attr
@@ -206,7 +198,6 @@
       amountPaid = amountPaid,
       fromStopIndex = beamLeg.travelPath.transitStops.map(_.fromIdx),
       toStopIndex = beamLeg.travelPath.transitStops.map(_.toIdx),
-<<<<<<< HEAD
       currentTripMode = currentTripMode,
       /*
       linkIdsToLaneOptions = linkIdsToLaneOptions,
@@ -217,9 +208,6 @@
       linkIdsToConsumptionOptions = linkIdsToConsumptionOptions,
       secondaryLinkIdsToSelectedRateOptions = secondaryLinkIdsToSelectedRateOptions,
       secondaryLinkIdsToConsumptionOptions = secondaryLinkIdsToConsumptionOptions*/
-=======
-      currentTourMode = currentTourMode,
->>>>>>> 23237577
       riders = riders
     )
   }
@@ -261,7 +249,6 @@
       attr.get(ATTRIBUTE_FROM_STOP_INDEX).flatMap(Option(_)).flatMap(x => if (x == "") None else Some(x.toInt))
     val toStopIndex: Option[Int] =
       attr.get(ATTRIBUTE_TO_STOP_INDEX).flatMap(Option(_)).flatMap(x => if (x == "") None else Some(x.toInt))
-<<<<<<< HEAD
     val currentTripMode: Option[String] =
       attr.get(ATTRIBUTE_CURRENT_TRIP_MODE).flatMap(x => if (x == "") None else Some(x))
     /*
@@ -298,10 +285,6 @@
       (linkIdToConsumptionSplit(0).toInt, Some(linkIdToConsumptionSplit(1).toDouble))
     })
      */
-=======
-    val currentTourMode: Option[String] =
-      attr.get(ATTRIBUTE_CURRENT_TOUR_MODE).flatMap(x => if (x == "") None else Some(x))
->>>>>>> 23237577
     PathTraversalEvent(
       time,
       vehicleId,
@@ -329,7 +312,6 @@
       amountPaid,
       fromStopIndex,
       toStopIndex,
-<<<<<<< HEAD
       currentTripMode,
       /*,
       linkIdsToLaneOptions,
@@ -340,9 +322,7 @@
       linkIdsToConsumptionOptions,
       secondaryLinkIdsToSelectedRateOptions,
       secondaryLinkIdsToConsumptionOptions*/
-=======
-      currentTourMode,
->>>>>>> 23237577
+
       riders
     )
   }
