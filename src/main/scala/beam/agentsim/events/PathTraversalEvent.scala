package beam.agentsim.events

import java.util
import java.util.concurrent.atomic.AtomicReference

import beam.agentsim.agents.vehicles.BeamVehicleType
import beam.router.Modes.BeamMode
import beam.router.model.BeamLeg
import org.matsim.api.core.v01.Id
import org.matsim.api.core.v01.events.Event
import org.matsim.vehicles.Vehicle

import scala.collection.JavaConverters._

case class PathTraversalEvent(
  time: Double,
  vehicleId: Id[Vehicle],
  driverId: String,
  vehicleType: String,
  seatingCapacity: Int,
  standingRoomCapacity: Int,
  primaryFuelType: String,
  secondaryFuelType: String,
  numberOfPassengers: Int,
  departureTime: Int,
  arrivalTime: Int,
  mode: BeamMode,
  legLength: Double,
  linkIds: IndexedSeq[Int],
  linkTravelTime: IndexedSeq[Double],
  startX: Double,
  startY: Double,
  endX: Double,
  endY: Double,
  primaryFuelConsumed: Double,
  secondaryFuelConsumed: Double,
  endLegPrimaryFuelLevel: Double,
  endLegSecondaryFuelLevel: Double,
  amountPaid: Double /*,
  linkIdsToLaneOptions: IndexedSeq[(Int, Option[Int])],
  linkIdsToSpeedOptions: IndexedSeq[(Int, Option[Double])],
  linkIdsToGradientOptions: IndexedSeq[(Int, Option[Double])],
  linkIdsToLengthOptions: IndexedSeq[(Int, Option[Double])],
  linkIdsToSelectedRateOptions: IndexedSeq[(Int, Option[Double])],
  linkIdsToConsumptionOptions: IndexedSeq[(Int, Option[Double])],
  secondaryLinkIdsToSelectedRateOptions: IndexedSeq[(Int, Option[Double])],
  secondaryLinkIdsToConsumptionOptions: IndexedSeq[(Int, Option[Double])]*/
) extends Event(time)
    with ScalaEvent {
  import PathTraversalEvent._

  def capacity: Int = seatingCapacity + standingRoomCapacity

  def linkIdsJava: util.List[Int] = linkIds.asJava

  override def getEventType: String = "PathTraversal"

  private val filledAttrs: AtomicReference[util.Map[String, String]] =
    new AtomicReference[util.Map[String, String]](null)

  override def getAttributes: util.Map[String, String] = {
    if (filledAttrs.get() != null) filledAttrs.get()
    else {
      val attr = super.getAttributes()
      attr.put(ATTRIBUTE_VEHICLE_ID, vehicleId.toString)
      attr.put(ATTRIBUTE_DRIVER_ID, driverId)
      attr.put(ATTRIBUTE_VEHICLE_TYPE, vehicleType)
      attr.put(ATTRIBUTE_LENGTH, legLength.toString)
      attr.put(ATTRIBUTE_NUM_PASS, numberOfPassengers.toString)

      attr.put(ATTRIBUTE_DEPARTURE_TIME, departureTime.toString)
      attr.put(ATTRIBUTE_ARRIVAL_TIME, arrivalTime.toString)
      attr.put(ATTRIBUTE_MODE, mode.value)
      attr.put(ATTRIBUTE_LINK_IDS, linkIds.mkString(","))
      attr.put(ATTRIBUTE_LINK_TRAVEL_TIME, linkTravelTime.mkString(","))
      attr.put(ATTRIBUTE_PRIMARY_FUEL_TYPE, primaryFuelType)
      attr.put(ATTRIBUTE_SECONDARY_FUEL_TYPE, secondaryFuelType)
      attr.put(ATTRIBUTE_PRIMARY_FUEL, primaryFuelConsumed.toString)
      attr.put(ATTRIBUTE_SECONDARY_FUEL, secondaryFuelConsumed.toString)
      attr.put(ATTRIBUTE_VEHICLE_CAPACITY, capacity.toString)

      attr.put(ATTRIBUTE_START_COORDINATE_X, startX.toString)
      attr.put(ATTRIBUTE_START_COORDINATE_Y, startY.toString)
      attr.put(ATTRIBUTE_END_COORDINATE_X, endX.toString)
      attr.put(ATTRIBUTE_END_COORDINATE_Y, endY.toString)
      attr.put(ATTRIBUTE_END_LEG_PRIMARY_FUEL_LEVEL, endLegPrimaryFuelLevel.toString)
      attr.put(ATTRIBUTE_END_LEG_SECONDARY_FUEL_LEVEL, endLegSecondaryFuelLevel.toString)
      attr.put(ATTRIBUTE_SEATING_CAPACITY, seatingCapacity.toString)
      attr.put(ATTRIBUTE_TOLL_PAID, amountPaid.toString)
      /*
    attr.put(ATTRIBUTE_LINKID_WITH_LANE_MAP, linkIdsToLaneOptions.map{case ((linkId, laneOption)) => s"$linkId:${laneOption.getOrElse(0)}"}.mkString(","))
    attr.put(ATTRIBUTE_LINKID_WITH_SPEED_MAP, linkIdsToSpeedOptions.map{case ((linkId, speedOption)) => s"$linkId:${speedOption.getOrElse(0)}"}.mkString(","))
    attr.put(ATTRIBUTE_LINKID_WITH_SELECTED_GRADIENT_MAP, linkIdsToGradientOptions.map{case ((linkId, gradientOption)) => s"$linkId:${gradientOption.getOrElse(0)}"}.mkString(","))
    attr.put(ATTRIBUTE_LINKID_WITH_LENGTH_MAP, linkIdsToLengthOptions.map{case ((linkId, lengthOption)) => s"$linkId:${lengthOption.getOrElse(0)}"}.mkString(","))
    attr.put(ATTRIBUTE_LINKID_WITH_SELECTED_RATE_MAP, linkIdsToSelectedRateOptions.map{case ((linkId, rateOption)) => s"$linkId:${rateOption.getOrElse(0)}"}.mkString(","))
    attr.put(ATTRIBUTE_LINKID_WITH_FINAL_CONSUMPTION_MAP, linkIdsToConsumptionOptions.map{case ((linkId, consumptionOption)) => s"$linkId:${consumptionOption.getOrElse(0)}"}.mkString(","))
    attr.put(ATTRIBUTE_SECONDARY_LINKID_WITH_SELECTED_RATE_MAP, secondaryLinkIdsToSelectedRateOptions.map{case ((linkId, rateOption)) => s"$linkId:${rateOption.getOrElse(0)}"}.mkString(","))
    attr.put(ATTRIBUTE_SECONDARY_LINKID_WITH_FINAL_CONSUMPTION_MAP, secondaryLinkIdsToConsumptionOptions.map{case ((linkId, consumptionOption)) => s"$linkId:${consumptionOption.getOrElse(0)}"}.mkString(","))
       */
      filledAttrs.set(attr)
      attr
    }
  }
}

object PathTraversalEvent {
  val EVENT_TYPE: String = "PathTraversal"

  val ATTRIBUTE_LENGTH: String = "length"
  val ATTRIBUTE_PRIMARY_FUEL_TYPE: String = "primaryFuelType"
  val ATTRIBUTE_SECONDARY_FUEL_TYPE: String = "secondaryFuelType"
  val ATTRIBUTE_PRIMARY_FUEL: String = "primaryFuel"
  val ATTRIBUTE_SECONDARY_FUEL: String = "secondaryFuel"
  val ATTRIBUTE_NUM_PASS: String = "numPassengers"

  val ATTRIBUTE_LINK_IDS: String = "links"
  val ATTRIBUTE_LINK_TRAVEL_TIME: String = "linkTravelTime"
  val ATTRIBUTE_MODE: String = "mode"
  val ATTRIBUTE_DEPARTURE_TIME: String = "departureTime"
  val ATTRIBUTE_ARRIVAL_TIME: String = "arrivalTime"
  val ATTRIBUTE_VEHICLE_ID: String = "vehicle"
  val ATTRIBUTE_DRIVER_ID: String = "driver"
  val ATTRIBUTE_VEHICLE_TYPE: String = "vehicleType"
  val ATTRIBUTE_VEHICLE_CAPACITY: String = "capacity"
  val ATTRIBUTE_START_COORDINATE_X: String = "startX"
  val ATTRIBUTE_START_COORDINATE_Y: String = "startY"
  val ATTRIBUTE_END_COORDINATE_X: String = "endX"
  val ATTRIBUTE_END_COORDINATE_Y: String = "endY"
  val ATTRIBUTE_END_LEG_PRIMARY_FUEL_LEVEL: String = "primaryFuelLevel"
  val ATTRIBUTE_END_LEG_SECONDARY_FUEL_LEVEL: String = "secondaryFuelLevel"
  val ATTRIBUTE_TOLL_PAID: String = "tollPaid"
  val ATTRIBUTE_SEATING_CAPACITY: String = "seatingCapacity"
  /*
  val ATTRIBUTE_LINKID_WITH_LANE_MAP: String = "linkIdToLaneMap"
  val ATTRIBUTE_LINKID_WITH_SPEED_MAP: String = "linkIdToSpeedMap"
  val ATTRIBUTE_LINKID_WITH_SELECTED_GRADIENT_MAP: String = "linkIdToSelectedGradientMap"
  val ATTRIBUTE_LINKID_WITH_LENGTH_MAP: String = "linkIdToLengthMap"
  val ATTRIBUTE_LINKID_WITH_SELECTED_RATE_MAP: String = "primaryLinkIdToSelectedRateMap"
  val ATTRIBUTE_LINKID_WITH_FINAL_CONSUMPTION_MAP: String = "primaryLinkIdToFinalConsumptionMap"
  val ATTRIBUTE_SECONDARY_LINKID_WITH_SELECTED_RATE_MAP: String = "secondaryLinkIdToSelectedRateMap"
  val ATTRIBUTE_SECONDARY_LINKID_WITH_FINAL_CONSUMPTION_MAP: String = "secondaryLinkIdToFinalConsumptionMap"
   */

  def apply(
    time: Double,
    vehicleId: Id[Vehicle],
    driverId: String,
    vehicleType: BeamVehicleType,
    numPass: Int,
    beamLeg: BeamLeg,
    primaryFuelConsumed: Double,
    secondaryFuelConsumed: Double,
    endLegPrimaryFuelLevel: Double,
    endLegSecondaryFuelLevel: Double,
    amountPaid: Double /*,
    linkIdsToLaneOptions: IndexedSeq[(Int, Option[Int])],
    linkIdsToSpeedOptions: IndexedSeq[(Int, Option[Double])],
    linkIdsToGradientOptions: IndexedSeq[(Int, Option[Double])],
    linkIdsToLengthOptions: IndexedSeq[(Int, Option[Double])],
    linkIdsToSelectedRateOptions: IndexedSeq[(Int, Option[Double])],
    linkIdsToConsumptionOptions: IndexedSeq[(Int, Option[Double])],
    secondaryLinkIdsToSelectedRateOptions: IndexedSeq[(Int, Option[Double])],
    secondaryLinkIdsToConsumptionOptions: IndexedSeq[(Int, Option[Double])]*/
  ): PathTraversalEvent = {
    new PathTraversalEvent(
      time = time,
      vehicleId = vehicleId,
      driverId = driverId,
      vehicleType = vehicleType.id.toString,
      seatingCapacity = vehicleType.seatingCapacity,
      standingRoomCapacity = vehicleType.standingRoomCapacity,
      primaryFuelType = vehicleType.primaryFuelType.toString,
      secondaryFuelType = vehicleType.secondaryFuelType.map(_.toString).getOrElse("None"),
      numberOfPassengers = numPass,
      departureTime = beamLeg.startTime,
      arrivalTime = beamLeg.endTime,
      mode = beamLeg.mode,
      legLength = beamLeg.travelPath.distanceInM,
      linkIds = beamLeg.travelPath.linkIds,
      linkTravelTime = beamLeg.travelPath.linkTravelTime,
      startX = beamLeg.travelPath.startPoint.loc.getX,
      startY = beamLeg.travelPath.startPoint.loc.getY,
      endX = beamLeg.travelPath.endPoint.loc.getX,
      endY = beamLeg.travelPath.endPoint.loc.getY,
      primaryFuelConsumed = primaryFuelConsumed,
      secondaryFuelConsumed = secondaryFuelConsumed,
      endLegPrimaryFuelLevel = endLegPrimaryFuelLevel,
      endLegSecondaryFuelLevel = endLegSecondaryFuelLevel,
      amountPaid = amountPaid /*,
      linkIdsToLaneOptions = linkIdsToLaneOptions,
      linkIdsToSpeedOptions = linkIdsToSpeedOptions,
      linkIdsToGradientOptions = linkIdsToGradientOptions,
      linkIdsToLengthOptions = linkIdsToLengthOptions,
      linkIdsToSelectedRateOptions = linkIdsToSelectedRateOptions,
      linkIdsToConsumptionOptions = linkIdsToConsumptionOptions,
      secondaryLinkIdsToSelectedRateOptions = secondaryLinkIdsToSelectedRateOptions,
      secondaryLinkIdsToConsumptionOptions = secondaryLinkIdsToConsumptionOptions*/
    )
  }

  def apply(genericEvent: Event): PathTraversalEvent = {
    assert(genericEvent.getEventType == EVENT_TYPE)
    val attr = genericEvent.getAttributes.asScala
    val time: Double = genericEvent.getTime
    val capacity: Int = attr(ATTRIBUTE_VEHICLE_CAPACITY).toInt
    val vehicleId: Id[Vehicle] = Id.create(attr(ATTRIBUTE_VEHICLE_ID), classOf[Vehicle])
    val driverId: String = attr(ATTRIBUTE_DRIVER_ID)
    val vehicleType: String = attr(ATTRIBUTE_VEHICLE_TYPE)
    val seatingCapacity: Int = attr(ATTRIBUTE_SEATING_CAPACITY).toInt
    val standingRoomCapacity: Int = capacity - seatingCapacity
    val primaryFuelType: String = attr(ATTRIBUTE_PRIMARY_FUEL_TYPE)
    val secondaryFuelType: String = attr(ATTRIBUTE_SECONDARY_FUEL_TYPE)
    val numberOfPassengers: Int = attr(ATTRIBUTE_NUM_PASS).toInt
    val departureTime: Int = attr(ATTRIBUTE_DEPARTURE_TIME).toInt
    val arrivalTime: Int = attr(ATTRIBUTE_ARRIVAL_TIME).toInt
    val mode: BeamMode = BeamMode.fromString(attr(ATTRIBUTE_MODE)).get
    val legLength: Double = attr(ATTRIBUTE_LENGTH).toDouble
    val linkIdsAsStr = Option(attr(ATTRIBUTE_LINK_IDS)).getOrElse("")
    val linkIds: IndexedSeq[Int] =
      if (linkIdsAsStr == null || linkIdsAsStr == "") IndexedSeq.empty else linkIdsAsStr.split(",").map(_.toInt)
    val linkTravelTimeStr = attr.getOrElse(ATTRIBUTE_LINK_TRAVEL_TIME, "")
<<<<<<< HEAD
    val linkTravelTime: IndexedSeq[Int] =
      if (linkTravelTimeStr == null || linkTravelTimeStr == "") IndexedSeq.empty
      else linkTravelTimeStr.split(",").map(_.toInt)
=======
    val linkTravelTime: IndexedSeq[Double] =
      if (linkTravelTimeStr == "") IndexedSeq.empty else linkTravelTimeStr.split(",").map(_.toDouble)
>>>>>>> c2efcf04
    val startX: Double = attr(ATTRIBUTE_START_COORDINATE_X).toDouble
    val startY: Double = attr(ATTRIBUTE_START_COORDINATE_Y).toDouble
    val endX: Double = attr(ATTRIBUTE_END_COORDINATE_X).toDouble
    val endY: Double = attr(ATTRIBUTE_END_COORDINATE_Y).toDouble
    val primaryFuelConsumed: Double = attr(ATTRIBUTE_PRIMARY_FUEL).toDouble
    val secondaryFuelConsumed: Double = attr(ATTRIBUTE_SECONDARY_FUEL).toDouble
    val endLegPrimaryFuelLevel: Double = attr(ATTRIBUTE_END_LEG_PRIMARY_FUEL_LEVEL).toDouble
    val endLegSecondaryFuelLevel: Double = attr(ATTRIBUTE_END_LEG_SECONDARY_FUEL_LEVEL).toDouble
    val amountPaid: Double = attr(ATTRIBUTE_TOLL_PAID).toDouble
    /*
    val linkIdsToLaneOptions = attr(ATTRIBUTE_LINKID_WITH_LANE_MAP).split(",").map(x=>{
      val linkIdToLaneSplit = x.split(":")
      (linkIdToLaneSplit(0).toInt, Some(linkIdToLaneSplit(1).toInt))
    })
    val linkIdsToSpeedOptions = attr(ATTRIBUTE_LINKID_WITH_SPEED_MAP).split(",").map(x=>{
      val linkIdToSpeedSplit = x.split(":")
      (linkIdToSpeedSplit(0).toInt, Some(linkIdToSpeedSplit(1).toDouble))
    })
    val linkIdsToGradientOptions = attr(ATTRIBUTE_LINKID_WITH_SELECTED_GRADIENT_MAP).split(",").map(x=>{
      val linkIdToGradientSplit = x.split(":")
      (linkIdToGradientSplit(0).toInt, Some(linkIdToGradientSplit(1).toDouble))
    })
    val linkIdsToLengthOptions = attr(ATTRIBUTE_LINKID_WITH_LENGTH_MAP).split(",").map(x=>{
      val linkIdToLengthSplit = x.split(":")
      (linkIdToLengthSplit(0).toInt, Some(linkIdToLengthSplit(1).toDouble))
    })
    val linkIdsToSelectedRateOptions = attr(ATTRIBUTE_LINKID_WITH_SELECTED_RATE_MAP).split(",").map(x=>{
      val linkIdToRateSplit = x.split(":")
      (linkIdToRateSplit(0).toInt, Some(linkIdToRateSplit(1).toDouble))
    })
    val linkIdsToConsumptionOptions = attr(ATTRIBUTE_LINKID_WITH_FINAL_CONSUMPTION_MAP).split(",").map(x=>{
      val linkIdToConsumptionSplit = x.split(":")
      (linkIdToConsumptionSplit(0).toInt, Some(linkIdToConsumptionSplit(1).toDouble))
    })
    val secondaryLinkIdsToSelectedRateOptions = attr(ATTRIBUTE_SECONDARY_LINKID_WITH_SELECTED_RATE_MAP).split(",").map(x=>{
      val linkIdToRateSplit = x.split(":")
      (linkIdToRateSplit(0).toInt, Some(linkIdToRateSplit(1).toDouble))
    })
    val secondaryLinkIdsToConsumptionOptions = attr(ATTRIBUTE_SECONDARY_LINKID_WITH_FINAL_CONSUMPTION_MAP).split(",").map(x=>{
      val linkIdToConsumptionSplit = x.split(":")
      (linkIdToConsumptionSplit(0).toInt, Some(linkIdToConsumptionSplit(1).toDouble))
    })
     */
    PathTraversalEvent(
      time,
      vehicleId,
      driverId,
      vehicleType,
      seatingCapacity,
      standingRoomCapacity,
      primaryFuelType,
      secondaryFuelType,
      numberOfPassengers,
      departureTime,
      arrivalTime,
      mode,
      legLength,
      linkIds,
      linkTravelTime,
      startX,
      startY,
      endX,
      endY,
      primaryFuelConsumed,
      secondaryFuelConsumed,
      endLegPrimaryFuelLevel,
      endLegSecondaryFuelLevel,
      amountPaid /*,
      linkIdsToLaneOptions,
      linkIdsToSpeedOptions,
      linkIdsToGradientOptions,
      linkIdsToLengthOptions,
      linkIdsToSelectedRateOptions,
      linkIdsToConsumptionOptions,
      secondaryLinkIdsToSelectedRateOptions,
      secondaryLinkIdsToConsumptionOptions*/
    )
  }
}<|MERGE_RESOLUTION|>--- conflicted
+++ resolved
@@ -219,14 +219,11 @@
     val linkIds: IndexedSeq[Int] =
       if (linkIdsAsStr == null || linkIdsAsStr == "") IndexedSeq.empty else linkIdsAsStr.split(",").map(_.toInt)
     val linkTravelTimeStr = attr.getOrElse(ATTRIBUTE_LINK_TRAVEL_TIME, "")
-<<<<<<< HEAD
+
     val linkTravelTime: IndexedSeq[Int] =
       if (linkTravelTimeStr == null || linkTravelTimeStr == "") IndexedSeq.empty
-      else linkTravelTimeStr.split(",").map(_.toInt)
-=======
-    val linkTravelTime: IndexedSeq[Double] =
-      if (linkTravelTimeStr == "") IndexedSeq.empty else linkTravelTimeStr.split(",").map(_.toDouble)
->>>>>>> c2efcf04
+      else linkTravelTimeStr.split(",").map(_.toDouble)
+
     val startX: Double = attr(ATTRIBUTE_START_COORDINATE_X).toDouble
     val startY: Double = attr(ATTRIBUTE_START_COORDINATE_Y).toDouble
     val endX: Double = attr(ATTRIBUTE_END_COORDINATE_X).toDouble
