--- conflicted
+++ resolved
@@ -255,16 +255,11 @@
     val amountPaid: Double = attr(ATTRIBUTE_TOLL_PAID).toDouble
     val riders: IndexedSeq[Id[Person]] = ridersFromStr(attr.getOrElse(ATTRIBUTE_RIDERS, ""))
     val fromStopIndex: Option[Int] =
-<<<<<<< HEAD
       attr.get(ATTRIBUTE_FROM_STOP_INDEX).flatMap(Option(_)).flatMap(x => if (x == "") None else Some(x.toInt))
     val toStopIndex: Option[Int] =
       attr.get(ATTRIBUTE_TO_STOP_INDEX).flatMap(Option(_)).flatMap(x => if (x == "") None else Some(x.toInt))
-=======
-      attr.get(ATTRIBUTE_FROM_STOP_INDEX).flatMap(x => if (x == "") None else Some(x.toInt))
-    val toStopIndex: Option[Int] = attr.get(ATTRIBUTE_TO_STOP_INDEX).flatMap(x => if (x == "") None else Some(x.toInt))
     val currentTourMode: Option[String] =
       attr.get(ATTRIBUTE_CURRENT_TOUR_MODE).flatMap(x => if (x == "") None else Some(x))
->>>>>>> 5fddd6b3
     /*
     val linkIdsToLaneOptions = attr(ATTRIBUTE_LINKID_WITH_LANE_MAP).split(",").map(x=>{
       val linkIdToLaneSplit = x.split(":")
