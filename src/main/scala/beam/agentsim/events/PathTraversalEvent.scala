package beam.agentsim.events

<<<<<<< HEAD
=======
import beam.agentsim.agents.freight.PayloadPlan

import java.util
import java.util.concurrent.atomic.AtomicReference

>>>>>>> d1ef180d
import beam.agentsim.agents.vehicles.BeamVehicleType
import beam.agentsim.agents.vehicles.VehicleEmissions.EmissionsProfile
import beam.router.Modes.BeamMode
import beam.router.model.BeamLeg
<<<<<<< HEAD
import beam.utils.{BeamVehicleUtils, FormatUtils}
=======
import beam.utils.FormatUtils
import beam.utils.matsim_conversion.MatsimPlanConversion.IdOps
>>>>>>> d1ef180d
import org.matsim.api.core.v01.Id
import org.matsim.api.core.v01.events.Event
import org.matsim.api.core.v01.population.Person
import org.matsim.vehicles.Vehicle

import java.util
import java.util.concurrent.atomic.AtomicReference
import scala.collection.JavaConverters._

case class PathTraversalEvent(
  time: Double,
  vehicleId: Id[Vehicle],
  driverId: String,
  vehicleType: String,
  seatingCapacity: Int,
  standingRoomCapacity: Int,
  primaryFuelType: String,
  secondaryFuelType: String,
  numberOfPassengers: Int,
  departureTime: Int,
  arrivalTime: Int,
  mode: BeamMode,
  legLength: Double,
  linkIds: IndexedSeq[Int],
  linkTravelTime: IndexedSeq[Double],
  startX: Double,
  startY: Double,
  endX: Double,
  endY: Double,
  primaryFuelConsumed: Double,
  secondaryFuelConsumed: Double,
  endLegPrimaryFuelLevel: Double,
  endLegSecondaryFuelLevel: Double,
  amountPaid: Double,
  fromStopIndex: Option[Int],
  toStopIndex: Option[Int],
  currentTourMode: Option[String],
<<<<<<< HEAD
  riders: IndexedSeq[Id[Person]] = Vector(),
  emissionsProfile: Option[EmissionsProfile]
=======
  payloadIds: IndexedSeq[Id[PayloadPlan]],
  weight: Double,
  riders: IndexedSeq[Id[Person]] = Vector()
>>>>>>> d1ef180d
) extends Event(time)
    with ScalaEvent {
  import PathTraversalEvent._

  def capacity: Int = seatingCapacity + standingRoomCapacity

  def linkIdsJava: util.List[Int] = linkIds.asJava

  override def getEventType: String = "PathTraversal"

  private val filledAttrs: AtomicReference[util.Map[String, String]] =
    new AtomicReference[util.Map[String, String]](null)

  override def getAttributes: util.Map[String, String] = {
    if (filledAttrs.get() != null) filledAttrs.get()
    else {
      val attr = super.getAttributes()
      attr.put(ATTRIBUTE_VEHICLE_ID, vehicleId.toString)
      attr.put(ATTRIBUTE_DRIVER_ID, driverId)
      attr.put(ATTRIBUTE_VEHICLE_TYPE, vehicleType)
      attr.put(ATTRIBUTE_LENGTH, legLength.toString)
      attr.put(ATTRIBUTE_NUM_PASS, numberOfPassengers.toString)

      attr.put(ATTRIBUTE_DEPARTURE_TIME, departureTime.toString)
      attr.put(ATTRIBUTE_ARRIVAL_TIME, arrivalTime.toString)
      attr.put(ATTRIBUTE_MODE, mode.value)
      attr.put(ATTRIBUTE_LINK_IDS, linkIds.mkString(","))
      attr.put(ATTRIBUTE_LINK_TRAVEL_TIME, linkTravelTime.map(FormatUtils.DECIMAL_3.format).mkString(","))
      attr.put(ATTRIBUTE_PRIMARY_FUEL_TYPE, primaryFuelType)
      attr.put(ATTRIBUTE_SECONDARY_FUEL_TYPE, secondaryFuelType)
      attr.put(ATTRIBUTE_PRIMARY_FUEL, primaryFuelConsumed.toString)
      attr.put(ATTRIBUTE_SECONDARY_FUEL, secondaryFuelConsumed.toString)
      attr.put(ATTRIBUTE_VEHICLE_CAPACITY, capacity.toString)

      attr.put(ATTRIBUTE_START_COORDINATE_X, startX.toString)
      attr.put(ATTRIBUTE_START_COORDINATE_Y, startY.toString)
      attr.put(ATTRIBUTE_END_COORDINATE_X, endX.toString)
      attr.put(ATTRIBUTE_END_COORDINATE_Y, endY.toString)
      attr.put(ATTRIBUTE_END_LEG_PRIMARY_FUEL_LEVEL, endLegPrimaryFuelLevel.toString)
      attr.put(ATTRIBUTE_END_LEG_SECONDARY_FUEL_LEVEL, endLegSecondaryFuelLevel.toString)
      attr.put(ATTRIBUTE_SEATING_CAPACITY, seatingCapacity.toString)
      attr.put(ATTRIBUTE_TOLL_PAID, amountPaid.toString)
      attr.put(ATTRIBUTE_FROM_STOP_INDEX, fromStopIndex.map(_.toString).getOrElse(""))
      attr.put(ATTRIBUTE_TO_STOP_INDEX, toStopIndex.map(_.toString).getOrElse(""))
      attr.put(ATTRIBUTE_CURRENT_TOUR_MODE, currentTourMode.getOrElse(""))
      attr.put(ATTRIBUTE_PAYLOAD_IDS, payloadIds.mkString(","))
      attr.put(ATTRIBUTE_WEIGHT, weight.toString)
      attr.put(ATTRIBUTE_RIDERS, ridersToStr(riders))
      attr.put(EMISSIONS_PROFILE, emissionsProfile.map(BeamVehicleUtils.buildEmissionsString).getOrElse(""))
      filledAttrs.set(attr)
      attr
    }
  }
}

object PathTraversalEvent {
  val EVENT_TYPE: String = "PathTraversal"

  val ATTRIBUTE_LENGTH: String = "length"
  val ATTRIBUTE_PRIMARY_FUEL_TYPE: String = "primaryFuelType"
  val ATTRIBUTE_SECONDARY_FUEL_TYPE: String = "secondaryFuelType"
  val ATTRIBUTE_PRIMARY_FUEL: String = "primaryFuel"
  val ATTRIBUTE_SECONDARY_FUEL: String = "secondaryFuel"
  val ATTRIBUTE_NUM_PASS: String = "numPassengers"
  val ATTRIBUTE_CURRENT_TOUR_MODE: String = "currentTourMode"

  val ATTRIBUTE_LINK_IDS: String = "links"
  val ATTRIBUTE_LINK_TRAVEL_TIME: String = "linkTravelTime"
  val ATTRIBUTE_MODE: String = "mode"
  val ATTRIBUTE_DEPARTURE_TIME: String = "departureTime"
  val ATTRIBUTE_ARRIVAL_TIME: String = "arrivalTime"
  val ATTRIBUTE_VEHICLE_ID: String = "vehicle"
  val ATTRIBUTE_DRIVER_ID: String = "driver"
  val ATTRIBUTE_VEHICLE_TYPE: String = "vehicleType"
  val ATTRIBUTE_VEHICLE_CAPACITY: String = "capacity"
  val ATTRIBUTE_START_COORDINATE_X: String = "startX"
  val ATTRIBUTE_START_COORDINATE_Y: String = "startY"
  val ATTRIBUTE_END_COORDINATE_X: String = "endX"
  val ATTRIBUTE_END_COORDINATE_Y: String = "endY"
  val ATTRIBUTE_END_LEG_PRIMARY_FUEL_LEVEL: String = "primaryFuelLevel"
  val ATTRIBUTE_END_LEG_SECONDARY_FUEL_LEVEL: String = "secondaryFuelLevel"
  val ATTRIBUTE_TOLL_PAID: String = "tollPaid"
  val ATTRIBUTE_SEATING_CAPACITY: String = "seatingCapacity"
  val ATTRIBUTE_FROM_STOP_INDEX: String = "fromStopIndex"
  val ATTRIBUTE_TO_STOP_INDEX: String = "toStopIndex"
  val ATTRIBUTE_PAYLOAD_IDS: String = "payloads"
  val ATTRIBUTE_WEIGHT: String = "weight"
  /*
  val ATTRIBUTE_LINKID_WITH_LANE_MAP: String = "linkIdToLaneMap"
  val ATTRIBUTE_LINKID_WITH_SPEED_MAP: String = "linkIdToSpeedMap"
  val ATTRIBUTE_LINKID_WITH_SELECTED_GRADIENT_MAP: String = "linkIdToSelectedGradientMap"
  val ATTRIBUTE_LINKID_WITH_LENGTH_MAP: String = "linkIdToLengthMap"
  val ATTRIBUTE_LINKID_WITH_SELECTED_RATE_MAP: String = "primaryLinkIdToSelectedRateMap"
  val ATTRIBUTE_LINKID_WITH_FINAL_CONSUMPTION_MAP: String = "primaryLinkIdToFinalConsumptionMap"
  val ATTRIBUTE_SECONDARY_LINKID_WITH_SELECTED_RATE_MAP: String = "secondaryLinkIdToSelectedRateMap"
  val ATTRIBUTE_SECONDARY_LINKID_WITH_FINAL_CONSUMPTION_MAP: String = "secondaryLinkIdToFinalConsumptionMap"
   */
  val ATTRIBUTE_RIDERS: String = "riders"
  val EMISSIONS_PROFILE: String = "emissions"

  def apply(
    time: Double,
    vehicleId: Id[Vehicle],
    driverId: String,
    vehicleType: BeamVehicleType,
    numPass: Int,
    beamLeg: BeamLeg,
    currentTourMode: Option[String],
    primaryFuelConsumed: Double,
    secondaryFuelConsumed: Double,
    endLegPrimaryFuelLevel: Double,
    endLegSecondaryFuelLevel: Double,
    amountPaid: Double,
<<<<<<< HEAD
    riders: IndexedSeq[Id[Person]],
    emissionsProfile: Option[EmissionsProfile]
=======
    payloadIds: IndexedSeq[Id[PayloadPlan]],
    weight: Double,
    riders: IndexedSeq[Id[Person]]
>>>>>>> d1ef180d
  ): PathTraversalEvent = {
    new PathTraversalEvent(
      time = time,
      vehicleId = vehicleId,
      driverId = driverId,
      vehicleType = vehicleType.id.toString,
      seatingCapacity = vehicleType.seatingCapacity,
      standingRoomCapacity = vehicleType.standingRoomCapacity,
      primaryFuelType = vehicleType.primaryFuelType.toString,
      secondaryFuelType = vehicleType.secondaryFuelType.map(_.toString).getOrElse("None"),
      numberOfPassengers = numPass,
      departureTime = beamLeg.startTime,
      arrivalTime = beamLeg.endTime,
      mode = beamLeg.mode,
      legLength = beamLeg.travelPath.distanceInM,
      linkIds = beamLeg.travelPath.linkIds,
      linkTravelTime = beamLeg.travelPath.linkTravelTime,
      startX = beamLeg.travelPath.startPoint.loc.getX,
      startY = beamLeg.travelPath.startPoint.loc.getY,
      endX = beamLeg.travelPath.endPoint.loc.getX,
      endY = beamLeg.travelPath.endPoint.loc.getY,
      primaryFuelConsumed = primaryFuelConsumed,
      secondaryFuelConsumed = secondaryFuelConsumed,
      endLegPrimaryFuelLevel = endLegPrimaryFuelLevel,
      endLegSecondaryFuelLevel = endLegSecondaryFuelLevel,
      amountPaid = amountPaid,
      fromStopIndex = beamLeg.travelPath.transitStops.map(_.fromIdx),
      toStopIndex = beamLeg.travelPath.transitStops.map(_.toIdx),
      currentTourMode = currentTourMode,
<<<<<<< HEAD
      riders = riders,
      emissionsProfile = emissionsProfile
=======
      payloadIds = payloadIds,
      weight = weight,
      riders = riders
>>>>>>> d1ef180d
    )
  }

  def apply(genericEvent: Event): PathTraversalEvent = {
    assert(genericEvent.getEventType == EVENT_TYPE)
    val attr = genericEvent.getAttributes.asScala
    val time: Double = genericEvent.getTime
    val capacity: Int = attr(ATTRIBUTE_VEHICLE_CAPACITY).toInt
    val vehicleId: Id[Vehicle] = Id.create(attr(ATTRIBUTE_VEHICLE_ID), classOf[Vehicle])
    val driverId: String = attr(ATTRIBUTE_DRIVER_ID)
    val vehicleType: String = attr(ATTRIBUTE_VEHICLE_TYPE)
    val seatingCapacity: Int = attr(ATTRIBUTE_SEATING_CAPACITY).toInt
    val standingRoomCapacity: Int = capacity - seatingCapacity
    val primaryFuelType: String = attr(ATTRIBUTE_PRIMARY_FUEL_TYPE)
    val secondaryFuelType: String = attr(ATTRIBUTE_SECONDARY_FUEL_TYPE)
    val numberOfPassengers: Int = attr(ATTRIBUTE_NUM_PASS).toInt
    val departureTime: Int = attr(ATTRIBUTE_DEPARTURE_TIME).toInt
    val arrivalTime: Int = attr(ATTRIBUTE_ARRIVAL_TIME).toInt
    val mode: BeamMode = BeamMode.fromString(attr(ATTRIBUTE_MODE)).get
    val legLength: Double = attr(ATTRIBUTE_LENGTH).toDouble
    val linkIdsAsStr = Option(attr(ATTRIBUTE_LINK_IDS)).getOrElse("")
    val linkIds: IndexedSeq[Int] = if (linkIdsAsStr == "") IndexedSeq.empty else linkIdsAsStr.split(",").map(_.toInt)
    val linkTravelTimeStr = attr.getOrElse(ATTRIBUTE_LINK_TRAVEL_TIME, "")
    val linkTravelTime: IndexedSeq[Double] =
      if (linkTravelTimeStr == null || linkTravelTimeStr == "") IndexedSeq.empty
      else linkTravelTimeStr.split(",").map(_.toDouble)
    val startX: Double = attr(ATTRIBUTE_START_COORDINATE_X).toDouble
    val startY: Double = attr(ATTRIBUTE_START_COORDINATE_Y).toDouble
    val endX: Double = attr(ATTRIBUTE_END_COORDINATE_X).toDouble
    val endY: Double = attr(ATTRIBUTE_END_COORDINATE_Y).toDouble
    val primaryFuelConsumed: Double = attr(ATTRIBUTE_PRIMARY_FUEL).toDouble
    val secondaryFuelConsumed: Double = attr(ATTRIBUTE_SECONDARY_FUEL).toDouble
    val endLegPrimaryFuelLevel: Double = attr(ATTRIBUTE_END_LEG_PRIMARY_FUEL_LEVEL).toDouble
    val endLegSecondaryFuelLevel: Double = attr(ATTRIBUTE_END_LEG_SECONDARY_FUEL_LEVEL).toDouble
    val amountPaid: Double = attr(ATTRIBUTE_TOLL_PAID).toDouble
    val payloadIds: IndexedSeq[Id[PayloadPlan]] = payloadsFromStr(attr.getOrElse(ATTRIBUTE_PAYLOAD_IDS, ""))
    val weight: Double = attr.get(ATTRIBUTE_WEIGHT).fold(0.0)(_.toDouble)
    val riders: IndexedSeq[Id[Person]] = ridersFromStr(attr.getOrElse(ATTRIBUTE_RIDERS, ""))
    val fromStopIndex: Option[Int] =
      attr.get(ATTRIBUTE_FROM_STOP_INDEX).flatMap(Option(_)).flatMap(x => if (x == "") None else Some(x.toInt))
    val toStopIndex: Option[Int] =
      attr.get(ATTRIBUTE_TO_STOP_INDEX).flatMap(Option(_)).flatMap(x => if (x == "") None else Some(x.toInt))
    val currentTourMode: Option[String] =
      attr.get(ATTRIBUTE_CURRENT_TOUR_MODE).flatMap(x => if (x == "") None else Some(x))
    val emissionsProfile = attr.get(EMISSIONS_PROFILE).flatMap(BeamVehicleUtils.parseEmissionsString(_))
    PathTraversalEvent(
      time,
      vehicleId,
      driverId,
      vehicleType,
      seatingCapacity,
      standingRoomCapacity,
      primaryFuelType,
      secondaryFuelType,
      numberOfPassengers,
      departureTime,
      arrivalTime,
      mode,
      legLength,
      linkIds,
      linkTravelTime,
      startX,
      startY,
      endX,
      endY,
      primaryFuelConsumed,
      secondaryFuelConsumed,
      endLegPrimaryFuelLevel,
      endLegSecondaryFuelLevel,
      amountPaid,
      fromStopIndex,
      toStopIndex,
      currentTourMode,
<<<<<<< HEAD
      riders,
      emissionsProfile
=======
      payloadIds,
      weight,
      riders
>>>>>>> d1ef180d
    )
  }

  private def ridersFromStr(ridersStr: String): IndexedSeq[Id[Person]] = {
    if (ridersStr.isEmpty) {
      Vector()
    } else {
      ridersStr.split(":").toIndexedSeq.map(Id.create(_, classOf[Person]))
    }
  }

<<<<<<< HEAD
  private def ridersToStr(riders: IndexedSeq[Id[Person]]): String = {
=======
  def payloadsFromStr(str: String): IndexedSeq[Id[PayloadPlan]] = {
    if (str.isEmpty) IndexedSeq.empty
    else str.split(',').map(_.createId[PayloadPlan])
  }

  def ridersToStr(riders: IndexedSeq[Id[Person]]): String = {
>>>>>>> d1ef180d
    riders.mkString(":")
  }
}<|MERGE_RESOLUTION|>--- conflicted
+++ resolved
@@ -1,23 +1,12 @@
 package beam.agentsim.events
 
-<<<<<<< HEAD
-=======
 import beam.agentsim.agents.freight.PayloadPlan
-
-import java.util
-import java.util.concurrent.atomic.AtomicReference
-
->>>>>>> d1ef180d
 import beam.agentsim.agents.vehicles.BeamVehicleType
 import beam.agentsim.agents.vehicles.VehicleEmissions.EmissionsProfile
 import beam.router.Modes.BeamMode
 import beam.router.model.BeamLeg
-<<<<<<< HEAD
 import beam.utils.{BeamVehicleUtils, FormatUtils}
-=======
-import beam.utils.FormatUtils
 import beam.utils.matsim_conversion.MatsimPlanConversion.IdOps
->>>>>>> d1ef180d
 import org.matsim.api.core.v01.Id
 import org.matsim.api.core.v01.events.Event
 import org.matsim.api.core.v01.population.Person
@@ -55,14 +44,10 @@
   fromStopIndex: Option[Int],
   toStopIndex: Option[Int],
   currentTourMode: Option[String],
-<<<<<<< HEAD
-  riders: IndexedSeq[Id[Person]] = Vector(),
-  emissionsProfile: Option[EmissionsProfile]
-=======
   payloadIds: IndexedSeq[Id[PayloadPlan]],
   weight: Double,
+  emissionsProfile: Option[EmissionsProfile],
   riders: IndexedSeq[Id[Person]] = Vector()
->>>>>>> d1ef180d
 ) extends Event(time)
     with ScalaEvent {
   import PathTraversalEvent._
@@ -160,8 +145,8 @@
   val ATTRIBUTE_SECONDARY_LINKID_WITH_SELECTED_RATE_MAP: String = "secondaryLinkIdToSelectedRateMap"
   val ATTRIBUTE_SECONDARY_LINKID_WITH_FINAL_CONSUMPTION_MAP: String = "secondaryLinkIdToFinalConsumptionMap"
    */
+  val EMISSIONS_PROFILE: String = "emissions"
   val ATTRIBUTE_RIDERS: String = "riders"
-  val EMISSIONS_PROFILE: String = "emissions"
 
   def apply(
     time: Double,
@@ -176,14 +161,10 @@
     endLegPrimaryFuelLevel: Double,
     endLegSecondaryFuelLevel: Double,
     amountPaid: Double,
-<<<<<<< HEAD
-    riders: IndexedSeq[Id[Person]],
-    emissionsProfile: Option[EmissionsProfile]
-=======
     payloadIds: IndexedSeq[Id[PayloadPlan]],
     weight: Double,
+    emissionsProfile: Option[EmissionsProfile],
     riders: IndexedSeq[Id[Person]]
->>>>>>> d1ef180d
   ): PathTraversalEvent = {
     new PathTraversalEvent(
       time = time,
@@ -213,14 +194,10 @@
       fromStopIndex = beamLeg.travelPath.transitStops.map(_.fromIdx),
       toStopIndex = beamLeg.travelPath.transitStops.map(_.toIdx),
       currentTourMode = currentTourMode,
-<<<<<<< HEAD
-      riders = riders,
-      emissionsProfile = emissionsProfile
-=======
       payloadIds = payloadIds,
       weight = weight,
+      emissionsProfile = emissionsProfile,
       riders = riders
->>>>>>> d1ef180d
     )
   }
 
@@ -294,14 +271,10 @@
       fromStopIndex,
       toStopIndex,
       currentTourMode,
-<<<<<<< HEAD
-      riders,
-      emissionsProfile
-=======
       payloadIds,
       weight,
+      emissionsProfile,
       riders
->>>>>>> d1ef180d
     )
   }
 
@@ -313,16 +286,12 @@
     }
   }
 
-<<<<<<< HEAD
-  private def ridersToStr(riders: IndexedSeq[Id[Person]]): String = {
-=======
-  def payloadsFromStr(str: String): IndexedSeq[Id[PayloadPlan]] = {
+  private def payloadsFromStr(str: String): IndexedSeq[Id[PayloadPlan]] = {
     if (str.isEmpty) IndexedSeq.empty
     else str.split(',').map(_.createId[PayloadPlan])
   }
 
-  def ridersToStr(riders: IndexedSeq[Id[Person]]): String = {
->>>>>>> d1ef180d
+  private def ridersToStr(riders: IndexedSeq[Id[Person]]): String = {
     riders.mkString(":")
   }
 }