package beam.agentsim.events

import beam.agentsim.agents.freight.PayloadPlan

import java.util
import java.util.concurrent.atomic.AtomicReference

import beam.agentsim.agents.vehicles.BeamVehicleType
import beam.router.Modes.BeamMode
import beam.router.model.BeamLeg
import beam.utils.FormatUtils
import beam.utils.matsim_conversion.MatsimPlanConversion.IdOps
import org.matsim.api.core.v01.Id
import org.matsim.api.core.v01.events.Event
import org.matsim.api.core.v01.population.Person
import org.matsim.vehicles.Vehicle

import scala.collection.JavaConverters._

case class PathTraversalEvent(
  time: Double,
  vehicleId: Id[Vehicle],
  driverId: String,
  vehicleType: String,
  seatingCapacity: Int,
  standingRoomCapacity: Int,
  primaryFuelType: String,
  secondaryFuelType: String,
  numberOfPassengers: Int,
  departureTime: Int,
  arrivalTime: Int,
  mode: BeamMode,
  legLength: Double,
  linkIds: IndexedSeq[Int],
  linkTravelTime: IndexedSeq[Double],
  startX: Double,
  startY: Double,
  endX: Double,
  endY: Double,
  primaryFuelConsumed: Double,
  secondaryFuelConsumed: Double,
  endLegPrimaryFuelLevel: Double,
  endLegSecondaryFuelLevel: Double,
  amountPaid: Double,
  fromStopIndex: Option[Int],
  toStopIndex: Option[Int],
<<<<<<< HEAD
  currentTripMode: Option[String],
=======
  currentTourMode: Option[String],
  payloadIds: IndexedSeq[Id[PayloadPlan]],
  weight: Double,
>>>>>>> d1ef180d
  riders: IndexedSeq[Id[Person]] = Vector()
) extends Event(time)
    with ScalaEvent {
  import PathTraversalEvent._

  def capacity: Int = seatingCapacity + standingRoomCapacity

  def linkIdsJava: util.List[Int] = linkIds.asJava

  override def getEventType: String = "PathTraversal"

  private val filledAttrs: AtomicReference[util.Map[String, String]] =
    new AtomicReference[util.Map[String, String]](null)

  override def getAttributes: util.Map[String, String] = {
    if (filledAttrs.get() != null) filledAttrs.get()
    else {
      val attr = super.getAttributes()
      attr.put(ATTRIBUTE_VEHICLE_ID, vehicleId.toString)
      attr.put(ATTRIBUTE_DRIVER_ID, driverId)
      attr.put(ATTRIBUTE_VEHICLE_TYPE, vehicleType)
      attr.put(ATTRIBUTE_LENGTH, legLength.toString)
      attr.put(ATTRIBUTE_NUM_PASS, numberOfPassengers.toString)

      attr.put(ATTRIBUTE_DEPARTURE_TIME, departureTime.toString)
      attr.put(ATTRIBUTE_ARRIVAL_TIME, arrivalTime.toString)
      attr.put(ATTRIBUTE_MODE, mode.value)
      attr.put(ATTRIBUTE_LINK_IDS, linkIds.mkString(","))
      attr.put(ATTRIBUTE_LINK_TRAVEL_TIME, linkTravelTime.map(FormatUtils.DECIMAL_3.format).mkString(","))
      attr.put(ATTRIBUTE_PRIMARY_FUEL_TYPE, primaryFuelType)
      attr.put(ATTRIBUTE_SECONDARY_FUEL_TYPE, secondaryFuelType)
      attr.put(ATTRIBUTE_PRIMARY_FUEL, primaryFuelConsumed.toString)
      attr.put(ATTRIBUTE_SECONDARY_FUEL, secondaryFuelConsumed.toString)
      attr.put(ATTRIBUTE_VEHICLE_CAPACITY, capacity.toString)

      attr.put(ATTRIBUTE_START_COORDINATE_X, startX.toString)
      attr.put(ATTRIBUTE_START_COORDINATE_Y, startY.toString)
      attr.put(ATTRIBUTE_END_COORDINATE_X, endX.toString)
      attr.put(ATTRIBUTE_END_COORDINATE_Y, endY.toString)
      attr.put(ATTRIBUTE_END_LEG_PRIMARY_FUEL_LEVEL, endLegPrimaryFuelLevel.toString)
      attr.put(ATTRIBUTE_END_LEG_SECONDARY_FUEL_LEVEL, endLegSecondaryFuelLevel.toString)
      attr.put(ATTRIBUTE_SEATING_CAPACITY, seatingCapacity.toString)
      attr.put(ATTRIBUTE_TOLL_PAID, amountPaid.toString)
      attr.put(ATTRIBUTE_FROM_STOP_INDEX, fromStopIndex.map(_.toString).getOrElse(""))
      attr.put(ATTRIBUTE_TO_STOP_INDEX, toStopIndex.map(_.toString).getOrElse(""))
<<<<<<< HEAD
      attr.put(ATTRIBUTE_CURRENT_TRIP_MODE, currentTripMode.getOrElse(""))
=======
      attr.put(ATTRIBUTE_CURRENT_TOUR_MODE, currentTourMode.getOrElse(""))
      attr.put(ATTRIBUTE_PAYLOAD_IDS, payloadIds.mkString(","))
      attr.put(ATTRIBUTE_WEIGHT, weight.toString)
>>>>>>> d1ef180d
      attr.put(ATTRIBUTE_RIDERS, ridersToStr(riders))
      filledAttrs.set(attr)
      attr
    }
  }
}

object PathTraversalEvent {
  val EVENT_TYPE: String = "PathTraversal"

  val ATTRIBUTE_LENGTH: String = "length"
  val ATTRIBUTE_PRIMARY_FUEL_TYPE: String = "primaryFuelType"
  val ATTRIBUTE_SECONDARY_FUEL_TYPE: String = "secondaryFuelType"
  val ATTRIBUTE_PRIMARY_FUEL: String = "primaryFuel"
  val ATTRIBUTE_SECONDARY_FUEL: String = "secondaryFuel"
  val ATTRIBUTE_NUM_PASS: String = "numPassengers"
  val ATTRIBUTE_CURRENT_TRIP_MODE: String = "currentTripMode"

  val ATTRIBUTE_LINK_IDS: String = "links"
  val ATTRIBUTE_LINK_TRAVEL_TIME: String = "linkTravelTime"
  val ATTRIBUTE_MODE: String = "mode"
  val ATTRIBUTE_DEPARTURE_TIME: String = "departureTime"
  val ATTRIBUTE_ARRIVAL_TIME: String = "arrivalTime"
  val ATTRIBUTE_VEHICLE_ID: String = "vehicle"
  val ATTRIBUTE_DRIVER_ID: String = "driver"
  val ATTRIBUTE_VEHICLE_TYPE: String = "vehicleType"
  val ATTRIBUTE_VEHICLE_CAPACITY: String = "capacity"
  val ATTRIBUTE_START_COORDINATE_X: String = "startX"
  val ATTRIBUTE_START_COORDINATE_Y: String = "startY"
  val ATTRIBUTE_END_COORDINATE_X: String = "endX"
  val ATTRIBUTE_END_COORDINATE_Y: String = "endY"
  val ATTRIBUTE_END_LEG_PRIMARY_FUEL_LEVEL: String = "primaryFuelLevel"
  val ATTRIBUTE_END_LEG_SECONDARY_FUEL_LEVEL: String = "secondaryFuelLevel"
  val ATTRIBUTE_TOLL_PAID: String = "tollPaid"
  val ATTRIBUTE_SEATING_CAPACITY: String = "seatingCapacity"
  val ATTRIBUTE_FROM_STOP_INDEX: String = "fromStopIndex"
  val ATTRIBUTE_TO_STOP_INDEX: String = "toStopIndex"
<<<<<<< HEAD
=======
  val ATTRIBUTE_PAYLOAD_IDS: String = "payloads"
  val ATTRIBUTE_WEIGHT: String = "weight"
  /*
  val ATTRIBUTE_LINKID_WITH_LANE_MAP: String = "linkIdToLaneMap"
  val ATTRIBUTE_LINKID_WITH_SPEED_MAP: String = "linkIdToSpeedMap"
  val ATTRIBUTE_LINKID_WITH_SELECTED_GRADIENT_MAP: String = "linkIdToSelectedGradientMap"
  val ATTRIBUTE_LINKID_WITH_LENGTH_MAP: String = "linkIdToLengthMap"
  val ATTRIBUTE_LINKID_WITH_SELECTED_RATE_MAP: String = "primaryLinkIdToSelectedRateMap"
  val ATTRIBUTE_LINKID_WITH_FINAL_CONSUMPTION_MAP: String = "primaryLinkIdToFinalConsumptionMap"
  val ATTRIBUTE_SECONDARY_LINKID_WITH_SELECTED_RATE_MAP: String = "secondaryLinkIdToSelectedRateMap"
  val ATTRIBUTE_SECONDARY_LINKID_WITH_FINAL_CONSUMPTION_MAP: String = "secondaryLinkIdToFinalConsumptionMap"
   */
>>>>>>> d1ef180d
  val ATTRIBUTE_RIDERS: String = "riders"

  def apply(
    time: Double,
    vehicleId: Id[Vehicle],
    driverId: String,
    vehicleType: BeamVehicleType,
    numPass: Int,
    beamLeg: BeamLeg,
    currentTripMode: Option[String],
    primaryFuelConsumed: Double,
    secondaryFuelConsumed: Double,
    endLegPrimaryFuelLevel: Double,
    endLegSecondaryFuelLevel: Double,
    amountPaid: Double,
    payloadIds: IndexedSeq[Id[PayloadPlan]],
    weight: Double,
    riders: IndexedSeq[Id[Person]]
  ): PathTraversalEvent = {
    new PathTraversalEvent(
      time = time,
      vehicleId = vehicleId,
      driverId = driverId,
      vehicleType = vehicleType.id.toString,
      seatingCapacity = vehicleType.seatingCapacity,
      standingRoomCapacity = vehicleType.standingRoomCapacity,
      primaryFuelType = vehicleType.primaryFuelType.toString,
      secondaryFuelType = vehicleType.secondaryFuelType.map(_.toString).getOrElse("None"),
      numberOfPassengers = numPass,
      departureTime = beamLeg.startTime,
      arrivalTime = beamLeg.endTime,
      mode = beamLeg.mode,
      legLength = beamLeg.travelPath.distanceInM,
      linkIds = beamLeg.travelPath.linkIds,
      linkTravelTime = beamLeg.travelPath.linkTravelTime,
      startX = beamLeg.travelPath.startPoint.loc.getX,
      startY = beamLeg.travelPath.startPoint.loc.getY,
      endX = beamLeg.travelPath.endPoint.loc.getX,
      endY = beamLeg.travelPath.endPoint.loc.getY,
      primaryFuelConsumed = primaryFuelConsumed,
      secondaryFuelConsumed = secondaryFuelConsumed,
      endLegPrimaryFuelLevel = endLegPrimaryFuelLevel,
      endLegSecondaryFuelLevel = endLegSecondaryFuelLevel,
      amountPaid = amountPaid,
      fromStopIndex = beamLeg.travelPath.transitStops.map(_.fromIdx),
      toStopIndex = beamLeg.travelPath.transitStops.map(_.toIdx),
<<<<<<< HEAD
      currentTripMode = currentTripMode,
=======
      currentTourMode = currentTourMode,
      payloadIds = payloadIds,
      weight = weight,
>>>>>>> d1ef180d
      riders = riders
    )
  }

  def apply(genericEvent: Event): PathTraversalEvent = {
    assert(genericEvent.getEventType == EVENT_TYPE)
    val attr = genericEvent.getAttributes.asScala
    val time: Double = genericEvent.getTime
    val capacity: Int = attr(ATTRIBUTE_VEHICLE_CAPACITY).toInt
    val vehicleId: Id[Vehicle] = Id.create(attr(ATTRIBUTE_VEHICLE_ID), classOf[Vehicle])
    val driverId: String = attr(ATTRIBUTE_DRIVER_ID)
    val vehicleType: String = attr(ATTRIBUTE_VEHICLE_TYPE)
    val seatingCapacity: Int = attr(ATTRIBUTE_SEATING_CAPACITY).toInt
    val standingRoomCapacity: Int = capacity - seatingCapacity
    val primaryFuelType: String = attr(ATTRIBUTE_PRIMARY_FUEL_TYPE)
    val secondaryFuelType: String = attr(ATTRIBUTE_SECONDARY_FUEL_TYPE)
    val numberOfPassengers: Int = attr(ATTRIBUTE_NUM_PASS).toInt
    val departureTime: Int = attr(ATTRIBUTE_DEPARTURE_TIME).toInt
    val arrivalTime: Int = attr(ATTRIBUTE_ARRIVAL_TIME).toInt
    val mode: BeamMode = BeamMode.fromString(attr(ATTRIBUTE_MODE)).get
    val legLength: Double = attr(ATTRIBUTE_LENGTH).toDouble
    val linkIdsAsStr = Option(attr(ATTRIBUTE_LINK_IDS)).getOrElse("")
    val linkIds: IndexedSeq[Int] = if (linkIdsAsStr == "") IndexedSeq.empty else linkIdsAsStr.split(",").map(_.toInt)
    val linkTravelTimeStr = attr.getOrElse(ATTRIBUTE_LINK_TRAVEL_TIME, "")
    val linkTravelTime: IndexedSeq[Double] =
      if (linkTravelTimeStr == null || linkTravelTimeStr == "") IndexedSeq.empty
      else linkTravelTimeStr.split(",").map(_.toDouble)
    val startX: Double = attr(ATTRIBUTE_START_COORDINATE_X).toDouble
    val startY: Double = attr(ATTRIBUTE_START_COORDINATE_Y).toDouble
    val endX: Double = attr(ATTRIBUTE_END_COORDINATE_X).toDouble
    val endY: Double = attr(ATTRIBUTE_END_COORDINATE_Y).toDouble
    val primaryFuelConsumed: Double = attr(ATTRIBUTE_PRIMARY_FUEL).toDouble
    val secondaryFuelConsumed: Double = attr(ATTRIBUTE_SECONDARY_FUEL).toDouble
    val endLegPrimaryFuelLevel: Double = attr(ATTRIBUTE_END_LEG_PRIMARY_FUEL_LEVEL).toDouble
    val endLegSecondaryFuelLevel: Double = attr(ATTRIBUTE_END_LEG_SECONDARY_FUEL_LEVEL).toDouble
    val amountPaid: Double = attr(ATTRIBUTE_TOLL_PAID).toDouble
    val payloadIds: IndexedSeq[Id[PayloadPlan]] = payloadsFromStr(attr.getOrElse(ATTRIBUTE_PAYLOAD_IDS, ""))
    val weight: Double = attr.get(ATTRIBUTE_WEIGHT).fold(0.0)(_.toDouble)
    val riders: IndexedSeq[Id[Person]] = ridersFromStr(attr.getOrElse(ATTRIBUTE_RIDERS, ""))
    val fromStopIndex: Option[Int] =
      attr.get(ATTRIBUTE_FROM_STOP_INDEX).flatMap(Option(_)).flatMap(x => if (x == "") None else Some(x.toInt))
    val toStopIndex: Option[Int] =
      attr.get(ATTRIBUTE_TO_STOP_INDEX).flatMap(Option(_)).flatMap(x => if (x == "") None else Some(x.toInt))
    val currentTripMode: Option[String] =
      attr.get(ATTRIBUTE_CURRENT_TRIP_MODE).flatMap(x => if (x == "") None else Some(x))

    PathTraversalEvent(
      time,
      vehicleId,
      driverId,
      vehicleType,
      seatingCapacity,
      standingRoomCapacity,
      primaryFuelType,
      secondaryFuelType,
      numberOfPassengers,
      departureTime,
      arrivalTime,
      mode,
      legLength,
      linkIds,
      linkTravelTime,
      startX,
      startY,
      endX,
      endY,
      primaryFuelConsumed,
      secondaryFuelConsumed,
      endLegPrimaryFuelLevel,
      endLegSecondaryFuelLevel,
      amountPaid,
      fromStopIndex,
      toStopIndex,
<<<<<<< HEAD
      currentTripMode,
      /*,
      linkIdsToLaneOptions,
      linkIdsToSpeedOptions,
      linkIdsToGradientOptions,
      linkIdsToLengthOptions,
      linkIdsToSelectedRateOptions,
      linkIdsToConsumptionOptions,
      secondaryLinkIdsToSelectedRateOptions,
      secondaryLinkIdsToConsumptionOptions*/

=======
      currentTourMode,
      payloadIds,
      weight,
>>>>>>> d1ef180d
      riders
    )
  }

  def ridersFromStr(ridersStr: String): IndexedSeq[Id[Person]] = {
    if (ridersStr.isEmpty) {
      Vector()
    } else {
      ridersStr.split(":").toIndexedSeq.map(Id.create(_, classOf[Person]))
    }
  }

  def payloadsFromStr(str: String): IndexedSeq[Id[PayloadPlan]] = {
    if (str.isEmpty) IndexedSeq.empty
    else str.split(',').map(_.createId[PayloadPlan])
  }

  def ridersToStr(riders: IndexedSeq[Id[Person]]): String = {
    riders.mkString(":")
  }
}<|MERGE_RESOLUTION|>--- conflicted
+++ resolved
@@ -44,13 +44,9 @@
   amountPaid: Double,
   fromStopIndex: Option[Int],
   toStopIndex: Option[Int],
-<<<<<<< HEAD
   currentTripMode: Option[String],
-=======
-  currentTourMode: Option[String],
   payloadIds: IndexedSeq[Id[PayloadPlan]],
   weight: Double,
->>>>>>> d1ef180d
   riders: IndexedSeq[Id[Person]] = Vector()
 ) extends Event(time)
     with ScalaEvent {
@@ -96,13 +92,9 @@
       attr.put(ATTRIBUTE_TOLL_PAID, amountPaid.toString)
       attr.put(ATTRIBUTE_FROM_STOP_INDEX, fromStopIndex.map(_.toString).getOrElse(""))
       attr.put(ATTRIBUTE_TO_STOP_INDEX, toStopIndex.map(_.toString).getOrElse(""))
-<<<<<<< HEAD
       attr.put(ATTRIBUTE_CURRENT_TRIP_MODE, currentTripMode.getOrElse(""))
-=======
-      attr.put(ATTRIBUTE_CURRENT_TOUR_MODE, currentTourMode.getOrElse(""))
       attr.put(ATTRIBUTE_PAYLOAD_IDS, payloadIds.mkString(","))
       attr.put(ATTRIBUTE_WEIGHT, weight.toString)
->>>>>>> d1ef180d
       attr.put(ATTRIBUTE_RIDERS, ridersToStr(riders))
       filledAttrs.set(attr)
       attr
@@ -140,21 +132,8 @@
   val ATTRIBUTE_SEATING_CAPACITY: String = "seatingCapacity"
   val ATTRIBUTE_FROM_STOP_INDEX: String = "fromStopIndex"
   val ATTRIBUTE_TO_STOP_INDEX: String = "toStopIndex"
-<<<<<<< HEAD
-=======
   val ATTRIBUTE_PAYLOAD_IDS: String = "payloads"
   val ATTRIBUTE_WEIGHT: String = "weight"
-  /*
-  val ATTRIBUTE_LINKID_WITH_LANE_MAP: String = "linkIdToLaneMap"
-  val ATTRIBUTE_LINKID_WITH_SPEED_MAP: String = "linkIdToSpeedMap"
-  val ATTRIBUTE_LINKID_WITH_SELECTED_GRADIENT_MAP: String = "linkIdToSelectedGradientMap"
-  val ATTRIBUTE_LINKID_WITH_LENGTH_MAP: String = "linkIdToLengthMap"
-  val ATTRIBUTE_LINKID_WITH_SELECTED_RATE_MAP: String = "primaryLinkIdToSelectedRateMap"
-  val ATTRIBUTE_LINKID_WITH_FINAL_CONSUMPTION_MAP: String = "primaryLinkIdToFinalConsumptionMap"
-  val ATTRIBUTE_SECONDARY_LINKID_WITH_SELECTED_RATE_MAP: String = "secondaryLinkIdToSelectedRateMap"
-  val ATTRIBUTE_SECONDARY_LINKID_WITH_FINAL_CONSUMPTION_MAP: String = "secondaryLinkIdToFinalConsumptionMap"
-   */
->>>>>>> d1ef180d
   val ATTRIBUTE_RIDERS: String = "riders"
 
   def apply(
@@ -201,13 +180,9 @@
       amountPaid = amountPaid,
       fromStopIndex = beamLeg.travelPath.transitStops.map(_.fromIdx),
       toStopIndex = beamLeg.travelPath.transitStops.map(_.toIdx),
-<<<<<<< HEAD
       currentTripMode = currentTripMode,
-=======
-      currentTourMode = currentTourMode,
       payloadIds = payloadIds,
       weight = weight,
->>>>>>> d1ef180d
       riders = riders
     )
   }
@@ -281,23 +256,9 @@
       amountPaid,
       fromStopIndex,
       toStopIndex,
-<<<<<<< HEAD
       currentTripMode,
-      /*,
-      linkIdsToLaneOptions,
-      linkIdsToSpeedOptions,
-      linkIdsToGradientOptions,
-      linkIdsToLengthOptions,
-      linkIdsToSelectedRateOptions,
-      linkIdsToConsumptionOptions,
-      secondaryLinkIdsToSelectedRateOptions,
-      secondaryLinkIdsToConsumptionOptions*/
-
-=======
-      currentTourMode,
       payloadIds,
       weight,
->>>>>>> d1ef180d
       riders
     )
   }
