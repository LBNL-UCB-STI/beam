package beam.agentsim.events

import java.util
import java.util.concurrent.atomic.AtomicReference

import beam.agentsim.agents.vehicles.BeamVehicleType
import beam.router.Modes.BeamMode
import beam.router.model.BeamLeg
import org.matsim.api.core.v01.Id
import org.matsim.api.core.v01.events.Event
import org.matsim.api.core.v01.population.Person
import org.matsim.vehicles.Vehicle

import scala.collection.JavaConverters._

case class PathTraversalEvent(
  time: Double,
  vehicleId: Id[Vehicle],
  driverId: String,
  vehicleType: String,
  seatingCapacity: Int,
  standingRoomCapacity: Int,
  primaryFuelType: String,
  secondaryFuelType: String,
  numberOfPassengers: Int,
  departureTime: Int,
  arrivalTime: Int,
  mode: BeamMode,
  legLength: Double,
  linkIds: IndexedSeq[Int],
  linkTravelTime: IndexedSeq[Double],
  startX: Double,
  startY: Double,
  endX: Double,
  endY: Double,
  primaryFuelConsumed: Double,
  secondaryFuelConsumed: Double,
  endLegPrimaryFuelLevel: Double,
  endLegSecondaryFuelLevel: Double,
  amountPaid: Double,
  fromStopIndex: Option[Int],
  toStopIndex: Option[Int],
<<<<<<< HEAD
  currentTourMode: Option[String], /*,
=======
  /*,
>>>>>>> 270c56c9
  linkIdsToLaneOptions: IndexedSeq[(Int, Option[Int])],
  linkIdsToSpeedOptions: IndexedSeq[(Int, Option[Double])],
  linkIdsToGradientOptions: IndexedSeq[(Int, Option[Double])],
  linkIdsToLengthOptions: IndexedSeq[(Int, Option[Double])],
  linkIdsToSelectedRateOptions: IndexedSeq[(Int, Option[Double])],
  linkIdsToConsumptionOptions: IndexedSeq[(Int, Option[Double])],
  secondaryLinkIdsToSelectedRateOptions: IndexedSeq[(Int, Option[Double])],
  secondaryLinkIdsToConsumptionOptions: IndexedSeq[(Int, Option[Double])]*/
  riders: IndexedSeq[Id[Person]] = Vector()
) extends Event(time)
    with ScalaEvent {
  import PathTraversalEvent._

  def capacity: Int = seatingCapacity + standingRoomCapacity

  def linkIdsJava: util.List[Int] = linkIds.asJava

  override def getEventType: String = "PathTraversal"

  private val filledAttrs: AtomicReference[util.Map[String, String]] =
    new AtomicReference[util.Map[String, String]](null)

  override def getAttributes: util.Map[String, String] = {
    if (filledAttrs.get() != null) filledAttrs.get()
    else {
      val attr = super.getAttributes()
      attr.put(ATTRIBUTE_VEHICLE_ID, vehicleId.toString)
      attr.put(ATTRIBUTE_DRIVER_ID, driverId)
      attr.put(ATTRIBUTE_VEHICLE_TYPE, vehicleType)
      attr.put(ATTRIBUTE_LENGTH, legLength.toString)
      attr.put(ATTRIBUTE_NUM_PASS, numberOfPassengers.toString)

      attr.put(ATTRIBUTE_DEPARTURE_TIME, departureTime.toString)
      attr.put(ATTRIBUTE_ARRIVAL_TIME, arrivalTime.toString)
      attr.put(ATTRIBUTE_MODE, mode.value)
      attr.put(ATTRIBUTE_LINK_IDS, linkIds.mkString(","))
      attr.put(ATTRIBUTE_LINK_TRAVEL_TIME, linkTravelTime.mkString(","))
      attr.put(ATTRIBUTE_PRIMARY_FUEL_TYPE, primaryFuelType)
      attr.put(ATTRIBUTE_SECONDARY_FUEL_TYPE, secondaryFuelType)
      attr.put(ATTRIBUTE_PRIMARY_FUEL, primaryFuelConsumed.toString)
      attr.put(ATTRIBUTE_SECONDARY_FUEL, secondaryFuelConsumed.toString)
      attr.put(ATTRIBUTE_VEHICLE_CAPACITY, capacity.toString)

      attr.put(ATTRIBUTE_START_COORDINATE_X, startX.toString)
      attr.put(ATTRIBUTE_START_COORDINATE_Y, startY.toString)
      attr.put(ATTRIBUTE_END_COORDINATE_X, endX.toString)
      attr.put(ATTRIBUTE_END_COORDINATE_Y, endY.toString)
      attr.put(ATTRIBUTE_END_LEG_PRIMARY_FUEL_LEVEL, endLegPrimaryFuelLevel.toString)
      attr.put(ATTRIBUTE_END_LEG_SECONDARY_FUEL_LEVEL, endLegSecondaryFuelLevel.toString)
      attr.put(ATTRIBUTE_SEATING_CAPACITY, seatingCapacity.toString)
      attr.put(ATTRIBUTE_TOLL_PAID, amountPaid.toString)
      attr.put(ATTRIBUTE_FROM_STOP_INDEX, fromStopIndex.map(_.toString).getOrElse(""))
      attr.put(ATTRIBUTE_TO_STOP_INDEX, toStopIndex.map(_.toString).getOrElse(""))
      attr.put(ATTRIBUTE_CURRENT_TOUR_MODE, currentTourMode.getOrElse(""))
      /*
    attr.put(ATTRIBUTE_LINKID_WITH_LANE_MAP, linkIdsToLaneOptions.map{case ((linkId, laneOption)) => s"$linkId:${laneOption.getOrElse(0)}"}.mkString(","))
    attr.put(ATTRIBUTE_LINKID_WITH_SPEED_MAP, linkIdsToSpeedOptions.map{case ((linkId, speedOption)) => s"$linkId:${speedOption.getOrElse(0)}"}.mkString(","))
    attr.put(ATTRIBUTE_LINKID_WITH_SELECTED_GRADIENT_MAP, linkIdsToGradientOptions.map{case ((linkId, gradientOption)) => s"$linkId:${gradientOption.getOrElse(0)}"}.mkString(","))
    attr.put(ATTRIBUTE_LINKID_WITH_LENGTH_MAP, linkIdsToLengthOptions.map{case ((linkId, lengthOption)) => s"$linkId:${lengthOption.getOrElse(0)}"}.mkString(","))
    attr.put(ATTRIBUTE_LINKID_WITH_SELECTED_RATE_MAP, linkIdsToSelectedRateOptions.map{case ((linkId, rateOption)) => s"$linkId:${rateOption.getOrElse(0)}"}.mkString(","))
    attr.put(ATTRIBUTE_LINKID_WITH_FINAL_CONSUMPTION_MAP, linkIdsToConsumptionOptions.map{case ((linkId, consumptionOption)) => s"$linkId:${consumptionOption.getOrElse(0)}"}.mkString(","))
    attr.put(ATTRIBUTE_SECONDARY_LINKID_WITH_SELECTED_RATE_MAP, secondaryLinkIdsToSelectedRateOptions.map{case ((linkId, rateOption)) => s"$linkId:${rateOption.getOrElse(0)}"}.mkString(","))
    attr.put(ATTRIBUTE_SECONDARY_LINKID_WITH_FINAL_CONSUMPTION_MAP, secondaryLinkIdsToConsumptionOptions.map{case ((linkId, consumptionOption)) => s"$linkId:${consumptionOption.getOrElse(0)}"}.mkString(","))
       */
      attr.put(ATTRIBUTE_RIDERS, ridersToStr(riders))
      filledAttrs.set(attr)
      attr
    }
  }
}

object PathTraversalEvent {
  val EVENT_TYPE: String = "PathTraversal"

  val ATTRIBUTE_LENGTH: String = "length"
  val ATTRIBUTE_PRIMARY_FUEL_TYPE: String = "primaryFuelType"
  val ATTRIBUTE_SECONDARY_FUEL_TYPE: String = "secondaryFuelType"
  val ATTRIBUTE_PRIMARY_FUEL: String = "primaryFuel"
  val ATTRIBUTE_SECONDARY_FUEL: String = "secondaryFuel"
  val ATTRIBUTE_NUM_PASS: String = "numPassengers"
  val ATTRIBUTE_CURRENT_TOUR_MODE: String = "currentTourMode"

  val ATTRIBUTE_LINK_IDS: String = "links"
  val ATTRIBUTE_LINK_TRAVEL_TIME: String = "linkTravelTime"
  val ATTRIBUTE_MODE: String = "mode"
  val ATTRIBUTE_DEPARTURE_TIME: String = "departureTime"
  val ATTRIBUTE_ARRIVAL_TIME: String = "arrivalTime"
  val ATTRIBUTE_VEHICLE_ID: String = "vehicle"
  val ATTRIBUTE_DRIVER_ID: String = "driver"
  val ATTRIBUTE_VEHICLE_TYPE: String = "vehicleType"
  val ATTRIBUTE_VEHICLE_CAPACITY: String = "capacity"
  val ATTRIBUTE_START_COORDINATE_X: String = "startX"
  val ATTRIBUTE_START_COORDINATE_Y: String = "startY"
  val ATTRIBUTE_END_COORDINATE_X: String = "endX"
  val ATTRIBUTE_END_COORDINATE_Y: String = "endY"
  val ATTRIBUTE_END_LEG_PRIMARY_FUEL_LEVEL: String = "primaryFuelLevel"
  val ATTRIBUTE_END_LEG_SECONDARY_FUEL_LEVEL: String = "secondaryFuelLevel"
  val ATTRIBUTE_TOLL_PAID: String = "tollPaid"
  val ATTRIBUTE_SEATING_CAPACITY: String = "seatingCapacity"
  val ATTRIBUTE_FROM_STOP_INDEX: String = "fromStopIndex"
  val ATTRIBUTE_TO_STOP_INDEX: String = "toStopIndex"
  /*
  val ATTRIBUTE_LINKID_WITH_LANE_MAP: String = "linkIdToLaneMap"
  val ATTRIBUTE_LINKID_WITH_SPEED_MAP: String = "linkIdToSpeedMap"
  val ATTRIBUTE_LINKID_WITH_SELECTED_GRADIENT_MAP: String = "linkIdToSelectedGradientMap"
  val ATTRIBUTE_LINKID_WITH_LENGTH_MAP: String = "linkIdToLengthMap"
  val ATTRIBUTE_LINKID_WITH_SELECTED_RATE_MAP: String = "primaryLinkIdToSelectedRateMap"
  val ATTRIBUTE_LINKID_WITH_FINAL_CONSUMPTION_MAP: String = "primaryLinkIdToFinalConsumptionMap"
  val ATTRIBUTE_SECONDARY_LINKID_WITH_SELECTED_RATE_MAP: String = "secondaryLinkIdToSelectedRateMap"
  val ATTRIBUTE_SECONDARY_LINKID_WITH_FINAL_CONSUMPTION_MAP: String = "secondaryLinkIdToFinalConsumptionMap"
   */
  val ATTRIBUTE_RIDERS: String = "riders"

  def apply(
    time: Double,
    vehicleId: Id[Vehicle],
    driverId: String,
    vehicleType: BeamVehicleType,
    numPass: Int,
    beamLeg: BeamLeg,
    currentTourMode: Option[String],
    primaryFuelConsumed: Double,
    secondaryFuelConsumed: Double,
    endLegPrimaryFuelLevel: Double,
    endLegSecondaryFuelLevel: Double,
    amountPaid: Double,
    /*
    linkIdsToLaneOptions: IndexedSeq[(Int, Option[Int])],
    linkIdsToSpeedOptions: IndexedSeq[(Int, Option[Double])],
    linkIdsToGradientOptions: IndexedSeq[(Int, Option[Double])],
    linkIdsToLengthOptions: IndexedSeq[(Int, Option[Double])],
    linkIdsToSelectedRateOptions: IndexedSeq[(Int, Option[Double])],
    linkIdsToConsumptionOptions: IndexedSeq[(Int, Option[Double])],
    secondaryLinkIdsToSelectedRateOptions: IndexedSeq[(Int, Option[Double])],
    secondaryLinkIdsToConsumptionOptions: IndexedSeq[(Int, Option[Double])]*/
    riders: IndexedSeq[Id[Person]]
  ): PathTraversalEvent = {
    new PathTraversalEvent(
      time = time,
      vehicleId = vehicleId,
      driverId = driverId,
      vehicleType = vehicleType.id.toString,
      seatingCapacity = vehicleType.seatingCapacity,
      standingRoomCapacity = vehicleType.standingRoomCapacity,
      primaryFuelType = vehicleType.primaryFuelType.toString,
      secondaryFuelType = vehicleType.secondaryFuelType.map(_.toString).getOrElse("None"),
      numberOfPassengers = numPass,
      departureTime = beamLeg.startTime,
      arrivalTime = beamLeg.endTime,
      mode = beamLeg.mode,
      legLength = beamLeg.travelPath.distanceInM,
      linkIds = beamLeg.travelPath.linkIds,
      linkTravelTime = beamLeg.travelPath.linkTravelTime,
      startX = beamLeg.travelPath.startPoint.loc.getX,
      startY = beamLeg.travelPath.startPoint.loc.getY,
      endX = beamLeg.travelPath.endPoint.loc.getX,
      endY = beamLeg.travelPath.endPoint.loc.getY,
      primaryFuelConsumed = primaryFuelConsumed,
      secondaryFuelConsumed = secondaryFuelConsumed,
      endLegPrimaryFuelLevel = endLegPrimaryFuelLevel,
      endLegSecondaryFuelLevel = endLegSecondaryFuelLevel,
      amountPaid = amountPaid,
      fromStopIndex = beamLeg.travelPath.transitStops.map(_.fromIdx),
      toStopIndex = beamLeg.travelPath.transitStops.map(_.toIdx),
      currentTourMode = currentTourMode, /*
      linkIdsToLaneOptions = linkIdsToLaneOptions,
      linkIdsToSpeedOptions = linkIdsToSpeedOptions,
      linkIdsToGradientOptions = linkIdsToGradientOptions,
      linkIdsToLengthOptions = linkIdsToLengthOptions,
      linkIdsToSelectedRateOptions = linkIdsToSelectedRateOptions,
      linkIdsToConsumptionOptions = linkIdsToConsumptionOptions,
      secondaryLinkIdsToSelectedRateOptions = secondaryLinkIdsToSelectedRateOptions,
      secondaryLinkIdsToConsumptionOptions = secondaryLinkIdsToConsumptionOptions*/
      riders = riders
    )
  }

  def apply(genericEvent: Event): PathTraversalEvent = {
    assert(genericEvent.getEventType == EVENT_TYPE)
    val attr = genericEvent.getAttributes.asScala
    val time: Double = genericEvent.getTime
    val capacity: Int = attr(ATTRIBUTE_VEHICLE_CAPACITY).toInt
    val vehicleId: Id[Vehicle] = Id.create(attr(ATTRIBUTE_VEHICLE_ID), classOf[Vehicle])
    val driverId: String = attr(ATTRIBUTE_DRIVER_ID)
    val vehicleType: String = attr(ATTRIBUTE_VEHICLE_TYPE)
    val seatingCapacity: Int = attr(ATTRIBUTE_SEATING_CAPACITY).toInt
    val standingRoomCapacity: Int = capacity - seatingCapacity
    val primaryFuelType: String = attr(ATTRIBUTE_PRIMARY_FUEL_TYPE)
    val secondaryFuelType: String = attr(ATTRIBUTE_SECONDARY_FUEL_TYPE)
    val numberOfPassengers: Int = attr(ATTRIBUTE_NUM_PASS).toInt
    val departureTime: Int = attr(ATTRIBUTE_DEPARTURE_TIME).toInt
    val arrivalTime: Int = attr(ATTRIBUTE_ARRIVAL_TIME).toInt
    val mode: BeamMode = BeamMode.fromString(attr(ATTRIBUTE_MODE)).get
    val legLength: Double = attr(ATTRIBUTE_LENGTH).toDouble
    val linkIdsAsStr = Option(attr(ATTRIBUTE_LINK_IDS)).getOrElse("")
    val linkIds: IndexedSeq[Int] = if (linkIdsAsStr == "") IndexedSeq.empty else linkIdsAsStr.split(",").map(_.toInt)
    val linkTravelTimeStr = attr.getOrElse(ATTRIBUTE_LINK_TRAVEL_TIME, "")
    val linkTravelTime: IndexedSeq[Double] =
      if (linkTravelTimeStr == null || linkTravelTimeStr == "") IndexedSeq.empty
      else linkTravelTimeStr.split(",").map(_.toDouble)
    val startX: Double = attr(ATTRIBUTE_START_COORDINATE_X).toDouble
    val startY: Double = attr(ATTRIBUTE_START_COORDINATE_Y).toDouble
    val endX: Double = attr(ATTRIBUTE_END_COORDINATE_X).toDouble
    val endY: Double = attr(ATTRIBUTE_END_COORDINATE_Y).toDouble
    val primaryFuelConsumed: Double = attr(ATTRIBUTE_PRIMARY_FUEL).toDouble
    val secondaryFuelConsumed: Double = attr(ATTRIBUTE_SECONDARY_FUEL).toDouble
    val endLegPrimaryFuelLevel: Double = attr(ATTRIBUTE_END_LEG_PRIMARY_FUEL_LEVEL).toDouble
    val endLegSecondaryFuelLevel: Double = attr(ATTRIBUTE_END_LEG_SECONDARY_FUEL_LEVEL).toDouble
    val amountPaid: Double = attr(ATTRIBUTE_TOLL_PAID).toDouble
    val riders: IndexedSeq[Id[Person]] = ridersFromStr(attr.getOrElse(ATTRIBUTE_RIDERS, ""))
    val fromStopIndex: Option[Int] =
      attr.get(ATTRIBUTE_FROM_STOP_INDEX).flatMap(x => if (x == "") None else Some(x.toInt))
    val toStopIndex: Option[Int] = attr.get(ATTRIBUTE_TO_STOP_INDEX).flatMap(x => if (x == "") None else Some(x.toInt))
    val currentTourMode: Option[String] =
      attr.get(ATTRIBUTE_CURRENT_TOUR_MODE).flatMap(x => if (x == "") None else Some(x))
    /*
    val linkIdsToLaneOptions = attr(ATTRIBUTE_LINKID_WITH_LANE_MAP).split(",").map(x=>{
      val linkIdToLaneSplit = x.split(":")
      (linkIdToLaneSplit(0).toInt, Some(linkIdToLaneSplit(1).toInt))
    })
    val linkIdsToSpeedOptions = attr(ATTRIBUTE_LINKID_WITH_SPEED_MAP).split(",").map(x=>{
      val linkIdToSpeedSplit = x.split(":")
      (linkIdToSpeedSplit(0).toInt, Some(linkIdToSpeedSplit(1).toDouble))
    })
    val linkIdsToGradientOptions = attr(ATTRIBUTE_LINKID_WITH_SELECTED_GRADIENT_MAP).split(",").map(x=>{
      val linkIdToGradientSplit = x.split(":")
      (linkIdToGradientSplit(0).toInt, Some(linkIdToGradientSplit(1).toDouble))
    })
    val linkIdsToLengthOptions = attr(ATTRIBUTE_LINKID_WITH_LENGTH_MAP).split(",").map(x=>{
      val linkIdToLengthSplit = x.split(":")
      (linkIdToLengthSplit(0).toInt, Some(linkIdToLengthSplit(1).toDouble))
    })
    val linkIdsToSelectedRateOptions = attr(ATTRIBUTE_LINKID_WITH_SELECTED_RATE_MAP).split(",").map(x=>{
      val linkIdToRateSplit = x.split(":")
      (linkIdToRateSplit(0).toInt, Some(linkIdToRateSplit(1).toDouble))
    })
    val linkIdsToConsumptionOptions = attr(ATTRIBUTE_LINKID_WITH_FINAL_CONSUMPTION_MAP).split(",").map(x=>{
      val linkIdToConsumptionSplit = x.split(":")
      (linkIdToConsumptionSplit(0).toInt, Some(linkIdToConsumptionSplit(1).toDouble))
    })
    val secondaryLinkIdsToSelectedRateOptions = attr(ATTRIBUTE_SECONDARY_LINKID_WITH_SELECTED_RATE_MAP).split(",").map(x=>{
      val linkIdToRateSplit = x.split(":")
      (linkIdToRateSplit(0).toInt, Some(linkIdToRateSplit(1).toDouble))
    })
    val secondaryLinkIdsToConsumptionOptions = attr(ATTRIBUTE_SECONDARY_LINKID_WITH_FINAL_CONSUMPTION_MAP).split(",").map(x=>{
      val linkIdToConsumptionSplit = x.split(":")
      (linkIdToConsumptionSplit(0).toInt, Some(linkIdToConsumptionSplit(1).toDouble))
    })
     */
    PathTraversalEvent(
      time,
      vehicleId,
      driverId,
      vehicleType,
      seatingCapacity,
      standingRoomCapacity,
      primaryFuelType,
      secondaryFuelType,
      numberOfPassengers,
      departureTime,
      arrivalTime,
      mode,
      legLength,
      linkIds,
      linkTravelTime,
      startX,
      startY,
      endX,
      endY,
      primaryFuelConsumed,
      secondaryFuelConsumed,
      endLegPrimaryFuelLevel,
      endLegSecondaryFuelLevel,
      amountPaid,
      fromStopIndex,
      toStopIndex,
      currentTourMode,
      /*,
      linkIdsToLaneOptions,
      linkIdsToSpeedOptions,
      linkIdsToGradientOptions,
      linkIdsToLengthOptions,
      linkIdsToSelectedRateOptions,
      linkIdsToConsumptionOptions,
      secondaryLinkIdsToSelectedRateOptions,
      secondaryLinkIdsToConsumptionOptions*/
      riders
    )
  }

  def ridersFromStr(ridersStr: String): IndexedSeq[Id[Person]] = {
    if (ridersStr.isEmpty) {
      Vector()
    } else {
      ridersStr.split(":").toIndexedSeq.map(Id.create(_, classOf[Person]))
    }
  }

  def ridersToStr(riders: IndexedSeq[Id[Person]]): String = {
    riders.mkString(":")
  }
}<|MERGE_RESOLUTION|>--- conflicted
+++ resolved
@@ -40,11 +40,8 @@
   amountPaid: Double,
   fromStopIndex: Option[Int],
   toStopIndex: Option[Int],
-<<<<<<< HEAD
-  currentTourMode: Option[String], /*,
-=======
+  currentTourMode: Option[String],
   /*,
->>>>>>> 270c56c9
   linkIdsToLaneOptions: IndexedSeq[(Int, Option[Int])],
   linkIdsToSpeedOptions: IndexedSeq[(Int, Option[Double])],
   linkIdsToGradientOptions: IndexedSeq[(Int, Option[Double])],
