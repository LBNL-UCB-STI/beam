--- conflicted
+++ resolved
@@ -74,11 +74,7 @@
     val schedulerFuture = registry ? Registry.Register("scheduler", Props(classOf[BeamAgentScheduler]))
     schedulerRef = Await.result(schedulerFuture, timeout.duration).asInstanceOf[Created].ref
 
-<<<<<<< HEAD
-    val routerFuture = registry ? Registry.Register("router", Props(classOf[R5Router], services))
-=======
     val routerFuture = registry ? Registry.Register("router", Props(classOf[OpenTripPlannerRouter], services, beamConfig))
->>>>>>> d5126403
     beamRouter = Await.result(routerFuture, timeout.duration).asInstanceOf[Created].ref
     val routerInitFuture = beamRouter ? InitializeRouter
     Await.result(routerInitFuture, timeout.duration)
