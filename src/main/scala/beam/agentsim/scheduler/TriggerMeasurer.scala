--- conflicted
+++ resolved
@@ -84,15 +84,9 @@
       val s = Statistics(buf.map(_.toDouble))
       sb.append(s"${nl}Type: $clazz${nl}Stats: $s$nl".stripMargin)
     }
-<<<<<<< HEAD
-    sb.append(s"${nl}Max number of trigger messages per actor type${nl}")
-    getMaxPerActorType.foreach { case (actorType, triggetTypeToMaxMsgs) =>
-      val s = triggetTypeToMaxMsgs.map { case (key, v) => s"\t\t${key} => $v$nl" }.mkString
-=======
     sb.append(s"$nl Max number of trigger messages per actor type$nl")
     getMaxPerActorType.foreach { case (actorType, triggetTypeToMaxMsgs) =>
       val s = triggetTypeToMaxMsgs.map { case (key, v) => s"\t\t$key => $v$nl" }.mkString
->>>>>>> cc46647f
       val str = s"""\t$actorType => ${triggetTypeToMaxMsgs.map { case (_, v) => v }.sum}
         |$s""".stripMargin
       sb.append(str)
@@ -114,20 +108,12 @@
     val groupedByActorType = actorTypeToTriggers.groupBy { case (actorType, _) => actorType }
 
     val maxPerActorType = groupedByActorType.map { case (actorType, seq) =>
-<<<<<<< HEAD
-      val typeToCount = seq.flatMap { case (key, value) => value }.toSeq
-=======
       val typeToCount = seq.values.flatten.toSeq
->>>>>>> cc46647f
       val classToMaxMsgCount = typeToCount
         .groupBy { case (clazz, _) =>
           clazz
         }
-<<<<<<< HEAD
-        .map { case (clazz, xs) => (clazz, xs.maxBy { case (k, v) => v }._2) }
-=======
         .map { case (clazz, xs) => (clazz, xs.maxBy { case (_, v) => v }._2) }
->>>>>>> cc46647f
       actorType -> classToMaxMsgCount
     }
     maxPerActorType
@@ -142,11 +128,7 @@
     val triggerType2MaxMessagesPerActorType = temp
       .groupBy { case (triggerType, _) => triggerType }
       .map { case (triggerType, seq) =>
-<<<<<<< HEAD
-        val actorType2Count = seq.map { case (tp, (actorType, count)) => (actorType, count) }
-=======
         val actorType2Count = seq.map { case (_, (actorType, count)) => (actorType, count) }
->>>>>>> cc46647f
         triggerType -> actorType2Count
       }
     val thresholds = triggerType2MaxMessagesPerActorType.map { case (triggerType, seq) =>
