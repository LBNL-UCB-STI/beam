package beam.agentsim.scheduler

import akka.actor.{ActorLogging, ActorRef, BeamLoggingReceive, Cancellable, CoordinatedShutdown, Props, Terminated}
import akka.util.Timeout
import beam.agentsim.agents.BeamAgent.Finish
import beam.agentsim.agents.ridehail.RideHailManager.RideHailRepositioningTrigger
import beam.agentsim.scheduler.BeamAgentScheduler._
import beam.agentsim.scheduler.Trigger.TriggerWithId
import beam.sim.config.BeamConfig
import beam.utils.logging.{LogActorState, LoggingMessageActor}
import beam.utils.{DebugLib, FileUtils, StuckFinder}
import com.google.common.collect.TreeMultimap

import java.util.Comparator
import java.util.concurrent.TimeUnit
import scala.annotation.tailrec
import scala.collection.JavaConverters._
import scala.collection.mutable
import scala.concurrent.ExecutionContext.Implicits.global
import scala.concurrent.duration.Deadline

case class RideHailingManagerIsExtremelySlowException(
  message: String,
  cause: Throwable = null
) extends Exception(message, cause)

object BeamAgentScheduler {

  sealed trait SchedulerMessage

  /**
    * Message to start (or restart) the scheduler at the start of each iteration
    *
    * @param iteration current iteration (to update internal state)
    */
  case class StartSchedule(iteration: Int) extends SchedulerMessage

  case class IllegalTriggerGoToError(reason: String) extends SchedulerMessage

  case class DoSimStep(tick: Int) extends SchedulerMessage

  case class CompletionNotice(
    triggerId: Long,
    newTriggers: Seq[ScheduleTrigger] = Vector.empty[ScheduleTrigger]
  ) extends SchedulerMessage
      with HasTriggerId

  case object Monitor extends SchedulerMessage

  case object SimulationStuckCheck extends SchedulerMessage

  case object BeforeForcedShutdown extends SchedulerMessage

  case object SkipOverBadActors extends SchedulerMessage

  case class ScheduleTrigger(trigger: Trigger, agent: ActorRef, priority: Int = 0) extends SchedulerMessage

  case class ScheduleKillTrigger(agent: ActorRef, triggerId: Long) extends SchedulerMessage with HasTriggerId

  case class KillTrigger(tick: Int) extends Trigger

  case class RideHailManagerStuckDetectionLog(tick: Option[Int], alreadyLogged: Boolean)

  case class MonitorStuckDetectionState(
    tick: Int,
    awaitingReponseSize: Int,
    triggerQueueSize: Int,
    triggerQueueHead: Option[ScheduledTrigger]
  )

  /**
    * @param triggerWithId identifier
    * @param agent         recipient of this trigger
    * @param priority      schedule priority
    */
  case class ScheduledTrigger(triggerWithId: TriggerWithId, agent: ActorRef, priority: Int)
      extends Ordered[ScheduledTrigger] {

    // Compare is on 3 levels with higher priority (i.e. front of the queue) for:
    //   smaller tick => then higher priority value => then lower triggerId
    def compare(that: ScheduledTrigger): Int =
      java.lang.Double.compare(that.triggerWithId.trigger.tick, triggerWithId.trigger.tick) match {
        case 0 =>
          java.lang.Integer.compare(priority, that.priority) match {
            case 0 =>
              java.lang.Long
                .compare(that.triggerWithId.triggerId, triggerWithId.triggerId)
            case c => c
          }
        case c => c
      }
  }

  /**
    * Intended for testing, because it doesn't provide the right iteration output directory
    */
  def SchedulerProps(
    beamConfig: BeamConfig,
    stopTick: Int = TimeUnit.HOURS.toSeconds(24).toInt,
    maxWindow: Int = 1,
    stuckFinder: StuckFinder
  ): Props = {
    Props(classOf[BeamAgentScheduler], beamConfig, ".", stopTick, maxWindow, stuckFinder)
  }

  object ScheduledTriggerComparator extends Comparator[ScheduledTrigger] {

    def compare(st1: ScheduledTrigger, st2: ScheduledTrigger): Int =
      java.lang.Double
        .compare(st1.triggerWithId.trigger.tick, st2.triggerWithId.trigger.tick) match {
        case 0 =>
          java.lang.Integer.compare(st2.priority, st1.priority) match {
            case 0 =>
              java.lang.Long.compare(st1.triggerWithId.triggerId, st2.triggerWithId.triggerId)
            case c => c
          }
        case c => c
      }
  }

}

case object BeamAgentSchedulerTimer

class BeamAgentScheduler(
  val beamConfig: BeamConfig,
  val outputDir: String,
  stopTick: Int,
  val maxWindow: Int,
  val stuckFinder: StuckFinder
) extends LoggingMessageActor
    with ActorLogging {
  // Used to set a limit on the total time to process messages (we want this to be quite large).
  private implicit val timeout: Timeout = Timeout(50000, TimeUnit.SECONDS)

  private var started = false

  private val triggerQueue =
    new java.util.PriorityQueue[ScheduledTrigger](ScheduledTriggerComparator)

  private val awaitingResponse: TreeMultimap[java.lang.Integer, ScheduledTrigger] = TreeMultimap
    .create[
      java.lang.Integer,
      ScheduledTrigger
    ]() //com.google.common.collect.Ordering.natural(), com.google.common.collect.Ordering.arbitrary())
  private val triggerIdToTick: mutable.Map[Long, Integer] =
    scala.collection.mutable.Map[Long, java.lang.Integer]()

  private val triggerIdToScheduledTrigger: mutable.Map[Long, ScheduledTrigger] =
    scala.collection.mutable.Map[Long, ScheduledTrigger]()

  private var idCount: Long = 0L
  private var startSender: ActorRef = _
  private var nowInSeconds: Int = 0
  private var nowUpdateTime: Long = System.currentTimeMillis()
  private var longestNowUpdateDelay: Long = 0
  private var shutdownInitiated = false

  private val maybeTriggerMeasurer: Option[TriggerMeasurer] = if (beamConfig.beam.debug.triggerMeasurer.enabled) {
    Some(new TriggerMeasurer(beamConfig.beam.debug.triggerMeasurer))
  } else {
    None
  }

  private var rideHailManagerStuckDetectionLog = RideHailManagerStuckDetectionLog(None, false)

  private var monitorStuckDetectionState: Option[MonitorStuckDetectionState] = None

  private var startedAt: Deadline = _
  // Event stream state and cleanup management
  private var currentIter: Int = -1

  private val scheduledTriggerToStuckTimes: mutable.HashMap[ScheduledTrigger, Int] =
    mutable.HashMap.empty

  import scala.concurrent.duration._

  private val shutdownOnStuckTask: Cancellable =
    context.system.scheduler.scheduleWithFixedDelay(10.minutes, 1.minute, self, SimulationStuckCheck)
  private var monitorTask: Option[Cancellable] = None
  private var stuckAgentChecker: Option[Cancellable] = None

  private val initialDelay = beamConfig.beam.agentsim.scheduleMonitorTask.initialDelay
  private val interval = beamConfig.beam.agentsim.scheduleMonitorTask.interval

  CoordinatedShutdown(context.system).addActorTerminationTask(
    CoordinatedShutdown.PhaseBeforeServiceUnbind,
    "scheduler.storeState",
    self,
    Some(BeforeForcedShutdown)
  )

  def scheduleTrigger(triggerToSchedule: ScheduleTrigger): Unit = {
    this.idCount += 1

    if (nowInSeconds - triggerToSchedule.trigger.tick > maxWindow) {
      triggerToSchedule.agent ! IllegalTriggerGoToError(
        s"Cannot schedule an event $triggerToSchedule at tick ${triggerToSchedule.trigger.tick} when 'nowInSeconds' is at $nowInSeconds}"
      )
    } else {
      val triggerWithId = TriggerWithId(triggerToSchedule.trigger, this.idCount)
      triggerQueue.add(
        ScheduledTrigger(triggerWithId, triggerToSchedule.agent, triggerToSchedule.priority)
      )
      triggerIdToTick += (triggerWithId.triggerId -> triggerToSchedule.trigger.tick)
      //    log.info(s"recieved trigger to schedule $triggerToSchedule")
    }
  }

  override def aroundPostStop(): Unit = {
    log.info("aroundPostStop. Stopping all scheduled tasks...")
    stuckAgentChecker.foreach(_.cancel())
    monitorTask.foreach(_.cancel())
    shutdownOnStuckTask.cancel()
    super.aroundPostStop()
  }

  def loggedReceive: Receive = BeamLoggingReceive {
    case StartSchedule(it) =>
      log.info(s"starting scheduler at iteration $it")
      this.startSender = sender()
      this.currentIter = it
      started = true
      startedAt = Deadline.now
      stuckAgentChecker = scheduleStuckAgentCheck
      monitorTask = scheduleMonitorTask
      nowUpdateTime = System.currentTimeMillis()
      doSimStep(0)

    case DoSimStep(newNow: Int) =>
      doSimStep(newNow)

    case notice @ CompletionNotice(triggerId: Long, newTriggers: Seq[ScheduleTrigger]) =>
      // if (!newTriggers.filter(x=>x.agent.path.toString.contains("RideHailManager")).isEmpty){
      // DebugLib.emptyFunctionForSettingBreakPoint()
      // }

      newTriggers.foreach {
        scheduleTrigger
      }
      val completionTickOpt = triggerIdToTick.get(triggerId)
      if (
        completionTickOpt.isEmpty || !triggerIdToTick
          .contains(triggerId) || !awaitingResponse
          .containsKey(completionTickOpt.get)
      ) {
        log.error(s"Received bad completion notice $notice from ${sender().path}")
      } else {
        val trigger = triggerIdToScheduledTrigger(triggerId)
        awaitingResponse.remove(completionTickOpt.get, trigger)
        val st = triggerIdToScheduledTrigger(triggerId)
        awaitingResponse.remove(completionTickOpt.get, st)
        stuckFinder.removeByKey(st)
        triggerIdToScheduledTrigger -= triggerId
        maybeTriggerMeasurer.foreach(_.resolved(trigger.triggerWithId))
      }
      triggerIdToTick -= triggerId
      if (started) doSimStep(nowInSeconds)

    case triggerToSchedule: ScheduleTrigger =>
      context.watch(triggerToSchedule.agent)
      scheduleTrigger(triggerToSchedule)
      if (started) doSimStep(nowInSeconds)

    case ScheduleKillTrigger(agent: ActorRef, _) =>
      context.watch(agent)
      scheduleTrigger(ScheduleTrigger(KillTrigger(nowInSeconds + maxWindow), agent))

    case Terminated(actor) =>
      terminateActor(actor)

    case SimulationStuckCheck =>
      if (started) {
        val stuckThresholdMin = beamConfig.beam.debug.maxSimulationStepTimeBeforeConsideredStuckMin
        val currentDelayMillis = System.currentTimeMillis() - nowUpdateTime
        if (currentDelayMillis > stuckThresholdMin * 60000L) {
          log.error(
            "Forcibly terminating beam because of too long update delay: {} at simulation time {}",
            currentDelayMillis,
            nowInSeconds
          )
          if (!shutdownInitiated) {
            shutdownInitiated = true
            storeSchedulerState()
          }
          System.exit(10)
        }
      }

    case BeforeForcedShutdown =>
      if (!shutdownInitiated) {
        shutdownInitiated = true
        storeSchedulerState()
      }
      context.stop(self)

    case Monitor =>
      if (beamConfig.beam.debug.debugEnabled) {
        val logStr =
          s"""
             |\tnowInSeconds=$nowInSeconds
             |\tawaitingResponse.size=${awaitingResponse.size()}
             |\ttriggerQueue.size=${triggerQueue.size}
             |\ttriggerQueue.head=${Option(triggerQueue.peek())}
             |\tawaitingResponse.head=$awaitingToString""".stripMargin
        log.info(logStr)

        // if RidehailManager at first position in queue, it is very likely, that we are stuck
        awaitingResponse.values().asScala.take(1).foreach { x =>
          if (x.agent.path.name.contains("RideHailManager")) {
            rideHailManagerStuckDetectionLog match {
              case RideHailManagerStuckDetectionLog(Some(tick), true)
                  if tick == nowInSeconds => // still stuck, no need to print state again
              case RideHailManagerStuckDetectionLog(Some(tick), false) if tick == nowInSeconds =>
                // the time has not changed since set last monitor timeout and RidehailManager still blocking scheduler -> log state and try to remove stuckness
                rideHailManagerStuckDetectionLog = RideHailManagerStuckDetectionLog(Some(nowInSeconds), true)
                x.agent ! LogActorState
//                x.agent ! RecoverFromStuckness(x.triggerWithId.trigger.tick)
              case _ =>
                // register tick (to see, if it changes till next monitor timeout).
                rideHailManagerStuckDetectionLog = RideHailManagerStuckDetectionLog(Some(nowInSeconds), false)
            }
          } else {
            // Send to the stuck agent in order to spy it's internal state in debugger
            x.agent ! BeamAgentSchedulerTimer
//            monitorStuckDetectionState match {
//              case Some(MonitorStuckDetectionState(tick, awaitingReponseSize, triggerQueueSize, Some(triggerQueueHead)))
//                  if ((tick == nowInSeconds && awaitingReponseSize == awaitingResponse
//                    .size()) && (triggerQueueSize == triggerQueue.size() && triggerQueueHead == triggerQueue.peek())) =>
//                log.info("monitorStuckDetection removing agent: " + x.agent.path)
//                terminateActor(x.agent)
//
//              case _ =>
//            }
          }
        }

        monitorStuckDetectionState = Some(
          MonitorStuckDetectionState(
            nowInSeconds,
            awaitingResponse.size(),
            triggerQueue.size,
            Some(triggerQueue.peek())
          )
        )

        awaitingResponse.values().asScala.take(10).foreach(x => log.info("awaitingResponse:" + x.toString))

      }

    case SkipOverBadActors =>
      val stuckAgents = stuckFinder.detectStuckAgents()
      if (stuckAgents.nonEmpty) {
        log.warning("{} agents are candidates to be cleaned", stuckAgents.size)

        val canClean = stuckAgents.filterNot { stuckInfo =>
          val st = stuckInfo.value
          st.agent.path.name.contains("RideHailManager") && st.triggerWithId.trigger
            .isInstanceOf[RideHailRepositioningTrigger]
        }
        log.warning("Cleaning {} agents", canClean.size)
        canClean.foreach { stuckInfo =>
          val st = stuckInfo.value
          st.agent ! IllegalTriggerGoToError("Stuck Agent")
          self ! CompletionNotice(st.triggerWithId.triggerId)
          log.warning("Cleaned {}", st)
        }

        val unexpectedStuckAgents = stuckAgents.diff(canClean)
        log.warning("Processing {} unexpected agents", unexpectedStuckAgents.size)
        unexpectedStuckAgents.foreach { stuckInfo =>
          val st = stuckInfo.value
          val times = scheduledTriggerToStuckTimes.getOrElse(st, 0)
          scheduledTriggerToStuckTimes.put(st, times + 1)
          // We have to add them back to `stuckFinder`
          if (times < 50) {
            stuckFinder.add(stuckInfo.time, st, false)
          }

          if (times == 10) {
            log.error("RideHailingManager is slow")
          } else if (times == 50) {
            throw RideHailingManagerIsExtremelySlowException(
              "RideHailingManager is extremely slow"
            )
          }
        }
      }
      if (started) doSimStep(nowInSeconds)
  }

  //not thread safe (needs to be called only within actor receive or lifecycle methods)
  private def storeSchedulerState(): Unit = {
    if (awaitingResponse.isEmpty) {
      log.info("awaitingResponse is empty, nowInSeconds = {}", nowInSeconds)
    } else {
      val queueFile = s"$outputDir/scheduler_shutdown_dump_trigger_queue.txt.gz"
      log.info("triggerQueue.size = {}, saving to {}, nowInSeconds = {}", triggerQueue.size(), queueFile, nowInSeconds)
      val sorted = (0 until math.min(triggerQueue.size(), 1024)).view.map(_ => triggerQueue.poll().toString + "\n")
      FileUtils.writeToFile(queueFile, (s"total queue size = ${triggerQueue.size()}\n" +: sorted).iterator)
      val awaitingResponseFile = s"$outputDir/scheduler_shutdown_dump_awaiting_response.txt.gz"
      log.info(
        "awaitingResponse.size = {}, saving to {}, nowInSeconds = {}",
        awaitingResponse.size(),
        awaitingResponseFile,
        nowInSeconds
      )
      val iterator = awaitingResponse.entries().iterator()
      val triggers = (0 until math.min(awaitingResponse.size(), 1024)).view
        .map(_ => iterator.next().getValue.toString + "\n")
      FileUtils.writeToFile(
        awaitingResponseFile,
        (s"total awaitingResponse size = ${awaitingResponse.size()}\n" +: triggers).iterator
      )
      FileUtils.writeToFile(
        s"$outputDir/scheduler_shutdown_thread_dump.txt.gz",
        DebugLib.currentThreadsDump().asScala.iterator
      )
    }
  }

  private def terminateActor(actor: ActorRef): Unit = {
    awaitingResponse
      .values()
      .stream()
      .filter(trigger => trigger.agent == actor)
      .forEach(trigger => {
        // We do not need to remove it from `awaitingResponse` or `stuckFunder`.
        // We will do it a bit later when `CompletionNotice` will be received
        self ! CompletionNotice(trigger.triggerWithId.triggerId, Nil)
        log.error("Clearing trigger because agent died: " + trigger)
      })
  }

  @tailrec
  private def doSimStep(newNow: Int): Unit = {
    nowInSeconds = newNow
    if (
      newNow <= stopTick || !triggerQueue.isEmpty && triggerQueue
        .peek()
        .triggerWithId
        .trigger
        .tick <= stopTick
    ) {
<<<<<<< HEAD
=======
      updateNow(newNow)
>>>>>>> b1681529
      if (
        awaitingResponse.isEmpty || nowInSeconds - awaitingResponse
          .keySet()
          .first() + 1 < maxWindow
      ) {
        while (
          !triggerQueue.isEmpty && triggerQueue
            .peek()
            .triggerWithId
            .trigger
            .tick <= nowInSeconds
        ) {
          val scheduledTrigger = this.triggerQueue.poll()
          val triggerWithId = scheduledTrigger.triggerWithId
          awaitingResponse.put(triggerWithId.trigger.tick, scheduledTrigger)
          stuckFinder.add(System.currentTimeMillis(), scheduledTrigger, true)

          triggerIdToScheduledTrigger.put(triggerWithId.triggerId, scheduledTrigger)
          maybeTriggerMeasurer.foreach(_.sent(triggerWithId, scheduledTrigger.agent))
          scheduledTrigger.agent ! triggerWithId
        }
        if (
          awaitingResponse.isEmpty || (nowInSeconds + 1) - awaitingResponse
            .keySet()
            .first() + 1 < maxWindow
        ) {
          if (nowInSeconds > 0 && nowInSeconds % 1800 == 0) {
            log.info(
              "Hour " + nowInSeconds / 3600.0 + " completed. Longest delay " + longestNowUpdateDelay + " ms. "
              + math.round(
                10 * (Runtime.getRuntime.totalMemory() - Runtime.getRuntime
                  .freeMemory()) / Math
                  .pow(1000, 3)
              ) / 10.0 + "(GB)"
            )
            longestNowUpdateDelay = 0
          }
          doSimStep(nowInSeconds + 1)
        }
      }

    } else {
<<<<<<< HEAD
=======
      updateNow(newNow)
>>>>>>> b1681529
      if (awaitingResponse.isEmpty) {
        val duration = Deadline.now - startedAt
        stuckAgentChecker.foreach(_.cancel)
        log.info(
          s"Stopping BeamAgentScheduler @ tick $nowInSeconds. Iteration $currentIter executed in ${duration.toSeconds} seconds"
        )
        maybeTriggerMeasurer.foreach { triggerMeasurer =>
          if (beamConfig.beam.outputs.displayPerformanceTimings) {
            log.info(s"Statistics about trigger: ${System.lineSeparator()} ${triggerMeasurer.getStat}")
          }
          log.debug(s"Statistics about trigger: ${System.lineSeparator()} ${triggerMeasurer.getStat}")

          if (beamConfig.beam.debug.triggerMeasurer.writeStuckAgentDetectionConfig) {
            val jsonConf = triggerMeasurer.asStuckAgentDetectionConfig
            log.info(
              "Auto-generated stuck agent detection config (might need to tune it manually, especially `markAsStuckAfterMs`):"
            )
            val finalStr = System.lineSeparator() + jsonConf + System.lineSeparator()
            log.info(finalStr)
          }
        }

        // In BeamMobsim all rideHailAgents receive a 'Finish' message. If we also send a message from here to rideHailAgent, dead letter is reported, as at the time the second
        // Finish is sent to rideHailAgent, it is already stopped.
        triggerQueue.asScala.foreach(scheduledTrigger =>
          if (!scheduledTrigger.agent.path.toString.contains("rideHailAgent"))
            scheduledTrigger.agent ! Finish
        )

        startSender ! CompletionNotice(0L)
      }

    }
  }

  private def updateNow(newNow: Int): Unit = {
    if (nowInSeconds != newNow) {
      nowInSeconds = newNow
      val currentTime = System.currentTimeMillis()
      val delay = currentTime - nowUpdateTime
      nowUpdateTime = currentTime
      if (longestNowUpdateDelay < delay)
        longestNowUpdateDelay = delay
    }
  }

  override def postStop(): Unit = {
    monitorTask.foreach(_.cancel())
    stuckAgentChecker.foreach(_.cancel())
  }

  def awaitingToString: String = {
    if (awaitingResponse.keySet().isEmpty) {
      "empty"
    } else {
      s"${awaitingResponse.get(awaitingResponse.keySet().first()).asScala.take(3)}"
    }
  }

  def scheduleMonitorTask: Option[Cancellable] = {
    if (beamConfig.beam.debug.debugEnabled)
      Some(
        context.system.scheduler.scheduleWithFixedDelay(
          new FiniteDuration(initialDelay, TimeUnit.SECONDS),
          new FiniteDuration(interval, TimeUnit.SECONDS),
          self,
          Monitor
        )
      )
    else None
  }

  def scheduleStuckAgentCheck: Option[Cancellable] = {
    if (beamConfig.beam.debug.stuckAgentDetection.enabled)
      Some(
        context.system.scheduler.scheduleWithFixedDelay(
          new FiniteDuration(
            beamConfig.beam.debug.stuckAgentDetection.checkIntervalMs,
            TimeUnit.MILLISECONDS
          ),
          new FiniteDuration(
            beamConfig.beam.debug.stuckAgentDetection.checkIntervalMs,
            TimeUnit.MILLISECONDS
          ),
          self,
          SkipOverBadActors
        )
      )
    else None
  }
}<|MERGE_RESOLUTION|>--- conflicted
+++ resolved
@@ -442,10 +442,7 @@
         .trigger
         .tick <= stopTick
     ) {
-<<<<<<< HEAD
-=======
       updateNow(newNow)
->>>>>>> b1681529
       if (
         awaitingResponse.isEmpty || nowInSeconds - awaitingResponse
           .keySet()
@@ -488,10 +485,7 @@
       }
 
     } else {
-<<<<<<< HEAD
-=======
       updateNow(newNow)
->>>>>>> b1681529
       if (awaitingResponse.isEmpty) {
         val duration = Deadline.now - startedAt
         stuckAgentChecker.foreach(_.cancel)
