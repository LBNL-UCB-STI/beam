--- conflicted
+++ resolved
@@ -45,10 +45,14 @@
 
   case object SkipOverBadActors extends SchedulerMessage
 
-  case class ScheduleTrigger(trigger: Trigger, agent: ActorRef, priority: Int = 0)
+  case class ScheduleTrigger(trigger: Trigger,
+                             agent: ActorRef,
+                             priority: Int = 0)
       extends SchedulerMessage {
 
-    def completed(triggerId: Long, scheduleTriggers: Vector[ScheduleTrigger]): CompletionNotice = {
+    def completed(
+        triggerId: Long,
+        scheduleTriggers: Vector[ScheduleTrigger]): CompletionNotice = {
       CompletionNotice(triggerId, scheduleTriggers)
     }
 
@@ -60,17 +64,21 @@
     * @param agent         recipient of this trigger
     * @param priority      schedule priority
     */
-  case class ScheduledTrigger(triggerWithId: TriggerWithId, agent: ActorRef, priority: Int)
+  case class ScheduledTrigger(triggerWithId: TriggerWithId,
+                              agent: ActorRef,
+                              priority: Int)
       extends Ordered[ScheduledTrigger] {
 
     // Compare is on 3 levels with higher priority (i.e. front of the queue) for:
     //   smaller tick => then higher priority value => then lower triggerId
     def compare(that: ScheduledTrigger): Int =
-      java.lang.Double.compare(that.triggerWithId.trigger.tick, triggerWithId.trigger.tick) match {
+      java.lang.Double.compare(that.triggerWithId.trigger.tick,
+                               triggerWithId.trigger.tick) match {
         case 0 =>
           java.lang.Integer.compare(priority, that.priority) match {
             case 0 =>
-              java.lang.Long.compare(that.triggerWithId.triggerId, triggerWithId.triggerId)
+              java.lang.Long
+                .compare(that.triggerWithId.triggerId, triggerWithId.triggerId)
             case c => c
           }
         case c => c
@@ -78,9 +86,9 @@
   }
 
   def SchedulerProps(
-    beamConfig: BeamConfig,
-    stopTick: Double = 3600.0 * 24.0,
-    maxWindow: Double = 1.0
+      beamConfig: BeamConfig,
+      stopTick: Double = 3600.0 * 24.0,
+      maxWindow: Double = 1.0
   ): Props = {
     Props(classOf[BeamAgentScheduler], beamConfig, stopTick, maxWindow)
   }
@@ -101,7 +109,9 @@
   }
 }
 
-class BeamAgentScheduler(val beamConfig: BeamConfig, stopTick: Double, val maxWindow: Double)
+class BeamAgentScheduler(val beamConfig: BeamConfig,
+                         stopTick: Double,
+                         val maxWindow: Double)
     extends Actor
     with ActorLogging {
   // Used to set a limit on the total time to process messages (we want this to be quite large).
@@ -109,13 +119,8 @@
 
   private var started = false
 
-<<<<<<< HEAD
   private val triggerQueue =
     new java.util.PriorityQueue[ScheduledTrigger](ScheduledTriggerComparator)
-=======
-  private val triggerQueue: mutable.PriorityQueue[ScheduledTrigger] =
-    new mutable.PriorityQueue[ScheduledTrigger]()
->>>>>>> 38cecc4b
   private val awaitingResponse: TreeMultimap[java.lang.Double, ScheduledTrigger] = TreeMultimap
     .create[java.lang.Double, ScheduledTrigger]() //com.google.common.collect.Ordering.natural(), com.google.common.collect.Ordering.arbitrary())
   private val triggerIdToTick: mutable.Map[Long, Double] =
@@ -135,7 +140,8 @@
 
   // Event stream state and cleanup management
   private var currentIter: Int = -1
-  private val eventSubscriberRef = context.system.actorSelection(context.system./(SUBSCRIBER_NAME))
+  private val eventSubscriberRef =
+    context.system.actorSelection(context.system./(SUBSCRIBER_NAME))
 
   private val monitorTask =
     if (beamConfig.beam.debug.debugEnabled)
@@ -152,7 +158,8 @@
     if (beamConfig.beam.debug.skipOverBadActors)
       Some(
         context.system.scheduler.schedule(
-          new FiniteDuration(beamConfig.beam.debug.secondsToWaitForSkip * 2, TimeUnit.SECONDS),
+          new FiniteDuration(beamConfig.beam.debug.secondsToWaitForSkip * 2,
+                             TimeUnit.SECONDS),
           new FiniteDuration(
             math.round(beamConfig.beam.debug.secondsToWaitForSkip / 4.0),
             TimeUnit.SECONDS
@@ -176,11 +183,7 @@
       )
     } else {
       val triggerWithId = TriggerWithId(triggerToSchedule.trigger, this.idCount)
-<<<<<<< HEAD
       triggerQueue.add(
-=======
-      triggerQueue.enqueue(
->>>>>>> 38cecc4b
         ScheduledTrigger(triggerWithId, triggerToSchedule.agent, triggerToSchedule.priority)
       )
       triggerIdToTick += (triggerWithId.triggerId -> triggerToSchedule.trigger.tick)
@@ -200,7 +203,8 @@
     case DoSimStep(newNow: Double) =>
       doSimStep(newNow)
 
-    case notice @ CompletionNotice(triggerId: Long, newTriggers: Seq[ScheduleTrigger]) =>
+    case notice @ CompletionNotice(triggerId: Long,
+                                   newTriggers: Seq[ScheduleTrigger]) =>
       // if (!newTriggers.filter(x=>x.agent.path.toString.contains("RideHailManager")).isEmpty){
       // DebugLib.emptyFunctionForSettingBreakPoint()
       // }
@@ -209,11 +213,14 @@
         scheduleTrigger
       }
       val completionTickOpt = triggerIdToTick.get(triggerId)
-      if (completionTickOpt.isEmpty || !triggerIdToTick.contains(triggerId) || !awaitingResponse
+      if (completionTickOpt.isEmpty || !triggerIdToTick
+            .contains(triggerId) || !awaitingResponse
             .containsKey(completionTickOpt.get)) {
-        log.error(s"Received bad completion notice $notice from ${sender().path}")
+        log.error(
+          s"Received bad completion notice $notice from ${sender().path}")
       } else {
-        awaitingResponse.remove(completionTickOpt.get, triggerIdToScheduledTrigger(triggerId))
+        awaitingResponse.remove(completionTickOpt.get,
+                                triggerIdToScheduledTrigger(triggerId))
         triggerIdToScheduledTrigger -= triggerId
       }
       triggerIdToTick -= triggerId
@@ -262,12 +269,14 @@
           .forEach({ x =>
             // the check makes sure that slow RideHailManager (repositioning) does not cause kill the rideHailManager actor
             // however the numReps>50 ensures that we eventually
-            if (x.agent.path.name.contains("RideHailingManager") && x.triggerWithId.trigger
+            if (x.agent.path.name
+                  .contains("RideHailingManager") && x.triggerWithId.trigger
                   .isInstanceOf[RideHailAllocationManagerTimeout]) {
               if (numReps == 10) {
                 log.error("RideHailingManager is slow")
               } else if (numReps == 50) {
-                throw new RuntimeException("RideHailingManager is extremly slow")
+                throw new RuntimeException(
+                  "RideHailingManager is extremly slow")
               }
             } else {
               x.agent ! IllegalTriggerGoToError("Stuck Agent")
@@ -279,7 +288,8 @@
           })
 
         if (numAgentsClearedOut > 0) {
-          val reason = s"Cleared out $numAgentsClearedOut stuck agents and proceeding with schedule"
+          val reason =
+            s"Cleared out $numAgentsClearedOut stuck agents and proceeding with schedule"
           log.error(reason)
         }
       }
@@ -306,7 +316,8 @@
           val triggerWithId = scheduledTrigger.triggerWithId
           //log.info(s"dispatching $triggerWithId")
           awaitingResponse.put(triggerWithId.trigger.tick, scheduledTrigger)
-          triggerIdToScheduledTrigger.put(triggerWithId.triggerId, scheduledTrigger)
+          triggerIdToScheduledTrigger.put(triggerWithId.triggerId,
+                                          scheduledTrigger)
           scheduledTrigger.agent ! triggerWithId
         }
         if (awaitingResponse.isEmpty || (nowInSeconds + 1) - awaitingResponse
@@ -315,7 +326,8 @@
           if (nowInSeconds > 0 && nowInSeconds % 1800 == 0) {
             log.info(
               "Hour " + nowInSeconds / 3600.0 + " completed. " + math.round(
-                10 * (Runtime.getRuntime.totalMemory() - Runtime.getRuntime.freeMemory()) / Math
+                10 * (Runtime.getRuntime.totalMemory() - Runtime.getRuntime
+                  .freeMemory()) / Math
                   .pow(1000, 3)
               ) / 10.0 + "(GB)"
             )
