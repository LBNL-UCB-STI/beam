--- conflicted
+++ resolved
@@ -134,15 +134,12 @@
   private var startSender: ActorRef = _
   private var nowInSeconds: Double = 0.0
 
-<<<<<<< HEAD
-=======
   private var previousTotalAwaitingRespone = 0L
   private var currentTotalAwaitingResponse = 0L
   private var numberRepeats = 0
 
   private var startedAt: Deadline = _
 
->>>>>>> 3eb644ae
   // Event stream state and cleanup management
   private var currentIter: Int = -1
   private val eventSubscriberRef =
@@ -184,12 +181,9 @@
       this.startSender = sender()
       this.currentIter = it
       started = true
-<<<<<<< HEAD
+      startedAt = Deadline.now
       stuckAgentChecker = scheduleStuckAgentCheck
       monitorTask = scheduleMonitorTask
-=======
-      startedAt = Deadline.now
->>>>>>> 3eb644ae
       doSimStep(0.0)
 
     case DoSimStep(newNow: Double) =>
@@ -259,7 +253,6 @@
           log.warning("Cleaned {}", st)
         }
 
-<<<<<<< HEAD
         val unexpectedStuckAgents = stuckAgents.diff(canClean)
         log.warning("Processing {} unexpected agents", unexpectedStuckAgents.size)
         unexpectedStuckAgents.foreach { stuckInfo =>
@@ -278,37 +271,6 @@
               "RideHailingManager is extremly slow"
             )
           }
-=======
-      if (numReps > 4) {
-        // When debugging, use evaulate expression and this to see first stuck agent: awaitingResponse.asMap().firstEntry().getValue.iterator().next().agent.actorCell._actor
-        var numAgentsClearedOut = 0
-        awaitingResponse
-          .get(awaitingResponse.keySet().first())
-          .forEach({ x =>
-            // the check makes sure that slow RideHailManager (repositioning) does not cause kill the rideHailManager actor
-            // however the numReps>50 ensures that we eventually
-            if (x.agent.path.name
-                  .contains("RideHailingManager") && x.triggerWithId.trigger
-                  .isInstanceOf[RideHailAllocationManagerTimeout]) {
-              if (numReps == 10) {
-                log.error("RideHailingManager is slow")
-              } else if (numReps == 50) {
-                throw new RuntimeException("RideHailingManager is extremly slow")
-              }
-            } else {
-              x.agent ! IllegalTriggerGoToError("Stuck Agent")
-              currentTotalAwaitingResponse = 0
-              self ! CompletionNotice(x.triggerWithId.triggerId)
-              numAgentsClearedOut += numAgentsClearedOut
-              log.error("clearing agent: " + x)
-            }
-          })
-
-        if (numAgentsClearedOut > 0) {
-          val reason =
-            s"Cleared out $numAgentsClearedOut stuck agents and proceeding with schedule"
-          log.error(reason)
->>>>>>> 3eb644ae
         }
       }
       if (started) doSimStep(nowInSeconds)
