package beam.agentsim.scheduler

import java.util.Comparator
import java.util.concurrent.TimeUnit

import akka.actor.{Actor, ActorLogging, ActorRef, Cancellable, Props, Terminated}
import akka.event.LoggingReceive
import akka.util.Timeout
import beam.agentsim.agents.BeamAgent.Finish
import beam.agentsim.agents.ridehail.RideHailManager.{
  ContinueBufferedRideHailRequests,
  RecoverFromStuckness,
  RideHailRepositioningTrigger
}
import beam.agentsim.scheduler.BeamAgentScheduler._
import beam.agentsim.scheduler.Trigger.TriggerWithId
import beam.sim.config.BeamConfig
import beam.utils.StuckFinder
import beam.utils.logging.LogActorState
import com.google.common.collect.TreeMultimap

import scala.annotation.tailrec
import scala.collection.JavaConverters._
import scala.collection.mutable
import scala.concurrent.ExecutionContext.Implicits.global
import scala.concurrent.duration.{Deadline, FiniteDuration}

case class RideHailingManagerIsExtremelySlowException(
  message: String,
  cause: Throwable = null
) extends Exception(message, cause)

object BeamAgentScheduler {

  sealed trait SchedulerMessage

  /**
    * Message to start (or restart) the scheduler at the start of each iteration
    *
    * @param iteration current iteration (to update internal state)
    */
  case class StartSchedule(iteration: Int) extends SchedulerMessage

  case class IllegalTriggerGoToError(reason: String) extends SchedulerMessage

  case class DoSimStep(tick: Int) extends SchedulerMessage

  case class CompletionNotice(
    id: Long,
    newTriggers: Seq[ScheduleTrigger] = Vector[ScheduleTrigger]()
  ) extends SchedulerMessage

  case object Monitor extends SchedulerMessage

  case object SkipOverBadActors extends SchedulerMessage

  case class ScheduleTrigger(trigger: Trigger, agent: ActorRef, priority: Int = 0) extends SchedulerMessage

  case class ScheduleKillTrigger(agent: ActorRef) extends SchedulerMessage

  case class KillTrigger(tick: Int) extends Trigger

  case class RideHailManagerStuckDetectionLog(tick: Option[Int], alreadyLogged: Boolean)

  /**
    *
    * @param triggerWithId identifier
    * @param agent         recipient of this trigger
    * @param priority      schedule priority
    */
  case class ScheduledTrigger(triggerWithId: TriggerWithId, agent: ActorRef, priority: Int)
      extends Ordered[ScheduledTrigger] {

    // Compare is on 3 levels with higher priority (i.e. front of the queue) for:
    //   smaller tick => then higher priority value => then lower triggerId
    def compare(that: ScheduledTrigger): Int =
      java.lang.Double.compare(that.triggerWithId.trigger.tick, triggerWithId.trigger.tick) match {
        case 0 =>
          java.lang.Integer.compare(priority, that.priority) match {
            case 0 =>
              java.lang.Long
                .compare(that.triggerWithId.triggerId, triggerWithId.triggerId)
            case c => c
          }
        case c => c
      }
  }

  def SchedulerProps(
    beamConfig: BeamConfig,
    stopTick: Int = TimeUnit.HOURS.toSeconds(24).toInt,
    maxWindow: Int = 1,
    stuckFinder: StuckFinder
  ): Props = {
    Props(classOf[BeamAgentScheduler], beamConfig, stopTick, maxWindow, stuckFinder)
  }

  object ScheduledTriggerComparator extends Comparator[ScheduledTrigger] {

    def compare(st1: ScheduledTrigger, st2: ScheduledTrigger): Int =
      java.lang.Double
        .compare(st1.triggerWithId.trigger.tick, st2.triggerWithId.trigger.tick) match {
        case 0 =>
          java.lang.Integer.compare(st2.priority, st1.priority) match {
            case 0 =>
              java.lang.Long.compare(st1.triggerWithId.triggerId, st2.triggerWithId.triggerId)
            case c => c
          }
        case c => c
      }
  }

}

class BeamAgentScheduler(
  val beamConfig: BeamConfig,
  stopTick: Int,
  val maxWindow: Int,
  val stuckFinder: StuckFinder
) extends Actor
    with ActorLogging {
  // Used to set a limit on the total time to process messages (we want this to be quite large).
  private implicit val timeout: Timeout = Timeout(50000, TimeUnit.SECONDS)

  private var started = false

  private val triggerQueue =
    new java.util.PriorityQueue[ScheduledTrigger](ScheduledTriggerComparator)
  private val awaitingResponse: TreeMultimap[java.lang.Integer, ScheduledTrigger] = TreeMultimap
    .create[java.lang.Integer, ScheduledTrigger]() //com.google.common.collect.Ordering.natural(), com.google.common.collect.Ordering.arbitrary())
  private val triggerIdToTick: mutable.Map[Long, Integer] =
    scala.collection.mutable.Map[Long, java.lang.Integer]()
  private val triggerIdToScheduledTrigger: mutable.Map[Long, ScheduledTrigger] =
    scala.collection.mutable.Map[Long, ScheduledTrigger]()

  private var idCount: Long = 0L
  private var startSender: ActorRef = _
  private var nowInSeconds: Int = 0

  private val maybeTriggerMeasurer: Option[TriggerMeasurer] = if (beamConfig.beam.debug.triggerMeasurer.enabled) {
    Some(new TriggerMeasurer(beamConfig.beam.debug.triggerMeasurer))
  } else {
    None
  }

  private var rideHailManagerStuckDetectionLog = RideHailManagerStuckDetectionLog(None, false)

  private var startedAt: Deadline = _
  // Event stream state and cleanup management
  private var currentIter: Int = -1

  private val scheduledTriggerToStuckTimes: mutable.HashMap[ScheduledTrigger, Int] =
    mutable.HashMap.empty

  private var monitorTask: Option[Cancellable] = None
  private var stuckAgentChecker: Option[Cancellable] = None

  private val initialDelay = beamConfig.beam.agentsim.scheduleMonitorTask.initialDelay
  private val interval = beamConfig.beam.agentsim.scheduleMonitorTask.interval

  def scheduleTrigger(triggerToSchedule: ScheduleTrigger): Unit = {
    this.idCount += 1

    if (nowInSeconds - triggerToSchedule.trigger.tick > maxWindow) {
      triggerToSchedule.agent ! IllegalTriggerGoToError(
        s"Cannot schedule an event $triggerToSchedule at tick ${triggerToSchedule.trigger.tick} when 'nowInSeconds' is at $nowInSeconds}"
      )
    } else {
      val triggerWithId = TriggerWithId(triggerToSchedule.trigger, this.idCount)
      triggerQueue.add(
        ScheduledTrigger(triggerWithId, triggerToSchedule.agent, triggerToSchedule.priority)
      )
      triggerIdToTick += (triggerWithId.triggerId -> triggerToSchedule.trigger.tick)
      //    log.info(s"recieved trigger to schedule $triggerToSchedule")
    }
  }

  override def aroundPostStop(): Unit = {
    log.info("aroundPostStop. Stopping all scheduled tasks...")
    stuckAgentChecker.foreach(_.cancel())
    monitorTask.foreach(_.cancel())
    super.aroundPostStop()
  }

  def receive: Receive = LoggingReceive {
    case StartSchedule(it) =>
      log.info(s"starting scheduler at iteration $it")
      this.startSender = sender()
      this.currentIter = it
      started = true
      startedAt = Deadline.now
      stuckAgentChecker = scheduleStuckAgentCheck
      monitorTask = scheduleMonitorTask
      doSimStep(0)

    case DoSimStep(newNow: Int) =>
      doSimStep(newNow)

    case notice @ CompletionNotice(triggerId: Long, newTriggers: Seq[ScheduleTrigger]) =>
      // if (!newTriggers.filter(x=>x.agent.path.toString.contains("RideHailManager")).isEmpty){
      // DebugLib.emptyFunctionForSettingBreakPoint()
      // }

      newTriggers.foreach {
        scheduleTrigger
      }
      val completionTickOpt = triggerIdToTick.get(triggerId)
      if (completionTickOpt.isEmpty || !triggerIdToTick
            .contains(triggerId) || !awaitingResponse
            .containsKey(completionTickOpt.get)) {
        log.error(s"Received bad completion notice $notice from ${sender().path}")
      } else {
        val trigger = triggerIdToScheduledTrigger(triggerId)
        awaitingResponse.remove(completionTickOpt.get, trigger)
        val st = triggerIdToScheduledTrigger(triggerId)
        awaitingResponse.remove(completionTickOpt.get, st)
        stuckFinder.removeByKey(st)
        triggerIdToScheduledTrigger -= triggerId
        maybeTriggerMeasurer.foreach(_.resolved(trigger.triggerWithId))
      }
      triggerIdToTick -= triggerId
      if (started) doSimStep(nowInSeconds)

    case triggerToSchedule: ScheduleTrigger =>
      context.watch(triggerToSchedule.agent)
      scheduleTrigger(triggerToSchedule)
      if (started) doSimStep(nowInSeconds)

    case ScheduleKillTrigger(agent: ActorRef) =>
      context.watch(agent)
      scheduleTrigger(ScheduleTrigger(KillTrigger(nowInSeconds + maxWindow), agent))

    case Terminated(actor) =>
      awaitingResponse
        .values()
        .stream()
        .filter(trigger => trigger.agent == actor)
        .forEach(trigger => {
          // We do not need to remove it from `awaitingResponse` or `stuckFunder`.
          // We will do it a bit later when `CompletionNotice` will be received
          self ! CompletionNotice(trigger.triggerWithId.triggerId, Nil)
          log.error("Clearing trigger because agent died: " + trigger)
        })

    case Monitor =>
      if (beamConfig.beam.debug.debugEnabled) {
        val logStr =
          s"""
             |\tnowInSeconds=$nowInSeconds
             |\tawaitingResponse.size=${awaitingResponse.size()}
             |\ttriggerQueue.size=${triggerQueue.size}
             |\ttriggerQueue.head=${Option(triggerQueue.peek())}
             |\tawaitingResponse.head=$awaitingToString""".stripMargin
        log.info(logStr)

        // if RidehailManager at first position in queue, it is very likely, that we are stuck
        awaitingResponse.values().asScala.take(1).foreach { x =>
          if (x.agent.path.name.contains("RideHailManager")) {
            rideHailManagerStuckDetectionLog match {
              case RideHailManagerStuckDetectionLog(Some(tick), true) if tick == nowInSeconds  => // still stuck, no need to print state again
              case RideHailManagerStuckDetectionLog(Some(tick), false) if tick == nowInSeconds =>
                // the time has not changed sense set last monitor timeout and RidehailManager still blocking scheduler -> log state and try to remove stuckness
                rideHailManagerStuckDetectionLog = RideHailManagerStuckDetectionLog(Some(nowInSeconds), true)
                x.agent ! LogActorState
                x.agent ! RecoverFromStuckness(x.triggerWithId.trigger.tick)
              case _ =>
                // register tick (to see, if it changes till next monitor timeout).
                rideHailManagerStuckDetectionLog = RideHailManagerStuckDetectionLog(Some(nowInSeconds), false)
            }
          }
        }

        awaitingResponse.values().asScala.take(10).foreach(x => log.info("awaitingResponse:" + x.toString))

      }

    case SkipOverBadActors =>
      val stuckAgents = stuckFinder.detectStuckAgents()
      if (stuckAgents.nonEmpty) {
        log.warning("{} agents are candidates to be cleaned", stuckAgents.size)

        val canClean = stuckAgents.filterNot { stuckInfo =>
          val st = stuckInfo.value
          st.agent.path.name.contains("RideHailManager") && st.triggerWithId.trigger
            .isInstanceOf[RideHailRepositioningTrigger]
        }
        log.warning("Cleaning {} agents", canClean.size)
        canClean.foreach { stuckInfo =>
          val st = stuckInfo.value
          st.agent ! IllegalTriggerGoToError("Stuck Agent")
          self ! CompletionNotice(st.triggerWithId.triggerId)
          log.warning("Cleaned {}", st)
        }

        val unexpectedStuckAgents = stuckAgents.diff(canClean)
        log.warning("Processing {} unexpected agents", unexpectedStuckAgents.size)
        unexpectedStuckAgents.foreach { stuckInfo =>
          val st = stuckInfo.value
          val times = scheduledTriggerToStuckTimes.getOrElse(st, 0)
          scheduledTriggerToStuckTimes.put(st, times + 1)
          // We have to add them back to `stuckFinder`
          if (times < 50) {
            stuckFinder.add(stuckInfo.time, st, false)
          }

          if (times == 10) {
            log.error("RideHailingManager is slow")
          } else if (times == 50) {
            throw RideHailingManagerIsExtremelySlowException(
              "RideHailingManager is extremely slow"
            )
          }
        }
      }
      if (started) doSimStep(nowInSeconds)
  }

  @tailrec
  private def doSimStep(newNow: Int): Unit = {
    if (newNow <= stopTick || !triggerQueue.isEmpty && triggerQueue
          .peek()
          .triggerWithId
          .trigger
          .tick <= stopTick) {
      nowInSeconds = newNow

      // println("doSimStep:" + newNow)

      if (awaitingResponse.isEmpty || nowInSeconds - awaitingResponse
            .keySet()
            .first() + 1 < maxWindow) {
        while (!triggerQueue.isEmpty && triggerQueue
                 .peek()
                 .triggerWithId
                 .trigger
                 .tick <= nowInSeconds) {
          val scheduledTrigger = this.triggerQueue.poll()
          val triggerWithId = scheduledTrigger.triggerWithId
          //log.info(s"dispatching $triggerWithId")
          awaitingResponse.put(triggerWithId.trigger.tick, scheduledTrigger)
          stuckFinder.add(System.currentTimeMillis(), scheduledTrigger, true)

          triggerIdToScheduledTrigger.put(triggerWithId.triggerId, scheduledTrigger)
          maybeTriggerMeasurer.foreach(_.sent(triggerWithId, scheduledTrigger.agent))
          scheduledTrigger.agent ! triggerWithId
        }
        if (awaitingResponse.isEmpty || (nowInSeconds + 1) - awaitingResponse
              .keySet()
              .first() + 1 < maxWindow) {
          if (nowInSeconds > 0 && nowInSeconds % 1800 == 0) {
            log.info(
              "Hour " + nowInSeconds / 3600.0 + " completed. " + math.round(
                10 * (Runtime.getRuntime.totalMemory() - Runtime.getRuntime
                  .freeMemory()) / Math
                  .pow(1000, 3)
              ) / 10.0 + "(GB)"
            )
          }
          doSimStep(nowInSeconds + 1)
        }
      }

    } else {
      nowInSeconds = newNow
      if (awaitingResponse.isEmpty) {
        val duration = Deadline.now - startedAt
        stuckAgentChecker.foreach(_.cancel)
        log.info(
          s"Stopping BeamAgentScheduler @ tick $nowInSeconds. Iteration $currentIter executed in ${duration.toSeconds} seconds"
        )
        maybeTriggerMeasurer.foreach { triggerMeasurer =>
          if (beamConfig.beam.outputs.displayPerformanceTimings) {
            log.info(s"Statistics about trigger: ${System.lineSeparator()} ${triggerMeasurer.getStat}")
          }
          log.debug(s"Statistics about trigger: ${System.lineSeparator()} ${triggerMeasurer.getStat}")

          if (beamConfig.beam.debug.triggerMeasurer.writeStuckAgentDetectionConfig) {
            val jsonConf = triggerMeasurer.asStuckAgentDetectionConfig
            log.info(
              "Auto-generated stuck agent detection config (might need to tune it manually, especially `markAsStuckAfterMs`):"
            )
            val finalStr = System.lineSeparator() + jsonConf + System.lineSeparator()
            log.info(finalStr)
          }
        }

        // In BeamMobsim all rideHailAgents receive a 'Finish' message. If we also send a message from here to rideHailAgent, dead letter is reported, as at the time the second
        // Finish is sent to rideHailAgent, it is already stopped.
        triggerQueue.asScala.foreach(
          scheduledTrigger =>
            if (!scheduledTrigger.agent.path.toString.contains("rideHailAgent"))
              scheduledTrigger.agent ! Finish
        )

        startSender ! CompletionNotice(0L)
      }

    }
  }

  override def postStop(): Unit = {
    monitorTask.foreach(_.cancel())
    stuckAgentChecker.foreach(_.cancel())
  }

  def awaitingToString: String = {
    if (awaitingResponse.keySet().isEmpty) {
      "empty"
    } else {
      s"${awaitingResponse.get(awaitingResponse.keySet().first()).asScala.take(10)}"
    }
  }

  def scheduleMonitorTask: Option[Cancellable] = {
    if (beamConfig.beam.debug.debugEnabled)
      Some(
        context.system.scheduler.schedule(
<<<<<<< HEAD
          new FiniteDuration(1, TimeUnit.SECONDS),
          new FiniteDuration(180, TimeUnit.SECONDS),
=======
          new FiniteDuration(initialDelay, TimeUnit.SECONDS),
          new FiniteDuration(interval, TimeUnit.SECONDS),
>>>>>>> 73e07e02
          self,
          Monitor
        )
      )
    else None
  }

  def scheduleStuckAgentCheck: Option[Cancellable] = {
    if (beamConfig.beam.debug.stuckAgentDetection.enabled)
      Some(
        context.system.scheduler.schedule(
          new FiniteDuration(
            beamConfig.beam.debug.stuckAgentDetection.checkIntervalMs,
            TimeUnit.MILLISECONDS
          ),
          new FiniteDuration(
            beamConfig.beam.debug.stuckAgentDetection.checkIntervalMs,
            TimeUnit.MILLISECONDS
          ),
          self,
          SkipOverBadActors
        )
      )
    else None
  }
}<|MERGE_RESOLUTION|>--- conflicted
+++ resolved
@@ -415,13 +415,8 @@
     if (beamConfig.beam.debug.debugEnabled)
       Some(
         context.system.scheduler.schedule(
-<<<<<<< HEAD
-          new FiniteDuration(1, TimeUnit.SECONDS),
-          new FiniteDuration(180, TimeUnit.SECONDS),
-=======
           new FiniteDuration(initialDelay, TimeUnit.SECONDS),
           new FiniteDuration(interval, TimeUnit.SECONDS),
->>>>>>> 73e07e02
           self,
           Monitor
         )
