package beam.agentsim.scheduler

import java.lang.Double
import java.util.Comparator
import java.util.concurrent.TimeUnit

import akka.actor.{Actor, ActorLogging, ActorRef, Cancellable, Props, Terminated}
import akka.event.LoggingReceive
import akka.util.Timeout
import beam.agentsim.agents.BeamAgent.Finish
import beam.agentsim.agents.ridehail.RideHailManager.RideHailAllocationManagerTimeout
import beam.agentsim.events.EventsSubscriber._
import beam.agentsim.scheduler.BeamAgentScheduler._
import beam.agentsim.scheduler.Trigger.TriggerWithId
import beam.sim.config.BeamConfig
import beam.utils.StuckFinder
import com.google.common.collect.TreeMultimap

import scala.annotation.tailrec
import scala.collection.mutable
import scala.concurrent.ExecutionContext.Implicits.global
import scala.concurrent.duration.{Deadline, FiniteDuration}
import scala.collection.JavaConverters._

case class RideHailingManagerIsExtremelySlowException(
  message: String,
  cause: Throwable = null
) extends Exception(message, cause)

object BeamAgentScheduler {

  sealed trait SchedulerMessage

  /**
    * Message to start (or restart) the scheduler at the start of each iteration
    *
    * @param iteration current iteration (to update internal state)
    */
  case class StartSchedule(iteration: Int) extends SchedulerMessage

  case class IllegalTriggerGoToError(reason: String) extends SchedulerMessage

  case class DoSimStep(tick: Double) extends SchedulerMessage

  case class CompletionNotice(
    id: Long,
    newTriggers: Seq[ScheduleTrigger] = Vector[ScheduleTrigger]()
  ) extends SchedulerMessage

  case object Monitor extends SchedulerMessage

  case object SkipOverBadActors extends SchedulerMessage

  case class ScheduleTrigger(trigger: Trigger, agent: ActorRef, priority: Int = 0) extends SchedulerMessage {

    def completed(triggerId: Long, scheduleTriggers: Vector[ScheduleTrigger]): CompletionNotice = {
      CompletionNotice(triggerId, scheduleTriggers)
    }

  }

  /**
    *
    * @param triggerWithId identifier
    * @param agent         recipient of this trigger
    * @param priority      schedule priority
    */
  case class ScheduledTrigger(triggerWithId: TriggerWithId, agent: ActorRef, priority: Int)
      extends Ordered[ScheduledTrigger] {

    // Compare is on 3 levels with higher priority (i.e. front of the queue) for:
    //   smaller tick => then higher priority value => then lower triggerId
    def compare(that: ScheduledTrigger): Int =
      java.lang.Double.compare(that.triggerWithId.trigger.tick, triggerWithId.trigger.tick) match {
        case 0 =>
          java.lang.Integer.compare(priority, that.priority) match {
            case 0 =>
              java.lang.Long
                .compare(that.triggerWithId.triggerId, triggerWithId.triggerId)
            case c => c
          }
        case c => c
      }
  }

  def SchedulerProps(
    beamConfig: BeamConfig,
    stopTick: Double = 3600.0 * 24.0,
    maxWindow: Double = 1.0,
    stuckFinder: StuckFinder
  ): Props = {
    Props(classOf[BeamAgentScheduler], beamConfig, stopTick, maxWindow, stuckFinder)
  }

  object ScheduledTriggerComparator extends Comparator[ScheduledTrigger] {

    def compare(st1: ScheduledTrigger, st2: ScheduledTrigger): Int =
      java.lang.Double
        .compare(st1.triggerWithId.trigger.tick, st2.triggerWithId.trigger.tick) match {
        case 0 =>
          java.lang.Integer.compare(st2.priority, st1.priority) match {
            case 0 =>
              java.lang.Long.compare(st1.triggerWithId.triggerId, st2.triggerWithId.triggerId)
            case c => c
          }
        case c => c
      }
  }
}

class BeamAgentScheduler(
  val beamConfig: BeamConfig,
  stopTick: Double,
  val maxWindow: Double,
  val stuckFinder: StuckFinder
) extends Actor
    with ActorLogging {
  // Used to set a limit on the total time to process messages (we want this to be quite large).
  private implicit val timeout: Timeout = Timeout(50000, TimeUnit.SECONDS)

  private var started = false

  private val triggerQueue =
    new java.util.PriorityQueue[ScheduledTrigger](ScheduledTriggerComparator)
  private val awaitingResponse: TreeMultimap[java.lang.Double, ScheduledTrigger] = TreeMultimap
    .create[java.lang.Double, ScheduledTrigger]() //com.google.common.collect.Ordering.natural(), com.google.common.collect.Ordering.arbitrary())
  private val triggerIdToTick: mutable.Map[Long, Double] =
    scala.collection.mutable.Map[Long, java.lang.Double]()
  private val triggerIdToScheduledTrigger: mutable.Map[Long, ScheduledTrigger] =
    scala.collection.mutable.Map[Long, ScheduledTrigger]()

  private var idCount: Long = 0L
  private var startSender: ActorRef = _
  private var nowInSeconds: Double = 0.0

  private var previousTotalAwaitingRespone = 0L
  private var currentTotalAwaitingResponse = 0L
  private var numberRepeats = 0

  private val triggerMeasurer: TriggerMeasurer = new TriggerMeasurer

  private var startedAt: Deadline = _

  // Event stream state and cleanup management
  private var currentIter: Int = -1
  private val eventSubscriberRef =
    context.system.actorSelection(context.system./(SUBSCRIBER_NAME))

  private val scheduledTriggerToStuckTimes: mutable.HashMap[ScheduledTrigger, Int] =
    mutable.HashMap.empty

  private var monitorTask: Option[Cancellable] = None
  private var stuckAgentChecker: Option[Cancellable] = None

  def scheduleTrigger(triggerToSchedule: ScheduleTrigger): Unit = {
    this.idCount += 1

    if (nowInSeconds - triggerToSchedule.trigger.tick > maxWindow) {
      triggerToSchedule.agent ! IllegalTriggerGoToError(
        s"Cannot schedule an event $triggerToSchedule at tick ${triggerToSchedule.trigger.tick} when 'nowInSeconds' is at $nowInSeconds}"
      )
    } else {
      val triggerWithId = TriggerWithId(triggerToSchedule.trigger, this.idCount)
      triggerQueue.add(
        ScheduledTrigger(triggerWithId, triggerToSchedule.agent, triggerToSchedule.priority)
      )
      triggerIdToTick += (triggerWithId.triggerId -> triggerToSchedule.trigger.tick)
      //    log.info(s"recieved trigger to schedule $triggerToSchedule")
    }
  }

  override def aroundPostStop(): Unit = {
    log.info("aroundPostStop. Stopping all scheduled tasks...")
    stuckAgentChecker.foreach(_.cancel())
    scheduleMonitorTask.foreach(_.cancel())
    super.aroundPostStop()
  }

  def receive: Receive = LoggingReceive {
    case StartSchedule(it) =>
      log.info(s"starting scheduler at iteration $it")
      this.startSender = sender()
      this.currentIter = it
      started = true
      startedAt = Deadline.now
      stuckAgentChecker = scheduleStuckAgentCheck
      monitorTask = scheduleMonitorTask
      doSimStep(0.0)

    case DoSimStep(newNow: Double) =>
      doSimStep(newNow)

    case notice @ CompletionNotice(triggerId: Long, newTriggers: Seq[ScheduleTrigger]) =>
      // if (!newTriggers.filter(x=>x.agent.path.toString.contains("RideHailManager")).isEmpty){
      // DebugLib.emptyFunctionForSettingBreakPoint()
      // }

      newTriggers.foreach {
        scheduleTrigger
      }
      val completionTickOpt = triggerIdToTick.get(triggerId)
      if (completionTickOpt.isEmpty || !triggerIdToTick
            .contains(triggerId) || !awaitingResponse
            .containsKey(completionTickOpt.get)) {
        log.error(s"Received bad completion notice $notice from ${sender().path}")
      } else {
<<<<<<< HEAD
        val st = triggerIdToScheduledTrigger(triggerId)
        awaitingResponse.remove(completionTickOpt.get, st)
        stuckFinder.removeByKey(st)
=======
        val trigger = triggerIdToScheduledTrigger(triggerId)
        awaitingResponse.remove(completionTickOpt.get, trigger)
>>>>>>> 9d60da81
        triggerIdToScheduledTrigger -= triggerId
        triggerMeasurer.resolved(trigger.triggerWithId)
      }
      triggerIdToTick -= triggerId
      if (started) doSimStep(nowInSeconds)

    case triggerToSchedule: ScheduleTrigger =>
      context.watch(triggerToSchedule.agent)
      scheduleTrigger(triggerToSchedule)
      if (started) doSimStep(nowInSeconds)

    case Terminated(actor) =>
      awaitingResponse
        .values()
        .stream()
        .filter(trigger => trigger.agent == actor)
        .forEach(trigger => {
          // We do not need to remove it from `awaitingResponse` or `stuckFunder`.
          // We will do it a bit later when `CompletionNotice` will be received
          self ! CompletionNotice(trigger.triggerWithId.triggerId, Nil)
          log.error("Clearing trigger because agent died: " + trigger)
        })

    case Monitor =>
      if (log.isDebugEnabled) {
        log.debug(
          s"\n\tnowInSeconds=$nowInSeconds,\n\tawaitingResponse.size=${awaitingResponse
            .size()},\n\ttriggerQueue.size=${triggerQueue.size},\n\ttriggerQueue.head=${Option(triggerQueue.peek())}\n\tawaitingResponse.head=$awaitingToString"
        )
      }
      awaitingResponse
        .values()
        .forEach(x => log.debug("awaitingResponse:" + x.toString))

    case SkipOverBadActors =>
      val stuckAgents = stuckFinder.detectStuckAgents()
      if (stuckAgents.nonEmpty) {
        log.warning("{} agents are candidates to be cleaned", stuckAgents.size)

        val canClean = stuckAgents.filterNot { stuckInfo =>
          val st = stuckInfo.value
          st.agent.path.name.contains("RideHailingManager") && st.triggerWithId.trigger
            .isInstanceOf[RideHailAllocationManagerTimeout]
        }
        log.warning("Cleaning {} agents", canClean.size)
        canClean.foreach { stuckInfo =>
          val st = stuckInfo.value
          st.agent ! IllegalTriggerGoToError("Stuck Agent")
          self ! CompletionNotice(st.triggerWithId.triggerId)
          log.warning("Cleaned {}", st)
        }

        val unexpectedStuckAgents = stuckAgents.diff(canClean)
        log.warning("Processing {} unexpected agents", unexpectedStuckAgents.size)
        unexpectedStuckAgents.foreach { stuckInfo =>
          val st = stuckInfo.value
          val times = scheduledTriggerToStuckTimes.getOrElse(st, 0)
          scheduledTriggerToStuckTimes.put(st, times + 1)
          // We have to add them back to `stuckFinder`
          if (times < 50) {
            stuckFinder.add(stuckInfo.time, st)
          }

          if (times == 10) {
            log.error("RideHailingManager is slow")
          } else if (times == 50) {
            throw RideHailingManagerIsExtremelySlowException(
              "RideHailingManager is extremly slow"
            )
          }
        }
      }
      if (started) doSimStep(nowInSeconds)
  }

  @tailrec
  private def doSimStep(newNow: Double): Unit = {
    if (newNow <= stopTick) {
      nowInSeconds = newNow

      // println("doSimStep:" + newNow)

      if (awaitingResponse.isEmpty || nowInSeconds - awaitingResponse
            .keySet()
            .first() + 1 < maxWindow) {
        while (!triggerQueue.isEmpty && triggerQueue
                 .peek()
                 .triggerWithId
                 .trigger
                 .tick <= nowInSeconds) {
          val scheduledTrigger = this.triggerQueue.poll()
          val triggerWithId = scheduledTrigger.triggerWithId
          //log.info(s"dispatching $triggerWithId")
          awaitingResponse.put(triggerWithId.trigger.tick, scheduledTrigger)
          stuckFinder.add(System.currentTimeMillis(), scheduledTrigger)

          triggerIdToScheduledTrigger.put(triggerWithId.triggerId, scheduledTrigger)
          triggerMeasurer.sent(triggerWithId)
          scheduledTrigger.agent ! triggerWithId
        }
        if (awaitingResponse.isEmpty || (nowInSeconds + 1) - awaitingResponse
              .keySet()
              .first() + 1 < maxWindow) {
          if (nowInSeconds > 0 && nowInSeconds % 1800 == 0) {
            log.info(
              "Hour " + nowInSeconds / 3600.0 + " completed. " + math.round(
                10 * (Runtime.getRuntime.totalMemory() - Runtime.getRuntime
                  .freeMemory()) / Math
                  .pow(1000, 3)
              ) / 10.0 + "(GB)"
            )
          }
          doSimStep(nowInSeconds + 1.0)
        }
      }

    } else {
      nowInSeconds = newNow
      if (awaitingResponse.isEmpty) {
        val duration = Deadline.now - startedAt
        log.info(
          s"Stopping BeamAgentScheduler @ tick $nowInSeconds. Iteration $currentIter executed in ${duration.toSeconds} seconds"
        )
        log.info(s"Statistics about trigger: ${System.lineSeparator()} ${triggerMeasurer.getStat}")

        // In BeamMobsim all rideHailAgents receive a 'Finish' message. If we also send a message from here to rideHailAgent, dead letter is reported, as at the time the second
        // Finish is sent to rideHailAgent, it is already stopped.
        triggerQueue.asScala.foreach(
          scheduledTrigger =>
            if (!scheduledTrigger.agent.path.toString.contains("rideHailAgent"))
              scheduledTrigger.agent ! Finish
        )

        startSender ! CompletionNotice(0L)
      }

    }
  }

  override def postStop(): Unit = {
    monitorTask.foreach(_.cancel())
    stuckAgentChecker.foreach(_.cancel())
  }

  def awaitingToString: String = {
    if (awaitingResponse.keySet().isEmpty) {
      "empty"
    } else {
      s"${awaitingResponse.get(awaitingResponse.keySet().first())}"
    }
  }

  def scheduleMonitorTask: Option[Cancellable] = {
    if (beamConfig.beam.debug.debugEnabled)
      Some(
        context.system.scheduler.schedule(
          new FiniteDuration(1, TimeUnit.SECONDS),
          new FiniteDuration(3, TimeUnit.SECONDS),
          self,
          Monitor
        )
      )
    else None
  }

  def scheduleStuckAgentCheck: Option[Cancellable] = {
    if (beamConfig.beam.debug.stuckAgentDetection.enabled)
      Some(
        context.system.scheduler.schedule(
          new FiniteDuration(
            beamConfig.beam.debug.stuckAgentDetection.checkIntervalMs,
            TimeUnit.MILLISECONDS
          ),
          new FiniteDuration(
            beamConfig.beam.debug.stuckAgentDetection.checkIntervalMs,
            TimeUnit.MILLISECONDS
          ),
          self,
          SkipOverBadActors
        )
      )
    else None
  }
}<|MERGE_RESOLUTION|>--- conflicted
+++ resolved
@@ -204,14 +204,11 @@
             .containsKey(completionTickOpt.get)) {
         log.error(s"Received bad completion notice $notice from ${sender().path}")
       } else {
-<<<<<<< HEAD
+        val trigger = triggerIdToScheduledTrigger(triggerId)
+        awaitingResponse.remove(completionTickOpt.get, trigger)
         val st = triggerIdToScheduledTrigger(triggerId)
         awaitingResponse.remove(completionTickOpt.get, st)
         stuckFinder.removeByKey(st)
-=======
-        val trigger = triggerIdToScheduledTrigger(triggerId)
-        awaitingResponse.remove(completionTickOpt.get, trigger)
->>>>>>> 9d60da81
         triggerIdToScheduledTrigger -= triggerId
         triggerMeasurer.resolved(trigger.triggerWithId)
       }
