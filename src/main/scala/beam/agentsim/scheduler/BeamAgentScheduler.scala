--- conflicted
+++ resolved
@@ -35,22 +35,18 @@
   case class DoSimStep(tick: Double) extends SchedulerMessage
 
   case class CompletionNotice(
-      id: Long,
-      newTriggers: Seq[ScheduleTrigger] = Vector[ScheduleTrigger]()
+    id: Long,
+    newTriggers: Seq[ScheduleTrigger] = Vector[ScheduleTrigger]()
   ) extends SchedulerMessage
 
   case object Monitor extends SchedulerMessage
 
   case object SkipOverBadActors extends SchedulerMessage
 
-  case class ScheduleTrigger(trigger: Trigger,
-                             agent: ActorRef,
-                             priority: Int = 0)
+  case class ScheduleTrigger(trigger: Trigger, agent: ActorRef, priority: Int = 0)
       extends SchedulerMessage {
 
-    def completed(
-        triggerId: Long,
-        scheduleTriggers: Vector[ScheduleTrigger]): CompletionNotice = {
+    def completed(triggerId: Long, scheduleTriggers: Vector[ScheduleTrigger]): CompletionNotice = {
       CompletionNotice(triggerId, scheduleTriggers)
     }
 
@@ -62,21 +58,17 @@
     * @param agent         recipient of this trigger
     * @param priority      schedule priority
     */
-  case class ScheduledTrigger(triggerWithId: TriggerWithId,
-                              agent: ActorRef,
-                              priority: Int)
+  case class ScheduledTrigger(triggerWithId: TriggerWithId, agent: ActorRef, priority: Int)
       extends Ordered[ScheduledTrigger] {
 
     // Compare is on 3 levels with higher priority (i.e. front of the queue) for:
     //   smaller tick => then higher priority value => then lower triggerId
     def compare(that: ScheduledTrigger): Int =
-      java.lang.Double.compare(that.triggerWithId.trigger.tick,
-                               triggerWithId.trigger.tick) match {
+      java.lang.Double.compare(that.triggerWithId.trigger.tick, triggerWithId.trigger.tick) match {
         case 0 =>
           java.lang.Integer.compare(priority, that.priority) match {
             case 0 =>
-              java.lang.Long
-                .compare(that.triggerWithId.triggerId, triggerWithId.triggerId)
+              java.lang.Long.compare(that.triggerWithId.triggerId, triggerWithId.triggerId)
             case c => c
           }
         case c => c
@@ -84,23 +76,15 @@
   }
 
   def SchedulerProps(
-<<<<<<< HEAD
     beamConfig: BeamConfig,
     stopTick: Double = 3600.0 * 24.0,
     maxWindow: Double = 300.0
-=======
-      beamConfig: BeamConfig,
-      stopTick: Double = 3600.0 * 24.0,
-      maxWindow: Double = 1.0
->>>>>>> 4047d73b
   ): Props = {
     Props(classOf[BeamAgentScheduler], beamConfig, stopTick, maxWindow)
   }
 }
 
-class BeamAgentScheduler(val beamConfig: BeamConfig,
-                         stopTick: Double,
-                         val maxWindow: Double)
+class BeamAgentScheduler(val beamConfig: BeamConfig, stopTick: Double, val maxWindow: Double)
     extends Actor
     with ActorLogging {
   // Used to set a limit on the total time to process messages (we want this to be quite large).
@@ -110,8 +94,7 @@
 
   private val triggerQueue: mutable.PriorityQueue[ScheduledTrigger] =
     new mutable.PriorityQueue[ScheduledTrigger]()
-  private val awaitingResponse
-    : TreeMultimap[java.lang.Double, ScheduledTrigger] = TreeMultimap
+  private val awaitingResponse: TreeMultimap[java.lang.Double, ScheduledTrigger] = TreeMultimap
     .create[java.lang.Double, ScheduledTrigger]() //com.google.common.collect.Ordering.natural(), com.google.common.collect.Ordering.arbitrary())
   private val triggerIdToTick: mutable.Map[Long, Double] =
     scala.collection.mutable.Map[Long, java.lang.Double]()
@@ -128,8 +111,7 @@
 
   // Event stream state and cleanup management
   private var currentIter: Int = -1
-  private val eventSubscriberRef =
-    context.system.actorSelection(context.system./(SUBSCRIBER_NAME))
+  private val eventSubscriberRef = context.system.actorSelection(context.system./(SUBSCRIBER_NAME))
 
   private val monitorTask =
     if (beamConfig.beam.debug.debugEnabled)
@@ -146,8 +128,7 @@
     if (beamConfig.beam.debug.skipOverBadActors)
       Some(
         context.system.scheduler.schedule(
-          new FiniteDuration(beamConfig.beam.debug.secondsToWaitForSkip * 2,
-                             TimeUnit.SECONDS),
+          new FiniteDuration(beamConfig.beam.debug.secondsToWaitForSkip * 2, TimeUnit.SECONDS),
           new FiniteDuration(
             math.round(beamConfig.beam.debug.secondsToWaitForSkip / 4.0),
             TimeUnit.SECONDS
@@ -172,9 +153,7 @@
     } else {
       val triggerWithId = TriggerWithId(triggerToSchedule.trigger, this.idCount)
       triggerQueue.enqueue(
-        ScheduledTrigger(triggerWithId,
-                         triggerToSchedule.agent,
-                         triggerToSchedule.priority)
+        ScheduledTrigger(triggerWithId, triggerToSchedule.agent, triggerToSchedule.priority)
       )
       triggerIdToTick += (triggerWithId.triggerId -> triggerToSchedule.trigger.tick)
       //    log.info(s"recieved trigger to schedule $triggerToSchedule")
@@ -192,8 +171,7 @@
     case DoSimStep(newNow: Double) =>
       doSimStep(newNow)
 
-    case notice @ CompletionNotice(triggerId: Long,
-                                   newTriggers: Seq[ScheduleTrigger]) =>
+    case notice @ CompletionNotice(triggerId: Long, newTriggers: Seq[ScheduleTrigger]) =>
       // if (!newTriggers.filter(x=>x.agent.path.toString.contains("RideHailManager")).isEmpty){
       // DebugLib.emptyFunctionForSettingBreakPoint()
       // }
@@ -202,14 +180,11 @@
         scheduleTrigger
       }
       val completionTickOpt = triggerIdToTick.get(triggerId)
-      if (completionTickOpt.isEmpty || !triggerIdToTick
-            .contains(triggerId) || !awaitingResponse
+      if (completionTickOpt.isEmpty || !triggerIdToTick.contains(triggerId) || !awaitingResponse
             .containsKey(completionTickOpt.get)) {
-        log.error(
-          s"Received bad completion notice $notice from ${sender().path}")
+        log.error(s"Received bad completion notice $notice from ${sender().path}")
       } else {
-        awaitingResponse.remove(completionTickOpt.get,
-                                triggerIdToScheduledTrigger(triggerId))
+        awaitingResponse.remove(completionTickOpt.get, triggerIdToScheduledTrigger(triggerId))
         triggerIdToScheduledTrigger -= triggerId
       }
       triggerIdToTick -= triggerId
@@ -258,14 +233,12 @@
           .forEach({ x =>
             // the check makes sure that slow RideHailManager (repositioning) does not cause kill the rideHailManager actor
             // however the numReps>50 ensures that we eventually
-            if (x.agent.path.name
-                  .contains("RideHailingManager") && x.triggerWithId.trigger
+            if (x.agent.path.name.contains("RideHailingManager") && x.triggerWithId.trigger
                   .isInstanceOf[RideHailAllocationManagerTimeout]) {
               if (numReps == 10) {
                 log.error("RideHailingManager is slow")
               } else if (numReps == 50) {
-                throw new RuntimeException(
-                  "RideHailingManager is extremly slow")
+                throw new RuntimeException("RideHailingManager is extremly slow")
               }
             } else {
               x.agent ! IllegalTriggerGoToError("Stuck Agent")
@@ -277,8 +250,7 @@
           })
 
         if (numAgentsClearedOut > 0) {
-          val reason =
-            s"Cleared out $numAgentsClearedOut stuck agents and proceeding with schedule"
+          val reason = s"Cleared out $numAgentsClearedOut stuck agents and proceeding with schedule"
           log.error(reason)
         }
       }
@@ -301,8 +273,7 @@
           val triggerWithId = scheduledTrigger.triggerWithId
           //log.info(s"dispatching $triggerWithId")
           awaitingResponse.put(triggerWithId.trigger.tick, scheduledTrigger)
-          triggerIdToScheduledTrigger.put(triggerWithId.triggerId,
-                                          scheduledTrigger)
+          triggerIdToScheduledTrigger.put(triggerWithId.triggerId, scheduledTrigger)
           scheduledTrigger.agent ! triggerWithId
         }
         if (awaitingResponse.isEmpty || (nowInSeconds + 1) - awaitingResponse
@@ -311,8 +282,7 @@
           if (nowInSeconds > 0 && nowInSeconds % 1800 == 0) {
             log.info(
               "Hour " + nowInSeconds / 3600.0 + " completed. " + math.round(
-                10 * (Runtime.getRuntime.totalMemory() - Runtime.getRuntime
-                  .freeMemory()) / Math
+                10 * (Runtime.getRuntime.totalMemory() - Runtime.getRuntime.freeMemory()) / Math
                   .pow(1000, 3)
               ) / 10.0 + "(GB)"
             )
