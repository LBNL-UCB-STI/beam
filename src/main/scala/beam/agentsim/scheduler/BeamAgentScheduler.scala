--- conflicted
+++ resolved
@@ -131,15 +131,11 @@
   private var startSender: ActorRef = _
   private var nowInSeconds: Int = 0
 
-<<<<<<< HEAD
   private val maybeTriggerMeasurer: Option[TriggerMeasurer] = if (beamConfig.beam.debug.triggerMeasurer.enabled) {
     Some(new TriggerMeasurer(beamConfig.beam.debug.triggerMeasurer))
   } else {
     None
   }
-=======
-  private val triggerMeasurer: TriggerMeasurer = new TriggerMeasurer(beamConfig.beam.debug.triggerMeasurer)
->>>>>>> d96de7ed
 
   private var startedAt: Deadline = _
   // Event stream state and cleanup management
