--- conflicted
+++ resolved
@@ -42,10 +42,6 @@
     scenario.getPopulation.getPersons.values().forEach(person => {
       person.getPlans.forEach(plan => {
         plan.getAttributes.putAttribute("modality-style",SwitchModalityStyle.getRandomElement(allStyles,rand))
-<<<<<<< HEAD
-        plan.getAttributes.putAttribute("scores", MapStringDouble(allStyles.map(_ -> Double.NaN).toMap))
-=======
->>>>>>> 1c8bbbfc
       })
     })
   }
