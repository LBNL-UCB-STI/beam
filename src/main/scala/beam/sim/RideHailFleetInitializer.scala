--- conflicted
+++ resolved
@@ -126,11 +126,7 @@
     * @param beamServices beam services isntance
     * @param fleetData data to be written
     */
-<<<<<<< HEAD
-  def writeFleetData(beamServices: BeamServices, fleetData: List[RideHailAgentInputData]): Unit = {
-=======
   def writeFleetData(beamServices: BeamServices, fleetData: Seq[FleetData]): Unit = {
->>>>>>> f9f5770a
     try {
       if (beamServices.matsimServices == null || beamServices.matsimServices.getControlerIO == null) return
       val filePath = beamServices.matsimServices.getControlerIO
