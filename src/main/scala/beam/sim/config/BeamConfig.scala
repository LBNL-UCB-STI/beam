// source: src/main/resources/beam-template.conf

package beam.sim.config

case class BeamConfig(
  beam: BeamConfig.Beam,
  matsim: BeamConfig.Matsim
)

object BeamConfig {

  case class Beam(
    actorSystemName: java.lang.String,
    agentsim: BeamConfig.Beam.Agentsim,
    calibration: BeamConfig.Beam.Calibration,
    cluster: BeamConfig.Beam.Cluster,
    debug: BeamConfig.Beam.Debug,
    exchange: BeamConfig.Beam.Exchange,
    experimental: BeamConfig.Beam.Experimental,
    input: BeamConfig.Beam.Input,
    inputDirectory: java.lang.String,
    logger: BeamConfig.Beam.Logger,
    metrics: BeamConfig.Beam.Metrics,
    output: BeamConfig.Beam.Output,
    outputs: BeamConfig.Beam.Outputs,
    physsim: BeamConfig.Beam.Physsim,
    replanning: BeamConfig.Beam.Replanning,
    router: BeamConfig.Beam.Router,
    routing: BeamConfig.Beam.Routing,
    sim: BeamConfig.Beam.Sim,
    spatial: BeamConfig.Beam.Spatial,
    urbansim: BeamConfig.Beam.Urbansim,
    useLocalWorker: scala.Boolean,
    warmStart: BeamConfig.Beam.WarmStart
  )

  object Beam {

    case class Agentsim(
      agentSampleSizeAsFractionOfPopulation: scala.Double,
      agents: BeamConfig.Beam.Agentsim.Agents,
      chargingNetworkManager: BeamConfig.Beam.Agentsim.ChargingNetworkManager,
      endTime: java.lang.String,
      firstIteration: scala.Int,
      fractionOfPlansWithSingleActivity: scala.Double,
      h3taz: BeamConfig.Beam.Agentsim.H3taz,
      lastIteration: scala.Int,
      populationAdjustment: java.lang.String,
      randomSeedForPopulationSampling: scala.Option[scala.Int],
      scenarios: BeamConfig.Beam.Agentsim.Scenarios,
      scheduleMonitorTask: BeamConfig.Beam.Agentsim.ScheduleMonitorTask,
      schedulerParallelismWindow: scala.Int,
      simulationName: java.lang.String,
      snapLocationAndRemoveInvalidInputs: scala.Boolean,
      taz: BeamConfig.Beam.Agentsim.Taz,
      thresholdForMakingParkingChoiceInMeters: scala.Int,
      thresholdForWalkingInMeters: scala.Int,
      timeBinSize: scala.Int,
      toll: BeamConfig.Beam.Agentsim.Toll,
      tuning: BeamConfig.Beam.Agentsim.Tuning
    )

    object Agentsim {

      case class Agents(
        activities: BeamConfig.Beam.Agentsim.Agents.Activities,
        bodyType: java.lang.String,
        freight: BeamConfig.Beam.Agentsim.Agents.Freight,
        households: BeamConfig.Beam.Agentsim.Agents.Households,
        modalBehaviors: BeamConfig.Beam.Agentsim.Agents.ModalBehaviors,
        modeIncentive: BeamConfig.Beam.Agentsim.Agents.ModeIncentive,
        parking: BeamConfig.Beam.Agentsim.Agents.Parking,
        plans: BeamConfig.Beam.Agentsim.Agents.Plans,
        population: BeamConfig.Beam.Agentsim.Agents.Population,
        ptFare: BeamConfig.Beam.Agentsim.Agents.PtFare,
        rideHail: BeamConfig.Beam.Agentsim.Agents.RideHail,
        rideHailTransit: BeamConfig.Beam.Agentsim.Agents.RideHailTransit,
        tripBehaviors: BeamConfig.Beam.Agentsim.Agents.TripBehaviors,
        vehicles: BeamConfig.Beam.Agentsim.Agents.Vehicles
      )

      object Agents {

        case class Activities(
          activityTypeToFixedDurationMap: scala.Option[scala.List[java.lang.String]]
        )

        object Activities {

          def apply(c: com.typesafe.config.Config): BeamConfig.Beam.Agentsim.Agents.Activities = {
            BeamConfig.Beam.Agentsim.Agents.Activities(
              activityTypeToFixedDurationMap =
                if (c.hasPathOrNull("activityTypeToFixedDurationMap"))
                  scala.Some($_L$_str(c.getList("activityTypeToFixedDurationMap")))
                else None
            )
          }
        }

        case class Freight(
          carrierParkingFilePath: scala.Option[java.lang.String],
          carriersFilePath: java.lang.String,
          convertWgs2Utm: scala.Boolean,
          enabled: scala.Boolean,
          generateFixedActivitiesDurations: scala.Boolean,
          name: java.lang.String,
          plansFilePath: java.lang.String,
          reader: java.lang.String,
          replanning: BeamConfig.Beam.Agentsim.Agents.Freight.Replanning,
          toursFilePath: java.lang.String
        )

        object Freight {

          case class Replanning(
            departureTime: scala.Int,
            disableAfterIteration: scala.Int,
            strategy: java.lang.String
          )

          object Replanning {

            def apply(c: com.typesafe.config.Config): BeamConfig.Beam.Agentsim.Agents.Freight.Replanning = {
              BeamConfig.Beam.Agentsim.Agents.Freight.Replanning(
                departureTime = if (c.hasPathOrNull("departureTime")) c.getInt("departureTime") else 28800,
                disableAfterIteration =
                  if (c.hasPathOrNull("disableAfterIteration")) c.getInt("disableAfterIteration") else -1,
                strategy = if (c.hasPathOrNull("strategy")) c.getString("strategy") else "singleTour"
              )
            }
          }

          def apply(c: com.typesafe.config.Config): BeamConfig.Beam.Agentsim.Agents.Freight = {
            BeamConfig.Beam.Agentsim.Agents.Freight(
              carrierParkingFilePath =
                if (c.hasPathOrNull("carrierParkingFilePath")) Some(c.getString("carrierParkingFilePath")) else None,
              carriersFilePath =
                if (c.hasPathOrNull("carriersFilePath")) c.getString("carriersFilePath")
                else "/test/input/beamville/freight/freight-carriers.csv",
              convertWgs2Utm = c.hasPathOrNull("convertWgs2Utm") && c.getBoolean("convertWgs2Utm"),
              enabled = c.hasPathOrNull("enabled") && c.getBoolean("enabled"),
              generateFixedActivitiesDurations =
                c.hasPathOrNull("generateFixedActivitiesDurations") && c.getBoolean("generateFixedActivitiesDurations"),
              name = if (c.hasPathOrNull("name")) c.getString("name") else "Freight",
              plansFilePath =
                if (c.hasPathOrNull("plansFilePath")) c.getString("plansFilePath")
                else "/test/input/beamville/freight/payload-plans.csv",
              reader = if (c.hasPathOrNull("reader")) c.getString("reader") else "Generic",
              replanning = BeamConfig.Beam.Agentsim.Agents.Freight.Replanning(
                if (c.hasPathOrNull("replanning")) c.getConfig("replanning")
                else com.typesafe.config.ConfigFactory.parseString("replanning{}")
              ),
              toursFilePath =
                if (c.hasPathOrNull("toursFilePath")) c.getString("toursFilePath")
                else "/test/input/beamville/freight/freight-tours.csv"
            )
          }
        }

        case class Households(
          inputFilePath: java.lang.String,
          inputHouseholdAttributesFilePath: java.lang.String
        )

        object Households {

          def apply(c: com.typesafe.config.Config): BeamConfig.Beam.Agentsim.Agents.Households = {
            BeamConfig.Beam.Agentsim.Agents.Households(
              inputFilePath =
                if (c.hasPathOrNull("inputFilePath")) c.getString("inputFilePath")
                else "/test/input/beamville/households.xml.gz",
              inputHouseholdAttributesFilePath =
                if (c.hasPathOrNull("inputHouseholdAttributesFilePath")) c.getString("inputHouseholdAttributesFilePath")
                else "/test/input/beamville/householdAttributes.xml.gz"
            )
          }
        }

        case class ModalBehaviors(
          bikeMultiplier: BeamConfig.Beam.Agentsim.Agents.ModalBehaviors.BikeMultiplier,
          defaultValueOfTime: scala.Double,
          highTimeSensitivity: BeamConfig.Beam.Agentsim.Agents.ModalBehaviors.HighTimeSensitivity,
          lccm: BeamConfig.Beam.Agentsim.Agents.ModalBehaviors.Lccm,
          lowTimeSensitivity: BeamConfig.Beam.Agentsim.Agents.ModalBehaviors.LowTimeSensitivity,
          maximumNumberOfReplanningAttempts: scala.Int,
          minimumValueOfTime: scala.Double,
          modeChoiceClass: java.lang.String,
          modeVotMultiplier: BeamConfig.Beam.Agentsim.Agents.ModalBehaviors.ModeVotMultiplier,
          multinomialLogit: BeamConfig.Beam.Agentsim.Agents.ModalBehaviors.MultinomialLogit,
          overrideAutomationForVOTT: scala.Boolean,
          overrideAutomationLevel: scala.Int,
          poolingMultiplier: BeamConfig.Beam.Agentsim.Agents.ModalBehaviors.PoolingMultiplier,
          transitVehicleTypeVOTMultipliers: scala.Option[scala.List[java.lang.String]]
        )

        object ModalBehaviors {

          case class BikeMultiplier(
            commute: BeamConfig.Beam.Agentsim.Agents.ModalBehaviors.BikeMultiplier.Commute,
            noncommute: BeamConfig.Beam.Agentsim.Agents.ModalBehaviors.BikeMultiplier.Noncommute
          )

          object BikeMultiplier {

            case class Commute(
              ageGT50: scala.Double,
              ageLE50: scala.Double
            )

            object Commute {

              def apply(
                c: com.typesafe.config.Config
              ): BeamConfig.Beam.Agentsim.Agents.ModalBehaviors.BikeMultiplier.Commute = {
                BeamConfig.Beam.Agentsim.Agents.ModalBehaviors.BikeMultiplier.Commute(
                  ageGT50 = if (c.hasPathOrNull("ageGT50")) c.getDouble("ageGT50") else 1.0,
                  ageLE50 = if (c.hasPathOrNull("ageLE50")) c.getDouble("ageLE50") else 1.0
                )
              }
            }

            case class Noncommute(
              ageGT50: scala.Double,
              ageLE50: scala.Double
            )

            object Noncommute {

              def apply(
                c: com.typesafe.config.Config
              ): BeamConfig.Beam.Agentsim.Agents.ModalBehaviors.BikeMultiplier.Noncommute = {
                BeamConfig.Beam.Agentsim.Agents.ModalBehaviors.BikeMultiplier.Noncommute(
                  ageGT50 = if (c.hasPathOrNull("ageGT50")) c.getDouble("ageGT50") else 1.0,
                  ageLE50 = if (c.hasPathOrNull("ageLE50")) c.getDouble("ageLE50") else 1.0
                )
              }
            }

            def apply(c: com.typesafe.config.Config): BeamConfig.Beam.Agentsim.Agents.ModalBehaviors.BikeMultiplier = {
              BeamConfig.Beam.Agentsim.Agents.ModalBehaviors.BikeMultiplier(
                commute = BeamConfig.Beam.Agentsim.Agents.ModalBehaviors.BikeMultiplier.Commute(
                  if (c.hasPathOrNull("commute")) c.getConfig("commute")
                  else com.typesafe.config.ConfigFactory.parseString("commute{}")
                ),
                noncommute = BeamConfig.Beam.Agentsim.Agents.ModalBehaviors.BikeMultiplier.Noncommute(
                  if (c.hasPathOrNull("noncommute")) c.getConfig("noncommute")
                  else com.typesafe.config.ConfigFactory.parseString("noncommute{}")
                )
              )
            }
          }

          case class HighTimeSensitivity(
            highCongestion: BeamConfig.Beam.Agentsim.Agents.ModalBehaviors.HighTimeSensitivity.HighCongestion,
            lowCongestion: BeamConfig.Beam.Agentsim.Agents.ModalBehaviors.HighTimeSensitivity.LowCongestion
          )

          object HighTimeSensitivity {

            case class HighCongestion(
              highwayFactor: BeamConfig.Beam.Agentsim.Agents.ModalBehaviors.HighTimeSensitivity.HighCongestion.HighwayFactor,
              nonHighwayFactor: BeamConfig.Beam.Agentsim.Agents.ModalBehaviors.HighTimeSensitivity.HighCongestion.NonHighwayFactor
            )

            object HighCongestion {

              case class HighwayFactor(
                Level3: scala.Double,
                Level4: scala.Double,
                Level5: scala.Double,
                LevelLE2: scala.Double
              )

              object HighwayFactor {

                def apply(
                  c: com.typesafe.config.Config
                ): BeamConfig.Beam.Agentsim.Agents.ModalBehaviors.HighTimeSensitivity.HighCongestion.HighwayFactor = {
                  BeamConfig.Beam.Agentsim.Agents.ModalBehaviors.HighTimeSensitivity.HighCongestion.HighwayFactor(
                    Level3 = if (c.hasPathOrNull("Level3")) c.getDouble("Level3") else 1.0,
                    Level4 = if (c.hasPathOrNull("Level4")) c.getDouble("Level4") else 1.0,
                    Level5 = if (c.hasPathOrNull("Level5")) c.getDouble("Level5") else 1.0,
                    LevelLE2 = if (c.hasPathOrNull("LevelLE2")) c.getDouble("LevelLE2") else 1.0
                  )
                }
              }

              case class NonHighwayFactor(
                Level3: scala.Double,
                Level4: scala.Double,
                Level5: scala.Double,
                LevelLE2: scala.Double
              )

              object NonHighwayFactor {

                def apply(
                  c: com.typesafe.config.Config
                ): BeamConfig.Beam.Agentsim.Agents.ModalBehaviors.HighTimeSensitivity.HighCongestion.NonHighwayFactor = {
                  BeamConfig.Beam.Agentsim.Agents.ModalBehaviors.HighTimeSensitivity.HighCongestion.NonHighwayFactor(
                    Level3 = if (c.hasPathOrNull("Level3")) c.getDouble("Level3") else 1.0,
                    Level4 = if (c.hasPathOrNull("Level4")) c.getDouble("Level4") else 1.0,
                    Level5 = if (c.hasPathOrNull("Level5")) c.getDouble("Level5") else 1.0,
                    LevelLE2 = if (c.hasPathOrNull("LevelLE2")) c.getDouble("LevelLE2") else 1.0
                  )
                }
              }

              def apply(
                c: com.typesafe.config.Config
              ): BeamConfig.Beam.Agentsim.Agents.ModalBehaviors.HighTimeSensitivity.HighCongestion = {
                BeamConfig.Beam.Agentsim.Agents.ModalBehaviors.HighTimeSensitivity.HighCongestion(
                  highwayFactor =
                    BeamConfig.Beam.Agentsim.Agents.ModalBehaviors.HighTimeSensitivity.HighCongestion.HighwayFactor(
                      if (c.hasPathOrNull("highwayFactor")) c.getConfig("highwayFactor")
                      else com.typesafe.config.ConfigFactory.parseString("highwayFactor{}")
                    ),
                  nonHighwayFactor =
                    BeamConfig.Beam.Agentsim.Agents.ModalBehaviors.HighTimeSensitivity.HighCongestion.NonHighwayFactor(
                      if (c.hasPathOrNull("nonHighwayFactor")) c.getConfig("nonHighwayFactor")
                      else com.typesafe.config.ConfigFactory.parseString("nonHighwayFactor{}")
                    )
                )
              }
            }

            case class LowCongestion(
              highwayFactor: BeamConfig.Beam.Agentsim.Agents.ModalBehaviors.HighTimeSensitivity.LowCongestion.HighwayFactor,
              nonHighwayFactor: BeamConfig.Beam.Agentsim.Agents.ModalBehaviors.HighTimeSensitivity.LowCongestion.NonHighwayFactor
            )

            object LowCongestion {

              case class HighwayFactor(
                Level3: scala.Double,
                Level4: scala.Double,
                Level5: scala.Double,
                LevelLE2: scala.Double
              )

              object HighwayFactor {

                def apply(
                  c: com.typesafe.config.Config
                ): BeamConfig.Beam.Agentsim.Agents.ModalBehaviors.HighTimeSensitivity.LowCongestion.HighwayFactor = {
                  BeamConfig.Beam.Agentsim.Agents.ModalBehaviors.HighTimeSensitivity.LowCongestion.HighwayFactor(
                    Level3 = if (c.hasPathOrNull("Level3")) c.getDouble("Level3") else 1.0,
                    Level4 = if (c.hasPathOrNull("Level4")) c.getDouble("Level4") else 1.0,
                    Level5 = if (c.hasPathOrNull("Level5")) c.getDouble("Level5") else 1.0,
                    LevelLE2 = if (c.hasPathOrNull("LevelLE2")) c.getDouble("LevelLE2") else 1.0
                  )
                }
              }

              case class NonHighwayFactor(
                Level3: scala.Double,
                Level4: scala.Double,
                Level5: scala.Double,
                LevelLE2: scala.Double
              )

              object NonHighwayFactor {

                def apply(
                  c: com.typesafe.config.Config
                ): BeamConfig.Beam.Agentsim.Agents.ModalBehaviors.HighTimeSensitivity.LowCongestion.NonHighwayFactor = {
                  BeamConfig.Beam.Agentsim.Agents.ModalBehaviors.HighTimeSensitivity.LowCongestion.NonHighwayFactor(
                    Level3 = if (c.hasPathOrNull("Level3")) c.getDouble("Level3") else 1.0,
                    Level4 = if (c.hasPathOrNull("Level4")) c.getDouble("Level4") else 1.0,
                    Level5 = if (c.hasPathOrNull("Level5")) c.getDouble("Level5") else 1.0,
                    LevelLE2 = if (c.hasPathOrNull("LevelLE2")) c.getDouble("LevelLE2") else 1.0
                  )
                }
              }

              def apply(
                c: com.typesafe.config.Config
              ): BeamConfig.Beam.Agentsim.Agents.ModalBehaviors.HighTimeSensitivity.LowCongestion = {
                BeamConfig.Beam.Agentsim.Agents.ModalBehaviors.HighTimeSensitivity.LowCongestion(
                  highwayFactor =
                    BeamConfig.Beam.Agentsim.Agents.ModalBehaviors.HighTimeSensitivity.LowCongestion.HighwayFactor(
                      if (c.hasPathOrNull("highwayFactor")) c.getConfig("highwayFactor")
                      else com.typesafe.config.ConfigFactory.parseString("highwayFactor{}")
                    ),
                  nonHighwayFactor =
                    BeamConfig.Beam.Agentsim.Agents.ModalBehaviors.HighTimeSensitivity.LowCongestion.NonHighwayFactor(
                      if (c.hasPathOrNull("nonHighwayFactor")) c.getConfig("nonHighwayFactor")
                      else com.typesafe.config.ConfigFactory.parseString("nonHighwayFactor{}")
                    )
                )
              }
            }

            def apply(
              c: com.typesafe.config.Config
            ): BeamConfig.Beam.Agentsim.Agents.ModalBehaviors.HighTimeSensitivity = {
              BeamConfig.Beam.Agentsim.Agents.ModalBehaviors.HighTimeSensitivity(
                highCongestion = BeamConfig.Beam.Agentsim.Agents.ModalBehaviors.HighTimeSensitivity.HighCongestion(
                  if (c.hasPathOrNull("highCongestion")) c.getConfig("highCongestion")
                  else com.typesafe.config.ConfigFactory.parseString("highCongestion{}")
                ),
                lowCongestion = BeamConfig.Beam.Agentsim.Agents.ModalBehaviors.HighTimeSensitivity.LowCongestion(
                  if (c.hasPathOrNull("lowCongestion")) c.getConfig("lowCongestion")
                  else com.typesafe.config.ConfigFactory.parseString("lowCongestion{}")
                )
              )
            }
          }

          case class Lccm(
            filePath: java.lang.String
          )

          object Lccm {

            def apply(c: com.typesafe.config.Config): BeamConfig.Beam.Agentsim.Agents.ModalBehaviors.Lccm = {
              BeamConfig.Beam.Agentsim.Agents.ModalBehaviors.Lccm(
                filePath =
                  if (c.hasPathOrNull("filePath")) c.getString("filePath") else "/test/input/beamville/lccm-long.csv"
              )
            }
          }

          case class LowTimeSensitivity(
            highCongestion: BeamConfig.Beam.Agentsim.Agents.ModalBehaviors.LowTimeSensitivity.HighCongestion,
            lowCongestion: BeamConfig.Beam.Agentsim.Agents.ModalBehaviors.LowTimeSensitivity.LowCongestion
          )

          object LowTimeSensitivity {

            case class HighCongestion(
              highwayFactor: BeamConfig.Beam.Agentsim.Agents.ModalBehaviors.LowTimeSensitivity.HighCongestion.HighwayFactor,
              nonHighwayFactor: BeamConfig.Beam.Agentsim.Agents.ModalBehaviors.LowTimeSensitivity.HighCongestion.NonHighwayFactor
            )

            object HighCongestion {

              case class HighwayFactor(
                Level3: scala.Double,
                Level4: scala.Double,
                Level5: scala.Double,
                LevelLE2: scala.Double
              )

              object HighwayFactor {

                def apply(
                  c: com.typesafe.config.Config
                ): BeamConfig.Beam.Agentsim.Agents.ModalBehaviors.LowTimeSensitivity.HighCongestion.HighwayFactor = {
                  BeamConfig.Beam.Agentsim.Agents.ModalBehaviors.LowTimeSensitivity.HighCongestion.HighwayFactor(
                    Level3 = if (c.hasPathOrNull("Level3")) c.getDouble("Level3") else 1.0,
                    Level4 = if (c.hasPathOrNull("Level4")) c.getDouble("Level4") else 1.0,
                    Level5 = if (c.hasPathOrNull("Level5")) c.getDouble("Level5") else 1.0,
                    LevelLE2 = if (c.hasPathOrNull("LevelLE2")) c.getDouble("LevelLE2") else 1.0
                  )
                }
              }

              case class NonHighwayFactor(
                Level3: scala.Double,
                Level4: scala.Double,
                Level5: scala.Double,
                LevelLE2: scala.Double
              )

              object NonHighwayFactor {

                def apply(
                  c: com.typesafe.config.Config
                ): BeamConfig.Beam.Agentsim.Agents.ModalBehaviors.LowTimeSensitivity.HighCongestion.NonHighwayFactor = {
                  BeamConfig.Beam.Agentsim.Agents.ModalBehaviors.LowTimeSensitivity.HighCongestion.NonHighwayFactor(
                    Level3 = if (c.hasPathOrNull("Level3")) c.getDouble("Level3") else 1.0,
                    Level4 = if (c.hasPathOrNull("Level4")) c.getDouble("Level4") else 1.0,
                    Level5 = if (c.hasPathOrNull("Level5")) c.getDouble("Level5") else 1.0,
                    LevelLE2 = if (c.hasPathOrNull("LevelLE2")) c.getDouble("LevelLE2") else 1.0
                  )
                }
              }

              def apply(
                c: com.typesafe.config.Config
              ): BeamConfig.Beam.Agentsim.Agents.ModalBehaviors.LowTimeSensitivity.HighCongestion = {
                BeamConfig.Beam.Agentsim.Agents.ModalBehaviors.LowTimeSensitivity.HighCongestion(
                  highwayFactor =
                    BeamConfig.Beam.Agentsim.Agents.ModalBehaviors.LowTimeSensitivity.HighCongestion.HighwayFactor(
                      if (c.hasPathOrNull("highwayFactor")) c.getConfig("highwayFactor")
                      else com.typesafe.config.ConfigFactory.parseString("highwayFactor{}")
                    ),
                  nonHighwayFactor =
                    BeamConfig.Beam.Agentsim.Agents.ModalBehaviors.LowTimeSensitivity.HighCongestion.NonHighwayFactor(
                      if (c.hasPathOrNull("nonHighwayFactor")) c.getConfig("nonHighwayFactor")
                      else com.typesafe.config.ConfigFactory.parseString("nonHighwayFactor{}")
                    )
                )
              }
            }

            case class LowCongestion(
              highwayFactor: BeamConfig.Beam.Agentsim.Agents.ModalBehaviors.LowTimeSensitivity.LowCongestion.HighwayFactor,
              nonHighwayFactor: BeamConfig.Beam.Agentsim.Agents.ModalBehaviors.LowTimeSensitivity.LowCongestion.NonHighwayFactor
            )

            object LowCongestion {

              case class HighwayFactor(
                Level3: scala.Double,
                Level4: scala.Double,
                Level5: scala.Double,
                LevelLE2: scala.Double
              )

              object HighwayFactor {

                def apply(
                  c: com.typesafe.config.Config
                ): BeamConfig.Beam.Agentsim.Agents.ModalBehaviors.LowTimeSensitivity.LowCongestion.HighwayFactor = {
                  BeamConfig.Beam.Agentsim.Agents.ModalBehaviors.LowTimeSensitivity.LowCongestion.HighwayFactor(
                    Level3 = if (c.hasPathOrNull("Level3")) c.getDouble("Level3") else 1.0,
                    Level4 = if (c.hasPathOrNull("Level4")) c.getDouble("Level4") else 1.0,
                    Level5 = if (c.hasPathOrNull("Level5")) c.getDouble("Level5") else 1.0,
                    LevelLE2 = if (c.hasPathOrNull("LevelLE2")) c.getDouble("LevelLE2") else 1.0
                  )
                }
              }

              case class NonHighwayFactor(
                Level3: scala.Double,
                Level4: scala.Double,
                Level5: scala.Double,
                LevelLE2: scala.Double
              )

              object NonHighwayFactor {

                def apply(
                  c: com.typesafe.config.Config
                ): BeamConfig.Beam.Agentsim.Agents.ModalBehaviors.LowTimeSensitivity.LowCongestion.NonHighwayFactor = {
                  BeamConfig.Beam.Agentsim.Agents.ModalBehaviors.LowTimeSensitivity.LowCongestion.NonHighwayFactor(
                    Level3 = if (c.hasPathOrNull("Level3")) c.getDouble("Level3") else 1.0,
                    Level4 = if (c.hasPathOrNull("Level4")) c.getDouble("Level4") else 1.0,
                    Level5 = if (c.hasPathOrNull("Level5")) c.getDouble("Level5") else 1.0,
                    LevelLE2 = if (c.hasPathOrNull("LevelLE2")) c.getDouble("LevelLE2") else 1.0
                  )
                }
              }

              def apply(
                c: com.typesafe.config.Config
              ): BeamConfig.Beam.Agentsim.Agents.ModalBehaviors.LowTimeSensitivity.LowCongestion = {
                BeamConfig.Beam.Agentsim.Agents.ModalBehaviors.LowTimeSensitivity.LowCongestion(
                  highwayFactor =
                    BeamConfig.Beam.Agentsim.Agents.ModalBehaviors.LowTimeSensitivity.LowCongestion.HighwayFactor(
                      if (c.hasPathOrNull("highwayFactor")) c.getConfig("highwayFactor")
                      else com.typesafe.config.ConfigFactory.parseString("highwayFactor{}")
                    ),
                  nonHighwayFactor =
                    BeamConfig.Beam.Agentsim.Agents.ModalBehaviors.LowTimeSensitivity.LowCongestion.NonHighwayFactor(
                      if (c.hasPathOrNull("nonHighwayFactor")) c.getConfig("nonHighwayFactor")
                      else com.typesafe.config.ConfigFactory.parseString("nonHighwayFactor{}")
                    )
                )
              }
            }

            def apply(
              c: com.typesafe.config.Config
            ): BeamConfig.Beam.Agentsim.Agents.ModalBehaviors.LowTimeSensitivity = {
              BeamConfig.Beam.Agentsim.Agents.ModalBehaviors.LowTimeSensitivity(
                highCongestion = BeamConfig.Beam.Agentsim.Agents.ModalBehaviors.LowTimeSensitivity.HighCongestion(
                  if (c.hasPathOrNull("highCongestion")) c.getConfig("highCongestion")
                  else com.typesafe.config.ConfigFactory.parseString("highCongestion{}")
                ),
                lowCongestion = BeamConfig.Beam.Agentsim.Agents.ModalBehaviors.LowTimeSensitivity.LowCongestion(
                  if (c.hasPathOrNull("lowCongestion")) c.getConfig("lowCongestion")
                  else com.typesafe.config.ConfigFactory.parseString("lowCongestion{}")
                )
              )
            }
          }

          case class ModeVotMultiplier(
            CAV: scala.Double,
            bike: scala.Double,
            drive: scala.Double,
            rideHail: scala.Double,
            rideHailPooled: scala.Double,
            rideHailTransit: scala.Double,
            transit: scala.Double,
            waiting: scala.Double,
            walk: scala.Double
          )

          object ModeVotMultiplier {

            def apply(
              c: com.typesafe.config.Config
            ): BeamConfig.Beam.Agentsim.Agents.ModalBehaviors.ModeVotMultiplier = {
              BeamConfig.Beam.Agentsim.Agents.ModalBehaviors.ModeVotMultiplier(
                CAV = if (c.hasPathOrNull("CAV")) c.getDouble("CAV") else 1.0,
                bike = if (c.hasPathOrNull("bike")) c.getDouble("bike") else 1.0,
                drive = if (c.hasPathOrNull("drive")) c.getDouble("drive") else 1.0,
                rideHail = if (c.hasPathOrNull("rideHail")) c.getDouble("rideHail") else 1.0,
                rideHailPooled = if (c.hasPathOrNull("rideHailPooled")) c.getDouble("rideHailPooled") else 1.0,
                rideHailTransit = if (c.hasPathOrNull("rideHailTransit")) c.getDouble("rideHailTransit") else 1.0,
                transit = if (c.hasPathOrNull("transit")) c.getDouble("transit") else 1.0,
                waiting = if (c.hasPathOrNull("waiting")) c.getDouble("waiting") else 1.0,
                walk = if (c.hasPathOrNull("walk")) c.getDouble("walk") else 1.0
              )
            }
          }

          case class MultinomialLogit(
            params: BeamConfig.Beam.Agentsim.Agents.ModalBehaviors.MultinomialLogit.Params,
            utility_scale_factor: scala.Double
          )

          object MultinomialLogit {

            case class Params(
              bike_intercept: scala.Double,
              bike_transit_intercept: scala.Double,
              car_intercept: scala.Double,
              cav_intercept: scala.Double,
              drive_transit_intercept: scala.Double,
              ride_hail_intercept: scala.Double,
              ride_hail_pooled_intercept: scala.Double,
              ride_hail_transit_intercept: scala.Double,
              transfer: scala.Double,
              transit_crowding: scala.Double,
              transit_crowding_VOT_multiplier: scala.Double,
              transit_crowding_VOT_threshold: scala.Double,
              transit_crowding_percentile: scala.Double,
              walk_intercept: scala.Double,
              walk_transit_intercept: scala.Double
            )

            object Params {

              def apply(
                c: com.typesafe.config.Config
              ): BeamConfig.Beam.Agentsim.Agents.ModalBehaviors.MultinomialLogit.Params = {
                BeamConfig.Beam.Agentsim.Agents.ModalBehaviors.MultinomialLogit.Params(
                  bike_intercept = if (c.hasPathOrNull("bike_intercept")) c.getDouble("bike_intercept") else 0.0,
                  bike_transit_intercept =
                    if (c.hasPathOrNull("bike_transit_intercept")) c.getDouble("bike_transit_intercept") else 0.0,
                  car_intercept = if (c.hasPathOrNull("car_intercept")) c.getDouble("car_intercept") else 0.0,
                  cav_intercept = if (c.hasPathOrNull("cav_intercept")) c.getDouble("cav_intercept") else 0.0,
                  drive_transit_intercept =
                    if (c.hasPathOrNull("drive_transit_intercept")) c.getDouble("drive_transit_intercept") else 0.0,
                  ride_hail_intercept =
                    if (c.hasPathOrNull("ride_hail_intercept")) c.getDouble("ride_hail_intercept") else 0.0,
                  ride_hail_pooled_intercept =
                    if (c.hasPathOrNull("ride_hail_pooled_intercept")) c.getDouble("ride_hail_pooled_intercept")
                    else 0.0,
                  ride_hail_transit_intercept =
                    if (c.hasPathOrNull("ride_hail_transit_intercept")) c.getDouble("ride_hail_transit_intercept")
                    else 0.0,
                  transfer = if (c.hasPathOrNull("transfer")) c.getDouble("transfer") else -1.4,
                  transit_crowding = if (c.hasPathOrNull("transit_crowding")) c.getDouble("transit_crowding") else 0.0,
                  transit_crowding_VOT_multiplier =
                    if (c.hasPathOrNull("transit_crowding_VOT_multiplier"))
                      c.getDouble("transit_crowding_VOT_multiplier")
                    else 0.0,
                  transit_crowding_VOT_threshold =
                    if (c.hasPathOrNull("transit_crowding_VOT_threshold")) c.getDouble("transit_crowding_VOT_threshold")
                    else 0.5,
                  transit_crowding_percentile =
                    if (c.hasPathOrNull("transit_crowding_percentile")) c.getDouble("transit_crowding_percentile")
                    else 90.0,
                  walk_intercept = if (c.hasPathOrNull("walk_intercept")) c.getDouble("walk_intercept") else 0.0,
                  walk_transit_intercept =
                    if (c.hasPathOrNull("walk_transit_intercept")) c.getDouble("walk_transit_intercept") else 0.0
                )
              }
            }

            def apply(
              c: com.typesafe.config.Config
            ): BeamConfig.Beam.Agentsim.Agents.ModalBehaviors.MultinomialLogit = {
              BeamConfig.Beam.Agentsim.Agents.ModalBehaviors.MultinomialLogit(
                params = BeamConfig.Beam.Agentsim.Agents.ModalBehaviors.MultinomialLogit.Params(
                  if (c.hasPathOrNull("params")) c.getConfig("params")
                  else com.typesafe.config.ConfigFactory.parseString("params{}")
                ),
                utility_scale_factor =
                  if (c.hasPathOrNull("utility_scale_factor")) c.getDouble("utility_scale_factor") else 1.0
              )
            }
          }

          case class PoolingMultiplier(
            Level3: scala.Double,
            Level4: scala.Double,
            Level5: scala.Double,
            LevelLE2: scala.Double
          )

          object PoolingMultiplier {

            def apply(
              c: com.typesafe.config.Config
            ): BeamConfig.Beam.Agentsim.Agents.ModalBehaviors.PoolingMultiplier = {
              BeamConfig.Beam.Agentsim.Agents.ModalBehaviors.PoolingMultiplier(
                Level3 = if (c.hasPathOrNull("Level3")) c.getDouble("Level3") else 1.0,
                Level4 = if (c.hasPathOrNull("Level4")) c.getDouble("Level4") else 1.0,
                Level5 = if (c.hasPathOrNull("Level5")) c.getDouble("Level5") else 1.0,
                LevelLE2 = if (c.hasPathOrNull("LevelLE2")) c.getDouble("LevelLE2") else 1.0
              )
            }
          }

          def apply(c: com.typesafe.config.Config): BeamConfig.Beam.Agentsim.Agents.ModalBehaviors = {
            BeamConfig.Beam.Agentsim.Agents.ModalBehaviors(
              bikeMultiplier = BeamConfig.Beam.Agentsim.Agents.ModalBehaviors.BikeMultiplier(
                if (c.hasPathOrNull("bikeMultiplier")) c.getConfig("bikeMultiplier")
                else com.typesafe.config.ConfigFactory.parseString("bikeMultiplier{}")
              ),
              defaultValueOfTime =
                if (c.hasPathOrNull("defaultValueOfTime")) c.getDouble("defaultValueOfTime") else 8.0,
              highTimeSensitivity = BeamConfig.Beam.Agentsim.Agents.ModalBehaviors.HighTimeSensitivity(
                if (c.hasPathOrNull("highTimeSensitivity")) c.getConfig("highTimeSensitivity")
                else com.typesafe.config.ConfigFactory.parseString("highTimeSensitivity{}")
              ),
              lccm = BeamConfig.Beam.Agentsim.Agents.ModalBehaviors.Lccm(
                if (c.hasPathOrNull("lccm")) c.getConfig("lccm")
                else com.typesafe.config.ConfigFactory.parseString("lccm{}")
              ),
              lowTimeSensitivity = BeamConfig.Beam.Agentsim.Agents.ModalBehaviors.LowTimeSensitivity(
                if (c.hasPathOrNull("lowTimeSensitivity")) c.getConfig("lowTimeSensitivity")
                else com.typesafe.config.ConfigFactory.parseString("lowTimeSensitivity{}")
              ),
              maximumNumberOfReplanningAttempts =
                if (c.hasPathOrNull("maximumNumberOfReplanningAttempts")) c.getInt("maximumNumberOfReplanningAttempts")
                else 3,
              minimumValueOfTime =
                if (c.hasPathOrNull("minimumValueOfTime")) c.getDouble("minimumValueOfTime") else 7.25,
              modeChoiceClass =
                if (c.hasPathOrNull("modeChoiceClass")) c.getString("modeChoiceClass")
                else "ModeChoiceMultinomialLogit",
              modeVotMultiplier = BeamConfig.Beam.Agentsim.Agents.ModalBehaviors.ModeVotMultiplier(
                if (c.hasPathOrNull("modeVotMultiplier")) c.getConfig("modeVotMultiplier")
                else com.typesafe.config.ConfigFactory.parseString("modeVotMultiplier{}")
              ),
              multinomialLogit = BeamConfig.Beam.Agentsim.Agents.ModalBehaviors.MultinomialLogit(
                if (c.hasPathOrNull("multinomialLogit")) c.getConfig("multinomialLogit")
                else com.typesafe.config.ConfigFactory.parseString("multinomialLogit{}")
              ),
              overrideAutomationForVOTT =
                c.hasPathOrNull("overrideAutomationForVOTT") && c.getBoolean("overrideAutomationForVOTT"),
              overrideAutomationLevel =
                if (c.hasPathOrNull("overrideAutomationLevel")) c.getInt("overrideAutomationLevel") else 1,
              poolingMultiplier = BeamConfig.Beam.Agentsim.Agents.ModalBehaviors.PoolingMultiplier(
                if (c.hasPathOrNull("poolingMultiplier")) c.getConfig("poolingMultiplier")
                else com.typesafe.config.ConfigFactory.parseString("poolingMultiplier{}")
              ),
              transitVehicleTypeVOTMultipliers =
                if (c.hasPathOrNull("transitVehicleTypeVOTMultipliers"))
                  scala.Some($_L$_str(c.getList("transitVehicleTypeVOTMultipliers")))
                else None
            )
          }
        }

        case class ModeIncentive(
          filePath: java.lang.String
        )

        object ModeIncentive {

          def apply(c: com.typesafe.config.Config): BeamConfig.Beam.Agentsim.Agents.ModeIncentive = {
            BeamConfig.Beam.Agentsim.Agents.ModeIncentive(
              filePath = if (c.hasPathOrNull("filePath")) c.getString("filePath") else ""
            )
          }
        }

        case class Parking(
          estimatedMeanEnRouteChargingDurationInSeconds: scala.Double,
          estimatedMinParkingDurationInSeconds: scala.Double,
          forceParkingType: scala.Boolean,
          fractionOfSameTypeZones: scala.Double,
          maxSearchRadius: scala.Double,
          minNumberOfSameTypeZones: scala.Int,
          minSearchRadius: scala.Double,
          multinomialLogit: BeamConfig.Beam.Agentsim.Agents.Parking.MultinomialLogit,
          rangeAnxietyBuffer: scala.Double,
          searchMaxDistanceRelativeToEllipseFoci: scala.Double
        )

        object Parking {

          case class MultinomialLogit(
            params: BeamConfig.Beam.Agentsim.Agents.Parking.MultinomialLogit.Params
          )

          object MultinomialLogit {

            case class Params(
              distanceMultiplier: scala.Double,
              enrouteDetourMultiplier: scala.Double,
              homeActivityPrefersResidentialParkingMultiplier: scala.Double,
              parkingPriceMultiplier: scala.Double,
              rangeAnxietyMultiplier: scala.Double
            )

            object Params {

              def apply(
                c: com.typesafe.config.Config
              ): BeamConfig.Beam.Agentsim.Agents.Parking.MultinomialLogit.Params = {
                BeamConfig.Beam.Agentsim.Agents.Parking.MultinomialLogit.Params(
                  distanceMultiplier =
                    if (c.hasPathOrNull("distanceMultiplier")) c.getDouble("distanceMultiplier") else -0.086,
                  enrouteDetourMultiplier =
                    if (c.hasPathOrNull("enrouteDetourMultiplier")) c.getDouble("enrouteDetourMultiplier") else -0.05,
                  homeActivityPrefersResidentialParkingMultiplier =
                    if (c.hasPathOrNull("homeActivityPrefersResidentialParkingMultiplier"))
                      c.getDouble("homeActivityPrefersResidentialParkingMultiplier")
                    else 1.0,
                  parkingPriceMultiplier =
                    if (c.hasPathOrNull("parkingPriceMultiplier")) c.getDouble("parkingPriceMultiplier") else -0.005,
                  rangeAnxietyMultiplier =
                    if (c.hasPathOrNull("rangeAnxietyMultiplier")) c.getDouble("rangeAnxietyMultiplier") else -0.5
                )
              }
            }

            def apply(c: com.typesafe.config.Config): BeamConfig.Beam.Agentsim.Agents.Parking.MultinomialLogit = {
              BeamConfig.Beam.Agentsim.Agents.Parking.MultinomialLogit(
                params = BeamConfig.Beam.Agentsim.Agents.Parking.MultinomialLogit.Params(
                  if (c.hasPathOrNull("params")) c.getConfig("params")
                  else com.typesafe.config.ConfigFactory.parseString("params{}")
                )
              )
            }
          }

          def apply(c: com.typesafe.config.Config): BeamConfig.Beam.Agentsim.Agents.Parking = {
            BeamConfig.Beam.Agentsim.Agents.Parking(
              estimatedMeanEnRouteChargingDurationInSeconds =
                if (c.hasPathOrNull("estimatedMeanEnRouteChargingDurationInSeconds"))
                  c.getDouble("estimatedMeanEnRouteChargingDurationInSeconds")
                else 1800.0,
              estimatedMinParkingDurationInSeconds =
                if (c.hasPathOrNull("estimatedMinParkingDurationInSeconds"))
                  c.getDouble("estimatedMinParkingDurationInSeconds")
                else 60.0,
              forceParkingType = c.hasPathOrNull("forceParkingType") && c.getBoolean("forceParkingType"),
              fractionOfSameTypeZones =
                if (c.hasPathOrNull("fractionOfSameTypeZones")) c.getDouble("fractionOfSameTypeZones") else 0.5,
              maxSearchRadius = if (c.hasPathOrNull("maxSearchRadius")) c.getDouble("maxSearchRadius") else 8046.72,
              minNumberOfSameTypeZones =
                if (c.hasPathOrNull("minNumberOfSameTypeZones")) c.getInt("minNumberOfSameTypeZones") else 10,
              minSearchRadius = if (c.hasPathOrNull("minSearchRadius")) c.getDouble("minSearchRadius") else 250.00,
              multinomialLogit = BeamConfig.Beam.Agentsim.Agents.Parking.MultinomialLogit(
                if (c.hasPathOrNull("multinomialLogit")) c.getConfig("multinomialLogit")
                else com.typesafe.config.ConfigFactory.parseString("multinomialLogit{}")
              ),
              rangeAnxietyBuffer =
                if (c.hasPathOrNull("rangeAnxietyBuffer")) c.getDouble("rangeAnxietyBuffer") else 20000.0,
              searchMaxDistanceRelativeToEllipseFoci =
                if (c.hasPathOrNull("searchMaxDistanceRelativeToEllipseFoci"))
                  c.getDouble("searchMaxDistanceRelativeToEllipseFoci")
                else 4.0
            )
          }
        }

        case class Plans(
          inputPersonAttributesFilePath: java.lang.String,
          inputPlansFilePath: java.lang.String,
          merge: BeamConfig.Beam.Agentsim.Agents.Plans.Merge
        )

        object Plans {

          case class Merge(
            fraction: scala.Double
          )

          object Merge {

            def apply(c: com.typesafe.config.Config): BeamConfig.Beam.Agentsim.Agents.Plans.Merge = {
              BeamConfig.Beam.Agentsim.Agents.Plans.Merge(
                fraction = if (c.hasPathOrNull("fraction")) c.getDouble("fraction") else 0.0
              )
            }
          }

          def apply(c: com.typesafe.config.Config): BeamConfig.Beam.Agentsim.Agents.Plans = {
            BeamConfig.Beam.Agentsim.Agents.Plans(
              inputPersonAttributesFilePath =
                if (c.hasPathOrNull("inputPersonAttributesFilePath")) c.getString("inputPersonAttributesFilePath")
                else "/test/input/beamville/populationAttributes.xml.gz",
              inputPlansFilePath =
                if (c.hasPathOrNull("inputPlansFilePath")) c.getString("inputPlansFilePath")
                else "/test/input/beamville/population.xml.gz",
              merge = BeamConfig.Beam.Agentsim.Agents.Plans.Merge(
                if (c.hasPathOrNull("merge")) c.getConfig("merge")
                else com.typesafe.config.ConfigFactory.parseString("merge{}")
              )
            )
          }
        }

        case class Population(
          industryRemovalProbabilty: BeamConfig.Beam.Agentsim.Agents.Population.IndustryRemovalProbabilty,
          useVehicleSampling: scala.Boolean
        )

        object Population {

          case class IndustryRemovalProbabilty(
            enabled: scala.Boolean,
            inputFilePath: java.lang.String,
            removalStrategy: java.lang.String
          )

          object IndustryRemovalProbabilty {

            def apply(
              c: com.typesafe.config.Config
            ): BeamConfig.Beam.Agentsim.Agents.Population.IndustryRemovalProbabilty = {
              BeamConfig.Beam.Agentsim.Agents.Population.IndustryRemovalProbabilty(
                enabled = c.hasPathOrNull("enabled") && c.getBoolean("enabled"),
                inputFilePath = if (c.hasPathOrNull("inputFilePath")) c.getString("inputFilePath") else "",
                removalStrategy =
                  if (c.hasPathOrNull("removalStrategy")) c.getString("removalStrategy") else "RemovePersonFromScenario"
              )
            }
          }

          def apply(c: com.typesafe.config.Config): BeamConfig.Beam.Agentsim.Agents.Population = {
            BeamConfig.Beam.Agentsim.Agents.Population(
              industryRemovalProbabilty = BeamConfig.Beam.Agentsim.Agents.Population.IndustryRemovalProbabilty(
                if (c.hasPathOrNull("industryRemovalProbabilty")) c.getConfig("industryRemovalProbabilty")
                else com.typesafe.config.ConfigFactory.parseString("industryRemovalProbabilty{}")
              ),
              useVehicleSampling = c.hasPathOrNull("useVehicleSampling") && c.getBoolean("useVehicleSampling")
            )
          }
        }

        case class PtFare(
          filePath: java.lang.String
        )

        object PtFare {

          def apply(c: com.typesafe.config.Config): BeamConfig.Beam.Agentsim.Agents.PtFare = {
            BeamConfig.Beam.Agentsim.Agents.PtFare(
              filePath = if (c.hasPathOrNull("filePath")) c.getString("filePath") else ""
            )
          }
        }

        case class RideHail(
          allocationManager: BeamConfig.Beam.Agentsim.Agents.RideHail.AllocationManager,
          cav: BeamConfig.Beam.Agentsim.Agents.RideHail.Cav,
          charging: BeamConfig.Beam.Agentsim.Agents.RideHail.Charging,
          defaultBaseCost: scala.Double,
          defaultCostPerMile: scala.Double,
          defaultCostPerMinute: scala.Double,
          human: BeamConfig.Beam.Agentsim.Agents.RideHail.Human,
          initialization: BeamConfig.Beam.Agentsim.Agents.RideHail.Initialization,
          iterationStats: BeamConfig.Beam.Agentsim.Agents.RideHail.IterationStats,
          linkFleetStateAcrossIterations: scala.Boolean,
          name: java.lang.String,
          pooledBaseCost: scala.Double,
          pooledCostPerMile: scala.Double,
          pooledCostPerMinute: scala.Double,
          rangeBufferForDispatchInMeters: scala.Int,
          repositioningManager: BeamConfig.Beam.Agentsim.Agents.RideHail.RepositioningManager,
          rideHailManager: BeamConfig.Beam.Agentsim.Agents.RideHail.RideHailManager,
          surgePricing: BeamConfig.Beam.Agentsim.Agents.RideHail.SurgePricing
        )

        object RideHail {

          case class AllocationManager(
            alonsoMora: BeamConfig.Beam.Agentsim.Agents.RideHail.AllocationManager.AlonsoMora,
            matchingAlgorithm: java.lang.String,
            maxExcessRideTime: scala.Double,
            maxWaitingTimeInSec: scala.Int,
            name: java.lang.String,
            pooledRideHailIntervalAsMultipleOfSoloRideHail: scala.Int,
            repositionLowWaitingTimes: BeamConfig.Beam.Agentsim.Agents.RideHail.AllocationManager.RepositionLowWaitingTimes,
            requestBufferTimeoutInSeconds: scala.Int
          )

          object AllocationManager {

            case class AlonsoMora(
              maxRequestsPerVehicle: scala.Int
            )

            object AlonsoMora {

              def apply(
                c: com.typesafe.config.Config
              ): BeamConfig.Beam.Agentsim.Agents.RideHail.AllocationManager.AlonsoMora = {
                BeamConfig.Beam.Agentsim.Agents.RideHail.AllocationManager.AlonsoMora(
                  maxRequestsPerVehicle =
                    if (c.hasPathOrNull("maxRequestsPerVehicle")) c.getInt("maxRequestsPerVehicle") else 5
                )
              }
            }

            case class RepositionLowWaitingTimes(
              allowIncreasingRadiusIfDemandInRadiusLow: scala.Boolean,
              demandWeight: scala.Double,
              distanceWeight: scala.Double,
              keepMaxTopNScores: scala.Int,
              minDemandPercentageInRadius: scala.Double,
              minScoreThresholdForRepositioning: scala.Double,
              minimumNumberOfIdlingVehiclesThresholdForRepositioning: scala.Int,
              percentageOfVehiclesToReposition: scala.Double,
              produceDebugImages: scala.Boolean,
              repositionCircleRadiusInMeters: scala.Double,
              repositioningMethod: java.lang.String,
              timeWindowSizeInSecForDecidingAboutRepositioning: scala.Double,
              waitingTimeWeight: scala.Double
            )

            object RepositionLowWaitingTimes {

              def apply(
                c: com.typesafe.config.Config
              ): BeamConfig.Beam.Agentsim.Agents.RideHail.AllocationManager.RepositionLowWaitingTimes = {
                BeamConfig.Beam.Agentsim.Agents.RideHail.AllocationManager.RepositionLowWaitingTimes(
                  allowIncreasingRadiusIfDemandInRadiusLow = !c.hasPathOrNull(
                    "allowIncreasingRadiusIfDemandInRadiusLow"
                  ) || c.getBoolean("allowIncreasingRadiusIfDemandInRadiusLow"),
                  demandWeight = if (c.hasPathOrNull("demandWeight")) c.getDouble("demandWeight") else 4.0,
                  distanceWeight = if (c.hasPathOrNull("distanceWeight")) c.getDouble("distanceWeight") else 0.01,
                  keepMaxTopNScores = if (c.hasPathOrNull("keepMaxTopNScores")) c.getInt("keepMaxTopNScores") else 1,
                  minDemandPercentageInRadius =
                    if (c.hasPathOrNull("minDemandPercentageInRadius")) c.getDouble("minDemandPercentageInRadius")
                    else 0.1,
                  minScoreThresholdForRepositioning =
                    if (c.hasPathOrNull("minScoreThresholdForRepositioning"))
                      c.getDouble("minScoreThresholdForRepositioning")
                    else 0.1,
                  minimumNumberOfIdlingVehiclesThresholdForRepositioning =
                    if (c.hasPathOrNull("minimumNumberOfIdlingVehiclesThresholdForRepositioning"))
                      c.getInt("minimumNumberOfIdlingVehiclesThresholdForRepositioning")
                    else 1,
                  percentageOfVehiclesToReposition =
                    if (c.hasPathOrNull("percentageOfVehiclesToReposition"))
                      c.getDouble("percentageOfVehiclesToReposition")
                    else 0.01,
                  produceDebugImages = !c.hasPathOrNull("produceDebugImages") || c.getBoolean("produceDebugImages"),
                  repositionCircleRadiusInMeters =
                    if (c.hasPathOrNull("repositionCircleRadiusInMeters")) c.getDouble("repositionCircleRadiusInMeters")
                    else 3000,
                  repositioningMethod =
                    if (c.hasPathOrNull("repositioningMethod")) c.getString("repositioningMethod") else "TOP_SCORES",
                  timeWindowSizeInSecForDecidingAboutRepositioning =
                    if (c.hasPathOrNull("timeWindowSizeInSecForDecidingAboutRepositioning"))
                      c.getDouble("timeWindowSizeInSecForDecidingAboutRepositioning")
                    else 1200,
                  waitingTimeWeight =
                    if (c.hasPathOrNull("waitingTimeWeight")) c.getDouble("waitingTimeWeight") else 4.0
                )
              }
            }

            def apply(c: com.typesafe.config.Config): BeamConfig.Beam.Agentsim.Agents.RideHail.AllocationManager = {
              BeamConfig.Beam.Agentsim.Agents.RideHail.AllocationManager(
                alonsoMora = BeamConfig.Beam.Agentsim.Agents.RideHail.AllocationManager.AlonsoMora(
                  if (c.hasPathOrNull("alonsoMora")) c.getConfig("alonsoMora")
                  else com.typesafe.config.ConfigFactory.parseString("alonsoMora{}")
                ),
                matchingAlgorithm =
                  if (c.hasPathOrNull("matchingAlgorithm")) c.getString("matchingAlgorithm")
                  else "ALONSO_MORA_MATCHING_WITH_ASYNC_GREEDY_ASSIGNMENT",
                maxExcessRideTime = if (c.hasPathOrNull("maxExcessRideTime")) c.getDouble("maxExcessRideTime") else 0.5,
                maxWaitingTimeInSec =
                  if (c.hasPathOrNull("maxWaitingTimeInSec")) c.getInt("maxWaitingTimeInSec") else 900,
                name = if (c.hasPathOrNull("name")) c.getString("name") else "DEFAULT_MANAGER",
                pooledRideHailIntervalAsMultipleOfSoloRideHail =
                  if (c.hasPathOrNull("pooledRideHailIntervalAsMultipleOfSoloRideHail"))
                    c.getInt("pooledRideHailIntervalAsMultipleOfSoloRideHail")
                  else 1,
                repositionLowWaitingTimes =
                  BeamConfig.Beam.Agentsim.Agents.RideHail.AllocationManager.RepositionLowWaitingTimes(
                    if (c.hasPathOrNull("repositionLowWaitingTimes")) c.getConfig("repositionLowWaitingTimes")
                    else com.typesafe.config.ConfigFactory.parseString("repositionLowWaitingTimes{}")
                  ),
                requestBufferTimeoutInSeconds =
                  if (c.hasPathOrNull("requestBufferTimeoutInSeconds")) c.getInt("requestBufferTimeoutInSeconds") else 0
              )
            }
          }

          case class Cav(
            noRefuelThresholdInMeters: scala.Int,
            refuelRequiredThresholdInMeters: scala.Int,
            valueOfTime: scala.Int
          )

          object Cav {

            def apply(c: com.typesafe.config.Config): BeamConfig.Beam.Agentsim.Agents.RideHail.Cav = {
              BeamConfig.Beam.Agentsim.Agents.RideHail.Cav(
                noRefuelThresholdInMeters =
                  if (c.hasPathOrNull("noRefuelThresholdInMeters")) c.getInt("noRefuelThresholdInMeters") else 96540,
                refuelRequiredThresholdInMeters =
                  if (c.hasPathOrNull("refuelRequiredThresholdInMeters")) c.getInt("refuelRequiredThresholdInMeters")
                  else 16090,
                valueOfTime = if (c.hasPathOrNull("valueOfTime")) c.getInt("valueOfTime") else 1
              )
            }
          }

          case class Charging(
            multinomialLogit: BeamConfig.Beam.Agentsim.Agents.RideHail.Charging.MultinomialLogit
          )

          object Charging {

            case class MultinomialLogit(
              params: BeamConfig.Beam.Agentsim.Agents.RideHail.Charging.MultinomialLogit.Params
            )

            object MultinomialLogit {

              case class Params(
                chargingTimeMultiplier: scala.Double,
                drivingTimeMultiplier: scala.Double,
                insufficientRangeMultiplier: scala.Double,
                queueingTimeMultiplier: scala.Double
              )

              object Params {

                def apply(
                  c: com.typesafe.config.Config
                ): BeamConfig.Beam.Agentsim.Agents.RideHail.Charging.MultinomialLogit.Params = {
                  BeamConfig.Beam.Agentsim.Agents.RideHail.Charging.MultinomialLogit.Params(
                    chargingTimeMultiplier =
                      if (c.hasPathOrNull("chargingTimeMultiplier")) c.getDouble("chargingTimeMultiplier")
                      else -0.01666667,
                    drivingTimeMultiplier =
                      if (c.hasPathOrNull("drivingTimeMultiplier")) c.getDouble("drivingTimeMultiplier")
                      else -0.01666667,
                    insufficientRangeMultiplier =
                      if (c.hasPathOrNull("insufficientRangeMultiplier")) c.getDouble("insufficientRangeMultiplier")
                      else -60.0,
                    queueingTimeMultiplier =
                      if (c.hasPathOrNull("queueingTimeMultiplier")) c.getDouble("queueingTimeMultiplier")
                      else -0.01666667
                  )
                }
              }

              def apply(
                c: com.typesafe.config.Config
              ): BeamConfig.Beam.Agentsim.Agents.RideHail.Charging.MultinomialLogit = {
                BeamConfig.Beam.Agentsim.Agents.RideHail.Charging.MultinomialLogit(
                  params = BeamConfig.Beam.Agentsim.Agents.RideHail.Charging.MultinomialLogit.Params(
                    if (c.hasPathOrNull("params")) c.getConfig("params")
                    else com.typesafe.config.ConfigFactory.parseString("params{}")
                  )
                )
              }
            }

            def apply(c: com.typesafe.config.Config): BeamConfig.Beam.Agentsim.Agents.RideHail.Charging = {
              BeamConfig.Beam.Agentsim.Agents.RideHail.Charging(
                multinomialLogit = BeamConfig.Beam.Agentsim.Agents.RideHail.Charging.MultinomialLogit(
                  if (c.hasPathOrNull("multinomialLogit")) c.getConfig("multinomialLogit")
                  else com.typesafe.config.ConfigFactory.parseString("multinomialLogit{}")
                )
              )
            }
          }

          case class Human(
            noRefuelThresholdInMeters: scala.Int,
            refuelRequiredThresholdInMeters: scala.Int
          )

          object Human {

            def apply(c: com.typesafe.config.Config): BeamConfig.Beam.Agentsim.Agents.RideHail.Human = {
              BeamConfig.Beam.Agentsim.Agents.RideHail.Human(
                noRefuelThresholdInMeters =
                  if (c.hasPathOrNull("noRefuelThresholdInMeters")) c.getInt("noRefuelThresholdInMeters") else 128720,
                refuelRequiredThresholdInMeters =
                  if (c.hasPathOrNull("refuelRequiredThresholdInMeters")) c.getInt("refuelRequiredThresholdInMeters")
                  else 32180
              )
            }
          }

          case class Initialization(
            filePath: java.lang.String,
            initType: java.lang.String,
            parking: BeamConfig.Beam.Agentsim.Agents.RideHail.Initialization.Parking,
            procedural: BeamConfig.Beam.Agentsim.Agents.RideHail.Initialization.Procedural
          )

          object Initialization {

            case class Parking(
              filePath: java.lang.String
            )

            object Parking {

              def apply(
                c: com.typesafe.config.Config
              ): BeamConfig.Beam.Agentsim.Agents.RideHail.Initialization.Parking = {
                BeamConfig.Beam.Agentsim.Agents.RideHail.Initialization.Parking(
                  filePath = if (c.hasPathOrNull("filePath")) c.getString("filePath") else ""
                )
              }
            }

            case class Procedural(
              fractionOfInitialVehicleFleet: scala.Double,
              initialLocation: BeamConfig.Beam.Agentsim.Agents.RideHail.Initialization.Procedural.InitialLocation,
              vehicleTypeId: java.lang.String,
              vehicleTypePrefix: java.lang.String
            )

            object Procedural {

              case class InitialLocation(
                home: BeamConfig.Beam.Agentsim.Agents.RideHail.Initialization.Procedural.InitialLocation.Home,
                name: java.lang.String
              )

              object InitialLocation {

                case class Home(
                  radiusInMeters: scala.Double
                )

                object Home {

                  def apply(
                    c: com.typesafe.config.Config
                  ): BeamConfig.Beam.Agentsim.Agents.RideHail.Initialization.Procedural.InitialLocation.Home = {
                    BeamConfig.Beam.Agentsim.Agents.RideHail.Initialization.Procedural.InitialLocation.Home(
                      radiusInMeters = if (c.hasPathOrNull("radiusInMeters")) c.getDouble("radiusInMeters") else 10000
                    )
                  }
                }

                def apply(
                  c: com.typesafe.config.Config
                ): BeamConfig.Beam.Agentsim.Agents.RideHail.Initialization.Procedural.InitialLocation = {
                  BeamConfig.Beam.Agentsim.Agents.RideHail.Initialization.Procedural.InitialLocation(
                    home = BeamConfig.Beam.Agentsim.Agents.RideHail.Initialization.Procedural.InitialLocation.Home(
                      if (c.hasPathOrNull("home")) c.getConfig("home")
                      else com.typesafe.config.ConfigFactory.parseString("home{}")
                    ),
                    name = if (c.hasPathOrNull("name")) c.getString("name") else "HOME"
                  )
                }
              }

              def apply(
                c: com.typesafe.config.Config
              ): BeamConfig.Beam.Agentsim.Agents.RideHail.Initialization.Procedural = {
                BeamConfig.Beam.Agentsim.Agents.RideHail.Initialization.Procedural(
                  fractionOfInitialVehicleFleet =
                    if (c.hasPathOrNull("fractionOfInitialVehicleFleet")) c.getDouble("fractionOfInitialVehicleFleet")
                    else 0.1,
                  initialLocation = BeamConfig.Beam.Agentsim.Agents.RideHail.Initialization.Procedural.InitialLocation(
                    if (c.hasPathOrNull("initialLocation")) c.getConfig("initialLocation")
                    else com.typesafe.config.ConfigFactory.parseString("initialLocation{}")
                  ),
                  vehicleTypeId = if (c.hasPathOrNull("vehicleTypeId")) c.getString("vehicleTypeId") else "Car",
                  vehicleTypePrefix =
                    if (c.hasPathOrNull("vehicleTypePrefix")) c.getString("vehicleTypePrefix") else "RH"
                )
              }
            }

            def apply(c: com.typesafe.config.Config): BeamConfig.Beam.Agentsim.Agents.RideHail.Initialization = {
              BeamConfig.Beam.Agentsim.Agents.RideHail.Initialization(
                filePath = if (c.hasPathOrNull("filePath")) c.getString("filePath") else "",
                initType = if (c.hasPathOrNull("initType")) c.getString("initType") else "PROCEDURAL",
                parking = BeamConfig.Beam.Agentsim.Agents.RideHail.Initialization.Parking(
                  if (c.hasPathOrNull("parking")) c.getConfig("parking")
                  else com.typesafe.config.ConfigFactory.parseString("parking{}")
                ),
                procedural = BeamConfig.Beam.Agentsim.Agents.RideHail.Initialization.Procedural(
                  if (c.hasPathOrNull("procedural")) c.getConfig("procedural")
                  else com.typesafe.config.ConfigFactory.parseString("procedural{}")
                )
              )
            }
          }

          case class IterationStats(
            timeBinSizeInSec: scala.Double
          )

          object IterationStats {

            def apply(c: com.typesafe.config.Config): BeamConfig.Beam.Agentsim.Agents.RideHail.IterationStats = {
              BeamConfig.Beam.Agentsim.Agents.RideHail.IterationStats(
                timeBinSizeInSec = if (c.hasPathOrNull("timeBinSizeInSec")) c.getDouble("timeBinSizeInSec") else 3600.0
              )
            }
          }

          case class RepositioningManager(
            demandFollowingRepositioningManager: BeamConfig.Beam.Agentsim.Agents.RideHail.RepositioningManager.DemandFollowingRepositioningManager,
            inverseSquareDistanceRepositioningFactor: BeamConfig.Beam.Agentsim.Agents.RideHail.RepositioningManager.InverseSquareDistanceRepositioningFactor,
            name: java.lang.String,
            timeout: scala.Int
          )

          object RepositioningManager {

            case class DemandFollowingRepositioningManager(
              fractionOfClosestClustersToConsider: scala.Double,
              horizon: scala.Int,
              numberOfClustersForDemand: scala.Int,
              sensitivityOfRepositioningToDemand: scala.Double,
              sensitivityOfRepositioningToDemandForCAVs: scala.Double
            )

            object DemandFollowingRepositioningManager {

              def apply(
                c: com.typesafe.config.Config
              ): BeamConfig.Beam.Agentsim.Agents.RideHail.RepositioningManager.DemandFollowingRepositioningManager = {
                BeamConfig.Beam.Agentsim.Agents.RideHail.RepositioningManager.DemandFollowingRepositioningManager(
                  fractionOfClosestClustersToConsider =
                    if (c.hasPathOrNull("fractionOfClosestClustersToConsider"))
                      c.getDouble("fractionOfClosestClustersToConsider")
                    else 0.2,
                  horizon = if (c.hasPathOrNull("horizon")) c.getInt("horizon") else 1200,
                  numberOfClustersForDemand =
                    if (c.hasPathOrNull("numberOfClustersForDemand")) c.getInt("numberOfClustersForDemand") else 30,
                  sensitivityOfRepositioningToDemand =
                    if (c.hasPathOrNull("sensitivityOfRepositioningToDemand"))
                      c.getDouble("sensitivityOfRepositioningToDemand")
                    else 1,
                  sensitivityOfRepositioningToDemandForCAVs =
                    if (c.hasPathOrNull("sensitivityOfRepositioningToDemandForCAVs"))
                      c.getDouble("sensitivityOfRepositioningToDemandForCAVs")
                    else 1
                )
              }
            }

            case class InverseSquareDistanceRepositioningFactor(
              predictionHorizon: scala.Int,
              sensitivityOfRepositioningToDemand: scala.Double,
              sensitivityOfRepositioningToDistance: scala.Double
            )

            object InverseSquareDistanceRepositioningFactor {

              def apply(
                c: com.typesafe.config.Config
              ): BeamConfig.Beam.Agentsim.Agents.RideHail.RepositioningManager.InverseSquareDistanceRepositioningFactor = {
                BeamConfig.Beam.Agentsim.Agents.RideHail.RepositioningManager.InverseSquareDistanceRepositioningFactor(
                  predictionHorizon = if (c.hasPathOrNull("predictionHorizon")) c.getInt("predictionHorizon") else 3600,
                  sensitivityOfRepositioningToDemand =
                    if (c.hasPathOrNull("sensitivityOfRepositioningToDemand"))
                      c.getDouble("sensitivityOfRepositioningToDemand")
                    else 0.4,
                  sensitivityOfRepositioningToDistance =
                    if (c.hasPathOrNull("sensitivityOfRepositioningToDistance"))
                      c.getDouble("sensitivityOfRepositioningToDistance")
                    else 0.9
                )
              }
            }

            def apply(c: com.typesafe.config.Config): BeamConfig.Beam.Agentsim.Agents.RideHail.RepositioningManager = {
              BeamConfig.Beam.Agentsim.Agents.RideHail.RepositioningManager(
                demandFollowingRepositioningManager =
                  BeamConfig.Beam.Agentsim.Agents.RideHail.RepositioningManager.DemandFollowingRepositioningManager(
                    if (c.hasPathOrNull("demandFollowingRepositioningManager"))
                      c.getConfig("demandFollowingRepositioningManager")
                    else com.typesafe.config.ConfigFactory.parseString("demandFollowingRepositioningManager{}")
                  ),
                inverseSquareDistanceRepositioningFactor = BeamConfig.Beam.Agentsim.Agents.RideHail.RepositioningManager
                  .InverseSquareDistanceRepositioningFactor(
                    if (c.hasPathOrNull("inverseSquareDistanceRepositioningFactor"))
                      c.getConfig("inverseSquareDistanceRepositioningFactor")
                    else com.typesafe.config.ConfigFactory.parseString("inverseSquareDistanceRepositioningFactor{}")
                  ),
                name = if (c.hasPathOrNull("name")) c.getString("name") else "DEFAULT_REPOSITIONING_MANAGER",
                timeout = if (c.hasPathOrNull("timeout")) c.getInt("timeout") else 0
              )
            }
          }

          case class RideHailManager(
            radiusInMeters: scala.Double
          )

          object RideHailManager {

            def apply(c: com.typesafe.config.Config): BeamConfig.Beam.Agentsim.Agents.RideHail.RideHailManager = {
              BeamConfig.Beam.Agentsim.Agents.RideHail.RideHailManager(
                radiusInMeters = if (c.hasPathOrNull("radiusInMeters")) c.getDouble("radiusInMeters") else 5000
              )
            }
          }

          case class SurgePricing(
            minimumSurgeLevel: scala.Double,
            numberOfCategories: scala.Int,
            priceAdjustmentStrategy: java.lang.String,
            surgeLevelAdaptionStep: scala.Double
          )

          object SurgePricing {

            def apply(c: com.typesafe.config.Config): BeamConfig.Beam.Agentsim.Agents.RideHail.SurgePricing = {
              BeamConfig.Beam.Agentsim.Agents.RideHail.SurgePricing(
                minimumSurgeLevel = if (c.hasPathOrNull("minimumSurgeLevel")) c.getDouble("minimumSurgeLevel") else 0.1,
                numberOfCategories = if (c.hasPathOrNull("numberOfCategories")) c.getInt("numberOfCategories") else 6,
                priceAdjustmentStrategy =
                  if (c.hasPathOrNull("priceAdjustmentStrategy")) c.getString("priceAdjustmentStrategy")
                  else "KEEP_PRICE_LEVEL_FIXED_AT_ONE",
                surgeLevelAdaptionStep =
                  if (c.hasPathOrNull("surgeLevelAdaptionStep")) c.getDouble("surgeLevelAdaptionStep") else 0.1
              )
            }
          }

          def apply(c: com.typesafe.config.Config): BeamConfig.Beam.Agentsim.Agents.RideHail = {
            BeamConfig.Beam.Agentsim.Agents.RideHail(
              allocationManager = BeamConfig.Beam.Agentsim.Agents.RideHail.AllocationManager(
                if (c.hasPathOrNull("allocationManager")) c.getConfig("allocationManager")
                else com.typesafe.config.ConfigFactory.parseString("allocationManager{}")
              ),
              cav = BeamConfig.Beam.Agentsim.Agents.RideHail.Cav(
                if (c.hasPathOrNull("cav")) c.getConfig("cav")
                else com.typesafe.config.ConfigFactory.parseString("cav{}")
              ),
              charging = BeamConfig.Beam.Agentsim.Agents.RideHail.Charging(
                if (c.hasPathOrNull("charging")) c.getConfig("charging")
                else com.typesafe.config.ConfigFactory.parseString("charging{}")
              ),
              defaultBaseCost = if (c.hasPathOrNull("defaultBaseCost")) c.getDouble("defaultBaseCost") else 1.8,
              defaultCostPerMile =
                if (c.hasPathOrNull("defaultCostPerMile")) c.getDouble("defaultCostPerMile") else 0.91,
              defaultCostPerMinute =
                if (c.hasPathOrNull("defaultCostPerMinute")) c.getDouble("defaultCostPerMinute") else 0.28,
              human = BeamConfig.Beam.Agentsim.Agents.RideHail.Human(
                if (c.hasPathOrNull("human")) c.getConfig("human")
                else com.typesafe.config.ConfigFactory.parseString("human{}")
              ),
              initialization = BeamConfig.Beam.Agentsim.Agents.RideHail.Initialization(
                if (c.hasPathOrNull("initialization")) c.getConfig("initialization")
                else com.typesafe.config.ConfigFactory.parseString("initialization{}")
              ),
              iterationStats = BeamConfig.Beam.Agentsim.Agents.RideHail.IterationStats(
                if (c.hasPathOrNull("iterationStats")) c.getConfig("iterationStats")
                else com.typesafe.config.ConfigFactory.parseString("iterationStats{}")
              ),
              linkFleetStateAcrossIterations =
                c.hasPathOrNull("linkFleetStateAcrossIterations") && c.getBoolean("linkFleetStateAcrossIterations"),
              name = if (c.hasPathOrNull("name")) c.getString("name") else "GlobalRHM",
              pooledBaseCost = if (c.hasPathOrNull("pooledBaseCost")) c.getDouble("pooledBaseCost") else 1.89,
              pooledCostPerMile = if (c.hasPathOrNull("pooledCostPerMile")) c.getDouble("pooledCostPerMile") else 1.11,
              pooledCostPerMinute =
                if (c.hasPathOrNull("pooledCostPerMinute")) c.getDouble("pooledCostPerMinute") else 0.07,
              rangeBufferForDispatchInMeters =
                if (c.hasPathOrNull("rangeBufferForDispatchInMeters")) c.getInt("rangeBufferForDispatchInMeters")
                else 10000,
              repositioningManager = BeamConfig.Beam.Agentsim.Agents.RideHail.RepositioningManager(
                if (c.hasPathOrNull("repositioningManager")) c.getConfig("repositioningManager")
                else com.typesafe.config.ConfigFactory.parseString("repositioningManager{}")
              ),
              rideHailManager = BeamConfig.Beam.Agentsim.Agents.RideHail.RideHailManager(
                if (c.hasPathOrNull("rideHailManager")) c.getConfig("rideHailManager")
                else com.typesafe.config.ConfigFactory.parseString("rideHailManager{}")
              ),
              surgePricing = BeamConfig.Beam.Agentsim.Agents.RideHail.SurgePricing(
                if (c.hasPathOrNull("surgePricing")) c.getConfig("surgePricing")
                else com.typesafe.config.ConfigFactory.parseString("surgePricing{}")
              )
            )
          }
        }

        case class RideHailTransit(
          modesToConsider: java.lang.String
        )

        object RideHailTransit {

          def apply(c: com.typesafe.config.Config): BeamConfig.Beam.Agentsim.Agents.RideHailTransit = {
            BeamConfig.Beam.Agentsim.Agents.RideHailTransit(
              modesToConsider = if (c.hasPathOrNull("modesToConsider")) c.getString("modesToConsider") else "MASS"
            )
          }
        }

        case class TripBehaviors(
          carUsage: BeamConfig.Beam.Agentsim.Agents.TripBehaviors.CarUsage,
          multinomialLogit: BeamConfig.Beam.Agentsim.Agents.TripBehaviors.MultinomialLogit
        )

        object TripBehaviors {

          case class CarUsage(
            minDistanceToTrainStop: scala.Double
          )

          object CarUsage {

            def apply(c: com.typesafe.config.Config): BeamConfig.Beam.Agentsim.Agents.TripBehaviors.CarUsage = {
              BeamConfig.Beam.Agentsim.Agents.TripBehaviors.CarUsage(
                minDistanceToTrainStop =
                  if (c.hasPathOrNull("minDistanceToTrainStop")) c.getDouble("minDistanceToTrainStop") else 0.0
              )
            }
          }

          case class MultinomialLogit(
            activity_file_path: java.lang.String,
            additional_trip_utility: scala.Double,
            destination_nest_scale_factor: scala.Double,
            generate_secondary_activities: scala.Boolean,
            intercept_file_path: java.lang.String,
            max_destination_choice_set_size: scala.Int,
            max_destination_distance_meters: scala.Double,
            mode_nest_scale_factor: scala.Double,
            trip_nest_scale_factor: scala.Double
          )

          object MultinomialLogit {

            def apply(c: com.typesafe.config.Config): BeamConfig.Beam.Agentsim.Agents.TripBehaviors.MultinomialLogit = {
              BeamConfig.Beam.Agentsim.Agents.TripBehaviors.MultinomialLogit(
                activity_file_path =
                  if (c.hasPathOrNull("activity_file_path")) c.getString("activity_file_path") else "",
                additional_trip_utility =
                  if (c.hasPathOrNull("additional_trip_utility")) c.getDouble("additional_trip_utility") else 0.0,
                destination_nest_scale_factor =
                  if (c.hasPathOrNull("destination_nest_scale_factor")) c.getDouble("destination_nest_scale_factor")
                  else 1.0,
                generate_secondary_activities =
                  c.hasPathOrNull("generate_secondary_activities") && c.getBoolean("generate_secondary_activities"),
                intercept_file_path =
                  if (c.hasPathOrNull("intercept_file_path")) c.getString("intercept_file_path") else "",
                max_destination_choice_set_size =
                  if (c.hasPathOrNull("max_destination_choice_set_size")) c.getInt("max_destination_choice_set_size")
                  else 20,
                max_destination_distance_meters =
                  if (c.hasPathOrNull("max_destination_distance_meters")) c.getDouble("max_destination_distance_meters")
                  else 32000,
                mode_nest_scale_factor =
                  if (c.hasPathOrNull("mode_nest_scale_factor")) c.getDouble("mode_nest_scale_factor") else 1.0,
                trip_nest_scale_factor =
                  if (c.hasPathOrNull("trip_nest_scale_factor")) c.getDouble("trip_nest_scale_factor") else 1.0
              )
            }
          }

          def apply(c: com.typesafe.config.Config): BeamConfig.Beam.Agentsim.Agents.TripBehaviors = {
            BeamConfig.Beam.Agentsim.Agents.TripBehaviors(
              carUsage = BeamConfig.Beam.Agentsim.Agents.TripBehaviors.CarUsage(
                if (c.hasPathOrNull("carUsage")) c.getConfig("carUsage")
                else com.typesafe.config.ConfigFactory.parseString("carUsage{}")
              ),
              multinomialLogit = BeamConfig.Beam.Agentsim.Agents.TripBehaviors.MultinomialLogit(
                if (c.hasPathOrNull("multinomialLogit")) c.getConfig("multinomialLogit")
                else com.typesafe.config.ConfigFactory.parseString("multinomialLogit{}")
              )
            )
          }
        }

        case class Vehicles(
          destination: BeamConfig.Beam.Agentsim.Agents.Vehicles.Destination,
          downsamplingMethod: java.lang.String,
          dummySharedBike: BeamConfig.Beam.Agentsim.Agents.Vehicles.DummySharedBike,
          dummySharedCar: BeamConfig.Beam.Agentsim.Agents.Vehicles.DummySharedCar,
          enroute: BeamConfig.Beam.Agentsim.Agents.Vehicles.Enroute,
          fractionOfInitialVehicleFleet: scala.Double,
          fractionOfPeopleWithBicycle: scala.Double,
          fuelTypesFilePath: java.lang.String,
          generateEmergencyHouseholdVehicleWhenPlansRequireIt: scala.Boolean,
          linkSocAcrossIterations: scala.Boolean,
          linkToGradePercentFilePath: java.lang.String,
          meanPrivateVehicleStartingSOC: scala.Double,
          meanRidehailVehicleStartingSOC: scala.Double,
          replanOnTheFlyWhenHouseholdVehiclesAreNotAvailable: scala.Boolean,
          sharedFleets: scala.List[BeamConfig.Beam.Agentsim.Agents.Vehicles.SharedFleets$Elm],
          transitVehicleTypesByRouteFile: java.lang.String,
          vehicleAdjustmentMethod: java.lang.String,
          vehicleTypesFilePath: java.lang.String,
          vehiclesFilePath: java.lang.String
        )

        object Vehicles {

          case class Destination(
            home: BeamConfig.Beam.Agentsim.Agents.Vehicles.Destination.Home,
            noRefuelThresholdInMeters: scala.Int,
            refuelRequiredThresholdInMeters: scala.Int,
            secondary: BeamConfig.Beam.Agentsim.Agents.Vehicles.Destination.Secondary,
            work: BeamConfig.Beam.Agentsim.Agents.Vehicles.Destination.Work
          )

          object Destination {

            case class Home(
              noRefuelThresholdInMeters: scala.Int,
              refuelRequiredThresholdInMeters: scala.Int
            )

            object Home {

              def apply(c: com.typesafe.config.Config): BeamConfig.Beam.Agentsim.Agents.Vehicles.Destination.Home = {
                BeamConfig.Beam.Agentsim.Agents.Vehicles.Destination.Home(
                  noRefuelThresholdInMeters =
                    if (c.hasPathOrNull("noRefuelThresholdInMeters")) c.getInt("noRefuelThresholdInMeters") else 482803,
                  refuelRequiredThresholdInMeters =
                    if (c.hasPathOrNull("refuelRequiredThresholdInMeters")) c.getInt("refuelRequiredThresholdInMeters")
                    else 482803
                )
              }
            }

            case class Secondary(
              noRefuelThresholdInMeters: scala.Int,
              refuelRequiredThresholdInMeters: scala.Int
            )

            object Secondary {

              def apply(
                c: com.typesafe.config.Config
              ): BeamConfig.Beam.Agentsim.Agents.Vehicles.Destination.Secondary = {
                BeamConfig.Beam.Agentsim.Agents.Vehicles.Destination.Secondary(
                  noRefuelThresholdInMeters =
                    if (c.hasPathOrNull("noRefuelThresholdInMeters")) c.getInt("noRefuelThresholdInMeters") else 482803,
                  refuelRequiredThresholdInMeters =
                    if (c.hasPathOrNull("refuelRequiredThresholdInMeters")) c.getInt("refuelRequiredThresholdInMeters")
                    else 482803
                )
              }
            }

            case class Work(
              noRefuelThresholdInMeters: scala.Int,
              refuelRequiredThresholdInMeters: scala.Int
            )

            object Work {

              def apply(c: com.typesafe.config.Config): BeamConfig.Beam.Agentsim.Agents.Vehicles.Destination.Work = {
                BeamConfig.Beam.Agentsim.Agents.Vehicles.Destination.Work(
                  noRefuelThresholdInMeters =
                    if (c.hasPathOrNull("noRefuelThresholdInMeters")) c.getInt("noRefuelThresholdInMeters") else 482803,
                  refuelRequiredThresholdInMeters =
                    if (c.hasPathOrNull("refuelRequiredThresholdInMeters")) c.getInt("refuelRequiredThresholdInMeters")
                    else 482803
                )
              }
            }

            def apply(c: com.typesafe.config.Config): BeamConfig.Beam.Agentsim.Agents.Vehicles.Destination = {
              BeamConfig.Beam.Agentsim.Agents.Vehicles.Destination(
                home = BeamConfig.Beam.Agentsim.Agents.Vehicles.Destination.Home(
                  if (c.hasPathOrNull("home")) c.getConfig("home")
                  else com.typesafe.config.ConfigFactory.parseString("home{}")
                ),
                noRefuelThresholdInMeters =
                  if (c.hasPathOrNull("noRefuelThresholdInMeters")) c.getInt("noRefuelThresholdInMeters") else 482803,
                refuelRequiredThresholdInMeters =
                  if (c.hasPathOrNull("refuelRequiredThresholdInMeters")) c.getInt("refuelRequiredThresholdInMeters")
                  else 482803,
                secondary = BeamConfig.Beam.Agentsim.Agents.Vehicles.Destination.Secondary(
                  if (c.hasPathOrNull("secondary")) c.getConfig("secondary")
                  else com.typesafe.config.ConfigFactory.parseString("secondary{}")
                ),
                work = BeamConfig.Beam.Agentsim.Agents.Vehicles.Destination.Work(
                  if (c.hasPathOrNull("work")) c.getConfig("work")
                  else com.typesafe.config.ConfigFactory.parseString("work{}")
                )
              )
            }
          }

          case class DummySharedBike(
            vehicleTypeId: java.lang.String
          )

          object DummySharedBike {

            def apply(c: com.typesafe.config.Config): BeamConfig.Beam.Agentsim.Agents.Vehicles.DummySharedBike = {
              BeamConfig.Beam.Agentsim.Agents.Vehicles.DummySharedBike(
                vehicleTypeId =
                  if (c.hasPathOrNull("vehicleTypeId")) c.getString("vehicleTypeId") else "sharedVehicle-sharedBike"
              )
            }
          }

          case class DummySharedCar(
            vehicleTypeId: java.lang.String
          )

          object DummySharedCar {

            def apply(c: com.typesafe.config.Config): BeamConfig.Beam.Agentsim.Agents.Vehicles.DummySharedCar = {
              BeamConfig.Beam.Agentsim.Agents.Vehicles.DummySharedCar(
                vehicleTypeId =
                  if (c.hasPathOrNull("vehicleTypeId")) c.getString("vehicleTypeId") else "sharedVehicle-sharedCar"
              )
            }
          }

          case class Enroute(
            noRefuelAtRemainingDistanceThresholdInMeters: scala.Int,
            noRefuelThresholdOffsetInMeters: scala.Double,
            refuelRequiredThresholdOffsetInMeters: scala.Int,
            remainingDistanceWrtBatteryCapacityThreshold: scala.Int
          )

          object Enroute {

            def apply(c: com.typesafe.config.Config): BeamConfig.Beam.Agentsim.Agents.Vehicles.Enroute = {
              BeamConfig.Beam.Agentsim.Agents.Vehicles.Enroute(
                noRefuelAtRemainingDistanceThresholdInMeters =
                  if (c.hasPathOrNull("noRefuelAtRemainingDistanceThresholdInMeters"))
                    c.getInt("noRefuelAtRemainingDistanceThresholdInMeters")
                  else 500,
                noRefuelThresholdOffsetInMeters =
                  if (c.hasPathOrNull("noRefuelThresholdOffsetInMeters")) c.getDouble("noRefuelThresholdOffsetInMeters")
                  else 32186.9,
                refuelRequiredThresholdOffsetInMeters =
                  if (c.hasPathOrNull("refuelRequiredThresholdOffsetInMeters"))
                    c.getInt("refuelRequiredThresholdOffsetInMeters")
                  else 0,
                remainingDistanceWrtBatteryCapacityThreshold =
                  if (c.hasPathOrNull("remainingDistanceWrtBatteryCapacityThreshold"))
                    c.getInt("remainingDistanceWrtBatteryCapacityThreshold")
                  else 2
              )
            }
          }

          case class SharedFleets$Elm(
            fixed_non_reserving: scala.Option[
              BeamConfig.Beam.Agentsim.Agents.Vehicles.SharedFleets$Elm.FixedNonReserving
            ],
            fixed_non_reserving_fleet_by_taz: scala.Option[
              BeamConfig.Beam.Agentsim.Agents.Vehicles.SharedFleets$Elm.FixedNonReservingFleetByTaz
            ],
            inexhaustible_reserving: scala.Option[
              BeamConfig.Beam.Agentsim.Agents.Vehicles.SharedFleets$Elm.InexhaustibleReserving
            ],
            managerType: java.lang.String,
            name: java.lang.String,
            parkingFilePath: java.lang.String,
            reposition: scala.Option[BeamConfig.Beam.Agentsim.Agents.Vehicles.SharedFleets$Elm.Reposition]
          )

          object SharedFleets$Elm {

            case class FixedNonReserving(
              maxWalkingDistance: scala.Int,
              vehicleTypeId: java.lang.String
            )

            object FixedNonReserving {

              def apply(
                c: com.typesafe.config.Config
              ): BeamConfig.Beam.Agentsim.Agents.Vehicles.SharedFleets$Elm.FixedNonReserving = {
                BeamConfig.Beam.Agentsim.Agents.Vehicles.SharedFleets$Elm.FixedNonReserving(
                  maxWalkingDistance =
                    if (c.hasPathOrNull("maxWalkingDistance")) c.getInt("maxWalkingDistance") else 500,
                  vehicleTypeId =
                    if (c.hasPathOrNull("vehicleTypeId")) c.getString("vehicleTypeId") else "sharedVehicle-sharedCar"
                )
              }
            }

            case class FixedNonReservingFleetByTaz(
              fleetSize: scala.Int,
              maxWalkingDistance: scala.Int,
              vehicleTypeId: java.lang.String,
              vehiclesSharePerTAZFromCSV: scala.Option[java.lang.String]
            )

            object FixedNonReservingFleetByTaz {

              def apply(
                c: com.typesafe.config.Config
              ): BeamConfig.Beam.Agentsim.Agents.Vehicles.SharedFleets$Elm.FixedNonReservingFleetByTaz = {
                BeamConfig.Beam.Agentsim.Agents.Vehicles.SharedFleets$Elm.FixedNonReservingFleetByTaz(
                  fleetSize = if (c.hasPathOrNull("fleetSize")) c.getInt("fleetSize") else 10,
                  maxWalkingDistance =
                    if (c.hasPathOrNull("maxWalkingDistance")) c.getInt("maxWalkingDistance") else 500,
                  vehicleTypeId =
                    if (c.hasPathOrNull("vehicleTypeId")) c.getString("vehicleTypeId") else "sharedVehicle-sharedCar",
                  vehiclesSharePerTAZFromCSV =
                    if (c.hasPathOrNull("vehiclesSharePerTAZFromCSV")) Some(c.getString("vehiclesSharePerTAZFromCSV"))
                    else None
                )
              }
            }

            case class InexhaustibleReserving(
              vehicleTypeId: java.lang.String
            )

            object InexhaustibleReserving {

              def apply(
                c: com.typesafe.config.Config
              ): BeamConfig.Beam.Agentsim.Agents.Vehicles.SharedFleets$Elm.InexhaustibleReserving = {
                BeamConfig.Beam.Agentsim.Agents.Vehicles.SharedFleets$Elm.InexhaustibleReserving(
                  vehicleTypeId =
                    if (c.hasPathOrNull("vehicleTypeId")) c.getString("vehicleTypeId") else "sharedVehicle-sharedCar"
                )
              }
            }

            case class Reposition(
              min_availability_undersupply_algorithm: scala.Option[
                BeamConfig.Beam.Agentsim.Agents.Vehicles.SharedFleets$Elm.Reposition.MinAvailabilityUndersupplyAlgorithm
              ],
              name: java.lang.String,
              repositionTimeBin: scala.Int,
              statTimeBin: scala.Int
            )

            object Reposition {

              case class MinAvailabilityUndersupplyAlgorithm(
                matchLimit: scala.Int
              )

              object MinAvailabilityUndersupplyAlgorithm {

                def apply(
                  c: com.typesafe.config.Config
                ): BeamConfig.Beam.Agentsim.Agents.Vehicles.SharedFleets$Elm.Reposition.MinAvailabilityUndersupplyAlgorithm = {
                  BeamConfig.Beam.Agentsim.Agents.Vehicles.SharedFleets$Elm.Reposition
                    .MinAvailabilityUndersupplyAlgorithm(
                      matchLimit = if (c.hasPathOrNull("matchLimit")) c.getInt("matchLimit") else 99999
                    )
                }
              }

              def apply(
                c: com.typesafe.config.Config
              ): BeamConfig.Beam.Agentsim.Agents.Vehicles.SharedFleets$Elm.Reposition = {
                BeamConfig.Beam.Agentsim.Agents.Vehicles.SharedFleets$Elm.Reposition(
                  min_availability_undersupply_algorithm =
                    if (c.hasPathOrNull("min-availability-undersupply-algorithm"))
                      scala.Some(
                        BeamConfig.Beam.Agentsim.Agents.Vehicles.SharedFleets$Elm.Reposition
                          .MinAvailabilityUndersupplyAlgorithm(c.getConfig("min-availability-undersupply-algorithm"))
                      )
                    else None,
                  name = if (c.hasPathOrNull("name")) c.getString("name") else "my-reposition-algorithm",
                  repositionTimeBin = if (c.hasPathOrNull("repositionTimeBin")) c.getInt("repositionTimeBin") else 3600,
                  statTimeBin = if (c.hasPathOrNull("statTimeBin")) c.getInt("statTimeBin") else 300
                )
              }
            }

            def apply(c: com.typesafe.config.Config): BeamConfig.Beam.Agentsim.Agents.Vehicles.SharedFleets$Elm = {
              BeamConfig.Beam.Agentsim.Agents.Vehicles.SharedFleets$Elm(
                fixed_non_reserving =
                  if (c.hasPathOrNull("fixed-non-reserving"))
                    scala.Some(
                      BeamConfig.Beam.Agentsim.Agents.Vehicles.SharedFleets$Elm
                        .FixedNonReserving(c.getConfig("fixed-non-reserving"))
                    )
                  else None,
                fixed_non_reserving_fleet_by_taz =
                  if (c.hasPathOrNull("fixed-non-reserving-fleet-by-taz"))
                    scala.Some(
                      BeamConfig.Beam.Agentsim.Agents.Vehicles.SharedFleets$Elm
                        .FixedNonReservingFleetByTaz(c.getConfig("fixed-non-reserving-fleet-by-taz"))
                    )
                  else None,
                inexhaustible_reserving =
                  if (c.hasPathOrNull("inexhaustible-reserving"))
                    scala.Some(
                      BeamConfig.Beam.Agentsim.Agents.Vehicles.SharedFleets$Elm
                        .InexhaustibleReserving(c.getConfig("inexhaustible-reserving"))
                    )
                  else None,
                managerType = if (c.hasPathOrNull("managerType")) c.getString("managerType") else "fixed-non-reserving",
                name = if (c.hasPathOrNull("name")) c.getString("name") else "my-fixed-non-reserving-fleet",
                parkingFilePath = if (c.hasPathOrNull("parkingFilePath")) c.getString("parkingFilePath") else "",
                reposition =
                  if (c.hasPathOrNull("reposition"))
                    scala.Some(
                      BeamConfig.Beam.Agentsim.Agents.Vehicles.SharedFleets$Elm.Reposition(c.getConfig("reposition"))
                    )
                  else None
              )
            }
          }

          def apply(c: com.typesafe.config.Config): BeamConfig.Beam.Agentsim.Agents.Vehicles = {
            BeamConfig.Beam.Agentsim.Agents.Vehicles(
              destination = BeamConfig.Beam.Agentsim.Agents.Vehicles.Destination(
                if (c.hasPathOrNull("destination")) c.getConfig("destination")
                else com.typesafe.config.ConfigFactory.parseString("destination{}")
              ),
              downsamplingMethod =
                if (c.hasPathOrNull("downsamplingMethod")) c.getString("downsamplingMethod")
                else "SECONDARY_VEHICLES_FIRST",
              dummySharedBike = BeamConfig.Beam.Agentsim.Agents.Vehicles.DummySharedBike(
                if (c.hasPathOrNull("dummySharedBike")) c.getConfig("dummySharedBike")
                else com.typesafe.config.ConfigFactory.parseString("dummySharedBike{}")
              ),
              dummySharedCar = BeamConfig.Beam.Agentsim.Agents.Vehicles.DummySharedCar(
                if (c.hasPathOrNull("dummySharedCar")) c.getConfig("dummySharedCar")
                else com.typesafe.config.ConfigFactory.parseString("dummySharedCar{}")
              ),
              enroute = BeamConfig.Beam.Agentsim.Agents.Vehicles.Enroute(
                if (c.hasPathOrNull("enroute")) c.getConfig("enroute")
                else com.typesafe.config.ConfigFactory.parseString("enroute{}")
              ),
              fractionOfInitialVehicleFleet =
                if (c.hasPathOrNull("fractionOfInitialVehicleFleet")) c.getDouble("fractionOfInitialVehicleFleet")
                else 1.0,
              fractionOfPeopleWithBicycle =
                if (c.hasPathOrNull("fractionOfPeopleWithBicycle")) c.getDouble("fractionOfPeopleWithBicycle") else 1.0,
              fuelTypesFilePath =
                if (c.hasPathOrNull("fuelTypesFilePath")) c.getString("fuelTypesFilePath")
                else "/test/input/beamville/beamFuelTypes.csv",
              generateEmergencyHouseholdVehicleWhenPlansRequireIt = c.hasPathOrNull(
                "generateEmergencyHouseholdVehicleWhenPlansRequireIt"
              ) && c.getBoolean("generateEmergencyHouseholdVehicleWhenPlansRequireIt"),
              linkSocAcrossIterations =
                c.hasPathOrNull("linkSocAcrossIterations") && c.getBoolean("linkSocAcrossIterations"),
              linkToGradePercentFilePath =
                if (c.hasPathOrNull("linkToGradePercentFilePath")) c.getString("linkToGradePercentFilePath") else "",
              meanPrivateVehicleStartingSOC =
                if (c.hasPathOrNull("meanPrivateVehicleStartingSOC")) c.getDouble("meanPrivateVehicleStartingSOC")
                else 1.0,
              meanRidehailVehicleStartingSOC =
                if (c.hasPathOrNull("meanRidehailVehicleStartingSOC")) c.getDouble("meanRidehailVehicleStartingSOC")
                else 1.0,
              replanOnTheFlyWhenHouseholdVehiclesAreNotAvailable = c.hasPathOrNull(
                "replanOnTheFlyWhenHouseholdVehiclesAreNotAvailable"
              ) && c.getBoolean("replanOnTheFlyWhenHouseholdVehiclesAreNotAvailable"),
              sharedFleets = $_LBeamConfig_Beam_Agentsim_Agents_Vehicles_SharedFleets$Elm(c.getList("sharedFleets")),
              transitVehicleTypesByRouteFile =
                if (c.hasPathOrNull("transitVehicleTypesByRouteFile")) c.getString("transitVehicleTypesByRouteFile")
                else "",
              vehicleAdjustmentMethod =
                if (c.hasPathOrNull("vehicleAdjustmentMethod")) c.getString("vehicleAdjustmentMethod") else "UNIFORM",
              vehicleTypesFilePath =
                if (c.hasPathOrNull("vehicleTypesFilePath")) c.getString("vehicleTypesFilePath")
                else "/test/input/beamville/vehicleTypes.csv",
              vehiclesFilePath =
                if (c.hasPathOrNull("vehiclesFilePath")) c.getString("vehiclesFilePath")
                else "/test/input/beamville/vehicles.csv"
            )
          }

          private def $_LBeamConfig_Beam_Agentsim_Agents_Vehicles_SharedFleets$Elm(
            cl: com.typesafe.config.ConfigList
          ): scala.List[BeamConfig.Beam.Agentsim.Agents.Vehicles.SharedFleets$Elm] = {
            import scala.collection.JavaConverters._
            cl.asScala
              .map(cv =>
                BeamConfig.Beam.Agentsim.Agents.Vehicles
                  .SharedFleets$Elm(cv.asInstanceOf[com.typesafe.config.ConfigObject].toConfig)
              )
              .toList
          }
        }

        def apply(c: com.typesafe.config.Config): BeamConfig.Beam.Agentsim.Agents = {
          BeamConfig.Beam.Agentsim.Agents(
            activities = BeamConfig.Beam.Agentsim.Agents.Activities(
              if (c.hasPathOrNull("activities")) c.getConfig("activities")
              else com.typesafe.config.ConfigFactory.parseString("activities{}")
            ),
            bodyType = if (c.hasPathOrNull("bodyType")) c.getString("bodyType") else "BODY-TYPE-DEFAULT",
            freight = BeamConfig.Beam.Agentsim.Agents.Freight(
              if (c.hasPathOrNull("freight")) c.getConfig("freight")
              else com.typesafe.config.ConfigFactory.parseString("freight{}")
            ),
            households = BeamConfig.Beam.Agentsim.Agents.Households(
              if (c.hasPathOrNull("households")) c.getConfig("households")
              else com.typesafe.config.ConfigFactory.parseString("households{}")
            ),
            modalBehaviors = BeamConfig.Beam.Agentsim.Agents.ModalBehaviors(
              if (c.hasPathOrNull("modalBehaviors")) c.getConfig("modalBehaviors")
              else com.typesafe.config.ConfigFactory.parseString("modalBehaviors{}")
            ),
            modeIncentive = BeamConfig.Beam.Agentsim.Agents.ModeIncentive(
              if (c.hasPathOrNull("modeIncentive")) c.getConfig("modeIncentive")
              else com.typesafe.config.ConfigFactory.parseString("modeIncentive{}")
            ),
            parking = BeamConfig.Beam.Agentsim.Agents.Parking(
              if (c.hasPathOrNull("parking")) c.getConfig("parking")
              else com.typesafe.config.ConfigFactory.parseString("parking{}")
            ),
            plans = BeamConfig.Beam.Agentsim.Agents.Plans(
              if (c.hasPathOrNull("plans")) c.getConfig("plans")
              else com.typesafe.config.ConfigFactory.parseString("plans{}")
            ),
            population = BeamConfig.Beam.Agentsim.Agents.Population(
              if (c.hasPathOrNull("population")) c.getConfig("population")
              else com.typesafe.config.ConfigFactory.parseString("population{}")
            ),
            ptFare = BeamConfig.Beam.Agentsim.Agents.PtFare(
              if (c.hasPathOrNull("ptFare")) c.getConfig("ptFare")
              else com.typesafe.config.ConfigFactory.parseString("ptFare{}")
            ),
            rideHail = BeamConfig.Beam.Agentsim.Agents.RideHail(
              if (c.hasPathOrNull("rideHail")) c.getConfig("rideHail")
              else com.typesafe.config.ConfigFactory.parseString("rideHail{}")
            ),
            rideHailTransit = BeamConfig.Beam.Agentsim.Agents.RideHailTransit(
              if (c.hasPathOrNull("rideHailTransit")) c.getConfig("rideHailTransit")
              else com.typesafe.config.ConfigFactory.parseString("rideHailTransit{}")
            ),
            tripBehaviors = BeamConfig.Beam.Agentsim.Agents.TripBehaviors(
              if (c.hasPathOrNull("tripBehaviors")) c.getConfig("tripBehaviors")
              else com.typesafe.config.ConfigFactory.parseString("tripBehaviors{}")
            ),
            vehicles = BeamConfig.Beam.Agentsim.Agents.Vehicles(
              if (c.hasPathOrNull("vehicles")) c.getConfig("vehicles")
              else com.typesafe.config.ConfigFactory.parseString("vehicles{}")
            )
          )
        }
      }

      case class ChargingNetworkManager(
        chargingPointCostScalingFactor: scala.Double,
        chargingPointCountScalingFactor: scala.Double,
        chargingPointFilePath: java.lang.String,
<<<<<<< HEAD
        maxChargingSessionsInSeconds: scala.Int,
=======
        helics: BeamConfig.Beam.Agentsim.ChargingNetworkManager.Helics,
>>>>>>> 2cbc2649
        overnightChargingEnabled: scala.Boolean,
        powerManagerController: scala.Option[BeamConfig.Beam.Agentsim.ChargingNetworkManager.PowerManagerController],
        scaleUp: BeamConfig.Beam.Agentsim.ChargingNetworkManager.ScaleUp,
        sitePowerManagerController: scala.Option[
          BeamConfig.Beam.Agentsim.ChargingNetworkManager.SitePowerManagerController
        ],
        timeStepInSeconds: scala.Int
      )

      object ChargingNetworkManager {

        case class PowerManagerController(
          bufferSize: scala.Int,
          connect: scala.Boolean,
          coreInitString: java.lang.String,
          coreType: java.lang.String,
          federateName: java.lang.String,
          federatePublication: java.lang.String,
          feedbackEnabled: scala.Boolean,
          intLogLevel: scala.Int,
          pmcFederateName: java.lang.String,
          pmcFederateSubscription: java.lang.String,
          timeDeltaProperty: scala.Double
        )

        object PowerManagerController {

          def apply(
            c: com.typesafe.config.Config
          ): BeamConfig.Beam.Agentsim.ChargingNetworkManager.PowerManagerController = {
            BeamConfig.Beam.Agentsim.ChargingNetworkManager.PowerManagerController(
              bufferSize = if (c.hasPathOrNull("bufferSize")) c.getInt("bufferSize") else 1000,
              connect = c.hasPathOrNull("connect") && c.getBoolean("connect"),
              coreInitString =
                if (c.hasPathOrNull("coreInitString")) c.getString("coreInitString")
                else "--federates=1 --broker_address=tcp://127.0.0.1",
              coreType = if (c.hasPathOrNull("coreType")) c.getString("coreType") else "zmq",
              federateName = if (c.hasPathOrNull("federateName")) c.getString("federateName") else "FED_BEAM",
              federatePublication =
                if (c.hasPathOrNull("federatePublication")) c.getString("federatePublication") else "LOAD_DEMAND",
              feedbackEnabled = !c.hasPathOrNull("feedbackEnabled") || c.getBoolean("feedbackEnabled"),
              intLogLevel = if (c.hasPathOrNull("intLogLevel")) c.getInt("intLogLevel") else 1,
              pmcFederateName = if (c.hasPathOrNull("pmcFederateName")) c.getString("pmcFederateName") else "FED_GRID",
              pmcFederateSubscription =
                if (c.hasPathOrNull("pmcFederateSubscription")) c.getString("pmcFederateSubscription")
                else "POWER_LIMITS",
              timeDeltaProperty = if (c.hasPathOrNull("timeDeltaProperty")) c.getDouble("timeDeltaProperty") else 1.0
            )
          }
        }

        case class ScaleUp(
          activitiesLocationFilePath: java.lang.String,
          enabled: scala.Boolean,
          expansionFactor: scala.Double
        )

        object ScaleUp {

          def apply(c: com.typesafe.config.Config): BeamConfig.Beam.Agentsim.ChargingNetworkManager.ScaleUp = {
            BeamConfig.Beam.Agentsim.ChargingNetworkManager.ScaleUp(
              activitiesLocationFilePath =
                if (c.hasPathOrNull("activitiesLocationFilePath")) c.getString("activitiesLocationFilePath") else "",
              enabled = c.hasPathOrNull("enabled") && c.getBoolean("enabled"),
              expansionFactor = if (c.hasPathOrNull("expansionFactor")) c.getDouble("expansionFactor") else 1.0
            )
          }
        }

        case class SitePowerManagerController(
          bufferSize: scala.Int,
          connect: scala.Boolean,
          coreInitString: java.lang.String,
          coreType: java.lang.String,
          expectFeedback: scala.Boolean,
          federatesPrefix: java.lang.String,
          federatesPublication: java.lang.String,
          intLogLevel: scala.Int,
          spmFederatesPrefix: java.lang.String,
          spmSubscription: java.lang.String,
          timeDeltaProperty: scala.Double
        )

        object SitePowerManagerController {

          def apply(
            c: com.typesafe.config.Config
          ): BeamConfig.Beam.Agentsim.ChargingNetworkManager.SitePowerManagerController = {
            BeamConfig.Beam.Agentsim.ChargingNetworkManager.SitePowerManagerController(
              bufferSize = if (c.hasPathOrNull("bufferSize")) c.getInt("bufferSize") else 1000,
              connect = c.hasPathOrNull("connect") && c.getBoolean("connect"),
              coreInitString =
                if (c.hasPathOrNull("coreInitString")) c.getString("coreInitString")
                else "--federates=1 --broker_address=tcp://127.0.0.1",
              coreType = if (c.hasPathOrNull("coreType")) c.getString("coreType") else "zmq",
              expectFeedback = !c.hasPathOrNull("expectFeedback") || c.getBoolean("expectFeedback"),
              federatesPrefix = if (c.hasPathOrNull("federatesPrefix")) c.getString("federatesPrefix") else "FED_BEAM_",
              federatesPublication =
                if (c.hasPathOrNull("federatesPublication")) c.getString("federatesPublication")
                else "CHARGING_VEHICLES",
              intLogLevel = if (c.hasPathOrNull("intLogLevel")) c.getInt("intLogLevel") else 1,
              spmFederatesPrefix =
                if (c.hasPathOrNull("spmFederatesPrefix")) c.getString("spmFederatesPrefix") else "FED_SPM_",
              spmSubscription =
                if (c.hasPathOrNull("spmSubscription")) c.getString("spmSubscription") else "CHARGING_COMMANDS",
              timeDeltaProperty = if (c.hasPathOrNull("timeDeltaProperty")) c.getDouble("timeDeltaProperty") else 1.0
            )
          }
        }

        def apply(c: com.typesafe.config.Config): BeamConfig.Beam.Agentsim.ChargingNetworkManager = {
          BeamConfig.Beam.Agentsim.ChargingNetworkManager(
            chargingPointCostScalingFactor =
              if (c.hasPathOrNull("chargingPointCostScalingFactor")) c.getDouble("chargingPointCostScalingFactor")
              else 1.0,
            chargingPointCountScalingFactor =
              if (c.hasPathOrNull("chargingPointCountScalingFactor")) c.getDouble("chargingPointCountScalingFactor")
              else 1.0,
            chargingPointFilePath =
              if (c.hasPathOrNull("chargingPointFilePath")) c.getString("chargingPointFilePath") else "",
<<<<<<< HEAD
            maxChargingSessionsInSeconds =
              if (c.hasPathOrNull("maxChargingSessionsInSeconds")) c.getInt("maxChargingSessionsInSeconds") else 43200,
=======
            helics = BeamConfig.Beam.Agentsim.ChargingNetworkManager.Helics(
              if (c.hasPathOrNull("helics")) c.getConfig("helics")
              else com.typesafe.config.ConfigFactory.parseString("helics{}")
            ),
>>>>>>> 2cbc2649
            overnightChargingEnabled =
              c.hasPathOrNull("overnightChargingEnabled") && c.getBoolean("overnightChargingEnabled"),
            powerManagerController =
              if (c.hasPathOrNull("powerManagerController"))
                scala.Some(
                  BeamConfig.Beam.Agentsim.ChargingNetworkManager
                    .PowerManagerController(c.getConfig("powerManagerController"))
                )
              else None,
            scaleUp = BeamConfig.Beam.Agentsim.ChargingNetworkManager.ScaleUp(
              if (c.hasPathOrNull("scaleUp")) c.getConfig("scaleUp")
              else com.typesafe.config.ConfigFactory.parseString("scaleUp{}")
            ),
            sitePowerManagerController =
              if (c.hasPathOrNull("sitePowerManagerController"))
                scala.Some(
                  BeamConfig.Beam.Agentsim.ChargingNetworkManager
                    .SitePowerManagerController(c.getConfig("sitePowerManagerController"))
                )
              else None,
            timeStepInSeconds = if (c.hasPathOrNull("timeStepInSeconds")) c.getInt("timeStepInSeconds") else 300
          )
        }
      }

      case class H3taz(
        lowerBoundResolution: scala.Int,
        upperBoundResolution: scala.Int
      )

      object H3taz {

        def apply(c: com.typesafe.config.Config): BeamConfig.Beam.Agentsim.H3taz = {
          BeamConfig.Beam.Agentsim.H3taz(
            lowerBoundResolution = if (c.hasPathOrNull("lowerBoundResolution")) c.getInt("lowerBoundResolution") else 6,
            upperBoundResolution = if (c.hasPathOrNull("upperBoundResolution")) c.getInt("upperBoundResolution") else 9
          )
        }
      }

      case class Scenarios(
        frequencyAdjustmentFile: java.lang.String
      )

      object Scenarios {

        def apply(c: com.typesafe.config.Config): BeamConfig.Beam.Agentsim.Scenarios = {
          BeamConfig.Beam.Agentsim.Scenarios(
            frequencyAdjustmentFile =
              if (c.hasPathOrNull("frequencyAdjustmentFile")) c.getString("frequencyAdjustmentFile")
              else "/test/input/beamville/r5/FrequencyAdjustment.csv"
          )
        }
      }

      case class ScheduleMonitorTask(
        initialDelay: scala.Int,
        interval: scala.Int
      )

      object ScheduleMonitorTask {

        def apply(c: com.typesafe.config.Config): BeamConfig.Beam.Agentsim.ScheduleMonitorTask = {
          BeamConfig.Beam.Agentsim.ScheduleMonitorTask(
            initialDelay = if (c.hasPathOrNull("initialDelay")) c.getInt("initialDelay") else 1,
            interval = if (c.hasPathOrNull("interval")) c.getInt("interval") else 30
          )
        }
      }

      case class Taz(
        filePath: java.lang.String,
        parkingCostScalingFactor: scala.Double,
        parkingFilePath: java.lang.String,
        parkingManager: BeamConfig.Beam.Agentsim.Taz.ParkingManager,
        parkingStallCountScalingFactor: scala.Double,
        tazIdFieldName: java.lang.String
      )

      object Taz {

        case class ParkingManager(
          displayPerformanceTimings: scala.Boolean,
          method: java.lang.String,
          parallel: BeamConfig.Beam.Agentsim.Taz.ParkingManager.Parallel
        )

        object ParkingManager {

          case class Parallel(
            numberOfClusters: scala.Int
          )

          object Parallel {

            def apply(c: com.typesafe.config.Config): BeamConfig.Beam.Agentsim.Taz.ParkingManager.Parallel = {
              BeamConfig.Beam.Agentsim.Taz.ParkingManager.Parallel(
                numberOfClusters = if (c.hasPathOrNull("numberOfClusters")) c.getInt("numberOfClusters") else 8
              )
            }
          }

          def apply(c: com.typesafe.config.Config): BeamConfig.Beam.Agentsim.Taz.ParkingManager = {
            BeamConfig.Beam.Agentsim.Taz.ParkingManager(
              displayPerformanceTimings =
                c.hasPathOrNull("displayPerformanceTimings") && c.getBoolean("displayPerformanceTimings"),
              method = if (c.hasPathOrNull("method")) c.getString("method") else "DEFAULT",
              parallel = BeamConfig.Beam.Agentsim.Taz.ParkingManager.Parallel(
                if (c.hasPathOrNull("parallel")) c.getConfig("parallel")
                else com.typesafe.config.ConfigFactory.parseString("parallel{}")
              )
            )
          }
        }

        def apply(c: com.typesafe.config.Config): BeamConfig.Beam.Agentsim.Taz = {
          BeamConfig.Beam.Agentsim.Taz(
            filePath =
              if (c.hasPathOrNull("filePath")) c.getString("filePath") else "/test/input/beamville/taz-centers.csv",
            parkingCostScalingFactor =
              if (c.hasPathOrNull("parkingCostScalingFactor")) c.getDouble("parkingCostScalingFactor") else 1.0,
            parkingFilePath = if (c.hasPathOrNull("parkingFilePath")) c.getString("parkingFilePath") else "",
            parkingManager = BeamConfig.Beam.Agentsim.Taz.ParkingManager(
              if (c.hasPathOrNull("parkingManager")) c.getConfig("parkingManager")
              else com.typesafe.config.ConfigFactory.parseString("parkingManager{}")
            ),
            parkingStallCountScalingFactor =
              if (c.hasPathOrNull("parkingStallCountScalingFactor")) c.getDouble("parkingStallCountScalingFactor")
              else 1.0,
            tazIdFieldName = if (c.hasPathOrNull("tazIdFieldName")) c.getString("tazIdFieldName") else "tazId"
          )
        }
      }

      case class Toll(
        filePath: java.lang.String
      )

      object Toll {

        def apply(c: com.typesafe.config.Config): BeamConfig.Beam.Agentsim.Toll = {
          BeamConfig.Beam.Agentsim.Toll(
            filePath =
              if (c.hasPathOrNull("filePath")) c.getString("filePath") else "/test/input/beamville/toll-prices.csv"
          )
        }
      }

      case class Tuning(
        fuelCapacityInJoules: scala.Double,
        rideHailPrice: scala.Double,
        tollPrice: scala.Double,
        transitCapacity: scala.Option[scala.Double],
        transitPrice: scala.Double
      )

      object Tuning {

        def apply(c: com.typesafe.config.Config): BeamConfig.Beam.Agentsim.Tuning = {
          BeamConfig.Beam.Agentsim.Tuning(
            fuelCapacityInJoules =
              if (c.hasPathOrNull("fuelCapacityInJoules")) c.getDouble("fuelCapacityInJoules") else 86400000,
            rideHailPrice = if (c.hasPathOrNull("rideHailPrice")) c.getDouble("rideHailPrice") else 1.0,
            tollPrice = if (c.hasPathOrNull("tollPrice")) c.getDouble("tollPrice") else 1.0,
            transitCapacity = if (c.hasPathOrNull("transitCapacity")) Some(c.getDouble("transitCapacity")) else None,
            transitPrice = if (c.hasPathOrNull("transitPrice")) c.getDouble("transitPrice") else 1.0
          )
        }
      }

      def apply(c: com.typesafe.config.Config): BeamConfig.Beam.Agentsim = {
        BeamConfig.Beam.Agentsim(
          agentSampleSizeAsFractionOfPopulation =
            if (c.hasPathOrNull("agentSampleSizeAsFractionOfPopulation"))
              c.getDouble("agentSampleSizeAsFractionOfPopulation")
            else 1.0,
          agents = BeamConfig.Beam.Agentsim.Agents(
            if (c.hasPathOrNull("agents")) c.getConfig("agents")
            else com.typesafe.config.ConfigFactory.parseString("agents{}")
          ),
          chargingNetworkManager = BeamConfig.Beam.Agentsim.ChargingNetworkManager(
            if (c.hasPathOrNull("chargingNetworkManager")) c.getConfig("chargingNetworkManager")
            else com.typesafe.config.ConfigFactory.parseString("chargingNetworkManager{}")
          ),
          endTime = if (c.hasPathOrNull("endTime")) c.getString("endTime") else "30:00:00",
          firstIteration = if (c.hasPathOrNull("firstIteration")) c.getInt("firstIteration") else 0,
          fractionOfPlansWithSingleActivity =
            if (c.hasPathOrNull("fractionOfPlansWithSingleActivity")) c.getDouble("fractionOfPlansWithSingleActivity")
            else 0.0,
          h3taz = BeamConfig.Beam.Agentsim.H3taz(
            if (c.hasPathOrNull("h3taz")) c.getConfig("h3taz")
            else com.typesafe.config.ConfigFactory.parseString("h3taz{}")
          ),
          lastIteration = if (c.hasPathOrNull("lastIteration")) c.getInt("lastIteration") else 0,
          populationAdjustment =
            if (c.hasPathOrNull("populationAdjustment")) c.getString("populationAdjustment") else "DEFAULT_ADJUSTMENT",
          randomSeedForPopulationSampling =
            if (c.hasPathOrNull("randomSeedForPopulationSampling")) Some(c.getInt("randomSeedForPopulationSampling"))
            else None,
          scenarios = BeamConfig.Beam.Agentsim.Scenarios(
            if (c.hasPathOrNull("scenarios")) c.getConfig("scenarios")
            else com.typesafe.config.ConfigFactory.parseString("scenarios{}")
          ),
          scheduleMonitorTask = BeamConfig.Beam.Agentsim.ScheduleMonitorTask(
            if (c.hasPathOrNull("scheduleMonitorTask")) c.getConfig("scheduleMonitorTask")
            else com.typesafe.config.ConfigFactory.parseString("scheduleMonitorTask{}")
          ),
          schedulerParallelismWindow =
            if (c.hasPathOrNull("schedulerParallelismWindow")) c.getInt("schedulerParallelismWindow") else 30,
          simulationName = if (c.hasPathOrNull("simulationName")) c.getString("simulationName") else "beamville",
          snapLocationAndRemoveInvalidInputs =
            c.hasPathOrNull("snapLocationAndRemoveInvalidInputs") && c.getBoolean("snapLocationAndRemoveInvalidInputs"),
          taz = BeamConfig.Beam.Agentsim.Taz(
            if (c.hasPathOrNull("taz")) c.getConfig("taz") else com.typesafe.config.ConfigFactory.parseString("taz{}")
          ),
          thresholdForMakingParkingChoiceInMeters =
            if (c.hasPathOrNull("thresholdForMakingParkingChoiceInMeters"))
              c.getInt("thresholdForMakingParkingChoiceInMeters")
            else 100,
          thresholdForWalkingInMeters =
            if (c.hasPathOrNull("thresholdForWalkingInMeters")) c.getInt("thresholdForWalkingInMeters") else 100,
          timeBinSize = if (c.hasPathOrNull("timeBinSize")) c.getInt("timeBinSize") else 3600,
          toll = BeamConfig.Beam.Agentsim.Toll(
            if (c.hasPathOrNull("toll")) c.getConfig("toll")
            else com.typesafe.config.ConfigFactory.parseString("toll{}")
          ),
          tuning = BeamConfig.Beam.Agentsim.Tuning(
            if (c.hasPathOrNull("tuning")) c.getConfig("tuning")
            else com.typesafe.config.ConfigFactory.parseString("tuning{}")
          )
        )
      }
    }

    case class Calibration(
      counts: BeamConfig.Beam.Calibration.Counts,
      google: BeamConfig.Beam.Calibration.Google,
      meanToCountsWeightRatio: scala.Double,
      mode: BeamConfig.Beam.Calibration.Mode,
      objectiveFunction: java.lang.String,
      roadNetwork: BeamConfig.Beam.Calibration.RoadNetwork,
      studyArea: BeamConfig.Beam.Calibration.StudyArea
    )

    object Calibration {

      case class Counts(
        averageCountsOverIterations: scala.Int,
        countsScaleFactor: scala.Int,
        inputCountsFile: java.lang.String,
        writeCountsInterval: scala.Int
      )

      object Counts {

        def apply(c: com.typesafe.config.Config): BeamConfig.Beam.Calibration.Counts = {
          BeamConfig.Beam.Calibration.Counts(
            averageCountsOverIterations =
              if (c.hasPathOrNull("averageCountsOverIterations")) c.getInt("averageCountsOverIterations") else 1,
            countsScaleFactor = if (c.hasPathOrNull("countsScaleFactor")) c.getInt("countsScaleFactor") else 10,
            inputCountsFile = if (c.hasPathOrNull("inputCountsFile")) c.getString("inputCountsFile") else "",
            writeCountsInterval = if (c.hasPathOrNull("writeCountsInterval")) c.getInt("writeCountsInterval") else 1
          )
        }
      }

      case class Google(
        travelTimes: BeamConfig.Beam.Calibration.Google.TravelTimes
      )

      object Google {

        case class TravelTimes(
          enable: scala.Boolean,
          iterationInterval: scala.Int,
          minDistanceInMeters: scala.Double,
          numDataPointsOver24Hours: scala.Int,
          offPeakEnabled: scala.Boolean,
          queryDate: java.lang.String,
          tolls: scala.Boolean
        )

        object TravelTimes {

          def apply(c: com.typesafe.config.Config): BeamConfig.Beam.Calibration.Google.TravelTimes = {
            BeamConfig.Beam.Calibration.Google.TravelTimes(
              enable = c.hasPathOrNull("enable") && c.getBoolean("enable"),
              iterationInterval = if (c.hasPathOrNull("iterationInterval")) c.getInt("iterationInterval") else 5,
              minDistanceInMeters =
                if (c.hasPathOrNull("minDistanceInMeters")) c.getDouble("minDistanceInMeters") else 5000,
              numDataPointsOver24Hours =
                if (c.hasPathOrNull("numDataPointsOver24Hours")) c.getInt("numDataPointsOver24Hours") else 100,
              offPeakEnabled = c.hasPathOrNull("offPeakEnabled") && c.getBoolean("offPeakEnabled"),
              queryDate = if (c.hasPathOrNull("queryDate")) c.getString("queryDate") else "2020-10-14",
              tolls = !c.hasPathOrNull("tolls") || c.getBoolean("tolls")
            )
          }
        }

        def apply(c: com.typesafe.config.Config): BeamConfig.Beam.Calibration.Google = {
          BeamConfig.Beam.Calibration.Google(
            travelTimes = BeamConfig.Beam.Calibration.Google.TravelTimes(
              if (c.hasPathOrNull("travelTimes")) c.getConfig("travelTimes")
              else com.typesafe.config.ConfigFactory.parseString("travelTimes{}")
            )
          )
        }
      }

      case class Mode(
        benchmarkFilePath: java.lang.String
      )

      object Mode {

        def apply(c: com.typesafe.config.Config): BeamConfig.Beam.Calibration.Mode = {
          BeamConfig.Beam.Calibration.Mode(
            benchmarkFilePath = if (c.hasPathOrNull("benchmarkFilePath")) c.getString("benchmarkFilePath") else ""
          )
        }
      }

      case class RoadNetwork(
        travelTimes: BeamConfig.Beam.Calibration.RoadNetwork.TravelTimes
      )

      object RoadNetwork {

        case class TravelTimes(
          zoneBoundariesFilePath: java.lang.String,
          zoneODTravelTimesFilePath: java.lang.String
        )

        object TravelTimes {

          def apply(c: com.typesafe.config.Config): BeamConfig.Beam.Calibration.RoadNetwork.TravelTimes = {
            BeamConfig.Beam.Calibration.RoadNetwork.TravelTimes(
              zoneBoundariesFilePath =
                if (c.hasPathOrNull("zoneBoundariesFilePath")) c.getString("zoneBoundariesFilePath") else "",
              zoneODTravelTimesFilePath =
                if (c.hasPathOrNull("zoneODTravelTimesFilePath")) c.getString("zoneODTravelTimesFilePath") else ""
            )
          }
        }

        def apply(c: com.typesafe.config.Config): BeamConfig.Beam.Calibration.RoadNetwork = {
          BeamConfig.Beam.Calibration.RoadNetwork(
            travelTimes = BeamConfig.Beam.Calibration.RoadNetwork.TravelTimes(
              if (c.hasPathOrNull("travelTimes")) c.getConfig("travelTimes")
              else com.typesafe.config.ConfigFactory.parseString("travelTimes{}")
            )
          )
        }
      }

      case class StudyArea(
        enabled: scala.Boolean,
        lat: scala.Double,
        lon: scala.Double,
        radius: scala.Double
      )

      object StudyArea {

        def apply(c: com.typesafe.config.Config): BeamConfig.Beam.Calibration.StudyArea = {
          BeamConfig.Beam.Calibration.StudyArea(
            enabled = c.hasPathOrNull("enabled") && c.getBoolean("enabled"),
            lat = if (c.hasPathOrNull("lat")) c.getDouble("lat") else 0,
            lon = if (c.hasPathOrNull("lon")) c.getDouble("lon") else 0,
            radius = if (c.hasPathOrNull("radius")) c.getDouble("radius") else 0
          )
        }
      }

      def apply(c: com.typesafe.config.Config): BeamConfig.Beam.Calibration = {
        BeamConfig.Beam.Calibration(
          counts = BeamConfig.Beam.Calibration.Counts(
            if (c.hasPathOrNull("counts")) c.getConfig("counts")
            else com.typesafe.config.ConfigFactory.parseString("counts{}")
          ),
          google = BeamConfig.Beam.Calibration.Google(
            if (c.hasPathOrNull("google")) c.getConfig("google")
            else com.typesafe.config.ConfigFactory.parseString("google{}")
          ),
          meanToCountsWeightRatio =
            if (c.hasPathOrNull("meanToCountsWeightRatio")) c.getDouble("meanToCountsWeightRatio") else 0.5,
          mode = BeamConfig.Beam.Calibration.Mode(
            if (c.hasPathOrNull("mode")) c.getConfig("mode")
            else com.typesafe.config.ConfigFactory.parseString("mode{}")
          ),
          objectiveFunction =
            if (c.hasPathOrNull("objectiveFunction")) c.getString("objectiveFunction")
            else "ModeChoiceObjectiveFunction",
          roadNetwork = BeamConfig.Beam.Calibration.RoadNetwork(
            if (c.hasPathOrNull("roadNetwork")) c.getConfig("roadNetwork")
            else com.typesafe.config.ConfigFactory.parseString("roadNetwork{}")
          ),
          studyArea = BeamConfig.Beam.Calibration.StudyArea(
            if (c.hasPathOrNull("studyArea")) c.getConfig("studyArea")
            else com.typesafe.config.ConfigFactory.parseString("studyArea{}")
          )
        )
      }
    }

    case class Cluster(
      clusterType: scala.Option[java.lang.String],
      enabled: scala.Boolean
    )

    object Cluster {

      def apply(c: com.typesafe.config.Config): BeamConfig.Beam.Cluster = {
        BeamConfig.Beam.Cluster(
          clusterType = if (c.hasPathOrNull("clusterType")) Some(c.getString("clusterType")) else None,
          enabled = c.hasPathOrNull("enabled") && c.getBoolean("enabled")
        )
      }
    }

    case class Debug(
      actor: BeamConfig.Beam.Debug.Actor,
      agentTripScoresInterval: scala.Int,
      clearRoutedOutstandingWorkEnabled: scala.Boolean,
      debugActorTimerIntervalInSec: scala.Int,
      debugEnabled: scala.Boolean,
      maxSimulationStepTimeBeforeConsideredStuckMin: scala.Int,
      memoryConsumptionDisplayTimeoutInSec: scala.Int,
      messageLogging: scala.Boolean,
      secondsToWaitToClearRoutedOutstandingWork: scala.Int,
      stuckAgentDetection: BeamConfig.Beam.Debug.StuckAgentDetection,
      triggerMeasurer: BeamConfig.Beam.Debug.TriggerMeasurer,
      vmInformation: BeamConfig.Beam.Debug.VmInformation,
      writeModeChoiceAlternatives: scala.Boolean,
      writeRealizedModeChoiceFile: scala.Boolean
    )

    object Debug {

      case class Actor(
        logDepth: scala.Int
      )

      object Actor {

        def apply(c: com.typesafe.config.Config): BeamConfig.Beam.Debug.Actor = {
          BeamConfig.Beam.Debug.Actor(
            logDepth = if (c.hasPathOrNull("logDepth")) c.getInt("logDepth") else 0
          )
        }
      }

      case class StuckAgentDetection(
        checkIntervalMs: scala.Long,
        checkMaxNumberOfMessagesEnabled: scala.Boolean,
        defaultTimeoutMs: scala.Long,
        enabled: scala.Boolean,
        overallSimulationTimeoutMs: scala.Long,
        thresholds: scala.List[BeamConfig.Beam.Debug.StuckAgentDetection.Thresholds$Elm]
      )

      object StuckAgentDetection {

        case class Thresholds$Elm(
          actorTypeToMaxNumberOfMessages: BeamConfig.Beam.Debug.StuckAgentDetection.Thresholds$Elm.ActorTypeToMaxNumberOfMessages,
          markAsStuckAfterMs: scala.Long,
          triggerType: java.lang.String
        )

        object Thresholds$Elm {

          case class ActorTypeToMaxNumberOfMessages(
            population: scala.Option[scala.Int],
            rideHailAgent: scala.Option[scala.Int],
            rideHailManager: scala.Option[scala.Int],
            transitDriverAgent: scala.Option[scala.Int]
          )

          object ActorTypeToMaxNumberOfMessages {

            def apply(
              c: com.typesafe.config.Config
            ): BeamConfig.Beam.Debug.StuckAgentDetection.Thresholds$Elm.ActorTypeToMaxNumberOfMessages = {
              BeamConfig.Beam.Debug.StuckAgentDetection.Thresholds$Elm.ActorTypeToMaxNumberOfMessages(
                population = if (c.hasPathOrNull("population")) Some(c.getInt("population")) else None,
                rideHailAgent = if (c.hasPathOrNull("rideHailAgent")) Some(c.getInt("rideHailAgent")) else None,
                rideHailManager = if (c.hasPathOrNull("rideHailManager")) Some(c.getInt("rideHailManager")) else None,
                transitDriverAgent =
                  if (c.hasPathOrNull("transitDriverAgent")) Some(c.getInt("transitDriverAgent")) else None
              )
            }
          }

          def apply(c: com.typesafe.config.Config): BeamConfig.Beam.Debug.StuckAgentDetection.Thresholds$Elm = {
            BeamConfig.Beam.Debug.StuckAgentDetection.Thresholds$Elm(
              actorTypeToMaxNumberOfMessages =
                BeamConfig.Beam.Debug.StuckAgentDetection.Thresholds$Elm.ActorTypeToMaxNumberOfMessages(
                  if (c.hasPathOrNull("actorTypeToMaxNumberOfMessages")) c.getConfig("actorTypeToMaxNumberOfMessages")
                  else com.typesafe.config.ConfigFactory.parseString("actorTypeToMaxNumberOfMessages{}")
                ),
              markAsStuckAfterMs =
                if (c.hasPathOrNull("markAsStuckAfterMs"))
                  c.getDuration("markAsStuckAfterMs", java.util.concurrent.TimeUnit.MILLISECONDS)
                else 20000,
              triggerType =
                if (c.hasPathOrNull("triggerType")) c.getString("triggerType")
                else "beam.agentsim.agents.PersonAgent$ActivityStartTrigger"
            )
          }
        }

        def apply(c: com.typesafe.config.Config): BeamConfig.Beam.Debug.StuckAgentDetection = {
          BeamConfig.Beam.Debug.StuckAgentDetection(
            checkIntervalMs =
              if (c.hasPathOrNull("checkIntervalMs"))
                c.getDuration("checkIntervalMs", java.util.concurrent.TimeUnit.MILLISECONDS)
              else 200,
            checkMaxNumberOfMessagesEnabled =
              !c.hasPathOrNull("checkMaxNumberOfMessagesEnabled") || c.getBoolean("checkMaxNumberOfMessagesEnabled"),
            defaultTimeoutMs =
              if (c.hasPathOrNull("defaultTimeoutMs"))
                c.getDuration("defaultTimeoutMs", java.util.concurrent.TimeUnit.MILLISECONDS)
              else 60000,
            enabled = c.hasPathOrNull("enabled") && c.getBoolean("enabled"),
            overallSimulationTimeoutMs =
              if (c.hasPathOrNull("overallSimulationTimeoutMs"))
                c.getDuration("overallSimulationTimeoutMs", java.util.concurrent.TimeUnit.MILLISECONDS)
              else 100000,
            thresholds = $_LBeamConfig_Beam_Debug_StuckAgentDetection_Thresholds$Elm(c.getList("thresholds"))
          )
        }

        private def $_LBeamConfig_Beam_Debug_StuckAgentDetection_Thresholds$Elm(
          cl: com.typesafe.config.ConfigList
        ): scala.List[BeamConfig.Beam.Debug.StuckAgentDetection.Thresholds$Elm] = {
          import scala.collection.JavaConverters._
          cl.asScala
            .map(cv =>
              BeamConfig.Beam.Debug.StuckAgentDetection
                .Thresholds$Elm(cv.asInstanceOf[com.typesafe.config.ConfigObject].toConfig)
            )
            .toList
        }
      }

      case class TriggerMeasurer(
        enabled: scala.Boolean,
        writeStuckAgentDetectionConfig: scala.Boolean
      )

      object TriggerMeasurer {

        def apply(c: com.typesafe.config.Config): BeamConfig.Beam.Debug.TriggerMeasurer = {
          BeamConfig.Beam.Debug.TriggerMeasurer(
            enabled = c.hasPathOrNull("enabled") && c.getBoolean("enabled"),
            writeStuckAgentDetectionConfig =
              !c.hasPathOrNull("writeStuckAgentDetectionConfig") || c.getBoolean("writeStuckAgentDetectionConfig")
          )
        }
      }

      case class VmInformation(
        createGCClassHistogram: scala.Boolean
      )

      object VmInformation {

        def apply(c: com.typesafe.config.Config): BeamConfig.Beam.Debug.VmInformation = {
          BeamConfig.Beam.Debug.VmInformation(
            createGCClassHistogram = c.hasPathOrNull("createGCClassHistogram") && c.getBoolean("createGCClassHistogram")
          )
        }
      }

      def apply(c: com.typesafe.config.Config): BeamConfig.Beam.Debug = {
        BeamConfig.Beam.Debug(
          actor = BeamConfig.Beam.Debug.Actor(
            if (c.hasPathOrNull("actor")) c.getConfig("actor")
            else com.typesafe.config.ConfigFactory.parseString("actor{}")
          ),
          agentTripScoresInterval =
            if (c.hasPathOrNull("agentTripScoresInterval")) c.getInt("agentTripScoresInterval") else 0,
          clearRoutedOutstandingWorkEnabled =
            c.hasPathOrNull("clearRoutedOutstandingWorkEnabled") && c.getBoolean("clearRoutedOutstandingWorkEnabled"),
          debugActorTimerIntervalInSec =
            if (c.hasPathOrNull("debugActorTimerIntervalInSec")) c.getInt("debugActorTimerIntervalInSec") else 0,
          debugEnabled = c.hasPathOrNull("debugEnabled") && c.getBoolean("debugEnabled"),
          maxSimulationStepTimeBeforeConsideredStuckMin =
            if (c.hasPathOrNull("maxSimulationStepTimeBeforeConsideredStuckMin"))
              c.getInt("maxSimulationStepTimeBeforeConsideredStuckMin")
            else 60,
          memoryConsumptionDisplayTimeoutInSec =
            if (c.hasPathOrNull("memoryConsumptionDisplayTimeoutInSec"))
              c.getInt("memoryConsumptionDisplayTimeoutInSec")
            else 0,
          messageLogging = c.hasPathOrNull("messageLogging") && c.getBoolean("messageLogging"),
          secondsToWaitToClearRoutedOutstandingWork =
            if (c.hasPathOrNull("secondsToWaitToClearRoutedOutstandingWork"))
              c.getInt("secondsToWaitToClearRoutedOutstandingWork")
            else 60,
          stuckAgentDetection = BeamConfig.Beam.Debug.StuckAgentDetection(
            if (c.hasPathOrNull("stuckAgentDetection")) c.getConfig("stuckAgentDetection")
            else com.typesafe.config.ConfigFactory.parseString("stuckAgentDetection{}")
          ),
          triggerMeasurer = BeamConfig.Beam.Debug.TriggerMeasurer(
            if (c.hasPathOrNull("triggerMeasurer")) c.getConfig("triggerMeasurer")
            else com.typesafe.config.ConfigFactory.parseString("triggerMeasurer{}")
          ),
          vmInformation = BeamConfig.Beam.Debug.VmInformation(
            if (c.hasPathOrNull("vmInformation")) c.getConfig("vmInformation")
            else com.typesafe.config.ConfigFactory.parseString("vmInformation{}")
          ),
          writeModeChoiceAlternatives =
            c.hasPathOrNull("writeModeChoiceAlternatives") && c.getBoolean("writeModeChoiceAlternatives"),
          writeRealizedModeChoiceFile =
            c.hasPathOrNull("writeRealizedModeChoiceFile") && c.getBoolean("writeRealizedModeChoiceFile")
        )
      }
    }

    case class Exchange(
      output: BeamConfig.Beam.Exchange.Output,
      scenario: BeamConfig.Beam.Exchange.Scenario
    )

    object Exchange {

      case class Output(
        activitySimSkimsEnabled: scala.Boolean,
        geo: BeamConfig.Beam.Exchange.Output.Geo,
        sendNonChosenTripsToSkimmer: scala.Boolean
      )

      object Output {

        case class Geo(
          filePath: scala.Option[java.lang.String]
        )

        object Geo {

          def apply(c: com.typesafe.config.Config): BeamConfig.Beam.Exchange.Output.Geo = {
            BeamConfig.Beam.Exchange.Output.Geo(
              filePath = if (c.hasPathOrNull("filePath")) Some(c.getString("filePath")) else None
            )
          }
        }

        def apply(c: com.typesafe.config.Config): BeamConfig.Beam.Exchange.Output = {
          BeamConfig.Beam.Exchange.Output(
            activitySimSkimsEnabled =
              c.hasPathOrNull("activitySimSkimsEnabled") && c.getBoolean("activitySimSkimsEnabled"),
            geo = BeamConfig.Beam.Exchange.Output.Geo(
              if (c.hasPathOrNull("geo")) c.getConfig("geo") else com.typesafe.config.ConfigFactory.parseString("geo{}")
            ),
            sendNonChosenTripsToSkimmer =
              !c.hasPathOrNull("sendNonChosenTripsToSkimmer") || c.getBoolean("sendNonChosenTripsToSkimmer")
          )
        }
      }

      case class Scenario(
        convertWgs2Utm: scala.Boolean,
        fileFormat: java.lang.String,
        folder: java.lang.String,
        modeMap: scala.Option[scala.List[java.lang.String]],
        source: java.lang.String,
        urbansim: BeamConfig.Beam.Exchange.Scenario.Urbansim
      )

      object Scenario {

        case class Urbansim(
          activitySimEnabled: scala.Boolean,
          scenarioLoadingTimeoutSeconds: scala.Int
        )

        object Urbansim {

          def apply(c: com.typesafe.config.Config): BeamConfig.Beam.Exchange.Scenario.Urbansim = {
            BeamConfig.Beam.Exchange.Scenario.Urbansim(
              activitySimEnabled = c.hasPathOrNull("activitySimEnabled") && c.getBoolean("activitySimEnabled"),
              scenarioLoadingTimeoutSeconds =
                if (c.hasPathOrNull("scenarioLoadingTimeoutSeconds")) c.getInt("scenarioLoadingTimeoutSeconds")
                else 3000
            )
          }
        }

        def apply(c: com.typesafe.config.Config): BeamConfig.Beam.Exchange.Scenario = {
          BeamConfig.Beam.Exchange.Scenario(
            convertWgs2Utm = c.hasPathOrNull("convertWgs2Utm") && c.getBoolean("convertWgs2Utm"),
            fileFormat = if (c.hasPathOrNull("fileFormat")) c.getString("fileFormat") else "xml",
            folder = if (c.hasPathOrNull("folder")) c.getString("folder") else "",
            modeMap = if (c.hasPathOrNull("modeMap")) scala.Some($_L$_str(c.getList("modeMap"))) else None,
            source = if (c.hasPathOrNull("source")) c.getString("source") else "Beam",
            urbansim = BeamConfig.Beam.Exchange.Scenario.Urbansim(
              if (c.hasPathOrNull("urbansim")) c.getConfig("urbansim")
              else com.typesafe.config.ConfigFactory.parseString("urbansim{}")
            )
          )
        }
      }

      def apply(c: com.typesafe.config.Config): BeamConfig.Beam.Exchange = {
        BeamConfig.Beam.Exchange(
          output = BeamConfig.Beam.Exchange.Output(
            if (c.hasPathOrNull("output")) c.getConfig("output")
            else com.typesafe.config.ConfigFactory.parseString("output{}")
          ),
          scenario = BeamConfig.Beam.Exchange.Scenario(
            if (c.hasPathOrNull("scenario")) c.getConfig("scenario")
            else com.typesafe.config.ConfigFactory.parseString("scenario{}")
          )
        )
      }
    }

    case class Experimental(
      optimizer: BeamConfig.Beam.Experimental.Optimizer
    )

    object Experimental {

      case class Optimizer(
        enabled: scala.Boolean
      )

      object Optimizer {

        def apply(c: com.typesafe.config.Config): BeamConfig.Beam.Experimental.Optimizer = {
          BeamConfig.Beam.Experimental.Optimizer(
            enabled = c.hasPathOrNull("enabled") && c.getBoolean("enabled")
          )
        }
      }

      def apply(c: com.typesafe.config.Config): BeamConfig.Beam.Experimental = {
        BeamConfig.Beam.Experimental(
          optimizer = BeamConfig.Beam.Experimental.Optimizer(
            if (c.hasPathOrNull("optimizer")) c.getConfig("optimizer")
            else com.typesafe.config.ConfigFactory.parseString("optimizer{}")
          )
        )
      }
    }

    case class Input(
      lastBaseOutputDir: java.lang.String,
      simulationPrefix: java.lang.String
    )

    object Input {

      def apply(c: com.typesafe.config.Config): BeamConfig.Beam.Input = {
        BeamConfig.Beam.Input(
          lastBaseOutputDir = if (c.hasPathOrNull("lastBaseOutputDir")) c.getString("lastBaseOutputDir") else "output",
          simulationPrefix = if (c.hasPathOrNull("simulationPrefix")) c.getString("simulationPrefix") else "beamville"
        )
      }
    }

    case class Logger(
      keepConsoleAppenderOn: scala.Boolean
    )

    object Logger {

      def apply(c: com.typesafe.config.Config): BeamConfig.Beam.Logger = {
        BeamConfig.Beam.Logger(
          keepConsoleAppenderOn = !c.hasPathOrNull("keepConsoleAppenderOn") || c.getBoolean("keepConsoleAppenderOn")
        )
      }
    }

    case class Metrics(
      level: java.lang.String
    )

    object Metrics {

      def apply(c: com.typesafe.config.Config): BeamConfig.Beam.Metrics = {
        BeamConfig.Beam.Metrics(
          level = if (c.hasPathOrNull("level")) c.getString("level") else "verbose"
        )
      }
    }

    case class Output(
      writePlansAndStopSimulation: scala.Boolean
    )

    object Output {

      def apply(c: com.typesafe.config.Config): BeamConfig.Beam.Output = {
        BeamConfig.Beam.Output(
          writePlansAndStopSimulation =
            c.hasPathOrNull("writePlansAndStopSimulation") && c.getBoolean("writePlansAndStopSimulation")
        )
      }
    }

    case class Outputs(
      addTimestampToOutputDirectory: scala.Boolean,
      baseOutputDirectory: java.lang.String,
      collectAndCreateBeamAnalysisAndGraphs: scala.Boolean,
      defaultWriteInterval: scala.Int,
      displayPerformanceTimings: scala.Boolean,
      events: BeamConfig.Beam.Outputs.Events,
      generalizedLinkStats: BeamConfig.Beam.Outputs.GeneralizedLinkStats,
      generalizedLinkStatsInterval: scala.Int,
      matsim: BeamConfig.Beam.Outputs.Matsim,
      stats: BeamConfig.Beam.Outputs.Stats,
      writeAnalysis: scala.Boolean,
      writeEventsInterval: scala.Int,
      writeGraphs: scala.Boolean,
      writePlansInterval: scala.Int,
      writeR5RoutesInterval: scala.Int
    )

    object Outputs {

      case class Events(
        eventsToWrite: java.lang.String,
        fileOutputFormats: java.lang.String
      )

      object Events {

        def apply(c: com.typesafe.config.Config): BeamConfig.Beam.Outputs.Events = {
          BeamConfig.Beam.Outputs.Events(
            eventsToWrite =
              if (c.hasPathOrNull("eventsToWrite")) c.getString("eventsToWrite")
              else
                "ActivityEndEvent,ActivityStartEvent,PersonEntersVehicleEvent,PersonLeavesVehicleEvent,ModeChoiceEvent,PathTraversalEvent,ReserveRideHailEvent,ReplanningEvent,RefuelSessionEvent,ChargingPlugInEvent,ChargingPlugOutEvent,ParkingEvent,LeavingParkingEvent",
            fileOutputFormats = if (c.hasPathOrNull("fileOutputFormats")) c.getString("fileOutputFormats") else "csv"
          )
        }
      }

      case class GeneralizedLinkStats(
        endTime: scala.Int,
        startTime: scala.Int
      )

      object GeneralizedLinkStats {

        def apply(c: com.typesafe.config.Config): BeamConfig.Beam.Outputs.GeneralizedLinkStats = {
          BeamConfig.Beam.Outputs.GeneralizedLinkStats(
            endTime = if (c.hasPathOrNull("endTime")) c.getInt("endTime") else 32400,
            startTime = if (c.hasPathOrNull("startTime")) c.getInt("startTime") else 25200
          )
        }
      }

      case class Matsim(
        deleteITERSFolderFiles: java.lang.String,
        deleteRootFolderFiles: java.lang.String
      )

      object Matsim {

        def apply(c: com.typesafe.config.Config): BeamConfig.Beam.Outputs.Matsim = {
          BeamConfig.Beam.Outputs.Matsim(
            deleteITERSFolderFiles =
              if (c.hasPathOrNull("deleteITERSFolderFiles")) c.getString("deleteITERSFolderFiles") else "",
            deleteRootFolderFiles =
              if (c.hasPathOrNull("deleteRootFolderFiles")) c.getString("deleteRootFolderFiles") else ""
          )
        }
      }

      case class Stats(
        binSize: scala.Int
      )

      object Stats {

        def apply(c: com.typesafe.config.Config): BeamConfig.Beam.Outputs.Stats = {
          BeamConfig.Beam.Outputs.Stats(
            binSize = if (c.hasPathOrNull("binSize")) c.getInt("binSize") else 3600
          )
        }
      }

      def apply(c: com.typesafe.config.Config): BeamConfig.Beam.Outputs = {
        BeamConfig.Beam.Outputs(
          addTimestampToOutputDirectory =
            !c.hasPathOrNull("addTimestampToOutputDirectory") || c.getBoolean("addTimestampToOutputDirectory"),
          baseOutputDirectory =
            if (c.hasPathOrNull("baseOutputDirectory")) c.getString("baseOutputDirectory") else "output",
          collectAndCreateBeamAnalysisAndGraphs =
            !c.hasPathOrNull("collectAndCreateBeamAnalysisAndGraphs") || c.getBoolean(
              "collectAndCreateBeamAnalysisAndGraphs"
            ),
          defaultWriteInterval = if (c.hasPathOrNull("defaultWriteInterval")) c.getInt("defaultWriteInterval") else 1,
          displayPerformanceTimings =
            c.hasPathOrNull("displayPerformanceTimings") && c.getBoolean("displayPerformanceTimings"),
          events = BeamConfig.Beam.Outputs.Events(
            if (c.hasPathOrNull("events")) c.getConfig("events")
            else com.typesafe.config.ConfigFactory.parseString("events{}")
          ),
          generalizedLinkStats = BeamConfig.Beam.Outputs.GeneralizedLinkStats(
            if (c.hasPathOrNull("generalizedLinkStats")) c.getConfig("generalizedLinkStats")
            else com.typesafe.config.ConfigFactory.parseString("generalizedLinkStats{}")
          ),
          generalizedLinkStatsInterval =
            if (c.hasPathOrNull("generalizedLinkStatsInterval")) c.getInt("generalizedLinkStatsInterval") else 0,
          matsim = BeamConfig.Beam.Outputs.Matsim(
            if (c.hasPathOrNull("matsim")) c.getConfig("matsim")
            else com.typesafe.config.ConfigFactory.parseString("matsim{}")
          ),
          stats = BeamConfig.Beam.Outputs.Stats(
            if (c.hasPathOrNull("stats")) c.getConfig("stats")
            else com.typesafe.config.ConfigFactory.parseString("stats{}")
          ),
          writeAnalysis = !c.hasPathOrNull("writeAnalysis") || c.getBoolean("writeAnalysis"),
          writeEventsInterval = if (c.hasPathOrNull("writeEventsInterval")) c.getInt("writeEventsInterval") else 1,
          writeGraphs = !c.hasPathOrNull("writeGraphs") || c.getBoolean("writeGraphs"),
          writePlansInterval = if (c.hasPathOrNull("writePlansInterval")) c.getInt("writePlansInterval") else 0,
          writeR5RoutesInterval = if (c.hasPathOrNull("writeR5RoutesInterval")) c.getInt("writeR5RoutesInterval") else 0
        )
      }
    }

    case class Physsim(
      bprsim: BeamConfig.Beam.Physsim.Bprsim,
      cchRoutingAssignment: BeamConfig.Beam.Physsim.CchRoutingAssignment,
      duplicatePTE: BeamConfig.Beam.Physsim.DuplicatePTE,
      eventManager: BeamConfig.Beam.Physsim.EventManager,
      events: BeamConfig.Beam.Physsim.Events,
      eventsForFullVersionOfVia: scala.Boolean,
      eventsSampling: scala.Double,
      flowCapacityFactor: scala.Double,
      initializeRouterWithFreeFlowTimes: scala.Boolean,
      inputNetworkFilePath: java.lang.String,
      jdeqsim: BeamConfig.Beam.Physsim.Jdeqsim,
      linkStatsBinSize: scala.Int,
      linkStatsWriteInterval: scala.Int,
      maxLinkLengthToApplySpeedScalingFactor: scala.Double,
      name: java.lang.String,
      network: BeamConfig.Beam.Physsim.Network,
      overwriteLinkParamPath: java.lang.String,
      parbprsim: BeamConfig.Beam.Physsim.Parbprsim,
      pickUpDropOffAnalysis: BeamConfig.Beam.Physsim.PickUpDropOffAnalysis,
      ptSampleSize: scala.Double,
      quick_fix_minCarSpeedInMetersPerSecond: scala.Double,
      relaxation: BeamConfig.Beam.Physsim.Relaxation,
      skipPhysSim: scala.Boolean,
      speedScalingFactor: scala.Double,
      storageCapacityFactor: scala.Double,
      writeEventsInterval: scala.Int,
      writePlansInterval: scala.Int,
      writeRouteHistoryInterval: scala.Int
    )

    object Physsim {

      case class Bprsim(
        inFlowAggregationTimeWindowInSeconds: scala.Int,
        minFlowToUseBPRFunction: scala.Int,
        travelTimeFunction: java.lang.String
      )

      object Bprsim {

        def apply(c: com.typesafe.config.Config): BeamConfig.Beam.Physsim.Bprsim = {
          BeamConfig.Beam.Physsim.Bprsim(
            inFlowAggregationTimeWindowInSeconds =
              if (c.hasPathOrNull("inFlowAggregationTimeWindowInSeconds"))
                c.getInt("inFlowAggregationTimeWindowInSeconds")
              else 900,
            minFlowToUseBPRFunction =
              if (c.hasPathOrNull("minFlowToUseBPRFunction")) c.getInt("minFlowToUseBPRFunction") else 0,
            travelTimeFunction = if (c.hasPathOrNull("travelTimeFunction")) c.getString("travelTimeFunction") else "BPR"
          )
        }
      }

      case class CchRoutingAssignment(
        congestionFactor: scala.Double
      )

      object CchRoutingAssignment {

        def apply(c: com.typesafe.config.Config): BeamConfig.Beam.Physsim.CchRoutingAssignment = {
          BeamConfig.Beam.Physsim.CchRoutingAssignment(
            congestionFactor = if (c.hasPathOrNull("congestionFactor")) c.getDouble("congestionFactor") else 1.0
          )
        }
      }

      case class DuplicatePTE(
        departureTimeShiftMax: scala.Int,
        departureTimeShiftMin: scala.Int,
        fractionOfEventsToDuplicate: scala.Double
      )

      object DuplicatePTE {

        def apply(c: com.typesafe.config.Config): BeamConfig.Beam.Physsim.DuplicatePTE = {
          BeamConfig.Beam.Physsim.DuplicatePTE(
            departureTimeShiftMax =
              if (c.hasPathOrNull("departureTimeShiftMax")) c.getInt("departureTimeShiftMax") else 600,
            departureTimeShiftMin =
              if (c.hasPathOrNull("departureTimeShiftMin")) c.getInt("departureTimeShiftMin") else -600,
            fractionOfEventsToDuplicate =
              if (c.hasPathOrNull("fractionOfEventsToDuplicate")) c.getDouble("fractionOfEventsToDuplicate") else 0.0
          )
        }
      }

      case class EventManager(
        numberOfThreads: scala.Int,
        `type`: java.lang.String
      )

      object EventManager {

        def apply(c: com.typesafe.config.Config): BeamConfig.Beam.Physsim.EventManager = {
          BeamConfig.Beam.Physsim.EventManager(
            numberOfThreads = if (c.hasPathOrNull("numberOfThreads")) c.getInt("numberOfThreads") else 1,
            `type` = if (c.hasPathOrNull("type")) c.getString("type") else "Auto"
          )
        }
      }

      case class Events(
        eventsToWrite: java.lang.String,
        fileOutputFormats: java.lang.String
      )

      object Events {

        def apply(c: com.typesafe.config.Config): BeamConfig.Beam.Physsim.Events = {
          BeamConfig.Beam.Physsim.Events(
            eventsToWrite =
              if (c.hasPathOrNull("eventsToWrite")) c.getString("eventsToWrite")
              else
                "ActivityEndEvent,ActivityStartEvent,LinkEnterEvent,LinkLeaveEvent,PersonArrivalEvent,PersonDepartureEvent,VehicleEntersTrafficEvent,VehicleLeavesTrafficEvent",
            fileOutputFormats = if (c.hasPathOrNull("fileOutputFormats")) c.getString("fileOutputFormats") else "csv"
          )
        }
      }

      case class Jdeqsim(
        agentSimPhysSimInterfaceDebugger: BeamConfig.Beam.Physsim.Jdeqsim.AgentSimPhysSimInterfaceDebugger,
        cacc: BeamConfig.Beam.Physsim.Jdeqsim.Cacc
      )

      object Jdeqsim {

        case class AgentSimPhysSimInterfaceDebugger(
          enabled: scala.Boolean
        )

        object AgentSimPhysSimInterfaceDebugger {

          def apply(c: com.typesafe.config.Config): BeamConfig.Beam.Physsim.Jdeqsim.AgentSimPhysSimInterfaceDebugger = {
            BeamConfig.Beam.Physsim.Jdeqsim.AgentSimPhysSimInterfaceDebugger(
              enabled = c.hasPathOrNull("enabled") && c.getBoolean("enabled")
            )
          }
        }

        case class Cacc(
          adjustedMinimumRoadSpeedInMetersPerSecond: scala.Double,
          capacityPlansWriteInterval: scala.Int,
          enabled: scala.Boolean,
          minRoadCapacity: scala.Int,
          minSpeedMetersPerSec: scala.Int,
          speedAdjustmentFactor: scala.Double
        )

        object Cacc {

          def apply(c: com.typesafe.config.Config): BeamConfig.Beam.Physsim.Jdeqsim.Cacc = {
            BeamConfig.Beam.Physsim.Jdeqsim.Cacc(
              adjustedMinimumRoadSpeedInMetersPerSecond =
                if (c.hasPathOrNull("adjustedMinimumRoadSpeedInMetersPerSecond"))
                  c.getDouble("adjustedMinimumRoadSpeedInMetersPerSecond")
                else 1.3,
              capacityPlansWriteInterval =
                if (c.hasPathOrNull("capacityPlansWriteInterval")) c.getInt("capacityPlansWriteInterval") else 0,
              enabled = c.hasPathOrNull("enabled") && c.getBoolean("enabled"),
              minRoadCapacity = if (c.hasPathOrNull("minRoadCapacity")) c.getInt("minRoadCapacity") else 2000,
              minSpeedMetersPerSec =
                if (c.hasPathOrNull("minSpeedMetersPerSec")) c.getInt("minSpeedMetersPerSec") else 20,
              speedAdjustmentFactor =
                if (c.hasPathOrNull("speedAdjustmentFactor")) c.getDouble("speedAdjustmentFactor") else 1.0
            )
          }
        }

        def apply(c: com.typesafe.config.Config): BeamConfig.Beam.Physsim.Jdeqsim = {
          BeamConfig.Beam.Physsim.Jdeqsim(
            agentSimPhysSimInterfaceDebugger = BeamConfig.Beam.Physsim.Jdeqsim.AgentSimPhysSimInterfaceDebugger(
              if (c.hasPathOrNull("agentSimPhysSimInterfaceDebugger")) c.getConfig("agentSimPhysSimInterfaceDebugger")
              else com.typesafe.config.ConfigFactory.parseString("agentSimPhysSimInterfaceDebugger{}")
            ),
            cacc = BeamConfig.Beam.Physsim.Jdeqsim.Cacc(
              if (c.hasPathOrNull("cacc")) c.getConfig("cacc")
              else com.typesafe.config.ConfigFactory.parseString("cacc{}")
            )
          )
        }
      }

      case class Network(
        maxSpeedInference: BeamConfig.Beam.Physsim.Network.MaxSpeedInference,
        overwriteRoadTypeProperties: BeamConfig.Beam.Physsim.Network.OverwriteRoadTypeProperties,
        removeIslands: scala.Boolean
      )

      object Network {

        case class MaxSpeedInference(
          enabled: scala.Boolean,
          `type`: java.lang.String
        )

        object MaxSpeedInference {

          def apply(c: com.typesafe.config.Config): BeamConfig.Beam.Physsim.Network.MaxSpeedInference = {
            BeamConfig.Beam.Physsim.Network.MaxSpeedInference(
              enabled = c.hasPathOrNull("enabled") && c.getBoolean("enabled"),
              `type` = if (c.hasPathOrNull("type")) c.getString("type") else "MEAN"
            )
          }
        }

        case class OverwriteRoadTypeProperties(
          enabled: scala.Boolean,
          livingStreet: BeamConfig.Beam.Physsim.Network.OverwriteRoadTypeProperties.LivingStreet,
          minor: BeamConfig.Beam.Physsim.Network.OverwriteRoadTypeProperties.Minor,
          motorway: BeamConfig.Beam.Physsim.Network.OverwriteRoadTypeProperties.Motorway,
          motorwayLink: BeamConfig.Beam.Physsim.Network.OverwriteRoadTypeProperties.MotorwayLink,
          primary: BeamConfig.Beam.Physsim.Network.OverwriteRoadTypeProperties.Primary,
          primaryLink: BeamConfig.Beam.Physsim.Network.OverwriteRoadTypeProperties.PrimaryLink,
          residential: BeamConfig.Beam.Physsim.Network.OverwriteRoadTypeProperties.Residential,
          secondary: BeamConfig.Beam.Physsim.Network.OverwriteRoadTypeProperties.Secondary,
          secondaryLink: BeamConfig.Beam.Physsim.Network.OverwriteRoadTypeProperties.SecondaryLink,
          tertiary: BeamConfig.Beam.Physsim.Network.OverwriteRoadTypeProperties.Tertiary,
          tertiaryLink: BeamConfig.Beam.Physsim.Network.OverwriteRoadTypeProperties.TertiaryLink,
          trunk: BeamConfig.Beam.Physsim.Network.OverwriteRoadTypeProperties.Trunk,
          trunkLink: BeamConfig.Beam.Physsim.Network.OverwriteRoadTypeProperties.TrunkLink,
          unclassified: BeamConfig.Beam.Physsim.Network.OverwriteRoadTypeProperties.Unclassified
        )

        object OverwriteRoadTypeProperties {

          case class LivingStreet(
            alpha: scala.Option[scala.Double],
            beta: scala.Option[scala.Double],
            capacity: scala.Option[scala.Int],
            lanes: scala.Option[scala.Int],
            speed: scala.Option[scala.Double]
          )

          object LivingStreet {

            def apply(
              c: com.typesafe.config.Config
            ): BeamConfig.Beam.Physsim.Network.OverwriteRoadTypeProperties.LivingStreet = {
              BeamConfig.Beam.Physsim.Network.OverwriteRoadTypeProperties.LivingStreet(
                alpha = if (c.hasPathOrNull("alpha")) Some(c.getDouble("alpha")) else None,
                beta = if (c.hasPathOrNull("beta")) Some(c.getDouble("beta")) else None,
                capacity = if (c.hasPathOrNull("capacity")) Some(c.getInt("capacity")) else None,
                lanes = if (c.hasPathOrNull("lanes")) Some(c.getInt("lanes")) else None,
                speed = if (c.hasPathOrNull("speed")) Some(c.getDouble("speed")) else None
              )
            }
          }

          case class Minor(
            alpha: scala.Option[scala.Double],
            beta: scala.Option[scala.Double],
            capacity: scala.Option[scala.Int],
            lanes: scala.Option[scala.Int],
            speed: scala.Option[scala.Double]
          )

          object Minor {

            def apply(
              c: com.typesafe.config.Config
            ): BeamConfig.Beam.Physsim.Network.OverwriteRoadTypeProperties.Minor = {
              BeamConfig.Beam.Physsim.Network.OverwriteRoadTypeProperties.Minor(
                alpha = if (c.hasPathOrNull("alpha")) Some(c.getDouble("alpha")) else None,
                beta = if (c.hasPathOrNull("beta")) Some(c.getDouble("beta")) else None,
                capacity = if (c.hasPathOrNull("capacity")) Some(c.getInt("capacity")) else None,
                lanes = if (c.hasPathOrNull("lanes")) Some(c.getInt("lanes")) else None,
                speed = if (c.hasPathOrNull("speed")) Some(c.getDouble("speed")) else None
              )
            }
          }

          case class Motorway(
            alpha: scala.Option[scala.Double],
            beta: scala.Option[scala.Double],
            capacity: scala.Option[scala.Int],
            lanes: scala.Option[scala.Int],
            speed: scala.Option[scala.Double]
          )

          object Motorway {

            def apply(
              c: com.typesafe.config.Config
            ): BeamConfig.Beam.Physsim.Network.OverwriteRoadTypeProperties.Motorway = {
              BeamConfig.Beam.Physsim.Network.OverwriteRoadTypeProperties.Motorway(
                alpha = if (c.hasPathOrNull("alpha")) Some(c.getDouble("alpha")) else None,
                beta = if (c.hasPathOrNull("beta")) Some(c.getDouble("beta")) else None,
                capacity = if (c.hasPathOrNull("capacity")) Some(c.getInt("capacity")) else None,
                lanes = if (c.hasPathOrNull("lanes")) Some(c.getInt("lanes")) else None,
                speed = if (c.hasPathOrNull("speed")) Some(c.getDouble("speed")) else None
              )
            }
          }

          case class MotorwayLink(
            alpha: scala.Option[scala.Double],
            beta: scala.Option[scala.Double],
            capacity: scala.Option[scala.Int],
            lanes: scala.Option[scala.Int],
            speed: scala.Option[scala.Double]
          )

          object MotorwayLink {

            def apply(
              c: com.typesafe.config.Config
            ): BeamConfig.Beam.Physsim.Network.OverwriteRoadTypeProperties.MotorwayLink = {
              BeamConfig.Beam.Physsim.Network.OverwriteRoadTypeProperties.MotorwayLink(
                alpha = if (c.hasPathOrNull("alpha")) Some(c.getDouble("alpha")) else None,
                beta = if (c.hasPathOrNull("beta")) Some(c.getDouble("beta")) else None,
                capacity = if (c.hasPathOrNull("capacity")) Some(c.getInt("capacity")) else None,
                lanes = if (c.hasPathOrNull("lanes")) Some(c.getInt("lanes")) else None,
                speed = if (c.hasPathOrNull("speed")) Some(c.getDouble("speed")) else None
              )
            }
          }

          case class Primary(
            alpha: scala.Option[scala.Double],
            beta: scala.Option[scala.Double],
            capacity: scala.Option[scala.Int],
            lanes: scala.Option[scala.Int],
            speed: scala.Option[scala.Double]
          )

          object Primary {

            def apply(
              c: com.typesafe.config.Config
            ): BeamConfig.Beam.Physsim.Network.OverwriteRoadTypeProperties.Primary = {
              BeamConfig.Beam.Physsim.Network.OverwriteRoadTypeProperties.Primary(
                alpha = if (c.hasPathOrNull("alpha")) Some(c.getDouble("alpha")) else None,
                beta = if (c.hasPathOrNull("beta")) Some(c.getDouble("beta")) else None,
                capacity = if (c.hasPathOrNull("capacity")) Some(c.getInt("capacity")) else None,
                lanes = if (c.hasPathOrNull("lanes")) Some(c.getInt("lanes")) else None,
                speed = if (c.hasPathOrNull("speed")) Some(c.getDouble("speed")) else None
              )
            }
          }

          case class PrimaryLink(
            alpha: scala.Option[scala.Double],
            beta: scala.Option[scala.Double],
            capacity: scala.Option[scala.Int],
            lanes: scala.Option[scala.Int],
            speed: scala.Option[scala.Double]
          )

          object PrimaryLink {

            def apply(
              c: com.typesafe.config.Config
            ): BeamConfig.Beam.Physsim.Network.OverwriteRoadTypeProperties.PrimaryLink = {
              BeamConfig.Beam.Physsim.Network.OverwriteRoadTypeProperties.PrimaryLink(
                alpha = if (c.hasPathOrNull("alpha")) Some(c.getDouble("alpha")) else None,
                beta = if (c.hasPathOrNull("beta")) Some(c.getDouble("beta")) else None,
                capacity = if (c.hasPathOrNull("capacity")) Some(c.getInt("capacity")) else None,
                lanes = if (c.hasPathOrNull("lanes")) Some(c.getInt("lanes")) else None,
                speed = if (c.hasPathOrNull("speed")) Some(c.getDouble("speed")) else None
              )
            }
          }

          case class Residential(
            alpha: scala.Option[scala.Double],
            beta: scala.Option[scala.Double],
            capacity: scala.Option[scala.Int],
            lanes: scala.Option[scala.Int],
            speed: scala.Option[scala.Double]
          )

          object Residential {

            def apply(
              c: com.typesafe.config.Config
            ): BeamConfig.Beam.Physsim.Network.OverwriteRoadTypeProperties.Residential = {
              BeamConfig.Beam.Physsim.Network.OverwriteRoadTypeProperties.Residential(
                alpha = if (c.hasPathOrNull("alpha")) Some(c.getDouble("alpha")) else None,
                beta = if (c.hasPathOrNull("beta")) Some(c.getDouble("beta")) else None,
                capacity = if (c.hasPathOrNull("capacity")) Some(c.getInt("capacity")) else None,
                lanes = if (c.hasPathOrNull("lanes")) Some(c.getInt("lanes")) else None,
                speed = if (c.hasPathOrNull("speed")) Some(c.getDouble("speed")) else None
              )
            }
          }

          case class Secondary(
            alpha: scala.Option[scala.Double],
            beta: scala.Option[scala.Double],
            capacity: scala.Option[scala.Int],
            lanes: scala.Option[scala.Int],
            speed: scala.Option[scala.Double]
          )

          object Secondary {

            def apply(
              c: com.typesafe.config.Config
            ): BeamConfig.Beam.Physsim.Network.OverwriteRoadTypeProperties.Secondary = {
              BeamConfig.Beam.Physsim.Network.OverwriteRoadTypeProperties.Secondary(
                alpha = if (c.hasPathOrNull("alpha")) Some(c.getDouble("alpha")) else None,
                beta = if (c.hasPathOrNull("beta")) Some(c.getDouble("beta")) else None,
                capacity = if (c.hasPathOrNull("capacity")) Some(c.getInt("capacity")) else None,
                lanes = if (c.hasPathOrNull("lanes")) Some(c.getInt("lanes")) else None,
                speed = if (c.hasPathOrNull("speed")) Some(c.getDouble("speed")) else None
              )
            }
          }

          case class SecondaryLink(
            alpha: scala.Option[scala.Double],
            beta: scala.Option[scala.Double],
            capacity: scala.Option[scala.Int],
            lanes: scala.Option[scala.Int],
            speed: scala.Option[scala.Double]
          )

          object SecondaryLink {

            def apply(
              c: com.typesafe.config.Config
            ): BeamConfig.Beam.Physsim.Network.OverwriteRoadTypeProperties.SecondaryLink = {
              BeamConfig.Beam.Physsim.Network.OverwriteRoadTypeProperties.SecondaryLink(
                alpha = if (c.hasPathOrNull("alpha")) Some(c.getDouble("alpha")) else None,
                beta = if (c.hasPathOrNull("beta")) Some(c.getDouble("beta")) else None,
                capacity = if (c.hasPathOrNull("capacity")) Some(c.getInt("capacity")) else None,
                lanes = if (c.hasPathOrNull("lanes")) Some(c.getInt("lanes")) else None,
                speed = if (c.hasPathOrNull("speed")) Some(c.getDouble("speed")) else None
              )
            }
          }

          case class Tertiary(
            alpha: scala.Option[scala.Double],
            beta: scala.Option[scala.Double],
            capacity: scala.Option[scala.Int],
            lanes: scala.Option[scala.Int],
            speed: scala.Option[scala.Double]
          )

          object Tertiary {

            def apply(
              c: com.typesafe.config.Config
            ): BeamConfig.Beam.Physsim.Network.OverwriteRoadTypeProperties.Tertiary = {
              BeamConfig.Beam.Physsim.Network.OverwriteRoadTypeProperties.Tertiary(
                alpha = if (c.hasPathOrNull("alpha")) Some(c.getDouble("alpha")) else None,
                beta = if (c.hasPathOrNull("beta")) Some(c.getDouble("beta")) else None,
                capacity = if (c.hasPathOrNull("capacity")) Some(c.getInt("capacity")) else None,
                lanes = if (c.hasPathOrNull("lanes")) Some(c.getInt("lanes")) else None,
                speed = if (c.hasPathOrNull("speed")) Some(c.getDouble("speed")) else None
              )
            }
          }

          case class TertiaryLink(
            alpha: scala.Option[scala.Double],
            beta: scala.Option[scala.Double],
            capacity: scala.Option[scala.Int],
            lanes: scala.Option[scala.Int],
            speed: scala.Option[scala.Double]
          )

          object TertiaryLink {

            def apply(
              c: com.typesafe.config.Config
            ): BeamConfig.Beam.Physsim.Network.OverwriteRoadTypeProperties.TertiaryLink = {
              BeamConfig.Beam.Physsim.Network.OverwriteRoadTypeProperties.TertiaryLink(
                alpha = if (c.hasPathOrNull("alpha")) Some(c.getDouble("alpha")) else None,
                beta = if (c.hasPathOrNull("beta")) Some(c.getDouble("beta")) else None,
                capacity = if (c.hasPathOrNull("capacity")) Some(c.getInt("capacity")) else None,
                lanes = if (c.hasPathOrNull("lanes")) Some(c.getInt("lanes")) else None,
                speed = if (c.hasPathOrNull("speed")) Some(c.getDouble("speed")) else None
              )
            }
          }

          case class Trunk(
            alpha: scala.Option[scala.Double],
            beta: scala.Option[scala.Double],
            capacity: scala.Option[scala.Int],
            lanes: scala.Option[scala.Int],
            speed: scala.Option[scala.Double]
          )

          object Trunk {

            def apply(
              c: com.typesafe.config.Config
            ): BeamConfig.Beam.Physsim.Network.OverwriteRoadTypeProperties.Trunk = {
              BeamConfig.Beam.Physsim.Network.OverwriteRoadTypeProperties.Trunk(
                alpha = if (c.hasPathOrNull("alpha")) Some(c.getDouble("alpha")) else None,
                beta = if (c.hasPathOrNull("beta")) Some(c.getDouble("beta")) else None,
                capacity = if (c.hasPathOrNull("capacity")) Some(c.getInt("capacity")) else None,
                lanes = if (c.hasPathOrNull("lanes")) Some(c.getInt("lanes")) else None,
                speed = if (c.hasPathOrNull("speed")) Some(c.getDouble("speed")) else None
              )
            }
          }

          case class TrunkLink(
            alpha: scala.Option[scala.Double],
            beta: scala.Option[scala.Double],
            capacity: scala.Option[scala.Int],
            lanes: scala.Option[scala.Int],
            speed: scala.Option[scala.Double]
          )

          object TrunkLink {

            def apply(
              c: com.typesafe.config.Config
            ): BeamConfig.Beam.Physsim.Network.OverwriteRoadTypeProperties.TrunkLink = {
              BeamConfig.Beam.Physsim.Network.OverwriteRoadTypeProperties.TrunkLink(
                alpha = if (c.hasPathOrNull("alpha")) Some(c.getDouble("alpha")) else None,
                beta = if (c.hasPathOrNull("beta")) Some(c.getDouble("beta")) else None,
                capacity = if (c.hasPathOrNull("capacity")) Some(c.getInt("capacity")) else None,
                lanes = if (c.hasPathOrNull("lanes")) Some(c.getInt("lanes")) else None,
                speed = if (c.hasPathOrNull("speed")) Some(c.getDouble("speed")) else None
              )
            }
          }

          case class Unclassified(
            alpha: scala.Option[scala.Double],
            beta: scala.Option[scala.Double],
            capacity: scala.Option[scala.Int],
            lanes: scala.Option[scala.Int],
            speed: scala.Option[scala.Double]
          )

          object Unclassified {

            def apply(
              c: com.typesafe.config.Config
            ): BeamConfig.Beam.Physsim.Network.OverwriteRoadTypeProperties.Unclassified = {
              BeamConfig.Beam.Physsim.Network.OverwriteRoadTypeProperties.Unclassified(
                alpha = if (c.hasPathOrNull("alpha")) Some(c.getDouble("alpha")) else None,
                beta = if (c.hasPathOrNull("beta")) Some(c.getDouble("beta")) else None,
                capacity = if (c.hasPathOrNull("capacity")) Some(c.getInt("capacity")) else None,
                lanes = if (c.hasPathOrNull("lanes")) Some(c.getInt("lanes")) else None,
                speed = if (c.hasPathOrNull("speed")) Some(c.getDouble("speed")) else None
              )
            }
          }

          def apply(c: com.typesafe.config.Config): BeamConfig.Beam.Physsim.Network.OverwriteRoadTypeProperties = {
            BeamConfig.Beam.Physsim.Network.OverwriteRoadTypeProperties(
              enabled = c.hasPathOrNull("enabled") && c.getBoolean("enabled"),
              livingStreet = BeamConfig.Beam.Physsim.Network.OverwriteRoadTypeProperties.LivingStreet(
                if (c.hasPathOrNull("livingStreet")) c.getConfig("livingStreet")
                else com.typesafe.config.ConfigFactory.parseString("livingStreet{}")
              ),
              minor = BeamConfig.Beam.Physsim.Network.OverwriteRoadTypeProperties.Minor(
                if (c.hasPathOrNull("minor")) c.getConfig("minor")
                else com.typesafe.config.ConfigFactory.parseString("minor{}")
              ),
              motorway = BeamConfig.Beam.Physsim.Network.OverwriteRoadTypeProperties.Motorway(
                if (c.hasPathOrNull("motorway")) c.getConfig("motorway")
                else com.typesafe.config.ConfigFactory.parseString("motorway{}")
              ),
              motorwayLink = BeamConfig.Beam.Physsim.Network.OverwriteRoadTypeProperties.MotorwayLink(
                if (c.hasPathOrNull("motorwayLink")) c.getConfig("motorwayLink")
                else com.typesafe.config.ConfigFactory.parseString("motorwayLink{}")
              ),
              primary = BeamConfig.Beam.Physsim.Network.OverwriteRoadTypeProperties.Primary(
                if (c.hasPathOrNull("primary")) c.getConfig("primary")
                else com.typesafe.config.ConfigFactory.parseString("primary{}")
              ),
              primaryLink = BeamConfig.Beam.Physsim.Network.OverwriteRoadTypeProperties.PrimaryLink(
                if (c.hasPathOrNull("primaryLink")) c.getConfig("primaryLink")
                else com.typesafe.config.ConfigFactory.parseString("primaryLink{}")
              ),
              residential = BeamConfig.Beam.Physsim.Network.OverwriteRoadTypeProperties.Residential(
                if (c.hasPathOrNull("residential")) c.getConfig("residential")
                else com.typesafe.config.ConfigFactory.parseString("residential{}")
              ),
              secondary = BeamConfig.Beam.Physsim.Network.OverwriteRoadTypeProperties.Secondary(
                if (c.hasPathOrNull("secondary")) c.getConfig("secondary")
                else com.typesafe.config.ConfigFactory.parseString("secondary{}")
              ),
              secondaryLink = BeamConfig.Beam.Physsim.Network.OverwriteRoadTypeProperties.SecondaryLink(
                if (c.hasPathOrNull("secondaryLink")) c.getConfig("secondaryLink")
                else com.typesafe.config.ConfigFactory.parseString("secondaryLink{}")
              ),
              tertiary = BeamConfig.Beam.Physsim.Network.OverwriteRoadTypeProperties.Tertiary(
                if (c.hasPathOrNull("tertiary")) c.getConfig("tertiary")
                else com.typesafe.config.ConfigFactory.parseString("tertiary{}")
              ),
              tertiaryLink = BeamConfig.Beam.Physsim.Network.OverwriteRoadTypeProperties.TertiaryLink(
                if (c.hasPathOrNull("tertiaryLink")) c.getConfig("tertiaryLink")
                else com.typesafe.config.ConfigFactory.parseString("tertiaryLink{}")
              ),
              trunk = BeamConfig.Beam.Physsim.Network.OverwriteRoadTypeProperties.Trunk(
                if (c.hasPathOrNull("trunk")) c.getConfig("trunk")
                else com.typesafe.config.ConfigFactory.parseString("trunk{}")
              ),
              trunkLink = BeamConfig.Beam.Physsim.Network.OverwriteRoadTypeProperties.TrunkLink(
                if (c.hasPathOrNull("trunkLink")) c.getConfig("trunkLink")
                else com.typesafe.config.ConfigFactory.parseString("trunkLink{}")
              ),
              unclassified = BeamConfig.Beam.Physsim.Network.OverwriteRoadTypeProperties.Unclassified(
                if (c.hasPathOrNull("unclassified")) c.getConfig("unclassified")
                else com.typesafe.config.ConfigFactory.parseString("unclassified{}")
              )
            )
          }
        }

        def apply(c: com.typesafe.config.Config): BeamConfig.Beam.Physsim.Network = {
          BeamConfig.Beam.Physsim.Network(
            maxSpeedInference = BeamConfig.Beam.Physsim.Network.MaxSpeedInference(
              if (c.hasPathOrNull("maxSpeedInference")) c.getConfig("maxSpeedInference")
              else com.typesafe.config.ConfigFactory.parseString("maxSpeedInference{}")
            ),
            overwriteRoadTypeProperties = BeamConfig.Beam.Physsim.Network.OverwriteRoadTypeProperties(
              if (c.hasPathOrNull("overwriteRoadTypeProperties")) c.getConfig("overwriteRoadTypeProperties")
              else com.typesafe.config.ConfigFactory.parseString("overwriteRoadTypeProperties{}")
            ),
            removeIslands = !c.hasPathOrNull("removeIslands") || c.getBoolean("removeIslands")
          )
        }
      }

      case class Parbprsim(
        numberOfClusters: scala.Int,
        syncInterval: scala.Int
      )

      object Parbprsim {

        def apply(c: com.typesafe.config.Config): BeamConfig.Beam.Physsim.Parbprsim = {
          BeamConfig.Beam.Physsim.Parbprsim(
            numberOfClusters = if (c.hasPathOrNull("numberOfClusters")) c.getInt("numberOfClusters") else 8,
            syncInterval = if (c.hasPathOrNull("syncInterval")) c.getInt("syncInterval") else 60
          )
        }
      }

      case class PickUpDropOffAnalysis(
        additionalTravelTimeMultiplier: scala.Double,
        enabled: scala.Boolean,
        secondsFromPickUpPropOffToAffectTravelTime: scala.Int
      )

      object PickUpDropOffAnalysis {

        def apply(c: com.typesafe.config.Config): BeamConfig.Beam.Physsim.PickUpDropOffAnalysis = {
          BeamConfig.Beam.Physsim.PickUpDropOffAnalysis(
            additionalTravelTimeMultiplier =
              if (c.hasPathOrNull("additionalTravelTimeMultiplier")) c.getDouble("additionalTravelTimeMultiplier")
              else 1.0,
            enabled = c.hasPathOrNull("enabled") && c.getBoolean("enabled"),
            secondsFromPickUpPropOffToAffectTravelTime =
              if (c.hasPathOrNull("secondsFromPickUpPropOffToAffectTravelTime"))
                c.getInt("secondsFromPickUpPropOffToAffectTravelTime")
              else 600
          )
        }
      }

      case class Relaxation(
        experiment2_0: BeamConfig.Beam.Physsim.Relaxation.Experiment20,
        experiment2_1: BeamConfig.Beam.Physsim.Relaxation.Experiment21,
        experiment3_0: BeamConfig.Beam.Physsim.Relaxation.Experiment30,
        experiment4_0: BeamConfig.Beam.Physsim.Relaxation.Experiment40,
        experiment5_0: BeamConfig.Beam.Physsim.Relaxation.Experiment50,
        experiment5_1: BeamConfig.Beam.Physsim.Relaxation.Experiment51,
        experiment5_2: BeamConfig.Beam.Physsim.Relaxation.Experiment52,
        `type`: java.lang.String
      )

      object Relaxation {

        case class Experiment20(
          clearModesEveryIteration: scala.Boolean,
          clearRoutesEveryIteration: scala.Boolean,
          fractionOfPopulationToReroute: scala.Double,
          internalNumberOfIterations: scala.Int
        )

        object Experiment20 {

          def apply(c: com.typesafe.config.Config): BeamConfig.Beam.Physsim.Relaxation.Experiment20 = {
            BeamConfig.Beam.Physsim.Relaxation.Experiment20(
              clearModesEveryIteration =
                !c.hasPathOrNull("clearModesEveryIteration") || c.getBoolean("clearModesEveryIteration"),
              clearRoutesEveryIteration =
                !c.hasPathOrNull("clearRoutesEveryIteration") || c.getBoolean("clearRoutesEveryIteration"),
              fractionOfPopulationToReroute =
                if (c.hasPathOrNull("fractionOfPopulationToReroute")) c.getDouble("fractionOfPopulationToReroute")
                else 0.1,
              internalNumberOfIterations =
                if (c.hasPathOrNull("internalNumberOfIterations")) c.getInt("internalNumberOfIterations") else 15
            )
          }
        }

        case class Experiment21(
          clearModesEveryIteration: scala.Boolean,
          clearRoutesEveryIteration: scala.Boolean,
          fractionOfPopulationToReroute: scala.Double,
          internalNumberOfIterations: scala.Int
        )

        object Experiment21 {

          def apply(c: com.typesafe.config.Config): BeamConfig.Beam.Physsim.Relaxation.Experiment21 = {
            BeamConfig.Beam.Physsim.Relaxation.Experiment21(
              clearModesEveryIteration =
                !c.hasPathOrNull("clearModesEveryIteration") || c.getBoolean("clearModesEveryIteration"),
              clearRoutesEveryIteration =
                !c.hasPathOrNull("clearRoutesEveryIteration") || c.getBoolean("clearRoutesEveryIteration"),
              fractionOfPopulationToReroute =
                if (c.hasPathOrNull("fractionOfPopulationToReroute")) c.getDouble("fractionOfPopulationToReroute")
                else 0.1,
              internalNumberOfIterations =
                if (c.hasPathOrNull("internalNumberOfIterations")) c.getInt("internalNumberOfIterations") else 15
            )
          }
        }

        case class Experiment30(
          fractionOfPopulationToReroute: scala.Double,
          internalNumberOfIterations: scala.Int
        )

        object Experiment30 {

          def apply(c: com.typesafe.config.Config): BeamConfig.Beam.Physsim.Relaxation.Experiment30 = {
            BeamConfig.Beam.Physsim.Relaxation.Experiment30(
              fractionOfPopulationToReroute =
                if (c.hasPathOrNull("fractionOfPopulationToReroute")) c.getDouble("fractionOfPopulationToReroute")
                else 0.1,
              internalNumberOfIterations =
                if (c.hasPathOrNull("internalNumberOfIterations")) c.getInt("internalNumberOfIterations") else 15
            )
          }
        }

        case class Experiment40(
          percentToSimulate: scala.Option[scala.List[scala.Double]]
        )

        object Experiment40 {

          def apply(c: com.typesafe.config.Config): BeamConfig.Beam.Physsim.Relaxation.Experiment40 = {
            BeamConfig.Beam.Physsim.Relaxation.Experiment40(
              percentToSimulate =
                if (c.hasPathOrNull("percentToSimulate")) scala.Some($_L$_dbl(c.getList("percentToSimulate"))) else None
            )
          }
        }

        case class Experiment50(
          percentToSimulate: scala.Option[scala.List[scala.Double]]
        )

        object Experiment50 {

          def apply(c: com.typesafe.config.Config): BeamConfig.Beam.Physsim.Relaxation.Experiment50 = {
            BeamConfig.Beam.Physsim.Relaxation.Experiment50(
              percentToSimulate =
                if (c.hasPathOrNull("percentToSimulate")) scala.Some($_L$_dbl(c.getList("percentToSimulate"))) else None
            )
          }
        }

        case class Experiment51(
          percentToSimulate: scala.Option[scala.List[scala.Double]]
        )

        object Experiment51 {

          def apply(c: com.typesafe.config.Config): BeamConfig.Beam.Physsim.Relaxation.Experiment51 = {
            BeamConfig.Beam.Physsim.Relaxation.Experiment51(
              percentToSimulate =
                if (c.hasPathOrNull("percentToSimulate")) scala.Some($_L$_dbl(c.getList("percentToSimulate"))) else None
            )
          }
        }

        case class Experiment52(
          percentToSimulate: scala.Option[scala.List[scala.Double]]
        )

        object Experiment52 {

          def apply(c: com.typesafe.config.Config): BeamConfig.Beam.Physsim.Relaxation.Experiment52 = {
            BeamConfig.Beam.Physsim.Relaxation.Experiment52(
              percentToSimulate =
                if (c.hasPathOrNull("percentToSimulate")) scala.Some($_L$_dbl(c.getList("percentToSimulate"))) else None
            )
          }
        }

        def apply(c: com.typesafe.config.Config): BeamConfig.Beam.Physsim.Relaxation = {
          BeamConfig.Beam.Physsim.Relaxation(
            experiment2_0 = BeamConfig.Beam.Physsim.Relaxation.Experiment20(
              if (c.hasPathOrNull("experiment2_0")) c.getConfig("experiment2_0")
              else com.typesafe.config.ConfigFactory.parseString("experiment2_0{}")
            ),
            experiment2_1 = BeamConfig.Beam.Physsim.Relaxation.Experiment21(
              if (c.hasPathOrNull("experiment2_1")) c.getConfig("experiment2_1")
              else com.typesafe.config.ConfigFactory.parseString("experiment2_1{}")
            ),
            experiment3_0 = BeamConfig.Beam.Physsim.Relaxation.Experiment30(
              if (c.hasPathOrNull("experiment3_0")) c.getConfig("experiment3_0")
              else com.typesafe.config.ConfigFactory.parseString("experiment3_0{}")
            ),
            experiment4_0 = BeamConfig.Beam.Physsim.Relaxation.Experiment40(
              if (c.hasPathOrNull("experiment4_0")) c.getConfig("experiment4_0")
              else com.typesafe.config.ConfigFactory.parseString("experiment4_0{}")
            ),
            experiment5_0 = BeamConfig.Beam.Physsim.Relaxation.Experiment50(
              if (c.hasPathOrNull("experiment5_0")) c.getConfig("experiment5_0")
              else com.typesafe.config.ConfigFactory.parseString("experiment5_0{}")
            ),
            experiment5_1 = BeamConfig.Beam.Physsim.Relaxation.Experiment51(
              if (c.hasPathOrNull("experiment5_1")) c.getConfig("experiment5_1")
              else com.typesafe.config.ConfigFactory.parseString("experiment5_1{}")
            ),
            experiment5_2 = BeamConfig.Beam.Physsim.Relaxation.Experiment52(
              if (c.hasPathOrNull("experiment5_2")) c.getConfig("experiment5_2")
              else com.typesafe.config.ConfigFactory.parseString("experiment5_2{}")
            ),
            `type` = if (c.hasPathOrNull("type")) c.getString("type") else "normal"
          )
        }
      }

      def apply(c: com.typesafe.config.Config): BeamConfig.Beam.Physsim = {
        BeamConfig.Beam.Physsim(
          bprsim = BeamConfig.Beam.Physsim.Bprsim(
            if (c.hasPathOrNull("bprsim")) c.getConfig("bprsim")
            else com.typesafe.config.ConfigFactory.parseString("bprsim{}")
          ),
          cchRoutingAssignment = BeamConfig.Beam.Physsim.CchRoutingAssignment(
            if (c.hasPathOrNull("cchRoutingAssignment")) c.getConfig("cchRoutingAssignment")
            else com.typesafe.config.ConfigFactory.parseString("cchRoutingAssignment{}")
          ),
          duplicatePTE = BeamConfig.Beam.Physsim.DuplicatePTE(
            if (c.hasPathOrNull("duplicatePTE")) c.getConfig("duplicatePTE")
            else com.typesafe.config.ConfigFactory.parseString("duplicatePTE{}")
          ),
          eventManager = BeamConfig.Beam.Physsim.EventManager(
            if (c.hasPathOrNull("eventManager")) c.getConfig("eventManager")
            else com.typesafe.config.ConfigFactory.parseString("eventManager{}")
          ),
          events = BeamConfig.Beam.Physsim.Events(
            if (c.hasPathOrNull("events")) c.getConfig("events")
            else com.typesafe.config.ConfigFactory.parseString("events{}")
          ),
          eventsForFullVersionOfVia =
            !c.hasPathOrNull("eventsForFullVersionOfVia") || c.getBoolean("eventsForFullVersionOfVia"),
          eventsSampling = if (c.hasPathOrNull("eventsSampling")) c.getDouble("eventsSampling") else 1.0,
          flowCapacityFactor = if (c.hasPathOrNull("flowCapacityFactor")) c.getDouble("flowCapacityFactor") else 1.0,
          initializeRouterWithFreeFlowTimes =
            !c.hasPathOrNull("initializeRouterWithFreeFlowTimes") || c.getBoolean("initializeRouterWithFreeFlowTimes"),
          inputNetworkFilePath =
            if (c.hasPathOrNull("inputNetworkFilePath")) c.getString("inputNetworkFilePath")
            else "/test/input/beamville/r5/physsim-network.xml",
          jdeqsim = BeamConfig.Beam.Physsim.Jdeqsim(
            if (c.hasPathOrNull("jdeqsim")) c.getConfig("jdeqsim")
            else com.typesafe.config.ConfigFactory.parseString("jdeqsim{}")
          ),
          linkStatsBinSize = if (c.hasPathOrNull("linkStatsBinSize")) c.getInt("linkStatsBinSize") else 3600,
          linkStatsWriteInterval =
            if (c.hasPathOrNull("linkStatsWriteInterval")) c.getInt("linkStatsWriteInterval") else 0,
          maxLinkLengthToApplySpeedScalingFactor =
            if (c.hasPathOrNull("maxLinkLengthToApplySpeedScalingFactor"))
              c.getDouble("maxLinkLengthToApplySpeedScalingFactor")
            else 50.0,
          name = if (c.hasPathOrNull("name")) c.getString("name") else "JDEQSim",
          network = BeamConfig.Beam.Physsim.Network(
            if (c.hasPathOrNull("network")) c.getConfig("network")
            else com.typesafe.config.ConfigFactory.parseString("network{}")
          ),
          overwriteLinkParamPath =
            if (c.hasPathOrNull("overwriteLinkParamPath")) c.getString("overwriteLinkParamPath") else "",
          parbprsim = BeamConfig.Beam.Physsim.Parbprsim(
            if (c.hasPathOrNull("parbprsim")) c.getConfig("parbprsim")
            else com.typesafe.config.ConfigFactory.parseString("parbprsim{}")
          ),
          pickUpDropOffAnalysis = BeamConfig.Beam.Physsim.PickUpDropOffAnalysis(
            if (c.hasPathOrNull("pickUpDropOffAnalysis")) c.getConfig("pickUpDropOffAnalysis")
            else com.typesafe.config.ConfigFactory.parseString("pickUpDropOffAnalysis{}")
          ),
          ptSampleSize = if (c.hasPathOrNull("ptSampleSize")) c.getDouble("ptSampleSize") else 1.0,
          quick_fix_minCarSpeedInMetersPerSecond =
            if (c.hasPathOrNull("quick_fix_minCarSpeedInMetersPerSecond"))
              c.getDouble("quick_fix_minCarSpeedInMetersPerSecond")
            else 0.5,
          relaxation = BeamConfig.Beam.Physsim.Relaxation(
            if (c.hasPathOrNull("relaxation")) c.getConfig("relaxation")
            else com.typesafe.config.ConfigFactory.parseString("relaxation{}")
          ),
          skipPhysSim = c.hasPathOrNull("skipPhysSim") && c.getBoolean("skipPhysSim"),
          speedScalingFactor = if (c.hasPathOrNull("speedScalingFactor")) c.getDouble("speedScalingFactor") else 1.0,
          storageCapacityFactor =
            if (c.hasPathOrNull("storageCapacityFactor")) c.getDouble("storageCapacityFactor") else 1.0,
          writeEventsInterval = if (c.hasPathOrNull("writeEventsInterval")) c.getInt("writeEventsInterval") else 0,
          writePlansInterval = if (c.hasPathOrNull("writePlansInterval")) c.getInt("writePlansInterval") else 0,
          writeRouteHistoryInterval =
            if (c.hasPathOrNull("writeRouteHistoryInterval")) c.getInt("writeRouteHistoryInterval") else 10
        )
      }
    }

    case class Replanning(
      ModuleProbability_1: scala.Double,
      ModuleProbability_2: scala.Double,
      ModuleProbability_3: scala.Double,
      ModuleProbability_4: scala.Int,
      Module_1: java.lang.String,
      Module_2: java.lang.String,
      Module_3: java.lang.String,
      Module_4: java.lang.String,
      clearModes: BeamConfig.Beam.Replanning.ClearModes,
      fractionOfIterationsToDisableInnovation: scala.Double,
      maxAgentPlanMemorySize: scala.Int
    )

    object Replanning {

      case class ClearModes(
        iteration: scala.Int,
        modes: scala.Option[scala.List[java.lang.String]],
        strategy: java.lang.String
      )

      object ClearModes {

        def apply(c: com.typesafe.config.Config): BeamConfig.Beam.Replanning.ClearModes = {
          BeamConfig.Beam.Replanning.ClearModes(
            iteration = if (c.hasPathOrNull("iteration")) c.getInt("iteration") else 0,
            modes = if (c.hasPathOrNull("modes")) scala.Some($_L$_str(c.getList("modes"))) else None,
            strategy = if (c.hasPathOrNull("strategy")) c.getString("strategy") else "AtBeginningOfIteration"
          )
        }
      }

      def apply(c: com.typesafe.config.Config): BeamConfig.Beam.Replanning = {
        BeamConfig.Beam.Replanning(
          ModuleProbability_1 = if (c.hasPathOrNull("ModuleProbability_1")) c.getDouble("ModuleProbability_1") else 0.8,
          ModuleProbability_2 = if (c.hasPathOrNull("ModuleProbability_2")) c.getDouble("ModuleProbability_2") else 0.1,
          ModuleProbability_3 = if (c.hasPathOrNull("ModuleProbability_3")) c.getDouble("ModuleProbability_3") else 0.1,
          ModuleProbability_4 = if (c.hasPathOrNull("ModuleProbability_4")) c.getInt("ModuleProbability_4") else 0,
          Module_1 = if (c.hasPathOrNull("Module_1")) c.getString("Module_1") else "SelectExpBeta",
          Module_2 = if (c.hasPathOrNull("Module_2")) c.getString("Module_2") else "ClearRoutes",
          Module_3 = if (c.hasPathOrNull("Module_3")) c.getString("Module_3") else "ClearModes",
          Module_4 = if (c.hasPathOrNull("Module_4")) c.getString("Module_4") else "TimeMutator",
          clearModes = BeamConfig.Beam.Replanning.ClearModes(
            if (c.hasPathOrNull("clearModes")) c.getConfig("clearModes")
            else com.typesafe.config.ConfigFactory.parseString("clearModes{}")
          ),
          fractionOfIterationsToDisableInnovation =
            if (c.hasPathOrNull("fractionOfIterationsToDisableInnovation"))
              c.getDouble("fractionOfIterationsToDisableInnovation")
            else Double.PositiveInfinity,
          maxAgentPlanMemorySize =
            if (c.hasPathOrNull("maxAgentPlanMemorySize")) c.getInt("maxAgentPlanMemorySize") else 5
        )
      }
    }

    case class Router(
      skim: BeamConfig.Beam.Router.Skim
    )

    object Router {

      case class Skim(
        activity_sim_skimmer: BeamConfig.Beam.Router.Skim.ActivitySimSkimmer,
        drive_time_skimmer: BeamConfig.Beam.Router.Skim.DriveTimeSkimmer,
        keepKLatestSkims: scala.Int,
        origin_destination_skimmer: BeamConfig.Beam.Router.Skim.OriginDestinationSkimmer,
        taz_skimmer: BeamConfig.Beam.Router.Skim.TazSkimmer,
        transit_crowding_skimmer: BeamConfig.Beam.Router.Skim.TransitCrowdingSkimmer,
        writeAggregatedSkimsInterval: scala.Int,
        writeSkimsInterval: scala.Int
      )

      object Skim {

        case class ActivitySimSkimmer(
          fileBaseName: java.lang.String,
          name: java.lang.String
        )

        object ActivitySimSkimmer {

          def apply(c: com.typesafe.config.Config): BeamConfig.Beam.Router.Skim.ActivitySimSkimmer = {
            BeamConfig.Beam.Router.Skim.ActivitySimSkimmer(
              fileBaseName = if (c.hasPathOrNull("fileBaseName")) c.getString("fileBaseName") else "activitySimODSkims",
              name = if (c.hasPathOrNull("name")) c.getString("name") else "activity-sim-skimmer"
            )
          }
        }

        case class DriveTimeSkimmer(
          fileBaseName: java.lang.String,
          name: java.lang.String
        )

        object DriveTimeSkimmer {

          def apply(c: com.typesafe.config.Config): BeamConfig.Beam.Router.Skim.DriveTimeSkimmer = {
            BeamConfig.Beam.Router.Skim.DriveTimeSkimmer(
              fileBaseName =
                if (c.hasPathOrNull("fileBaseName")) c.getString("fileBaseName")
                else "skimsTravelTimeObservedVsSimulated",
              name = if (c.hasPathOrNull("name")) c.getString("name") else "drive-time-skimmer"
            )
          }
        }

        case class OriginDestinationSkimmer(
          fileBaseName: java.lang.String,
          name: java.lang.String,
          poolingTravelTimeOveheadFactor: scala.Double,
          writeAllModeSkimsForPeakNonPeakPeriodsInterval: scala.Int,
          writeFullSkimsInterval: scala.Int
        )

        object OriginDestinationSkimmer {

          def apply(c: com.typesafe.config.Config): BeamConfig.Beam.Router.Skim.OriginDestinationSkimmer = {
            BeamConfig.Beam.Router.Skim.OriginDestinationSkimmer(
              fileBaseName = if (c.hasPathOrNull("fileBaseName")) c.getString("fileBaseName") else "skimsOD",
              name = if (c.hasPathOrNull("name")) c.getString("name") else "od-skimmer",
              poolingTravelTimeOveheadFactor =
                if (c.hasPathOrNull("poolingTravelTimeOveheadFactor")) c.getDouble("poolingTravelTimeOveheadFactor")
                else 1.21,
              writeAllModeSkimsForPeakNonPeakPeriodsInterval =
                if (c.hasPathOrNull("writeAllModeSkimsForPeakNonPeakPeriodsInterval"))
                  c.getInt("writeAllModeSkimsForPeakNonPeakPeriodsInterval")
                else 0,
              writeFullSkimsInterval =
                if (c.hasPathOrNull("writeFullSkimsInterval")) c.getInt("writeFullSkimsInterval") else 0
            )
          }
        }

        case class TazSkimmer(
          fileBaseName: java.lang.String,
          geoHierarchy: java.lang.String,
          name: java.lang.String
        )

        object TazSkimmer {

          def apply(c: com.typesafe.config.Config): BeamConfig.Beam.Router.Skim.TazSkimmer = {
            BeamConfig.Beam.Router.Skim.TazSkimmer(
              fileBaseName = if (c.hasPathOrNull("fileBaseName")) c.getString("fileBaseName") else "skimsTAZ",
              geoHierarchy = if (c.hasPathOrNull("geoHierarchy")) c.getString("geoHierarchy") else "TAZ",
              name = if (c.hasPathOrNull("name")) c.getString("name") else "taz-skimmer"
            )
          }
        }

        case class TransitCrowdingSkimmer(
          fileBaseName: java.lang.String,
          name: java.lang.String
        )

        object TransitCrowdingSkimmer {

          def apply(c: com.typesafe.config.Config): BeamConfig.Beam.Router.Skim.TransitCrowdingSkimmer = {
            BeamConfig.Beam.Router.Skim.TransitCrowdingSkimmer(
              fileBaseName =
                if (c.hasPathOrNull("fileBaseName")) c.getString("fileBaseName") else "skimsTransitCrowding",
              name = if (c.hasPathOrNull("name")) c.getString("name") else "transit-crowding-skimmer"
            )
          }
        }

        def apply(c: com.typesafe.config.Config): BeamConfig.Beam.Router.Skim = {
          BeamConfig.Beam.Router.Skim(
            activity_sim_skimmer = BeamConfig.Beam.Router.Skim.ActivitySimSkimmer(
              if (c.hasPathOrNull("activity-sim-skimmer")) c.getConfig("activity-sim-skimmer")
              else com.typesafe.config.ConfigFactory.parseString("activity-sim-skimmer{}")
            ),
            drive_time_skimmer = BeamConfig.Beam.Router.Skim.DriveTimeSkimmer(
              if (c.hasPathOrNull("drive-time-skimmer")) c.getConfig("drive-time-skimmer")
              else com.typesafe.config.ConfigFactory.parseString("drive-time-skimmer{}")
            ),
            keepKLatestSkims = if (c.hasPathOrNull("keepKLatestSkims")) c.getInt("keepKLatestSkims") else 1,
            origin_destination_skimmer = BeamConfig.Beam.Router.Skim.OriginDestinationSkimmer(
              if (c.hasPathOrNull("origin-destination-skimmer")) c.getConfig("origin-destination-skimmer")
              else com.typesafe.config.ConfigFactory.parseString("origin-destination-skimmer{}")
            ),
            taz_skimmer = BeamConfig.Beam.Router.Skim.TazSkimmer(
              if (c.hasPathOrNull("taz-skimmer")) c.getConfig("taz-skimmer")
              else com.typesafe.config.ConfigFactory.parseString("taz-skimmer{}")
            ),
            transit_crowding_skimmer = BeamConfig.Beam.Router.Skim.TransitCrowdingSkimmer(
              if (c.hasPathOrNull("transit-crowding-skimmer")) c.getConfig("transit-crowding-skimmer")
              else com.typesafe.config.ConfigFactory.parseString("transit-crowding-skimmer{}")
            ),
            writeAggregatedSkimsInterval =
              if (c.hasPathOrNull("writeAggregatedSkimsInterval")) c.getInt("writeAggregatedSkimsInterval") else 0,
            writeSkimsInterval = if (c.hasPathOrNull("writeSkimsInterval")) c.getInt("writeSkimsInterval") else 0
          )
        }
      }

      def apply(c: com.typesafe.config.Config): BeamConfig.Beam.Router = {
        BeamConfig.Beam.Router(
          skim = BeamConfig.Beam.Router.Skim(
            if (c.hasPathOrNull("skim")) c.getConfig("skim")
            else com.typesafe.config.ConfigFactory.parseString("skim{}")
          )
        )
      }
    }

    case class Routing(
      baseDate: java.lang.String,
      carRouter: java.lang.String,
      gh: BeamConfig.Beam.Routing.Gh,
      minimumPossibleSkimBasedTravelTimeInS: scala.Int,
      overrideNetworkTravelTimesUsingSkims: scala.Boolean,
      r5: BeamConfig.Beam.Routing.R5,
      skimTravelTimesScalingFactor: scala.Double,
      startingIterationForTravelTimesMSA: scala.Int,
      transitOnStreetNetwork: scala.Boolean,
      writeRoutingStatistic: scala.Boolean
    )

    object Routing {

      case class Gh(
        useAlternativeRoutes: scala.Boolean
      )

      object Gh {

        def apply(c: com.typesafe.config.Config): BeamConfig.Beam.Routing.Gh = {
          BeamConfig.Beam.Routing.Gh(
            useAlternativeRoutes = c.hasPathOrNull("useAlternativeRoutes") && c.getBoolean("useAlternativeRoutes")
          )
        }
      }

      case class R5(
        accessBufferTimeSeconds: BeamConfig.Beam.Routing.R5.AccessBufferTimeSeconds,
        bikeLaneLinkIdsFilePath: java.lang.String,
        bikeLaneScaleFactor: scala.Double,
        departureWindow: scala.Double,
        directory: java.lang.String,
        directory2: scala.Option[java.lang.String],
        linkRadiusMeters: scala.Double,
        mNetBuilder: BeamConfig.Beam.Routing.R5.MNetBuilder,
        maxDistanceLimitByModeInMeters: BeamConfig.Beam.Routing.R5.MaxDistanceLimitByModeInMeters,
        numberOfSamples: scala.Int,
        osmMapdbFile: java.lang.String,
        suboptimalMinutes: scala.Int,
        transitAlternativeList: java.lang.String,
        travelTimeNoiseFraction: scala.Double
      )

      object R5 {

        case class AccessBufferTimeSeconds(
          bike: scala.Int,
          bike_rent: scala.Int,
          car: scala.Int,
          ride_hail: scala.Int,
          walk: scala.Int
        )

        object AccessBufferTimeSeconds {

          def apply(c: com.typesafe.config.Config): BeamConfig.Beam.Routing.R5.AccessBufferTimeSeconds = {
            BeamConfig.Beam.Routing.R5.AccessBufferTimeSeconds(
              bike = if (c.hasPathOrNull("bike")) c.getInt("bike") else 60,
              bike_rent = if (c.hasPathOrNull("bike_rent")) c.getInt("bike_rent") else 180,
              car = if (c.hasPathOrNull("car")) c.getInt("car") else 300,
              ride_hail = if (c.hasPathOrNull("ride_hail")) c.getInt("ride_hail") else 0,
              walk = if (c.hasPathOrNull("walk")) c.getInt("walk") else 0
            )
          }
        }

        case class MNetBuilder(
          fromCRS: java.lang.String,
          toCRS: java.lang.String
        )

        object MNetBuilder {

          def apply(c: com.typesafe.config.Config): BeamConfig.Beam.Routing.R5.MNetBuilder = {
            BeamConfig.Beam.Routing.R5.MNetBuilder(
              fromCRS = if (c.hasPathOrNull("fromCRS")) c.getString("fromCRS") else "EPSG:4326",
              toCRS = if (c.hasPathOrNull("toCRS")) c.getString("toCRS") else "EPSG:26910"
            )
          }
        }

        case class MaxDistanceLimitByModeInMeters(
          bike: scala.Int
        )

        object MaxDistanceLimitByModeInMeters {

          def apply(c: com.typesafe.config.Config): BeamConfig.Beam.Routing.R5.MaxDistanceLimitByModeInMeters = {
            BeamConfig.Beam.Routing.R5.MaxDistanceLimitByModeInMeters(
              bike = if (c.hasPathOrNull("bike")) c.getInt("bike") else 40000
            )
          }
        }

        def apply(c: com.typesafe.config.Config): BeamConfig.Beam.Routing.R5 = {
          BeamConfig.Beam.Routing.R5(
            accessBufferTimeSeconds = BeamConfig.Beam.Routing.R5.AccessBufferTimeSeconds(
              if (c.hasPathOrNull("accessBufferTimeSeconds")) c.getConfig("accessBufferTimeSeconds")
              else com.typesafe.config.ConfigFactory.parseString("accessBufferTimeSeconds{}")
            ),
            bikeLaneLinkIdsFilePath =
              if (c.hasPathOrNull("bikeLaneLinkIdsFilePath")) c.getString("bikeLaneLinkIdsFilePath") else "",
            bikeLaneScaleFactor =
              if (c.hasPathOrNull("bikeLaneScaleFactor")) c.getDouble("bikeLaneScaleFactor") else 1.0,
            departureWindow = if (c.hasPathOrNull("departureWindow")) c.getDouble("departureWindow") else 15.0,
            directory = if (c.hasPathOrNull("directory")) c.getString("directory") else "/test/input/beamville/r5",
            directory2 = if (c.hasPathOrNull("directory2")) Some(c.getString("directory2")) else None,
            linkRadiusMeters = if (c.hasPathOrNull("linkRadiusMeters")) c.getDouble("linkRadiusMeters") else 10000.0,
            mNetBuilder = BeamConfig.Beam.Routing.R5.MNetBuilder(
              if (c.hasPathOrNull("mNetBuilder")) c.getConfig("mNetBuilder")
              else com.typesafe.config.ConfigFactory.parseString("mNetBuilder{}")
            ),
            maxDistanceLimitByModeInMeters = BeamConfig.Beam.Routing.R5.MaxDistanceLimitByModeInMeters(
              if (c.hasPathOrNull("maxDistanceLimitByModeInMeters")) c.getConfig("maxDistanceLimitByModeInMeters")
              else com.typesafe.config.ConfigFactory.parseString("maxDistanceLimitByModeInMeters{}")
            ),
            numberOfSamples = if (c.hasPathOrNull("numberOfSamples")) c.getInt("numberOfSamples") else 1,
            osmMapdbFile =
              if (c.hasPathOrNull("osmMapdbFile")) c.getString("osmMapdbFile")
              else "/test/input/beamville/r5/osm.mapdb",
            suboptimalMinutes = if (c.hasPathOrNull("suboptimalMinutes")) c.getInt("suboptimalMinutes") else 0,
            transitAlternativeList =
              if (c.hasPathOrNull("transitAlternativeList")) c.getString("transitAlternativeList") else "OPTIMAL",
            travelTimeNoiseFraction =
              if (c.hasPathOrNull("travelTimeNoiseFraction")) c.getDouble("travelTimeNoiseFraction") else 0.0
          )
        }
      }

      def apply(c: com.typesafe.config.Config): BeamConfig.Beam.Routing = {
        BeamConfig.Beam.Routing(
          baseDate = if (c.hasPathOrNull("baseDate")) c.getString("baseDate") else "2016-10-17T00:00:00-07:00",
          carRouter = if (c.hasPathOrNull("carRouter")) c.getString("carRouter") else "R5",
          gh = BeamConfig.Beam.Routing.Gh(
            if (c.hasPathOrNull("gh")) c.getConfig("gh") else com.typesafe.config.ConfigFactory.parseString("gh{}")
          ),
          minimumPossibleSkimBasedTravelTimeInS =
            if (c.hasPathOrNull("minimumPossibleSkimBasedTravelTimeInS"))
              c.getInt("minimumPossibleSkimBasedTravelTimeInS")
            else 60,
          overrideNetworkTravelTimesUsingSkims =
            c.hasPathOrNull("overrideNetworkTravelTimesUsingSkims") && c.getBoolean(
              "overrideNetworkTravelTimesUsingSkims"
            ),
          r5 = BeamConfig.Beam.Routing.R5(
            if (c.hasPathOrNull("r5")) c.getConfig("r5") else com.typesafe.config.ConfigFactory.parseString("r5{}")
          ),
          skimTravelTimesScalingFactor =
            if (c.hasPathOrNull("skimTravelTimesScalingFactor")) c.getDouble("skimTravelTimesScalingFactor") else 0.0,
          startingIterationForTravelTimesMSA =
            if (c.hasPathOrNull("startingIterationForTravelTimesMSA")) c.getInt("startingIterationForTravelTimesMSA")
            else 0,
          transitOnStreetNetwork = !c.hasPathOrNull("transitOnStreetNetwork") || c.getBoolean("transitOnStreetNetwork"),
          writeRoutingStatistic = c.hasPathOrNull("writeRoutingStatistic") && c.getBoolean("writeRoutingStatistic")
        )
      }
    }

    case class Sim(
      metric: BeamConfig.Beam.Sim.Metric,
      termination: BeamConfig.Beam.Sim.Termination
    )

    object Sim {

      case class Metric(
        collector: BeamConfig.Beam.Sim.Metric.Collector
      )

      object Metric {

        case class Collector(
          influxDbSimulationMetricCollector: BeamConfig.Beam.Sim.Metric.Collector.InfluxDbSimulationMetricCollector,
          metrics: java.lang.String
        )

        object Collector {

          case class InfluxDbSimulationMetricCollector(
            connectionString: java.lang.String,
            database: java.lang.String
          )

          object InfluxDbSimulationMetricCollector {

            def apply(
              c: com.typesafe.config.Config
            ): BeamConfig.Beam.Sim.Metric.Collector.InfluxDbSimulationMetricCollector = {
              BeamConfig.Beam.Sim.Metric.Collector.InfluxDbSimulationMetricCollector(
                connectionString =
                  if (c.hasPathOrNull("connectionString")) c.getString("connectionString") else "http://localhost:8086",
                database = if (c.hasPathOrNull("database")) c.getString("database") else "beam"
              )
            }
          }

          def apply(c: com.typesafe.config.Config): BeamConfig.Beam.Sim.Metric.Collector = {
            BeamConfig.Beam.Sim.Metric.Collector(
              influxDbSimulationMetricCollector =
                BeamConfig.Beam.Sim.Metric.Collector.InfluxDbSimulationMetricCollector(
                  if (c.hasPathOrNull("influxDbSimulationMetricCollector"))
                    c.getConfig("influxDbSimulationMetricCollector")
                  else com.typesafe.config.ConfigFactory.parseString("influxDbSimulationMetricCollector{}")
                ),
              metrics = if (c.hasPathOrNull("metrics")) c.getString("metrics") else "beam-run, beam-iteration"
            )
          }
        }

        def apply(c: com.typesafe.config.Config): BeamConfig.Beam.Sim.Metric = {
          BeamConfig.Beam.Sim.Metric(
            collector = BeamConfig.Beam.Sim.Metric.Collector(
              if (c.hasPathOrNull("collector")) c.getConfig("collector")
              else com.typesafe.config.ConfigFactory.parseString("collector{}")
            )
          )
        }
      }

      case class Termination(
        criterionName: java.lang.String,
        terminateAtRideHailFleetStoredElectricityConvergence: BeamConfig.Beam.Sim.Termination.TerminateAtRideHailFleetStoredElectricityConvergence
      )

      object Termination {

        case class TerminateAtRideHailFleetStoredElectricityConvergence(
          maxLastIteration: scala.Int,
          minLastIteration: scala.Int,
          relativeTolerance: scala.Double
        )

        object TerminateAtRideHailFleetStoredElectricityConvergence {

          def apply(
            c: com.typesafe.config.Config
          ): BeamConfig.Beam.Sim.Termination.TerminateAtRideHailFleetStoredElectricityConvergence = {
            BeamConfig.Beam.Sim.Termination.TerminateAtRideHailFleetStoredElectricityConvergence(
              maxLastIteration = if (c.hasPathOrNull("maxLastIteration")) c.getInt("maxLastIteration") else 0,
              minLastIteration = if (c.hasPathOrNull("minLastIteration")) c.getInt("minLastIteration") else 0,
              relativeTolerance = if (c.hasPathOrNull("relativeTolerance")) c.getDouble("relativeTolerance") else 0.01
            )
          }
        }

        def apply(c: com.typesafe.config.Config): BeamConfig.Beam.Sim.Termination = {
          BeamConfig.Beam.Sim.Termination(
            criterionName =
              if (c.hasPathOrNull("criterionName")) c.getString("criterionName") else "TerminateAtFixedIterationNumber",
            terminateAtRideHailFleetStoredElectricityConvergence =
              BeamConfig.Beam.Sim.Termination.TerminateAtRideHailFleetStoredElectricityConvergence(
                if (c.hasPathOrNull("terminateAtRideHailFleetStoredElectricityConvergence"))
                  c.getConfig("terminateAtRideHailFleetStoredElectricityConvergence")
                else
                  com.typesafe.config.ConfigFactory
                    .parseString("terminateAtRideHailFleetStoredElectricityConvergence{}")
              )
          )
        }
      }

      def apply(c: com.typesafe.config.Config): BeamConfig.Beam.Sim = {
        BeamConfig.Beam.Sim(
          metric = BeamConfig.Beam.Sim.Metric(
            if (c.hasPathOrNull("metric")) c.getConfig("metric")
            else com.typesafe.config.ConfigFactory.parseString("metric{}")
          ),
          termination = BeamConfig.Beam.Sim.Termination(
            if (c.hasPathOrNull("termination")) c.getConfig("termination")
            else com.typesafe.config.ConfigFactory.parseString("termination{}")
          )
        )
      }
    }

    case class Spatial(
      boundingBoxBuffer: scala.Int,
      localCRS: java.lang.String
    )

    object Spatial {

      def apply(c: com.typesafe.config.Config): BeamConfig.Beam.Spatial = {
        BeamConfig.Beam.Spatial(
          boundingBoxBuffer = if (c.hasPathOrNull("boundingBoxBuffer")) c.getInt("boundingBoxBuffer") else 5000,
          localCRS = if (c.hasPathOrNull("localCRS")) c.getString("localCRS") else "epsg:32631"
        )
      }
    }

    case class Urbansim(
      backgroundODSkimsCreator: BeamConfig.Beam.Urbansim.BackgroundODSkimsCreator,
      fractionOfModesToClear: BeamConfig.Beam.Urbansim.FractionOfModesToClear
    )

    object Urbansim {

      case class BackgroundODSkimsCreator(
        calculationTimeoutHours: scala.Int,
        enabled: scala.Boolean,
        maxTravelDistanceInMeters: BeamConfig.Beam.Urbansim.BackgroundODSkimsCreator.MaxTravelDistanceInMeters,
        modesToBuild: BeamConfig.Beam.Urbansim.BackgroundODSkimsCreator.ModesToBuild,
        numberOfH3Indexes: scala.Int,
        peakHours: scala.Option[scala.List[scala.Double]],
        routerType: java.lang.String,
        skimsGeoType: java.lang.String,
        skimsKind: java.lang.String
      )

      object BackgroundODSkimsCreator {

        case class MaxTravelDistanceInMeters(
          bike: scala.Int,
          walk: scala.Int
        )

        object MaxTravelDistanceInMeters {

          def apply(
            c: com.typesafe.config.Config
          ): BeamConfig.Beam.Urbansim.BackgroundODSkimsCreator.MaxTravelDistanceInMeters = {
            BeamConfig.Beam.Urbansim.BackgroundODSkimsCreator.MaxTravelDistanceInMeters(
              bike = if (c.hasPathOrNull("bike")) c.getInt("bike") else 33000,
              walk = if (c.hasPathOrNull("walk")) c.getInt("walk") else 10000
            )
          }
        }

        case class ModesToBuild(
          drive: scala.Boolean,
          transit: scala.Boolean,
          walk: scala.Boolean
        )

        object ModesToBuild {

          def apply(c: com.typesafe.config.Config): BeamConfig.Beam.Urbansim.BackgroundODSkimsCreator.ModesToBuild = {
            BeamConfig.Beam.Urbansim.BackgroundODSkimsCreator.ModesToBuild(
              drive = !c.hasPathOrNull("drive") || c.getBoolean("drive"),
              transit = !c.hasPathOrNull("transit") || c.getBoolean("transit"),
              walk = !c.hasPathOrNull("walk") || c.getBoolean("walk")
            )
          }
        }

        def apply(c: com.typesafe.config.Config): BeamConfig.Beam.Urbansim.BackgroundODSkimsCreator = {
          BeamConfig.Beam.Urbansim.BackgroundODSkimsCreator(
            calculationTimeoutHours =
              if (c.hasPathOrNull("calculationTimeoutHours")) c.getInt("calculationTimeoutHours") else 6,
            enabled = c.hasPathOrNull("enabled") && c.getBoolean("enabled"),
            maxTravelDistanceInMeters = BeamConfig.Beam.Urbansim.BackgroundODSkimsCreator.MaxTravelDistanceInMeters(
              if (c.hasPathOrNull("maxTravelDistanceInMeters")) c.getConfig("maxTravelDistanceInMeters")
              else com.typesafe.config.ConfigFactory.parseString("maxTravelDistanceInMeters{}")
            ),
            modesToBuild = BeamConfig.Beam.Urbansim.BackgroundODSkimsCreator.ModesToBuild(
              if (c.hasPathOrNull("modesToBuild")) c.getConfig("modesToBuild")
              else com.typesafe.config.ConfigFactory.parseString("modesToBuild{}")
            ),
            numberOfH3Indexes = if (c.hasPathOrNull("numberOfH3Indexes")) c.getInt("numberOfH3Indexes") else 1000,
            peakHours = if (c.hasPathOrNull("peakHours")) scala.Some($_L$_dbl(c.getList("peakHours"))) else None,
            routerType = if (c.hasPathOrNull("routerType")) c.getString("routerType") else "r5",
            skimsGeoType = if (c.hasPathOrNull("skimsGeoType")) c.getString("skimsGeoType") else "h3",
            skimsKind = if (c.hasPathOrNull("skimsKind")) c.getString("skimsKind") else "od"
          )
        }
      }

      case class FractionOfModesToClear(
        allModes: scala.Double,
        bike: scala.Double,
        car: scala.Double,
        drive_transit: scala.Double,
        walk: scala.Double,
        walk_transit: scala.Double
      )

      object FractionOfModesToClear {

        def apply(c: com.typesafe.config.Config): BeamConfig.Beam.Urbansim.FractionOfModesToClear = {
          BeamConfig.Beam.Urbansim.FractionOfModesToClear(
            allModes = if (c.hasPathOrNull("allModes")) c.getDouble("allModes") else 0.0,
            bike = if (c.hasPathOrNull("bike")) c.getDouble("bike") else 0.0,
            car = if (c.hasPathOrNull("car")) c.getDouble("car") else 0.0,
            drive_transit = if (c.hasPathOrNull("drive_transit")) c.getDouble("drive_transit") else 0.0,
            walk = if (c.hasPathOrNull("walk")) c.getDouble("walk") else 0.0,
            walk_transit = if (c.hasPathOrNull("walk_transit")) c.getDouble("walk_transit") else 0.0
          )
        }
      }

      def apply(c: com.typesafe.config.Config): BeamConfig.Beam.Urbansim = {
        BeamConfig.Beam.Urbansim(
          backgroundODSkimsCreator = BeamConfig.Beam.Urbansim.BackgroundODSkimsCreator(
            if (c.hasPathOrNull("backgroundODSkimsCreator")) c.getConfig("backgroundODSkimsCreator")
            else com.typesafe.config.ConfigFactory.parseString("backgroundODSkimsCreator{}")
          ),
          fractionOfModesToClear = BeamConfig.Beam.Urbansim.FractionOfModesToClear(
            if (c.hasPathOrNull("fractionOfModesToClear")) c.getConfig("fractionOfModesToClear")
            else com.typesafe.config.ConfigFactory.parseString("fractionOfModesToClear{}")
          )
        )
      }
    }

    case class WarmStart(
      path: java.lang.String,
      prepareData: scala.Boolean,
      samplePopulationIntegerFlag: scala.Int,
      skimsFilePaths: scala.Option[scala.List[BeamConfig.Beam.WarmStart.SkimsFilePaths$Elm]],
      `type`: java.lang.String
    )

    object WarmStart {

      case class SkimsFilePaths$Elm(
        skimType: java.lang.String,
        skimsFilePath: java.lang.String
      )

      object SkimsFilePaths$Elm {

        def apply(c: com.typesafe.config.Config): BeamConfig.Beam.WarmStart.SkimsFilePaths$Elm = {
          BeamConfig.Beam.WarmStart.SkimsFilePaths$Elm(
            skimType = c.getString("skimType"),
            skimsFilePath = if (c.hasPathOrNull("skimsFilePath")) c.getString("skimsFilePath") else ""
          )
        }
      }

      def apply(c: com.typesafe.config.Config): BeamConfig.Beam.WarmStart = {
        BeamConfig.Beam.WarmStart(
          path = if (c.hasPathOrNull("path")) c.getString("path") else "",
          prepareData = c.hasPathOrNull("prepareData") && c.getBoolean("prepareData"),
          samplePopulationIntegerFlag =
            if (c.hasPathOrNull("samplePopulationIntegerFlag")) c.getInt("samplePopulationIntegerFlag") else 0,
          skimsFilePaths =
            if (c.hasPathOrNull("skimsFilePaths"))
              scala.Some($_LBeamConfig_Beam_WarmStart_SkimsFilePaths$Elm(c.getList("skimsFilePaths")))
            else None,
          `type` = if (c.hasPathOrNull("type")) c.getString("type") else "disabled"
        )
      }

      private def $_LBeamConfig_Beam_WarmStart_SkimsFilePaths$Elm(
        cl: com.typesafe.config.ConfigList
      ): scala.List[BeamConfig.Beam.WarmStart.SkimsFilePaths$Elm] = {
        import scala.collection.JavaConverters._
        cl.asScala
          .map(cv =>
            BeamConfig.Beam.WarmStart.SkimsFilePaths$Elm(cv.asInstanceOf[com.typesafe.config.ConfigObject].toConfig)
          )
          .toList
      }
    }

    def apply(c: com.typesafe.config.Config): BeamConfig.Beam = {
      BeamConfig.Beam(
        actorSystemName = if (c.hasPathOrNull("actorSystemName")) c.getString("actorSystemName") else "ClusterSystem",
        agentsim = BeamConfig.Beam.Agentsim(
          if (c.hasPathOrNull("agentsim")) c.getConfig("agentsim")
          else com.typesafe.config.ConfigFactory.parseString("agentsim{}")
        ),
        calibration = BeamConfig.Beam.Calibration(
          if (c.hasPathOrNull("calibration")) c.getConfig("calibration")
          else com.typesafe.config.ConfigFactory.parseString("calibration{}")
        ),
        cluster = BeamConfig.Beam.Cluster(
          if (c.hasPathOrNull("cluster")) c.getConfig("cluster")
          else com.typesafe.config.ConfigFactory.parseString("cluster{}")
        ),
        debug = BeamConfig.Beam.Debug(
          if (c.hasPathOrNull("debug")) c.getConfig("debug")
          else com.typesafe.config.ConfigFactory.parseString("debug{}")
        ),
        exchange = BeamConfig.Beam.Exchange(
          if (c.hasPathOrNull("exchange")) c.getConfig("exchange")
          else com.typesafe.config.ConfigFactory.parseString("exchange{}")
        ),
        experimental = BeamConfig.Beam.Experimental(
          if (c.hasPathOrNull("experimental")) c.getConfig("experimental")
          else com.typesafe.config.ConfigFactory.parseString("experimental{}")
        ),
        input = BeamConfig.Beam.Input(
          if (c.hasPathOrNull("input")) c.getConfig("input")
          else com.typesafe.config.ConfigFactory.parseString("input{}")
        ),
        inputDirectory =
          if (c.hasPathOrNull("inputDirectory")) c.getString("inputDirectory") else "/test/input/beamville",
        logger = BeamConfig.Beam.Logger(
          if (c.hasPathOrNull("logger")) c.getConfig("logger")
          else com.typesafe.config.ConfigFactory.parseString("logger{}")
        ),
        metrics = BeamConfig.Beam.Metrics(
          if (c.hasPathOrNull("metrics")) c.getConfig("metrics")
          else com.typesafe.config.ConfigFactory.parseString("metrics{}")
        ),
        output = BeamConfig.Beam.Output(
          if (c.hasPathOrNull("output")) c.getConfig("output")
          else com.typesafe.config.ConfigFactory.parseString("output{}")
        ),
        outputs = BeamConfig.Beam.Outputs(
          if (c.hasPathOrNull("outputs")) c.getConfig("outputs")
          else com.typesafe.config.ConfigFactory.parseString("outputs{}")
        ),
        physsim = BeamConfig.Beam.Physsim(
          if (c.hasPathOrNull("physsim")) c.getConfig("physsim")
          else com.typesafe.config.ConfigFactory.parseString("physsim{}")
        ),
        replanning = BeamConfig.Beam.Replanning(
          if (c.hasPathOrNull("replanning")) c.getConfig("replanning")
          else com.typesafe.config.ConfigFactory.parseString("replanning{}")
        ),
        router = BeamConfig.Beam.Router(
          if (c.hasPathOrNull("router")) c.getConfig("router")
          else com.typesafe.config.ConfigFactory.parseString("router{}")
        ),
        routing = BeamConfig.Beam.Routing(
          if (c.hasPathOrNull("routing")) c.getConfig("routing")
          else com.typesafe.config.ConfigFactory.parseString("routing{}")
        ),
        sim = BeamConfig.Beam.Sim(
          if (c.hasPathOrNull("sim")) c.getConfig("sim") else com.typesafe.config.ConfigFactory.parseString("sim{}")
        ),
        spatial = BeamConfig.Beam.Spatial(
          if (c.hasPathOrNull("spatial")) c.getConfig("spatial")
          else com.typesafe.config.ConfigFactory.parseString("spatial{}")
        ),
        urbansim = BeamConfig.Beam.Urbansim(
          if (c.hasPathOrNull("urbansim")) c.getConfig("urbansim")
          else com.typesafe.config.ConfigFactory.parseString("urbansim{}")
        ),
        useLocalWorker = !c.hasPathOrNull("useLocalWorker") || c.getBoolean("useLocalWorker"),
        warmStart = BeamConfig.Beam.WarmStart(
          if (c.hasPathOrNull("warmStart")) c.getConfig("warmStart")
          else com.typesafe.config.ConfigFactory.parseString("warmStart{}")
        )
      )
    }
  }

  case class Matsim(
    conversion: BeamConfig.Matsim.Conversion,
    modules: BeamConfig.Matsim.Modules
  )

  object Matsim {

    case class Conversion(
      defaultHouseholdIncome: BeamConfig.Matsim.Conversion.DefaultHouseholdIncome,
      generateVehicles: scala.Boolean,
      matsimNetworkFile: java.lang.String,
      osmFile: java.lang.String,
      populationFile: java.lang.String,
      scenarioDirectory: java.lang.String,
      shapeConfig: BeamConfig.Matsim.Conversion.ShapeConfig,
      vehiclesFile: java.lang.String
    )

    object Conversion {

      case class DefaultHouseholdIncome(
        currency: java.lang.String,
        period: java.lang.String,
        value: scala.Int
      )

      object DefaultHouseholdIncome {

        def apply(c: com.typesafe.config.Config): BeamConfig.Matsim.Conversion.DefaultHouseholdIncome = {
          BeamConfig.Matsim.Conversion.DefaultHouseholdIncome(
            currency = if (c.hasPathOrNull("currency")) c.getString("currency") else "usd",
            period = if (c.hasPathOrNull("period")) c.getString("period") else "year",
            value = if (c.hasPathOrNull("value")) c.getInt("value") else 50000
          )
        }
      }

      case class ShapeConfig(
        shapeFile: java.lang.String,
        tazIdFieldName: java.lang.String
      )

      object ShapeConfig {

        def apply(c: com.typesafe.config.Config): BeamConfig.Matsim.Conversion.ShapeConfig = {
          BeamConfig.Matsim.Conversion.ShapeConfig(
            shapeFile = if (c.hasPathOrNull("shapeFile")) c.getString("shapeFile") else "tz46_d00.shp",
            tazIdFieldName = if (c.hasPathOrNull("tazIdFieldName")) c.getString("tazIdFieldName") else "TZ46_D00_I"
          )
        }
      }

      def apply(c: com.typesafe.config.Config): BeamConfig.Matsim.Conversion = {
        BeamConfig.Matsim.Conversion(
          defaultHouseholdIncome = BeamConfig.Matsim.Conversion.DefaultHouseholdIncome(
            if (c.hasPathOrNull("defaultHouseholdIncome")) c.getConfig("defaultHouseholdIncome")
            else com.typesafe.config.ConfigFactory.parseString("defaultHouseholdIncome{}")
          ),
          generateVehicles = !c.hasPathOrNull("generateVehicles") || c.getBoolean("generateVehicles"),
          matsimNetworkFile =
            if (c.hasPathOrNull("matsimNetworkFile")) c.getString("matsimNetworkFile") else "Siouxfalls_network_PT.xml",
          osmFile = if (c.hasPathOrNull("osmFile")) c.getString("osmFile") else "south-dakota-latest.osm.pbf",
          populationFile =
            if (c.hasPathOrNull("populationFile")) c.getString("populationFile") else "Siouxfalls_population.xml",
          scenarioDirectory =
            if (c.hasPathOrNull("scenarioDirectory")) c.getString("scenarioDirectory")
            else "/path/to/scenario/directory",
          shapeConfig = BeamConfig.Matsim.Conversion.ShapeConfig(
            if (c.hasPathOrNull("shapeConfig")) c.getConfig("shapeConfig")
            else com.typesafe.config.ConfigFactory.parseString("shapeConfig{}")
          ),
          vehiclesFile = if (c.hasPathOrNull("vehiclesFile")) c.getString("vehiclesFile") else "Siouxfalls_vehicles.xml"
        )
      }
    }

    case class Modules(
      changeMode: BeamConfig.Matsim.Modules.ChangeMode,
      controler: BeamConfig.Matsim.Modules.Controler,
      counts: BeamConfig.Matsim.Modules.Counts,
      global: BeamConfig.Matsim.Modules.Global,
      households: BeamConfig.Matsim.Modules.Households,
      linkStats: BeamConfig.Matsim.Modules.LinkStats,
      network: BeamConfig.Matsim.Modules.Network,
      parallelEventHandling: BeamConfig.Matsim.Modules.ParallelEventHandling,
      planCalcScore: BeamConfig.Matsim.Modules.PlanCalcScore,
      plans: BeamConfig.Matsim.Modules.Plans,
      qsim: BeamConfig.Matsim.Modules.Qsim,
      strategy: BeamConfig.Matsim.Modules.Strategy,
      transit: BeamConfig.Matsim.Modules.Transit,
      vehicles: BeamConfig.Matsim.Modules.Vehicles
    )

    object Modules {

      case class ChangeMode(
        modes: java.lang.String
      )

      object ChangeMode {

        def apply(c: com.typesafe.config.Config): BeamConfig.Matsim.Modules.ChangeMode = {
          BeamConfig.Matsim.Modules.ChangeMode(
            modes = if (c.hasPathOrNull("modes")) c.getString("modes") else "car,pt"
          )
        }
      }

      case class Controler(
        eventsFileFormat: java.lang.String,
        firstIteration: scala.Int,
        lastIteration: scala.Int,
        mobsim: java.lang.String,
        outputDirectory: java.lang.String,
        overwriteFiles: java.lang.String
      )

      object Controler {

        def apply(c: com.typesafe.config.Config): BeamConfig.Matsim.Modules.Controler = {
          BeamConfig.Matsim.Modules.Controler(
            eventsFileFormat = if (c.hasPathOrNull("eventsFileFormat")) c.getString("eventsFileFormat") else "xml",
            firstIteration = if (c.hasPathOrNull("firstIteration")) c.getInt("firstIteration") else 0,
            lastIteration = if (c.hasPathOrNull("lastIteration")) c.getInt("lastIteration") else 0,
            mobsim = if (c.hasPathOrNull("mobsim")) c.getString("mobsim") else "metasim",
            outputDirectory = if (c.hasPathOrNull("outputDirectory")) c.getString("outputDirectory") else "",
            overwriteFiles =
              if (c.hasPathOrNull("overwriteFiles")) c.getString("overwriteFiles") else "overwriteExistingFiles"
          )
        }
      }

      case class Counts(
        averageCountsOverIterations: scala.Int,
        countsScaleFactor: scala.Double,
        inputCountsFile: java.lang.String,
        outputformat: java.lang.String,
        writeCountsInterval: scala.Int
      )

      object Counts {

        def apply(c: com.typesafe.config.Config): BeamConfig.Matsim.Modules.Counts = {
          BeamConfig.Matsim.Modules.Counts(
            averageCountsOverIterations =
              if (c.hasPathOrNull("averageCountsOverIterations")) c.getInt("averageCountsOverIterations") else 0,
            countsScaleFactor = if (c.hasPathOrNull("countsScaleFactor")) c.getDouble("countsScaleFactor") else 10.355,
            inputCountsFile = if (c.hasPathOrNull("inputCountsFile")) c.getString("inputCountsFile") else "",
            outputformat = if (c.hasPathOrNull("outputformat")) c.getString("outputformat") else "all",
            writeCountsInterval = if (c.hasPathOrNull("writeCountsInterval")) c.getInt("writeCountsInterval") else 0
          )
        }
      }

      case class Global(
        coordinateSystem: java.lang.String,
        randomSeed: scala.Int
      )

      object Global {

        def apply(c: com.typesafe.config.Config): BeamConfig.Matsim.Modules.Global = {
          BeamConfig.Matsim.Modules.Global(
            coordinateSystem = if (c.hasPathOrNull("coordinateSystem")) c.getString("coordinateSystem") else "Atlantis",
            randomSeed = if (c.hasPathOrNull("randomSeed")) c.getInt("randomSeed") else 4711
          )
        }
      }

      case class Households(
        inputFile: java.lang.String,
        inputHouseholdAttributesFile: java.lang.String
      )

      object Households {

        def apply(c: com.typesafe.config.Config): BeamConfig.Matsim.Modules.Households = {
          BeamConfig.Matsim.Modules.Households(
            inputFile =
              if (c.hasPathOrNull("inputFile")) c.getString("inputFile") else "/test/input/beamville/households.xml",
            inputHouseholdAttributesFile =
              if (c.hasPathOrNull("inputHouseholdAttributesFile")) c.getString("inputHouseholdAttributesFile")
              else "/test/input/beamville/householdAttributes.xml"
          )
        }
      }

      case class LinkStats(
        averageLinkStatsOverIterations: scala.Int,
        writeLinkStatsInterval: scala.Int
      )

      object LinkStats {

        def apply(c: com.typesafe.config.Config): BeamConfig.Matsim.Modules.LinkStats = {
          BeamConfig.Matsim.Modules.LinkStats(
            averageLinkStatsOverIterations =
              if (c.hasPathOrNull("averageLinkStatsOverIterations")) c.getInt("averageLinkStatsOverIterations") else 5,
            writeLinkStatsInterval =
              if (c.hasPathOrNull("writeLinkStatsInterval")) c.getInt("writeLinkStatsInterval") else 10
          )
        }
      }

      case class Network(
        inputNetworkFile: java.lang.String
      )

      object Network {

        def apply(c: com.typesafe.config.Config): BeamConfig.Matsim.Modules.Network = {
          BeamConfig.Matsim.Modules.Network(
            inputNetworkFile =
              if (c.hasPathOrNull("inputNetworkFile")) c.getString("inputNetworkFile")
              else "/test/input/beamville/r5/physsim-network.xml"
          )
        }
      }

      case class ParallelEventHandling(
        estimatedNumberOfEvents: scala.Int,
        numberOfThreads: scala.Int,
        oneThreadPerHandler: scala.Boolean,
        synchronizeOnSimSteps: scala.Boolean
      )

      object ParallelEventHandling {

        def apply(c: com.typesafe.config.Config): BeamConfig.Matsim.Modules.ParallelEventHandling = {
          BeamConfig.Matsim.Modules.ParallelEventHandling(
            estimatedNumberOfEvents =
              if (c.hasPathOrNull("estimatedNumberOfEvents")) c.getInt("estimatedNumberOfEvents") else 1000000000,
            numberOfThreads = if (c.hasPathOrNull("numberOfThreads")) c.getInt("numberOfThreads") else 1,
            oneThreadPerHandler = c.hasPathOrNull("oneThreadPerHandler") && c.getBoolean("oneThreadPerHandler"),
            synchronizeOnSimSteps = c.hasPathOrNull("synchronizeOnSimSteps") && c.getBoolean("synchronizeOnSimSteps")
          )
        }
      }

      case class PlanCalcScore(
        BrainExpBeta: scala.Long,
        earlyDeparture: scala.Long,
        lateArrival: scala.Long,
        learningRate: scala.Long,
        parameterset: scala.List[BeamConfig.Matsim.Modules.PlanCalcScore.Parameterset$Elm],
        performing: scala.Long,
        traveling: scala.Long,
        waiting: scala.Long,
        writeExperiencedPlans: scala.Boolean
      )

      object PlanCalcScore {

        case class Parameterset$Elm(
          activityType: java.lang.String,
          priority: scala.Int,
          scoringThisActivityAtAll: scala.Boolean,
          `type`: java.lang.String,
          typicalDuration: java.lang.String,
          typicalDurationScoreComputation: java.lang.String
        )

        object Parameterset$Elm {

          def apply(c: com.typesafe.config.Config): BeamConfig.Matsim.Modules.PlanCalcScore.Parameterset$Elm = {
            BeamConfig.Matsim.Modules.PlanCalcScore.Parameterset$Elm(
              activityType = if (c.hasPathOrNull("activityType")) c.getString("activityType") else "Home",
              priority = if (c.hasPathOrNull("priority")) c.getInt("priority") else 1,
              scoringThisActivityAtAll =
                !c.hasPathOrNull("scoringThisActivityAtAll") || c.getBoolean("scoringThisActivityAtAll"),
              `type` = if (c.hasPathOrNull("type")) c.getString("type") else "activityParams",
              typicalDuration = if (c.hasPathOrNull("typicalDuration")) c.getString("typicalDuration") else "01:00:00",
              typicalDurationScoreComputation =
                if (c.hasPathOrNull("typicalDurationScoreComputation")) c.getString("typicalDurationScoreComputation")
                else "uniform"
            )
          }
        }

        def apply(c: com.typesafe.config.Config): BeamConfig.Matsim.Modules.PlanCalcScore = {
          BeamConfig.Matsim.Modules.PlanCalcScore(
            BrainExpBeta =
              if (c.hasPathOrNull("BrainExpBeta"))
                c.getDuration("BrainExpBeta", java.util.concurrent.TimeUnit.MILLISECONDS)
              else 2,
            earlyDeparture =
              if (c.hasPathOrNull("earlyDeparture"))
                c.getDuration("earlyDeparture", java.util.concurrent.TimeUnit.MILLISECONDS)
              else 0,
            lateArrival =
              if (c.hasPathOrNull("lateArrival"))
                c.getDuration("lateArrival", java.util.concurrent.TimeUnit.MILLISECONDS)
              else -18,
            learningRate =
              if (c.hasPathOrNull("learningRate"))
                c.getDuration("learningRate", java.util.concurrent.TimeUnit.MILLISECONDS)
              else 1,
            parameterset = $_LBeamConfig_Matsim_Modules_PlanCalcScore_Parameterset$Elm(c.getList("parameterset")),
            performing =
              if (c.hasPathOrNull("performing")) c.getDuration("performing", java.util.concurrent.TimeUnit.MILLISECONDS)
              else 6,
            traveling =
              if (c.hasPathOrNull("traveling")) c.getDuration("traveling", java.util.concurrent.TimeUnit.MILLISECONDS)
              else -6,
            waiting =
              if (c.hasPathOrNull("waiting")) c.getDuration("waiting", java.util.concurrent.TimeUnit.MILLISECONDS)
              else 0,
            writeExperiencedPlans = !c.hasPathOrNull("writeExperiencedPlans") || c.getBoolean("writeExperiencedPlans")
          )
        }

        private def $_LBeamConfig_Matsim_Modules_PlanCalcScore_Parameterset$Elm(
          cl: com.typesafe.config.ConfigList
        ): scala.List[BeamConfig.Matsim.Modules.PlanCalcScore.Parameterset$Elm] = {
          import scala.collection.JavaConverters._
          cl.asScala
            .map(cv =>
              BeamConfig.Matsim.Modules.PlanCalcScore
                .Parameterset$Elm(cv.asInstanceOf[com.typesafe.config.ConfigObject].toConfig)
            )
            .toList
        }
      }

      case class Plans(
        inputPersonAttributesFile: java.lang.String,
        inputPlansFile: java.lang.String
      )

      object Plans {

        def apply(c: com.typesafe.config.Config): BeamConfig.Matsim.Modules.Plans = {
          BeamConfig.Matsim.Modules.Plans(
            inputPersonAttributesFile =
              if (c.hasPathOrNull("inputPersonAttributesFile")) c.getString("inputPersonAttributesFile")
              else "/test/input/beamville/populationAttributes.xml",
            inputPlansFile =
              if (c.hasPathOrNull("inputPlansFile")) c.getString("inputPlansFile")
              else "/test/input/beamville/population.xml"
          )
        }
      }

      case class Qsim(
        endTime: java.lang.String,
        snapshotperiod: java.lang.String,
        startTime: java.lang.String
      )

      object Qsim {

        def apply(c: com.typesafe.config.Config): BeamConfig.Matsim.Modules.Qsim = {
          BeamConfig.Matsim.Modules.Qsim(
            endTime = if (c.hasPathOrNull("endTime")) c.getString("endTime") else "30:00:00",
            snapshotperiod = if (c.hasPathOrNull("snapshotperiod")) c.getString("snapshotperiod") else "00:00:00",
            startTime = if (c.hasPathOrNull("startTime")) c.getString("startTime") else "00:00:00"
          )
        }
      }

      case class Strategy(
        ModuleProbability_1: scala.Int,
        ModuleProbability_2: scala.Int,
        ModuleProbability_3: scala.Int,
        ModuleProbability_4: scala.Int,
        Module_1: java.lang.String,
        Module_2: java.lang.String,
        Module_3: java.lang.String,
        Module_4: java.lang.String,
        fractionOfIterationsToDisableInnovation: scala.Int,
        maxAgentPlanMemorySize: scala.Int,
        parameterset: scala.List[BeamConfig.Matsim.Modules.Strategy.Parameterset$Elm],
        planSelectorForRemoval: java.lang.String
      )

      object Strategy {

        case class Parameterset$Elm(
          disableAfterIteration: scala.Int,
          strategyName: java.lang.String,
          `type`: java.lang.String,
          weight: scala.Int
        )

        object Parameterset$Elm {

          def apply(c: com.typesafe.config.Config): BeamConfig.Matsim.Modules.Strategy.Parameterset$Elm = {
            BeamConfig.Matsim.Modules.Strategy.Parameterset$Elm(
              disableAfterIteration =
                if (c.hasPathOrNull("disableAfterIteration")) c.getInt("disableAfterIteration") else -1,
              strategyName = if (c.hasPathOrNull("strategyName")) c.getString("strategyName") else "",
              `type` = if (c.hasPathOrNull("type")) c.getString("type") else "strategysettings",
              weight = if (c.hasPathOrNull("weight")) c.getInt("weight") else 0
            )
          }
        }

        def apply(c: com.typesafe.config.Config): BeamConfig.Matsim.Modules.Strategy = {
          BeamConfig.Matsim.Modules.Strategy(
            ModuleProbability_1 = if (c.hasPathOrNull("ModuleProbability_1")) c.getInt("ModuleProbability_1") else 0,
            ModuleProbability_2 = if (c.hasPathOrNull("ModuleProbability_2")) c.getInt("ModuleProbability_2") else 0,
            ModuleProbability_3 = if (c.hasPathOrNull("ModuleProbability_3")) c.getInt("ModuleProbability_3") else 0,
            ModuleProbability_4 = if (c.hasPathOrNull("ModuleProbability_4")) c.getInt("ModuleProbability_4") else 0,
            Module_1 = if (c.hasPathOrNull("Module_1")) c.getString("Module_1") else "",
            Module_2 = if (c.hasPathOrNull("Module_2")) c.getString("Module_2") else "",
            Module_3 = if (c.hasPathOrNull("Module_3")) c.getString("Module_3") else "",
            Module_4 = if (c.hasPathOrNull("Module_4")) c.getString("Module_4") else "",
            fractionOfIterationsToDisableInnovation =
              if (c.hasPathOrNull("fractionOfIterationsToDisableInnovation"))
                c.getInt("fractionOfIterationsToDisableInnovation")
              else 999999,
            maxAgentPlanMemorySize =
              if (c.hasPathOrNull("maxAgentPlanMemorySize")) c.getInt("maxAgentPlanMemorySize") else 5,
            parameterset = $_LBeamConfig_Matsim_Modules_Strategy_Parameterset$Elm(c.getList("parameterset")),
            planSelectorForRemoval =
              if (c.hasPathOrNull("planSelectorForRemoval")) c.getString("planSelectorForRemoval")
              else "WorstPlanForRemovalSelector"
          )
        }

        private def $_LBeamConfig_Matsim_Modules_Strategy_Parameterset$Elm(
          cl: com.typesafe.config.ConfigList
        ): scala.List[BeamConfig.Matsim.Modules.Strategy.Parameterset$Elm] = {
          import scala.collection.JavaConverters._
          cl.asScala
            .map(cv =>
              BeamConfig.Matsim.Modules.Strategy
                .Parameterset$Elm(cv.asInstanceOf[com.typesafe.config.ConfigObject].toConfig)
            )
            .toList
        }
      }

      case class Transit(
        transitModes: java.lang.String,
        useTransit: scala.Boolean,
        vehiclesFile: java.lang.String
      )

      object Transit {

        def apply(c: com.typesafe.config.Config): BeamConfig.Matsim.Modules.Transit = {
          BeamConfig.Matsim.Modules.Transit(
            transitModes = if (c.hasPathOrNull("transitModes")) c.getString("transitModes") else "pt",
            useTransit = c.hasPathOrNull("useTransit") && c.getBoolean("useTransit"),
            vehiclesFile = if (c.hasPathOrNull("vehiclesFile")) c.getString("vehiclesFile") else ""
          )
        }
      }

      case class Vehicles(
        vehiclesFile: java.lang.String
      )

      object Vehicles {

        def apply(c: com.typesafe.config.Config): BeamConfig.Matsim.Modules.Vehicles = {
          BeamConfig.Matsim.Modules.Vehicles(
            vehiclesFile = if (c.hasPathOrNull("vehiclesFile")) c.getString("vehiclesFile") else ""
          )
        }
      }

      def apply(c: com.typesafe.config.Config): BeamConfig.Matsim.Modules = {
        BeamConfig.Matsim.Modules(
          changeMode = BeamConfig.Matsim.Modules.ChangeMode(
            if (c.hasPathOrNull("changeMode")) c.getConfig("changeMode")
            else com.typesafe.config.ConfigFactory.parseString("changeMode{}")
          ),
          controler = BeamConfig.Matsim.Modules.Controler(
            if (c.hasPathOrNull("controler")) c.getConfig("controler")
            else com.typesafe.config.ConfigFactory.parseString("controler{}")
          ),
          counts = BeamConfig.Matsim.Modules.Counts(
            if (c.hasPathOrNull("counts")) c.getConfig("counts")
            else com.typesafe.config.ConfigFactory.parseString("counts{}")
          ),
          global = BeamConfig.Matsim.Modules.Global(
            if (c.hasPathOrNull("global")) c.getConfig("global")
            else com.typesafe.config.ConfigFactory.parseString("global{}")
          ),
          households = BeamConfig.Matsim.Modules.Households(
            if (c.hasPathOrNull("households")) c.getConfig("households")
            else com.typesafe.config.ConfigFactory.parseString("households{}")
          ),
          linkStats = BeamConfig.Matsim.Modules.LinkStats(
            if (c.hasPathOrNull("linkStats")) c.getConfig("linkStats")
            else com.typesafe.config.ConfigFactory.parseString("linkStats{}")
          ),
          network = BeamConfig.Matsim.Modules.Network(
            if (c.hasPathOrNull("network")) c.getConfig("network")
            else com.typesafe.config.ConfigFactory.parseString("network{}")
          ),
          parallelEventHandling = BeamConfig.Matsim.Modules.ParallelEventHandling(
            if (c.hasPathOrNull("parallelEventHandling")) c.getConfig("parallelEventHandling")
            else com.typesafe.config.ConfigFactory.parseString("parallelEventHandling{}")
          ),
          planCalcScore = BeamConfig.Matsim.Modules.PlanCalcScore(
            if (c.hasPathOrNull("planCalcScore")) c.getConfig("planCalcScore")
            else com.typesafe.config.ConfigFactory.parseString("planCalcScore{}")
          ),
          plans = BeamConfig.Matsim.Modules.Plans(
            if (c.hasPathOrNull("plans")) c.getConfig("plans")
            else com.typesafe.config.ConfigFactory.parseString("plans{}")
          ),
          qsim = BeamConfig.Matsim.Modules.Qsim(
            if (c.hasPathOrNull("qsim")) c.getConfig("qsim")
            else com.typesafe.config.ConfigFactory.parseString("qsim{}")
          ),
          strategy = BeamConfig.Matsim.Modules.Strategy(
            if (c.hasPathOrNull("strategy")) c.getConfig("strategy")
            else com.typesafe.config.ConfigFactory.parseString("strategy{}")
          ),
          transit = BeamConfig.Matsim.Modules.Transit(
            if (c.hasPathOrNull("transit")) c.getConfig("transit")
            else com.typesafe.config.ConfigFactory.parseString("transit{}")
          ),
          vehicles = BeamConfig.Matsim.Modules.Vehicles(
            if (c.hasPathOrNull("vehicles")) c.getConfig("vehicles")
            else com.typesafe.config.ConfigFactory.parseString("vehicles{}")
          )
        )
      }
    }

    def apply(c: com.typesafe.config.Config): BeamConfig.Matsim = {
      BeamConfig.Matsim(
        conversion = BeamConfig.Matsim.Conversion(
          if (c.hasPathOrNull("conversion")) c.getConfig("conversion")
          else com.typesafe.config.ConfigFactory.parseString("conversion{}")
        ),
        modules = BeamConfig.Matsim.Modules(
          if (c.hasPathOrNull("modules")) c.getConfig("modules")
          else com.typesafe.config.ConfigFactory.parseString("modules{}")
        )
      )
    }
  }

  def apply(c: com.typesafe.config.Config): BeamConfig = {
    BeamConfig(
      beam = BeamConfig.Beam(
        if (c.hasPathOrNull("beam")) c.getConfig("beam") else com.typesafe.config.ConfigFactory.parseString("beam{}")
      ),
      matsim = BeamConfig.Matsim(
        if (c.hasPathOrNull("matsim")) c.getConfig("matsim")
        else com.typesafe.config.ConfigFactory.parseString("matsim{}")
      )
    )
  }

  private def $_L$_dbl(cl: com.typesafe.config.ConfigList): scala.List[scala.Double] = {
    import scala.collection.JavaConverters._
    cl.asScala.map(cv => $_dbl(cv)).toList
  }

  private def $_L$_str(cl: com.typesafe.config.ConfigList): scala.List[java.lang.String] = {
    import scala.collection.JavaConverters._
    cl.asScala.map(cv => $_str(cv)).toList
  }

  private def $_dbl(cv: com.typesafe.config.ConfigValue): scala.Double = {
    val u: Any = cv.unwrapped
    if (
      (cv.valueType != com.typesafe.config.ConfigValueType.NUMBER) ||
      !u.isInstanceOf[java.lang.Number]
    ) throw $_expE(cv, "double")
    u.asInstanceOf[java.lang.Number].doubleValue()
  }

  private def $_expE(cv: com.typesafe.config.ConfigValue, exp: java.lang.String) = {
    val u: Any = cv.unwrapped
    new java.lang.RuntimeException(
      cv.origin.lineNumber +
      ": expecting: " + exp + " got: " +
      (if (u.isInstanceOf[java.lang.String]) "\"" + u + "\"" else u)
    )
  }

  private def $_str(cv: com.typesafe.config.ConfigValue) =
    java.lang.String.valueOf(cv.unwrapped())
}<|MERGE_RESOLUTION|>--- conflicted
+++ resolved
@@ -2043,11 +2043,6 @@
         chargingPointCostScalingFactor: scala.Double,
         chargingPointCountScalingFactor: scala.Double,
         chargingPointFilePath: java.lang.String,
-<<<<<<< HEAD
-        maxChargingSessionsInSeconds: scala.Int,
-=======
-        helics: BeamConfig.Beam.Agentsim.ChargingNetworkManager.Helics,
->>>>>>> 2cbc2649
         overnightChargingEnabled: scala.Boolean,
         powerManagerController: scala.Option[BeamConfig.Beam.Agentsim.ChargingNetworkManager.PowerManagerController],
         scaleUp: BeamConfig.Beam.Agentsim.ChargingNetworkManager.ScaleUp,
@@ -2168,15 +2163,6 @@
               else 1.0,
             chargingPointFilePath =
               if (c.hasPathOrNull("chargingPointFilePath")) c.getString("chargingPointFilePath") else "",
-<<<<<<< HEAD
-            maxChargingSessionsInSeconds =
-              if (c.hasPathOrNull("maxChargingSessionsInSeconds")) c.getInt("maxChargingSessionsInSeconds") else 43200,
-=======
-            helics = BeamConfig.Beam.Agentsim.ChargingNetworkManager.Helics(
-              if (c.hasPathOrNull("helics")) c.getConfig("helics")
-              else com.typesafe.config.ConfigFactory.parseString("helics{}")
-            ),
->>>>>>> 2cbc2649
             overnightChargingEnabled =
               c.hasPathOrNull("overnightChargingEnabled") && c.getBoolean("overnightChargingEnabled"),
             powerManagerController =
