--- conflicted
+++ resolved
@@ -1102,18 +1102,13 @@
             defaultCostPerMile: scala.Double,
             defaultCostPerMinute: scala.Double,
             initialization: BeamConfig.Beam.Agentsim.Agents.RideHail.Managers$Elm.Initialization,
-            maximumWalkDistanceToStopInM: scala.Int,
             name: java.lang.String,
             pooledBaseCost: scala.Double,
             pooledCostPerMile: scala.Double,
             pooledCostPerMinute: scala.Double,
             repositioningManager: BeamConfig.Beam.Agentsim.Agents.RideHail.Managers$Elm.RepositioningManager,
             rideHailManager: BeamConfig.Beam.Agentsim.Agents.RideHail.Managers$Elm.RideHailManager,
-<<<<<<< HEAD
-            stopFilePath: scala.Option[java.lang.String]
-=======
             supportedModes: java.lang.String
->>>>>>> 9686a0bc
           )
 
           object Managers$Elm {
@@ -1475,9 +1470,6 @@
                   if (c.hasPathOrNull("initialization")) c.getConfig("initialization")
                   else com.typesafe.config.ConfigFactory.parseString("initialization{}")
                 ),
-                maximumWalkDistanceToStopInM =
-                  if (c.hasPathOrNull("maximumWalkDistanceToStopInM")) c.getInt("maximumWalkDistanceToStopInM")
-                  else 800,
                 name = if (c.hasPathOrNull("name")) c.getString("name") else "GlobalRHM",
                 pooledBaseCost = if (c.hasPathOrNull("pooledBaseCost")) c.getDouble("pooledBaseCost") else 1.89,
                 pooledCostPerMile =
@@ -1492,13 +1484,9 @@
                   if (c.hasPathOrNull("rideHailManager")) c.getConfig("rideHailManager")
                   else com.typesafe.config.ConfigFactory.parseString("rideHailManager{}")
                 ),
-<<<<<<< HEAD
-                stopFilePath = if (c.hasPathOrNull("stopFilePath")) Some(c.getString("stopFilePath")) else None
-=======
                 supportedModes =
                   if (c.hasPathOrNull("supportedModes")) c.getString("supportedModes")
                   else "ride_hail, ride_hail_pooled"
->>>>>>> 9686a0bc
               )
             }
           }
