--- conflicted
+++ resolved
@@ -1111,11 +1111,8 @@
             pooledCostPerMinute: scala.Double,
             repositioningManager: BeamConfig.Beam.Agentsim.Agents.RideHail.Managers$Elm.RepositioningManager,
             rideHailManager: BeamConfig.Beam.Agentsim.Agents.RideHail.Managers$Elm.RideHailManager,
-<<<<<<< HEAD
-=======
             savCoefficientMultiplier: scala.Double,
             stopFilePath: scala.Option[java.lang.String],
->>>>>>> ad9d15c9
             supportedModes: java.lang.String
           )
 
@@ -1495,12 +1492,9 @@
                   if (c.hasPathOrNull("rideHailManager")) c.getConfig("rideHailManager")
                   else com.typesafe.config.ConfigFactory.parseString("rideHailManager{}")
                 ),
-<<<<<<< HEAD
-=======
                 savCoefficientMultiplier =
                   if (c.hasPathOrNull("savCoefficientMultiplier")) c.getDouble("savCoefficientMultiplier") else 0.0,
                 stopFilePath = if (c.hasPathOrNull("stopFilePath")) Some(c.getString("stopFilePath")) else None,
->>>>>>> ad9d15c9
                 supportedModes =
                   if (c.hasPathOrNull("supportedModes")) c.getString("supportedModes")
                   else "ride_hail, ride_hail_pooled"
