// source: src/main/resources/beam-template.conf

package beam.sim.config


case class BeamConfig(
  beam: BeamConfig.Beam,
  matsim: BeamConfig.Matsim
)

object BeamConfig {

  case class Beam(
    actorSystemName: java.lang.String,
    agentsim: BeamConfig.Beam.Agentsim,
    calibration: BeamConfig.Beam.Calibration,
    cluster: BeamConfig.Beam.Cluster,
    debug: BeamConfig.Beam.Debug,
    exchange: BeamConfig.Beam.Exchange,
    experimental: BeamConfig.Beam.Experimental,
    input: BeamConfig.Beam.Input,
    inputDirectory: java.lang.String,
    logger: BeamConfig.Beam.Logger,
    metrics: BeamConfig.Beam.Metrics,
    outputs: BeamConfig.Beam.Outputs,
    physsim: BeamConfig.Beam.Physsim,
    replanning: BeamConfig.Beam.Replanning,
    router: BeamConfig.Beam.Router,
    routing: BeamConfig.Beam.Routing,
    sim: BeamConfig.Beam.Sim,
    spatial: BeamConfig.Beam.Spatial,
    urbansim: BeamConfig.Beam.Urbansim,
    useLocalWorker: scala.Boolean,
    warmStart: BeamConfig.Beam.WarmStart
  )

  object Beam {

    case class Agentsim(
      agentSampleSizeAsFractionOfPopulation: scala.Double,
      agents: BeamConfig.Beam.Agentsim.Agents,
      chargingNetworkManager: BeamConfig.Beam.Agentsim.ChargingNetworkManager,
      endTime: java.lang.String,
      firstIteration: scala.Int,
      fractionOfPlansWithSingleActivity: scala.Double,
      h3taz: BeamConfig.Beam.Agentsim.H3taz,
      lastIteration: scala.Int,
      populationAdjustment: java.lang.String,
      scenarios: BeamConfig.Beam.Agentsim.Scenarios,
      scheduleMonitorTask: BeamConfig.Beam.Agentsim.ScheduleMonitorTask,
      schedulerParallelismWindow: scala.Int,
      simulationName: java.lang.String,
      taz: BeamConfig.Beam.Agentsim.Taz,
      thresholdForMakingParkingChoiceInMeters: scala.Int,
      thresholdForWalkingInMeters: scala.Int,
      timeBinSize: scala.Int,
      toll: BeamConfig.Beam.Agentsim.Toll,
      tuning: BeamConfig.Beam.Agentsim.Tuning
    )

    object Agentsim {

      case class Agents(
        bodyType: java.lang.String,
        freight: BeamConfig.Beam.Agentsim.Agents.Freight,
        households: BeamConfig.Beam.Agentsim.Agents.Households,
        modalBehaviors: BeamConfig.Beam.Agentsim.Agents.ModalBehaviors,
        modeIncentive: BeamConfig.Beam.Agentsim.Agents.ModeIncentive,
        parking: BeamConfig.Beam.Agentsim.Agents.Parking,
        plans: BeamConfig.Beam.Agentsim.Agents.Plans,
        population: BeamConfig.Beam.Agentsim.Agents.Population,
        ptFare: BeamConfig.Beam.Agentsim.Agents.PtFare,
        rideHail: BeamConfig.Beam.Agentsim.Agents.RideHail,
        rideHailTransit: BeamConfig.Beam.Agentsim.Agents.RideHailTransit,
        tripBehaviors: BeamConfig.Beam.Agentsim.Agents.TripBehaviors,
        vehicles: BeamConfig.Beam.Agentsim.Agents.Vehicles
      )

      object Agents {

        case class Freight(
          carrierParkingFilePath: scala.Option[java.lang.String],
          carriersFilePath: java.lang.String,
          enabled: scala.Boolean,
          name: java.lang.String,
          plansFilePath: java.lang.String,
          replanning: BeamConfig.Beam.Agentsim.Agents.Freight.Replanning,
          toursFilePath: java.lang.String
        )

        object Freight {

          case class Replanning(
            departureTime: scala.Int,
            disableAfterIteration: scala.Int,
            strategy: java.lang.String
          )

          object Replanning {

            def apply(c: com.typesafe.config.Config): BeamConfig.Beam.Agentsim.Agents.Freight.Replanning = {
              BeamConfig.Beam.Agentsim.Agents.Freight.Replanning(
                departureTime = if (c.hasPathOrNull("departureTime")) c.getInt("departureTime") else 28800,
                disableAfterIteration =
                  if (c.hasPathOrNull("disableAfterIteration")) c.getInt("disableAfterIteration") else -1,
                strategy = if (c.hasPathOrNull("strategy")) c.getString("strategy") else "singleTour"
              )
            }
          }

          def apply(c: com.typesafe.config.Config): BeamConfig.Beam.Agentsim.Agents.Freight = {
            BeamConfig.Beam.Agentsim.Agents.Freight(
              carrierParkingFilePath =
                if (c.hasPathOrNull("carrierParkingFilePath")) Some(c.getString("carrierParkingFilePath")) else None,
              carriersFilePath =
                if (c.hasPathOrNull("carriersFilePath")) c.getString("carriersFilePath")
                else "/test/input/beamville/freight/freight-carriers.csv",
              enabled = c.hasPathOrNull("enabled") && c.getBoolean("enabled"),
              name = if (c.hasPathOrNull("name")) c.getString("name") else "Freight",
              plansFilePath =
                if (c.hasPathOrNull("plansFilePath")) c.getString("plansFilePath")
                else "/test/input/beamville/freight/payload-plans.csv",
              replanning = BeamConfig.Beam.Agentsim.Agents.Freight.Replanning(
                if (c.hasPathOrNull("replanning")) c.getConfig("replanning")
                else com.typesafe.config.ConfigFactory.parseString("replanning{}")
              ),
              toursFilePath =
                if (c.hasPathOrNull("toursFilePath")) c.getString("toursFilePath")
                else "/test/input/beamville/freight/freight-tours.csv"
            )
          }
        }

        case class Households(
          inputFilePath: java.lang.String,
          inputHouseholdAttributesFilePath: java.lang.String
        )

        object Households {

          def apply(c: com.typesafe.config.Config): BeamConfig.Beam.Agentsim.Agents.Households = {
            BeamConfig.Beam.Agentsim.Agents.Households(
              inputFilePath =
                if (c.hasPathOrNull("inputFilePath")) c.getString("inputFilePath")
                else "/test/input/beamville/households.xml.gz",
              inputHouseholdAttributesFilePath =
                if (c.hasPathOrNull("inputHouseholdAttributesFilePath")) c.getString("inputHouseholdAttributesFilePath")
                else "/test/input/beamville/householdAttributes.xml.gz"
            )
          }
        }

        case class ModalBehaviors(
          bikeMultiplier: BeamConfig.Beam.Agentsim.Agents.ModalBehaviors.BikeMultiplier,
          defaultValueOfTime: scala.Double,
          highTimeSensitivity: BeamConfig.Beam.Agentsim.Agents.ModalBehaviors.HighTimeSensitivity,
          lccm: BeamConfig.Beam.Agentsim.Agents.ModalBehaviors.Lccm,
          lowTimeSensitivity: BeamConfig.Beam.Agentsim.Agents.ModalBehaviors.LowTimeSensitivity,
          maximumNumberOfReplanningAttempts: scala.Int,
          minimumValueOfTime: scala.Double,
          modeChoiceClass: java.lang.String,
          modeVotMultiplier: BeamConfig.Beam.Agentsim.Agents.ModalBehaviors.ModeVotMultiplier,
          mulitnomialLogit: BeamConfig.Beam.Agentsim.Agents.ModalBehaviors.MulitnomialLogit,
          overrideAutomationForVOTT: scala.Boolean,
          overrideAutomationLevel: scala.Int,
          poolingMultiplier: BeamConfig.Beam.Agentsim.Agents.ModalBehaviors.PoolingMultiplier
        )

        object ModalBehaviors {
          case class BikeMultiplier(
                                     commute: BeamConfig.Beam.Agentsim.Agents.ModalBehaviors.BikeMultiplier.Commute,
                                     noncommute: BeamConfig.Beam.Agentsim.Agents.ModalBehaviors.BikeMultiplier.Noncommute,
                                   )

          object BikeMultiplier {

            case class Commute(
                                ageGT60: scala.Double,
                                ageLE60: scala.Double,
                                incomeGT50k: scala.Double,
                                incomeLE50k: scala.Double
                              )

            object Commute {

              def apply(
                         c: com.typesafe.config.Config
                       ): BeamConfig.Beam.Agentsim.Agents.ModalBehaviors.BikeMultiplier.Commute = {
                BeamConfig.Beam.Agentsim.Agents.ModalBehaviors.BikeMultiplier.Commute(
                  ageGT60 = if (c.hasPathOrNull("ageGT60")) c.getDouble("ageGT60") else 1.0,
                  ageLE60 = if (c.hasPathOrNull("ageLE60")) c.getDouble("ageLE60") else 1.0,
                  incomeGT50k = if (c.hasPathOrNull("incomeGT50k")) c.getDouble("incomeGT50k") else 1.0,
                  incomeLE50k = if (c.hasPathOrNull("incomeLE50k")) c.getDouble("incomeLE50k") else 1.0
                )
              }
            }
            case class Noncommute(
                                   ageGT60: scala.Double,
                                   ageLE60: scala.Double,
                                   incomeGT50k: scala.Double,
                                   incomeLE50k: scala.Double
                                 )

            object Noncommute {

              def apply(
                         c: com.typesafe.config.Config
                       ): BeamConfig.Beam.Agentsim.Agents.ModalBehaviors.BikeMultiplier.Noncommute = {
                BeamConfig.Beam.Agentsim.Agents.ModalBehaviors.BikeMultiplier.Noncommute(
                  ageGT60 = if (c.hasPathOrNull("ageGT60")) c.getDouble("ageGT60") else 1.0,
                  ageLE60 = if (c.hasPathOrNull("ageLE60")) c.getDouble("ageLE60") else 1.0,
                  incomeGT50k = if (c.hasPathOrNull("incomeGT50k")) c.getDouble("incomeGT50k") else 1.0,
                  incomeLE50k = if (c.hasPathOrNull("incomeLE50k")) c.getDouble("incomeLE50k") else 1.0

                )
              }
            }




            def apply(c: com.typesafe.config.Config): BeamConfig.Beam.Agentsim.Agents.ModalBehaviors.BikeMultiplier = {
              BeamConfig.Beam.Agentsim.Agents.ModalBehaviors.BikeMultiplier(

                commute = BeamConfig.Beam.Agentsim.Agents.ModalBehaviors.BikeMultiplier.Commute(
                  if (c.hasPathOrNull("commute")) c.getConfig("commute")
                  else com.typesafe.config.ConfigFactory.parseString("commute{}")
                ),
                noncommute = BeamConfig.Beam.Agentsim.Agents.ModalBehaviors.BikeMultiplier.Noncommute(
                  if (c.hasPathOrNull("noncommute")) c.getConfig("noncommute")
                  else com.typesafe.config.ConfigFactory.parseString("noncommute{}")
                )
              )
            }
          }

          case class HighTimeSensitivity(
            highCongestion: BeamConfig.Beam.Agentsim.Agents.ModalBehaviors.HighTimeSensitivity.HighCongestion,
            lowCongestion: BeamConfig.Beam.Agentsim.Agents.ModalBehaviors.HighTimeSensitivity.LowCongestion
          )

          object HighTimeSensitivity {

            case class HighCongestion(
              highwayFactor: BeamConfig.Beam.Agentsim.Agents.ModalBehaviors.HighTimeSensitivity.HighCongestion.HighwayFactor,
              nonHighwayFactor: BeamConfig.Beam.Agentsim.Agents.ModalBehaviors.HighTimeSensitivity.HighCongestion.NonHighwayFactor
            )

            object HighCongestion {

              case class HighwayFactor(
                Level3: scala.Double,
                Level4: scala.Double,
                Level5: scala.Double,
                LevelLE2: scala.Double
              )

              object HighwayFactor {

                def apply(
                  c: com.typesafe.config.Config
                ): BeamConfig.Beam.Agentsim.Agents.ModalBehaviors.HighTimeSensitivity.HighCongestion.HighwayFactor = {
                  BeamConfig.Beam.Agentsim.Agents.ModalBehaviors.HighTimeSensitivity.HighCongestion.HighwayFactor(
                    Level3 = if (c.hasPathOrNull("Level3")) c.getDouble("Level3") else 1.0,
                    Level4 = if (c.hasPathOrNull("Level4")) c.getDouble("Level4") else 1.0,
                    Level5 = if (c.hasPathOrNull("Level5")) c.getDouble("Level5") else 1.0,
                    LevelLE2 = if (c.hasPathOrNull("LevelLE2")) c.getDouble("LevelLE2") else 1.0
                  )
                }
              }

              case class NonHighwayFactor(
                Level3: scala.Double,
                Level4: scala.Double,
                Level5: scala.Double,
                LevelLE2: scala.Double
              )

              object NonHighwayFactor {

                def apply(
                  c: com.typesafe.config.Config
                ): BeamConfig.Beam.Agentsim.Agents.ModalBehaviors.HighTimeSensitivity.HighCongestion.NonHighwayFactor = {
                  BeamConfig.Beam.Agentsim.Agents.ModalBehaviors.HighTimeSensitivity.HighCongestion.NonHighwayFactor(
                    Level3 = if (c.hasPathOrNull("Level3")) c.getDouble("Level3") else 1.0,
                    Level4 = if (c.hasPathOrNull("Level4")) c.getDouble("Level4") else 1.0,
                    Level5 = if (c.hasPathOrNull("Level5")) c.getDouble("Level5") else 1.0,
                    LevelLE2 = if (c.hasPathOrNull("LevelLE2")) c.getDouble("LevelLE2") else 1.0
                  )
                }
              }

              def apply(
                c: com.typesafe.config.Config
              ): BeamConfig.Beam.Agentsim.Agents.ModalBehaviors.HighTimeSensitivity.HighCongestion = {
                BeamConfig.Beam.Agentsim.Agents.ModalBehaviors.HighTimeSensitivity.HighCongestion(
                  highwayFactor =
                    BeamConfig.Beam.Agentsim.Agents.ModalBehaviors.HighTimeSensitivity.HighCongestion.HighwayFactor(
                      if (c.hasPathOrNull("highwayFactor")) c.getConfig("highwayFactor")
                      else com.typesafe.config.ConfigFactory.parseString("highwayFactor{}")
                    ),
                  nonHighwayFactor =
                    BeamConfig.Beam.Agentsim.Agents.ModalBehaviors.HighTimeSensitivity.HighCongestion.NonHighwayFactor(
                      if (c.hasPathOrNull("nonHighwayFactor")) c.getConfig("nonHighwayFactor")
                      else com.typesafe.config.ConfigFactory.parseString("nonHighwayFactor{}")
                    )
                )
              }
            }

            case class LowCongestion(
              highwayFactor: BeamConfig.Beam.Agentsim.Agents.ModalBehaviors.HighTimeSensitivity.LowCongestion.HighwayFactor,
              nonHighwayFactor: BeamConfig.Beam.Agentsim.Agents.ModalBehaviors.HighTimeSensitivity.LowCongestion.NonHighwayFactor
            )

            object LowCongestion {

              case class HighwayFactor(
                Level3: scala.Double,
                Level4: scala.Double,
                Level5: scala.Double,
                LevelLE2: scala.Double
              )

              object HighwayFactor {

                def apply(
                  c: com.typesafe.config.Config
                ): BeamConfig.Beam.Agentsim.Agents.ModalBehaviors.HighTimeSensitivity.LowCongestion.HighwayFactor = {
                  BeamConfig.Beam.Agentsim.Agents.ModalBehaviors.HighTimeSensitivity.LowCongestion.HighwayFactor(
                    Level3 = if (c.hasPathOrNull("Level3")) c.getDouble("Level3") else 1.0,
                    Level4 = if (c.hasPathOrNull("Level4")) c.getDouble("Level4") else 1.0,
                    Level5 = if (c.hasPathOrNull("Level5")) c.getDouble("Level5") else 1.0,
                    LevelLE2 = if (c.hasPathOrNull("LevelLE2")) c.getDouble("LevelLE2") else 1.0
                  )
                }
              }

              case class NonHighwayFactor(
                Level3: scala.Double,
                Level4: scala.Double,
                Level5: scala.Double,
                LevelLE2: scala.Double
              )

              object NonHighwayFactor {

                def apply(
                  c: com.typesafe.config.Config
                ): BeamConfig.Beam.Agentsim.Agents.ModalBehaviors.HighTimeSensitivity.LowCongestion.NonHighwayFactor = {
                  BeamConfig.Beam.Agentsim.Agents.ModalBehaviors.HighTimeSensitivity.LowCongestion.NonHighwayFactor(
                    Level3 = if (c.hasPathOrNull("Level3")) c.getDouble("Level3") else 1.0,
                    Level4 = if (c.hasPathOrNull("Level4")) c.getDouble("Level4") else 1.0,
                    Level5 = if (c.hasPathOrNull("Level5")) c.getDouble("Level5") else 1.0,
                    LevelLE2 = if (c.hasPathOrNull("LevelLE2")) c.getDouble("LevelLE2") else 1.0
                  )
                }
              }

              def apply(
                c: com.typesafe.config.Config
              ): BeamConfig.Beam.Agentsim.Agents.ModalBehaviors.HighTimeSensitivity.LowCongestion = {
                BeamConfig.Beam.Agentsim.Agents.ModalBehaviors.HighTimeSensitivity.LowCongestion(
                  highwayFactor =
                    BeamConfig.Beam.Agentsim.Agents.ModalBehaviors.HighTimeSensitivity.LowCongestion.HighwayFactor(
                      if (c.hasPathOrNull("highwayFactor")) c.getConfig("highwayFactor")
                      else com.typesafe.config.ConfigFactory.parseString("highwayFactor{}")
                    ),
                  nonHighwayFactor =
                    BeamConfig.Beam.Agentsim.Agents.ModalBehaviors.HighTimeSensitivity.LowCongestion.NonHighwayFactor(
                      if (c.hasPathOrNull("nonHighwayFactor")) c.getConfig("nonHighwayFactor")
                      else com.typesafe.config.ConfigFactory.parseString("nonHighwayFactor{}")
                    )
                )
              }
            }

            def apply(
              c: com.typesafe.config.Config
            ): BeamConfig.Beam.Agentsim.Agents.ModalBehaviors.HighTimeSensitivity = {
              BeamConfig.Beam.Agentsim.Agents.ModalBehaviors.HighTimeSensitivity(
                highCongestion = BeamConfig.Beam.Agentsim.Agents.ModalBehaviors.HighTimeSensitivity.HighCongestion(
                  if (c.hasPathOrNull("highCongestion")) c.getConfig("highCongestion")
                  else com.typesafe.config.ConfigFactory.parseString("highCongestion{}")
                ),
                lowCongestion = BeamConfig.Beam.Agentsim.Agents.ModalBehaviors.HighTimeSensitivity.LowCongestion(
                  if (c.hasPathOrNull("lowCongestion")) c.getConfig("lowCongestion")
                  else com.typesafe.config.ConfigFactory.parseString("lowCongestion{}")
                )
              )
            }
          }

          case class Lccm(
            filePath: java.lang.String
          )

          object Lccm {

            def apply(c: com.typesafe.config.Config): BeamConfig.Beam.Agentsim.Agents.ModalBehaviors.Lccm = {
              BeamConfig.Beam.Agentsim.Agents.ModalBehaviors.Lccm(
                filePath =
                  if (c.hasPathOrNull("filePath")) c.getString("filePath") else "/test/input/beamville/lccm-long.csv"
              )
            }
          }

          case class LowTimeSensitivity(
            highCongestion: BeamConfig.Beam.Agentsim.Agents.ModalBehaviors.LowTimeSensitivity.HighCongestion,
            lowCongestion: BeamConfig.Beam.Agentsim.Agents.ModalBehaviors.LowTimeSensitivity.LowCongestion
          )

          object LowTimeSensitivity {

            case class HighCongestion(
              highwayFactor: BeamConfig.Beam.Agentsim.Agents.ModalBehaviors.LowTimeSensitivity.HighCongestion.HighwayFactor,
              nonHighwayFactor: BeamConfig.Beam.Agentsim.Agents.ModalBehaviors.LowTimeSensitivity.HighCongestion.NonHighwayFactor
            )

            object HighCongestion {

              case class HighwayFactor(
                Level3: scala.Double,
                Level4: scala.Double,
                Level5: scala.Double,
                LevelLE2: scala.Double
              )

              object HighwayFactor {

                def apply(
                  c: com.typesafe.config.Config
                ): BeamConfig.Beam.Agentsim.Agents.ModalBehaviors.LowTimeSensitivity.HighCongestion.HighwayFactor = {
                  BeamConfig.Beam.Agentsim.Agents.ModalBehaviors.LowTimeSensitivity.HighCongestion.HighwayFactor(
                    Level3 = if (c.hasPathOrNull("Level3")) c.getDouble("Level3") else 1.0,
                    Level4 = if (c.hasPathOrNull("Level4")) c.getDouble("Level4") else 1.0,
                    Level5 = if (c.hasPathOrNull("Level5")) c.getDouble("Level5") else 1.0,
                    LevelLE2 = if (c.hasPathOrNull("LevelLE2")) c.getDouble("LevelLE2") else 1.0
                  )
                }
              }

              case class NonHighwayFactor(
                Level3: scala.Double,
                Level4: scala.Double,
                Level5: scala.Double,
                LevelLE2: scala.Double
              )

              object NonHighwayFactor {

                def apply(
                  c: com.typesafe.config.Config
                ): BeamConfig.Beam.Agentsim.Agents.ModalBehaviors.LowTimeSensitivity.HighCongestion.NonHighwayFactor = {
                  BeamConfig.Beam.Agentsim.Agents.ModalBehaviors.LowTimeSensitivity.HighCongestion.NonHighwayFactor(
                    Level3 = if (c.hasPathOrNull("Level3")) c.getDouble("Level3") else 1.0,
                    Level4 = if (c.hasPathOrNull("Level4")) c.getDouble("Level4") else 1.0,
                    Level5 = if (c.hasPathOrNull("Level5")) c.getDouble("Level5") else 1.0,
                    LevelLE2 = if (c.hasPathOrNull("LevelLE2")) c.getDouble("LevelLE2") else 1.0
                  )
                }
              }

              def apply(
                c: com.typesafe.config.Config
              ): BeamConfig.Beam.Agentsim.Agents.ModalBehaviors.LowTimeSensitivity.HighCongestion = {
                BeamConfig.Beam.Agentsim.Agents.ModalBehaviors.LowTimeSensitivity.HighCongestion(
                  highwayFactor =
                    BeamConfig.Beam.Agentsim.Agents.ModalBehaviors.LowTimeSensitivity.HighCongestion.HighwayFactor(
                      if (c.hasPathOrNull("highwayFactor")) c.getConfig("highwayFactor")
                      else com.typesafe.config.ConfigFactory.parseString("highwayFactor{}")
                    ),
                  nonHighwayFactor =
                    BeamConfig.Beam.Agentsim.Agents.ModalBehaviors.LowTimeSensitivity.HighCongestion.NonHighwayFactor(
                      if (c.hasPathOrNull("nonHighwayFactor")) c.getConfig("nonHighwayFactor")
                      else com.typesafe.config.ConfigFactory.parseString("nonHighwayFactor{}")
                    )
                )
              }
            }

            case class LowCongestion(
              highwayFactor: BeamConfig.Beam.Agentsim.Agents.ModalBehaviors.LowTimeSensitivity.LowCongestion.HighwayFactor,
              nonHighwayFactor: BeamConfig.Beam.Agentsim.Agents.ModalBehaviors.LowTimeSensitivity.LowCongestion.NonHighwayFactor
            )

            object LowCongestion {

              case class HighwayFactor(
                Level3: scala.Double,
                Level4: scala.Double,
                Level5: scala.Double,
                LevelLE2: scala.Double
              )

              object HighwayFactor {

                def apply(
                  c: com.typesafe.config.Config
                ): BeamConfig.Beam.Agentsim.Agents.ModalBehaviors.LowTimeSensitivity.LowCongestion.HighwayFactor = {
                  BeamConfig.Beam.Agentsim.Agents.ModalBehaviors.LowTimeSensitivity.LowCongestion.HighwayFactor(
                    Level3 = if (c.hasPathOrNull("Level3")) c.getDouble("Level3") else 1.0,
                    Level4 = if (c.hasPathOrNull("Level4")) c.getDouble("Level4") else 1.0,
                    Level5 = if (c.hasPathOrNull("Level5")) c.getDouble("Level5") else 1.0,
                    LevelLE2 = if (c.hasPathOrNull("LevelLE2")) c.getDouble("LevelLE2") else 1.0
                  )
                }
              }

              case class NonHighwayFactor(
                Level3: scala.Double,
                Level4: scala.Double,
                Level5: scala.Double,
                LevelLE2: scala.Double
              )

              object NonHighwayFactor {

                def apply(
                  c: com.typesafe.config.Config
                ): BeamConfig.Beam.Agentsim.Agents.ModalBehaviors.LowTimeSensitivity.LowCongestion.NonHighwayFactor = {
                  BeamConfig.Beam.Agentsim.Agents.ModalBehaviors.LowTimeSensitivity.LowCongestion.NonHighwayFactor(
                    Level3 = if (c.hasPathOrNull("Level3")) c.getDouble("Level3") else 1.0,
                    Level4 = if (c.hasPathOrNull("Level4")) c.getDouble("Level4") else 1.0,
                    Level5 = if (c.hasPathOrNull("Level5")) c.getDouble("Level5") else 1.0,
                    LevelLE2 = if (c.hasPathOrNull("LevelLE2")) c.getDouble("LevelLE2") else 1.0
                  )
                }
              }

              def apply(
                c: com.typesafe.config.Config
              ): BeamConfig.Beam.Agentsim.Agents.ModalBehaviors.LowTimeSensitivity.LowCongestion = {
                BeamConfig.Beam.Agentsim.Agents.ModalBehaviors.LowTimeSensitivity.LowCongestion(
                  highwayFactor =
                    BeamConfig.Beam.Agentsim.Agents.ModalBehaviors.LowTimeSensitivity.LowCongestion.HighwayFactor(
                      if (c.hasPathOrNull("highwayFactor")) c.getConfig("highwayFactor")
                      else com.typesafe.config.ConfigFactory.parseString("highwayFactor{}")
                    ),
                  nonHighwayFactor =
                    BeamConfig.Beam.Agentsim.Agents.ModalBehaviors.LowTimeSensitivity.LowCongestion.NonHighwayFactor(
                      if (c.hasPathOrNull("nonHighwayFactor")) c.getConfig("nonHighwayFactor")
                      else com.typesafe.config.ConfigFactory.parseString("nonHighwayFactor{}")
                    )
                )
              }
            }

            def apply(
              c: com.typesafe.config.Config
            ): BeamConfig.Beam.Agentsim.Agents.ModalBehaviors.LowTimeSensitivity = {
              BeamConfig.Beam.Agentsim.Agents.ModalBehaviors.LowTimeSensitivity(
                highCongestion = BeamConfig.Beam.Agentsim.Agents.ModalBehaviors.LowTimeSensitivity.HighCongestion(
                  if (c.hasPathOrNull("highCongestion")) c.getConfig("highCongestion")
                  else com.typesafe.config.ConfigFactory.parseString("highCongestion{}")
                ),
                lowCongestion = BeamConfig.Beam.Agentsim.Agents.ModalBehaviors.LowTimeSensitivity.LowCongestion(
                  if (c.hasPathOrNull("lowCongestion")) c.getConfig("lowCongestion")
                  else com.typesafe.config.ConfigFactory.parseString("lowCongestion{}")
                )
              )
            }
          }

          case class ModeVotMultiplier(
            CAV: scala.Double,
            bike: scala.Double,
            drive: scala.Double,
            rideHail: scala.Double,
            rideHailPooled: scala.Double,
            rideHailTransit: scala.Double,
            transit: scala.Double,
            waiting: scala.Double,
            walk: scala.Double
          )

          object ModeVotMultiplier {

            def apply(
              c: com.typesafe.config.Config
            ): BeamConfig.Beam.Agentsim.Agents.ModalBehaviors.ModeVotMultiplier = {
              BeamConfig.Beam.Agentsim.Agents.ModalBehaviors.ModeVotMultiplier(
                CAV = if (c.hasPathOrNull("CAV")) c.getDouble("CAV") else 1.0,
                bike = if (c.hasPathOrNull("bike")) c.getDouble("bike") else 1.0,
                drive = if (c.hasPathOrNull("drive")) c.getDouble("drive") else 1.0,
                rideHail = if (c.hasPathOrNull("rideHail")) c.getDouble("rideHail") else 1.0,
                rideHailPooled = if (c.hasPathOrNull("rideHailPooled")) c.getDouble("rideHailPooled") else 1.0,
                rideHailTransit = if (c.hasPathOrNull("rideHailTransit")) c.getDouble("rideHailTransit") else 1.0,
                transit = if (c.hasPathOrNull("transit")) c.getDouble("transit") else 1.0,
                waiting = if (c.hasPathOrNull("waiting")) c.getDouble("waiting") else 1.0,
                walk = if (c.hasPathOrNull("walk")) c.getDouble("walk") else 1.0
              )
            }
          }

          case class MulitnomialLogit(
            params: BeamConfig.Beam.Agentsim.Agents.ModalBehaviors.MulitnomialLogit.Params,
            utility_scale_factor: scala.Double
          )

          object MulitnomialLogit {

            case class Params(
              bike_intercept: scala.Double,
              bike_transit_intercept: scala.Double,
              car_intercept: scala.Double,
              cav_intercept: scala.Double,
              drive_transit_intercept: scala.Double,
              ride_hail_intercept: scala.Double,
              ride_hail_pooled_intercept: scala.Double,
              ride_hail_transit_intercept: scala.Double,
              transfer: scala.Double,
              transit_crowding: scala.Double,
              transit_crowding_percentile: scala.Double,
              walk_intercept: scala.Double,
              walk_transit_intercept: scala.Double
            )

            object Params {

              def apply(
                c: com.typesafe.config.Config
              ): BeamConfig.Beam.Agentsim.Agents.ModalBehaviors.MulitnomialLogit.Params = {
                BeamConfig.Beam.Agentsim.Agents.ModalBehaviors.MulitnomialLogit.Params(
                  bike_intercept = if (c.hasPathOrNull("bike_intercept")) c.getDouble("bike_intercept") else 0.0,
                  bike_transit_intercept =
                    if (c.hasPathOrNull("bike_transit_intercept")) c.getDouble("bike_transit_intercept") else 0.0,
                  car_intercept = if (c.hasPathOrNull("car_intercept")) c.getDouble("car_intercept") else 0.0,
                  cav_intercept = if (c.hasPathOrNull("cav_intercept")) c.getDouble("cav_intercept") else 0.0,
                  drive_transit_intercept =
                    if (c.hasPathOrNull("drive_transit_intercept")) c.getDouble("drive_transit_intercept") else 0.0,
                  ride_hail_intercept =
                    if (c.hasPathOrNull("ride_hail_intercept")) c.getDouble("ride_hail_intercept") else 0.0,
                  ride_hail_pooled_intercept =
                    if (c.hasPathOrNull("ride_hail_pooled_intercept")) c.getDouble("ride_hail_pooled_intercept")
                    else 0.0,
                  ride_hail_transit_intercept =
                    if (c.hasPathOrNull("ride_hail_transit_intercept")) c.getDouble("ride_hail_transit_intercept")
                    else 0.0,
                  transfer = if (c.hasPathOrNull("transfer")) c.getDouble("transfer") else -1.4,
                  transit_crowding = if (c.hasPathOrNull("transit_crowding")) c.getDouble("transit_crowding") else 0.0,
                  transit_crowding_percentile =
                    if (c.hasPathOrNull("transit_crowding_percentile")) c.getDouble("transit_crowding_percentile")
                    else 90.0,
                  walk_intercept = if (c.hasPathOrNull("walk_intercept")) c.getDouble("walk_intercept") else 0.0,
                  walk_transit_intercept =
                    if (c.hasPathOrNull("walk_transit_intercept")) c.getDouble("walk_transit_intercept") else 0.0
                )
              }
            }

            def apply(
              c: com.typesafe.config.Config
            ): BeamConfig.Beam.Agentsim.Agents.ModalBehaviors.MulitnomialLogit = {
              BeamConfig.Beam.Agentsim.Agents.ModalBehaviors.MulitnomialLogit(
                params = BeamConfig.Beam.Agentsim.Agents.ModalBehaviors.MulitnomialLogit.Params(
                  if (c.hasPathOrNull("params")) c.getConfig("params")
                  else com.typesafe.config.ConfigFactory.parseString("params{}")
                ),
                utility_scale_factor =
                  if (c.hasPathOrNull("utility_scale_factor")) c.getDouble("utility_scale_factor") else 1.0
              )
            }
          }

          case class PoolingMultiplier(
            Level3: scala.Double,
            Level4: scala.Double,
            Level5: scala.Double,
            LevelLE2: scala.Double
          )

          object PoolingMultiplier {

            def apply(
              c: com.typesafe.config.Config
            ): BeamConfig.Beam.Agentsim.Agents.ModalBehaviors.PoolingMultiplier = {
              BeamConfig.Beam.Agentsim.Agents.ModalBehaviors.PoolingMultiplier(
                Level3 = if (c.hasPathOrNull("Level3")) c.getDouble("Level3") else 1.0,
                Level4 = if (c.hasPathOrNull("Level4")) c.getDouble("Level4") else 1.0,
                Level5 = if (c.hasPathOrNull("Level5")) c.getDouble("Level5") else 1.0,
                LevelLE2 = if (c.hasPathOrNull("LevelLE2")) c.getDouble("LevelLE2") else 1.0
              )
            }
          }

          def apply(c: com.typesafe.config.Config): BeamConfig.Beam.Agentsim.Agents.ModalBehaviors = {
            BeamConfig.Beam.Agentsim.Agents.ModalBehaviors(
              bikeMultiplier = BeamConfig.Beam.Agentsim.Agents.ModalBehaviors.BikeMultiplier(
                if (c.hasPathOrNull("bikeMultiplier")) c.getConfig("bikeMultiplier")
                else com.typesafe.config.ConfigFactory.parseString("bikeMultiplier{}")
              ),
              defaultValueOfTime =
                if (c.hasPathOrNull("defaultValueOfTime")) c.getDouble("defaultValueOfTime") else 8.0,
              highTimeSensitivity = BeamConfig.Beam.Agentsim.Agents.ModalBehaviors.HighTimeSensitivity(
                if (c.hasPathOrNull("highTimeSensitivity")) c.getConfig("highTimeSensitivity")
                else com.typesafe.config.ConfigFactory.parseString("highTimeSensitivity{}")
              ),
              lccm = BeamConfig.Beam.Agentsim.Agents.ModalBehaviors.Lccm(
                if (c.hasPathOrNull("lccm")) c.getConfig("lccm")
                else com.typesafe.config.ConfigFactory.parseString("lccm{}")
              ),
              lowTimeSensitivity = BeamConfig.Beam.Agentsim.Agents.ModalBehaviors.LowTimeSensitivity(
                if (c.hasPathOrNull("lowTimeSensitivity")) c.getConfig("lowTimeSensitivity")
                else com.typesafe.config.ConfigFactory.parseString("lowTimeSensitivity{}")
              ),
              maximumNumberOfReplanningAttempts =
                if (c.hasPathOrNull("maximumNumberOfReplanningAttempts")) c.getInt("maximumNumberOfReplanningAttempts")
                else 3,
              minimumValueOfTime =
                if (c.hasPathOrNull("minimumValueOfTime")) c.getDouble("minimumValueOfTime") else 7.25,
              modeChoiceClass =
                if (c.hasPathOrNull("modeChoiceClass")) c.getString("modeChoiceClass")
                else "ModeChoiceMultinomialLogit",
              modeVotMultiplier = BeamConfig.Beam.Agentsim.Agents.ModalBehaviors.ModeVotMultiplier(
                if (c.hasPathOrNull("modeVotMultiplier")) c.getConfig("modeVotMultiplier")
                else com.typesafe.config.ConfigFactory.parseString("modeVotMultiplier{}")
              ),
              mulitnomialLogit = BeamConfig.Beam.Agentsim.Agents.ModalBehaviors.MulitnomialLogit(
                if (c.hasPathOrNull("mulitnomialLogit")) c.getConfig("mulitnomialLogit")
                else com.typesafe.config.ConfigFactory.parseString("mulitnomialLogit{}")
              ),
              overrideAutomationForVOTT =
                c.hasPathOrNull("overrideAutomationForVOTT") && c.getBoolean("overrideAutomationForVOTT"),
              overrideAutomationLevel =
                if (c.hasPathOrNull("overrideAutomationLevel")) c.getInt("overrideAutomationLevel") else 1,
              poolingMultiplier = BeamConfig.Beam.Agentsim.Agents.ModalBehaviors.PoolingMultiplier(
                if (c.hasPathOrNull("poolingMultiplier")) c.getConfig("poolingMultiplier")
                else com.typesafe.config.ConfigFactory.parseString("poolingMultiplier{}")
              )
            )
          }
        }

        case class ModeIncentive(
          filePath: java.lang.String
        )

        object ModeIncentive {

          def apply(c: com.typesafe.config.Config): BeamConfig.Beam.Agentsim.Agents.ModeIncentive = {
            BeamConfig.Beam.Agentsim.Agents.ModeIncentive(
              filePath = if (c.hasPathOrNull("filePath")) c.getString("filePath") else ""
            )
          }
        }

        case class Parking(
          maxSearchRadius: scala.Double,
          minSearchRadius: scala.Double,
          mulitnomialLogit: BeamConfig.Beam.Agentsim.Agents.Parking.MulitnomialLogit,
          rangeAnxietyBuffer: scala.Double
        )

        object Parking {

          case class MulitnomialLogit(
            params: BeamConfig.Beam.Agentsim.Agents.Parking.MulitnomialLogit.Params
          )

          object MulitnomialLogit {

            case class Params(
              distanceMultiplier: scala.Double,
              homeActivityPrefersResidentialParkingMultiplier: scala.Double,
              parkingPriceMultiplier: scala.Double,
              rangeAnxietyMultiplier: scala.Double
            )

            object Params {

              def apply(
                c: com.typesafe.config.Config
              ): BeamConfig.Beam.Agentsim.Agents.Parking.MulitnomialLogit.Params = {
                BeamConfig.Beam.Agentsim.Agents.Parking.MulitnomialLogit.Params(
                  distanceMultiplier =
                    if (c.hasPathOrNull("distanceMultiplier")) c.getDouble("distanceMultiplier") else -0.086,
                  homeActivityPrefersResidentialParkingMultiplier =
                    if (c.hasPathOrNull("homeActivityPrefersResidentialParkingMultiplier"))
                      c.getDouble("homeActivityPrefersResidentialParkingMultiplier")
                    else 1.0,
                  parkingPriceMultiplier =
                    if (c.hasPathOrNull("parkingPriceMultiplier")) c.getDouble("parkingPriceMultiplier") else -0.005,
                  rangeAnxietyMultiplier =
                    if (c.hasPathOrNull("rangeAnxietyMultiplier")) c.getDouble("rangeAnxietyMultiplier") else -0.5
                )
              }
            }

            def apply(c: com.typesafe.config.Config): BeamConfig.Beam.Agentsim.Agents.Parking.MulitnomialLogit = {
              BeamConfig.Beam.Agentsim.Agents.Parking.MulitnomialLogit(
                params = BeamConfig.Beam.Agentsim.Agents.Parking.MulitnomialLogit.Params(
                  if (c.hasPathOrNull("params")) c.getConfig("params")
                  else com.typesafe.config.ConfigFactory.parseString("params{}")
                )
              )
            }
          }

          def apply(c: com.typesafe.config.Config): BeamConfig.Beam.Agentsim.Agents.Parking = {
            BeamConfig.Beam.Agentsim.Agents.Parking(
              maxSearchRadius = if (c.hasPathOrNull("maxSearchRadius")) c.getDouble("maxSearchRadius") else 8046.72,
              minSearchRadius = if (c.hasPathOrNull("minSearchRadius")) c.getDouble("minSearchRadius") else 250.00,
              mulitnomialLogit = BeamConfig.Beam.Agentsim.Agents.Parking.MulitnomialLogit(
                if (c.hasPathOrNull("mulitnomialLogit")) c.getConfig("mulitnomialLogit")
                else com.typesafe.config.ConfigFactory.parseString("mulitnomialLogit{}")
              ),
              rangeAnxietyBuffer =
                if (c.hasPathOrNull("rangeAnxietyBuffer")) c.getDouble("rangeAnxietyBuffer") else 20000.0
            )
          }
        }

        case class Plans(
          inputPersonAttributesFilePath: java.lang.String,
          inputPlansFilePath: java.lang.String,
          merge: BeamConfig.Beam.Agentsim.Agents.Plans.Merge
        )

        object Plans {

          case class Merge(
            fraction: scala.Double
          )

          object Merge {

            def apply(c: com.typesafe.config.Config): BeamConfig.Beam.Agentsim.Agents.Plans.Merge = {
              BeamConfig.Beam.Agentsim.Agents.Plans.Merge(
                fraction = if (c.hasPathOrNull("fraction")) c.getDouble("fraction") else 0.0
              )
            }
          }

          def apply(c: com.typesafe.config.Config): BeamConfig.Beam.Agentsim.Agents.Plans = {
            BeamConfig.Beam.Agentsim.Agents.Plans(
              inputPersonAttributesFilePath =
                if (c.hasPathOrNull("inputPersonAttributesFilePath")) c.getString("inputPersonAttributesFilePath")
                else "/test/input/beamville/populationAttributes.xml.gz",
              inputPlansFilePath =
                if (c.hasPathOrNull("inputPlansFilePath")) c.getString("inputPlansFilePath")
                else "/test/input/beamville/population.xml.gz",
              merge = BeamConfig.Beam.Agentsim.Agents.Plans.Merge(
                if (c.hasPathOrNull("merge")) c.getConfig("merge")
                else com.typesafe.config.ConfigFactory.parseString("merge{}")
              )
            )
          }
        }

        case class Population(
          useVehicleSampling: scala.Boolean
        )

        object Population {

          def apply(c: com.typesafe.config.Config): BeamConfig.Beam.Agentsim.Agents.Population = {
            BeamConfig.Beam.Agentsim.Agents.Population(
              useVehicleSampling = c.hasPathOrNull("useVehicleSampling") && c.getBoolean("useVehicleSampling")
            )
          }
        }

        case class PtFare(
          filePath: java.lang.String
        )

        object PtFare {

          def apply(c: com.typesafe.config.Config): BeamConfig.Beam.Agentsim.Agents.PtFare = {
            BeamConfig.Beam.Agentsim.Agents.PtFare(
              filePath = if (c.hasPathOrNull("filePath")) c.getString("filePath") else ""
            )
          }
        }

        case class RideHail(
          allocationManager: BeamConfig.Beam.Agentsim.Agents.RideHail.AllocationManager,
          cav: BeamConfig.Beam.Agentsim.Agents.RideHail.Cav,
          charging: BeamConfig.Beam.Agentsim.Agents.RideHail.Charging,
          defaultBaseCost: scala.Double,
          defaultCostPerMile: scala.Double,
          defaultCostPerMinute: scala.Double,
          human: BeamConfig.Beam.Agentsim.Agents.RideHail.Human,
          initialization: BeamConfig.Beam.Agentsim.Agents.RideHail.Initialization,
          iterationStats: BeamConfig.Beam.Agentsim.Agents.RideHail.IterationStats,
          linkFleetStateAcrossIterations: scala.Boolean,
          name: java.lang.String,
          pooledBaseCost: scala.Double,
          pooledCostPerMile: scala.Double,
          pooledCostPerMinute: scala.Double,
          pooledToRegularRideCostRatio: scala.Double,
          rangeBufferForDispatchInMeters: scala.Int,
          refuelLocationType: java.lang.String,
          refuelThresholdInMeters: scala.Double,
          repositioningManager: BeamConfig.Beam.Agentsim.Agents.RideHail.RepositioningManager,
          rideHailManager: BeamConfig.Beam.Agentsim.Agents.RideHail.RideHailManager,
          surgePricing: BeamConfig.Beam.Agentsim.Agents.RideHail.SurgePricing
        )

        object RideHail {

          case class AllocationManager(
            alonsoMora: BeamConfig.Beam.Agentsim.Agents.RideHail.AllocationManager.AlonsoMora,
            matchingAlgorithm: java.lang.String,
            maxExcessRideTime: scala.Double,
            maxWaitingTimeInSec: scala.Int,
            name: java.lang.String,
            pooledRideHailIntervalAsMultipleOfSoloRideHail: scala.Int,
            repositionLowWaitingTimes: BeamConfig.Beam.Agentsim.Agents.RideHail.AllocationManager.RepositionLowWaitingTimes,
            requestBufferTimeoutInSeconds: scala.Int
          )

          object AllocationManager {

            case class AlonsoMora(
              maxRequestsPerVehicle: scala.Int
            )

            object AlonsoMora {

              def apply(
                c: com.typesafe.config.Config
              ): BeamConfig.Beam.Agentsim.Agents.RideHail.AllocationManager.AlonsoMora = {
                BeamConfig.Beam.Agentsim.Agents.RideHail.AllocationManager.AlonsoMora(
                  maxRequestsPerVehicle =
                    if (c.hasPathOrNull("maxRequestsPerVehicle")) c.getInt("maxRequestsPerVehicle") else 5
                )
              }
            }

            case class RepositionLowWaitingTimes(
              allowIncreasingRadiusIfDemandInRadiusLow: scala.Boolean,
              demandWeight: scala.Double,
              distanceWeight: scala.Double,
              keepMaxTopNScores: scala.Int,
              minDemandPercentageInRadius: scala.Double,
              minScoreThresholdForRepositioning: scala.Double,
              minimumNumberOfIdlingVehiclesThresholdForRepositioning: scala.Int,
              percentageOfVehiclesToReposition: scala.Double,
              produceDebugImages: scala.Boolean,
              repositionCircleRadiusInMeters: scala.Double,
              repositioningMethod: java.lang.String,
              timeWindowSizeInSecForDecidingAboutRepositioning: scala.Double,
              waitingTimeWeight: scala.Double
            )

            object RepositionLowWaitingTimes {

              def apply(
                c: com.typesafe.config.Config
              ): BeamConfig.Beam.Agentsim.Agents.RideHail.AllocationManager.RepositionLowWaitingTimes = {
                BeamConfig.Beam.Agentsim.Agents.RideHail.AllocationManager.RepositionLowWaitingTimes(
                  allowIncreasingRadiusIfDemandInRadiusLow = !c.hasPathOrNull(
                    "allowIncreasingRadiusIfDemandInRadiusLow"
                  ) || c.getBoolean("allowIncreasingRadiusIfDemandInRadiusLow"),
                  demandWeight = if (c.hasPathOrNull("demandWeight")) c.getDouble("demandWeight") else 4.0,
                  distanceWeight = if (c.hasPathOrNull("distanceWeight")) c.getDouble("distanceWeight") else 0.01,
                  keepMaxTopNScores = if (c.hasPathOrNull("keepMaxTopNScores")) c.getInt("keepMaxTopNScores") else 1,
                  minDemandPercentageInRadius =
                    if (c.hasPathOrNull("minDemandPercentageInRadius")) c.getDouble("minDemandPercentageInRadius")
                    else 0.1,
                  minScoreThresholdForRepositioning =
                    if (c.hasPathOrNull("minScoreThresholdForRepositioning"))
                      c.getDouble("minScoreThresholdForRepositioning")
                    else 0.1,
                  minimumNumberOfIdlingVehiclesThresholdForRepositioning =
                    if (c.hasPathOrNull("minimumNumberOfIdlingVehiclesThresholdForRepositioning"))
                      c.getInt("minimumNumberOfIdlingVehiclesThresholdForRepositioning")
                    else 1,
                  percentageOfVehiclesToReposition =
                    if (c.hasPathOrNull("percentageOfVehiclesToReposition"))
                      c.getDouble("percentageOfVehiclesToReposition")
                    else 0.01,
                  produceDebugImages = !c.hasPathOrNull("produceDebugImages") || c.getBoolean("produceDebugImages"),
                  repositionCircleRadiusInMeters =
                    if (c.hasPathOrNull("repositionCircleRadiusInMeters")) c.getDouble("repositionCircleRadiusInMeters")
                    else 3000,
                  repositioningMethod =
                    if (c.hasPathOrNull("repositioningMethod")) c.getString("repositioningMethod") else "TOP_SCORES",
                  timeWindowSizeInSecForDecidingAboutRepositioning =
                    if (c.hasPathOrNull("timeWindowSizeInSecForDecidingAboutRepositioning"))
                      c.getDouble("timeWindowSizeInSecForDecidingAboutRepositioning")
                    else 1200,
                  waitingTimeWeight =
                    if (c.hasPathOrNull("waitingTimeWeight")) c.getDouble("waitingTimeWeight") else 4.0
                )
              }
            }

            def apply(c: com.typesafe.config.Config): BeamConfig.Beam.Agentsim.Agents.RideHail.AllocationManager = {
              BeamConfig.Beam.Agentsim.Agents.RideHail.AllocationManager(
                alonsoMora = BeamConfig.Beam.Agentsim.Agents.RideHail.AllocationManager.AlonsoMora(
                  if (c.hasPathOrNull("alonsoMora")) c.getConfig("alonsoMora")
                  else com.typesafe.config.ConfigFactory.parseString("alonsoMora{}")
                ),
                matchingAlgorithm =
                  if (c.hasPathOrNull("matchingAlgorithm")) c.getString("matchingAlgorithm")
                  else "ALONSO_MORA_MATCHING_WITH_ASYNC_GREEDY_ASSIGNMENT",
                maxExcessRideTime = if (c.hasPathOrNull("maxExcessRideTime")) c.getDouble("maxExcessRideTime") else 0.5,
                maxWaitingTimeInSec =
                  if (c.hasPathOrNull("maxWaitingTimeInSec")) c.getInt("maxWaitingTimeInSec") else 900,
                name = if (c.hasPathOrNull("name")) c.getString("name") else "DEFAULT_MANAGER",
                pooledRideHailIntervalAsMultipleOfSoloRideHail =
                  if (c.hasPathOrNull("pooledRideHailIntervalAsMultipleOfSoloRideHail"))
                    c.getInt("pooledRideHailIntervalAsMultipleOfSoloRideHail")
                  else 1,
                repositionLowWaitingTimes =
                  BeamConfig.Beam.Agentsim.Agents.RideHail.AllocationManager.RepositionLowWaitingTimes(
                    if (c.hasPathOrNull("repositionLowWaitingTimes")) c.getConfig("repositionLowWaitingTimes")
                    else com.typesafe.config.ConfigFactory.parseString("repositionLowWaitingTimes{}")
                  ),
                requestBufferTimeoutInSeconds =
                  if (c.hasPathOrNull("requestBufferTimeoutInSeconds")) c.getInt("requestBufferTimeoutInSeconds") else 0
              )
            }
          }

          case class Cav(
            noRefuelThresholdInMeters: scala.Int,
            refuelRequiredThresholdInMeters: scala.Int,
            valueOfTime: scala.Int
          )

          object Cav {

            def apply(c: com.typesafe.config.Config): BeamConfig.Beam.Agentsim.Agents.RideHail.Cav = {
              BeamConfig.Beam.Agentsim.Agents.RideHail.Cav(
                noRefuelThresholdInMeters =
                  if (c.hasPathOrNull("noRefuelThresholdInMeters")) c.getInt("noRefuelThresholdInMeters") else 96540,
                refuelRequiredThresholdInMeters =
                  if (c.hasPathOrNull("refuelRequiredThresholdInMeters")) c.getInt("refuelRequiredThresholdInMeters")
                  else 16090,
                valueOfTime = if (c.hasPathOrNull("valueOfTime")) c.getInt("valueOfTime") else 1
              )
            }
          }

          case class Charging(
            vehicleChargingManager: BeamConfig.Beam.Agentsim.Agents.RideHail.Charging.VehicleChargingManager
          )

          object Charging {

            case class VehicleChargingManager(
              defaultVehicleChargingManager: BeamConfig.Beam.Agentsim.Agents.RideHail.Charging.VehicleChargingManager.DefaultVehicleChargingManager,
              name: java.lang.String
            )

            object VehicleChargingManager {

              case class DefaultVehicleChargingManager(
                fractionAvailableThresholdToFavorFasterCharging: scala.Double,
                mulitnomialLogit: BeamConfig.Beam.Agentsim.Agents.RideHail.Charging.VehicleChargingManager.DefaultVehicleChargingManager.MulitnomialLogit,
                noChargingThresholdExpirationTimeInS: scala.Int
              )

              object DefaultVehicleChargingManager {

                case class MulitnomialLogit(
                  params: BeamConfig.Beam.Agentsim.Agents.RideHail.Charging.VehicleChargingManager.DefaultVehicleChargingManager.MulitnomialLogit.Params
                )

                object MulitnomialLogit {

                  case class Params(
                    chargingTimeMultiplier: scala.Double,
                    drivingTimeMultiplier: scala.Double,
                    insufficientRangeMultiplier: scala.Double,
                    queueingTimeMultiplier: scala.Double
                  )

                  object Params {

                    def apply(
                      c: com.typesafe.config.Config
                    ): BeamConfig.Beam.Agentsim.Agents.RideHail.Charging.VehicleChargingManager.DefaultVehicleChargingManager.MulitnomialLogit.Params = {
                      BeamConfig.Beam.Agentsim.Agents.RideHail.Charging.VehicleChargingManager.DefaultVehicleChargingManager.MulitnomialLogit
                        .Params(
                          chargingTimeMultiplier =
                            if (c.hasPathOrNull("chargingTimeMultiplier")) c.getDouble("chargingTimeMultiplier")
                            else -0.01666667,
                          drivingTimeMultiplier =
                            if (c.hasPathOrNull("drivingTimeMultiplier")) c.getDouble("drivingTimeMultiplier")
                            else -0.01666667,
                          insufficientRangeMultiplier =
                            if (c.hasPathOrNull("insufficientRangeMultiplier"))
                              c.getDouble("insufficientRangeMultiplier")
                            else -60.0,
                          queueingTimeMultiplier =
                            if (c.hasPathOrNull("queueingTimeMultiplier")) c.getDouble("queueingTimeMultiplier")
                            else -0.01666667
                        )
                    }
                  }

                  def apply(
                    c: com.typesafe.config.Config
                  ): BeamConfig.Beam.Agentsim.Agents.RideHail.Charging.VehicleChargingManager.DefaultVehicleChargingManager.MulitnomialLogit = {
                    BeamConfig.Beam.Agentsim.Agents.RideHail.Charging.VehicleChargingManager.DefaultVehicleChargingManager
                      .MulitnomialLogit(
                        params =
                          BeamConfig.Beam.Agentsim.Agents.RideHail.Charging.VehicleChargingManager.DefaultVehicleChargingManager.MulitnomialLogit
                            .Params(
                              if (c.hasPathOrNull("params")) c.getConfig("params")
                              else com.typesafe.config.ConfigFactory.parseString("params{}")
                            )
                      )
                  }
                }

                def apply(
                  c: com.typesafe.config.Config
                ): BeamConfig.Beam.Agentsim.Agents.RideHail.Charging.VehicleChargingManager.DefaultVehicleChargingManager = {
                  BeamConfig.Beam.Agentsim.Agents.RideHail.Charging.VehicleChargingManager
                    .DefaultVehicleChargingManager(
                      fractionAvailableThresholdToFavorFasterCharging =
                        if (c.hasPathOrNull("fractionAvailableThresholdToFavorFasterCharging"))
                          c.getDouble("fractionAvailableThresholdToFavorFasterCharging")
                        else 1.01,
                      mulitnomialLogit =
                        BeamConfig.Beam.Agentsim.Agents.RideHail.Charging.VehicleChargingManager.DefaultVehicleChargingManager
                          .MulitnomialLogit(
                            if (c.hasPathOrNull("mulitnomialLogit")) c.getConfig("mulitnomialLogit")
                            else com.typesafe.config.ConfigFactory.parseString("mulitnomialLogit{}")
                          ),
                      noChargingThresholdExpirationTimeInS =
                        if (c.hasPathOrNull("noChargingThresholdExpirationTimeInS"))
                          c.getInt("noChargingThresholdExpirationTimeInS")
                        else 0
                    )
                }
              }

              def apply(
                c: com.typesafe.config.Config
              ): BeamConfig.Beam.Agentsim.Agents.RideHail.Charging.VehicleChargingManager = {
                BeamConfig.Beam.Agentsim.Agents.RideHail.Charging.VehicleChargingManager(
                  defaultVehicleChargingManager =
                    BeamConfig.Beam.Agentsim.Agents.RideHail.Charging.VehicleChargingManager
                      .DefaultVehicleChargingManager(
                        if (c.hasPathOrNull("defaultVehicleChargingManager"))
                          c.getConfig("defaultVehicleChargingManager")
                        else com.typesafe.config.ConfigFactory.parseString("defaultVehicleChargingManager{}")
                      ),
                  name = if (c.hasPathOrNull("name")) c.getString("name") else "DefaultVehicleChargingManager"
                )
              }
            }

            def apply(c: com.typesafe.config.Config): BeamConfig.Beam.Agentsim.Agents.RideHail.Charging = {
              BeamConfig.Beam.Agentsim.Agents.RideHail.Charging(
                vehicleChargingManager = BeamConfig.Beam.Agentsim.Agents.RideHail.Charging.VehicleChargingManager(
                  if (c.hasPathOrNull("vehicleChargingManager")) c.getConfig("vehicleChargingManager")
                  else com.typesafe.config.ConfigFactory.parseString("vehicleChargingManager{}")
                )
              )
            }
          }

          case class Human(
            noRefuelThresholdInMeters: scala.Int,
            refuelRequiredThresholdInMeters: scala.Int,
            valueOfTime: scala.Double
          )

          object Human {

            def apply(c: com.typesafe.config.Config): BeamConfig.Beam.Agentsim.Agents.RideHail.Human = {
              BeamConfig.Beam.Agentsim.Agents.RideHail.Human(
                noRefuelThresholdInMeters =
                  if (c.hasPathOrNull("noRefuelThresholdInMeters")) c.getInt("noRefuelThresholdInMeters") else 128720,
                refuelRequiredThresholdInMeters =
                  if (c.hasPathOrNull("refuelRequiredThresholdInMeters")) c.getInt("refuelRequiredThresholdInMeters")
                  else 32180,
                valueOfTime = if (c.hasPathOrNull("valueOfTime")) c.getDouble("valueOfTime") else 22.9
              )
            }
          }

          case class Initialization(
            filePath: java.lang.String,
            initType: java.lang.String,
            parking: BeamConfig.Beam.Agentsim.Agents.RideHail.Initialization.Parking,
            procedural: BeamConfig.Beam.Agentsim.Agents.RideHail.Initialization.Procedural
          )

          object Initialization {

            case class Parking(
              filePath: java.lang.String
            )

            object Parking {

              def apply(
                c: com.typesafe.config.Config
              ): BeamConfig.Beam.Agentsim.Agents.RideHail.Initialization.Parking = {
                BeamConfig.Beam.Agentsim.Agents.RideHail.Initialization.Parking(
                  filePath = if (c.hasPathOrNull("filePath")) c.getString("filePath") else ""
                )
              }
            }

            case class Procedural(
              fractionOfInitialVehicleFleet: scala.Double,
              initialLocation: BeamConfig.Beam.Agentsim.Agents.RideHail.Initialization.Procedural.InitialLocation,
              vehicleTypeId: java.lang.String,
              vehicleTypePrefix: java.lang.String
            )

            object Procedural {

              case class InitialLocation(
                home: BeamConfig.Beam.Agentsim.Agents.RideHail.Initialization.Procedural.InitialLocation.Home,
                name: java.lang.String
              )

              object InitialLocation {

                case class Home(
                  radiusInMeters: scala.Double
                )

                object Home {

                  def apply(
                    c: com.typesafe.config.Config
                  ): BeamConfig.Beam.Agentsim.Agents.RideHail.Initialization.Procedural.InitialLocation.Home = {
                    BeamConfig.Beam.Agentsim.Agents.RideHail.Initialization.Procedural.InitialLocation.Home(
                      radiusInMeters = if (c.hasPathOrNull("radiusInMeters")) c.getDouble("radiusInMeters") else 10000
                    )
                  }
                }

                def apply(
                  c: com.typesafe.config.Config
                ): BeamConfig.Beam.Agentsim.Agents.RideHail.Initialization.Procedural.InitialLocation = {
                  BeamConfig.Beam.Agentsim.Agents.RideHail.Initialization.Procedural.InitialLocation(
                    home = BeamConfig.Beam.Agentsim.Agents.RideHail.Initialization.Procedural.InitialLocation.Home(
                      if (c.hasPathOrNull("home")) c.getConfig("home")
                      else com.typesafe.config.ConfigFactory.parseString("home{}")
                    ),
                    name = if (c.hasPathOrNull("name")) c.getString("name") else "HOME"
                  )
                }
              }

              def apply(
                c: com.typesafe.config.Config
              ): BeamConfig.Beam.Agentsim.Agents.RideHail.Initialization.Procedural = {
                BeamConfig.Beam.Agentsim.Agents.RideHail.Initialization.Procedural(
                  fractionOfInitialVehicleFleet =
                    if (c.hasPathOrNull("fractionOfInitialVehicleFleet")) c.getDouble("fractionOfInitialVehicleFleet")
                    else 0.1,
                  initialLocation = BeamConfig.Beam.Agentsim.Agents.RideHail.Initialization.Procedural.InitialLocation(
                    if (c.hasPathOrNull("initialLocation")) c.getConfig("initialLocation")
                    else com.typesafe.config.ConfigFactory.parseString("initialLocation{}")
                  ),
                  vehicleTypeId = if (c.hasPathOrNull("vehicleTypeId")) c.getString("vehicleTypeId") else "Car",
                  vehicleTypePrefix =
                    if (c.hasPathOrNull("vehicleTypePrefix")) c.getString("vehicleTypePrefix") else "RH"
                )
              }
            }

            def apply(c: com.typesafe.config.Config): BeamConfig.Beam.Agentsim.Agents.RideHail.Initialization = {
              BeamConfig.Beam.Agentsim.Agents.RideHail.Initialization(
                filePath = if (c.hasPathOrNull("filePath")) c.getString("filePath") else "",
                initType = if (c.hasPathOrNull("initType")) c.getString("initType") else "PROCEDURAL",
                parking = BeamConfig.Beam.Agentsim.Agents.RideHail.Initialization.Parking(
                  if (c.hasPathOrNull("parking")) c.getConfig("parking")
                  else com.typesafe.config.ConfigFactory.parseString("parking{}")
                ),
                procedural = BeamConfig.Beam.Agentsim.Agents.RideHail.Initialization.Procedural(
                  if (c.hasPathOrNull("procedural")) c.getConfig("procedural")
                  else com.typesafe.config.ConfigFactory.parseString("procedural{}")
                )
              )
            }
          }

          case class IterationStats(
            timeBinSizeInSec: scala.Double
          )

          object IterationStats {

            def apply(c: com.typesafe.config.Config): BeamConfig.Beam.Agentsim.Agents.RideHail.IterationStats = {
              BeamConfig.Beam.Agentsim.Agents.RideHail.IterationStats(
                timeBinSizeInSec = if (c.hasPathOrNull("timeBinSizeInSec")) c.getDouble("timeBinSizeInSec") else 3600.0
              )
            }
          }

          case class RepositioningManager(
            demandFollowingRepositioningManager: BeamConfig.Beam.Agentsim.Agents.RideHail.RepositioningManager.DemandFollowingRepositioningManager,
            inverseSquareDistanceRepositioningFactor: BeamConfig.Beam.Agentsim.Agents.RideHail.RepositioningManager.InverseSquareDistanceRepositioningFactor,
            name: java.lang.String,
            timeout: scala.Int
          )

          object RepositioningManager {

            case class DemandFollowingRepositioningManager(
              fractionOfClosestClustersToConsider: scala.Double,
              horizon: scala.Int,
              numberOfClustersForDemand: scala.Int,
              sensitivityOfRepositioningToDemand: scala.Double,
              sensitivityOfRepositioningToDemandForCAVs: scala.Double
            )

            object DemandFollowingRepositioningManager {

              def apply(
                c: com.typesafe.config.Config
              ): BeamConfig.Beam.Agentsim.Agents.RideHail.RepositioningManager.DemandFollowingRepositioningManager = {
                BeamConfig.Beam.Agentsim.Agents.RideHail.RepositioningManager.DemandFollowingRepositioningManager(
                  fractionOfClosestClustersToConsider =
                    if (c.hasPathOrNull("fractionOfClosestClustersToConsider"))
                      c.getDouble("fractionOfClosestClustersToConsider")
                    else 0.2,
                  horizon = if (c.hasPathOrNull("horizon")) c.getInt("horizon") else 1200,
                  numberOfClustersForDemand =
                    if (c.hasPathOrNull("numberOfClustersForDemand")) c.getInt("numberOfClustersForDemand") else 30,
                  sensitivityOfRepositioningToDemand =
                    if (c.hasPathOrNull("sensitivityOfRepositioningToDemand"))
                      c.getDouble("sensitivityOfRepositioningToDemand")
                    else 1,
                  sensitivityOfRepositioningToDemandForCAVs =
                    if (c.hasPathOrNull("sensitivityOfRepositioningToDemandForCAVs"))
                      c.getDouble("sensitivityOfRepositioningToDemandForCAVs")
                    else 1
                )
              }
            }

            case class InverseSquareDistanceRepositioningFactor(
              predictionHorizon: scala.Int,
              sensitivityOfRepositioningToDemand: scala.Double,
              sensitivityOfRepositioningToDistance: scala.Double
            )

            object InverseSquareDistanceRepositioningFactor {

              def apply(
                c: com.typesafe.config.Config
              ): BeamConfig.Beam.Agentsim.Agents.RideHail.RepositioningManager.InverseSquareDistanceRepositioningFactor = {
                BeamConfig.Beam.Agentsim.Agents.RideHail.RepositioningManager.InverseSquareDistanceRepositioningFactor(
                  predictionHorizon = if (c.hasPathOrNull("predictionHorizon")) c.getInt("predictionHorizon") else 3600,
                  sensitivityOfRepositioningToDemand =
                    if (c.hasPathOrNull("sensitivityOfRepositioningToDemand"))
                      c.getDouble("sensitivityOfRepositioningToDemand")
                    else 0.4,
                  sensitivityOfRepositioningToDistance =
                    if (c.hasPathOrNull("sensitivityOfRepositioningToDistance"))
                      c.getDouble("sensitivityOfRepositioningToDistance")
                    else 0.9
                )
              }
            }

            def apply(c: com.typesafe.config.Config): BeamConfig.Beam.Agentsim.Agents.RideHail.RepositioningManager = {
              BeamConfig.Beam.Agentsim.Agents.RideHail.RepositioningManager(
                demandFollowingRepositioningManager =
                  BeamConfig.Beam.Agentsim.Agents.RideHail.RepositioningManager.DemandFollowingRepositioningManager(
                    if (c.hasPathOrNull("demandFollowingRepositioningManager"))
                      c.getConfig("demandFollowingRepositioningManager")
                    else com.typesafe.config.ConfigFactory.parseString("demandFollowingRepositioningManager{}")
                  ),
                inverseSquareDistanceRepositioningFactor = BeamConfig.Beam.Agentsim.Agents.RideHail.RepositioningManager
                  .InverseSquareDistanceRepositioningFactor(
                    if (c.hasPathOrNull("inverseSquareDistanceRepositioningFactor"))
                      c.getConfig("inverseSquareDistanceRepositioningFactor")
                    else com.typesafe.config.ConfigFactory.parseString("inverseSquareDistanceRepositioningFactor{}")
                  ),
                name = if (c.hasPathOrNull("name")) c.getString("name") else "DEFAULT_REPOSITIONING_MANAGER",
                timeout = if (c.hasPathOrNull("timeout")) c.getInt("timeout") else 0
              )
            }
          }

          case class RideHailManager(
            radiusInMeters: scala.Double
          )

          object RideHailManager {

            def apply(c: com.typesafe.config.Config): BeamConfig.Beam.Agentsim.Agents.RideHail.RideHailManager = {
              BeamConfig.Beam.Agentsim.Agents.RideHail.RideHailManager(
                radiusInMeters = if (c.hasPathOrNull("radiusInMeters")) c.getDouble("radiusInMeters") else 5000
              )
            }
          }

          case class SurgePricing(
            minimumSurgeLevel: scala.Double,
            numberOfCategories: scala.Int,
            priceAdjustmentStrategy: java.lang.String,
            surgeLevelAdaptionStep: scala.Double
          )

          object SurgePricing {

            def apply(c: com.typesafe.config.Config): BeamConfig.Beam.Agentsim.Agents.RideHail.SurgePricing = {
              BeamConfig.Beam.Agentsim.Agents.RideHail.SurgePricing(
                minimumSurgeLevel = if (c.hasPathOrNull("minimumSurgeLevel")) c.getDouble("minimumSurgeLevel") else 0.1,
                numberOfCategories = if (c.hasPathOrNull("numberOfCategories")) c.getInt("numberOfCategories") else 6,
                priceAdjustmentStrategy =
                  if (c.hasPathOrNull("priceAdjustmentStrategy")) c.getString("priceAdjustmentStrategy")
                  else "KEEP_PRICE_LEVEL_FIXED_AT_ONE",
                surgeLevelAdaptionStep =
                  if (c.hasPathOrNull("surgeLevelAdaptionStep")) c.getDouble("surgeLevelAdaptionStep") else 0.1
              )
            }
          }

          def apply(c: com.typesafe.config.Config): BeamConfig.Beam.Agentsim.Agents.RideHail = {
            BeamConfig.Beam.Agentsim.Agents.RideHail(
              allocationManager = BeamConfig.Beam.Agentsim.Agents.RideHail.AllocationManager(
                if (c.hasPathOrNull("allocationManager")) c.getConfig("allocationManager")
                else com.typesafe.config.ConfigFactory.parseString("allocationManager{}")
              ),
              cav = BeamConfig.Beam.Agentsim.Agents.RideHail.Cav(
                if (c.hasPathOrNull("cav")) c.getConfig("cav")
                else com.typesafe.config.ConfigFactory.parseString("cav{}")
              ),
              charging = BeamConfig.Beam.Agentsim.Agents.RideHail.Charging(
                if (c.hasPathOrNull("charging")) c.getConfig("charging")
                else com.typesafe.config.ConfigFactory.parseString("charging{}")
              ),
              defaultBaseCost = if (c.hasPathOrNull("defaultBaseCost")) c.getDouble("defaultBaseCost") else 1.8,
              defaultCostPerMile =
                if (c.hasPathOrNull("defaultCostPerMile")) c.getDouble("defaultCostPerMile") else 0.91,
              defaultCostPerMinute =
                if (c.hasPathOrNull("defaultCostPerMinute")) c.getDouble("defaultCostPerMinute") else 0.28,
              human = BeamConfig.Beam.Agentsim.Agents.RideHail.Human(
                if (c.hasPathOrNull("human")) c.getConfig("human")
                else com.typesafe.config.ConfigFactory.parseString("human{}")
              ),
              initialization = BeamConfig.Beam.Agentsim.Agents.RideHail.Initialization(
                if (c.hasPathOrNull("initialization")) c.getConfig("initialization")
                else com.typesafe.config.ConfigFactory.parseString("initialization{}")
              ),
              iterationStats = BeamConfig.Beam.Agentsim.Agents.RideHail.IterationStats(
                if (c.hasPathOrNull("iterationStats")) c.getConfig("iterationStats")
                else com.typesafe.config.ConfigFactory.parseString("iterationStats{}")
              ),
              linkFleetStateAcrossIterations =
                c.hasPathOrNull("linkFleetStateAcrossIterations") && c.getBoolean("linkFleetStateAcrossIterations"),
              name = if (c.hasPathOrNull("name")) c.getString("name") else "GlobalRHM",
              pooledBaseCost = if (c.hasPathOrNull("pooledBaseCost")) c.getDouble("pooledBaseCost") else 1.89,
              pooledCostPerMile = if (c.hasPathOrNull("pooledCostPerMile")) c.getDouble("pooledCostPerMile") else 1.11,
              pooledCostPerMinute =
                if (c.hasPathOrNull("pooledCostPerMinute")) c.getDouble("pooledCostPerMinute") else 0.07,
              pooledToRegularRideCostRatio =
                if (c.hasPathOrNull("pooledToRegularRideCostRatio")) c.getDouble("pooledToRegularRideCostRatio")
                else 0.6,
              rangeBufferForDispatchInMeters =
                if (c.hasPathOrNull("rangeBufferForDispatchInMeters")) c.getInt("rangeBufferForDispatchInMeters")
                else 10000,
              refuelLocationType =
                if (c.hasPathOrNull("refuelLocationType")) c.getString("refuelLocationType") else "AtTAZCenter",
              refuelThresholdInMeters =
                if (c.hasPathOrNull("refuelThresholdInMeters")) c.getDouble("refuelThresholdInMeters") else 5000.0,
              repositioningManager = BeamConfig.Beam.Agentsim.Agents.RideHail.RepositioningManager(
                if (c.hasPathOrNull("repositioningManager")) c.getConfig("repositioningManager")
                else com.typesafe.config.ConfigFactory.parseString("repositioningManager{}")
              ),
              rideHailManager = BeamConfig.Beam.Agentsim.Agents.RideHail.RideHailManager(
                if (c.hasPathOrNull("rideHailManager")) c.getConfig("rideHailManager")
                else com.typesafe.config.ConfigFactory.parseString("rideHailManager{}")
              ),
              surgePricing = BeamConfig.Beam.Agentsim.Agents.RideHail.SurgePricing(
                if (c.hasPathOrNull("surgePricing")) c.getConfig("surgePricing")
                else com.typesafe.config.ConfigFactory.parseString("surgePricing{}")
              )
            )
          }
        }

        case class RideHailTransit(
          modesToConsider: java.lang.String
        )

        object RideHailTransit {

          def apply(c: com.typesafe.config.Config): BeamConfig.Beam.Agentsim.Agents.RideHailTransit = {
            BeamConfig.Beam.Agentsim.Agents.RideHailTransit(
              modesToConsider = if (c.hasPathOrNull("modesToConsider")) c.getString("modesToConsider") else "MASS"
            )
          }
        }

        case class TripBehaviors(
          carUsage: BeamConfig.Beam.Agentsim.Agents.TripBehaviors.CarUsage,
          mulitnomialLogit: BeamConfig.Beam.Agentsim.Agents.TripBehaviors.MulitnomialLogit
        )

        object TripBehaviors {

          case class CarUsage(
<<<<<<< HEAD
                               minDistanceToTrainStop: scala.Double
                             )
=======
            minDistanceToTrainStop: scala.Double
          )
>>>>>>> 14702995

          object CarUsage {

            def apply(c: com.typesafe.config.Config): BeamConfig.Beam.Agentsim.Agents.TripBehaviors.CarUsage = {
              BeamConfig.Beam.Agentsim.Agents.TripBehaviors.CarUsage(
                minDistanceToTrainStop =
                  if (c.hasPathOrNull("minDistanceToTrainStop")) c.getDouble("minDistanceToTrainStop") else 0.0
              )
            }
          }
<<<<<<< HEAD
=======

>>>>>>> 14702995
          case class MulitnomialLogit(
            activity_file_path: java.lang.String,
            additional_trip_utility: scala.Double,
            destination_nest_scale_factor: scala.Double,
            generate_secondary_activities: scala.Boolean,
            intercept_file_path: java.lang.String,
            max_destination_choice_set_size: scala.Int,
            max_destination_distance_meters: scala.Double,
            mode_nest_scale_factor: scala.Double,
            trip_nest_scale_factor: scala.Double
          )

          object MulitnomialLogit {

            def apply(c: com.typesafe.config.Config): BeamConfig.Beam.Agentsim.Agents.TripBehaviors.MulitnomialLogit = {
              BeamConfig.Beam.Agentsim.Agents.TripBehaviors.MulitnomialLogit(
                activity_file_path =
                  if (c.hasPathOrNull("activity_file_path")) c.getString("activity_file_path") else "",
                additional_trip_utility =
                  if (c.hasPathOrNull("additional_trip_utility")) c.getDouble("additional_trip_utility") else 0.0,
                destination_nest_scale_factor =
                  if (c.hasPathOrNull("destination_nest_scale_factor")) c.getDouble("destination_nest_scale_factor")
                  else 1.0,
                generate_secondary_activities =
                  c.hasPathOrNull("generate_secondary_activities") && c.getBoolean("generate_secondary_activities"),
                intercept_file_path =
                  if (c.hasPathOrNull("intercept_file_path")) c.getString("intercept_file_path") else "",
                max_destination_choice_set_size =
                  if (c.hasPathOrNull("max_destination_choice_set_size")) c.getInt("max_destination_choice_set_size")
                  else 20,
                max_destination_distance_meters =
                  if (c.hasPathOrNull("max_destination_distance_meters")) c.getDouble("max_destination_distance_meters")
                  else 32000,
                mode_nest_scale_factor =
                  if (c.hasPathOrNull("mode_nest_scale_factor")) c.getDouble("mode_nest_scale_factor") else 1.0,
                trip_nest_scale_factor =
                  if (c.hasPathOrNull("trip_nest_scale_factor")) c.getDouble("trip_nest_scale_factor") else 1.0
              )
            }
          }

          def apply(c: com.typesafe.config.Config): BeamConfig.Beam.Agentsim.Agents.TripBehaviors = {
            BeamConfig.Beam.Agentsim.Agents.TripBehaviors(
              carUsage = BeamConfig.Beam.Agentsim.Agents.TripBehaviors.CarUsage(
                if (c.hasPathOrNull("carUsage")) c.getConfig("carUsage")
                else com.typesafe.config.ConfigFactory.parseString("carUsage{}")
              ),
              mulitnomialLogit = BeamConfig.Beam.Agentsim.Agents.TripBehaviors.MulitnomialLogit(
                if (c.hasPathOrNull("mulitnomialLogit")) c.getConfig("mulitnomialLogit")
                else com.typesafe.config.ConfigFactory.parseString("mulitnomialLogit{}")
              )
            )
          }
        }

        case class Vehicles(
          downsamplingMethod: java.lang.String,
          dummySharedBike: BeamConfig.Beam.Agentsim.Agents.Vehicles.DummySharedBike,
          dummySharedCar: BeamConfig.Beam.Agentsim.Agents.Vehicles.DummySharedCar,
          fractionOfInitialVehicleFleet: scala.Double,
          fractionOfPeopleWithBicycle: scala.Double,
          fuelTypesFilePath: java.lang.String,
          linkToGradePercentFilePath: java.lang.String,
          meanPrivateVehicleStartingSOC: scala.Double,
          meanRidehailVehicleStartingSOC: scala.Double,
          sharedFleets: scala.List[BeamConfig.Beam.Agentsim.Agents.Vehicles.SharedFleets$Elm],
          transitVehicleTypesByRouteFile: java.lang.String,
          vehicleAdjustmentMethod: java.lang.String,
          vehicleTypesFilePath: java.lang.String,
          vehiclesFilePath: java.lang.String
        )

        object Vehicles {

          case class DummySharedBike(
            vehicleTypeId: java.lang.String
          )

          object DummySharedBike {

            def apply(c: com.typesafe.config.Config): BeamConfig.Beam.Agentsim.Agents.Vehicles.DummySharedBike = {
              BeamConfig.Beam.Agentsim.Agents.Vehicles.DummySharedBike(
                vehicleTypeId =
                  if (c.hasPathOrNull("vehicleTypeId")) c.getString("vehicleTypeId") else "sharedVehicle-sharedBike"
              )
            }
          }

          case class DummySharedCar(
            vehicleTypeId: java.lang.String
          )

          object DummySharedCar {

            def apply(c: com.typesafe.config.Config): BeamConfig.Beam.Agentsim.Agents.Vehicles.DummySharedCar = {
              BeamConfig.Beam.Agentsim.Agents.Vehicles.DummySharedCar(
                vehicleTypeId =
                  if (c.hasPathOrNull("vehicleTypeId")) c.getString("vehicleTypeId") else "sharedVehicle-sharedCar"
              )
            }
          }

          case class SharedFleets$Elm(
            fixed_non_reserving: scala.Option[
              BeamConfig.Beam.Agentsim.Agents.Vehicles.SharedFleets$Elm.FixedNonReserving
            ],
            fixed_non_reserving_fleet_by_taz: scala.Option[
              BeamConfig.Beam.Agentsim.Agents.Vehicles.SharedFleets$Elm.FixedNonReservingFleetByTaz
            ],
            inexhaustible_reserving: scala.Option[
              BeamConfig.Beam.Agentsim.Agents.Vehicles.SharedFleets$Elm.InexhaustibleReserving
            ],
            managerType: java.lang.String,
            name: java.lang.String,
            parkingFilePath: java.lang.String,
            reposition: scala.Option[BeamConfig.Beam.Agentsim.Agents.Vehicles.SharedFleets$Elm.Reposition]
          )

          object SharedFleets$Elm {

            case class FixedNonReserving(
              maxWalkingDistance: scala.Int,
              vehicleTypeId: java.lang.String
            )

            object FixedNonReserving {

              def apply(
                c: com.typesafe.config.Config
              ): BeamConfig.Beam.Agentsim.Agents.Vehicles.SharedFleets$Elm.FixedNonReserving = {
                BeamConfig.Beam.Agentsim.Agents.Vehicles.SharedFleets$Elm.FixedNonReserving(
                  maxWalkingDistance =
                    if (c.hasPathOrNull("maxWalkingDistance")) c.getInt("maxWalkingDistance") else 500,
                  vehicleTypeId =
                    if (c.hasPathOrNull("vehicleTypeId")) c.getString("vehicleTypeId") else "sharedVehicle-sharedCar"
                )
              }
            }

            case class FixedNonReservingFleetByTaz(
              fleetSize: scala.Int,
              maxWalkingDistance: scala.Int,
              vehicleTypeId: java.lang.String,
              vehiclesSharePerTAZFromCSV: scala.Option[java.lang.String]
            )

            object FixedNonReservingFleetByTaz {

              def apply(
                c: com.typesafe.config.Config
              ): BeamConfig.Beam.Agentsim.Agents.Vehicles.SharedFleets$Elm.FixedNonReservingFleetByTaz = {
                BeamConfig.Beam.Agentsim.Agents.Vehicles.SharedFleets$Elm.FixedNonReservingFleetByTaz(
                  fleetSize = if (c.hasPathOrNull("fleetSize")) c.getInt("fleetSize") else 10,
                  maxWalkingDistance =
                    if (c.hasPathOrNull("maxWalkingDistance")) c.getInt("maxWalkingDistance") else 500,
                  vehicleTypeId =
                    if (c.hasPathOrNull("vehicleTypeId")) c.getString("vehicleTypeId") else "sharedVehicle-sharedCar",
                  vehiclesSharePerTAZFromCSV =
                    if (c.hasPathOrNull("vehiclesSharePerTAZFromCSV")) Some(c.getString("vehiclesSharePerTAZFromCSV"))
                    else None
                )
              }
            }

            case class InexhaustibleReserving(
              vehicleTypeId: java.lang.String
            )

            object InexhaustibleReserving {

              def apply(
                c: com.typesafe.config.Config
              ): BeamConfig.Beam.Agentsim.Agents.Vehicles.SharedFleets$Elm.InexhaustibleReserving = {
                BeamConfig.Beam.Agentsim.Agents.Vehicles.SharedFleets$Elm.InexhaustibleReserving(
                  vehicleTypeId =
                    if (c.hasPathOrNull("vehicleTypeId")) c.getString("vehicleTypeId") else "sharedVehicle-sharedCar"
                )
              }
            }

            case class Reposition(
              min_availability_undersupply_algorithm: scala.Option[
                BeamConfig.Beam.Agentsim.Agents.Vehicles.SharedFleets$Elm.Reposition.MinAvailabilityUndersupplyAlgorithm
              ],
              name: java.lang.String,
              repositionTimeBin: scala.Int,
              statTimeBin: scala.Int
            )

            object Reposition {

              case class MinAvailabilityUndersupplyAlgorithm(
                matchLimit: scala.Int
              )

              object MinAvailabilityUndersupplyAlgorithm {

                def apply(
                  c: com.typesafe.config.Config
                ): BeamConfig.Beam.Agentsim.Agents.Vehicles.SharedFleets$Elm.Reposition.MinAvailabilityUndersupplyAlgorithm = {
                  BeamConfig.Beam.Agentsim.Agents.Vehicles.SharedFleets$Elm.Reposition
                    .MinAvailabilityUndersupplyAlgorithm(
                      matchLimit = if (c.hasPathOrNull("matchLimit")) c.getInt("matchLimit") else 99999
                    )
                }
              }

              def apply(
                c: com.typesafe.config.Config
              ): BeamConfig.Beam.Agentsim.Agents.Vehicles.SharedFleets$Elm.Reposition = {
                BeamConfig.Beam.Agentsim.Agents.Vehicles.SharedFleets$Elm.Reposition(
                  min_availability_undersupply_algorithm =
                    if (c.hasPathOrNull("min-availability-undersupply-algorithm"))
                      scala.Some(
                        BeamConfig.Beam.Agentsim.Agents.Vehicles.SharedFleets$Elm.Reposition
                          .MinAvailabilityUndersupplyAlgorithm(c.getConfig("min-availability-undersupply-algorithm"))
                      )
                    else None,
                  name = if (c.hasPathOrNull("name")) c.getString("name") else "my-reposition-algorithm",
                  repositionTimeBin = if (c.hasPathOrNull("repositionTimeBin")) c.getInt("repositionTimeBin") else 3600,
                  statTimeBin = if (c.hasPathOrNull("statTimeBin")) c.getInt("statTimeBin") else 300
                )
              }
            }

            def apply(c: com.typesafe.config.Config): BeamConfig.Beam.Agentsim.Agents.Vehicles.SharedFleets$Elm = {
              BeamConfig.Beam.Agentsim.Agents.Vehicles.SharedFleets$Elm(
                fixed_non_reserving =
                  if (c.hasPathOrNull("fixed-non-reserving"))
                    scala.Some(
                      BeamConfig.Beam.Agentsim.Agents.Vehicles.SharedFleets$Elm
                        .FixedNonReserving(c.getConfig("fixed-non-reserving"))
                    )
                  else None,
                fixed_non_reserving_fleet_by_taz =
                  if (c.hasPathOrNull("fixed-non-reserving-fleet-by-taz"))
                    scala.Some(
                      BeamConfig.Beam.Agentsim.Agents.Vehicles.SharedFleets$Elm
                        .FixedNonReservingFleetByTaz(c.getConfig("fixed-non-reserving-fleet-by-taz"))
                    )
                  else None,
                inexhaustible_reserving =
                  if (c.hasPathOrNull("inexhaustible-reserving"))
                    scala.Some(
                      BeamConfig.Beam.Agentsim.Agents.Vehicles.SharedFleets$Elm
                        .InexhaustibleReserving(c.getConfig("inexhaustible-reserving"))
                    )
                  else None,
                managerType = if (c.hasPathOrNull("managerType")) c.getString("managerType") else "fixed-non-reserving",
                name = if (c.hasPathOrNull("name")) c.getString("name") else "my-fixed-non-reserving-fleet",
                parkingFilePath = if (c.hasPathOrNull("parkingFilePath")) c.getString("parkingFilePath") else "",
                reposition =
                  if (c.hasPathOrNull("reposition"))
                    scala.Some(
                      BeamConfig.Beam.Agentsim.Agents.Vehicles.SharedFleets$Elm.Reposition(c.getConfig("reposition"))
                    )
                  else None
              )
            }
          }

          def apply(c: com.typesafe.config.Config): BeamConfig.Beam.Agentsim.Agents.Vehicles = {
            BeamConfig.Beam.Agentsim.Agents.Vehicles(
              downsamplingMethod =
                if (c.hasPathOrNull("downsamplingMethod")) c.getString("downsamplingMethod")
                else "SECONDARY_VEHICLES_FIRST",
              dummySharedBike = BeamConfig.Beam.Agentsim.Agents.Vehicles.DummySharedBike(
                if (c.hasPathOrNull("dummySharedBike")) c.getConfig("dummySharedBike")
                else com.typesafe.config.ConfigFactory.parseString("dummySharedBike{}")
              ),
              dummySharedCar = BeamConfig.Beam.Agentsim.Agents.Vehicles.DummySharedCar(
                if (c.hasPathOrNull("dummySharedCar")) c.getConfig("dummySharedCar")
                else com.typesafe.config.ConfigFactory.parseString("dummySharedCar{}")
              ),
              fractionOfInitialVehicleFleet =
                if (c.hasPathOrNull("fractionOfInitialVehicleFleet")) c.getDouble("fractionOfInitialVehicleFleet")
                else 1.0,
              fractionOfPeopleWithBicycle =
                if (c.hasPathOrNull("fractionOfPeopleWithBicycle")) c.getDouble("fractionOfPeopleWithBicycle") else 1.0,
              fuelTypesFilePath =
                if (c.hasPathOrNull("fuelTypesFilePath")) c.getString("fuelTypesFilePath")
                else "/test/input/beamville/beamFuelTypes.csv",
              linkToGradePercentFilePath =
                if (c.hasPathOrNull("linkToGradePercentFilePath")) c.getString("linkToGradePercentFilePath") else "",
              meanPrivateVehicleStartingSOC =
                if (c.hasPathOrNull("meanPrivateVehicleStartingSOC")) c.getDouble("meanPrivateVehicleStartingSOC")
                else 1.0,
              meanRidehailVehicleStartingSOC =
                if (c.hasPathOrNull("meanRidehailVehicleStartingSOC")) c.getDouble("meanRidehailVehicleStartingSOC")
                else 1.0,
              sharedFleets = $_LBeamConfig_Beam_Agentsim_Agents_Vehicles_SharedFleets$Elm(c.getList("sharedFleets")),
              transitVehicleTypesByRouteFile =
                if (c.hasPathOrNull("transitVehicleTypesByRouteFile")) c.getString("transitVehicleTypesByRouteFile")
                else "",
              vehicleAdjustmentMethod =
                if (c.hasPathOrNull("vehicleAdjustmentMethod")) c.getString("vehicleAdjustmentMethod") else "UNIFORM",
              vehicleTypesFilePath =
                if (c.hasPathOrNull("vehicleTypesFilePath")) c.getString("vehicleTypesFilePath")
                else "/test/input/beamville/vehicleTypes.csv",
              vehiclesFilePath =
                if (c.hasPathOrNull("vehiclesFilePath")) c.getString("vehiclesFilePath")
                else "/test/input/beamville/vehicles.csv"
            )
          }

          private def $_LBeamConfig_Beam_Agentsim_Agents_Vehicles_SharedFleets$Elm(
            cl: com.typesafe.config.ConfigList
          ): scala.List[BeamConfig.Beam.Agentsim.Agents.Vehicles.SharedFleets$Elm] = {
            import scala.collection.JavaConverters._
            cl.asScala
              .map(cv =>
                BeamConfig.Beam.Agentsim.Agents.Vehicles
                  .SharedFleets$Elm(cv.asInstanceOf[com.typesafe.config.ConfigObject].toConfig)
              )
              .toList
          }
        }

        def apply(c: com.typesafe.config.Config): BeamConfig.Beam.Agentsim.Agents = {
          BeamConfig.Beam.Agentsim.Agents(
            bodyType = if (c.hasPathOrNull("bodyType")) c.getString("bodyType") else "BODY-TYPE-DEFAULT",
            freight = BeamConfig.Beam.Agentsim.Agents.Freight(
              if (c.hasPathOrNull("freight")) c.getConfig("freight")
              else com.typesafe.config.ConfigFactory.parseString("freight{}")
            ),
            households = BeamConfig.Beam.Agentsim.Agents.Households(
              if (c.hasPathOrNull("households")) c.getConfig("households")
              else com.typesafe.config.ConfigFactory.parseString("households{}")
            ),
            modalBehaviors = BeamConfig.Beam.Agentsim.Agents.ModalBehaviors(
              if (c.hasPathOrNull("modalBehaviors")) c.getConfig("modalBehaviors")
              else com.typesafe.config.ConfigFactory.parseString("modalBehaviors{}")
            ),
            modeIncentive = BeamConfig.Beam.Agentsim.Agents.ModeIncentive(
              if (c.hasPathOrNull("modeIncentive")) c.getConfig("modeIncentive")
              else com.typesafe.config.ConfigFactory.parseString("modeIncentive{}")
            ),
            parking = BeamConfig.Beam.Agentsim.Agents.Parking(
              if (c.hasPathOrNull("parking")) c.getConfig("parking")
              else com.typesafe.config.ConfigFactory.parseString("parking{}")
            ),
            plans = BeamConfig.Beam.Agentsim.Agents.Plans(
              if (c.hasPathOrNull("plans")) c.getConfig("plans")
              else com.typesafe.config.ConfigFactory.parseString("plans{}")
            ),
            population = BeamConfig.Beam.Agentsim.Agents.Population(
              if (c.hasPathOrNull("population")) c.getConfig("population")
              else com.typesafe.config.ConfigFactory.parseString("population{}")
            ),
            ptFare = BeamConfig.Beam.Agentsim.Agents.PtFare(
              if (c.hasPathOrNull("ptFare")) c.getConfig("ptFare")
              else com.typesafe.config.ConfigFactory.parseString("ptFare{}")
            ),
            rideHail = BeamConfig.Beam.Agentsim.Agents.RideHail(
              if (c.hasPathOrNull("rideHail")) c.getConfig("rideHail")
              else com.typesafe.config.ConfigFactory.parseString("rideHail{}")
            ),
            rideHailTransit = BeamConfig.Beam.Agentsim.Agents.RideHailTransit(
              if (c.hasPathOrNull("rideHailTransit")) c.getConfig("rideHailTransit")
              else com.typesafe.config.ConfigFactory.parseString("rideHailTransit{}")
            ),
            tripBehaviors = BeamConfig.Beam.Agentsim.Agents.TripBehaviors(
              if (c.hasPathOrNull("tripBehaviors")) c.getConfig("tripBehaviors")
              else com.typesafe.config.ConfigFactory.parseString("tripBehaviors{}")
            ),
            vehicles = BeamConfig.Beam.Agentsim.Agents.Vehicles(
              if (c.hasPathOrNull("vehicles")) c.getConfig("vehicles")
              else com.typesafe.config.ConfigFactory.parseString("vehicles{}")
            )
          )
        }
      }

      case class ChargingNetworkManager(
        chargingPointCostScalingFactor: scala.Double,
        chargingPointCountScalingFactor: scala.Double,
        chargingPointFilePath: java.lang.String,
        helics: BeamConfig.Beam.Agentsim.ChargingNetworkManager.Helics,
        scaleUp: BeamConfig.Beam.Agentsim.ChargingNetworkManager.ScaleUp,
        timeStepInSeconds: scala.Int
      )

      object ChargingNetworkManager {

        case class Helics(
          bufferSize: scala.Int,
          connectionEnabled: scala.Boolean,
          coreInitString: java.lang.String,
          coreType: java.lang.String,
          dataInStreamPoint: java.lang.String,
          dataOutStreamPoint: java.lang.String,
          federateName: java.lang.String,
          feedbackEnabled: scala.Boolean,
          intLogLevel: scala.Int,
          timeDeltaProperty: scala.Double
        )

        object Helics {

          def apply(c: com.typesafe.config.Config): BeamConfig.Beam.Agentsim.ChargingNetworkManager.Helics = {
            BeamConfig.Beam.Agentsim.ChargingNetworkManager.Helics(
              bufferSize = if (c.hasPathOrNull("bufferSize")) c.getInt("bufferSize") else 1000,
              connectionEnabled = c.hasPathOrNull("connectionEnabled") && c.getBoolean("connectionEnabled"),
              coreInitString =
                if (c.hasPathOrNull("coreInitString")) c.getString("coreInitString")
                else "--federates=1 --broker_address=tcp://127.0.0.1",
              coreType = if (c.hasPathOrNull("coreType")) c.getString("coreType") else "zmq",
              dataInStreamPoint =
                if (c.hasPathOrNull("dataInStreamPoint")) c.getString("dataInStreamPoint")
                else "GridFed/PhysicalBounds",
              dataOutStreamPoint =
                if (c.hasPathOrNull("dataOutStreamPoint")) c.getString("dataOutStreamPoint") else "PowerDemand",
              federateName = if (c.hasPathOrNull("federateName")) c.getString("federateName") else "CNMFederate",
              feedbackEnabled = !c.hasPathOrNull("feedbackEnabled") || c.getBoolean("feedbackEnabled"),
              intLogLevel = if (c.hasPathOrNull("intLogLevel")) c.getInt("intLogLevel") else 1,
              timeDeltaProperty = if (c.hasPathOrNull("timeDeltaProperty")) c.getDouble("timeDeltaProperty") else 1.0
            )
          }
        }

        case class ScaleUp(
          enabled: scala.Boolean,
          expansionFactor_charge_activity: scala.Double,
          expansionFactor_home_activity: scala.Double,
          expansionFactor_init_activity: scala.Double,
          expansionFactor_wherever_activity: scala.Double,
          expansionFactor_work_activity: scala.Double
        )

        object ScaleUp {

          def apply(c: com.typesafe.config.Config): BeamConfig.Beam.Agentsim.ChargingNetworkManager.ScaleUp = {
            BeamConfig.Beam.Agentsim.ChargingNetworkManager.ScaleUp(
              enabled = c.hasPathOrNull("enabled") && c.getBoolean("enabled"),
              expansionFactor_charge_activity =
                if (c.hasPathOrNull("expansionFactor_charge_activity")) c.getDouble("expansionFactor_charge_activity")
                else 1.0,
              expansionFactor_home_activity =
                if (c.hasPathOrNull("expansionFactor_home_activity")) c.getDouble("expansionFactor_home_activity")
                else 1.0,
              expansionFactor_init_activity =
                if (c.hasPathOrNull("expansionFactor_init_activity")) c.getDouble("expansionFactor_init_activity")
                else 1.0,
              expansionFactor_wherever_activity =
                if (c.hasPathOrNull("expansionFactor_wherever_activity"))
                  c.getDouble("expansionFactor_wherever_activity")
                else 1.0,
              expansionFactor_work_activity =
                if (c.hasPathOrNull("expansionFactor_work_activity")) c.getDouble("expansionFactor_work_activity")
                else 1.0
            )
          }
        }

        def apply(c: com.typesafe.config.Config): BeamConfig.Beam.Agentsim.ChargingNetworkManager = {
          BeamConfig.Beam.Agentsim.ChargingNetworkManager(
            chargingPointCostScalingFactor =
              if (c.hasPathOrNull("chargingPointCostScalingFactor")) c.getDouble("chargingPointCostScalingFactor")
              else 1.0,
            chargingPointCountScalingFactor =
              if (c.hasPathOrNull("chargingPointCountScalingFactor")) c.getDouble("chargingPointCountScalingFactor")
              else 1.0,
            chargingPointFilePath =
              if (c.hasPathOrNull("chargingPointFilePath")) c.getString("chargingPointFilePath") else "",
            helics = BeamConfig.Beam.Agentsim.ChargingNetworkManager.Helics(
              if (c.hasPathOrNull("helics")) c.getConfig("helics")
              else com.typesafe.config.ConfigFactory.parseString("helics{}")
            ),
            scaleUp = BeamConfig.Beam.Agentsim.ChargingNetworkManager.ScaleUp(
              if (c.hasPathOrNull("scaleUp")) c.getConfig("scaleUp")
              else com.typesafe.config.ConfigFactory.parseString("scaleUp{}")
            ),
            timeStepInSeconds = if (c.hasPathOrNull("timeStepInSeconds")) c.getInt("timeStepInSeconds") else 300
          )
        }
      }

      case class H3taz(
        lowerBoundResolution: scala.Int,
        upperBoundResolution: scala.Int
      )

      object H3taz {

        def apply(c: com.typesafe.config.Config): BeamConfig.Beam.Agentsim.H3taz = {
          BeamConfig.Beam.Agentsim.H3taz(
            lowerBoundResolution = if (c.hasPathOrNull("lowerBoundResolution")) c.getInt("lowerBoundResolution") else 6,
            upperBoundResolution = if (c.hasPathOrNull("upperBoundResolution")) c.getInt("upperBoundResolution") else 9
          )
        }
      }

      case class Scenarios(
        frequencyAdjustmentFile: java.lang.String
      )

      object Scenarios {

        def apply(c: com.typesafe.config.Config): BeamConfig.Beam.Agentsim.Scenarios = {
          BeamConfig.Beam.Agentsim.Scenarios(
            frequencyAdjustmentFile =
              if (c.hasPathOrNull("frequencyAdjustmentFile")) c.getString("frequencyAdjustmentFile")
              else "/test/input/beamville/r5/FrequencyAdjustment.csv"
          )
        }
      }

      case class ScheduleMonitorTask(
        initialDelay: scala.Int,
        interval: scala.Int
      )

      object ScheduleMonitorTask {

        def apply(c: com.typesafe.config.Config): BeamConfig.Beam.Agentsim.ScheduleMonitorTask = {
          BeamConfig.Beam.Agentsim.ScheduleMonitorTask(
            initialDelay = if (c.hasPathOrNull("initialDelay")) c.getInt("initialDelay") else 1,
            interval = if (c.hasPathOrNull("interval")) c.getInt("interval") else 30
          )
        }
      }

      case class Taz(
        filePath: java.lang.String,
        parkingCostScalingFactor: scala.Double,
        parkingFilePath: java.lang.String,
        parkingManager: BeamConfig.Beam.Agentsim.Taz.ParkingManager,
        parkingStallCountScalingFactor: scala.Double
      )

      object Taz {

        case class ParkingManager(
          displayPerformanceTimings: scala.Boolean,
          level: java.lang.String,
          method: java.lang.String,
          parallel: BeamConfig.Beam.Agentsim.Taz.ParkingManager.Parallel
        )

        object ParkingManager {

          case class Parallel(
            numberOfClusters: scala.Int
          )

          object Parallel {

            def apply(c: com.typesafe.config.Config): BeamConfig.Beam.Agentsim.Taz.ParkingManager.Parallel = {
              BeamConfig.Beam.Agentsim.Taz.ParkingManager.Parallel(
                numberOfClusters = if (c.hasPathOrNull("numberOfClusters")) c.getInt("numberOfClusters") else 8
              )
            }
          }

          def apply(c: com.typesafe.config.Config): BeamConfig.Beam.Agentsim.Taz.ParkingManager = {
            BeamConfig.Beam.Agentsim.Taz.ParkingManager(
              displayPerformanceTimings =
                c.hasPathOrNull("displayPerformanceTimings") && c.getBoolean("displayPerformanceTimings"),
              level = if (c.hasPathOrNull("level")) c.getString("level") else "TAZ",
              method = if (c.hasPathOrNull("method")) c.getString("method") else "DEFAULT",
              parallel = BeamConfig.Beam.Agentsim.Taz.ParkingManager.Parallel(
                if (c.hasPathOrNull("parallel")) c.getConfig("parallel")
                else com.typesafe.config.ConfigFactory.parseString("parallel{}")
              )
            )
          }
        }

        def apply(c: com.typesafe.config.Config): BeamConfig.Beam.Agentsim.Taz = {
          BeamConfig.Beam.Agentsim.Taz(
            filePath =
              if (c.hasPathOrNull("filePath")) c.getString("filePath") else "/test/input/beamville/taz-centers.csv",
            parkingCostScalingFactor =
              if (c.hasPathOrNull("parkingCostScalingFactor")) c.getDouble("parkingCostScalingFactor") else 1.0,
            parkingFilePath = if (c.hasPathOrNull("parkingFilePath")) c.getString("parkingFilePath") else "",
            parkingManager = BeamConfig.Beam.Agentsim.Taz.ParkingManager(
              if (c.hasPathOrNull("parkingManager")) c.getConfig("parkingManager")
              else com.typesafe.config.ConfigFactory.parseString("parkingManager{}")
            ),
            parkingStallCountScalingFactor =
              if (c.hasPathOrNull("parkingStallCountScalingFactor")) c.getDouble("parkingStallCountScalingFactor")
              else 1.0
          )
        }
      }

      case class Toll(
        filePath: java.lang.String
      )

      object Toll {

        def apply(c: com.typesafe.config.Config): BeamConfig.Beam.Agentsim.Toll = {
          BeamConfig.Beam.Agentsim.Toll(
            filePath =
              if (c.hasPathOrNull("filePath")) c.getString("filePath") else "/test/input/beamville/toll-prices.csv"
          )
        }
      }

      case class Tuning(
        fuelCapacityInJoules: scala.Double,
        rideHailPrice: scala.Double,
        tollPrice: scala.Double,
        transitCapacity: scala.Option[scala.Double],
        transitPrice: scala.Double
      )

      object Tuning {

        def apply(c: com.typesafe.config.Config): BeamConfig.Beam.Agentsim.Tuning = {
          BeamConfig.Beam.Agentsim.Tuning(
            fuelCapacityInJoules =
              if (c.hasPathOrNull("fuelCapacityInJoules")) c.getDouble("fuelCapacityInJoules") else 86400000,
            rideHailPrice = if (c.hasPathOrNull("rideHailPrice")) c.getDouble("rideHailPrice") else 1.0,
            tollPrice = if (c.hasPathOrNull("tollPrice")) c.getDouble("tollPrice") else 1.0,
            transitCapacity = if (c.hasPathOrNull("transitCapacity")) Some(c.getDouble("transitCapacity")) else None,
            transitPrice = if (c.hasPathOrNull("transitPrice")) c.getDouble("transitPrice") else 1.0
          )
        }
      }

      def apply(c: com.typesafe.config.Config): BeamConfig.Beam.Agentsim = {
        BeamConfig.Beam.Agentsim(
          agentSampleSizeAsFractionOfPopulation =
            if (c.hasPathOrNull("agentSampleSizeAsFractionOfPopulation"))
              c.getDouble("agentSampleSizeAsFractionOfPopulation")
            else 1.0,
          agents = BeamConfig.Beam.Agentsim.Agents(
            if (c.hasPathOrNull("agents")) c.getConfig("agents")
            else com.typesafe.config.ConfigFactory.parseString("agents{}")
          ),
          chargingNetworkManager = BeamConfig.Beam.Agentsim.ChargingNetworkManager(
            if (c.hasPathOrNull("chargingNetworkManager")) c.getConfig("chargingNetworkManager")
            else com.typesafe.config.ConfigFactory.parseString("chargingNetworkManager{}")
          ),
          endTime = if (c.hasPathOrNull("endTime")) c.getString("endTime") else "30:00:00",
          firstIteration = if (c.hasPathOrNull("firstIteration")) c.getInt("firstIteration") else 0,
          fractionOfPlansWithSingleActivity =
            if (c.hasPathOrNull("fractionOfPlansWithSingleActivity")) c.getDouble("fractionOfPlansWithSingleActivity")
            else 0.0,
          h3taz = BeamConfig.Beam.Agentsim.H3taz(
            if (c.hasPathOrNull("h3taz")) c.getConfig("h3taz")
            else com.typesafe.config.ConfigFactory.parseString("h3taz{}")
          ),
          lastIteration = if (c.hasPathOrNull("lastIteration")) c.getInt("lastIteration") else 0,
          populationAdjustment =
            if (c.hasPathOrNull("populationAdjustment")) c.getString("populationAdjustment") else "DEFAULT_ADJUSTMENT",
          scenarios = BeamConfig.Beam.Agentsim.Scenarios(
            if (c.hasPathOrNull("scenarios")) c.getConfig("scenarios")
            else com.typesafe.config.ConfigFactory.parseString("scenarios{}")
          ),
          scheduleMonitorTask = BeamConfig.Beam.Agentsim.ScheduleMonitorTask(
            if (c.hasPathOrNull("scheduleMonitorTask")) c.getConfig("scheduleMonitorTask")
            else com.typesafe.config.ConfigFactory.parseString("scheduleMonitorTask{}")
          ),
          schedulerParallelismWindow =
            if (c.hasPathOrNull("schedulerParallelismWindow")) c.getInt("schedulerParallelismWindow") else 30,
          simulationName = if (c.hasPathOrNull("simulationName")) c.getString("simulationName") else "beamville",
          taz = BeamConfig.Beam.Agentsim.Taz(
            if (c.hasPathOrNull("taz")) c.getConfig("taz") else com.typesafe.config.ConfigFactory.parseString("taz{}")
          ),
          thresholdForMakingParkingChoiceInMeters =
            if (c.hasPathOrNull("thresholdForMakingParkingChoiceInMeters"))
              c.getInt("thresholdForMakingParkingChoiceInMeters")
            else 100,
          thresholdForWalkingInMeters =
            if (c.hasPathOrNull("thresholdForWalkingInMeters")) c.getInt("thresholdForWalkingInMeters") else 100,
          timeBinSize = if (c.hasPathOrNull("timeBinSize")) c.getInt("timeBinSize") else 3600,
          toll = BeamConfig.Beam.Agentsim.Toll(
            if (c.hasPathOrNull("toll")) c.getConfig("toll")
            else com.typesafe.config.ConfigFactory.parseString("toll{}")
          ),
          tuning = BeamConfig.Beam.Agentsim.Tuning(
            if (c.hasPathOrNull("tuning")) c.getConfig("tuning")
            else com.typesafe.config.ConfigFactory.parseString("tuning{}")
          )
        )
      }
    }

    case class Calibration(
      counts: BeamConfig.Beam.Calibration.Counts,
      google: BeamConfig.Beam.Calibration.Google,
      meanToCountsWeightRatio: scala.Double,
      mode: BeamConfig.Beam.Calibration.Mode,
      objectiveFunction: java.lang.String,
      roadNetwork: BeamConfig.Beam.Calibration.RoadNetwork,
      studyArea: BeamConfig.Beam.Calibration.StudyArea
    )

    object Calibration {

      case class Counts(
        averageCountsOverIterations: scala.Int,
        countsScaleFactor: scala.Int,
        inputCountsFile: java.lang.String,
        writeCountsInterval: scala.Int
      )

      object Counts {

        def apply(c: com.typesafe.config.Config): BeamConfig.Beam.Calibration.Counts = {
          BeamConfig.Beam.Calibration.Counts(
            averageCountsOverIterations =
              if (c.hasPathOrNull("averageCountsOverIterations")) c.getInt("averageCountsOverIterations") else 1,
            countsScaleFactor = if (c.hasPathOrNull("countsScaleFactor")) c.getInt("countsScaleFactor") else 10,
            inputCountsFile = if (c.hasPathOrNull("inputCountsFile")) c.getString("inputCountsFile") else "",
            writeCountsInterval = if (c.hasPathOrNull("writeCountsInterval")) c.getInt("writeCountsInterval") else 1
          )
        }
      }

      case class Google(
        travelTimes: BeamConfig.Beam.Calibration.Google.TravelTimes
      )

      object Google {

        case class TravelTimes(
          enable: scala.Boolean,
          iterationInterval: scala.Int,
          minDistanceInMeters: scala.Double,
          numDataPointsOver24Hours: scala.Int,
          offPeakEnabled: scala.Boolean,
          queryDate: java.lang.String,
          tolls: scala.Boolean
        )

        object TravelTimes {

          def apply(c: com.typesafe.config.Config): BeamConfig.Beam.Calibration.Google.TravelTimes = {
            BeamConfig.Beam.Calibration.Google.TravelTimes(
              enable = c.hasPathOrNull("enable") && c.getBoolean("enable"),
              iterationInterval = if (c.hasPathOrNull("iterationInterval")) c.getInt("iterationInterval") else 5,
              minDistanceInMeters =
                if (c.hasPathOrNull("minDistanceInMeters")) c.getDouble("minDistanceInMeters") else 5000,
              numDataPointsOver24Hours =
                if (c.hasPathOrNull("numDataPointsOver24Hours")) c.getInt("numDataPointsOver24Hours") else 100,
              offPeakEnabled = c.hasPathOrNull("offPeakEnabled") && c.getBoolean("offPeakEnabled"),
              queryDate = if (c.hasPathOrNull("queryDate")) c.getString("queryDate") else "2020-10-14",
              tolls = !c.hasPathOrNull("tolls") || c.getBoolean("tolls")
            )
          }
        }

        def apply(c: com.typesafe.config.Config): BeamConfig.Beam.Calibration.Google = {
          BeamConfig.Beam.Calibration.Google(
            travelTimes = BeamConfig.Beam.Calibration.Google.TravelTimes(
              if (c.hasPathOrNull("travelTimes")) c.getConfig("travelTimes")
              else com.typesafe.config.ConfigFactory.parseString("travelTimes{}")
            )
          )
        }
      }

      case class Mode(
        benchmarkFilePath: java.lang.String
      )

      object Mode {

        def apply(c: com.typesafe.config.Config): BeamConfig.Beam.Calibration.Mode = {
          BeamConfig.Beam.Calibration.Mode(
            benchmarkFilePath = if (c.hasPathOrNull("benchmarkFilePath")) c.getString("benchmarkFilePath") else ""
          )
        }
      }

      case class RoadNetwork(
        travelTimes: BeamConfig.Beam.Calibration.RoadNetwork.TravelTimes
      )

      object RoadNetwork {

        case class TravelTimes(
          zoneBoundariesFilePath: java.lang.String,
          zoneODTravelTimesFilePath: java.lang.String
        )

        object TravelTimes {

          def apply(c: com.typesafe.config.Config): BeamConfig.Beam.Calibration.RoadNetwork.TravelTimes = {
            BeamConfig.Beam.Calibration.RoadNetwork.TravelTimes(
              zoneBoundariesFilePath =
                if (c.hasPathOrNull("zoneBoundariesFilePath")) c.getString("zoneBoundariesFilePath") else "",
              zoneODTravelTimesFilePath =
                if (c.hasPathOrNull("zoneODTravelTimesFilePath")) c.getString("zoneODTravelTimesFilePath") else ""
            )
          }
        }

        def apply(c: com.typesafe.config.Config): BeamConfig.Beam.Calibration.RoadNetwork = {
          BeamConfig.Beam.Calibration.RoadNetwork(
            travelTimes = BeamConfig.Beam.Calibration.RoadNetwork.TravelTimes(
              if (c.hasPathOrNull("travelTimes")) c.getConfig("travelTimes")
              else com.typesafe.config.ConfigFactory.parseString("travelTimes{}")
            )
          )
        }
      }

      case class StudyArea(
        enabled: scala.Boolean,
        lat: scala.Double,
        lon: scala.Double,
        radius: scala.Double
      )

      object StudyArea {

        def apply(c: com.typesafe.config.Config): BeamConfig.Beam.Calibration.StudyArea = {
          BeamConfig.Beam.Calibration.StudyArea(
            enabled = c.hasPathOrNull("enabled") && c.getBoolean("enabled"),
            lat = if (c.hasPathOrNull("lat")) c.getDouble("lat") else 0,
            lon = if (c.hasPathOrNull("lon")) c.getDouble("lon") else 0,
            radius = if (c.hasPathOrNull("radius")) c.getDouble("radius") else 0
          )
        }
      }

      def apply(c: com.typesafe.config.Config): BeamConfig.Beam.Calibration = {
        BeamConfig.Beam.Calibration(
          counts = BeamConfig.Beam.Calibration.Counts(
            if (c.hasPathOrNull("counts")) c.getConfig("counts")
            else com.typesafe.config.ConfigFactory.parseString("counts{}")
          ),
          google = BeamConfig.Beam.Calibration.Google(
            if (c.hasPathOrNull("google")) c.getConfig("google")
            else com.typesafe.config.ConfigFactory.parseString("google{}")
          ),
          meanToCountsWeightRatio =
            if (c.hasPathOrNull("meanToCountsWeightRatio")) c.getDouble("meanToCountsWeightRatio") else 0.5,
          mode = BeamConfig.Beam.Calibration.Mode(
            if (c.hasPathOrNull("mode")) c.getConfig("mode")
            else com.typesafe.config.ConfigFactory.parseString("mode{}")
          ),
          objectiveFunction =
            if (c.hasPathOrNull("objectiveFunction")) c.getString("objectiveFunction")
            else "ModeChoiceObjectiveFunction",
          roadNetwork = BeamConfig.Beam.Calibration.RoadNetwork(
            if (c.hasPathOrNull("roadNetwork")) c.getConfig("roadNetwork")
            else com.typesafe.config.ConfigFactory.parseString("roadNetwork{}")
          ),
          studyArea = BeamConfig.Beam.Calibration.StudyArea(
            if (c.hasPathOrNull("studyArea")) c.getConfig("studyArea")
            else com.typesafe.config.ConfigFactory.parseString("studyArea{}")
          )
        )
      }
    }

    case class Cluster(
      clusterType: scala.Option[java.lang.String],
      enabled: scala.Boolean
    )

    object Cluster {

      def apply(c: com.typesafe.config.Config): BeamConfig.Beam.Cluster = {
        BeamConfig.Beam.Cluster(
          clusterType = if (c.hasPathOrNull("clusterType")) Some(c.getString("clusterType")) else None,
          enabled = c.hasPathOrNull("enabled") && c.getBoolean("enabled")
        )
      }
    }

    case class Debug(
      actor: BeamConfig.Beam.Debug.Actor,
      agentTripScoresInterval: scala.Int,
      clearRoutedOutstandingWorkEnabled: scala.Boolean,
      debugActorTimerIntervalInSec: scala.Int,
      debugEnabled: scala.Boolean,
      memoryConsumptionDisplayTimeoutInSec: scala.Int,
      messageLogging: scala.Boolean,
      secondsToWaitToClearRoutedOutstandingWork: scala.Int,
      stuckAgentDetection: BeamConfig.Beam.Debug.StuckAgentDetection,
      triggerMeasurer: BeamConfig.Beam.Debug.TriggerMeasurer,
      vmInformation: BeamConfig.Beam.Debug.VmInformation,
      writeModeChoiceAlternatives: scala.Boolean,
      writeRealizedModeChoiceFile: scala.Boolean
    )

    object Debug {

      case class Actor(
        logDepth: scala.Int
      )

      object Actor {

        def apply(c: com.typesafe.config.Config): BeamConfig.Beam.Debug.Actor = {
          BeamConfig.Beam.Debug.Actor(
            logDepth = if (c.hasPathOrNull("logDepth")) c.getInt("logDepth") else 0
          )
        }
      }

      case class StuckAgentDetection(
        checkIntervalMs: scala.Long,
        checkMaxNumberOfMessagesEnabled: scala.Boolean,
        defaultTimeoutMs: scala.Long,
        enabled: scala.Boolean,
        overallSimulationTimeoutMs: scala.Long,
        thresholds: scala.List[BeamConfig.Beam.Debug.StuckAgentDetection.Thresholds$Elm]
      )

      object StuckAgentDetection {

        case class Thresholds$Elm(
          actorTypeToMaxNumberOfMessages: BeamConfig.Beam.Debug.StuckAgentDetection.Thresholds$Elm.ActorTypeToMaxNumberOfMessages,
          markAsStuckAfterMs: scala.Long,
          triggerType: java.lang.String
        )

        object Thresholds$Elm {

          case class ActorTypeToMaxNumberOfMessages(
            population: scala.Option[scala.Int],
            rideHailAgent: scala.Option[scala.Int],
            rideHailManager: scala.Option[scala.Int],
            transitDriverAgent: scala.Option[scala.Int]
          )

          object ActorTypeToMaxNumberOfMessages {

            def apply(
              c: com.typesafe.config.Config
            ): BeamConfig.Beam.Debug.StuckAgentDetection.Thresholds$Elm.ActorTypeToMaxNumberOfMessages = {
              BeamConfig.Beam.Debug.StuckAgentDetection.Thresholds$Elm.ActorTypeToMaxNumberOfMessages(
                population = if (c.hasPathOrNull("population")) Some(c.getInt("population")) else None,
                rideHailAgent = if (c.hasPathOrNull("rideHailAgent")) Some(c.getInt("rideHailAgent")) else None,
                rideHailManager = if (c.hasPathOrNull("rideHailManager")) Some(c.getInt("rideHailManager")) else None,
                transitDriverAgent =
                  if (c.hasPathOrNull("transitDriverAgent")) Some(c.getInt("transitDriverAgent")) else None
              )
            }
          }

          def apply(c: com.typesafe.config.Config): BeamConfig.Beam.Debug.StuckAgentDetection.Thresholds$Elm = {
            BeamConfig.Beam.Debug.StuckAgentDetection.Thresholds$Elm(
              actorTypeToMaxNumberOfMessages =
                BeamConfig.Beam.Debug.StuckAgentDetection.Thresholds$Elm.ActorTypeToMaxNumberOfMessages(
                  if (c.hasPathOrNull("actorTypeToMaxNumberOfMessages")) c.getConfig("actorTypeToMaxNumberOfMessages")
                  else com.typesafe.config.ConfigFactory.parseString("actorTypeToMaxNumberOfMessages{}")
                ),
              markAsStuckAfterMs =
                if (c.hasPathOrNull("markAsStuckAfterMs"))
                  c.getDuration("markAsStuckAfterMs", java.util.concurrent.TimeUnit.MILLISECONDS)
                else 20000,
              triggerType =
                if (c.hasPathOrNull("triggerType")) c.getString("triggerType")
                else "beam.agentsim.agents.PersonAgent$ActivityStartTrigger"
            )
          }
        }

        def apply(c: com.typesafe.config.Config): BeamConfig.Beam.Debug.StuckAgentDetection = {
          BeamConfig.Beam.Debug.StuckAgentDetection(
            checkIntervalMs =
              if (c.hasPathOrNull("checkIntervalMs"))
                c.getDuration("checkIntervalMs", java.util.concurrent.TimeUnit.MILLISECONDS)
              else 200,
            checkMaxNumberOfMessagesEnabled =
              !c.hasPathOrNull("checkMaxNumberOfMessagesEnabled") || c.getBoolean("checkMaxNumberOfMessagesEnabled"),
            defaultTimeoutMs =
              if (c.hasPathOrNull("defaultTimeoutMs"))
                c.getDuration("defaultTimeoutMs", java.util.concurrent.TimeUnit.MILLISECONDS)
              else 60000,
            enabled = c.hasPathOrNull("enabled") && c.getBoolean("enabled"),
            overallSimulationTimeoutMs =
              if (c.hasPathOrNull("overallSimulationTimeoutMs"))
                c.getDuration("overallSimulationTimeoutMs", java.util.concurrent.TimeUnit.MILLISECONDS)
              else 100000,
            thresholds = $_LBeamConfig_Beam_Debug_StuckAgentDetection_Thresholds$Elm(c.getList("thresholds"))
          )
        }

        private def $_LBeamConfig_Beam_Debug_StuckAgentDetection_Thresholds$Elm(
          cl: com.typesafe.config.ConfigList
        ): scala.List[BeamConfig.Beam.Debug.StuckAgentDetection.Thresholds$Elm] = {
          import scala.collection.JavaConverters._
          cl.asScala
            .map(cv =>
              BeamConfig.Beam.Debug.StuckAgentDetection
                .Thresholds$Elm(cv.asInstanceOf[com.typesafe.config.ConfigObject].toConfig)
            )
            .toList
        }
      }

      case class TriggerMeasurer(
        enabled: scala.Boolean,
        writeStuckAgentDetectionConfig: scala.Boolean
      )

      object TriggerMeasurer {

        def apply(c: com.typesafe.config.Config): BeamConfig.Beam.Debug.TriggerMeasurer = {
          BeamConfig.Beam.Debug.TriggerMeasurer(
            enabled = c.hasPathOrNull("enabled") && c.getBoolean("enabled"),
            writeStuckAgentDetectionConfig =
              !c.hasPathOrNull("writeStuckAgentDetectionConfig") || c.getBoolean("writeStuckAgentDetectionConfig")
          )
        }
      }

      case class VmInformation(
        createGCClassHistogram: scala.Boolean
      )

      object VmInformation {

        def apply(c: com.typesafe.config.Config): BeamConfig.Beam.Debug.VmInformation = {
          BeamConfig.Beam.Debug.VmInformation(
            createGCClassHistogram = c.hasPathOrNull("createGCClassHistogram") && c.getBoolean("createGCClassHistogram")
          )
        }
      }

      def apply(c: com.typesafe.config.Config): BeamConfig.Beam.Debug = {
        BeamConfig.Beam.Debug(
          actor = BeamConfig.Beam.Debug.Actor(
            if (c.hasPathOrNull("actor")) c.getConfig("actor")
            else com.typesafe.config.ConfigFactory.parseString("actor{}")
          ),
          agentTripScoresInterval =
            if (c.hasPathOrNull("agentTripScoresInterval")) c.getInt("agentTripScoresInterval") else 0,
          clearRoutedOutstandingWorkEnabled =
            c.hasPathOrNull("clearRoutedOutstandingWorkEnabled") && c.getBoolean("clearRoutedOutstandingWorkEnabled"),
          debugActorTimerIntervalInSec =
            if (c.hasPathOrNull("debugActorTimerIntervalInSec")) c.getInt("debugActorTimerIntervalInSec") else 0,
          debugEnabled = c.hasPathOrNull("debugEnabled") && c.getBoolean("debugEnabled"),
          memoryConsumptionDisplayTimeoutInSec =
            if (c.hasPathOrNull("memoryConsumptionDisplayTimeoutInSec"))
              c.getInt("memoryConsumptionDisplayTimeoutInSec")
            else 0,
          messageLogging = c.hasPathOrNull("messageLogging") && c.getBoolean("messageLogging"),
          secondsToWaitToClearRoutedOutstandingWork =
            if (c.hasPathOrNull("secondsToWaitToClearRoutedOutstandingWork"))
              c.getInt("secondsToWaitToClearRoutedOutstandingWork")
            else 60,
          stuckAgentDetection = BeamConfig.Beam.Debug.StuckAgentDetection(
            if (c.hasPathOrNull("stuckAgentDetection")) c.getConfig("stuckAgentDetection")
            else com.typesafe.config.ConfigFactory.parseString("stuckAgentDetection{}")
          ),
          triggerMeasurer = BeamConfig.Beam.Debug.TriggerMeasurer(
            if (c.hasPathOrNull("triggerMeasurer")) c.getConfig("triggerMeasurer")
            else com.typesafe.config.ConfigFactory.parseString("triggerMeasurer{}")
          ),
          vmInformation = BeamConfig.Beam.Debug.VmInformation(
            if (c.hasPathOrNull("vmInformation")) c.getConfig("vmInformation")
            else com.typesafe.config.ConfigFactory.parseString("vmInformation{}")
          ),
          writeModeChoiceAlternatives =
            c.hasPathOrNull("writeModeChoiceAlternatives") && c.getBoolean("writeModeChoiceAlternatives"),
          writeRealizedModeChoiceFile =
            c.hasPathOrNull("writeRealizedModeChoiceFile") && c.getBoolean("writeRealizedModeChoiceFile")
        )
      }
    }

    case class Exchange(
      output: BeamConfig.Beam.Exchange.Output,
      scenario: BeamConfig.Beam.Exchange.Scenario
    )

    object Exchange {

      case class Output(
        activitySimSkimsEnabled: scala.Boolean,
        geo: BeamConfig.Beam.Exchange.Output.Geo
      )

      object Output {

        case class Geo(
          filePath: scala.Option[java.lang.String]
        )

        object Geo {

          def apply(c: com.typesafe.config.Config): BeamConfig.Beam.Exchange.Output.Geo = {
            BeamConfig.Beam.Exchange.Output.Geo(
              filePath = if (c.hasPathOrNull("filePath")) Some(c.getString("filePath")) else None
            )
          }
        }

        def apply(c: com.typesafe.config.Config): BeamConfig.Beam.Exchange.Output = {
          BeamConfig.Beam.Exchange.Output(
            activitySimSkimsEnabled =
              c.hasPathOrNull("activitySimSkimsEnabled") && c.getBoolean("activitySimSkimsEnabled"),
            geo = BeamConfig.Beam.Exchange.Output.Geo(
              if (c.hasPathOrNull("geo")) c.getConfig("geo") else com.typesafe.config.ConfigFactory.parseString("geo{}")
            )
          )
        }
      }

      case class Scenario(
        convertWgs2Utm: scala.Boolean,
        fileFormat: java.lang.String,
        folder: java.lang.String,
        modeMap: scala.Option[scala.List[java.lang.String]],
        source: java.lang.String,
        urbansim: BeamConfig.Beam.Exchange.Scenario.Urbansim
      )

      object Scenario {

        case class Urbansim(
          activitySimEnabled: scala.Boolean
        )

        object Urbansim {

          def apply(c: com.typesafe.config.Config): BeamConfig.Beam.Exchange.Scenario.Urbansim = {
            BeamConfig.Beam.Exchange.Scenario.Urbansim(
              activitySimEnabled = c.hasPathOrNull("activitySimEnabled") && c.getBoolean("activitySimEnabled")
            )
          }
        }

        def apply(c: com.typesafe.config.Config): BeamConfig.Beam.Exchange.Scenario = {
          BeamConfig.Beam.Exchange.Scenario(
            convertWgs2Utm = c.hasPathOrNull("convertWgs2Utm") && c.getBoolean("convertWgs2Utm"),
            fileFormat = if (c.hasPathOrNull("fileFormat")) c.getString("fileFormat") else "xml",
            folder = if (c.hasPathOrNull("folder")) c.getString("folder") else "",
            modeMap = if (c.hasPathOrNull("modeMap")) scala.Some($_L$_str(c.getList("modeMap"))) else None,
            source = if (c.hasPathOrNull("source")) c.getString("source") else "Beam",
            urbansim = BeamConfig.Beam.Exchange.Scenario.Urbansim(
              if (c.hasPathOrNull("urbansim")) c.getConfig("urbansim")
              else com.typesafe.config.ConfigFactory.parseString("urbansim{}")
            )
          )
        }
      }

      def apply(c: com.typesafe.config.Config): BeamConfig.Beam.Exchange = {
        BeamConfig.Beam.Exchange(
          output = BeamConfig.Beam.Exchange.Output(
            if (c.hasPathOrNull("output")) c.getConfig("output")
            else com.typesafe.config.ConfigFactory.parseString("output{}")
          ),
          scenario = BeamConfig.Beam.Exchange.Scenario(
            if (c.hasPathOrNull("scenario")) c.getConfig("scenario")
            else com.typesafe.config.ConfigFactory.parseString("scenario{}")
          )
        )
      }
    }

    case class Experimental(
      optimizer: BeamConfig.Beam.Experimental.Optimizer
    )

    object Experimental {

      case class Optimizer(
        enabled: scala.Boolean
      )

      object Optimizer {

        def apply(c: com.typesafe.config.Config): BeamConfig.Beam.Experimental.Optimizer = {
          BeamConfig.Beam.Experimental.Optimizer(
            enabled = c.hasPathOrNull("enabled") && c.getBoolean("enabled")
          )
        }
      }

      def apply(c: com.typesafe.config.Config): BeamConfig.Beam.Experimental = {
        BeamConfig.Beam.Experimental(
          optimizer = BeamConfig.Beam.Experimental.Optimizer(
            if (c.hasPathOrNull("optimizer")) c.getConfig("optimizer")
            else com.typesafe.config.ConfigFactory.parseString("optimizer{}")
          )
        )
      }
    }

    case class Input(
      lastBaseOutputDir: java.lang.String,
      simulationPrefix: java.lang.String
    )

    object Input {

      def apply(c: com.typesafe.config.Config): BeamConfig.Beam.Input = {
        BeamConfig.Beam.Input(
          lastBaseOutputDir = if (c.hasPathOrNull("lastBaseOutputDir")) c.getString("lastBaseOutputDir") else "output",
          simulationPrefix = if (c.hasPathOrNull("simulationPrefix")) c.getString("simulationPrefix") else "beamville"
        )
      }
    }

    case class Logger(
      keepConsoleAppenderOn: scala.Boolean
    )

    object Logger {

      def apply(c: com.typesafe.config.Config): BeamConfig.Beam.Logger = {
        BeamConfig.Beam.Logger(
          keepConsoleAppenderOn = !c.hasPathOrNull("keepConsoleAppenderOn") || c.getBoolean("keepConsoleAppenderOn")
        )
      }
    }

    case class Metrics(
      level: java.lang.String
    )

    object Metrics {

      def apply(c: com.typesafe.config.Config): BeamConfig.Beam.Metrics = {
        BeamConfig.Beam.Metrics(
          level = if (c.hasPathOrNull("level")) c.getString("level") else "verbose"
        )
      }
    }

    case class Outputs(
      addTimestampToOutputDirectory: scala.Boolean,
      baseOutputDirectory: java.lang.String,
      collectAndCreateBeamAnalysisAndGraphs: scala.Boolean,
      defaultWriteInterval: scala.Int,
      displayPerformanceTimings: scala.Boolean,
      events: BeamConfig.Beam.Outputs.Events,
      generalizedLinkStats: BeamConfig.Beam.Outputs.GeneralizedLinkStats,
      generalizedLinkStatsInterval: scala.Int,
      matsim: BeamConfig.Beam.Outputs.Matsim,
      stats: BeamConfig.Beam.Outputs.Stats,
      writeAnalysis: scala.Boolean,
      writeEventsInterval: scala.Int,
      writeGraphs: scala.Boolean,
      writeLinkTraversalInterval: scala.Int,
      writePlansInterval: scala.Int,
      writeR5RoutesInterval: scala.Int
    )

    object Outputs {

      case class Events(
        eventsToWrite: java.lang.String,
        fileOutputFormats: java.lang.String
      )

      object Events {

        def apply(c: com.typesafe.config.Config): BeamConfig.Beam.Outputs.Events = {
          BeamConfig.Beam.Outputs.Events(
            eventsToWrite =
              if (c.hasPathOrNull("eventsToWrite")) c.getString("eventsToWrite")
              else
                "ActivityEndEvent,ActivityStartEvent,PersonEntersVehicleEvent,PersonLeavesVehicleEvent,ModeChoiceEvent,PathTraversalEvent,ReserveRideHailEvent,ReplanningEvent,RefuelSessionEvent,ChargingPlugInEvent,ChargingPlugOutEvent,ParkingEvent,LeavingParkingEvent",
            fileOutputFormats = if (c.hasPathOrNull("fileOutputFormats")) c.getString("fileOutputFormats") else "csv"
          )
        }
      }

      case class GeneralizedLinkStats(
        endTime: scala.Int,
        startTime: scala.Int
      )

      object GeneralizedLinkStats {

        def apply(c: com.typesafe.config.Config): BeamConfig.Beam.Outputs.GeneralizedLinkStats = {
          BeamConfig.Beam.Outputs.GeneralizedLinkStats(
            endTime = if (c.hasPathOrNull("endTime")) c.getInt("endTime") else 32400,
            startTime = if (c.hasPathOrNull("startTime")) c.getInt("startTime") else 25200
          )
        }
      }

      case class Matsim(
        deleteITERSFolderFiles: java.lang.String,
        deleteRootFolderFiles: java.lang.String
      )

      object Matsim {

        def apply(c: com.typesafe.config.Config): BeamConfig.Beam.Outputs.Matsim = {
          BeamConfig.Beam.Outputs.Matsim(
            deleteITERSFolderFiles =
              if (c.hasPathOrNull("deleteITERSFolderFiles")) c.getString("deleteITERSFolderFiles") else "",
            deleteRootFolderFiles =
              if (c.hasPathOrNull("deleteRootFolderFiles")) c.getString("deleteRootFolderFiles") else ""
          )
        }
      }

      case class Stats(
        binSize: scala.Int
      )

      object Stats {

        def apply(c: com.typesafe.config.Config): BeamConfig.Beam.Outputs.Stats = {
          BeamConfig.Beam.Outputs.Stats(
            binSize = if (c.hasPathOrNull("binSize")) c.getInt("binSize") else 3600
          )
        }
      }

      def apply(c: com.typesafe.config.Config): BeamConfig.Beam.Outputs = {
        BeamConfig.Beam.Outputs(
          addTimestampToOutputDirectory =
            !c.hasPathOrNull("addTimestampToOutputDirectory") || c.getBoolean("addTimestampToOutputDirectory"),
          baseOutputDirectory =
            if (c.hasPathOrNull("baseOutputDirectory")) c.getString("baseOutputDirectory") else "output",
          collectAndCreateBeamAnalysisAndGraphs =
            !c.hasPathOrNull("collectAndCreateBeamAnalysisAndGraphs") || c.getBoolean(
              "collectAndCreateBeamAnalysisAndGraphs"
            ),
          defaultWriteInterval = if (c.hasPathOrNull("defaultWriteInterval")) c.getInt("defaultWriteInterval") else 1,
          displayPerformanceTimings =
            c.hasPathOrNull("displayPerformanceTimings") && c.getBoolean("displayPerformanceTimings"),
          events = BeamConfig.Beam.Outputs.Events(
            if (c.hasPathOrNull("events")) c.getConfig("events")
            else com.typesafe.config.ConfigFactory.parseString("events{}")
          ),
          generalizedLinkStats = BeamConfig.Beam.Outputs.GeneralizedLinkStats(
            if (c.hasPathOrNull("generalizedLinkStats")) c.getConfig("generalizedLinkStats")
            else com.typesafe.config.ConfigFactory.parseString("generalizedLinkStats{}")
          ),
          generalizedLinkStatsInterval =
            if (c.hasPathOrNull("generalizedLinkStatsInterval")) c.getInt("generalizedLinkStatsInterval") else 0,
          matsim = BeamConfig.Beam.Outputs.Matsim(
            if (c.hasPathOrNull("matsim")) c.getConfig("matsim")
            else com.typesafe.config.ConfigFactory.parseString("matsim{}")
          ),
          stats = BeamConfig.Beam.Outputs.Stats(
            if (c.hasPathOrNull("stats")) c.getConfig("stats")
            else com.typesafe.config.ConfigFactory.parseString("stats{}")
          ),
          writeAnalysis = !c.hasPathOrNull("writeAnalysis") || c.getBoolean("writeAnalysis"),
          writeEventsInterval = if (c.hasPathOrNull("writeEventsInterval")) c.getInt("writeEventsInterval") else 1,
          writeGraphs = !c.hasPathOrNull("writeGraphs") || c.getBoolean("writeGraphs"),
          writeLinkTraversalInterval =
            if (c.hasPathOrNull("writeLinkTraversalInterval")) c.getInt("writeLinkTraversalInterval") else 0,
          writePlansInterval = if (c.hasPathOrNull("writePlansInterval")) c.getInt("writePlansInterval") else 0,
          writeR5RoutesInterval = if (c.hasPathOrNull("writeR5RoutesInterval")) c.getInt("writeR5RoutesInterval") else 0
        )
      }
    }

    case class Physsim(
      bprsim: BeamConfig.Beam.Physsim.Bprsim,
      cchRoutingAssignment: BeamConfig.Beam.Physsim.CchRoutingAssignment,
      duplicatePTE: BeamConfig.Beam.Physsim.DuplicatePTE,
      eventManager: BeamConfig.Beam.Physsim.EventManager,
      events: BeamConfig.Beam.Physsim.Events,
      eventsForFullVersionOfVia: scala.Boolean,
      eventsSampling: scala.Double,
      flowCapacityFactor: scala.Double,
      initializeRouterWithFreeFlowTimes: scala.Boolean,
      inputNetworkFilePath: java.lang.String,
      jdeqsim: BeamConfig.Beam.Physsim.Jdeqsim,
      linkStatsBinSize: scala.Int,
      linkStatsWriteInterval: scala.Int,
      name: java.lang.String,
      network: BeamConfig.Beam.Physsim.Network,
      overwriteLinkParamPath: java.lang.String,
      parbprsim: BeamConfig.Beam.Physsim.Parbprsim,
      pickUpDropOffAnalysis: BeamConfig.Beam.Physsim.PickUpDropOffAnalysis,
      ptSampleSize: scala.Double,
      quick_fix_minCarSpeedInMetersPerSecond: scala.Double,
      relaxation: BeamConfig.Beam.Physsim.Relaxation,
      skipPhysSim: scala.Boolean,
      speedScalingFactor: scala.Double,
      storageCapacityFactor: scala.Double,
      writeEventsInterval: scala.Int,
      writeMATSimNetwork: scala.Boolean,
      writePlansInterval: scala.Int,
      writeRouteHistoryInterval: scala.Int
    )

    object Physsim {

      case class Bprsim(
        inFlowAggregationTimeWindowInSeconds: scala.Int,
        minFlowToUseBPRFunction: scala.Int,
        travelTimeFunction: java.lang.String
      )

      object Bprsim {

        def apply(c: com.typesafe.config.Config): BeamConfig.Beam.Physsim.Bprsim = {
          BeamConfig.Beam.Physsim.Bprsim(
            inFlowAggregationTimeWindowInSeconds =
              if (c.hasPathOrNull("inFlowAggregationTimeWindowInSeconds"))
                c.getInt("inFlowAggregationTimeWindowInSeconds")
              else 900,
            minFlowToUseBPRFunction =
              if (c.hasPathOrNull("minFlowToUseBPRFunction")) c.getInt("minFlowToUseBPRFunction") else 0,
            travelTimeFunction = if (c.hasPathOrNull("travelTimeFunction")) c.getString("travelTimeFunction") else "BPR"
          )
        }
      }

      case class CchRoutingAssignment(
        congestionFactor: scala.Double
      )

      object CchRoutingAssignment {

        def apply(c: com.typesafe.config.Config): BeamConfig.Beam.Physsim.CchRoutingAssignment = {
          BeamConfig.Beam.Physsim.CchRoutingAssignment(
            congestionFactor = if (c.hasPathOrNull("congestionFactor")) c.getDouble("congestionFactor") else 1.0
          )
        }
      }

      case class DuplicatePTE(
        departureTimeShiftMax: scala.Int,
        departureTimeShiftMin: scala.Int,
        fractionOfEventsToDuplicate: scala.Double
      )

      object DuplicatePTE {

        def apply(c: com.typesafe.config.Config): BeamConfig.Beam.Physsim.DuplicatePTE = {
          BeamConfig.Beam.Physsim.DuplicatePTE(
            departureTimeShiftMax =
              if (c.hasPathOrNull("departureTimeShiftMax")) c.getInt("departureTimeShiftMax") else 600,
            departureTimeShiftMin =
              if (c.hasPathOrNull("departureTimeShiftMin")) c.getInt("departureTimeShiftMin") else -600,
            fractionOfEventsToDuplicate =
              if (c.hasPathOrNull("fractionOfEventsToDuplicate")) c.getDouble("fractionOfEventsToDuplicate") else 0.0
          )
        }
      }

      case class EventManager(
        numberOfThreads: scala.Int,
        `type`: java.lang.String
      )

      object EventManager {

        def apply(c: com.typesafe.config.Config): BeamConfig.Beam.Physsim.EventManager = {
          BeamConfig.Beam.Physsim.EventManager(
            numberOfThreads = if (c.hasPathOrNull("numberOfThreads")) c.getInt("numberOfThreads") else 1,
            `type` = if (c.hasPathOrNull("type")) c.getString("type") else "Auto"
          )
        }
      }

      case class Events(
        eventsToWrite: java.lang.String,
        fileOutputFormats: java.lang.String
      )

      object Events {

        def apply(c: com.typesafe.config.Config): BeamConfig.Beam.Physsim.Events = {
          BeamConfig.Beam.Physsim.Events(
            eventsToWrite =
              if (c.hasPathOrNull("eventsToWrite")) c.getString("eventsToWrite")
              else
                "ActivityEndEvent,ActivityStartEvent,LinkEnterEvent,LinkLeaveEvent,PersonArrivalEvent,PersonDepartureEvent,VehicleEntersTrafficEvent,VehicleLeavesTrafficEvent",
            fileOutputFormats = if (c.hasPathOrNull("fileOutputFormats")) c.getString("fileOutputFormats") else "csv"
          )
        }
      }

      case class Jdeqsim(
        agentSimPhysSimInterfaceDebugger: BeamConfig.Beam.Physsim.Jdeqsim.AgentSimPhysSimInterfaceDebugger,
        cacc: BeamConfig.Beam.Physsim.Jdeqsim.Cacc
      )

      object Jdeqsim {

        case class AgentSimPhysSimInterfaceDebugger(
          enabled: scala.Boolean
        )

        object AgentSimPhysSimInterfaceDebugger {

          def apply(c: com.typesafe.config.Config): BeamConfig.Beam.Physsim.Jdeqsim.AgentSimPhysSimInterfaceDebugger = {
            BeamConfig.Beam.Physsim.Jdeqsim.AgentSimPhysSimInterfaceDebugger(
              enabled = c.hasPathOrNull("enabled") && c.getBoolean("enabled")
            )
          }
        }

        case class Cacc(
          adjustedMinimumRoadSpeedInMetersPerSecond: scala.Double,
          capacityPlansWriteInterval: scala.Int,
          enabled: scala.Boolean,
          minRoadCapacity: scala.Int,
          minSpeedMetersPerSec: scala.Int,
          speedAdjustmentFactor: scala.Double
        )

        object Cacc {

          def apply(c: com.typesafe.config.Config): BeamConfig.Beam.Physsim.Jdeqsim.Cacc = {
            BeamConfig.Beam.Physsim.Jdeqsim.Cacc(
              adjustedMinimumRoadSpeedInMetersPerSecond =
                if (c.hasPathOrNull("adjustedMinimumRoadSpeedInMetersPerSecond"))
                  c.getDouble("adjustedMinimumRoadSpeedInMetersPerSecond")
                else 1.3,
              capacityPlansWriteInterval =
                if (c.hasPathOrNull("capacityPlansWriteInterval")) c.getInt("capacityPlansWriteInterval") else 0,
              enabled = c.hasPathOrNull("enabled") && c.getBoolean("enabled"),
              minRoadCapacity = if (c.hasPathOrNull("minRoadCapacity")) c.getInt("minRoadCapacity") else 2000,
              minSpeedMetersPerSec =
                if (c.hasPathOrNull("minSpeedMetersPerSec")) c.getInt("minSpeedMetersPerSec") else 20,
              speedAdjustmentFactor =
                if (c.hasPathOrNull("speedAdjustmentFactor")) c.getDouble("speedAdjustmentFactor") else 1.0
            )
          }
        }

        def apply(c: com.typesafe.config.Config): BeamConfig.Beam.Physsim.Jdeqsim = {
          BeamConfig.Beam.Physsim.Jdeqsim(
            agentSimPhysSimInterfaceDebugger = BeamConfig.Beam.Physsim.Jdeqsim.AgentSimPhysSimInterfaceDebugger(
              if (c.hasPathOrNull("agentSimPhysSimInterfaceDebugger")) c.getConfig("agentSimPhysSimInterfaceDebugger")
              else com.typesafe.config.ConfigFactory.parseString("agentSimPhysSimInterfaceDebugger{}")
            ),
            cacc = BeamConfig.Beam.Physsim.Jdeqsim.Cacc(
              if (c.hasPathOrNull("cacc")) c.getConfig("cacc")
              else com.typesafe.config.ConfigFactory.parseString("cacc{}")
            )
          )
        }
      }

      case class Network(
        maxSpeedInference: BeamConfig.Beam.Physsim.Network.MaxSpeedInference,
        overwriteRoadTypeProperties: BeamConfig.Beam.Physsim.Network.OverwriteRoadTypeProperties
      )

      object Network {

        case class MaxSpeedInference(
          enabled: scala.Boolean,
          `type`: java.lang.String
        )

        object MaxSpeedInference {

          def apply(c: com.typesafe.config.Config): BeamConfig.Beam.Physsim.Network.MaxSpeedInference = {
            BeamConfig.Beam.Physsim.Network.MaxSpeedInference(
              enabled = c.hasPathOrNull("enabled") && c.getBoolean("enabled"),
              `type` = if (c.hasPathOrNull("type")) c.getString("type") else "MEAN"
            )
          }
        }

        case class OverwriteRoadTypeProperties(
          enabled: scala.Boolean,
          livingStreet: BeamConfig.Beam.Physsim.Network.OverwriteRoadTypeProperties.LivingStreet,
          minor: BeamConfig.Beam.Physsim.Network.OverwriteRoadTypeProperties.Minor,
          motorway: BeamConfig.Beam.Physsim.Network.OverwriteRoadTypeProperties.Motorway,
          motorwayLink: BeamConfig.Beam.Physsim.Network.OverwriteRoadTypeProperties.MotorwayLink,
          primary: BeamConfig.Beam.Physsim.Network.OverwriteRoadTypeProperties.Primary,
          primaryLink: BeamConfig.Beam.Physsim.Network.OverwriteRoadTypeProperties.PrimaryLink,
          residential: BeamConfig.Beam.Physsim.Network.OverwriteRoadTypeProperties.Residential,
          secondary: BeamConfig.Beam.Physsim.Network.OverwriteRoadTypeProperties.Secondary,
          secondaryLink: BeamConfig.Beam.Physsim.Network.OverwriteRoadTypeProperties.SecondaryLink,
          tertiary: BeamConfig.Beam.Physsim.Network.OverwriteRoadTypeProperties.Tertiary,
          tertiaryLink: BeamConfig.Beam.Physsim.Network.OverwriteRoadTypeProperties.TertiaryLink,
          trunk: BeamConfig.Beam.Physsim.Network.OverwriteRoadTypeProperties.Trunk,
          trunkLink: BeamConfig.Beam.Physsim.Network.OverwriteRoadTypeProperties.TrunkLink,
          unclassified: BeamConfig.Beam.Physsim.Network.OverwriteRoadTypeProperties.Unclassified
        )

        object OverwriteRoadTypeProperties {

          case class LivingStreet(
            capacity: scala.Option[scala.Int],
            lanes: scala.Option[scala.Int],
            speed: scala.Option[scala.Double],
            alpha: scala.Option[scala.Double],
            beta: scala.Option[scala.Double]
          )

          object LivingStreet {

            def apply(
              c: com.typesafe.config.Config
            ): BeamConfig.Beam.Physsim.Network.OverwriteRoadTypeProperties.LivingStreet = {
              BeamConfig.Beam.Physsim.Network.OverwriteRoadTypeProperties.LivingStreet(
                capacity = if (c.hasPathOrNull("capacity")) Some(c.getInt("capacity")) else None,
                lanes = if (c.hasPathOrNull("lanes")) Some(c.getInt("lanes")) else None,
                speed = if (c.hasPathOrNull("speed")) Some(c.getDouble("speed")) else None,
                alpha = if (c.hasPathOrNull("alpha")) Some(c.getDouble("alpha")) else None,
                beta = if (c.hasPathOrNull("beta")) Some(c.getDouble("beta")) else None
              )
            }
          }

          case class Minor(
            capacity: scala.Option[scala.Int],
            lanes: scala.Option[scala.Int],
            speed: scala.Option[scala.Double],
            alpha: scala.Option[scala.Double],
            beta: scala.Option[scala.Double]
          )

          object Minor {

            def apply(
              c: com.typesafe.config.Config
            ): BeamConfig.Beam.Physsim.Network.OverwriteRoadTypeProperties.Minor = {
              BeamConfig.Beam.Physsim.Network.OverwriteRoadTypeProperties.Minor(
                capacity = if (c.hasPathOrNull("capacity")) Some(c.getInt("capacity")) else None,
                lanes = if (c.hasPathOrNull("lanes")) Some(c.getInt("lanes")) else None,
                speed = if (c.hasPathOrNull("speed")) Some(c.getDouble("speed")) else None,
                alpha = if (c.hasPathOrNull("alpha")) Some(c.getDouble("alpha")) else None,
                beta = if (c.hasPathOrNull("beta")) Some(c.getDouble("beta")) else None
              )
            }
          }

          case class Motorway(
            capacity: scala.Option[scala.Int],
            lanes: scala.Option[scala.Int],
            speed: scala.Option[scala.Double],
            alpha: scala.Option[scala.Double],
            beta: scala.Option[scala.Double]
          )

          object Motorway {

            def apply(
              c: com.typesafe.config.Config
            ): BeamConfig.Beam.Physsim.Network.OverwriteRoadTypeProperties.Motorway = {
              BeamConfig.Beam.Physsim.Network.OverwriteRoadTypeProperties.Motorway(
                capacity = if (c.hasPathOrNull("capacity")) Some(c.getInt("capacity")) else None,
                lanes = if (c.hasPathOrNull("lanes")) Some(c.getInt("lanes")) else None,
                speed = if (c.hasPathOrNull("speed")) Some(c.getDouble("speed")) else None,
                alpha = if (c.hasPathOrNull("alpha")) Some(c.getDouble("alpha")) else None,
                beta = if (c.hasPathOrNull("beta")) Some(c.getDouble("beta")) else None
              )
            }
          }

          case class MotorwayLink(
            capacity: scala.Option[scala.Int],
            lanes: scala.Option[scala.Int],
            speed: scala.Option[scala.Double],
            alpha: scala.Option[scala.Double],
            beta: scala.Option[scala.Double]
          )

          object MotorwayLink {

            def apply(
              c: com.typesafe.config.Config
            ): BeamConfig.Beam.Physsim.Network.OverwriteRoadTypeProperties.MotorwayLink = {
              BeamConfig.Beam.Physsim.Network.OverwriteRoadTypeProperties.MotorwayLink(
                capacity = if (c.hasPathOrNull("capacity")) Some(c.getInt("capacity")) else None,
                lanes = if (c.hasPathOrNull("lanes")) Some(c.getInt("lanes")) else None,
                speed = if (c.hasPathOrNull("speed")) Some(c.getDouble("speed")) else None,
                alpha = if (c.hasPathOrNull("alpha")) Some(c.getDouble("alpha")) else None,
                beta = if (c.hasPathOrNull("beta")) Some(c.getDouble("beta")) else None
              )
            }
          }

          case class Primary(
            capacity: scala.Option[scala.Int],
            lanes: scala.Option[scala.Int],
            speed: scala.Option[scala.Double],
            alpha: scala.Option[scala.Double],
            beta: scala.Option[scala.Double]
          )

          object Primary {

            def apply(
              c: com.typesafe.config.Config
            ): BeamConfig.Beam.Physsim.Network.OverwriteRoadTypeProperties.Primary = {
              BeamConfig.Beam.Physsim.Network.OverwriteRoadTypeProperties.Primary(
                capacity = if (c.hasPathOrNull("capacity")) Some(c.getInt("capacity")) else None,
                lanes = if (c.hasPathOrNull("lanes")) Some(c.getInt("lanes")) else None,
                speed = if (c.hasPathOrNull("speed")) Some(c.getDouble("speed")) else None,
                alpha = if (c.hasPathOrNull("alpha")) Some(c.getDouble("alpha")) else None,
                beta = if (c.hasPathOrNull("beta")) Some(c.getDouble("beta")) else None
              )
            }
          }

          case class PrimaryLink(
            capacity: scala.Option[scala.Int],
            lanes: scala.Option[scala.Int],
            speed: scala.Option[scala.Double],
            alpha: scala.Option[scala.Double],
            beta: scala.Option[scala.Double]
          )

          object PrimaryLink {

            def apply(
              c: com.typesafe.config.Config
            ): BeamConfig.Beam.Physsim.Network.OverwriteRoadTypeProperties.PrimaryLink = {
              BeamConfig.Beam.Physsim.Network.OverwriteRoadTypeProperties.PrimaryLink(
                capacity = if (c.hasPathOrNull("capacity")) Some(c.getInt("capacity")) else None,
                lanes = if (c.hasPathOrNull("lanes")) Some(c.getInt("lanes")) else None,
                speed = if (c.hasPathOrNull("speed")) Some(c.getDouble("speed")) else None,
                alpha = if (c.hasPathOrNull("alpha")) Some(c.getDouble("alpha")) else None,
                beta = if (c.hasPathOrNull("beta")) Some(c.getDouble("beta")) else None
              )
            }
          }

          case class Residential(
            capacity: scala.Option[scala.Int],
            lanes: scala.Option[scala.Int],
            speed: scala.Option[scala.Double],
            alpha: scala.Option[scala.Double],
            beta: scala.Option[scala.Double]
          )

          object Residential {

            def apply(
              c: com.typesafe.config.Config
            ): BeamConfig.Beam.Physsim.Network.OverwriteRoadTypeProperties.Residential = {
              BeamConfig.Beam.Physsim.Network.OverwriteRoadTypeProperties.Residential(
                capacity = if (c.hasPathOrNull("capacity")) Some(c.getInt("capacity")) else None,
                lanes = if (c.hasPathOrNull("lanes")) Some(c.getInt("lanes")) else None,
                speed = if (c.hasPathOrNull("speed")) Some(c.getDouble("speed")) else None,
                alpha = if (c.hasPathOrNull("alpha")) Some(c.getDouble("alpha")) else None,
                beta = if (c.hasPathOrNull("beta")) Some(c.getDouble("beta")) else None
              )
            }
          }

          case class Secondary(
            capacity: scala.Option[scala.Int],
            lanes: scala.Option[scala.Int],
            speed: scala.Option[scala.Double],
            alpha: scala.Option[scala.Double],
            beta: scala.Option[scala.Double]
          )

          object Secondary {

            def apply(
              c: com.typesafe.config.Config
            ): BeamConfig.Beam.Physsim.Network.OverwriteRoadTypeProperties.Secondary = {
              BeamConfig.Beam.Physsim.Network.OverwriteRoadTypeProperties.Secondary(
                capacity = if (c.hasPathOrNull("capacity")) Some(c.getInt("capacity")) else None,
                lanes = if (c.hasPathOrNull("lanes")) Some(c.getInt("lanes")) else None,
                speed = if (c.hasPathOrNull("speed")) Some(c.getDouble("speed")) else None,
                alpha = if (c.hasPathOrNull("alpha")) Some(c.getDouble("alpha")) else None,
                beta = if (c.hasPathOrNull("beta")) Some(c.getDouble("beta")) else None
              )
            }
          }

          case class SecondaryLink(
            capacity: scala.Option[scala.Int],
            lanes: scala.Option[scala.Int],
            speed: scala.Option[scala.Double],
            alpha: scala.Option[scala.Double],
            beta: scala.Option[scala.Double]
          )

          object SecondaryLink {

            def apply(
              c: com.typesafe.config.Config
            ): BeamConfig.Beam.Physsim.Network.OverwriteRoadTypeProperties.SecondaryLink = {
              BeamConfig.Beam.Physsim.Network.OverwriteRoadTypeProperties.SecondaryLink(
                capacity = if (c.hasPathOrNull("capacity")) Some(c.getInt("capacity")) else None,
                lanes = if (c.hasPathOrNull("lanes")) Some(c.getInt("lanes")) else None,
                speed = if (c.hasPathOrNull("speed")) Some(c.getDouble("speed")) else None,
                alpha = if (c.hasPathOrNull("alpha")) Some(c.getDouble("alpha")) else None,
                beta = if (c.hasPathOrNull("beta")) Some(c.getDouble("beta")) else None
              )
            }
          }

          case class Tertiary(
            capacity: scala.Option[scala.Int],
            lanes: scala.Option[scala.Int],
            speed: scala.Option[scala.Double],
            alpha: scala.Option[scala.Double],
            beta: scala.Option[scala.Double]
          )

          object Tertiary {

            def apply(
              c: com.typesafe.config.Config
            ): BeamConfig.Beam.Physsim.Network.OverwriteRoadTypeProperties.Tertiary = {
              BeamConfig.Beam.Physsim.Network.OverwriteRoadTypeProperties.Tertiary(
                capacity = if (c.hasPathOrNull("capacity")) Some(c.getInt("capacity")) else None,
                lanes = if (c.hasPathOrNull("lanes")) Some(c.getInt("lanes")) else None,
                speed = if (c.hasPathOrNull("speed")) Some(c.getDouble("speed")) else None,
                alpha = if (c.hasPathOrNull("alpha")) Some(c.getDouble("alpha")) else None,
                beta = if (c.hasPathOrNull("beta")) Some(c.getDouble("beta")) else None
              )
            }
          }

          case class TertiaryLink(
            capacity: scala.Option[scala.Int],
            lanes: scala.Option[scala.Int],
            speed: scala.Option[scala.Double],
            alpha: scala.Option[scala.Double],
            beta: scala.Option[scala.Double]
          )

          object TertiaryLink {

            def apply(
              c: com.typesafe.config.Config
            ): BeamConfig.Beam.Physsim.Network.OverwriteRoadTypeProperties.TertiaryLink = {
              BeamConfig.Beam.Physsim.Network.OverwriteRoadTypeProperties.TertiaryLink(
                capacity = if (c.hasPathOrNull("capacity")) Some(c.getInt("capacity")) else None,
                lanes = if (c.hasPathOrNull("lanes")) Some(c.getInt("lanes")) else None,
                speed = if (c.hasPathOrNull("speed")) Some(c.getDouble("speed")) else None,
                alpha = if (c.hasPathOrNull("alpha")) Some(c.getDouble("alpha")) else None,
                beta = if (c.hasPathOrNull("beta")) Some(c.getDouble("beta")) else None
              )
            }
          }

          case class Trunk(
            capacity: scala.Option[scala.Int],
            lanes: scala.Option[scala.Int],
            speed: scala.Option[scala.Double],
            alpha: scala.Option[scala.Double],
            beta: scala.Option[scala.Double]
          )

          object Trunk {

            def apply(
              c: com.typesafe.config.Config
            ): BeamConfig.Beam.Physsim.Network.OverwriteRoadTypeProperties.Trunk = {
              BeamConfig.Beam.Physsim.Network.OverwriteRoadTypeProperties.Trunk(
                capacity = if (c.hasPathOrNull("capacity")) Some(c.getInt("capacity")) else None,
                lanes = if (c.hasPathOrNull("lanes")) Some(c.getInt("lanes")) else None,
                speed = if (c.hasPathOrNull("speed")) Some(c.getDouble("speed")) else None,
                alpha = if (c.hasPathOrNull("alpha")) Some(c.getDouble("alpha")) else None,
                beta = if (c.hasPathOrNull("beta")) Some(c.getDouble("beta")) else None
              )
            }
          }

          case class TrunkLink(
            capacity: scala.Option[scala.Int],
            lanes: scala.Option[scala.Int],
            speed: scala.Option[scala.Double],
            alpha: scala.Option[scala.Double],
            beta: scala.Option[scala.Double]
          )

          object TrunkLink {

            def apply(
              c: com.typesafe.config.Config
            ): BeamConfig.Beam.Physsim.Network.OverwriteRoadTypeProperties.TrunkLink = {
              BeamConfig.Beam.Physsim.Network.OverwriteRoadTypeProperties.TrunkLink(
                capacity = if (c.hasPathOrNull("capacity")) Some(c.getInt("capacity")) else None,
                lanes = if (c.hasPathOrNull("lanes")) Some(c.getInt("lanes")) else None,
                speed = if (c.hasPathOrNull("speed")) Some(c.getDouble("speed")) else None,
                alpha = if (c.hasPathOrNull("alpha")) Some(c.getDouble("alpha")) else None,
                beta = if (c.hasPathOrNull("beta")) Some(c.getDouble("beta")) else None
              )
            }
          }

          case class Unclassified(
            capacity: scala.Option[scala.Int],
            lanes: scala.Option[scala.Int],
            speed: scala.Option[scala.Double],
            alpha: scala.Option[scala.Double],
            beta: scala.Option[scala.Double]
          )

          object Unclassified {

            def apply(
              c: com.typesafe.config.Config
            ): BeamConfig.Beam.Physsim.Network.OverwriteRoadTypeProperties.Unclassified = {
              BeamConfig.Beam.Physsim.Network.OverwriteRoadTypeProperties.Unclassified(
                capacity = if (c.hasPathOrNull("capacity")) Some(c.getInt("capacity")) else None,
                lanes = if (c.hasPathOrNull("lanes")) Some(c.getInt("lanes")) else None,
                speed = if (c.hasPathOrNull("speed")) Some(c.getDouble("speed")) else None,
                alpha = if (c.hasPathOrNull("alpha")) Some(c.getDouble("alpha")) else None,
                beta = if (c.hasPathOrNull("beta")) Some(c.getDouble("beta")) else None
              )
            }
          }

          def apply(c: com.typesafe.config.Config): BeamConfig.Beam.Physsim.Network.OverwriteRoadTypeProperties = {
            BeamConfig.Beam.Physsim.Network.OverwriteRoadTypeProperties(
              enabled = c.hasPathOrNull("enabled") && c.getBoolean("enabled"),
              livingStreet = BeamConfig.Beam.Physsim.Network.OverwriteRoadTypeProperties.LivingStreet(
                if (c.hasPathOrNull("livingStreet")) c.getConfig("livingStreet")
                else com.typesafe.config.ConfigFactory.parseString("livingStreet{}")
              ),
              minor = BeamConfig.Beam.Physsim.Network.OverwriteRoadTypeProperties.Minor(
                if (c.hasPathOrNull("minor")) c.getConfig("minor")
                else com.typesafe.config.ConfigFactory.parseString("minor{}")
              ),
              motorway = BeamConfig.Beam.Physsim.Network.OverwriteRoadTypeProperties.Motorway(
                if (c.hasPathOrNull("motorway")) c.getConfig("motorway")
                else com.typesafe.config.ConfigFactory.parseString("motorway{}")
              ),
              motorwayLink = BeamConfig.Beam.Physsim.Network.OverwriteRoadTypeProperties.MotorwayLink(
                if (c.hasPathOrNull("motorwayLink")) c.getConfig("motorwayLink")
                else com.typesafe.config.ConfigFactory.parseString("motorwayLink{}")
              ),
              primary = BeamConfig.Beam.Physsim.Network.OverwriteRoadTypeProperties.Primary(
                if (c.hasPathOrNull("primary")) c.getConfig("primary")
                else com.typesafe.config.ConfigFactory.parseString("primary{}")
              ),
              primaryLink = BeamConfig.Beam.Physsim.Network.OverwriteRoadTypeProperties.PrimaryLink(
                if (c.hasPathOrNull("primaryLink")) c.getConfig("primaryLink")
                else com.typesafe.config.ConfigFactory.parseString("primaryLink{}")
              ),
              residential = BeamConfig.Beam.Physsim.Network.OverwriteRoadTypeProperties.Residential(
                if (c.hasPathOrNull("residential")) c.getConfig("residential")
                else com.typesafe.config.ConfigFactory.parseString("residential{}")
              ),
              secondary = BeamConfig.Beam.Physsim.Network.OverwriteRoadTypeProperties.Secondary(
                if (c.hasPathOrNull("secondary")) c.getConfig("secondary")
                else com.typesafe.config.ConfigFactory.parseString("secondary{}")
              ),
              secondaryLink = BeamConfig.Beam.Physsim.Network.OverwriteRoadTypeProperties.SecondaryLink(
                if (c.hasPathOrNull("secondaryLink")) c.getConfig("secondaryLink")
                else com.typesafe.config.ConfigFactory.parseString("secondaryLink{}")
              ),
              tertiary = BeamConfig.Beam.Physsim.Network.OverwriteRoadTypeProperties.Tertiary(
                if (c.hasPathOrNull("tertiary")) c.getConfig("tertiary")
                else com.typesafe.config.ConfigFactory.parseString("tertiary{}")
              ),
              tertiaryLink = BeamConfig.Beam.Physsim.Network.OverwriteRoadTypeProperties.TertiaryLink(
                if (c.hasPathOrNull("tertiaryLink")) c.getConfig("tertiaryLink")
                else com.typesafe.config.ConfigFactory.parseString("tertiaryLink{}")
              ),
              trunk = BeamConfig.Beam.Physsim.Network.OverwriteRoadTypeProperties.Trunk(
                if (c.hasPathOrNull("trunk")) c.getConfig("trunk")
                else com.typesafe.config.ConfigFactory.parseString("trunk{}")
              ),
              trunkLink = BeamConfig.Beam.Physsim.Network.OverwriteRoadTypeProperties.TrunkLink(
                if (c.hasPathOrNull("trunkLink")) c.getConfig("trunkLink")
                else com.typesafe.config.ConfigFactory.parseString("trunkLink{}")
              ),
              unclassified = BeamConfig.Beam.Physsim.Network.OverwriteRoadTypeProperties.Unclassified(
                if (c.hasPathOrNull("unclassified")) c.getConfig("unclassified")
                else com.typesafe.config.ConfigFactory.parseString("unclassified{}")
              )
            )
          }
        }

        def apply(c: com.typesafe.config.Config): BeamConfig.Beam.Physsim.Network = {
          BeamConfig.Beam.Physsim.Network(
            maxSpeedInference = BeamConfig.Beam.Physsim.Network.MaxSpeedInference(
              if (c.hasPathOrNull("maxSpeedInference")) c.getConfig("maxSpeedInference")
              else com.typesafe.config.ConfigFactory.parseString("maxSpeedInference{}")
            ),
            overwriteRoadTypeProperties = BeamConfig.Beam.Physsim.Network.OverwriteRoadTypeProperties(
              if (c.hasPathOrNull("overwriteRoadTypeProperties")) c.getConfig("overwriteRoadTypeProperties")
              else com.typesafe.config.ConfigFactory.parseString("overwriteRoadTypeProperties{}")
            )
          )
        }
      }

      case class Parbprsim(
        numberOfClusters: scala.Int,
        syncInterval: scala.Int
      )

      object Parbprsim {

        def apply(c: com.typesafe.config.Config): BeamConfig.Beam.Physsim.Parbprsim = {
          BeamConfig.Beam.Physsim.Parbprsim(
            numberOfClusters = if (c.hasPathOrNull("numberOfClusters")) c.getInt("numberOfClusters") else 8,
            syncInterval = if (c.hasPathOrNull("syncInterval")) c.getInt("syncInterval") else 60
          )
        }
      }

      case class PickUpDropOffAnalysis(
        additionalTravelTimeMultiplier: scala.Double,
        enabled: scala.Boolean,
        secondsFromPickUpPropOffToAffectTravelTime: scala.Int
      )

      object PickUpDropOffAnalysis {

        def apply(c: com.typesafe.config.Config): BeamConfig.Beam.Physsim.PickUpDropOffAnalysis = {
          BeamConfig.Beam.Physsim.PickUpDropOffAnalysis(
            additionalTravelTimeMultiplier =
              if (c.hasPathOrNull("additionalTravelTimeMultiplier")) c.getDouble("additionalTravelTimeMultiplier")
              else 1.0,
            enabled = c.hasPathOrNull("enabled") && c.getBoolean("enabled"),
            secondsFromPickUpPropOffToAffectTravelTime =
              if (c.hasPathOrNull("secondsFromPickUpPropOffToAffectTravelTime"))
                c.getInt("secondsFromPickUpPropOffToAffectTravelTime")
              else 600
          )
        }
      }

      case class Relaxation(
        experiment2_0: BeamConfig.Beam.Physsim.Relaxation.Experiment20,
        experiment2_1: BeamConfig.Beam.Physsim.Relaxation.Experiment21,
        experiment3_0: BeamConfig.Beam.Physsim.Relaxation.Experiment30,
        experiment4_0: BeamConfig.Beam.Physsim.Relaxation.Experiment40,
        experiment5_0: BeamConfig.Beam.Physsim.Relaxation.Experiment50,
        experiment5_1: BeamConfig.Beam.Physsim.Relaxation.Experiment51,
        experiment5_2: BeamConfig.Beam.Physsim.Relaxation.Experiment52,
        `type`: java.lang.String
      )

      object Relaxation {

        case class Experiment20(
          clearModesEveryIteration: scala.Boolean,
          clearRoutesEveryIteration: scala.Boolean,
          fractionOfPopulationToReroute: scala.Double,
          internalNumberOfIterations: scala.Int
        )

        object Experiment20 {

          def apply(c: com.typesafe.config.Config): BeamConfig.Beam.Physsim.Relaxation.Experiment20 = {
            BeamConfig.Beam.Physsim.Relaxation.Experiment20(
              clearModesEveryIteration =
                !c.hasPathOrNull("clearModesEveryIteration") || c.getBoolean("clearModesEveryIteration"),
              clearRoutesEveryIteration =
                !c.hasPathOrNull("clearRoutesEveryIteration") || c.getBoolean("clearRoutesEveryIteration"),
              fractionOfPopulationToReroute =
                if (c.hasPathOrNull("fractionOfPopulationToReroute")) c.getDouble("fractionOfPopulationToReroute")
                else 0.1,
              internalNumberOfIterations =
                if (c.hasPathOrNull("internalNumberOfIterations")) c.getInt("internalNumberOfIterations") else 15
            )
          }
        }

        case class Experiment21(
          clearModesEveryIteration: scala.Boolean,
          clearRoutesEveryIteration: scala.Boolean,
          fractionOfPopulationToReroute: scala.Double,
          internalNumberOfIterations: scala.Int
        )

        object Experiment21 {

          def apply(c: com.typesafe.config.Config): BeamConfig.Beam.Physsim.Relaxation.Experiment21 = {
            BeamConfig.Beam.Physsim.Relaxation.Experiment21(
              clearModesEveryIteration =
                !c.hasPathOrNull("clearModesEveryIteration") || c.getBoolean("clearModesEveryIteration"),
              clearRoutesEveryIteration =
                !c.hasPathOrNull("clearRoutesEveryIteration") || c.getBoolean("clearRoutesEveryIteration"),
              fractionOfPopulationToReroute =
                if (c.hasPathOrNull("fractionOfPopulationToReroute")) c.getDouble("fractionOfPopulationToReroute")
                else 0.1,
              internalNumberOfIterations =
                if (c.hasPathOrNull("internalNumberOfIterations")) c.getInt("internalNumberOfIterations") else 15
            )
          }
        }

        case class Experiment30(
          fractionOfPopulationToReroute: scala.Double,
          internalNumberOfIterations: scala.Int
        )

        object Experiment30 {

          def apply(c: com.typesafe.config.Config): BeamConfig.Beam.Physsim.Relaxation.Experiment30 = {
            BeamConfig.Beam.Physsim.Relaxation.Experiment30(
              fractionOfPopulationToReroute =
                if (c.hasPathOrNull("fractionOfPopulationToReroute")) c.getDouble("fractionOfPopulationToReroute")
                else 0.1,
              internalNumberOfIterations =
                if (c.hasPathOrNull("internalNumberOfIterations")) c.getInt("internalNumberOfIterations") else 15
            )
          }
        }

        case class Experiment40(
          percentToSimulate: scala.Option[scala.List[scala.Double]]
        )

        object Experiment40 {

          def apply(c: com.typesafe.config.Config): BeamConfig.Beam.Physsim.Relaxation.Experiment40 = {
            BeamConfig.Beam.Physsim.Relaxation.Experiment40(
              percentToSimulate =
                if (c.hasPathOrNull("percentToSimulate")) scala.Some($_L$_dbl(c.getList("percentToSimulate"))) else None
            )
          }
        }

        case class Experiment50(
          percentToSimulate: scala.Option[scala.List[scala.Double]]
        )

        object Experiment50 {

          def apply(c: com.typesafe.config.Config): BeamConfig.Beam.Physsim.Relaxation.Experiment50 = {
            BeamConfig.Beam.Physsim.Relaxation.Experiment50(
              percentToSimulate =
                if (c.hasPathOrNull("percentToSimulate")) scala.Some($_L$_dbl(c.getList("percentToSimulate"))) else None
            )
          }
        }

        case class Experiment51(
          percentToSimulate: scala.Option[scala.List[scala.Double]]
        )

        object Experiment51 {

          def apply(c: com.typesafe.config.Config): BeamConfig.Beam.Physsim.Relaxation.Experiment51 = {
            BeamConfig.Beam.Physsim.Relaxation.Experiment51(
              percentToSimulate =
                if (c.hasPathOrNull("percentToSimulate")) scala.Some($_L$_dbl(c.getList("percentToSimulate"))) else None
            )
          }
        }

        case class Experiment52(
          percentToSimulate: scala.Option[scala.List[scala.Double]]
        )

        object Experiment52 {

          def apply(c: com.typesafe.config.Config): BeamConfig.Beam.Physsim.Relaxation.Experiment52 = {
            BeamConfig.Beam.Physsim.Relaxation.Experiment52(
              percentToSimulate =
                if (c.hasPathOrNull("percentToSimulate")) scala.Some($_L$_dbl(c.getList("percentToSimulate"))) else None
            )
          }
        }

        def apply(c: com.typesafe.config.Config): BeamConfig.Beam.Physsim.Relaxation = {
          BeamConfig.Beam.Physsim.Relaxation(
            experiment2_0 = BeamConfig.Beam.Physsim.Relaxation.Experiment20(
              if (c.hasPathOrNull("experiment2_0")) c.getConfig("experiment2_0")
              else com.typesafe.config.ConfigFactory.parseString("experiment2_0{}")
            ),
            experiment2_1 = BeamConfig.Beam.Physsim.Relaxation.Experiment21(
              if (c.hasPathOrNull("experiment2_1")) c.getConfig("experiment2_1")
              else com.typesafe.config.ConfigFactory.parseString("experiment2_1{}")
            ),
            experiment3_0 = BeamConfig.Beam.Physsim.Relaxation.Experiment30(
              if (c.hasPathOrNull("experiment3_0")) c.getConfig("experiment3_0")
              else com.typesafe.config.ConfigFactory.parseString("experiment3_0{}")
            ),
            experiment4_0 = BeamConfig.Beam.Physsim.Relaxation.Experiment40(
              if (c.hasPathOrNull("experiment4_0")) c.getConfig("experiment4_0")
              else com.typesafe.config.ConfigFactory.parseString("experiment4_0{}")
            ),
            experiment5_0 = BeamConfig.Beam.Physsim.Relaxation.Experiment50(
              if (c.hasPathOrNull("experiment5_0")) c.getConfig("experiment5_0")
              else com.typesafe.config.ConfigFactory.parseString("experiment5_0{}")
            ),
            experiment5_1 = BeamConfig.Beam.Physsim.Relaxation.Experiment51(
              if (c.hasPathOrNull("experiment5_1")) c.getConfig("experiment5_1")
              else com.typesafe.config.ConfigFactory.parseString("experiment5_1{}")
            ),
            experiment5_2 = BeamConfig.Beam.Physsim.Relaxation.Experiment52(
              if (c.hasPathOrNull("experiment5_2")) c.getConfig("experiment5_2")
              else com.typesafe.config.ConfigFactory.parseString("experiment5_2{}")
            ),
            `type` = if (c.hasPathOrNull("type")) c.getString("type") else "normal"
          )
        }
      }

      def apply(c: com.typesafe.config.Config): BeamConfig.Beam.Physsim = {
        BeamConfig.Beam.Physsim(
          bprsim = BeamConfig.Beam.Physsim.Bprsim(
            if (c.hasPathOrNull("bprsim")) c.getConfig("bprsim")
            else com.typesafe.config.ConfigFactory.parseString("bprsim{}")
          ),
          cchRoutingAssignment = BeamConfig.Beam.Physsim.CchRoutingAssignment(
            if (c.hasPathOrNull("cchRoutingAssignment")) c.getConfig("cchRoutingAssignment")
            else com.typesafe.config.ConfigFactory.parseString("cchRoutingAssignment{}")
          ),
          duplicatePTE = BeamConfig.Beam.Physsim.DuplicatePTE(
            if (c.hasPathOrNull("duplicatePTE")) c.getConfig("duplicatePTE")
            else com.typesafe.config.ConfigFactory.parseString("duplicatePTE{}")
          ),
          eventManager = BeamConfig.Beam.Physsim.EventManager(
            if (c.hasPathOrNull("eventManager")) c.getConfig("eventManager")
            else com.typesafe.config.ConfigFactory.parseString("eventManager{}")
          ),
          events = BeamConfig.Beam.Physsim.Events(
            if (c.hasPathOrNull("events")) c.getConfig("events")
            else com.typesafe.config.ConfigFactory.parseString("events{}")
          ),
          eventsForFullVersionOfVia =
            !c.hasPathOrNull("eventsForFullVersionOfVia") || c.getBoolean("eventsForFullVersionOfVia"),
          eventsSampling = if (c.hasPathOrNull("eventsSampling")) c.getDouble("eventsSampling") else 1.0,
          flowCapacityFactor = if (c.hasPathOrNull("flowCapacityFactor")) c.getDouble("flowCapacityFactor") else 1.0,
          initializeRouterWithFreeFlowTimes =
            !c.hasPathOrNull("initializeRouterWithFreeFlowTimes") || c.getBoolean("initializeRouterWithFreeFlowTimes"),
          inputNetworkFilePath =
            if (c.hasPathOrNull("inputNetworkFilePath")) c.getString("inputNetworkFilePath")
            else "/test/input/beamville/r5/physsim-network.xml",
          jdeqsim = BeamConfig.Beam.Physsim.Jdeqsim(
            if (c.hasPathOrNull("jdeqsim")) c.getConfig("jdeqsim")
            else com.typesafe.config.ConfigFactory.parseString("jdeqsim{}")
          ),
          linkStatsBinSize = if (c.hasPathOrNull("linkStatsBinSize")) c.getInt("linkStatsBinSize") else 3600,
          linkStatsWriteInterval =
            if (c.hasPathOrNull("linkStatsWriteInterval")) c.getInt("linkStatsWriteInterval") else 0,
          name = if (c.hasPathOrNull("name")) c.getString("name") else "JDEQSim",
          network = BeamConfig.Beam.Physsim.Network(
            if (c.hasPathOrNull("network")) c.getConfig("network")
            else com.typesafe.config.ConfigFactory.parseString("network{}")
          ),
          overwriteLinkParamPath =
            if (c.hasPathOrNull("overwriteLinkParamPath")) c.getString("overwriteLinkParamPath") else "",
          parbprsim = BeamConfig.Beam.Physsim.Parbprsim(
            if (c.hasPathOrNull("parbprsim")) c.getConfig("parbprsim")
            else com.typesafe.config.ConfigFactory.parseString("parbprsim{}")
          ),
          pickUpDropOffAnalysis = BeamConfig.Beam.Physsim.PickUpDropOffAnalysis(
            if (c.hasPathOrNull("pickUpDropOffAnalysis")) c.getConfig("pickUpDropOffAnalysis")
            else com.typesafe.config.ConfigFactory.parseString("pickUpDropOffAnalysis{}")
          ),
          ptSampleSize = if (c.hasPathOrNull("ptSampleSize")) c.getDouble("ptSampleSize") else 1.0,
          quick_fix_minCarSpeedInMetersPerSecond =
            if (c.hasPathOrNull("quick_fix_minCarSpeedInMetersPerSecond"))
              c.getDouble("quick_fix_minCarSpeedInMetersPerSecond")
            else 0.5,
          relaxation = BeamConfig.Beam.Physsim.Relaxation(
            if (c.hasPathOrNull("relaxation")) c.getConfig("relaxation")
            else com.typesafe.config.ConfigFactory.parseString("relaxation{}")
          ),
          skipPhysSim = c.hasPathOrNull("skipPhysSim") && c.getBoolean("skipPhysSim"),
          speedScalingFactor = if (c.hasPathOrNull("speedScalingFactor")) c.getDouble("speedScalingFactor") else 1.0,
          storageCapacityFactor =
            if (c.hasPathOrNull("storageCapacityFactor")) c.getDouble("storageCapacityFactor") else 1.0,
          writeEventsInterval = if (c.hasPathOrNull("writeEventsInterval")) c.getInt("writeEventsInterval") else 0,
          writeMATSimNetwork = !c.hasPathOrNull("writeMATSimNetwork") || c.getBoolean("writeMATSimNetwork"),
          writePlansInterval = if (c.hasPathOrNull("writePlansInterval")) c.getInt("writePlansInterval") else 0,
          writeRouteHistoryInterval =
            if (c.hasPathOrNull("writeRouteHistoryInterval")) c.getInt("writeRouteHistoryInterval") else 10
        )
      }
    }

    case class Replanning(
      ModuleProbability_1: scala.Double,
      ModuleProbability_2: scala.Double,
      ModuleProbability_3: scala.Double,
      ModuleProbability_4: scala.Int,
      Module_1: java.lang.String,
      Module_2: java.lang.String,
      Module_3: java.lang.String,
      Module_4: java.lang.String,
      clearModes: BeamConfig.Beam.Replanning.ClearModes,
      fractionOfIterationsToDisableInnovation: scala.Double,
      maxAgentPlanMemorySize: scala.Int
    )

    object Replanning {

      case class ClearModes(
        iteration: scala.Int,
        modes: scala.Option[scala.List[java.lang.String]],
        strategy: java.lang.String
      )

      object ClearModes {

        def apply(c: com.typesafe.config.Config): BeamConfig.Beam.Replanning.ClearModes = {
          BeamConfig.Beam.Replanning.ClearModes(
            iteration = if (c.hasPathOrNull("iteration")) c.getInt("iteration") else 0,
            modes = if (c.hasPathOrNull("modes")) scala.Some($_L$_str(c.getList("modes"))) else None,
            strategy = if (c.hasPathOrNull("strategy")) c.getString("strategy") else "AtBeginningOfIteration"
          )
        }
      }

      def apply(c: com.typesafe.config.Config): BeamConfig.Beam.Replanning = {
        BeamConfig.Beam.Replanning(
          ModuleProbability_1 = if (c.hasPathOrNull("ModuleProbability_1")) c.getDouble("ModuleProbability_1") else 0.8,
          ModuleProbability_2 = if (c.hasPathOrNull("ModuleProbability_2")) c.getDouble("ModuleProbability_2") else 0.1,
          ModuleProbability_3 = if (c.hasPathOrNull("ModuleProbability_3")) c.getDouble("ModuleProbability_3") else 0.1,
          ModuleProbability_4 = if (c.hasPathOrNull("ModuleProbability_4")) c.getInt("ModuleProbability_4") else 0,
          Module_1 = if (c.hasPathOrNull("Module_1")) c.getString("Module_1") else "SelectExpBeta",
          Module_2 = if (c.hasPathOrNull("Module_2")) c.getString("Module_2") else "ClearRoutes",
          Module_3 = if (c.hasPathOrNull("Module_3")) c.getString("Module_3") else "ClearModes",
          Module_4 = if (c.hasPathOrNull("Module_4")) c.getString("Module_4") else "TimeMutator",
          clearModes = BeamConfig.Beam.Replanning.ClearModes(
            if (c.hasPathOrNull("clearModes")) c.getConfig("clearModes")
            else com.typesafe.config.ConfigFactory.parseString("clearModes{}")
          ),
          fractionOfIterationsToDisableInnovation =
            if (c.hasPathOrNull("fractionOfIterationsToDisableInnovation"))
              c.getDouble("fractionOfIterationsToDisableInnovation")
            else Double.PositiveInfinity,
          maxAgentPlanMemorySize =
            if (c.hasPathOrNull("maxAgentPlanMemorySize")) c.getInt("maxAgentPlanMemorySize") else 5
        )
      }
    }

    case class Router(
      skim: BeamConfig.Beam.Router.Skim
    )

    object Router {

      case class Skim(
        activity_sim_skimmer: BeamConfig.Beam.Router.Skim.ActivitySimSkimmer,
        drive_time_skimmer: BeamConfig.Beam.Router.Skim.DriveTimeSkimmer,
        keepKLatestSkims: scala.Int,
        origin_destination_skimmer: BeamConfig.Beam.Router.Skim.OriginDestinationSkimmer,
        taz_skimmer: BeamConfig.Beam.Router.Skim.TazSkimmer,
        transit_crowding_skimmer: BeamConfig.Beam.Router.Skim.TransitCrowdingSkimmer,
        writeAggregatedSkimsInterval: scala.Int,
        writeSkimsInterval: scala.Int
      )

      object Skim {

        case class ActivitySimSkimmer(
          fileBaseName: java.lang.String,
          name: java.lang.String
        )

        object ActivitySimSkimmer {

          def apply(c: com.typesafe.config.Config): BeamConfig.Beam.Router.Skim.ActivitySimSkimmer = {
            BeamConfig.Beam.Router.Skim.ActivitySimSkimmer(
              fileBaseName = if (c.hasPathOrNull("fileBaseName")) c.getString("fileBaseName") else "activitySimODSkims",
              name = if (c.hasPathOrNull("name")) c.getString("name") else "activity-sim-skimmer"
            )
          }
        }

        case class DriveTimeSkimmer(
          fileBaseName: java.lang.String,
          name: java.lang.String
        )

        object DriveTimeSkimmer {

          def apply(c: com.typesafe.config.Config): BeamConfig.Beam.Router.Skim.DriveTimeSkimmer = {
            BeamConfig.Beam.Router.Skim.DriveTimeSkimmer(
              fileBaseName =
                if (c.hasPathOrNull("fileBaseName")) c.getString("fileBaseName")
                else "skimsTravelTimeObservedVsSimulated",
              name = if (c.hasPathOrNull("name")) c.getString("name") else "drive-time-skimmer"
            )
          }
        }

        case class OriginDestinationSkimmer(
          fileBaseName: java.lang.String,
          name: java.lang.String,
          poolingTravelTimeOveheadFactor: scala.Double,
          writeAllModeSkimsForPeakNonPeakPeriodsInterval: scala.Int,
          writeFullSkimsInterval: scala.Int
        )

        object OriginDestinationSkimmer {

          def apply(c: com.typesafe.config.Config): BeamConfig.Beam.Router.Skim.OriginDestinationSkimmer = {
            BeamConfig.Beam.Router.Skim.OriginDestinationSkimmer(
              fileBaseName = if (c.hasPathOrNull("fileBaseName")) c.getString("fileBaseName") else "skimsOD",
              name = if (c.hasPathOrNull("name")) c.getString("name") else "od-skimmer",
              poolingTravelTimeOveheadFactor =
                if (c.hasPathOrNull("poolingTravelTimeOveheadFactor")) c.getDouble("poolingTravelTimeOveheadFactor")
                else 1.21,
              writeAllModeSkimsForPeakNonPeakPeriodsInterval =
                if (c.hasPathOrNull("writeAllModeSkimsForPeakNonPeakPeriodsInterval"))
                  c.getInt("writeAllModeSkimsForPeakNonPeakPeriodsInterval")
                else 0,
              writeFullSkimsInterval =
                if (c.hasPathOrNull("writeFullSkimsInterval")) c.getInt("writeFullSkimsInterval") else 0
            )
          }
        }

        case class TazSkimmer(
          fileBaseName: java.lang.String,
          geoHierarchy: java.lang.String,
          name: java.lang.String
        )

        object TazSkimmer {

          def apply(c: com.typesafe.config.Config): BeamConfig.Beam.Router.Skim.TazSkimmer = {
            BeamConfig.Beam.Router.Skim.TazSkimmer(
              fileBaseName = if (c.hasPathOrNull("fileBaseName")) c.getString("fileBaseName") else "skimsTAZ",
              geoHierarchy = if (c.hasPathOrNull("geoHierarchy")) c.getString("geoHierarchy") else "TAZ",
              name = if (c.hasPathOrNull("name")) c.getString("name") else "taz-skimmer"
            )
          }
        }

        case class TransitCrowdingSkimmer(
          fileBaseName: java.lang.String,
          name: java.lang.String
        )

        object TransitCrowdingSkimmer {

          def apply(c: com.typesafe.config.Config): BeamConfig.Beam.Router.Skim.TransitCrowdingSkimmer = {
            BeamConfig.Beam.Router.Skim.TransitCrowdingSkimmer(
              fileBaseName =
                if (c.hasPathOrNull("fileBaseName")) c.getString("fileBaseName") else "skimsTransitCrowding",
              name = if (c.hasPathOrNull("name")) c.getString("name") else "transit-crowding-skimmer"
            )
          }
        }

        def apply(c: com.typesafe.config.Config): BeamConfig.Beam.Router.Skim = {
          BeamConfig.Beam.Router.Skim(
            activity_sim_skimmer = BeamConfig.Beam.Router.Skim.ActivitySimSkimmer(
              if (c.hasPathOrNull("activity-sim-skimmer")) c.getConfig("activity-sim-skimmer")
              else com.typesafe.config.ConfigFactory.parseString("activity-sim-skimmer{}")
            ),
            drive_time_skimmer = BeamConfig.Beam.Router.Skim.DriveTimeSkimmer(
              if (c.hasPathOrNull("drive-time-skimmer")) c.getConfig("drive-time-skimmer")
              else com.typesafe.config.ConfigFactory.parseString("drive-time-skimmer{}")
            ),
            keepKLatestSkims = if (c.hasPathOrNull("keepKLatestSkims")) c.getInt("keepKLatestSkims") else 1,
            origin_destination_skimmer = BeamConfig.Beam.Router.Skim.OriginDestinationSkimmer(
              if (c.hasPathOrNull("origin-destination-skimmer")) c.getConfig("origin-destination-skimmer")
              else com.typesafe.config.ConfigFactory.parseString("origin-destination-skimmer{}")
            ),
            taz_skimmer = BeamConfig.Beam.Router.Skim.TazSkimmer(
              if (c.hasPathOrNull("taz-skimmer")) c.getConfig("taz-skimmer")
              else com.typesafe.config.ConfigFactory.parseString("taz-skimmer{}")
            ),
            transit_crowding_skimmer = BeamConfig.Beam.Router.Skim.TransitCrowdingSkimmer(
              if (c.hasPathOrNull("transit-crowding-skimmer")) c.getConfig("transit-crowding-skimmer")
              else com.typesafe.config.ConfigFactory.parseString("transit-crowding-skimmer{}")
            ),
            writeAggregatedSkimsInterval =
              if (c.hasPathOrNull("writeAggregatedSkimsInterval")) c.getInt("writeAggregatedSkimsInterval") else 0,
            writeSkimsInterval = if (c.hasPathOrNull("writeSkimsInterval")) c.getInt("writeSkimsInterval") else 0
          )
        }
      }

      def apply(c: com.typesafe.config.Config): BeamConfig.Beam.Router = {
        BeamConfig.Beam.Router(
          skim = BeamConfig.Beam.Router.Skim(
            if (c.hasPathOrNull("skim")) c.getConfig("skim")
            else com.typesafe.config.ConfigFactory.parseString("skim{}")
          )
        )
      }
    }

    case class Routing(
      baseDate: java.lang.String,
      carRouter: java.lang.String,
      minimumPossibleSkimBasedTravelTimeInS: scala.Int,
      overrideNetworkTravelTimesUsingSkims: scala.Boolean,
      r5: BeamConfig.Beam.Routing.R5,
      skimTravelTimesScalingFactor: scala.Double,
      startingIterationForTravelTimesMSA: scala.Int,
      transitOnStreetNetwork: scala.Boolean,
      writeRoutingStatistic: scala.Boolean
    )

    object Routing {

      case class R5(
        bikeLaneLinkIdsFilePath: java.lang.String,
        bikeLaneScaleFactor: scala.Double,
        departureWindow: scala.Double,
        directory: java.lang.String,
        mNetBuilder: BeamConfig.Beam.Routing.R5.MNetBuilder,
        maxDistanceLimitByModeInMeters: BeamConfig.Beam.Routing.R5.MaxDistanceLimitByModeInMeters,
        numberOfSamples: scala.Int,
        osmFile: java.lang.String,
        osmMapdbFile: java.lang.String,
        travelTimeNoiseFraction: scala.Double
      )

      object R5 {

        case class MNetBuilder(
          fromCRS: java.lang.String,
          toCRS: java.lang.String
        )

        object MNetBuilder {

          def apply(c: com.typesafe.config.Config): BeamConfig.Beam.Routing.R5.MNetBuilder = {
            BeamConfig.Beam.Routing.R5.MNetBuilder(
              fromCRS = if (c.hasPathOrNull("fromCRS")) c.getString("fromCRS") else "EPSG:4326",
              toCRS = if (c.hasPathOrNull("toCRS")) c.getString("toCRS") else "EPSG:26910"
            )
          }
        }

        case class MaxDistanceLimitByModeInMeters(
          bike: scala.Int
        )

        object MaxDistanceLimitByModeInMeters {

          def apply(c: com.typesafe.config.Config): BeamConfig.Beam.Routing.R5.MaxDistanceLimitByModeInMeters = {
            BeamConfig.Beam.Routing.R5.MaxDistanceLimitByModeInMeters(
              bike = if (c.hasPathOrNull("bike")) c.getInt("bike") else 40000
            )
          }
        }

        def apply(c: com.typesafe.config.Config): BeamConfig.Beam.Routing.R5 = {
          BeamConfig.Beam.Routing.R5(
            bikeLaneLinkIdsFilePath =
              if (c.hasPathOrNull("bikeLaneLinkIdsFilePath")) c.getString("bikeLaneLinkIdsFilePath") else "",
            bikeLaneScaleFactor =
              if (c.hasPathOrNull("bikeLaneScaleFactor")) c.getDouble("bikeLaneScaleFactor") else 1.0,
            departureWindow = if (c.hasPathOrNull("departureWindow")) c.getDouble("departureWindow") else 15.0,
            directory = if (c.hasPathOrNull("directory")) c.getString("directory") else "/test/input/beamville/r5",
            mNetBuilder = BeamConfig.Beam.Routing.R5.MNetBuilder(
              if (c.hasPathOrNull("mNetBuilder")) c.getConfig("mNetBuilder")
              else com.typesafe.config.ConfigFactory.parseString("mNetBuilder{}")
            ),
            maxDistanceLimitByModeInMeters = BeamConfig.Beam.Routing.R5.MaxDistanceLimitByModeInMeters(
              if (c.hasPathOrNull("maxDistanceLimitByModeInMeters")) c.getConfig("maxDistanceLimitByModeInMeters")
              else com.typesafe.config.ConfigFactory.parseString("maxDistanceLimitByModeInMeters{}")
            ),
            numberOfSamples = if (c.hasPathOrNull("numberOfSamples")) c.getInt("numberOfSamples") else 1,
            osmFile =
              if (c.hasPathOrNull("osmFile")) c.getString("osmFile") else "/test/input/beamville/r5/beamville.osm.pbf",
            osmMapdbFile =
              if (c.hasPathOrNull("osmMapdbFile")) c.getString("osmMapdbFile")
              else "/test/input/beamville/r5/osm.mapdb",
            travelTimeNoiseFraction =
              if (c.hasPathOrNull("travelTimeNoiseFraction")) c.getDouble("travelTimeNoiseFraction") else 0.0
          )
        }
      }

      def apply(c: com.typesafe.config.Config): BeamConfig.Beam.Routing = {
        BeamConfig.Beam.Routing(
          baseDate = if (c.hasPathOrNull("baseDate")) c.getString("baseDate") else "2016-10-17T00:00:00-07:00",
          carRouter = if (c.hasPathOrNull("carRouter")) c.getString("carRouter") else "R5",
          minimumPossibleSkimBasedTravelTimeInS =
            if (c.hasPathOrNull("minimumPossibleSkimBasedTravelTimeInS"))
              c.getInt("minimumPossibleSkimBasedTravelTimeInS")
            else 60,
          overrideNetworkTravelTimesUsingSkims =
            c.hasPathOrNull("overrideNetworkTravelTimesUsingSkims") && c.getBoolean(
              "overrideNetworkTravelTimesUsingSkims"
            ),
          r5 = BeamConfig.Beam.Routing.R5(
            if (c.hasPathOrNull("r5")) c.getConfig("r5") else com.typesafe.config.ConfigFactory.parseString("r5{}")
          ),
          skimTravelTimesScalingFactor =
            if (c.hasPathOrNull("skimTravelTimesScalingFactor")) c.getDouble("skimTravelTimesScalingFactor") else 0.0,
          startingIterationForTravelTimesMSA =
            if (c.hasPathOrNull("startingIterationForTravelTimesMSA")) c.getInt("startingIterationForTravelTimesMSA")
            else 0,
          transitOnStreetNetwork = !c.hasPathOrNull("transitOnStreetNetwork") || c.getBoolean("transitOnStreetNetwork"),
          writeRoutingStatistic = c.hasPathOrNull("writeRoutingStatistic") && c.getBoolean("writeRoutingStatistic")
        )
      }
    }

    case class Sim(
      metric: BeamConfig.Beam.Sim.Metric,
      termination: BeamConfig.Beam.Sim.Termination
    )

    object Sim {

      case class Metric(
        collector: BeamConfig.Beam.Sim.Metric.Collector
      )

      object Metric {

        case class Collector(
          influxDbSimulationMetricCollector: BeamConfig.Beam.Sim.Metric.Collector.InfluxDbSimulationMetricCollector,
          metrics: java.lang.String
        )

        object Collector {

          case class InfluxDbSimulationMetricCollector(
            connectionString: java.lang.String,
            database: java.lang.String
          )

          object InfluxDbSimulationMetricCollector {

            def apply(
              c: com.typesafe.config.Config
            ): BeamConfig.Beam.Sim.Metric.Collector.InfluxDbSimulationMetricCollector = {
              BeamConfig.Beam.Sim.Metric.Collector.InfluxDbSimulationMetricCollector(
                connectionString =
                  if (c.hasPathOrNull("connectionString")) c.getString("connectionString") else "http://localhost:8086",
                database = if (c.hasPathOrNull("database")) c.getString("database") else "beam"
              )
            }
          }

          def apply(c: com.typesafe.config.Config): BeamConfig.Beam.Sim.Metric.Collector = {
            BeamConfig.Beam.Sim.Metric.Collector(
              influxDbSimulationMetricCollector =
                BeamConfig.Beam.Sim.Metric.Collector.InfluxDbSimulationMetricCollector(
                  if (c.hasPathOrNull("influxDbSimulationMetricCollector"))
                    c.getConfig("influxDbSimulationMetricCollector")
                  else com.typesafe.config.ConfigFactory.parseString("influxDbSimulationMetricCollector{}")
                ),
              metrics = if (c.hasPathOrNull("metrics")) c.getString("metrics") else "beam-run, beam-iteration"
            )
          }
        }

        def apply(c: com.typesafe.config.Config): BeamConfig.Beam.Sim.Metric = {
          BeamConfig.Beam.Sim.Metric(
            collector = BeamConfig.Beam.Sim.Metric.Collector(
              if (c.hasPathOrNull("collector")) c.getConfig("collector")
              else com.typesafe.config.ConfigFactory.parseString("collector{}")
            )
          )
        }
      }

      case class Termination(
        criterionName: java.lang.String,
        terminateAtRideHailFleetStoredElectricityConvergence: BeamConfig.Beam.Sim.Termination.TerminateAtRideHailFleetStoredElectricityConvergence
      )

      object Termination {

        case class TerminateAtRideHailFleetStoredElectricityConvergence(
          maxLastIteration: scala.Int,
          minLastIteration: scala.Int,
          relativeTolerance: scala.Double
        )

        object TerminateAtRideHailFleetStoredElectricityConvergence {

          def apply(
            c: com.typesafe.config.Config
          ): BeamConfig.Beam.Sim.Termination.TerminateAtRideHailFleetStoredElectricityConvergence = {
            BeamConfig.Beam.Sim.Termination.TerminateAtRideHailFleetStoredElectricityConvergence(
              maxLastIteration = if (c.hasPathOrNull("maxLastIteration")) c.getInt("maxLastIteration") else 0,
              minLastIteration = if (c.hasPathOrNull("minLastIteration")) c.getInt("minLastIteration") else 0,
              relativeTolerance = if (c.hasPathOrNull("relativeTolerance")) c.getDouble("relativeTolerance") else 0.01
            )
          }
        }

        def apply(c: com.typesafe.config.Config): BeamConfig.Beam.Sim.Termination = {
          BeamConfig.Beam.Sim.Termination(
            criterionName =
              if (c.hasPathOrNull("criterionName")) c.getString("criterionName") else "TerminateAtFixedIterationNumber",
            terminateAtRideHailFleetStoredElectricityConvergence =
              BeamConfig.Beam.Sim.Termination.TerminateAtRideHailFleetStoredElectricityConvergence(
                if (c.hasPathOrNull("terminateAtRideHailFleetStoredElectricityConvergence"))
                  c.getConfig("terminateAtRideHailFleetStoredElectricityConvergence")
                else
                  com.typesafe.config.ConfigFactory
                    .parseString("terminateAtRideHailFleetStoredElectricityConvergence{}")
              )
          )
        }
      }

      def apply(c: com.typesafe.config.Config): BeamConfig.Beam.Sim = {
        BeamConfig.Beam.Sim(
          metric = BeamConfig.Beam.Sim.Metric(
            if (c.hasPathOrNull("metric")) c.getConfig("metric")
            else com.typesafe.config.ConfigFactory.parseString("metric{}")
          ),
          termination = BeamConfig.Beam.Sim.Termination(
            if (c.hasPathOrNull("termination")) c.getConfig("termination")
            else com.typesafe.config.ConfigFactory.parseString("termination{}")
          )
        )
      }
    }

    case class Spatial(
      boundingBoxBuffer: scala.Int,
      localCRS: java.lang.String
    )

    object Spatial {

      def apply(c: com.typesafe.config.Config): BeamConfig.Beam.Spatial = {
        BeamConfig.Beam.Spatial(
          boundingBoxBuffer = if (c.hasPathOrNull("boundingBoxBuffer")) c.getInt("boundingBoxBuffer") else 5000,
          localCRS = if (c.hasPathOrNull("localCRS")) c.getString("localCRS") else "epsg:32631"
        )
      }
    }

    case class Urbansim(
      backgroundODSkimsCreator: BeamConfig.Beam.Urbansim.BackgroundODSkimsCreator,
      fractionOfModesToClear: BeamConfig.Beam.Urbansim.FractionOfModesToClear
    )

    object Urbansim {

      case class BackgroundODSkimsCreator(
        calculationTimeoutHours: scala.Int,
        enabled: scala.Boolean,
        maxTravelDistanceInMeters: BeamConfig.Beam.Urbansim.BackgroundODSkimsCreator.MaxTravelDistanceInMeters,
        modesToBuild: BeamConfig.Beam.Urbansim.BackgroundODSkimsCreator.ModesToBuild,
        numberOfH3Indexes: scala.Int,
        peakHours: scala.Option[scala.List[scala.Double]],
        routerType: java.lang.String,
        skimsGeoType: java.lang.String,
        skimsKind: java.lang.String
      )

      object BackgroundODSkimsCreator {

        case class MaxTravelDistanceInMeters(
          bike: scala.Int,
          walk: scala.Int
        )

        object MaxTravelDistanceInMeters {

          def apply(
            c: com.typesafe.config.Config
          ): BeamConfig.Beam.Urbansim.BackgroundODSkimsCreator.MaxTravelDistanceInMeters = {
            BeamConfig.Beam.Urbansim.BackgroundODSkimsCreator.MaxTravelDistanceInMeters(
              bike = if (c.hasPathOrNull("bike")) c.getInt("bike") else 33000,
              walk = if (c.hasPathOrNull("walk")) c.getInt("walk") else 10000
            )
          }
        }

        case class ModesToBuild(
          drive: scala.Boolean,
          transit: scala.Boolean,
          walk: scala.Boolean
        )

        object ModesToBuild {

          def apply(c: com.typesafe.config.Config): BeamConfig.Beam.Urbansim.BackgroundODSkimsCreator.ModesToBuild = {
            BeamConfig.Beam.Urbansim.BackgroundODSkimsCreator.ModesToBuild(
              drive = !c.hasPathOrNull("drive") || c.getBoolean("drive"),
              transit = !c.hasPathOrNull("transit") || c.getBoolean("transit"),
              walk = !c.hasPathOrNull("walk") || c.getBoolean("walk")
            )
          }
        }

        def apply(c: com.typesafe.config.Config): BeamConfig.Beam.Urbansim.BackgroundODSkimsCreator = {
          BeamConfig.Beam.Urbansim.BackgroundODSkimsCreator(
            calculationTimeoutHours =
              if (c.hasPathOrNull("calculationTimeoutHours")) c.getInt("calculationTimeoutHours") else 6,
            enabled = c.hasPathOrNull("enabled") && c.getBoolean("enabled"),
            maxTravelDistanceInMeters = BeamConfig.Beam.Urbansim.BackgroundODSkimsCreator.MaxTravelDistanceInMeters(
              if (c.hasPathOrNull("maxTravelDistanceInMeters")) c.getConfig("maxTravelDistanceInMeters")
              else com.typesafe.config.ConfigFactory.parseString("maxTravelDistanceInMeters{}")
            ),
            modesToBuild = BeamConfig.Beam.Urbansim.BackgroundODSkimsCreator.ModesToBuild(
              if (c.hasPathOrNull("modesToBuild")) c.getConfig("modesToBuild")
              else com.typesafe.config.ConfigFactory.parseString("modesToBuild{}")
            ),
            numberOfH3Indexes = if (c.hasPathOrNull("numberOfH3Indexes")) c.getInt("numberOfH3Indexes") else 1000,
            peakHours = if (c.hasPathOrNull("peakHours")) scala.Some($_L$_dbl(c.getList("peakHours"))) else None,
            routerType = if (c.hasPathOrNull("routerType")) c.getString("routerType") else "r5",
            skimsGeoType = if (c.hasPathOrNull("skimsGeoType")) c.getString("skimsGeoType") else "h3",
            skimsKind = if (c.hasPathOrNull("skimsKind")) c.getString("skimsKind") else "od"
          )
        }
      }

      case class FractionOfModesToClear(
        allModes: scala.Double,
        bike: scala.Double,
        car: scala.Double,
        drive_transit: scala.Double,
        walk: scala.Double,
        walk_transit: scala.Double
      )

      object FractionOfModesToClear {

        def apply(c: com.typesafe.config.Config): BeamConfig.Beam.Urbansim.FractionOfModesToClear = {
          BeamConfig.Beam.Urbansim.FractionOfModesToClear(
            allModes = if (c.hasPathOrNull("allModes")) c.getDouble("allModes") else 0.0,
            bike = if (c.hasPathOrNull("bike")) c.getDouble("bike") else 0.0,
            car = if (c.hasPathOrNull("car")) c.getDouble("car") else 0.0,
            drive_transit = if (c.hasPathOrNull("drive_transit")) c.getDouble("drive_transit") else 0.0,
            walk = if (c.hasPathOrNull("walk")) c.getDouble("walk") else 0.0,
            walk_transit = if (c.hasPathOrNull("walk_transit")) c.getDouble("walk_transit") else 0.0
          )
        }
      }

      def apply(c: com.typesafe.config.Config): BeamConfig.Beam.Urbansim = {
        BeamConfig.Beam.Urbansim(
          backgroundODSkimsCreator = BeamConfig.Beam.Urbansim.BackgroundODSkimsCreator(
            if (c.hasPathOrNull("backgroundODSkimsCreator")) c.getConfig("backgroundODSkimsCreator")
            else com.typesafe.config.ConfigFactory.parseString("backgroundODSkimsCreator{}")
          ),
          fractionOfModesToClear = BeamConfig.Beam.Urbansim.FractionOfModesToClear(
            if (c.hasPathOrNull("fractionOfModesToClear")) c.getConfig("fractionOfModesToClear")
            else com.typesafe.config.ConfigFactory.parseString("fractionOfModesToClear{}")
          )
        )
      }
    }

    case class WarmStart(
      path: java.lang.String,
      prepareData: scala.Boolean,
      samplePopulationIntegerFlag: scala.Int,
      skimsFilePaths: scala.Option[scala.List[BeamConfig.Beam.WarmStart.SkimsFilePaths$Elm]],
      `type`: java.lang.String
    )

    object WarmStart {

      case class SkimsFilePaths$Elm(
        skimType: java.lang.String,
        skimsFilePath: java.lang.String
      )

      object SkimsFilePaths$Elm {

        def apply(c: com.typesafe.config.Config): BeamConfig.Beam.WarmStart.SkimsFilePaths$Elm = {
          BeamConfig.Beam.WarmStart.SkimsFilePaths$Elm(
            skimType = c.getString("skimType"),
            skimsFilePath = if (c.hasPathOrNull("skimsFilePath")) c.getString("skimsFilePath") else ""
          )
        }
      }

      def apply(c: com.typesafe.config.Config): BeamConfig.Beam.WarmStart = {
        BeamConfig.Beam.WarmStart(
          path = if (c.hasPathOrNull("path")) c.getString("path") else "",
          prepareData = c.hasPathOrNull("prepareData") && c.getBoolean("prepareData"),
          samplePopulationIntegerFlag =
            if (c.hasPathOrNull("samplePopulationIntegerFlag")) c.getInt("samplePopulationIntegerFlag") else 0,
          skimsFilePaths =
            if (c.hasPathOrNull("skimsFilePaths"))
              scala.Some($_LBeamConfig_Beam_WarmStart_SkimsFilePaths$Elm(c.getList("skimsFilePaths")))
            else None,
          `type` = if (c.hasPathOrNull("type")) c.getString("type") else "disabled"
        )
      }

      private def $_LBeamConfig_Beam_WarmStart_SkimsFilePaths$Elm(
        cl: com.typesafe.config.ConfigList
      ): scala.List[BeamConfig.Beam.WarmStart.SkimsFilePaths$Elm] = {
        import scala.collection.JavaConverters._
        cl.asScala
          .map(cv =>
            BeamConfig.Beam.WarmStart.SkimsFilePaths$Elm(cv.asInstanceOf[com.typesafe.config.ConfigObject].toConfig)
          )
          .toList
      }
    }

    def apply(c: com.typesafe.config.Config): BeamConfig.Beam = {
      BeamConfig.Beam(
        actorSystemName = if (c.hasPathOrNull("actorSystemName")) c.getString("actorSystemName") else "ClusterSystem",
        agentsim = BeamConfig.Beam.Agentsim(
          if (c.hasPathOrNull("agentsim")) c.getConfig("agentsim")
          else com.typesafe.config.ConfigFactory.parseString("agentsim{}")
        ),
        calibration = BeamConfig.Beam.Calibration(
          if (c.hasPathOrNull("calibration")) c.getConfig("calibration")
          else com.typesafe.config.ConfigFactory.parseString("calibration{}")
        ),
        cluster = BeamConfig.Beam.Cluster(
          if (c.hasPathOrNull("cluster")) c.getConfig("cluster")
          else com.typesafe.config.ConfigFactory.parseString("cluster{}")
        ),
        debug = BeamConfig.Beam.Debug(
          if (c.hasPathOrNull("debug")) c.getConfig("debug")
          else com.typesafe.config.ConfigFactory.parseString("debug{}")
        ),
        exchange = BeamConfig.Beam.Exchange(
          if (c.hasPathOrNull("exchange")) c.getConfig("exchange")
          else com.typesafe.config.ConfigFactory.parseString("exchange{}")
        ),
        experimental = BeamConfig.Beam.Experimental(
          if (c.hasPathOrNull("experimental")) c.getConfig("experimental")
          else com.typesafe.config.ConfigFactory.parseString("experimental{}")
        ),
        input = BeamConfig.Beam.Input(
          if (c.hasPathOrNull("input")) c.getConfig("input")
          else com.typesafe.config.ConfigFactory.parseString("input{}")
        ),
        inputDirectory =
          if (c.hasPathOrNull("inputDirectory")) c.getString("inputDirectory") else "/test/input/beamville",
        logger = BeamConfig.Beam.Logger(
          if (c.hasPathOrNull("logger")) c.getConfig("logger")
          else com.typesafe.config.ConfigFactory.parseString("logger{}")
        ),
        metrics = BeamConfig.Beam.Metrics(
          if (c.hasPathOrNull("metrics")) c.getConfig("metrics")
          else com.typesafe.config.ConfigFactory.parseString("metrics{}")
        ),
        outputs = BeamConfig.Beam.Outputs(
          if (c.hasPathOrNull("outputs")) c.getConfig("outputs")
          else com.typesafe.config.ConfigFactory.parseString("outputs{}")
        ),
        physsim = BeamConfig.Beam.Physsim(
          if (c.hasPathOrNull("physsim")) c.getConfig("physsim")
          else com.typesafe.config.ConfigFactory.parseString("physsim{}")
        ),
        replanning = BeamConfig.Beam.Replanning(
          if (c.hasPathOrNull("replanning")) c.getConfig("replanning")
          else com.typesafe.config.ConfigFactory.parseString("replanning{}")
        ),
        router = BeamConfig.Beam.Router(
          if (c.hasPathOrNull("router")) c.getConfig("router")
          else com.typesafe.config.ConfigFactory.parseString("router{}")
        ),
        routing = BeamConfig.Beam.Routing(
          if (c.hasPathOrNull("routing")) c.getConfig("routing")
          else com.typesafe.config.ConfigFactory.parseString("routing{}")
        ),
        sim = BeamConfig.Beam.Sim(
          if (c.hasPathOrNull("sim")) c.getConfig("sim") else com.typesafe.config.ConfigFactory.parseString("sim{}")
        ),
        spatial = BeamConfig.Beam.Spatial(
          if (c.hasPathOrNull("spatial")) c.getConfig("spatial")
          else com.typesafe.config.ConfigFactory.parseString("spatial{}")
        ),
        urbansim = BeamConfig.Beam.Urbansim(
          if (c.hasPathOrNull("urbansim")) c.getConfig("urbansim")
          else com.typesafe.config.ConfigFactory.parseString("urbansim{}")
        ),
        useLocalWorker = !c.hasPathOrNull("useLocalWorker") || c.getBoolean("useLocalWorker"),
        warmStart = BeamConfig.Beam.WarmStart(
          if (c.hasPathOrNull("warmStart")) c.getConfig("warmStart")
          else com.typesafe.config.ConfigFactory.parseString("warmStart{}")
        )
      )
    }
  }

  case class Matsim(
    conversion: BeamConfig.Matsim.Conversion,
    modules: BeamConfig.Matsim.Modules
  )

  object Matsim {

    case class Conversion(
      defaultHouseholdIncome: BeamConfig.Matsim.Conversion.DefaultHouseholdIncome,
      generateVehicles: scala.Boolean,
      matsimNetworkFile: java.lang.String,
      osmFile: java.lang.String,
      populationFile: java.lang.String,
      scenarioDirectory: java.lang.String,
      shapeConfig: BeamConfig.Matsim.Conversion.ShapeConfig,
      vehiclesFile: java.lang.String
    )

    object Conversion {

      case class DefaultHouseholdIncome(
        currency: java.lang.String,
        period: java.lang.String,
        value: scala.Int
      )

      object DefaultHouseholdIncome {

        def apply(c: com.typesafe.config.Config): BeamConfig.Matsim.Conversion.DefaultHouseholdIncome = {
          BeamConfig.Matsim.Conversion.DefaultHouseholdIncome(
            currency = if (c.hasPathOrNull("currency")) c.getString("currency") else "usd",
            period = if (c.hasPathOrNull("period")) c.getString("period") else "year",
            value = if (c.hasPathOrNull("value")) c.getInt("value") else 50000
          )
        }
      }

      case class ShapeConfig(
        shapeFile: java.lang.String,
        tazIdFieldName: java.lang.String
      )

      object ShapeConfig {

        def apply(c: com.typesafe.config.Config): BeamConfig.Matsim.Conversion.ShapeConfig = {
          BeamConfig.Matsim.Conversion.ShapeConfig(
            shapeFile = if (c.hasPathOrNull("shapeFile")) c.getString("shapeFile") else "tz46_d00.shp",
            tazIdFieldName = if (c.hasPathOrNull("tazIdFieldName")) c.getString("tazIdFieldName") else "TZ46_D00_I"
          )
        }
      }

      def apply(c: com.typesafe.config.Config): BeamConfig.Matsim.Conversion = {
        BeamConfig.Matsim.Conversion(
          defaultHouseholdIncome = BeamConfig.Matsim.Conversion.DefaultHouseholdIncome(
            if (c.hasPathOrNull("defaultHouseholdIncome")) c.getConfig("defaultHouseholdIncome")
            else com.typesafe.config.ConfigFactory.parseString("defaultHouseholdIncome{}")
          ),
          generateVehicles = !c.hasPathOrNull("generateVehicles") || c.getBoolean("generateVehicles"),
          matsimNetworkFile =
            if (c.hasPathOrNull("matsimNetworkFile")) c.getString("matsimNetworkFile") else "Siouxfalls_network_PT.xml",
          osmFile = if (c.hasPathOrNull("osmFile")) c.getString("osmFile") else "south-dakota-latest.osm.pbf",
          populationFile =
            if (c.hasPathOrNull("populationFile")) c.getString("populationFile") else "Siouxfalls_population.xml",
          scenarioDirectory =
            if (c.hasPathOrNull("scenarioDirectory")) c.getString("scenarioDirectory")
            else "/path/to/scenario/directory",
          shapeConfig = BeamConfig.Matsim.Conversion.ShapeConfig(
            if (c.hasPathOrNull("shapeConfig")) c.getConfig("shapeConfig")
            else com.typesafe.config.ConfigFactory.parseString("shapeConfig{}")
          ),
          vehiclesFile = if (c.hasPathOrNull("vehiclesFile")) c.getString("vehiclesFile") else "Siouxfalls_vehicles.xml"
        )
      }
    }

    case class Modules(
      changeMode: BeamConfig.Matsim.Modules.ChangeMode,
      controler: BeamConfig.Matsim.Modules.Controler,
      counts: BeamConfig.Matsim.Modules.Counts,
      global: BeamConfig.Matsim.Modules.Global,
      households: BeamConfig.Matsim.Modules.Households,
      linkStats: BeamConfig.Matsim.Modules.LinkStats,
      network: BeamConfig.Matsim.Modules.Network,
      parallelEventHandling: BeamConfig.Matsim.Modules.ParallelEventHandling,
      planCalcScore: BeamConfig.Matsim.Modules.PlanCalcScore,
      plans: BeamConfig.Matsim.Modules.Plans,
      qsim: BeamConfig.Matsim.Modules.Qsim,
      strategy: BeamConfig.Matsim.Modules.Strategy,
      transit: BeamConfig.Matsim.Modules.Transit,
      vehicles: BeamConfig.Matsim.Modules.Vehicles
    )

    object Modules {

      case class ChangeMode(
        modes: java.lang.String
      )

      object ChangeMode {

        def apply(c: com.typesafe.config.Config): BeamConfig.Matsim.Modules.ChangeMode = {
          BeamConfig.Matsim.Modules.ChangeMode(
            modes = if (c.hasPathOrNull("modes")) c.getString("modes") else "car,pt"
          )
        }
      }

      case class Controler(
        eventsFileFormat: java.lang.String,
        firstIteration: scala.Int,
        lastIteration: scala.Int,
        mobsim: java.lang.String,
        outputDirectory: java.lang.String,
        overwriteFiles: java.lang.String
      )

      object Controler {

        def apply(c: com.typesafe.config.Config): BeamConfig.Matsim.Modules.Controler = {
          BeamConfig.Matsim.Modules.Controler(
            eventsFileFormat = if (c.hasPathOrNull("eventsFileFormat")) c.getString("eventsFileFormat") else "xml",
            firstIteration = if (c.hasPathOrNull("firstIteration")) c.getInt("firstIteration") else 0,
            lastIteration = if (c.hasPathOrNull("lastIteration")) c.getInt("lastIteration") else 0,
            mobsim = if (c.hasPathOrNull("mobsim")) c.getString("mobsim") else "metasim",
            outputDirectory = if (c.hasPathOrNull("outputDirectory")) c.getString("outputDirectory") else "",
            overwriteFiles =
              if (c.hasPathOrNull("overwriteFiles")) c.getString("overwriteFiles") else "overwriteExistingFiles"
          )
        }
      }

      case class Counts(
        averageCountsOverIterations: scala.Int,
        countsScaleFactor: scala.Double,
        inputCountsFile: java.lang.String,
        outputformat: java.lang.String,
        writeCountsInterval: scala.Int
      )

      object Counts {

        def apply(c: com.typesafe.config.Config): BeamConfig.Matsim.Modules.Counts = {
          BeamConfig.Matsim.Modules.Counts(
            averageCountsOverIterations =
              if (c.hasPathOrNull("averageCountsOverIterations")) c.getInt("averageCountsOverIterations") else 0,
            countsScaleFactor = if (c.hasPathOrNull("countsScaleFactor")) c.getDouble("countsScaleFactor") else 10.355,
            inputCountsFile = if (c.hasPathOrNull("inputCountsFile")) c.getString("inputCountsFile") else "",
            outputformat = if (c.hasPathOrNull("outputformat")) c.getString("outputformat") else "all",
            writeCountsInterval = if (c.hasPathOrNull("writeCountsInterval")) c.getInt("writeCountsInterval") else 0
          )
        }
      }

      case class Global(
        coordinateSystem: java.lang.String,
        randomSeed: scala.Int
      )

      object Global {

        def apply(c: com.typesafe.config.Config): BeamConfig.Matsim.Modules.Global = {
          BeamConfig.Matsim.Modules.Global(
            coordinateSystem = if (c.hasPathOrNull("coordinateSystem")) c.getString("coordinateSystem") else "Atlantis",
            randomSeed = if (c.hasPathOrNull("randomSeed")) c.getInt("randomSeed") else 4711
          )
        }
      }

      case class Households(
        inputFile: java.lang.String,
        inputHouseholdAttributesFile: java.lang.String
      )

      object Households {

        def apply(c: com.typesafe.config.Config): BeamConfig.Matsim.Modules.Households = {
          BeamConfig.Matsim.Modules.Households(
            inputFile =
              if (c.hasPathOrNull("inputFile")) c.getString("inputFile") else "/test/input/beamville/households.xml",
            inputHouseholdAttributesFile =
              if (c.hasPathOrNull("inputHouseholdAttributesFile")) c.getString("inputHouseholdAttributesFile")
              else "/test/input/beamville/householdAttributes.xml"
          )
        }
      }

      case class LinkStats(
        averageLinkStatsOverIterations: scala.Int,
        writeLinkStatsInterval: scala.Int
      )

      object LinkStats {

        def apply(c: com.typesafe.config.Config): BeamConfig.Matsim.Modules.LinkStats = {
          BeamConfig.Matsim.Modules.LinkStats(
            averageLinkStatsOverIterations =
              if (c.hasPathOrNull("averageLinkStatsOverIterations")) c.getInt("averageLinkStatsOverIterations") else 5,
            writeLinkStatsInterval =
              if (c.hasPathOrNull("writeLinkStatsInterval")) c.getInt("writeLinkStatsInterval") else 10
          )
        }
      }

      case class Network(
        inputNetworkFile: java.lang.String
      )

      object Network {

        def apply(c: com.typesafe.config.Config): BeamConfig.Matsim.Modules.Network = {
          BeamConfig.Matsim.Modules.Network(
            inputNetworkFile =
              if (c.hasPathOrNull("inputNetworkFile")) c.getString("inputNetworkFile")
              else "/test/input/beamville/r5/physsim-network.xml"
          )
        }
      }

      case class ParallelEventHandling(
        estimatedNumberOfEvents: scala.Int,
        numberOfThreads: scala.Int,
        oneThreadPerHandler: scala.Boolean,
        synchronizeOnSimSteps: scala.Boolean
      )

      object ParallelEventHandling {

        def apply(c: com.typesafe.config.Config): BeamConfig.Matsim.Modules.ParallelEventHandling = {
          BeamConfig.Matsim.Modules.ParallelEventHandling(
            estimatedNumberOfEvents =
              if (c.hasPathOrNull("estimatedNumberOfEvents")) c.getInt("estimatedNumberOfEvents") else 1000000000,
            numberOfThreads = if (c.hasPathOrNull("numberOfThreads")) c.getInt("numberOfThreads") else 1,
            oneThreadPerHandler = c.hasPathOrNull("oneThreadPerHandler") && c.getBoolean("oneThreadPerHandler"),
            synchronizeOnSimSteps = c.hasPathOrNull("synchronizeOnSimSteps") && c.getBoolean("synchronizeOnSimSteps")
          )
        }
      }

      case class PlanCalcScore(
        BrainExpBeta: scala.Long,
        earlyDeparture: scala.Long,
        lateArrival: scala.Long,
        learningRate: scala.Long,
        parameterset: scala.List[BeamConfig.Matsim.Modules.PlanCalcScore.Parameterset$Elm],
        performing: scala.Long,
        traveling: scala.Long,
        waiting: scala.Long,
        writeExperiencedPlans: scala.Boolean
      )

      object PlanCalcScore {

        case class Parameterset$Elm(
          activityType: java.lang.String,
          priority: scala.Int,
          scoringThisActivityAtAll: scala.Boolean,
          `type`: java.lang.String,
          typicalDuration: java.lang.String,
          typicalDurationScoreComputation: java.lang.String
        )

        object Parameterset$Elm {

          def apply(c: com.typesafe.config.Config): BeamConfig.Matsim.Modules.PlanCalcScore.Parameterset$Elm = {
            BeamConfig.Matsim.Modules.PlanCalcScore.Parameterset$Elm(
              activityType = if (c.hasPathOrNull("activityType")) c.getString("activityType") else "Home",
              priority = if (c.hasPathOrNull("priority")) c.getInt("priority") else 1,
              scoringThisActivityAtAll =
                !c.hasPathOrNull("scoringThisActivityAtAll") || c.getBoolean("scoringThisActivityAtAll"),
              `type` = if (c.hasPathOrNull("type")) c.getString("type") else "activityParams",
              typicalDuration = if (c.hasPathOrNull("typicalDuration")) c.getString("typicalDuration") else "01:00:00",
              typicalDurationScoreComputation =
                if (c.hasPathOrNull("typicalDurationScoreComputation")) c.getString("typicalDurationScoreComputation")
                else "uniform"
            )
          }
        }

        def apply(c: com.typesafe.config.Config): BeamConfig.Matsim.Modules.PlanCalcScore = {
          BeamConfig.Matsim.Modules.PlanCalcScore(
            BrainExpBeta =
              if (c.hasPathOrNull("BrainExpBeta"))
                c.getDuration("BrainExpBeta", java.util.concurrent.TimeUnit.MILLISECONDS)
              else 2,
            earlyDeparture =
              if (c.hasPathOrNull("earlyDeparture"))
                c.getDuration("earlyDeparture", java.util.concurrent.TimeUnit.MILLISECONDS)
              else 0,
            lateArrival =
              if (c.hasPathOrNull("lateArrival"))
                c.getDuration("lateArrival", java.util.concurrent.TimeUnit.MILLISECONDS)
              else -18,
            learningRate =
              if (c.hasPathOrNull("learningRate"))
                c.getDuration("learningRate", java.util.concurrent.TimeUnit.MILLISECONDS)
              else 1,
            parameterset = $_LBeamConfig_Matsim_Modules_PlanCalcScore_Parameterset$Elm(c.getList("parameterset")),
            performing =
              if (c.hasPathOrNull("performing")) c.getDuration("performing", java.util.concurrent.TimeUnit.MILLISECONDS)
              else 6,
            traveling =
              if (c.hasPathOrNull("traveling")) c.getDuration("traveling", java.util.concurrent.TimeUnit.MILLISECONDS)
              else -6,
            waiting =
              if (c.hasPathOrNull("waiting")) c.getDuration("waiting", java.util.concurrent.TimeUnit.MILLISECONDS)
              else 0,
            writeExperiencedPlans = !c.hasPathOrNull("writeExperiencedPlans") || c.getBoolean("writeExperiencedPlans")
          )
        }

        private def $_LBeamConfig_Matsim_Modules_PlanCalcScore_Parameterset$Elm(
          cl: com.typesafe.config.ConfigList
        ): scala.List[BeamConfig.Matsim.Modules.PlanCalcScore.Parameterset$Elm] = {
          import scala.collection.JavaConverters._
          cl.asScala
            .map(cv =>
              BeamConfig.Matsim.Modules.PlanCalcScore
                .Parameterset$Elm(cv.asInstanceOf[com.typesafe.config.ConfigObject].toConfig)
            )
            .toList
        }
      }

      case class Plans(
        inputPersonAttributesFile: java.lang.String,
        inputPlansFile: java.lang.String
      )

      object Plans {

        def apply(c: com.typesafe.config.Config): BeamConfig.Matsim.Modules.Plans = {
          BeamConfig.Matsim.Modules.Plans(
            inputPersonAttributesFile =
              if (c.hasPathOrNull("inputPersonAttributesFile")) c.getString("inputPersonAttributesFile")
              else "/test/input/beamville/populationAttributes.xml",
            inputPlansFile =
              if (c.hasPathOrNull("inputPlansFile")) c.getString("inputPlansFile")
              else "/test/input/beamville/population.xml"
          )
        }
      }

      case class Qsim(
        endTime: java.lang.String,
        snapshotperiod: java.lang.String,
        startTime: java.lang.String
      )

      object Qsim {

        def apply(c: com.typesafe.config.Config): BeamConfig.Matsim.Modules.Qsim = {
          BeamConfig.Matsim.Modules.Qsim(
            endTime = if (c.hasPathOrNull("endTime")) c.getString("endTime") else "30:00:00",
            snapshotperiod = if (c.hasPathOrNull("snapshotperiod")) c.getString("snapshotperiod") else "00:00:00",
            startTime = if (c.hasPathOrNull("startTime")) c.getString("startTime") else "00:00:00"
          )
        }
      }

      case class Strategy(
        ModuleProbability_1: scala.Int,
        ModuleProbability_2: scala.Int,
        ModuleProbability_3: scala.Int,
        ModuleProbability_4: scala.Int,
        Module_1: java.lang.String,
        Module_2: java.lang.String,
        Module_3: java.lang.String,
        Module_4: java.lang.String,
        fractionOfIterationsToDisableInnovation: scala.Int,
        maxAgentPlanMemorySize: scala.Int,
        parameterset: scala.List[BeamConfig.Matsim.Modules.Strategy.Parameterset$Elm],
        planSelectorForRemoval: java.lang.String
      )

      object Strategy {

        case class Parameterset$Elm(
          disableAfterIteration: scala.Int,
          strategyName: java.lang.String,
          `type`: java.lang.String,
          weight: scala.Int
        )

        object Parameterset$Elm {

          def apply(c: com.typesafe.config.Config): BeamConfig.Matsim.Modules.Strategy.Parameterset$Elm = {
            BeamConfig.Matsim.Modules.Strategy.Parameterset$Elm(
              disableAfterIteration =
                if (c.hasPathOrNull("disableAfterIteration")) c.getInt("disableAfterIteration") else -1,
              strategyName = if (c.hasPathOrNull("strategyName")) c.getString("strategyName") else "",
              `type` = if (c.hasPathOrNull("type")) c.getString("type") else "strategysettings",
              weight = if (c.hasPathOrNull("weight")) c.getInt("weight") else 0
            )
          }
        }

        def apply(c: com.typesafe.config.Config): BeamConfig.Matsim.Modules.Strategy = {
          BeamConfig.Matsim.Modules.Strategy(
            ModuleProbability_1 = if (c.hasPathOrNull("ModuleProbability_1")) c.getInt("ModuleProbability_1") else 0,
            ModuleProbability_2 = if (c.hasPathOrNull("ModuleProbability_2")) c.getInt("ModuleProbability_2") else 0,
            ModuleProbability_3 = if (c.hasPathOrNull("ModuleProbability_3")) c.getInt("ModuleProbability_3") else 0,
            ModuleProbability_4 = if (c.hasPathOrNull("ModuleProbability_4")) c.getInt("ModuleProbability_4") else 0,
            Module_1 = if (c.hasPathOrNull("Module_1")) c.getString("Module_1") else "",
            Module_2 = if (c.hasPathOrNull("Module_2")) c.getString("Module_2") else "",
            Module_3 = if (c.hasPathOrNull("Module_3")) c.getString("Module_3") else "",
            Module_4 = if (c.hasPathOrNull("Module_4")) c.getString("Module_4") else "",
            fractionOfIterationsToDisableInnovation =
              if (c.hasPathOrNull("fractionOfIterationsToDisableInnovation"))
                c.getInt("fractionOfIterationsToDisableInnovation")
              else 999999,
            maxAgentPlanMemorySize =
              if (c.hasPathOrNull("maxAgentPlanMemorySize")) c.getInt("maxAgentPlanMemorySize") else 5,
            parameterset = $_LBeamConfig_Matsim_Modules_Strategy_Parameterset$Elm(c.getList("parameterset")),
            planSelectorForRemoval =
              if (c.hasPathOrNull("planSelectorForRemoval")) c.getString("planSelectorForRemoval")
              else "WorstPlanForRemovalSelector"
          )
        }

        private def $_LBeamConfig_Matsim_Modules_Strategy_Parameterset$Elm(
          cl: com.typesafe.config.ConfigList
        ): scala.List[BeamConfig.Matsim.Modules.Strategy.Parameterset$Elm] = {
          import scala.collection.JavaConverters._
          cl.asScala
            .map(cv =>
              BeamConfig.Matsim.Modules.Strategy
                .Parameterset$Elm(cv.asInstanceOf[com.typesafe.config.ConfigObject].toConfig)
            )
            .toList
        }
      }

      case class Transit(
        transitModes: java.lang.String,
        useTransit: scala.Boolean,
        vehiclesFile: java.lang.String
      )

      object Transit {

        def apply(c: com.typesafe.config.Config): BeamConfig.Matsim.Modules.Transit = {
          BeamConfig.Matsim.Modules.Transit(
            transitModes = if (c.hasPathOrNull("transitModes")) c.getString("transitModes") else "pt",
            useTransit = c.hasPathOrNull("useTransit") && c.getBoolean("useTransit"),
            vehiclesFile = if (c.hasPathOrNull("vehiclesFile")) c.getString("vehiclesFile") else ""
          )
        }
      }

      case class Vehicles(
        vehiclesFile: java.lang.String
      )

      object Vehicles {

        def apply(c: com.typesafe.config.Config): BeamConfig.Matsim.Modules.Vehicles = {
          BeamConfig.Matsim.Modules.Vehicles(
            vehiclesFile = if (c.hasPathOrNull("vehiclesFile")) c.getString("vehiclesFile") else ""
          )
        }
      }

      def apply(c: com.typesafe.config.Config): BeamConfig.Matsim.Modules = {
        BeamConfig.Matsim.Modules(
          changeMode = BeamConfig.Matsim.Modules.ChangeMode(
            if (c.hasPathOrNull("changeMode")) c.getConfig("changeMode")
            else com.typesafe.config.ConfigFactory.parseString("changeMode{}")
          ),
          controler = BeamConfig.Matsim.Modules.Controler(
            if (c.hasPathOrNull("controler")) c.getConfig("controler")
            else com.typesafe.config.ConfigFactory.parseString("controler{}")
          ),
          counts = BeamConfig.Matsim.Modules.Counts(
            if (c.hasPathOrNull("counts")) c.getConfig("counts")
            else com.typesafe.config.ConfigFactory.parseString("counts{}")
          ),
          global = BeamConfig.Matsim.Modules.Global(
            if (c.hasPathOrNull("global")) c.getConfig("global")
            else com.typesafe.config.ConfigFactory.parseString("global{}")
          ),
          households = BeamConfig.Matsim.Modules.Households(
            if (c.hasPathOrNull("households")) c.getConfig("households")
            else com.typesafe.config.ConfigFactory.parseString("households{}")
          ),
          linkStats = BeamConfig.Matsim.Modules.LinkStats(
            if (c.hasPathOrNull("linkStats")) c.getConfig("linkStats")
            else com.typesafe.config.ConfigFactory.parseString("linkStats{}")
          ),
          network = BeamConfig.Matsim.Modules.Network(
            if (c.hasPathOrNull("network")) c.getConfig("network")
            else com.typesafe.config.ConfigFactory.parseString("network{}")
          ),
          parallelEventHandling = BeamConfig.Matsim.Modules.ParallelEventHandling(
            if (c.hasPathOrNull("parallelEventHandling")) c.getConfig("parallelEventHandling")
            else com.typesafe.config.ConfigFactory.parseString("parallelEventHandling{}")
          ),
          planCalcScore = BeamConfig.Matsim.Modules.PlanCalcScore(
            if (c.hasPathOrNull("planCalcScore")) c.getConfig("planCalcScore")
            else com.typesafe.config.ConfigFactory.parseString("planCalcScore{}")
          ),
          plans = BeamConfig.Matsim.Modules.Plans(
            if (c.hasPathOrNull("plans")) c.getConfig("plans")
            else com.typesafe.config.ConfigFactory.parseString("plans{}")
          ),
          qsim = BeamConfig.Matsim.Modules.Qsim(
            if (c.hasPathOrNull("qsim")) c.getConfig("qsim")
            else com.typesafe.config.ConfigFactory.parseString("qsim{}")
          ),
          strategy = BeamConfig.Matsim.Modules.Strategy(
            if (c.hasPathOrNull("strategy")) c.getConfig("strategy")
            else com.typesafe.config.ConfigFactory.parseString("strategy{}")
          ),
          transit = BeamConfig.Matsim.Modules.Transit(
            if (c.hasPathOrNull("transit")) c.getConfig("transit")
            else com.typesafe.config.ConfigFactory.parseString("transit{}")
          ),
          vehicles = BeamConfig.Matsim.Modules.Vehicles(
            if (c.hasPathOrNull("vehicles")) c.getConfig("vehicles")
            else com.typesafe.config.ConfigFactory.parseString("vehicles{}")
          )
        )
      }
    }

    def apply(c: com.typesafe.config.Config): BeamConfig.Matsim = {
      BeamConfig.Matsim(
        conversion = BeamConfig.Matsim.Conversion(
          if (c.hasPathOrNull("conversion")) c.getConfig("conversion")
          else com.typesafe.config.ConfigFactory.parseString("conversion{}")
        ),
        modules = BeamConfig.Matsim.Modules(
          if (c.hasPathOrNull("modules")) c.getConfig("modules")
          else com.typesafe.config.ConfigFactory.parseString("modules{}")
        )
      )
    }
  }

  def apply(c: com.typesafe.config.Config): BeamConfig = {
    BeamConfig(
      beam = BeamConfig.Beam(
        if (c.hasPathOrNull("beam")) c.getConfig("beam") else com.typesafe.config.ConfigFactory.parseString("beam{}")
      ),
      matsim = BeamConfig.Matsim(
        if (c.hasPathOrNull("matsim")) c.getConfig("matsim")
        else com.typesafe.config.ConfigFactory.parseString("matsim{}")
      )
    )
  }

  private def $_L$_dbl(cl: com.typesafe.config.ConfigList): scala.List[scala.Double] = {
    import scala.collection.JavaConverters._
    cl.asScala.map(cv => $_dbl(cv)).toList
  }

  private def $_L$_str(cl: com.typesafe.config.ConfigList): scala.List[java.lang.String] = {
    import scala.collection.JavaConverters._
    cl.asScala.map(cv => $_str(cv)).toList
  }

  private def $_dbl(cv: com.typesafe.config.ConfigValue): scala.Double = {
    val u: Any = cv.unwrapped
    if (
      (cv.valueType != com.typesafe.config.ConfigValueType.NUMBER) ||
      !u.isInstanceOf[java.lang.Number]
    ) throw $_expE(cv, "double")
    u.asInstanceOf[java.lang.Number].doubleValue()
  }

  private def $_expE(cv: com.typesafe.config.ConfigValue, exp: java.lang.String) = {
    val u: Any = cv.unwrapped
    new java.lang.RuntimeException(
      cv.origin.lineNumber +
      ": expecting: " + exp + " got: " +
      (if (u.isInstanceOf[java.lang.String]) "\"" + u + "\"" else u)
    )
  }

  private def $_str(cv: com.typesafe.config.ConfigValue) =
    java.lang.String.valueOf(cv.unwrapped())
}<|MERGE_RESOLUTION|>--- conflicted
+++ resolved
@@ -1,7 +1,6 @@
 // source: src/main/resources/beam-template.conf
 
 package beam.sim.config
-
 
 case class BeamConfig(
   beam: BeamConfig.Beam,
@@ -167,25 +166,26 @@
         )
 
         object ModalBehaviors {
+
           case class BikeMultiplier(
-                                     commute: BeamConfig.Beam.Agentsim.Agents.ModalBehaviors.BikeMultiplier.Commute,
-                                     noncommute: BeamConfig.Beam.Agentsim.Agents.ModalBehaviors.BikeMultiplier.Noncommute,
-                                   )
+            commute: BeamConfig.Beam.Agentsim.Agents.ModalBehaviors.BikeMultiplier.Commute,
+            noncommute: BeamConfig.Beam.Agentsim.Agents.ModalBehaviors.BikeMultiplier.Noncommute
+          )
 
           object BikeMultiplier {
 
             case class Commute(
-                                ageGT60: scala.Double,
-                                ageLE60: scala.Double,
-                                incomeGT50k: scala.Double,
-                                incomeLE50k: scala.Double
-                              )
+              ageGT60: scala.Double,
+              ageLE60: scala.Double,
+              incomeGT50k: scala.Double,
+              incomeLE50k: scala.Double
+            )
 
             object Commute {
 
               def apply(
-                         c: com.typesafe.config.Config
-                       ): BeamConfig.Beam.Agentsim.Agents.ModalBehaviors.BikeMultiplier.Commute = {
+                c: com.typesafe.config.Config
+              ): BeamConfig.Beam.Agentsim.Agents.ModalBehaviors.BikeMultiplier.Commute = {
                 BeamConfig.Beam.Agentsim.Agents.ModalBehaviors.BikeMultiplier.Commute(
                   ageGT60 = if (c.hasPathOrNull("ageGT60")) c.getDouble("ageGT60") else 1.0,
                   ageLE60 = if (c.hasPathOrNull("ageLE60")) c.getDouble("ageLE60") else 1.0,
@@ -194,34 +194,30 @@
                 )
               }
             }
+
             case class Noncommute(
-                                   ageGT60: scala.Double,
-                                   ageLE60: scala.Double,
-                                   incomeGT50k: scala.Double,
-                                   incomeLE50k: scala.Double
-                                 )
+              ageGT60: scala.Double,
+              ageLE60: scala.Double,
+              incomeGT50k: scala.Double,
+              incomeLE50k: scala.Double
+            )
 
             object Noncommute {
 
               def apply(
-                         c: com.typesafe.config.Config
-                       ): BeamConfig.Beam.Agentsim.Agents.ModalBehaviors.BikeMultiplier.Noncommute = {
+                c: com.typesafe.config.Config
+              ): BeamConfig.Beam.Agentsim.Agents.ModalBehaviors.BikeMultiplier.Noncommute = {
                 BeamConfig.Beam.Agentsim.Agents.ModalBehaviors.BikeMultiplier.Noncommute(
                   ageGT60 = if (c.hasPathOrNull("ageGT60")) c.getDouble("ageGT60") else 1.0,
                   ageLE60 = if (c.hasPathOrNull("ageLE60")) c.getDouble("ageLE60") else 1.0,
                   incomeGT50k = if (c.hasPathOrNull("incomeGT50k")) c.getDouble("incomeGT50k") else 1.0,
                   incomeLE50k = if (c.hasPathOrNull("incomeLE50k")) c.getDouble("incomeLE50k") else 1.0
-
                 )
               }
             }
 
-
-
-
             def apply(c: com.typesafe.config.Config): BeamConfig.Beam.Agentsim.Agents.ModalBehaviors.BikeMultiplier = {
               BeamConfig.Beam.Agentsim.Agents.ModalBehaviors.BikeMultiplier(
-
                 commute = BeamConfig.Beam.Agentsim.Agents.ModalBehaviors.BikeMultiplier.Commute(
                   if (c.hasPathOrNull("commute")) c.getConfig("commute")
                   else com.typesafe.config.ConfigFactory.parseString("commute{}")
@@ -1500,13 +1496,8 @@
         object TripBehaviors {
 
           case class CarUsage(
-<<<<<<< HEAD
-                               minDistanceToTrainStop: scala.Double
-                             )
-=======
             minDistanceToTrainStop: scala.Double
           )
->>>>>>> 14702995
 
           object CarUsage {
 
@@ -1517,10 +1508,7 @@
               )
             }
           }
-<<<<<<< HEAD
-=======
-
->>>>>>> 14702995
+
           case class MulitnomialLogit(
             activity_file_path: java.lang.String,
             additional_trip_utility: scala.Double,
