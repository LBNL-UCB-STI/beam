--- conflicted
+++ resolved
@@ -2746,12 +2746,7 @@
 
         case class Urbansim(
           activitySimEnabled: scala.Boolean,
-<<<<<<< HEAD
           scenarioLoadingTimeoutSeconds: scala.Int
-=======
-            scenarioLoadingTimeoutSeconds: scala.Int
-
->>>>>>> 95d8692f
         )
 
         object Urbansim {
@@ -2759,13 +2754,9 @@
           def apply(c: com.typesafe.config.Config): BeamConfig.Beam.Exchange.Scenario.Urbansim = {
             BeamConfig.Beam.Exchange.Scenario.Urbansim(
               activitySimEnabled = c.hasPathOrNull("activitySimEnabled") && c.getBoolean("activitySimEnabled"),
-<<<<<<< HEAD
-              scenarioLoadingTimeoutSeconds =
-=======
 
                 scenarioLoadingTimeoutSeconds =
 
->>>>>>> 95d8692f
                 if (c.hasPathOrNull("scenarioLoadingTimeoutSeconds")) c.getInt("scenarioLoadingTimeoutSeconds")
                 else 3000
             )
