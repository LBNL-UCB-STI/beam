--- conflicted
+++ resolved
@@ -1991,13 +1991,9 @@
         chargingPointCostScalingFactor: scala.Double,
         chargingPointCountScalingFactor: scala.Double,
         chargingPointFilePath: java.lang.String,
-<<<<<<< HEAD
-        powerManagerController: scala.Option[BeamConfig.Beam.Agentsim.ChargingNetworkManager.PowerManagerController],
-=======
-        helics: BeamConfig.Beam.Agentsim.ChargingNetworkManager.Helics,
         maxChargingSessionsInSeconds: scala.Int,
         overnightChargingEnabled: scala.Boolean,
->>>>>>> 2e928dda
+        powerManagerController: scala.Option[BeamConfig.Beam.Agentsim.ChargingNetworkManager.PowerManagerController],
         scaleUp: BeamConfig.Beam.Agentsim.ChargingNetworkManager.ScaleUp,
         sitePowerManagerController: scala.Option[
           BeamConfig.Beam.Agentsim.ChargingNetworkManager.SitePowerManagerController
@@ -2134,7 +2130,10 @@
               else 1.0,
             chargingPointFilePath =
               if (c.hasPathOrNull("chargingPointFilePath")) c.getString("chargingPointFilePath") else "",
-<<<<<<< HEAD
+            maxChargingSessionsInSeconds =
+              if (c.hasPathOrNull("maxChargingSessionsInSeconds")) c.getInt("maxChargingSessionsInSeconds") else 43200,
+            overnightChargingEnabled =
+              c.hasPathOrNull("overnightChargingEnabled") && c.getBoolean("overnightChargingEnabled"),
             powerManagerController =
               if (c.hasPathOrNull("powerManagerController"))
                 scala.Some(
@@ -2142,16 +2141,6 @@
                     .PowerManagerController(c.getConfig("powerManagerController"))
                 )
               else None,
-=======
-            helics = BeamConfig.Beam.Agentsim.ChargingNetworkManager.Helics(
-              if (c.hasPathOrNull("helics")) c.getConfig("helics")
-              else com.typesafe.config.ConfigFactory.parseString("helics{}")
-            ),
-            maxChargingSessionsInSeconds =
-              if (c.hasPathOrNull("maxChargingSessionsInSeconds")) c.getInt("maxChargingSessionsInSeconds") else 43200,
-            overnightChargingEnabled =
-              c.hasPathOrNull("overnightChargingEnabled") && c.getBoolean("overnightChargingEnabled"),
->>>>>>> 2e928dda
             scaleUp = BeamConfig.Beam.Agentsim.ChargingNetworkManager.ScaleUp(
               if (c.hasPathOrNull("scaleUp")) c.getConfig("scaleUp")
               else com.typesafe.config.ConfigFactory.parseString("scaleUp{}")
