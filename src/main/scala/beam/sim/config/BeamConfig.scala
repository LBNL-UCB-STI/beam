--- conflicted
+++ resolved
@@ -2746,11 +2746,8 @@
 
         case class Urbansim(
           activitySimEnabled: scala.Boolean,
-<<<<<<< HEAD
             scenarioLoadingTimeoutSeconds: scala.Int
-=======
-          scenarioLoadingTimeoutSeconds: scala.Int
->>>>>>> 2d41df55
+
         )
 
         object Urbansim {
@@ -2758,11 +2755,9 @@
           def apply(c: com.typesafe.config.Config): BeamConfig.Beam.Exchange.Scenario.Urbansim = {
             BeamConfig.Beam.Exchange.Scenario.Urbansim(
               activitySimEnabled = c.hasPathOrNull("activitySimEnabled") && c.getBoolean("activitySimEnabled"),
-<<<<<<< HEAD
+
                 scenarioLoadingTimeoutSeconds =
-=======
-              scenarioLoadingTimeoutSeconds =
->>>>>>> 2d41df55
+
                 if (c.hasPathOrNull("scenarioLoadingTimeoutSeconds")) c.getInt("scenarioLoadingTimeoutSeconds")
                 else 3000
             )
