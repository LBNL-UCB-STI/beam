// source: src/main/resources/beam-template.conf

package beam.sim.config

case class BeamConfig(
  beam: BeamConfig.Beam,
  matsim: BeamConfig.Matsim
)

object BeamConfig {

  case class Beam(
    actorSystemName: java.lang.String,
    agentsim: BeamConfig.Beam.Agentsim,
    calibration: BeamConfig.Beam.Calibration,
    cluster: BeamConfig.Beam.Cluster,
    debug: BeamConfig.Beam.Debug,
    exchange: BeamConfig.Beam.Exchange,
    experimental: BeamConfig.Beam.Experimental,
    input: BeamConfig.Beam.Input,
    inputDirectory: java.lang.String,
    logger: BeamConfig.Beam.Logger,
    metrics: BeamConfig.Beam.Metrics,
    output: BeamConfig.Beam.Output,
    outputs: BeamConfig.Beam.Outputs,
    physsim: BeamConfig.Beam.Physsim,
    replanning: BeamConfig.Beam.Replanning,
    router: BeamConfig.Beam.Router,
    routing: BeamConfig.Beam.Routing,
    sim: BeamConfig.Beam.Sim,
    spatial: BeamConfig.Beam.Spatial,
    urbansim: BeamConfig.Beam.Urbansim,
    useLocalWorker: scala.Boolean,
    warmStart: BeamConfig.Beam.WarmStart
  )

  object Beam {

    case class Agentsim(
      agentSampleSizeAsFractionOfPopulation: scala.Double,
      agents: BeamConfig.Beam.Agentsim.Agents,
      chargingNetworkManager: BeamConfig.Beam.Agentsim.ChargingNetworkManager,
      endTime: java.lang.String,
      firstIteration: scala.Int,
      fractionOfPlansWithSingleActivity: scala.Double,
      h3taz: BeamConfig.Beam.Agentsim.H3taz,
      lastIteration: scala.Int,
      populationAdjustment: java.lang.String,
      randomSeedForPopulationSampling: scala.Option[scala.Int],
      scenarios: BeamConfig.Beam.Agentsim.Scenarios,
      scheduleMonitorTask: BeamConfig.Beam.Agentsim.ScheduleMonitorTask,
      schedulerParallelismWindow: scala.Int,
      simulationName: java.lang.String,
      snapLocationAndRemoveInvalidInputs: scala.Boolean,
      taz: BeamConfig.Beam.Agentsim.Taz,
      thresholdForMakingParkingChoiceInMeters: scala.Int,
      thresholdForWalkingInMeters: scala.Int,
      timeBinSize: scala.Int,
      toll: BeamConfig.Beam.Agentsim.Toll,
      tuning: BeamConfig.Beam.Agentsim.Tuning
    )

    object Agentsim {

      case class Agents(
        activities: BeamConfig.Beam.Agentsim.Agents.Activities,
        bodyType: java.lang.String,
        freight: BeamConfig.Beam.Agentsim.Agents.Freight,
        households: BeamConfig.Beam.Agentsim.Agents.Households,
        modalBehaviors: BeamConfig.Beam.Agentsim.Agents.ModalBehaviors,
        modeIncentive: BeamConfig.Beam.Agentsim.Agents.ModeIncentive,
        parking: BeamConfig.Beam.Agentsim.Agents.Parking,
        plans: BeamConfig.Beam.Agentsim.Agents.Plans,
        population: BeamConfig.Beam.Agentsim.Agents.Population,
        ptFare: BeamConfig.Beam.Agentsim.Agents.PtFare,
        rideHail: BeamConfig.Beam.Agentsim.Agents.RideHail,
        rideHailTransit: BeamConfig.Beam.Agentsim.Agents.RideHailTransit,
        tripBehaviors: BeamConfig.Beam.Agentsim.Agents.TripBehaviors,
        vehicles: BeamConfig.Beam.Agentsim.Agents.Vehicles
      )

      object Agents {

        case class Activities(
          activityTypeToFixedDurationMap: scala.Option[scala.List[java.lang.String]]
        )

        object Activities {

          def apply(c: com.typesafe.config.Config): BeamConfig.Beam.Agentsim.Agents.Activities = {
            BeamConfig.Beam.Agentsim.Agents.Activities(
              activityTypeToFixedDurationMap =
                if (c.hasPathOrNull("activityTypeToFixedDurationMap"))
                  scala.Some($_L$_str(c.getList("activityTypeToFixedDurationMap")))
                else None
            )
          }
        }

        case class Freight(
          carrierParkingFilePath: scala.Option[java.lang.String],
          carriersFilePath: java.lang.String,
          enabled: scala.Boolean,
          generateFixedActivitiesDurations: scala.Boolean,
          isWgs: scala.Boolean,
          name: java.lang.String,
          nonHGVLinkWeightMultiplier: scala.Double,
          plansFilePath: java.lang.String,
          reader: java.lang.String,
          replanning: BeamConfig.Beam.Agentsim.Agents.Freight.Replanning,
          tourSampleSizeAsFractionOfTotal: scala.Double,
          toursFilePath: java.lang.String,
          vehicleTypesFilePath: scala.Option[java.lang.String]
        )

        object Freight {

          case class Replanning(
            departureTime: scala.Int,
            disableAfterIteration: scala.Int,
            strategy: java.lang.String
          )

          object Replanning {

            def apply(c: com.typesafe.config.Config): BeamConfig.Beam.Agentsim.Agents.Freight.Replanning = {
              BeamConfig.Beam.Agentsim.Agents.Freight.Replanning(
                departureTime = if (c.hasPathOrNull("departureTime")) c.getInt("departureTime") else 28800,
                disableAfterIteration =
                  if (c.hasPathOrNull("disableAfterIteration")) c.getInt("disableAfterIteration") else -1,
                strategy = if (c.hasPathOrNull("strategy")) c.getString("strategy") else "singleTour"
              )
            }
          }

          def apply(c: com.typesafe.config.Config): BeamConfig.Beam.Agentsim.Agents.Freight = {
            BeamConfig.Beam.Agentsim.Agents.Freight(
              carrierParkingFilePath =
                if (c.hasPathOrNull("carrierParkingFilePath")) Some(c.getString("carrierParkingFilePath")) else None,
              carriersFilePath =
                if (c.hasPathOrNull("carriersFilePath")) c.getString("carriersFilePath")
                else "/test/input/beamville/freight/freight-carriers.csv",
              enabled = c.hasPathOrNull("enabled") && c.getBoolean("enabled"),
              generateFixedActivitiesDurations =
                c.hasPathOrNull("generateFixedActivitiesDurations") && c.getBoolean("generateFixedActivitiesDurations"),
              isWgs = c.hasPathOrNull("isWgs") && c.getBoolean("isWgs"),
              name = if (c.hasPathOrNull("name")) c.getString("name") else "Freight",
              nonHGVLinkWeightMultiplier =
                if (c.hasPathOrNull("nonHGVLinkWeightMultiplier")) c.getDouble("nonHGVLinkWeightMultiplier") else 2.0,
              plansFilePath =
                if (c.hasPathOrNull("plansFilePath")) c.getString("plansFilePath")
                else "/test/input/beamville/freight/payload-plans.csv",
              reader = if (c.hasPathOrNull("reader")) c.getString("reader") else "Generic",
              replanning = BeamConfig.Beam.Agentsim.Agents.Freight.Replanning(
                if (c.hasPathOrNull("replanning")) c.getConfig("replanning")
                else com.typesafe.config.ConfigFactory.parseString("replanning{}")
              ),
              tourSampleSizeAsFractionOfTotal =
                if (c.hasPathOrNull("tourSampleSizeAsFractionOfTotal")) c.getDouble("tourSampleSizeAsFractionOfTotal")
                else 1.0,
              toursFilePath =
                if (c.hasPathOrNull("toursFilePath")) c.getString("toursFilePath")
                else "/test/input/beamville/freight/freight-tours.csv",
              vehicleTypesFilePath =
                if (c.hasPathOrNull("vehicleTypesFilePath")) Some(c.getString("vehicleTypesFilePath")) else None
            )
          }
        }

        case class Households(
          inputFilePath: java.lang.String,
          inputHouseholdAttributesFilePath: java.lang.String
        )

        object Households {

          def apply(c: com.typesafe.config.Config): BeamConfig.Beam.Agentsim.Agents.Households = {
            BeamConfig.Beam.Agentsim.Agents.Households(
              inputFilePath =
                if (c.hasPathOrNull("inputFilePath")) c.getString("inputFilePath")
                else "/test/input/beamville/households.xml.gz",
              inputHouseholdAttributesFilePath =
                if (c.hasPathOrNull("inputHouseholdAttributesFilePath")) c.getString("inputHouseholdAttributesFilePath")
                else "/test/input/beamville/householdAttributes.xml.gz"
            )
          }
        }

        case class ModalBehaviors(
          bikeMultiplier: BeamConfig.Beam.Agentsim.Agents.ModalBehaviors.BikeMultiplier,
          defaultValueOfTime: scala.Double,
          highTimeSensitivity: BeamConfig.Beam.Agentsim.Agents.ModalBehaviors.HighTimeSensitivity,
          lccm: BeamConfig.Beam.Agentsim.Agents.ModalBehaviors.Lccm,
          lowTimeSensitivity: BeamConfig.Beam.Agentsim.Agents.ModalBehaviors.LowTimeSensitivity,
          maximumNumberOfReplanningAttempts: scala.Int,
          minimumValueOfTime: scala.Double,
          modeChoiceClass: java.lang.String,
          modeVotMultiplier: BeamConfig.Beam.Agentsim.Agents.ModalBehaviors.ModeVotMultiplier,
          multinomialLogit: BeamConfig.Beam.Agentsim.Agents.ModalBehaviors.MultinomialLogit,
          overrideAutomationForVOTT: scala.Boolean,
          overrideAutomationLevel: scala.Int,
          poolingMultiplier: BeamConfig.Beam.Agentsim.Agents.ModalBehaviors.PoolingMultiplier,
          transitVehicleTypeVOTMultipliers: scala.Option[scala.List[java.lang.String]]
        )

        object ModalBehaviors {

          case class BikeMultiplier(
            commute: BeamConfig.Beam.Agentsim.Agents.ModalBehaviors.BikeMultiplier.Commute,
            noncommute: BeamConfig.Beam.Agentsim.Agents.ModalBehaviors.BikeMultiplier.Noncommute
          )

          object BikeMultiplier {

            case class Commute(
              ageGT50: scala.Double,
              ageLE50: scala.Double
            )

            object Commute {

              def apply(
                c: com.typesafe.config.Config
              ): BeamConfig.Beam.Agentsim.Agents.ModalBehaviors.BikeMultiplier.Commute = {
                BeamConfig.Beam.Agentsim.Agents.ModalBehaviors.BikeMultiplier.Commute(
                  ageGT50 = if (c.hasPathOrNull("ageGT50")) c.getDouble("ageGT50") else 1.0,
                  ageLE50 = if (c.hasPathOrNull("ageLE50")) c.getDouble("ageLE50") else 1.0
                )
              }
            }

            case class Noncommute(
              ageGT50: scala.Double,
              ageLE50: scala.Double
            )

            object Noncommute {

              def apply(
                c: com.typesafe.config.Config
              ): BeamConfig.Beam.Agentsim.Agents.ModalBehaviors.BikeMultiplier.Noncommute = {
                BeamConfig.Beam.Agentsim.Agents.ModalBehaviors.BikeMultiplier.Noncommute(
                  ageGT50 = if (c.hasPathOrNull("ageGT50")) c.getDouble("ageGT50") else 1.0,
                  ageLE50 = if (c.hasPathOrNull("ageLE50")) c.getDouble("ageLE50") else 1.0
                )
              }
            }

            def apply(c: com.typesafe.config.Config): BeamConfig.Beam.Agentsim.Agents.ModalBehaviors.BikeMultiplier = {
              BeamConfig.Beam.Agentsim.Agents.ModalBehaviors.BikeMultiplier(
                commute = BeamConfig.Beam.Agentsim.Agents.ModalBehaviors.BikeMultiplier.Commute(
                  if (c.hasPathOrNull("commute")) c.getConfig("commute")
                  else com.typesafe.config.ConfigFactory.parseString("commute{}")
                ),
                noncommute = BeamConfig.Beam.Agentsim.Agents.ModalBehaviors.BikeMultiplier.Noncommute(
                  if (c.hasPathOrNull("noncommute")) c.getConfig("noncommute")
                  else com.typesafe.config.ConfigFactory.parseString("noncommute{}")
                )
              )
            }
          }

          case class HighTimeSensitivity(
            highCongestion: BeamConfig.Beam.Agentsim.Agents.ModalBehaviors.HighTimeSensitivity.HighCongestion,
            lowCongestion: BeamConfig.Beam.Agentsim.Agents.ModalBehaviors.HighTimeSensitivity.LowCongestion
          )

          object HighTimeSensitivity {

            case class HighCongestion(
              highwayFactor: BeamConfig.Beam.Agentsim.Agents.ModalBehaviors.HighTimeSensitivity.HighCongestion.HighwayFactor,
              nonHighwayFactor: BeamConfig.Beam.Agentsim.Agents.ModalBehaviors.HighTimeSensitivity.HighCongestion.NonHighwayFactor
            )

            object HighCongestion {

              case class HighwayFactor(
                Level3: scala.Double,
                Level4: scala.Double,
                Level5: scala.Double,
                LevelLE2: scala.Double
              )

              object HighwayFactor {

                def apply(
                  c: com.typesafe.config.Config
                ): BeamConfig.Beam.Agentsim.Agents.ModalBehaviors.HighTimeSensitivity.HighCongestion.HighwayFactor = {
                  BeamConfig.Beam.Agentsim.Agents.ModalBehaviors.HighTimeSensitivity.HighCongestion.HighwayFactor(
                    Level3 = if (c.hasPathOrNull("Level3")) c.getDouble("Level3") else 1.0,
                    Level4 = if (c.hasPathOrNull("Level4")) c.getDouble("Level4") else 1.0,
                    Level5 = if (c.hasPathOrNull("Level5")) c.getDouble("Level5") else 1.0,
                    LevelLE2 = if (c.hasPathOrNull("LevelLE2")) c.getDouble("LevelLE2") else 1.0
                  )
                }
              }

              case class NonHighwayFactor(
                Level3: scala.Double,
                Level4: scala.Double,
                Level5: scala.Double,
                LevelLE2: scala.Double
              )

              object NonHighwayFactor {

                def apply(
                  c: com.typesafe.config.Config
                ): BeamConfig.Beam.Agentsim.Agents.ModalBehaviors.HighTimeSensitivity.HighCongestion.NonHighwayFactor = {
                  BeamConfig.Beam.Agentsim.Agents.ModalBehaviors.HighTimeSensitivity.HighCongestion.NonHighwayFactor(
                    Level3 = if (c.hasPathOrNull("Level3")) c.getDouble("Level3") else 1.0,
                    Level4 = if (c.hasPathOrNull("Level4")) c.getDouble("Level4") else 1.0,
                    Level5 = if (c.hasPathOrNull("Level5")) c.getDouble("Level5") else 1.0,
                    LevelLE2 = if (c.hasPathOrNull("LevelLE2")) c.getDouble("LevelLE2") else 1.0
                  )
                }
              }

              def apply(
                c: com.typesafe.config.Config
              ): BeamConfig.Beam.Agentsim.Agents.ModalBehaviors.HighTimeSensitivity.HighCongestion = {
                BeamConfig.Beam.Agentsim.Agents.ModalBehaviors.HighTimeSensitivity.HighCongestion(
                  highwayFactor =
                    BeamConfig.Beam.Agentsim.Agents.ModalBehaviors.HighTimeSensitivity.HighCongestion.HighwayFactor(
                      if (c.hasPathOrNull("highwayFactor")) c.getConfig("highwayFactor")
                      else com.typesafe.config.ConfigFactory.parseString("highwayFactor{}")
                    ),
                  nonHighwayFactor =
                    BeamConfig.Beam.Agentsim.Agents.ModalBehaviors.HighTimeSensitivity.HighCongestion.NonHighwayFactor(
                      if (c.hasPathOrNull("nonHighwayFactor")) c.getConfig("nonHighwayFactor")
                      else com.typesafe.config.ConfigFactory.parseString("nonHighwayFactor{}")
                    )
                )
              }
            }

            case class LowCongestion(
              highwayFactor: BeamConfig.Beam.Agentsim.Agents.ModalBehaviors.HighTimeSensitivity.LowCongestion.HighwayFactor,
              nonHighwayFactor: BeamConfig.Beam.Agentsim.Agents.ModalBehaviors.HighTimeSensitivity.LowCongestion.NonHighwayFactor
            )

            object LowCongestion {

              case class HighwayFactor(
                Level3: scala.Double,
                Level4: scala.Double,
                Level5: scala.Double,
                LevelLE2: scala.Double
              )

              object HighwayFactor {

                def apply(
                  c: com.typesafe.config.Config
                ): BeamConfig.Beam.Agentsim.Agents.ModalBehaviors.HighTimeSensitivity.LowCongestion.HighwayFactor = {
                  BeamConfig.Beam.Agentsim.Agents.ModalBehaviors.HighTimeSensitivity.LowCongestion.HighwayFactor(
                    Level3 = if (c.hasPathOrNull("Level3")) c.getDouble("Level3") else 1.0,
                    Level4 = if (c.hasPathOrNull("Level4")) c.getDouble("Level4") else 1.0,
                    Level5 = if (c.hasPathOrNull("Level5")) c.getDouble("Level5") else 1.0,
                    LevelLE2 = if (c.hasPathOrNull("LevelLE2")) c.getDouble("LevelLE2") else 1.0
                  )
                }
              }

              case class NonHighwayFactor(
                Level3: scala.Double,
                Level4: scala.Double,
                Level5: scala.Double,
                LevelLE2: scala.Double
              )

              object NonHighwayFactor {

                def apply(
                  c: com.typesafe.config.Config
                ): BeamConfig.Beam.Agentsim.Agents.ModalBehaviors.HighTimeSensitivity.LowCongestion.NonHighwayFactor = {
                  BeamConfig.Beam.Agentsim.Agents.ModalBehaviors.HighTimeSensitivity.LowCongestion.NonHighwayFactor(
                    Level3 = if (c.hasPathOrNull("Level3")) c.getDouble("Level3") else 1.0,
                    Level4 = if (c.hasPathOrNull("Level4")) c.getDouble("Level4") else 1.0,
                    Level5 = if (c.hasPathOrNull("Level5")) c.getDouble("Level5") else 1.0,
                    LevelLE2 = if (c.hasPathOrNull("LevelLE2")) c.getDouble("LevelLE2") else 1.0
                  )
                }
              }

              def apply(
                c: com.typesafe.config.Config
              ): BeamConfig.Beam.Agentsim.Agents.ModalBehaviors.HighTimeSensitivity.LowCongestion = {
                BeamConfig.Beam.Agentsim.Agents.ModalBehaviors.HighTimeSensitivity.LowCongestion(
                  highwayFactor =
                    BeamConfig.Beam.Agentsim.Agents.ModalBehaviors.HighTimeSensitivity.LowCongestion.HighwayFactor(
                      if (c.hasPathOrNull("highwayFactor")) c.getConfig("highwayFactor")
                      else com.typesafe.config.ConfigFactory.parseString("highwayFactor{}")
                    ),
                  nonHighwayFactor =
                    BeamConfig.Beam.Agentsim.Agents.ModalBehaviors.HighTimeSensitivity.LowCongestion.NonHighwayFactor(
                      if (c.hasPathOrNull("nonHighwayFactor")) c.getConfig("nonHighwayFactor")
                      else com.typesafe.config.ConfigFactory.parseString("nonHighwayFactor{}")
                    )
                )
              }
            }

            def apply(
              c: com.typesafe.config.Config
            ): BeamConfig.Beam.Agentsim.Agents.ModalBehaviors.HighTimeSensitivity = {
              BeamConfig.Beam.Agentsim.Agents.ModalBehaviors.HighTimeSensitivity(
                highCongestion = BeamConfig.Beam.Agentsim.Agents.ModalBehaviors.HighTimeSensitivity.HighCongestion(
                  if (c.hasPathOrNull("highCongestion")) c.getConfig("highCongestion")
                  else com.typesafe.config.ConfigFactory.parseString("highCongestion{}")
                ),
                lowCongestion = BeamConfig.Beam.Agentsim.Agents.ModalBehaviors.HighTimeSensitivity.LowCongestion(
                  if (c.hasPathOrNull("lowCongestion")) c.getConfig("lowCongestion")
                  else com.typesafe.config.ConfigFactory.parseString("lowCongestion{}")
                )
              )
            }
          }

          case class Lccm(
            filePath: java.lang.String
          )

          object Lccm {

            def apply(c: com.typesafe.config.Config): BeamConfig.Beam.Agentsim.Agents.ModalBehaviors.Lccm = {
              BeamConfig.Beam.Agentsim.Agents.ModalBehaviors.Lccm(
                filePath =
                  if (c.hasPathOrNull("filePath")) c.getString("filePath") else "/test/input/beamville/lccm-long.csv"
              )
            }
          }

          case class LowTimeSensitivity(
            highCongestion: BeamConfig.Beam.Agentsim.Agents.ModalBehaviors.LowTimeSensitivity.HighCongestion,
            lowCongestion: BeamConfig.Beam.Agentsim.Agents.ModalBehaviors.LowTimeSensitivity.LowCongestion
          )

          object LowTimeSensitivity {

            case class HighCongestion(
              highwayFactor: BeamConfig.Beam.Agentsim.Agents.ModalBehaviors.LowTimeSensitivity.HighCongestion.HighwayFactor,
              nonHighwayFactor: BeamConfig.Beam.Agentsim.Agents.ModalBehaviors.LowTimeSensitivity.HighCongestion.NonHighwayFactor
            )

            object HighCongestion {

              case class HighwayFactor(
                Level3: scala.Double,
                Level4: scala.Double,
                Level5: scala.Double,
                LevelLE2: scala.Double
              )

              object HighwayFactor {

                def apply(
                  c: com.typesafe.config.Config
                ): BeamConfig.Beam.Agentsim.Agents.ModalBehaviors.LowTimeSensitivity.HighCongestion.HighwayFactor = {
                  BeamConfig.Beam.Agentsim.Agents.ModalBehaviors.LowTimeSensitivity.HighCongestion.HighwayFactor(
                    Level3 = if (c.hasPathOrNull("Level3")) c.getDouble("Level3") else 1.0,
                    Level4 = if (c.hasPathOrNull("Level4")) c.getDouble("Level4") else 1.0,
                    Level5 = if (c.hasPathOrNull("Level5")) c.getDouble("Level5") else 1.0,
                    LevelLE2 = if (c.hasPathOrNull("LevelLE2")) c.getDouble("LevelLE2") else 1.0
                  )
                }
              }

              case class NonHighwayFactor(
                Level3: scala.Double,
                Level4: scala.Double,
                Level5: scala.Double,
                LevelLE2: scala.Double
              )

              object NonHighwayFactor {

                def apply(
                  c: com.typesafe.config.Config
                ): BeamConfig.Beam.Agentsim.Agents.ModalBehaviors.LowTimeSensitivity.HighCongestion.NonHighwayFactor = {
                  BeamConfig.Beam.Agentsim.Agents.ModalBehaviors.LowTimeSensitivity.HighCongestion.NonHighwayFactor(
                    Level3 = if (c.hasPathOrNull("Level3")) c.getDouble("Level3") else 1.0,
                    Level4 = if (c.hasPathOrNull("Level4")) c.getDouble("Level4") else 1.0,
                    Level5 = if (c.hasPathOrNull("Level5")) c.getDouble("Level5") else 1.0,
                    LevelLE2 = if (c.hasPathOrNull("LevelLE2")) c.getDouble("LevelLE2") else 1.0
                  )
                }
              }

              def apply(
                c: com.typesafe.config.Config
              ): BeamConfig.Beam.Agentsim.Agents.ModalBehaviors.LowTimeSensitivity.HighCongestion = {
                BeamConfig.Beam.Agentsim.Agents.ModalBehaviors.LowTimeSensitivity.HighCongestion(
                  highwayFactor =
                    BeamConfig.Beam.Agentsim.Agents.ModalBehaviors.LowTimeSensitivity.HighCongestion.HighwayFactor(
                      if (c.hasPathOrNull("highwayFactor")) c.getConfig("highwayFactor")
                      else com.typesafe.config.ConfigFactory.parseString("highwayFactor{}")
                    ),
                  nonHighwayFactor =
                    BeamConfig.Beam.Agentsim.Agents.ModalBehaviors.LowTimeSensitivity.HighCongestion.NonHighwayFactor(
                      if (c.hasPathOrNull("nonHighwayFactor")) c.getConfig("nonHighwayFactor")
                      else com.typesafe.config.ConfigFactory.parseString("nonHighwayFactor{}")
                    )
                )
              }
            }

            case class LowCongestion(
              highwayFactor: BeamConfig.Beam.Agentsim.Agents.ModalBehaviors.LowTimeSensitivity.LowCongestion.HighwayFactor,
              nonHighwayFactor: BeamConfig.Beam.Agentsim.Agents.ModalBehaviors.LowTimeSensitivity.LowCongestion.NonHighwayFactor
            )

            object LowCongestion {

              case class HighwayFactor(
                Level3: scala.Double,
                Level4: scala.Double,
                Level5: scala.Double,
                LevelLE2: scala.Double
              )

              object HighwayFactor {

                def apply(
                  c: com.typesafe.config.Config
                ): BeamConfig.Beam.Agentsim.Agents.ModalBehaviors.LowTimeSensitivity.LowCongestion.HighwayFactor = {
                  BeamConfig.Beam.Agentsim.Agents.ModalBehaviors.LowTimeSensitivity.LowCongestion.HighwayFactor(
                    Level3 = if (c.hasPathOrNull("Level3")) c.getDouble("Level3") else 1.0,
                    Level4 = if (c.hasPathOrNull("Level4")) c.getDouble("Level4") else 1.0,
                    Level5 = if (c.hasPathOrNull("Level5")) c.getDouble("Level5") else 1.0,
                    LevelLE2 = if (c.hasPathOrNull("LevelLE2")) c.getDouble("LevelLE2") else 1.0
                  )
                }
              }

              case class NonHighwayFactor(
                Level3: scala.Double,
                Level4: scala.Double,
                Level5: scala.Double,
                LevelLE2: scala.Double
              )

              object NonHighwayFactor {

                def apply(
                  c: com.typesafe.config.Config
                ): BeamConfig.Beam.Agentsim.Agents.ModalBehaviors.LowTimeSensitivity.LowCongestion.NonHighwayFactor = {
                  BeamConfig.Beam.Agentsim.Agents.ModalBehaviors.LowTimeSensitivity.LowCongestion.NonHighwayFactor(
                    Level3 = if (c.hasPathOrNull("Level3")) c.getDouble("Level3") else 1.0,
                    Level4 = if (c.hasPathOrNull("Level4")) c.getDouble("Level4") else 1.0,
                    Level5 = if (c.hasPathOrNull("Level5")) c.getDouble("Level5") else 1.0,
                    LevelLE2 = if (c.hasPathOrNull("LevelLE2")) c.getDouble("LevelLE2") else 1.0
                  )
                }
              }

              def apply(
                c: com.typesafe.config.Config
              ): BeamConfig.Beam.Agentsim.Agents.ModalBehaviors.LowTimeSensitivity.LowCongestion = {
                BeamConfig.Beam.Agentsim.Agents.ModalBehaviors.LowTimeSensitivity.LowCongestion(
                  highwayFactor =
                    BeamConfig.Beam.Agentsim.Agents.ModalBehaviors.LowTimeSensitivity.LowCongestion.HighwayFactor(
                      if (c.hasPathOrNull("highwayFactor")) c.getConfig("highwayFactor")
                      else com.typesafe.config.ConfigFactory.parseString("highwayFactor{}")
                    ),
                  nonHighwayFactor =
                    BeamConfig.Beam.Agentsim.Agents.ModalBehaviors.LowTimeSensitivity.LowCongestion.NonHighwayFactor(
                      if (c.hasPathOrNull("nonHighwayFactor")) c.getConfig("nonHighwayFactor")
                      else com.typesafe.config.ConfigFactory.parseString("nonHighwayFactor{}")
                    )
                )
              }
            }

            def apply(
              c: com.typesafe.config.Config
            ): BeamConfig.Beam.Agentsim.Agents.ModalBehaviors.LowTimeSensitivity = {
              BeamConfig.Beam.Agentsim.Agents.ModalBehaviors.LowTimeSensitivity(
                highCongestion = BeamConfig.Beam.Agentsim.Agents.ModalBehaviors.LowTimeSensitivity.HighCongestion(
                  if (c.hasPathOrNull("highCongestion")) c.getConfig("highCongestion")
                  else com.typesafe.config.ConfigFactory.parseString("highCongestion{}")
                ),
                lowCongestion = BeamConfig.Beam.Agentsim.Agents.ModalBehaviors.LowTimeSensitivity.LowCongestion(
                  if (c.hasPathOrNull("lowCongestion")) c.getConfig("lowCongestion")
                  else com.typesafe.config.ConfigFactory.parseString("lowCongestion{}")
                )
              )
            }
          }

          case class ModeVotMultiplier(
            CAV: scala.Double,
            bike: scala.Double,
            drive: scala.Double,
            rideHail: scala.Double,
            rideHailPooled: scala.Double,
            rideHailTransit: scala.Double,
            transit: scala.Double,
            waiting: scala.Double,
            walk: scala.Double
          )

          object ModeVotMultiplier {

            def apply(
              c: com.typesafe.config.Config
            ): BeamConfig.Beam.Agentsim.Agents.ModalBehaviors.ModeVotMultiplier = {
              BeamConfig.Beam.Agentsim.Agents.ModalBehaviors.ModeVotMultiplier(
                CAV = if (c.hasPathOrNull("CAV")) c.getDouble("CAV") else 1.0,
                bike = if (c.hasPathOrNull("bike")) c.getDouble("bike") else 1.0,
                drive = if (c.hasPathOrNull("drive")) c.getDouble("drive") else 1.0,
                rideHail = if (c.hasPathOrNull("rideHail")) c.getDouble("rideHail") else 1.0,
                rideHailPooled = if (c.hasPathOrNull("rideHailPooled")) c.getDouble("rideHailPooled") else 1.0,
                rideHailTransit = if (c.hasPathOrNull("rideHailTransit")) c.getDouble("rideHailTransit") else 1.0,
                transit = if (c.hasPathOrNull("transit")) c.getDouble("transit") else 1.0,
                waiting = if (c.hasPathOrNull("waiting")) c.getDouble("waiting") else 1.0,
                walk = if (c.hasPathOrNull("walk")) c.getDouble("walk") else 1.0
              )
            }
          }

          case class MultinomialLogit(
            params: BeamConfig.Beam.Agentsim.Agents.ModalBehaviors.MultinomialLogit.Params,
            utility_scale_factor: scala.Double
          )

          object MultinomialLogit {

            case class Params(
              bike_intercept: scala.Double,
              bike_transit_intercept: scala.Double,
              car_intercept: scala.Double,
              cav_intercept: scala.Double,
              drive_transit_intercept: scala.Double,
              ride_hail_intercept: scala.Double,
              ride_hail_pooled_intercept: scala.Double,
              ride_hail_subscription: scala.Double,
              ride_hail_transit_intercept: scala.Double,
              sav_coefficient: scala.Double,
              transfer: scala.Double,
              transit_crowding: scala.Double,
              transit_crowding_VOT_multiplier: scala.Double,
              transit_crowding_VOT_threshold: scala.Double,
              transit_crowding_percentile: scala.Double,
              walk_intercept: scala.Double,
              walk_transit_intercept: scala.Double
            )

            object Params {

              def apply(
                c: com.typesafe.config.Config
              ): BeamConfig.Beam.Agentsim.Agents.ModalBehaviors.MultinomialLogit.Params = {
                BeamConfig.Beam.Agentsim.Agents.ModalBehaviors.MultinomialLogit.Params(
                  bike_intercept = if (c.hasPathOrNull("bike_intercept")) c.getDouble("bike_intercept") else 0.0,
                  bike_transit_intercept =
                    if (c.hasPathOrNull("bike_transit_intercept")) c.getDouble("bike_transit_intercept") else 0.0,
                  car_intercept = if (c.hasPathOrNull("car_intercept")) c.getDouble("car_intercept") else 0.0,
                  cav_intercept = if (c.hasPathOrNull("cav_intercept")) c.getDouble("cav_intercept") else 0.0,
                  drive_transit_intercept =
                    if (c.hasPathOrNull("drive_transit_intercept")) c.getDouble("drive_transit_intercept") else 0.0,
                  ride_hail_intercept =
                    if (c.hasPathOrNull("ride_hail_intercept")) c.getDouble("ride_hail_intercept") else 0.0,
                  ride_hail_pooled_intercept =
                    if (c.hasPathOrNull("ride_hail_pooled_intercept")) c.getDouble("ride_hail_pooled_intercept")
                    else 0.0,
                  ride_hail_subscription =
                    if (c.hasPathOrNull("ride_hail_subscription")) c.getDouble("ride_hail_subscription") else 0.0,
                  ride_hail_transit_intercept =
                    if (c.hasPathOrNull("ride_hail_transit_intercept")) c.getDouble("ride_hail_transit_intercept")
                    else 0.0,
                  sav_coefficient = if (c.hasPathOrNull("sav_coefficient")) c.getDouble("sav_coefficient") else 0.0,
                  transfer = if (c.hasPathOrNull("transfer")) c.getDouble("transfer") else -1.4,
                  transit_crowding = if (c.hasPathOrNull("transit_crowding")) c.getDouble("transit_crowding") else 0.0,
                  transit_crowding_VOT_multiplier =
                    if (c.hasPathOrNull("transit_crowding_VOT_multiplier"))
                      c.getDouble("transit_crowding_VOT_multiplier")
                    else 0.0,
                  transit_crowding_VOT_threshold =
                    if (c.hasPathOrNull("transit_crowding_VOT_threshold")) c.getDouble("transit_crowding_VOT_threshold")
                    else 0.5,
                  transit_crowding_percentile =
                    if (c.hasPathOrNull("transit_crowding_percentile")) c.getDouble("transit_crowding_percentile")
                    else 90.0,
                  walk_intercept = if (c.hasPathOrNull("walk_intercept")) c.getDouble("walk_intercept") else 0.0,
                  walk_transit_intercept =
                    if (c.hasPathOrNull("walk_transit_intercept")) c.getDouble("walk_transit_intercept") else 0.0
                )
              }
            }

            def apply(
              c: com.typesafe.config.Config
            ): BeamConfig.Beam.Agentsim.Agents.ModalBehaviors.MultinomialLogit = {
              BeamConfig.Beam.Agentsim.Agents.ModalBehaviors.MultinomialLogit(
                params = BeamConfig.Beam.Agentsim.Agents.ModalBehaviors.MultinomialLogit.Params(
                  if (c.hasPathOrNull("params")) c.getConfig("params")
                  else com.typesafe.config.ConfigFactory.parseString("params{}")
                ),
                utility_scale_factor =
                  if (c.hasPathOrNull("utility_scale_factor")) c.getDouble("utility_scale_factor") else 1.0
              )
            }
          }

          case class PoolingMultiplier(
            Level3: scala.Double,
            Level4: scala.Double,
            Level5: scala.Double,
            LevelLE2: scala.Double
          )

          object PoolingMultiplier {

            def apply(
              c: com.typesafe.config.Config
            ): BeamConfig.Beam.Agentsim.Agents.ModalBehaviors.PoolingMultiplier = {
              BeamConfig.Beam.Agentsim.Agents.ModalBehaviors.PoolingMultiplier(
                Level3 = if (c.hasPathOrNull("Level3")) c.getDouble("Level3") else 1.0,
                Level4 = if (c.hasPathOrNull("Level4")) c.getDouble("Level4") else 1.0,
                Level5 = if (c.hasPathOrNull("Level5")) c.getDouble("Level5") else 1.0,
                LevelLE2 = if (c.hasPathOrNull("LevelLE2")) c.getDouble("LevelLE2") else 1.0
              )
            }
          }

          def apply(c: com.typesafe.config.Config): BeamConfig.Beam.Agentsim.Agents.ModalBehaviors = {
            BeamConfig.Beam.Agentsim.Agents.ModalBehaviors(
              bikeMultiplier = BeamConfig.Beam.Agentsim.Agents.ModalBehaviors.BikeMultiplier(
                if (c.hasPathOrNull("bikeMultiplier")) c.getConfig("bikeMultiplier")
                else com.typesafe.config.ConfigFactory.parseString("bikeMultiplier{}")
              ),
              defaultValueOfTime =
                if (c.hasPathOrNull("defaultValueOfTime")) c.getDouble("defaultValueOfTime") else 8.0,
              highTimeSensitivity = BeamConfig.Beam.Agentsim.Agents.ModalBehaviors.HighTimeSensitivity(
                if (c.hasPathOrNull("highTimeSensitivity")) c.getConfig("highTimeSensitivity")
                else com.typesafe.config.ConfigFactory.parseString("highTimeSensitivity{}")
              ),
              lccm = BeamConfig.Beam.Agentsim.Agents.ModalBehaviors.Lccm(
                if (c.hasPathOrNull("lccm")) c.getConfig("lccm")
                else com.typesafe.config.ConfigFactory.parseString("lccm{}")
              ),
              lowTimeSensitivity = BeamConfig.Beam.Agentsim.Agents.ModalBehaviors.LowTimeSensitivity(
                if (c.hasPathOrNull("lowTimeSensitivity")) c.getConfig("lowTimeSensitivity")
                else com.typesafe.config.ConfigFactory.parseString("lowTimeSensitivity{}")
              ),
              maximumNumberOfReplanningAttempts =
                if (c.hasPathOrNull("maximumNumberOfReplanningAttempts")) c.getInt("maximumNumberOfReplanningAttempts")
                else 3,
              minimumValueOfTime =
                if (c.hasPathOrNull("minimumValueOfTime")) c.getDouble("minimumValueOfTime") else 7.25,
              modeChoiceClass =
                if (c.hasPathOrNull("modeChoiceClass")) c.getString("modeChoiceClass")
                else "ModeChoiceMultinomialLogit",
              modeVotMultiplier = BeamConfig.Beam.Agentsim.Agents.ModalBehaviors.ModeVotMultiplier(
                if (c.hasPathOrNull("modeVotMultiplier")) c.getConfig("modeVotMultiplier")
                else com.typesafe.config.ConfigFactory.parseString("modeVotMultiplier{}")
              ),
              multinomialLogit = BeamConfig.Beam.Agentsim.Agents.ModalBehaviors.MultinomialLogit(
                if (c.hasPathOrNull("multinomialLogit")) c.getConfig("multinomialLogit")
                else com.typesafe.config.ConfigFactory.parseString("multinomialLogit{}")
              ),
              overrideAutomationForVOTT =
                c.hasPathOrNull("overrideAutomationForVOTT") && c.getBoolean("overrideAutomationForVOTT"),
              overrideAutomationLevel =
                if (c.hasPathOrNull("overrideAutomationLevel")) c.getInt("overrideAutomationLevel") else 1,
              poolingMultiplier = BeamConfig.Beam.Agentsim.Agents.ModalBehaviors.PoolingMultiplier(
                if (c.hasPathOrNull("poolingMultiplier")) c.getConfig("poolingMultiplier")
                else com.typesafe.config.ConfigFactory.parseString("poolingMultiplier{}")
              ),
              transitVehicleTypeVOTMultipliers =
                if (c.hasPathOrNull("transitVehicleTypeVOTMultipliers"))
                  scala.Some($_L$_str(c.getList("transitVehicleTypeVOTMultipliers")))
                else None
            )
          }
        }

        case class ModeIncentive(
          filePath: java.lang.String
        )

        object ModeIncentive {

          def apply(c: com.typesafe.config.Config): BeamConfig.Beam.Agentsim.Agents.ModeIncentive = {
            BeamConfig.Beam.Agentsim.Agents.ModeIncentive(
              filePath = if (c.hasPathOrNull("filePath")) c.getString("filePath") else ""
            )
          }
        }

        case class Parking(
          estimatedMeanEnRouteChargingDurationInSeconds: scala.Double,
          estimatedMinParkingDurationInSeconds: scala.Double,
          forceParkingType: scala.Boolean,
          fractionOfSameTypeZones: scala.Double,
          maxSearchRadius: scala.Double,
          minNumberOfSameTypeZones: scala.Int,
          minSearchRadius: scala.Double,
          multinomialLogit: BeamConfig.Beam.Agentsim.Agents.Parking.MultinomialLogit,
          rangeAnxietyBuffer: scala.Double,
          searchMaxDistanceRelativeToEllipseFoci: scala.Double
        )

        object Parking {

          case class MultinomialLogit(
            params: BeamConfig.Beam.Agentsim.Agents.Parking.MultinomialLogit.Params
          )

          object MultinomialLogit {

            case class Params(
              distanceMultiplier: scala.Double,
              enrouteDetourMultiplier: scala.Double,
              homeActivityPrefersResidentialParkingMultiplier: scala.Double,
              parkingPriceMultiplier: scala.Double,
              rangeAnxietyMultiplier: scala.Double
            )

            object Params {

              def apply(
                c: com.typesafe.config.Config
              ): BeamConfig.Beam.Agentsim.Agents.Parking.MultinomialLogit.Params = {
                BeamConfig.Beam.Agentsim.Agents.Parking.MultinomialLogit.Params(
                  distanceMultiplier =
                    if (c.hasPathOrNull("distanceMultiplier")) c.getDouble("distanceMultiplier") else -0.086,
                  enrouteDetourMultiplier =
                    if (c.hasPathOrNull("enrouteDetourMultiplier")) c.getDouble("enrouteDetourMultiplier") else -0.05,
                  homeActivityPrefersResidentialParkingMultiplier =
                    if (c.hasPathOrNull("homeActivityPrefersResidentialParkingMultiplier"))
                      c.getDouble("homeActivityPrefersResidentialParkingMultiplier")
                    else 1.0,
                  parkingPriceMultiplier =
                    if (c.hasPathOrNull("parkingPriceMultiplier")) c.getDouble("parkingPriceMultiplier") else -0.005,
                  rangeAnxietyMultiplier =
                    if (c.hasPathOrNull("rangeAnxietyMultiplier")) c.getDouble("rangeAnxietyMultiplier") else -0.5
                )
              }
            }

            def apply(c: com.typesafe.config.Config): BeamConfig.Beam.Agentsim.Agents.Parking.MultinomialLogit = {
              BeamConfig.Beam.Agentsim.Agents.Parking.MultinomialLogit(
                params = BeamConfig.Beam.Agentsim.Agents.Parking.MultinomialLogit.Params(
                  if (c.hasPathOrNull("params")) c.getConfig("params")
                  else com.typesafe.config.ConfigFactory.parseString("params{}")
                )
              )
            }
          }

          def apply(c: com.typesafe.config.Config): BeamConfig.Beam.Agentsim.Agents.Parking = {
            BeamConfig.Beam.Agentsim.Agents.Parking(
              estimatedMeanEnRouteChargingDurationInSeconds =
                if (c.hasPathOrNull("estimatedMeanEnRouteChargingDurationInSeconds"))
                  c.getDouble("estimatedMeanEnRouteChargingDurationInSeconds")
                else 1800.0,
              estimatedMinParkingDurationInSeconds =
                if (c.hasPathOrNull("estimatedMinParkingDurationInSeconds"))
                  c.getDouble("estimatedMinParkingDurationInSeconds")
                else 60.0,
              forceParkingType = c.hasPathOrNull("forceParkingType") && c.getBoolean("forceParkingType"),
              fractionOfSameTypeZones =
                if (c.hasPathOrNull("fractionOfSameTypeZones")) c.getDouble("fractionOfSameTypeZones") else 0.5,
              maxSearchRadius = if (c.hasPathOrNull("maxSearchRadius")) c.getDouble("maxSearchRadius") else 8046.72,
              minNumberOfSameTypeZones =
                if (c.hasPathOrNull("minNumberOfSameTypeZones")) c.getInt("minNumberOfSameTypeZones") else 10,
              minSearchRadius = if (c.hasPathOrNull("minSearchRadius")) c.getDouble("minSearchRadius") else 250.00,
              multinomialLogit = BeamConfig.Beam.Agentsim.Agents.Parking.MultinomialLogit(
                if (c.hasPathOrNull("multinomialLogit")) c.getConfig("multinomialLogit")
                else com.typesafe.config.ConfigFactory.parseString("multinomialLogit{}")
              ),
              rangeAnxietyBuffer =
                if (c.hasPathOrNull("rangeAnxietyBuffer")) c.getDouble("rangeAnxietyBuffer") else 20000.0,
              searchMaxDistanceRelativeToEllipseFoci =
                if (c.hasPathOrNull("searchMaxDistanceRelativeToEllipseFoci"))
                  c.getDouble("searchMaxDistanceRelativeToEllipseFoci")
                else 4.0
            )
          }
        }

        case class Plans(
          inputPersonAttributesFilePath: java.lang.String,
          inputPlansFilePath: java.lang.String,
          merge: BeamConfig.Beam.Agentsim.Agents.Plans.Merge
        )

        object Plans {

          case class Merge(
            fraction: scala.Double
          )

          object Merge {

            def apply(c: com.typesafe.config.Config): BeamConfig.Beam.Agentsim.Agents.Plans.Merge = {
              BeamConfig.Beam.Agentsim.Agents.Plans.Merge(
                fraction = if (c.hasPathOrNull("fraction")) c.getDouble("fraction") else 0.0
              )
            }
          }

          def apply(c: com.typesafe.config.Config): BeamConfig.Beam.Agentsim.Agents.Plans = {
            BeamConfig.Beam.Agentsim.Agents.Plans(
              inputPersonAttributesFilePath =
                if (c.hasPathOrNull("inputPersonAttributesFilePath")) c.getString("inputPersonAttributesFilePath")
                else "/test/input/beamville/populationAttributes.xml.gz",
              inputPlansFilePath =
                if (c.hasPathOrNull("inputPlansFilePath")) c.getString("inputPlansFilePath")
                else "/test/input/beamville/population.xml.gz",
              merge = BeamConfig.Beam.Agentsim.Agents.Plans.Merge(
                if (c.hasPathOrNull("merge")) c.getConfig("merge")
                else com.typesafe.config.ConfigFactory.parseString("merge{}")
              )
            )
          }
        }

        case class Population(
          industryRemovalProbabilty: BeamConfig.Beam.Agentsim.Agents.Population.IndustryRemovalProbabilty,
          useVehicleSampling: scala.Boolean
        )

        object Population {

          case class IndustryRemovalProbabilty(
            enabled: scala.Boolean,
            inputFilePath: java.lang.String,
            removalStrategy: java.lang.String
          )

          object IndustryRemovalProbabilty {

            def apply(
              c: com.typesafe.config.Config
            ): BeamConfig.Beam.Agentsim.Agents.Population.IndustryRemovalProbabilty = {
              BeamConfig.Beam.Agentsim.Agents.Population.IndustryRemovalProbabilty(
                enabled = c.hasPathOrNull("enabled") && c.getBoolean("enabled"),
                inputFilePath = if (c.hasPathOrNull("inputFilePath")) c.getString("inputFilePath") else "",
                removalStrategy =
                  if (c.hasPathOrNull("removalStrategy")) c.getString("removalStrategy") else "RemovePersonFromScenario"
              )
            }
          }

          def apply(c: com.typesafe.config.Config): BeamConfig.Beam.Agentsim.Agents.Population = {
            BeamConfig.Beam.Agentsim.Agents.Population(
              industryRemovalProbabilty = BeamConfig.Beam.Agentsim.Agents.Population.IndustryRemovalProbabilty(
                if (c.hasPathOrNull("industryRemovalProbabilty")) c.getConfig("industryRemovalProbabilty")
                else com.typesafe.config.ConfigFactory.parseString("industryRemovalProbabilty{}")
              ),
              useVehicleSampling = c.hasPathOrNull("useVehicleSampling") && c.getBoolean("useVehicleSampling")
            )
          }
        }

        case class PtFare(
          filePath: java.lang.String
        )

        object PtFare {

          def apply(c: com.typesafe.config.Config): BeamConfig.Beam.Agentsim.Agents.PtFare = {
            BeamConfig.Beam.Agentsim.Agents.PtFare(
              filePath = if (c.hasPathOrNull("filePath")) c.getString("filePath") else ""
            )
          }
        }

        case class RideHail(
          bestResponseType: java.lang.String,
          cav: BeamConfig.Beam.Agentsim.Agents.RideHail.Cav,
          charging: BeamConfig.Beam.Agentsim.Agents.RideHail.Charging,
          freeSpeedLinkWeightMultiplier: scala.Double,
          human: BeamConfig.Beam.Agentsim.Agents.RideHail.Human,
          iterationStats: BeamConfig.Beam.Agentsim.Agents.RideHail.IterationStats,
          linkFleetStateAcrossIterations: scala.Boolean,
          managers: scala.List[BeamConfig.Beam.Agentsim.Agents.RideHail.Managers$Elm],
          rangeBufferForDispatchInMeters: scala.Int,
          surgePricing: BeamConfig.Beam.Agentsim.Agents.RideHail.SurgePricing
        )

        object RideHail {

          case class Cav(
            noRefuelThresholdInMeters: scala.Int,
            refuelRequiredThresholdInMeters: scala.Int,
            valueOfTime: scala.Int
          )

          object Cav {

            def apply(c: com.typesafe.config.Config): BeamConfig.Beam.Agentsim.Agents.RideHail.Cav = {
              BeamConfig.Beam.Agentsim.Agents.RideHail.Cav(
                noRefuelThresholdInMeters =
                  if (c.hasPathOrNull("noRefuelThresholdInMeters")) c.getInt("noRefuelThresholdInMeters") else 96540,
                refuelRequiredThresholdInMeters =
                  if (c.hasPathOrNull("refuelRequiredThresholdInMeters")) c.getInt("refuelRequiredThresholdInMeters")
                  else 16090,
                valueOfTime = if (c.hasPathOrNull("valueOfTime")) c.getInt("valueOfTime") else 1
              )
            }
          }

          case class Charging(
            multinomialLogit: BeamConfig.Beam.Agentsim.Agents.RideHail.Charging.MultinomialLogit
          )

          object Charging {

            case class MultinomialLogit(
              params: BeamConfig.Beam.Agentsim.Agents.RideHail.Charging.MultinomialLogit.Params
            )

            object MultinomialLogit {

              case class Params(
                chargingTimeMultiplier: scala.Double,
                drivingTimeMultiplier: scala.Double,
                insufficientRangeMultiplier: scala.Double,
                queueingTimeMultiplier: scala.Double
              )

              object Params {

                def apply(
                  c: com.typesafe.config.Config
                ): BeamConfig.Beam.Agentsim.Agents.RideHail.Charging.MultinomialLogit.Params = {
                  BeamConfig.Beam.Agentsim.Agents.RideHail.Charging.MultinomialLogit.Params(
                    chargingTimeMultiplier =
                      if (c.hasPathOrNull("chargingTimeMultiplier")) c.getDouble("chargingTimeMultiplier")
                      else -0.01666667,
                    drivingTimeMultiplier =
                      if (c.hasPathOrNull("drivingTimeMultiplier")) c.getDouble("drivingTimeMultiplier")
                      else -0.01666667,
                    insufficientRangeMultiplier =
                      if (c.hasPathOrNull("insufficientRangeMultiplier")) c.getDouble("insufficientRangeMultiplier")
                      else -60.0,
                    queueingTimeMultiplier =
                      if (c.hasPathOrNull("queueingTimeMultiplier")) c.getDouble("queueingTimeMultiplier")
                      else -0.01666667
                  )
                }
              }

              def apply(
                c: com.typesafe.config.Config
              ): BeamConfig.Beam.Agentsim.Agents.RideHail.Charging.MultinomialLogit = {
                BeamConfig.Beam.Agentsim.Agents.RideHail.Charging.MultinomialLogit(
                  params = BeamConfig.Beam.Agentsim.Agents.RideHail.Charging.MultinomialLogit.Params(
                    if (c.hasPathOrNull("params")) c.getConfig("params")
                    else com.typesafe.config.ConfigFactory.parseString("params{}")
                  )
                )
              }
            }

            def apply(c: com.typesafe.config.Config): BeamConfig.Beam.Agentsim.Agents.RideHail.Charging = {
              BeamConfig.Beam.Agentsim.Agents.RideHail.Charging(
                multinomialLogit = BeamConfig.Beam.Agentsim.Agents.RideHail.Charging.MultinomialLogit(
                  if (c.hasPathOrNull("multinomialLogit")) c.getConfig("multinomialLogit")
                  else com.typesafe.config.ConfigFactory.parseString("multinomialLogit{}")
                )
              )
            }
          }

          case class Human(
            noRefuelThresholdInMeters: scala.Int,
            refuelRequiredThresholdInMeters: scala.Int
          )

          object Human {

            def apply(c: com.typesafe.config.Config): BeamConfig.Beam.Agentsim.Agents.RideHail.Human = {
              BeamConfig.Beam.Agentsim.Agents.RideHail.Human(
                noRefuelThresholdInMeters =
                  if (c.hasPathOrNull("noRefuelThresholdInMeters")) c.getInt("noRefuelThresholdInMeters") else 128720,
                refuelRequiredThresholdInMeters =
                  if (c.hasPathOrNull("refuelRequiredThresholdInMeters")) c.getInt("refuelRequiredThresholdInMeters")
                  else 32180
              )
            }
          }

          case class IterationStats(
            timeBinSizeInSec: scala.Double
          )

          object IterationStats {

            def apply(c: com.typesafe.config.Config): BeamConfig.Beam.Agentsim.Agents.RideHail.IterationStats = {
              BeamConfig.Beam.Agentsim.Agents.RideHail.IterationStats(
                timeBinSizeInSec = if (c.hasPathOrNull("timeBinSizeInSec")) c.getDouble("timeBinSizeInSec") else 3600.0
              )
            }
          }

          case class Managers$Elm(
            allocationManager: BeamConfig.Beam.Agentsim.Agents.RideHail.Managers$Elm.AllocationManager,
            defaultBaseCost: scala.Double,
            defaultCostPerMile: scala.Double,
            defaultCostPerMinute: scala.Double,
            initialization: BeamConfig.Beam.Agentsim.Agents.RideHail.Managers$Elm.Initialization,
            maximumWalkDistanceToStopInM: scala.Int,
            name: java.lang.String,
            pooledBaseCost: scala.Double,
            pooledCostPerMile: scala.Double,
            pooledCostPerMinute: scala.Double,
            repositioningManager: BeamConfig.Beam.Agentsim.Agents.RideHail.Managers$Elm.RepositioningManager,
            rideHailManager: BeamConfig.Beam.Agentsim.Agents.RideHail.Managers$Elm.RideHailManager,
<<<<<<< HEAD
            savCoefficientMultiplier: scala.Double,
            stopFilePath: scala.Option[java.lang.String]
=======
            supportedModes: java.lang.String
>>>>>>> caab93df
          )

          object Managers$Elm {

            case class AllocationManager(
              alonsoMora: BeamConfig.Beam.Agentsim.Agents.RideHail.Managers$Elm.AllocationManager.AlonsoMora,
              matchingAlgorithm: java.lang.String,
              maxExcessRideTime: scala.Double,
              maxWaitingTimeInSec: scala.Int,
              name: java.lang.String,
              pooledRideHailIntervalAsMultipleOfSoloRideHail: scala.Int,
              repositionLowWaitingTimes: BeamConfig.Beam.Agentsim.Agents.RideHail.Managers$Elm.AllocationManager.RepositionLowWaitingTimes,
              requestBufferTimeoutInSeconds: scala.Int
            )

            object AllocationManager {

              case class AlonsoMora(
                maxRequestsPerVehicle: scala.Int
              )

              object AlonsoMora {

                def apply(
                  c: com.typesafe.config.Config
                ): BeamConfig.Beam.Agentsim.Agents.RideHail.Managers$Elm.AllocationManager.AlonsoMora = {
                  BeamConfig.Beam.Agentsim.Agents.RideHail.Managers$Elm.AllocationManager.AlonsoMora(
                    maxRequestsPerVehicle =
                      if (c.hasPathOrNull("maxRequestsPerVehicle")) c.getInt("maxRequestsPerVehicle") else 5
                  )
                }
              }

              case class RepositionLowWaitingTimes(
                allowIncreasingRadiusIfDemandInRadiusLow: scala.Boolean,
                demandWeight: scala.Double,
                distanceWeight: scala.Double,
                keepMaxTopNScores: scala.Int,
                minDemandPercentageInRadius: scala.Double,
                minScoreThresholdForRepositioning: scala.Double,
                minimumNumberOfIdlingVehiclesThresholdForRepositioning: scala.Int,
                percentageOfVehiclesToReposition: scala.Double,
                produceDebugImages: scala.Boolean,
                repositionCircleRadiusInMeters: scala.Double,
                repositioningMethod: java.lang.String,
                timeWindowSizeInSecForDecidingAboutRepositioning: scala.Double,
                waitingTimeWeight: scala.Double
              )

              object RepositionLowWaitingTimes {

                def apply(
                  c: com.typesafe.config.Config
                ): BeamConfig.Beam.Agentsim.Agents.RideHail.Managers$Elm.AllocationManager.RepositionLowWaitingTimes = {
                  BeamConfig.Beam.Agentsim.Agents.RideHail.Managers$Elm.AllocationManager.RepositionLowWaitingTimes(
                    allowIncreasingRadiusIfDemandInRadiusLow = !c.hasPathOrNull(
                      "allowIncreasingRadiusIfDemandInRadiusLow"
                    ) || c.getBoolean("allowIncreasingRadiusIfDemandInRadiusLow"),
                    demandWeight = if (c.hasPathOrNull("demandWeight")) c.getDouble("demandWeight") else 4.0,
                    distanceWeight = if (c.hasPathOrNull("distanceWeight")) c.getDouble("distanceWeight") else 0.01,
                    keepMaxTopNScores = if (c.hasPathOrNull("keepMaxTopNScores")) c.getInt("keepMaxTopNScores") else 1,
                    minDemandPercentageInRadius =
                      if (c.hasPathOrNull("minDemandPercentageInRadius")) c.getDouble("minDemandPercentageInRadius")
                      else 0.1,
                    minScoreThresholdForRepositioning =
                      if (c.hasPathOrNull("minScoreThresholdForRepositioning"))
                        c.getDouble("minScoreThresholdForRepositioning")
                      else 0.1,
                    minimumNumberOfIdlingVehiclesThresholdForRepositioning =
                      if (c.hasPathOrNull("minimumNumberOfIdlingVehiclesThresholdForRepositioning"))
                        c.getInt("minimumNumberOfIdlingVehiclesThresholdForRepositioning")
                      else 1,
                    percentageOfVehiclesToReposition =
                      if (c.hasPathOrNull("percentageOfVehiclesToReposition"))
                        c.getDouble("percentageOfVehiclesToReposition")
                      else 0.01,
                    produceDebugImages = !c.hasPathOrNull("produceDebugImages") || c.getBoolean("produceDebugImages"),
                    repositionCircleRadiusInMeters =
                      if (c.hasPathOrNull("repositionCircleRadiusInMeters"))
                        c.getDouble("repositionCircleRadiusInMeters")
                      else 3000,
                    repositioningMethod =
                      if (c.hasPathOrNull("repositioningMethod")) c.getString("repositioningMethod") else "TOP_SCORES",
                    timeWindowSizeInSecForDecidingAboutRepositioning =
                      if (c.hasPathOrNull("timeWindowSizeInSecForDecidingAboutRepositioning"))
                        c.getDouble("timeWindowSizeInSecForDecidingAboutRepositioning")
                      else 1200,
                    waitingTimeWeight =
                      if (c.hasPathOrNull("waitingTimeWeight")) c.getDouble("waitingTimeWeight") else 4.0
                  )
                }
              }

              def apply(
                c: com.typesafe.config.Config
              ): BeamConfig.Beam.Agentsim.Agents.RideHail.Managers$Elm.AllocationManager = {
                BeamConfig.Beam.Agentsim.Agents.RideHail.Managers$Elm.AllocationManager(
                  alonsoMora = BeamConfig.Beam.Agentsim.Agents.RideHail.Managers$Elm.AllocationManager.AlonsoMora(
                    if (c.hasPathOrNull("alonsoMora")) c.getConfig("alonsoMora")
                    else com.typesafe.config.ConfigFactory.parseString("alonsoMora{}")
                  ),
                  matchingAlgorithm =
                    if (c.hasPathOrNull("matchingAlgorithm")) c.getString("matchingAlgorithm")
                    else "ALONSO_MORA_MATCHING_WITH_ASYNC_GREEDY_ASSIGNMENT",
                  maxExcessRideTime =
                    if (c.hasPathOrNull("maxExcessRideTime")) c.getDouble("maxExcessRideTime") else 0.5,
                  maxWaitingTimeInSec =
                    if (c.hasPathOrNull("maxWaitingTimeInSec")) c.getInt("maxWaitingTimeInSec") else 900,
                  name = if (c.hasPathOrNull("name")) c.getString("name") else "DEFAULT_MANAGER",
                  pooledRideHailIntervalAsMultipleOfSoloRideHail =
                    if (c.hasPathOrNull("pooledRideHailIntervalAsMultipleOfSoloRideHail"))
                      c.getInt("pooledRideHailIntervalAsMultipleOfSoloRideHail")
                    else 1,
                  repositionLowWaitingTimes =
                    BeamConfig.Beam.Agentsim.Agents.RideHail.Managers$Elm.AllocationManager.RepositionLowWaitingTimes(
                      if (c.hasPathOrNull("repositionLowWaitingTimes")) c.getConfig("repositionLowWaitingTimes")
                      else com.typesafe.config.ConfigFactory.parseString("repositionLowWaitingTimes{}")
                    ),
                  requestBufferTimeoutInSeconds =
                    if (c.hasPathOrNull("requestBufferTimeoutInSeconds")) c.getInt("requestBufferTimeoutInSeconds")
                    else 0
                )
              }
            }

            case class Initialization(
              filePath: java.lang.String,
              initType: java.lang.String,
              parking: BeamConfig.Beam.Agentsim.Agents.RideHail.Managers$Elm.Initialization.Parking,
              procedural: BeamConfig.Beam.Agentsim.Agents.RideHail.Managers$Elm.Initialization.Procedural
            )

            object Initialization {

              case class Parking(
                filePath: java.lang.String
              )

              object Parking {

                def apply(
                  c: com.typesafe.config.Config
                ): BeamConfig.Beam.Agentsim.Agents.RideHail.Managers$Elm.Initialization.Parking = {
                  BeamConfig.Beam.Agentsim.Agents.RideHail.Managers$Elm.Initialization.Parking(
                    filePath = if (c.hasPathOrNull("filePath")) c.getString("filePath") else ""
                  )
                }
              }

              case class Procedural(
                fractionOfInitialVehicleFleet: scala.Double,
                initialLocation: BeamConfig.Beam.Agentsim.Agents.RideHail.Managers$Elm.Initialization.Procedural.InitialLocation,
                vehicleAdjustmentMethod: java.lang.String,
                vehicleTypeId: java.lang.String,
                vehicleTypePrefix: java.lang.String
              )

              object Procedural {

                case class InitialLocation(
                  home: BeamConfig.Beam.Agentsim.Agents.RideHail.Managers$Elm.Initialization.Procedural.InitialLocation.Home,
                  name: java.lang.String
                )

                object InitialLocation {

                  case class Home(
                    radiusInMeters: scala.Double
                  )

                  object Home {

                    def apply(
                      c: com.typesafe.config.Config
                    ): BeamConfig.Beam.Agentsim.Agents.RideHail.Managers$Elm.Initialization.Procedural.InitialLocation.Home = {
                      BeamConfig.Beam.Agentsim.Agents.RideHail.Managers$Elm.Initialization.Procedural.InitialLocation
                        .Home(
                          radiusInMeters =
                            if (c.hasPathOrNull("radiusInMeters")) c.getDouble("radiusInMeters") else 10000
                        )
                    }
                  }

                  def apply(
                    c: com.typesafe.config.Config
                  ): BeamConfig.Beam.Agentsim.Agents.RideHail.Managers$Elm.Initialization.Procedural.InitialLocation = {
                    BeamConfig.Beam.Agentsim.Agents.RideHail.Managers$Elm.Initialization.Procedural.InitialLocation(
                      home =
                        BeamConfig.Beam.Agentsim.Agents.RideHail.Managers$Elm.Initialization.Procedural.InitialLocation
                          .Home(
                            if (c.hasPathOrNull("home")) c.getConfig("home")
                            else com.typesafe.config.ConfigFactory.parseString("home{}")
                          ),
                      name = if (c.hasPathOrNull("name")) c.getString("name") else "HOME"
                    )
                  }
                }

                def apply(
                  c: com.typesafe.config.Config
                ): BeamConfig.Beam.Agentsim.Agents.RideHail.Managers$Elm.Initialization.Procedural = {
                  BeamConfig.Beam.Agentsim.Agents.RideHail.Managers$Elm.Initialization.Procedural(
                    fractionOfInitialVehicleFleet =
                      if (c.hasPathOrNull("fractionOfInitialVehicleFleet")) c.getDouble("fractionOfInitialVehicleFleet")
                      else 0.1,
                    initialLocation =
                      BeamConfig.Beam.Agentsim.Agents.RideHail.Managers$Elm.Initialization.Procedural.InitialLocation(
                        if (c.hasPathOrNull("initialLocation")) c.getConfig("initialLocation")
                        else com.typesafe.config.ConfigFactory.parseString("initialLocation{}")
                      ),
                    vehicleAdjustmentMethod =
                      if (c.hasPathOrNull("vehicleAdjustmentMethod")) c.getString("vehicleAdjustmentMethod") else "",
                    vehicleTypeId = if (c.hasPathOrNull("vehicleTypeId")) c.getString("vehicleTypeId") else "Car",
                    vehicleTypePrefix =
                      if (c.hasPathOrNull("vehicleTypePrefix")) c.getString("vehicleTypePrefix") else "RH"
                  )
                }
              }

              def apply(
                c: com.typesafe.config.Config
              ): BeamConfig.Beam.Agentsim.Agents.RideHail.Managers$Elm.Initialization = {
                BeamConfig.Beam.Agentsim.Agents.RideHail.Managers$Elm.Initialization(
                  filePath = if (c.hasPathOrNull("filePath")) c.getString("filePath") else "",
                  initType = if (c.hasPathOrNull("initType")) c.getString("initType") else "PROCEDURAL",
                  parking = BeamConfig.Beam.Agentsim.Agents.RideHail.Managers$Elm.Initialization.Parking(
                    if (c.hasPathOrNull("parking")) c.getConfig("parking")
                    else com.typesafe.config.ConfigFactory.parseString("parking{}")
                  ),
                  procedural = BeamConfig.Beam.Agentsim.Agents.RideHail.Managers$Elm.Initialization.Procedural(
                    if (c.hasPathOrNull("procedural")) c.getConfig("procedural")
                    else com.typesafe.config.ConfigFactory.parseString("procedural{}")
                  )
                )
              }
            }

            case class RepositioningManager(
              demandFollowingRepositioningManager: BeamConfig.Beam.Agentsim.Agents.RideHail.Managers$Elm.RepositioningManager.DemandFollowingRepositioningManager,
              inverseSquareDistanceRepositioningFactor: BeamConfig.Beam.Agentsim.Agents.RideHail.Managers$Elm.RepositioningManager.InverseSquareDistanceRepositioningFactor,
              name: java.lang.String,
              timeout: scala.Int
            )

            object RepositioningManager {

              case class DemandFollowingRepositioningManager(
                fractionOfClosestClustersToConsider: scala.Double,
                horizon: scala.Int,
                numberOfClustersForDemand: scala.Int,
                sensitivityOfRepositioningToDemand: scala.Double,
                sensitivityOfRepositioningToDemandForCAVs: scala.Double
              )

              object DemandFollowingRepositioningManager {

                def apply(
                  c: com.typesafe.config.Config
                ): BeamConfig.Beam.Agentsim.Agents.RideHail.Managers$Elm.RepositioningManager.DemandFollowingRepositioningManager = {
                  BeamConfig.Beam.Agentsim.Agents.RideHail.Managers$Elm.RepositioningManager
                    .DemandFollowingRepositioningManager(
                      fractionOfClosestClustersToConsider =
                        if (c.hasPathOrNull("fractionOfClosestClustersToConsider"))
                          c.getDouble("fractionOfClosestClustersToConsider")
                        else 0.2,
                      horizon = if (c.hasPathOrNull("horizon")) c.getInt("horizon") else 1200,
                      numberOfClustersForDemand =
                        if (c.hasPathOrNull("numberOfClustersForDemand")) c.getInt("numberOfClustersForDemand") else 30,
                      sensitivityOfRepositioningToDemand =
                        if (c.hasPathOrNull("sensitivityOfRepositioningToDemand"))
                          c.getDouble("sensitivityOfRepositioningToDemand")
                        else 1,
                      sensitivityOfRepositioningToDemandForCAVs =
                        if (c.hasPathOrNull("sensitivityOfRepositioningToDemandForCAVs"))
                          c.getDouble("sensitivityOfRepositioningToDemandForCAVs")
                        else 1
                    )
                }
              }

              case class InverseSquareDistanceRepositioningFactor(
                predictionHorizon: scala.Int,
                sensitivityOfRepositioningToDemand: scala.Double,
                sensitivityOfRepositioningToDistance: scala.Double
              )

              object InverseSquareDistanceRepositioningFactor {

                def apply(
                  c: com.typesafe.config.Config
                ): BeamConfig.Beam.Agentsim.Agents.RideHail.Managers$Elm.RepositioningManager.InverseSquareDistanceRepositioningFactor = {
                  BeamConfig.Beam.Agentsim.Agents.RideHail.Managers$Elm.RepositioningManager
                    .InverseSquareDistanceRepositioningFactor(
                      predictionHorizon =
                        if (c.hasPathOrNull("predictionHorizon")) c.getInt("predictionHorizon") else 3600,
                      sensitivityOfRepositioningToDemand =
                        if (c.hasPathOrNull("sensitivityOfRepositioningToDemand"))
                          c.getDouble("sensitivityOfRepositioningToDemand")
                        else 0.4,
                      sensitivityOfRepositioningToDistance =
                        if (c.hasPathOrNull("sensitivityOfRepositioningToDistance"))
                          c.getDouble("sensitivityOfRepositioningToDistance")
                        else 0.9
                    )
                }
              }

              def apply(
                c: com.typesafe.config.Config
              ): BeamConfig.Beam.Agentsim.Agents.RideHail.Managers$Elm.RepositioningManager = {
                BeamConfig.Beam.Agentsim.Agents.RideHail.Managers$Elm.RepositioningManager(
                  demandFollowingRepositioningManager =
                    BeamConfig.Beam.Agentsim.Agents.RideHail.Managers$Elm.RepositioningManager
                      .DemandFollowingRepositioningManager(
                        if (c.hasPathOrNull("demandFollowingRepositioningManager"))
                          c.getConfig("demandFollowingRepositioningManager")
                        else com.typesafe.config.ConfigFactory.parseString("demandFollowingRepositioningManager{}")
                      ),
                  inverseSquareDistanceRepositioningFactor =
                    BeamConfig.Beam.Agentsim.Agents.RideHail.Managers$Elm.RepositioningManager
                      .InverseSquareDistanceRepositioningFactor(
                        if (c.hasPathOrNull("inverseSquareDistanceRepositioningFactor"))
                          c.getConfig("inverseSquareDistanceRepositioningFactor")
                        else com.typesafe.config.ConfigFactory.parseString("inverseSquareDistanceRepositioningFactor{}")
                      ),
                  name = if (c.hasPathOrNull("name")) c.getString("name") else "DEFAULT_REPOSITIONING_MANAGER",
                  timeout = if (c.hasPathOrNull("timeout")) c.getInt("timeout") else 0
                )
              }
            }

            case class RideHailManager(
              radiusInMeters: scala.Double
            )

            object RideHailManager {

              def apply(
                c: com.typesafe.config.Config
              ): BeamConfig.Beam.Agentsim.Agents.RideHail.Managers$Elm.RideHailManager = {
                BeamConfig.Beam.Agentsim.Agents.RideHail.Managers$Elm.RideHailManager(
                  radiusInMeters = if (c.hasPathOrNull("radiusInMeters")) c.getDouble("radiusInMeters") else 5000
                )
              }
            }

            def apply(c: com.typesafe.config.Config): BeamConfig.Beam.Agentsim.Agents.RideHail.Managers$Elm = {
              BeamConfig.Beam.Agentsim.Agents.RideHail.Managers$Elm(
                allocationManager = BeamConfig.Beam.Agentsim.Agents.RideHail.Managers$Elm.AllocationManager(
                  if (c.hasPathOrNull("allocationManager")) c.getConfig("allocationManager")
                  else com.typesafe.config.ConfigFactory.parseString("allocationManager{}")
                ),
                defaultBaseCost = if (c.hasPathOrNull("defaultBaseCost")) c.getDouble("defaultBaseCost") else 1.8,
                defaultCostPerMile =
                  if (c.hasPathOrNull("defaultCostPerMile")) c.getDouble("defaultCostPerMile") else 0.91,
                defaultCostPerMinute =
                  if (c.hasPathOrNull("defaultCostPerMinute")) c.getDouble("defaultCostPerMinute") else 0.28,
                initialization = BeamConfig.Beam.Agentsim.Agents.RideHail.Managers$Elm.Initialization(
                  if (c.hasPathOrNull("initialization")) c.getConfig("initialization")
                  else com.typesafe.config.ConfigFactory.parseString("initialization{}")
                ),
                maximumWalkDistanceToStopInM =
                  if (c.hasPathOrNull("maximumWalkDistanceToStopInM")) c.getInt("maximumWalkDistanceToStopInM")
                  else 800,
                name = if (c.hasPathOrNull("name")) c.getString("name") else "GlobalRHM",
                pooledBaseCost = if (c.hasPathOrNull("pooledBaseCost")) c.getDouble("pooledBaseCost") else 1.89,
                pooledCostPerMile =
                  if (c.hasPathOrNull("pooledCostPerMile")) c.getDouble("pooledCostPerMile") else 1.11,
                pooledCostPerMinute =
                  if (c.hasPathOrNull("pooledCostPerMinute")) c.getDouble("pooledCostPerMinute") else 0.07,
                repositioningManager = BeamConfig.Beam.Agentsim.Agents.RideHail.Managers$Elm.RepositioningManager(
                  if (c.hasPathOrNull("repositioningManager")) c.getConfig("repositioningManager")
                  else com.typesafe.config.ConfigFactory.parseString("repositioningManager{}")
                ),
                rideHailManager = BeamConfig.Beam.Agentsim.Agents.RideHail.Managers$Elm.RideHailManager(
                  if (c.hasPathOrNull("rideHailManager")) c.getConfig("rideHailManager")
                  else com.typesafe.config.ConfigFactory.parseString("rideHailManager{}")
                ),
<<<<<<< HEAD
                savCoefficientMultiplier =
                  if (c.hasPathOrNull("savCoefficientMultiplier")) c.getDouble("savCoefficientMultiplier") else 0.0,
                stopFilePath = if (c.hasPathOrNull("stopFilePath")) Some(c.getString("stopFilePath")) else None
=======
                supportedModes =
                  if (c.hasPathOrNull("supportedModes")) c.getString("supportedModes")
                  else "ride_hail, ride_hail_pooled"
>>>>>>> caab93df
              )
            }
          }

          case class SurgePricing(
            minimumSurgeLevel: scala.Double,
            numberOfCategories: scala.Int,
            priceAdjustmentStrategy: java.lang.String,
            surgeLevelAdaptionStep: scala.Double
          )

          object SurgePricing {

            def apply(c: com.typesafe.config.Config): BeamConfig.Beam.Agentsim.Agents.RideHail.SurgePricing = {
              BeamConfig.Beam.Agentsim.Agents.RideHail.SurgePricing(
                minimumSurgeLevel = if (c.hasPathOrNull("minimumSurgeLevel")) c.getDouble("minimumSurgeLevel") else 0.1,
                numberOfCategories = if (c.hasPathOrNull("numberOfCategories")) c.getInt("numberOfCategories") else 6,
                priceAdjustmentStrategy =
                  if (c.hasPathOrNull("priceAdjustmentStrategy")) c.getString("priceAdjustmentStrategy")
                  else "KEEP_PRICE_LEVEL_FIXED_AT_ONE",
                surgeLevelAdaptionStep =
                  if (c.hasPathOrNull("surgeLevelAdaptionStep")) c.getDouble("surgeLevelAdaptionStep") else 0.1
              )
            }
          }

          def apply(c: com.typesafe.config.Config): BeamConfig.Beam.Agentsim.Agents.RideHail = {
            BeamConfig.Beam.Agentsim.Agents.RideHail(
              bestResponseType =
                if (c.hasPathOrNull("bestResponseType")) c.getString("bestResponseType") else "MIN_COST",
              cav = BeamConfig.Beam.Agentsim.Agents.RideHail.Cav(
                if (c.hasPathOrNull("cav")) c.getConfig("cav")
                else com.typesafe.config.ConfigFactory.parseString("cav{}")
              ),
              charging = BeamConfig.Beam.Agentsim.Agents.RideHail.Charging(
                if (c.hasPathOrNull("charging")) c.getConfig("charging")
                else com.typesafe.config.ConfigFactory.parseString("charging{}")
              ),
              freeSpeedLinkWeightMultiplier =
                if (c.hasPathOrNull("freeSpeedLinkWeightMultiplier")) c.getDouble("freeSpeedLinkWeightMultiplier")
                else 2.0,
              human = BeamConfig.Beam.Agentsim.Agents.RideHail.Human(
                if (c.hasPathOrNull("human")) c.getConfig("human")
                else com.typesafe.config.ConfigFactory.parseString("human{}")
              ),
              iterationStats = BeamConfig.Beam.Agentsim.Agents.RideHail.IterationStats(
                if (c.hasPathOrNull("iterationStats")) c.getConfig("iterationStats")
                else com.typesafe.config.ConfigFactory.parseString("iterationStats{}")
              ),
              linkFleetStateAcrossIterations =
                c.hasPathOrNull("linkFleetStateAcrossIterations") && c.getBoolean("linkFleetStateAcrossIterations"),
              managers = $_LBeamConfig_Beam_Agentsim_Agents_RideHail_Managers$Elm(c.getList("managers")),
              rangeBufferForDispatchInMeters =
                if (c.hasPathOrNull("rangeBufferForDispatchInMeters")) c.getInt("rangeBufferForDispatchInMeters")
                else 10000,
              surgePricing = BeamConfig.Beam.Agentsim.Agents.RideHail.SurgePricing(
                if (c.hasPathOrNull("surgePricing")) c.getConfig("surgePricing")
                else com.typesafe.config.ConfigFactory.parseString("surgePricing{}")
              )
            )
          }

          private def $_LBeamConfig_Beam_Agentsim_Agents_RideHail_Managers$Elm(
            cl: com.typesafe.config.ConfigList
          ): scala.List[BeamConfig.Beam.Agentsim.Agents.RideHail.Managers$Elm] = {
            import scala.collection.JavaConverters._
            cl.asScala
              .map(cv =>
                BeamConfig.Beam.Agentsim.Agents.RideHail
                  .Managers$Elm(cv.asInstanceOf[com.typesafe.config.ConfigObject].toConfig)
              )
              .toList
          }
        }

        case class RideHailTransit(
          modesToConsider: java.lang.String
        )

        object RideHailTransit {

          def apply(c: com.typesafe.config.Config): BeamConfig.Beam.Agentsim.Agents.RideHailTransit = {
            BeamConfig.Beam.Agentsim.Agents.RideHailTransit(
              modesToConsider = if (c.hasPathOrNull("modesToConsider")) c.getString("modesToConsider") else "MASS"
            )
          }
        }

        case class TripBehaviors(
          carUsage: BeamConfig.Beam.Agentsim.Agents.TripBehaviors.CarUsage,
          multinomialLogit: BeamConfig.Beam.Agentsim.Agents.TripBehaviors.MultinomialLogit
        )

        object TripBehaviors {

          case class CarUsage(
            minDistanceToTrainStop: scala.Double
          )

          object CarUsage {

            def apply(c: com.typesafe.config.Config): BeamConfig.Beam.Agentsim.Agents.TripBehaviors.CarUsage = {
              BeamConfig.Beam.Agentsim.Agents.TripBehaviors.CarUsage(
                minDistanceToTrainStop =
                  if (c.hasPathOrNull("minDistanceToTrainStop")) c.getDouble("minDistanceToTrainStop") else 0.0
              )
            }
          }

          case class MultinomialLogit(
            activity_file_path: java.lang.String,
            additional_trip_utility: scala.Double,
            destination_nest_scale_factor: scala.Double,
            generate_secondary_activities: scala.Boolean,
            intercept_file_path: java.lang.String,
            max_destination_choice_set_size: scala.Int,
            max_destination_distance_meters: scala.Double,
            mode_nest_scale_factor: scala.Double,
            trip_nest_scale_factor: scala.Double
          )

          object MultinomialLogit {

            def apply(c: com.typesafe.config.Config): BeamConfig.Beam.Agentsim.Agents.TripBehaviors.MultinomialLogit = {
              BeamConfig.Beam.Agentsim.Agents.TripBehaviors.MultinomialLogit(
                activity_file_path =
                  if (c.hasPathOrNull("activity_file_path")) c.getString("activity_file_path") else "",
                additional_trip_utility =
                  if (c.hasPathOrNull("additional_trip_utility")) c.getDouble("additional_trip_utility") else 0.0,
                destination_nest_scale_factor =
                  if (c.hasPathOrNull("destination_nest_scale_factor")) c.getDouble("destination_nest_scale_factor")
                  else 1.0,
                generate_secondary_activities =
                  c.hasPathOrNull("generate_secondary_activities") && c.getBoolean("generate_secondary_activities"),
                intercept_file_path =
                  if (c.hasPathOrNull("intercept_file_path")) c.getString("intercept_file_path") else "",
                max_destination_choice_set_size =
                  if (c.hasPathOrNull("max_destination_choice_set_size")) c.getInt("max_destination_choice_set_size")
                  else 20,
                max_destination_distance_meters =
                  if (c.hasPathOrNull("max_destination_distance_meters")) c.getDouble("max_destination_distance_meters")
                  else 32000,
                mode_nest_scale_factor =
                  if (c.hasPathOrNull("mode_nest_scale_factor")) c.getDouble("mode_nest_scale_factor") else 1.0,
                trip_nest_scale_factor =
                  if (c.hasPathOrNull("trip_nest_scale_factor")) c.getDouble("trip_nest_scale_factor") else 1.0
              )
            }
          }

          def apply(c: com.typesafe.config.Config): BeamConfig.Beam.Agentsim.Agents.TripBehaviors = {
            BeamConfig.Beam.Agentsim.Agents.TripBehaviors(
              carUsage = BeamConfig.Beam.Agentsim.Agents.TripBehaviors.CarUsage(
                if (c.hasPathOrNull("carUsage")) c.getConfig("carUsage")
                else com.typesafe.config.ConfigFactory.parseString("carUsage{}")
              ),
              multinomialLogit = BeamConfig.Beam.Agentsim.Agents.TripBehaviors.MultinomialLogit(
                if (c.hasPathOrNull("multinomialLogit")) c.getConfig("multinomialLogit")
                else com.typesafe.config.ConfigFactory.parseString("multinomialLogit{}")
              )
            )
          }
        }

        case class Vehicles(
          destination: BeamConfig.Beam.Agentsim.Agents.Vehicles.Destination,
          downsamplingMethod: java.lang.String,
          dummySharedBike: BeamConfig.Beam.Agentsim.Agents.Vehicles.DummySharedBike,
          dummySharedCar: BeamConfig.Beam.Agentsim.Agents.Vehicles.DummySharedCar,
          enroute: BeamConfig.Beam.Agentsim.Agents.Vehicles.Enroute,
          fractionOfInitialVehicleFleet: scala.Double,
          fractionOfPeopleWithBicycle: scala.Double,
          fuelTypesFilePath: java.lang.String,
          generateEmergencyHouseholdVehicleWhenPlansRequireIt: scala.Boolean,
          linkSocAcrossIterations: scala.Boolean,
          linkToGradePercentFilePath: java.lang.String,
          meanPrivateVehicleStartingSOC: scala.Double,
          meanRidehailVehicleStartingSOC: scala.Double,
          replanOnTheFlyWhenHouseholdVehiclesAreNotAvailable: scala.Boolean,
          sharedFleets: scala.List[BeamConfig.Beam.Agentsim.Agents.Vehicles.SharedFleets$Elm],
          transitVehicleTypesByRouteFile: java.lang.String,
          vehicleAdjustmentMethod: java.lang.String,
          vehicleTypesFilePath: java.lang.String,
          vehiclesFilePath: java.lang.String
        )

        object Vehicles {

          case class Destination(
            home: BeamConfig.Beam.Agentsim.Agents.Vehicles.Destination.Home,
            noRefuelThresholdInMeters: scala.Int,
            refuelRequiredThresholdInMeters: scala.Int,
            secondary: BeamConfig.Beam.Agentsim.Agents.Vehicles.Destination.Secondary,
            work: BeamConfig.Beam.Agentsim.Agents.Vehicles.Destination.Work
          )

          object Destination {

            case class Home(
              noRefuelThresholdInMeters: scala.Int,
              refuelRequiredThresholdInMeters: scala.Int
            )

            object Home {

              def apply(c: com.typesafe.config.Config): BeamConfig.Beam.Agentsim.Agents.Vehicles.Destination.Home = {
                BeamConfig.Beam.Agentsim.Agents.Vehicles.Destination.Home(
                  noRefuelThresholdInMeters =
                    if (c.hasPathOrNull("noRefuelThresholdInMeters")) c.getInt("noRefuelThresholdInMeters") else 482803,
                  refuelRequiredThresholdInMeters =
                    if (c.hasPathOrNull("refuelRequiredThresholdInMeters")) c.getInt("refuelRequiredThresholdInMeters")
                    else 482803
                )
              }
            }

            case class Secondary(
              noRefuelThresholdInMeters: scala.Int,
              refuelRequiredThresholdInMeters: scala.Int
            )

            object Secondary {

              def apply(
                c: com.typesafe.config.Config
              ): BeamConfig.Beam.Agentsim.Agents.Vehicles.Destination.Secondary = {
                BeamConfig.Beam.Agentsim.Agents.Vehicles.Destination.Secondary(
                  noRefuelThresholdInMeters =
                    if (c.hasPathOrNull("noRefuelThresholdInMeters")) c.getInt("noRefuelThresholdInMeters") else 482803,
                  refuelRequiredThresholdInMeters =
                    if (c.hasPathOrNull("refuelRequiredThresholdInMeters")) c.getInt("refuelRequiredThresholdInMeters")
                    else 482803
                )
              }
            }

            case class Work(
              noRefuelThresholdInMeters: scala.Int,
              refuelRequiredThresholdInMeters: scala.Int
            )

            object Work {

              def apply(c: com.typesafe.config.Config): BeamConfig.Beam.Agentsim.Agents.Vehicles.Destination.Work = {
                BeamConfig.Beam.Agentsim.Agents.Vehicles.Destination.Work(
                  noRefuelThresholdInMeters =
                    if (c.hasPathOrNull("noRefuelThresholdInMeters")) c.getInt("noRefuelThresholdInMeters") else 482803,
                  refuelRequiredThresholdInMeters =
                    if (c.hasPathOrNull("refuelRequiredThresholdInMeters")) c.getInt("refuelRequiredThresholdInMeters")
                    else 482803
                )
              }
            }

            def apply(c: com.typesafe.config.Config): BeamConfig.Beam.Agentsim.Agents.Vehicles.Destination = {
              BeamConfig.Beam.Agentsim.Agents.Vehicles.Destination(
                home = BeamConfig.Beam.Agentsim.Agents.Vehicles.Destination.Home(
                  if (c.hasPathOrNull("home")) c.getConfig("home")
                  else com.typesafe.config.ConfigFactory.parseString("home{}")
                ),
                noRefuelThresholdInMeters =
                  if (c.hasPathOrNull("noRefuelThresholdInMeters")) c.getInt("noRefuelThresholdInMeters") else 482803,
                refuelRequiredThresholdInMeters =
                  if (c.hasPathOrNull("refuelRequiredThresholdInMeters")) c.getInt("refuelRequiredThresholdInMeters")
                  else 482803,
                secondary = BeamConfig.Beam.Agentsim.Agents.Vehicles.Destination.Secondary(
                  if (c.hasPathOrNull("secondary")) c.getConfig("secondary")
                  else com.typesafe.config.ConfigFactory.parseString("secondary{}")
                ),
                work = BeamConfig.Beam.Agentsim.Agents.Vehicles.Destination.Work(
                  if (c.hasPathOrNull("work")) c.getConfig("work")
                  else com.typesafe.config.ConfigFactory.parseString("work{}")
                )
              )
            }
          }

          case class DummySharedBike(
            vehicleTypeId: java.lang.String
          )

          object DummySharedBike {

            def apply(c: com.typesafe.config.Config): BeamConfig.Beam.Agentsim.Agents.Vehicles.DummySharedBike = {
              BeamConfig.Beam.Agentsim.Agents.Vehicles.DummySharedBike(
                vehicleTypeId =
                  if (c.hasPathOrNull("vehicleTypeId")) c.getString("vehicleTypeId") else "sharedVehicle-sharedBike"
              )
            }
          }

          case class DummySharedCar(
            vehicleTypeId: java.lang.String
          )

          object DummySharedCar {

            def apply(c: com.typesafe.config.Config): BeamConfig.Beam.Agentsim.Agents.Vehicles.DummySharedCar = {
              BeamConfig.Beam.Agentsim.Agents.Vehicles.DummySharedCar(
                vehicleTypeId =
                  if (c.hasPathOrNull("vehicleTypeId")) c.getString("vehicleTypeId") else "sharedVehicle-sharedCar"
              )
            }
          }

          case class Enroute(
            noRefuelAtRemainingDistanceThresholdInMeters: scala.Int,
            noRefuelThresholdOffsetInMeters: scala.Double,
            refuelRequiredThresholdOffsetInMeters: scala.Int,
            remainingDistanceWrtBatteryCapacityThreshold: scala.Int
          )

          object Enroute {

            def apply(c: com.typesafe.config.Config): BeamConfig.Beam.Agentsim.Agents.Vehicles.Enroute = {
              BeamConfig.Beam.Agentsim.Agents.Vehicles.Enroute(
                noRefuelAtRemainingDistanceThresholdInMeters =
                  if (c.hasPathOrNull("noRefuelAtRemainingDistanceThresholdInMeters"))
                    c.getInt("noRefuelAtRemainingDistanceThresholdInMeters")
                  else 500,
                noRefuelThresholdOffsetInMeters =
                  if (c.hasPathOrNull("noRefuelThresholdOffsetInMeters")) c.getDouble("noRefuelThresholdOffsetInMeters")
                  else 32186.9,
                refuelRequiredThresholdOffsetInMeters =
                  if (c.hasPathOrNull("refuelRequiredThresholdOffsetInMeters"))
                    c.getInt("refuelRequiredThresholdOffsetInMeters")
                  else 0,
                remainingDistanceWrtBatteryCapacityThreshold =
                  if (c.hasPathOrNull("remainingDistanceWrtBatteryCapacityThreshold"))
                    c.getInt("remainingDistanceWrtBatteryCapacityThreshold")
                  else 2
              )
            }
          }

          case class SharedFleets$Elm(
            fixed_non_reserving: scala.Option[
              BeamConfig.Beam.Agentsim.Agents.Vehicles.SharedFleets$Elm.FixedNonReserving
            ],
            fixed_non_reserving_fleet_by_taz: scala.Option[
              BeamConfig.Beam.Agentsim.Agents.Vehicles.SharedFleets$Elm.FixedNonReservingFleetByTaz
            ],
            inexhaustible_reserving: scala.Option[
              BeamConfig.Beam.Agentsim.Agents.Vehicles.SharedFleets$Elm.InexhaustibleReserving
            ],
            managerType: java.lang.String,
            name: java.lang.String,
            parkingFilePath: java.lang.String,
            reposition: scala.Option[BeamConfig.Beam.Agentsim.Agents.Vehicles.SharedFleets$Elm.Reposition]
          )

          object SharedFleets$Elm {

            case class FixedNonReserving(
              maxWalkingDistance: scala.Int,
              vehicleTypeId: java.lang.String
            )

            object FixedNonReserving {

              def apply(
                c: com.typesafe.config.Config
              ): BeamConfig.Beam.Agentsim.Agents.Vehicles.SharedFleets$Elm.FixedNonReserving = {
                BeamConfig.Beam.Agentsim.Agents.Vehicles.SharedFleets$Elm.FixedNonReserving(
                  maxWalkingDistance =
                    if (c.hasPathOrNull("maxWalkingDistance")) c.getInt("maxWalkingDistance") else 500,
                  vehicleTypeId =
                    if (c.hasPathOrNull("vehicleTypeId")) c.getString("vehicleTypeId") else "sharedVehicle-sharedCar"
                )
              }
            }

            case class FixedNonReservingFleetByTaz(
              fleetSize: scala.Int,
              maxWalkingDistance: scala.Int,
              vehicleTypeId: java.lang.String,
              vehiclesSharePerTAZFromCSV: scala.Option[java.lang.String]
            )

            object FixedNonReservingFleetByTaz {

              def apply(
                c: com.typesafe.config.Config
              ): BeamConfig.Beam.Agentsim.Agents.Vehicles.SharedFleets$Elm.FixedNonReservingFleetByTaz = {
                BeamConfig.Beam.Agentsim.Agents.Vehicles.SharedFleets$Elm.FixedNonReservingFleetByTaz(
                  fleetSize = if (c.hasPathOrNull("fleetSize")) c.getInt("fleetSize") else 10,
                  maxWalkingDistance =
                    if (c.hasPathOrNull("maxWalkingDistance")) c.getInt("maxWalkingDistance") else 500,
                  vehicleTypeId =
                    if (c.hasPathOrNull("vehicleTypeId")) c.getString("vehicleTypeId") else "sharedVehicle-sharedCar",
                  vehiclesSharePerTAZFromCSV =
                    if (c.hasPathOrNull("vehiclesSharePerTAZFromCSV")) Some(c.getString("vehiclesSharePerTAZFromCSV"))
                    else None
                )
              }
            }

            case class InexhaustibleReserving(
              vehicleTypeId: java.lang.String
            )

            object InexhaustibleReserving {

              def apply(
                c: com.typesafe.config.Config
              ): BeamConfig.Beam.Agentsim.Agents.Vehicles.SharedFleets$Elm.InexhaustibleReserving = {
                BeamConfig.Beam.Agentsim.Agents.Vehicles.SharedFleets$Elm.InexhaustibleReserving(
                  vehicleTypeId =
                    if (c.hasPathOrNull("vehicleTypeId")) c.getString("vehicleTypeId") else "sharedVehicle-sharedCar"
                )
              }
            }

            case class Reposition(
              min_availability_undersupply_algorithm: scala.Option[
                BeamConfig.Beam.Agentsim.Agents.Vehicles.SharedFleets$Elm.Reposition.MinAvailabilityUndersupplyAlgorithm
              ],
              name: java.lang.String,
              repositionTimeBin: scala.Int,
              statTimeBin: scala.Int
            )

            object Reposition {

              case class MinAvailabilityUndersupplyAlgorithm(
                matchLimit: scala.Int
              )

              object MinAvailabilityUndersupplyAlgorithm {

                def apply(
                  c: com.typesafe.config.Config
                ): BeamConfig.Beam.Agentsim.Agents.Vehicles.SharedFleets$Elm.Reposition.MinAvailabilityUndersupplyAlgorithm = {
                  BeamConfig.Beam.Agentsim.Agents.Vehicles.SharedFleets$Elm.Reposition
                    .MinAvailabilityUndersupplyAlgorithm(
                      matchLimit = if (c.hasPathOrNull("matchLimit")) c.getInt("matchLimit") else 99999
                    )
                }
              }

              def apply(
                c: com.typesafe.config.Config
              ): BeamConfig.Beam.Agentsim.Agents.Vehicles.SharedFleets$Elm.Reposition = {
                BeamConfig.Beam.Agentsim.Agents.Vehicles.SharedFleets$Elm.Reposition(
                  min_availability_undersupply_algorithm =
                    if (c.hasPathOrNull("min-availability-undersupply-algorithm"))
                      scala.Some(
                        BeamConfig.Beam.Agentsim.Agents.Vehicles.SharedFleets$Elm.Reposition
                          .MinAvailabilityUndersupplyAlgorithm(c.getConfig("min-availability-undersupply-algorithm"))
                      )
                    else None,
                  name = if (c.hasPathOrNull("name")) c.getString("name") else "my-reposition-algorithm",
                  repositionTimeBin = if (c.hasPathOrNull("repositionTimeBin")) c.getInt("repositionTimeBin") else 3600,
                  statTimeBin = if (c.hasPathOrNull("statTimeBin")) c.getInt("statTimeBin") else 300
                )
              }
            }

            def apply(c: com.typesafe.config.Config): BeamConfig.Beam.Agentsim.Agents.Vehicles.SharedFleets$Elm = {
              BeamConfig.Beam.Agentsim.Agents.Vehicles.SharedFleets$Elm(
                fixed_non_reserving =
                  if (c.hasPathOrNull("fixed-non-reserving"))
                    scala.Some(
                      BeamConfig.Beam.Agentsim.Agents.Vehicles.SharedFleets$Elm
                        .FixedNonReserving(c.getConfig("fixed-non-reserving"))
                    )
                  else None,
                fixed_non_reserving_fleet_by_taz =
                  if (c.hasPathOrNull("fixed-non-reserving-fleet-by-taz"))
                    scala.Some(
                      BeamConfig.Beam.Agentsim.Agents.Vehicles.SharedFleets$Elm
                        .FixedNonReservingFleetByTaz(c.getConfig("fixed-non-reserving-fleet-by-taz"))
                    )
                  else None,
                inexhaustible_reserving =
                  if (c.hasPathOrNull("inexhaustible-reserving"))
                    scala.Some(
                      BeamConfig.Beam.Agentsim.Agents.Vehicles.SharedFleets$Elm
                        .InexhaustibleReserving(c.getConfig("inexhaustible-reserving"))
                    )
                  else None,
                managerType = if (c.hasPathOrNull("managerType")) c.getString("managerType") else "fixed-non-reserving",
                name = if (c.hasPathOrNull("name")) c.getString("name") else "my-fixed-non-reserving-fleet",
                parkingFilePath = if (c.hasPathOrNull("parkingFilePath")) c.getString("parkingFilePath") else "",
                reposition =
                  if (c.hasPathOrNull("reposition"))
                    scala.Some(
                      BeamConfig.Beam.Agentsim.Agents.Vehicles.SharedFleets$Elm.Reposition(c.getConfig("reposition"))
                    )
                  else None
              )
            }
          }

          def apply(c: com.typesafe.config.Config): BeamConfig.Beam.Agentsim.Agents.Vehicles = {
            BeamConfig.Beam.Agentsim.Agents.Vehicles(
              destination = BeamConfig.Beam.Agentsim.Agents.Vehicles.Destination(
                if (c.hasPathOrNull("destination")) c.getConfig("destination")
                else com.typesafe.config.ConfigFactory.parseString("destination{}")
              ),
              downsamplingMethod =
                if (c.hasPathOrNull("downsamplingMethod")) c.getString("downsamplingMethod")
                else "SECONDARY_VEHICLES_FIRST",
              dummySharedBike = BeamConfig.Beam.Agentsim.Agents.Vehicles.DummySharedBike(
                if (c.hasPathOrNull("dummySharedBike")) c.getConfig("dummySharedBike")
                else com.typesafe.config.ConfigFactory.parseString("dummySharedBike{}")
              ),
              dummySharedCar = BeamConfig.Beam.Agentsim.Agents.Vehicles.DummySharedCar(
                if (c.hasPathOrNull("dummySharedCar")) c.getConfig("dummySharedCar")
                else com.typesafe.config.ConfigFactory.parseString("dummySharedCar{}")
              ),
              enroute = BeamConfig.Beam.Agentsim.Agents.Vehicles.Enroute(
                if (c.hasPathOrNull("enroute")) c.getConfig("enroute")
                else com.typesafe.config.ConfigFactory.parseString("enroute{}")
              ),
              fractionOfInitialVehicleFleet =
                if (c.hasPathOrNull("fractionOfInitialVehicleFleet")) c.getDouble("fractionOfInitialVehicleFleet")
                else 1.0,
              fractionOfPeopleWithBicycle =
                if (c.hasPathOrNull("fractionOfPeopleWithBicycle")) c.getDouble("fractionOfPeopleWithBicycle") else 1.0,
              fuelTypesFilePath =
                if (c.hasPathOrNull("fuelTypesFilePath")) c.getString("fuelTypesFilePath")
                else "/test/input/beamville/beamFuelTypes.csv",
              generateEmergencyHouseholdVehicleWhenPlansRequireIt = c.hasPathOrNull(
                "generateEmergencyHouseholdVehicleWhenPlansRequireIt"
              ) && c.getBoolean("generateEmergencyHouseholdVehicleWhenPlansRequireIt"),
              linkSocAcrossIterations =
                c.hasPathOrNull("linkSocAcrossIterations") && c.getBoolean("linkSocAcrossIterations"),
              linkToGradePercentFilePath =
                if (c.hasPathOrNull("linkToGradePercentFilePath")) c.getString("linkToGradePercentFilePath") else "",
              meanPrivateVehicleStartingSOC =
                if (c.hasPathOrNull("meanPrivateVehicleStartingSOC")) c.getDouble("meanPrivateVehicleStartingSOC")
                else 1.0,
              meanRidehailVehicleStartingSOC =
                if (c.hasPathOrNull("meanRidehailVehicleStartingSOC")) c.getDouble("meanRidehailVehicleStartingSOC")
                else 1.0,
              replanOnTheFlyWhenHouseholdVehiclesAreNotAvailable = c.hasPathOrNull(
                "replanOnTheFlyWhenHouseholdVehiclesAreNotAvailable"
              ) && c.getBoolean("replanOnTheFlyWhenHouseholdVehiclesAreNotAvailable"),
              sharedFleets = $_LBeamConfig_Beam_Agentsim_Agents_Vehicles_SharedFleets$Elm(c.getList("sharedFleets")),
              transitVehicleTypesByRouteFile =
                if (c.hasPathOrNull("transitVehicleTypesByRouteFile")) c.getString("transitVehicleTypesByRouteFile")
                else "",
              vehicleAdjustmentMethod =
                if (c.hasPathOrNull("vehicleAdjustmentMethod")) c.getString("vehicleAdjustmentMethod") else "UNIFORM",
              vehicleTypesFilePath =
                if (c.hasPathOrNull("vehicleTypesFilePath")) c.getString("vehicleTypesFilePath")
                else "/test/input/beamville/vehicleTypes.csv",
              vehiclesFilePath = if (c.hasPathOrNull("vehiclesFilePath")) c.getString("vehiclesFilePath") else ""
            )
          }

          private def $_LBeamConfig_Beam_Agentsim_Agents_Vehicles_SharedFleets$Elm(
            cl: com.typesafe.config.ConfigList
          ): scala.List[BeamConfig.Beam.Agentsim.Agents.Vehicles.SharedFleets$Elm] = {
            import scala.collection.JavaConverters._
            cl.asScala
              .map(cv =>
                BeamConfig.Beam.Agentsim.Agents.Vehicles
                  .SharedFleets$Elm(cv.asInstanceOf[com.typesafe.config.ConfigObject].toConfig)
              )
              .toList
          }
        }

        def apply(c: com.typesafe.config.Config): BeamConfig.Beam.Agentsim.Agents = {
          BeamConfig.Beam.Agentsim.Agents(
            activities = BeamConfig.Beam.Agentsim.Agents.Activities(
              if (c.hasPathOrNull("activities")) c.getConfig("activities")
              else com.typesafe.config.ConfigFactory.parseString("activities{}")
            ),
            bodyType = if (c.hasPathOrNull("bodyType")) c.getString("bodyType") else "BODY-TYPE-DEFAULT",
            freight = BeamConfig.Beam.Agentsim.Agents.Freight(
              if (c.hasPathOrNull("freight")) c.getConfig("freight")
              else com.typesafe.config.ConfigFactory.parseString("freight{}")
            ),
            households = BeamConfig.Beam.Agentsim.Agents.Households(
              if (c.hasPathOrNull("households")) c.getConfig("households")
              else com.typesafe.config.ConfigFactory.parseString("households{}")
            ),
            modalBehaviors = BeamConfig.Beam.Agentsim.Agents.ModalBehaviors(
              if (c.hasPathOrNull("modalBehaviors")) c.getConfig("modalBehaviors")
              else com.typesafe.config.ConfigFactory.parseString("modalBehaviors{}")
            ),
            modeIncentive = BeamConfig.Beam.Agentsim.Agents.ModeIncentive(
              if (c.hasPathOrNull("modeIncentive")) c.getConfig("modeIncentive")
              else com.typesafe.config.ConfigFactory.parseString("modeIncentive{}")
            ),
            parking = BeamConfig.Beam.Agentsim.Agents.Parking(
              if (c.hasPathOrNull("parking")) c.getConfig("parking")
              else com.typesafe.config.ConfigFactory.parseString("parking{}")
            ),
            plans = BeamConfig.Beam.Agentsim.Agents.Plans(
              if (c.hasPathOrNull("plans")) c.getConfig("plans")
              else com.typesafe.config.ConfigFactory.parseString("plans{}")
            ),
            population = BeamConfig.Beam.Agentsim.Agents.Population(
              if (c.hasPathOrNull("population")) c.getConfig("population")
              else com.typesafe.config.ConfigFactory.parseString("population{}")
            ),
            ptFare = BeamConfig.Beam.Agentsim.Agents.PtFare(
              if (c.hasPathOrNull("ptFare")) c.getConfig("ptFare")
              else com.typesafe.config.ConfigFactory.parseString("ptFare{}")
            ),
            rideHail = BeamConfig.Beam.Agentsim.Agents.RideHail(
              if (c.hasPathOrNull("rideHail")) c.getConfig("rideHail")
              else com.typesafe.config.ConfigFactory.parseString("rideHail{}")
            ),
            rideHailTransit = BeamConfig.Beam.Agentsim.Agents.RideHailTransit(
              if (c.hasPathOrNull("rideHailTransit")) c.getConfig("rideHailTransit")
              else com.typesafe.config.ConfigFactory.parseString("rideHailTransit{}")
            ),
            tripBehaviors = BeamConfig.Beam.Agentsim.Agents.TripBehaviors(
              if (c.hasPathOrNull("tripBehaviors")) c.getConfig("tripBehaviors")
              else com.typesafe.config.ConfigFactory.parseString("tripBehaviors{}")
            ),
            vehicles = BeamConfig.Beam.Agentsim.Agents.Vehicles(
              if (c.hasPathOrNull("vehicles")) c.getConfig("vehicles")
              else com.typesafe.config.ConfigFactory.parseString("vehicles{}")
            )
          )
        }
      }

      case class ChargingNetworkManager(
        chargingPointCostScalingFactor: scala.Double,
        chargingPointCountScalingFactor: scala.Double,
        chargingPointFilePath: java.lang.String,
        overnightChargingEnabled: scala.Boolean,
        powerManagerController: scala.Option[BeamConfig.Beam.Agentsim.ChargingNetworkManager.PowerManagerController],
        scaleUp: BeamConfig.Beam.Agentsim.ChargingNetworkManager.ScaleUp,
        sitePowerManagerController: scala.Option[
          BeamConfig.Beam.Agentsim.ChargingNetworkManager.SitePowerManagerController
        ],
        timeStepInSeconds: scala.Int
      )

      object ChargingNetworkManager {

        case class PowerManagerController(
          beamFederateName: java.lang.String,
          beamFederatePublication: java.lang.String,
          brokerAddress: java.lang.String,
          bufferSize: scala.Int,
          connect: scala.Boolean,
          coreType: java.lang.String,
          feedbackEnabled: scala.Boolean,
          intLogLevel: scala.Int,
          pmcFederateName: java.lang.String,
          pmcFederateSubscription: java.lang.String,
          timeDeltaProperty: scala.Double
        )

        object PowerManagerController {

          def apply(
            c: com.typesafe.config.Config
          ): BeamConfig.Beam.Agentsim.ChargingNetworkManager.PowerManagerController = {
            BeamConfig.Beam.Agentsim.ChargingNetworkManager.PowerManagerController(
              beamFederateName =
                if (c.hasPathOrNull("beamFederateName")) c.getString("beamFederateName") else "BEAM_FED",
              beamFederatePublication =
                if (c.hasPathOrNull("beamFederatePublication")) c.getString("beamFederatePublication")
                else "LOAD_DEMAND",
              brokerAddress = if (c.hasPathOrNull("brokerAddress")) c.getString("brokerAddress") else "tcp://127.0.0.1",
              bufferSize = if (c.hasPathOrNull("bufferSize")) c.getInt("bufferSize") else 10000000,
              connect = c.hasPathOrNull("connect") && c.getBoolean("connect"),
              coreType = if (c.hasPathOrNull("coreType")) c.getString("coreType") else "zmq",
              feedbackEnabled = !c.hasPathOrNull("feedbackEnabled") || c.getBoolean("feedbackEnabled"),
              intLogLevel = if (c.hasPathOrNull("intLogLevel")) c.getInt("intLogLevel") else 1,
              pmcFederateName = if (c.hasPathOrNull("pmcFederateName")) c.getString("pmcFederateName") else "GRID_FED",
              pmcFederateSubscription =
                if (c.hasPathOrNull("pmcFederateSubscription")) c.getString("pmcFederateSubscription")
                else "POWER_LIMITS",
              timeDeltaProperty = if (c.hasPathOrNull("timeDeltaProperty")) c.getDouble("timeDeltaProperty") else 1.0
            )
          }
        }

        case class ScaleUp(
          activitiesLocationFilePath: java.lang.String,
          enabled: scala.Boolean,
          expansionFactor: scala.Double
        )

        object ScaleUp {

          def apply(c: com.typesafe.config.Config): BeamConfig.Beam.Agentsim.ChargingNetworkManager.ScaleUp = {
            BeamConfig.Beam.Agentsim.ChargingNetworkManager.ScaleUp(
              activitiesLocationFilePath =
                if (c.hasPathOrNull("activitiesLocationFilePath")) c.getString("activitiesLocationFilePath") else "",
              enabled = c.hasPathOrNull("enabled") && c.getBoolean("enabled"),
              expansionFactor = if (c.hasPathOrNull("expansionFactor")) c.getDouble("expansionFactor") else 1.0
            )
          }
        }

        case class SitePowerManagerController(
          beamFederatePrefix: java.lang.String,
          beamFederatePublication: java.lang.String,
          brokerAddress: java.lang.String,
          bufferSize: scala.Int,
          connect: scala.Boolean,
          coreType: java.lang.String,
          expectFeedback: scala.Boolean,
          intLogLevel: scala.Int,
          numberOfFederates: scala.Int,
          spmFederatePrefix: java.lang.String,
          spmFederateSubscription: java.lang.String,
          timeDeltaProperty: scala.Double
        )

        object SitePowerManagerController {

          def apply(
            c: com.typesafe.config.Config
          ): BeamConfig.Beam.Agentsim.ChargingNetworkManager.SitePowerManagerController = {
            BeamConfig.Beam.Agentsim.ChargingNetworkManager.SitePowerManagerController(
              beamFederatePrefix =
                if (c.hasPathOrNull("beamFederatePrefix")) c.getString("beamFederatePrefix") else "BEAM_FED",
              beamFederatePublication =
                if (c.hasPathOrNull("beamFederatePublication")) c.getString("beamFederatePublication")
                else "CHARGING_VEHICLES",
              brokerAddress = if (c.hasPathOrNull("brokerAddress")) c.getString("brokerAddress") else "tcp://127.0.0.1",
              bufferSize = if (c.hasPathOrNull("bufferSize")) c.getInt("bufferSize") else 10000000,
              connect = c.hasPathOrNull("connect") && c.getBoolean("connect"),
              coreType = if (c.hasPathOrNull("coreType")) c.getString("coreType") else "zmq",
              expectFeedback = !c.hasPathOrNull("expectFeedback") || c.getBoolean("expectFeedback"),
              intLogLevel = if (c.hasPathOrNull("intLogLevel")) c.getInt("intLogLevel") else 1,
              numberOfFederates = if (c.hasPathOrNull("numberOfFederates")) c.getInt("numberOfFederates") else 1,
              spmFederatePrefix =
                if (c.hasPathOrNull("spmFederatePrefix")) c.getString("spmFederatePrefix") else "SPM_FED_TAZ",
              spmFederateSubscription =
                if (c.hasPathOrNull("spmFederateSubscription")) c.getString("spmFederateSubscription")
                else "CHARGING_COMMANDS",
              timeDeltaProperty = if (c.hasPathOrNull("timeDeltaProperty")) c.getDouble("timeDeltaProperty") else 1.0
            )
          }
        }

        def apply(c: com.typesafe.config.Config): BeamConfig.Beam.Agentsim.ChargingNetworkManager = {
          BeamConfig.Beam.Agentsim.ChargingNetworkManager(
            chargingPointCostScalingFactor =
              if (c.hasPathOrNull("chargingPointCostScalingFactor")) c.getDouble("chargingPointCostScalingFactor")
              else 1.0,
            chargingPointCountScalingFactor =
              if (c.hasPathOrNull("chargingPointCountScalingFactor")) c.getDouble("chargingPointCountScalingFactor")
              else 1.0,
            chargingPointFilePath =
              if (c.hasPathOrNull("chargingPointFilePath")) c.getString("chargingPointFilePath") else "",
            overnightChargingEnabled =
              c.hasPathOrNull("overnightChargingEnabled") && c.getBoolean("overnightChargingEnabled"),
            powerManagerController =
              if (c.hasPathOrNull("powerManagerController"))
                scala.Some(
                  BeamConfig.Beam.Agentsim.ChargingNetworkManager
                    .PowerManagerController(c.getConfig("powerManagerController"))
                )
              else None,
            scaleUp = BeamConfig.Beam.Agentsim.ChargingNetworkManager.ScaleUp(
              if (c.hasPathOrNull("scaleUp")) c.getConfig("scaleUp")
              else com.typesafe.config.ConfigFactory.parseString("scaleUp{}")
            ),
            sitePowerManagerController =
              if (c.hasPathOrNull("sitePowerManagerController"))
                scala.Some(
                  BeamConfig.Beam.Agentsim.ChargingNetworkManager
                    .SitePowerManagerController(c.getConfig("sitePowerManagerController"))
                )
              else None,
            timeStepInSeconds = if (c.hasPathOrNull("timeStepInSeconds")) c.getInt("timeStepInSeconds") else 300
          )
        }
      }

      case class H3taz(
        lowerBoundResolution: scala.Int,
        upperBoundResolution: scala.Int
      )

      object H3taz {

        def apply(c: com.typesafe.config.Config): BeamConfig.Beam.Agentsim.H3taz = {
          BeamConfig.Beam.Agentsim.H3taz(
            lowerBoundResolution = if (c.hasPathOrNull("lowerBoundResolution")) c.getInt("lowerBoundResolution") else 6,
            upperBoundResolution = if (c.hasPathOrNull("upperBoundResolution")) c.getInt("upperBoundResolution") else 9
          )
        }
      }

      case class Scenarios(
        frequencyAdjustmentFile: java.lang.String
      )

      object Scenarios {

        def apply(c: com.typesafe.config.Config): BeamConfig.Beam.Agentsim.Scenarios = {
          BeamConfig.Beam.Agentsim.Scenarios(
            frequencyAdjustmentFile =
              if (c.hasPathOrNull("frequencyAdjustmentFile")) c.getString("frequencyAdjustmentFile")
              else "/test/input/beamville/r5/FrequencyAdjustment.csv"
          )
        }
      }

      case class ScheduleMonitorTask(
        initialDelay: scala.Int,
        interval: scala.Int
      )

      object ScheduleMonitorTask {

        def apply(c: com.typesafe.config.Config): BeamConfig.Beam.Agentsim.ScheduleMonitorTask = {
          BeamConfig.Beam.Agentsim.ScheduleMonitorTask(
            initialDelay = if (c.hasPathOrNull("initialDelay")) c.getInt("initialDelay") else 1,
            interval = if (c.hasPathOrNull("interval")) c.getInt("interval") else 30
          )
        }
      }

      case class Taz(
        filePath: java.lang.String,
        parkingCostScalingFactor: scala.Double,
        parkingFilePath: java.lang.String,
        parkingManager: BeamConfig.Beam.Agentsim.Taz.ParkingManager,
        parkingStallCountScalingFactor: scala.Double,
        tazIdFieldName: java.lang.String
      )

      object Taz {

        case class ParkingManager(
          displayPerformanceTimings: scala.Boolean,
          method: java.lang.String,
          parallel: BeamConfig.Beam.Agentsim.Taz.ParkingManager.Parallel
        )

        object ParkingManager {

          case class Parallel(
            numberOfClusters: scala.Int
          )

          object Parallel {

            def apply(c: com.typesafe.config.Config): BeamConfig.Beam.Agentsim.Taz.ParkingManager.Parallel = {
              BeamConfig.Beam.Agentsim.Taz.ParkingManager.Parallel(
                numberOfClusters = if (c.hasPathOrNull("numberOfClusters")) c.getInt("numberOfClusters") else 8
              )
            }
          }

          def apply(c: com.typesafe.config.Config): BeamConfig.Beam.Agentsim.Taz.ParkingManager = {
            BeamConfig.Beam.Agentsim.Taz.ParkingManager(
              displayPerformanceTimings =
                c.hasPathOrNull("displayPerformanceTimings") && c.getBoolean("displayPerformanceTimings"),
              method = if (c.hasPathOrNull("method")) c.getString("method") else "DEFAULT",
              parallel = BeamConfig.Beam.Agentsim.Taz.ParkingManager.Parallel(
                if (c.hasPathOrNull("parallel")) c.getConfig("parallel")
                else com.typesafe.config.ConfigFactory.parseString("parallel{}")
              )
            )
          }
        }

        def apply(c: com.typesafe.config.Config): BeamConfig.Beam.Agentsim.Taz = {
          BeamConfig.Beam.Agentsim.Taz(
            filePath =
              if (c.hasPathOrNull("filePath")) c.getString("filePath") else "/test/input/beamville/taz-centers.csv",
            parkingCostScalingFactor =
              if (c.hasPathOrNull("parkingCostScalingFactor")) c.getDouble("parkingCostScalingFactor") else 1.0,
            parkingFilePath = if (c.hasPathOrNull("parkingFilePath")) c.getString("parkingFilePath") else "",
            parkingManager = BeamConfig.Beam.Agentsim.Taz.ParkingManager(
              if (c.hasPathOrNull("parkingManager")) c.getConfig("parkingManager")
              else com.typesafe.config.ConfigFactory.parseString("parkingManager{}")
            ),
            parkingStallCountScalingFactor =
              if (c.hasPathOrNull("parkingStallCountScalingFactor")) c.getDouble("parkingStallCountScalingFactor")
              else 1.0,
            tazIdFieldName = if (c.hasPathOrNull("tazIdFieldName")) c.getString("tazIdFieldName") else "tazId"
          )
        }
      }

      case class Toll(
        filePath: java.lang.String
      )

      object Toll {

        def apply(c: com.typesafe.config.Config): BeamConfig.Beam.Agentsim.Toll = {
          BeamConfig.Beam.Agentsim.Toll(
            filePath = if (c.hasPathOrNull("filePath")) c.getString("filePath") else ""
          )
        }
      }

      case class Tuning(
        fuelCapacityInJoules: scala.Double,
        rideHailPrice: scala.Double,
        tollPrice: scala.Double,
        transitCapacity: scala.Option[scala.Double],
        transitPrice: scala.Double
      )

      object Tuning {

        def apply(c: com.typesafe.config.Config): BeamConfig.Beam.Agentsim.Tuning = {
          BeamConfig.Beam.Agentsim.Tuning(
            fuelCapacityInJoules =
              if (c.hasPathOrNull("fuelCapacityInJoules")) c.getDouble("fuelCapacityInJoules") else 86400000,
            rideHailPrice = if (c.hasPathOrNull("rideHailPrice")) c.getDouble("rideHailPrice") else 1.0,
            tollPrice = if (c.hasPathOrNull("tollPrice")) c.getDouble("tollPrice") else 1.0,
            transitCapacity = if (c.hasPathOrNull("transitCapacity")) Some(c.getDouble("transitCapacity")) else None,
            transitPrice = if (c.hasPathOrNull("transitPrice")) c.getDouble("transitPrice") else 1.0
          )
        }
      }

      def apply(c: com.typesafe.config.Config): BeamConfig.Beam.Agentsim = {
        BeamConfig.Beam.Agentsim(
          agentSampleSizeAsFractionOfPopulation =
            if (c.hasPathOrNull("agentSampleSizeAsFractionOfPopulation"))
              c.getDouble("agentSampleSizeAsFractionOfPopulation")
            else 1.0,
          agents = BeamConfig.Beam.Agentsim.Agents(
            if (c.hasPathOrNull("agents")) c.getConfig("agents")
            else com.typesafe.config.ConfigFactory.parseString("agents{}")
          ),
          chargingNetworkManager = BeamConfig.Beam.Agentsim.ChargingNetworkManager(
            if (c.hasPathOrNull("chargingNetworkManager")) c.getConfig("chargingNetworkManager")
            else com.typesafe.config.ConfigFactory.parseString("chargingNetworkManager{}")
          ),
          endTime = if (c.hasPathOrNull("endTime")) c.getString("endTime") else "30:00:00",
          firstIteration = if (c.hasPathOrNull("firstIteration")) c.getInt("firstIteration") else 0,
          fractionOfPlansWithSingleActivity =
            if (c.hasPathOrNull("fractionOfPlansWithSingleActivity")) c.getDouble("fractionOfPlansWithSingleActivity")
            else 0.0,
          h3taz = BeamConfig.Beam.Agentsim.H3taz(
            if (c.hasPathOrNull("h3taz")) c.getConfig("h3taz")
            else com.typesafe.config.ConfigFactory.parseString("h3taz{}")
          ),
          lastIteration = if (c.hasPathOrNull("lastIteration")) c.getInt("lastIteration") else 0,
          populationAdjustment =
            if (c.hasPathOrNull("populationAdjustment")) c.getString("populationAdjustment") else "DEFAULT_ADJUSTMENT",
          randomSeedForPopulationSampling =
            if (c.hasPathOrNull("randomSeedForPopulationSampling")) Some(c.getInt("randomSeedForPopulationSampling"))
            else None,
          scenarios = BeamConfig.Beam.Agentsim.Scenarios(
            if (c.hasPathOrNull("scenarios")) c.getConfig("scenarios")
            else com.typesafe.config.ConfigFactory.parseString("scenarios{}")
          ),
          scheduleMonitorTask = BeamConfig.Beam.Agentsim.ScheduleMonitorTask(
            if (c.hasPathOrNull("scheduleMonitorTask")) c.getConfig("scheduleMonitorTask")
            else com.typesafe.config.ConfigFactory.parseString("scheduleMonitorTask{}")
          ),
          schedulerParallelismWindow =
            if (c.hasPathOrNull("schedulerParallelismWindow")) c.getInt("schedulerParallelismWindow") else 30,
          simulationName = if (c.hasPathOrNull("simulationName")) c.getString("simulationName") else "beamville",
          snapLocationAndRemoveInvalidInputs =
            c.hasPathOrNull("snapLocationAndRemoveInvalidInputs") && c.getBoolean("snapLocationAndRemoveInvalidInputs"),
          taz = BeamConfig.Beam.Agentsim.Taz(
            if (c.hasPathOrNull("taz")) c.getConfig("taz") else com.typesafe.config.ConfigFactory.parseString("taz{}")
          ),
          thresholdForMakingParkingChoiceInMeters =
            if (c.hasPathOrNull("thresholdForMakingParkingChoiceInMeters"))
              c.getInt("thresholdForMakingParkingChoiceInMeters")
            else 100,
          thresholdForWalkingInMeters =
            if (c.hasPathOrNull("thresholdForWalkingInMeters")) c.getInt("thresholdForWalkingInMeters") else 100,
          timeBinSize = if (c.hasPathOrNull("timeBinSize")) c.getInt("timeBinSize") else 3600,
          toll = BeamConfig.Beam.Agentsim.Toll(
            if (c.hasPathOrNull("toll")) c.getConfig("toll")
            else com.typesafe.config.ConfigFactory.parseString("toll{}")
          ),
          tuning = BeamConfig.Beam.Agentsim.Tuning(
            if (c.hasPathOrNull("tuning")) c.getConfig("tuning")
            else com.typesafe.config.ConfigFactory.parseString("tuning{}")
          )
        )
      }
    }

    case class Calibration(
      counts: BeamConfig.Beam.Calibration.Counts,
      google: BeamConfig.Beam.Calibration.Google,
      meanToCountsWeightRatio: scala.Double,
      mode: BeamConfig.Beam.Calibration.Mode,
      objectiveFunction: java.lang.String,
      roadNetwork: BeamConfig.Beam.Calibration.RoadNetwork,
      studyArea: BeamConfig.Beam.Calibration.StudyArea
    )

    object Calibration {

      case class Counts(
        averageCountsOverIterations: scala.Int,
        countsScaleFactor: scala.Int,
        inputCountsFile: java.lang.String,
        writeCountsInterval: scala.Int
      )

      object Counts {

        def apply(c: com.typesafe.config.Config): BeamConfig.Beam.Calibration.Counts = {
          BeamConfig.Beam.Calibration.Counts(
            averageCountsOverIterations =
              if (c.hasPathOrNull("averageCountsOverIterations")) c.getInt("averageCountsOverIterations") else 1,
            countsScaleFactor = if (c.hasPathOrNull("countsScaleFactor")) c.getInt("countsScaleFactor") else 10,
            inputCountsFile = if (c.hasPathOrNull("inputCountsFile")) c.getString("inputCountsFile") else "",
            writeCountsInterval = if (c.hasPathOrNull("writeCountsInterval")) c.getInt("writeCountsInterval") else 1
          )
        }
      }

      case class Google(
        travelTimes: BeamConfig.Beam.Calibration.Google.TravelTimes
      )

      object Google {

        case class TravelTimes(
          enable: scala.Boolean,
          iterationInterval: scala.Int,
          minDistanceInMeters: scala.Double,
          numDataPointsOver24Hours: scala.Int,
          offPeakEnabled: scala.Boolean,
          queryDate: java.lang.String,
          tolls: scala.Boolean
        )

        object TravelTimes {

          def apply(c: com.typesafe.config.Config): BeamConfig.Beam.Calibration.Google.TravelTimes = {
            BeamConfig.Beam.Calibration.Google.TravelTimes(
              enable = c.hasPathOrNull("enable") && c.getBoolean("enable"),
              iterationInterval = if (c.hasPathOrNull("iterationInterval")) c.getInt("iterationInterval") else 5,
              minDistanceInMeters =
                if (c.hasPathOrNull("minDistanceInMeters")) c.getDouble("minDistanceInMeters") else 5000,
              numDataPointsOver24Hours =
                if (c.hasPathOrNull("numDataPointsOver24Hours")) c.getInt("numDataPointsOver24Hours") else 100,
              offPeakEnabled = c.hasPathOrNull("offPeakEnabled") && c.getBoolean("offPeakEnabled"),
              queryDate = if (c.hasPathOrNull("queryDate")) c.getString("queryDate") else "2020-10-14",
              tolls = !c.hasPathOrNull("tolls") || c.getBoolean("tolls")
            )
          }
        }

        def apply(c: com.typesafe.config.Config): BeamConfig.Beam.Calibration.Google = {
          BeamConfig.Beam.Calibration.Google(
            travelTimes = BeamConfig.Beam.Calibration.Google.TravelTimes(
              if (c.hasPathOrNull("travelTimes")) c.getConfig("travelTimes")
              else com.typesafe.config.ConfigFactory.parseString("travelTimes{}")
            )
          )
        }
      }

      case class Mode(
        benchmarkFilePath: java.lang.String
      )

      object Mode {

        def apply(c: com.typesafe.config.Config): BeamConfig.Beam.Calibration.Mode = {
          BeamConfig.Beam.Calibration.Mode(
            benchmarkFilePath = if (c.hasPathOrNull("benchmarkFilePath")) c.getString("benchmarkFilePath") else ""
          )
        }
      }

      case class RoadNetwork(
        travelTimes: BeamConfig.Beam.Calibration.RoadNetwork.TravelTimes
      )

      object RoadNetwork {

        case class TravelTimes(
          zoneBoundariesFilePath: java.lang.String,
          zoneODTravelTimesFilePath: java.lang.String
        )

        object TravelTimes {

          def apply(c: com.typesafe.config.Config): BeamConfig.Beam.Calibration.RoadNetwork.TravelTimes = {
            BeamConfig.Beam.Calibration.RoadNetwork.TravelTimes(
              zoneBoundariesFilePath =
                if (c.hasPathOrNull("zoneBoundariesFilePath")) c.getString("zoneBoundariesFilePath") else "",
              zoneODTravelTimesFilePath =
                if (c.hasPathOrNull("zoneODTravelTimesFilePath")) c.getString("zoneODTravelTimesFilePath") else ""
            )
          }
        }

        def apply(c: com.typesafe.config.Config): BeamConfig.Beam.Calibration.RoadNetwork = {
          BeamConfig.Beam.Calibration.RoadNetwork(
            travelTimes = BeamConfig.Beam.Calibration.RoadNetwork.TravelTimes(
              if (c.hasPathOrNull("travelTimes")) c.getConfig("travelTimes")
              else com.typesafe.config.ConfigFactory.parseString("travelTimes{}")
            )
          )
        }
      }

      case class StudyArea(
        enabled: scala.Boolean,
        lat: scala.Double,
        lon: scala.Double,
        radius: scala.Double
      )

      object StudyArea {

        def apply(c: com.typesafe.config.Config): BeamConfig.Beam.Calibration.StudyArea = {
          BeamConfig.Beam.Calibration.StudyArea(
            enabled = c.hasPathOrNull("enabled") && c.getBoolean("enabled"),
            lat = if (c.hasPathOrNull("lat")) c.getDouble("lat") else 0,
            lon = if (c.hasPathOrNull("lon")) c.getDouble("lon") else 0,
            radius = if (c.hasPathOrNull("radius")) c.getDouble("radius") else 0
          )
        }
      }

      def apply(c: com.typesafe.config.Config): BeamConfig.Beam.Calibration = {
        BeamConfig.Beam.Calibration(
          counts = BeamConfig.Beam.Calibration.Counts(
            if (c.hasPathOrNull("counts")) c.getConfig("counts")
            else com.typesafe.config.ConfigFactory.parseString("counts{}")
          ),
          google = BeamConfig.Beam.Calibration.Google(
            if (c.hasPathOrNull("google")) c.getConfig("google")
            else com.typesafe.config.ConfigFactory.parseString("google{}")
          ),
          meanToCountsWeightRatio =
            if (c.hasPathOrNull("meanToCountsWeightRatio")) c.getDouble("meanToCountsWeightRatio") else 0.5,
          mode = BeamConfig.Beam.Calibration.Mode(
            if (c.hasPathOrNull("mode")) c.getConfig("mode")
            else com.typesafe.config.ConfigFactory.parseString("mode{}")
          ),
          objectiveFunction =
            if (c.hasPathOrNull("objectiveFunction")) c.getString("objectiveFunction")
            else "ModeChoiceObjectiveFunction",
          roadNetwork = BeamConfig.Beam.Calibration.RoadNetwork(
            if (c.hasPathOrNull("roadNetwork")) c.getConfig("roadNetwork")
            else com.typesafe.config.ConfigFactory.parseString("roadNetwork{}")
          ),
          studyArea = BeamConfig.Beam.Calibration.StudyArea(
            if (c.hasPathOrNull("studyArea")) c.getConfig("studyArea")
            else com.typesafe.config.ConfigFactory.parseString("studyArea{}")
          )
        )
      }
    }

    case class Cluster(
      clusterType: scala.Option[java.lang.String],
      enabled: scala.Boolean
    )

    object Cluster {

      def apply(c: com.typesafe.config.Config): BeamConfig.Beam.Cluster = {
        BeamConfig.Beam.Cluster(
          clusterType = if (c.hasPathOrNull("clusterType")) Some(c.getString("clusterType")) else None,
          enabled = c.hasPathOrNull("enabled") && c.getBoolean("enabled")
        )
      }
    }

    case class Debug(
      actor: BeamConfig.Beam.Debug.Actor,
      agentTripScoresInterval: scala.Int,
      clearRoutedOutstandingWorkEnabled: scala.Boolean,
      debugActorTimerIntervalInSec: scala.Int,
      debugEnabled: scala.Boolean,
      maxSimulationStepTimeBeforeConsideredStuckAtInitializationMin: scala.Int,
      maxSimulationStepTimeBeforeConsideredStuckMin: scala.Int,
      memoryConsumptionDisplayTimeoutInSec: scala.Int,
      messageLogging: scala.Boolean,
      secondsToWaitToClearRoutedOutstandingWork: scala.Int,
      stuckAgentDetection: BeamConfig.Beam.Debug.StuckAgentDetection,
      triggerMeasurer: BeamConfig.Beam.Debug.TriggerMeasurer,
      vmInformation: BeamConfig.Beam.Debug.VmInformation,
      writeModeChoiceAlternatives: scala.Boolean,
      writeRealizedModeChoiceFile: scala.Boolean
    )

    object Debug {

      case class Actor(
        logDepth: scala.Int
      )

      object Actor {

        def apply(c: com.typesafe.config.Config): BeamConfig.Beam.Debug.Actor = {
          BeamConfig.Beam.Debug.Actor(
            logDepth = if (c.hasPathOrNull("logDepth")) c.getInt("logDepth") else 0
          )
        }
      }

      case class StuckAgentDetection(
        checkIntervalMs: scala.Long,
        checkMaxNumberOfMessagesEnabled: scala.Boolean,
        defaultTimeoutMs: scala.Long,
        enabled: scala.Boolean,
        overallSimulationTimeoutMs: scala.Long,
        thresholds: scala.List[BeamConfig.Beam.Debug.StuckAgentDetection.Thresholds$Elm]
      )

      object StuckAgentDetection {

        case class Thresholds$Elm(
          actorTypeToMaxNumberOfMessages: BeamConfig.Beam.Debug.StuckAgentDetection.Thresholds$Elm.ActorTypeToMaxNumberOfMessages,
          markAsStuckAfterMs: scala.Long,
          triggerType: java.lang.String
        )

        object Thresholds$Elm {

          case class ActorTypeToMaxNumberOfMessages(
            population: scala.Option[scala.Int],
            rideHailAgent: scala.Option[scala.Int],
            rideHailManager: scala.Option[scala.Int],
            transitDriverAgent: scala.Option[scala.Int]
          )

          object ActorTypeToMaxNumberOfMessages {

            def apply(
              c: com.typesafe.config.Config
            ): BeamConfig.Beam.Debug.StuckAgentDetection.Thresholds$Elm.ActorTypeToMaxNumberOfMessages = {
              BeamConfig.Beam.Debug.StuckAgentDetection.Thresholds$Elm.ActorTypeToMaxNumberOfMessages(
                population = if (c.hasPathOrNull("population")) Some(c.getInt("population")) else None,
                rideHailAgent = if (c.hasPathOrNull("rideHailAgent")) Some(c.getInt("rideHailAgent")) else None,
                rideHailManager = if (c.hasPathOrNull("rideHailManager")) Some(c.getInt("rideHailManager")) else None,
                transitDriverAgent =
                  if (c.hasPathOrNull("transitDriverAgent")) Some(c.getInt("transitDriverAgent")) else None
              )
            }
          }

          def apply(c: com.typesafe.config.Config): BeamConfig.Beam.Debug.StuckAgentDetection.Thresholds$Elm = {
            BeamConfig.Beam.Debug.StuckAgentDetection.Thresholds$Elm(
              actorTypeToMaxNumberOfMessages =
                BeamConfig.Beam.Debug.StuckAgentDetection.Thresholds$Elm.ActorTypeToMaxNumberOfMessages(
                  if (c.hasPathOrNull("actorTypeToMaxNumberOfMessages")) c.getConfig("actorTypeToMaxNumberOfMessages")
                  else com.typesafe.config.ConfigFactory.parseString("actorTypeToMaxNumberOfMessages{}")
                ),
              markAsStuckAfterMs =
                if (c.hasPathOrNull("markAsStuckAfterMs"))
                  c.getDuration("markAsStuckAfterMs", java.util.concurrent.TimeUnit.MILLISECONDS)
                else 20000,
              triggerType =
                if (c.hasPathOrNull("triggerType")) c.getString("triggerType")
                else "beam.agentsim.agents.PersonAgent$ActivityStartTrigger"
            )
          }
        }

        def apply(c: com.typesafe.config.Config): BeamConfig.Beam.Debug.StuckAgentDetection = {
          BeamConfig.Beam.Debug.StuckAgentDetection(
            checkIntervalMs =
              if (c.hasPathOrNull("checkIntervalMs"))
                c.getDuration("checkIntervalMs", java.util.concurrent.TimeUnit.MILLISECONDS)
              else 200,
            checkMaxNumberOfMessagesEnabled =
              !c.hasPathOrNull("checkMaxNumberOfMessagesEnabled") || c.getBoolean("checkMaxNumberOfMessagesEnabled"),
            defaultTimeoutMs =
              if (c.hasPathOrNull("defaultTimeoutMs"))
                c.getDuration("defaultTimeoutMs", java.util.concurrent.TimeUnit.MILLISECONDS)
              else 60000,
            enabled = c.hasPathOrNull("enabled") && c.getBoolean("enabled"),
            overallSimulationTimeoutMs =
              if (c.hasPathOrNull("overallSimulationTimeoutMs"))
                c.getDuration("overallSimulationTimeoutMs", java.util.concurrent.TimeUnit.MILLISECONDS)
              else 100000,
            thresholds = $_LBeamConfig_Beam_Debug_StuckAgentDetection_Thresholds$Elm(c.getList("thresholds"))
          )
        }

        private def $_LBeamConfig_Beam_Debug_StuckAgentDetection_Thresholds$Elm(
          cl: com.typesafe.config.ConfigList
        ): scala.List[BeamConfig.Beam.Debug.StuckAgentDetection.Thresholds$Elm] = {
          import scala.collection.JavaConverters._
          cl.asScala
            .map(cv =>
              BeamConfig.Beam.Debug.StuckAgentDetection
                .Thresholds$Elm(cv.asInstanceOf[com.typesafe.config.ConfigObject].toConfig)
            )
            .toList
        }
      }

      case class TriggerMeasurer(
        enabled: scala.Boolean,
        writeStuckAgentDetectionConfig: scala.Boolean
      )

      object TriggerMeasurer {

        def apply(c: com.typesafe.config.Config): BeamConfig.Beam.Debug.TriggerMeasurer = {
          BeamConfig.Beam.Debug.TriggerMeasurer(
            enabled = c.hasPathOrNull("enabled") && c.getBoolean("enabled"),
            writeStuckAgentDetectionConfig =
              !c.hasPathOrNull("writeStuckAgentDetectionConfig") || c.getBoolean("writeStuckAgentDetectionConfig")
          )
        }
      }

      case class VmInformation(
        createGCClassHistogram: scala.Boolean,
        writeHeapDump: scala.Boolean
      )

      object VmInformation {

        def apply(c: com.typesafe.config.Config): BeamConfig.Beam.Debug.VmInformation = {
          BeamConfig.Beam.Debug.VmInformation(
            createGCClassHistogram =
              c.hasPathOrNull("createGCClassHistogram") && c.getBoolean("createGCClassHistogram"),
            writeHeapDump = c.hasPathOrNull("writeHeapDump") && c.getBoolean("writeHeapDump")
          )
        }
      }

      def apply(c: com.typesafe.config.Config): BeamConfig.Beam.Debug = {
        BeamConfig.Beam.Debug(
          actor = BeamConfig.Beam.Debug.Actor(
            if (c.hasPathOrNull("actor")) c.getConfig("actor")
            else com.typesafe.config.ConfigFactory.parseString("actor{}")
          ),
          agentTripScoresInterval =
            if (c.hasPathOrNull("agentTripScoresInterval")) c.getInt("agentTripScoresInterval") else 0,
          clearRoutedOutstandingWorkEnabled =
            c.hasPathOrNull("clearRoutedOutstandingWorkEnabled") && c.getBoolean("clearRoutedOutstandingWorkEnabled"),
          debugActorTimerIntervalInSec =
            if (c.hasPathOrNull("debugActorTimerIntervalInSec")) c.getInt("debugActorTimerIntervalInSec") else 0,
          debugEnabled = c.hasPathOrNull("debugEnabled") && c.getBoolean("debugEnabled"),
          maxSimulationStepTimeBeforeConsideredStuckAtInitializationMin =
            if (c.hasPathOrNull("maxSimulationStepTimeBeforeConsideredStuckAtInitializationMin"))
              c.getInt("maxSimulationStepTimeBeforeConsideredStuckAtInitializationMin")
            else 600,
          maxSimulationStepTimeBeforeConsideredStuckMin =
            if (c.hasPathOrNull("maxSimulationStepTimeBeforeConsideredStuckMin"))
              c.getInt("maxSimulationStepTimeBeforeConsideredStuckMin")
            else 60,
          memoryConsumptionDisplayTimeoutInSec =
            if (c.hasPathOrNull("memoryConsumptionDisplayTimeoutInSec"))
              c.getInt("memoryConsumptionDisplayTimeoutInSec")
            else 0,
          messageLogging = c.hasPathOrNull("messageLogging") && c.getBoolean("messageLogging"),
          secondsToWaitToClearRoutedOutstandingWork =
            if (c.hasPathOrNull("secondsToWaitToClearRoutedOutstandingWork"))
              c.getInt("secondsToWaitToClearRoutedOutstandingWork")
            else 60,
          stuckAgentDetection = BeamConfig.Beam.Debug.StuckAgentDetection(
            if (c.hasPathOrNull("stuckAgentDetection")) c.getConfig("stuckAgentDetection")
            else com.typesafe.config.ConfigFactory.parseString("stuckAgentDetection{}")
          ),
          triggerMeasurer = BeamConfig.Beam.Debug.TriggerMeasurer(
            if (c.hasPathOrNull("triggerMeasurer")) c.getConfig("triggerMeasurer")
            else com.typesafe.config.ConfigFactory.parseString("triggerMeasurer{}")
          ),
          vmInformation = BeamConfig.Beam.Debug.VmInformation(
            if (c.hasPathOrNull("vmInformation")) c.getConfig("vmInformation")
            else com.typesafe.config.ConfigFactory.parseString("vmInformation{}")
          ),
          writeModeChoiceAlternatives =
            c.hasPathOrNull("writeModeChoiceAlternatives") && c.getBoolean("writeModeChoiceAlternatives"),
          writeRealizedModeChoiceFile =
            c.hasPathOrNull("writeRealizedModeChoiceFile") && c.getBoolean("writeRealizedModeChoiceFile")
        )
      }
    }

    case class Exchange(
      output: BeamConfig.Beam.Exchange.Output,
      scenario: BeamConfig.Beam.Exchange.Scenario
    )

    object Exchange {

      case class Output(
        activitySimSkimsEnabled: scala.Boolean,
        geo: BeamConfig.Beam.Exchange.Output.Geo,
        sendNonChosenTripsToSkimmer: scala.Boolean
      )

      object Output {

        case class Geo(
          filePath: scala.Option[java.lang.String]
        )

        object Geo {

          def apply(c: com.typesafe.config.Config): BeamConfig.Beam.Exchange.Output.Geo = {
            BeamConfig.Beam.Exchange.Output.Geo(
              filePath = if (c.hasPathOrNull("filePath")) Some(c.getString("filePath")) else None
            )
          }
        }

        def apply(c: com.typesafe.config.Config): BeamConfig.Beam.Exchange.Output = {
          BeamConfig.Beam.Exchange.Output(
            activitySimSkimsEnabled =
              c.hasPathOrNull("activitySimSkimsEnabled") && c.getBoolean("activitySimSkimsEnabled"),
            geo = BeamConfig.Beam.Exchange.Output.Geo(
              if (c.hasPathOrNull("geo")) c.getConfig("geo") else com.typesafe.config.ConfigFactory.parseString("geo{}")
            ),
            sendNonChosenTripsToSkimmer =
              !c.hasPathOrNull("sendNonChosenTripsToSkimmer") || c.getBoolean("sendNonChosenTripsToSkimmer")
          )
        }
      }

      case class Scenario(
        convertWgs2Utm: scala.Boolean,
        fileFormat: java.lang.String,
        folder: java.lang.String,
        modeMap: scala.Option[scala.List[java.lang.String]],
        source: java.lang.String,
        urbansim: BeamConfig.Beam.Exchange.Scenario.Urbansim
      )

      object Scenario {

        case class Urbansim(
          activitySimEnabled: scala.Boolean,
          scenarioLoadingTimeoutSeconds: scala.Int
        )

        object Urbansim {

          def apply(c: com.typesafe.config.Config): BeamConfig.Beam.Exchange.Scenario.Urbansim = {
            BeamConfig.Beam.Exchange.Scenario.Urbansim(
              activitySimEnabled = c.hasPathOrNull("activitySimEnabled") && c.getBoolean("activitySimEnabled"),
              scenarioLoadingTimeoutSeconds =
                if (c.hasPathOrNull("scenarioLoadingTimeoutSeconds")) c.getInt("scenarioLoadingTimeoutSeconds")
                else 3000
            )
          }
        }

        def apply(c: com.typesafe.config.Config): BeamConfig.Beam.Exchange.Scenario = {
          BeamConfig.Beam.Exchange.Scenario(
            convertWgs2Utm = c.hasPathOrNull("convertWgs2Utm") && c.getBoolean("convertWgs2Utm"),
            fileFormat = if (c.hasPathOrNull("fileFormat")) c.getString("fileFormat") else "xml",
            folder = if (c.hasPathOrNull("folder")) c.getString("folder") else "",
            modeMap = if (c.hasPathOrNull("modeMap")) scala.Some($_L$_str(c.getList("modeMap"))) else None,
            source = if (c.hasPathOrNull("source")) c.getString("source") else "Beam",
            urbansim = BeamConfig.Beam.Exchange.Scenario.Urbansim(
              if (c.hasPathOrNull("urbansim")) c.getConfig("urbansim")
              else com.typesafe.config.ConfigFactory.parseString("urbansim{}")
            )
          )
        }
      }

      def apply(c: com.typesafe.config.Config): BeamConfig.Beam.Exchange = {
        BeamConfig.Beam.Exchange(
          output = BeamConfig.Beam.Exchange.Output(
            if (c.hasPathOrNull("output")) c.getConfig("output")
            else com.typesafe.config.ConfigFactory.parseString("output{}")
          ),
          scenario = BeamConfig.Beam.Exchange.Scenario(
            if (c.hasPathOrNull("scenario")) c.getConfig("scenario")
            else com.typesafe.config.ConfigFactory.parseString("scenario{}")
          )
        )
      }
    }

    case class Experimental(
      optimizer: BeamConfig.Beam.Experimental.Optimizer
    )

    object Experimental {

      case class Optimizer(
        enabled: scala.Boolean
      )

      object Optimizer {

        def apply(c: com.typesafe.config.Config): BeamConfig.Beam.Experimental.Optimizer = {
          BeamConfig.Beam.Experimental.Optimizer(
            enabled = c.hasPathOrNull("enabled") && c.getBoolean("enabled")
          )
        }
      }

      def apply(c: com.typesafe.config.Config): BeamConfig.Beam.Experimental = {
        BeamConfig.Beam.Experimental(
          optimizer = BeamConfig.Beam.Experimental.Optimizer(
            if (c.hasPathOrNull("optimizer")) c.getConfig("optimizer")
            else com.typesafe.config.ConfigFactory.parseString("optimizer{}")
          )
        )
      }
    }

    case class Input(
      lastBaseOutputDir: java.lang.String,
      simulationPrefix: java.lang.String
    )

    object Input {

      def apply(c: com.typesafe.config.Config): BeamConfig.Beam.Input = {
        BeamConfig.Beam.Input(
          lastBaseOutputDir = if (c.hasPathOrNull("lastBaseOutputDir")) c.getString("lastBaseOutputDir") else "output",
          simulationPrefix = if (c.hasPathOrNull("simulationPrefix")) c.getString("simulationPrefix") else "beamville"
        )
      }
    }

    case class Logger(
      keepConsoleAppenderOn: scala.Boolean
    )

    object Logger {

      def apply(c: com.typesafe.config.Config): BeamConfig.Beam.Logger = {
        BeamConfig.Beam.Logger(
          keepConsoleAppenderOn = !c.hasPathOrNull("keepConsoleAppenderOn") || c.getBoolean("keepConsoleAppenderOn")
        )
      }
    }

    case class Metrics(
      level: java.lang.String
    )

    object Metrics {

      def apply(c: com.typesafe.config.Config): BeamConfig.Beam.Metrics = {
        BeamConfig.Beam.Metrics(
          level = if (c.hasPathOrNull("level")) c.getString("level") else "verbose"
        )
      }
    }

    case class Output(
      writePlansAndStopSimulation: scala.Boolean
    )

    object Output {

      def apply(c: com.typesafe.config.Config): BeamConfig.Beam.Output = {
        BeamConfig.Beam.Output(
          writePlansAndStopSimulation =
            c.hasPathOrNull("writePlansAndStopSimulation") && c.getBoolean("writePlansAndStopSimulation")
        )
      }
    }

    case class Outputs(
      addTimestampToOutputDirectory: scala.Boolean,
      baseOutputDirectory: java.lang.String,
      collectAndCreateBeamAnalysisAndGraphs: scala.Boolean,
      defaultWriteInterval: scala.Int,
      displayPerformanceTimings: scala.Boolean,
      events: BeamConfig.Beam.Outputs.Events,
      generalizedLinkStats: BeamConfig.Beam.Outputs.GeneralizedLinkStats,
      generalizedLinkStatsInterval: scala.Int,
      matsim: BeamConfig.Beam.Outputs.Matsim,
      stats: BeamConfig.Beam.Outputs.Stats,
      writeAnalysis: scala.Boolean,
      writeEventsInterval: scala.Int,
      writeGraphs: scala.Boolean,
      writePlansInterval: scala.Int,
      writeR5RoutesInterval: scala.Int
    )

    object Outputs {

      case class Events(
        eventsToWrite: java.lang.String,
        fileOutputFormats: java.lang.String
      )

      object Events {

        def apply(c: com.typesafe.config.Config): BeamConfig.Beam.Outputs.Events = {
          BeamConfig.Beam.Outputs.Events(
            eventsToWrite =
              if (c.hasPathOrNull("eventsToWrite")) c.getString("eventsToWrite")
              else
                "ActivityEndEvent,ActivityStartEvent,PersonEntersVehicleEvent,PersonLeavesVehicleEvent,ModeChoiceEvent,PathTraversalEvent,ReserveRideHailEvent,ReplanningEvent,RefuelSessionEvent,ChargingPlugInEvent,ChargingPlugOutEvent,ParkingEvent,LeavingParkingEvent",
            fileOutputFormats = if (c.hasPathOrNull("fileOutputFormats")) c.getString("fileOutputFormats") else "csv"
          )
        }
      }

      case class GeneralizedLinkStats(
        endTime: scala.Int,
        startTime: scala.Int
      )

      object GeneralizedLinkStats {

        def apply(c: com.typesafe.config.Config): BeamConfig.Beam.Outputs.GeneralizedLinkStats = {
          BeamConfig.Beam.Outputs.GeneralizedLinkStats(
            endTime = if (c.hasPathOrNull("endTime")) c.getInt("endTime") else 32400,
            startTime = if (c.hasPathOrNull("startTime")) c.getInt("startTime") else 25200
          )
        }
      }

      case class Matsim(
        deleteITERSFolderFiles: java.lang.String,
        deleteRootFolderFiles: java.lang.String
      )

      object Matsim {

        def apply(c: com.typesafe.config.Config): BeamConfig.Beam.Outputs.Matsim = {
          BeamConfig.Beam.Outputs.Matsim(
            deleteITERSFolderFiles =
              if (c.hasPathOrNull("deleteITERSFolderFiles")) c.getString("deleteITERSFolderFiles") else "",
            deleteRootFolderFiles =
              if (c.hasPathOrNull("deleteRootFolderFiles")) c.getString("deleteRootFolderFiles") else ""
          )
        }
      }

      case class Stats(
        binSize: scala.Int
      )

      object Stats {

        def apply(c: com.typesafe.config.Config): BeamConfig.Beam.Outputs.Stats = {
          BeamConfig.Beam.Outputs.Stats(
            binSize = if (c.hasPathOrNull("binSize")) c.getInt("binSize") else 3600
          )
        }
      }

      def apply(c: com.typesafe.config.Config): BeamConfig.Beam.Outputs = {
        BeamConfig.Beam.Outputs(
          addTimestampToOutputDirectory =
            !c.hasPathOrNull("addTimestampToOutputDirectory") || c.getBoolean("addTimestampToOutputDirectory"),
          baseOutputDirectory =
            if (c.hasPathOrNull("baseOutputDirectory")) c.getString("baseOutputDirectory") else "output",
          collectAndCreateBeamAnalysisAndGraphs =
            !c.hasPathOrNull("collectAndCreateBeamAnalysisAndGraphs") || c.getBoolean(
              "collectAndCreateBeamAnalysisAndGraphs"
            ),
          defaultWriteInterval = if (c.hasPathOrNull("defaultWriteInterval")) c.getInt("defaultWriteInterval") else 1,
          displayPerformanceTimings =
            c.hasPathOrNull("displayPerformanceTimings") && c.getBoolean("displayPerformanceTimings"),
          events = BeamConfig.Beam.Outputs.Events(
            if (c.hasPathOrNull("events")) c.getConfig("events")
            else com.typesafe.config.ConfigFactory.parseString("events{}")
          ),
          generalizedLinkStats = BeamConfig.Beam.Outputs.GeneralizedLinkStats(
            if (c.hasPathOrNull("generalizedLinkStats")) c.getConfig("generalizedLinkStats")
            else com.typesafe.config.ConfigFactory.parseString("generalizedLinkStats{}")
          ),
          generalizedLinkStatsInterval =
            if (c.hasPathOrNull("generalizedLinkStatsInterval")) c.getInt("generalizedLinkStatsInterval") else 0,
          matsim = BeamConfig.Beam.Outputs.Matsim(
            if (c.hasPathOrNull("matsim")) c.getConfig("matsim")
            else com.typesafe.config.ConfigFactory.parseString("matsim{}")
          ),
          stats = BeamConfig.Beam.Outputs.Stats(
            if (c.hasPathOrNull("stats")) c.getConfig("stats")
            else com.typesafe.config.ConfigFactory.parseString("stats{}")
          ),
          writeAnalysis = !c.hasPathOrNull("writeAnalysis") || c.getBoolean("writeAnalysis"),
          writeEventsInterval = if (c.hasPathOrNull("writeEventsInterval")) c.getInt("writeEventsInterval") else 1,
          writeGraphs = !c.hasPathOrNull("writeGraphs") || c.getBoolean("writeGraphs"),
          writePlansInterval = if (c.hasPathOrNull("writePlansInterval")) c.getInt("writePlansInterval") else 0,
          writeR5RoutesInterval = if (c.hasPathOrNull("writeR5RoutesInterval")) c.getInt("writeR5RoutesInterval") else 0
        )
      }
    }

    case class Physsim(
      bprsim: BeamConfig.Beam.Physsim.Bprsim,
      cchRoutingAssignment: BeamConfig.Beam.Physsim.CchRoutingAssignment,
      duplicatePTE: BeamConfig.Beam.Physsim.DuplicatePTE,
      eventManager: BeamConfig.Beam.Physsim.EventManager,
      events: BeamConfig.Beam.Physsim.Events,
      eventsForFullVersionOfVia: scala.Boolean,
      eventsSampling: scala.Double,
      flowCapacityFactor: scala.Double,
      initializeRouterWithFreeFlowTimes: scala.Boolean,
      inputNetworkFilePath: java.lang.String,
      jdeqsim: BeamConfig.Beam.Physsim.Jdeqsim,
      linkStatsBinSize: scala.Int,
      linkStatsWriteInterval: scala.Int,
      maxLinkLengthToApplySpeedScalingFactor: scala.Double,
      name: java.lang.String,
      network: BeamConfig.Beam.Physsim.Network,
      overwriteLinkParamPath: java.lang.String,
      parbprsim: BeamConfig.Beam.Physsim.Parbprsim,
      pickUpDropOffAnalysis: BeamConfig.Beam.Physsim.PickUpDropOffAnalysis,
      ptSampleSize: scala.Double,
      quick_fix_minCarSpeedInMetersPerSecond: scala.Double,
      relaxation: BeamConfig.Beam.Physsim.Relaxation,
      skipPhysSim: scala.Boolean,
      speedScalingFactor: scala.Double,
      storageCapacityFactor: scala.Double,
      writeEventsInterval: scala.Int,
      writePlansInterval: scala.Int,
      writeRouteHistoryInterval: scala.Int
    )

    object Physsim {

      case class Bprsim(
        inFlowAggregationTimeWindowInSeconds: scala.Int,
        minFlowToUseBPRFunction: scala.Int,
        travelTimeFunction: java.lang.String
      )

      object Bprsim {

        def apply(c: com.typesafe.config.Config): BeamConfig.Beam.Physsim.Bprsim = {
          BeamConfig.Beam.Physsim.Bprsim(
            inFlowAggregationTimeWindowInSeconds =
              if (c.hasPathOrNull("inFlowAggregationTimeWindowInSeconds"))
                c.getInt("inFlowAggregationTimeWindowInSeconds")
              else 900,
            minFlowToUseBPRFunction =
              if (c.hasPathOrNull("minFlowToUseBPRFunction")) c.getInt("minFlowToUseBPRFunction") else 0,
            travelTimeFunction = if (c.hasPathOrNull("travelTimeFunction")) c.getString("travelTimeFunction") else "BPR"
          )
        }
      }

      case class CchRoutingAssignment(
        congestionFactor: scala.Double
      )

      object CchRoutingAssignment {

        def apply(c: com.typesafe.config.Config): BeamConfig.Beam.Physsim.CchRoutingAssignment = {
          BeamConfig.Beam.Physsim.CchRoutingAssignment(
            congestionFactor = if (c.hasPathOrNull("congestionFactor")) c.getDouble("congestionFactor") else 1.0
          )
        }
      }

      case class DuplicatePTE(
        departureTimeShiftMax: scala.Int,
        departureTimeShiftMin: scala.Int,
        fractionOfEventsToDuplicate: scala.Double
      )

      object DuplicatePTE {

        def apply(c: com.typesafe.config.Config): BeamConfig.Beam.Physsim.DuplicatePTE = {
          BeamConfig.Beam.Physsim.DuplicatePTE(
            departureTimeShiftMax =
              if (c.hasPathOrNull("departureTimeShiftMax")) c.getInt("departureTimeShiftMax") else 600,
            departureTimeShiftMin =
              if (c.hasPathOrNull("departureTimeShiftMin")) c.getInt("departureTimeShiftMin") else -600,
            fractionOfEventsToDuplicate =
              if (c.hasPathOrNull("fractionOfEventsToDuplicate")) c.getDouble("fractionOfEventsToDuplicate") else 0.0
          )
        }
      }

      case class EventManager(
        numberOfThreads: scala.Int,
        `type`: java.lang.String
      )

      object EventManager {

        def apply(c: com.typesafe.config.Config): BeamConfig.Beam.Physsim.EventManager = {
          BeamConfig.Beam.Physsim.EventManager(
            numberOfThreads = if (c.hasPathOrNull("numberOfThreads")) c.getInt("numberOfThreads") else 1,
            `type` = if (c.hasPathOrNull("type")) c.getString("type") else "Auto"
          )
        }
      }

      case class Events(
        eventsToWrite: java.lang.String,
        fileOutputFormats: java.lang.String
      )

      object Events {

        def apply(c: com.typesafe.config.Config): BeamConfig.Beam.Physsim.Events = {
          BeamConfig.Beam.Physsim.Events(
            eventsToWrite =
              if (c.hasPathOrNull("eventsToWrite")) c.getString("eventsToWrite")
              else
                "ActivityEndEvent,ActivityStartEvent,LinkEnterEvent,LinkLeaveEvent,PersonArrivalEvent,PersonDepartureEvent,VehicleEntersTrafficEvent,VehicleLeavesTrafficEvent",
            fileOutputFormats = if (c.hasPathOrNull("fileOutputFormats")) c.getString("fileOutputFormats") else "csv"
          )
        }
      }

      case class Jdeqsim(
        agentSimPhysSimInterfaceDebugger: BeamConfig.Beam.Physsim.Jdeqsim.AgentSimPhysSimInterfaceDebugger,
        cacc: BeamConfig.Beam.Physsim.Jdeqsim.Cacc
      )

      object Jdeqsim {

        case class AgentSimPhysSimInterfaceDebugger(
          enabled: scala.Boolean
        )

        object AgentSimPhysSimInterfaceDebugger {

          def apply(c: com.typesafe.config.Config): BeamConfig.Beam.Physsim.Jdeqsim.AgentSimPhysSimInterfaceDebugger = {
            BeamConfig.Beam.Physsim.Jdeqsim.AgentSimPhysSimInterfaceDebugger(
              enabled = c.hasPathOrNull("enabled") && c.getBoolean("enabled")
            )
          }
        }

        case class Cacc(
          adjustedMinimumRoadSpeedInMetersPerSecond: scala.Double,
          capacityPlansWriteInterval: scala.Int,
          enabled: scala.Boolean,
          minRoadCapacity: scala.Int,
          minSpeedMetersPerSec: scala.Int,
          speedAdjustmentFactor: scala.Double
        )

        object Cacc {

          def apply(c: com.typesafe.config.Config): BeamConfig.Beam.Physsim.Jdeqsim.Cacc = {
            BeamConfig.Beam.Physsim.Jdeqsim.Cacc(
              adjustedMinimumRoadSpeedInMetersPerSecond =
                if (c.hasPathOrNull("adjustedMinimumRoadSpeedInMetersPerSecond"))
                  c.getDouble("adjustedMinimumRoadSpeedInMetersPerSecond")
                else 1.3,
              capacityPlansWriteInterval =
                if (c.hasPathOrNull("capacityPlansWriteInterval")) c.getInt("capacityPlansWriteInterval") else 0,
              enabled = c.hasPathOrNull("enabled") && c.getBoolean("enabled"),
              minRoadCapacity = if (c.hasPathOrNull("minRoadCapacity")) c.getInt("minRoadCapacity") else 2000,
              minSpeedMetersPerSec =
                if (c.hasPathOrNull("minSpeedMetersPerSec")) c.getInt("minSpeedMetersPerSec") else 20,
              speedAdjustmentFactor =
                if (c.hasPathOrNull("speedAdjustmentFactor")) c.getDouble("speedAdjustmentFactor") else 1.0
            )
          }
        }

        def apply(c: com.typesafe.config.Config): BeamConfig.Beam.Physsim.Jdeqsim = {
          BeamConfig.Beam.Physsim.Jdeqsim(
            agentSimPhysSimInterfaceDebugger = BeamConfig.Beam.Physsim.Jdeqsim.AgentSimPhysSimInterfaceDebugger(
              if (c.hasPathOrNull("agentSimPhysSimInterfaceDebugger")) c.getConfig("agentSimPhysSimInterfaceDebugger")
              else com.typesafe.config.ConfigFactory.parseString("agentSimPhysSimInterfaceDebugger{}")
            ),
            cacc = BeamConfig.Beam.Physsim.Jdeqsim.Cacc(
              if (c.hasPathOrNull("cacc")) c.getConfig("cacc")
              else com.typesafe.config.ConfigFactory.parseString("cacc{}")
            )
          )
        }
      }

      case class Network(
        maxSpeedInference: BeamConfig.Beam.Physsim.Network.MaxSpeedInference,
        overwriteRoadTypeProperties: BeamConfig.Beam.Physsim.Network.OverwriteRoadTypeProperties,
        removeIslands: scala.Boolean
      )

      object Network {

        case class MaxSpeedInference(
          enabled: scala.Boolean,
          `type`: java.lang.String
        )

        object MaxSpeedInference {

          def apply(c: com.typesafe.config.Config): BeamConfig.Beam.Physsim.Network.MaxSpeedInference = {
            BeamConfig.Beam.Physsim.Network.MaxSpeedInference(
              enabled = c.hasPathOrNull("enabled") && c.getBoolean("enabled"),
              `type` = if (c.hasPathOrNull("type")) c.getString("type") else "MEAN"
            )
          }
        }

        case class OverwriteRoadTypeProperties(
          enabled: scala.Boolean,
          livingStreet: BeamConfig.Beam.Physsim.Network.OverwriteRoadTypeProperties.LivingStreet,
          minor: BeamConfig.Beam.Physsim.Network.OverwriteRoadTypeProperties.Minor,
          motorway: BeamConfig.Beam.Physsim.Network.OverwriteRoadTypeProperties.Motorway,
          motorwayLink: BeamConfig.Beam.Physsim.Network.OverwriteRoadTypeProperties.MotorwayLink,
          primary: BeamConfig.Beam.Physsim.Network.OverwriteRoadTypeProperties.Primary,
          primaryLink: BeamConfig.Beam.Physsim.Network.OverwriteRoadTypeProperties.PrimaryLink,
          residential: BeamConfig.Beam.Physsim.Network.OverwriteRoadTypeProperties.Residential,
          secondary: BeamConfig.Beam.Physsim.Network.OverwriteRoadTypeProperties.Secondary,
          secondaryLink: BeamConfig.Beam.Physsim.Network.OverwriteRoadTypeProperties.SecondaryLink,
          tertiary: BeamConfig.Beam.Physsim.Network.OverwriteRoadTypeProperties.Tertiary,
          tertiaryLink: BeamConfig.Beam.Physsim.Network.OverwriteRoadTypeProperties.TertiaryLink,
          trunk: BeamConfig.Beam.Physsim.Network.OverwriteRoadTypeProperties.Trunk,
          trunkLink: BeamConfig.Beam.Physsim.Network.OverwriteRoadTypeProperties.TrunkLink,
          unclassified: BeamConfig.Beam.Physsim.Network.OverwriteRoadTypeProperties.Unclassified
        )

        object OverwriteRoadTypeProperties {

          case class LivingStreet(
            alpha: scala.Option[scala.Double],
            beta: scala.Option[scala.Double],
            capacity: scala.Option[scala.Int],
            lanes: scala.Option[scala.Int],
            speed: scala.Option[scala.Double]
          )

          object LivingStreet {

            def apply(
              c: com.typesafe.config.Config
            ): BeamConfig.Beam.Physsim.Network.OverwriteRoadTypeProperties.LivingStreet = {
              BeamConfig.Beam.Physsim.Network.OverwriteRoadTypeProperties.LivingStreet(
                alpha = if (c.hasPathOrNull("alpha")) Some(c.getDouble("alpha")) else None,
                beta = if (c.hasPathOrNull("beta")) Some(c.getDouble("beta")) else None,
                capacity = if (c.hasPathOrNull("capacity")) Some(c.getInt("capacity")) else None,
                lanes = if (c.hasPathOrNull("lanes")) Some(c.getInt("lanes")) else None,
                speed = if (c.hasPathOrNull("speed")) Some(c.getDouble("speed")) else None
              )
            }
          }

          case class Minor(
            alpha: scala.Option[scala.Double],
            beta: scala.Option[scala.Double],
            capacity: scala.Option[scala.Int],
            lanes: scala.Option[scala.Int],
            speed: scala.Option[scala.Double]
          )

          object Minor {

            def apply(
              c: com.typesafe.config.Config
            ): BeamConfig.Beam.Physsim.Network.OverwriteRoadTypeProperties.Minor = {
              BeamConfig.Beam.Physsim.Network.OverwriteRoadTypeProperties.Minor(
                alpha = if (c.hasPathOrNull("alpha")) Some(c.getDouble("alpha")) else None,
                beta = if (c.hasPathOrNull("beta")) Some(c.getDouble("beta")) else None,
                capacity = if (c.hasPathOrNull("capacity")) Some(c.getInt("capacity")) else None,
                lanes = if (c.hasPathOrNull("lanes")) Some(c.getInt("lanes")) else None,
                speed = if (c.hasPathOrNull("speed")) Some(c.getDouble("speed")) else None
              )
            }
          }

          case class Motorway(
            alpha: scala.Option[scala.Double],
            beta: scala.Option[scala.Double],
            capacity: scala.Option[scala.Int],
            lanes: scala.Option[scala.Int],
            speed: scala.Option[scala.Double]
          )

          object Motorway {

            def apply(
              c: com.typesafe.config.Config
            ): BeamConfig.Beam.Physsim.Network.OverwriteRoadTypeProperties.Motorway = {
              BeamConfig.Beam.Physsim.Network.OverwriteRoadTypeProperties.Motorway(
                alpha = if (c.hasPathOrNull("alpha")) Some(c.getDouble("alpha")) else None,
                beta = if (c.hasPathOrNull("beta")) Some(c.getDouble("beta")) else None,
                capacity = if (c.hasPathOrNull("capacity")) Some(c.getInt("capacity")) else None,
                lanes = if (c.hasPathOrNull("lanes")) Some(c.getInt("lanes")) else None,
                speed = if (c.hasPathOrNull("speed")) Some(c.getDouble("speed")) else None
              )
            }
          }

          case class MotorwayLink(
            alpha: scala.Option[scala.Double],
            beta: scala.Option[scala.Double],
            capacity: scala.Option[scala.Int],
            lanes: scala.Option[scala.Int],
            speed: scala.Option[scala.Double]
          )

          object MotorwayLink {

            def apply(
              c: com.typesafe.config.Config
            ): BeamConfig.Beam.Physsim.Network.OverwriteRoadTypeProperties.MotorwayLink = {
              BeamConfig.Beam.Physsim.Network.OverwriteRoadTypeProperties.MotorwayLink(
                alpha = if (c.hasPathOrNull("alpha")) Some(c.getDouble("alpha")) else None,
                beta = if (c.hasPathOrNull("beta")) Some(c.getDouble("beta")) else None,
                capacity = if (c.hasPathOrNull("capacity")) Some(c.getInt("capacity")) else None,
                lanes = if (c.hasPathOrNull("lanes")) Some(c.getInt("lanes")) else None,
                speed = if (c.hasPathOrNull("speed")) Some(c.getDouble("speed")) else None
              )
            }
          }

          case class Primary(
            alpha: scala.Option[scala.Double],
            beta: scala.Option[scala.Double],
            capacity: scala.Option[scala.Int],
            lanes: scala.Option[scala.Int],
            speed: scala.Option[scala.Double]
          )

          object Primary {

            def apply(
              c: com.typesafe.config.Config
            ): BeamConfig.Beam.Physsim.Network.OverwriteRoadTypeProperties.Primary = {
              BeamConfig.Beam.Physsim.Network.OverwriteRoadTypeProperties.Primary(
                alpha = if (c.hasPathOrNull("alpha")) Some(c.getDouble("alpha")) else None,
                beta = if (c.hasPathOrNull("beta")) Some(c.getDouble("beta")) else None,
                capacity = if (c.hasPathOrNull("capacity")) Some(c.getInt("capacity")) else None,
                lanes = if (c.hasPathOrNull("lanes")) Some(c.getInt("lanes")) else None,
                speed = if (c.hasPathOrNull("speed")) Some(c.getDouble("speed")) else None
              )
            }
          }

          case class PrimaryLink(
            alpha: scala.Option[scala.Double],
            beta: scala.Option[scala.Double],
            capacity: scala.Option[scala.Int],
            lanes: scala.Option[scala.Int],
            speed: scala.Option[scala.Double]
          )

          object PrimaryLink {

            def apply(
              c: com.typesafe.config.Config
            ): BeamConfig.Beam.Physsim.Network.OverwriteRoadTypeProperties.PrimaryLink = {
              BeamConfig.Beam.Physsim.Network.OverwriteRoadTypeProperties.PrimaryLink(
                alpha = if (c.hasPathOrNull("alpha")) Some(c.getDouble("alpha")) else None,
                beta = if (c.hasPathOrNull("beta")) Some(c.getDouble("beta")) else None,
                capacity = if (c.hasPathOrNull("capacity")) Some(c.getInt("capacity")) else None,
                lanes = if (c.hasPathOrNull("lanes")) Some(c.getInt("lanes")) else None,
                speed = if (c.hasPathOrNull("speed")) Some(c.getDouble("speed")) else None
              )
            }
          }

          case class Residential(
            alpha: scala.Option[scala.Double],
            beta: scala.Option[scala.Double],
            capacity: scala.Option[scala.Int],
            lanes: scala.Option[scala.Int],
            speed: scala.Option[scala.Double]
          )

          object Residential {

            def apply(
              c: com.typesafe.config.Config
            ): BeamConfig.Beam.Physsim.Network.OverwriteRoadTypeProperties.Residential = {
              BeamConfig.Beam.Physsim.Network.OverwriteRoadTypeProperties.Residential(
                alpha = if (c.hasPathOrNull("alpha")) Some(c.getDouble("alpha")) else None,
                beta = if (c.hasPathOrNull("beta")) Some(c.getDouble("beta")) else None,
                capacity = if (c.hasPathOrNull("capacity")) Some(c.getInt("capacity")) else None,
                lanes = if (c.hasPathOrNull("lanes")) Some(c.getInt("lanes")) else None,
                speed = if (c.hasPathOrNull("speed")) Some(c.getDouble("speed")) else None
              )
            }
          }

          case class Secondary(
            alpha: scala.Option[scala.Double],
            beta: scala.Option[scala.Double],
            capacity: scala.Option[scala.Int],
            lanes: scala.Option[scala.Int],
            speed: scala.Option[scala.Double]
          )

          object Secondary {

            def apply(
              c: com.typesafe.config.Config
            ): BeamConfig.Beam.Physsim.Network.OverwriteRoadTypeProperties.Secondary = {
              BeamConfig.Beam.Physsim.Network.OverwriteRoadTypeProperties.Secondary(
                alpha = if (c.hasPathOrNull("alpha")) Some(c.getDouble("alpha")) else None,
                beta = if (c.hasPathOrNull("beta")) Some(c.getDouble("beta")) else None,
                capacity = if (c.hasPathOrNull("capacity")) Some(c.getInt("capacity")) else None,
                lanes = if (c.hasPathOrNull("lanes")) Some(c.getInt("lanes")) else None,
                speed = if (c.hasPathOrNull("speed")) Some(c.getDouble("speed")) else None
              )
            }
          }

          case class SecondaryLink(
            alpha: scala.Option[scala.Double],
            beta: scala.Option[scala.Double],
            capacity: scala.Option[scala.Int],
            lanes: scala.Option[scala.Int],
            speed: scala.Option[scala.Double]
          )

          object SecondaryLink {

            def apply(
              c: com.typesafe.config.Config
            ): BeamConfig.Beam.Physsim.Network.OverwriteRoadTypeProperties.SecondaryLink = {
              BeamConfig.Beam.Physsim.Network.OverwriteRoadTypeProperties.SecondaryLink(
                alpha = if (c.hasPathOrNull("alpha")) Some(c.getDouble("alpha")) else None,
                beta = if (c.hasPathOrNull("beta")) Some(c.getDouble("beta")) else None,
                capacity = if (c.hasPathOrNull("capacity")) Some(c.getInt("capacity")) else None,
                lanes = if (c.hasPathOrNull("lanes")) Some(c.getInt("lanes")) else None,
                speed = if (c.hasPathOrNull("speed")) Some(c.getDouble("speed")) else None
              )
            }
          }

          case class Tertiary(
            alpha: scala.Option[scala.Double],
            beta: scala.Option[scala.Double],
            capacity: scala.Option[scala.Int],
            lanes: scala.Option[scala.Int],
            speed: scala.Option[scala.Double]
          )

          object Tertiary {

            def apply(
              c: com.typesafe.config.Config
            ): BeamConfig.Beam.Physsim.Network.OverwriteRoadTypeProperties.Tertiary = {
              BeamConfig.Beam.Physsim.Network.OverwriteRoadTypeProperties.Tertiary(
                alpha = if (c.hasPathOrNull("alpha")) Some(c.getDouble("alpha")) else None,
                beta = if (c.hasPathOrNull("beta")) Some(c.getDouble("beta")) else None,
                capacity = if (c.hasPathOrNull("capacity")) Some(c.getInt("capacity")) else None,
                lanes = if (c.hasPathOrNull("lanes")) Some(c.getInt("lanes")) else None,
                speed = if (c.hasPathOrNull("speed")) Some(c.getDouble("speed")) else None
              )
            }
          }

          case class TertiaryLink(
            alpha: scala.Option[scala.Double],
            beta: scala.Option[scala.Double],
            capacity: scala.Option[scala.Int],
            lanes: scala.Option[scala.Int],
            speed: scala.Option[scala.Double]
          )

          object TertiaryLink {

            def apply(
              c: com.typesafe.config.Config
            ): BeamConfig.Beam.Physsim.Network.OverwriteRoadTypeProperties.TertiaryLink = {
              BeamConfig.Beam.Physsim.Network.OverwriteRoadTypeProperties.TertiaryLink(
                alpha = if (c.hasPathOrNull("alpha")) Some(c.getDouble("alpha")) else None,
                beta = if (c.hasPathOrNull("beta")) Some(c.getDouble("beta")) else None,
                capacity = if (c.hasPathOrNull("capacity")) Some(c.getInt("capacity")) else None,
                lanes = if (c.hasPathOrNull("lanes")) Some(c.getInt("lanes")) else None,
                speed = if (c.hasPathOrNull("speed")) Some(c.getDouble("speed")) else None
              )
            }
          }

          case class Trunk(
            alpha: scala.Option[scala.Double],
            beta: scala.Option[scala.Double],
            capacity: scala.Option[scala.Int],
            lanes: scala.Option[scala.Int],
            speed: scala.Option[scala.Double]
          )

          object Trunk {

            def apply(
              c: com.typesafe.config.Config
            ): BeamConfig.Beam.Physsim.Network.OverwriteRoadTypeProperties.Trunk = {
              BeamConfig.Beam.Physsim.Network.OverwriteRoadTypeProperties.Trunk(
                alpha = if (c.hasPathOrNull("alpha")) Some(c.getDouble("alpha")) else None,
                beta = if (c.hasPathOrNull("beta")) Some(c.getDouble("beta")) else None,
                capacity = if (c.hasPathOrNull("capacity")) Some(c.getInt("capacity")) else None,
                lanes = if (c.hasPathOrNull("lanes")) Some(c.getInt("lanes")) else None,
                speed = if (c.hasPathOrNull("speed")) Some(c.getDouble("speed")) else None
              )
            }
          }

          case class TrunkLink(
            alpha: scala.Option[scala.Double],
            beta: scala.Option[scala.Double],
            capacity: scala.Option[scala.Int],
            lanes: scala.Option[scala.Int],
            speed: scala.Option[scala.Double]
          )

          object TrunkLink {

            def apply(
              c: com.typesafe.config.Config
            ): BeamConfig.Beam.Physsim.Network.OverwriteRoadTypeProperties.TrunkLink = {
              BeamConfig.Beam.Physsim.Network.OverwriteRoadTypeProperties.TrunkLink(
                alpha = if (c.hasPathOrNull("alpha")) Some(c.getDouble("alpha")) else None,
                beta = if (c.hasPathOrNull("beta")) Some(c.getDouble("beta")) else None,
                capacity = if (c.hasPathOrNull("capacity")) Some(c.getInt("capacity")) else None,
                lanes = if (c.hasPathOrNull("lanes")) Some(c.getInt("lanes")) else None,
                speed = if (c.hasPathOrNull("speed")) Some(c.getDouble("speed")) else None
              )
            }
          }

          case class Unclassified(
            alpha: scala.Option[scala.Double],
            beta: scala.Option[scala.Double],
            capacity: scala.Option[scala.Int],
            lanes: scala.Option[scala.Int],
            speed: scala.Option[scala.Double]
          )

          object Unclassified {

            def apply(
              c: com.typesafe.config.Config
            ): BeamConfig.Beam.Physsim.Network.OverwriteRoadTypeProperties.Unclassified = {
              BeamConfig.Beam.Physsim.Network.OverwriteRoadTypeProperties.Unclassified(
                alpha = if (c.hasPathOrNull("alpha")) Some(c.getDouble("alpha")) else None,
                beta = if (c.hasPathOrNull("beta")) Some(c.getDouble("beta")) else None,
                capacity = if (c.hasPathOrNull("capacity")) Some(c.getInt("capacity")) else None,
                lanes = if (c.hasPathOrNull("lanes")) Some(c.getInt("lanes")) else None,
                speed = if (c.hasPathOrNull("speed")) Some(c.getDouble("speed")) else None
              )
            }
          }

          def apply(c: com.typesafe.config.Config): BeamConfig.Beam.Physsim.Network.OverwriteRoadTypeProperties = {
            BeamConfig.Beam.Physsim.Network.OverwriteRoadTypeProperties(
              enabled = c.hasPathOrNull("enabled") && c.getBoolean("enabled"),
              livingStreet = BeamConfig.Beam.Physsim.Network.OverwriteRoadTypeProperties.LivingStreet(
                if (c.hasPathOrNull("livingStreet")) c.getConfig("livingStreet")
                else com.typesafe.config.ConfigFactory.parseString("livingStreet{}")
              ),
              minor = BeamConfig.Beam.Physsim.Network.OverwriteRoadTypeProperties.Minor(
                if (c.hasPathOrNull("minor")) c.getConfig("minor")
                else com.typesafe.config.ConfigFactory.parseString("minor{}")
              ),
              motorway = BeamConfig.Beam.Physsim.Network.OverwriteRoadTypeProperties.Motorway(
                if (c.hasPathOrNull("motorway")) c.getConfig("motorway")
                else com.typesafe.config.ConfigFactory.parseString("motorway{}")
              ),
              motorwayLink = BeamConfig.Beam.Physsim.Network.OverwriteRoadTypeProperties.MotorwayLink(
                if (c.hasPathOrNull("motorwayLink")) c.getConfig("motorwayLink")
                else com.typesafe.config.ConfigFactory.parseString("motorwayLink{}")
              ),
              primary = BeamConfig.Beam.Physsim.Network.OverwriteRoadTypeProperties.Primary(
                if (c.hasPathOrNull("primary")) c.getConfig("primary")
                else com.typesafe.config.ConfigFactory.parseString("primary{}")
              ),
              primaryLink = BeamConfig.Beam.Physsim.Network.OverwriteRoadTypeProperties.PrimaryLink(
                if (c.hasPathOrNull("primaryLink")) c.getConfig("primaryLink")
                else com.typesafe.config.ConfigFactory.parseString("primaryLink{}")
              ),
              residential = BeamConfig.Beam.Physsim.Network.OverwriteRoadTypeProperties.Residential(
                if (c.hasPathOrNull("residential")) c.getConfig("residential")
                else com.typesafe.config.ConfigFactory.parseString("residential{}")
              ),
              secondary = BeamConfig.Beam.Physsim.Network.OverwriteRoadTypeProperties.Secondary(
                if (c.hasPathOrNull("secondary")) c.getConfig("secondary")
                else com.typesafe.config.ConfigFactory.parseString("secondary{}")
              ),
              secondaryLink = BeamConfig.Beam.Physsim.Network.OverwriteRoadTypeProperties.SecondaryLink(
                if (c.hasPathOrNull("secondaryLink")) c.getConfig("secondaryLink")
                else com.typesafe.config.ConfigFactory.parseString("secondaryLink{}")
              ),
              tertiary = BeamConfig.Beam.Physsim.Network.OverwriteRoadTypeProperties.Tertiary(
                if (c.hasPathOrNull("tertiary")) c.getConfig("tertiary")
                else com.typesafe.config.ConfigFactory.parseString("tertiary{}")
              ),
              tertiaryLink = BeamConfig.Beam.Physsim.Network.OverwriteRoadTypeProperties.TertiaryLink(
                if (c.hasPathOrNull("tertiaryLink")) c.getConfig("tertiaryLink")
                else com.typesafe.config.ConfigFactory.parseString("tertiaryLink{}")
              ),
              trunk = BeamConfig.Beam.Physsim.Network.OverwriteRoadTypeProperties.Trunk(
                if (c.hasPathOrNull("trunk")) c.getConfig("trunk")
                else com.typesafe.config.ConfigFactory.parseString("trunk{}")
              ),
              trunkLink = BeamConfig.Beam.Physsim.Network.OverwriteRoadTypeProperties.TrunkLink(
                if (c.hasPathOrNull("trunkLink")) c.getConfig("trunkLink")
                else com.typesafe.config.ConfigFactory.parseString("trunkLink{}")
              ),
              unclassified = BeamConfig.Beam.Physsim.Network.OverwriteRoadTypeProperties.Unclassified(
                if (c.hasPathOrNull("unclassified")) c.getConfig("unclassified")
                else com.typesafe.config.ConfigFactory.parseString("unclassified{}")
              )
            )
          }
        }

        def apply(c: com.typesafe.config.Config): BeamConfig.Beam.Physsim.Network = {
          BeamConfig.Beam.Physsim.Network(
            maxSpeedInference = BeamConfig.Beam.Physsim.Network.MaxSpeedInference(
              if (c.hasPathOrNull("maxSpeedInference")) c.getConfig("maxSpeedInference")
              else com.typesafe.config.ConfigFactory.parseString("maxSpeedInference{}")
            ),
            overwriteRoadTypeProperties = BeamConfig.Beam.Physsim.Network.OverwriteRoadTypeProperties(
              if (c.hasPathOrNull("overwriteRoadTypeProperties")) c.getConfig("overwriteRoadTypeProperties")
              else com.typesafe.config.ConfigFactory.parseString("overwriteRoadTypeProperties{}")
            ),
            removeIslands = !c.hasPathOrNull("removeIslands") || c.getBoolean("removeIslands")
          )
        }
      }

      case class Parbprsim(
        numberOfClusters: scala.Int,
        syncInterval: scala.Int
      )

      object Parbprsim {

        def apply(c: com.typesafe.config.Config): BeamConfig.Beam.Physsim.Parbprsim = {
          BeamConfig.Beam.Physsim.Parbprsim(
            numberOfClusters = if (c.hasPathOrNull("numberOfClusters")) c.getInt("numberOfClusters") else 8,
            syncInterval = if (c.hasPathOrNull("syncInterval")) c.getInt("syncInterval") else 60
          )
        }
      }

      case class PickUpDropOffAnalysis(
        additionalTravelTimeMultiplier: scala.Double,
        enabled: scala.Boolean,
        secondsFromPickUpPropOffToAffectTravelTime: scala.Int
      )

      object PickUpDropOffAnalysis {

        def apply(c: com.typesafe.config.Config): BeamConfig.Beam.Physsim.PickUpDropOffAnalysis = {
          BeamConfig.Beam.Physsim.PickUpDropOffAnalysis(
            additionalTravelTimeMultiplier =
              if (c.hasPathOrNull("additionalTravelTimeMultiplier")) c.getDouble("additionalTravelTimeMultiplier")
              else 1.0,
            enabled = c.hasPathOrNull("enabled") && c.getBoolean("enabled"),
            secondsFromPickUpPropOffToAffectTravelTime =
              if (c.hasPathOrNull("secondsFromPickUpPropOffToAffectTravelTime"))
                c.getInt("secondsFromPickUpPropOffToAffectTravelTime")
              else 600
          )
        }
      }

      case class Relaxation(
        experiment2_0: BeamConfig.Beam.Physsim.Relaxation.Experiment20,
        experiment2_1: BeamConfig.Beam.Physsim.Relaxation.Experiment21,
        experiment3_0: BeamConfig.Beam.Physsim.Relaxation.Experiment30,
        experiment4_0: BeamConfig.Beam.Physsim.Relaxation.Experiment40,
        experiment5_0: BeamConfig.Beam.Physsim.Relaxation.Experiment50,
        experiment5_1: BeamConfig.Beam.Physsim.Relaxation.Experiment51,
        experiment5_2: BeamConfig.Beam.Physsim.Relaxation.Experiment52,
        `type`: java.lang.String
      )

      object Relaxation {

        case class Experiment20(
          clearModesEveryIteration: scala.Boolean,
          clearRoutesEveryIteration: scala.Boolean,
          fractionOfPopulationToReroute: scala.Double,
          internalNumberOfIterations: scala.Int
        )

        object Experiment20 {

          def apply(c: com.typesafe.config.Config): BeamConfig.Beam.Physsim.Relaxation.Experiment20 = {
            BeamConfig.Beam.Physsim.Relaxation.Experiment20(
              clearModesEveryIteration =
                !c.hasPathOrNull("clearModesEveryIteration") || c.getBoolean("clearModesEveryIteration"),
              clearRoutesEveryIteration =
                !c.hasPathOrNull("clearRoutesEveryIteration") || c.getBoolean("clearRoutesEveryIteration"),
              fractionOfPopulationToReroute =
                if (c.hasPathOrNull("fractionOfPopulationToReroute")) c.getDouble("fractionOfPopulationToReroute")
                else 0.1,
              internalNumberOfIterations =
                if (c.hasPathOrNull("internalNumberOfIterations")) c.getInt("internalNumberOfIterations") else 15
            )
          }
        }

        case class Experiment21(
          clearModesEveryIteration: scala.Boolean,
          clearRoutesEveryIteration: scala.Boolean,
          fractionOfPopulationToReroute: scala.Double,
          internalNumberOfIterations: scala.Int
        )

        object Experiment21 {

          def apply(c: com.typesafe.config.Config): BeamConfig.Beam.Physsim.Relaxation.Experiment21 = {
            BeamConfig.Beam.Physsim.Relaxation.Experiment21(
              clearModesEveryIteration =
                !c.hasPathOrNull("clearModesEveryIteration") || c.getBoolean("clearModesEveryIteration"),
              clearRoutesEveryIteration =
                !c.hasPathOrNull("clearRoutesEveryIteration") || c.getBoolean("clearRoutesEveryIteration"),
              fractionOfPopulationToReroute =
                if (c.hasPathOrNull("fractionOfPopulationToReroute")) c.getDouble("fractionOfPopulationToReroute")
                else 0.1,
              internalNumberOfIterations =
                if (c.hasPathOrNull("internalNumberOfIterations")) c.getInt("internalNumberOfIterations") else 15
            )
          }
        }

        case class Experiment30(
          fractionOfPopulationToReroute: scala.Double,
          internalNumberOfIterations: scala.Int
        )

        object Experiment30 {

          def apply(c: com.typesafe.config.Config): BeamConfig.Beam.Physsim.Relaxation.Experiment30 = {
            BeamConfig.Beam.Physsim.Relaxation.Experiment30(
              fractionOfPopulationToReroute =
                if (c.hasPathOrNull("fractionOfPopulationToReroute")) c.getDouble("fractionOfPopulationToReroute")
                else 0.1,
              internalNumberOfIterations =
                if (c.hasPathOrNull("internalNumberOfIterations")) c.getInt("internalNumberOfIterations") else 15
            )
          }
        }

        case class Experiment40(
          percentToSimulate: scala.Option[scala.List[scala.Double]]
        )

        object Experiment40 {

          def apply(c: com.typesafe.config.Config): BeamConfig.Beam.Physsim.Relaxation.Experiment40 = {
            BeamConfig.Beam.Physsim.Relaxation.Experiment40(
              percentToSimulate =
                if (c.hasPathOrNull("percentToSimulate")) scala.Some($_L$_dbl(c.getList("percentToSimulate"))) else None
            )
          }
        }

        case class Experiment50(
          percentToSimulate: scala.Option[scala.List[scala.Double]]
        )

        object Experiment50 {

          def apply(c: com.typesafe.config.Config): BeamConfig.Beam.Physsim.Relaxation.Experiment50 = {
            BeamConfig.Beam.Physsim.Relaxation.Experiment50(
              percentToSimulate =
                if (c.hasPathOrNull("percentToSimulate")) scala.Some($_L$_dbl(c.getList("percentToSimulate"))) else None
            )
          }
        }

        case class Experiment51(
          percentToSimulate: scala.Option[scala.List[scala.Double]]
        )

        object Experiment51 {

          def apply(c: com.typesafe.config.Config): BeamConfig.Beam.Physsim.Relaxation.Experiment51 = {
            BeamConfig.Beam.Physsim.Relaxation.Experiment51(
              percentToSimulate =
                if (c.hasPathOrNull("percentToSimulate")) scala.Some($_L$_dbl(c.getList("percentToSimulate"))) else None
            )
          }
        }

        case class Experiment52(
          percentToSimulate: scala.Option[scala.List[scala.Double]]
        )

        object Experiment52 {

          def apply(c: com.typesafe.config.Config): BeamConfig.Beam.Physsim.Relaxation.Experiment52 = {
            BeamConfig.Beam.Physsim.Relaxation.Experiment52(
              percentToSimulate =
                if (c.hasPathOrNull("percentToSimulate")) scala.Some($_L$_dbl(c.getList("percentToSimulate"))) else None
            )
          }
        }

        def apply(c: com.typesafe.config.Config): BeamConfig.Beam.Physsim.Relaxation = {
          BeamConfig.Beam.Physsim.Relaxation(
            experiment2_0 = BeamConfig.Beam.Physsim.Relaxation.Experiment20(
              if (c.hasPathOrNull("experiment2_0")) c.getConfig("experiment2_0")
              else com.typesafe.config.ConfigFactory.parseString("experiment2_0{}")
            ),
            experiment2_1 = BeamConfig.Beam.Physsim.Relaxation.Experiment21(
              if (c.hasPathOrNull("experiment2_1")) c.getConfig("experiment2_1")
              else com.typesafe.config.ConfigFactory.parseString("experiment2_1{}")
            ),
            experiment3_0 = BeamConfig.Beam.Physsim.Relaxation.Experiment30(
              if (c.hasPathOrNull("experiment3_0")) c.getConfig("experiment3_0")
              else com.typesafe.config.ConfigFactory.parseString("experiment3_0{}")
            ),
            experiment4_0 = BeamConfig.Beam.Physsim.Relaxation.Experiment40(
              if (c.hasPathOrNull("experiment4_0")) c.getConfig("experiment4_0")
              else com.typesafe.config.ConfigFactory.parseString("experiment4_0{}")
            ),
            experiment5_0 = BeamConfig.Beam.Physsim.Relaxation.Experiment50(
              if (c.hasPathOrNull("experiment5_0")) c.getConfig("experiment5_0")
              else com.typesafe.config.ConfigFactory.parseString("experiment5_0{}")
            ),
            experiment5_1 = BeamConfig.Beam.Physsim.Relaxation.Experiment51(
              if (c.hasPathOrNull("experiment5_1")) c.getConfig("experiment5_1")
              else com.typesafe.config.ConfigFactory.parseString("experiment5_1{}")
            ),
            experiment5_2 = BeamConfig.Beam.Physsim.Relaxation.Experiment52(
              if (c.hasPathOrNull("experiment5_2")) c.getConfig("experiment5_2")
              else com.typesafe.config.ConfigFactory.parseString("experiment5_2{}")
            ),
            `type` = if (c.hasPathOrNull("type")) c.getString("type") else "normal"
          )
        }
      }

      def apply(c: com.typesafe.config.Config): BeamConfig.Beam.Physsim = {
        BeamConfig.Beam.Physsim(
          bprsim = BeamConfig.Beam.Physsim.Bprsim(
            if (c.hasPathOrNull("bprsim")) c.getConfig("bprsim")
            else com.typesafe.config.ConfigFactory.parseString("bprsim{}")
          ),
          cchRoutingAssignment = BeamConfig.Beam.Physsim.CchRoutingAssignment(
            if (c.hasPathOrNull("cchRoutingAssignment")) c.getConfig("cchRoutingAssignment")
            else com.typesafe.config.ConfigFactory.parseString("cchRoutingAssignment{}")
          ),
          duplicatePTE = BeamConfig.Beam.Physsim.DuplicatePTE(
            if (c.hasPathOrNull("duplicatePTE")) c.getConfig("duplicatePTE")
            else com.typesafe.config.ConfigFactory.parseString("duplicatePTE{}")
          ),
          eventManager = BeamConfig.Beam.Physsim.EventManager(
            if (c.hasPathOrNull("eventManager")) c.getConfig("eventManager")
            else com.typesafe.config.ConfigFactory.parseString("eventManager{}")
          ),
          events = BeamConfig.Beam.Physsim.Events(
            if (c.hasPathOrNull("events")) c.getConfig("events")
            else com.typesafe.config.ConfigFactory.parseString("events{}")
          ),
          eventsForFullVersionOfVia =
            !c.hasPathOrNull("eventsForFullVersionOfVia") || c.getBoolean("eventsForFullVersionOfVia"),
          eventsSampling = if (c.hasPathOrNull("eventsSampling")) c.getDouble("eventsSampling") else 1.0,
          flowCapacityFactor = if (c.hasPathOrNull("flowCapacityFactor")) c.getDouble("flowCapacityFactor") else 1.0,
          initializeRouterWithFreeFlowTimes =
            !c.hasPathOrNull("initializeRouterWithFreeFlowTimes") || c.getBoolean("initializeRouterWithFreeFlowTimes"),
          inputNetworkFilePath =
            if (c.hasPathOrNull("inputNetworkFilePath")) c.getString("inputNetworkFilePath")
            else "/test/input/beamville/r5/physsim-network.xml",
          jdeqsim = BeamConfig.Beam.Physsim.Jdeqsim(
            if (c.hasPathOrNull("jdeqsim")) c.getConfig("jdeqsim")
            else com.typesafe.config.ConfigFactory.parseString("jdeqsim{}")
          ),
          linkStatsBinSize = if (c.hasPathOrNull("linkStatsBinSize")) c.getInt("linkStatsBinSize") else 3600,
          linkStatsWriteInterval =
            if (c.hasPathOrNull("linkStatsWriteInterval")) c.getInt("linkStatsWriteInterval") else 0,
          maxLinkLengthToApplySpeedScalingFactor =
            if (c.hasPathOrNull("maxLinkLengthToApplySpeedScalingFactor"))
              c.getDouble("maxLinkLengthToApplySpeedScalingFactor")
            else 50.0,
          name = if (c.hasPathOrNull("name")) c.getString("name") else "JDEQSim",
          network = BeamConfig.Beam.Physsim.Network(
            if (c.hasPathOrNull("network")) c.getConfig("network")
            else com.typesafe.config.ConfigFactory.parseString("network{}")
          ),
          overwriteLinkParamPath =
            if (c.hasPathOrNull("overwriteLinkParamPath")) c.getString("overwriteLinkParamPath") else "",
          parbprsim = BeamConfig.Beam.Physsim.Parbprsim(
            if (c.hasPathOrNull("parbprsim")) c.getConfig("parbprsim")
            else com.typesafe.config.ConfigFactory.parseString("parbprsim{}")
          ),
          pickUpDropOffAnalysis = BeamConfig.Beam.Physsim.PickUpDropOffAnalysis(
            if (c.hasPathOrNull("pickUpDropOffAnalysis")) c.getConfig("pickUpDropOffAnalysis")
            else com.typesafe.config.ConfigFactory.parseString("pickUpDropOffAnalysis{}")
          ),
          ptSampleSize = if (c.hasPathOrNull("ptSampleSize")) c.getDouble("ptSampleSize") else 1.0,
          quick_fix_minCarSpeedInMetersPerSecond =
            if (c.hasPathOrNull("quick_fix_minCarSpeedInMetersPerSecond"))
              c.getDouble("quick_fix_minCarSpeedInMetersPerSecond")
            else 0.5,
          relaxation = BeamConfig.Beam.Physsim.Relaxation(
            if (c.hasPathOrNull("relaxation")) c.getConfig("relaxation")
            else com.typesafe.config.ConfigFactory.parseString("relaxation{}")
          ),
          skipPhysSim = c.hasPathOrNull("skipPhysSim") && c.getBoolean("skipPhysSim"),
          speedScalingFactor = if (c.hasPathOrNull("speedScalingFactor")) c.getDouble("speedScalingFactor") else 1.0,
          storageCapacityFactor =
            if (c.hasPathOrNull("storageCapacityFactor")) c.getDouble("storageCapacityFactor") else 1.0,
          writeEventsInterval = if (c.hasPathOrNull("writeEventsInterval")) c.getInt("writeEventsInterval") else 0,
          writePlansInterval = if (c.hasPathOrNull("writePlansInterval")) c.getInt("writePlansInterval") else 0,
          writeRouteHistoryInterval =
            if (c.hasPathOrNull("writeRouteHistoryInterval")) c.getInt("writeRouteHistoryInterval") else 10
        )
      }
    }

    case class Replanning(
      ModuleProbability_1: scala.Double,
      ModuleProbability_2: scala.Double,
      ModuleProbability_3: scala.Double,
      ModuleProbability_4: scala.Int,
      Module_1: java.lang.String,
      Module_2: java.lang.String,
      Module_3: java.lang.String,
      Module_4: java.lang.String,
      clearModes: BeamConfig.Beam.Replanning.ClearModes,
      fractionOfIterationsToDisableInnovation: scala.Double,
      maxAgentPlanMemorySize: scala.Int
    )

    object Replanning {

      case class ClearModes(
        iteration: scala.Int,
        modes: scala.Option[scala.List[java.lang.String]],
        strategy: java.lang.String
      )

      object ClearModes {

        def apply(c: com.typesafe.config.Config): BeamConfig.Beam.Replanning.ClearModes = {
          BeamConfig.Beam.Replanning.ClearModes(
            iteration = if (c.hasPathOrNull("iteration")) c.getInt("iteration") else 0,
            modes = if (c.hasPathOrNull("modes")) scala.Some($_L$_str(c.getList("modes"))) else None,
            strategy = if (c.hasPathOrNull("strategy")) c.getString("strategy") else "AtBeginningOfIteration"
          )
        }
      }

      def apply(c: com.typesafe.config.Config): BeamConfig.Beam.Replanning = {
        BeamConfig.Beam.Replanning(
          ModuleProbability_1 = if (c.hasPathOrNull("ModuleProbability_1")) c.getDouble("ModuleProbability_1") else 0.8,
          ModuleProbability_2 = if (c.hasPathOrNull("ModuleProbability_2")) c.getDouble("ModuleProbability_2") else 0.1,
          ModuleProbability_3 = if (c.hasPathOrNull("ModuleProbability_3")) c.getDouble("ModuleProbability_3") else 0.1,
          ModuleProbability_4 = if (c.hasPathOrNull("ModuleProbability_4")) c.getInt("ModuleProbability_4") else 0,
          Module_1 = if (c.hasPathOrNull("Module_1")) c.getString("Module_1") else "SelectExpBeta",
          Module_2 = if (c.hasPathOrNull("Module_2")) c.getString("Module_2") else "ClearRoutes",
          Module_3 = if (c.hasPathOrNull("Module_3")) c.getString("Module_3") else "ClearModes",
          Module_4 = if (c.hasPathOrNull("Module_4")) c.getString("Module_4") else "TimeMutator",
          clearModes = BeamConfig.Beam.Replanning.ClearModes(
            if (c.hasPathOrNull("clearModes")) c.getConfig("clearModes")
            else com.typesafe.config.ConfigFactory.parseString("clearModes{}")
          ),
          fractionOfIterationsToDisableInnovation =
            if (c.hasPathOrNull("fractionOfIterationsToDisableInnovation"))
              c.getDouble("fractionOfIterationsToDisableInnovation")
            else Double.PositiveInfinity,
          maxAgentPlanMemorySize =
            if (c.hasPathOrNull("maxAgentPlanMemorySize")) c.getInt("maxAgentPlanMemorySize") else 5
        )
      }
    }

    case class Router(
      skim: BeamConfig.Beam.Router.Skim
    )

    object Router {

      case class Skim(
        activity_sim_skimmer: BeamConfig.Beam.Router.Skim.ActivitySimSkimmer,
        drive_time_skimmer: BeamConfig.Beam.Router.Skim.DriveTimeSkimmer,
        keepKLatestSkims: scala.Int,
        origin_destination_skimmer: BeamConfig.Beam.Router.Skim.OriginDestinationSkimmer,
        taz_skimmer: BeamConfig.Beam.Router.Skim.TazSkimmer,
        transit_crowding_skimmer: BeamConfig.Beam.Router.Skim.TransitCrowdingSkimmer,
        writeAggregatedSkimsInterval: scala.Int,
        writeSkimsInterval: scala.Int
      )

      object Skim {

        case class ActivitySimSkimmer(
          fileBaseName: java.lang.String,
          fileOutputFormat: java.lang.String,
          name: java.lang.String
        )

        object ActivitySimSkimmer {

          def apply(c: com.typesafe.config.Config): BeamConfig.Beam.Router.Skim.ActivitySimSkimmer = {
            BeamConfig.Beam.Router.Skim.ActivitySimSkimmer(
              fileBaseName = if (c.hasPathOrNull("fileBaseName")) c.getString("fileBaseName") else "activitySimODSkims",
              fileOutputFormat = if (c.hasPathOrNull("fileOutputFormat")) c.getString("fileOutputFormat") else "csv",
              name = if (c.hasPathOrNull("name")) c.getString("name") else "activity-sim-skimmer"
            )
          }
        }

        case class DriveTimeSkimmer(
          fileBaseName: java.lang.String,
          name: java.lang.String
        )

        object DriveTimeSkimmer {

          def apply(c: com.typesafe.config.Config): BeamConfig.Beam.Router.Skim.DriveTimeSkimmer = {
            BeamConfig.Beam.Router.Skim.DriveTimeSkimmer(
              fileBaseName =
                if (c.hasPathOrNull("fileBaseName")) c.getString("fileBaseName")
                else "skimsTravelTimeObservedVsSimulated",
              name = if (c.hasPathOrNull("name")) c.getString("name") else "drive-time-skimmer"
            )
          }
        }

        case class OriginDestinationSkimmer(
          fileBaseName: java.lang.String,
          name: java.lang.String,
          poolingTravelTimeOveheadFactor: scala.Double,
          writeAllModeSkimsForPeakNonPeakPeriodsInterval: scala.Int,
          writeFullSkimsInterval: scala.Int
        )

        object OriginDestinationSkimmer {

          def apply(c: com.typesafe.config.Config): BeamConfig.Beam.Router.Skim.OriginDestinationSkimmer = {
            BeamConfig.Beam.Router.Skim.OriginDestinationSkimmer(
              fileBaseName = if (c.hasPathOrNull("fileBaseName")) c.getString("fileBaseName") else "skimsOD",
              name = if (c.hasPathOrNull("name")) c.getString("name") else "od-skimmer",
              poolingTravelTimeOveheadFactor =
                if (c.hasPathOrNull("poolingTravelTimeOveheadFactor")) c.getDouble("poolingTravelTimeOveheadFactor")
                else 1.21,
              writeAllModeSkimsForPeakNonPeakPeriodsInterval =
                if (c.hasPathOrNull("writeAllModeSkimsForPeakNonPeakPeriodsInterval"))
                  c.getInt("writeAllModeSkimsForPeakNonPeakPeriodsInterval")
                else 0,
              writeFullSkimsInterval =
                if (c.hasPathOrNull("writeFullSkimsInterval")) c.getInt("writeFullSkimsInterval") else 0
            )
          }
        }

        case class TazSkimmer(
          fileBaseName: java.lang.String,
          geoHierarchy: java.lang.String,
          name: java.lang.String
        )

        object TazSkimmer {

          def apply(c: com.typesafe.config.Config): BeamConfig.Beam.Router.Skim.TazSkimmer = {
            BeamConfig.Beam.Router.Skim.TazSkimmer(
              fileBaseName = if (c.hasPathOrNull("fileBaseName")) c.getString("fileBaseName") else "skimsTAZ",
              geoHierarchy = if (c.hasPathOrNull("geoHierarchy")) c.getString("geoHierarchy") else "TAZ",
              name = if (c.hasPathOrNull("name")) c.getString("name") else "taz-skimmer"
            )
          }
        }

        case class TransitCrowdingSkimmer(
          fileBaseName: java.lang.String,
          name: java.lang.String
        )

        object TransitCrowdingSkimmer {

          def apply(c: com.typesafe.config.Config): BeamConfig.Beam.Router.Skim.TransitCrowdingSkimmer = {
            BeamConfig.Beam.Router.Skim.TransitCrowdingSkimmer(
              fileBaseName =
                if (c.hasPathOrNull("fileBaseName")) c.getString("fileBaseName") else "skimsTransitCrowding",
              name = if (c.hasPathOrNull("name")) c.getString("name") else "transit-crowding-skimmer"
            )
          }
        }

        def apply(c: com.typesafe.config.Config): BeamConfig.Beam.Router.Skim = {
          BeamConfig.Beam.Router.Skim(
            activity_sim_skimmer = BeamConfig.Beam.Router.Skim.ActivitySimSkimmer(
              if (c.hasPathOrNull("activity-sim-skimmer")) c.getConfig("activity-sim-skimmer")
              else com.typesafe.config.ConfigFactory.parseString("activity-sim-skimmer{}")
            ),
            drive_time_skimmer = BeamConfig.Beam.Router.Skim.DriveTimeSkimmer(
              if (c.hasPathOrNull("drive-time-skimmer")) c.getConfig("drive-time-skimmer")
              else com.typesafe.config.ConfigFactory.parseString("drive-time-skimmer{}")
            ),
            keepKLatestSkims = if (c.hasPathOrNull("keepKLatestSkims")) c.getInt("keepKLatestSkims") else 1,
            origin_destination_skimmer = BeamConfig.Beam.Router.Skim.OriginDestinationSkimmer(
              if (c.hasPathOrNull("origin-destination-skimmer")) c.getConfig("origin-destination-skimmer")
              else com.typesafe.config.ConfigFactory.parseString("origin-destination-skimmer{}")
            ),
            taz_skimmer = BeamConfig.Beam.Router.Skim.TazSkimmer(
              if (c.hasPathOrNull("taz-skimmer")) c.getConfig("taz-skimmer")
              else com.typesafe.config.ConfigFactory.parseString("taz-skimmer{}")
            ),
            transit_crowding_skimmer = BeamConfig.Beam.Router.Skim.TransitCrowdingSkimmer(
              if (c.hasPathOrNull("transit-crowding-skimmer")) c.getConfig("transit-crowding-skimmer")
              else com.typesafe.config.ConfigFactory.parseString("transit-crowding-skimmer{}")
            ),
            writeAggregatedSkimsInterval =
              if (c.hasPathOrNull("writeAggregatedSkimsInterval")) c.getInt("writeAggregatedSkimsInterval") else 0,
            writeSkimsInterval = if (c.hasPathOrNull("writeSkimsInterval")) c.getInt("writeSkimsInterval") else 0
          )
        }
      }

      def apply(c: com.typesafe.config.Config): BeamConfig.Beam.Router = {
        BeamConfig.Beam.Router(
          skim = BeamConfig.Beam.Router.Skim(
            if (c.hasPathOrNull("skim")) c.getConfig("skim")
            else com.typesafe.config.ConfigFactory.parseString("skim{}")
          )
        )
      }
    }

    case class Routing(
      baseDate: java.lang.String,
      carRouter: java.lang.String,
      gh: BeamConfig.Beam.Routing.Gh,
      minimumPossibleSkimBasedTravelTimeInS: scala.Int,
      overrideNetworkTravelTimesUsingSkims: scala.Boolean,
      r5: BeamConfig.Beam.Routing.R5,
      skimTravelTimesScalingFactor: scala.Double,
      startingIterationForTravelTimesMSA: scala.Int,
      transitOnStreetNetwork: scala.Boolean,
      writeRoutingStatistic: scala.Boolean
    )

    object Routing {

      case class Gh(
        useAlternativeRoutes: scala.Boolean
      )

      object Gh {

        def apply(c: com.typesafe.config.Config): BeamConfig.Beam.Routing.Gh = {
          BeamConfig.Beam.Routing.Gh(
            useAlternativeRoutes = c.hasPathOrNull("useAlternativeRoutes") && c.getBoolean("useAlternativeRoutes")
          )
        }
      }

      case class R5(
        accessBufferTimeSeconds: BeamConfig.Beam.Routing.R5.AccessBufferTimeSeconds,
        bikeLaneLinkIdsFilePath: java.lang.String,
        bikeLaneScaleFactor: scala.Double,
        departureWindow: scala.Double,
        directory: java.lang.String,
        directory2: scala.Option[java.lang.String],
        linkRadiusMeters: scala.Double,
        mNetBuilder: BeamConfig.Beam.Routing.R5.MNetBuilder,
        maxDistanceLimitByModeInMeters: BeamConfig.Beam.Routing.R5.MaxDistanceLimitByModeInMeters,
        numberOfSamples: scala.Int,
        osmMapdbFile: java.lang.String,
        suboptimalMinutes: scala.Int,
        transitAlternativeList: java.lang.String,
        travelTimeNoiseFraction: scala.Double
      )

      object R5 {

        case class AccessBufferTimeSeconds(
          bike: scala.Int,
          bike_rent: scala.Int,
          car: scala.Int,
          ride_hail: scala.Int,
          walk: scala.Int
        )

        object AccessBufferTimeSeconds {

          def apply(c: com.typesafe.config.Config): BeamConfig.Beam.Routing.R5.AccessBufferTimeSeconds = {
            BeamConfig.Beam.Routing.R5.AccessBufferTimeSeconds(
              bike = if (c.hasPathOrNull("bike")) c.getInt("bike") else 60,
              bike_rent = if (c.hasPathOrNull("bike_rent")) c.getInt("bike_rent") else 180,
              car = if (c.hasPathOrNull("car")) c.getInt("car") else 300,
              ride_hail = if (c.hasPathOrNull("ride_hail")) c.getInt("ride_hail") else 0,
              walk = if (c.hasPathOrNull("walk")) c.getInt("walk") else 0
            )
          }
        }

        case class MNetBuilder(
          fromCRS: java.lang.String,
          toCRS: java.lang.String
        )

        object MNetBuilder {

          def apply(c: com.typesafe.config.Config): BeamConfig.Beam.Routing.R5.MNetBuilder = {
            BeamConfig.Beam.Routing.R5.MNetBuilder(
              fromCRS = if (c.hasPathOrNull("fromCRS")) c.getString("fromCRS") else "EPSG:4326",
              toCRS = if (c.hasPathOrNull("toCRS")) c.getString("toCRS") else "EPSG:26910"
            )
          }
        }

        case class MaxDistanceLimitByModeInMeters(
          bike: scala.Int
        )

        object MaxDistanceLimitByModeInMeters {

          def apply(c: com.typesafe.config.Config): BeamConfig.Beam.Routing.R5.MaxDistanceLimitByModeInMeters = {
            BeamConfig.Beam.Routing.R5.MaxDistanceLimitByModeInMeters(
              bike = if (c.hasPathOrNull("bike")) c.getInt("bike") else 40000
            )
          }
        }

        def apply(c: com.typesafe.config.Config): BeamConfig.Beam.Routing.R5 = {
          BeamConfig.Beam.Routing.R5(
            accessBufferTimeSeconds = BeamConfig.Beam.Routing.R5.AccessBufferTimeSeconds(
              if (c.hasPathOrNull("accessBufferTimeSeconds")) c.getConfig("accessBufferTimeSeconds")
              else com.typesafe.config.ConfigFactory.parseString("accessBufferTimeSeconds{}")
            ),
            bikeLaneLinkIdsFilePath =
              if (c.hasPathOrNull("bikeLaneLinkIdsFilePath")) c.getString("bikeLaneLinkIdsFilePath") else "",
            bikeLaneScaleFactor =
              if (c.hasPathOrNull("bikeLaneScaleFactor")) c.getDouble("bikeLaneScaleFactor") else 1.0,
            departureWindow = if (c.hasPathOrNull("departureWindow")) c.getDouble("departureWindow") else 15.0,
            directory = if (c.hasPathOrNull("directory")) c.getString("directory") else "/test/input/beamville/r5",
            directory2 = if (c.hasPathOrNull("directory2")) Some(c.getString("directory2")) else None,
            linkRadiusMeters = if (c.hasPathOrNull("linkRadiusMeters")) c.getDouble("linkRadiusMeters") else 10000.0,
            mNetBuilder = BeamConfig.Beam.Routing.R5.MNetBuilder(
              if (c.hasPathOrNull("mNetBuilder")) c.getConfig("mNetBuilder")
              else com.typesafe.config.ConfigFactory.parseString("mNetBuilder{}")
            ),
            maxDistanceLimitByModeInMeters = BeamConfig.Beam.Routing.R5.MaxDistanceLimitByModeInMeters(
              if (c.hasPathOrNull("maxDistanceLimitByModeInMeters")) c.getConfig("maxDistanceLimitByModeInMeters")
              else com.typesafe.config.ConfigFactory.parseString("maxDistanceLimitByModeInMeters{}")
            ),
            numberOfSamples = if (c.hasPathOrNull("numberOfSamples")) c.getInt("numberOfSamples") else 1,
            osmMapdbFile =
              if (c.hasPathOrNull("osmMapdbFile")) c.getString("osmMapdbFile")
              else "/test/input/beamville/r5/osm.mapdb",
            suboptimalMinutes = if (c.hasPathOrNull("suboptimalMinutes")) c.getInt("suboptimalMinutes") else 0,
            transitAlternativeList =
              if (c.hasPathOrNull("transitAlternativeList")) c.getString("transitAlternativeList") else "OPTIMAL",
            travelTimeNoiseFraction =
              if (c.hasPathOrNull("travelTimeNoiseFraction")) c.getDouble("travelTimeNoiseFraction") else 0.0
          )
        }
      }

      def apply(c: com.typesafe.config.Config): BeamConfig.Beam.Routing = {
        BeamConfig.Beam.Routing(
          baseDate = if (c.hasPathOrNull("baseDate")) c.getString("baseDate") else "2016-10-17T00:00:00-07:00",
          carRouter = if (c.hasPathOrNull("carRouter")) c.getString("carRouter") else "R5",
          gh = BeamConfig.Beam.Routing.Gh(
            if (c.hasPathOrNull("gh")) c.getConfig("gh") else com.typesafe.config.ConfigFactory.parseString("gh{}")
          ),
          minimumPossibleSkimBasedTravelTimeInS =
            if (c.hasPathOrNull("minimumPossibleSkimBasedTravelTimeInS"))
              c.getInt("minimumPossibleSkimBasedTravelTimeInS")
            else 60,
          overrideNetworkTravelTimesUsingSkims =
            c.hasPathOrNull("overrideNetworkTravelTimesUsingSkims") && c.getBoolean(
              "overrideNetworkTravelTimesUsingSkims"
            ),
          r5 = BeamConfig.Beam.Routing.R5(
            if (c.hasPathOrNull("r5")) c.getConfig("r5") else com.typesafe.config.ConfigFactory.parseString("r5{}")
          ),
          skimTravelTimesScalingFactor =
            if (c.hasPathOrNull("skimTravelTimesScalingFactor")) c.getDouble("skimTravelTimesScalingFactor") else 0.0,
          startingIterationForTravelTimesMSA =
            if (c.hasPathOrNull("startingIterationForTravelTimesMSA")) c.getInt("startingIterationForTravelTimesMSA")
            else 0,
          transitOnStreetNetwork = !c.hasPathOrNull("transitOnStreetNetwork") || c.getBoolean("transitOnStreetNetwork"),
          writeRoutingStatistic = c.hasPathOrNull("writeRoutingStatistic") && c.getBoolean("writeRoutingStatistic")
        )
      }
    }

    case class Sim(
      metric: BeamConfig.Beam.Sim.Metric,
      termination: BeamConfig.Beam.Sim.Termination
    )

    object Sim {

      case class Metric(
        collector: BeamConfig.Beam.Sim.Metric.Collector
      )

      object Metric {

        case class Collector(
          influxDbSimulationMetricCollector: BeamConfig.Beam.Sim.Metric.Collector.InfluxDbSimulationMetricCollector,
          metrics: java.lang.String
        )

        object Collector {

          case class InfluxDbSimulationMetricCollector(
            connectionString: java.lang.String,
            database: java.lang.String
          )

          object InfluxDbSimulationMetricCollector {

            def apply(
              c: com.typesafe.config.Config
            ): BeamConfig.Beam.Sim.Metric.Collector.InfluxDbSimulationMetricCollector = {
              BeamConfig.Beam.Sim.Metric.Collector.InfluxDbSimulationMetricCollector(
                connectionString =
                  if (c.hasPathOrNull("connectionString")) c.getString("connectionString") else "http://localhost:8086",
                database = if (c.hasPathOrNull("database")) c.getString("database") else "beam"
              )
            }
          }

          def apply(c: com.typesafe.config.Config): BeamConfig.Beam.Sim.Metric.Collector = {
            BeamConfig.Beam.Sim.Metric.Collector(
              influxDbSimulationMetricCollector =
                BeamConfig.Beam.Sim.Metric.Collector.InfluxDbSimulationMetricCollector(
                  if (c.hasPathOrNull("influxDbSimulationMetricCollector"))
                    c.getConfig("influxDbSimulationMetricCollector")
                  else com.typesafe.config.ConfigFactory.parseString("influxDbSimulationMetricCollector{}")
                ),
              metrics = if (c.hasPathOrNull("metrics")) c.getString("metrics") else "beam-run, beam-iteration"
            )
          }
        }

        def apply(c: com.typesafe.config.Config): BeamConfig.Beam.Sim.Metric = {
          BeamConfig.Beam.Sim.Metric(
            collector = BeamConfig.Beam.Sim.Metric.Collector(
              if (c.hasPathOrNull("collector")) c.getConfig("collector")
              else com.typesafe.config.ConfigFactory.parseString("collector{}")
            )
          )
        }
      }

      case class Termination(
        criterionName: java.lang.String,
        terminateAtRideHailFleetStoredElectricityConvergence: BeamConfig.Beam.Sim.Termination.TerminateAtRideHailFleetStoredElectricityConvergence
      )

      object Termination {

        case class TerminateAtRideHailFleetStoredElectricityConvergence(
          maxLastIteration: scala.Int,
          minLastIteration: scala.Int,
          relativeTolerance: scala.Double
        )

        object TerminateAtRideHailFleetStoredElectricityConvergence {

          def apply(
            c: com.typesafe.config.Config
          ): BeamConfig.Beam.Sim.Termination.TerminateAtRideHailFleetStoredElectricityConvergence = {
            BeamConfig.Beam.Sim.Termination.TerminateAtRideHailFleetStoredElectricityConvergence(
              maxLastIteration = if (c.hasPathOrNull("maxLastIteration")) c.getInt("maxLastIteration") else 0,
              minLastIteration = if (c.hasPathOrNull("minLastIteration")) c.getInt("minLastIteration") else 0,
              relativeTolerance = if (c.hasPathOrNull("relativeTolerance")) c.getDouble("relativeTolerance") else 0.01
            )
          }
        }

        def apply(c: com.typesafe.config.Config): BeamConfig.Beam.Sim.Termination = {
          BeamConfig.Beam.Sim.Termination(
            criterionName =
              if (c.hasPathOrNull("criterionName")) c.getString("criterionName") else "TerminateAtFixedIterationNumber",
            terminateAtRideHailFleetStoredElectricityConvergence =
              BeamConfig.Beam.Sim.Termination.TerminateAtRideHailFleetStoredElectricityConvergence(
                if (c.hasPathOrNull("terminateAtRideHailFleetStoredElectricityConvergence"))
                  c.getConfig("terminateAtRideHailFleetStoredElectricityConvergence")
                else
                  com.typesafe.config.ConfigFactory
                    .parseString("terminateAtRideHailFleetStoredElectricityConvergence{}")
              )
          )
        }
      }

      def apply(c: com.typesafe.config.Config): BeamConfig.Beam.Sim = {
        BeamConfig.Beam.Sim(
          metric = BeamConfig.Beam.Sim.Metric(
            if (c.hasPathOrNull("metric")) c.getConfig("metric")
            else com.typesafe.config.ConfigFactory.parseString("metric{}")
          ),
          termination = BeamConfig.Beam.Sim.Termination(
            if (c.hasPathOrNull("termination")) c.getConfig("termination")
            else com.typesafe.config.ConfigFactory.parseString("termination{}")
          )
        )
      }
    }

    case class Spatial(
      boundingBoxBuffer: scala.Int,
      localCRS: java.lang.String
    )

    object Spatial {

      def apply(c: com.typesafe.config.Config): BeamConfig.Beam.Spatial = {
        BeamConfig.Beam.Spatial(
          boundingBoxBuffer = if (c.hasPathOrNull("boundingBoxBuffer")) c.getInt("boundingBoxBuffer") else 5000,
          localCRS = if (c.hasPathOrNull("localCRS")) c.getString("localCRS") else "epsg:32631"
        )
      }
    }

    case class Urbansim(
      backgroundODSkimsCreator: BeamConfig.Beam.Urbansim.BackgroundODSkimsCreator,
      fractionOfModesToClear: BeamConfig.Beam.Urbansim.FractionOfModesToClear
    )

    object Urbansim {

      case class BackgroundODSkimsCreator(
        calculationTimeoutHours: scala.Int,
        enabled: scala.Boolean,
        maxTravelDistanceInMeters: BeamConfig.Beam.Urbansim.BackgroundODSkimsCreator.MaxTravelDistanceInMeters,
        modesToBuild: BeamConfig.Beam.Urbansim.BackgroundODSkimsCreator.ModesToBuild,
        numberOfH3Indexes: scala.Int,
        peakHours: scala.Option[scala.List[scala.Double]],
        routerType: java.lang.String,
        skimsGeoType: java.lang.String,
        skimsKind: java.lang.String
      )

      object BackgroundODSkimsCreator {

        case class MaxTravelDistanceInMeters(
          bike: scala.Int,
          walk: scala.Int
        )

        object MaxTravelDistanceInMeters {

          def apply(
            c: com.typesafe.config.Config
          ): BeamConfig.Beam.Urbansim.BackgroundODSkimsCreator.MaxTravelDistanceInMeters = {
            BeamConfig.Beam.Urbansim.BackgroundODSkimsCreator.MaxTravelDistanceInMeters(
              bike = if (c.hasPathOrNull("bike")) c.getInt("bike") else 33000,
              walk = if (c.hasPathOrNull("walk")) c.getInt("walk") else 10000
            )
          }
        }

        case class ModesToBuild(
          drive: scala.Boolean,
          transit: scala.Boolean,
          walk: scala.Boolean
        )

        object ModesToBuild {

          def apply(c: com.typesafe.config.Config): BeamConfig.Beam.Urbansim.BackgroundODSkimsCreator.ModesToBuild = {
            BeamConfig.Beam.Urbansim.BackgroundODSkimsCreator.ModesToBuild(
              drive = !c.hasPathOrNull("drive") || c.getBoolean("drive"),
              transit = !c.hasPathOrNull("transit") || c.getBoolean("transit"),
              walk = !c.hasPathOrNull("walk") || c.getBoolean("walk")
            )
          }
        }

        def apply(c: com.typesafe.config.Config): BeamConfig.Beam.Urbansim.BackgroundODSkimsCreator = {
          BeamConfig.Beam.Urbansim.BackgroundODSkimsCreator(
            calculationTimeoutHours =
              if (c.hasPathOrNull("calculationTimeoutHours")) c.getInt("calculationTimeoutHours") else 6,
            enabled = c.hasPathOrNull("enabled") && c.getBoolean("enabled"),
            maxTravelDistanceInMeters = BeamConfig.Beam.Urbansim.BackgroundODSkimsCreator.MaxTravelDistanceInMeters(
              if (c.hasPathOrNull("maxTravelDistanceInMeters")) c.getConfig("maxTravelDistanceInMeters")
              else com.typesafe.config.ConfigFactory.parseString("maxTravelDistanceInMeters{}")
            ),
            modesToBuild = BeamConfig.Beam.Urbansim.BackgroundODSkimsCreator.ModesToBuild(
              if (c.hasPathOrNull("modesToBuild")) c.getConfig("modesToBuild")
              else com.typesafe.config.ConfigFactory.parseString("modesToBuild{}")
            ),
            numberOfH3Indexes = if (c.hasPathOrNull("numberOfH3Indexes")) c.getInt("numberOfH3Indexes") else 1000,
            peakHours = if (c.hasPathOrNull("peakHours")) scala.Some($_L$_dbl(c.getList("peakHours"))) else None,
            routerType = if (c.hasPathOrNull("routerType")) c.getString("routerType") else "r5",
            skimsGeoType = if (c.hasPathOrNull("skimsGeoType")) c.getString("skimsGeoType") else "h3",
            skimsKind = if (c.hasPathOrNull("skimsKind")) c.getString("skimsKind") else "od"
          )
        }
      }

      case class FractionOfModesToClear(
        allModes: scala.Double,
        bike: scala.Double,
        car: scala.Double,
        drive_transit: scala.Double,
        walk: scala.Double,
        walk_transit: scala.Double
      )

      object FractionOfModesToClear {

        def apply(c: com.typesafe.config.Config): BeamConfig.Beam.Urbansim.FractionOfModesToClear = {
          BeamConfig.Beam.Urbansim.FractionOfModesToClear(
            allModes = if (c.hasPathOrNull("allModes")) c.getDouble("allModes") else 0.0,
            bike = if (c.hasPathOrNull("bike")) c.getDouble("bike") else 0.0,
            car = if (c.hasPathOrNull("car")) c.getDouble("car") else 0.0,
            drive_transit = if (c.hasPathOrNull("drive_transit")) c.getDouble("drive_transit") else 0.0,
            walk = if (c.hasPathOrNull("walk")) c.getDouble("walk") else 0.0,
            walk_transit = if (c.hasPathOrNull("walk_transit")) c.getDouble("walk_transit") else 0.0
          )
        }
      }

      def apply(c: com.typesafe.config.Config): BeamConfig.Beam.Urbansim = {
        BeamConfig.Beam.Urbansim(
          backgroundODSkimsCreator = BeamConfig.Beam.Urbansim.BackgroundODSkimsCreator(
            if (c.hasPathOrNull("backgroundODSkimsCreator")) c.getConfig("backgroundODSkimsCreator")
            else com.typesafe.config.ConfigFactory.parseString("backgroundODSkimsCreator{}")
          ),
          fractionOfModesToClear = BeamConfig.Beam.Urbansim.FractionOfModesToClear(
            if (c.hasPathOrNull("fractionOfModesToClear")) c.getConfig("fractionOfModesToClear")
            else com.typesafe.config.ConfigFactory.parseString("fractionOfModesToClear{}")
          )
        )
      }
    }

    case class WarmStart(
      initialLinkstatsFilePath: java.lang.String,
      path: java.lang.String,
      prepareData: scala.Boolean,
      samplePopulationIntegerFlag: scala.Int,
      skimsFilePaths: scala.Option[scala.List[BeamConfig.Beam.WarmStart.SkimsFilePaths$Elm]],
      `type`: java.lang.String
    )

    object WarmStart {

      case class SkimsFilePaths$Elm(
        skimType: java.lang.String,
        skimsFilePath: java.lang.String
      )

      object SkimsFilePaths$Elm {

        def apply(c: com.typesafe.config.Config): BeamConfig.Beam.WarmStart.SkimsFilePaths$Elm = {
          BeamConfig.Beam.WarmStart.SkimsFilePaths$Elm(
            skimType = c.getString("skimType"),
            skimsFilePath = if (c.hasPathOrNull("skimsFilePath")) c.getString("skimsFilePath") else ""
          )
        }
      }

      def apply(c: com.typesafe.config.Config): BeamConfig.Beam.WarmStart = {
        BeamConfig.Beam.WarmStart(
          initialLinkstatsFilePath =
            if (c.hasPathOrNull("initialLinkstatsFilePath")) c.getString("initialLinkstatsFilePath") else "",
          path = if (c.hasPathOrNull("path")) c.getString("path") else "",
          prepareData = c.hasPathOrNull("prepareData") && c.getBoolean("prepareData"),
          samplePopulationIntegerFlag =
            if (c.hasPathOrNull("samplePopulationIntegerFlag")) c.getInt("samplePopulationIntegerFlag") else 0,
          skimsFilePaths =
            if (c.hasPathOrNull("skimsFilePaths"))
              scala.Some($_LBeamConfig_Beam_WarmStart_SkimsFilePaths$Elm(c.getList("skimsFilePaths")))
            else None,
          `type` = if (c.hasPathOrNull("type")) c.getString("type") else "disabled"
        )
      }

      private def $_LBeamConfig_Beam_WarmStart_SkimsFilePaths$Elm(
        cl: com.typesafe.config.ConfigList
      ): scala.List[BeamConfig.Beam.WarmStart.SkimsFilePaths$Elm] = {
        import scala.collection.JavaConverters._
        cl.asScala
          .map(cv =>
            BeamConfig.Beam.WarmStart.SkimsFilePaths$Elm(cv.asInstanceOf[com.typesafe.config.ConfigObject].toConfig)
          )
          .toList
      }
    }

    def apply(c: com.typesafe.config.Config): BeamConfig.Beam = {
      BeamConfig.Beam(
        actorSystemName = if (c.hasPathOrNull("actorSystemName")) c.getString("actorSystemName") else "ClusterSystem",
        agentsim = BeamConfig.Beam.Agentsim(
          if (c.hasPathOrNull("agentsim")) c.getConfig("agentsim")
          else com.typesafe.config.ConfigFactory.parseString("agentsim{}")
        ),
        calibration = BeamConfig.Beam.Calibration(
          if (c.hasPathOrNull("calibration")) c.getConfig("calibration")
          else com.typesafe.config.ConfigFactory.parseString("calibration{}")
        ),
        cluster = BeamConfig.Beam.Cluster(
          if (c.hasPathOrNull("cluster")) c.getConfig("cluster")
          else com.typesafe.config.ConfigFactory.parseString("cluster{}")
        ),
        debug = BeamConfig.Beam.Debug(
          if (c.hasPathOrNull("debug")) c.getConfig("debug")
          else com.typesafe.config.ConfigFactory.parseString("debug{}")
        ),
        exchange = BeamConfig.Beam.Exchange(
          if (c.hasPathOrNull("exchange")) c.getConfig("exchange")
          else com.typesafe.config.ConfigFactory.parseString("exchange{}")
        ),
        experimental = BeamConfig.Beam.Experimental(
          if (c.hasPathOrNull("experimental")) c.getConfig("experimental")
          else com.typesafe.config.ConfigFactory.parseString("experimental{}")
        ),
        input = BeamConfig.Beam.Input(
          if (c.hasPathOrNull("input")) c.getConfig("input")
          else com.typesafe.config.ConfigFactory.parseString("input{}")
        ),
        inputDirectory =
          if (c.hasPathOrNull("inputDirectory")) c.getString("inputDirectory") else "/test/input/beamville",
        logger = BeamConfig.Beam.Logger(
          if (c.hasPathOrNull("logger")) c.getConfig("logger")
          else com.typesafe.config.ConfigFactory.parseString("logger{}")
        ),
        metrics = BeamConfig.Beam.Metrics(
          if (c.hasPathOrNull("metrics")) c.getConfig("metrics")
          else com.typesafe.config.ConfigFactory.parseString("metrics{}")
        ),
        output = BeamConfig.Beam.Output(
          if (c.hasPathOrNull("output")) c.getConfig("output")
          else com.typesafe.config.ConfigFactory.parseString("output{}")
        ),
        outputs = BeamConfig.Beam.Outputs(
          if (c.hasPathOrNull("outputs")) c.getConfig("outputs")
          else com.typesafe.config.ConfigFactory.parseString("outputs{}")
        ),
        physsim = BeamConfig.Beam.Physsim(
          if (c.hasPathOrNull("physsim")) c.getConfig("physsim")
          else com.typesafe.config.ConfigFactory.parseString("physsim{}")
        ),
        replanning = BeamConfig.Beam.Replanning(
          if (c.hasPathOrNull("replanning")) c.getConfig("replanning")
          else com.typesafe.config.ConfigFactory.parseString("replanning{}")
        ),
        router = BeamConfig.Beam.Router(
          if (c.hasPathOrNull("router")) c.getConfig("router")
          else com.typesafe.config.ConfigFactory.parseString("router{}")
        ),
        routing = BeamConfig.Beam.Routing(
          if (c.hasPathOrNull("routing")) c.getConfig("routing")
          else com.typesafe.config.ConfigFactory.parseString("routing{}")
        ),
        sim = BeamConfig.Beam.Sim(
          if (c.hasPathOrNull("sim")) c.getConfig("sim") else com.typesafe.config.ConfigFactory.parseString("sim{}")
        ),
        spatial = BeamConfig.Beam.Spatial(
          if (c.hasPathOrNull("spatial")) c.getConfig("spatial")
          else com.typesafe.config.ConfigFactory.parseString("spatial{}")
        ),
        urbansim = BeamConfig.Beam.Urbansim(
          if (c.hasPathOrNull("urbansim")) c.getConfig("urbansim")
          else com.typesafe.config.ConfigFactory.parseString("urbansim{}")
        ),
        useLocalWorker = !c.hasPathOrNull("useLocalWorker") || c.getBoolean("useLocalWorker"),
        warmStart = BeamConfig.Beam.WarmStart(
          if (c.hasPathOrNull("warmStart")) c.getConfig("warmStart")
          else com.typesafe.config.ConfigFactory.parseString("warmStart{}")
        )
      )
    }
  }

  case class Matsim(
    conversion: BeamConfig.Matsim.Conversion,
    modules: BeamConfig.Matsim.Modules
  )

  object Matsim {

    case class Conversion(
      defaultHouseholdIncome: BeamConfig.Matsim.Conversion.DefaultHouseholdIncome,
      generateVehicles: scala.Boolean,
      matsimNetworkFile: java.lang.String,
      osmFile: java.lang.String,
      populationFile: java.lang.String,
      scenarioDirectory: java.lang.String,
      shapeConfig: BeamConfig.Matsim.Conversion.ShapeConfig,
      vehiclesFile: java.lang.String
    )

    object Conversion {

      case class DefaultHouseholdIncome(
        currency: java.lang.String,
        period: java.lang.String,
        value: scala.Int
      )

      object DefaultHouseholdIncome {

        def apply(c: com.typesafe.config.Config): BeamConfig.Matsim.Conversion.DefaultHouseholdIncome = {
          BeamConfig.Matsim.Conversion.DefaultHouseholdIncome(
            currency = if (c.hasPathOrNull("currency")) c.getString("currency") else "usd",
            period = if (c.hasPathOrNull("period")) c.getString("period") else "year",
            value = if (c.hasPathOrNull("value")) c.getInt("value") else 50000
          )
        }
      }

      case class ShapeConfig(
        shapeFile: java.lang.String,
        tazIdFieldName: java.lang.String
      )

      object ShapeConfig {

        def apply(c: com.typesafe.config.Config): BeamConfig.Matsim.Conversion.ShapeConfig = {
          BeamConfig.Matsim.Conversion.ShapeConfig(
            shapeFile = if (c.hasPathOrNull("shapeFile")) c.getString("shapeFile") else "tz46_d00.shp",
            tazIdFieldName = if (c.hasPathOrNull("tazIdFieldName")) c.getString("tazIdFieldName") else "TZ46_D00_I"
          )
        }
      }

      def apply(c: com.typesafe.config.Config): BeamConfig.Matsim.Conversion = {
        BeamConfig.Matsim.Conversion(
          defaultHouseholdIncome = BeamConfig.Matsim.Conversion.DefaultHouseholdIncome(
            if (c.hasPathOrNull("defaultHouseholdIncome")) c.getConfig("defaultHouseholdIncome")
            else com.typesafe.config.ConfigFactory.parseString("defaultHouseholdIncome{}")
          ),
          generateVehicles = !c.hasPathOrNull("generateVehicles") || c.getBoolean("generateVehicles"),
          matsimNetworkFile =
            if (c.hasPathOrNull("matsimNetworkFile")) c.getString("matsimNetworkFile") else "Siouxfalls_network_PT.xml",
          osmFile = if (c.hasPathOrNull("osmFile")) c.getString("osmFile") else "south-dakota-latest.osm.pbf",
          populationFile =
            if (c.hasPathOrNull("populationFile")) c.getString("populationFile") else "Siouxfalls_population.xml",
          scenarioDirectory =
            if (c.hasPathOrNull("scenarioDirectory")) c.getString("scenarioDirectory")
            else "/path/to/scenario/directory",
          shapeConfig = BeamConfig.Matsim.Conversion.ShapeConfig(
            if (c.hasPathOrNull("shapeConfig")) c.getConfig("shapeConfig")
            else com.typesafe.config.ConfigFactory.parseString("shapeConfig{}")
          ),
          vehiclesFile = if (c.hasPathOrNull("vehiclesFile")) c.getString("vehiclesFile") else "Siouxfalls_vehicles.xml"
        )
      }
    }

    case class Modules(
      changeMode: BeamConfig.Matsim.Modules.ChangeMode,
      controler: BeamConfig.Matsim.Modules.Controler,
      counts: BeamConfig.Matsim.Modules.Counts,
      global: BeamConfig.Matsim.Modules.Global,
      households: BeamConfig.Matsim.Modules.Households,
      linkStats: BeamConfig.Matsim.Modules.LinkStats,
      network: BeamConfig.Matsim.Modules.Network,
      parallelEventHandling: BeamConfig.Matsim.Modules.ParallelEventHandling,
      planCalcScore: BeamConfig.Matsim.Modules.PlanCalcScore,
      plans: BeamConfig.Matsim.Modules.Plans,
      qsim: BeamConfig.Matsim.Modules.Qsim,
      strategy: BeamConfig.Matsim.Modules.Strategy,
      transit: BeamConfig.Matsim.Modules.Transit,
      vehicles: BeamConfig.Matsim.Modules.Vehicles
    )

    object Modules {

      case class ChangeMode(
        modes: java.lang.String
      )

      object ChangeMode {

        def apply(c: com.typesafe.config.Config): BeamConfig.Matsim.Modules.ChangeMode = {
          BeamConfig.Matsim.Modules.ChangeMode(
            modes = if (c.hasPathOrNull("modes")) c.getString("modes") else "car,pt"
          )
        }
      }

      case class Controler(
        eventsFileFormat: java.lang.String,
        firstIteration: scala.Int,
        lastIteration: scala.Int,
        mobsim: java.lang.String,
        outputDirectory: java.lang.String,
        overwriteFiles: java.lang.String
      )

      object Controler {

        def apply(c: com.typesafe.config.Config): BeamConfig.Matsim.Modules.Controler = {
          BeamConfig.Matsim.Modules.Controler(
            eventsFileFormat = if (c.hasPathOrNull("eventsFileFormat")) c.getString("eventsFileFormat") else "xml",
            firstIteration = if (c.hasPathOrNull("firstIteration")) c.getInt("firstIteration") else 0,
            lastIteration = if (c.hasPathOrNull("lastIteration")) c.getInt("lastIteration") else 0,
            mobsim = if (c.hasPathOrNull("mobsim")) c.getString("mobsim") else "metasim",
            outputDirectory = if (c.hasPathOrNull("outputDirectory")) c.getString("outputDirectory") else "",
            overwriteFiles =
              if (c.hasPathOrNull("overwriteFiles")) c.getString("overwriteFiles") else "overwriteExistingFiles"
          )
        }
      }

      case class Counts(
        averageCountsOverIterations: scala.Int,
        countsScaleFactor: scala.Double,
        inputCountsFile: java.lang.String,
        outputformat: java.lang.String,
        writeCountsInterval: scala.Int
      )

      object Counts {

        def apply(c: com.typesafe.config.Config): BeamConfig.Matsim.Modules.Counts = {
          BeamConfig.Matsim.Modules.Counts(
            averageCountsOverIterations =
              if (c.hasPathOrNull("averageCountsOverIterations")) c.getInt("averageCountsOverIterations") else 0,
            countsScaleFactor = if (c.hasPathOrNull("countsScaleFactor")) c.getDouble("countsScaleFactor") else 10.355,
            inputCountsFile = if (c.hasPathOrNull("inputCountsFile")) c.getString("inputCountsFile") else "",
            outputformat = if (c.hasPathOrNull("outputformat")) c.getString("outputformat") else "all",
            writeCountsInterval = if (c.hasPathOrNull("writeCountsInterval")) c.getInt("writeCountsInterval") else 0
          )
        }
      }

      case class Global(
        coordinateSystem: java.lang.String,
        randomSeed: scala.Int
      )

      object Global {

        def apply(c: com.typesafe.config.Config): BeamConfig.Matsim.Modules.Global = {
          BeamConfig.Matsim.Modules.Global(
            coordinateSystem = if (c.hasPathOrNull("coordinateSystem")) c.getString("coordinateSystem") else "Atlantis",
            randomSeed = if (c.hasPathOrNull("randomSeed")) c.getInt("randomSeed") else 4711
          )
        }
      }

      case class Households(
        inputFile: java.lang.String,
        inputHouseholdAttributesFile: java.lang.String
      )

      object Households {

        def apply(c: com.typesafe.config.Config): BeamConfig.Matsim.Modules.Households = {
          BeamConfig.Matsim.Modules.Households(
            inputFile =
              if (c.hasPathOrNull("inputFile")) c.getString("inputFile") else "/test/input/beamville/households.xml",
            inputHouseholdAttributesFile =
              if (c.hasPathOrNull("inputHouseholdAttributesFile")) c.getString("inputHouseholdAttributesFile")
              else "/test/input/beamville/householdAttributes.xml"
          )
        }
      }

      case class LinkStats(
        averageLinkStatsOverIterations: scala.Int,
        writeLinkStatsInterval: scala.Int
      )

      object LinkStats {

        def apply(c: com.typesafe.config.Config): BeamConfig.Matsim.Modules.LinkStats = {
          BeamConfig.Matsim.Modules.LinkStats(
            averageLinkStatsOverIterations =
              if (c.hasPathOrNull("averageLinkStatsOverIterations")) c.getInt("averageLinkStatsOverIterations") else 5,
            writeLinkStatsInterval =
              if (c.hasPathOrNull("writeLinkStatsInterval")) c.getInt("writeLinkStatsInterval") else 10
          )
        }
      }

      case class Network(
        inputNetworkFile: java.lang.String
      )

      object Network {

        def apply(c: com.typesafe.config.Config): BeamConfig.Matsim.Modules.Network = {
          BeamConfig.Matsim.Modules.Network(
            inputNetworkFile =
              if (c.hasPathOrNull("inputNetworkFile")) c.getString("inputNetworkFile")
              else "/test/input/beamville/r5/physsim-network.xml"
          )
        }
      }

      case class ParallelEventHandling(
        estimatedNumberOfEvents: scala.Int,
        numberOfThreads: scala.Int,
        oneThreadPerHandler: scala.Boolean,
        synchronizeOnSimSteps: scala.Boolean
      )

      object ParallelEventHandling {

        def apply(c: com.typesafe.config.Config): BeamConfig.Matsim.Modules.ParallelEventHandling = {
          BeamConfig.Matsim.Modules.ParallelEventHandling(
            estimatedNumberOfEvents =
              if (c.hasPathOrNull("estimatedNumberOfEvents")) c.getInt("estimatedNumberOfEvents") else 1000000000,
            numberOfThreads = if (c.hasPathOrNull("numberOfThreads")) c.getInt("numberOfThreads") else 1,
            oneThreadPerHandler = c.hasPathOrNull("oneThreadPerHandler") && c.getBoolean("oneThreadPerHandler"),
            synchronizeOnSimSteps = c.hasPathOrNull("synchronizeOnSimSteps") && c.getBoolean("synchronizeOnSimSteps")
          )
        }
      }

      case class PlanCalcScore(
        BrainExpBeta: scala.Long,
        earlyDeparture: scala.Long,
        lateArrival: scala.Long,
        learningRate: scala.Long,
        parameterset: scala.List[BeamConfig.Matsim.Modules.PlanCalcScore.Parameterset$Elm],
        performing: scala.Long,
        traveling: scala.Long,
        waiting: scala.Long,
        writeExperiencedPlans: scala.Boolean
      )

      object PlanCalcScore {

        case class Parameterset$Elm(
          activityType: java.lang.String,
          priority: scala.Int,
          scoringThisActivityAtAll: scala.Boolean,
          `type`: java.lang.String,
          typicalDuration: java.lang.String,
          typicalDurationScoreComputation: java.lang.String
        )

        object Parameterset$Elm {

          def apply(c: com.typesafe.config.Config): BeamConfig.Matsim.Modules.PlanCalcScore.Parameterset$Elm = {
            BeamConfig.Matsim.Modules.PlanCalcScore.Parameterset$Elm(
              activityType = if (c.hasPathOrNull("activityType")) c.getString("activityType") else "Home",
              priority = if (c.hasPathOrNull("priority")) c.getInt("priority") else 1,
              scoringThisActivityAtAll =
                !c.hasPathOrNull("scoringThisActivityAtAll") || c.getBoolean("scoringThisActivityAtAll"),
              `type` = if (c.hasPathOrNull("type")) c.getString("type") else "activityParams",
              typicalDuration = if (c.hasPathOrNull("typicalDuration")) c.getString("typicalDuration") else "01:00:00",
              typicalDurationScoreComputation =
                if (c.hasPathOrNull("typicalDurationScoreComputation")) c.getString("typicalDurationScoreComputation")
                else "uniform"
            )
          }
        }

        def apply(c: com.typesafe.config.Config): BeamConfig.Matsim.Modules.PlanCalcScore = {
          BeamConfig.Matsim.Modules.PlanCalcScore(
            BrainExpBeta =
              if (c.hasPathOrNull("BrainExpBeta"))
                c.getDuration("BrainExpBeta", java.util.concurrent.TimeUnit.MILLISECONDS)
              else 2,
            earlyDeparture =
              if (c.hasPathOrNull("earlyDeparture"))
                c.getDuration("earlyDeparture", java.util.concurrent.TimeUnit.MILLISECONDS)
              else 0,
            lateArrival =
              if (c.hasPathOrNull("lateArrival"))
                c.getDuration("lateArrival", java.util.concurrent.TimeUnit.MILLISECONDS)
              else -18,
            learningRate =
              if (c.hasPathOrNull("learningRate"))
                c.getDuration("learningRate", java.util.concurrent.TimeUnit.MILLISECONDS)
              else 1,
            parameterset = $_LBeamConfig_Matsim_Modules_PlanCalcScore_Parameterset$Elm(c.getList("parameterset")),
            performing =
              if (c.hasPathOrNull("performing")) c.getDuration("performing", java.util.concurrent.TimeUnit.MILLISECONDS)
              else 6,
            traveling =
              if (c.hasPathOrNull("traveling")) c.getDuration("traveling", java.util.concurrent.TimeUnit.MILLISECONDS)
              else -6,
            waiting =
              if (c.hasPathOrNull("waiting")) c.getDuration("waiting", java.util.concurrent.TimeUnit.MILLISECONDS)
              else 0,
            writeExperiencedPlans = !c.hasPathOrNull("writeExperiencedPlans") || c.getBoolean("writeExperiencedPlans")
          )
        }

        private def $_LBeamConfig_Matsim_Modules_PlanCalcScore_Parameterset$Elm(
          cl: com.typesafe.config.ConfigList
        ): scala.List[BeamConfig.Matsim.Modules.PlanCalcScore.Parameterset$Elm] = {
          import scala.collection.JavaConverters._
          cl.asScala
            .map(cv =>
              BeamConfig.Matsim.Modules.PlanCalcScore
                .Parameterset$Elm(cv.asInstanceOf[com.typesafe.config.ConfigObject].toConfig)
            )
            .toList
        }
      }

      case class Plans(
        inputPersonAttributesFile: java.lang.String,
        inputPlansFile: java.lang.String
      )

      object Plans {

        def apply(c: com.typesafe.config.Config): BeamConfig.Matsim.Modules.Plans = {
          BeamConfig.Matsim.Modules.Plans(
            inputPersonAttributesFile =
              if (c.hasPathOrNull("inputPersonAttributesFile")) c.getString("inputPersonAttributesFile")
              else "/test/input/beamville/populationAttributes.xml",
            inputPlansFile =
              if (c.hasPathOrNull("inputPlansFile")) c.getString("inputPlansFile")
              else "/test/input/beamville/population.xml"
          )
        }
      }

      case class Qsim(
        endTime: java.lang.String,
        snapshotperiod: java.lang.String,
        startTime: java.lang.String
      )

      object Qsim {

        def apply(c: com.typesafe.config.Config): BeamConfig.Matsim.Modules.Qsim = {
          BeamConfig.Matsim.Modules.Qsim(
            endTime = if (c.hasPathOrNull("endTime")) c.getString("endTime") else "30:00:00",
            snapshotperiod = if (c.hasPathOrNull("snapshotperiod")) c.getString("snapshotperiod") else "00:00:00",
            startTime = if (c.hasPathOrNull("startTime")) c.getString("startTime") else "00:00:00"
          )
        }
      }

      case class Strategy(
        ModuleProbability_1: scala.Int,
        ModuleProbability_2: scala.Int,
        ModuleProbability_3: scala.Int,
        ModuleProbability_4: scala.Int,
        Module_1: java.lang.String,
        Module_2: java.lang.String,
        Module_3: java.lang.String,
        Module_4: java.lang.String,
        fractionOfIterationsToDisableInnovation: scala.Int,
        maxAgentPlanMemorySize: scala.Int,
        parameterset: scala.List[BeamConfig.Matsim.Modules.Strategy.Parameterset$Elm],
        planSelectorForRemoval: java.lang.String
      )

      object Strategy {

        case class Parameterset$Elm(
          disableAfterIteration: scala.Int,
          strategyName: java.lang.String,
          `type`: java.lang.String,
          weight: scala.Int
        )

        object Parameterset$Elm {

          def apply(c: com.typesafe.config.Config): BeamConfig.Matsim.Modules.Strategy.Parameterset$Elm = {
            BeamConfig.Matsim.Modules.Strategy.Parameterset$Elm(
              disableAfterIteration =
                if (c.hasPathOrNull("disableAfterIteration")) c.getInt("disableAfterIteration") else -1,
              strategyName = if (c.hasPathOrNull("strategyName")) c.getString("strategyName") else "",
              `type` = if (c.hasPathOrNull("type")) c.getString("type") else "strategysettings",
              weight = if (c.hasPathOrNull("weight")) c.getInt("weight") else 0
            )
          }
        }

        def apply(c: com.typesafe.config.Config): BeamConfig.Matsim.Modules.Strategy = {
          BeamConfig.Matsim.Modules.Strategy(
            ModuleProbability_1 = if (c.hasPathOrNull("ModuleProbability_1")) c.getInt("ModuleProbability_1") else 0,
            ModuleProbability_2 = if (c.hasPathOrNull("ModuleProbability_2")) c.getInt("ModuleProbability_2") else 0,
            ModuleProbability_3 = if (c.hasPathOrNull("ModuleProbability_3")) c.getInt("ModuleProbability_3") else 0,
            ModuleProbability_4 = if (c.hasPathOrNull("ModuleProbability_4")) c.getInt("ModuleProbability_4") else 0,
            Module_1 = if (c.hasPathOrNull("Module_1")) c.getString("Module_1") else "",
            Module_2 = if (c.hasPathOrNull("Module_2")) c.getString("Module_2") else "",
            Module_3 = if (c.hasPathOrNull("Module_3")) c.getString("Module_3") else "",
            Module_4 = if (c.hasPathOrNull("Module_4")) c.getString("Module_4") else "",
            fractionOfIterationsToDisableInnovation =
              if (c.hasPathOrNull("fractionOfIterationsToDisableInnovation"))
                c.getInt("fractionOfIterationsToDisableInnovation")
              else 999999,
            maxAgentPlanMemorySize =
              if (c.hasPathOrNull("maxAgentPlanMemorySize")) c.getInt("maxAgentPlanMemorySize") else 5,
            parameterset = $_LBeamConfig_Matsim_Modules_Strategy_Parameterset$Elm(c.getList("parameterset")),
            planSelectorForRemoval =
              if (c.hasPathOrNull("planSelectorForRemoval")) c.getString("planSelectorForRemoval")
              else "WorstPlanForRemovalSelector"
          )
        }

        private def $_LBeamConfig_Matsim_Modules_Strategy_Parameterset$Elm(
          cl: com.typesafe.config.ConfigList
        ): scala.List[BeamConfig.Matsim.Modules.Strategy.Parameterset$Elm] = {
          import scala.collection.JavaConverters._
          cl.asScala
            .map(cv =>
              BeamConfig.Matsim.Modules.Strategy
                .Parameterset$Elm(cv.asInstanceOf[com.typesafe.config.ConfigObject].toConfig)
            )
            .toList
        }
      }

      case class Transit(
        transitModes: java.lang.String,
        useTransit: scala.Boolean,
        vehiclesFile: java.lang.String
      )

      object Transit {

        def apply(c: com.typesafe.config.Config): BeamConfig.Matsim.Modules.Transit = {
          BeamConfig.Matsim.Modules.Transit(
            transitModes = if (c.hasPathOrNull("transitModes")) c.getString("transitModes") else "pt",
            useTransit = c.hasPathOrNull("useTransit") && c.getBoolean("useTransit"),
            vehiclesFile = if (c.hasPathOrNull("vehiclesFile")) c.getString("vehiclesFile") else ""
          )
        }
      }

      case class Vehicles(
        vehiclesFile: java.lang.String
      )

      object Vehicles {

        def apply(c: com.typesafe.config.Config): BeamConfig.Matsim.Modules.Vehicles = {
          BeamConfig.Matsim.Modules.Vehicles(
            vehiclesFile = if (c.hasPathOrNull("vehiclesFile")) c.getString("vehiclesFile") else ""
          )
        }
      }

      def apply(c: com.typesafe.config.Config): BeamConfig.Matsim.Modules = {
        BeamConfig.Matsim.Modules(
          changeMode = BeamConfig.Matsim.Modules.ChangeMode(
            if (c.hasPathOrNull("changeMode")) c.getConfig("changeMode")
            else com.typesafe.config.ConfigFactory.parseString("changeMode{}")
          ),
          controler = BeamConfig.Matsim.Modules.Controler(
            if (c.hasPathOrNull("controler")) c.getConfig("controler")
            else com.typesafe.config.ConfigFactory.parseString("controler{}")
          ),
          counts = BeamConfig.Matsim.Modules.Counts(
            if (c.hasPathOrNull("counts")) c.getConfig("counts")
            else com.typesafe.config.ConfigFactory.parseString("counts{}")
          ),
          global = BeamConfig.Matsim.Modules.Global(
            if (c.hasPathOrNull("global")) c.getConfig("global")
            else com.typesafe.config.ConfigFactory.parseString("global{}")
          ),
          households = BeamConfig.Matsim.Modules.Households(
            if (c.hasPathOrNull("households")) c.getConfig("households")
            else com.typesafe.config.ConfigFactory.parseString("households{}")
          ),
          linkStats = BeamConfig.Matsim.Modules.LinkStats(
            if (c.hasPathOrNull("linkStats")) c.getConfig("linkStats")
            else com.typesafe.config.ConfigFactory.parseString("linkStats{}")
          ),
          network = BeamConfig.Matsim.Modules.Network(
            if (c.hasPathOrNull("network")) c.getConfig("network")
            else com.typesafe.config.ConfigFactory.parseString("network{}")
          ),
          parallelEventHandling = BeamConfig.Matsim.Modules.ParallelEventHandling(
            if (c.hasPathOrNull("parallelEventHandling")) c.getConfig("parallelEventHandling")
            else com.typesafe.config.ConfigFactory.parseString("parallelEventHandling{}")
          ),
          planCalcScore = BeamConfig.Matsim.Modules.PlanCalcScore(
            if (c.hasPathOrNull("planCalcScore")) c.getConfig("planCalcScore")
            else com.typesafe.config.ConfigFactory.parseString("planCalcScore{}")
          ),
          plans = BeamConfig.Matsim.Modules.Plans(
            if (c.hasPathOrNull("plans")) c.getConfig("plans")
            else com.typesafe.config.ConfigFactory.parseString("plans{}")
          ),
          qsim = BeamConfig.Matsim.Modules.Qsim(
            if (c.hasPathOrNull("qsim")) c.getConfig("qsim")
            else com.typesafe.config.ConfigFactory.parseString("qsim{}")
          ),
          strategy = BeamConfig.Matsim.Modules.Strategy(
            if (c.hasPathOrNull("strategy")) c.getConfig("strategy")
            else com.typesafe.config.ConfigFactory.parseString("strategy{}")
          ),
          transit = BeamConfig.Matsim.Modules.Transit(
            if (c.hasPathOrNull("transit")) c.getConfig("transit")
            else com.typesafe.config.ConfigFactory.parseString("transit{}")
          ),
          vehicles = BeamConfig.Matsim.Modules.Vehicles(
            if (c.hasPathOrNull("vehicles")) c.getConfig("vehicles")
            else com.typesafe.config.ConfigFactory.parseString("vehicles{}")
          )
        )
      }
    }

    def apply(c: com.typesafe.config.Config): BeamConfig.Matsim = {
      BeamConfig.Matsim(
        conversion = BeamConfig.Matsim.Conversion(
          if (c.hasPathOrNull("conversion")) c.getConfig("conversion")
          else com.typesafe.config.ConfigFactory.parseString("conversion{}")
        ),
        modules = BeamConfig.Matsim.Modules(
          if (c.hasPathOrNull("modules")) c.getConfig("modules")
          else com.typesafe.config.ConfigFactory.parseString("modules{}")
        )
      )
    }
  }

  def apply(c: com.typesafe.config.Config): BeamConfig = {
    BeamConfig(
      beam = BeamConfig.Beam(
        if (c.hasPathOrNull("beam")) c.getConfig("beam") else com.typesafe.config.ConfigFactory.parseString("beam{}")
      ),
      matsim = BeamConfig.Matsim(
        if (c.hasPathOrNull("matsim")) c.getConfig("matsim")
        else com.typesafe.config.ConfigFactory.parseString("matsim{}")
      )
    )
  }

  private def $_L$_dbl(cl: com.typesafe.config.ConfigList): scala.List[scala.Double] = {
    import scala.collection.JavaConverters._
    cl.asScala.map(cv => $_dbl(cv)).toList
  }

  private def $_L$_str(cl: com.typesafe.config.ConfigList): scala.List[java.lang.String] = {
    import scala.collection.JavaConverters._
    cl.asScala.map(cv => $_str(cv)).toList
  }

  private def $_dbl(cv: com.typesafe.config.ConfigValue): scala.Double = {
    val u: Any = cv.unwrapped
    if (
      (cv.valueType != com.typesafe.config.ConfigValueType.NUMBER) ||
      !u.isInstanceOf[java.lang.Number]
    ) throw $_expE(cv, "double")
    u.asInstanceOf[java.lang.Number].doubleValue()
  }

  private def $_expE(cv: com.typesafe.config.ConfigValue, exp: java.lang.String) = {
    val u: Any = cv.unwrapped
    new java.lang.RuntimeException(
      cv.origin.lineNumber +
      ": expecting: " + exp + " got: " +
      (if (u.isInstanceOf[java.lang.String]) "\"" + u + "\"" else u)
    )
  }

  private def $_str(cv: com.typesafe.config.ConfigValue) =
    java.lang.String.valueOf(cv.unwrapped())
}<|MERGE_RESOLUTION|>--- conflicted
+++ resolved
@@ -1111,12 +1111,10 @@
             pooledCostPerMinute: scala.Double,
             repositioningManager: BeamConfig.Beam.Agentsim.Agents.RideHail.Managers$Elm.RepositioningManager,
             rideHailManager: BeamConfig.Beam.Agentsim.Agents.RideHail.Managers$Elm.RideHailManager,
-<<<<<<< HEAD
+            supportedModes: java.lang.String,
+            rideHailManager: BeamConfig.Beam.Agentsim.Agents.RideHail.Managers$Elm.RideHailManager,
             savCoefficientMultiplier: scala.Double,
             stopFilePath: scala.Option[java.lang.String]
-=======
-            supportedModes: java.lang.String
->>>>>>> caab93df
           )
 
           object Managers$Elm {
@@ -1495,15 +1493,13 @@
                   if (c.hasPathOrNull("rideHailManager")) c.getConfig("rideHailManager")
                   else com.typesafe.config.ConfigFactory.parseString("rideHailManager{}")
                 ),
-<<<<<<< HEAD
                 savCoefficientMultiplier =
                   if (c.hasPathOrNull("savCoefficientMultiplier")) c.getDouble("savCoefficientMultiplier") else 0.0,
                 stopFilePath = if (c.hasPathOrNull("stopFilePath")) Some(c.getString("stopFilePath")) else None
-=======
+                ),
                 supportedModes =
                   if (c.hasPathOrNull("supportedModes")) c.getString("supportedModes")
                   else "ride_hail, ride_hail_pooled"
->>>>>>> caab93df
               )
             }
           }
