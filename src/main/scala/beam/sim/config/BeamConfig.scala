--- conflicted
+++ resolved
@@ -2856,14 +2856,11 @@
     object Exchange {
 
       case class Output(
-<<<<<<< HEAD
         activitySimSkimsEnabled: scala.Boolean,
         generateSkimsForAllModes: scala.Boolean,
         geo: BeamConfig.Beam.Exchange.Output.Geo,
         sendNonChosenTripsToSkimmer: scala.Boolean
-=======
         activity_sim_skimmer: scala.Option[BeamConfig.Beam.Exchange.Output.ActivitySimSkimmer]
->>>>>>> ad617bfe
       )
 
       object Output {
@@ -2968,7 +2965,6 @@
 
         def apply(c: com.typesafe.config.Config): BeamConfig.Beam.Exchange.Output = {
           BeamConfig.Beam.Exchange.Output(
-<<<<<<< HEAD
             activitySimSkimsEnabled =
               c.hasPathOrNull("activitySimSkimsEnabled") && c.getBoolean("activitySimSkimsEnabled"),
             generateSkimsForAllModes =
@@ -2978,12 +2974,10 @@
             ),
             sendNonChosenTripsToSkimmer =
               !c.hasPathOrNull("sendNonChosenTripsToSkimmer") || c.getBoolean("sendNonChosenTripsToSkimmer")
-=======
             activity_sim_skimmer =
               if (c.hasPathOrNull("activity-sim-skimmer"))
                 scala.Some(BeamConfig.Beam.Exchange.Output.ActivitySimSkimmer(c.getConfig("activity-sim-skimmer")))
               else None
->>>>>>> ad617bfe
           )
         }
       }
