--- conflicted
+++ resolved
@@ -14,10 +14,6 @@
   * Created by sfeygin on 4/2/17.
   */
 
-<<<<<<< HEAD
-
-=======
->>>>>>> 636d8906
 @ImplementedBy(classOf[GeoUtilsImpl])
 trait GeoUtils extends HasServices {
   lazy val utm2Wgs: GeotoolsTransformation =
@@ -67,20 +63,11 @@
     }
   }
 
-<<<<<<< HEAD
   def coordOfR5Edge(streetLayer: StreetLayer, edgeId: Int): Coord = {
     var theEdge = streetLayer.edgeStore.getCursor(edgeId)
     new Coord(theEdge.getGeometry.getCoordinate.x, theEdge.getGeometry.getCoordinate.y)
   }
   def snapToR5Edge(streetLayer: StreetLayer, coord: Coord, maxRadius: Double = 1E5, streetMode: StreetMode = StreetMode.WALK): Coord = {
-=======
-  def snapToR5Edge(
-    streetLayer: StreetLayer,
-    coord: Coord,
-    maxRadius: Double = 1E5,
-    streetMode: StreetMode = StreetMode.WALK
-  ): Coord = {
->>>>>>> 636d8906
     val theSplit = getR5Split(streetLayer, coord, maxRadius, streetMode)
     if (theSplit == null) {
       coord
