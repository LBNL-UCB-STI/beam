--- conflicted
+++ resolved
@@ -57,14 +57,11 @@
       theSplit.edge
     }
   }
-<<<<<<< HEAD
 
   def coordOfR5Edge(streetLayer: StreetLayer, edgeId: Int): Coord = {
     var theEdge = streetLayer.edgeStore.getCursor(edgeId)
     new Coord(theEdge.getGeometry.getCoordinate.x, theEdge.getGeometry.getCoordinate.y)
   }
-=======
->>>>>>> a478e2a8
   def snapToR5Edge(streetLayer: StreetLayer, coord: Coord, maxRadius: Double = 1E5, streetMode: StreetMode = StreetMode.WALK): Coord = {
     val theSplit = getR5Split(streetLayer, coord, maxRadius, streetMode)
     if(theSplit == null){
