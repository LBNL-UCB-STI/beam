package beam.sim

<<<<<<< HEAD
import java.io.FileOutputStream
import java.nio.file.{Files, Paths}
import java.util.Properties

import beam.agentsim.events.handling.BeamEventsHandling
import beam.router.r5.NetworkCoordinator
import beam.sim.config.{BeamConfig, ConfigModule, MatSimBeamConfigBuilder}
import beam.sim.modules.{BeamAgentModule, UtilsModule}
import beam.utils.reflection.ReflectionUtils
import beam.utils.{FileUtils, LoggingUtil}
import com.conveyal.r5.streets.StreetLayer
import com.conveyal.r5.transit.TransportNetwork
import org.matsim.api.core.v01.Scenario
import org.matsim.core.config.Config
import org.matsim.core.controler._
import org.matsim.core.controler.corelisteners.{ControlerDefaultCoreListenersModule, DumpDataAtEnd, EventsHandling}
import org.matsim.core.scenario.{MutableScenario, ScenarioByInstanceModule, ScenarioUtils}

import scala.collection.JavaConverters._
import scala.collection.mutable.ListBuffer

trait RunBeam {

  def module(typesafeConfig: com.typesafe.config.Config, scenario: Scenario, transportNetwork: TransportNetwork): com.google.inject.Module = AbstractModule.`override`(
    ListBuffer(new AbstractModule() {
      override def install(): Unit = {
        // MATSim defaults
        install(new NewControlerModule)
        install(new ScenarioByInstanceModule(scenario))
        install(new ControlerDefaultsModule)
        install(new ControlerDefaultCoreListenersModule)


        // Beam Inject below:
        install(new ConfigModule(typesafeConfig))
        install(new BeamAgentModule(BeamConfig(typesafeConfig)))
        install(new UtilsModule)
      }
    }).asJava, new AbstractModule() {
      override def install(): Unit = {
        // Override MATSim Defaults
        bind(classOf[PrepareForSim]).toInstance(new PrepareForSim {
          override def run(): Unit = {}
        }) // Nothing to do
        bind(classOf[DumpDataAtEnd]).toInstance(new DumpDataAtEnd {}) // Don't dump data at end.
        //        bind(classOf[EventsManager]).to(classOf[EventsManagerImpl]).asEagerSingleton()

        // Beam -> MATSim Wirings
        bindMobsim().to(classOf[BeamMobsim])
        addControlerListenerBinding().to(classOf[BeamSim])
        bind(classOf[EventsHandling]).to(classOf[BeamEventsHandling])
        bind(classOf[BeamConfig]).toInstance(BeamConfig(typesafeConfig))

        bind(classOf[TransportNetwork]).toInstance(transportNetwork)
      }
    })

  def rumBeamWithConfigFile(configFileName: Option[String]) = {
    val (config, cfgFile) = configFileName match {
      case Some(fileName) =>
        (BeamConfigUtils.parseFileSubstitutingInputDirectory(fileName), fileName)
    }

    val (_, outputDirectory) = runBeamWithConfig(config)
    val beamConfig = BeamConfig(config)

    val props = new Properties()
    props.setProperty("commitHash", LoggingUtil.getCommitHash)
    props.setProperty("configFile", cfgFile)
    val out = new FileOutputStream(Paths.get(outputDirectory, "beam.properties").toFile)
    props.store(out, "Simulation out put props.")
    Files.copy(Paths.get(beamConfig.beam.agentsim.agents.modalBehaviors.modeChoiceParametersFile), Paths.get(outputDirectory, "modeChoiceParameters.xml"))
    Files.copy(Paths.get(cfgFile), Paths.get(outputDirectory, "beam.conf"))
  }

  def runBeamWithConfig(config: com.typesafe.config.Config): (Config, String) = {
    val configBuilder = new MatSimBeamConfigBuilder(config)
    val matsimConfig = configBuilder.buildMatSamConf()

    val beamConfig = BeamConfig(config)

    ReflectionUtils.setFinalField(classOf[StreetLayer], "LINK_RADIUS_METERS", 2000.0)

    val outputDirectory = FileUtils.getConfigOutputFile(beamConfig.beam.outputs.baseOutputDirectory, beamConfig.beam.agentsim.simulationName, beamConfig.beam.outputs.addTimestampToOutputDirectory)
    LoggingUtil.createFileLogger(outputDirectory)
    matsimConfig.controler.setOutputDirectory(outputDirectory)

    val scenario = ScenarioUtils.loadScenario(matsimConfig).asInstanceOf[MutableScenario]
    val networkCoordinator = new NetworkCoordinator(beamConfig, scenario.getTransitVehicles)
    networkCoordinator.loadNetwork()
    scenario.setNetwork(networkCoordinator.network)

    val injector = org.matsim.core.controler.Injector.createInjector(scenario.getConfig, module(config, scenario, networkCoordinator.transportNetwork))

    val beamServices: BeamServices = injector.getInstance(classOf[BeamServices])

    val envelopeInUTM = beamServices.geo.wgs2Utm(networkCoordinator.transportNetwork.streetLayer.envelope)
    beamServices.geo.utmbbox.maxX = envelopeInUTM.getMaxX + beamServices.beamConfig.beam.spatial.boundingBoxBuffer
    beamServices.geo.utmbbox.maxY = envelopeInUTM.getMaxY + beamServices.beamConfig.beam.spatial.boundingBoxBuffer
    beamServices.geo.utmbbox.minX = envelopeInUTM.getMinX - beamServices.beamConfig.beam.spatial.boundingBoxBuffer
    beamServices.geo.utmbbox.minY = envelopeInUTM.getMinY - beamServices.beamConfig.beam.spatial.boundingBoxBuffer

    beamServices.controler.run()
    (matsimConfig, outputDirectory)
  }
}

object RunBeam extends RunBeam with App {
  print(
    """
=======
object RunBeam extends BeamHelper with App {
  print("""
>>>>>>> 67880fbb
  ________
  ___  __ )__________ _______ ___
  __  __  |  _ \  __ `/_  __ `__ \
  _  /_/ //  __/ /_/ /_  / / / / /
  /_____/ \___/\__,_/ /_/ /_/ /_/

 _____________________________________

 """)

  def parseArgs() = {

    args.sliding(2, 1).toList.collect {
      case Array("--config", configName: String) if configName.trim.nonEmpty => ("config", configName)
      //case Array("--anotherParamName", value: String)  => ("anotherParamName", value)
      case arg@_ => throw new IllegalArgumentException(arg.mkString(" "))
    }.toMap
  }

  val argsMap = parseArgs()

  runBeamWithConfigFile(argsMap.get("config"))
  print("Exiting BEAM")
}<|MERGE_RESOLUTION|>--- conflicted
+++ resolved
@@ -1,120 +1,7 @@
 package beam.sim
 
-<<<<<<< HEAD
-import java.io.FileOutputStream
-import java.nio.file.{Files, Paths}
-import java.util.Properties
-
-import beam.agentsim.events.handling.BeamEventsHandling
-import beam.router.r5.NetworkCoordinator
-import beam.sim.config.{BeamConfig, ConfigModule, MatSimBeamConfigBuilder}
-import beam.sim.modules.{BeamAgentModule, UtilsModule}
-import beam.utils.reflection.ReflectionUtils
-import beam.utils.{FileUtils, LoggingUtil}
-import com.conveyal.r5.streets.StreetLayer
-import com.conveyal.r5.transit.TransportNetwork
-import org.matsim.api.core.v01.Scenario
-import org.matsim.core.config.Config
-import org.matsim.core.controler._
-import org.matsim.core.controler.corelisteners.{ControlerDefaultCoreListenersModule, DumpDataAtEnd, EventsHandling}
-import org.matsim.core.scenario.{MutableScenario, ScenarioByInstanceModule, ScenarioUtils}
-
-import scala.collection.JavaConverters._
-import scala.collection.mutable.ListBuffer
-
-trait RunBeam {
-
-  def module(typesafeConfig: com.typesafe.config.Config, scenario: Scenario, transportNetwork: TransportNetwork): com.google.inject.Module = AbstractModule.`override`(
-    ListBuffer(new AbstractModule() {
-      override def install(): Unit = {
-        // MATSim defaults
-        install(new NewControlerModule)
-        install(new ScenarioByInstanceModule(scenario))
-        install(new ControlerDefaultsModule)
-        install(new ControlerDefaultCoreListenersModule)
-
-
-        // Beam Inject below:
-        install(new ConfigModule(typesafeConfig))
-        install(new BeamAgentModule(BeamConfig(typesafeConfig)))
-        install(new UtilsModule)
-      }
-    }).asJava, new AbstractModule() {
-      override def install(): Unit = {
-        // Override MATSim Defaults
-        bind(classOf[PrepareForSim]).toInstance(new PrepareForSim {
-          override def run(): Unit = {}
-        }) // Nothing to do
-        bind(classOf[DumpDataAtEnd]).toInstance(new DumpDataAtEnd {}) // Don't dump data at end.
-        //        bind(classOf[EventsManager]).to(classOf[EventsManagerImpl]).asEagerSingleton()
-
-        // Beam -> MATSim Wirings
-        bindMobsim().to(classOf[BeamMobsim])
-        addControlerListenerBinding().to(classOf[BeamSim])
-        bind(classOf[EventsHandling]).to(classOf[BeamEventsHandling])
-        bind(classOf[BeamConfig]).toInstance(BeamConfig(typesafeConfig))
-
-        bind(classOf[TransportNetwork]).toInstance(transportNetwork)
-      }
-    })
-
-  def rumBeamWithConfigFile(configFileName: Option[String]) = {
-    val (config, cfgFile) = configFileName match {
-      case Some(fileName) =>
-        (BeamConfigUtils.parseFileSubstitutingInputDirectory(fileName), fileName)
-    }
-
-    val (_, outputDirectory) = runBeamWithConfig(config)
-    val beamConfig = BeamConfig(config)
-
-    val props = new Properties()
-    props.setProperty("commitHash", LoggingUtil.getCommitHash)
-    props.setProperty("configFile", cfgFile)
-    val out = new FileOutputStream(Paths.get(outputDirectory, "beam.properties").toFile)
-    props.store(out, "Simulation out put props.")
-    Files.copy(Paths.get(beamConfig.beam.agentsim.agents.modalBehaviors.modeChoiceParametersFile), Paths.get(outputDirectory, "modeChoiceParameters.xml"))
-    Files.copy(Paths.get(cfgFile), Paths.get(outputDirectory, "beam.conf"))
-  }
-
-  def runBeamWithConfig(config: com.typesafe.config.Config): (Config, String) = {
-    val configBuilder = new MatSimBeamConfigBuilder(config)
-    val matsimConfig = configBuilder.buildMatSamConf()
-
-    val beamConfig = BeamConfig(config)
-
-    ReflectionUtils.setFinalField(classOf[StreetLayer], "LINK_RADIUS_METERS", 2000.0)
-
-    val outputDirectory = FileUtils.getConfigOutputFile(beamConfig.beam.outputs.baseOutputDirectory, beamConfig.beam.agentsim.simulationName, beamConfig.beam.outputs.addTimestampToOutputDirectory)
-    LoggingUtil.createFileLogger(outputDirectory)
-    matsimConfig.controler.setOutputDirectory(outputDirectory)
-
-    val scenario = ScenarioUtils.loadScenario(matsimConfig).asInstanceOf[MutableScenario]
-    val networkCoordinator = new NetworkCoordinator(beamConfig, scenario.getTransitVehicles)
-    networkCoordinator.loadNetwork()
-    scenario.setNetwork(networkCoordinator.network)
-
-    val injector = org.matsim.core.controler.Injector.createInjector(scenario.getConfig, module(config, scenario, networkCoordinator.transportNetwork))
-
-    val beamServices: BeamServices = injector.getInstance(classOf[BeamServices])
-
-    val envelopeInUTM = beamServices.geo.wgs2Utm(networkCoordinator.transportNetwork.streetLayer.envelope)
-    beamServices.geo.utmbbox.maxX = envelopeInUTM.getMaxX + beamServices.beamConfig.beam.spatial.boundingBoxBuffer
-    beamServices.geo.utmbbox.maxY = envelopeInUTM.getMaxY + beamServices.beamConfig.beam.spatial.boundingBoxBuffer
-    beamServices.geo.utmbbox.minX = envelopeInUTM.getMinX - beamServices.beamConfig.beam.spatial.boundingBoxBuffer
-    beamServices.geo.utmbbox.minY = envelopeInUTM.getMinY - beamServices.beamConfig.beam.spatial.boundingBoxBuffer
-
-    beamServices.controler.run()
-    (matsimConfig, outputDirectory)
-  }
-}
-
-object RunBeam extends RunBeam with App {
-  print(
-    """
-=======
 object RunBeam extends BeamHelper with App {
   print("""
->>>>>>> 67880fbb
   ________
   ___  __ )__________ _______ ___
   __  __  |  _ \  __ `/_  __ `__ \
@@ -124,7 +11,6 @@
  _____________________________________
 
  """)
-
   def parseArgs() = {
 
     args.sliding(2, 1).toList.collect {
