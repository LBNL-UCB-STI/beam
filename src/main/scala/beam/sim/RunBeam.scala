package beam.sim

<<<<<<< HEAD
import beam.sim.config.{BeamConfig, ConfigModule}
=======
import beam.Log4jController
import beam.agentsim.events.handling.BeamEventsHandling
>>>>>>> a43d464c
import beam.sim.config.ConfigModule
import beam.sim.modules.{AgentsimModule, BeamAgentModule, UtilsModule}
import beam.sim.controler.corelisteners.BeamControllerCoreListenersModule
import beam.sim.controler.BeamControler
import beam.utils.FileUtils
import org.matsim.api.core.v01.Scenario
import org.matsim.core.config.Config
import org.matsim.core.controler._
import org.matsim.core.mobsim.qsim.QSim
import org.matsim.core.scenario.{ScenarioByInstanceModule, ScenarioUtils}
import net.codingwell.scalaguice.InjectorExtensions._
import org.matsim.core.api.experimental.events.EventsManager
import org.matsim.core.events.EventsUtils

import scala.collection.JavaConverters._
import scala.collection.mutable.ListBuffer

trait RunBeam {

  def beamInjector(scenario: Scenario,  matSimConfig: Config, mBeamConfig: Option[BeamConfig] = None): com.google.inject.Injector =
    org.matsim.core.controler.Injector.createInjector(matSimConfig, AbstractModule.`override`(ListBuffer(new AbstractModule() {
      override def install(): Unit = {
        // MATSim defaults
        install(new NewControlerModule)
        install(new ScenarioByInstanceModule(scenario))
        install(new ControlerDefaultsModule)
        install(new BeamControllerCoreListenersModule)

        // Beam Inject below:
        install(new ConfigModule)
        install(new AgentsimModule)
        install(new BeamAgentModule)
        install(new UtilsModule)
      }
    }).asJava, new AbstractModule() {
      override def install(): Unit = {

        // Beam -> MATSim Wirings
        bindMobsim().to(classOf[BeamMobsim]) //TODO: This will change
        addControlerListenerBinding().to(classOf[BeamSim])
        bind(classOf[EventsManager]).toInstance(EventsUtils.createEventsManager())
        bind(classOf[ControlerI]).to(classOf[BeamControler]).asEagerSingleton()
        mBeamConfig.foreach(beamConfig => bind(classOf[BeamConfig]).toInstance(beamConfig))
//
      }
    }))

  def rumBeamWithConfigFile(configFileName: Option[String]) = {
    //set config filename before Guice start init procedure
    ConfigModule.ConfigFileName = configFileName

    // Inject and use tsConfig instead here
    // Make implicit to be able to pass as implicit arg to constructors requiring config (no need for explicit imports).
    FileUtils.setConfigOutputFile(ConfigModule.beamConfig.beam.outputs.outputDirectory, ConfigModule.beamConfig.beam.agentsim.simulationName, ConfigModule.matSimConfig)

    //TODO this line can be safely deleted, just for exploring structure of config class
    //  ConfigModule.beamConfig.beam.outputs.outputDirectory;

    //Mute log
    Log4jController.muteLog(ConfigModule.beamConfig.beam.levels.loggerLevels)

    lazy val scenario = ScenarioUtils.loadScenario(ConfigModule.matSimConfig)
    val injector = beamInjector(scenario, ConfigModule.matSimConfig)
    val services: BeamServices = injector.getInstance(classOf[BeamServices])

    services.controler.run()

  }

  def runBeamWithConfig(beamConfig: BeamConfig, matsimConfig: Config) = {
    // Inject and use tsConfig instead here
    // Make implicit to be able to pass as implicit arg to constructors requiring config (no need for explicit imports).
    FileUtils.setConfigOutputFile(beamConfig.beam.outputs.outputDirectory, beamConfig.beam.agentsim.simulationName, matsimConfig)
    lazy val scenario = ScenarioUtils.loadScenario(matsimConfig)
    val injector = beamInjector(scenario, matsimConfig, Some(beamConfig))

    val services: BeamServices = injector.getInstance(classOf[BeamServices])
    services.controler.run()
  }
}

object RunBeam extends RunBeam with App{
  print("""
  ________
  ___  __ )__________ _______ ___
  __  __  |  _ \  __ `/_  __ `__ \
  _  /_/ //  __/ /_/ /_  / / / / /
  /_____/ \___/\__,_/ /_/ /_/ /_/

 _____________________________________

 """)
  def parseArgs() = {

    args.sliding(2, 1).toList.collect {
      case Array("--config", configName: String) if configName.trim.nonEmpty => ("config", configName)
      //case Array("--anotherParamName", value: String)  => ("anotherParamName", value)
      case arg@_ => throw new IllegalArgumentException(arg.mkString(" "))
    }.toMap
  }

  val argsMap = parseArgs()

  rumBeamWithConfigFile(argsMap.get("config"))
}<|MERGE_RESOLUTION|>--- conflicted
+++ resolved
@@ -1,11 +1,8 @@
 package beam.sim
 
-<<<<<<< HEAD
 import beam.sim.config.{BeamConfig, ConfigModule}
-=======
 import beam.Log4jController
 import beam.agentsim.events.handling.BeamEventsHandling
->>>>>>> a43d464c
 import beam.sim.config.ConfigModule
 import beam.sim.modules.{AgentsimModule, BeamAgentModule, UtilsModule}
 import beam.sim.controler.corelisteners.BeamControllerCoreListenersModule
@@ -69,10 +66,9 @@
 
     lazy val scenario = ScenarioUtils.loadScenario(ConfigModule.matSimConfig)
     val injector = beamInjector(scenario, ConfigModule.matSimConfig)
+
     val services: BeamServices = injector.getInstance(classOf[BeamServices])
-
     services.controler.run()
-
   }
 
   def runBeamWithConfig(beamConfig: BeamConfig, matsimConfig: Config) = {
@@ -83,7 +79,9 @@
     val injector = beamInjector(scenario, matsimConfig, Some(beamConfig))
 
     val services: BeamServices = injector.getInstance(classOf[BeamServices])
+
     services.controler.run()
+
   }
 }
 
