--- conflicted
+++ resolved
@@ -252,11 +252,7 @@
   override def notifyIterationStarts(event: IterationStartsEvent): Unit = {
     val beamConfig: BeamConfig = beamConfigChangesObservable.getUpdatedBeamConfig
     if (beamConfig.beam.debug.vmInformation.gcClassHistogramAtIterationStart) {
-<<<<<<< HEAD
-      vmInformationWriter.writeVMInfo(event.getIteration, "b")
-=======
       vmInformationWriter.writeVMInfo(event.getIteration, "start")
->>>>>>> a2a35524
     }
 
     if (event.getIteration > 0) {
@@ -303,11 +299,7 @@
   override def notifyIterationEnds(event: IterationEndsEvent): Unit = {
     val beamConfig: BeamConfig = beamConfigChangesObservable.getUpdatedBeamConfig
     if (beamConfig.beam.debug.vmInformation.gcClassHistogramAtIterationEnd) {
-<<<<<<< HEAD
-      vmInformationWriter.writeVMInfo(event.getIteration, "e")
-=======
       vmInformationWriter.writeVMInfo(event.getIteration, "end")
->>>>>>> a2a35524
     }
 
     if (shouldWritePlansAtCurrentIteration(event.getIteration)) {
