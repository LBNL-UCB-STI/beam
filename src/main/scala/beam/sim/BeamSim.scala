package beam.sim

import java.io.{BufferedWriter, File, FileWriter}
import java.nio.file.{Files, Paths}
import java.util.concurrent.TimeUnit

import akka.actor.{ActorRef, ActorSystem, Identify}
import akka.pattern.ask
import akka.util.Timeout
import beam.agentsim.agents.modalbehaviors.ModeChoiceCalculator
import beam.agentsim.agents.ridehail.{RideHailIterationHistory, RideHailIterationsStatsCollector}
import beam.analysis.plots.modality.ModalityStyleStats
import beam.analysis.plots.{GraphUtils, GraphsStatsAgentSimEventsListener}
import beam.analysis.via.ExpectedMaxUtilityHeatMap
import beam.analysis.{DelayMetricAnalysis, IterationStatsProvider}
import beam.physsim.jdeqsim.AgentSimToPhysSimPlanConverter
import beam.router.gtfs.FareCalculator
import beam.router.osm.TollCalculator
import beam.router.{BeamRouter, BeamSkimmer, RouteHistory, TravelTimeObserved}
import beam.sim.metrics.MetricsPrinter.{Print, Subscribe}
import beam.sim.metrics.{MetricsPrinter, MetricsSupport}
import beam.utils.csv.writers._
import beam.utils.logging.ExponentialLazyLogging
import beam.utils.scripts.FailFast
import beam.utils.{DebugLib, NetworkHelper}
import com.conveyal.r5.transit.TransportNetwork
import com.google.inject.Inject
import com.typesafe.scalalogging.LazyLogging
import org.apache.commons.io.FileUtils
import org.apache.commons.lang3.StringUtils
import org.apache.commons.lang3.text.WordUtils
import org.jfree.data.category.DefaultCategoryDataset
import org.matsim.api.core.v01.Scenario
import org.matsim.api.core.v01.population.{Activity, Plan}
import org.matsim.core.api.experimental.events.EventsManager
import org.matsim.core.controler.events._
import org.matsim.core.controler.listener.{
  IterationEndsListener,
  IterationStartsListener,
  ShutdownListener,
  StartupListener
}
import scala.collection.JavaConverters._
import scala.collection.mutable
import scala.collection.mutable.ListBuffer
import scala.concurrent.ExecutionContext.Implicits.global
import scala.concurrent.duration.Duration
import scala.concurrent.{Await, Future}
<<<<<<< HEAD
import beam.utils.logging.ExponentialLazyLogging
import org.matsim.api.core.v01.population.{Activity, Plan}
=======

import beam.sim.config.BeamConfig
>>>>>>> 26e7b107

class BeamSim @Inject()(
  private val actorSystem: ActorSystem,
  private val transportNetwork: TransportNetwork,
  private val tollCalculator: TollCalculator,
  private val beamServices: BeamServices,
  private val eventsManager: EventsManager,
  private val scenario: Scenario,
  private val networkHelper: NetworkHelper,
  private val beamOutputDataDescriptionGenerator: BeamOutputDataDescriptionGenerator,
  private val beamSkimmer: BeamSkimmer,
  private val travelTimeObserved: TravelTimeObserved,
  private val beamConfigChangesObservable: BeamConfigChangesObservable
) extends StartupListener
    with IterationStartsListener
    with IterationEndsListener
    with ShutdownListener
    with LazyLogging
    with MetricsSupport {

  private var agentSimToPhysSimPlanConverter: AgentSimToPhysSimPlanConverter = _
  private implicit val timeout: Timeout = Timeout(50000, TimeUnit.SECONDS)

  private var createGraphsFromEvents: GraphsStatsAgentSimEventsListener = _
  private var delayMetricAnalysis: DelayMetricAnalysis = _
  private var modalityStyleStats: ModalityStyleStats = _
  private var expectedDisutilityHeatMapDataCollector: ExpectedMaxUtilityHeatMap = _

  private var tncIterationsStatsCollector: RideHailIterationsStatsCollector = _
  private var routeHistory: RouteHistory = _
  val iterationStatsProviders: ListBuffer[IterationStatsProvider] = new ListBuffer()
  val iterationSummaryStats: ListBuffer[Map[java.lang.String, java.lang.Double]] = ListBuffer()
  val graphFileNameDirectory = mutable.Map[String, Int]()
  var metricsPrinter: ActorRef = actorSystem.actorOf(MetricsPrinter.props())
  val summaryData = new mutable.HashMap[String, mutable.Map[Int, Double]]()

  override def notifyStartup(event: StartupEvent): Unit = {
    beamServices.modeChoiceCalculatorFactory = ModeChoiceCalculator(
      beamServices.beamConfig.beam.agentsim.agents.modalBehaviors.modeChoiceClass,
      beamServices
    )

    metricsPrinter ! Subscribe("counter", "**")
    metricsPrinter ! Subscribe("histogram", "**")

    val fareCalculator = new FareCalculator(beamServices.beamConfig.beam.routing.r5.directory)
    beamServices.beamRouter = actorSystem.actorOf(
      BeamRouter.props(
        beamServices,
        transportNetwork,
        scenario.getNetwork,
        scenario,
        eventsManager,
        scenario.getTransitVehicles,
        fareCalculator,
        tollCalculator
      ),
      "router"
    )
    Await.result(beamServices.beamRouter ? Identify(0), timeout.duration)

    /*    if(null != beamServices.beamConfig.beam.agentsim.taz.file && !beamServices.beamConfig.beam.agentsim.taz.file.isEmpty)
          beamServices.taz = TAZTreeMap.fromCsv(beamServices.beamConfig.beam.agentsim.taz.file)*/

    beamServices.matsimServices = event.getServices

    if (!beamServices.beamConfig.beam.physsim.skipPhysSim) {
      agentSimToPhysSimPlanConverter = new AgentSimToPhysSimPlanConverter(
        eventsManager,
        transportNetwork,
        event.getServices.getControlerIO,
        scenario,
        beamServices,
        beamConfigChangesObservable
      )
      iterationStatsProviders += agentSimToPhysSimPlanConverter
    }

    createGraphsFromEvents = new GraphsStatsAgentSimEventsListener(
      eventsManager,
      event.getServices.getControlerIO,
      beamServices,
      beamServices.beamConfig
    )
    iterationStatsProviders += createGraphsFromEvents
    modalityStyleStats = new ModalityStyleStats()
    expectedDisutilityHeatMapDataCollector = new ExpectedMaxUtilityHeatMap(
      eventsManager,
      beamServices.networkHelper,
      event.getServices.getControlerIO,
      beamServices.beamConfig.beam.outputs.writeEventsInterval
    )

    routeHistory = beamServices.matsimServices.getInjector.getInstance(classOf[RouteHistory])

    tncIterationsStatsCollector = new RideHailIterationsStatsCollector(
      eventsManager,
      beamServices,
      event.getServices.getInjector.getInstance(classOf[RideHailIterationHistory]),
      transportNetwork
    )

    delayMetricAnalysis = new DelayMetricAnalysis(
      eventsManager,
      event.getServices.getControlerIO,
      networkHelper
    )

    val controllerIO = event.getServices.getControlerIO
    PopulationCsvWriter.toCsv(scenario, controllerIO.getOutputFilename("population.csv"))
    VehiclesCsvWriter(beamServices).toCsv(scenario, controllerIO.getOutputFilename("vehicles.csv"))
    HouseholdsCsvWriter.toCsv(scenario, controllerIO.getOutputFilename("households.csv"))
    NetworkCsvWriter.toCsv(scenario, controllerIO.getOutputFilename("network.csv"))

    FailFast.run(beamServices)
  }

  override def notifyIterationStarts(event: IterationStartsEvent): Unit = {
    beamConfigChangesObservable.notifyChangeToSubscribers()
    ExponentialLazyLogging.reset()
    beamServices.privateVehicles.values.foreach(_.initializeFuelLevels)
  }

  override def notifyIterationEnds(event: IterationEndsEvent): Unit = {

<<<<<<< HEAD
    val beamConfig = beamConfigChangesObservable.getUpdatedBeamConfig
=======
    val beamConfig: BeamConfig = beamConfigChangesObservable.getUpdatedBeamConfig
>>>>>>> 26e7b107

    travelTimeObserved.notifyIterationEnds(event)

    beamSkimmer.notifyIterationEnds(event)

    if (beamConfig.beam.debug.debugEnabled)
      logger.info(DebugLib.gcAndGetMemoryLogMessage("notifyIterationEnds.start (after GC): "))

    val outputGraphsFuture = Future {
      if ("ModeChoiceLCCM".equals(beamConfig.beam.agentsim.agents.modalBehaviors.modeChoiceClass)) {
        modalityStyleStats.processData(scenario.getPopulation, event)
        modalityStyleStats.buildModalityStyleGraph()
      }
      createGraphsFromEvents.createGraphs(event)
<<<<<<< HEAD
      val interval = beamConfig.beam.outputs.writePlansInterval
      if (interval > 0 && event.getIteration % interval == 0) {
        PopulationWriterCSV(event.getServices.getScenario.getPopulation).write(
          event.getServices.getControlerIO
            .getIterationFilename(event.getIteration, "population.csv.gz")
        )
=======

      val interval = beamConfig.beam.outputs.writePlansInterval
      val iterationNumber = event.getIteration
      val controllerIO = event.getServices.getControlerIO
      if (interval > 0 && iterationNumber % interval == 0) {
        PlansCsvWriter.toCsv(scenario, controllerIO.getIterationFilename(iterationNumber, "plans.csv"))
>>>>>>> 26e7b107
      }

      iterationSummaryStats += iterationStatsProviders
        .flatMap(_.getSummaryStats.asScala)
        .toMap

      val summaryStatsFile = Paths.get(event.getServices.getControlerIO.getOutputFilename("summaryStats.csv")).toFile
      writeSummaryStats(summaryStatsFile)

      iterationSummaryStats.flatMap(_.keySet).distinct.foreach { x =>
        val key = x.split("_")(0)
        val value = graphFileNameDirectory.getOrElse(key, 0) + 1
        graphFileNameDirectory += key -> value
      }

      val fileNames = iterationSummaryStats.flatMap(_.keySet).distinct.sorted
      fileNames.foreach(file => createSummaryStatsGraph(file, event.getIteration))

      graphFileNameDirectory.clear()

      // rideHailIterationHistoryActor ! CollectRideHailStats
      tncIterationsStatsCollector
        .tellHistoryToRideHailIterationHistoryActorAndReset()

      if (beamConfig.beam.replanning.Module_2.equalsIgnoreCase("ClearRoutes")) {
        routeHistory.expireRoutes(beamConfig.beam.replanning.ModuleProbability_2)
      }
    }

    if (beamConfig.beam.physsim.skipPhysSim) {
      Await.result(Future.sequence(List(outputGraphsFuture)), Duration.Inf)
    } else {
      val physsimFuture = Future {
        agentSimToPhysSimPlanConverter.startPhysSim(event)
      }

      // executing code blocks parallel
      Await.result(Future.sequence(List(outputGraphsFuture, physsimFuture)), Duration.Inf)
    }

    if (beamConfig.beam.debug.debugEnabled)
      logger.info(DebugLib.gcAndGetMemoryLogMessage("notifyIterationEnds.end (after GC): "))
    stopMeasuringIteration()

    val persons = scenario.getPopulation.getPersons.values().asScala
    logger.info(
      "Iteration {} - average number of plans per agent: {}",
      event.getIteration,
      persons.map(_.getPlans.size()).sum.toFloat / persons.size
    )

    val activityEndTimesNonNegativeCheck: Iterable[Plan] = persons.toList.flatMap(_.getPlans.asScala.toList) filter {
      plan =>
        val activities = plan.getPlanElements.asScala.filter(_.isInstanceOf[Activity])
        activities.dropRight(1).exists(_.asInstanceOf[Activity].getEndTime < 0)
    }

    if (activityEndTimesNonNegativeCheck.isEmpty) {
      logger.info("All person activities (except the last one) have non-negative end times.")
    } else {
      logger.warn(s"Non-negative end times found for person activities - ${activityEndTimesNonNegativeCheck.size}")
    }

    //    Tracer.currentContext.finish()
    metricsPrinter ! Print(
      Seq(
        "r5-plans-count"
      ),
      Nil
    )
    //rename output files generated by matsim to follow the standard naming convention of camel case
    renameGeneratedOutputFiles(event)
    logger.info("Ending Iteration")
    delayMetricAnalysis.generateDelayAnalysis(event)
  }

  override def notifyShutdown(event: ShutdownEvent): Unit = {

    val firstIteration = beamServices.beamConfig.matsim.modules.controler.firstIteration
    val lastIteration = beamServices.beamConfig.matsim.modules.controler.lastIteration

    logger.info("Generating html page to compare graphs (across all iterations)")
    BeamGraphComparator.generateGraphComparisonHtmlPage(event, firstIteration, lastIteration)
    beamOutputDataDescriptionGenerator.generateDescriptors(event)

    Await.result(actorSystem.terminate(), Duration.Inf)
    logger.info("Actor system shut down")

    // remove output files which are not ready for release yet (enable again after Jan 2018)
    val outputFilesToDelete = Array(
      "traveldistancestats.txt",
      "traveldistancestats.png",
      "tmp"
    )

    //rename output files generated by matsim to follow the standard naming convention of camel case
    val outputFiles = renameGeneratedOutputFiles(event)

    val scenario = event.getServices.getScenario
    val controllerIO = event.getServices.getControlerIO

    outputFilesToDelete.foreach(deleteOutputFile)

    def deleteOutputFile(fileName: String) = {
      logger.debug(s"deleting output file: $fileName")
      Files.deleteIfExists(Paths.get(controllerIO.getOutputFilename(fileName)))
    }
    BeamConfigChangesObservable.clear()

  }

  private def writeSummaryStats(summaryStatsFile: File): Unit = {
    val keys = iterationSummaryStats.flatMap(_.keySet).distinct.sorted

    val out = new BufferedWriter(new FileWriter(summaryStatsFile))
    out.write("Iteration,")
    out.write(keys.mkString(","))
    out.newLine()

    iterationSummaryStats.zipWithIndex.foreach {
      case (stats, it) =>
        out.write(s"$it,")
        out.write(
          keys
            .map { key =>
              stats.getOrElse(key, 0)
            }
            .mkString(",")
        )
        out.newLine()
    }

    out.close()
  }

  def createSummaryStatsGraph(fileName: String, iteration: Int): Unit = {
    val fileNamePath =
      beamServices.matsimServices.getControlerIO.getOutputFilename(fileName.replaceAll("[/: ]", "_") + ".png")
    val index = fileNamePath.lastIndexOf("/")
    val outDir = new File(fileNamePath.substring(0, index) + "/summaryStats")
    val directoryName = fileName.split("_")(0)
    val numberOfGraphs: Int = 10
    val directoryKeySet = graphFileNameDirectory.filter(_._2 >= numberOfGraphs).keySet

    if (!outDir.exists()) {
      Files.createDirectories(outDir.toPath)
    }

    if (directoryKeySet.contains(directoryName)) {
      directoryKeySet foreach { file =>
        if (file.equals(directoryName)) {
          val dir = new File(outDir.getPath + "/" + file)
          if (!dir.exists()) {
            Files.createDirectories(dir.toPath)
          }
          val path = dir.getPath + fileNamePath.substring(index)
          createGraph(iteration, fileName, path)
        }
      }
    } else {
      val path = outDir.getPath + fileNamePath.substring(index)
      createGraph(iteration, fileName, path)
    }

  }

  def createGraph(iteration: Int, fileName: String, path: String): Unit = {
    val doubleOpt = iterationSummaryStats(iteration).get(fileName)
    val value: Double = doubleOpt.getOrElse(0.0).asInstanceOf[Double]

    val dataset = new DefaultCategoryDataset

    var data = summaryData.getOrElse(fileName, new mutable.TreeMap[Int, Double])
    data += (iteration      -> value)
    summaryData += fileName -> data

    val updateData = summaryData.getOrElse(fileName, new mutable.TreeMap[Int, Double])

    updateData.foreach(x => dataset.addValue(x._2, 0, x._1))

    val fileNameTokens = fileName.replaceAll("[:/ ]", "_").split("_")
    var header = StringUtils.splitByCharacterTypeCamelCase(fileNameTokens(0)).map(_.capitalize).mkString(" ")
    if (fileNameTokens.size > 1) {
      header = header + "(" + fileNameTokens.slice(1, fileNameTokens.size).mkString("_") + ")"
    }

    val chart = GraphUtils.createStackedBarChartWithDefaultSettings(
      dataset,
      header,
      "iteration",
      header,
      path,
      false
    )

    GraphUtils.saveJFreeChartAsPNG(
      chart,
      path,
      GraphsStatsAgentSimEventsListener.GRAPH_WIDTH,
      GraphsStatsAgentSimEventsListener.GRAPH_HEIGHT
    )
  }

  /**
    * Rename output files generated by libraries to match the standard naming convention of camel case.
    * @param event Any controller event
    */
  private def renameGeneratedOutputFiles(event: ControlerEvent): Seq[File] = {
    val filesToBeRenamed: Array[File] = event match {
      case _ if event.isInstanceOf[IterationEndsEvent] =>
        val iterationEvent = event.asInstanceOf[IterationEndsEvent]
        val outputIterationFileNameRegex = List(s"legHistogram(.*)", "experienced(.*)")
        // filter files that match output file name regex and are to be renamed
        FileUtils
          .getFile(new File(event.getServices.getControlerIO.getIterationPath(iterationEvent.getIteration)))
          .listFiles()
          .filter(
            f =>
              outputIterationFileNameRegex.exists(
                f.getName
                  .replace(event.getServices.getIterationNumber.toInt + ".", "")
                  .matches(_)
            )
          )
      case _ if event.isInstanceOf[ShutdownEvent] =>
        val shutdownEvent = event.asInstanceOf[ShutdownEvent]
        val outputFileNameRegex = List("output(.*)")
        // filter files that match output file name regex and are to be renamed
        FileUtils
          .getFile(new File(shutdownEvent.getServices.getControlerIO.getOutputPath))
          .listFiles()
          .filter(f => outputFileNameRegex.exists(f.getName.matches(_)))
    }
    filesToBeRenamed
      .map { file =>
        //rename each file to follow the camel case
        val newFile = FileUtils.getFile(
          file.getAbsolutePath.replace(
            file.getName,
            WordUtils
              .uncapitalize(file.getName.split("_").map(_.capitalize).mkString(""))
          )
        )
        logger.info(s"Renaming file - ${file.getName} to follow camel case notation : " + newFile.getAbsoluteFile)
        try {
          if (file != newFile && !newFile.exists()) {
            file.renameTo(newFile)
          }
          newFile
        } catch {
          case e: Exception =>
            logger.error(s"Error while renaming file - ${file.getName} to ${newFile.getName}", e)
            file
        }
      }
  }

}<|MERGE_RESOLUTION|>--- conflicted
+++ resolved
@@ -46,13 +46,8 @@
 import scala.concurrent.ExecutionContext.Implicits.global
 import scala.concurrent.duration.Duration
 import scala.concurrent.{Await, Future}
-<<<<<<< HEAD
-import beam.utils.logging.ExponentialLazyLogging
-import org.matsim.api.core.v01.population.{Activity, Plan}
-=======
 
 import beam.sim.config.BeamConfig
->>>>>>> 26e7b107
 
 class BeamSim @Inject()(
   private val actorSystem: ActorSystem,
@@ -178,11 +173,7 @@
 
   override def notifyIterationEnds(event: IterationEndsEvent): Unit = {
 
-<<<<<<< HEAD
-    val beamConfig = beamConfigChangesObservable.getUpdatedBeamConfig
-=======
     val beamConfig: BeamConfig = beamConfigChangesObservable.getUpdatedBeamConfig
->>>>>>> 26e7b107
 
     travelTimeObserved.notifyIterationEnds(event)
 
@@ -197,21 +188,12 @@
         modalityStyleStats.buildModalityStyleGraph()
       }
       createGraphsFromEvents.createGraphs(event)
-<<<<<<< HEAD
-      val interval = beamConfig.beam.outputs.writePlansInterval
-      if (interval > 0 && event.getIteration % interval == 0) {
-        PopulationWriterCSV(event.getServices.getScenario.getPopulation).write(
-          event.getServices.getControlerIO
-            .getIterationFilename(event.getIteration, "population.csv.gz")
-        )
-=======
 
       val interval = beamConfig.beam.outputs.writePlansInterval
       val iterationNumber = event.getIteration
       val controllerIO = event.getServices.getControlerIO
       if (interval > 0 && iterationNumber % interval == 0) {
         PlansCsvWriter.toCsv(scenario, controllerIO.getIterationFilename(iterationNumber, "plans.csv"))
->>>>>>> 26e7b107
       }
 
       iterationSummaryStats += iterationStatsProviders
