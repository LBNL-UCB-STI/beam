--- conflicted
+++ resolved
@@ -157,12 +157,8 @@
           .getIterationFilename(event.getIteration, "population.csv.gz")
       )
       // rideHailIterationHistoryActor ! CollectRideHailStats
-<<<<<<< HEAD
-      tncIterationsStatsCollector.tellHistoryToRideHailIterationHistoryActorAndReset()
-=======
       tncIterationsStatsCollector
         .tellHistoryToRideHailIterationHistoryActorAndReset()
->>>>>>> 4d7b3829
     }
 
     val physsimFuture = Future {
