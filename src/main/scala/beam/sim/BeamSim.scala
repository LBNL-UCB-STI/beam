package beam.sim

import java.io.{BufferedWriter, File, FileWriter}
import java.nio.file.{Files, Paths}
import java.util.concurrent.TimeUnit

import akka.actor.{ActorSystem, Identify}
import akka.pattern.ask
import akka.util.Timeout
import beam.agentsim.agents.modalbehaviors.ModeChoiceCalculator
import beam.agentsim.agents.ridehail.{RideHailIterationHistory, RideHailIterationsStatsCollector}
import beam.analysis.cartraveltime.CarTripStatsFromPathTraversalEventHandler
import beam.analysis.plots.modality.ModalityStyleStats
import beam.analysis.plots.{GraphUtils, GraphsStatsAgentSimEventsListener}
import beam.analysis.via.ExpectedMaxUtilityHeatMap
import beam.analysis.{
  DelayMetricAnalysis,
  IterationStatsProvider,
  ModeChoiceAlternativesCollector,
  RideHailUtilizationCollector,
  VMInformationCollector
}
import beam.physsim.jdeqsim.AgentSimToPhysSimPlanConverter
import beam.router.osm.TollCalculator
import beam.router.r5.RouteDumper
import beam.router.skim.Skims
import beam.router.{BeamRouter, RouteHistory}
import beam.sim.config.{BeamConfig, BeamConfigHolder}
import beam.router.r5.RouteDumper
import beam.sim.metrics.SimulationMetricCollector.SimulationTime
import beam.sim.metrics.{BeamStaticMetricsWriter, Metrics, MetricsSupport}
import beam.utils.watcher.MethodWatcher
//import beam.sim.metrics.MetricsPrinter.{Print, Subscribe}
//import beam.sim.metrics.{MetricsPrinter, MetricsSupport}
import beam.utils.csv.writers._
import beam.utils.logging.ExponentialLazyLogging
import beam.utils.scripts.FailFast
import beam.utils.{DebugLib, NetworkHelper, ProfilingUtils, SummaryVehicleStatsParser}
import com.conveyal.r5.transit.TransportNetwork
import com.google.inject.Inject
import com.typesafe.scalalogging.LazyLogging
import org.matsim.core.events.handler.BasicEventHandler
//import com.zaxxer.nuprocess.NuProcess
import beam.analysis.PythonProcess
import org.apache.commons.io.FileUtils
import org.apache.commons.lang3.StringUtils
import org.apache.commons.lang3.text.WordUtils
import org.jfree.data.category.DefaultCategoryDataset
import org.matsim.api.core.v01.Scenario
import org.matsim.api.core.v01.population.{Activity, Plan}
import org.matsim.core.api.experimental.events.EventsManager
import org.matsim.core.controler.corelisteners.DumpDataAtEnd
import org.matsim.core.controler.events._
import org.matsim.core.controler.listener.{
  IterationEndsListener,
  IterationStartsListener,
  ShutdownListener,
  StartupListener
}

import scala.collection.JavaConverters._
import scala.collection.mutable.ListBuffer
import scala.collection.{immutable, mutable}
import scala.concurrent.ExecutionContext.Implicits.global
import scala.concurrent.duration.Duration
import scala.concurrent.{Await, Future}

class BeamSim @Inject()(
  private val actorSystem: ActorSystem,
  private val transportNetwork: TransportNetwork,
  private val tollCalculator: TollCalculator,
  private val beamServices: BeamServices,
  private val eventsManager: EventsManager,
  private val scenario: Scenario,
  private val beamScenario: BeamScenario,
  private val networkHelper: NetworkHelper,
  private val beamOutputDataDescriptionGenerator: BeamOutputDataDescriptionGenerator,
  private val beamConfigChangesObservable: BeamConfigChangesObservable,
  private val routeHistory: RouteHistory,
  private val rideHailIterationHistory: RideHailIterationHistory,
  private val configHolder: BeamConfigHolder
) extends StartupListener
    with IterationStartsListener
    with IterationEndsListener
    with ShutdownListener
    with LazyLogging
    with MetricsSupport {

  private var agentSimToPhysSimPlanConverter: AgentSimToPhysSimPlanConverter = _
  private implicit val timeout: Timeout = Timeout(50000, TimeUnit.SECONDS)

  private var createGraphsFromEvents: GraphsStatsAgentSimEventsListener = _
  private var delayMetricAnalysis: DelayMetricAnalysis = _
  private var modalityStyleStats: ModalityStyleStats = _
  private var expectedDisutilityHeatMapDataCollector: ExpectedMaxUtilityHeatMap = _

  private val modeChoiceAlternativesCollector: ModeChoiceAlternativesCollector = new ModeChoiceAlternativesCollector(
    beamServices
  )

  private var tncIterationsStatsCollector: RideHailIterationsStatsCollector = _
  val iterationStatsProviders: ListBuffer[IterationStatsProvider] = new ListBuffer()
  val iterationSummaryStats: ListBuffer[Map[java.lang.String, java.lang.Double]] = ListBuffer()
  val graphFileNameDirectory: mutable.Map[String, Int] = mutable.Map[String, Int]()
  // var metricsPrinter: ActorRef = actorSystem.actorOf(MetricsPrinter.props())
  val summaryData = new mutable.HashMap[String, mutable.Map[Int, Double]]()
  val runningPythonScripts: ListBuffer[PythonProcess] = mutable.ListBuffer.empty[PythonProcess]

  val rideHailUtilizationCollector: RideHailUtilizationCollector = new RideHailUtilizationCollector(beamServices)

  val routeDumper: RouteDumper = new RouteDumper(beamServices)

  val startAndEndEventListeners: List[BasicEventHandler with IterationStartsListener with IterationEndsListener] =
    List(routeDumper)

  val carTravelTimeFromPte: CarTripStatsFromPathTraversalEventHandler =
    new CarTripStatsFromPathTraversalEventHandler(
      networkHelper,
      Some(beamServices.matsimServices.getControlerIO)
    )

<<<<<<< HEAD
  val vmInformationWriter: VMInformationWriter = new VMInformationWriter(beamServices.matsimServices.getControlerIO)
=======
  val vmInformationWriter: VMInformationCollector = new VMInformationCollector(
    beamServices.matsimServices.getControlerIO
  );
>>>>>>> cd8bac1e

  var maybeConsecutivePopulationLoader: Option[ConsecutivePopulationLoader] = None

  override def notifyStartup(event: StartupEvent): Unit = {
    maybeConsecutivePopulationLoader =
      if (beamServices.beamConfig.beam.physsim.relaxation.`type` == "consecutive_increase_of_population") {
        val consecutivePopulationLoader = new ConsecutivePopulationLoader(
          scenario,
          Array(10.0, 10.0, 10.0, 10.0, 10.0, 10.0, 10.0, 10.0, 10.0, 10.0),
          new java.util.Random(beamServices.beamConfig.matsim.modules.global.randomSeed)
        )
        consecutivePopulationLoader.cleanScenario()
        consecutivePopulationLoader.load()
        Some(consecutivePopulationLoader)
      } else None

//    metricsPrinter ! Subscribe("counter", "**")
//    metricsPrinter ! Subscribe("histogram", "**")

    eventsManager.addHandler(modeChoiceAlternativesCollector)
    eventsManager.addHandler(rideHailUtilizationCollector)
    eventsManager.addHandler(carTravelTimeFromPte)
    startAndEndEventListeners.foreach(eventsManager.addHandler)

    beamServices.beamRouter = actorSystem.actorOf(
      BeamRouter.props(
        beamServices.beamScenario,
        transportNetwork,
        scenario.getNetwork,
        networkHelper,
        beamServices.geo,
        scenario,
        scenario.getTransitVehicles,
        beamServices.fareCalculator,
        tollCalculator,
        eventsManager
      ),
      "router"
    )
    BeamWarmStart.warmStartTravelTime(
      beamServices.beamConfig,
      scenario.getConfig.travelTimeCalculator(),
      beamServices.beamRouter,
      scenario
    )
    Await.result(beamServices.beamRouter ? Identify(0), timeout.duration)

    /*    if(null != beamServices.beamConfig.beam.agentsim.taz.file && !beamServices.beamConfig.beam.agentsim.taz.file.isEmpty)
          beamServices.taz = TAZTreeMap.fromCsv(beamServices.beamConfig.beam.agentsim.taz.file)*/

    if (!beamServices.beamConfig.beam.physsim.skipPhysSim) {
      agentSimToPhysSimPlanConverter = new AgentSimToPhysSimPlanConverter(
        eventsManager,
        transportNetwork,
        event.getServices.getControlerIO,
        scenario,
        beamServices,
        beamConfigChangesObservable
      )
      iterationStatsProviders += agentSimToPhysSimPlanConverter
    }

    createGraphsFromEvents = new GraphsStatsAgentSimEventsListener(
      eventsManager,
      event.getServices.getControlerIO,
      beamServices,
      beamServices.beamConfig
    )
    iterationStatsProviders += createGraphsFromEvents
    modalityStyleStats = new ModalityStyleStats()
    expectedDisutilityHeatMapDataCollector = new ExpectedMaxUtilityHeatMap(
      eventsManager,
      beamServices,
      event.getServices.getControlerIO
    )

    tncIterationsStatsCollector = new RideHailIterationsStatsCollector(
      eventsManager,
      beamServices,
      rideHailIterationHistory,
      transportNetwork
    )

    delayMetricAnalysis = new DelayMetricAnalysis(
      eventsManager,
      event.getServices.getControlerIO,
      networkHelper
    )

    val controllerIO = event.getServices.getControlerIO
    PopulationCsvWriter.toCsv(scenario, controllerIO.getOutputFilename("population.csv.gz"))
    VehiclesCsvWriter(beamServices).toCsv(scenario, controllerIO.getOutputFilename("vehicles.csv.gz"))
    HouseholdsCsvWriter.toCsv(scenario, controllerIO.getOutputFilename("households.csv.gz"))
    NetworkCsvWriter.toCsv(scenario, controllerIO.getOutputFilename("network.csv.gz"))

    dumpMatsimStuffAtTheBeginningOfSimulation()

    // These metric are used to display all other metrics in Grafana.
    // For example take a look to `run_name` variable in the dashboard
    BeamStaticMetricsWriter.writeBaseMetrics(beamScenario, beamServices)

    FailFast.run(beamServices)
    Skims.setup(beamServices)
  }

  override def notifyIterationStarts(event: IterationStartsEvent): Unit = {
    if (event.getIteration > 0) {
      maybeConsecutivePopulationLoader.foreach { cpl =>
        cpl.load()
        agentSimToPhysSimPlanConverter.buildPersonToHousehold()
      }
    }

    beamServices.beamRouter ! BeamRouter.IterationStartsMessage(event.getIteration)

    beamConfigChangesObservable.notifyChangeToSubscribers()

    if (beamServices.beamConfig.beam.debug.writeModeChoiceAlternatives) {
      modeChoiceAlternativesCollector.notifyIterationStarts(event)
    }

    beamServices.modeChoiceCalculatorFactory = ModeChoiceCalculator(
      beamServices.beamConfig.beam.agentsim.agents.modalBehaviors.modeChoiceClass,
      beamServices,
      configHolder,
      eventsManager
    )

    ExponentialLazyLogging.reset()
    beamServices.beamScenario.privateVehicles.values.foreach(
      _.initializeFuelLevels(Some(beamServices.beamConfig.beam.agentsim.agents.vehicles.meanPrivateVehicleStartingSOC))
    )

    val iterationNumber = event.getIteration

    val controllerIO = event.getServices.getControlerIO
    if (isFirstIteration(iterationNumber)) {
      PlansCsvWriter.toCsv(scenario, controllerIO.getOutputFilename("plans.csv.gz"))
    }
    rideHailUtilizationCollector.reset(event.getIteration)
    startAndEndEventListeners.foreach(_.notifyIterationStarts(event))

    beamServices.simMetricCollector.clear()

  }

  private def shouldWritePlansAtCurrentIteration(iterationNumber: Int): Boolean = {
    val beamConfig: BeamConfig = beamConfigChangesObservable.getUpdatedBeamConfig
    val interval = beamConfig.beam.outputs.writePlansInterval
    interval > 0 && iterationNumber % interval == 0
  }

  override def notifyIterationEnds(event: IterationEndsEvent): Unit = {
    val beamConfig: BeamConfig = beamConfigChangesObservable.getUpdatedBeamConfig

    if (shouldWritePlansAtCurrentIteration(event.getIteration)) {
      PlansCsvWriter.toCsv(
        scenario,
        beamServices.matsimServices.getControlerIO.getIterationFilename(event.getIteration, "plans.csv.gz")
      )
    }

    if (beamConfig.beam.debug.debugEnabled)
      logger.info(DebugLib.getMemoryLogMessage("notifyIterationEnds.start (after GC): "))

    rideHailUtilizationCollector.notifyIterationEnds(event)
    carTravelTimeFromPte.notifyIterationEnds(event)
    startAndEndEventListeners.foreach(_.notifyIterationEnds(event))

    if (beamServices.beamConfig.beam.debug.writeModeChoiceAlternatives) {
      modeChoiceAlternativesCollector.notifyIterationEnds(event)
    }

    val outputGraphsFuture = Future {
      if ("ModeChoiceLCCM".equals(beamConfig.beam.agentsim.agents.modalBehaviors.modeChoiceClass)) {
        modalityStyleStats.processData(scenario.getPopulation, event)
        modalityStyleStats.buildModalityStyleGraph()
      }
      createGraphsFromEvents.createGraphs(event)

      iterationSummaryStats += iterationStatsProviders
        .flatMap(_.getSummaryStats.asScala)
        .toMap

      val summaryVehicleStatsFile =
        Paths.get(event.getServices.getControlerIO.getOutputFilename("summaryVehicleStats.csv")).toFile
      val unProcessedStats = MethodWatcher.withLoggingInvocationTime(
        "Saving summary vehicle stats",
        writeSummaryVehicleStats(summaryVehicleStatsFile),
        logger.underlying
      )

      val summaryStatsFile = Paths.get(event.getServices.getControlerIO.getOutputFilename("summaryStats.csv")).toFile
      MethodWatcher.withLoggingInvocationTime(
        "Saving summary stats",
        writeSummaryStats(summaryStatsFile, unProcessedStats),
        logger.underlying
      )

      iterationSummaryStats.flatMap(_.keySet).distinct.foreach { x =>
        val key = x.split("_")(0)
        val value = graphFileNameDirectory.getOrElse(key, 0) + 1
        graphFileNameDirectory += key -> value
      }

      val fileNames = iterationSummaryStats.flatMap(_.keySet).distinct.sorted
      MethodWatcher.withLoggingInvocationTime(
        "Creating summary stats graphs",
        fileNames.foreach(file => createSummaryStatsGraph(file, event.getIteration)),
        logger.underlying
      )

      graphFileNameDirectory.clear()

      // rideHailIterationHistoryActor ! CollectRideHailStats
      tncIterationsStatsCollector
        .tellHistoryToRideHailIterationHistoryActorAndReset()

      if (beamConfig.beam.replanning.Module_2.equalsIgnoreCase("ClearRoutes")) {
        routeHistory.expireRoutes(beamConfig.beam.replanning.ModuleProbability_2)
      }
    }

    if (beamConfig.beam.physsim.skipPhysSim) {
      Await.result(Future.sequence(List(outputGraphsFuture)), Duration.Inf)
    } else {
      val physsimFuture = Future {
        agentSimToPhysSimPlanConverter.startPhysSim(event)
      }

      // executing code blocks parallel
      Await.result(Future.sequence(List(outputGraphsFuture, physsimFuture)), Duration.Inf)
    }

    if (beamConfig.beam.debug.debugEnabled)
      logger.info(DebugLib.getMemoryLogMessage("notifyIterationEnds.end (after GC): "))
    stopMeasuringIteration()

    val persons = scenario.getPopulation.getPersons.values().asScala
    logger.info(
      "Iteration {} - average number of plans per agent: {}",
      event.getIteration,
      persons.map(_.getPlans.size()).sum.toFloat / persons.size
    )

    val activityEndTimesNonNegativeCheck: Iterable[Plan] = persons.toList.flatMap(_.getPlans.asScala.toList) filter {
      plan =>
        val activities = plan.getPlanElements.asScala.filter(_.isInstanceOf[Activity])
        activities.dropRight(1).exists(_.asInstanceOf[Activity].getEndTime < 0)
    }

    if (activityEndTimesNonNegativeCheck.isEmpty) {
      logger.info("All person activities (except the last one) have non-negative end times.")
    } else {
      logger.warn(s"Non-negative end times found for person activities - ${activityEndTimesNonNegativeCheck.size}")
    }

    //    Tracer.currentContext.finish()
    //    metricsPrinter ! Print(
    //      Seq(
    //        "r5-plans-count"
    //      ),
    //      Nil
    //    )

    // rename output files generated by matsim to follow the standard naming convention of camel case
    renameGeneratedOutputFiles(event)

    if (beamConfig.beam.outputs.writeGraphs) {
      // generateRepositioningGraphs(event)
    }

    logger.info("Ending Iteration")
    delayMetricAnalysis.generateDelayAnalysis(event)

    if (beamConfig.beam.debug.vmInformation.createGCClassHistogram) {
      vmInformationWriter.notifyIterationEnds(event)
    }

    writeEventsAnalysisUsing(event)

    // Clear the state of private vehicles because they are shared across iterations
    beamServices.beamScenario.privateVehicles.values.foreach(_.resetState())
  }

  private def writeEventsAnalysisUsing(event: IterationEndsEvent) = {
    if (beamServices.beamConfig.beam.outputs.writeAnalysis) {
      val writeEventsInterval = beamServices.beamConfig.beam.outputs.writeEventsInterval
      val writeEventAnalysisInThisIteration = writeEventsInterval > 0 && event.getIteration % writeEventsInterval == 0
      if (writeEventAnalysisInThisIteration) {
        val currentEventsFilePath =
          event.getServices.getControlerIO.getIterationFilename(event.getServices.getIterationNumber, "events.csv")
        val pythonProcess = beam.analysis.AnalysisProcessor.firePythonScriptAsync(
          "src/main/python/events_analysis/analyze_events.py",
          if (new File(currentEventsFilePath).exists) currentEventsFilePath else currentEventsFilePath + ".gz"
        )
        runningPythonScripts += pythonProcess
      }
    }
  }

  private def dumpMatsimStuffAtTheBeginningOfSimulation(): Unit = {
    ProfilingUtils.timed(
      s"dumpMatsimStuffAtTheBeginningOfSimulation in the beginning of simulation",
      x => logger.info(x)
    ) {
      // `DumpDataAtEnd` during `notifyShutdown` dumps network, plans, person attributes and other things.
      // Reusing it to get `outputPersonAttributes.xml.gz` which is needed for warmstart
      val dumper = beamServices.injector.getInstance(classOf[DumpDataAtEnd])
      dumper match {
        case listener: ShutdownListener =>
          val event = new ShutdownEvent(beamServices.matsimServices, false)
          // Create files
          listener.notifyShutdown(event)
          // Rename files
          renameGeneratedOutputFiles(event)
        case x =>
          logger.warn("dumper is not `ShutdownListener`")
      }
    }
  }

  private def isFirstIteration(currentIteration: Integer): Boolean = {
    val firstIteration = beamServices.beamConfig.matsim.modules.controler.firstIteration
    currentIteration == firstIteration
  }

  override def notifyShutdown(event: ShutdownEvent): Unit = {
    carTravelTimeFromPte.notifyShutdown(event)

    val firstIteration = beamServices.beamConfig.matsim.modules.controler.firstIteration
    val lastIteration = beamServices.beamConfig.matsim.modules.controler.lastIteration

    GraphReadmeGenerator.generateGraphReadme(event.getServices.getControlerIO.getOutputPath)

    logger.info("Generating html page to compare graphs (across all iterations)")
    BeamGraphComparator.generateGraphComparisonHtmlPage(event, firstIteration, lastIteration)
    beamOutputDataDescriptionGenerator.generateDescriptors(event)

    Await.result(actorSystem.terminate(), Duration.Inf)
    logger.info("Actor system shut down")

    // remove output files which are not ready for release yet (enable again after Jan 2018)
    val outputFilesToDelete = Array(
      "traveldistancestats.txt",
      "traveldistancestats.png",
      "tmp"
    )

    //rename output files generated by matsim to follow the standard naming convention of camel case
    val outputFiles = renameGeneratedOutputFiles(event)

    val scenario = event.getServices.getScenario
    val controllerIO = event.getServices.getControlerIO

    outputFilesToDelete.foreach(deleteOutputFile)

    def deleteOutputFile(fileName: String) = {
      logger.debug(s"deleting output file: $fileName")
      Files.deleteIfExists(Paths.get(controllerIO.getOutputFilename(fileName)))
    }
    BeamConfigChangesObservable.clear()

    runningPythonScripts
      .filter(process => process.isRunning)
      .foreach(process => {
        logger.info("Waiting for python process to complete running.")
        process.waitFor(5, TimeUnit.MINUTES)
        logger.info("Python process completed.")
      })

    Skims.clear()

    beamServices.simMetricCollector.close()
  }

  private def writeSummaryVehicleStats(summaryVehicleStatsFile: File): immutable.HashSet[String] = {
    val columns = Seq("vehicleMilesTraveled", "vehicleHoursTraveled", "numberOfVehicles")

    val out = new BufferedWriter(new FileWriter(summaryVehicleStatsFile))
    out.write("iteration,vehicleType,")
    out.write(columns.mkString(","))
    out.newLine()

    val ignoredStats = mutable.HashSet.empty[String]
    iterationSummaryStats.zipWithIndex.foreach {
      case (stats, it) =>
        val (ignored, parsed) =
          SummaryVehicleStatsParser.splitStatsMap(stats.map(kv => (kv._1, Double2double(kv._2))), columns)

        ignoredStats ++= ignored
        parsed.foreach {
          case (vehicleType, statsValues) =>
            out.write(s"$it,$vehicleType,")
            out.write(statsValues.mkString(","))
            out.newLine()
        }
    }

    out.close()
    // because motorizedVehicleMilesTraveled and vehicleMilesTraveled contains the same data
    // so we assume that we already processed both
    immutable.HashSet[String](ignoredStats.filterNot(_.startsWith("motorizedVehicleMilesTraveled")).toSeq: _*)
  }

  private def writeSummaryStats(summaryStatsFile: File, unProcessedStats: immutable.HashSet[String]): Unit = {
    val keys = iterationSummaryStats.flatMap(_.keySet).distinct.filter(unProcessedStats.contains).sorted

    val out = new BufferedWriter(new FileWriter(summaryStatsFile))
    out.write("Iteration,")
    out.write(keys.mkString(","))
    out.newLine()

    iterationSummaryStats.zipWithIndex.foreach {
      case (stats, it) =>
        out.write(s"$it,")
        out.write(
          keys
            .map { key =>
              stats.getOrElse(key, 0)
            }
            .mkString(",")
        )
        out.newLine()
    }

    out.close()
  }

  def createSummaryStatsGraph(fileName: String, iteration: Int): Unit = {
    val fileNamePath =
      beamServices.matsimServices.getControlerIO.getOutputFilename(fileName.replaceAll("[/: ]", "_") + ".png")
    val index = fileNamePath.lastIndexOf("/")
    val outDir = new File(fileNamePath.substring(0, index) + "/summaryStats")
    val directoryName = fileName.split("_")(0)
    val numberOfGraphs: Int = 10
    val directoryKeySet = graphFileNameDirectory.filter(_._2 >= numberOfGraphs).keySet

    if (!outDir.exists()) {
      Files.createDirectories(outDir.toPath)
    }

    if (directoryKeySet.contains(directoryName)) {
      directoryKeySet foreach { file =>
        if (file.equals(directoryName)) {
          val dir = new File(outDir.getPath + "/" + file)
          if (!dir.exists()) {
            Files.createDirectories(dir.toPath)
          }
          val path = dir.getPath + fileNamePath.substring(index)
          createGraph(iteration, fileName, path)
        }
      }
    } else {
      val path = outDir.getPath + fileNamePath.substring(index)
      createGraph(iteration, fileName, path)
    }

  }

  def createGraph(iteration: Int, fileName: String, path: String): Unit = {
    val doubleOpt = iterationSummaryStats(iteration).get(fileName)
    val value: Double = doubleOpt.getOrElse(0.0).asInstanceOf[Double]

    val dataset = new DefaultCategoryDataset

    var data = summaryData.getOrElse(fileName, new mutable.TreeMap[Int, Double])
    data += (iteration      -> value)
    summaryData += fileName -> data

    val updateData = summaryData.getOrElse(fileName, new mutable.TreeMap[Int, Double])

    updateData.foreach(x => dataset.addValue(x._2, 0, x._1))

    val fileNameTokens = fileName.replaceAll("[:/ ]", "_").split("_")
    var header = StringUtils.splitByCharacterTypeCamelCase(fileNameTokens(0)).map(_.capitalize).mkString(" ")
    if (fileNameTokens.size > 1) {
      header = header + "(" + fileNameTokens.slice(1, fileNameTokens.size).mkString("_") + ")"
    }

    val chart = GraphUtils.createStackedBarChartWithDefaultSettings(
      dataset,
      header,
      "iteration",
      header,
      false
    )

    GraphUtils.saveJFreeChartAsPNG(
      chart,
      path,
      GraphsStatsAgentSimEventsListener.GRAPH_WIDTH,
      GraphsStatsAgentSimEventsListener.GRAPH_HEIGHT
    )
  }

  /**
    * Rename output files generated by libraries to match the standard naming convention of camel case.
    *
    * @param event Any controller event
    */
  private def renameGeneratedOutputFiles(event: ControlerEvent): Seq[File] = {
    val filesToBeRenamed: Array[File] = event match {
      case _ if event.isInstanceOf[IterationEndsEvent] =>
        val iterationEvent = event.asInstanceOf[IterationEndsEvent]
        val outputIterationFileNameRegex = List(s"legHistogram(.*)", "experienced(.*)")
        // filter files that match output file name regex and are to be renamed
        FileUtils
          .getFile(new File(event.getServices.getControlerIO.getIterationPath(iterationEvent.getIteration)))
          .listFiles()
          .filter(
            f =>
              outputIterationFileNameRegex.exists(
                f.getName
                  .replace(event.getServices.getIterationNumber.toInt + ".", "")
                  .matches(_)
            )
          )
      case _ if event.isInstanceOf[ShutdownEvent] =>
        val shutdownEvent = event.asInstanceOf[ShutdownEvent]
        val outputFileNameRegex = List("output(.*)")
        // filter files that match output file name regex and are to be renamed
        FileUtils
          .getFile(new File(shutdownEvent.getServices.getControlerIO.getOutputPath))
          .listFiles()
          .filter(f => outputFileNameRegex.exists(f.getName.matches(_)))
    }
    filesToBeRenamed
      .map { file =>
        //rename each file to follow the camel case
        val newFile = FileUtils.getFile(
          file.getAbsolutePath.replace(
            file.getName,
            WordUtils
              .uncapitalize(file.getName.split("_").map(_.capitalize).mkString(""))
          )
        )
        try {
          if (file != newFile && !newFile.exists()) {
            logger.info(s"Renaming file - ${file.getName} to follow camel case notation : " + newFile.getName)
            file.renameTo(newFile)
          }
          newFile
        } catch {
          case e: Exception =>
            logger.error(s"Error while renaming file - ${file.getName} to ${newFile.getName}", e)
            file
        }
      }
  }
}<|MERGE_RESOLUTION|>--- conflicted
+++ resolved
@@ -119,13 +119,9 @@
       Some(beamServices.matsimServices.getControlerIO)
     )
 
-<<<<<<< HEAD
-  val vmInformationWriter: VMInformationWriter = new VMInformationWriter(beamServices.matsimServices.getControlerIO)
-=======
   val vmInformationWriter: VMInformationCollector = new VMInformationCollector(
     beamServices.matsimServices.getControlerIO
   );
->>>>>>> cd8bac1e
 
   var maybeConsecutivePopulationLoader: Option[ConsecutivePopulationLoader] = None
 
