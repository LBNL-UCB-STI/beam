--- conflicted
+++ resolved
@@ -173,12 +173,9 @@
   }
 
   override def notifyIterationEnds(event: IterationEndsEvent): Unit = {
-<<<<<<< HEAD
-=======
 
     val beamConfig = beamConfigChangesObservable.getUpdatedBeamConfig
 
->>>>>>> 0d05f56a
     travelTimeObserved.notifyIterationEnds(event)
 
     beamSkimmer.notifyIterationEnds(event)
