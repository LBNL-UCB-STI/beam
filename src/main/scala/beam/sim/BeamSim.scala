--- conflicted
+++ resolved
@@ -147,15 +147,9 @@
   }
 
   def resetPop(iter: Int): Unit = {
-<<<<<<< HEAD
-    val behaviorsToIncludeInPop: mutable.HashSet[Class[_]] = mutable.HashSet(CanUseTaxi.getClass)
-    for ((k, v) <- services.popMap.take(services.beamConfig.beam.agentsim.numAgents).flatten) {
-      val props = PersonAgent.props(k,PersonData(v.getSelectedPlan),services,behaviorsToIncludeInPop)
-=======
     val personAgents = mutable.Map[Id[Person], ActorRef]()
     for ((k, v) <- services.persons.take(services.beamConfig.beam.agentsim.numAgents)) {
       val props = Props(classOf[PersonAgent], k, PersonData(v.getSelectedPlan),services)
->>>>>>> 3da6cffa
       val ref: ActorRef = actorSystem.actorOf(props, s"${k.toString}_$iter")
       services.schedulerRef ! ScheduleTrigger(InitializeTrigger(0.0), ref)
       personAgents +=((k, ref))
