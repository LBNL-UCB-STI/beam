package beam.sim

import java.io.{BufferedWriter, File, FileWriter}
import java.nio.file.{Files, Paths}
import java.util.concurrent.TimeUnit

import akka.actor.{ActorRef, ActorSystem, Identify}
import akka.pattern.ask
import akka.util.Timeout
import beam.agentsim.agents.modalbehaviors.ModeChoiceCalculator
import beam.agentsim.agents.ridehail.{RideHailIterationHistory, RideHailIterationsStatsCollector}
import beam.analysis.plots.modality.ModalityStyleStats
import beam.analysis.plots.{GraphUtils, GraphsStatsAgentSimEventsListener}
import beam.analysis.via.ExpectedMaxUtilityHeatMap
import beam.analysis.{DelayMetricAnalysis, IterationStatsProvider}
import beam.physsim.jdeqsim.AgentSimToPhysSimPlanConverter
import beam.router.osm.TollCalculator
import beam.router.{BeamRouter, BeamSkimmer, RouteHistory, TravelTimeObserved}
import beam.sim.config.BeamConfig
import beam.sim.metrics.MetricsPrinter.{Print, Subscribe}
import beam.sim.metrics.{MetricsPrinter, MetricsSupport}
import beam.utils.csv.writers._
import beam.utils.logging.ExponentialLazyLogging
import beam.utils.scripts.FailFast
import beam.utils.{DebugLib, NetworkHelper}
import com.conveyal.r5.transit.TransportNetwork
import com.google.inject.Inject
import com.typesafe.scalalogging.LazyLogging
import org.apache.commons.io.FileUtils
import org.apache.commons.lang3.StringUtils
import org.apache.commons.lang3.text.WordUtils
import org.jfree.data.category.DefaultCategoryDataset
import org.matsim.api.core.v01.Scenario
import org.matsim.api.core.v01.population.{Activity, Plan}
import org.matsim.core.api.experimental.events.EventsManager
import org.matsim.core.controler.events._
import org.matsim.core.controler.listener.{
  IterationEndsListener,
  IterationStartsListener,
  ShutdownListener,
  StartupListener
}

import scala.collection.JavaConverters._
import scala.collection.mutable
import scala.collection.mutable.ListBuffer
import scala.concurrent.ExecutionContext.Implicits.global
import scala.concurrent.duration.Duration
import scala.concurrent.{Await, Future}

class BeamSim @Inject()(
  private val actorSystem: ActorSystem,
  private val transportNetwork: TransportNetwork,
  private val tollCalculator: TollCalculator,
  private val beamServices: BeamServices,
  private val eventsManager: EventsManager,
  private val scenario: Scenario,
  private val networkHelper: NetworkHelper,
  private val beamOutputDataDescriptionGenerator: BeamOutputDataDescriptionGenerator,
  private val beamSkimmer: BeamSkimmer,
  private val travelTimeObserved: TravelTimeObserved,
  private val beamConfigChangesObservable: BeamConfigChangesObservable
) extends StartupListener
    with IterationStartsListener
    with IterationEndsListener
    with ShutdownListener
    with LazyLogging
    with MetricsSupport {

  private var agentSimToPhysSimPlanConverter: AgentSimToPhysSimPlanConverter = _
  private implicit val timeout: Timeout = Timeout(50000, TimeUnit.SECONDS)

  private var createGraphsFromEvents: GraphsStatsAgentSimEventsListener = _
  private var delayMetricAnalysis: DelayMetricAnalysis = _
  private var modalityStyleStats: ModalityStyleStats = _
  private var expectedDisutilityHeatMapDataCollector: ExpectedMaxUtilityHeatMap = _

  private var tncIterationsStatsCollector: RideHailIterationsStatsCollector = _
  private var routeHistory: RouteHistory = _
  val iterationStatsProviders: ListBuffer[IterationStatsProvider] = new ListBuffer()
  val iterationSummaryStats: ListBuffer[Map[java.lang.String, java.lang.Double]] = ListBuffer()
  val graphFileNameDirectory = mutable.Map[String, Int]()
  var metricsPrinter: ActorRef = actorSystem.actorOf(MetricsPrinter.props())
  val summaryData = new mutable.HashMap[String, mutable.Map[Int, Double]]()

  override def notifyStartup(event: StartupEvent): Unit = {
    beamServices.modeChoiceCalculatorFactory = ModeChoiceCalculator(
      beamServices.beamConfig.beam.agentsim.agents.modalBehaviors.modeChoiceClass,
      beamServices
    )

    metricsPrinter ! Subscribe("counter", "**")
    metricsPrinter ! Subscribe("histogram", "**")

    beamServices.beamRouter = actorSystem.actorOf(
      BeamRouter.props(
        beamServices.beamScenario,
        transportNetwork,
        scenario.getNetwork,
        networkHelper,
        beamServices.geo,
        scenario,
        scenario.getTransitVehicles,
        beamServices.fareCalculator,
        tollCalculator
      ),
      "router"
    )
    val maxHour = TimeUnit.SECONDS.toHours(scenario.getConfig.travelTimeCalculator().getMaxTime).toInt
    val warmStart = BeamWarmStart(beamServices.beamConfig, maxHour)
    warmStart.warmStartTravelTime(beamServices.beamRouter, scenario)
    Await.result(beamServices.beamRouter ? Identify(0), timeout.duration)

    /*    if(null != beamServices.beamConfig.beam.agentsim.taz.file && !beamServices.beamConfig.beam.agentsim.taz.file.isEmpty)
          beamServices.taz = TAZTreeMap.fromCsv(beamServices.beamConfig.beam.agentsim.taz.file)*/

    if (!beamServices.beamConfig.beam.physsim.skipPhysSim) {
      agentSimToPhysSimPlanConverter = new AgentSimToPhysSimPlanConverter(
        eventsManager,
        transportNetwork,
        event.getServices.getControlerIO,
        scenario,
        beamServices,
        beamConfigChangesObservable
      )
      iterationStatsProviders += agentSimToPhysSimPlanConverter
    }

    createGraphsFromEvents = new GraphsStatsAgentSimEventsListener(
      eventsManager,
      event.getServices.getControlerIO,
      beamServices,
      beamServices.beamConfig
    )
    iterationStatsProviders += createGraphsFromEvents
    modalityStyleStats = new ModalityStyleStats()
    expectedDisutilityHeatMapDataCollector = new ExpectedMaxUtilityHeatMap(
      eventsManager,
      beamServices.networkHelper,
      event.getServices.getControlerIO,
      beamServices.beamConfig.beam.outputs.writeEventsInterval
    )

    routeHistory = beamServices.matsimServices.getInjector.getInstance(classOf[RouteHistory])

    tncIterationsStatsCollector = new RideHailIterationsStatsCollector(
      eventsManager,
      beamServices,
      event.getServices.getInjector.getInstance(classOf[RideHailIterationHistory]),
      transportNetwork
    )

    delayMetricAnalysis = new DelayMetricAnalysis(
      eventsManager,
      event.getServices.getControlerIO,
      networkHelper
    )

    val controllerIO = event.getServices.getControlerIO
    PopulationCsvWriter.toCsv(scenario, controllerIO.getOutputFilename("population.csv"))
    VehiclesCsvWriter(beamServices).toCsv(scenario, controllerIO.getOutputFilename("vehicles.csv"))
    HouseholdsCsvWriter.toCsv(scenario, controllerIO.getOutputFilename("households.csv"))
    NetworkCsvWriter.toCsv(scenario, controllerIO.getOutputFilename("network.csv"))

    FailFast.run(beamServices)
  }

  override def notifyIterationStarts(event: IterationStartsEvent): Unit = {
    beamConfigChangesObservable.notifyChangeToSubscribers()
    ExponentialLazyLogging.reset()
<<<<<<< HEAD
    beamServices.privateVehicles.values.foreach(_.initializeFuelLevels)
=======
    beamServices.beamScenario.privateVehicles.values.foreach(_.initializeFuelLevels)
>>>>>>> 6ba08b51
    val controllerIO = event.getServices.getControlerIO
    if (isFirstIteration(event.getIteration)) {
      PlansCsvWriter.toCsv(scenario, controllerIO.getOutputFilename("plans.csv"))
    }
  }

  override def notifyIterationEnds(event: IterationEndsEvent): Unit = {

    val beamConfig: BeamConfig = beamConfigChangesObservable.getUpdatedBeamConfig

    travelTimeObserved.notifyIterationEnds(event)

    beamSkimmer.notifyIterationEnds(event)

    if (beamConfig.beam.debug.debugEnabled)
      logger.info(DebugLib.gcAndGetMemoryLogMessage("notifyIterationEnds.start (after GC): "))

    val outputGraphsFuture = Future {
      if ("ModeChoiceLCCM".equals(beamConfig.beam.agentsim.agents.modalBehaviors.modeChoiceClass)) {
        modalityStyleStats.processData(scenario.getPopulation, event)
        modalityStyleStats.buildModalityStyleGraph()
      }
      createGraphsFromEvents.createGraphs(event)

      val interval = beamConfig.beam.outputs.writePlansInterval
      val iterationNumber = event.getIteration
      val controllerIO = event.getServices.getControlerIO
      if (interval > 0 && iterationNumber % interval == 0) {
        PlansCsvWriter.toCsv(scenario, controllerIO.getIterationFilename(iterationNumber, "plans.csv"))
      }

      iterationSummaryStats += iterationStatsProviders
        .flatMap(_.getSummaryStats.asScala)
        .toMap

      val summaryStatsFile = Paths.get(event.getServices.getControlerIO.getOutputFilename("summaryStats.csv")).toFile
      writeSummaryStats(summaryStatsFile)

      iterationSummaryStats.flatMap(_.keySet).distinct.foreach { x =>
        val key = x.split("_")(0)
        val value = graphFileNameDirectory.getOrElse(key, 0) + 1
        graphFileNameDirectory += key -> value
      }

      val fileNames = iterationSummaryStats.flatMap(_.keySet).distinct.sorted
      fileNames.foreach(file => createSummaryStatsGraph(file, event.getIteration))

      graphFileNameDirectory.clear()

      // rideHailIterationHistoryActor ! CollectRideHailStats
      tncIterationsStatsCollector
        .tellHistoryToRideHailIterationHistoryActorAndReset()

      if (beamConfig.beam.replanning.Module_2.equalsIgnoreCase("ClearRoutes")) {
        routeHistory.expireRoutes(beamConfig.beam.replanning.ModuleProbability_2)
      }
    }

    if (beamConfig.beam.physsim.skipPhysSim) {
      Await.result(Future.sequence(List(outputGraphsFuture)), Duration.Inf)
    } else {
      val physsimFuture = Future {
        agentSimToPhysSimPlanConverter.startPhysSim(event)
      }

      // executing code blocks parallel
      Await.result(Future.sequence(List(outputGraphsFuture, physsimFuture)), Duration.Inf)
    }

    if (beamConfig.beam.debug.debugEnabled)
      logger.info(DebugLib.gcAndGetMemoryLogMessage("notifyIterationEnds.end (after GC): "))
    stopMeasuringIteration()

    val persons = scenario.getPopulation.getPersons.values().asScala
    logger.info(
      "Iteration {} - average number of plans per agent: {}",
      event.getIteration,
      persons.map(_.getPlans.size()).sum.toFloat / persons.size
    )

    val activityEndTimesNonNegativeCheck: Iterable[Plan] = persons.toList.flatMap(_.getPlans.asScala.toList) filter {
      plan =>
        val activities = plan.getPlanElements.asScala.filter(_.isInstanceOf[Activity])
        activities.dropRight(1).exists(_.asInstanceOf[Activity].getEndTime < 0)
    }

    if (activityEndTimesNonNegativeCheck.isEmpty) {
      logger.info("All person activities (except the last one) have non-negative end times.")
    } else {
      logger.warn(s"Non-negative end times found for person activities - ${activityEndTimesNonNegativeCheck.size}")
    }

    //    Tracer.currentContext.finish()
    metricsPrinter ! Print(
      Seq(
        "r5-plans-count"
      ),
      Nil
    )
    //rename output files generated by matsim to follow the standard naming convention of camel case
    renameGeneratedOutputFiles(event)
    logger.info("Ending Iteration")
    delayMetricAnalysis.generateDelayAnalysis(event)
  }

  private def isFirstIteration(currentIteration: Integer): Boolean = {
    val firstIteration = beamServices.beamConfig.matsim.modules.controler.firstIteration
    currentIteration == firstIteration
  }

  override def notifyShutdown(event: ShutdownEvent): Unit = {

    val firstIteration = beamServices.beamConfig.matsim.modules.controler.firstIteration
    val lastIteration = beamServices.beamConfig.matsim.modules.controler.lastIteration

    logger.info("Generating html page to compare graphs (across all iterations)")
    BeamGraphComparator.generateGraphComparisonHtmlPage(event, firstIteration, lastIteration)
    beamOutputDataDescriptionGenerator.generateDescriptors(event)

    Await.result(actorSystem.terminate(), Duration.Inf)
    logger.info("Actor system shut down")

    // remove output files which are not ready for release yet (enable again after Jan 2018)
    val outputFilesToDelete = Array(
      "traveldistancestats.txt",
      "traveldistancestats.png",
      "tmp"
    )

    //rename output files generated by matsim to follow the standard naming convention of camel case
    val outputFiles = renameGeneratedOutputFiles(event)

    val scenario = event.getServices.getScenario
    val controllerIO = event.getServices.getControlerIO

    outputFilesToDelete.foreach(deleteOutputFile)

    def deleteOutputFile(fileName: String) = {
      logger.debug(s"deleting output file: $fileName")
      Files.deleteIfExists(Paths.get(controllerIO.getOutputFilename(fileName)))
    }
    BeamConfigChangesObservable.clear()

  }

  private def writeSummaryStats(summaryStatsFile: File): Unit = {
    val keys = iterationSummaryStats.flatMap(_.keySet).distinct.sorted

    val out = new BufferedWriter(new FileWriter(summaryStatsFile))
    out.write("Iteration,")
    out.write(keys.mkString(","))
    out.newLine()

    iterationSummaryStats.zipWithIndex.foreach {
      case (stats, it) =>
        out.write(s"$it,")
        out.write(
          keys
            .map { key =>
              stats.getOrElse(key, 0)
            }
            .mkString(",")
        )
        out.newLine()
    }

    out.close()
  }

  def createSummaryStatsGraph(fileName: String, iteration: Int): Unit = {
    val fileNamePath =
      beamServices.matsimServices.getControlerIO.getOutputFilename(fileName.replaceAll("[/: ]", "_") + ".png")
    val index = fileNamePath.lastIndexOf("/")
    val outDir = new File(fileNamePath.substring(0, index) + "/summaryStats")
    val directoryName = fileName.split("_")(0)
    val numberOfGraphs: Int = 10
    val directoryKeySet = graphFileNameDirectory.filter(_._2 >= numberOfGraphs).keySet

    if (!outDir.exists()) {
      Files.createDirectories(outDir.toPath)
    }

    if (directoryKeySet.contains(directoryName)) {
      directoryKeySet foreach { file =>
        if (file.equals(directoryName)) {
          val dir = new File(outDir.getPath + "/" + file)
          if (!dir.exists()) {
            Files.createDirectories(dir.toPath)
          }
          val path = dir.getPath + fileNamePath.substring(index)
          createGraph(iteration, fileName, path)
        }
      }
    } else {
      val path = outDir.getPath + fileNamePath.substring(index)
      createGraph(iteration, fileName, path)
    }

  }

  def createGraph(iteration: Int, fileName: String, path: String): Unit = {
    val doubleOpt = iterationSummaryStats(iteration).get(fileName)
    val value: Double = doubleOpt.getOrElse(0.0).asInstanceOf[Double]

    val dataset = new DefaultCategoryDataset

    var data = summaryData.getOrElse(fileName, new mutable.TreeMap[Int, Double])
    data += (iteration      -> value)
    summaryData += fileName -> data

    val updateData = summaryData.getOrElse(fileName, new mutable.TreeMap[Int, Double])

    updateData.foreach(x => dataset.addValue(x._2, 0, x._1))

    val fileNameTokens = fileName.replaceAll("[:/ ]", "_").split("_")
    var header = StringUtils.splitByCharacterTypeCamelCase(fileNameTokens(0)).map(_.capitalize).mkString(" ")
    if (fileNameTokens.size > 1) {
      header = header + "(" + fileNameTokens.slice(1, fileNameTokens.size).mkString("_") + ")"
    }

    val chart = GraphUtils.createStackedBarChartWithDefaultSettings(
      dataset,
      header,
      "iteration",
      header,
      path,
      false
    )

    GraphUtils.saveJFreeChartAsPNG(
      chart,
      path,
      GraphsStatsAgentSimEventsListener.GRAPH_WIDTH,
      GraphsStatsAgentSimEventsListener.GRAPH_HEIGHT
    )
  }

  /**
    * Rename output files generated by libraries to match the standard naming convention of camel case.
    * @param event Any controller event
    */
  private def renameGeneratedOutputFiles(event: ControlerEvent): Seq[File] = {
    val filesToBeRenamed: Array[File] = event match {
      case _ if event.isInstanceOf[IterationEndsEvent] =>
        val iterationEvent = event.asInstanceOf[IterationEndsEvent]
        val outputIterationFileNameRegex = List(s"legHistogram(.*)", "experienced(.*)")
        // filter files that match output file name regex and are to be renamed
        FileUtils
          .getFile(new File(event.getServices.getControlerIO.getIterationPath(iterationEvent.getIteration)))
          .listFiles()
          .filter(
            f =>
              outputIterationFileNameRegex.exists(
                f.getName
                  .replace(event.getServices.getIterationNumber.toInt + ".", "")
                  .matches(_)
            )
          )
      case _ if event.isInstanceOf[ShutdownEvent] =>
        val shutdownEvent = event.asInstanceOf[ShutdownEvent]
        val outputFileNameRegex = List("output(.*)")
        // filter files that match output file name regex and are to be renamed
        FileUtils
          .getFile(new File(shutdownEvent.getServices.getControlerIO.getOutputPath))
          .listFiles()
          .filter(f => outputFileNameRegex.exists(f.getName.matches(_)))
    }
    filesToBeRenamed
      .map { file =>
        //rename each file to follow the camel case
        val newFile = FileUtils.getFile(
          file.getAbsolutePath.replace(
            file.getName,
            WordUtils
              .uncapitalize(file.getName.split("_").map(_.capitalize).mkString(""))
          )
        )
        logger.info(s"Renaming file - ${file.getName} to follow camel case notation : " + newFile.getAbsoluteFile)
        try {
          if (file != newFile && !newFile.exists()) {
            file.renameTo(newFile)
          }
          newFile
        } catch {
          case e: Exception =>
            logger.error(s"Error while renaming file - ${file.getName} to ${newFile.getName}", e)
            file
        }
      }
  }

}<|MERGE_RESOLUTION|>--- conflicted
+++ resolved
@@ -168,11 +168,7 @@
   override def notifyIterationStarts(event: IterationStartsEvent): Unit = {
     beamConfigChangesObservable.notifyChangeToSubscribers()
     ExponentialLazyLogging.reset()
-<<<<<<< HEAD
-    beamServices.privateVehicles.values.foreach(_.initializeFuelLevels)
-=======
     beamServices.beamScenario.privateVehicles.values.foreach(_.initializeFuelLevels)
->>>>>>> 6ba08b51
     val controllerIO = event.getServices.getControlerIO
     if (isFirstIteration(event.getIteration)) {
       PlansCsvWriter.toCsv(scenario, controllerIO.getOutputFilename("plans.csv"))
