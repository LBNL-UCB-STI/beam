--- conflicted
+++ resolved
@@ -25,13 +25,8 @@
 import beam.router.Modes.BeamMode
 import beam.router.osm.TollCalculator
 import beam.router.r5.RouteDumper
-<<<<<<< HEAD
-import beam.router.skim.Skims
 import beam.router.skim.urbansim.{BackgroundSkimsCreator, H3Clustering}
 import beam.router.{BeamRouter, FreeFlowTravelTime, RouteHistory}
-=======
-import beam.router.{BeamRouter, RouteHistory}
->>>>>>> 06b90eaa
 import beam.sim.config.{BeamConfig, BeamConfigHolder}
 import beam.sim.metrics.{BeamStaticMetricsWriter, MetricsSupport}
 import beam.utils.watcher.MethodWatcher
@@ -163,7 +158,8 @@
   beamServices.modeChoiceCalculatorFactory = ModeChoiceCalculator(
     beamServices.beamConfig.beam.agentsim.agents.modalBehaviors.modeChoiceClass,
     beamServices,
-    configHolder
+    configHolder,
+    eventsManager
   )
 
   val backgroundSkimsCreator: Option[BackgroundSkimsCreator] =
@@ -292,16 +288,7 @@
   }
 
   override def notifyIterationStarts(event: IterationStartsEvent): Unit = {
-<<<<<<< HEAD
     backgroundSkimsCreator.foreach(_.reduceParallelismTo(1))
-
-    val beamConfig: BeamConfig = beamConfigChangesObservable.getUpdatedBeamConfig
-    if (beamConfig.beam.debug.vmInformation.gcClassHistogramAtIterationStart) {
-      vmInformationWriter.writeVMInfo(event.getIteration, "start")
-    }
-
-=======
->>>>>>> 06b90eaa
     if (event.getIteration > 0) {
       maybeConsecutivePopulationLoader.foreach { cpl =>
         cpl.load()
@@ -313,8 +300,6 @@
 
     beamConfigChangesObservable.notifyChangeToSubscribers()
 
-<<<<<<< HEAD
-=======
     if (beamServices.beamConfig.beam.debug.writeModeChoiceAlternatives) {
       modeChoiceAlternativesCollector.notifyIterationStarts(event)
     }
@@ -326,7 +311,6 @@
       eventsManager
     )
 
->>>>>>> 06b90eaa
     ExponentialLazyLogging.reset()
     beamServices.beamScenario.privateVehicles.values.foreach(
       _.initializeFuelLevels(Some(beamServices.beamConfig.beam.agentsim.agents.vehicles.meanPrivateVehicleStartingSOC))
@@ -548,13 +532,8 @@
   import scala.concurrent.duration._
 
   override def notifyShutdown(event: ShutdownEvent): Unit = {
-<<<<<<< HEAD
     finalizeUrbanSimSkims()
-
-    carTravelTimeFromPte.notifyShutdown(event)
-=======
     carTravelTimeFromPtes.foreach(_.notifyShutdown(event))
->>>>>>> 06b90eaa
 
     val firstIteration = beamServices.beamConfig.matsim.modules.controler.firstIteration
     val lastIteration = beamServices.beamConfig.matsim.modules.controler.lastIteration
