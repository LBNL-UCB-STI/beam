package beam.sim

import java.io.{BufferedWriter, File, FileWriter}
import java.nio.file.{Files, Paths}
import java.util.concurrent.TimeUnit

import org.apache.commons.lang3.text.WordUtils
import akka.actor.{ActorRef, ActorSystem, Identify}
import akka.pattern.ask
import akka.util.Timeout
import beam.agentsim.agents.modalbehaviors.ModeChoiceCalculator
import beam.agentsim.agents.ridehail.{RideHailIterationHistoryActor, TNCIterationsStatsCollector}
import beam.analysis.IterationStatsProvider
import beam.analysis.plots.modality.ModalityStyleStats
import beam.analysis.plots.GraphsStatsAgentSimEventsListener
import beam.analysis.via.ExpectedMaxUtilityHeatMap
import beam.physsim.jdeqsim.AgentSimToPhysSimPlanConverter
import beam.router.BeamRouter
import beam.router.gtfs.FareCalculator
import beam.router.osm.TollCalculator
import beam.sim.metrics.MetricsPrinter.{Print, Subscribe}
import beam.sim.metrics.{MetricsPrinter, MetricsSupport}
import beam.utils.DebugLib
import beam.utils.scripts.PopulationWriterCSV
import com.conveyal.r5.transit.TransportNetwork
import com.google.common.base.CaseFormat
import com.google.inject.Inject
import com.typesafe.scalalogging.LazyLogging
import org.apache.commons.io.FileUtils
import org.matsim.api.core.v01.Scenario
import org.matsim.core.api.experimental.events.EventsManager
import org.matsim.core.controler.events.{ControlerEvent, IterationEndsEvent, ShutdownEvent, StartupEvent}
import org.matsim.core.controler.listener.{IterationEndsListener, ShutdownListener, StartupListener}
import org.matsim.vehicles.VehicleCapacity

import scala.collection.JavaConverters._
import scala.collection.mutable
import scala.collection.mutable.ListBuffer
import scala.concurrent.ExecutionContext.Implicits.global
import scala.concurrent.duration.Duration
import scala.concurrent.{Await, Future}

class BeamSim @Inject()(
<<<<<<< HEAD
  private val actorSystem: ActorSystem,
  private val transportNetwork: TransportNetwork,
  private val beamServices: BeamServices,
  private val eventsManager: EventsManager,
  private val scenario: Scenario,
) extends StartupListener
    with IterationEndsListener
    with ShutdownListener
    with LazyLogging
    with MetricsSupport {
=======
                         private val actorSystem: ActorSystem,
                         private val transportNetwork: TransportNetwork,
                         private val beamServices: BeamServices,
                         private val eventsManager: EventsManager,
                         private val scenario: Scenario,
                         private val beamOutputDataDescriptionGenerator: BeamOutputDataDescriptionGenerator,
                       ) extends StartupListener
  with IterationEndsListener
  with ShutdownListener
  with LazyLogging
  with MetricsSupport {
>>>>>>> 118952fb

  private var agentSimToPhysSimPlanConverter: AgentSimToPhysSimPlanConverter = _
  private implicit val timeout: Timeout = Timeout(50000, TimeUnit.SECONDS)

  private var createGraphsFromEvents: GraphsStatsAgentSimEventsListener = _
  private var modalityStyleStats: ModalityStyleStats = _
  private var expectedDisutilityHeatMapDataCollector: ExpectedMaxUtilityHeatMap = _
  private var rideHailIterationHistoryActor: ActorRef = _

  private var tncIterationsStatsCollector: TNCIterationsStatsCollector = _
  val rideHailIterationHistoryActorName = "rideHailIterationHistoryActor"
  val iterationStatsProviders: ListBuffer[IterationStatsProvider] = new ListBuffer()
  val iterationSummaryStats: ListBuffer[Map[java.lang.String, java.lang.Double]] = ListBuffer()
  var metricsPrinter: ActorRef = actorSystem.actorOf(MetricsPrinter.props())

  override def notifyStartup(event: StartupEvent): Unit = {
    beamServices.modeChoiceCalculatorFactory = ModeChoiceCalculator(
      beamServices.beamConfig.beam.agentsim.agents.modalBehaviors.modeChoiceClass,
      beamServices
    )

    metricsPrinter ! Subscribe("counter", "**")
    metricsPrinter ! Subscribe("histogram", "**")

    val fareCalculator = new FareCalculator(beamServices.beamConfig.beam.routing.r5.directory)
    val tollCalculator = new TollCalculator(beamServices.beamConfig, beamServices.beamConfig.beam.routing.r5.directory)
    beamServices.beamRouter = actorSystem.actorOf(
      BeamRouter.props(
        beamServices,
        transportNetwork,
        scenario.getNetwork,
        scenario,
        eventsManager,
        scenario.getTransitVehicles,
        fareCalculator,
        tollCalculator
      ),
      "router"
    )
    Await.result(beamServices.beamRouter ? Identify(0), timeout.duration)

    /*    if(null != beamServices.beamConfig.beam.agentsim.taz.file && !beamServices.beamConfig.beam.agentsim.taz.file.isEmpty)
          beamServices.taz = TAZTreeMap.fromCsv(beamServices.beamConfig.beam.agentsim.taz.file)*/

    beamServices.matsimServices = event.getServices

    if (!beamServices.beamConfig.beam.physsim.skipPhysSim) {
      agentSimToPhysSimPlanConverter = new AgentSimToPhysSimPlanConverter(
        eventsManager,
        transportNetwork,
        event.getServices.getControlerIO,
        scenario,
        beamServices
      )
      iterationStatsProviders += agentSimToPhysSimPlanConverter
    }

    createGraphsFromEvents = new GraphsStatsAgentSimEventsListener(
      eventsManager,
      event.getServices.getControlerIO,
      beamServices,
      beamServices.beamConfig
    )
    iterationStatsProviders += createGraphsFromEvents
    modalityStyleStats = new ModalityStyleStats()
    expectedDisutilityHeatMapDataCollector = new ExpectedMaxUtilityHeatMap(
      eventsManager,
      scenario.getNetwork,
      event.getServices.getControlerIO,
      beamServices.beamConfig.beam.outputs.writeEventsInterval
    )

    rideHailIterationHistoryActor = actorSystem.actorOf(
      RideHailIterationHistoryActor.props(eventsManager, beamServices, transportNetwork),
      rideHailIterationHistoryActorName
    )
    tncIterationsStatsCollector = new TNCIterationsStatsCollector(
      eventsManager,
      beamServices,
      rideHailIterationHistoryActor,
      transportNetwork
    )

    // report inconsistencies in output:
    //new RideHailDebugEventHandler(eventsManager)
  }

  override def notifyIterationEnds(event: IterationEndsEvent): Unit = {
    if (beamServices.beamConfig.beam.debug.debugEnabled)
      logger.info(DebugLib.gcAndGetMemoryLogMessage("notifyIterationEnds.start (after GC): "))

    val outputGraphsFuture = Future {
      if ("ModeChoiceLCCM".equals(beamServices.beamConfig.beam.agentsim.agents.modalBehaviors.modeChoiceClass)) {
        modalityStyleStats.processData(scenario.getPopulation, event)
        modalityStyleStats.buildModalityStyleGraph()
      }
      createGraphsFromEvents.createGraphs(event)
      val interval = beamServices.beamConfig.beam.outputs.writePlansInterval
      if (interval > 0 && event.getIteration % interval == 0) {
        PopulationWriterCSV(event.getServices.getScenario.getPopulation).write(
          event.getServices.getControlerIO
            .getIterationFilename(event.getIteration, "population.csv.gz")
        )
      }

      iterationSummaryStats += iterationStatsProviders
        .flatMap(_.getSummaryStats.asScala)
        .toMap

      val summaryStatsFile = Paths.get(event.getServices.getControlerIO.getOutputFilename("summaryStats.csv")).toFile
      writeSummaryStats(summaryStatsFile)
      // rideHailIterationHistoryActor ! CollectRideHailStats
      tncIterationsStatsCollector
        .tellHistoryToRideHailIterationHistoryActorAndReset()
    }

    if (beamServices.beamConfig.beam.physsim.skipPhysSim) {
      Await.result(Future.sequence(List(outputGraphsFuture)), Duration.Inf)
    } else {
      val physsimFuture = Future {
        agentSimToPhysSimPlanConverter.startPhysSim(event)
      }

      // executing code blocks parallel
      Await.result(Future.sequence(List(outputGraphsFuture, physsimFuture)), Duration.Inf)
    }

    if (beamServices.beamConfig.beam.debug.debugEnabled)
      logger.info(DebugLib.gcAndGetMemoryLogMessage("notifyIterationEnds.end (after GC): "))
    stopMeasuringIteration()

    val persons = scenario.getPopulation.getPersons.values().asScala
    logger.info(
      "Iteration {} - average number of plans per agent: {}",
      event.getIteration,
      persons.map(_.getPlans.size()).sum.toFloat / persons.size
    )
    //    Tracer.currentContext.finish()
    metricsPrinter ! Print(
      Seq(
        "r5-plans-count"
      ),
      Nil
    )
    //rename output files generated by matsim to follow the standard naming convention of camel case
    renameGeneratedOutputFiles(event)
    logger.info("Ending Iteration")
  }

  override def notifyShutdown(event: ShutdownEvent): Unit = {

    val firstIteration = beamServices.beamConfig.matsim.modules.controler.firstIteration
    val lastIteration = beamServices.beamConfig.matsim.modules.controler.lastIteration

    logger.info("Generating html page to compare graphs (across all iterations)")
    BeamGraphComparator.generateGraphComparisonHtmlPage(event, firstIteration, lastIteration)
    beamOutputDataDescriptionGenerator.generateDescriptors(event)

    Await.result(actorSystem.terminate(), Duration.Inf)
    logger.info("Actor system shut down")

    // remove output files which are not ready for release yet (enable again after Jan 2018)
    val outputFilesToDelete = Array(
      "traveldistancestats.txt",
      "traveldistancestats.png",
      "tmp",
      "modestats.txt",
      "modestats.png"
    )

    //rename output files generated by matsim to follow the standard naming convention of camel case
    renameGeneratedOutputFiles(event)
    outputFilesToDelete.foreach(deleteOutputFile)
    createGraphsFromEvents.notifyShutdown(event)

    def deleteOutputFile(fileName: String) = {
      logger.debug(s"deleting output file: $fileName")
      Files.deleteIfExists(Paths.get(event.getServices.getControlerIO.getOutputFilename(fileName)))
    }
  }

  private def writeSummaryStats(summaryStatsFile: File): Unit = {
    val keys = iterationSummaryStats.flatMap(_.keySet).distinct.sorted

    val out = new BufferedWriter(new FileWriter(summaryStatsFile))
    out.write("Iteration,")
    out.write(keys.mkString(","))
    out.newLine()

    iterationSummaryStats.zipWithIndex.foreach {
      case (stats, it) =>
        out.write(s"$it,")
        out.write(keys.map(stats.getOrElse(_, "")).mkString(","))
        out.newLine()
    }

    out.close()
  }

  /**
    * Rename output files generated by libraries to match the standard naming convention of camel case.
    * @param event Any controller event
    */
  private def renameGeneratedOutputFiles(event: ControlerEvent): Unit = {
    val filesToBeRenamed: Array[File] = event match {
      case _ if event.isInstanceOf[IterationEndsEvent] =>
        val iterationEvent = event.asInstanceOf[IterationEndsEvent]
        val outputIterationFileNameRegex = List(s"legHistogram(.*)", "experienced(.*)")
        // filter files that match output file name regex and are to be renamed
        FileUtils
          .getFile(new File(event.getServices.getControlerIO.getIterationPath(iterationEvent.getIteration)))
          .listFiles()
          .filter(
            f =>
              outputIterationFileNameRegex.exists(
                f.getName
                  .replace(event.getServices.getIterationNumber.toInt + ".", "")
                  .matches(_)
            )
          )
      case _ if event.isInstanceOf[ShutdownEvent] =>
        val shutdownEvent = event.asInstanceOf[ShutdownEvent]
        val outputFileNameRegex = List("output(.*)")
        // filter files that match output file name regex and are to be renamed
        FileUtils
          .getFile(new File(shutdownEvent.getServices.getControlerIO.getOutputPath))
          .listFiles()
          .filter(f => outputFileNameRegex.exists(f.getName.matches(_)))
    }
    filesToBeRenamed
      .foreach { file =>
        //rename each file to follow the camel case
        val newFile = FileUtils.getFile(
          file.getAbsolutePath.replace(
            file.getName,
            WordUtils
              .uncapitalize(file.getName.split("_").map(_.capitalize).mkString(""))
          )
        )
        logger.info(s"Renaming file - ${file.getName} to follow camel case notation : " + newFile.getAbsoluteFile)
        try {
          if (file != newFile && !newFile.exists()) {
            file.renameTo(newFile)
          }
        } catch {
          case e: Exception =>
            logger.error(s"Error while renaming file - ${file.getName} to ${newFile.getName}", e)
        }
      }
  }
}<|MERGE_RESOLUTION|>--- conflicted
+++ resolved
@@ -41,18 +41,6 @@
 import scala.concurrent.{Await, Future}
 
 class BeamSim @Inject()(
-<<<<<<< HEAD
-  private val actorSystem: ActorSystem,
-  private val transportNetwork: TransportNetwork,
-  private val beamServices: BeamServices,
-  private val eventsManager: EventsManager,
-  private val scenario: Scenario,
-) extends StartupListener
-    with IterationEndsListener
-    with ShutdownListener
-    with LazyLogging
-    with MetricsSupport {
-=======
                          private val actorSystem: ActorSystem,
                          private val transportNetwork: TransportNetwork,
                          private val beamServices: BeamServices,
@@ -64,7 +52,6 @@
   with ShutdownListener
   with LazyLogging
   with MetricsSupport {
->>>>>>> 118952fb
 
   private var agentSimToPhysSimPlanConverter: AgentSimToPhysSimPlanConverter = _
   private implicit val timeout: Timeout = Timeout(50000, TimeUnit.SECONDS)
