package beam.sim

import java.util.concurrent.TimeUnit

<<<<<<< HEAD
import akka.actor.FSM.SubscribeTransitionCallBack
import akka.actor.{ActorRef, ActorSystem, Identify, PoisonPill, Props}
import akka.pattern.ask
import akka.util.Timeout
import beam.agentsim
import beam.agentsim.agents.BeamAgent.Finish
import beam.agentsim.agents._
import beam.agentsim.agents.household.HouseholdActor
import beam.agentsim.agents.household.HouseholdActor.InitializeRideHailAgent
import beam.agentsim.agents.modalBehaviors.ModeChoiceCalculator
import beam.agentsim.agents.vehicles.BeamVehicleType.{CarVehicle, HumanBodyVehicle}
import beam.agentsim.agents.vehicles.EnergyEconomyAttributes.Powertrain
import beam.agentsim.agents.vehicles._
import beam.agentsim.events.handling.BeamEventsLogger
import beam.agentsim.scheduler.BeamAgentScheduler
import beam.agentsim.scheduler.BeamAgentScheduler.ScheduleTrigger
=======
import akka.actor.{ActorSystem, Identify}
import akka.util.Timeout
import akka.pattern.ask
import beam.agentsim.agents.modalBehaviors.ModeChoiceCalculator
>>>>>>> 88b35f31
import beam.physsim.jdeqsim.AgentSimToPhysSimPlanConverter
import beam.router.BeamRouter
import beam.router.gtfs.FareCalculator
import com.google.inject.Inject
<<<<<<< HEAD
import glokka.Registry
import glokka.Registry.Created
import org.matsim.api.core.v01.population.Person
import org.matsim.api.core.v01.{Coord, Id}
import org.matsim.core.api.experimental.events.EventsManager
import org.matsim.core.controler.events.{IterationEndsEvent, IterationStartsEvent, ShutdownEvent, StartupEvent}
import org.matsim.core.controler.listener.{IterationEndsListener, IterationStartsListener, ShutdownListener,
  StartupListener}
import org.matsim.households.Household
import org.matsim.vehicles.{Vehicle, VehicleCapacity, VehicleType, VehicleUtils}
import org.slf4j.{Logger, LoggerFactory}
=======
import org.matsim.api.core.v01.Scenario
import org.matsim.core.api.experimental.events.EventsManager
import org.matsim.core.controler.events.{IterationEndsEvent, ShutdownEvent, StartupEvent}
import org.matsim.core.controler.listener.{IterationEndsListener, ShutdownListener, StartupListener}
import org.matsim.vehicles.VehicleCapacity
>>>>>>> 88b35f31

import scala.collection.JavaConverters._
import scala.collection.{JavaConverters, mutable}
import scala.concurrent.Await

class BeamSim @Inject()(private val actorSystem: ActorSystem,
<<<<<<< HEAD
                        private val beamServices: BeamServices
                       ) extends StartupListener with IterationStartsListener with IterationEndsListener with
  ShutdownListener {
=======
                        private val beamServices: BeamServices,
                        private val eventsManager: EventsManager,
                        private val scenario: Scenario,
                       ) extends StartupListener with IterationEndsListener with ShutdownListener {
>>>>>>> 88b35f31

  private var agentSimToPhysSimPlanConverter: AgentSimToPhysSimPlanConverter = _
  private implicit val timeout: Timeout = Timeout(50000, TimeUnit.SECONDS)

  override def notifyStartup(event: StartupEvent): Unit = {
<<<<<<< HEAD
    eventsManager = beamServices.matsimServices.getEvents

    beamServices.modeChoiceCalculator = ModeChoiceCalculator(beamServices.beamConfig.beam.agentsim.agents
      .modalBehaviors.modeChoiceClass, beamServices)

    val schedulerFuture = beamServices.registry ? Registry.Register("scheduler", Props(classOf[BeamAgentScheduler],
      beamServices.beamConfig, 3600 * 30.0, 300.0))
    beamServices.schedulerRef = Await.result(schedulerFuture, timeout.duration).asInstanceOf[Created].ref

    // Before we initialize router we need to scale the transit vehicle capacities
    val alreadyScaled: mutable.HashSet[VehicleCapacity] = mutable.HashSet()
    beamServices.matsimServices.getScenario.getTransitVehicles.getVehicleTypes.asScala.foreach { case (typeId,
    vehType) =>
=======
    beamServices.modeChoiceCalculator = ModeChoiceCalculator(beamServices.beamConfig.beam.agentsim.agents.modalBehaviors.modeChoiceClass, beamServices)

    // Before we initialize router we need to scale the transit vehicle capacities
    val alreadyScaled: mutable.HashSet[VehicleCapacity] = mutable.HashSet()
    scenario.getTransitVehicles.getVehicleTypes.asScala.foreach{ case(_, vehType) =>
>>>>>>> 88b35f31
      val theCap: VehicleCapacity = vehType.getCapacity
      if (!alreadyScaled.contains(theCap)) {
        theCap.setSeats(math.round(theCap.getSeats * beamServices.beamConfig.beam.agentsim.tuning.transitCapacity)
          .toInt)
        theCap.setStandingRoom(math.round(theCap.getStandingRoom * beamServices.beamConfig.beam.agentsim.tuning
          .transitCapacity).toInt)
        alreadyScaled.add(theCap)
      }
    }

    val fareCalculator = new FareCalculator(beamServices.beamConfig.beam.routing.r5.directory)
<<<<<<< HEAD

    val router = actorSystem.actorOf(BeamRouter.props(beamServices, beamServices.matsimServices.getScenario.getNetwork, beamServices.matsimServices.getScenario
      .getTransitVehicles, fareCalculator), "router")
    beamServices.beamRouter = router
    Await.result(beamServices.beamRouter ? Identify(0), timeout.duration)

    val rideHailingManagerFuture = beamServices.registry ? Registry.Register("RideHailingManager", RideHailingManager
      .props("RideHailingManager",
        Map[Id[VehicleType], BigDecimal](), beamServices.vehicles.toMap, beamServices, Map.empty))
    beamServices.rideHailingManager = Await.result(rideHailingManagerFuture, timeout.duration).asInstanceOf[Created].ref


  }

  override def notifyIterationStarts(event: IterationStartsEvent): Unit = {
    currentIter = event.getIteration
    resetPop(event.getIteration)
    Await.result(beamServices.beamRouter ? InitTransit, timeout.duration)
    logger.info(s"Transit schedule has been initialized")
  }

  override def notifyIterationEnds(event: IterationEndsEvent): Unit = {
    cleanupRideHailingAgents()
    cleanupHouseHolder()
    agentSimToPhysSimPlanConverter.startPhysSim()
  }

  private def cleanupRideHailingAgents(): Unit = {
    rideHailingAgents.foreach(_ ! Finish)
    rideHailingAgents = Nil
  }


  private def cleanupHouseHolder(): Unit = {
    for ((_, householdAgent) <- beamServices.householdRefs) {
      logger.debug(s"Stopping ${householdAgent.path.name} ")
      householdAgent ! PoisonPill
    }
  }

=======
    beamServices.beamRouter = actorSystem.actorOf(BeamRouter.props(beamServices, scenario.getNetwork, eventsManager, scenario.getTransitVehicles, fareCalculator), "router")
    Await.result(beamServices.beamRouter ? Identify(0), timeout.duration)

    agentSimToPhysSimPlanConverter = new AgentSimToPhysSimPlanConverter(eventsManager, scenario, beamServices.geo, beamServices.registry, beamServices.beamRouter)
  }

  override def notifyIterationEnds(event: IterationEndsEvent): Unit = {
    agentSimToPhysSimPlanConverter.startPhysSim()
  }

>>>>>>> 88b35f31
  override def notifyShutdown(event: ShutdownEvent): Unit = {
    actorSystem.terminate()
  }

<<<<<<< HEAD
  def resetPop(iter: Int): Unit = {

    val random = new Random(beamServices.matsimServices.getConfig.global().getRandomSeed)

    val errorListener = actorSystem.actorOf(ErrorListener.props(iter))
    actorSystem.eventStream.subscribe(errorListener, classOf[BeamAgent.TerminatedPrematurelyEvent])
    // populateBeamServices
    beamServices.persons ++= scala.collection.JavaConverters.mapAsScalaMap(
      beamServices.matsimServices.getScenario.getPopulation.getPersons)
//        beamServices.vehicles ++= beamServices.matsimServices.getScenario.getVehicles.getVehicles.asScala.toMap
    beamServices.households ++= beamServices.matsimServices.getScenario.getHouseholds.getHouseholds.asScala.toMap
    logger.info(
      s"Loaded ${beamServices.persons.size} people in ${beamServices.households.size} households with " +
        s"${beamServices.vehicles.size} vehicles")
    var personToHouseholdId: Map[Id[Person], Id[Household]] = Map()
    beamServices.households.foreach {
      case (householdId, matSimHousehold) =>
        personToHouseholdId = personToHouseholdId ++ matSimHousehold.getMemberIds.asScala
          .map(
            personId =>
              personId ->
                householdId)
    }

    val iterId = Option(iter.toString)

    // Initialize Person Agents
    initializePersonAgents(personToHouseholdId)

    // Init households before RHA.... RHA vehicles will initially be managed by households
    initHouseholds(iterId)

    // Init ridehailing agents
    sampleRideHailAgentsFromPop(
      beamServices.beamConfig.beam.agentsim.agents.rideHailing.numDriversAsFractionOfPopulation)

    //TODO if we can't do the following with generic Ids, then we should seriously consider abandoning typed IDs
    beamServices.personRefs.foreach {
      case (id, ref) =>
        ref ! SubscribeTransitionCallBack(errorListener) // Subscribes each person to the error listener
        beamServices.agentRefs.put(id.toString, ref)
    }
  }

  private def initializePersonAgents(personToHouseholdId: Map[Id[Person], Id[Household]]) = {
    for ((personId, matsimPerson) <- beamServices.persons.take(
      beamServices.beamConfig.beam.agentsim.numAgents)) {

      val bodyVehicleIdFromPerson = HumanBodyVehicle.createId(personId)

      val personAgentRef: ActorRef = actorSystem.actorOf(
        PersonAgent.props(beamServices,
          personId,
          personToHouseholdId(personId),
          matsimPerson.getSelectedPlan,
          bodyVehicleIdFromPerson),
        PersonAgent.buildActorName(personId)
      )

      // Human body vehicle initialization
      val matsimBodyVehicle = VehicleUtils.getFactory.createVehicle(
        bodyVehicleIdFromPerson,
        HumanBodyVehicle.MatsimHumanBodyVehicleType)
      val bodyVehicle = new BeamVehicle(
        Option(personAgentRef),
        HumanBodyVehicle.powerTrainForHumanBody(),
        matsimBodyVehicle,
        None,
        HumanBodyVehicle)

      // real vehicle( car, bus, etc.)  should be populated from config in notifyStartup
      //let's put here human body vehicle too, it should be clean up on each iteration
      beamServices.vehicles += ((bodyVehicleIdFromPerson, bodyVehicle))

      beamServices.schedulerRef ! ScheduleTrigger(InitializeTrigger(0.0), personAgentRef)
      beamServices.personRefs += ((personId, personAgentRef))
    }
  }


  private def sampleRideHailAgentsFromPop(fraction: Double): Unit = {
    val numRideHailAgents: Int = math
      .round(math.min(
        beamServices.beamConfig.beam.agentsim.numAgents,
        beamServices.persons.size) * beamServices.beamConfig.beam.agentsim.agents.rideHailing
        .numDriversAsFractionOfPopulation)
      .toInt
    var totalRideShareAgents: Int = 0
    for {
      (hId: Id[Household], hh: Household) <- beamServices.households
      mId: Id[Person] <- JavaConverters.asScalaBuffer(hh.getMemberIds)
    } yield {
      totalRideShareAgents += 1
      if (totalRideShareAgents < numRideHailAgents) {
        beamServices.householdRefs(hId) ! InitializeRideHailAgent(mId)
      }
    }
  } //TODO: Initialize vehicles in household


  private def initHouseholds(iterId: Option[String] = None)(implicit ev: Id[Vehicle] => Id[BeamVehicle]): Unit = {
    val householdAttrs =
      beamServices.matsimServices.getScenario.getHouseholds.getHouseholdAttributes

    beamServices.households.foreach {
      case (householdId, matSimHousehold) =>
        //TODO a good example where projection should accompany the data
        if (householdAttrs.getAttribute(householdId.toString, "homecoordx") == null) {
          logger.error(
            s"Cannot find homeCoordX for household $householdId which will be interpreted at 0.0")
        }
        if (householdAttrs.getAttribute(householdId.toString.toLowerCase(),
          "homecoordy") == null) {
          logger.error(
            s"Cannot find homeCoordY for household $householdId which will be interpreted at 0.0")
        }
        val homeCoord = new Coord(
          householdAttrs
            .getAttribute(householdId.toString, "homecoordx")
            .asInstanceOf[Double],
          householdAttrs
            .getAttribute(householdId.toString, "homecoordy")
            .asInstanceOf[Double]
        )

        val membersActors = matSimHousehold.getMemberIds.asScala
          .map { personId =>
            (personId, beamServices.personRefs.get(personId))
          }
          .collect {
            case (personId, Some(personAgent)) => (personId, personAgent)
          }
          .toMap


        val houseHoldVehicles: Map[Id[BeamVehicle], BeamVehicle] = JavaConverters
          .collectionAsScalaIterable(matSimHousehold.getVehicleIds)
          .map({ id =>
            val matsimVehicle = JavaConverters.mapAsScalaMap(
              beamServices.matsimServices.getScenario.getVehicles.getVehicles)(
              id)
            val information = Option(matsimVehicle.getType.getEngineInformation)
            val vehicleAttribute = Option(
              beamServices.matsimServices.getScenario.getVehicles.getVehicleAttributes)
            val powerTrain = Powertrain.PowertrainFromMilesPerGallon(
              information
                .map(_.getGasConsumption)
                .getOrElse(Powertrain.AverageMilesPerGallon))
            agentsim.vehicleId2BeamVehicleId(id) -> new BeamVehicle(None,
              powerTrain,
              matsimVehicle,
              vehicleAttribute,
              CarVehicle)
          }).toMap

        houseHoldVehicles.foreach(x=>beamServices.vehicles.update(x._1,x._2))

        val props = HouseholdActor.props(beamServices,
          householdId,
          matSimHousehold,
          houseHoldVehicles,
          membersActors,
          homeCoord)

        val householdActor = actorSystem.actorOf(
          props,
          HouseholdActor.buildActorName(householdId, iterId))

        houseHoldVehicles.values.foreach { veh => veh.manager = Some(householdActor) }


        beamServices.householdRefs.put(householdId, householdActor)
    }
  }

=======
>>>>>>> 88b35f31
}


<|MERGE_RESOLUTION|>--- conflicted
+++ resolved
@@ -2,147 +2,48 @@
 
 import java.util.concurrent.TimeUnit
 
-<<<<<<< HEAD
-import akka.actor.FSM.SubscribeTransitionCallBack
-import akka.actor.{ActorRef, ActorSystem, Identify, PoisonPill, Props}
+import akka.actor.{ActorSystem, Identify}
 import akka.pattern.ask
 import akka.util.Timeout
-import beam.agentsim
-import beam.agentsim.agents.BeamAgent.Finish
-import beam.agentsim.agents._
-import beam.agentsim.agents.household.HouseholdActor
-import beam.agentsim.agents.household.HouseholdActor.InitializeRideHailAgent
 import beam.agentsim.agents.modalBehaviors.ModeChoiceCalculator
-import beam.agentsim.agents.vehicles.BeamVehicleType.{CarVehicle, HumanBodyVehicle}
-import beam.agentsim.agents.vehicles.EnergyEconomyAttributes.Powertrain
-import beam.agentsim.agents.vehicles._
-import beam.agentsim.events.handling.BeamEventsLogger
-import beam.agentsim.scheduler.BeamAgentScheduler
-import beam.agentsim.scheduler.BeamAgentScheduler.ScheduleTrigger
-=======
-import akka.actor.{ActorSystem, Identify}
-import akka.util.Timeout
-import akka.pattern.ask
-import beam.agentsim.agents.modalBehaviors.ModeChoiceCalculator
->>>>>>> 88b35f31
 import beam.physsim.jdeqsim.AgentSimToPhysSimPlanConverter
 import beam.router.BeamRouter
 import beam.router.gtfs.FareCalculator
 import com.google.inject.Inject
-<<<<<<< HEAD
-import glokka.Registry
-import glokka.Registry.Created
-import org.matsim.api.core.v01.population.Person
-import org.matsim.api.core.v01.{Coord, Id}
-import org.matsim.core.api.experimental.events.EventsManager
-import org.matsim.core.controler.events.{IterationEndsEvent, IterationStartsEvent, ShutdownEvent, StartupEvent}
-import org.matsim.core.controler.listener.{IterationEndsListener, IterationStartsListener, ShutdownListener,
-  StartupListener}
-import org.matsim.households.Household
-import org.matsim.vehicles.{Vehicle, VehicleCapacity, VehicleType, VehicleUtils}
-import org.slf4j.{Logger, LoggerFactory}
-=======
 import org.matsim.api.core.v01.Scenario
 import org.matsim.core.api.experimental.events.EventsManager
 import org.matsim.core.controler.events.{IterationEndsEvent, ShutdownEvent, StartupEvent}
 import org.matsim.core.controler.listener.{IterationEndsListener, ShutdownListener, StartupListener}
 import org.matsim.vehicles.VehicleCapacity
->>>>>>> 88b35f31
 
 import scala.collection.JavaConverters._
-import scala.collection.{JavaConverters, mutable}
+import scala.collection.mutable
 import scala.concurrent.Await
 
 class BeamSim @Inject()(private val actorSystem: ActorSystem,
-<<<<<<< HEAD
-                        private val beamServices: BeamServices
-                       ) extends StartupListener with IterationStartsListener with IterationEndsListener with
-  ShutdownListener {
-=======
                         private val beamServices: BeamServices,
                         private val eventsManager: EventsManager,
                         private val scenario: Scenario,
                        ) extends StartupListener with IterationEndsListener with ShutdownListener {
->>>>>>> 88b35f31
 
   private var agentSimToPhysSimPlanConverter: AgentSimToPhysSimPlanConverter = _
   private implicit val timeout: Timeout = Timeout(50000, TimeUnit.SECONDS)
 
   override def notifyStartup(event: StartupEvent): Unit = {
-<<<<<<< HEAD
-    eventsManager = beamServices.matsimServices.getEvents
-
-    beamServices.modeChoiceCalculator = ModeChoiceCalculator(beamServices.beamConfig.beam.agentsim.agents
-      .modalBehaviors.modeChoiceClass, beamServices)
-
-    val schedulerFuture = beamServices.registry ? Registry.Register("scheduler", Props(classOf[BeamAgentScheduler],
-      beamServices.beamConfig, 3600 * 30.0, 300.0))
-    beamServices.schedulerRef = Await.result(schedulerFuture, timeout.duration).asInstanceOf[Created].ref
-
-    // Before we initialize router we need to scale the transit vehicle capacities
-    val alreadyScaled: mutable.HashSet[VehicleCapacity] = mutable.HashSet()
-    beamServices.matsimServices.getScenario.getTransitVehicles.getVehicleTypes.asScala.foreach { case (typeId,
-    vehType) =>
-=======
     beamServices.modeChoiceCalculator = ModeChoiceCalculator(beamServices.beamConfig.beam.agentsim.agents.modalBehaviors.modeChoiceClass, beamServices)
 
     // Before we initialize router we need to scale the transit vehicle capacities
     val alreadyScaled: mutable.HashSet[VehicleCapacity] = mutable.HashSet()
     scenario.getTransitVehicles.getVehicleTypes.asScala.foreach{ case(_, vehType) =>
->>>>>>> 88b35f31
       val theCap: VehicleCapacity = vehType.getCapacity
-      if (!alreadyScaled.contains(theCap)) {
-        theCap.setSeats(math.round(theCap.getSeats * beamServices.beamConfig.beam.agentsim.tuning.transitCapacity)
-          .toInt)
-        theCap.setStandingRoom(math.round(theCap.getStandingRoom * beamServices.beamConfig.beam.agentsim.tuning
-          .transitCapacity).toInt)
+      if(!alreadyScaled.contains(theCap)){
+        theCap.setSeats(math.round(theCap.getSeats * beamServices.beamConfig.beam.agentsim.tuning.transitCapacity).toInt)
+        theCap.setStandingRoom(math.round(theCap.getStandingRoom * beamServices.beamConfig.beam.agentsim.tuning.transitCapacity).toInt)
         alreadyScaled.add(theCap)
       }
     }
 
     val fareCalculator = new FareCalculator(beamServices.beamConfig.beam.routing.r5.directory)
-<<<<<<< HEAD
-
-    val router = actorSystem.actorOf(BeamRouter.props(beamServices, beamServices.matsimServices.getScenario.getNetwork, beamServices.matsimServices.getScenario
-      .getTransitVehicles, fareCalculator), "router")
-    beamServices.beamRouter = router
-    Await.result(beamServices.beamRouter ? Identify(0), timeout.duration)
-
-    val rideHailingManagerFuture = beamServices.registry ? Registry.Register("RideHailingManager", RideHailingManager
-      .props("RideHailingManager",
-        Map[Id[VehicleType], BigDecimal](), beamServices.vehicles.toMap, beamServices, Map.empty))
-    beamServices.rideHailingManager = Await.result(rideHailingManagerFuture, timeout.duration).asInstanceOf[Created].ref
-
-
-  }
-
-  override def notifyIterationStarts(event: IterationStartsEvent): Unit = {
-    currentIter = event.getIteration
-    resetPop(event.getIteration)
-    Await.result(beamServices.beamRouter ? InitTransit, timeout.duration)
-    logger.info(s"Transit schedule has been initialized")
-  }
-
-  override def notifyIterationEnds(event: IterationEndsEvent): Unit = {
-    cleanupRideHailingAgents()
-    cleanupHouseHolder()
-    agentSimToPhysSimPlanConverter.startPhysSim()
-  }
-
-  private def cleanupRideHailingAgents(): Unit = {
-    rideHailingAgents.foreach(_ ! Finish)
-    rideHailingAgents = Nil
-  }
-
-
-  private def cleanupHouseHolder(): Unit = {
-    for ((_, householdAgent) <- beamServices.householdRefs) {
-      logger.debug(s"Stopping ${householdAgent.path.name} ")
-      householdAgent ! PoisonPill
-    }
-  }
-
-=======
     beamServices.beamRouter = actorSystem.actorOf(BeamRouter.props(beamServices, scenario.getNetwork, eventsManager, scenario.getTransitVehicles, fareCalculator), "router")
     Await.result(beamServices.beamRouter ? Identify(0), timeout.duration)
 
@@ -153,189 +54,10 @@
     agentSimToPhysSimPlanConverter.startPhysSim()
   }
 
->>>>>>> 88b35f31
   override def notifyShutdown(event: ShutdownEvent): Unit = {
     actorSystem.terminate()
   }
 
-<<<<<<< HEAD
-  def resetPop(iter: Int): Unit = {
-
-    val random = new Random(beamServices.matsimServices.getConfig.global().getRandomSeed)
-
-    val errorListener = actorSystem.actorOf(ErrorListener.props(iter))
-    actorSystem.eventStream.subscribe(errorListener, classOf[BeamAgent.TerminatedPrematurelyEvent])
-    // populateBeamServices
-    beamServices.persons ++= scala.collection.JavaConverters.mapAsScalaMap(
-      beamServices.matsimServices.getScenario.getPopulation.getPersons)
-//        beamServices.vehicles ++= beamServices.matsimServices.getScenario.getVehicles.getVehicles.asScala.toMap
-    beamServices.households ++= beamServices.matsimServices.getScenario.getHouseholds.getHouseholds.asScala.toMap
-    logger.info(
-      s"Loaded ${beamServices.persons.size} people in ${beamServices.households.size} households with " +
-        s"${beamServices.vehicles.size} vehicles")
-    var personToHouseholdId: Map[Id[Person], Id[Household]] = Map()
-    beamServices.households.foreach {
-      case (householdId, matSimHousehold) =>
-        personToHouseholdId = personToHouseholdId ++ matSimHousehold.getMemberIds.asScala
-          .map(
-            personId =>
-              personId ->
-                householdId)
-    }
-
-    val iterId = Option(iter.toString)
-
-    // Initialize Person Agents
-    initializePersonAgents(personToHouseholdId)
-
-    // Init households before RHA.... RHA vehicles will initially be managed by households
-    initHouseholds(iterId)
-
-    // Init ridehailing agents
-    sampleRideHailAgentsFromPop(
-      beamServices.beamConfig.beam.agentsim.agents.rideHailing.numDriversAsFractionOfPopulation)
-
-    //TODO if we can't do the following with generic Ids, then we should seriously consider abandoning typed IDs
-    beamServices.personRefs.foreach {
-      case (id, ref) =>
-        ref ! SubscribeTransitionCallBack(errorListener) // Subscribes each person to the error listener
-        beamServices.agentRefs.put(id.toString, ref)
-    }
-  }
-
-  private def initializePersonAgents(personToHouseholdId: Map[Id[Person], Id[Household]]) = {
-    for ((personId, matsimPerson) <- beamServices.persons.take(
-      beamServices.beamConfig.beam.agentsim.numAgents)) {
-
-      val bodyVehicleIdFromPerson = HumanBodyVehicle.createId(personId)
-
-      val personAgentRef: ActorRef = actorSystem.actorOf(
-        PersonAgent.props(beamServices,
-          personId,
-          personToHouseholdId(personId),
-          matsimPerson.getSelectedPlan,
-          bodyVehicleIdFromPerson),
-        PersonAgent.buildActorName(personId)
-      )
-
-      // Human body vehicle initialization
-      val matsimBodyVehicle = VehicleUtils.getFactory.createVehicle(
-        bodyVehicleIdFromPerson,
-        HumanBodyVehicle.MatsimHumanBodyVehicleType)
-      val bodyVehicle = new BeamVehicle(
-        Option(personAgentRef),
-        HumanBodyVehicle.powerTrainForHumanBody(),
-        matsimBodyVehicle,
-        None,
-        HumanBodyVehicle)
-
-      // real vehicle( car, bus, etc.)  should be populated from config in notifyStartup
-      //let's put here human body vehicle too, it should be clean up on each iteration
-      beamServices.vehicles += ((bodyVehicleIdFromPerson, bodyVehicle))
-
-      beamServices.schedulerRef ! ScheduleTrigger(InitializeTrigger(0.0), personAgentRef)
-      beamServices.personRefs += ((personId, personAgentRef))
-    }
-  }
-
-
-  private def sampleRideHailAgentsFromPop(fraction: Double): Unit = {
-    val numRideHailAgents: Int = math
-      .round(math.min(
-        beamServices.beamConfig.beam.agentsim.numAgents,
-        beamServices.persons.size) * beamServices.beamConfig.beam.agentsim.agents.rideHailing
-        .numDriversAsFractionOfPopulation)
-      .toInt
-    var totalRideShareAgents: Int = 0
-    for {
-      (hId: Id[Household], hh: Household) <- beamServices.households
-      mId: Id[Person] <- JavaConverters.asScalaBuffer(hh.getMemberIds)
-    } yield {
-      totalRideShareAgents += 1
-      if (totalRideShareAgents < numRideHailAgents) {
-        beamServices.householdRefs(hId) ! InitializeRideHailAgent(mId)
-      }
-    }
-  } //TODO: Initialize vehicles in household
-
-
-  private def initHouseholds(iterId: Option[String] = None)(implicit ev: Id[Vehicle] => Id[BeamVehicle]): Unit = {
-    val householdAttrs =
-      beamServices.matsimServices.getScenario.getHouseholds.getHouseholdAttributes
-
-    beamServices.households.foreach {
-      case (householdId, matSimHousehold) =>
-        //TODO a good example where projection should accompany the data
-        if (householdAttrs.getAttribute(householdId.toString, "homecoordx") == null) {
-          logger.error(
-            s"Cannot find homeCoordX for household $householdId which will be interpreted at 0.0")
-        }
-        if (householdAttrs.getAttribute(householdId.toString.toLowerCase(),
-          "homecoordy") == null) {
-          logger.error(
-            s"Cannot find homeCoordY for household $householdId which will be interpreted at 0.0")
-        }
-        val homeCoord = new Coord(
-          householdAttrs
-            .getAttribute(householdId.toString, "homecoordx")
-            .asInstanceOf[Double],
-          householdAttrs
-            .getAttribute(householdId.toString, "homecoordy")
-            .asInstanceOf[Double]
-        )
-
-        val membersActors = matSimHousehold.getMemberIds.asScala
-          .map { personId =>
-            (personId, beamServices.personRefs.get(personId))
-          }
-          .collect {
-            case (personId, Some(personAgent)) => (personId, personAgent)
-          }
-          .toMap
-
-
-        val houseHoldVehicles: Map[Id[BeamVehicle], BeamVehicle] = JavaConverters
-          .collectionAsScalaIterable(matSimHousehold.getVehicleIds)
-          .map({ id =>
-            val matsimVehicle = JavaConverters.mapAsScalaMap(
-              beamServices.matsimServices.getScenario.getVehicles.getVehicles)(
-              id)
-            val information = Option(matsimVehicle.getType.getEngineInformation)
-            val vehicleAttribute = Option(
-              beamServices.matsimServices.getScenario.getVehicles.getVehicleAttributes)
-            val powerTrain = Powertrain.PowertrainFromMilesPerGallon(
-              information
-                .map(_.getGasConsumption)
-                .getOrElse(Powertrain.AverageMilesPerGallon))
-            agentsim.vehicleId2BeamVehicleId(id) -> new BeamVehicle(None,
-              powerTrain,
-              matsimVehicle,
-              vehicleAttribute,
-              CarVehicle)
-          }).toMap
-
-        houseHoldVehicles.foreach(x=>beamServices.vehicles.update(x._1,x._2))
-
-        val props = HouseholdActor.props(beamServices,
-          householdId,
-          matSimHousehold,
-          houseHoldVehicles,
-          membersActors,
-          homeCoord)
-
-        val householdActor = actorSystem.actorOf(
-          props,
-          HouseholdActor.buildActorName(householdId, iterId))
-
-        houseHoldVehicles.values.foreach { veh => veh.manager = Some(householdActor) }
-
-
-        beamServices.householdRefs.put(householdId, householdActor)
-    }
-  }
-
-=======
->>>>>>> 88b35f31
 }
 
 
