package beam.sim

import java.io.{BufferedWriter, File, FileWriter}
import java.nio.file.{Files, Paths}
import java.util.Collections
import java.util.concurrent.{ThreadLocalRandom, TimeUnit}

import akka.actor.{ActorSystem, Identify}
import akka.pattern.ask
import akka.util.Timeout
import beam.agentsim.agents.modalbehaviors.ModeChoiceCalculator
import beam.agentsim.agents.ridehail.{RideHailIterationHistory, RideHailIterationsStatsCollector}
import beam.analysis.cartraveltime.{
  CarTripStatsFromPathTraversalEventHandler,
  StudyAreaTripFilter,
  TakeAllTripsTripFilter
}
import beam.analysis.plots.modality.ModalityStyleStats
import beam.analysis.plots.{GraphUtils, GraphsStatsAgentSimEventsListener}
import beam.analysis.via.ExpectedMaxUtilityHeatMap
import beam.analysis.{DelayMetricAnalysis, IterationStatsProvider, RideHailUtilizationCollector}
import beam.physsim.jdeqsim.AgentSimToPhysSimPlanConverter
import beam.router.osm.TollCalculator
import beam.router.skim.Skims
import beam.router.{BeamRouter, RouteHistory}
import beam.sim.config.{BeamConfig, BeamConfigHolder}
import beam.router.r5.RouteDumper
import beam.sim.metrics.SimulationMetricCollector.SimulationTime
import beam.sim.metrics.{BeamStaticMetricsWriter, Metrics, MetricsSupport}
import beam.utils.watcher.MethodWatcher
//import beam.sim.metrics.MetricsPrinter.{Print, Subscribe}
//import beam.sim.metrics.{MetricsPrinter, MetricsSupport}
import beam.utils.csv.writers._
import beam.utils.logging.ExponentialLazyLogging
import beam.utils.scripts.FailFast
import beam.utils.{DebugLib, NetworkHelper, ProfilingUtils, SummaryVehicleStatsParser}
import com.conveyal.r5.transit.TransportNetwork
import com.google.inject.Inject
import com.typesafe.scalalogging.LazyLogging
import org.matsim.api.core.v01.Id
import org.matsim.api.core.v01.population.{Leg, Person, Population, PopulationFactory}
import org.matsim.core.population.PopulationUtils
import org.matsim.utils.objectattributes.ObjectAttributes
import org.matsim.utils.objectattributes.attributable.AttributesUtils
import org.matsim.api.core.v01.Coord
import org.matsim.core.controler.Controler
import org.matsim.utils.objectattributes.{ObjectAttributes, ObjectAttributesXmlWriter}
import org.matsim.core.events.handler.BasicEventHandler
//import com.zaxxer.nuprocess.NuProcess
import beam.analysis.PythonProcess
import org.apache.commons.io.FileUtils
import org.apache.commons.lang3.StringUtils
import org.apache.commons.lang3.text.WordUtils
import org.jfree.data.category.DefaultCategoryDataset
import org.matsim.api.core.v01.Scenario
import org.matsim.api.core.v01.population.{Activity, Plan}
import org.matsim.core.api.experimental.events.EventsManager
import org.matsim.core.controler.corelisteners.DumpDataAtEnd
import org.matsim.core.controler.events._
import org.matsim.core.controler.listener.{
  IterationEndsListener,
  IterationStartsListener,
  ShutdownListener,
  StartupListener
}

import scala.collection.JavaConverters._
import scala.collection.mutable.ListBuffer
import scala.collection.{immutable, mutable}
import scala.concurrent.ExecutionContext.Implicits.global
import scala.concurrent.duration.Duration
import scala.concurrent.{Await, Future}

class BeamSim @Inject()(
  private val actorSystem: ActorSystem,
  private val transportNetwork: TransportNetwork,
  private val tollCalculator: TollCalculator,
  private val beamServices: BeamServices,
  private val eventsManager: EventsManager,
  private val scenario: Scenario,
  private val beamScenario: BeamScenario,
  private val networkHelper: NetworkHelper,
  private val beamOutputDataDescriptionGenerator: BeamOutputDataDescriptionGenerator,
  private val beamConfigChangesObservable: BeamConfigChangesObservable,
  private val routeHistory: RouteHistory,
  private val rideHailIterationHistory: RideHailIterationHistory,
  private val configHolder: BeamConfigHolder
) extends StartupListener
    with IterationStartsListener
    with IterationEndsListener
    with ShutdownListener
    with LazyLogging
    with MetricsSupport {

  private var agentSimToPhysSimPlanConverter: AgentSimToPhysSimPlanConverter = _
  private implicit val timeout: Timeout = Timeout(50000, TimeUnit.SECONDS)

  private var createGraphsFromEvents: GraphsStatsAgentSimEventsListener = _
  private var delayMetricAnalysis: DelayMetricAnalysis = _
  private var modalityStyleStats: ModalityStyleStats = _
  private var expectedDisutilityHeatMapDataCollector: ExpectedMaxUtilityHeatMap = _

  private var tncIterationsStatsCollector: RideHailIterationsStatsCollector = _
  val iterationStatsProviders: ListBuffer[IterationStatsProvider] = new ListBuffer()
  val iterationSummaryStats: ListBuffer[Map[java.lang.String, java.lang.Double]] = ListBuffer()
  val graphFileNameDirectory = mutable.Map[String, Int]()
  // var metricsPrinter: ActorRef = actorSystem.actorOf(MetricsPrinter.props())
  val summaryData = new mutable.HashMap[String, mutable.Map[Int, Double]]()
  val runningPythonScripts = mutable.ListBuffer.empty[PythonProcess]

  val rideHailUtilizationCollector: RideHailUtilizationCollector = new RideHailUtilizationCollector(beamServices)

  val routeDumper: RouteDumper = new RouteDumper(beamServices)

  val startAndEndEventListeners: List[BasicEventHandler with IterationStartsListener with IterationEndsListener] =
    List(routeDumper)

<<<<<<< HEAD
  val carTravelTimeFromPtes: List[CarTripStatsFromPathTraversalEventHandler] = {
    val normalCarTravelTime = new CarTripStatsFromPathTraversalEventHandler(
      networkHelper,
      beamServices.matsimServices.getControlerIO,
      TakeAllTripsTripFilter,
      "",
      treatMismatchAsWarning = true
    )
    val studyAreCarTravelTime = if (beamServices.beamConfig.beam.calibration.studyArea.enabled) {
      Some(
        new CarTripStatsFromPathTraversalEventHandler(
          networkHelper,
          beamServices.matsimServices.getControlerIO,
          new StudyAreaTripFilter(beamServices.beamConfig.beam.calibration.studyArea, beamServices.geo),
          "studyarea",
          treatMismatchAsWarning = false // It is expected that for study area some PathTraversals will be taken, so do not treat it as warning
        )
      )
    } else {
      None
    }
    List(Some(normalCarTravelTime), studyAreCarTravelTime).flatten
  }
=======
  val carTravelTimeFromPte: CarTripStatsFromPathTraversalEventHandler =
    new CarTripStatsFromPathTraversalEventHandler(
      networkHelper,
      Some(beamServices.matsimServices.getControlerIO)
    )
>>>>>>> 30cf4dca

  var maybeConsecutivePopulationLoader: Option[ConsecutivePopulationLoader] = None

  override def notifyStartup(event: StartupEvent): Unit = {
    maybeConsecutivePopulationLoader =
      if (beamServices.beamConfig.beam.physsim.relaxation.`type` == "consecutive_increase_of_population") {
        val consecutivePopulationLoader = new ConsecutivePopulationLoader(
          scenario,
          Array(10.0, 10.0, 10.0, 10.0, 10.0, 10.0, 10.0, 10.0, 10.0, 10.0),
          new java.util.Random(beamServices.beamConfig.matsim.modules.global.randomSeed)
        )
        consecutivePopulationLoader.cleanScenario()
        consecutivePopulationLoader.load()
        Some(consecutivePopulationLoader)
      } else None

//    metricsPrinter ! Subscribe("counter", "**")
//    metricsPrinter ! Subscribe("histogram", "**")

    eventsManager.addHandler(rideHailUtilizationCollector)
    carTravelTimeFromPtes.foreach(eventsManager.addHandler)
    startAndEndEventListeners.foreach(eventsManager.addHandler)

    beamServices.beamRouter = actorSystem.actorOf(
      BeamRouter.props(
        beamServices.beamScenario,
        transportNetwork,
        scenario.getNetwork,
        networkHelper,
        beamServices.geo,
        scenario,
        scenario.getTransitVehicles,
        beamServices.fareCalculator,
        tollCalculator,
        eventsManager
      ),
      "router"
    )
    BeamWarmStart.warmStartTravelTime(
      beamServices.beamConfig,
      scenario.getConfig.travelTimeCalculator(),
      beamServices.beamRouter,
      scenario
    )
    Await.result(beamServices.beamRouter ? Identify(0), timeout.duration)

    /*    if(null != beamServices.beamConfig.beam.agentsim.taz.file && !beamServices.beamConfig.beam.agentsim.taz.file.isEmpty)
          beamServices.taz = TAZTreeMap.fromCsv(beamServices.beamConfig.beam.agentsim.taz.file)*/

    if (!beamServices.beamConfig.beam.physsim.skipPhysSim) {
      agentSimToPhysSimPlanConverter = new AgentSimToPhysSimPlanConverter(
        eventsManager,
        transportNetwork,
        event.getServices.getControlerIO,
        scenario,
        beamServices,
        beamConfigChangesObservable
      )
      iterationStatsProviders += agentSimToPhysSimPlanConverter
    }

    createGraphsFromEvents = new GraphsStatsAgentSimEventsListener(
      eventsManager,
      event.getServices.getControlerIO,
      beamServices,
      beamServices.beamConfig
    )
    iterationStatsProviders += createGraphsFromEvents
    modalityStyleStats = new ModalityStyleStats()
    expectedDisutilityHeatMapDataCollector = new ExpectedMaxUtilityHeatMap(
      eventsManager,
      beamServices,
      event.getServices.getControlerIO
    )

    tncIterationsStatsCollector = new RideHailIterationsStatsCollector(
      eventsManager,
      beamServices,
      rideHailIterationHistory,
      transportNetwork
    )

    delayMetricAnalysis = new DelayMetricAnalysis(
      eventsManager,
      event.getServices.getControlerIO,
      networkHelper
    )

    val controllerIO = event.getServices.getControlerIO

    // FIXME: Remove this once ready to merge
    // generateRandomCoordinates()

    PopulationCsvWriter.toCsv(scenario, controllerIO.getOutputFilename("population.csv.gz"))
    VehiclesCsvWriter(beamServices).toCsv(scenario, controllerIO.getOutputFilename("vehicles.csv.gz"))
    HouseholdsCsvWriter.toCsv(scenario, controllerIO.getOutputFilename("households.csv.gz"))
    NetworkCsvWriter.toCsv(scenario, controllerIO.getOutputFilename("network.csv.gz"))

    dumpMatsimStuffAtTheBeginningOfSimulation()

    // These metric are used to display all other metrics in Grafana.
    // For example take a look to `run_name` variable in the dashboard
    BeamStaticMetricsWriter.writeBaseMetrics(beamScenario, beamServices)

    FailFast.run(beamServices)
    Skims.setup(beamServices)
  }

  override def notifyIterationStarts(event: IterationStartsEvent): Unit = {
    if (event.getIteration > 0) {
      maybeConsecutivePopulationLoader.foreach { cpl =>
        cpl.load()
        agentSimToPhysSimPlanConverter.buildPersonToHousehold()
      }
    }

    beamServices.beamRouter ! BeamRouter.IterationStartsMessage(event.getIteration)

    beamConfigChangesObservable.notifyChangeToSubscribers()

    beamServices.modeChoiceCalculatorFactory = ModeChoiceCalculator(
      beamServices.beamConfig.beam.agentsim.agents.modalBehaviors.modeChoiceClass,
      beamServices,
      configHolder
    )

    ExponentialLazyLogging.reset()
    beamServices.beamScenario.privateVehicles.values.foreach(
      _.initializeFuelLevels(Some(beamServices.beamConfig.beam.agentsim.agents.vehicles.meanPrivateVehicleStartingSOC))
    )

    val iterationNumber = event.getIteration

    val controllerIO = event.getServices.getControlerIO
    if (isFirstIteration(iterationNumber)) {
      PlansCsvWriter.toCsv(scenario, controllerIO.getOutputFilename("plans.csv.gz"))
    }
    rideHailUtilizationCollector.reset(event.getIteration)
    startAndEndEventListeners.foreach(_.notifyIterationStarts(event))

    beamServices.simMetricCollector.clear()

  }

  private def shouldWritePlansAtCurrentIteration(iterationNumber: Int): Boolean = {
    val beamConfig: BeamConfig = beamConfigChangesObservable.getUpdatedBeamConfig
    val interval = beamConfig.beam.outputs.writePlansInterval
    interval > 0 && iterationNumber % interval == 0
  }

  override def notifyIterationEnds(event: IterationEndsEvent): Unit = {
    val beamConfig: BeamConfig = beamConfigChangesObservable.getUpdatedBeamConfig

    if (shouldWritePlansAtCurrentIteration(event.getIteration)) {
      PlansCsvWriter.toCsv(
        scenario,
        beamServices.matsimServices.getControlerIO.getIterationFilename(event.getIteration, "plans.csv.gz")
      )
    }

    if (beamConfig.beam.debug.debugEnabled)
      logger.info(DebugLib.getMemoryLogMessage("notifyIterationEnds.start (after GC): "))

    rideHailUtilizationCollector.notifyIterationEnds(event)
    carTravelTimeFromPtes.foreach(_.notifyIterationEnds(event))
    startAndEndEventListeners.foreach(_.notifyIterationEnds(event))

    val outputGraphsFuture = Future {
      if ("ModeChoiceLCCM".equals(beamConfig.beam.agentsim.agents.modalBehaviors.modeChoiceClass)) {
        modalityStyleStats.processData(scenario.getPopulation, event)
        modalityStyleStats.buildModalityStyleGraph()
      }
      createGraphsFromEvents.createGraphs(event)

      iterationSummaryStats += iterationStatsProviders
        .flatMap(_.getSummaryStats.asScala)
        .toMap

      val summaryVehicleStatsFile =
        Paths.get(event.getServices.getControlerIO.getOutputFilename("summaryVehicleStats.csv")).toFile
      val unProcessedStats = MethodWatcher.withLoggingInvocationTime(
        "Saving summary vehicle stats",
        writeSummaryVehicleStats(summaryVehicleStatsFile),
        logger.underlying
      )

      val summaryStatsFile = Paths.get(event.getServices.getControlerIO.getOutputFilename("summaryStats.csv")).toFile
      MethodWatcher.withLoggingInvocationTime(
        "Saving summary stats",
        writeSummaryStats(summaryStatsFile, unProcessedStats),
        logger.underlying
      )

      iterationSummaryStats.flatMap(_.keySet).distinct.foreach { x =>
        val key = x.split("_")(0)
        val value = graphFileNameDirectory.getOrElse(key, 0) + 1
        graphFileNameDirectory += key -> value
      }

      val fileNames = iterationSummaryStats.flatMap(_.keySet).distinct.sorted
      MethodWatcher.withLoggingInvocationTime(
        "Creating summary stats graphs",
        fileNames.foreach(file => createSummaryStatsGraph(file, event.getIteration)),
        logger.underlying
      )

      graphFileNameDirectory.clear()

      // rideHailIterationHistoryActor ! CollectRideHailStats
      tncIterationsStatsCollector
        .tellHistoryToRideHailIterationHistoryActorAndReset()

      if (beamConfig.beam.replanning.Module_2.equalsIgnoreCase("ClearRoutes")) {
        routeHistory.expireRoutes(beamConfig.beam.replanning.ModuleProbability_2)
      }
    }

    if (beamConfig.beam.physsim.skipPhysSim) {
      Await.result(Future.sequence(List(outputGraphsFuture)), Duration.Inf)
    } else {
      val physsimFuture = Future {
        agentSimToPhysSimPlanConverter.startPhysSim(event)
      }

      // executing code blocks parallel
      Await.result(Future.sequence(List(outputGraphsFuture, physsimFuture)), Duration.Inf)
    }

    if (beamConfig.beam.debug.debugEnabled)
      logger.info(DebugLib.getMemoryLogMessage("notifyIterationEnds.end (after GC): "))
    stopMeasuringIteration()

    val persons = scenario.getPopulation.getPersons.values().asScala
    logger.info(
      "Iteration {} - average number of plans per agent: {}",
      event.getIteration,
      persons.map(_.getPlans.size()).sum.toFloat / persons.size
    )

    val activityEndTimesNonNegativeCheck: Iterable[Plan] = persons.toList.flatMap(_.getPlans.asScala.toList) filter {
      plan =>
        val activities = plan.getPlanElements.asScala.filter(_.isInstanceOf[Activity])
        activities.dropRight(1).exists(_.asInstanceOf[Activity].getEndTime < 0)
    }

    if (activityEndTimesNonNegativeCheck.isEmpty) {
      logger.info("All person activities (except the last one) have non-negative end times.")
    } else {
      logger.warn(s"Non-negative end times found for person activities - ${activityEndTimesNonNegativeCheck.size}")
    }

    //    Tracer.currentContext.finish()
//    metricsPrinter ! Print(
//      Seq(
//        "r5-plans-count"
//      ),
//      Nil
//    )
    //rename output files generated by matsim to follow the standard naming convention of camel case
    renameGeneratedOutputFiles(event)

    if (beamConfig.beam.outputs.writeGraphs) {
      // generateRepositioningGraphs(event)
    }

    logger.info("Ending Iteration")
    delayMetricAnalysis.generateDelayAnalysis(event)

    writeEventsAnalysisUsing(event)

    // Clear the state of private vehicles because they are shared across iterations
    beamServices.beamScenario.privateVehicles.values.foreach(_.resetState())
  }

  private def writeEventsAnalysisUsing(event: IterationEndsEvent) = {
    if (beamServices.beamConfig.beam.outputs.writeAnalysis) {
      val writeEventsInterval = beamServices.beamConfig.beam.outputs.writeEventsInterval
      val writeEventAnalysisInThisIteration = writeEventsInterval > 0 && event.getIteration % writeEventsInterval == 0
      if (writeEventAnalysisInThisIteration) {
        val currentEventsFilePath =
          event.getServices.getControlerIO.getIterationFilename(event.getServices.getIterationNumber, "events.csv")
        val pythonProcess = beam.analysis.AnalysisProcessor.firePythonScriptAsync(
          "src/main/python/events_analysis/analyze_events.py",
          if ((new File(currentEventsFilePath)).exists) currentEventsFilePath else currentEventsFilePath + ".gz"
        )
        runningPythonScripts += pythonProcess
      }
    }
  }

  private def dumpMatsimStuffAtTheBeginningOfSimulation(): Unit = {
    ProfilingUtils.timed(
      s"dumpMatsimStuffAtTheBeginningOfSimulation in the beginning of simulation",
      x => logger.info(x)
    ) {
      // `DumpDataAtEnd` during `notifyShutdown` dumps network, plans, person attributes and other things.
      // Reusing it to get `outputPersonAttributes.xml.gz` which is needed for warmstart
      val dumper = beamServices.injector.getInstance(classOf[DumpDataAtEnd])
      dumper match {
        case listener: ShutdownListener =>
          val event = new ShutdownEvent(beamServices.matsimServices, false)
          // Create files
          listener.notifyShutdown(event)
          dumpHouseholdAttributes

          // Rename files
          renameGeneratedOutputFiles(event)
        case x =>
          logger.warn("dumper is not `ShutdownListener`")
      }
    }
  }

  private def dumpHouseholdAttributes(): Unit = {
    val householdAttributes = scenario.getHouseholds.getHouseholdAttributes
    if (householdAttributes != null) {
      val writer = new ObjectAttributesXmlWriter(householdAttributes)
      writer.setPrettyPrint(true)
      writer.putAttributeConverters(Collections.emptyMap())
      writer.writeFile(
        beamServices.matsimServices.getControlerIO.getOutputFilename("output_householdAttributes.xml.gz")
      )
    }
  }

  private def isFirstIteration(currentIteration: Integer): Boolean = {
    val firstIteration = beamServices.beamConfig.matsim.modules.controler.firstIteration
    currentIteration == firstIteration
  }

  override def notifyShutdown(event: ShutdownEvent): Unit = {
    carTravelTimeFromPtes.foreach(_.notifyShutdown(event))

    val firstIteration = beamServices.beamConfig.matsim.modules.controler.firstIteration
    val lastIteration = beamServices.beamConfig.matsim.modules.controler.lastIteration

    GraphReadmeGenerator.generateGraphReadme(event.getServices.getControlerIO.getOutputPath)

    logger.info("Generating html page to compare graphs (across all iterations)")
    BeamGraphComparator.generateGraphComparisonHtmlPage(event, firstIteration, lastIteration)
    beamOutputDataDescriptionGenerator.generateDescriptors(event)

    Await.result(actorSystem.terminate(), Duration.Inf)
    logger.info("Actor system shut down")

    // remove output files which are not ready for release yet (enable again after Jan 2018)
    val outputFilesToDelete = Array(
      "traveldistancestats.txt",
      "traveldistancestats.png",
      "tmp"
    )

    //rename output files generated by matsim to follow the standard naming convention of camel case
    val outputFiles = renameGeneratedOutputFiles(event)

    val scenario = event.getServices.getScenario
    val controllerIO = event.getServices.getControlerIO

    outputFilesToDelete.foreach(deleteOutputFile)

    def deleteOutputFile(fileName: String) = {
      logger.debug(s"deleting output file: $fileName")
      Files.deleteIfExists(Paths.get(controllerIO.getOutputFilename(fileName)))
    }
    BeamConfigChangesObservable.clear()

    runningPythonScripts
      .filter(process => process.isRunning)
      .foreach(process => {
        logger.info("Waiting for python process to complete running.")
        process.waitFor(5, TimeUnit.MINUTES)
        logger.info("Python process completed.")
      })

    Skims.clear()

    beamServices.simMetricCollector.close()
  }

  private def writeSummaryVehicleStats(summaryVehicleStatsFile: File): immutable.HashSet[String] = {
    val columns = Seq("vehicleMilesTraveled", "vehicleHoursTraveled", "numberOfVehicles")

    val out = new BufferedWriter(new FileWriter(summaryVehicleStatsFile))
    out.write("iteration,vehicleType,")
    out.write(columns.mkString(","))
    out.newLine()

    val ignoredStats = mutable.HashSet.empty[String]
    iterationSummaryStats.zipWithIndex.foreach {
      case (stats, it) =>
        val (ignored, parsed) =
          SummaryVehicleStatsParser.splitStatsMap(stats.map(kv => (kv._1, Double2double(kv._2))), columns)

        ignoredStats ++= ignored
        parsed.foreach {
          case (vehicleType, statsValues) =>
            out.write(s"$it,$vehicleType,")
            out.write(statsValues.mkString(","))
            out.newLine()
        }
    }

    out.close()
    // because motorizedVehicleMilesTraveled and vehicleMilesTraveled contains the same data
    // so we assume that we already processed both
    immutable.HashSet[String](ignoredStats.filterNot(_.startsWith("motorizedVehicleMilesTraveled")).toSeq: _*)
  }

  private def writeSummaryStats(summaryStatsFile: File, unProcessedStats: immutable.HashSet[String]): Unit = {
    val keys = iterationSummaryStats.flatMap(_.keySet).distinct.filter(unProcessedStats.contains).sorted

    val out = new BufferedWriter(new FileWriter(summaryStatsFile))
    out.write("Iteration,")
    out.write(keys.mkString(","))
    out.newLine()

    iterationSummaryStats.zipWithIndex.foreach {
      case (stats, it) =>
        out.write(s"$it,")
        out.write(
          keys
            .map { key =>
              stats.getOrElse(key, 0)
            }
            .mkString(",")
        )
        out.newLine()
    }

    out.close()
  }

  def createSummaryStatsGraph(fileName: String, iteration: Int): Unit = {
    val fileNamePath =
      beamServices.matsimServices.getControlerIO.getOutputFilename(fileName.replaceAll("[/: ]", "_") + ".png")
    val index = fileNamePath.lastIndexOf("/")
    val outDir = new File(fileNamePath.substring(0, index) + "/summaryStats")
    val directoryName = fileName.split("_")(0)
    val numberOfGraphs: Int = 10
    val directoryKeySet = graphFileNameDirectory.filter(_._2 >= numberOfGraphs).keySet

    if (!outDir.exists()) {
      Files.createDirectories(outDir.toPath)
    }

    if (directoryKeySet.contains(directoryName)) {
      directoryKeySet foreach { file =>
        if (file.equals(directoryName)) {
          val dir = new File(outDir.getPath + "/" + file)
          if (!dir.exists()) {
            Files.createDirectories(dir.toPath)
          }
          val path = dir.getPath + fileNamePath.substring(index)
          createGraph(iteration, fileName, path)
        }
      }
    } else {
      val path = outDir.getPath + fileNamePath.substring(index)
      createGraph(iteration, fileName, path)
    }

  }

  def createGraph(iteration: Int, fileName: String, path: String): Unit = {
    val doubleOpt = iterationSummaryStats(iteration).get(fileName)
    val value: Double = doubleOpt.getOrElse(0.0).asInstanceOf[Double]

    val dataset = new DefaultCategoryDataset

    var data = summaryData.getOrElse(fileName, new mutable.TreeMap[Int, Double])
    data += (iteration      -> value)
    summaryData += fileName -> data

    val updateData = summaryData.getOrElse(fileName, new mutable.TreeMap[Int, Double])

    updateData.foreach(x => dataset.addValue(x._2, 0, x._1))

    val fileNameTokens = fileName.replaceAll("[:/ ]", "_").split("_")
    var header = StringUtils.splitByCharacterTypeCamelCase(fileNameTokens(0)).map(_.capitalize).mkString(" ")
    if (fileNameTokens.size > 1) {
      header = header + "(" + fileNameTokens.slice(1, fileNameTokens.size).mkString("_") + ")"
    }

    val chart = GraphUtils.createStackedBarChartWithDefaultSettings(
      dataset,
      header,
      "iteration",
      header,
      false
    )

    GraphUtils.saveJFreeChartAsPNG(
      chart,
      path,
      GraphsStatsAgentSimEventsListener.GRAPH_WIDTH,
      GraphsStatsAgentSimEventsListener.GRAPH_HEIGHT
    )
  }

  /**
    * Rename output files generated by libraries to match the standard naming convention of camel case.
    *
    * @param event Any controller event
    */
  private def renameGeneratedOutputFiles(event: ControlerEvent): Seq[File] = {
    val filesToBeRenamed: Array[File] = event match {
      case _ if event.isInstanceOf[IterationEndsEvent] =>
        val iterationEvent = event.asInstanceOf[IterationEndsEvent]
        val outputIterationFileNameRegex = List(s"legHistogram(.*)", "experienced(.*)")
        // filter files that match output file name regex and are to be renamed
        FileUtils
          .getFile(new File(event.getServices.getControlerIO.getIterationPath(iterationEvent.getIteration)))
          .listFiles()
          .filter(
            f =>
              outputIterationFileNameRegex.exists(
                f.getName
                  .replace(event.getServices.getIterationNumber.toInt + ".", "")
                  .matches(_)
            )
          )
      case _ if event.isInstanceOf[ShutdownEvent] =>
        val shutdownEvent = event.asInstanceOf[ShutdownEvent]
        val outputFileNameRegex = List("output(.*)")
        // filter files that match output file name regex and are to be renamed
        FileUtils
          .getFile(new File(shutdownEvent.getServices.getControlerIO.getOutputPath))
          .listFiles()
          .filter(f => outputFileNameRegex.exists(f.getName.matches(_)))
    }
    filesToBeRenamed
      .map { file =>
        //rename each file to follow the camel case
        val newFile = FileUtils.getFile(
          file.getAbsolutePath.replace(
            file.getName,
            WordUtils
              .uncapitalize(file.getName.split("_").map(_.capitalize).mkString(""))
          )
        )
        logger.info(s"Renaming file - ${file.getName} to follow camel case notation : " + newFile.getAbsoluteFile)
        try {
          if (file != newFile && !newFile.exists()) {
            file.renameTo(newFile)
          }
          newFile
        } catch {
          case e: Exception =>
            logger.error(s"Error while renaming file - ${file.getName} to ${newFile.getName}", e)
            file
        }
      }
  }
<<<<<<< HEAD

  private def generateRandomCoordinates(): Unit = {
    val boundingBox = beamServices.beamScenario.transportNetwork.streetLayer.envelope

    val personToHh = scenario.getHouseholds.getHouseholds
      .values()
      .asScala
      .flatMap { h =>
        h.getMemberIds.asScala.map { m =>
          (m, h)
        }
      }
      .toMap

    scenario.getPopulation.getPersons.values.asScala.foreach { p =>
      p.getPlans.asScala.foreach { plan =>
        plan.getPlanElements.asScala.collect { case act: Activity => act }.zipWithIndex.foreach {
          case (act: Activity, idx: Int) =>
            val x = ThreadLocalRandom.current().nextDouble(boundingBox.getMinX, boundingBox.getMaxX)
            val y = ThreadLocalRandom.current().nextDouble(boundingBox.getMinY, boundingBox.getMaxY)
            val newCoord = beamServices.geo.wgs2Utm(new Coord(x, y))
            act.setCoord(newCoord)
            if (act.getType == "Home") {
              val hh = personToHh(p.getId)
              scenario.getHouseholds.getHouseholdAttributes.putAttribute(hh.getId.toString, "homecoordx", newCoord.getX)
              scenario.getHouseholds.getHouseholdAttributes.putAttribute(hh.getId.toString, "homecoordy", newCoord.getY)
            }

          //            if (idx % 2 == 0) {
//              val x = ThreadLocalRandom.current().nextDouble(-97.781, -97.770)
//              val y = ThreadLocalRandom.current().nextDouble(30.295, 30.310)
//              act.setCoord(beamServices.geo.wgs2Utm(new Coord(x, y)))
//            }
//            else if (idx % 2 == 1) {
//              val x = ThreadLocalRandom.current().nextDouble(-97.712, -97.705)
//              val y = ThreadLocalRandom.current().nextDouble(30.231, 30.237)
//              act.setCoord(beamServices.geo.wgs2Utm(new Coord(x, y)))
//            }
          // logger.info(s"act: $act")
          case _ =>
        }
      }
    }
  }
=======
>>>>>>> 30cf4dca
}<|MERGE_RESOLUTION|>--- conflicted
+++ resolved
@@ -115,7 +115,6 @@
   val startAndEndEventListeners: List[BasicEventHandler with IterationStartsListener with IterationEndsListener] =
     List(routeDumper)
 
-<<<<<<< HEAD
   val carTravelTimeFromPtes: List[CarTripStatsFromPathTraversalEventHandler] = {
     val normalCarTravelTime = new CarTripStatsFromPathTraversalEventHandler(
       networkHelper,
@@ -139,13 +138,6 @@
     }
     List(Some(normalCarTravelTime), studyAreCarTravelTime).flatten
   }
-=======
-  val carTravelTimeFromPte: CarTripStatsFromPathTraversalEventHandler =
-    new CarTripStatsFromPathTraversalEventHandler(
-      networkHelper,
-      Some(beamServices.matsimServices.getControlerIO)
-    )
->>>>>>> 30cf4dca
 
   var maybeConsecutivePopulationLoader: Option[ConsecutivePopulationLoader] = None
 
@@ -699,7 +691,6 @@
         }
       }
   }
-<<<<<<< HEAD
 
   private def generateRandomCoordinates(): Unit = {
     val boundingBox = beamServices.beamScenario.transportNetwork.streetLayer.envelope
@@ -744,6 +735,4 @@
       }
     }
   }
-=======
->>>>>>> 30cf4dca
 }