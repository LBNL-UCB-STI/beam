--- conflicted
+++ resolved
@@ -62,14 +62,7 @@
   private implicit val timeout = Timeout(50000, TimeUnit.SECONDS)
 
   override def notifyStartup(event: StartupEvent): Unit = {
-<<<<<<< HEAD
-//    eventsManager = services.matsimServices.getEvents
-
     eventsManager = services.matsimServices.getEvents
-
-=======
-    eventsManager = services.matsimServices.getEvents
->>>>>>> 3f573d14
     eventSubscriber = actorSystem.actorOf(Props(classOf[EventsSubscriber], eventsManager), "MATSimEventsManagerService")
 
     subscribe(ActivityEndEvent.EVENT_TYPE)
