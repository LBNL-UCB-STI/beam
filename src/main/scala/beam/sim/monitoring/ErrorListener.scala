package beam.sim.monitoring

import akka.actor.{Actor, ActorLogging, DeadLetter, Props}
import beam.agentsim.agents.BeamAgent
import beam.agentsim.agents.ridehail.RideHailAgent.{Interrupt, InterruptedWhileOffline}
import beam.agentsim.agents.vehicles.AccessErrorCodes.DriverNotFoundError
import beam.agentsim.agents.vehicles.VehicleProtocol.RemovePassengerFromTrip
import beam.agentsim.agents.vehicles.{ReservationRequest, ReservationResponse}
import beam.agentsim.scheduler.BeamAgentScheduler.CompletionNotice
import beam.agentsim.scheduler.Trigger.TriggerWithId
import beam.router.BeamRouter.{EmbodyWithCurrentTravelTime, RoutingRequest, WorkAvailable}
import beam.router.Modes.BeamMode.TRANSIT

/**
  * @author sid.feygin
  *
  */
class ErrorListener() extends Actor with ActorLogging {
  private var nextCounter = 1
  private var terminatedPrematurelyEvents: List[BeamAgent.TerminatedPrematurelyEvent] = Nil

  override def receive: Receive = {
    case event @ BeamAgent.TerminatedPrematurelyEvent(_, _, _) =>
      terminatedPrematurelyEvents ::= event
      if (terminatedPrematurelyEvents.size >= nextCounter) {
        nextCounter *= 2
        log.error(
          s"\n\n\t****** Agents gone to Error: ${terminatedPrematurelyEvents.size} ********\n${formatErrorReasons()}"
        )
      }
    case d: DeadLetter =>
      d.message match {
        case m: ReservationRequest =>
          log.warning(
            s"Person ${d.sender} attempted to reserve ride with agent ${d.recipient} that was not found, message sent to dead letters."
          )
          d.sender ! ReservationResponse(Left(DriverNotFoundError))
        case _: RemovePassengerFromTrip =>
        // Can be safely skipped
<<<<<<< HEAD
=======
        case TriggerWithId(EndRefuelSessionTrigger(_, _, _, _), triggerId) =>
          // Can be safely skipped, happens when a person ends the day before the charging session is over
          d.sender ! CompletionNotice(triggerId)
>>>>>>> 2b758c2c
        case TriggerWithId(trigger, triggerId) =>
          log.warning("Trigger id {} sent to dead letters: {}", triggerId, trigger)
          d.sender ! CompletionNotice(triggerId)
        // Allow RHM to continue
        case _: Interrupt =>
          d.sender ! InterruptedWhileOffline
        case m: RoutingRequest =>
          log.debug(
            "Retrying {} via {} tell {} using {}",
            m.requestId,
            d.recipient,
            d.message,
            d.sender
          )
          d.recipient.tell(d.message, d.sender)
        case m: EmbodyWithCurrentTravelTime =>
          log.debug("Retrying {} via {} tell {} using {}", m.requestId, d.recipient, d.message, d.sender)
          d.recipient.tell(d.message, d.sender)
        case WorkAvailable => //Do not retry GimmeWork - resiliency is built in
        case _ =>
          log.error(s"ErrorListener: saw dead letter without knowing how to handle it: $d")
      }
    case _ =>
    ///
  }

  def formatErrorReasons(): String = {
    def hourOrMinus1(event: BeamAgent.TerminatedPrematurelyEvent) =
      event.tick.map(tick => Math.round(tick / 3600.0).toInt).getOrElse(-1)

    val msgCounts = terminatedPrematurelyEvents
      .groupBy(event => "ALL")
      .mapValues(
        eventsPerReason =>
          eventsPerReason
            .groupBy(event => hourOrMinus1(event))
            .mapValues(eventsPerReasonPerHour => eventsPerReasonPerHour.size)
      )
    msgCounts
      .map {
        case (msg, cntByHour) =>
          val sortedCounts = cntByHour.toSeq.sortBy { case (hr, cnt) => hr }
          s"$msg:\n\tHour\t${sortedCounts.map { case (hr, _) => hr.toString }.mkString("\t")}\n\tCnt \t${sortedCounts
            .map { case (_, cnt)                             => cnt.toString }
            .mkString("\t")}"
      }
      .mkString("\n")
  }

}

object ErrorListener {

  def props(): Props = {
    Props(new ErrorListener())
  }
}<|MERGE_RESOLUTION|>--- conflicted
+++ resolved
@@ -2,6 +2,7 @@
 
 import akka.actor.{Actor, ActorLogging, DeadLetter, Props}
 import beam.agentsim.agents.BeamAgent
+import beam.agentsim.agents.modalbehaviors.DrivesVehicle.EndRefuelSessionTrigger
 import beam.agentsim.agents.ridehail.RideHailAgent.{Interrupt, InterruptedWhileOffline}
 import beam.agentsim.agents.vehicles.AccessErrorCodes.DriverNotFoundError
 import beam.agentsim.agents.vehicles.VehicleProtocol.RemovePassengerFromTrip
@@ -37,12 +38,9 @@
           d.sender ! ReservationResponse(Left(DriverNotFoundError))
         case _: RemovePassengerFromTrip =>
         // Can be safely skipped
-<<<<<<< HEAD
-=======
         case TriggerWithId(EndRefuelSessionTrigger(_, _, _, _), triggerId) =>
           // Can be safely skipped, happens when a person ends the day before the charging session is over
           d.sender ! CompletionNotice(triggerId)
->>>>>>> 2b758c2c
         case TriggerWithId(trigger, triggerId) =>
           log.warning("Trigger id {} sent to dead letters: {}", triggerId, trigger)
           d.sender ! CompletionNotice(triggerId)
