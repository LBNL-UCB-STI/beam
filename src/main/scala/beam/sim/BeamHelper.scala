package beam.sim

import java.io.{File, FileOutputStream, FileWriter}
import java.nio.file.{Files, Paths, StandardCopyOption}
import java.time.ZonedDateTime
import java.util.concurrent.TimeUnit
import java.util.{Properties, Random}

import beam.agentsim.agents.choice.mode.{ModeIncentive, PtFares}
import beam.agentsim.agents.ridehail.{RideHailIterationHistory, RideHailSurgePricingManager}
import beam.agentsim.agents.vehicles.FuelType.FuelTypePrices
import beam.agentsim.agents.vehicles._
import beam.agentsim.events.handling.BeamEventsHandling
import beam.agentsim.infrastructure.taz.TAZTreeMap
import beam.analysis.ActivityLocationPlotter
import beam.analysis.plots.{GraphSurgePricing, RideHailRevenueAnalysis}
import beam.replanning._
import beam.replanning.utilitybased.UtilityBasedModeChoice
import beam.router.Modes.BeamMode
import beam.router._
import beam.router.gtfs.FareCalculator
import beam.router.model.BeamLeg
import beam.router.osm.TollCalculator
import beam.router.r5.{DefaultNetworkCoordinator, FrequencyAdjustingNetworkCoordinator, NetworkCoordinator}
import beam.scoring.BeamScoringFunctionFactory
import beam.sim.ArgumentsParser.{Arguments, Worker}
import beam.sim.common.GeoUtils
import beam.sim.config.{BeamConfig, ConfigModule, MatSimBeamConfigBuilder}
import beam.sim.metrics.Metrics._
import beam.sim.modules.{BeamAgentModule, UtilsModule}
import beam.sim.population.PopulationAdjustment
import beam.utils.BeamVehicleUtils.{readBeamVehicleTypeFile, readFuelTypeFile, readVehiclesFile}
import beam.utils.csv.readers
import beam.utils.scenario.matsim.BeamScenarioSource
import beam.utils.scenario.urbansim.{CsvScenarioReader, ParquetScenarioReader, UrbanSimScenarioSource}
import beam.utils.scenario.{BeamScenarioLoader, InputType, UrbanSimScenarioLoader}
import beam.utils.{NetworkHelper, _}
import com.conveyal.r5.transit.{RouteInfo, TransportNetwork}
import com.fasterxml.jackson.databind.ObjectMapper
import com.fasterxml.jackson.module.scala.DefaultScalaModule
import com.google.inject
import com.typesafe.config.{ConfigFactory, Config => TypesafeConfig}
import com.typesafe.scalalogging.LazyLogging
import kamon.Kamon
import org.matsim.api.core.v01.network.Network
import org.matsim.api.core.v01.population.Person
import org.matsim.api.core.v01.{Id, Scenario}
import org.matsim.core.api.experimental.events.EventsManager
import org.matsim.core.config.groups.TravelTimeCalculatorConfigGroup
import org.matsim.core.config.{Config => MatsimConfig}
import org.matsim.core.controler._
import org.matsim.core.controler.corelisteners.{ControlerDefaultCoreListenersModule, EventsHandling}
import org.matsim.core.scenario.{MutableScenario, ScenarioBuilder, ScenarioByInstanceModule, ScenarioUtils}
import org.matsim.core.trafficmonitoring.TravelTimeCalculator
import org.matsim.households.Household
import org.matsim.utils.objectattributes.AttributeConverter
import org.matsim.vehicles.Vehicle

import scala.collection.JavaConverters._
import scala.collection.concurrent.TrieMap
import scala.collection.mutable
import scala.collection.mutable.{ArrayBuffer, ListBuffer}
import scala.concurrent.Await

trait BeamHelper extends LazyLogging {

  protected val beamAsciiArt: String =
    """
    |  ________
    |  ___  __ )__________ _______ ___
    |  __  __  |  _ \  __ `/_  __ `__ \
    |  _  /_/ //  __/ /_/ /_  / / / / /
    |  /_____/ \___/\__,_/ /_/ /_/ /_/
    |
    | _____________________________________
    |
    """.stripMargin

  private def updateConfigForClusterUsing(
    parsedArgs: Arguments,
    config: TypesafeConfig
  ): TypesafeConfig = {
    (for {
      seedAddress <- parsedArgs.seedAddress
      nodeHost    <- parsedArgs.nodeHost
      nodePort    <- parsedArgs.nodePort
    } yield {
      config.withFallback(
        ConfigFactory.parseMap(
          Map(
            "seed.address" -> seedAddress,
            "node.host"    -> nodeHost,
            "node.port"    -> nodePort
          ).asJava
        )
      )
    }).getOrElse(config)
  }

  private def embedSelectArgumentsIntoConfig(
    parsedArgs: Arguments,
    config: TypesafeConfig
  ): TypesafeConfig = {
    config.withFallback(
      ConfigFactory.parseMap(
        (
          Map(
            "beam.cluster.enabled" -> parsedArgs.useCluster,
            "beam.useLocalWorker" -> parsedArgs.useLocalWorker.getOrElse(
              if (parsedArgs.useCluster) false else true
            )
          ) ++ {
            if (parsedArgs.useCluster)
              Map(
                "beam.cluster.clusterType"              -> parsedArgs.clusterType.get.toString,
                "akka.actor.provider"                   -> "akka.cluster.ClusterActorRefProvider",
                "akka.remote.artery.canonical.hostname" -> parsedArgs.nodeHost.get,
                "akka.remote.artery.canonical.port"     -> parsedArgs.nodePort.get,
                "akka.cluster.seed-nodes" -> java.util.Arrays
                  .asList(s"akka://ClusterSystem@${parsedArgs.seedAddress.get}")
              )
            else Map.empty[String, Any]
          }
        ).asJava
      )
    )
  }

  def module(
    typesafeConfig: TypesafeConfig,
    scenario: Scenario,
    beamScenario: BeamScenario
  ): com.google.inject.Module =
    AbstractModule.`override`(
      ListBuffer(new AbstractModule() {
        override def install(): Unit = {
          // MATSim defaults
          install(new NewControlerModule)
          install(new ScenarioByInstanceModule(scenario))
          install(new ControllerModule)
          install(new ControlerDefaultCoreListenersModule)

          // Beam Inject below:
          install(new ConfigModule(typesafeConfig))
          install(new BeamAgentModule(BeamConfig(typesafeConfig)))
          install(new UtilsModule)
        }
      }).asJava,
      new AbstractModule() {
        private val mapper = new ObjectMapper()
        mapper.registerModule(DefaultScalaModule)

        override def install(): Unit = {
          // This code will be executed 3 times due to this https://github.com/LBNL-UCB-STI/matsim/blob/master/matsim/src/main/java/org/matsim/core/controler/Injector.java#L99:L101
          // createMapBindingsForType is called 3 times. Be careful not to do expensive operations here
          val beamConfig = BeamConfig(typesafeConfig)

          bind(classOf[BeamConfig]).toInstance(beamConfig)
          bind(classOf[BeamConfigChangesObservable]).toInstance(new BeamConfigChangesObservable(beamConfig))
          bind(classOf[PrepareForSim]).to(classOf[BeamPrepareForSim])
          bind(classOf[RideHailSurgePricingManager]).asEagerSingleton()

          addControlerListenerBinding().to(classOf[BeamSim])
          addControlerListenerBinding().to(classOf[BeamScoringFunctionFactory])
          addControlerListenerBinding().to(classOf[RouteHistory])

          addControlerListenerBinding().to(classOf[ActivityLocationPlotter])
          addControlerListenerBinding().to(classOf[GraphSurgePricing])
          bind(classOf[BeamOutputDataDescriptionGenerator])
          addControlerListenerBinding().to(classOf[RideHailRevenueAnalysis])

          bindMobsim().to(classOf[BeamMobsim])
          bind(classOf[EventsHandling]).to(classOf[BeamEventsHandling])
          bindScoringFunctionFactory().to(classOf[BeamScoringFunctionFactory])
          if (getConfig.strategy().getPlanSelectorForRemoval == "tryToKeepOneOfEachClass") {
            bindPlanSelectorForRemoval().to(classOf[TryToKeepOneOfEachClass])
          }
          addPlanStrategyBinding("SelectExpBeta").to(classOf[BeamExpBeta])
          addPlanStrategyBinding("SwitchModalityStyle").to(classOf[SwitchModalityStyle])
          addPlanStrategyBinding("ClearRoutes").to(classOf[ClearRoutes])
          addPlanStrategyBinding("ClearModes").to(classOf[ClearModes])
          addPlanStrategyBinding("TimeMutator").to(classOf[BeamTimeMutator])
          addPlanStrategyBinding(BeamReplanningStrategy.UtilityBasedModeChoice.toString)
            .toProvider(classOf[UtilityBasedModeChoice])
          addAttributeConverterBinding(classOf[MapStringDouble])
            .toInstance(new AttributeConverter[MapStringDouble] {
              override def convertToString(o: scala.Any): String =
                mapper.writeValueAsString(o.asInstanceOf[MapStringDouble].data)

              override def convert(value: String): MapStringDouble =
                MapStringDouble(mapper.readValue(value, classOf[Map[String, Double]]))
            })
          bind(classOf[BeamScenario]).toInstance(beamScenario)
          bind(classOf[TransportNetwork]).toInstance(beamScenario.transportNetwork)
          bind(classOf[TravelTimeCalculator]).toInstance(
            new FakeTravelTimeCalculator(
              beamScenario.network,
              new TravelTimeCalculatorConfigGroup()
            )
          )

          bind(classOf[NetworkHelper]).to(classOf[NetworkHelperImpl]).asEagerSingleton()
          bind(classOf[RideHailIterationHistory]).asEagerSingleton()
          bind(classOf[RouteHistory]).asEagerSingleton()
          bind(classOf[BeamSkimmer]).asEagerSingleton()
          bind(classOf[TravelTimeObserved]).asEagerSingleton()
          bind(classOf[FareCalculator]).asEagerSingleton()
          bind(classOf[TollCalculator]).asEagerSingleton()

          bind(classOf[EventsManager]).to(classOf[LoggingEventsManager]).asEagerSingleton()
        }
      }
    )

  def loadScenario(beamConfig: BeamConfig) = {
    val vehicleTypes = maybeScaleTransit(
      beamConfig,
      readBeamVehicleTypeFile(beamConfig.beam.agentsim.agents.vehicles.vehicleTypesFilePath)
    )
    val vehicleCsvReader = new VehicleCsvReader(beamConfig)
    val baseFilePath = Paths.get(beamConfig.beam.agentsim.agents.vehicles.vehicleTypesFilePath).getParent

    val consumptionRateFilterStore =
      new ConsumptionRateFilterStoreImpl(
        vehicleCsvReader.getVehicleEnergyRecordsUsing,
        Option(baseFilePath.toString),
        primaryConsumptionRateFilePathsByVehicleType =
          vehicleTypes.values.map(x => (x, x.primaryVehicleEnergyFile)).toIndexedSeq,
        secondaryConsumptionRateFilePathsByVehicleType =
          vehicleTypes.values.map(x => (x, x.secondaryVehicleEnergyFile)).toIndexedSeq
      )

    val dates = DateUtils(
      ZonedDateTime.parse(beamConfig.beam.routing.baseDate).toLocalDateTime,
      ZonedDateTime.parse(beamConfig.beam.routing.baseDate)
    )

    val networkCoordinator = buildNetworkCoordinator(beamConfig)
    val transitSchedule = new TransitInitializer(
      beamConfig,
      dates,
      vehicleTypes,
      networkCoordinator.transportNetwork,
      BeamRouter.oneSecondTravelTime
    ).initMap

    BeamScenario(
      readFuelTypeFile(beamConfig.beam.agentsim.agents.vehicles.fuelTypesFilePath).toMap,
      vehicleTypes,
      privateVehicles(beamConfig, vehicleTypes),
      new VehicleEnergy(
        consumptionRateFilterStore,
        vehicleCsvReader.getLinkToGradeRecordsUsing
      ),
      beamConfig,
      dates,
      PtFares(beamConfig.beam.agentsim.agents.ptFare.filePath),
      networkCoordinator.transportNetwork,
      transitSchedule,
      networkCoordinator.network,
      TAZTreeMap.getTazTreeMap(beamConfig.beam.agentsim.taz.filePath),
      ModeIncentive(beamConfig.beam.agentsim.agents.modeIncentive.filePath)
    )
  }

  def vehicleEnergy(beamConfig: BeamConfig, vehicleTypes: Map[Id[BeamVehicleType], BeamVehicleType]) = {
    val baseFilePath = Paths.get(beamConfig.beam.agentsim.agents.vehicles.vehicleTypesFilePath).getParent
    val vehicleCsvReader = new VehicleCsvReader(beamConfig)
    val consumptionRateFilterStore =
      new ConsumptionRateFilterStoreImpl(
        vehicleCsvReader.getVehicleEnergyRecordsUsing,
        Option(baseFilePath.toString),
        primaryConsumptionRateFilePathsByVehicleType =
          vehicleTypes.values.map(x => (x, x.primaryVehicleEnergyFile)).toIndexedSeq,
        secondaryConsumptionRateFilePathsByVehicleType =
          vehicleTypes.values.map(x => (x, x.secondaryVehicleEnergyFile)).toIndexedSeq
      )
    // TODO Fix me once `TrieMap` is removed
    new VehicleEnergy(
      consumptionRateFilterStore,
      vehicleCsvReader.getLinkToGradeRecordsUsing
    )
  }

  def privateVehicles(
    beamConfig: BeamConfig,
    vehicleTypes: Map[Id[BeamVehicleType], BeamVehicleType]
  ): TrieMap[Id[BeamVehicle], BeamVehicle] =
    beamConfig.beam.agentsim.agents.population.useVehicleSampling match {
      case true =>
        TrieMap[Id[BeamVehicle], BeamVehicle]()
      case false =>
        TrieMap(readVehiclesFile(beamConfig.beam.agentsim.agents.vehicles.vehiclesFilePath, vehicleTypes).toSeq: _*)
    }

  // Note that this assumes standing room is only available on transit vehicles. Not sure of any counterexamples modulo
  // say, a yacht or personal bus, but I think this will be fine for now.
  private def maybeScaleTransit(beamConfig: BeamConfig, vehicleTypes: Map[Id[BeamVehicleType], BeamVehicleType]) = {
    beamConfig.beam.agentsim.tuning.transitCapacity match {
      case Some(scalingFactor) =>
        vehicleTypes.map {
          case (id, bvt) =>
            id -> (if (bvt.standingRoomCapacity > 0)
                     bvt.copy(
                       seatingCapacity = Math.ceil(bvt.seatingCapacity.toDouble * scalingFactor).toInt,
                       standingRoomCapacity = Math.ceil(bvt.standingRoomCapacity.toDouble * scalingFactor).toInt
                     )
                   else
                     bvt)
        }
      case None => vehicleTypes
    }
  }

  def runBeamUsing(args: Array[String], isConfigArgRequired: Boolean = true): Unit = {
    val (parsedArgs, config) = prepareConfig(args, isConfigArgRequired)

    parsedArgs.clusterType match {
      case Some(Worker) => runClusterWorkerUsing(config) //Only the worker requires a different path
      case _ =>
        val (_, outputDirectory) = runBeamWithConfig(config)
        postRunActivity(parsedArgs.configLocation.get, config, outputDirectory)
    }
  }

  def prepareConfig(args: Array[String], isConfigArgRequired: Boolean): (Arguments, TypesafeConfig) = {
    val parsedArgs = ArgumentsParser.parseArguments(args) match {
      case Some(pArgs) => pArgs
      case None =>
        throw new IllegalArgumentException(
          "Arguments provided were unable to be parsed. See above for reasoning."
        )
    }
    assert(
      !isConfigArgRequired || (isConfigArgRequired && parsedArgs.config.isDefined),
      "Please provide a valid configuration file."
    )

    ConfigConsistencyComparator.parseBeamTemplateConfFile(parsedArgs.configLocation.get)

    if (parsedArgs.configLocation.get.contains("\\")) {
      throw new RuntimeException("wrong config path, expected:forward slash, found: backward slash")
    }

    val location = ConfigFactory.parseString(s"config=${parsedArgs.configLocation.get}")
    System.setProperty("configFileLocation", parsedArgs.configLocation.getOrElse(""))
    val config = embedSelectArgumentsIntoConfig(parsedArgs, {
      if (parsedArgs.useCluster) updateConfigForClusterUsing(parsedArgs, parsedArgs.config.get)
      else parsedArgs.config.get
    }).withFallback(location).resolve()

    (parsedArgs, config)
  }

  private def postRunActivity(configLocation: String, config: TypesafeConfig, outputDirectory: String) = {
    val props = new Properties()
    props.setProperty("commitHash", BashUtils.getCommitHash)
    props.setProperty("configFile", configLocation)
    val out = new FileOutputStream(Paths.get(outputDirectory, "beam.properties").toFile)
    props.store(out, "Simulation out put props.")
    val beamConfig = BeamConfig(config)
    if (beamConfig.beam.agentsim.agents.modalBehaviors.modeChoiceClass
          .equalsIgnoreCase("ModeChoiceLCCM")) {
      Files.copy(
        Paths.get(beamConfig.beam.agentsim.agents.modalBehaviors.lccm.filePath),
        Paths.get(
          outputDirectory,
          Paths
            .get(beamConfig.beam.agentsim.agents.modalBehaviors.lccm.filePath)
            .getFileName
            .toString
        )
      )
    }
    Files.copy(
      Paths.get(configLocation),
      Paths.get(outputDirectory, "beam.conf"),
      StandardCopyOption.REPLACE_EXISTING
    )
  }

  def runClusterWorkerUsing(config: TypesafeConfig): Unit = {
    val clusterConfig = ConfigFactory
      .parseString(s"""
           |akka.cluster.roles = [compute]
           |akka.actor.deployment {
           |      /statsService/singleton/workerRouter {
           |        router = round-robin-pool
           |        cluster {
           |          enabled = on
           |          max-nr-of-instances-per-node = 1
           |          allow-local-routees = on
           |          use-roles = ["compute"]
           |        }
           |      }
           |    }
          """.stripMargin)
      .withFallback(config)

    if (isMetricsEnable) Kamon.start(clusterConfig.withFallback(ConfigFactory.defaultReference()))

    import akka.actor.{ActorSystem, DeadLetter, PoisonPill, Props}
    import akka.cluster.singleton.{
      ClusterSingletonManager,
      ClusterSingletonManagerSettings,
      ClusterSingletonProxy,
      ClusterSingletonProxySettings
    }
    import beam.router.ClusterWorkerRouter
    import beam.sim.monitoring.DeadLetterReplayer

    val system = ActorSystem("ClusterSystem", clusterConfig)
    system.actorOf(
      ClusterSingletonManager.props(
        singletonProps = Props(classOf[ClusterWorkerRouter], clusterConfig),
        terminationMessage = PoisonPill,
        settings = ClusterSingletonManagerSettings(system).withRole("compute")
      ),
      name = "statsService"
    )
    system.actorOf(
      ClusterSingletonProxy.props(
        singletonManagerPath = "/user/statsService",
        settings = ClusterSingletonProxySettings(system).withRole("compute")
      ),
      name = "statsServiceProxy"
    )
    val replayer = system.actorOf(DeadLetterReplayer.props())
    system.eventStream.subscribe(replayer, classOf[DeadLetter])

    import scala.concurrent.ExecutionContext.Implicits.global
    Await.ready(system.whenTerminated.map(_ => {
      if (isMetricsEnable) Kamon.shutdown()
      logger.info("Exiting BEAM")
    }), scala.concurrent.duration.Duration.Inf)
  }

  def writeScenarioPrivateVehicles(scenario: MutableScenario, beamServices: BeamScenario, outputDir: String): Unit = {
    val csvWriter: FileWriter = new FileWriter(outputDir + "/householdVehicles.csv", true)
    try {
      csvWriter.write("vehicleId,vehicleType,householdId\n")
      scenario.getHouseholds.getHouseholds.values.asScala.foreach { householdId =>
        householdId.getVehicleIds.asScala.foreach { vehicle =>
          beamServices.privateVehicles
            .get(vehicle)
            .map(
              v => v.id.toString + "," + v.beamVehicleType.id.toString + "," + householdId.getId.toString + "\n"
            )
            .foreach(csvWriter.write)
        }
      }
    } finally {
      csvWriter.close()
    }
  }

  def runBeamWithConfig(config: TypesafeConfig): (MatsimConfig, String) = {
    val beamExecutionConfig = setupBeamWithConfig(config)
<<<<<<< HEAD
    val networkCoordinator: NetworkCoordinator = buildNetworkCoordinator(beamExecutionConfig.beamConfig)
    val (services, scenario) = buildBeamServicesAndScenario(
      config,
      beamExecutionConfig.beamConfig,
      beamExecutionConfig.matsimConfig,
      networkCoordinator
    )

    warmStart(beamExecutionConfig.beamConfig, beamExecutionConfig.matsimConfig)

    runBeam(services, scenario, networkCoordinator, beamExecutionConfig.outputDirectory)
    (scenario.getConfig, beamExecutionConfig.outputDirectory)
=======
    val beamScenario: BeamScenario = loadScenario(beamExecutionConfig.beamConfig)
    val defaultScenario = buildScenarioFromMatsimConfig(beamExecutionConfig.matsimConfig, beamScenario)
    val injector: inject.Injector = buildInjector(config, defaultScenario, beamScenario)
    val services = buildBeamServices(injector, defaultScenario)

    warmStart(beamExecutionConfig.beamConfig, beamExecutionConfig.matsimConfig)

    runBeam(
      services,
      defaultScenario,
      injector.getInstance(classOf[BeamScenario]),
      beamExecutionConfig.outputDirectory
    )
    (defaultScenario.getConfig, beamExecutionConfig.outputDirectory)
>>>>>>> 53531b40
  }

  def fixDanglingPersons(result: MutableScenario): Unit = {
    val peopleViaHousehold = result.getHouseholds.getHouseholds
      .values()
      .asScala
      .flatMap { x =>
        x.getMemberIds.asScala
      }
      .toSet
    val danglingPeople = result.getPopulation.getPersons
      .values()
      .asScala
      .filter(person => !peopleViaHousehold.contains(person.getId))
    if (danglingPeople.nonEmpty) {
      logger.error(s"There are ${danglingPeople.size} persons not connected to household, removing them")
      danglingPeople.foreach { p =>
        result.getPopulation.removePerson(p.getId)
      }
    }
  }

  protected def buildScenarioFromMatsimConfig(
    matsimConfig: MatsimConfig,
    beamScenario: BeamScenario
  ): MutableScenario = {
    val result = ScenarioUtils.loadScenario(matsimConfig).asInstanceOf[MutableScenario]
    fixDanglingPersons(result)
    result.setNetwork(beamScenario.network)
    result
  }

<<<<<<< HEAD
=======
  def buildBeamServices(
    injector: inject.Injector,
    scenario: MutableScenario,
  ): BeamServices = {
    val result = injector.getInstance(classOf[BeamServices])
    fillScenarioWithExternalSources(injector, scenario, result)
    result
  }

>>>>>>> 53531b40
  protected def buildInjector(
    config: TypesafeConfig,
    scenario: MutableScenario,
    beamScenario: BeamScenario
  ): inject.Injector = {
    org.matsim.core.controler.Injector.createInjector(
      scenario.getConfig,
      module(config, scenario, beamScenario)
    )
  }

  def runBeam(
    beamServices: BeamServices,
    scenario: MutableScenario,
    beamScenario: BeamScenario,
    outputDir: String
  ): Unit = {
    samplePopulation(scenario, beamScenario, beamServices.beamConfig, scenario.getConfig, beamServices, outputDir)

    val houseHoldVehiclesInScenario: Iterable[Id[Vehicle]] = scenario.getHouseholds.getHouseholds
      .values()
      .asScala
      .flatMap(_.getVehicleIds.asScala)

    val vehiclesGroupedByType = houseHoldVehiclesInScenario.groupBy(
      v => beamScenario.privateVehicles.get(v).map(_.beamVehicleType.id.toString).getOrElse("")
    )
    val vehicleInfo = vehiclesGroupedByType.map {
      case (vehicleType, groupedValues) =>
        s"$vehicleType (${groupedValues.size})"
    } mkString " , "
    logger.info(s"Vehicles assigned to households : $vehicleInfo")

    run(beamServices)
  }

<<<<<<< HEAD
  protected def buildBeamServicesAndScenario(
    typesafeConfig: TypesafeConfig,
    beamConfig: BeamConfig,
    matsimConfig: MatsimConfig,
    networkCoordinator: NetworkCoordinator,
  ): (BeamServices, MutableScenario) = {
    val scenarioConfig = beamConfig.beam.exchange.scenario

    val src = scenarioConfig.source.toLowerCase

    val fileFormat = scenarioConfig.fileFormat

    ProfilingUtils.timed(s"Load scenario using $src/$fileFormat", x => logger.info(x)) {
      if (src == "urbansim") {
        val externalFolderExists: Boolean = Option(scenarioConfig.folder).exists(new File(_).isDirectory)
        if (externalFolderExists) {
          val (emptyScenario, injector, services) =
            buildEmptyScenarioAndInjetorAndService(typesafeConfig, matsimConfig, networkCoordinator)

          val scenario = {
            val source = buildUrbansimScenarioSource(injector, beamConfig)
            new UrbanSimScenarioLoader(emptyScenario, services, source).loadScenario()
          }.asInstanceOf[MutableScenario]

          (services, scenario)
=======
  protected def fillScenarioWithExternalSources(
    injector: inject.Injector,
    matsimScenario: MutableScenario,
    beamServices: BeamServices
  ): Unit = {
    val beamScenario = injector.getInstance(classOf[BeamScenario])
    val beamConfig = beamScenario.beamConfig
    val useExternalDataForScenario: Boolean =
      Option(beamConfig.beam.exchange.scenario.folder).exists(!_.isEmpty)

    if (useExternalDataForScenario) {
      val src = beamConfig.beam.exchange.scenario.source.toLowerCase
      ProfilingUtils.timed(s"Load scenario using $src", x => logger.info(x)) {
        if (src == "urbansim") {
          val source = buildUrbansimScenarioSource(injector, beamConfig)
          new UrbanSimScenarioLoader(matsimScenario, beamScenario, beamServices, source).loadScenario()
        } else if (src == "beamcsv") {
          val source = new BeamScenarioSource(
            scenarioFolder = beamConfig.beam.exchange.scenario.folder,
            rdr = readers.BeamCsvScenarioReader
          )
          new BeamScenarioLoader(matsimScenario, beamServices, source)
            .loadScenario()
>>>>>>> 53531b40
        } else {
          throw new IllegalArgumentException(s"Urbansim needs a valid folder:[${scenarioConfig.folder}]")
        }
      } else if (src == "beam") {
        fileFormat match {
          case "csv" =>
            val (emptyScenario, _, services) =
              buildEmptyScenarioAndInjetorAndService(typesafeConfig, matsimConfig, networkCoordinator)

            val scenario = {
              val source = new BeamScenarioSource(
                scenarioFolder = scenarioConfig.folder,
                rdr = readers.BeamCsvScenarioReader
              )
              new BeamScenarioLoader(emptyScenario, services, source).loadScenario()
            }.asInstanceOf[MutableScenario]

            (services, scenario)
          case "xml" =>
            val scenario = {
              val result = ScenarioUtils.loadScenario(matsimConfig).asInstanceOf[MutableScenario]
              fixDanglingPersons(result)
              result
            }
            val (_, services) = buildInjectorAndService(typesafeConfig, networkCoordinator, scenario)

            (services, scenario)
          case unknown =>
            throw new IllegalArgumentException(s"Beam does not support [$unknown] file type")
        }
      } else {
        throw new NotImplementedError(s"ScenarioSource '$src' is not yet implemented")
      }
    }
  }

  private def buildInjectorAndService(
    typesafeConfig: TypesafeConfig,
    networkCoordinator: NetworkCoordinator,
    scenario: MutableScenario
  ): (inject.Injector, BeamServices) = {
    val injector = buildInjector(typesafeConfig, scenario, networkCoordinator)

    val services = injector.getInstance(classOf[BeamServices])
    services.setTransitFleetSizes(networkCoordinator.tripFleetSizeMap)

    (injector, services)
  }

  private def buildEmptyScenarioAndInjetorAndService(
    typesafeConfig: TypesafeConfig,
    matsimConfig: MatsimConfig,
    networkCoordinator: NetworkCoordinator
  ): (MutableScenario, inject.Injector, BeamServices) = {
    val emptyScenario = ScenarioBuilder(matsimConfig).withNetwork(networkCoordinator.network).build

    val (injector, services) = buildInjectorAndService(typesafeConfig, networkCoordinator, emptyScenario)

    (emptyScenario, injector, services)
  }

  case class BeamExecutionConfig(beamConfig: BeamConfig, matsimConfig: MatsimConfig, outputDirectory: String)

  def setupBeamWithConfig(
    config: TypesafeConfig
  ): BeamExecutionConfig = {
    val beamConfig = BeamConfig(config)
    val outputDirectory = FileUtils.getConfigOutputFile(
      beamConfig.beam.outputs.baseOutputDirectory,
      beamConfig.beam.agentsim.simulationName,
      beamConfig.beam.outputs.addTimestampToOutputDirectory
    )
    LoggingUtil.initLogger(outputDirectory, beamConfig.beam.logger.keepConsoleAppenderOn)
    logger.debug(s"Beam output directory is: $outputDirectory")

    level = beamConfig.beam.metrics.level
    runName = beamConfig.beam.agentsim.simulationName
    if (isMetricsEnable) Kamon.start(config.withFallback(ConfigFactory.defaultReference()))

    logger.info("Starting beam on branch {} at commit {}.", BashUtils.getBranch, BashUtils.getCommitHash)

    prepareDirectories(config, beamConfig, outputDirectory)

    val matsimConfig: MatsimConfig = buildMatsimConfig(config, beamConfig, outputDirectory)

    BeamExecutionConfig(beamConfig, matsimConfig, outputDirectory)
  }

  protected def buildNetworkCoordinator(beamConfig: BeamConfig): NetworkCoordinator = {
    val result = if (Files.isRegularFile(Paths.get(beamConfig.beam.agentsim.scenarios.frequencyAdjustmentFile))) {
      FrequencyAdjustingNetworkCoordinator(beamConfig)
    } else {
      DefaultNetworkCoordinator(beamConfig)
    }
    result.init()
    result
  }

  private def warmStart(beamConfig: BeamConfig, matsimConfig: MatsimConfig): Unit = {
    if (beamConfig.beam.outputs.writeSkimsInterval == 0 && beamConfig.beam.warmStart.enabled) {
      logger.warn(
        "Beam skims are not being written out - skims will be missing for warm starting from the output of this run!"
      )
    }
    val maxHour = TimeUnit.SECONDS.toHours(matsimConfig.travelTimeCalculator().getMaxTime).toInt
    val beamWarmStart = BeamWarmStart(beamConfig, maxHour)
    beamWarmStart.warmStartPopulation(matsimConfig)
  }

  private def prepareDirectories(config: TypesafeConfig, beamConfig: BeamConfig, outputDirectory: String): Unit = {
    new java.io.File(outputDirectory).mkdirs
    val outConf = Paths.get(outputDirectory, "beam.conf")
    val location = config.getString("config")

    Files.copy(Paths.get(location), outConf, StandardCopyOption.REPLACE_EXISTING)
    logger.info("Config [{}] copied to {}.", beamConfig.beam.agentsim.simulationName, outConf)
  }

  private def buildMatsimConfig(
    config: TypesafeConfig,
    beamConfig: BeamConfig,
    outputDirectory: String
  ): MatsimConfig = {
    val configBuilder = new MatSimBeamConfigBuilder(config)
    val result = configBuilder.buildMatSimConf()
    if (!beamConfig.beam.outputs.writeGraphs) {
      result.counts.setOutputFormat("txt")
      result.controler.setCreateGraphs(false)
    }
    result.planCalcScore().setMemorizingExperiencedPlans(true)
    result.controler.setOutputDirectory(outputDirectory)
    result.controler().setWritePlansInterval(beamConfig.beam.outputs.writePlansInterval)
    result
  }

  def run(beamServices: BeamServices) {
    beamServices.controler.run()
    if (isMetricsEnable) Kamon.shutdown()
  }

  // sample population (beamConfig.beam.agentsim.numAgents - round to nearest full household)
  def samplePopulation(
    scenario: MutableScenario,
    beamScenario: BeamScenario,
    beamConfig: BeamConfig,
    matsimConfig: MatsimConfig,
    beamServices: BeamServices,
    outputDir: String
  ): Unit = {
    if (beamConfig.beam.agentsim.agentSampleSizeAsFractionOfPopulation < 1) {
      val numAgents = math.round(
        beamConfig.beam.agentsim.agentSampleSizeAsFractionOfPopulation * scenario.getPopulation.getPersons.size()
      )
      val rand = new Random(beamServices.beamConfig.matsim.modules.global.randomSeed)
      val notSelectedHouseholdIds = mutable.Set[Id[Household]]()
      val notSelectedVehicleIds = mutable.Set[Id[Vehicle]]()
      val notSelectedPersonIds = mutable.Set[Id[Person]]()

      // We add all households, vehicles and persons to the sets
      scenario.getHouseholds.getHouseholds.values().asScala.foreach { hh =>
        hh.getVehicleIds.forEach(vehicleId => notSelectedVehicleIds.add(vehicleId))
      }
      scenario.getHouseholds.getHouseholds
        .keySet()
        .forEach(householdId => notSelectedHouseholdIds.add(householdId))
      scenario.getPopulation.getPersons
        .keySet()
        .forEach(personId => notSelectedPersonIds.add(personId))

      logger.info(s"""Before sampling:
           |Number of households: ${notSelectedHouseholdIds.size}
           |Number of vehicles: ${getVehicleGroupingStringUsing(notSelectedVehicleIds.toIndexedSeq, beamScenario)}
           |Number of persons: ${notSelectedPersonIds.size}""".stripMargin)

      val iterHouseholds = RandomUtils.shuffle(scenario.getHouseholds.getHouseholds.values().asScala, rand).iterator
      var numberOfAgents = 0
      // We start from the first household and remove its vehicles and persons from the sets to clean
      while (numberOfAgents < numAgents && iterHouseholds.hasNext) {

        val household = iterHouseholds.next()
        numberOfAgents += household.getMemberIds.size()
        household.getVehicleIds.forEach(vehicleId => notSelectedVehicleIds.remove(vehicleId))
        notSelectedHouseholdIds.remove(household.getId)
        household.getMemberIds.forEach(persondId => notSelectedPersonIds.remove(persondId))
      }

      // Remove not selected vehicles
      notSelectedVehicleIds.foreach { vehicleId =>
        scenario.getVehicles.removeVehicle(vehicleId)
        beamScenario.privateVehicles.remove(vehicleId)
      }

      // Remove not selected households
      notSelectedHouseholdIds.foreach { housholdId =>
        scenario.getHouseholds.getHouseholds.remove(housholdId)
        scenario.getHouseholds.getHouseholdAttributes.removeAllAttributes(housholdId.toString)
      }

      // Remove not selected persons
      notSelectedPersonIds.foreach { personId =>
        scenario.getPopulation.removePerson(personId)
      }

      writeScenarioPrivateVehicles(scenario, beamScenario, outputDir)

      val numOfHouseholds = scenario.getHouseholds.getHouseholds.values().size
      val vehicles = scenario.getHouseholds.getHouseholds.values.asScala.flatMap(hh => hh.getVehicleIds.asScala)
      val numOfPersons = scenario.getPopulation.getPersons.size()

      logger.info(s"""After sampling:
           |Number of households: $numOfHouseholds. Removed: ${notSelectedHouseholdIds.size}
           |Number of vehicles: ${getVehicleGroupingStringUsing(vehicles.toIndexedSeq, beamScenario)}. Removed: ${getVehicleGroupingStringUsing(
                       notSelectedVehicleIds.toIndexedSeq,
                       beamScenario
                     )}
           |Number of persons: $numOfPersons. Removed: ${notSelectedPersonIds.size}""".stripMargin)

      val populationAdjustment = PopulationAdjustment.getPopulationAdjustment(beamServices)
      populationAdjustment.update(scenario)
    } else {
      val populationAdjustment = PopulationAdjustment.getPopulationAdjustment(beamServices)
      populationAdjustment.update(scenario)
    }
  }

  private def getVehicleGroupingStringUsing(vehicleIds: IndexedSeq[Id[Vehicle]], beamScenario: BeamScenario): String = {
    vehicleIds
      .groupBy(
        vehicleId => beamScenario.privateVehicles.get(vehicleId).map(_.beamVehicleType.id.toString).getOrElse("")
      )
      .map {
        case (vehicleType, ids) => s"$vehicleType (${ids.size})"
      }
      .mkString(" , ")
  }

  private def buildUrbansimScenarioSource(
    injector: inject.Injector,
    beamConfig: BeamConfig
  ): UrbanSimScenarioSource = {
    val fileFormat: InputType = Option(beamConfig.beam.exchange.scenario.fileFormat)
      .map(str => InputType(str.toLowerCase))
      .getOrElse(
        throw new IllegalStateException(
          s"`beamConfig.beam.exchange.scenario.fileFormat` is null or empty!"
        )
      )
    val scenarioReader = fileFormat match {
      case InputType.CSV     => CsvScenarioReader
      case InputType.Parquet => ParquetScenarioReader
    }

    new UrbanSimScenarioSource(
      scenarioFolder = beamConfig.beam.exchange.scenario.folder,
      rdr = scenarioReader,
      geoUtils = injector.getInstance(classOf[GeoUtils]),
      shouldConvertWgs2Utm = beamConfig.beam.exchange.scenario.convertWgs2Utm
    )
  }
}

case class MapStringDouble(data: Map[String, Double])
case class BeamScenario(
  fuelTypePrices: FuelTypePrices,
  vehicleTypes: Map[Id[BeamVehicleType], BeamVehicleType],
  privateVehicles: TrieMap[Id[BeamVehicle], BeamVehicle],
  vehicleEnergy: VehicleEnergy,
  beamConfig: BeamConfig,
  dates: DateUtils,
  ptFares: PtFares,
  transportNetwork: TransportNetwork,
  transitSchedule: Map[Id[BeamVehicle], (RouteInfo, ArrayBuffer[BeamLeg])],
  network: Network,
  tazTreeMap: TAZTreeMap,
  modeIncentives: ModeIncentive
) {
  lazy val rideHailTransitModes: Seq[BeamMode] =
    if (beamConfig.beam.agentsim.agents.rideHailTransit.modesToConsider.equalsIgnoreCase("all")) BeamMode.transitModes
    else if (beamConfig.beam.agentsim.agents.rideHailTransit.modesToConsider.equalsIgnoreCase("mass"))
      BeamMode.massTransitModes
    else {
      beamConfig.beam.agentsim.agents.rideHailTransit.modesToConsider.toUpperCase
        .split(",")
        .map(BeamMode.fromString)
        .toSeq
        .flatten
    }
}<|MERGE_RESOLUTION|>--- conflicted
+++ resolved
@@ -456,7 +456,6 @@
 
   def runBeamWithConfig(config: TypesafeConfig): (MatsimConfig, String) = {
     val beamExecutionConfig = setupBeamWithConfig(config)
-<<<<<<< HEAD
     val networkCoordinator: NetworkCoordinator = buildNetworkCoordinator(beamExecutionConfig.beamConfig)
     val (services, scenario) = buildBeamServicesAndScenario(
       config,
@@ -467,24 +466,13 @@
 
     warmStart(beamExecutionConfig.beamConfig, beamExecutionConfig.matsimConfig)
 
-    runBeam(services, scenario, networkCoordinator, beamExecutionConfig.outputDirectory)
-    (scenario.getConfig, beamExecutionConfig.outputDirectory)
-=======
-    val beamScenario: BeamScenario = loadScenario(beamExecutionConfig.beamConfig)
-    val defaultScenario = buildScenarioFromMatsimConfig(beamExecutionConfig.matsimConfig, beamScenario)
-    val injector: inject.Injector = buildInjector(config, defaultScenario, beamScenario)
-    val services = buildBeamServices(injector, defaultScenario)
-
-    warmStart(beamExecutionConfig.beamConfig, beamExecutionConfig.matsimConfig)
-
     runBeam(
       services,
-      defaultScenario,
+      scenario,
       injector.getInstance(classOf[BeamScenario]),
       beamExecutionConfig.outputDirectory
     )
-    (defaultScenario.getConfig, beamExecutionConfig.outputDirectory)
->>>>>>> 53531b40
+    (scenario.getConfig, beamExecutionConfig.outputDirectory)
   }
 
   def fixDanglingPersons(result: MutableScenario): Unit = {
@@ -517,18 +505,6 @@
     result
   }
 
-<<<<<<< HEAD
-=======
-  def buildBeamServices(
-    injector: inject.Injector,
-    scenario: MutableScenario,
-  ): BeamServices = {
-    val result = injector.getInstance(classOf[BeamServices])
-    fillScenarioWithExternalSources(injector, scenario, result)
-    result
-  }
-
->>>>>>> 53531b40
   protected def buildInjector(
     config: TypesafeConfig,
     scenario: MutableScenario,
@@ -565,7 +541,6 @@
     run(beamServices)
   }
 
-<<<<<<< HEAD
   protected def buildBeamServicesAndScenario(
     typesafeConfig: TypesafeConfig,
     beamConfig: BeamConfig,
@@ -591,31 +566,6 @@
           }.asInstanceOf[MutableScenario]
 
           (services, scenario)
-=======
-  protected def fillScenarioWithExternalSources(
-    injector: inject.Injector,
-    matsimScenario: MutableScenario,
-    beamServices: BeamServices
-  ): Unit = {
-    val beamScenario = injector.getInstance(classOf[BeamScenario])
-    val beamConfig = beamScenario.beamConfig
-    val useExternalDataForScenario: Boolean =
-      Option(beamConfig.beam.exchange.scenario.folder).exists(!_.isEmpty)
-
-    if (useExternalDataForScenario) {
-      val src = beamConfig.beam.exchange.scenario.source.toLowerCase
-      ProfilingUtils.timed(s"Load scenario using $src", x => logger.info(x)) {
-        if (src == "urbansim") {
-          val source = buildUrbansimScenarioSource(injector, beamConfig)
-          new UrbanSimScenarioLoader(matsimScenario, beamScenario, beamServices, source).loadScenario()
-        } else if (src == "beamcsv") {
-          val source = new BeamScenarioSource(
-            scenarioFolder = beamConfig.beam.exchange.scenario.folder,
-            rdr = readers.BeamCsvScenarioReader
-          )
-          new BeamScenarioLoader(matsimScenario, beamServices, source)
-            .loadScenario()
->>>>>>> 53531b40
         } else {
           throw new IllegalArgumentException(s"Urbansim needs a valid folder:[${scenarioConfig.folder}]")
         }
