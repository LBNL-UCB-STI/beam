--- conflicted
+++ resolved
@@ -351,12 +351,8 @@
 
     if (freightConfig.enabled) {
       val geoUtils = new GeoUtilsImpl(beamConfig)
-<<<<<<< HEAD
-      val freightReader = FreightReader(beamConfig, geoUtils, streetLayer, network, outputDirMaybe)
-=======
       val random = new Random(beamConfig.matsim.modules.global.randomSeed)
       val freightReader = FreightReader(beamConfig, geoUtils, streetLayer, networkMaybe, outputDirMaybe)
->>>>>>> c78098be
       val tours = freightReader.readFreightTours()
       val plans = freightReader.readPayloadPlans()
       logger.info(s"Freight before sampling: ${tours.size} tours. ${plans.size} payloads")
