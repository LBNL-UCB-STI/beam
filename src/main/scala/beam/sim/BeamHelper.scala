--- conflicted
+++ resolved
@@ -311,9 +311,6 @@
       IndexedSeq.empty[FreightCarrier]
     }
 
-<<<<<<< HEAD
-    val (privateVehicleMap, privateVehicleSoc) = privateVehicles(beamConfig, vehicleTypes)
-=======
     val fixedActivitiesDurationsFromConfig = {
       val maybeFixedDurationsList = beamConfig.beam.agentsim.agents.activities.activityTypeToFixedDurationMap
       BeamConfigUtils
@@ -321,7 +318,7 @@
         .map { case (activityType, stringDuration) => activityType -> stringDuration.toDouble }
     }
 
->>>>>>> 5cfd06d2
+    val (privateVehicleMap, privateVehicleSoc) = privateVehicles(beamConfig, vehicleTypes)
     BeamScenario(
       readFuelTypeFile(beamConfig.beam.agentsim.agents.vehicles.fuelTypesFilePath).toMap,
       vehicleTypes,
