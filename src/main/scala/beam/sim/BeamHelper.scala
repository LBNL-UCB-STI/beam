package beam.sim

import java.io.{File, FileOutputStream, FileWriter}
import java.nio.file.{Files, Paths, StandardCopyOption}
import java.time.ZonedDateTime
import java.util
import java.util.Properties

import beam.agentsim.agents.choice.mode.{ModeIncentive, PtFares}
import beam.agentsim.agents.ridehail.{RideHailIterationHistory, RideHailSurgePricingManager}
import beam.agentsim.agents.vehicles.VehicleCategory.MediumDutyPassenger
import beam.agentsim.agents.vehicles._
import beam.agentsim.events.handling.BeamEventsHandling
import beam.agentsim.infrastructure.taz.{H3TAZ, TAZTreeMap}
import beam.agentsim.infrastructure.charging.ChargingPointType
import beam.agentsim.infrastructure.charging.ElectricCurrentType.DC
import beam.agentsim.infrastructure.parking.ParkingType.{Public, Residential, Workplace}
import beam.agentsim.infrastructure.parking.ParkingZoneFileUtils
import beam.agentsim.infrastructure.taz.TAZTreeMap
import beam.analysis.ActivityLocationPlotter
import beam.analysis.plots.{GraphSurgePricing, RideHailRevenueAnalysis}
import beam.matsim.{CustomPlansDumpingImpl, MatsimConfigUpdater}
import beam.replanning._
import beam.replanning.utilitybased.UtilityBasedModeChoice
import beam.router._
import beam.router.gtfs.FareCalculator
import beam.router.osm.TollCalculator
import beam.router.r5.{DefaultNetworkCoordinator, FrequencyAdjustingNetworkCoordinator, NetworkCoordinator}
import beam.scoring.BeamScoringFunctionFactory
import beam.sim.ArgumentsParser.{Arguments, Worker}
import beam.sim.common.{GeoUtils, GeoUtilsImpl}
import beam.sim.config._
import beam.sim.metrics.BeamStaticMetricsWriter
import beam.sim.metrics.Metrics._
import beam.sim.metrics.SimulationMetricCollector.{defaultMetricName, SimulationTime}
import beam.sim.metrics.{InfluxDbSimulationMetricCollector, SimulationMetricCollector}
import beam.sim.modules.{BeamAgentModule, UtilsModule}
import beam.sim.population.{PopulationAdjustment, PopulationScaling}
import beam.utils.BeamVehicleUtils.{readBeamVehicleTypeFile, readFuelTypeFile, readVehiclesFile}
import beam.utils.csv.readers
import beam.utils.scenario.matsim.BeamScenarioSource
import beam.utils.scenario.urbansim.{CsvScenarioReader, ParquetScenarioReader, UrbanSimScenarioSource}
import beam.utils.scenario.{BeamScenarioLoader, InputType, UrbanSimScenarioLoader}
import beam.utils.{NetworkHelper, _}
import com.conveyal.r5.transit.TransportNetwork
import com.fasterxml.jackson.databind.ObjectMapper
import com.fasterxml.jackson.module.scala.DefaultScalaModule
import com.google.inject
import com.typesafe.config.{ConfigFactory, Config => TypesafeConfig}
import com.typesafe.scalalogging.LazyLogging
import kamon.Kamon
import org.matsim.api.core.v01.population.Person
import org.matsim.api.core.v01.{Id, Scenario}
import org.matsim.core.api.experimental.events.EventsManager
import org.matsim.core.config.groups.TravelTimeCalculatorConfigGroup
import org.matsim.core.config.{Config => MatsimConfig}
import org.matsim.core.controler._
import org.matsim.core.controler.corelisteners.{ControlerDefaultCoreListenersModule, EventsHandling, PlansDumping}
import org.matsim.core.population.PersonUtils
import org.matsim.core.scenario.{MutableScenario, ScenarioBuilder, ScenarioByInstanceModule, ScenarioUtils}
import org.matsim.core.trafficmonitoring.TravelTimeCalculator
import org.matsim.households.{Household, HouseholdImpl}
import org.matsim.utils.objectattributes.AttributeConverter
import org.matsim.utils.objectattributes.attributable.Attributes
import org.matsim.vehicles.Vehicle

import scala.collection.JavaConverters._
import scala.collection.concurrent.TrieMap
import scala.collection.{mutable, JavaConverters}
import scala.collection.mutable.ListBuffer
import scala.concurrent.Await
import scala.util.Random

trait BeamHelper extends LazyLogging {

  protected val beamAsciiArt: String =
    """
    |  ________
    |  ___  __ )__________ _______ ___
    |  __  __  |  _ \  __ `/_  __ `__ \
    |  _  /_/ //  __/ /_/ /_  / / / / /
    |  /_____/ \___/\__,_/ /_/ /_/ /_/
    |
    | _____________________________________
    |
    """.stripMargin

  private def updateConfigForClusterUsing(
    parsedArgs: Arguments,
    config: TypesafeConfig
  ): TypesafeConfig = {
    (for {
      seedAddress <- parsedArgs.seedAddress
      nodeHost    <- parsedArgs.nodeHost
      nodePort    <- parsedArgs.nodePort
    } yield {
      config.withFallback(
        ConfigFactory.parseMap(
          Map(
            "seed.address" -> seedAddress,
            "node.host"    -> nodeHost,
            "node.port"    -> nodePort
          ).asJava
        )
      )
    }).getOrElse(config)
  }

  private def embedSelectArgumentsIntoConfig(
    parsedArgs: Arguments,
    config: TypesafeConfig
  ): TypesafeConfig = {
    config.withFallback(
      ConfigFactory.parseMap(
        (
          Map(
            "beam.cluster.enabled" -> parsedArgs.useCluster,
            "beam.useLocalWorker" -> parsedArgs.useLocalWorker.getOrElse(
              if (parsedArgs.useCluster) false else true
            )
          ) ++ {
            if (parsedArgs.useCluster)
              Map(
                "beam.cluster.clusterType"              -> parsedArgs.clusterType.get.toString,
                "akka.actor.provider"                   -> "akka.cluster.ClusterActorRefProvider",
                "akka.remote.artery.canonical.hostname" -> parsedArgs.nodeHost.get,
                "akka.remote.artery.canonical.port"     -> parsedArgs.nodePort.get,
                "akka.cluster.seed-nodes" -> java.util.Arrays
                  .asList(s"akka://ClusterSystem@${parsedArgs.seedAddress.get}")
              )
            else Map.empty[String, Any]
          }
        ).asJava
      )
    )
  }

  def module(
    typesafeConfig: TypesafeConfig,
    beamConfig: BeamConfig,
    scenario: Scenario,
    beamScenario: BeamScenario
  ): com.google.inject.Module =
    AbstractModule.`override`(
      ListBuffer(new AbstractModule() {
        override def install(): Unit = {
          // MATSim defaults
          install(new NewControlerModule)
          install(new ScenarioByInstanceModule(scenario))
          install(new ControllerModule)
          install(new ControlerDefaultCoreListenersModule)

          // Beam Inject below:
          install(new ConfigModule(typesafeConfig))
          install(new BeamAgentModule(beamConfig))
          install(new UtilsModule)
        }
      }).asJava,
      new AbstractModule() {
        private val mapper = new ObjectMapper()
        mapper.registerModule(DefaultScalaModule)

        override def install(): Unit = {
          // This code will be executed 3 times due to this https://github.com/LBNL-UCB-STI/matsim/blob/master/matsim/src/main/java/org/matsim/core/controler/Injector.java#L99:L101
          // createMapBindingsForType is called 3 times. Be careful not to do expensive operations here
          bind(classOf[BeamConfigHolder])
          val beamConfigChangesObservable = new BeamConfigChangesObservable(beamConfig)

          bind(classOf[MatsimConfigUpdater]).asEagerSingleton()

          bind(classOf[PlansDumping]).to(classOf[CustomPlansDumpingImpl])

          bind(classOf[BeamConfigChangesObservable]).toInstance(beamConfigChangesObservable)

          bind(classOf[TerminationCriterion]).to(classOf[CustomTerminateAtFixedIterationNumber])

          bind(classOf[PrepareForSim]).to(classOf[BeamPrepareForSim])
          bind(classOf[RideHailSurgePricingManager]).asEagerSingleton()

          addControlerListenerBinding().to(classOf[BeamSim])
          addControlerListenerBinding().to(classOf[BeamScoringFunctionFactory])
          addControlerListenerBinding().to(classOf[RouteHistory])

          addControlerListenerBinding().to(classOf[ActivityLocationPlotter])
          addControlerListenerBinding().to(classOf[GraphSurgePricing])
          bind(classOf[BeamOutputDataDescriptionGenerator])
          addControlerListenerBinding().to(classOf[RideHailRevenueAnalysis])
          addControlerListenerBinding().to(classOf[NonCarModeIterationPlanCleaner])

          bindMobsim().to(classOf[BeamMobsim])
          bind(classOf[EventsHandling]).to(classOf[BeamEventsHandling])
          bindScoringFunctionFactory().to(classOf[BeamScoringFunctionFactory])
          if (getConfig.strategy().getPlanSelectorForRemoval == "tryToKeepOneOfEachClass") {
            bindPlanSelectorForRemoval().to(classOf[TryToKeepOneOfEachClass])
          }
          addPlanStrategyBinding("SelectExpBeta").to(classOf[BeamExpBeta])
          addPlanStrategyBinding("SwitchModalityStyle").to(classOf[SwitchModalityStyle])
          addPlanStrategyBinding("ClearRoutes").to(classOf[ClearRoutes])
          addPlanStrategyBinding("ClearModes").to(classOf[ClearModes])
          addPlanStrategyBinding("TimeMutator").to(classOf[BeamTimeMutator])
          addPlanStrategyBinding(BeamReplanningStrategy.UtilityBasedModeChoice.toString)
            .toProvider(classOf[UtilityBasedModeChoice])
          addAttributeConverterBinding(classOf[MapStringDouble])
            .toInstance(new AttributeConverter[MapStringDouble] {
              override def convertToString(o: scala.Any): String =
                mapper.writeValueAsString(o.asInstanceOf[MapStringDouble].data)

              override def convert(value: String): MapStringDouble =
                MapStringDouble(mapper.readValue(value, classOf[Map[String, Double]]))
            })
          bind(classOf[BeamScenario]).toInstance(beamScenario)
          bind(classOf[TransportNetwork]).toInstance(beamScenario.transportNetwork)
          bind(classOf[TravelTimeCalculator]).toInstance(
            new FakeTravelTimeCalculator(
              beamScenario.network,
              new TravelTimeCalculatorConfigGroup()
            )
          )

          bind(classOf[NetworkHelper]).to(classOf[NetworkHelperImpl]).asEagerSingleton()
          bind(classOf[RideHailIterationHistory]).asEagerSingleton()
          bind(classOf[RouteHistory]).asEagerSingleton()
          bind(classOf[FareCalculator]).asEagerSingleton()
          bind(classOf[TollCalculator]).asEagerSingleton()

          bind(classOf[EventsManager]).to(classOf[LoggingEventsManager]).asEagerSingleton()
          bind(classOf[SimulationMetricCollector]).to(classOf[InfluxDbSimulationMetricCollector]).asEagerSingleton()
        }
      }
    )

  def loadScenario(beamConfig: BeamConfig): BeamScenario = {
    val vehicleTypes = maybeScaleTransit(
      beamConfig,
      readBeamVehicleTypeFile(beamConfig.beam.agentsim.agents.vehicles.vehicleTypesFilePath)
    )
    val vehicleCsvReader = new VehicleCsvReader(beamConfig)
    val baseFilePath = Paths.get(beamConfig.beam.agentsim.agents.vehicles.vehicleTypesFilePath).getParent

    val consumptionRateFilterStore =
      new ConsumptionRateFilterStoreImpl(
        vehicleCsvReader.getVehicleEnergyRecordsUsing,
        Option(baseFilePath.toString),
        primaryConsumptionRateFilePathsByVehicleType =
          vehicleTypes.values.map(x => (x, x.primaryVehicleEnergyFile)).toIndexedSeq,
        secondaryConsumptionRateFilePathsByVehicleType =
          vehicleTypes.values.map(x => (x, x.secondaryVehicleEnergyFile)).toIndexedSeq
      )

    val dates = DateUtils(
      ZonedDateTime.parse(beamConfig.beam.routing.baseDate).toLocalDateTime,
      ZonedDateTime.parse(beamConfig.beam.routing.baseDate)
    )

    val networkCoordinator = buildNetworkCoordinator(beamConfig)
    val tazMap = TAZTreeMap.getTazTreeMap(beamConfig.beam.agentsim.taz.filePath)

    BeamScenario(
      readFuelTypeFile(beamConfig.beam.agentsim.agents.vehicles.fuelTypesFilePath).toMap,
      vehicleTypes,
      privateVehicles(beamConfig, vehicleTypes),
      new VehicleEnergy(
        consumptionRateFilterStore,
        vehicleCsvReader.getLinkToGradeRecordsUsing
      ),
      beamConfig,
      dates,
      PtFares(beamConfig.beam.agentsim.agents.ptFare.filePath),
      networkCoordinator.transportNetwork,
      networkCoordinator.network,
      tazMap,
      ModeIncentive(beamConfig.beam.agentsim.agents.modeIncentive.filePath),
      H3TAZ(networkCoordinator.network, tazMap, beamConfig)
    )
  }

  def vehicleEnergy(beamConfig: BeamConfig, vehicleTypes: Map[Id[BeamVehicleType], BeamVehicleType]): VehicleEnergy = {
    val baseFilePath = Paths.get(beamConfig.beam.agentsim.agents.vehicles.vehicleTypesFilePath).getParent
    val vehicleCsvReader = new VehicleCsvReader(beamConfig)
    val consumptionRateFilterStore =
      new ConsumptionRateFilterStoreImpl(
        vehicleCsvReader.getVehicleEnergyRecordsUsing,
        Option(baseFilePath.toString),
        primaryConsumptionRateFilePathsByVehicleType =
          vehicleTypes.values.map(x => (x, x.primaryVehicleEnergyFile)).toIndexedSeq,
        secondaryConsumptionRateFilePathsByVehicleType =
          vehicleTypes.values.map(x => (x, x.secondaryVehicleEnergyFile)).toIndexedSeq
      )
    // TODO Fix me once `TrieMap` is removed
    new VehicleEnergy(
      consumptionRateFilterStore,
      vehicleCsvReader.getLinkToGradeRecordsUsing
    )
  }

  def privateVehicles(
    beamConfig: BeamConfig,
    vehicleTypes: Map[Id[BeamVehicleType], BeamVehicleType]
  ): TrieMap[Id[BeamVehicle], BeamVehicle] =
    beamConfig.beam.agentsim.agents.population.useVehicleSampling match {
      case true =>
        TrieMap[Id[BeamVehicle], BeamVehicle]()
      case false =>
        TrieMap(
          readVehiclesFile(
            beamConfig.beam.agentsim.agents.vehicles.vehiclesFilePath,
            vehicleTypes,
            beamConfig.matsim.modules.global.randomSeed
          ).toSeq: _*
        )
    }

  // Note that this assumes standing room is only available on transit vehicles. Not sure of any counterexamples modulo
  // say, a yacht or personal bus, but I think this will be fine for now.
  // New Feb-2020: Switched over to MediumDutyPassenger -> Transit to solve issue with AV shuttles
  private def maybeScaleTransit(beamConfig: BeamConfig, vehicleTypes: Map[Id[BeamVehicleType], BeamVehicleType]) = {
    beamConfig.beam.agentsim.tuning.transitCapacity match {
      case Some(scalingFactor) =>
        vehicleTypes.map {
          case (id, bvt) =>
            id -> (if (bvt.vehicleCategory == MediumDutyPassenger)
                     bvt.copy(
                       seatingCapacity = Math.ceil(bvt.seatingCapacity.toDouble * scalingFactor).toInt,
                       standingRoomCapacity = Math.ceil(bvt.standingRoomCapacity.toDouble * scalingFactor).toInt
                     )
                   else
                     bvt)
        }
      case None => vehicleTypes
    }
  }

  def runBeamUsing(args: Array[String], isConfigArgRequired: Boolean = true): Unit = {
    val (parsedArgs, config) = prepareConfig(args, isConfigArgRequired)

    parsedArgs.clusterType match {
      case Some(Worker) => runClusterWorkerUsing(config) //Only the worker requires a different path
      case _ =>
        val (_, outputDirectory) = runBeamWithConfig(config)
        postRunActivity(parsedArgs.configLocation.get, config, outputDirectory)
    }
  }

  def prepareConfig(args: Array[String], isConfigArgRequired: Boolean): (Arguments, TypesafeConfig) = {
    val parsedArgs = ArgumentsParser.parseArguments(args) match {
      case Some(pArgs) => pArgs
      case None =>
        throw new IllegalArgumentException(
          "Arguments provided were unable to be parsed. See above for reasoning."
        )
    }
    assert(
      !isConfigArgRequired || (isConfigArgRequired && parsedArgs.config.isDefined),
      "Please provide a valid configuration file."
    )

    ConfigConsistencyComparator.parseBeamTemplateConfFile(parsedArgs.configLocation.get)

    if (parsedArgs.configLocation.get.contains("\\")) {
      throw new RuntimeException("wrong config path, expected:forward slash, found: backward slash")
    }

    val location = ConfigFactory.parseString(s"config=${parsedArgs.configLocation.get}")
    System.setProperty("configFileLocation", parsedArgs.configLocation.getOrElse(""))
    val config = embedSelectArgumentsIntoConfig(parsedArgs, {
      if (parsedArgs.useCluster) updateConfigForClusterUsing(parsedArgs, parsedArgs.config.get)
      else parsedArgs.config.get
    }).withFallback(location).resolve()

    (parsedArgs, config)
  }

  private def postRunActivity(configLocation: String, config: TypesafeConfig, outputDirectory: String) = {
    val props = new Properties()
    props.setProperty("commitHash", BashUtils.getCommitHash)
    props.setProperty("configFile", configLocation)
    val out = new FileOutputStream(Paths.get(outputDirectory, "beam.properties").toFile)
    props.store(out, "Simulation out put props.")
    val beamConfig = BeamConfig(config)
    if (beamConfig.beam.agentsim.agents.modalBehaviors.modeChoiceClass
          .equalsIgnoreCase("ModeChoiceLCCM")) {
      Files.copy(
        Paths.get(beamConfig.beam.agentsim.agents.modalBehaviors.lccm.filePath),
        Paths.get(
          outputDirectory,
          Paths
            .get(beamConfig.beam.agentsim.agents.modalBehaviors.lccm.filePath)
            .getFileName
            .toString
        )
      )
    }
    Files.copy(
      Paths.get(configLocation),
      Paths.get(outputDirectory, "beam.conf"),
      StandardCopyOption.REPLACE_EXISTING
    )
  }

  def runClusterWorkerUsing(config: TypesafeConfig): Unit = {
    val clusterConfig = ConfigFactory
      .parseString(s"""
           |akka.cluster.roles = [compute]
           |akka.actor.deployment {
           |      /statsService/singleton/workerRouter {
           |        router = round-robin-pool
           |        cluster {
           |          enabled = on
           |          max-nr-of-instances-per-node = 1
           |          allow-local-routees = on
           |          use-roles = ["compute"]
           |        }
           |      }
           |    }
          """.stripMargin)
      .withFallback(config)

    if (isMetricsEnable) {
      Kamon.init()
    }

    import akka.actor.{ActorSystem, DeadLetter, PoisonPill, Props}
    import akka.cluster.singleton.{
      ClusterSingletonManager,
      ClusterSingletonManagerSettings,
      ClusterSingletonProxy,
      ClusterSingletonProxySettings
    }
    import beam.router.ClusterWorkerRouter
    import beam.sim.monitoring.DeadLetterReplayer

    val system = ActorSystem("ClusterSystem", clusterConfig)
    system.actorOf(
      ClusterSingletonManager.props(
        singletonProps = Props(classOf[ClusterWorkerRouter], clusterConfig),
        terminationMessage = PoisonPill,
        settings = ClusterSingletonManagerSettings(system).withRole("compute")
      ),
      name = "statsService"
    )
    system.actorOf(
      ClusterSingletonProxy.props(
        singletonManagerPath = "/user/statsService",
        settings = ClusterSingletonProxySettings(system).withRole("compute")
      ),
      name = "statsServiceProxy"
    )
    val replayer = system.actorOf(DeadLetterReplayer.props())
    system.eventStream.subscribe(replayer, classOf[DeadLetter])

    import scala.concurrent.ExecutionContext.Implicits.global
    Await.ready(system.whenTerminated.map(_ => {
      logger.info("Exiting BEAM")
    }), scala.concurrent.duration.Duration.Inf)
  }

  def runBeamWithConfig(config: TypesafeConfig): (MatsimConfig, String) = {
    val beamExecutionConfig = updateConfigWithWarmStart(setupBeamWithConfig(config))
    val (scenario, beamScenario) = buildBeamServicesAndScenario(
      beamExecutionConfig.beamConfig,
      beamExecutionConfig.matsimConfig,
    )

    val logStart = {
      val populationSize = scenario.getPopulation.getPersons.size()
      val vehiclesSize = scenario.getVehicles.getVehicles.size()
      val lanesSize = scenario.getLanes.getLanesToLinkAssignments.size()

      val logHHsize = scenario.getHouseholds.getHouseholds.size()
      val logBeamPrivateVehiclesSize = beamScenario.privateVehicles.size
      val logVehicleTypeSize = beamScenario.vehicleTypes.size
      val modIncentivesSize = beamScenario.modeIncentives.modeIncentives.size
      s"""
         |Scenario population size: $populationSize
         |Scenario vehicles size: $vehiclesSize
         |Scenario lanes size: $lanesSize
         |BeamScenario households size: $logHHsize
         |BeamScenario privateVehicles size: $logBeamPrivateVehiclesSize
         |BeamScenario vehicleTypes size: $logVehicleTypeSize
         |BeamScenario modIncentives size $modIncentivesSize
         |""".stripMargin
    }
    logger.warn(logStart)

    val injector: inject.Injector = buildInjector(config, beamExecutionConfig.beamConfig, scenario, beamScenario)
    val services = injector.getInstance(classOf[BeamServices])

    runBeam(
      services,
      scenario,
      beamScenario,
      beamExecutionConfig.outputDirectory
    )
    (scenario.getConfig, beamExecutionConfig.outputDirectory)
  }

  def fixDanglingPersons(result: MutableScenario): Unit = {
    val peopleViaHousehold = result.getHouseholds.getHouseholds
      .values()
      .asScala
      .flatMap { x =>
        x.getMemberIds.asScala
      }
      .toSet
    val danglingPeople = result.getPopulation.getPersons
      .values()
      .asScala
      .filter(person => !peopleViaHousehold.contains(person.getId))
    if (danglingPeople.nonEmpty) {
      logger.error(s"There are ${danglingPeople.size} persons not connected to household, removing them")
      danglingPeople.foreach { p =>
        result.getPopulation.removePerson(p.getId)
      }
    }
  }

  protected def buildScenarioFromMatsimConfig(
    matsimConfig: MatsimConfig,
    beamScenario: BeamScenario
  ): MutableScenario = {
    val result = ScenarioUtils.loadScenario(matsimConfig).asInstanceOf[MutableScenario]
    fixDanglingPersons(result)
    result.setNetwork(beamScenario.network)
    result
  }

  def buildBeamServices(
    injector: inject.Injector,
    scenario: MutableScenario,
  ): BeamServices = {
    val result = injector.getInstance(classOf[BeamServices])
    result
  }

  protected def buildInjector(
    config: TypesafeConfig,
    beamConfig: BeamConfig,
    scenario: MutableScenario,
    beamScenario: BeamScenario
  ): inject.Injector = {
    org.matsim.core.controler.Injector.createInjector(
      scenario.getConfig,
      module(config, beamConfig, scenario, beamScenario)
    )
  }

  def runBeam(
    beamServices: BeamServices,
    scenario: MutableScenario,
    beamScenario: BeamScenario,
    outputDir: String
  ): Unit = {
    samplePopulation(scenario, beamScenario, beamServices.beamConfig, scenario.getConfig, beamServices, outputDir)

    val houseHoldVehiclesInScenario: Iterable[Id[Vehicle]] = scenario.getHouseholds.getHouseholds
      .values()
      .asScala
      .flatMap(_.getVehicleIds.asScala)

    val vehiclesGroupedByType = houseHoldVehiclesInScenario.groupBy(
      v => beamScenario.privateVehicles.get(v).map(_.beamVehicleType.id.toString).getOrElse("")
    )
    val vehicleInfo = vehiclesGroupedByType.map {
      case (vehicleType, groupedValues) =>
        s"$vehicleType (${groupedValues.size})"
    } mkString " , "
    logger.info(s"Vehicles assigned to households : $vehicleInfo")

    run(beamServices)
  }

  protected def buildBeamServicesAndScenario(
    beamConfig: BeamConfig,
    matsimConfig: MatsimConfig
  ): (MutableScenario, BeamScenario) = {
    val scenarioConfig = beamConfig.beam.exchange.scenario

    val src = scenarioConfig.source.toLowerCase

    val fileFormat = scenarioConfig.fileFormat

    ProfilingUtils.timed(s"Load scenario using $src/$fileFormat", x => logger.info(x)) {
      if (src == "urbansim") {
        val beamScenario = loadScenario(beamConfig)
        val emptyScenario = ScenarioBuilder(matsimConfig, beamScenario.network).build
        val scenario = {
          val source = buildUrbansimScenarioSource(new GeoUtilsImpl(beamConfig), beamConfig)
          new UrbanSimScenarioLoader(emptyScenario, beamScenario, source, new GeoUtilsImpl(beamConfig)).loadScenario()
        }.asInstanceOf[MutableScenario]
        (scenario, beamScenario)
      } else if (src == "beam") {
        fileFormat match {
          case "csv" =>
            val beamScenario = loadScenario(beamConfig)
            val scenario = {
              val source = new BeamScenarioSource(
                beamConfig,
                rdr = readers.BeamCsvScenarioReader
              )
              val scenarioBuilder = ScenarioBuilder(matsimConfig, beamScenario.network)
              new BeamScenarioLoader(scenarioBuilder, beamScenario, source, new GeoUtilsImpl(beamConfig)).loadScenario()
            }.asInstanceOf[MutableScenario]
            (scenario, beamScenario)
          case "xml" =>
            val beamScenario = loadScenario(beamConfig)
            val scenario = {
              val result = ScenarioUtils.loadScenario(matsimConfig).asInstanceOf[MutableScenario]
              fixDanglingPersons(result)
              result
            }
            (scenario, beamScenario)
          case unknown =>
            throw new IllegalArgumentException(s"Beam does not support [$unknown] file type")
        }
      } else {
        throw new NotImplementedError(s"ScenarioSource '$src' is not yet implemented")
      }
    }
  }

  def setupBeamWithConfig(
    config: TypesafeConfig
  ): BeamExecutionConfig = {
    val beamConfig = BeamConfig(config)
    val outputDirectory = FileUtils.getConfigOutputFile(
      beamConfig.beam.outputs.baseOutputDirectory,
      beamConfig.beam.agentsim.simulationName,
      beamConfig.beam.outputs.addTimestampToOutputDirectory
    )
    LoggingUtil.initLogger(outputDirectory, beamConfig.beam.logger.keepConsoleAppenderOn)
    logger.debug(s"Beam output directory is: $outputDirectory")
    logger.info(ConfigConsistencyComparator.getMessage.getOrElse(""))

    level = beamConfig.beam.metrics.level
    runName = beamConfig.beam.agentsim.simulationName
    if (isMetricsEnable) {
      Kamon.init(config.withFallback(ConfigFactory.load()))
    }

    logger.info("Starting beam on branch {} at commit {}.", BashUtils.getBranch, BashUtils.getCommitHash)

    prepareDirectories(config, beamConfig, outputDirectory)

    val matsimConfig: MatsimConfig = buildMatsimConfig(config, beamConfig, outputDirectory)

    BeamExecutionConfig(beamConfig, matsimConfig, outputDirectory)
  }

  protected def buildNetworkCoordinator(beamConfig: BeamConfig): NetworkCoordinator = {
    val result = if (Files.isRegularFile(Paths.get(beamConfig.beam.agentsim.scenarios.frequencyAdjustmentFile))) {
      FrequencyAdjustingNetworkCoordinator(beamConfig)
    } else {
      DefaultNetworkCoordinator(beamConfig)
    }
    result.init()
    result
  }

  private def updateConfigWithWarmStart(beamExecutionConfig: BeamExecutionConfig): BeamExecutionConfig = {
    BeamWarmStart.updateExecutionConfig(beamExecutionConfig)
  }

  private def prepareDirectories(config: TypesafeConfig, beamConfig: BeamConfig, outputDirectory: String): Unit = {
    new java.io.File(outputDirectory).mkdirs
    val location = config.getString("config")

    val confNameToPath = BeamConfigUtils.getFileNameToPath(location)

    logger.info("Processing configs for [{}] simulation.", beamConfig.beam.agentsim.simulationName)
    confNameToPath.foreach {
      case (fileName, filePath) =>
        val outFile = Paths.get(outputDirectory, fileName)
        Files.copy(Paths.get(filePath), outFile, StandardCopyOption.REPLACE_EXISTING)
        logger.info("Config '{}' copied to '{}'.", filePath, outFile)
    }
  }

  private def buildMatsimConfig(
    config: TypesafeConfig,
    beamConfig: BeamConfig,
    outputDirectory: String
  ): MatsimConfig = {
    val configBuilder = new MatSimBeamConfigBuilder(config)
    val result = configBuilder.buildMatSimConf()
    if (!beamConfig.beam.outputs.writeGraphs) {
      result.counts.setOutputFormat("txt")
      result.controler.setCreateGraphs(false)
    }
    result.planCalcScore().setMemorizingExperiencedPlans(true)
    result.controler.setOutputDirectory(outputDirectory)
    result.controler().setWritePlansInterval(beamConfig.beam.outputs.writePlansInterval)
    result
  }

  def run(beamServices: BeamServices) {
    beamServices.controler.run()
  }

  // sample population (beamConfig.beam.agentsim.numAgents - round to nearest full household)
  def samplePopulation(
    scenario: MutableScenario,
    beamScenario: BeamScenario,
    beamConfig: BeamConfig,
    matsimConfig: MatsimConfig,
    beamServices: BeamServices,
    outputDir: String
  ): Unit = {
    val populationScaling = new PopulationScaling()
    if (!beamConfig.beam.warmStart.enabled && beamConfig.beam.agentsim.agentSampleSizeAsFractionOfPopulation < 1) {
<<<<<<< HEAD
      populationScaling.downSample(beamServices, scenario, beamScenario, outputDir)
    }
    if (!beamConfig.beam.warmStart.enabled && beamConfig.beam.agentsim.agentSampleSizeAsFractionOfPopulation > 1) {
      populationScaling.upSample(beamServices, scenario, beamScenario)
    }
    val populationAdjustment = PopulationAdjustment.getPopulationAdjustment(beamServices)
    populationAdjustment.update(scenario)
=======
      val numAgents = math.round(
        beamConfig.beam.agentsim.agentSampleSizeAsFractionOfPopulation * scenario.getPopulation.getPersons.size()
      )
      val rand = new Random(beamServices.beamConfig.matsim.modules.global.randomSeed)
      val notSelectedHouseholdIds = mutable.Set[Id[Household]]()
      val notSelectedVehicleIds = mutable.Set[Id[Vehicle]]()
      val notSelectedPersonIds = mutable.Set[Id[Person]]()

      // We add all households, vehicles and persons to the sets
      scenario.getHouseholds.getHouseholds.values().asScala.foreach { hh =>
        hh.getVehicleIds.forEach(vehicleId => notSelectedVehicleIds.add(vehicleId))
      }
      scenario.getHouseholds.getHouseholds
        .keySet()
        .forEach(householdId => notSelectedHouseholdIds.add(householdId))
      scenario.getPopulation.getPersons
        .keySet()
        .forEach(personId => notSelectedPersonIds.add(personId))

      logger.info(s"""Before sampling:
           |Number of households: ${notSelectedHouseholdIds.size}
           |Number of vehicles: ${getVehicleGroupingStringUsing(notSelectedVehicleIds.toIndexedSeq, beamScenario)}
           |Number of persons: ${notSelectedPersonIds.size}""".stripMargin)

      val iterHouseholds = rand.shuffle(scenario.getHouseholds.getHouseholds.values().asScala).iterator
      var numberOfAgents = 0
      // We start from the first household and remove its vehicles and persons from the sets to clean
      while (numberOfAgents < numAgents && iterHouseholds.hasNext) {

        val household = iterHouseholds.next()
        numberOfAgents += household.getMemberIds.size()
        household.getVehicleIds.forEach(vehicleId => notSelectedVehicleIds.remove(vehicleId))
        notSelectedHouseholdIds.remove(household.getId)
        household.getMemberIds.forEach(persondId => notSelectedPersonIds.remove(persondId))
      }

      // Remove not selected vehicles
      notSelectedVehicleIds.foreach { vehicleId =>
        scenario.getVehicles.removeVehicle(vehicleId)
        beamScenario.privateVehicles.remove(vehicleId)
      }

      // Remove not selected households
      notSelectedHouseholdIds.foreach { housholdId =>
        scenario.getHouseholds.getHouseholds.remove(housholdId)
        scenario.getHouseholds.getHouseholdAttributes.removeAllAttributes(housholdId.toString)
      }

      // Remove not selected persons
      notSelectedPersonIds.foreach { personId =>
        scenario.getPopulation.removePerson(personId)
      }

      writeScenarioPrivateVehicles(scenario, beamScenario, outputDir)

      val numOfHouseholds = scenario.getHouseholds.getHouseholds.values().size
      val vehicles = scenario.getHouseholds.getHouseholds.values.asScala.flatMap(hh => hh.getVehicleIds.asScala)
      val numOfPersons = scenario.getPopulation.getPersons.size()
      val vehiclesStr = getVehicleGroupingStringUsing(vehicles.toIndexedSeq, beamScenario)

      logger.info(s"""After sampling:
           |Number of households: $numOfHouseholds. Removed: ${notSelectedHouseholdIds.size}
           |Number of vehicles: $vehiclesStr. Removed: ${getVehicleGroupingStringUsing(
                       notSelectedVehicleIds.toIndexedSeq,
                       beamScenario
                     )}
           |Number of persons: $numOfPersons. Removed: ${notSelectedPersonIds.size}""".stripMargin)

      val populationAdjustment = PopulationAdjustment.getPopulationAdjustment(beamServices)
      populationAdjustment.update(scenario)
    } else {
      val populationAdjustment = PopulationAdjustment.getPopulationAdjustment(beamServices)
      populationAdjustment.update(scenario)
    }

    BeamStaticMetricsWriter.calculateAndWriteMetrics(
      scenario,
      beamScenario,
      beamServices,
      beamConfig
    )
>>>>>>> 7948279a
  }

  private def getVehicleGroupingStringUsing(vehicleIds: IndexedSeq[Id[Vehicle]], beamScenario: BeamScenario): String = {
    vehicleIds
      .groupBy(
        vehicleId => beamScenario.privateVehicles.get(vehicleId).map(_.beamVehicleType.id.toString).getOrElse("")
      )
      .map {
        case (vehicleType, ids) => s"$vehicleType (${ids.size})"
      }
      .mkString(" , ")
  }

  private def buildUrbansimScenarioSource(
    geo: GeoUtils,
    beamConfig: BeamConfig
  ): UrbanSimScenarioSource = {
    val fileFormat: InputType = Option(beamConfig.beam.exchange.scenario.fileFormat)
      .map(str => InputType(str.toLowerCase))
      .getOrElse(
        throw new IllegalStateException(
          s"`beamConfig.beam.exchange.scenario.fileFormat` is null or empty!"
        )
      )
    val scenarioReader = fileFormat match {
      case InputType.CSV     => CsvScenarioReader
      case InputType.Parquet => ParquetScenarioReader
    }

    new UrbanSimScenarioSource(
      scenarioSrc = beamConfig.beam.exchange.scenario.folder,
      rdr = scenarioReader,
      geoUtils = geo,
      shouldConvertWgs2Utm = beamConfig.beam.exchange.scenario.convertWgs2Utm
    )
  }
}

case class MapStringDouble(data: Map[String, Double])<|MERGE_RESOLUTION|>--- conflicted
+++ resolved
@@ -707,7 +707,6 @@
   ): Unit = {
     val populationScaling = new PopulationScaling()
     if (!beamConfig.beam.warmStart.enabled && beamConfig.beam.agentsim.agentSampleSizeAsFractionOfPopulation < 1) {
-<<<<<<< HEAD
       populationScaling.downSample(beamServices, scenario, beamScenario, outputDir)
     }
     if (!beamConfig.beam.warmStart.enabled && beamConfig.beam.agentsim.agentSampleSizeAsFractionOfPopulation > 1) {
@@ -715,89 +714,6 @@
     }
     val populationAdjustment = PopulationAdjustment.getPopulationAdjustment(beamServices)
     populationAdjustment.update(scenario)
-=======
-      val numAgents = math.round(
-        beamConfig.beam.agentsim.agentSampleSizeAsFractionOfPopulation * scenario.getPopulation.getPersons.size()
-      )
-      val rand = new Random(beamServices.beamConfig.matsim.modules.global.randomSeed)
-      val notSelectedHouseholdIds = mutable.Set[Id[Household]]()
-      val notSelectedVehicleIds = mutable.Set[Id[Vehicle]]()
-      val notSelectedPersonIds = mutable.Set[Id[Person]]()
-
-      // We add all households, vehicles and persons to the sets
-      scenario.getHouseholds.getHouseholds.values().asScala.foreach { hh =>
-        hh.getVehicleIds.forEach(vehicleId => notSelectedVehicleIds.add(vehicleId))
-      }
-      scenario.getHouseholds.getHouseholds
-        .keySet()
-        .forEach(householdId => notSelectedHouseholdIds.add(householdId))
-      scenario.getPopulation.getPersons
-        .keySet()
-        .forEach(personId => notSelectedPersonIds.add(personId))
-
-      logger.info(s"""Before sampling:
-           |Number of households: ${notSelectedHouseholdIds.size}
-           |Number of vehicles: ${getVehicleGroupingStringUsing(notSelectedVehicleIds.toIndexedSeq, beamScenario)}
-           |Number of persons: ${notSelectedPersonIds.size}""".stripMargin)
-
-      val iterHouseholds = rand.shuffle(scenario.getHouseholds.getHouseholds.values().asScala).iterator
-      var numberOfAgents = 0
-      // We start from the first household and remove its vehicles and persons from the sets to clean
-      while (numberOfAgents < numAgents && iterHouseholds.hasNext) {
-
-        val household = iterHouseholds.next()
-        numberOfAgents += household.getMemberIds.size()
-        household.getVehicleIds.forEach(vehicleId => notSelectedVehicleIds.remove(vehicleId))
-        notSelectedHouseholdIds.remove(household.getId)
-        household.getMemberIds.forEach(persondId => notSelectedPersonIds.remove(persondId))
-      }
-
-      // Remove not selected vehicles
-      notSelectedVehicleIds.foreach { vehicleId =>
-        scenario.getVehicles.removeVehicle(vehicleId)
-        beamScenario.privateVehicles.remove(vehicleId)
-      }
-
-      // Remove not selected households
-      notSelectedHouseholdIds.foreach { housholdId =>
-        scenario.getHouseholds.getHouseholds.remove(housholdId)
-        scenario.getHouseholds.getHouseholdAttributes.removeAllAttributes(housholdId.toString)
-      }
-
-      // Remove not selected persons
-      notSelectedPersonIds.foreach { personId =>
-        scenario.getPopulation.removePerson(personId)
-      }
-
-      writeScenarioPrivateVehicles(scenario, beamScenario, outputDir)
-
-      val numOfHouseholds = scenario.getHouseholds.getHouseholds.values().size
-      val vehicles = scenario.getHouseholds.getHouseholds.values.asScala.flatMap(hh => hh.getVehicleIds.asScala)
-      val numOfPersons = scenario.getPopulation.getPersons.size()
-      val vehiclesStr = getVehicleGroupingStringUsing(vehicles.toIndexedSeq, beamScenario)
-
-      logger.info(s"""After sampling:
-           |Number of households: $numOfHouseholds. Removed: ${notSelectedHouseholdIds.size}
-           |Number of vehicles: $vehiclesStr. Removed: ${getVehicleGroupingStringUsing(
-                       notSelectedVehicleIds.toIndexedSeq,
-                       beamScenario
-                     )}
-           |Number of persons: $numOfPersons. Removed: ${notSelectedPersonIds.size}""".stripMargin)
-
-      val populationAdjustment = PopulationAdjustment.getPopulationAdjustment(beamServices)
-      populationAdjustment.update(scenario)
-    } else {
-      val populationAdjustment = PopulationAdjustment.getPopulationAdjustment(beamServices)
-      populationAdjustment.update(scenario)
-    }
-
-    BeamStaticMetricsWriter.calculateAndWriteMetrics(
-      scenario,
-      beamScenario,
-      beamServices,
-      beamConfig
-    )
->>>>>>> 7948279a
   }
 
   private def getVehicleGroupingStringUsing(vehicleIds: IndexedSeq[Id[Vehicle]], beamScenario: BeamScenario): String = {
