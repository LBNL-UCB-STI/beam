--- conflicted
+++ resolved
@@ -741,30 +741,6 @@
     val fileFormat = scenarioConfig.fileFormat
 
     val geoUtils = new GeoUtilsImpl(beamConfig)
-<<<<<<< HEAD
-    val (scenario, beamScenario) = ProfilingUtils.timed(s"Load scenario using $src/$fileFormat", x => logger.info(x)) {
-      if (src == "urbansim" || src == "urbansim_v2" || src == "generic") {
-        val beamScenario = loadScenario(beamConfig)
-        val emptyScenario = ScenarioBuilder(matsimConfig, beamScenario.network).build
-        val scenario = {
-          val source = src match {
-            case "urbansim" => buildUrbansimScenarioSource(geoUtils, beamConfig)
-            case "urbansim_v2" => {
-              val pathToHouseholds = s"${beamConfig.beam.exchange.scenario.folder}/households.csv.gz"
-              val pathToPersonFile = s"${beamConfig.beam.exchange.scenario.folder}/persons.csv.gz"
-              val pathToPlans = s"${beamConfig.beam.exchange.scenario.folder}/plans.csv.gz"
-              val pathToTrips = s"${beamConfig.beam.exchange.scenario.folder}/trips.csv.gz"
-              val pathToBlocks = s"${beamConfig.beam.exchange.scenario.folder}/blocks.csv.gz"
-              new UrbansimReaderV2(
-                inputPersonPath = pathToPersonFile,
-                inputPlanPath = pathToPlans,
-                inputHouseholdPath = pathToHouseholds,
-                inputTripsPath = pathToTrips,
-                inputBlockPath = pathToBlocks,
-                geoUtils,
-                shouldConvertWgs2Utm = beamConfig.beam.exchange.scenario.convertWgs2Utm
-              )
-=======
     val (scenario, beamScenario, plansMerged) =
       ProfilingUtils.timed(s"Load scenario using $src/$fileFormat", x => logger.info(x)) {
         if (src == "urbansim" || src == "urbansim_v2" || src == "generic") {
@@ -806,7 +782,6 @@
                   shouldConvertWgs2Utm = beamConfig.beam.exchange.scenario.convertWgs2Utm
                 )
               }
->>>>>>> 11f01ae0
             }
             val merger = new PreviousRunPlanMerger(
               beamConfig.beam.agentsim.agents.plans.merge.fraction,
@@ -861,38 +836,8 @@
             case unknown =>
               throw new IllegalArgumentException(s"Beam does not support [$unknown] file type")
           }
-<<<<<<< HEAD
-          scenario
-        }.asInstanceOf[MutableScenario]
-
-        (scenario, beamScenario)
-      } else if (src == "beam") {
-        fileFormat match {
-          case "csv" =>
-            val beamScenario = loadScenario(beamConfig)
-            val scenario = {
-              val source = new BeamScenarioSource(
-                beamConfig,
-                rdr = readers.BeamCsvScenarioReader
-              )
-              val scenarioBuilder = ScenarioBuilder(matsimConfig, beamScenario.network)
-              new BeamScenarioLoader(scenarioBuilder, beamScenario, source, new GeoUtilsImpl(beamConfig)).loadScenario()
-            }.asInstanceOf[MutableScenario]
-            (scenario, beamScenario)
-          case "xml" =>
-            val beamScenario = loadScenario(beamConfig)
-            val scenario = {
-              val result = ScenarioUtils.loadScenario(matsimConfig).asInstanceOf[MutableScenario]
-              fixDanglingPersons(result)
-              result
-            }
-            (scenario, beamScenario)
-          case unknown =>
-            throw new IllegalArgumentException(s"Beam does not support [$unknown] file type")
-=======
         } else {
           throw new NotImplementedError(s"ScenarioSource '$src' is not yet implemented")
->>>>>>> 11f01ae0
         }
       }
     generatePopulationForPayloadPlans(
@@ -939,50 +884,6 @@
           .putAttribute(household.getId.toString, "homecoordy", freightVehicle.spaceTime.loc.getY)
       }
     }
-    generatePopulationForPayloadPlans(
-      beamConfig,
-      geoUtils,
-      beamScenario,
-      scenario.getPopulation,
-      scenario.getHouseholds
-    )
-    (scenario, beamScenario)
-  }
-
-  def generatePopulationForPayloadPlans(
-    beamConfig: BeamConfig,
-    geoUtils: GeoUtils,
-    beamScenario: BeamScenario,
-    population: Population,
-    households: Households
-  ): Unit = {
-    if (beamConfig.beam.agentsim.agents.freight.enabled) {
-      val convertWgs2Utm = beamConfig.beam.exchange.scenario.convertWgs2Utm
-      val plans: IndexedSeq[(Household, Plan)] = PayloadPlansConverter.generatePopulation(
-        beamScenario.freightCarriers,
-        population.getFactory,
-        households.getFactory,
-        if (convertWgs2Utm) Some(geoUtils) else None
-      )
-
-      val allowedModes = Seq(BeamMode.CAR.value)
-      plans.foreach { case (household, plan) =>
-        households.getHouseholds.put(household.getId, household)
-        population.addPerson(plan.getPerson)
-        AvailableModeUtils.setAvailableModesForPerson_v2(
-          beamScenario,
-          plan.getPerson,
-          household,
-          population,
-          allowedModes
-        )
-        val freightVehicle = beamScenario.privateVehicles(household.getVehicleIds.get(0))
-        households.getHouseholdAttributes
-          .putAttribute(household.getId.toString, "homecoordx", freightVehicle.spaceTime.loc.getX)
-        households.getHouseholdAttributes
-          .putAttribute(household.getId.toString, "homecoordy", freightVehicle.spaceTime.loc.getY)
-      }
-    }
   }
 
   def setupBeamWithConfig(
