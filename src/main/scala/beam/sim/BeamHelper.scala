package beam.sim

import java.io.FileOutputStream
import java.nio.file.{Files, Paths, StandardCopyOption}
import java.time.ZonedDateTime
import java.util.Properties

import beam.agentsim.agents.choice.mode.{ModeIncentive, PtFares}
import beam.agentsim.agents.ridehail.{RideHailIterationHistory, RideHailSurgePricingManager}
import beam.agentsim.agents.vehicles.VehicleCategory.MediumDutyPassenger
import beam.agentsim.agents.vehicles._
import beam.agentsim.events.handling.BeamEventsHandling
import beam.agentsim.infrastructure.taz.{H3TAZ, TAZTreeMap}
import beam.analysis.ActivityLocationPlotter
import beam.analysis.plots.{GraphSurgePricing, RideHailRevenueAnalysis}
import beam.matsim.{CustomPlansDumpingImpl, MatsimConfigUpdater}
import beam.replanning._
import beam.replanning.utilitybased.UtilityBasedModeChoice
import beam.router._
import beam.router.gtfs.FareCalculator
import beam.router.osm.TollCalculator
import beam.router.r5.{DefaultNetworkCoordinator, FrequencyAdjustingNetworkCoordinator, NetworkCoordinator}
import beam.scoring.BeamScoringFunctionFactory
import beam.sim.ArgumentsParser.{Arguments, Worker}
import beam.sim.common.{GeoUtils, GeoUtilsImpl}
import beam.sim.config._
import beam.sim.metrics.Metrics._
import beam.sim.metrics.{BeamStaticMetricsWriter, InfluxDbSimulationMetricCollector, SimulationMetricCollector}
import beam.sim.modules.{BeamAgentModule, UtilsModule}
import beam.sim.population.{PopulationAdjustment, PopulationScaling}
import beam.utils.BeamVehicleUtils.{readBeamVehicleTypeFile, readFuelTypeFile, readVehiclesFile}
import beam.utils.csv.readers
import beam.utils.scenario.generic.GenericScenarioSource
import beam.utils.scenario.matsim.BeamScenarioSource
<<<<<<< HEAD
import beam.utils.scenario.urbansim.censusblock.UrbansimReaderV2
=======
import beam.utils.scenario.urbansim.censusblock.{ScenarioAdjuster, UrbansimReaderV2}
>>>>>>> dbf0754f
import beam.utils.scenario.urbansim.{CsvScenarioReader, ParquetScenarioReader, UrbanSimScenarioSource}
import beam.utils.scenario.{BeamScenarioLoader, InputType, UrbanSimScenarioLoader}
import beam.utils.{NetworkHelper, _}
import com.conveyal.r5.transit.TransportNetwork
import com.fasterxml.jackson.databind.ObjectMapper
import com.fasterxml.jackson.module.scala.DefaultScalaModule
import com.google.inject
import com.typesafe.config.{ConfigFactory, Config => TypesafeConfig}
import com.typesafe.scalalogging.LazyLogging
import kamon.Kamon
import org.matsim.api.core.v01.{Id, Scenario}
import org.matsim.core.api.experimental.events.EventsManager
import org.matsim.core.config.groups.TravelTimeCalculatorConfigGroup
import org.matsim.core.config.{Config => MatsimConfig}
import org.matsim.core.controler._
import org.matsim.core.controler.corelisteners.{ControlerDefaultCoreListenersModule, EventsHandling, PlansDumping}
import org.matsim.core.scenario.{MutableScenario, ScenarioBuilder, ScenarioByInstanceModule, ScenarioUtils}
import org.matsim.core.trafficmonitoring.TravelTimeCalculator
import org.matsim.utils.objectattributes.AttributeConverter
import org.matsim.vehicles.Vehicle

import scala.collection.JavaConverters._
import scala.collection.concurrent.TrieMap
import scala.collection.mutable.ListBuffer
import scala.concurrent.Await
import scala.sys.process.Process
import scala.util.Try

trait BeamHelper extends LazyLogging {

  protected val beamAsciiArt: String =
    """
    |  ________
    |  ___  __ )__________ _______ ___
    |  __  __  |  _ \  __ `/_  __ `__ \
    |  _  /_/ //  __/ /_/ /_  / / / / /
    |  /_____/ \___/\__,_/ /_/ /_/ /_/
    |
    | _____________________________________
    |
    """.stripMargin

  private def updateConfigForClusterUsing(
    parsedArgs: Arguments,
    config: TypesafeConfig
  ): TypesafeConfig = {
    (for {
      seedAddress <- parsedArgs.seedAddress
      nodeHost    <- parsedArgs.nodeHost
      nodePort    <- parsedArgs.nodePort
    } yield {
      config.withFallback(
        ConfigFactory.parseMap(
          Map(
            "seed.address" -> seedAddress,
            "node.host"    -> nodeHost,
            "node.port"    -> nodePort
          ).asJava
        )
      )
    }).getOrElse(config)
  }

  private def embedSelectArgumentsIntoConfig(
    parsedArgs: Arguments,
    config: TypesafeConfig
  ): TypesafeConfig = {
    config.withFallback(
      ConfigFactory.parseMap(
        (
          Map(
            "beam.cluster.enabled" -> parsedArgs.useCluster,
            "beam.useLocalWorker" -> parsedArgs.useLocalWorker.getOrElse(
              if (parsedArgs.useCluster) false else true
            )
          ) ++ {
            if (parsedArgs.useCluster)
              Map(
                "beam.cluster.clusterType"              -> parsedArgs.clusterType.get.toString,
                "akka.actor.provider"                   -> "akka.cluster.ClusterActorRefProvider",
                "akka.remote.artery.canonical.hostname" -> parsedArgs.nodeHost.get,
                "akka.remote.artery.canonical.port"     -> parsedArgs.nodePort.get,
                "akka.cluster.seed-nodes" -> java.util.Arrays
                  .asList(s"akka://ClusterSystem@${parsedArgs.seedAddress.get}")
              )
            else Map.empty[String, Any]
          }
        ).asJava
      )
    )
  }

  def module(
    typesafeConfig: TypesafeConfig,
    beamConfig: BeamConfig,
    scenario: Scenario,
    beamScenario: BeamScenario
  ): com.google.inject.Module =
    AbstractModule.`override`(
      ListBuffer(new AbstractModule() {
        override def install(): Unit = {
          // MATSim defaults
          install(new NewControlerModule)
          install(new ScenarioByInstanceModule(scenario))
          install(new ControllerModule)
          install(new ControlerDefaultCoreListenersModule)

          // Beam Inject below:
          install(new ConfigModule(typesafeConfig))
          install(new BeamAgentModule(beamConfig))
          install(new UtilsModule)
        }
      }).asJava,
      new AbstractModule() {
        private val mapper = new ObjectMapper()
        mapper.registerModule(DefaultScalaModule)

        override def install(): Unit = {
          // This code will be executed 3 times due to this https://github.com/LBNL-UCB-STI/matsim/blob/master/matsim/src/main/java/org/matsim/core/controler/Injector.java#L99:L101
          // createMapBindingsForType is called 3 times. Be careful not to do expensive operations here
          bind(classOf[BeamConfigHolder])
          val beamConfigChangesObservable = new BeamConfigChangesObservable(beamConfig)

          bind(classOf[MatsimConfigUpdater]).asEagerSingleton()

          bind(classOf[PlansDumping]).to(classOf[CustomPlansDumpingImpl])

          bind(classOf[BeamConfigChangesObservable]).toInstance(beamConfigChangesObservable)

          bind(classOf[TerminationCriterion]).to(classOf[CustomTerminateAtFixedIterationNumber])

          bind(classOf[PrepareForSim]).to(classOf[BeamPrepareForSim])
          bind(classOf[RideHailSurgePricingManager]).asEagerSingleton()

          addControlerListenerBinding().to(classOf[BeamSim])
          addControlerListenerBinding().to(classOf[BeamScoringFunctionFactory])
          addControlerListenerBinding().to(classOf[RouteHistory])

          addControlerListenerBinding().to(classOf[ActivityLocationPlotter])
          addControlerListenerBinding().to(classOf[GraphSurgePricing])
          bind(classOf[BeamOutputDataDescriptionGenerator])
          addControlerListenerBinding().to(classOf[RideHailRevenueAnalysis])
          addControlerListenerBinding().to(classOf[NonCarModeIterationPlanCleaner])

          bindMobsim().to(classOf[BeamMobsim])
          bind(classOf[EventsHandling]).to(classOf[BeamEventsHandling])
          bindScoringFunctionFactory().to(classOf[BeamScoringFunctionFactory])
          if (getConfig.strategy().getPlanSelectorForRemoval == "tryToKeepOneOfEachClass") {
            bindPlanSelectorForRemoval().to(classOf[TryToKeepOneOfEachClass])
          }
          addPlanStrategyBinding("SelectExpBeta").to(classOf[BeamExpBeta])
          addPlanStrategyBinding("SwitchModalityStyle").to(classOf[SwitchModalityStyle])
          addPlanStrategyBinding("ClearRoutes").to(classOf[ClearRoutes])
          addPlanStrategyBinding("ClearModes").to(classOf[ClearModes])
          addPlanStrategyBinding("TimeMutator").to(classOf[BeamTimeMutator])
          addPlanStrategyBinding(BeamReplanningStrategy.UtilityBasedModeChoice.toString)
            .toProvider(classOf[UtilityBasedModeChoice])
          addAttributeConverterBinding(classOf[MapStringDouble])
            .toInstance(new AttributeConverter[MapStringDouble] {
              override def convertToString(o: scala.Any): String =
                mapper.writeValueAsString(o.asInstanceOf[MapStringDouble].data)

              override def convert(value: String): MapStringDouble =
                MapStringDouble(mapper.readValue(value, classOf[Map[String, Double]]))
            })
          bind(classOf[BeamScenario]).toInstance(beamScenario)
          bind(classOf[TransportNetwork]).toInstance(beamScenario.transportNetwork)
          bind(classOf[TravelTimeCalculator]).toInstance(
            new FakeTravelTimeCalculator(
              beamScenario.network,
              new TravelTimeCalculatorConfigGroup()
            )
          )

          bind(classOf[NetworkHelper]).to(classOf[NetworkHelperImpl]).asEagerSingleton()
          bind(classOf[RideHailIterationHistory]).asEagerSingleton()
          bind(classOf[RouteHistory]).asEagerSingleton()
          bind(classOf[FareCalculator]).asEagerSingleton()
          bind(classOf[TollCalculator]).asEagerSingleton()

          bind(classOf[EventsManager]).to(classOf[LoggingEventsManager]).asEagerSingleton()
          bind(classOf[SimulationMetricCollector]).to(classOf[InfluxDbSimulationMetricCollector]).asEagerSingleton()
        }
      }
    )

  def loadScenario(beamConfig: BeamConfig): BeamScenario = {
    val vehicleTypes = maybeScaleTransit(
      beamConfig,
      readBeamVehicleTypeFile(beamConfig.beam.agentsim.agents.vehicles.vehicleTypesFilePath)
    )
    val vehicleCsvReader = new VehicleCsvReader(beamConfig)
    val baseFilePath = Paths.get(beamConfig.beam.agentsim.agents.vehicles.vehicleTypesFilePath).getParent

    val consumptionRateFilterStore =
      new ConsumptionRateFilterStoreImpl(
        vehicleCsvReader.getVehicleEnergyRecordsUsing,
        Option(baseFilePath.toString),
        primaryConsumptionRateFilePathsByVehicleType =
          vehicleTypes.values.map(x => (x, x.primaryVehicleEnergyFile)).toIndexedSeq,
        secondaryConsumptionRateFilePathsByVehicleType =
          vehicleTypes.values.map(x => (x, x.secondaryVehicleEnergyFile)).toIndexedSeq
      )

    val dates = DateUtils(
      ZonedDateTime.parse(beamConfig.beam.routing.baseDate).toLocalDateTime,
      ZonedDateTime.parse(beamConfig.beam.routing.baseDate)
    )

    val networkCoordinator = buildNetworkCoordinator(beamConfig)
    val tazMap = TAZTreeMap.getTazTreeMap(beamConfig.beam.agentsim.taz.filePath)

    BeamScenario(
      readFuelTypeFile(beamConfig.beam.agentsim.agents.vehicles.fuelTypesFilePath).toMap,
      vehicleTypes,
      privateVehicles(beamConfig, vehicleTypes),
      new VehicleEnergy(
        consumptionRateFilterStore,
        vehicleCsvReader.getLinkToGradeRecordsUsing
      ),
      beamConfig,
      dates,
      PtFares(beamConfig.beam.agentsim.agents.ptFare.filePath),
      networkCoordinator.transportNetwork,
      networkCoordinator.network,
      tazMap,
      ModeIncentive(beamConfig.beam.agentsim.agents.modeIncentive.filePath),
      H3TAZ(networkCoordinator.network, tazMap, beamConfig)
    )
  }

  def vehicleEnergy(beamConfig: BeamConfig, vehicleTypes: Map[Id[BeamVehicleType], BeamVehicleType]): VehicleEnergy = {
    val baseFilePath = Paths.get(beamConfig.beam.agentsim.agents.vehicles.vehicleTypesFilePath).getParent
    val vehicleCsvReader = new VehicleCsvReader(beamConfig)
    val consumptionRateFilterStore =
      new ConsumptionRateFilterStoreImpl(
        vehicleCsvReader.getVehicleEnergyRecordsUsing,
        Option(baseFilePath.toString),
        primaryConsumptionRateFilePathsByVehicleType =
          vehicleTypes.values.map(x => (x, x.primaryVehicleEnergyFile)).toIndexedSeq,
        secondaryConsumptionRateFilePathsByVehicleType =
          vehicleTypes.values.map(x => (x, x.secondaryVehicleEnergyFile)).toIndexedSeq
      )
    // TODO Fix me once `TrieMap` is removed
    new VehicleEnergy(
      consumptionRateFilterStore,
      vehicleCsvReader.getLinkToGradeRecordsUsing
    )
  }

  def privateVehicles(
    beamConfig: BeamConfig,
    vehicleTypes: Map[Id[BeamVehicleType], BeamVehicleType]
  ): TrieMap[Id[BeamVehicle], BeamVehicle] =
    if (beamConfig.beam.agentsim.agents.population.useVehicleSampling) {
      TrieMap[Id[BeamVehicle], BeamVehicle]()
    } else {
      TrieMap(
        readVehiclesFile(
          beamConfig.beam.agentsim.agents.vehicles.vehiclesFilePath,
          vehicleTypes,
          beamConfig.matsim.modules.global.randomSeed
        ).toSeq: _*
      )
    }

  // Note that this assumes standing room is only available on transit vehicles. Not sure of any counterexamples modulo
  // say, a yacht or personal bus, but I think this will be fine for now.
  // New Feb-2020: Switched over to MediumDutyPassenger -> Transit to solve issue with AV shuttles
  private def maybeScaleTransit(beamConfig: BeamConfig, vehicleTypes: Map[Id[BeamVehicleType], BeamVehicleType]) = {
    beamConfig.beam.agentsim.tuning.transitCapacity match {
      case Some(scalingFactor) =>
        vehicleTypes.map {
          case (id, bvt) =>
            id -> (if (bvt.vehicleCategory == MediumDutyPassenger)
                     bvt.copy(
                       seatingCapacity = Math.ceil(bvt.seatingCapacity.toDouble * scalingFactor).toInt,
                       standingRoomCapacity = Math.ceil(bvt.standingRoomCapacity.toDouble * scalingFactor).toInt
                     )
                   else
                     bvt)
        }
      case None => vehicleTypes
    }
  }

  def runBeamUsing(args: Array[String], isConfigArgRequired: Boolean = true): Unit = {
    val (parsedArgs, config) = prepareConfig(args, isConfigArgRequired)

    parsedArgs.clusterType match {
      case Some(Worker) => runClusterWorkerUsing(config) //Only the worker requires a different path
      case _ =>
        val (_, outputDirectory) = runBeamWithConfig(config)
        postRunActivity(parsedArgs.configLocation.get, config, outputDirectory)
    }
  }

  def prepareConfig(args: Array[String], isConfigArgRequired: Boolean): (Arguments, TypesafeConfig) = {
    val parsedArgs = ArgumentsParser.parseArguments(args) match {
      case Some(pArgs) => pArgs
      case None =>
        throw new IllegalArgumentException(
          "Arguments provided were unable to be parsed. See above for reasoning."
        )
    }
    assert(
      !isConfigArgRequired || (isConfigArgRequired && parsedArgs.config.isDefined),
      "Please provide a valid configuration file."
    )

    ConfigConsistencyComparator.parseBeamTemplateConfFile(parsedArgs.configLocation.get)

    if (parsedArgs.configLocation.get.contains("\\")) {
      throw new RuntimeException("wrong config path, expected:forward slash, found: backward slash")
    }

    val location = ConfigFactory.parseString(s"config=${parsedArgs.configLocation.get}")
    System.setProperty("configFileLocation", parsedArgs.configLocation.getOrElse(""))
    val config = embedSelectArgumentsIntoConfig(parsedArgs, {
      if (parsedArgs.useCluster) updateConfigForClusterUsing(parsedArgs, parsedArgs.config.get)
      else parsedArgs.config.get
    }).withFallback(location).resolve()

    checkDockerIsInstalledForCCHPhysSim(config)

    (parsedArgs, config)
  }

  private def checkDockerIsInstalledForCCHPhysSim(config: TypesafeConfig): Unit = {
    val physSimType = Try(config.getString("beam.physsim.physSimType")).getOrElse("")
    if (physSimType == "CCH") {
      // Exception will be thrown if docker is not available on device
      if (Try(Process("docker version").!!).isFailure) {
        throw new RuntimeException("Docker is required to run CCH phys simulation")
      }
    }
  }

  private def postRunActivity(configLocation: String, config: TypesafeConfig, outputDirectory: String) = {
    val props = new Properties()
    props.setProperty("commitHash", BashUtils.getCommitHash)
    props.setProperty("configFile", configLocation)
    val out = new FileOutputStream(Paths.get(outputDirectory, "beam.properties").toFile)
    props.store(out, "Simulation out put props.")
    val beamConfig = BeamConfig(config)
    if (beamConfig.beam.agentsim.agents.modalBehaviors.modeChoiceClass
          .equalsIgnoreCase("ModeChoiceLCCM")) {
      Files.copy(
        Paths.get(beamConfig.beam.agentsim.agents.modalBehaviors.lccm.filePath),
        Paths.get(
          outputDirectory,
          Paths
            .get(beamConfig.beam.agentsim.agents.modalBehaviors.lccm.filePath)
            .getFileName
            .toString
        )
      )
    }
    Files.copy(
      Paths.get(configLocation),
      Paths.get(outputDirectory, "beam.conf"),
      StandardCopyOption.REPLACE_EXISTING
    )
  }

  def runClusterWorkerUsing(config: TypesafeConfig): Unit = {
    val clusterConfig = ConfigFactory
      .parseString(s"""
           |akka.cluster.roles = [compute]
           |akka.actor.deployment {
           |      /statsService/singleton/workerRouter {
           |        router = round-robin-pool
           |        cluster {
           |          enabled = on
           |          max-nr-of-instances-per-node = 1
           |          allow-local-routees = on
           |          use-roles = ["compute"]
           |        }
           |      }
           |    }
          """.stripMargin)
      .withFallback(config)

    if (isMetricsEnable) {
      Kamon.init()
    }

    import akka.actor.{ActorSystem, DeadLetter, PoisonPill, Props}
    import akka.cluster.singleton.{ClusterSingletonManager, ClusterSingletonManagerSettings, ClusterSingletonProxy, ClusterSingletonProxySettings}
    import beam.router.ClusterWorkerRouter
    import beam.sim.monitoring.DeadLetterReplayer

    val system = ActorSystem("ClusterSystem", clusterConfig)
    system.actorOf(
      ClusterSingletonManager.props(
        singletonProps = Props(classOf[ClusterWorkerRouter], clusterConfig),
        terminationMessage = PoisonPill,
        settings = ClusterSingletonManagerSettings(system).withRole("compute")
      ),
      name = "statsService"
    )
    system.actorOf(
      ClusterSingletonProxy.props(
        singletonManagerPath = "/user/statsService",
        settings = ClusterSingletonProxySettings(system).withRole("compute")
      ),
      name = "statsServiceProxy"
    )
    val replayer = system.actorOf(DeadLetterReplayer.props())
    system.eventStream.subscribe(replayer, classOf[DeadLetter])

    import scala.concurrent.ExecutionContext.Implicits.global
    Await.ready(system.whenTerminated.map(_ => {
      logger.info("Exiting BEAM")
    }), scala.concurrent.duration.Duration.Inf)
  }

  def runBeamWithConfig(config: TypesafeConfig): (MatsimConfig, String) = {
    val (
      beamExecutionConfig: BeamExecutionConfig,
      scenario: MutableScenario,
      beamScenario: BeamScenario,
      services: BeamServices
    ) = prepareBeamService(config)

    runBeam(
      services,
      scenario,
      beamScenario,
      beamExecutionConfig.outputDirectory
    )
    (scenario.getConfig, beamExecutionConfig.outputDirectory)
  }

  def prepareBeamService(config: TypesafeConfig): (BeamExecutionConfig, MutableScenario, BeamScenario, BeamServices) = {
    val beamExecutionConfig = updateConfigWithWarmStart(setupBeamWithConfig(config))
    val (scenario, beamScenario) = buildBeamServicesAndScenario(
      beamExecutionConfig.beamConfig,
      beamExecutionConfig.matsimConfig,
    )

    val logStart = {
      val populationSize = scenario.getPopulation.getPersons.size()
      val vehiclesSize = scenario.getVehicles.getVehicles.size()
      val lanesSize = scenario.getLanes.getLanesToLinkAssignments.size()

      val logHHsize = scenario.getHouseholds.getHouseholds.size()
      val logBeamPrivateVehiclesSize = beamScenario.privateVehicles.size
      val logVehicleTypeSize = beamScenario.vehicleTypes.size
      val modIncentivesSize = beamScenario.modeIncentives.modeIncentives.size
      s"""
         |Scenario population size: $populationSize
         |Scenario vehicles size: $vehiclesSize
         |Scenario lanes size: $lanesSize
         |BeamScenario households size: $logHHsize
         |BeamScenario privateVehicles size: $logBeamPrivateVehiclesSize
         |BeamScenario vehicleTypes size: $logVehicleTypeSize
         |BeamScenario modIncentives size $modIncentivesSize
         |""".stripMargin
    }
    logger.warn(logStart)

    val injector: inject.Injector = buildInjector(config, beamExecutionConfig.beamConfig, scenario, beamScenario)

    val services = injector.getInstance(classOf[BeamServices])
    (beamExecutionConfig, scenario, beamScenario, services)
  }

  def fixDanglingPersons(result: MutableScenario): Unit = {
    val peopleViaHousehold = result.getHouseholds.getHouseholds
      .values()
      .asScala
      .flatMap { x =>
        x.getMemberIds.asScala
      }
      .toSet
    val danglingPeople = result.getPopulation.getPersons
      .values()
      .asScala
      .filter(person => !peopleViaHousehold.contains(person.getId))
    if (danglingPeople.nonEmpty) {
      logger.error(s"There are ${danglingPeople.size} persons not connected to household, removing them")
      danglingPeople.foreach { p =>
        result.getPopulation.removePerson(p.getId)
      }
    }
  }

  protected def buildScenarioFromMatsimConfig(
    matsimConfig: MatsimConfig,
    beamScenario: BeamScenario
  ): MutableScenario = {
    val result = ScenarioUtils.loadScenario(matsimConfig).asInstanceOf[MutableScenario]
    fixDanglingPersons(result)
    result.setNetwork(beamScenario.network)
    result
  }

  def buildBeamServices(
    injector: inject.Injector,
    scenario: MutableScenario,
  ): BeamServices = {
    val result = injector.getInstance(classOf[BeamServices])
    result
  }

  protected def buildInjector(
    config: TypesafeConfig,
    beamConfig: BeamConfig,
    scenario: MutableScenario,
    beamScenario: BeamScenario
  ): inject.Injector = {
    org.matsim.core.controler.Injector.createInjector(
      scenario.getConfig,
      module(config, beamConfig, scenario, beamScenario)
    )
  }

  def runBeam(
    beamServices: BeamServices,
    scenario: MutableScenario,
    beamScenario: BeamScenario,
    outputDir: String
  ): Unit = {
    samplePopulation(scenario, beamScenario, beamServices.beamConfig, scenario.getConfig, beamServices, outputDir)

    val houseHoldVehiclesInScenario: Iterable[Id[Vehicle]] = scenario.getHouseholds.getHouseholds
      .values()
      .asScala
      .flatMap(_.getVehicleIds.asScala)

    val vehiclesGroupedByType = houseHoldVehiclesInScenario.groupBy(
      v => beamScenario.privateVehicles.get(v).map(_.beamVehicleType.id.toString).getOrElse("")
    )
    val vehicleInfo = vehiclesGroupedByType.map {
      case (vehicleType, groupedValues) =>
        s"$vehicleType (${groupedValues.size})"
    } mkString " , "
    logger.info(s"Vehicles assigned to households : $vehicleInfo")

    run(beamServices)
  }

  protected def buildBeamServicesAndScenario(
    beamConfig: BeamConfig,
    matsimConfig: MatsimConfig
  ): (MutableScenario, BeamScenario) = {
    val scenarioConfig = beamConfig.beam.exchange.scenario

    val src = scenarioConfig.source.toLowerCase

    val fileFormat = scenarioConfig.fileFormat

    ProfilingUtils.timed(s"Load scenario using $src/$fileFormat", x => logger.info(x)) {
<<<<<<< HEAD
      if (src == "urbansim" || src == "generic" || src == "urbansim_v2") {
=======
      if (src == "urbansim" || src == "urbansim_v2") {
>>>>>>> dbf0754f
        val beamScenario = loadScenario(beamConfig)
        val emptyScenario = ScenarioBuilder(matsimConfig, beamScenario.network).build
        val scenario = {
          val source = src match {
            case "urbansim" => buildUrbansimScenarioSource(new GeoUtilsImpl(beamConfig), beamConfig)
<<<<<<< HEAD
            case "generic" => {
              val pathToHouseholds = s"${beamConfig.beam.exchange.scenario.folder}/households.csv.gz"
              val pathToPersonFile = s"${beamConfig.beam.exchange.scenario.folder}/persons.csv.gz"
              val pathToPlans = s"${beamConfig.beam.exchange.scenario.folder}/plans.csv.gz"
              new GenericScenarioSource(
                pathToHouseholds = pathToHouseholds,
                pathToPersonFile = pathToPersonFile,
                pathToPlans = pathToPlans
              )
            }
=======
>>>>>>> dbf0754f
            case "urbansim_v2" => {
              val pathToHouseholds = s"${beamConfig.beam.exchange.scenario.folder}/households.csv.gz"
              val pathToPersonFile = s"${beamConfig.beam.exchange.scenario.folder}/persons.csv.gz"
              val pathToPlans = s"${beamConfig.beam.exchange.scenario.folder}/plans.csv.gz"
              val pathToTrips = s"${beamConfig.beam.exchange.scenario.folder}/trips.csv.gz"
              val pathToBlocks = s"${beamConfig.beam.exchange.scenario.folder}/blocks.csv.gz"
              new UrbansimReaderV2(
                inputPersonPath = pathToPersonFile,
                inputPlanPath = pathToPlans,
                inputHouseholdPath = pathToHouseholds,
                inputTripsPath = pathToTrips,
                inputBlockPath = pathToBlocks
              )
            }
          }
<<<<<<< HEAD

          new UrbanSimScenarioLoader(emptyScenario, beamScenario, source, new GeoUtilsImpl(beamConfig)).loadScenario()
=======
          val scenario =
            new UrbanSimScenarioLoader(emptyScenario, beamScenario, source, new GeoUtilsImpl(beamConfig)).loadScenario()
          if (src == "urbansim_v2") {
            new ScenarioAdjuster(
              beamConfig.beam.urbansim,
              scenario.getPopulation,
              beamConfig.matsim.modules.global.randomSeed
            ).adjust()
          }
          scenario
>>>>>>> dbf0754f
        }.asInstanceOf[MutableScenario]
        (scenario, beamScenario)
      } else if (src == "beam") {
        fileFormat match {
          case "csv" =>
            val beamScenario = loadScenario(beamConfig)
            val scenario = {
              val source = new BeamScenarioSource(
                beamConfig,
                rdr = readers.BeamCsvScenarioReader
              )
              val scenarioBuilder = ScenarioBuilder(matsimConfig, beamScenario.network)
              new BeamScenarioLoader(scenarioBuilder, beamScenario, source, new GeoUtilsImpl(beamConfig)).loadScenario()
            }.asInstanceOf[MutableScenario]
            (scenario, beamScenario)
          case "xml" =>
            val beamScenario = loadScenario(beamConfig)
            val scenario = {
              val result = ScenarioUtils.loadScenario(matsimConfig).asInstanceOf[MutableScenario]
              fixDanglingPersons(result)
              result
            }
            (scenario, beamScenario)
          case unknown =>
            throw new IllegalArgumentException(s"Beam does not support [$unknown] file type")
        }
      } else {
        throw new NotImplementedError(s"ScenarioSource '$src' is not yet implemented")
      }
    }
  }

  def setupBeamWithConfig(
    config: TypesafeConfig
  ): BeamExecutionConfig = {
    val beamConfig = BeamConfig(config)
    val outputDirectory = FileUtils.getConfigOutputFile(
      beamConfig.beam.outputs.baseOutputDirectory,
      beamConfig.beam.agentsim.simulationName,
      beamConfig.beam.outputs.addTimestampToOutputDirectory
    )
    LoggingUtil.initLogger(outputDirectory, beamConfig.beam.logger.keepConsoleAppenderOn)
    logger.debug(s"Beam output directory is: $outputDirectory")
    logger.info(ConfigConsistencyComparator.getMessage.getOrElse(""))

    level = beamConfig.beam.metrics.level
    runName = beamConfig.beam.agentsim.simulationName
    if (isMetricsEnable) {
      Kamon.init(config.withFallback(ConfigFactory.load()))
    }

    logger.info("Starting beam on branch {} at commit {}.", BashUtils.getBranch, BashUtils.getCommitHash)

    prepareDirectories(config, beamConfig, outputDirectory)

    val matsimConfig: MatsimConfig = buildMatsimConfig(config, beamConfig, outputDirectory)

    BeamExecutionConfig(beamConfig, matsimConfig, outputDirectory)
  }

  protected def buildNetworkCoordinator(beamConfig: BeamConfig): NetworkCoordinator = {
    val result = if (Files.isRegularFile(Paths.get(beamConfig.beam.agentsim.scenarios.frequencyAdjustmentFile))) {
      FrequencyAdjustingNetworkCoordinator(beamConfig)
    } else {
      DefaultNetworkCoordinator(beamConfig)
    }
    result.init()
    result
  }

  private def updateConfigWithWarmStart(beamExecutionConfig: BeamExecutionConfig): BeamExecutionConfig = {
    BeamWarmStart.updateExecutionConfig(beamExecutionConfig)
  }

  private def prepareDirectories(config: TypesafeConfig, beamConfig: BeamConfig, outputDirectory: String): Unit = {
    new java.io.File(outputDirectory).mkdirs
    val location = config.getString("config")

    val confNameToPath = BeamConfigUtils.getFileNameToPath(location)

    logger.info("Processing configs for [{}] simulation.", beamConfig.beam.agentsim.simulationName)
    confNameToPath.foreach {
      case (fileName, filePath) =>
        val outFile = Paths.get(outputDirectory, fileName)
        Files.copy(Paths.get(filePath), outFile, StandardCopyOption.REPLACE_EXISTING)
        logger.info("Config '{}' copied to '{}'.", filePath, outFile)
    }
  }

  def buildMatsimConfig(
    config: TypesafeConfig,
    beamConfig: BeamConfig,
    outputDirectory: String
  ): MatsimConfig = {
    val configBuilder = new MatSimBeamConfigBuilder(config)
    val result = configBuilder.buildMatSimConf()
    if (!beamConfig.beam.outputs.writeGraphs) {
      result.counts.setOutputFormat("txt")
      result.controler.setCreateGraphs(false)
    }
    result.planCalcScore().setMemorizingExperiencedPlans(true)
    result.controler.setOutputDirectory(outputDirectory)
    result.controler().setWritePlansInterval(beamConfig.beam.outputs.writePlansInterval)
    result
  }

  def run(beamServices: BeamServices) {
    beamServices.controler.run()
  }

  // sample population (beamConfig.beam.agentsim.numAgents - round to nearest full household)
  def samplePopulation(
    scenario: MutableScenario,
    beamScenario: BeamScenario,
    beamConfig: BeamConfig,
    matsimConfig: MatsimConfig,
    beamServices: BeamServices,
    outputDir: String
  ): Unit = {
    val populationScaling = new PopulationScaling()
    if (!beamConfig.beam.warmStart.enabled && beamConfig.beam.agentsim.agentSampleSizeAsFractionOfPopulation < 1) {
      populationScaling.downSample(beamServices, scenario, beamScenario, outputDir)
    }
    if (!beamConfig.beam.warmStart.enabled && beamConfig.beam.agentsim.agentSampleSizeAsFractionOfPopulation > 1) {
      populationScaling.upSample(beamServices, scenario, beamScenario)
    }
    val populationAdjustment = PopulationAdjustment.getPopulationAdjustment(beamServices)
    populationAdjustment.update(scenario)

    // write static metrics, such as population size, vehicles fleet size, etc.
    // necessary to be called after population sampling
    BeamStaticMetricsWriter.writeSimulationParameters(
      scenario,
      beamScenario,
      beamServices,
      beamConfig
    )
  }

  private def getVehicleGroupingStringUsing(vehicleIds: IndexedSeq[Id[Vehicle]], beamScenario: BeamScenario): String = {
    vehicleIds
      .groupBy(
        vehicleId => beamScenario.privateVehicles.get(vehicleId).map(_.beamVehicleType.id.toString).getOrElse("")
      )
      .map {
        case (vehicleType, ids) => s"$vehicleType (${ids.size})"
      }
      .mkString(" , ")
  }

  private def buildUrbansimScenarioSource(
    geo: GeoUtils,
    beamConfig: BeamConfig
  ): UrbanSimScenarioSource = {
    val fileFormat: InputType = Option(beamConfig.beam.exchange.scenario.fileFormat)
      .map(str => InputType(str.toLowerCase))
      .getOrElse(
        throw new IllegalStateException(
          s"`beamConfig.beam.exchange.scenario.fileFormat` is null or empty!"
        )
      )
    val scenarioReader = fileFormat match {
      case InputType.CSV     => CsvScenarioReader
      case InputType.Parquet => ParquetScenarioReader
    }

    new UrbanSimScenarioSource(
      scenarioSrc = beamConfig.beam.exchange.scenario.folder,
      rdr = scenarioReader,
      geoUtils = geo,
      shouldConvertWgs2Utm = beamConfig.beam.exchange.scenario.convertWgs2Utm
    )
  }
}

case class MapStringDouble(data: Map[String, Double])<|MERGE_RESOLUTION|>--- conflicted
+++ resolved
@@ -32,11 +32,7 @@
 import beam.utils.csv.readers
 import beam.utils.scenario.generic.GenericScenarioSource
 import beam.utils.scenario.matsim.BeamScenarioSource
-<<<<<<< HEAD
-import beam.utils.scenario.urbansim.censusblock.UrbansimReaderV2
-=======
 import beam.utils.scenario.urbansim.censusblock.{ScenarioAdjuster, UrbansimReaderV2}
->>>>>>> dbf0754f
 import beam.utils.scenario.urbansim.{CsvScenarioReader, ParquetScenarioReader, UrbanSimScenarioSource}
 import beam.utils.scenario.{BeamScenarioLoader, InputType, UrbanSimScenarioLoader}
 import beam.utils.{NetworkHelper, _}
@@ -425,7 +421,12 @@
     }
 
     import akka.actor.{ActorSystem, DeadLetter, PoisonPill, Props}
-    import akka.cluster.singleton.{ClusterSingletonManager, ClusterSingletonManagerSettings, ClusterSingletonProxy, ClusterSingletonProxySettings}
+    import akka.cluster.singleton.{
+      ClusterSingletonManager,
+      ClusterSingletonManagerSettings,
+      ClusterSingletonProxy,
+      ClusterSingletonProxySettings
+    }
     import beam.router.ClusterWorkerRouter
     import beam.sim.monitoring.DeadLetterReplayer
 
@@ -591,29 +592,12 @@
     val fileFormat = scenarioConfig.fileFormat
 
     ProfilingUtils.timed(s"Load scenario using $src/$fileFormat", x => logger.info(x)) {
-<<<<<<< HEAD
       if (src == "urbansim" || src == "generic" || src == "urbansim_v2") {
-=======
-      if (src == "urbansim" || src == "urbansim_v2") {
->>>>>>> dbf0754f
         val beamScenario = loadScenario(beamConfig)
         val emptyScenario = ScenarioBuilder(matsimConfig, beamScenario.network).build
         val scenario = {
           val source = src match {
             case "urbansim" => buildUrbansimScenarioSource(new GeoUtilsImpl(beamConfig), beamConfig)
-<<<<<<< HEAD
-            case "generic" => {
-              val pathToHouseholds = s"${beamConfig.beam.exchange.scenario.folder}/households.csv.gz"
-              val pathToPersonFile = s"${beamConfig.beam.exchange.scenario.folder}/persons.csv.gz"
-              val pathToPlans = s"${beamConfig.beam.exchange.scenario.folder}/plans.csv.gz"
-              new GenericScenarioSource(
-                pathToHouseholds = pathToHouseholds,
-                pathToPersonFile = pathToPersonFile,
-                pathToPlans = pathToPlans
-              )
-            }
-=======
->>>>>>> dbf0754f
             case "urbansim_v2" => {
               val pathToHouseholds = s"${beamConfig.beam.exchange.scenario.folder}/households.csv.gz"
               val pathToPersonFile = s"${beamConfig.beam.exchange.scenario.folder}/persons.csv.gz"
@@ -629,10 +613,6 @@
               )
             }
           }
-<<<<<<< HEAD
-
-          new UrbanSimScenarioLoader(emptyScenario, beamScenario, source, new GeoUtilsImpl(beamConfig)).loadScenario()
-=======
           val scenario =
             new UrbanSimScenarioLoader(emptyScenario, beamScenario, source, new GeoUtilsImpl(beamConfig)).loadScenario()
           if (src == "urbansim_v2") {
@@ -643,7 +623,6 @@
             ).adjust()
           }
           scenario
->>>>>>> dbf0754f
         }.asInstanceOf[MutableScenario]
         (scenario, beamScenario)
       } else if (src == "beam") {
