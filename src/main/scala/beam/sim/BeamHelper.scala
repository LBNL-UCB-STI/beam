--- conflicted
+++ resolved
@@ -406,16 +406,6 @@
   def runBeamWithConfig(config: TypesafeConfig): (MatsimConfig, String) = {
     val beamExecutionConfig = setupBeamWithConfig(config)
     val networkCoordinator: NetworkCoordinator = buildNetworkCoordinator(beamExecutionConfig.beamConfig)
-<<<<<<< HEAD
-    val scenario = buildScenarioFromMatsimConfig(beamExecutionConfig.matsimConfig, networkCoordinator)
-    val injector: inject.Injector = buildInjector(config, scenario, networkCoordinator)
-    val services = buildBeamServices(injector, scenario, beamExecutionConfig.matsimConfig, networkCoordinator)
-
-    warmStart(beamExecutionConfig.beamConfig, beamExecutionConfig.matsimConfig)
-
-    runBeam(services, scenario, networkCoordinator, beamExecutionConfig.outputDirectory)
-    (scenario.getConfig, beamExecutionConfig.outputDirectory)
-=======
     val defaultScenario = buildScenarioFromMatsimConfig(beamExecutionConfig.matsimConfig, networkCoordinator)
     val injector: inject.Injector = buildInjector(config, defaultScenario, networkCoordinator)
     val services = buildBeamServices(injector, defaultScenario, beamExecutionConfig.matsimConfig, networkCoordinator)
@@ -424,7 +414,6 @@
 
     runBeam(services, defaultScenario, networkCoordinator, beamExecutionConfig.outputDirectory)
     (defaultScenario.getConfig, beamExecutionConfig.outputDirectory)
->>>>>>> 26e7b107
   }
 
   protected def buildScenarioFromMatsimConfig(
@@ -445,11 +434,7 @@
     val result = injector.getInstance(classOf[BeamServices])
     result.setTransitFleetSizes(networkCoordinator.tripFleetSizeMap)
 
-<<<<<<< HEAD
-    fillScenarioFromExternalSources(injector, matsimConfig, networkCoordinator, result)
-=======
     fillScenarioWithExternalSources(injector, scenario, matsimConfig, networkCoordinator, result)
->>>>>>> 26e7b107
 
     result
   }
@@ -493,27 +478,6 @@
     run(beamServices)
   }
 
-<<<<<<< HEAD
-  private def fillScenarioFromExternalSources(
-    injector: inject.Injector,
-    matsimConfig: MatsimConfig,
-    networkCoordinator: NetworkCoordinator,
-    beamServices: BeamServices
-  ): Scenario = {
-    val beamConfig = beamServices.beamConfig
-    val useExternalDataForScenario: Boolean =
-      Option(beamConfig.beam.exchange.scenario.folder).exists(!_.isEmpty)
-    val matsimScenario = buildScenarioFromMatsimConfig(matsimConfig, networkCoordinator)
-
-    if (useExternalDataForScenario) {
-      val scenarioSource: ScenarioSource = getScenarioSource2(injector, beamConfig)
-      ProfilingUtils.timed(s"Load scenario using ${scenarioSource.getClass}", x => logger.info(x)) {
-        new ScenarioLoader(matsimScenario, beamServices, scenarioSource).loadScenario()
-        matsimScenario
-      }
-    } else {
-      matsimScenario
-=======
   protected def fillScenarioWithExternalSources(
     injector: inject.Injector,
     matsimScenario: MutableScenario,
@@ -530,7 +494,6 @@
       ProfilingUtils.timed(s"Load scenario using ${scenarioSource.getClass}", x => logger.info(x)) {
         new ScenarioLoader(matsimScenario, beamServices, scenarioSource).loadScenario()
       }
->>>>>>> 26e7b107
     }
   }
 
@@ -546,37 +509,21 @@
       beamConfig.beam.outputs.addTimestampToOutputDirectory
     )
     LoggingUtil.initLogger(outputDirectory, beamConfig.beam.logger.keepConsoleAppenderOn)
-<<<<<<< HEAD
-    logger.debug(s"Beam output directory is: ${outputDirectory}")
-=======
     logger.debug(s"Beam output directory is: $outputDirectory")
->>>>>>> 26e7b107
 
     level = beamConfig.beam.metrics.level
     runName = beamConfig.beam.agentsim.simulationName
     if (isMetricsEnable) Kamon.start(config.withFallback(ConfigFactory.defaultReference()))
-<<<<<<< HEAD
-
-    ReflectionUtils.setFinalField(classOf[StreetLayer], "LINK_RADIUS_METERS", 2000.0)
-=======
->>>>>>> 26e7b107
 
     logger.info("Starting beam on branch {} at commit {}.", BashUtils.getBranch, BashUtils.getCommitHash)
 
     prepareDirectories(config, beamConfig, outputDirectory)
 
     val matsimConfig: MatsimConfig = buildMatsimConfig(config, beamConfig, outputDirectory)
-<<<<<<< HEAD
 
     BeamExecutionConfig(beamConfig, matsimConfig, outputDirectory)
   }
 
-=======
-
-    BeamExecutionConfig(beamConfig, matsimConfig, outputDirectory)
-  }
-
->>>>>>> 26e7b107
   protected def buildNetworkCoordinator(beamConfig: BeamConfig): NetworkCoordinator = {
     val result = if (Files.isRegularFile(Paths.get(beamConfig.beam.agentsim.scenarios.frequencyAdjustmentFile))) {
       FrequencyAdjustingNetworkCoordinator(beamConfig)
@@ -592,7 +539,6 @@
     val beamWarmStart = BeamWarmStart(beamConfig, maxHour)
     beamWarmStart.warmStartPopulation(matsimConfig)
   }
-<<<<<<< HEAD
 
   private def prepareDirectories(config: TypesafeConfig, beamConfig: BeamConfig, outputDirectory: String): Unit = {
     new java.io.File(outputDirectory).mkdirs
@@ -603,18 +549,6 @@
     logger.info("Config [{}] copied to {}.", beamConfig.beam.agentsim.simulationName, outConf)
   }
 
-=======
-
-  private def prepareDirectories(config: TypesafeConfig, beamConfig: BeamConfig, outputDirectory: String): Unit = {
-    new java.io.File(outputDirectory).mkdirs
-    val outConf = Paths.get(outputDirectory, "beam.conf")
-    val location = config.getString("config")
-
-    Files.copy(Paths.get(location), outConf, StandardCopyOption.REPLACE_EXISTING)
-    logger.info("Config [{}] copied to {}.", beamConfig.beam.agentsim.simulationName, outConf)
-  }
-
->>>>>>> 26e7b107
   private def buildMatsimConfig(
     config: TypesafeConfig,
     beamConfig: BeamConfig,
@@ -743,42 +677,16 @@
       .mkString(" , ")
   }
 
-<<<<<<< HEAD
-  def getScenarioSource2(injector: inject.Injector, beamConfig: BeamConfig): ScenarioSource = {
-    val src = beamConfig.beam.exchange.scenario.source.toLowerCase
-    if (src == "urbansim") {
-      val fileFormat: InputType = Option(beamConfig.beam.exchange.scenario.fileFormat)
-        .map(str => InputType(str.toLowerCase))
-        .getOrElse(
-          throw new IllegalStateException(
-            s"`beamConfig.beam.exchange.scenario.fileFormat` is null or empty!"
-          )
-        )
-      val scenarioReader = fileFormat match {
-        case InputType.CSV     => CsvScenarioReader
-        case InputType.Parquet => ParquetScenarioReader
-      }
-
-      new UrbanSimScenarioSource(
-        scenarioFolder = beamConfig.beam.exchange.scenario.folder,
-        rdr = scenarioReader,
-        geoUtils = injector.getInstance(classOf[GeoUtils]),
-        shouldConvertWgs2Utm = beamConfig.beam.exchange.scenario.convertWgs2Utm
-      )
-=======
   def buildScenarioSource(injector: inject.Injector, beamConfig: BeamConfig): ScenarioSource = {
     val src = beamConfig.beam.exchange.scenario.source.toLowerCase
     if (src == "urbansim") {
       buildUrbansimScenarioSource(injector, beamConfig)
->>>>>>> 26e7b107
     } else if (src == "matsim") {
       new MatsimScenarioSource(
         scenarioFolder = beamConfig.beam.exchange.scenario.folder,
         rdr = beam.utils.scenario.matsim.CsvScenarioReader
       )
     } else throw new NotImplementedError(s"ScenarioSource '$src' is not yet implemented")
-<<<<<<< HEAD
-=======
   }
 
   private def buildUrbansimScenarioSource(
@@ -803,9 +711,7 @@
       geoUtils = injector.getInstance(classOf[GeoUtils]),
       shouldConvertWgs2Utm = beamConfig.beam.exchange.scenario.convertWgs2Utm
     )
->>>>>>> 26e7b107
-  }
-
+  }
 }
 
 case class MapStringDouble(data: Map[String, Double])
