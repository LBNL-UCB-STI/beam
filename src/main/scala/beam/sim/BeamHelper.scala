package beam.sim

import java.io.{FileOutputStream, FileWriter}
import java.nio.file.{Files, Paths, StandardCopyOption}
import java.util.concurrent.TimeUnit
import java.util.{Properties, Random}

import beam.agentsim.agents.ridehail.{RideHailIterationHistory, RideHailSurgePricingManager}
import beam.agentsim.events.handling.BeamEventsHandling
import beam.analysis.ActivityLocationPlotter
import beam.analysis.plots.{GraphSurgePricing, RideHailRevenueAnalysis}
import beam.replanning._
import beam.replanning.utilitybased.UtilityBasedModeChoice
import beam.router.osm.TollCalculator
import beam.router.r5.{DefaultNetworkCoordinator, FrequencyAdjustingNetworkCoordinator, NetworkCoordinator}
import beam.router.{BeamSkimmer, RouteHistory, TravelTimeObserved}
import beam.scoring.BeamScoringFunctionFactory
import beam.sim.common.GeoUtils
import beam.sim.config.{BeamConfig, ConfigModule, MatSimBeamConfigBuilder}
import beam.sim.metrics.Metrics._
import beam.sim.modules.{BeamAgentModule, UtilsModule}
import beam.sim.population.PopulationAdjustment
import beam.utils.reflection.ReflectionUtils
import beam.utils.scenario.matsim.MatsimScenarioSource
import beam.utils.scenario.urbansim.{CsvScenarioReader, ParquetScenarioReader, UrbanSimScenarioSource}
import beam.utils.scenario.{InputType, ScenarioLoader, ScenarioSource}
import beam.utils.{NetworkHelper, _}
import com.conveyal.r5.streets.StreetLayer
import com.conveyal.r5.transit.TransportNetwork
import com.fasterxml.jackson.databind.ObjectMapper
import com.fasterxml.jackson.module.scala.DefaultScalaModule
import com.google.inject
import com.typesafe.config.{ConfigFactory, Config => TypesafeConfig}
import com.typesafe.scalalogging.LazyLogging
import kamon.Kamon
import org.matsim.api.core.v01.population.Person
import org.matsim.api.core.v01.{Id, Scenario}
import org.matsim.core.api.experimental.events.EventsManager
import org.matsim.core.config.{Config => MatsimConfig}
import org.matsim.core.config.groups.TravelTimeCalculatorConfigGroup
import org.matsim.core.controler._
import org.matsim.core.controler.corelisteners.{ControlerDefaultCoreListenersModule, EventsHandling}
import org.matsim.core.scenario.{MutableScenario, ScenarioByInstanceModule, ScenarioUtils}
import org.matsim.core.trafficmonitoring.TravelTimeCalculator
import org.matsim.households.Household
import org.matsim.utils.objectattributes.AttributeConverter
import org.matsim.vehicles.Vehicle

import scala.collection.JavaConverters._
import scala.collection.mutable
import scala.collection.mutable.ListBuffer
import scala.concurrent.Await

trait BeamHelper extends LazyLogging {

  protected val beamAsciiArt: String =
    """
    |  ________
    |  ___  __ )__________ _______ ___
    |  __  __  |  _ \  __ `/_  __ `__ \
    |  _  /_/ //  __/ /_/ /_  / / / / /
    |  /_____/ \___/\__,_/ /_/ /_/ /_/
    |
    | _____________________________________
    |
    """.stripMargin

  private val argsParser = new scopt.OptionParser[Arguments]("beam") {
    opt[String]("config")
      .action(
        (value, args) =>
          args.copy(
            config = Some(BeamConfigUtils.parseFileSubstitutingInputDirectory(value)),
            configLocation = Option(value)
        )
      )
      .validate(
        value =>
          if (value.trim.isEmpty) failure("config location cannot be empty")
          else success
      )
      .text("Location of the beam config file")
    opt[String]("cluster-type")
      .action(
        (value, args) =>
          args.copy(clusterType = value.trim.toLowerCase match {
            case "master" => Some(Master)
            case "worker" => Some(Worker)
            case _        => None
          })
      )
      .text("If running as a cluster, specify master or worker")
    opt[String]("node-host")
      .action((value, args) => args.copy(nodeHost = Option(value)))
      .validate(value => if (value.trim.isEmpty) failure("node-host cannot be empty") else success)
      .text("Host used to run the remote actor system")
    opt[String]("node-port")
      .action((value, args) => args.copy(nodePort = Option(value)))
      .validate(value => if (value.trim.isEmpty) failure("node-port cannot be empty") else success)
      .text("Port used to run the remote actor system")
    opt[String]("seed-address")
      .action((value, args) => args.copy(seedAddress = Option(value)))
      .validate(
        value =>
          if (value.trim.isEmpty) failure("seed-address cannot be empty")
          else success
      )
      .text(
        "Comma separated list of initial addresses used for the rest of the cluster to bootstrap"
      )
    opt[Boolean]("use-local-worker")
      .action((value, args) => args.copy(useLocalWorker = Some(value)))
      .text(
        "Boolean determining whether to use a local worker. " +
        "If cluster is NOT enabled this defaults to true and cannot be false. " +
        "If cluster is specified then this defaults to false and must be explicitly set to true. " +
        "NOTE: For cluster, this will ONLY be checked if cluster-type=master"
      )

    checkConfig(
      args =>
        if (args.useCluster && (args.nodeHost.isEmpty || args.nodePort.isEmpty || args.seedAddress.isEmpty))
          failure("If using the cluster then node-host, node-port, and seed-address are required")
        else if (args.useCluster && !args.useLocalWorker.getOrElse(true))
          failure("If using the cluster then use-local-worker MUST be true (or unprovided)")
        else success
    )
  }

  private def updateConfigForClusterUsing(
    parsedArgs: Arguments,
    config: TypesafeConfig
  ): TypesafeConfig = {
    (for {
      seedAddress <- parsedArgs.seedAddress
      nodeHost    <- parsedArgs.nodeHost
      nodePort    <- parsedArgs.nodePort
    } yield {
      config.withFallback(
        ConfigFactory.parseMap(
          Map(
            "seed.address" -> seedAddress,
            "node.host"    -> nodeHost,
            "node.port"    -> nodePort
          ).asJava
        )
      )
    }).getOrElse(config)
  }

  private def embedSelectArgumentsIntoConfig(
    parsedArgs: Arguments,
    config: TypesafeConfig
  ): TypesafeConfig = {
    config.withFallback(
      ConfigFactory.parseMap(
        (
          Map(
            "beam.cluster.enabled" -> parsedArgs.useCluster,
            "beam.useLocalWorker" -> parsedArgs.useLocalWorker.getOrElse(
              if (parsedArgs.useCluster) false else true
            )
          ) ++ {
            if (parsedArgs.useCluster)
              Map(
                "beam.cluster.clusterType"              -> parsedArgs.clusterType.get.toString,
                "akka.actor.provider"                   -> "akka.cluster.ClusterActorRefProvider",
                "akka.remote.artery.canonical.hostname" -> parsedArgs.nodeHost.get,
                "akka.remote.artery.canonical.port"     -> parsedArgs.nodePort.get,
                "akka.cluster.seed-nodes" -> java.util.Arrays
                  .asList(s"akka://ClusterSystem@${parsedArgs.seedAddress.get}")
              )
            else Map.empty[String, Any]
          }
        ).asJava
      )
    )
  }

  def module(
    typesafeConfig: TypesafeConfig,
    scenario: Scenario,
    networkCoordinator: NetworkCoordinator,
    networkHelper: NetworkHelper
  ): com.google.inject.Module =
    AbstractModule.`override`(
      ListBuffer(new AbstractModule() {
        override def install(): Unit = {
          // MATSim defaults
          install(new NewControlerModule)
          install(new ScenarioByInstanceModule(scenario))
          install(new ControllerModule)
          install(new ControlerDefaultCoreListenersModule)

          // Beam Inject below:
          install(new ConfigModule(typesafeConfig))
          install(new BeamAgentModule(BeamConfig(typesafeConfig)))
          install(new UtilsModule)
        }
      }).asJava,
      new AbstractModule() {
        private val mapper = new ObjectMapper()
        mapper.registerModule(DefaultScalaModule)

        override def install(): Unit = {
          // This code will be executed 3 times due to this https://github.com/LBNL-UCB-STI/matsim/blob/master/matsim/src/main/java/org/matsim/core/controler/Injector.java#L99:L101
          // createMapBindingsForType is called 3 times. Be careful not to do expensive operations here
          val beamConfig = BeamConfig(typesafeConfig)

          bind(classOf[BeamConfig]).toInstance(beamConfig)
          bind(classOf[BeamConfigChangesObservable]).toInstance(new BeamConfigChangesObservable(beamConfig))
          bind(classOf[PrepareForSim]).to(classOf[BeamPrepareForSim])
          bind(classOf[RideHailSurgePricingManager]).asEagerSingleton()

          addControlerListenerBinding().to(classOf[BeamSim])
          addControlerListenerBinding().to(classOf[BeamScoringFunctionFactory])
          addControlerListenerBinding().to(classOf[RouteHistory])

          addControlerListenerBinding().to(classOf[ActivityLocationPlotter])
          addControlerListenerBinding().to(classOf[GraphSurgePricing])
          bind(classOf[BeamOutputDataDescriptionGenerator])
          addControlerListenerBinding().to(classOf[RideHailRevenueAnalysis])

          bindMobsim().to(classOf[BeamMobsim])
          bind(classOf[EventsHandling]).to(classOf[BeamEventsHandling])
          bindScoringFunctionFactory().to(classOf[BeamScoringFunctionFactory])
          if (getConfig.strategy().getPlanSelectorForRemoval == "tryToKeepOneOfEachClass") {
            bindPlanSelectorForRemoval().to(classOf[TryToKeepOneOfEachClass])
          }
          addPlanStrategyBinding("SelectExpBeta").to(classOf[BeamExpBeta])
          addPlanStrategyBinding("SwitchModalityStyle").to(classOf[SwitchModalityStyle])
          addPlanStrategyBinding("ClearRoutes").to(classOf[ClearRoutes])
          addPlanStrategyBinding("ClearModes").to(classOf[ClearModes])
          addPlanStrategyBinding("TimeMutator").to(classOf[BeamTimeMutator])
          addPlanStrategyBinding(BeamReplanningStrategy.UtilityBasedModeChoice.toString)
            .toProvider(classOf[UtilityBasedModeChoice])
          addAttributeConverterBinding(classOf[MapStringDouble])
            .toInstance(new AttributeConverter[MapStringDouble] {
              override def convertToString(o: scala.Any): String =
                mapper.writeValueAsString(o.asInstanceOf[MapStringDouble].data)

              override def convert(value: String): MapStringDouble =
                MapStringDouble(mapper.readValue(value, classOf[Map[String, Double]]))
            })
          bind(classOf[TransportNetwork]).toInstance(networkCoordinator.transportNetwork)
          bind(classOf[TravelTimeCalculator]).toInstance(
            new FakeTravelTimeCalculator(
              networkCoordinator.network,
              new TravelTimeCalculatorConfigGroup()
            )
          )

          bind(classOf[NetworkHelper]).toInstance(networkHelper)

          bind(classOf[RideHailIterationHistory]).asEagerSingleton()
          bind(classOf[RouteHistory]).asEagerSingleton()
          bind(classOf[BeamSkimmer]).asEagerSingleton()
          bind(classOf[TravelTimeObserved]).asEagerSingleton()
          bind(classOf[TollCalculator]).asEagerSingleton()

          bind(classOf[EventsManager]).to(classOf[LoggingEventsManager]).asEagerSingleton()
        }
      }
    )

  def runBeamUsing(args: Array[String], isConfigArgRequired: Boolean = true): Unit = {
    val (parsedArgs, config) = prepareConfig(args, isConfigArgRequired)

    parsedArgs.clusterType match {
      case Some(Worker) => runClusterWorkerUsing(config) //Only the worker requires a different path
      case _ =>
        val (_, outputDirectory) = runBeamWithConfig(config)
        postRunActivity(parsedArgs.configLocation.get, config, outputDirectory)
    }
  }

  def prepareConfig(args: Array[String], isConfigArgRequired: Boolean): (Arguments, TypesafeConfig) = {
    val parsedArgs = argsParser.parse(args, init = Arguments()) match {
      case Some(pArgs) => pArgs
      case None =>
        throw new IllegalArgumentException(
          "Arguments provided were unable to be parsed. See above for reasoning."
        )
    }
    assert(
      !isConfigArgRequired || (isConfigArgRequired && parsedArgs.config.isDefined),
      "Please provide a valid configuration file."
    )

    ConfigConsistencyComparator.parseBeamTemplateConfFile(parsedArgs.configLocation.get)

    if (parsedArgs.configLocation.get.contains("\\")) {
      throw new RuntimeException("wrong config path, expected:forward slash, found: backward slash")
    }

    val location = ConfigFactory.parseString(s"config=${parsedArgs.configLocation.get}")
    System.setProperty("configFileLocation", parsedArgs.configLocation.getOrElse(""))
    val config = embedSelectArgumentsIntoConfig(parsedArgs, {
      if (parsedArgs.useCluster) updateConfigForClusterUsing(parsedArgs, parsedArgs.config.get)
      else parsedArgs.config.get
    }).withFallback(location).resolve()

    (parsedArgs, config)
  }

  private def postRunActivity(configLocation: String, config: TypesafeConfig, outputDirectory: String) = {
    val props = new Properties()
    props.setProperty("commitHash", BashUtils.getCommitHash)
    props.setProperty("configFile", configLocation)
    val out = new FileOutputStream(Paths.get(outputDirectory, "beam.properties").toFile)
    props.store(out, "Simulation out put props.")
    val beamConfig = BeamConfig(config)
    if (beamConfig.beam.agentsim.agents.modalBehaviors.modeChoiceClass
          .equalsIgnoreCase("ModeChoiceLCCM")) {
      Files.copy(
        Paths.get(beamConfig.beam.agentsim.agents.modalBehaviors.lccm.filePath),
        Paths.get(
          outputDirectory,
          Paths
            .get(beamConfig.beam.agentsim.agents.modalBehaviors.lccm.filePath)
            .getFileName
            .toString
        )
      )
    }
    Files.copy(
      Paths.get(configLocation),
      Paths.get(outputDirectory, "beam.conf"),
      StandardCopyOption.REPLACE_EXISTING
    )
  }

  def runClusterWorkerUsing(config: TypesafeConfig): Unit = {
    val clusterConfig = ConfigFactory
      .parseString(s"""
           |akka.cluster.roles = [compute]
           |akka.actor.deployment {
           |      /statsService/singleton/workerRouter {
           |        router = round-robin-pool
           |        cluster {
           |          enabled = on
           |          max-nr-of-instances-per-node = 1
           |          allow-local-routees = on
           |          use-roles = ["compute"]
           |        }
           |      }
           |    }
          """.stripMargin)
      .withFallback(config)

    if (isMetricsEnable) Kamon.start(clusterConfig.withFallback(ConfigFactory.defaultReference()))

    import akka.actor.{ActorSystem, DeadLetter, PoisonPill, Props}
    import akka.cluster.singleton.{
      ClusterSingletonManager,
      ClusterSingletonManagerSettings,
      ClusterSingletonProxy,
      ClusterSingletonProxySettings
    }
    import beam.router.ClusterWorkerRouter
    import beam.sim.monitoring.DeadLetterReplayer

    val system = ActorSystem("ClusterSystem", clusterConfig)
    system.actorOf(
      ClusterSingletonManager.props(
        singletonProps = Props(classOf[ClusterWorkerRouter], clusterConfig),
        terminationMessage = PoisonPill,
        settings = ClusterSingletonManagerSettings(system).withRole("compute")
      ),
      name = "statsService"
    )
    system.actorOf(
      ClusterSingletonProxy.props(
        singletonManagerPath = "/user/statsService",
        settings = ClusterSingletonProxySettings(system).withRole("compute")
      ),
      name = "statsServiceProxy"
    )
    val replayer = system.actorOf(DeadLetterReplayer.props())
    system.eventStream.subscribe(replayer, classOf[DeadLetter])

    import scala.concurrent.ExecutionContext.Implicits.global
    Await.ready(system.whenTerminated.map(_ => {
      if (isMetricsEnable) Kamon.shutdown()
      logger.info("Exiting BEAM")
    }), scala.concurrent.duration.Duration.Inf)
  }

  def writeScenarioPrivateVehicles(scenario: MutableScenario, beamServices: BeamServices, outputDir: String): Unit = {
    val csvWriter: FileWriter = new FileWriter(outputDir + "/householdVehicles.csv", true)
    try {
      csvWriter.write("vehicleId,vehicleType,householdId\n")
      scenario.getHouseholds.getHouseholds.values.asScala.foreach { householdId =>
        householdId.getVehicleIds.asScala.foreach { vehicle =>
          beamServices.privateVehicles
            .get(vehicle)
            .map(
              v => v.id.toString + "," + v.beamVehicleType.id.toString + "," + householdId.getId.toString + "\n"
            )
            .foreach(csvWriter.write)
        }
      }
    } finally {
      csvWriter.close()
    }
  }

  def runBeamWithConfig(config: TypesafeConfig): (MatsimConfig, String) = {
    val beamExecutionConfig = setupBeamWithConfig(config)
    val networkCoordinator: NetworkCoordinator = buildNetworkCoordinator(beamExecutionConfig.beamConfig)
    val defaultScenario = buildScenarioFromMatsimConfig(beamExecutionConfig.matsimConfig, networkCoordinator)
    val injector: inject.Injector = buildInjector(config, defaultScenario, networkCoordinator)
    val services = buildBeamServices(injector, defaultScenario, beamExecutionConfig.matsimConfig, networkCoordinator)

    warmStart(beamExecutionConfig.beamConfig, beamExecutionConfig.matsimConfig)

    runBeam(services, defaultScenario, networkCoordinator, beamExecutionConfig.outputDirectory)
    (defaultScenario.getConfig, beamExecutionConfig.outputDirectory)
  }

  protected def buildScenarioFromMatsimConfig(
    matsimConfig: MatsimConfig,
    networkCoordinator: NetworkCoordinator
  ): MutableScenario = {
    val result = ScenarioUtils.loadScenario(matsimConfig).asInstanceOf[MutableScenario]
    result.setNetwork(networkCoordinator.network)
    result
  }

  def buildBeamServices(
    injector: inject.Injector,
    defaultScenario: MutableScenario,
    matsimConfig: MatsimConfig,
    networkCoordinator: NetworkCoordinator
  ): BeamServices = {
    val result = injector.getInstance(classOf[BeamServices])
    result.setTransitFleetSizes(networkCoordinator.tripFleetSizeMap)

<<<<<<< HEAD
    fillScenarioWithExternalSources(defaultScenario, injector, networkCoordinator, result)
=======
    fillScenarioFromExternalSources(injector, scenario, matsimConfig, networkCoordinator, result)
>>>>>>> dee90b69

    result
  }

  protected def buildInjector(
    config: TypesafeConfig,
    scenario: MutableScenario,
    networkCoordinator: NetworkCoordinator
  ): inject.Injector = {
    val networkHelper: NetworkHelper = new NetworkHelperImpl(networkCoordinator.network)
    org.matsim.core.controler.Injector.createInjector(
      scenario.getConfig,
      module(config, scenario, networkCoordinator, networkHelper)
    )
  }

  def runBeam(
    beamServices: BeamServices,
    scenario: MutableScenario,
    networkCoordinator: NetworkCoordinator,
    outputDir: String
  ): Unit = {
    networkCoordinator.convertFrequenciesToTrips()

    samplePopulation(scenario, beamServices.beamConfig, scenario.getConfig, beamServices, outputDir)

    val houseHoldVehiclesInScenario: Iterable[Id[Vehicle]] = scenario.getHouseholds.getHouseholds
      .values()
      .asScala
      .flatMap(_.getVehicleIds.asScala)

    val vehiclesGroupedByType = houseHoldVehiclesInScenario.groupBy(
      v => beamServices.privateVehicles.get(v).map(_.beamVehicleType.id.toString).getOrElse("")
    )
    val vehicleInfo = vehiclesGroupedByType.map {
      case (vehicleType, groupedValues) =>
        s"$vehicleType (${groupedValues.size})"
    } mkString " , "
    logger.info(s"Vehicles assigned to households : $vehicleInfo")

    run(beamServices)
  }

  protected def fillScenarioWithExternalSources(
    scenario: MutableScenario,
    injector: inject.Injector,
<<<<<<< HEAD
=======
    matsimScenario: MutableScenario,
    matsimConfig: MatsimConfig,
>>>>>>> dee90b69
    networkCoordinator: NetworkCoordinator,
    beamServices: BeamServices
  ): Unit = {
    val beamConfig = beamServices.beamConfig
    val useExternalDataForScenario: Boolean =
      Option(beamConfig.beam.exchange.scenario.folder).exists(!_.isEmpty)

    if (useExternalDataForScenario) {
      val scenarioSource: ScenarioSource = buildScenarioSource(injector, beamConfig)
      ProfilingUtils.timed(s"Load scenario using ${scenarioSource.getClass}", x => logger.info(x)) {
<<<<<<< HEAD
        new ScenarioLoader(scenario, beamServices, scenarioSource).loadScenario()
      }
    } else {
      scenario
=======
        new ScenarioLoader(matsimScenario, beamServices, scenarioSource).loadScenario()
      }
>>>>>>> dee90b69
    }
  }

  case class BeamExecutionConfig(beamConfig: BeamConfig, matsimConfig: MatsimConfig, outputDirectory: String)

  def setupBeamWithConfig(
    config: TypesafeConfig
  ): BeamExecutionConfig = {
    val beamConfig = BeamConfig(config)
    val outputDirectory = FileUtils.getConfigOutputFile(
      beamConfig.beam.outputs.baseOutputDirectory,
      beamConfig.beam.agentsim.simulationName,
      beamConfig.beam.outputs.addTimestampToOutputDirectory
    )
    LoggingUtil.initLogger(outputDirectory, beamConfig.beam.logger.keepConsoleAppenderOn)
    logger.debug(s"Beam output directory is: ${outputDirectory}")

    level = beamConfig.beam.metrics.level
    runName = beamConfig.beam.agentsim.simulationName
    if (isMetricsEnable) Kamon.start(config.withFallback(ConfigFactory.defaultReference()))

    ReflectionUtils.setFinalField(classOf[StreetLayer], "LINK_RADIUS_METERS", 2000.0)

    logger.info("Starting beam on branch {} at commit {}.", BashUtils.getBranch, BashUtils.getCommitHash)

    prepareDirectories(config, beamConfig, outputDirectory)

    val matsimConfig: MatsimConfig = buildMatsimConfig(config, beamConfig, outputDirectory)

    BeamExecutionConfig(beamConfig, matsimConfig, outputDirectory)
  }

  protected def buildNetworkCoordinator(beamConfig: BeamConfig): NetworkCoordinator = {
    val result = if (Files.isRegularFile(Paths.get(beamConfig.beam.agentsim.scenarios.frequencyAdjustmentFile))) {
      FrequencyAdjustingNetworkCoordinator(beamConfig)
    } else {
      DefaultNetworkCoordinator(beamConfig)
    }
    result.init()
    result
  }

  private def warmStart(beamConfig: BeamConfig, matsimConfig: MatsimConfig): Unit = {
    val maxHour = TimeUnit.SECONDS.toHours(matsimConfig.travelTimeCalculator().getMaxTime).toInt
    val beamWarmStart = BeamWarmStart(beamConfig, maxHour)
    beamWarmStart.warmStartPopulation(matsimConfig)
  }

  private def prepareDirectories(config: TypesafeConfig, beamConfig: BeamConfig, outputDirectory: String): Unit = {
    new java.io.File(outputDirectory).mkdirs
    val outConf = Paths.get(outputDirectory, "beam.conf")
    val location = config.getString("config")

    Files.copy(Paths.get(location), outConf, StandardCopyOption.REPLACE_EXISTING)
    logger.info("Config [{}] copied to {}.", beamConfig.beam.agentsim.simulationName, outConf)
  }

  private def buildMatsimConfig(
    config: TypesafeConfig,
    beamConfig: BeamConfig,
    outputDirectory: String
  ): MatsimConfig = {
    val configBuilder = new MatSimBeamConfigBuilder(config)
    val result = configBuilder.buildMatSimConf()
    if (!beamConfig.beam.outputs.writeGraphs) {
      result.counts.setOutputFormat("txt")
      result.controler.setCreateGraphs(false)
    }
    result.planCalcScore().setMemorizingExperiencedPlans(true)
    result.controler.setOutputDirectory(outputDirectory)
    result.controler().setWritePlansInterval(beamConfig.beam.outputs.writePlansInterval)
    result
  }

  def run(beamServices: BeamServices) {
    beamServices.controler.run()
    if (isMetricsEnable) Kamon.shutdown()
  }

  // sample population (beamConfig.beam.agentsim.numAgents - round to nearest full household)
  def samplePopulation(
    scenario: MutableScenario,
    beamConfig: BeamConfig,
    matsimConfig: MatsimConfig,
    beamServices: BeamServices,
    outputDir: String
  ): Unit = {
    if (beamConfig.beam.agentsim.agentSampleSizeAsFractionOfPopulation < 1) {
      val numAgents = math.round(
        beamConfig.beam.agentsim.agentSampleSizeAsFractionOfPopulation * scenario.getPopulation.getPersons.size()
      )
      val rand = new Random(beamServices.beamConfig.matsim.modules.global.randomSeed)
      val notSelectedHouseholdIds = mutable.Set[Id[Household]]()
      val notSelectedVehicleIds = mutable.Set[Id[Vehicle]]()
      val notSelectedPersonIds = mutable.Set[Id[Person]]()

      // We add all households, vehicles and persons to the sets
      scenario.getHouseholds.getHouseholds.values().asScala.foreach { hh =>
        hh.getVehicleIds.forEach(vehicleId => notSelectedVehicleIds.add(vehicleId))
      }
      scenario.getHouseholds.getHouseholds
        .keySet()
        .forEach(householdId => notSelectedHouseholdIds.add(householdId))
      scenario.getPopulation.getPersons
        .keySet()
        .forEach(personId => notSelectedPersonIds.add(personId))

      logger.info(s"""Before sampling:
           |Number of households: ${notSelectedHouseholdIds.size}
           |Number of vehicles: ${getVehicleGroupingStringUsing(notSelectedVehicleIds.toIndexedSeq, beamServices)}
           |Number of persons: ${notSelectedPersonIds.size}""".stripMargin)

      val iterHouseholds = RandomUtils.shuffle(scenario.getHouseholds.getHouseholds.values().asScala, rand).iterator
      var numberOfAgents = 0
      // We start from the first household and remove its vehicles and persons from the sets to clean
      while (numberOfAgents < numAgents && iterHouseholds.hasNext) {

        val household = iterHouseholds.next()
        numberOfAgents += household.getMemberIds.size()
        household.getVehicleIds.forEach(vehicleId => notSelectedVehicleIds.remove(vehicleId))
        notSelectedHouseholdIds.remove(household.getId)
        household.getMemberIds.forEach(persondId => notSelectedPersonIds.remove(persondId))
      }

      // Remove not selected vehicles
      notSelectedVehicleIds.foreach { vehicleId =>
        scenario.getVehicles.removeVehicle(vehicleId)
        beamServices.privateVehicles.remove(vehicleId)
      }

      // Remove not selected households
      notSelectedHouseholdIds.foreach { housholdId =>
        scenario.getHouseholds.getHouseholds.remove(housholdId)
        scenario.getHouseholds.getHouseholdAttributes.removeAllAttributes(housholdId.toString)
      }

      // Remove not selected persons
      notSelectedPersonIds.foreach { personId =>
        scenario.getPopulation.removePerson(personId)
      }

      writeScenarioPrivateVehicles(scenario, beamServices, outputDir)

      val numOfHouseholds = scenario.getHouseholds.getHouseholds.values().size
      val vehicles = scenario.getHouseholds.getHouseholds.values.asScala.flatMap(hh => hh.getVehicleIds.asScala)
      val numOfPersons = scenario.getPopulation.getPersons.size()

      logger.info(s"""After sampling:
           |Number of households: $numOfHouseholds. Removed: ${notSelectedHouseholdIds.size}
           |Number of vehicles: ${getVehicleGroupingStringUsing(vehicles.toIndexedSeq, beamServices)}. Removed: ${getVehicleGroupingStringUsing(
                       notSelectedVehicleIds.toIndexedSeq,
                       beamServices
                     )}
           |Number of persons: $numOfPersons. Removed: ${notSelectedPersonIds.size}""".stripMargin)

      beamServices.personHouseholds = scenario.getHouseholds.getHouseholds
        .values()
        .asScala
        .flatMap(h => h.getMemberIds.asScala.map(_ -> h))
        .toMap

      val populationAdjustment = PopulationAdjustment.getPopulationAdjustment(beamServices)
      populationAdjustment.update(scenario)
    } else {
      val populationAdjustment = PopulationAdjustment.getPopulationAdjustment(beamServices)
      populationAdjustment.update(scenario)
      beamServices.personHouseholds = scenario.getHouseholds.getHouseholds
        .values()
        .asScala
        .flatMap(h => h.getMemberIds.asScala.map(_ -> h))
        .toMap
    }
  }

  private def getVehicleGroupingStringUsing(vehicleIds: IndexedSeq[Id[Vehicle]], beamServices: BeamServices): String = {
    vehicleIds
      .groupBy(
        vehicleId => beamServices.privateVehicles.get(vehicleId).map(_.beamVehicleType.id.toString).getOrElse("")
      )
      .map {
        case (vehicleType, ids) => s"$vehicleType (${ids.size})"
      }
      .mkString(" , ")
  }

  def buildScenarioSource(injector: inject.Injector, beamConfig: BeamConfig): ScenarioSource = {
    val src = beamConfig.beam.exchange.scenario.source.toLowerCase
    if (src == "urbansim") {
      buildUrbansimScenarioSource(injector, beamConfig)
    } else if (src == "matsim") {
      new MatsimScenarioSource(
        scenarioFolder = beamConfig.beam.exchange.scenario.folder,
        rdr = beam.utils.scenario.matsim.CsvScenarioReader
      )
    } else throw new NotImplementedError(s"ScenarioSource '$src' is not yet implemented")
  }

  private def buildUrbansimScenarioSource(
    injector: _root_.com.google.inject.Injector,
    beamConfig: _root_.beam.sim.config.BeamConfig
  ) = {
    val fileFormat: InputType = Option(beamConfig.beam.exchange.scenario.fileFormat)
      .map(str => InputType(str.toLowerCase))
      .getOrElse(
        throw new IllegalStateException(
          s"`beamConfig.beam.exchange.scenario.fileFormat` is null or empty!"
        )
      )
    val scenarioReader = fileFormat match {
      case InputType.CSV     => CsvScenarioReader
      case InputType.Parquet => ParquetScenarioReader
    }

    new UrbanSimScenarioSource(
      scenarioFolder = beamConfig.beam.exchange.scenario.folder,
      rdr = scenarioReader,
      geoUtils = injector.getInstance(classOf[GeoUtils]),
      shouldConvertWgs2Utm = beamConfig.beam.exchange.scenario.convertWgs2Utm
    )
  }
}

case class MapStringDouble(data: Map[String, Double])

case class Arguments(
  configLocation: Option[String] = None,
  config: Option[TypesafeConfig] = None,
  clusterType: Option[ClusterType] = None,
  nodeHost: Option[String] = None,
  nodePort: Option[String] = None,
  seedAddress: Option[String] = None,
  useLocalWorker: Option[Boolean] = None
) {
  val useCluster: Boolean = clusterType.isDefined
}

sealed trait ClusterType

case object Master extends ClusterType {
  override def toString = "master"
}

case object Worker extends ClusterType {
  override def toString = "worker"
}<|MERGE_RESOLUTION|>--- conflicted
+++ resolved
@@ -436,11 +436,7 @@
     val result = injector.getInstance(classOf[BeamServices])
     result.setTransitFleetSizes(networkCoordinator.tripFleetSizeMap)
 
-<<<<<<< HEAD
     fillScenarioWithExternalSources(defaultScenario, injector, networkCoordinator, result)
-=======
-    fillScenarioFromExternalSources(injector, scenario, matsimConfig, networkCoordinator, result)
->>>>>>> dee90b69
 
     result
   }
@@ -487,11 +483,8 @@
   protected def fillScenarioWithExternalSources(
     scenario: MutableScenario,
     injector: inject.Injector,
-<<<<<<< HEAD
-=======
     matsimScenario: MutableScenario,
     matsimConfig: MatsimConfig,
->>>>>>> dee90b69
     networkCoordinator: NetworkCoordinator,
     beamServices: BeamServices
   ): Unit = {
@@ -502,15 +495,8 @@
     if (useExternalDataForScenario) {
       val scenarioSource: ScenarioSource = buildScenarioSource(injector, beamConfig)
       ProfilingUtils.timed(s"Load scenario using ${scenarioSource.getClass}", x => logger.info(x)) {
-<<<<<<< HEAD
-        new ScenarioLoader(scenario, beamServices, scenarioSource).loadScenario()
-      }
-    } else {
-      scenario
-=======
         new ScenarioLoader(matsimScenario, beamServices, scenarioSource).loadScenario()
       }
->>>>>>> dee90b69
     }
   }
 
