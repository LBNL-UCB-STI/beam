package beam.sim

import java.io.FileOutputStream
import java.io.{File, FileOutputStream, FileWriter, PrintWriter}
import java.nio.file.{Files, Paths, StandardCopyOption}
import java.time.ZonedDateTime
import java.util.Properties

import beam.agentsim.agents.choice.mode.{ModeIncentive, PtFares}
import beam.agentsim.agents.ridehail.{RideHailIterationHistory, RideHailSurgePricingManager}
import beam.agentsim.agents.vehicles.VehicleCategory.MediumDutyPassenger
import beam.agentsim.agents.vehicles._
import beam.agentsim.events.handling.BeamEventsHandling
import beam.agentsim.infrastructure.taz.{H3TAZ, TAZTreeMap}
import beam.analysis.ActivityLocationPlotter
import beam.analysis.plots.{GraphSurgePricing, RideHailRevenueAnalysis}
import beam.matsim.{CustomPlansDumpingImpl, MatsimConfigUpdater}
import beam.replanning._
import beam.replanning.utilitybased.UtilityBasedModeChoice
import beam.router._
import beam.router.gtfs.FareCalculator
import beam.router.osm.TollCalculator
import beam.router.r5.{DefaultNetworkCoordinator, FrequencyAdjustingNetworkCoordinator, NetworkCoordinator}
import beam.router.skim.{DriveTimeSkimmer, ODSkimmer, Skims, TAZSkimmer}
import beam.scoring.BeamScoringFunctionFactory
import beam.sim.ArgumentsParser.{Arguments, Worker}
import beam.sim.common.{GeoUtils, GeoUtilsImpl}
import beam.sim.config._
import beam.sim.metrics.Metrics._
import beam.sim.metrics.{BeamStaticMetricsWriter, InfluxDbSimulationMetricCollector, SimulationMetricCollector}
import beam.sim.modules.{BeamAgentModule, UtilsModule}
import beam.sim.population.{PopulationAdjustment, PopulationScaling}
import beam.utils.BeamVehicleUtils.{readBeamVehicleTypeFile, readFuelTypeFile, readVehiclesFile}
import beam.utils.csv.readers
import beam.utils.scenario.generic.GenericScenarioSource
import beam.utils.scenario.matsim.BeamScenarioSource
import beam.utils.scenario.urbansim.censusblock.{ScenarioAdjuster, UrbansimReaderV2}
import beam.utils.scenario.urbansim.{CsvScenarioReader, ParquetScenarioReader, UrbanSimScenarioSource}
import beam.utils.scenario.{BeamScenarioLoader, InputType, UrbanSimScenarioLoader}
import beam.utils.{NetworkHelper, _}
import com.conveyal.r5.transit.TransportNetwork
import com.fasterxml.jackson.databind.ObjectMapper
import com.fasterxml.jackson.module.scala.DefaultScalaModule
import com.google.inject
import com.typesafe.config.{ConfigFactory, ConfigRenderOptions, Config => TypesafeConfig}
import com.typesafe.scalalogging.LazyLogging
import kamon.Kamon
import org.matsim.api.core.v01.{Id, Scenario}
import org.matsim.core.api.experimental.events.EventsManager
import org.matsim.core.config.groups.TravelTimeCalculatorConfigGroup
import org.matsim.core.config.{Config => MatsimConfig}
import org.matsim.core.controler._
import org.matsim.core.controler.corelisteners.{ControlerDefaultCoreListenersModule, EventsHandling, PlansDumping}
import org.matsim.core.scenario.{MutableScenario, ScenarioBuilder, ScenarioByInstanceModule, ScenarioUtils}
import org.matsim.core.trafficmonitoring.TravelTimeCalculator
import org.matsim.utils.objectattributes.AttributeConverter
import org.matsim.vehicles.Vehicle

import scala.collection.JavaConverters._
import scala.collection.concurrent.TrieMap
import scala.collection.mutable.ListBuffer
import scala.concurrent.Await
import scala.sys.process.Process
import scala.util.Try

trait BeamHelper extends LazyLogging {

  protected val beamAsciiArt: String =
    """
    |  ________
    |  ___  __ )__________ _______ ___
    |  __  __  |  _ \  __ `/_  __ `__ \
    |  _  /_/ //  __/ /_/ /_  / / / / /
    |  /_____/ \___/\__,_/ /_/ /_/ /_/
    |
    | _____________________________________
    |
    """.stripMargin

  private def updateConfigForClusterUsing(
    parsedArgs: Arguments,
    config: TypesafeConfig
  ): TypesafeConfig = {
    (for {
      seedAddress <- parsedArgs.seedAddress
      nodeHost    <- parsedArgs.nodeHost
      nodePort    <- parsedArgs.nodePort
    } yield {
      config.withFallback(
        ConfigFactory.parseMap(
          Map(
            "seed.address" -> seedAddress,
            "node.host"    -> nodeHost,
            "node.port"    -> nodePort
          ).asJava
        )
      )
    }).getOrElse(config)
  }

  private def embedSelectArgumentsIntoConfig(
    parsedArgs: Arguments,
    config: TypesafeConfig
  ): TypesafeConfig = {
    config.withFallback(
      ConfigFactory.parseMap(
        (
          Map(
            "beam.cluster.enabled" -> parsedArgs.useCluster,
            "beam.useLocalWorker" -> parsedArgs.useLocalWorker.getOrElse(
              if (parsedArgs.useCluster) false else true
            )
          ) ++ {
            if (parsedArgs.useCluster)
              Map(
                "beam.cluster.clusterType"              -> parsedArgs.clusterType.get.toString,
                "akka.actor.provider"                   -> "akka.cluster.ClusterActorRefProvider",
                "akka.remote.artery.canonical.hostname" -> parsedArgs.nodeHost.get,
                "akka.remote.artery.canonical.port"     -> parsedArgs.nodePort.get,
                "akka.cluster.seed-nodes" -> java.util.Arrays
                  .asList(s"akka://ClusterSystem@${parsedArgs.seedAddress.get}")
              )
            else Map.empty[String, Any]
          }
        ).asJava
      )
    )
  }

  def module(
    typesafeConfig: TypesafeConfig,
    beamConfig: BeamConfig,
    scenario: Scenario,
    beamScenario: BeamScenario
  ): com.google.inject.Module =
    AbstractModule.`override`(
      ListBuffer(new AbstractModule() {
        override def install(): Unit = {
          // MATSim defaults
          install(new NewControlerModule)
          install(new ScenarioByInstanceModule(scenario))
          install(new ControllerModule)
          install(new ControlerDefaultCoreListenersModule)

          // Beam Inject below:
          install(new ConfigModule(typesafeConfig, beamConfig))
          install(new BeamAgentModule(beamConfig))
          install(new UtilsModule)
        }
      }).asJava,
      new AbstractModule() {
        private val mapper = new ObjectMapper()
        mapper.registerModule(DefaultScalaModule)

        override def install(): Unit = {
          // This code will be executed 3 times due to this https://github.com/LBNL-UCB-STI/matsim/blob/master/matsim/src/main/java/org/matsim/core/controler/Injector.java#L99:L101
          // createMapBindingsForType is called 3 times. Be careful not to do expensive operations here
          bind(classOf[BeamConfigHolder])
          val beamConfigChangesObservable = new BeamConfigChangesObservable(beamConfig)

          bind(classOf[MatsimConfigUpdater]).asEagerSingleton()

          bind(classOf[PlansDumping]).to(classOf[CustomPlansDumpingImpl])

          bind(classOf[BeamConfigChangesObservable]).toInstance(beamConfigChangesObservable)

          bind(classOf[TerminationCriterion]).to(classOf[CustomTerminateAtFixedIterationNumber])

          bind(classOf[PrepareForSim]).to(classOf[BeamPrepareForSim])
          bind(classOf[RideHailSurgePricingManager]).asEagerSingleton()

          addControlerListenerBinding().to(classOf[BeamSim])
          addControlerListenerBinding().to(classOf[BeamScoringFunctionFactory])
          addControlerListenerBinding().to(classOf[RouteHistory])

          addControlerListenerBinding().to(classOf[ActivityLocationPlotter])
          addControlerListenerBinding().to(classOf[GraphSurgePricing])
          bind(classOf[BeamOutputDataDescriptionGenerator])
          addControlerListenerBinding().to(classOf[RideHailRevenueAnalysis])
          addControlerListenerBinding().to(classOf[NonCarModeIterationPlanCleaner])

          bindMobsim().to(classOf[BeamMobsim])
          bind(classOf[EventsHandling]).to(classOf[BeamEventsHandling])
          bindScoringFunctionFactory().to(classOf[BeamScoringFunctionFactory])
          if (getConfig.strategy().getPlanSelectorForRemoval == "tryToKeepOneOfEachClass") {
            bindPlanSelectorForRemoval().to(classOf[TryToKeepOneOfEachClass])
          }
          addPlanStrategyBinding("SelectExpBeta").to(classOf[BeamExpBeta])
          addPlanStrategyBinding("SwitchModalityStyle").to(classOf[SwitchModalityStyle])
          addPlanStrategyBinding("AddSupplementaryTrips").to(classOf[AddSupplementaryTrips])
          addPlanStrategyBinding("ClearRoutes").to(classOf[ClearRoutes])
          addPlanStrategyBinding("ClearModes").to(classOf[ClearModes])
          addPlanStrategyBinding("TimeMutator").to(classOf[BeamTimeMutator])
          addPlanStrategyBinding(BeamReplanningStrategy.UtilityBasedModeChoice.toString)
            .toProvider(classOf[UtilityBasedModeChoice])
          addAttributeConverterBinding(classOf[MapStringDouble])
            .toInstance(new AttributeConverter[MapStringDouble] {
              override def convertToString(o: scala.Any): String =
                mapper.writeValueAsString(o.asInstanceOf[MapStringDouble].data)

              override def convert(value: String): MapStringDouble =
                MapStringDouble(mapper.readValue(value, classOf[Map[String, Double]]))
            })
          bind(classOf[BeamScenario]).toInstance(beamScenario)
          bind(classOf[TransportNetwork]).toInstance(beamScenario.transportNetwork)
          bind(classOf[TravelTimeCalculator]).toInstance(
            new FakeTravelTimeCalculator(
              beamScenario.network,
              new TravelTimeCalculatorConfigGroup()
            )
          )

          bind(classOf[NetworkHelper]).to(classOf[NetworkHelperImpl]).asEagerSingleton()
          bind(classOf[RideHailIterationHistory]).asEagerSingleton()
          bind(classOf[RouteHistory]).asEagerSingleton()
          bind(classOf[FareCalculator]).asEagerSingleton()
          bind(classOf[TollCalculator]).asEagerSingleton()
          bind(classOf[ODSkimmer]).asEagerSingleton()
          bind(classOf[TAZSkimmer]).asEagerSingleton()
          bind(classOf[DriveTimeSkimmer]).asEagerSingleton()
          bind(classOf[Skims]).asEagerSingleton()

          bind(classOf[EventsManager]).to(classOf[LoggingEventsManager]).asEagerSingleton()
          bind(classOf[SimulationMetricCollector]).to(classOf[InfluxDbSimulationMetricCollector]).asEagerSingleton()
        }
      }
    )

  def loadScenario(beamConfig: BeamConfig): BeamScenario = {
    val vehicleTypes = maybeScaleTransit(
      beamConfig,
      readBeamVehicleTypeFile(beamConfig.beam.agentsim.agents.vehicles.vehicleTypesFilePath)
    )
    val vehicleCsvReader = new VehicleCsvReader(beamConfig)
    val baseFilePath = Paths.get(beamConfig.beam.agentsim.agents.vehicles.vehicleTypesFilePath).getParent

    val consumptionRateFilterStore =
      new ConsumptionRateFilterStoreImpl(
        vehicleCsvReader.getVehicleEnergyRecordsUsing,
        Option(baseFilePath.toString),
        primaryConsumptionRateFilePathsByVehicleType =
          vehicleTypes.values.map(x => (x, x.primaryVehicleEnergyFile)).toIndexedSeq,
        secondaryConsumptionRateFilePathsByVehicleType =
          vehicleTypes.values.map(x => (x, x.secondaryVehicleEnergyFile)).toIndexedSeq
      )

    val dates = DateUtils(
      ZonedDateTime.parse(beamConfig.beam.routing.baseDate).toLocalDateTime,
      ZonedDateTime.parse(beamConfig.beam.routing.baseDate)
    )

    val networkCoordinator = buildNetworkCoordinator(beamConfig)
    val tazMap = TAZTreeMap.getTazTreeMap(beamConfig.beam.agentsim.taz.filePath)

    BeamScenario(
      readFuelTypeFile(beamConfig.beam.agentsim.agents.vehicles.fuelTypesFilePath).toMap,
      vehicleTypes,
      privateVehicles(beamConfig, vehicleTypes),
      new VehicleEnergy(
        consumptionRateFilterStore,
        vehicleCsvReader.getLinkToGradeRecordsUsing
      ),
      beamConfig,
      dates,
      PtFares(beamConfig.beam.agentsim.agents.ptFare.filePath),
      networkCoordinator.transportNetwork,
      networkCoordinator.network,
      tazMap,
      ModeIncentive(beamConfig.beam.agentsim.agents.modeIncentive.filePath),
      H3TAZ(networkCoordinator.network, tazMap, beamConfig)
    )
  }

  def vehicleEnergy(beamConfig: BeamConfig, vehicleTypes: Map[Id[BeamVehicleType], BeamVehicleType]): VehicleEnergy = {
    val baseFilePath = Paths.get(beamConfig.beam.agentsim.agents.vehicles.vehicleTypesFilePath).getParent
    val vehicleCsvReader = new VehicleCsvReader(beamConfig)
    val consumptionRateFilterStore =
      new ConsumptionRateFilterStoreImpl(
        vehicleCsvReader.getVehicleEnergyRecordsUsing,
        Option(baseFilePath.toString),
        primaryConsumptionRateFilePathsByVehicleType =
          vehicleTypes.values.map(x => (x, x.primaryVehicleEnergyFile)).toIndexedSeq,
        secondaryConsumptionRateFilePathsByVehicleType =
          vehicleTypes.values.map(x => (x, x.secondaryVehicleEnergyFile)).toIndexedSeq
      )
    // TODO Fix me once `TrieMap` is removed
    new VehicleEnergy(
      consumptionRateFilterStore,
      vehicleCsvReader.getLinkToGradeRecordsUsing
    )
  }

  def privateVehicles(
    beamConfig: BeamConfig,
    vehicleTypes: Map[Id[BeamVehicleType], BeamVehicleType]
  ): TrieMap[Id[BeamVehicle], BeamVehicle] =
    if (beamConfig.beam.agentsim.agents.population.useVehicleSampling) {
      TrieMap[Id[BeamVehicle], BeamVehicle]()
    } else {
      TrieMap(
        readVehiclesFile(
          beamConfig.beam.agentsim.agents.vehicles.vehiclesFilePath,
          vehicleTypes,
          beamConfig.matsim.modules.global.randomSeed
        ).toSeq: _*
      )
    }

  // Note that this assumes standing room is only available on transit vehicles. Not sure of any counterexamples modulo
  // say, a yacht or personal bus, but I think this will be fine for now.
  // New Feb-2020: Switched over to MediumDutyPassenger -> Transit to solve issue with AV shuttles
  private def maybeScaleTransit(beamConfig: BeamConfig, vehicleTypes: Map[Id[BeamVehicleType], BeamVehicleType]) = {
    beamConfig.beam.agentsim.tuning.transitCapacity match {
      case Some(scalingFactor) =>
        vehicleTypes.map {
          case (id, bvt) =>
            id -> (if (bvt.vehicleCategory == MediumDutyPassenger)
                     bvt.copy(
                       seatingCapacity = Math.ceil(bvt.seatingCapacity.toDouble * scalingFactor).toInt,
                       standingRoomCapacity = Math.ceil(bvt.standingRoomCapacity.toDouble * scalingFactor).toInt
                     )
                   else
                     bvt)
        }
      case None => vehicleTypes
    }
  }

  def runBeamUsing(args: Array[String], isConfigArgRequired: Boolean = true): Unit = {
    val (parsedArgs, config) = prepareConfig(args, isConfigArgRequired)

    parsedArgs.clusterType match {
      case Some(Worker) => runClusterWorkerUsing(config) //Only the worker requires a different path
      case _ =>
        val (_, outputDirectory, _) = runBeamWithConfig(config)
        postRunActivity(parsedArgs.configLocation.get, config, outputDirectory)
    }
  }

  def prepareConfig(args: Array[String], isConfigArgRequired: Boolean): (Arguments, TypesafeConfig) = {
    val parsedArgs = ArgumentsParser.parseArguments(args) match {
      case Some(pArgs) => pArgs
      case None =>
        throw new IllegalArgumentException(
          "Arguments provided were unable to be parsed. See above for reasoning."
        )
    }
    assert(
      !isConfigArgRequired || (isConfigArgRequired && parsedArgs.config.isDefined),
      "Please provide a valid configuration file."
    )

    ConfigConsistencyComparator.parseBeamTemplateConfFile(parsedArgs.configLocation.get)

    if (parsedArgs.configLocation.get.contains("\\")) {
      throw new RuntimeException("wrong config path, expected:forward slash, found: backward slash")
    }

    val location = ConfigFactory.parseString(s"""config="${parsedArgs.configLocation.get}"""")
    System.setProperty("configFileLocation", parsedArgs.configLocation.getOrElse(""))
    val config = embedSelectArgumentsIntoConfig(parsedArgs, {
      if (parsedArgs.useCluster) updateConfigForClusterUsing(parsedArgs, parsedArgs.config.get)
      else parsedArgs.config.get
    }).withFallback(location).resolve()

    checkDockerIsInstalledForCCHPhysSim(config)

    (parsedArgs, config)
  }

  private def checkDockerIsInstalledForCCHPhysSim(config: TypesafeConfig): Unit = {
    val physSimType = Try(config.getString("beam.physsim.physSimType")).getOrElse("")
    if (physSimType == "CCHRoutingAssignment") {
      // Exception will be thrown if docker is not available on device
      if (Try(Process("docker version").!!).isFailure) {
        throw new RuntimeException("Docker is required to run CCH phys simulation")
      }
    }
  }

  private def postRunActivity(configLocation: String, config: TypesafeConfig, outputDirectory: String) = {
    val props = new Properties()
    props.setProperty("commitHash", BashUtils.getCommitHash)
    props.setProperty("configFile", configLocation)
    val out = new FileOutputStream(Paths.get(outputDirectory, "beam.properties").toFile)
    props.store(out, "Simulation out put props.")
    val beamConfig = BeamConfig(config)
    if (beamConfig.beam.agentsim.agents.modalBehaviors.modeChoiceClass
          .equalsIgnoreCase("ModeChoiceLCCM")) {
      Files.copy(
        Paths.get(beamConfig.beam.agentsim.agents.modalBehaviors.lccm.filePath),
        Paths.get(
          outputDirectory,
          Paths
            .get(beamConfig.beam.agentsim.agents.modalBehaviors.lccm.filePath)
            .getFileName
            .toString
        )
      )
    }
    Files.copy(
      Paths.get(configLocation),
      Paths.get(outputDirectory, "beam.conf"),
      StandardCopyOption.REPLACE_EXISTING
    )
  }

  def runClusterWorkerUsing(config: TypesafeConfig): Unit = {
    val clusterConfig = ConfigFactory
      .parseString(s"""
           |akka.cluster.roles = [compute]
           |akka.actor.deployment {
           |      /statsService/singleton/workerRouter {
           |        router = round-robin-pool
           |        cluster {
           |          enabled = on
           |          max-nr-of-instances-per-node = 1
           |          allow-local-routees = on
           |          use-roles = ["compute"]
           |        }
           |      }
           |    }
          """.stripMargin)
      .withFallback(config)

    if (isMetricsEnable) {
      Kamon.init()
    }

    import akka.actor.{ActorSystem, DeadLetter, PoisonPill, Props}
    import akka.cluster.singleton.{ClusterSingletonManager, ClusterSingletonManagerSettings, ClusterSingletonProxy, ClusterSingletonProxySettings}
    import beam.router.ClusterWorkerRouter
    import beam.sim.monitoring.DeadLetterReplayer

    val system = ActorSystem("ClusterSystem", clusterConfig)
    system.actorOf(
      ClusterSingletonManager.props(
        singletonProps = Props(classOf[ClusterWorkerRouter], clusterConfig),
        terminationMessage = PoisonPill,
        settings = ClusterSingletonManagerSettings(system).withRole("compute")
      ),
      name = "statsService"
    )
    system.actorOf(
      ClusterSingletonProxy.props(
        singletonManagerPath = "/user/statsService",
        settings = ClusterSingletonProxySettings(system).withRole("compute")
      ),
      name = "statsServiceProxy"
    )
    val replayer = system.actorOf(DeadLetterReplayer.props())
    system.eventStream.subscribe(replayer, classOf[DeadLetter])

    import scala.concurrent.ExecutionContext.Implicits.global
    Await.ready(system.whenTerminated.map(_ => {
      logger.info("Exiting BEAM")
    }), scala.concurrent.duration.Duration.Inf)
  }

  def runBeamWithConfig(config: TypesafeConfig): (MatsimConfig, String, BeamServices) = {
    val (
      beamExecutionConfig: BeamExecutionConfig,
      scenario: MutableScenario,
      beamScenario: BeamScenario,
      services: BeamServices
    ) = prepareBeamService(config)

    runBeam(
      services,
      scenario,
      beamScenario,
      beamExecutionConfig.outputDirectory
    )
    (scenario.getConfig, beamExecutionConfig.outputDirectory, services)
  }

  def prepareBeamService(config: TypesafeConfig): (BeamExecutionConfig, MutableScenario, BeamScenario, BeamServices) = {
    val beamExecutionConfig = updateConfigWithWarmStart(setupBeamWithConfig(config))
    val (scenario, beamScenario) = buildBeamServicesAndScenario(
      beamExecutionConfig.beamConfig,
      beamExecutionConfig.matsimConfig,
    )

    val logStart = {
      val populationSize = scenario.getPopulation.getPersons.size()
      val vehiclesSize = scenario.getVehicles.getVehicles.size()
      val lanesSize = scenario.getLanes.getLanesToLinkAssignments.size()

      val logHHsize = scenario.getHouseholds.getHouseholds.size()
      val logBeamPrivateVehiclesSize = beamScenario.privateVehicles.size
      val logVehicleTypeSize = beamScenario.vehicleTypes.size
      val modIncentivesSize = beamScenario.modeIncentives.modeIncentives.size
      s"""
         |Scenario population size: $populationSize
         |Scenario vehicles size: $vehiclesSize
         |Scenario lanes size: $lanesSize
         |BeamScenario households size: $logHHsize
         |BeamScenario privateVehicles size: $logBeamPrivateVehiclesSize
         |BeamScenario vehicleTypes size: $logVehicleTypeSize
         |BeamScenario modIncentives size $modIncentivesSize
         |""".stripMargin
    }
    logger.warn(logStart)

    val injector: inject.Injector = buildInjector(config, beamExecutionConfig.beamConfig, scenario, beamScenario)

    val services = injector.getInstance(classOf[BeamServices])
    (beamExecutionConfig, scenario, beamScenario, services)
  }

  def fixDanglingPersons(result: MutableScenario): Unit = {
    val peopleViaHousehold = result.getHouseholds.getHouseholds
      .values()
      .asScala
      .flatMap { x =>
        x.getMemberIds.asScala
      }
      .toSet
    val danglingPeople = result.getPopulation.getPersons
      .values()
      .asScala
      .filter(person => !peopleViaHousehold.contains(person.getId))
    if (danglingPeople.nonEmpty) {
      logger.error(s"There are ${danglingPeople.size} persons not connected to household, removing them")
      danglingPeople.foreach { p =>
        result.getPopulation.removePerson(p.getId)
      }
    }
  }

  protected def buildScenarioFromMatsimConfig(
    matsimConfig: MatsimConfig,
    beamScenario: BeamScenario
  ): MutableScenario = {
    val result = ScenarioUtils.loadScenario(matsimConfig).asInstanceOf[MutableScenario]
    fixDanglingPersons(result)
    result.setNetwork(beamScenario.network)
    result
  }

  def buildBeamServices(
    injector: inject.Injector,
    scenario: MutableScenario,
  ): BeamServices = {
    val result = injector.getInstance(classOf[BeamServices])
    result
  }

  protected def buildInjector(
    config: TypesafeConfig,
    beamConfig: BeamConfig,
    scenario: MutableScenario,
    beamScenario: BeamScenario
  ): inject.Injector = {
    org.matsim.core.controler.Injector.createInjector(
      scenario.getConfig,
      module(config, beamConfig, scenario, beamScenario)
    )
  }

  def runBeam(
    beamServices: BeamServices,
    scenario: MutableScenario,
    beamScenario: BeamScenario,
    outputDir: String
  ): Unit = {
    samplePopulation(scenario, beamScenario, beamServices.beamConfig, scenario.getConfig, beamServices, outputDir)

    val houseHoldVehiclesInScenario: Iterable[Id[Vehicle]] = scenario.getHouseholds.getHouseholds
      .values()
      .asScala
      .flatMap(_.getVehicleIds.asScala)

    val vehiclesGroupedByType = houseHoldVehiclesInScenario.groupBy(
      v => beamScenario.privateVehicles.get(v).map(_.beamVehicleType.id.toString).getOrElse("")
    )
    val vehicleInfo = vehiclesGroupedByType.map {
      case (vehicleType, groupedValues) =>
        s"$vehicleType (${groupedValues.size})"
    } mkString " , "
    logger.info(s"Vehicles assigned to households : $vehicleInfo")

    run(beamServices)
  }

  protected def buildBeamServicesAndScenario(
    beamConfig: BeamConfig,
    matsimConfig: MatsimConfig
  ): (MutableScenario, BeamScenario) = {
    val scenarioConfig = beamConfig.beam.exchange.scenario

    val src = scenarioConfig.source.toLowerCase

    val fileFormat = scenarioConfig.fileFormat

    ProfilingUtils.timed(s"Load scenario using $src/$fileFormat", x => logger.info(x)) {
<<<<<<< HEAD
      if (src == "urbansim" || src == "urbansim_v2") {
        val beamScenario = loadScenario(beamConfig)
        val emptyScenario = ScenarioBuilder(matsimConfig, beamScenario.network).build
        val scenario = {
          val source = src match {
            case "urbansim" => buildUrbansimScenarioSource(new GeoUtilsImpl(beamConfig), beamConfig)
            case "urbansim_v2" => {
              val pathToHouseholds = s"${beamConfig.beam.exchange.scenario.folder}/households.csv.gz"
              val pathToPersonFile = s"${beamConfig.beam.exchange.scenario.folder}/persons.csv.gz"
              val pathToPlans = s"${beamConfig.beam.exchange.scenario.folder}/plans.csv.gz"
              val pathToTrips = s"${beamConfig.beam.exchange.scenario.folder}/trips.csv.gz"
              val pathToBlocks = s"${beamConfig.beam.exchange.scenario.folder}/blocks.csv.gz"
              new UrbansimReaderV2(
                inputPersonPath = pathToPersonFile,
                inputPlanPath = pathToPlans,
                inputHouseholdPath = pathToHouseholds,
                inputTripsPath = pathToTrips,
                inputBlockPath = pathToBlocks
              )
            }
          }
          val scenario =
            new UrbanSimScenarioLoader(emptyScenario, beamScenario, source, new GeoUtilsImpl(beamConfig)).loadScenario()
          if (src == "urbansim_v2") {
            new ScenarioAdjuster(
              beamConfig.beam.urbansim,
              scenario.getPopulation,
              beamConfig.matsim.modules.global.randomSeed
            ).adjust()
          }
          scenario
=======
      if (src == "urbansim" || src == "generic") {
        val beamScenario = loadScenario(beamConfig)
        val emptyScenario = ScenarioBuilder(matsimConfig, beamScenario.network).build
        val scenario = {
          val source = if (src == "urbansim") {
            buildUrbansimScenarioSource(new GeoUtilsImpl(beamConfig), beamConfig)
          } else {
            val pathToHouseholds = s"${beamConfig.beam.exchange.scenario.folder}/households.csv.gz"
            val pathToPersonFile = s"${beamConfig.beam.exchange.scenario.folder}/persons.csv.gz"
            val pathToPlans = s"${beamConfig.beam.exchange.scenario.folder}/plans.csv.gz"
            new GenericScenarioSource(
              pathToHouseholds = pathToHouseholds,
              pathToPersonFile = pathToPersonFile,
              pathToPlans = pathToPlans
            )
          }
          new UrbanSimScenarioLoader(emptyScenario, beamScenario, source, new GeoUtilsImpl(beamConfig)).loadScenario()
>>>>>>> 673b4654
        }.asInstanceOf[MutableScenario]
        (scenario, beamScenario)
      } else if (src == "beam") {
        fileFormat match {
          case "csv" =>
            val beamScenario = loadScenario(beamConfig)
            val scenario = {
              val source = new BeamScenarioSource(
                beamConfig,
                rdr = readers.BeamCsvScenarioReader
              )
              val scenarioBuilder = ScenarioBuilder(matsimConfig, beamScenario.network)
              new BeamScenarioLoader(scenarioBuilder, beamScenario, source, new GeoUtilsImpl(beamConfig)).loadScenario()
            }.asInstanceOf[MutableScenario]
            (scenario, beamScenario)
          case "xml" =>
            val beamScenario = loadScenario(beamConfig)
            val scenario = {
              val result = ScenarioUtils.loadScenario(matsimConfig).asInstanceOf[MutableScenario]
              fixDanglingPersons(result)
              result
            }
            (scenario, beamScenario)
          case unknown =>
            throw new IllegalArgumentException(s"Beam does not support [$unknown] file type")
        }
      } else {
        throw new NotImplementedError(s"ScenarioSource '$src' is not yet implemented")
      }
    }
  }

  def setupBeamWithConfig(
    config: TypesafeConfig
  ): BeamExecutionConfig = {
    val beamConfig = BeamConfig(config)
    val outputDirectory = FileUtils.getConfigOutputFile(
      beamConfig.beam.outputs.baseOutputDirectory,
      beamConfig.beam.agentsim.simulationName,
      beamConfig.beam.outputs.addTimestampToOutputDirectory
    )
    LoggingUtil.initLogger(outputDirectory, beamConfig.beam.logger.keepConsoleAppenderOn)
    logger.debug(s"Beam output directory is: $outputDirectory")
    logger.info(ConfigConsistencyComparator.getMessage.getOrElse(""))

    level = beamConfig.beam.metrics.level
    runName = beamConfig.beam.agentsim.simulationName
    if (isMetricsEnable) {
      Kamon.init(config.withFallback(ConfigFactory.load()))
    }

    logger.info("Starting beam on branch {} at commit {}.", BashUtils.getBranch, BashUtils.getCommitHash)

    prepareDirectories(config, beamConfig, outputDirectory)

    writeFullConfigs(config, outputDirectory)

    val matsimConfig: MatsimConfig = buildMatsimConfig(config, beamConfig, outputDirectory)

    BeamExecutionConfig(beamConfig, matsimConfig, outputDirectory)
  }

  /**
    * This method merges all configuration parameters into a single file including parameters from
    * 'include' statements. Two full config files are written out: One without comments and one with
    * comments in JSON format.
    * @param config the input config file
    * @param outputDirectory output folder where full configs will be generated
    */
  private def writeFullConfigs(config: TypesafeConfig, outputDirectory: String): Unit = {
    val configConciseWithoutJson = config.root().render(ConfigRenderOptions.concise().setFormatted(true).setJson(false))
    writeStringToFile(configConciseWithoutJson, new File(outputDirectory, "fullBeamConfig.conf"))

    writeStringToFile(config.root().render(), new File(outputDirectory, "fullBeamConfigJson.conf"))
  }

  private def writeStringToFile(text: String, output: File): Unit = {
    val fileWriter = new PrintWriter(output)
    fileWriter.write(text)
    fileWriter.close
  }

  protected def buildNetworkCoordinator(beamConfig: BeamConfig): NetworkCoordinator = {
    val result = if (Files.isRegularFile(Paths.get(beamConfig.beam.agentsim.scenarios.frequencyAdjustmentFile))) {
      FrequencyAdjustingNetworkCoordinator(beamConfig)
    } else {
      DefaultNetworkCoordinator(beamConfig)
    }
    result.init()
    result
  }

  private def updateConfigWithWarmStart(beamExecutionConfig: BeamExecutionConfig): BeamExecutionConfig = {
    BeamWarmStart.updateExecutionConfig(beamExecutionConfig)
  }

  private def prepareDirectories(config: TypesafeConfig, beamConfig: BeamConfig, outputDirectory: String): Unit = {
    new java.io.File(outputDirectory).mkdirs
    val location = config.getString("config")

    val confNameToPath = BeamConfigUtils.getFileNameToPath(location)

    logger.info("Processing configs for [{}] simulation.", beamConfig.beam.agentsim.simulationName)
    confNameToPath.foreach {
      case (fileName, filePath) =>
        val outFile = Paths.get(outputDirectory, fileName)
        Files.copy(Paths.get(filePath), outFile, StandardCopyOption.REPLACE_EXISTING)
        logger.info("Config '{}' copied to '{}'.", filePath, outFile)
    }
  }

  def buildMatsimConfig(
    config: TypesafeConfig,
    beamConfig: BeamConfig,
    outputDirectory: String
  ): MatsimConfig = {
    val configBuilder = new MatSimBeamConfigBuilder(config)
    val result = configBuilder.buildMatSimConf()
    if (!beamConfig.beam.outputs.writeGraphs) {
      result.counts.setOutputFormat("txt")
      result.controler.setCreateGraphs(false)
    }
    result.planCalcScore().setMemorizingExperiencedPlans(true)
    result.controler.setOutputDirectory(outputDirectory)
    result.controler().setWritePlansInterval(beamConfig.beam.outputs.writePlansInterval)
    result
  }

  def run(beamServices: BeamServices) {
    beamServices.controler.run()
  }

  // sample population (beamConfig.beam.agentsim.numAgents - round to nearest full household)
  def samplePopulation(
    scenario: MutableScenario,
    beamScenario: BeamScenario,
    beamConfig: BeamConfig,
    matsimConfig: MatsimConfig,
    beamServices: BeamServices,
    outputDir: String
  ): Unit = {
    val populationScaling = new PopulationScaling()
    if (!beamConfig.beam.warmStart.enabled && beamConfig.beam.agentsim.agentSampleSizeAsFractionOfPopulation < 1) {
      populationScaling.downSample(beamServices, scenario, beamScenario, outputDir)
    }
    if (!beamConfig.beam.warmStart.enabled && beamConfig.beam.agentsim.agentSampleSizeAsFractionOfPopulation > 1) {
      populationScaling.upSample(beamServices, scenario, beamScenario)
    }
    val populationAdjustment = PopulationAdjustment.getPopulationAdjustment(beamServices)
    populationAdjustment.update(scenario)

    // write static metrics, such as population size, vehicles fleet size, etc.
    // necessary to be called after population sampling
    BeamStaticMetricsWriter.writeSimulationParameters(
      scenario,
      beamScenario,
      beamServices,
      beamConfig
    )
  }

  private def getVehicleGroupingStringUsing(vehicleIds: IndexedSeq[Id[Vehicle]], beamScenario: BeamScenario): String = {
    vehicleIds
      .groupBy(
        vehicleId => beamScenario.privateVehicles.get(vehicleId).map(_.beamVehicleType.id.toString).getOrElse("")
      )
      .map {
        case (vehicleType, ids) => s"$vehicleType (${ids.size})"
      }
      .mkString(" , ")
  }

  private def buildUrbansimScenarioSource(
    geo: GeoUtils,
    beamConfig: BeamConfig
  ): UrbanSimScenarioSource = {
    val fileFormat: InputType = Option(beamConfig.beam.exchange.scenario.fileFormat)
      .map(str => InputType(str.toLowerCase))
      .getOrElse(
        throw new IllegalStateException(
          s"`beamConfig.beam.exchange.scenario.fileFormat` is null or empty!"
        )
      )
    val scenarioReader = fileFormat match {
      case InputType.CSV     => CsvScenarioReader
      case InputType.Parquet => ParquetScenarioReader
    }

    new UrbanSimScenarioSource(
      scenarioSrc = beamConfig.beam.exchange.scenario.folder,
      rdr = scenarioReader,
      geoUtils = geo,
      shouldConvertWgs2Utm = beamConfig.beam.exchange.scenario.convertWgs2Utm
    )
  }
}

case class MapStringDouble(data: Map[String, Double])<|MERGE_RESOLUTION|>--- conflicted
+++ resolved
@@ -428,7 +428,12 @@
     }
 
     import akka.actor.{ActorSystem, DeadLetter, PoisonPill, Props}
-    import akka.cluster.singleton.{ClusterSingletonManager, ClusterSingletonManagerSettings, ClusterSingletonProxy, ClusterSingletonProxySettings}
+    import akka.cluster.singleton.{
+      ClusterSingletonManager,
+      ClusterSingletonManagerSettings,
+      ClusterSingletonProxy,
+      ClusterSingletonProxySettings
+    }
     import beam.router.ClusterWorkerRouter
     import beam.sim.monitoring.DeadLetterReplayer
 
@@ -594,8 +599,7 @@
     val fileFormat = scenarioConfig.fileFormat
 
     ProfilingUtils.timed(s"Load scenario using $src/$fileFormat", x => logger.info(x)) {
-<<<<<<< HEAD
-      if (src == "urbansim" || src == "urbansim_v2") {
+      if (src == "urbansim" || src == "urbansim_v2" || src == "generic") {
         val beamScenario = loadScenario(beamConfig)
         val emptyScenario = ScenarioBuilder(matsimConfig, beamScenario.network).build
         val scenario = {
@@ -615,6 +619,16 @@
                 inputBlockPath = pathToBlocks
               )
             }
+            case "generic" => {
+              val pathToHouseholds = s"${beamConfig.beam.exchange.scenario.folder}/households.csv.gz"
+              val pathToPersonFile = s"${beamConfig.beam.exchange.scenario.folder}/persons.csv.gz"
+              val pathToPlans = s"${beamConfig.beam.exchange.scenario.folder}/plans.csv.gz"
+              new GenericScenarioSource(
+                pathToHouseholds = pathToHouseholds,
+                pathToPersonFile = pathToPersonFile,
+                pathToPlans = pathToPlans
+              )
+            }
           }
           val scenario =
             new UrbanSimScenarioLoader(emptyScenario, beamScenario, source, new GeoUtilsImpl(beamConfig)).loadScenario()
@@ -626,25 +640,6 @@
             ).adjust()
           }
           scenario
-=======
-      if (src == "urbansim" || src == "generic") {
-        val beamScenario = loadScenario(beamConfig)
-        val emptyScenario = ScenarioBuilder(matsimConfig, beamScenario.network).build
-        val scenario = {
-          val source = if (src == "urbansim") {
-            buildUrbansimScenarioSource(new GeoUtilsImpl(beamConfig), beamConfig)
-          } else {
-            val pathToHouseholds = s"${beamConfig.beam.exchange.scenario.folder}/households.csv.gz"
-            val pathToPersonFile = s"${beamConfig.beam.exchange.scenario.folder}/persons.csv.gz"
-            val pathToPlans = s"${beamConfig.beam.exchange.scenario.folder}/plans.csv.gz"
-            new GenericScenarioSource(
-              pathToHouseholds = pathToHouseholds,
-              pathToPersonFile = pathToPersonFile,
-              pathToPlans = pathToPlans
-            )
-          }
-          new UrbanSimScenarioLoader(emptyScenario, beamScenario, source, new GeoUtilsImpl(beamConfig)).loadScenario()
->>>>>>> 673b4654
         }.asInstanceOf[MutableScenario]
         (scenario, beamScenario)
       } else if (src == "beam") {
