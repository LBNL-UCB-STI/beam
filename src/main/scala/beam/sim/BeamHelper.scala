package beam.sim

import java.io.{FileOutputStream, FileWriter}
import java.nio.file.{Files, Paths, StandardCopyOption}
import java.time.ZonedDateTime
import java.util.Properties

import beam.agentsim.agents.choice.mode.{ModeIncentive, PtFares}
import beam.agentsim.agents.ridehail.{RideHailIterationHistory, RideHailSurgePricingManager}
import beam.agentsim.agents.vehicles._
import beam.agentsim.events.handling.BeamEventsHandling
import beam.agentsim.infrastructure.taz.TAZTreeMap
import beam.analysis.ActivityLocationPlotter
import beam.analysis.plots.{GraphSurgePricing, RideHailRevenueAnalysis}
import beam.replanning._
import beam.replanning.utilitybased.UtilityBasedModeChoice
import beam.router._
import beam.router.gtfs.FareCalculator
import beam.router.osm.TollCalculator
import beam.router.r5.{DefaultNetworkCoordinator, FrequencyAdjustingNetworkCoordinator, NetworkCoordinator}
import beam.scoring.BeamScoringFunctionFactory
import beam.sim.ArgumentsParser.{Arguments, Worker}
import beam.sim.common.{GeoUtils, GeoUtilsImpl}
import beam.sim.config._
import beam.sim.metrics.Metrics._
import beam.sim.modules.{BeamAgentModule, UtilsModule}
import beam.sim.population.PopulationAdjustment
import beam.utils.BeamVehicleUtils.{readBeamVehicleTypeFile, readFuelTypeFile, readVehiclesFile}
import beam.utils.csv.readers
import beam.utils.scenario.matsim.BeamScenarioSource
import beam.utils.scenario.urbansim.{CsvScenarioReader, ParquetScenarioReader, UrbanSimScenarioSource}
import beam.utils.scenario.{BeamScenarioLoader, InputType, UrbanSimScenarioLoader}
import beam.utils.{NetworkHelper, _}
import com.conveyal.r5.transit.TransportNetwork
import com.fasterxml.jackson.databind.ObjectMapper
import com.fasterxml.jackson.module.scala.DefaultScalaModule
import com.google.inject
import com.typesafe.config.{ConfigFactory, Config => TypesafeConfig}
import com.typesafe.scalalogging.LazyLogging
import kamon.Kamon
import org.matsim.api.core.v01.population.Person
import org.matsim.api.core.v01.{Id, Scenario}
import org.matsim.core.api.experimental.events.EventsManager
import org.matsim.core.config.groups.TravelTimeCalculatorConfigGroup
import org.matsim.core.config.{Config => MatsimConfig}
import org.matsim.core.controler._
import org.matsim.core.controler.corelisteners.{ControlerDefaultCoreListenersModule, EventsHandling}
import org.matsim.core.scenario.{MutableScenario, ScenarioBuilder, ScenarioByInstanceModule, ScenarioUtils}
import org.matsim.core.trafficmonitoring.TravelTimeCalculator
import org.matsim.households.Household
import org.matsim.utils.objectattributes.AttributeConverter
import org.matsim.vehicles.Vehicle

import scala.collection.JavaConverters._
import scala.collection.concurrent.TrieMap
import scala.collection.mutable
import scala.collection.mutable.ListBuffer
import scala.concurrent.Await
import scala.util.Random

trait BeamHelper extends LazyLogging {

  protected val beamAsciiArt: String =
    """
    |  ________
    |  ___  __ )__________ _______ ___
    |  __  __  |  _ \  __ `/_  __ `__ \
    |  _  /_/ //  __/ /_/ /_  / / / / /
    |  /_____/ \___/\__,_/ /_/ /_/ /_/
    |
    | _____________________________________
    |
    """.stripMargin

  private def updateConfigForClusterUsing(
    parsedArgs: Arguments,
    config: TypesafeConfig
  ): TypesafeConfig = {
    (for {
      seedAddress <- parsedArgs.seedAddress
      nodeHost    <- parsedArgs.nodeHost
      nodePort    <- parsedArgs.nodePort
    } yield {
      config.withFallback(
        ConfigFactory.parseMap(
          Map(
            "seed.address" -> seedAddress,
            "node.host"    -> nodeHost,
            "node.port"    -> nodePort
          ).asJava
        )
      )
    }).getOrElse(config)
  }

  private def embedSelectArgumentsIntoConfig(
    parsedArgs: Arguments,
    config: TypesafeConfig
  ): TypesafeConfig = {
    config.withFallback(
      ConfigFactory.parseMap(
        (
          Map(
            "beam.cluster.enabled" -> parsedArgs.useCluster,
            "beam.useLocalWorker" -> parsedArgs.useLocalWorker.getOrElse(
              if (parsedArgs.useCluster) false else true
            )
          ) ++ {
            if (parsedArgs.useCluster)
              Map(
                "beam.cluster.clusterType"              -> parsedArgs.clusterType.get.toString,
                "akka.actor.provider"                   -> "akka.cluster.ClusterActorRefProvider",
                "akka.remote.artery.canonical.hostname" -> parsedArgs.nodeHost.get,
                "akka.remote.artery.canonical.port"     -> parsedArgs.nodePort.get,
                "akka.cluster.seed-nodes" -> java.util.Arrays
                  .asList(s"akka://ClusterSystem@${parsedArgs.seedAddress.get}")
              )
            else Map.empty[String, Any]
          }
        ).asJava
      )
    )
  }

  def module(
    typesafeConfig: TypesafeConfig,
    beamConfig: BeamConfig,
    scenario: Scenario,
    beamScenario: BeamScenario
  ): com.google.inject.Module =
    AbstractModule.`override`(
      ListBuffer(new AbstractModule() {
        override def install(): Unit = {
          // MATSim defaults
          install(new NewControlerModule)
          install(new ScenarioByInstanceModule(scenario))
          install(new ControllerModule)
          install(new ControlerDefaultCoreListenersModule)

          // Beam Inject below:
          install(new ConfigModule(typesafeConfig))
          install(new BeamAgentModule(beamConfig))
          install(new UtilsModule)
        }
      }).asJava,
      new AbstractModule() {
        private val mapper = new ObjectMapper()
        mapper.registerModule(DefaultScalaModule)

        override def install(): Unit = {
          // This code will be executed 3 times due to this https://github.com/LBNL-UCB-STI/matsim/blob/master/matsim/src/main/java/org/matsim/core/controler/Injector.java#L99:L101
          // createMapBindingsForType is called 3 times. Be careful not to do expensive operations here
          bind(classOf[BeamConfigHolder])
          val beamConfigChangesObservable = new BeamConfigChangesObservable(beamConfig)

          bind(classOf[BeamConfigChangesObservable]).toInstance(beamConfigChangesObservable)
          bind(classOf[PrepareForSim]).to(classOf[BeamPrepareForSim])
          bind(classOf[RideHailSurgePricingManager]).asEagerSingleton()

          addControlerListenerBinding().to(classOf[BeamSim])
          addControlerListenerBinding().to(classOf[BeamScoringFunctionFactory])
          addControlerListenerBinding().to(classOf[RouteHistory])

          addControlerListenerBinding().to(classOf[ActivityLocationPlotter])
          addControlerListenerBinding().to(classOf[GraphSurgePricing])
          bind(classOf[BeamOutputDataDescriptionGenerator])
          addControlerListenerBinding().to(classOf[RideHailRevenueAnalysis])
          addControlerListenerBinding().to(classOf[NonCarModeIterationPlanCleaner])

          bindMobsim().to(classOf[BeamMobsim])
          bind(classOf[EventsHandling]).to(classOf[BeamEventsHandling])
          bindScoringFunctionFactory().to(classOf[BeamScoringFunctionFactory])
          if (getConfig.strategy().getPlanSelectorForRemoval == "tryToKeepOneOfEachClass") {
            bindPlanSelectorForRemoval().to(classOf[TryToKeepOneOfEachClass])
          }
          addPlanStrategyBinding("SelectExpBeta").to(classOf[BeamExpBeta])
          addPlanStrategyBinding("SwitchModalityStyle").to(classOf[SwitchModalityStyle])
          addPlanStrategyBinding("ClearRoutes").to(classOf[ClearRoutes])
          addPlanStrategyBinding("ClearModes").to(classOf[ClearModes])
          addPlanStrategyBinding("TimeMutator").to(classOf[BeamTimeMutator])
          addPlanStrategyBinding(BeamReplanningStrategy.UtilityBasedModeChoice.toString)
            .toProvider(classOf[UtilityBasedModeChoice])
          addAttributeConverterBinding(classOf[MapStringDouble])
            .toInstance(new AttributeConverter[MapStringDouble] {
              override def convertToString(o: scala.Any): String =
                mapper.writeValueAsString(o.asInstanceOf[MapStringDouble].data)

              override def convert(value: String): MapStringDouble =
                MapStringDouble(mapper.readValue(value, classOf[Map[String, Double]]))
            })
          bind(classOf[BeamScenario]).toInstance(beamScenario)
          bind(classOf[TransportNetwork]).toInstance(beamScenario.transportNetwork)
          bind(classOf[TravelTimeCalculator]).toInstance(
            new FakeTravelTimeCalculator(
              beamScenario.network,
              new TravelTimeCalculatorConfigGroup()
            )
          )

          bind(classOf[NetworkHelper]).to(classOf[NetworkHelperImpl]).asEagerSingleton()
          bind(classOf[RideHailIterationHistory]).asEagerSingleton()
          bind(classOf[RouteHistory]).asEagerSingleton()
          bind(classOf[BeamSkimmer]).asEagerSingleton()
          bind(classOf[TravelTimeObserved]).asEagerSingleton()
          bind(classOf[FareCalculator]).asEagerSingleton()
          bind(classOf[TollCalculator]).asEagerSingleton()
          bind(classOf[EventsManager]).to(classOf[LoggingEventsManager]).asEagerSingleton()
        }
      }
    )

  def loadScenario(beamConfig: BeamConfig): BeamScenario = {
    val vehicleTypes = maybeScaleTransit(
      beamConfig,
      readBeamVehicleTypeFile(beamConfig.beam.agentsim.agents.vehicles.vehicleTypesFilePath)
    )
    val vehicleCsvReader = new VehicleCsvReader(beamConfig)
    val baseFilePath = Paths.get(beamConfig.beam.agentsim.agents.vehicles.vehicleTypesFilePath).getParent

    val consumptionRateFilterStore =
      new ConsumptionRateFilterStoreImpl(
        vehicleCsvReader.getVehicleEnergyRecordsUsing,
        Option(baseFilePath.toString),
        primaryConsumptionRateFilePathsByVehicleType =
          vehicleTypes.values.map(x => (x, x.primaryVehicleEnergyFile)).toIndexedSeq,
        secondaryConsumptionRateFilePathsByVehicleType =
          vehicleTypes.values.map(x => (x, x.secondaryVehicleEnergyFile)).toIndexedSeq
      )

    val dates = DateUtils(
      ZonedDateTime.parse(beamConfig.beam.routing.baseDate).toLocalDateTime,
      ZonedDateTime.parse(beamConfig.beam.routing.baseDate)
    )

    val networkCoordinator = buildNetworkCoordinator(beamConfig)

    BeamScenario(
      readFuelTypeFile(beamConfig.beam.agentsim.agents.vehicles.fuelTypesFilePath).toMap,
      vehicleTypes,
      privateVehicles(beamConfig, vehicleTypes),
      new VehicleEnergy(
        consumptionRateFilterStore,
        vehicleCsvReader.getLinkToGradeRecordsUsing
      ),
      beamConfig,
      dates,
      PtFares(beamConfig.beam.agentsim.agents.ptFare.filePath),
      networkCoordinator.transportNetwork,
      networkCoordinator.network,
      TAZTreeMap.getTazTreeMap(beamConfig.beam.agentsim.taz.filePath),
      ModeIncentive(beamConfig.beam.agentsim.agents.modeIncentive.filePath)
    )
  }

  def vehicleEnergy(beamConfig: BeamConfig, vehicleTypes: Map[Id[BeamVehicleType], BeamVehicleType]): VehicleEnergy = {
    val baseFilePath = Paths.get(beamConfig.beam.agentsim.agents.vehicles.vehicleTypesFilePath).getParent
    val vehicleCsvReader = new VehicleCsvReader(beamConfig)
    val consumptionRateFilterStore =
      new ConsumptionRateFilterStoreImpl(
        vehicleCsvReader.getVehicleEnergyRecordsUsing,
        Option(baseFilePath.toString),
        primaryConsumptionRateFilePathsByVehicleType =
          vehicleTypes.values.map(x => (x, x.primaryVehicleEnergyFile)).toIndexedSeq,
        secondaryConsumptionRateFilePathsByVehicleType =
          vehicleTypes.values.map(x => (x, x.secondaryVehicleEnergyFile)).toIndexedSeq
      )
    // TODO Fix me once `TrieMap` is removed
    new VehicleEnergy(
      consumptionRateFilterStore,
      vehicleCsvReader.getLinkToGradeRecordsUsing
    )
  }

  def privateVehicles(
    beamConfig: BeamConfig,
    vehicleTypes: Map[Id[BeamVehicleType], BeamVehicleType]
  ): TrieMap[Id[BeamVehicle], BeamVehicle] =
    beamConfig.beam.agentsim.agents.population.useVehicleSampling match {
      case true =>
        TrieMap[Id[BeamVehicle], BeamVehicle]()
      case false =>
        TrieMap(
          readVehiclesFile(
            beamConfig.beam.agentsim.agents.vehicles.vehiclesFilePath,
            vehicleTypes,
            beamConfig.matsim.modules.global.randomSeed
          ).toSeq: _*
        )
    }

  // Note that this assumes standing room is only available on transit vehicles. Not sure of any counterexamples modulo
  // say, a yacht or personal bus, but I think this will be fine for now.
  private def maybeScaleTransit(beamConfig: BeamConfig, vehicleTypes: Map[Id[BeamVehicleType], BeamVehicleType]) = {
    beamConfig.beam.agentsim.tuning.transitCapacity match {
      case Some(scalingFactor) =>
        vehicleTypes.map {
          case (id, bvt) =>
            id -> (if (bvt.standingRoomCapacity > 0)
                     bvt.copy(
                       seatingCapacity = Math.ceil(bvt.seatingCapacity.toDouble * scalingFactor).toInt,
                       standingRoomCapacity = Math.ceil(bvt.standingRoomCapacity.toDouble * scalingFactor).toInt
                     )
                   else
                     bvt)
        }
      case None => vehicleTypes
    }
  }

  def runBeamUsing(args: Array[String], isConfigArgRequired: Boolean = true): Unit = {
    val (parsedArgs, config) = prepareConfig(args, isConfigArgRequired)

    parsedArgs.clusterType match {
      case Some(Worker) => runClusterWorkerUsing(config) //Only the worker requires a different path
      case _ =>
        val (_, outputDirectory) = runBeamWithConfig(config)
        postRunActivity(parsedArgs.configLocation.get, config, outputDirectory)
    }
  }

  def prepareConfig(args: Array[String], isConfigArgRequired: Boolean): (Arguments, TypesafeConfig) = {
    val parsedArgs = ArgumentsParser.parseArguments(args) match {
      case Some(pArgs) => pArgs
      case None =>
        throw new IllegalArgumentException(
          "Arguments provided were unable to be parsed. See above for reasoning."
        )
    }
    assert(
      !isConfigArgRequired || (isConfigArgRequired && parsedArgs.config.isDefined),
      "Please provide a valid configuration file."
    )

    ConfigConsistencyComparator.parseBeamTemplateConfFile(parsedArgs.configLocation.get)

    if (parsedArgs.configLocation.get.contains("\\")) {
      throw new RuntimeException("wrong config path, expected:forward slash, found: backward slash")
    }

    val location = ConfigFactory.parseString(s"config=${parsedArgs.configLocation.get}")
    System.setProperty("configFileLocation", parsedArgs.configLocation.getOrElse(""))
    val config = embedSelectArgumentsIntoConfig(parsedArgs, {
      if (parsedArgs.useCluster) updateConfigForClusterUsing(parsedArgs, parsedArgs.config.get)
      else parsedArgs.config.get
    }).withFallback(location).resolve()

    (parsedArgs, config)
  }

  private def postRunActivity(configLocation: String, config: TypesafeConfig, outputDirectory: String) = {
    val props = new Properties()
    props.setProperty("commitHash", BashUtils.getCommitHash)
    props.setProperty("configFile", configLocation)
    val out = new FileOutputStream(Paths.get(outputDirectory, "beam.properties").toFile)
    props.store(out, "Simulation out put props.")
    val beamConfig = BeamConfig(config)
    if (beamConfig.beam.agentsim.agents.modalBehaviors.modeChoiceClass
          .equalsIgnoreCase("ModeChoiceLCCM")) {
      Files.copy(
        Paths.get(beamConfig.beam.agentsim.agents.modalBehaviors.lccm.filePath),
        Paths.get(
          outputDirectory,
          Paths
            .get(beamConfig.beam.agentsim.agents.modalBehaviors.lccm.filePath)
            .getFileName
            .toString
        )
      )
    }
    Files.copy(
      Paths.get(configLocation),
      Paths.get(outputDirectory, "beam.conf"),
      StandardCopyOption.REPLACE_EXISTING
    )
  }

  def runClusterWorkerUsing(config: TypesafeConfig): Unit = {
    val clusterConfig = ConfigFactory
      .parseString(s"""
           |akka.cluster.roles = [compute]
           |akka.actor.deployment {
           |      /statsService/singleton/workerRouter {
           |        router = round-robin-pool
           |        cluster {
           |          enabled = on
           |          max-nr-of-instances-per-node = 1
           |          allow-local-routees = on
           |          use-roles = ["compute"]
           |        }
           |      }
           |    }
          """.stripMargin)
      .withFallback(config)

    if (isMetricsEnable) Kamon.start(clusterConfig.withFallback(ConfigFactory.defaultReference()))

    import akka.actor.{ActorSystem, DeadLetter, PoisonPill, Props}
    import akka.cluster.singleton.{
      ClusterSingletonManager,
      ClusterSingletonManagerSettings,
      ClusterSingletonProxy,
      ClusterSingletonProxySettings
    }
    import beam.router.ClusterWorkerRouter
    import beam.sim.monitoring.DeadLetterReplayer

    val system = ActorSystem("ClusterSystem", clusterConfig)
    system.actorOf(
      ClusterSingletonManager.props(
        singletonProps = Props(classOf[ClusterWorkerRouter], clusterConfig),
        terminationMessage = PoisonPill,
        settings = ClusterSingletonManagerSettings(system).withRole("compute")
      ),
      name = "statsService"
    )
    system.actorOf(
      ClusterSingletonProxy.props(
        singletonManagerPath = "/user/statsService",
        settings = ClusterSingletonProxySettings(system).withRole("compute")
      ),
      name = "statsServiceProxy"
    )
    val replayer = system.actorOf(DeadLetterReplayer.props())
    system.eventStream.subscribe(replayer, classOf[DeadLetter])

    import scala.concurrent.ExecutionContext.Implicits.global
    Await.ready(system.whenTerminated.map(_ => {
      if (isMetricsEnable) Kamon.shutdown()
      logger.info("Exiting BEAM")
    }), scala.concurrent.duration.Duration.Inf)
  }

  def writeScenarioPrivateVehicles(scenario: MutableScenario, beamServices: BeamScenario, outputDir: String): Unit = {
    val csvWriter: FileWriter = new FileWriter(outputDir + "/householdVehicles.csv", true)
    try {
      csvWriter.write("vehicleId,vehicleType,householdId\n")
      scenario.getHouseholds.getHouseholds.values.asScala.foreach { householdId =>
        householdId.getVehicleIds.asScala.foreach { vehicle =>
          beamServices.privateVehicles
            .get(vehicle)
            .map(
              v => v.id.toString + "," + v.beamVehicleType.id.toString + "," + householdId.getId.toString + "\n"
            )
            .foreach(csvWriter.write)
        }
      }
    } finally {
      csvWriter.close()
    }
  }

  def runBeamWithConfig(config: TypesafeConfig): (MatsimConfig, String) = {
    val beamExecutionConfig = updateConfigWithWarmStart(setupBeamWithConfig(config))
    val (scenario, beamScenario) = buildBeamServicesAndScenario(
      beamExecutionConfig.beamConfig,
      beamExecutionConfig.matsimConfig,
    )

    val logStart = {
      val populationSize = scenario.getPopulation.getPersons.size()
      val vehiclesSize = scenario.getVehicles.getVehicles.size()
      val lanesSize = scenario.getLanes.getLanesToLinkAssignments.size()

      val logHHsize = scenario.getHouseholds.getHouseholds.size()
      val logBeamPrivateVehiclesSize = beamScenario.privateVehicles.size
      val logVehicleTypeSize = beamScenario.vehicleTypes.size
      val modIncentivesSize = beamScenario.modeIncentives.modeIncentives.size
      s"""
         |Scenario population size: $populationSize
         |Scenario vehicles size: $vehiclesSize
         |Scenario lanes size: $lanesSize
         |BeamScenario households size: $logHHsize
         |BeamScenario privateVehicles size: $logBeamPrivateVehiclesSize
         |BeamScenario vehicleTypes size: $logVehicleTypeSize
         |BeamScenario modIncentives size $modIncentivesSize
         |""".stripMargin
    }
    logger.warn(logStart)

    val injector: inject.Injector = buildInjector(config, beamExecutionConfig.beamConfig, scenario, beamScenario)
    val services = injector.getInstance(classOf[BeamServices])

    runBeam(
      services,
      scenario,
      beamScenario,
      beamExecutionConfig.outputDirectory
    )
    (scenario.getConfig, beamExecutionConfig.outputDirectory)
  }

  def fixDanglingPersons(result: MutableScenario): Unit = {
    val peopleViaHousehold = result.getHouseholds.getHouseholds
      .values()
      .asScala
      .flatMap { x =>
        x.getMemberIds.asScala
      }
      .toSet
    val danglingPeople = result.getPopulation.getPersons
      .values()
      .asScala
      .filter(person => !peopleViaHousehold.contains(person.getId))
    if (danglingPeople.nonEmpty) {
      logger.error(s"There are ${danglingPeople.size} persons not connected to household, removing them")
      danglingPeople.foreach { p =>
        result.getPopulation.removePerson(p.getId)
      }
    }
  }

  protected def buildScenarioFromMatsimConfig(
    matsimConfig: MatsimConfig,
    beamScenario: BeamScenario
  ): MutableScenario = {
    val result = ScenarioUtils.loadScenario(matsimConfig).asInstanceOf[MutableScenario]
    fixDanglingPersons(result)
    result.setNetwork(beamScenario.network)
    result
  }

  def buildBeamServices(
    injector: inject.Injector,
    scenario: MutableScenario,
  ): BeamServices = {
    val result = injector.getInstance(classOf[BeamServices])
    result
  }

  protected def buildInjector(
    config: TypesafeConfig,
    beamConfig: BeamConfig,
    scenario: MutableScenario,
    beamScenario: BeamScenario
  ): inject.Injector = {
    org.matsim.core.controler.Injector.createInjector(
      scenario.getConfig,
      module(config, beamConfig, scenario, beamScenario)
    )
  }

  def runBeam(
    beamServices: BeamServices,
    scenario: MutableScenario,
    beamScenario: BeamScenario,
    outputDir: String
  ): Unit = {
    samplePopulation(scenario, beamScenario, beamServices.beamConfig, scenario.getConfig, beamServices, outputDir)

    val houseHoldVehiclesInScenario: Iterable[Id[Vehicle]] = scenario.getHouseholds.getHouseholds
      .values()
      .asScala
      .flatMap(_.getVehicleIds.asScala)

    val vehiclesGroupedByType = houseHoldVehiclesInScenario.groupBy(
      v => beamScenario.privateVehicles.get(v).map(_.beamVehicleType.id.toString).getOrElse("")
    )
    val vehicleInfo = vehiclesGroupedByType.map {
      case (vehicleType, groupedValues) =>
        s"$vehicleType (${groupedValues.size})"
    } mkString " , "
    logger.info(s"Vehicles assigned to households : $vehicleInfo")

    run(beamServices)
  }

  protected def buildBeamServicesAndScenario(
    beamConfig: BeamConfig,
    matsimConfig: MatsimConfig
  ): (MutableScenario, BeamScenario) = {
    val scenarioConfig = beamConfig.beam.exchange.scenario

    val src = scenarioConfig.source.toLowerCase

    val fileFormat = scenarioConfig.fileFormat

    ProfilingUtils.timed(s"Load scenario using $src/$fileFormat", x => logger.info(x)) {
      if (src == "urbansim") {
        val beamScenario = loadScenario(beamConfig)
        val emptyScenario = ScenarioBuilder(matsimConfig, beamScenario.network).build
        val scenario = {
          val source = buildUrbansimScenarioSource(new GeoUtilsImpl(beamConfig), beamConfig)
          new UrbanSimScenarioLoader(emptyScenario, beamScenario, source, new GeoUtilsImpl(beamConfig)).loadScenario()
        }.asInstanceOf[MutableScenario]
        (scenario, beamScenario)
      } else if (src == "beam") {
        fileFormat match {
          case "csv" =>
            val beamScenario = loadScenario(beamConfig)
            val scenario = {
              val source = new BeamScenarioSource(
                beamConfig,
                rdr = readers.BeamCsvScenarioReader
              )
              val scenarioBuilder = ScenarioBuilder(matsimConfig, beamScenario.network)
              new BeamScenarioLoader(scenarioBuilder, beamScenario, source, new GeoUtilsImpl(beamConfig)).loadScenario()
            }.asInstanceOf[MutableScenario]
            (scenario, beamScenario)
          case "xml" =>
            val beamScenario = loadScenario(beamConfig)
            val scenario = {
              val result = ScenarioUtils.loadScenario(matsimConfig).asInstanceOf[MutableScenario]
              fixDanglingPersons(result)
              result
            }
            (scenario, beamScenario)
          case unknown =>
            throw new IllegalArgumentException(s"Beam does not support [$unknown] file type")
        }
      } else {
        throw new NotImplementedError(s"ScenarioSource '$src' is not yet implemented")
      }
    }
  }

  def setupBeamWithConfig(
    config: TypesafeConfig
  ): BeamExecutionConfig = {
    val beamConfig = BeamConfig(config)
    val outputDirectory = FileUtils.getConfigOutputFile(
      beamConfig.beam.outputs.baseOutputDirectory,
      beamConfig.beam.agentsim.simulationName,
      beamConfig.beam.outputs.addTimestampToOutputDirectory
    )
    LoggingUtil.initLogger(outputDirectory, beamConfig.beam.logger.keepConsoleAppenderOn)
    logger.debug(s"Beam output directory is: $outputDirectory")
    logger.info(ConfigConsistencyComparator.getMessage.getOrElse(""))

    level = beamConfig.beam.metrics.level
    runName = beamConfig.beam.agentsim.simulationName
    if (isMetricsEnable) Kamon.start(config.withFallback(ConfigFactory.defaultReference()))

    logger.info("Starting beam on branch {} at commit {}.", BashUtils.getBranch, BashUtils.getCommitHash)

    prepareDirectories(config, beamConfig, outputDirectory)

    val matsimConfig: MatsimConfig = buildMatsimConfig(config, beamConfig, outputDirectory)

    BeamExecutionConfig(beamConfig, matsimConfig, outputDirectory)
  }

  protected def buildNetworkCoordinator(beamConfig: BeamConfig): NetworkCoordinator = {
    val result = if (Files.isRegularFile(Paths.get(beamConfig.beam.agentsim.scenarios.frequencyAdjustmentFile))) {
      FrequencyAdjustingNetworkCoordinator(beamConfig)
    } else {
      DefaultNetworkCoordinator(beamConfig)
    }
    result.init()
    result
  }

  private def updateConfigWithWarmStart(beamExecutionConfig: BeamExecutionConfig): BeamExecutionConfig = {
    BeamWarmStart.updateExecutionConfig(beamExecutionConfig)
  }

  private def prepareDirectories(config: TypesafeConfig, beamConfig: BeamConfig, outputDirectory: String): Unit = {
    new java.io.File(outputDirectory).mkdirs
    val location = config.getString("config")

    val confNameToPath = BeamConfigUtils.getFileNameToPath(location)

    logger.info("Processing configs for [{}] simulation.", beamConfig.beam.agentsim.simulationName)
    confNameToPath.foreach {
      case (fileName, filePath) =>
        val outFile = Paths.get(outputDirectory, fileName)
        Files.copy(Paths.get(filePath), outFile, StandardCopyOption.REPLACE_EXISTING)
        logger.info("Config '{}' copied to '{}'.", filePath, outFile)
    }
  }

  private def buildMatsimConfig(
    config: TypesafeConfig,
    beamConfig: BeamConfig,
    outputDirectory: String
  ): MatsimConfig = {
    val configBuilder = new MatSimBeamConfigBuilder(config)
    val result = configBuilder.buildMatSimConf()
    if (!beamConfig.beam.outputs.writeGraphs) {
      result.counts.setOutputFormat("txt")
      result.controler.setCreateGraphs(false)
    }
    result.planCalcScore().setMemorizingExperiencedPlans(true)
    result.controler.setOutputDirectory(outputDirectory)
    result.controler().setWritePlansInterval(beamConfig.beam.outputs.writePlansInterval)
    result
  }

  def run(beamServices: BeamServices) {
    beamServices.controler.run()
    if (isMetricsEnable) Kamon.shutdown()
  }

  // sample population (beamConfig.beam.agentsim.numAgents - round to nearest full household)
  def samplePopulation(
    scenario: MutableScenario,
    beamScenario: BeamScenario,
    beamConfig: BeamConfig,
    matsimConfig: MatsimConfig,
    beamServices: BeamServices,
    outputDir: String
  ): Unit = {
    if (!beamConfig.beam.warmStart.enabled && beamConfig.beam.agentsim.agentSampleSizeAsFractionOfPopulation < 1) {
      val numAgents = math.round(
        beamConfig.beam.agentsim.agentSampleSizeAsFractionOfPopulation * scenario.getPopulation.getPersons.size()
      )
      val rand = new Random(beamServices.beamConfig.matsim.modules.global.randomSeed)
      val notSelectedHouseholdIds = mutable.Set[Id[Household]]()
      val notSelectedVehicleIds = mutable.Set[Id[Vehicle]]()
      val notSelectedPersonIds = mutable.Set[Id[Person]]()

      // We add all households, vehicles and persons to the sets
      scenario.getHouseholds.getHouseholds.values().asScala.foreach { hh =>
        hh.getVehicleIds.forEach(vehicleId => notSelectedVehicleIds.add(vehicleId))
      }
      scenario.getHouseholds.getHouseholds
        .keySet()
        .forEach(householdId => notSelectedHouseholdIds.add(householdId))
      scenario.getPopulation.getPersons
        .keySet()
        .forEach(personId => notSelectedPersonIds.add(personId))

      logger.info(s"""Before sampling:
           |Number of households: ${notSelectedHouseholdIds.size}
           |Number of vehicles: ${getVehicleGroupingStringUsing(notSelectedVehicleIds.toIndexedSeq, beamScenario)}
           |Number of persons: ${notSelectedPersonIds.size}""".stripMargin)

      val iterHouseholds = rand.shuffle(scenario.getHouseholds.getHouseholds.values().asScala).iterator
      var numberOfAgents = 0
      // We start from the first household and remove its vehicles and persons from the sets to clean
      while (numberOfAgents < numAgents && iterHouseholds.hasNext) {

        val household = iterHouseholds.next()
        numberOfAgents += household.getMemberIds.size()
        household.getVehicleIds.forEach(vehicleId => notSelectedVehicleIds.remove(vehicleId))
        notSelectedHouseholdIds.remove(household.getId)
        household.getMemberIds.forEach(persondId => notSelectedPersonIds.remove(persondId))
      }

      // Remove not selected vehicles
      notSelectedVehicleIds.foreach { vehicleId =>
        scenario.getVehicles.removeVehicle(vehicleId)
        beamScenario.privateVehicles.remove(vehicleId)
      }

      // Remove not selected households
      notSelectedHouseholdIds.foreach { housholdId =>
        scenario.getHouseholds.getHouseholds.remove(housholdId)
        scenario.getHouseholds.getHouseholdAttributes.removeAllAttributes(housholdId.toString)
      }

      // Remove not selected persons
      notSelectedPersonIds.foreach { personId =>
        scenario.getPopulation.removePerson(personId)
      }

      writeScenarioPrivateVehicles(scenario, beamScenario, outputDir)

      val numOfHouseholds = scenario.getHouseholds.getHouseholds.values().size
      val vehicles = scenario.getHouseholds.getHouseholds.values.asScala.flatMap(hh => hh.getVehicleIds.asScala)
      val numOfPersons = scenario.getPopulation.getPersons.size()

      logger.info(s"""After sampling:
           |Number of households: $numOfHouseholds. Removed: ${notSelectedHouseholdIds.size}
           |Number of vehicles: ${getVehicleGroupingStringUsing(vehicles.toIndexedSeq, beamScenario)}. Removed: ${getVehicleGroupingStringUsing(
                       notSelectedVehicleIds.toIndexedSeq,
                       beamScenario
                     )}
           |Number of persons: $numOfPersons. Removed: ${notSelectedPersonIds.size}""".stripMargin)

      val populationAdjustment = PopulationAdjustment.getPopulationAdjustment(beamServices)
      populationAdjustment.update(scenario)
    } else {
      val populationAdjustment = PopulationAdjustment.getPopulationAdjustment(beamServices)
<<<<<<< HEAD

      beamServices.personHouseholds = scenario.getHouseholds.getHouseholds
        .values()
        .asScala
        .flatMap(h => h.getMemberIds.asScala.map(_ -> h))
        .toMap
=======
>>>>>>> ad17ad12
      populationAdjustment.update(scenario)
    }
  }

  private def getVehicleGroupingStringUsing(vehicleIds: IndexedSeq[Id[Vehicle]], beamScenario: BeamScenario): String = {
    vehicleIds
      .groupBy(
        vehicleId => beamScenario.privateVehicles.get(vehicleId).map(_.beamVehicleType.id.toString).getOrElse("")
      )
      .map {
        case (vehicleType, ids) => s"$vehicleType (${ids.size})"
      }
      .mkString(" , ")
  }

  private def buildUrbansimScenarioSource(
    geo: GeoUtils,
    beamConfig: BeamConfig
  ): UrbanSimScenarioSource = {
    val fileFormat: InputType = Option(beamConfig.beam.exchange.scenario.fileFormat)
      .map(str => InputType(str.toLowerCase))
      .getOrElse(
        throw new IllegalStateException(
          s"`beamConfig.beam.exchange.scenario.fileFormat` is null or empty!"
        )
      )
    val scenarioReader = fileFormat match {
      case InputType.CSV     => CsvScenarioReader
      case InputType.Parquet => ParquetScenarioReader
    }

    new UrbanSimScenarioSource(
      scenarioSrc = beamConfig.beam.exchange.scenario.folder,
      rdr = scenarioReader,
      geoUtils = geo,
      shouldConvertWgs2Utm = beamConfig.beam.exchange.scenario.convertWgs2Utm
    )
  }
}

case class MapStringDouble(data: Map[String, Double])<|MERGE_RESOLUTION|>--- conflicted
+++ resolved
@@ -204,6 +204,7 @@
           bind(classOf[TravelTimeObserved]).asEagerSingleton()
           bind(classOf[FareCalculator]).asEagerSingleton()
           bind(classOf[TollCalculator]).asEagerSingleton()
+
           bind(classOf[EventsManager]).to(classOf[LoggingEventsManager]).asEagerSingleton()
         }
       }
@@ -771,15 +772,6 @@
       populationAdjustment.update(scenario)
     } else {
       val populationAdjustment = PopulationAdjustment.getPopulationAdjustment(beamServices)
-<<<<<<< HEAD
-
-      beamServices.personHouseholds = scenario.getHouseholds.getHouseholds
-        .values()
-        .asScala
-        .flatMap(h => h.getMemberIds.asScala.map(_ -> h))
-        .toMap
-=======
->>>>>>> ad17ad12
       populationAdjustment.update(scenario)
     }
   }
