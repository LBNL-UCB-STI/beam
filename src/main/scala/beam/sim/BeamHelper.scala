package beam.sim

import beam.agentsim.agents.choice.mode.{ModeIncentive, PtFares}
import beam.agentsim.agents.freight.FreightCarrier
import beam.agentsim.agents.freight.input._
import beam.agentsim.agents.ridehail.{RideHailIterationHistory, RideHailSurgePricingManager}
import beam.agentsim.agents.vehicles.VehicleCategory.MediumDutyPassenger
import beam.agentsim.agents.vehicles._
import beam.agentsim.events.handling.BeamEventsHandling
import beam.agentsim.infrastructure.parking.LinkLevelOperations
import beam.agentsim.infrastructure.taz.{H3TAZ, TAZ, TAZTreeMap}
import beam.analysis.ActivityLocationPlotter
import beam.analysis.plots.{GraphSurgePricing, RideHailRevenueAnalysis}
import beam.matsim.{CustomPlansDumpingImpl, MatsimConfigUpdater}
import beam.replanning._
import beam.replanning.utilitybased.UtilityBasedModeChoice
import beam.router.Modes.BeamMode
import beam.router._
import beam.router.gtfs.{FareCalculator, GTFSUtils}
import beam.router.osm.TollCalculator
import beam.router.r5._
import beam.router.skim.core.{DriveTimeSkimmer, ODSkimmer, TAZSkimmer, TransitCrowdingSkimmer}
import beam.router.skim.{ActivitySimSkimmer, Skims}
import beam.scoring.BeamScoringFunctionFactory
import beam.sim.ArgumentsParser.{Arguments, Worker}
import beam.sim.common.{GeoUtils, GeoUtilsImpl}
import beam.sim.config._
import beam.sim.metrics.Metrics._
import beam.sim.metrics.{BeamStaticMetricsWriter, InfluxDbSimulationMetricCollector, SimulationMetricCollector}
import beam.sim.modules.{BeamAgentModule, UtilsModule}
import beam.sim.population.PopulationScaling
import beam.sim.termination.TerminationCriterionProvider
import beam.utils.BeamVehicleUtils.{readBeamVehicleTypeFile, readFuelTypeFile, readVehiclesFile}
import beam.utils._
import beam.utils.csv.readers
import beam.utils.plan.sampling.AvailableModeUtils
import beam.utils.scenario.generic.GenericScenarioSource
import beam.utils.scenario.matsim.BeamScenarioSource
import beam.utils.scenario.urbansim.censusblock.{ScenarioAdjuster, UrbansimReaderV2}
import beam.utils.scenario.urbansim.{CsvScenarioReader, ParquetScenarioReader, UrbanSimScenarioSource}
import beam.utils.scenario.{BeamScenarioLoader, InputType, PreviousRunPlanMerger, UrbanSimScenarioLoader}
import com.conveyal.r5.streets.StreetLayer
import com.conveyal.r5.transit.TransportNetwork
import com.fasterxml.jackson.databind.ObjectMapper
import com.fasterxml.jackson.module.scala.DefaultScalaModule
import com.google.inject
import com.google.inject.Scopes
import com.google.inject.name.Names
import com.typesafe.config.{ConfigFactory, Config => TypesafeConfig}
import com.typesafe.scalalogging.LazyLogging
import kamon.Kamon
import org.matsim.api.core.v01.network.Link
import org.matsim.api.core.v01.population.{Activity, Plan, Population}
import org.matsim.api.core.v01.{Id, Scenario}
import org.matsim.core.api.experimental.events.EventsManager
import org.matsim.core.config.groups.TravelTimeCalculatorConfigGroup
import org.matsim.core.config.{Config => MatsimConfig}
import org.matsim.core.controler._
import org.matsim.core.controler.corelisteners.{ControlerDefaultCoreListenersModule, EventsHandling, PlansDumping}
import org.matsim.core.events.ParallelEventsManagerImpl
import org.matsim.core.scenario.{MutableScenario, ScenarioBuilder, ScenarioByInstanceModule, ScenarioUtils}
import org.matsim.core.trafficmonitoring.TravelTimeCalculator
import org.matsim.core.utils.collections.QuadTree
import org.matsim.households.{Household, Households}
import org.matsim.utils.objectattributes.AttributeConverter
import org.matsim.vehicles.Vehicle

import java.io.FileOutputStream
import java.nio.file.{Files, Paths, StandardCopyOption}
import java.time.ZonedDateTime
import java.util.Properties
import scala.collection.JavaConverters._
import scala.collection.concurrent.TrieMap
import scala.collection.mutable.ListBuffer
import scala.concurrent.Await
import scala.sys.process.Process
import scala.util.{Random, Try}

trait BeamHelper extends LazyLogging {
  //  Kamon.init()

  private val originalConfigLocationPath = "originalConfigLocation"

  protected val beamAsciiArt: String =
    """
      |  ________
      |  ___  __ )__________ _______ ___
      |  __  __  |  _ \  __ `/_  __ `__ \
      |  _  /_/ //  __/ /_/ /_  / / / / /
      |  /_____/ \___/\__,_/ /_/ /_/ /_/
      |
      | _____________________________________
      |
    """.stripMargin

  private def updateConfigForClusterUsing(
    parsedArgs: Arguments,
    config: TypesafeConfig
  ): TypesafeConfig = {
    (for {
      seedAddress <- parsedArgs.seedAddress
      nodeHost    <- parsedArgs.nodeHost
      nodePort    <- parsedArgs.nodePort
    } yield {
      config.withFallback(
        ConfigFactory.parseMap(
          Map(
            "seed.address" -> seedAddress,
            "node.host"    -> nodeHost,
            "node.port"    -> nodePort
          ).asJava
        )
      )
    }).getOrElse(config)
  }

  private def embedSelectArgumentsIntoConfig(
    parsedArgs: Arguments,
    config: TypesafeConfig
  ): TypesafeConfig = {
    config.withFallback(
      ConfigFactory.parseMap(
        (
          Map(
            "beam.cluster.enabled" -> parsedArgs.useCluster,
            "beam.useLocalWorker" -> parsedArgs.useLocalWorker.getOrElse(
              if (parsedArgs.useCluster) false else true
            )
          ) ++ {
            if (parsedArgs.useCluster)
              Map(
                "beam.cluster.clusterType"              -> parsedArgs.clusterType.get.toString,
                "akka.actor.provider"                   -> "akka.cluster.ClusterActorRefProvider",
                "akka.remote.artery.canonical.hostname" -> parsedArgs.nodeHost.get,
                "akka.remote.artery.canonical.port"     -> parsedArgs.nodePort.get,
                "akka.cluster.seed-nodes" -> java.util.Arrays
                  .asList(s"akka://ClusterSystem@${parsedArgs.seedAddress.get}")
              )
            else Map.empty[String, Any]
          }
        ).asJava
      )
    )
  }

  def module(
    typesafeConfig: TypesafeConfig,
    beamConfig: BeamConfig,
    scenario: Scenario,
    beamScenario: BeamScenario,
    abstractModule: Option[AbstractModule] = None
  ): com.google.inject.Module = {

    val updatedAbstractModule = abstractModule.getOrElse(RunBeam.configureDefaultAPI)
    AbstractModule.`override`(
      ListBuffer(
        new AbstractModule() {
          override def install(): Unit = {
            // MATSim defaults
            install(new NewControlerModule)
            install(new ScenarioByInstanceModule(scenario))
            install(new ControllerModule)
            install(new ControlerDefaultCoreListenersModule)

            // Beam Inject below:
            install(new ConfigModule(typesafeConfig, beamConfig))
            install(new BeamAgentModule(beamConfig))
            install(new UtilsModule)
          }
        },
        updatedAbstractModule
      ).asJava,
      new AbstractModule() {
        private val mapper = new ObjectMapper()
        mapper.registerModule(DefaultScalaModule)

        override def install(): Unit = {
          // This code will be executed 3 times due to this https://github.com/LBNL-UCB-STI/matsim/blob/master/matsim/src/main/java/org/matsim/core/controler/Injector.java#L99:L101
          // createMapBindingsForType is called 3 times. Be careful not to do expensive operations here
          bind(classOf[BeamConfigHolder])

          val maybeConfigLocation = if (typesafeConfig.hasPath(originalConfigLocationPath)) {
            Some(typesafeConfig.getString(originalConfigLocationPath))
          } else {
            None
          }
          val beamConfigChangesObservable = new BeamConfigChangesObservable(beamConfig, maybeConfigLocation)

          bind(classOf[MatsimConfigUpdater]).asEagerSingleton()

          bind(classOf[PlansDumping]).to(classOf[CustomPlansDumpingImpl])

          bind(classOf[BeamConfigChangesObservable]).toInstance(beamConfigChangesObservable)

          bind(classOf[TerminationCriterion]).toProvider(classOf[TerminationCriterionProvider])

          bind(classOf[PrepareForSim]).to(classOf[BeamPrepareForSim])
          bind(classOf[RideHailSurgePricingManager]).asEagerSingleton()

          addControlerListenerBinding().to(classOf[BeamSim])
          addControlerListenerBinding().to(classOf[BeamScoringFunctionFactory])
          addControlerListenerBinding().to(classOf[RouteHistory])

          addControlerListenerBinding().to(classOf[ActivityLocationPlotter])
          addControlerListenerBinding().to(classOf[GraphSurgePricing])
          bind(classOf[BeamOutputDataDescriptionGenerator])
          addControlerListenerBinding().to(classOf[RideHailRevenueAnalysis])
          bind(classOf[ModeIterationPlanCleaner])

          bindMobsim().to(classOf[BeamMobsim])
          bind(classOf[EventsHandling]).to(classOf[BeamEventsHandling])
          bindScoringFunctionFactory().to(classOf[BeamScoringFunctionFactory])
          if (getConfig.strategy().getPlanSelectorForRemoval == "tryToKeepOneOfEachClass") {
            bindPlanSelectorForRemoval().to(classOf[TryToKeepOneOfEachClass])
          }
          addPlanStrategyBinding("SelectExpBeta").to(classOf[BeamExpBeta])
          addPlanStrategyBinding("SwitchModalityStyle").to(classOf[SwitchModalityStyle])
          addPlanStrategyBinding("AddSupplementaryTrips").to(classOf[AddSupplementaryTrips])
          addPlanStrategyBinding("ClearRoutes").to(classOf[ClearRoutes])
          addPlanStrategyBinding("ClearModes").to(classOf[ClearModes])
          addPlanStrategyBinding("TimeMutator").to(classOf[BeamTimeMutator])
          addPlanStrategyBinding("StaticModes").to(classOf[StaticModes])
          addPlanStrategyBinding(BeamReplanningStrategy.UtilityBasedModeChoice.toString)
            .toProvider(classOf[UtilityBasedModeChoice])
          addAttributeConverterBinding(classOf[MapStringDouble])
            .toInstance(new AttributeConverter[MapStringDouble] {
              override def convertToString(o: scala.Any): String =
                mapper.writeValueAsString(o.asInstanceOf[MapStringDouble].data)

              override def convert(value: String): MapStringDouble =
                MapStringDouble(mapper.readValue(value, classOf[Map[String, Double]]))
            })
          bind(classOf[BeamScenario]).toInstance(beamScenario)
          bind(classOf[TransportNetwork]).toInstance(beamScenario.transportNetwork)
          bind(classOf[TravelTimeCalculator]).toInstance(
            new FakeTravelTimeCalculator(
              beamScenario.network,
              new TravelTimeCalculatorConfigGroup()
            )
          )
          bind(classOf[beam.router.r5.BikeLanesData]).toInstance(BikeLanesData(beamConfig))
          bind(classOf[BikeLanesAdjustment]).in(Scopes.SINGLETON)
          bind(classOf[NetworkHelper]).to(classOf[NetworkHelperImpl]).asEagerSingleton()
          bind(classOf[RideHailIterationHistory]).asEagerSingleton()
          bind(classOf[RouteHistory]).asEagerSingleton()
          bind(classOf[FareCalculator]).asEagerSingleton()
          bind(classOf[TollCalculator]).asEagerSingleton()
          bind(classOf[ODSkimmer]).asEagerSingleton()
          bind(classOf[TAZSkimmer]).asEagerSingleton()
          bind(classOf[DriveTimeSkimmer]).asEagerSingleton()
          bind(classOf[TransitCrowdingSkimmer]).asEagerSingleton()
          bind(classOf[ActivitySimSkimmer]).asEagerSingleton()
          bind(classOf[Skims]).asEagerSingleton()

          // We cannot bind the RideHailFleetInitializer directly (e.g., with
          // bind(classOf[RideHailFleetInitializer]).toProvider(classOf[RideHailFleetInitializerProvider])
          // .asEagerSingleton()) because we get a circular dependency.
          bind(classOf[RideHailFleetInitializerProvider]).asEagerSingleton()

          bind(classOf[EventsManager]).to(classOf[LoggingEventsManager]).asEagerSingleton()
          bind(classOf[EventsManager]).annotatedWith(Names.named("ParallelEM")).to(classOf[ParallelEventsManagerImpl])
          bind(classOf[SimulationMetricCollector]).to(classOf[InfluxDbSimulationMetricCollector]).asEagerSingleton()

        }
      }
    )
  }

  def loadScenario(beamConfig: BeamConfig): BeamScenario = {
    val vehicleTypes = maybeScaleTransit(beamConfig, readBeamVehicleTypeFile(beamConfig))
    val vehicleCsvReader = new VehicleCsvReader(beamConfig)
    val baseFilePath = Paths.get(beamConfig.beam.agentsim.agents.vehicles.vehicleTypesFilePath).getParent

    val consumptionRateFilterStore =
      new ConsumptionRateFilterStoreImpl(
        vehicleCsvReader.getVehicleEnergyRecordsUsing,
        Option(baseFilePath.toString),
        primaryConsumptionRateFilePathsByVehicleType =
          vehicleTypes.values.map(x => (x, x.primaryVehicleEnergyFile)).toIndexedSeq,
        secondaryConsumptionRateFilePathsByVehicleType =
          vehicleTypes.values.map(x => (x, x.secondaryVehicleEnergyFile)).toIndexedSeq
      )

    val dates = DateUtils(
      ZonedDateTime.parse(beamConfig.beam.routing.baseDate).toLocalDateTime,
      ZonedDateTime.parse(beamConfig.beam.routing.baseDate)
    )

    val networkCoordinator = buildNetworkCoordinator(beamConfig)
    val gtfs = GTFSUtils.loadGTFS(beamConfig.beam.routing.r5.directory)
    val trainStopQuadTree = GTFSUtils.toQuadTree(GTFSUtils.trainStations(gtfs), new GeoUtilsImpl(beamConfig))
    val tazMap = TAZTreeMap.getTazTreeMap(beamConfig.beam.agentsim.taz.filePath)
    val exchangeGeo = beamConfig.beam.exchange.output.geo.filePath.map(TAZTreeMap.getTazTreeMap)
    val linkQuadTree: QuadTree[Link] =
      LinkLevelOperations.getLinkTreeMap(networkCoordinator.network.getLinks.values().asScala.toSeq)
    val linkIdMapping: Map[Id[Link], Link] = LinkLevelOperations.getLinkIdMapping(networkCoordinator.network)
    val linkToTAZMapping: Map[Link, TAZ] = LinkLevelOperations.getLinkToTazMapping(networkCoordinator.network, tazMap)

    val (freightCarriers, fixedActivitiesDurationsFromFreight) =
      readFreights(beamConfig, networkCoordinator.transportNetwork.streetLayer, vehicleTypes)

    val fixedActivitiesDurationsFromConfig: Map[String, Double] = {
      val maybeFixedDurationsList = beamConfig.beam.agentsim.agents.activities.activityTypeToFixedDurationMap
      BeamConfigUtils
        .parseListToMap(maybeFixedDurationsList.getOrElse(List.empty[String]))
        .map { case (activityType, stringDuration) => activityType -> stringDuration.toDouble }
    }

<<<<<<< HEAD
    val (privateVehicleMap, privateVehicleSoc) = privateVehicles(beamConfig, vehicleTypes)
    BeamScenario(
      readFuelTypeFile(beamConfig.beam.agentsim.agents.vehicles.fuelTypesFilePath).toMap,
      vehicleTypes,
      privateVehicleMap ++ freightCarriers.flatMap(_.fleet),
      privateVehicleSoc,
=======
    val fixedActivitiesDurations =
      (fixedActivitiesDurationsFromConfig.toSeq ++ fixedActivitiesDurationsFromFreight.toSeq).toMap
    if (fixedActivitiesDurations.nonEmpty) {
      logger.info(s"Following activities will have fixed durations: ${fixedActivitiesDurations.mkString(",")}")
    }

    BeamScenario(
      readFuelTypeFile(beamConfig.beam.agentsim.agents.vehicles.fuelTypesFilePath).toMap,
      vehicleTypes,
      readPrivateVehicles(beamConfig, vehicleTypes),
>>>>>>> 82920c49
      new VehicleEnergy(consumptionRateFilterStore, vehicleCsvReader.getLinkToGradeRecordsUsing),
      beamConfig,
      dates,
      PtFares(beamConfig.beam.agentsim.agents.ptFare.filePath),
      networkCoordinator.transportNetwork,
      networkCoordinator.network,
      trainStopQuadTree,
      tazMap,
      exchangeGeo,
      linkQuadTree,
      linkIdMapping,
      linkToTAZMapping,
      ModeIncentive(beamConfig.beam.agentsim.agents.modeIncentive.filePath),
      H3TAZ(networkCoordinator.network, tazMap, beamConfig),
      freightCarriers,
      fixedActivitiesDurations
    )
  }

  def readFreights(
    beamConfig: BeamConfig,
    streetLayer: StreetLayer,
    vehicleTypes: Map[Id[BeamVehicleType], BeamVehicleType]
  ): (IndexedSeq[FreightCarrier], Map[String, Double]) = {
    val freightConfig = beamConfig.beam.agentsim.agents.freight

    if (freightConfig.enabled) {
      val geoUtils = new GeoUtilsImpl(beamConfig)
      val freightReader = FreightReader(beamConfig, geoUtils, streetLayer)
      val tours = freightReader.readFreightTours()
      val plans = freightReader.readPayloadPlans()
      val carriers = freightReader.readFreightCarriers(tours, plans, vehicleTypes)
      val activityNameToDuration = if (freightConfig.generateFixedActivitiesDurations) {
        plans.map { case (_, plan) => plan.activityType -> plan.operationDurationInSec.toDouble }
      } else {
        Map.empty[String, Double]
      }
      (carriers, activityNameToDuration)
    } else {
      (IndexedSeq.empty[FreightCarrier], Map.empty[String, Double])
    }
  }

  def vehicleEnergy(beamConfig: BeamConfig, vehicleTypes: Map[Id[BeamVehicleType], BeamVehicleType]): VehicleEnergy = {
    val baseFilePath = Paths.get(beamConfig.beam.agentsim.agents.vehicles.vehicleTypesFilePath).getParent
    val vehicleCsvReader = new VehicleCsvReader(beamConfig)
    val consumptionRateFilterStore =
      new ConsumptionRateFilterStoreImpl(
        vehicleCsvReader.getVehicleEnergyRecordsUsing,
        Option(baseFilePath.toString),
        primaryConsumptionRateFilePathsByVehicleType =
          vehicleTypes.values.map(x => (x, x.primaryVehicleEnergyFile)).toIndexedSeq,
        secondaryConsumptionRateFilePathsByVehicleType =
          vehicleTypes.values.map(x => (x, x.secondaryVehicleEnergyFile)).toIndexedSeq
      )
    // TODO Fix me once `TrieMap` is removed
    new VehicleEnergy(
      consumptionRateFilterStore,
      vehicleCsvReader.getLinkToGradeRecordsUsing
    )
  }

  def readPrivateVehicles(
    beamConfig: BeamConfig,
    vehicleTypes: Map[Id[BeamVehicleType], BeamVehicleType]
  ): (TrieMap[Id[BeamVehicle], BeamVehicle], TrieMap[Id[BeamVehicle], Double]) =
    if (beamConfig.beam.agentsim.agents.population.useVehicleSampling) {
      TrieMap.empty[Id[BeamVehicle], BeamVehicle] -> TrieMap.empty[Id[BeamVehicle], Double]
    } else {
      val (vehicleIdToVehicle, vehicleIdToSoc) = readVehiclesFile(
        beamConfig.beam.agentsim.agents.vehicles.vehiclesFilePath,
        vehicleTypes,
        beamConfig.matsim.modules.global.randomSeed,
        VehicleManager.AnyManager.managerId
      )
      TrieMap(
        vehicleIdToVehicle.toSeq: _*
      ) -> TrieMap(vehicleIdToSoc.toSeq: _*)
    }

  // Note that this assumes standing room is only available on transit vehicles. Not sure of any counterexamples modulo
  // say, a yacht or personal bus, but I think this will be fine for now.
  // New Feb-2020: Switched over to MediumDutyPassenger -> Transit to solve issue with AV shuttles
  private def maybeScaleTransit(beamConfig: BeamConfig, vehicleTypes: Map[Id[BeamVehicleType], BeamVehicleType]) = {
    beamConfig.beam.agentsim.tuning.transitCapacity match {
      case Some(scalingFactor) =>
        vehicleTypes.map { case (id, bvt) =>
          id -> (if (bvt.vehicleCategory == MediumDutyPassenger)
                   bvt.copy(
                     seatingCapacity = Math.ceil(bvt.seatingCapacity.toDouble * scalingFactor).toInt,
                     standingRoomCapacity = Math.ceil(bvt.standingRoomCapacity.toDouble * scalingFactor).toInt
                   )
                 else
                   bvt)
        }
      case None => vehicleTypes
    }
  }

  def runBeamUsing(
    args: Array[String],
    abstractModule: Option[AbstractModule],
    isConfigArgRequired: Boolean = true
  ): Unit = {
    val (parsedArgs, config) = prepareConfig(args, isConfigArgRequired)

    parsedArgs.clusterType match {
      case Some(Worker) => runClusterWorkerUsing(config) //Only the worker requires a different path
      case _ =>
        val (_, outputDirectory, _) =
          runBeamWithConfig(config, Some(abstractModule.getOrElse(RunBeam.configureDefaultAPI)))
        postRunActivity(parsedArgs.configLocation.get, config, outputDirectory)
    }
  }

  def prepareConfig(args: Array[String], isConfigArgRequired: Boolean): (Arguments, TypesafeConfig) = {
    val parsedArgs = ArgumentsParser.parseArguments(args) match {
      case Some(pArgs) => pArgs
      case None =>
        throw new IllegalArgumentException(
          "Arguments provided were unable to be parsed. See above for reasoning."
        )
    }
    assert(
      !isConfigArgRequired || (isConfigArgRequired && parsedArgs.config.isDefined),
      "Please provide a valid configuration file."
    )

    val originalConfigFileLocation = parsedArgs.configLocation.get
    ConfigConsistencyComparator.parseBeamTemplateConfFile(originalConfigFileLocation)

    if (originalConfigFileLocation.contains("\\")) {
      throw new RuntimeException("wrong config path, expected:forward slash, found: backward slash")
    }

    val location: TypesafeConfig = ConfigFactory.parseString(s"""config="$originalConfigFileLocation"""")

    // need this for BeamConfigChangesObservable.
    // We can't use 'config' key for that because for many tests it is usually pointing to the beamville config
    val originalConfigLocation: TypesafeConfig =
      ConfigFactory.parseString(s"""$originalConfigLocationPath="$originalConfigFileLocation"""")

    val configFromArgs =
      if (parsedArgs.useCluster) updateConfigForClusterUsing(parsedArgs, parsedArgs.config.get)
      else parsedArgs.config.get

    val config = embedSelectArgumentsIntoConfig(parsedArgs, configFromArgs)
      .withFallback(location)
      .withFallback(originalConfigLocation)
      .resolve()

    checkDockerIsInstalledForCCHPhysSim(config)

    (parsedArgs, config)
  }

  private def checkDockerIsInstalledForCCHPhysSim(config: TypesafeConfig): Unit = {
    val physsimName = Try(config.getString("beam.physsim.name")).getOrElse("")
    if (physsimName.isEmpty) {
      logger.info("beam.physsim.name is not set in config")
    }
    if (physsimName == "CCHRoutingAssignment") {
      // Exception will be thrown if docker is not available on device
      if (Try(Process("docker version").!!).isFailure) {
        throw new RuntimeException("Docker is required to run CCHRoutingAssignment physsim simulation")
      }
    }
  }

  private def postRunActivity(configLocation: String, config: TypesafeConfig, outputDirectory: String) = {
    val props = new Properties()
    props.setProperty("commitHash", BashUtils.getCommitHash)
    props.setProperty("configFile", configLocation)
    val out = new FileOutputStream(Paths.get(outputDirectory, "beam.properties").toFile)
    props.store(out, "Simulation out put props.")
    val beamConfig = BeamConfig(config)
    if (
      beamConfig.beam.agentsim.agents.modalBehaviors.modeChoiceClass
        .equalsIgnoreCase("ModeChoiceLCCM")
    ) {
      Files.copy(
        Paths.get(beamConfig.beam.agentsim.agents.modalBehaviors.lccm.filePath),
        Paths.get(
          outputDirectory,
          Paths
            .get(beamConfig.beam.agentsim.agents.modalBehaviors.lccm.filePath)
            .getFileName
            .toString
        )
      )
    }
    Files.copy(
      Paths.get(configLocation),
      Paths.get(outputDirectory, "beam.conf"),
      StandardCopyOption.REPLACE_EXISTING
    )
  }

  def runClusterWorkerUsing(config: TypesafeConfig): Unit = {
    val clusterConfig = ConfigFactory
      .parseString("""
           |akka.cluster.roles = [compute]
           |akka.actor.deployment {
           |      /statsService/singleton/workerRouter {
           |        router = round-robin-pool
           |        cluster {
           |          enabled = on
           |          max-nr-of-instances-per-node = 1
           |          allow-local-routees = on
           |          use-roles = ["compute"]
           |        }
           |      }
           |    }
          """.stripMargin)
      .withFallback(config)

    import akka.actor.{ActorSystem, DeadLetter, PoisonPill, Props}
    import akka.cluster.singleton.{
      ClusterSingletonManager,
      ClusterSingletonManagerSettings,
      ClusterSingletonProxy,
      ClusterSingletonProxySettings
    }
    import beam.router.ClusterWorkerRouter
    import beam.sim.monitoring.DeadLetterReplayer

    val system = ActorSystem("ClusterSystem", clusterConfig)
    system.actorOf(
      ClusterSingletonManager.props(
        singletonProps = Props(classOf[ClusterWorkerRouter], clusterConfig),
        terminationMessage = PoisonPill,
        settings = ClusterSingletonManagerSettings(system).withRole("compute")
      ),
      name = "statsService"
    )
    system.actorOf(
      ClusterSingletonProxy.props(
        singletonManagerPath = "/user/statsService",
        settings = ClusterSingletonProxySettings(system).withRole("compute")
      ),
      name = "statsServiceProxy"
    )
    val replayer = system.actorOf(DeadLetterReplayer.props())
    system.eventStream.subscribe(replayer, classOf[DeadLetter])

    import scala.concurrent.ExecutionContext.Implicits.global
    Await.ready(
      system.whenTerminated.map(_ => {
        logger.info("Exiting BEAM")
      }),
      scala.concurrent.duration.Duration.Inf
    )
  }

  def runBeamWithConfig(
    config: TypesafeConfig,
    abstractModule: Option[AbstractModule] = None
  ): (MatsimConfig, String, BeamServices) = {
    val (
      beamExecutionConfig: BeamExecutionConfig,
      scenario: MutableScenario,
      beamScenario: BeamScenario,
      services: BeamServices,
      plansMerged: Boolean
    ) = prepareBeamService(config, abstractModule)

    runBeam(
      services,
      scenario,
      beamScenario,
      beamExecutionConfig.outputDirectory,
      plansMerged
    )
    (scenario.getConfig, beamExecutionConfig.outputDirectory, services)
  }

  def prepareBeamService(
    config: TypesafeConfig,
    abstractModule: Option[AbstractModule]
  ): (BeamExecutionConfig, MutableScenario, BeamScenario, BeamServices, Boolean) = {
    val beamExecutionConfig = updateConfigWithWarmStart(setupBeamWithConfig(config))
    val (scenario, beamScenario, plansMerged) = buildBeamServicesAndScenario(
      beamExecutionConfig.beamConfig,
      beamExecutionConfig.matsimConfig
    )
    logger.info(s"Java version: ${System.getProperty("java.version")}")
    logger.info(
      "JVM args: " + java.lang.management.ManagementFactory.getRuntimeMXBean.getInputArguments.asScala.toList.toString()
    )
    logger.info(s"Heap size: ${MathUtils.formatBytes(Runtime.getRuntime.totalMemory())}")
    logger.info(s"Heap max memory: ${MathUtils.formatBytes(Runtime.getRuntime.maxMemory())}")
    logger.info(s"Heap free memory: ${MathUtils.formatBytes(Runtime.getRuntime.freeMemory())}")

    val logStart = {
      val populationSize = scenario.getPopulation.getPersons.size()
      val vehiclesSize = scenario.getVehicles.getVehicles.size()
      val lanesSize = scenario.getLanes.getLanesToLinkAssignments.size()

      val logHHsize = scenario.getHouseholds.getHouseholds.size()
      val logBeamPrivateVehiclesSize = beamScenario.privateVehicles.size
      val logVehicleTypeSize = beamScenario.vehicleTypes.size
      val modIncentivesSize = beamScenario.modeIncentives.modeIncentives.size
      s"""
         |Scenario population size: $populationSize
         |Scenario vehicles size: $vehiclesSize
         |Scenario lanes size: $lanesSize
         |BeamScenario households size: $logHHsize
         |BeamScenario privateVehicles size: $logBeamPrivateVehiclesSize
         |BeamScenario vehicleTypes size: $logVehicleTypeSize
         |BeamScenario modIncentives size $modIncentivesSize
         |""".stripMargin
    }
    logger.warn(logStart)

    val injector: inject.Injector =
      buildInjector(config, beamExecutionConfig.beamConfig, scenario, beamScenario, abstractModule)

    val services = injector.getInstance(classOf[BeamServices])
    (beamExecutionConfig, scenario, beamScenario, services, plansMerged)
  }

  def fixDanglingPersons(result: MutableScenario): Unit = {
    val peopleViaHousehold = result.getHouseholds.getHouseholds
      .values()
      .asScala
      .flatMap { x =>
        x.getMemberIds.asScala
      }
      .toSet
    val danglingPeople = result.getPopulation.getPersons
      .values()
      .asScala
      .filter(person => !peopleViaHousehold.contains(person.getId))
    if (danglingPeople.nonEmpty) {
      logger.error(s"There are ${danglingPeople.size} persons not connected to household, removing them")
      danglingPeople.foreach { p =>
        result.getPopulation.removePerson(p.getId)
      }
    }
  }

  protected def buildScenarioFromMatsimConfig(
    matsimConfig: MatsimConfig,
    beamScenario: BeamScenario
  ): MutableScenario = {
    val result = ScenarioUtils.loadScenario(matsimConfig).asInstanceOf[MutableScenario]
    fixDanglingPersons(result)
    result.setNetwork(beamScenario.network)
    result
  }

  def buildBeamServices(injector: inject.Injector): BeamServices = {
    val result = injector.getInstance(classOf[BeamServices])
    result
  }

  protected def buildInjector(
    config: TypesafeConfig,
    beamConfig: BeamConfig,
    scenario: MutableScenario,
    beamScenario: BeamScenario,
    abstractModule: Option[AbstractModule] = None
  ): inject.Injector = {
    org.matsim.core.controler.Injector.createInjector(
      scenario.getConfig,
      module(config, beamConfig, scenario, beamScenario, abstractModule)
    )
  }

  def runBeam(
    beamServices: BeamServices,
    scenario: MutableScenario,
    beamScenario: BeamScenario,
    outputDir: String,
    plansMerged: Boolean
  ): Unit = {
    if (!beamScenario.beamConfig.beam.agentsim.fractionOfPlansWithSingleActivity.equals(0d)) {
      applyFractionOfPlansWithSingleActivity(scenario, beamServices.beamConfig, scenario.getConfig)
    }

    if (!plansMerged) {
      PopulationScaling.samplePopulation(scenario, beamScenario, beamServices.beamConfig, beamServices, outputDir)
    }

    // write static metrics, such as population size, vehicles fleet size, etc.
    // necessary to be called after population sampling
    BeamStaticMetricsWriter.writeSimulationParameters(
      scenario,
      beamScenario,
      beamServices,
      beamServices.beamConfig
    )

    if (beamServices.beamConfig.beam.agentsim.agents.freight.enabled) {
      logger.info(s"Generating freight population from ${beamScenario.freightCarriers.size} carriers ...")
      val freightReader = FreightReader(
        beamServices.beamConfig,
        beamServices.geo,
        beamServices.beamScenario.transportNetwork.streetLayer,
        beamServices.beamScenario.tazTreeMap
      )
      generatePopulationForPayloadPlans(
        beamScenario,
        scenario.getPopulation,
        scenario.getHouseholds,
        freightReader
      )
      logger.info(s"""Freight population generated:
                     |Number of households: ${scenario.getHouseholds.getHouseholds.keySet.size}
                     |Number of persons: ${scenario.getPopulation.getPersons.keySet.size}""".stripMargin)
    }

    val houseHoldVehiclesInScenario: Iterable[Id[Vehicle]] = scenario.getHouseholds.getHouseholds
      .values()
      .asScala
      .flatMap(_.getVehicleIds.asScala)

    val vehiclesGroupedByType = houseHoldVehiclesInScenario.groupBy(v =>
      beamScenario.privateVehicles.get(v).map(_.beamVehicleType.id.toString).getOrElse("")
    )
    val vehicleInfo = vehiclesGroupedByType.map { case (vehicleType, groupedValues) =>
      s"$vehicleType (${groupedValues.size})"
    } mkString " , "
    logger.info(s"Vehicles assigned to households : $vehicleInfo")

    run(beamServices)
  }

  private def applyFractionOfPlansWithSingleActivity(
    scenario: MutableScenario,
    beamConfig: BeamConfig,
    matSimConf: MatsimConfig
  ): Unit = {
    val random = new Random(matSimConf.global().getRandomSeed)

    val people = random.shuffle(scenario.getPopulation.getPersons.values().asScala)

    val peopleForRemovingWorkActivities =
      (people.size * beamConfig.beam.agentsim.fractionOfPlansWithSingleActivity).toInt

    if (beamConfig.beam.agentsim.agents.tripBehaviors.mulitnomialLogit.generate_secondary_activities) {
      people
        .take(peopleForRemovingWorkActivities)
        .flatMap(p => p.getPlans.asScala.toSeq)
        .filter(_.getPlanElements.size() > 1)
        .foreach { plan =>
          val planElements = plan.getPlanElements
          val firstActivity = planElements.get(0)
          firstActivity.asInstanceOf[Activity].setEndTime(Double.NegativeInfinity)
          planElements.clear()
          planElements.add(firstActivity)
        }

      people
        .groupBy(
          _.getSelectedPlan.getPlanElements.asScala
            .collect { case activity: Activity => activity.getType }
            .mkString("->")
        )
        .filter(_._2.size > 1) // too many of them and we don't need such unique data in logs
        .toSeq
        .sortBy(_._2.size)(Ordering[Int].reverse)
        .foreach { case (planKey, people) =>
          logger.info("There are {} people with plan `{}`", people.size, planKey)
        }
    } else {
      people
        .take(peopleForRemovingWorkActivities)
        .map(_.getId)
        .foreach(scenario.getPopulation.removePerson)
    }
  }

  protected def buildBeamServicesAndScenario(
    beamConfig: BeamConfig,
    matsimConfig: MatsimConfig
  ): (MutableScenario, BeamScenario, Boolean) = {
    val scenarioConfig = beamConfig.beam.exchange.scenario

    val src = scenarioConfig.source.toLowerCase

    val fileFormat = scenarioConfig.fileFormat

    val (scenario, beamScenario, plansMerged) =
      ProfilingUtils.timed(s"Load scenario using $src/$fileFormat", x => logger.info(x)) {
        if (src == "urbansim" || src == "urbansim_v2" || src == "generic") {
          val beamScenario = loadScenario(beamConfig)
          val emptyScenario = ScenarioBuilder(matsimConfig, beamScenario.network).build
          val geoUtils = new GeoUtilsImpl(beamConfig)
          val (scenario, plansMerged) = {
            val source = src match {
              case "urbansim" => buildUrbansimScenarioSource(geoUtils, beamConfig)
              case "urbansim_v2" => {
                val pathToHouseholds = s"${beamConfig.beam.exchange.scenario.folder}/households.csv.gz"
                val pathToPersonFile = s"${beamConfig.beam.exchange.scenario.folder}/persons.csv.gz"
                val pathToPlans = s"${beamConfig.beam.exchange.scenario.folder}/plans.csv.gz"
                val pathToTrips = s"${beamConfig.beam.exchange.scenario.folder}/trips.csv.gz"
                val pathToBlocks = s"${beamConfig.beam.exchange.scenario.folder}/blocks.csv.gz"
                new UrbansimReaderV2(
                  inputPersonPath = pathToPersonFile,
                  inputPlanPath = pathToPlans,
                  inputHouseholdPath = pathToHouseholds,
                  inputTripsPath = pathToTrips,
                  inputBlockPath = pathToBlocks,
                  geoUtils,
                  shouldConvertWgs2Utm = beamConfig.beam.exchange.scenario.convertWgs2Utm,
                  modeMap = BeamConfigUtils.parseListToMap(
                    beamConfig.beam.exchange.scenario.modeMap
                      .getOrElse(throw new RuntimeException("beam.exchange.scenario.modeMap must be set"))
                  )
                )
              }
              case "generic" => {
                val pathToHouseholds = s"${beamConfig.beam.exchange.scenario.folder}/households.csv.gz"
                val pathToPersonFile = s"${beamConfig.beam.exchange.scenario.folder}/persons.csv.gz"
                val pathToPlans = s"${beamConfig.beam.exchange.scenario.folder}/plans.csv.gz"
                new GenericScenarioSource(
                  pathToHouseholds = pathToHouseholds,
                  pathToPersonFile = pathToPersonFile,
                  pathToPlans = pathToPlans,
                  geoUtils,
                  shouldConvertWgs2Utm = beamConfig.beam.exchange.scenario.convertWgs2Utm
                )
              }
            }
            val merger = new PreviousRunPlanMerger(
              beamConfig.beam.agentsim.agents.plans.merge.fraction,
              beamConfig.beam.agentsim.agentSampleSizeAsFractionOfPopulation,
              Paths.get(beamConfig.beam.input.lastBaseOutputDir),
              beamConfig.beam.input.simulationPrefix,
              new Random(),
              planElement =>
                planElement.activityEndTime
                  .map(time => planElement.copy(activityEndTime = Some(time / 3600)))
                  .getOrElse(planElement)
            )
            val (scenario, plansMerged) =
              new UrbanSimScenarioLoader(
                emptyScenario,
                beamScenario,
                source,
                new GeoUtilsImpl(beamConfig),
                Some(merger)
              ).loadScenario()
            if (src == "urbansim_v2") {
              new ScenarioAdjuster(
                beamConfig.beam.urbansim,
                scenario.getPopulation,
                beamConfig.matsim.modules.global.randomSeed
              ).adjust()
            }
            (scenario.asInstanceOf[MutableScenario], plansMerged)
          }
          (scenario, beamScenario, plansMerged)
        } else if (src == "beam") {
          fileFormat match {
            case "csv" =>
              val beamScenario = loadScenario(beamConfig)
              val scenario = {
                val source = new BeamScenarioSource(
                  beamConfig,
                  rdr = readers.BeamCsvScenarioReader
                )
                val scenarioBuilder = ScenarioBuilder(matsimConfig, beamScenario.network)
                new BeamScenarioLoader(scenarioBuilder, beamScenario, source, new GeoUtilsImpl(beamConfig))
                  .loadScenario()
              }.asInstanceOf[MutableScenario]
              (scenario, beamScenario, false)
            case "xml" =>
              val beamScenario = loadScenario(beamConfig)
              val scenario = {
                val result = ScenarioUtils.loadScenario(matsimConfig).asInstanceOf[MutableScenario]
                fixDanglingPersons(result)
                result
              }
              (scenario, beamScenario, false)
            case unknown =>
              throw new IllegalArgumentException(s"Beam does not support [$unknown] file type")
          }
        } else {
          throw new NotImplementedError(s"ScenarioSource '$src' is not yet implemented")
        }
      }

    (scenario, beamScenario, plansMerged)
  }

  def generatePopulationForPayloadPlans(
    beamScenario: BeamScenario,
    population: Population,
    households: Households,
    converter: FreightReader
  ): Unit = {
    beamScenario.freightCarriers
      .flatMap(_.fleet)
      .foreach { case (id, vehicle) => beamScenario.privateVehicles.put(id, vehicle) }

    val plans: IndexedSeq[(Household, Plan)] = converter.generatePopulation(
      beamScenario.freightCarriers,
      population.getFactory,
      households.getFactory
    )

    val allowedModes = Seq(BeamMode.CAR.value)
    plans.foreach { case (household, plan) =>
      households.getHouseholds.put(household.getId, household)
      population.addPerson(plan.getPerson)
      AvailableModeUtils.setAvailableModesForPerson_v2(
        beamScenario,
        plan.getPerson,
        household,
        population,
        allowedModes
      )
      val freightVehicle = beamScenario.privateVehicles(household.getVehicleIds.get(0))
      households.getHouseholdAttributes
        .putAttribute(household.getId.toString, "homecoordx", freightVehicle.spaceTime.loc.getX)
      households.getHouseholdAttributes
        .putAttribute(household.getId.toString, "homecoordy", freightVehicle.spaceTime.loc.getY)
    }
  }

  def setupBeamWithConfig(
    config: TypesafeConfig
  ): BeamExecutionConfig = {
    val beamConfig = BeamConfig(config)
    val outputDirectory = FileUtils.getConfigOutputFile(
      beamConfig.beam.outputs.baseOutputDirectory,
      beamConfig.beam.agentsim.simulationName,
      beamConfig.beam.outputs.addTimestampToOutputDirectory
    )
    LoggingUtil.initLogger(outputDirectory, beamConfig.beam.logger.keepConsoleAppenderOn)
    logger.debug(s"Beam output directory is: $outputDirectory")
    logger.info(ConfigConsistencyComparator.getMessage.getOrElse(""))

    val errors = InputConsistencyCheck.checkConsistency(beamConfig)
    if (errors.nonEmpty) {
      logger.error("Input consistency check failed:\n" + errors.mkString("\n"))
    }

    level = beamConfig.beam.metrics.level
    runName = beamConfig.beam.agentsim.simulationName
    if (isMetricsEnable) {
      Kamon.init(config.withFallback(ConfigFactory.load()))
    }

    logger.info("Starting beam on branch {} at commit {}.", BashUtils.getBranch, BashUtils.getCommitHash)

    logger.info(
      s"Maximum Memory (-Xmx): ${math.round(10.0 * Runtime.getRuntime.maxMemory() / Math.pow(1000, 3)) / 10.0} (GB)"
    )

    prepareDirectories(config, beamConfig, outputDirectory)

    ConfigHelper.writeFullConfigs(config, outputDirectory)

    val matsimConfig: MatsimConfig = buildMatsimConfig(config, beamConfig, outputDirectory)

    BeamExecutionConfig(beamConfig, matsimConfig, outputDirectory)
  }

  protected def buildNetworkCoordinator(beamConfig: BeamConfig): NetworkCoordinator = {
    val result = if (Files.isRegularFile(Paths.get(beamConfig.beam.agentsim.scenarios.frequencyAdjustmentFile))) {
      FrequencyAdjustingNetworkCoordinator(beamConfig)
    } else {
      DefaultNetworkCoordinator(beamConfig)
    }
    result.init()
    result
  }

  private def updateConfigWithWarmStart(beamExecutionConfig: BeamExecutionConfig): BeamExecutionConfig = {
    BeamWarmStart.updateExecutionConfig(beamExecutionConfig)
  }

  private def prepareDirectories(config: TypesafeConfig, beamConfig: BeamConfig, outputDirectory: String): Unit = {
    new java.io.File(outputDirectory).mkdirs
    val location = config.getString("config")

    val confNameToPath = BeamConfigUtils.getFileNameToPath(location)

    logger.info("Processing configs for [{}] simulation.", beamConfig.beam.agentsim.simulationName)
    confNameToPath.foreach { case (fileName, filePath) =>
      val outFile = Paths.get(outputDirectory, fileName)
      Files.copy(Paths.get(filePath), outFile, StandardCopyOption.REPLACE_EXISTING)
      logger.info("Config '{}' copied to '{}'.", filePath, outFile)
    }
  }

  def buildMatsimConfig(
    config: TypesafeConfig,
    beamConfig: BeamConfig,
    outputDirectory: String
  ): MatsimConfig = {
    val configBuilder = new MatSimBeamConfigBuilder(config)
    val result = configBuilder.buildMatSimConf()
    if (!beamConfig.beam.outputs.writeGraphs) {
      result.counts.setOutputFormat("txt")
      result.controler.setCreateGraphs(false)
    }
    result.planCalcScore().setMemorizingExperiencedPlans(true)
    result.controler.setOutputDirectory(outputDirectory)
    result.controler().setWritePlansInterval(beamConfig.beam.outputs.writePlansInterval)
    result
  }

  def run(beamServices: BeamServices) {
    beamServices.controler.run()
  }

  private def buildUrbansimScenarioSource(
    geo: GeoUtils,
    beamConfig: BeamConfig
  ): UrbanSimScenarioSource = {
    val fileFormat: InputType = Option(beamConfig.beam.exchange.scenario.fileFormat)
      .map(str => InputType(str.toLowerCase))
      .getOrElse(
        throw new IllegalStateException(
          "`beamConfig.beam.exchange.scenario.fileFormat` is null or empty!"
        )
      )
    val scenarioReader = fileFormat match {
      case InputType.CSV     => CsvScenarioReader
      case InputType.Parquet => ParquetScenarioReader
    }

    new UrbanSimScenarioSource(
      scenarioSrc = beamConfig.beam.exchange.scenario.folder,
      rdr = scenarioReader,
      geoUtils = geo,
      shouldConvertWgs2Utm = beamConfig.beam.exchange.scenario.convertWgs2Utm
    )
  }
}

case class MapStringDouble(data: Map[String, Double])<|MERGE_RESOLUTION|>--- conflicted
+++ resolved
@@ -306,25 +306,18 @@
         .map { case (activityType, stringDuration) => activityType -> stringDuration.toDouble }
     }
 
-<<<<<<< HEAD
+    val fixedActivitiesDurations =
+      (fixedActivitiesDurationsFromConfig.toSeq ++ fixedActivitiesDurationsFromFreight.toSeq).toMap
+    if (fixedActivitiesDurations.nonEmpty) {
+      logger.info(s"Following activities will have fixed durations: ${fixedActivitiesDurations.mkString(",")}")
+    }
+
     val (privateVehicleMap, privateVehicleSoc) = privateVehicles(beamConfig, vehicleTypes)
     BeamScenario(
       readFuelTypeFile(beamConfig.beam.agentsim.agents.vehicles.fuelTypesFilePath).toMap,
       vehicleTypes,
       privateVehicleMap ++ freightCarriers.flatMap(_.fleet),
       privateVehicleSoc,
-=======
-    val fixedActivitiesDurations =
-      (fixedActivitiesDurationsFromConfig.toSeq ++ fixedActivitiesDurationsFromFreight.toSeq).toMap
-    if (fixedActivitiesDurations.nonEmpty) {
-      logger.info(s"Following activities will have fixed durations: ${fixedActivitiesDurations.mkString(",")}")
-    }
-
-    BeamScenario(
-      readFuelTypeFile(beamConfig.beam.agentsim.agents.vehicles.fuelTypesFilePath).toMap,
-      vehicleTypes,
-      readPrivateVehicles(beamConfig, vehicleTypes),
->>>>>>> 82920c49
       new VehicleEnergy(consumptionRateFilterStore, vehicleCsvReader.getLinkToGradeRecordsUsing),
       beamConfig,
       dates,
