package beam.sim

import java.io.{File, FileOutputStream, FileWriter}
import java.nio.file.{Files, Paths, StandardCopyOption}
import java.time.ZonedDateTime
import java.util.concurrent.TimeUnit
import java.util.{Properties, Random}

import beam.agentsim.agents.choice.mode.{ModeIncentive, PtFares}
import beam.agentsim.agents.ridehail.{RideHailIterationHistory, RideHailSurgePricingManager}
import beam.agentsim.agents.vehicles._
import beam.agentsim.events.handling.BeamEventsHandling
import beam.agentsim.infrastructure.taz.TAZTreeMap
import beam.analysis.ActivityLocationPlotter
import beam.analysis.plots.{GraphSurgePricing, RideHailRevenueAnalysis}
import beam.replanning._
import beam.replanning.utilitybased.UtilityBasedModeChoice
import beam.router._
import beam.router.gtfs.FareCalculator
import beam.router.osm.TollCalculator
import beam.router.r5.{DefaultNetworkCoordinator, FrequencyAdjustingNetworkCoordinator, NetworkCoordinator}
import beam.scoring.BeamScoringFunctionFactory
import beam.sim.ArgumentsParser.{Arguments, Worker}
import beam.sim.common.{GeoUtils, GeoUtilsImpl}
import beam.sim.config.{BeamConfig, BeamExecutionConfig, ConfigModule, MatSimBeamConfigBuilder}
import beam.sim.metrics.Metrics._
import beam.sim.modules.{BeamAgentModule, UtilsModule}
import beam.sim.population.PopulationAdjustment
import beam.utils.BeamVehicleUtils.{readBeamVehicleTypeFile, readFuelTypeFile, readVehiclesFile}
import beam.utils.csv.readers
import beam.utils.scenario.matsim.BeamScenarioSource
import beam.utils.scenario.urbansim.{CsvScenarioReader, ParquetScenarioReader, UrbanSimScenarioSource}
import beam.utils.scenario.{BeamScenarioLoader, InputType, UrbanSimScenarioLoader}
import beam.utils.{NetworkHelper, _}
import com.conveyal.r5.transit.TransportNetwork
import com.fasterxml.jackson.databind.ObjectMapper
import com.fasterxml.jackson.module.scala.DefaultScalaModule
import com.google.inject
import com.typesafe.config.{ConfigFactory, Config => TypesafeConfig}
import com.typesafe.scalalogging.LazyLogging
import kamon.Kamon
import org.matsim.api.core.v01.population.Person
import org.matsim.api.core.v01.{Id, Scenario}
import org.matsim.core.api.experimental.events.EventsManager
import org.matsim.core.config.groups.TravelTimeCalculatorConfigGroup
import org.matsim.core.config.{Config => MatsimConfig}
import org.matsim.core.controler._
import org.matsim.core.controler.corelisteners.{ControlerDefaultCoreListenersModule, EventsHandling}
import org.matsim.core.scenario.{MutableScenario, ScenarioBuilder, ScenarioByInstanceModule, ScenarioUtils}
import org.matsim.core.trafficmonitoring.TravelTimeCalculator
import org.matsim.households.Household
import org.matsim.utils.objectattributes.AttributeConverter
import org.matsim.vehicles.Vehicle

import scala.collection.JavaConverters._
import scala.collection.concurrent.TrieMap
import scala.collection.mutable
import scala.collection.mutable.ListBuffer
import scala.concurrent.Await

trait BeamHelper extends LazyLogging {

  protected val beamAsciiArt: String =
    """
    |  ________
    |  ___  __ )__________ _______ ___
    |  __  __  |  _ \  __ `/_  __ `__ \
    |  _  /_/ //  __/ /_/ /_  / / / / /
    |  /_____/ \___/\__,_/ /_/ /_/ /_/
    |
    | _____________________________________
    |
    """.stripMargin

<<<<<<< HEAD
  private val argsParser = new scopt.OptionParser[Arguments]("beam") {
    opt[String]("config")
      .action(
        (value, args) =>
          args.copy(
            config = Some(BeamConfigUtils.parseFileSubstitutingInputDirectory(value)),
            configLocation = Option(value)
        )
      )
      .validate(
        value =>
          if (value.trim.isEmpty) failure("config location cannot be empty")
          else success
      )
      .text("Location of the beam config file")
    opt[String]("cluster-type")
      .action(
        (value, args) =>
          args.copy(clusterType = value.trim.toLowerCase match {
            case "master" => Some(Master)
            case "worker" => Some(Worker)
            case _        => None
          })
      )
      .text("If running as a cluster, specify master or worker")
    opt[String]("node-host")
      .action((value, args) => args.copy(nodeHost = Option(resolveEnv(value))))
      .validate(value => if (value.trim.isEmpty) failure("node-host cannot be empty") else success)
      .text("Host used to run the remote actor system")
    opt[String]("node-port")
      .action((value, args) => args.copy(nodePort = Option(resolveEnv(value))))
      .validate(value => if (value.trim.isEmpty) failure("node-port cannot be empty") else success)
      .text("Port used to run the remote actor system")
    opt[String]("seed-address")
      .action((value, args) => args.copy(seedAddress = Option(value)))
      .validate(
        value =>
          if (value.trim.isEmpty) failure("seed-address cannot be empty")
          else success
      )
      .text(
        "Comma separated list of initial addresses used for the rest of the cluster to bootstrap"
      )
    opt[Boolean]("use-local-worker")
      .action((value, args) => args.copy(useLocalWorker = Some(value)))
      .text(
        "Boolean determining whether to use a local worker. " +
        "If cluster is NOT enabled this defaults to true and cannot be false. " +
        "If cluster is specified then this defaults to false and must be explicitly set to true. " +
        "NOTE: For cluster, this will ONLY be checked if cluster-type=master"
      )

    checkConfig(
      args =>
        if (args.useCluster && (args.nodeHost.isEmpty || args.nodePort.isEmpty || args.seedAddress.isEmpty))
          failure("If using the cluster then node-host, node-port, and seed-address are required")
        else if (args.useCluster && !args.useLocalWorker.getOrElse(true))
          failure("If using the cluster then use-local-worker MUST be true (or unprovided)")
        else success
    )
  }

  private def resolveEnv(prop: String): String =
    Some(prop)
      .filterNot(_.contains("$"))
      .getOrElse(System.getenv(prop.replace("$", "")))
=======
  private def updateConfigForClusterUsing(
    parsedArgs: Arguments,
    config: TypesafeConfig
  ): TypesafeConfig = {
    (for {
      seedAddress <- parsedArgs.seedAddress
      nodeHost    <- parsedArgs.nodeHost
      nodePort    <- parsedArgs.nodePort
    } yield {
      config.withFallback(
        ConfigFactory.parseMap(
          Map(
            "seed.address" -> seedAddress,
            "node.host"    -> nodeHost,
            "node.port"    -> nodePort
          ).asJava
        )
      )
    }).getOrElse(config)
  }
>>>>>>> 0ddaa418

  private def embedSelectArgumentsIntoConfig(
    parsedArgs: Arguments,
    config: TypesafeConfig
  ): TypesafeConfig = {
    config.withFallback(
      ConfigFactory.parseMap(
        (
          Map(
            "beam.cluster.enabled" -> parsedArgs.useCluster,
            "beam.useLocalWorker" -> parsedArgs.useLocalWorker.getOrElse(
              if (parsedArgs.useCluster) false else true
            )
          ) ++ {
            if (parsedArgs.useCluster)
              Map(
                "beam.cluster.clusterType"              -> parsedArgs.clusterType.get.toString,
                "akka.actor.provider"                   -> "akka.cluster.ClusterActorRefProvider",
                "akka.remote.artery.canonical.hostname" -> parsedArgs.nodeHost.get,
                "akka.remote.artery.canonical.port"     -> parsedArgs.nodePort.get,
                "akka.cluster.seed-nodes" -> java.util.Arrays
                  .asList(s"akka://ClusterSystem@${parsedArgs.seedAddress.get}")
              )
            else Map.empty[String, Any]
          }
        ).asJava
      )
    )
  }

  def module(
    typesafeConfig: TypesafeConfig,
    scenario: Scenario,
    beamScenario: BeamScenario
  ): com.google.inject.Module =
    AbstractModule.`override`(
      ListBuffer(new AbstractModule() {
        override def install(): Unit = {
          // MATSim defaults
          install(new NewControlerModule)
          install(new ScenarioByInstanceModule(scenario))
          install(new ControllerModule)
          install(new ControlerDefaultCoreListenersModule)

          // Beam Inject below:
          install(new ConfigModule(typesafeConfig))
          install(new BeamAgentModule(BeamConfig(typesafeConfig)))
          install(new UtilsModule)
        }
      }).asJava,
      new AbstractModule() {
        private val mapper = new ObjectMapper()
        mapper.registerModule(DefaultScalaModule)

        override def install(): Unit = {
          // This code will be executed 3 times due to this https://github.com/LBNL-UCB-STI/matsim/blob/master/matsim/src/main/java/org/matsim/core/controler/Injector.java#L99:L101
          // createMapBindingsForType is called 3 times. Be careful not to do expensive operations here
          val beamConfig = BeamConfig(typesafeConfig)

          bind(classOf[BeamConfig]).toInstance(beamConfig)
          bind(classOf[BeamConfigChangesObservable]).toInstance(new BeamConfigChangesObservable(beamConfig))
          bind(classOf[PrepareForSim]).to(classOf[BeamPrepareForSim])
          bind(classOf[RideHailSurgePricingManager]).asEagerSingleton()

          addControlerListenerBinding().to(classOf[BeamSim])
          addControlerListenerBinding().to(classOf[BeamScoringFunctionFactory])
          addControlerListenerBinding().to(classOf[RouteHistory])

          addControlerListenerBinding().to(classOf[ActivityLocationPlotter])
          addControlerListenerBinding().to(classOf[GraphSurgePricing])
          bind(classOf[BeamOutputDataDescriptionGenerator])
          addControlerListenerBinding().to(classOf[RideHailRevenueAnalysis])

          bindMobsim().to(classOf[BeamMobsim])
          bind(classOf[EventsHandling]).to(classOf[BeamEventsHandling])
          bindScoringFunctionFactory().to(classOf[BeamScoringFunctionFactory])
          if (getConfig.strategy().getPlanSelectorForRemoval == "tryToKeepOneOfEachClass") {
            bindPlanSelectorForRemoval().to(classOf[TryToKeepOneOfEachClass])
          }
          addPlanStrategyBinding("SelectExpBeta").to(classOf[BeamExpBeta])
          addPlanStrategyBinding("SwitchModalityStyle").to(classOf[SwitchModalityStyle])
          addPlanStrategyBinding("ClearRoutes").to(classOf[ClearRoutes])
          addPlanStrategyBinding("ClearModes").to(classOf[ClearModes])
          addPlanStrategyBinding("TimeMutator").to(classOf[BeamTimeMutator])
          addPlanStrategyBinding(BeamReplanningStrategy.UtilityBasedModeChoice.toString)
            .toProvider(classOf[UtilityBasedModeChoice])
          addAttributeConverterBinding(classOf[MapStringDouble])
            .toInstance(new AttributeConverter[MapStringDouble] {
              override def convertToString(o: scala.Any): String =
                mapper.writeValueAsString(o.asInstanceOf[MapStringDouble].data)

              override def convert(value: String): MapStringDouble =
                MapStringDouble(mapper.readValue(value, classOf[Map[String, Double]]))
            })
          bind(classOf[BeamScenario]).toInstance(beamScenario)
          bind(classOf[TransportNetwork]).toInstance(beamScenario.transportNetwork)
          bind(classOf[TravelTimeCalculator]).toInstance(
            new FakeTravelTimeCalculator(
              beamScenario.network,
              new TravelTimeCalculatorConfigGroup()
            )
          )

          bind(classOf[NetworkHelper]).to(classOf[NetworkHelperImpl]).asEagerSingleton()
          bind(classOf[RideHailIterationHistory]).asEagerSingleton()
          bind(classOf[RouteHistory]).asEagerSingleton()
          bind(classOf[BeamSkimmer]).asEagerSingleton()
          bind(classOf[TravelTimeObserved]).asEagerSingleton()
          bind(classOf[FareCalculator]).asEagerSingleton()
          bind(classOf[TollCalculator]).asEagerSingleton()

          bind(classOf[EventsManager]).to(classOf[LoggingEventsManager]).asEagerSingleton()
        }
      }
    )

  def loadScenario(beamConfig: BeamConfig) = {
    val vehicleTypes = maybeScaleTransit(
      beamConfig,
      readBeamVehicleTypeFile(beamConfig.beam.agentsim.agents.vehicles.vehicleTypesFilePath)
    )
    val vehicleCsvReader = new VehicleCsvReader(beamConfig)
    val baseFilePath = Paths.get(beamConfig.beam.agentsim.agents.vehicles.vehicleTypesFilePath).getParent

    val consumptionRateFilterStore =
      new ConsumptionRateFilterStoreImpl(
        vehicleCsvReader.getVehicleEnergyRecordsUsing,
        Option(baseFilePath.toString),
        primaryConsumptionRateFilePathsByVehicleType =
          vehicleTypes.values.map(x => (x, x.primaryVehicleEnergyFile)).toIndexedSeq,
        secondaryConsumptionRateFilePathsByVehicleType =
          vehicleTypes.values.map(x => (x, x.secondaryVehicleEnergyFile)).toIndexedSeq
      )

    val dates = DateUtils(
      ZonedDateTime.parse(beamConfig.beam.routing.baseDate).toLocalDateTime,
      ZonedDateTime.parse(beamConfig.beam.routing.baseDate)
    )

    val networkCoordinator = buildNetworkCoordinator(beamConfig)

    BeamScenario(
      readFuelTypeFile(beamConfig.beam.agentsim.agents.vehicles.fuelTypesFilePath).toMap,
      vehicleTypes,
      privateVehicles(beamConfig, vehicleTypes),
      new VehicleEnergy(
        consumptionRateFilterStore,
        vehicleCsvReader.getLinkToGradeRecordsUsing
      ),
      beamConfig,
      dates,
      PtFares(beamConfig.beam.agentsim.agents.ptFare.filePath),
      networkCoordinator.transportNetwork,
      networkCoordinator.network,
      TAZTreeMap.getTazTreeMap(beamConfig.beam.agentsim.taz.filePath),
      ModeIncentive(beamConfig.beam.agentsim.agents.modeIncentive.filePath)
    )
  }

  def vehicleEnergy(beamConfig: BeamConfig, vehicleTypes: Map[Id[BeamVehicleType], BeamVehicleType]) = {
    val baseFilePath = Paths.get(beamConfig.beam.agentsim.agents.vehicles.vehicleTypesFilePath).getParent
    val vehicleCsvReader = new VehicleCsvReader(beamConfig)
    val consumptionRateFilterStore =
      new ConsumptionRateFilterStoreImpl(
        vehicleCsvReader.getVehicleEnergyRecordsUsing,
        Option(baseFilePath.toString),
        primaryConsumptionRateFilePathsByVehicleType =
          vehicleTypes.values.map(x => (x, x.primaryVehicleEnergyFile)).toIndexedSeq,
        secondaryConsumptionRateFilePathsByVehicleType =
          vehicleTypes.values.map(x => (x, x.secondaryVehicleEnergyFile)).toIndexedSeq
      )
    // TODO Fix me once `TrieMap` is removed
    new VehicleEnergy(
      consumptionRateFilterStore,
      vehicleCsvReader.getLinkToGradeRecordsUsing
    )
  }

  def privateVehicles(
    beamConfig: BeamConfig,
    vehicleTypes: Map[Id[BeamVehicleType], BeamVehicleType]
  ): TrieMap[Id[BeamVehicle], BeamVehicle] =
    beamConfig.beam.agentsim.agents.population.useVehicleSampling match {
      case true =>
        TrieMap[Id[BeamVehicle], BeamVehicle]()
      case false =>
        TrieMap(readVehiclesFile(beamConfig.beam.agentsim.agents.vehicles.vehiclesFilePath, vehicleTypes).toSeq: _*)
    }

  // Note that this assumes standing room is only available on transit vehicles. Not sure of any counterexamples modulo
  // say, a yacht or personal bus, but I think this will be fine for now.
  private def maybeScaleTransit(beamConfig: BeamConfig, vehicleTypes: Map[Id[BeamVehicleType], BeamVehicleType]) = {
    beamConfig.beam.agentsim.tuning.transitCapacity match {
      case Some(scalingFactor) =>
        vehicleTypes.map {
          case (id, bvt) =>
            id -> (if (bvt.standingRoomCapacity > 0)
                     bvt.copy(
                       seatingCapacity = Math.ceil(bvt.seatingCapacity.toDouble * scalingFactor).toInt,
                       standingRoomCapacity = Math.ceil(bvt.standingRoomCapacity.toDouble * scalingFactor).toInt
                     )
                   else
                     bvt)
        }
      case None => vehicleTypes
    }
  }

  def runBeamUsing(args: Array[String], isConfigArgRequired: Boolean = true): Unit = {
    val (parsedArgs, config) = prepareConfig(args, isConfigArgRequired)

    parsedArgs.clusterType match {
      case Some(Worker) => runClusterWorkerUsing(config) //Only the worker requires a different path
      case _ =>
        val (_, outputDirectory) = runBeamWithConfig(config)
        postRunActivity(parsedArgs.configLocation.get, config, outputDirectory)
    }
  }

  def prepareConfig(args: Array[String], isConfigArgRequired: Boolean): (Arguments, TypesafeConfig) = {
    val parsedArgs = ArgumentsParser.parseArguments(args) match {
      case Some(pArgs) => pArgs
      case None =>
        throw new IllegalArgumentException(
          "Arguments provided were unable to be parsed. See above for reasoning."
        )
    }
    assert(
      !isConfigArgRequired || (isConfigArgRequired && parsedArgs.config.isDefined),
      "Please provide a valid configuration file."
    )

    ConfigConsistencyComparator.parseBeamTemplateConfFile(parsedArgs.configLocation.get)

    if (parsedArgs.configLocation.get.contains("\\")) {
      throw new RuntimeException("wrong config path, expected:forward slash, found: backward slash")
    }

    val location = ConfigFactory.parseString(s"config=${parsedArgs.configLocation.get}")
<<<<<<< HEAD
    val config = embedSelectArgumentsIntoConfig(parsedArgs, parsedArgs.config.get).withFallback(location).resolve()
=======
    System.setProperty("configFileLocation", parsedArgs.configLocation.getOrElse(""))
    val config = embedSelectArgumentsIntoConfig(parsedArgs, {
      if (parsedArgs.useCluster) updateConfigForClusterUsing(parsedArgs, parsedArgs.config.get)
      else parsedArgs.config.get
    }).withFallback(location).resolve()
>>>>>>> 0ddaa418

    (parsedArgs, config)
  }

  private def postRunActivity(configLocation: String, config: TypesafeConfig, outputDirectory: String) = {
    val props = new Properties()
    props.setProperty("commitHash", BashUtils.getCommitHash)
    props.setProperty("configFile", configLocation)
    val out = new FileOutputStream(Paths.get(outputDirectory, "beam.properties").toFile)
    props.store(out, "Simulation out put props.")
    val beamConfig = BeamConfig(config)
    if (beamConfig.beam.agentsim.agents.modalBehaviors.modeChoiceClass
          .equalsIgnoreCase("ModeChoiceLCCM")) {
      Files.copy(
        Paths.get(beamConfig.beam.agentsim.agents.modalBehaviors.lccm.filePath),
        Paths.get(
          outputDirectory,
          Paths
            .get(beamConfig.beam.agentsim.agents.modalBehaviors.lccm.filePath)
            .getFileName
            .toString
        )
      )
    }
    Files.copy(
      Paths.get(configLocation),
      Paths.get(outputDirectory, "beam.conf"),
      StandardCopyOption.REPLACE_EXISTING
    )
  }

  def runClusterWorkerUsing(config: TypesafeConfig): Unit = {
    val clusterConfig = ConfigFactory
      .parseString(s"""
           |akka.cluster.roles = [compute]
           |akka.actor.deployment {
           |      /statsService/singleton/workerRouter {
           |        router = round-robin-pool
           |        cluster {
           |          enabled = on
           |          max-nr-of-instances-per-node = 1
           |          allow-local-routees = on
           |          use-roles = ["compute"]
           |        }
           |      }
           |    }
          """.stripMargin)
      .withFallback(config)

    if (isMetricsEnable) Kamon.start(clusterConfig.withFallback(ConfigFactory.defaultReference()))

    import akka.actor.{ActorSystem, DeadLetter, PoisonPill, Props}
    import akka.cluster.singleton.{
      ClusterSingletonManager,
      ClusterSingletonManagerSettings,
      ClusterSingletonProxy,
      ClusterSingletonProxySettings
    }
    import beam.router.ClusterWorkerRouter
    import beam.sim.monitoring.DeadLetterReplayer

    val system = ActorSystem("ClusterSystem", clusterConfig)
    system.actorOf(
      ClusterSingletonManager.props(
        singletonProps = Props(classOf[ClusterWorkerRouter], clusterConfig),
        terminationMessage = PoisonPill,
        settings = ClusterSingletonManagerSettings(system).withRole("compute")
      ),
      name = "statsService"
    )
    system.actorOf(
      ClusterSingletonProxy.props(
        singletonManagerPath = "/user/statsService",
        settings = ClusterSingletonProxySettings(system).withRole("compute")
      ),
      name = "statsServiceProxy"
    )
    val replayer = system.actorOf(DeadLetterReplayer.props())
    system.eventStream.subscribe(replayer, classOf[DeadLetter])

    import scala.concurrent.ExecutionContext.Implicits.global
    Await.ready(system.whenTerminated.map(_ => {
      if (isMetricsEnable) Kamon.shutdown()
      logger.info("Exiting BEAM")
    }), scala.concurrent.duration.Duration.Inf)
  }

  def writeScenarioPrivateVehicles(scenario: MutableScenario, beamServices: BeamScenario, outputDir: String): Unit = {
    val csvWriter: FileWriter = new FileWriter(outputDir + "/householdVehicles.csv", true)
    try {
      csvWriter.write("vehicleId,vehicleType,householdId\n")
      scenario.getHouseholds.getHouseholds.values.asScala.foreach { householdId =>
        householdId.getVehicleIds.asScala.foreach { vehicle =>
          beamServices.privateVehicles
            .get(vehicle)
            .map(
              v => v.id.toString + "," + v.beamVehicleType.id.toString + "," + householdId.getId.toString + "\n"
            )
            .foreach(csvWriter.write)
        }
      }
    } finally {
      csvWriter.close()
    }
  }

  def runBeamWithConfig(config: TypesafeConfig): (MatsimConfig, String) = {
    val beamExecutionConfig = setupBeamWithConfig(config)
    val (scenario, beamScenario) = buildBeamServicesAndScenario(
      config,
      beamExecutionConfig.beamConfig,
      beamExecutionConfig.matsimConfig,
    )

    val logStart = {
      val logHH = scenario.getHouseholds.getHouseholds.keySet().asScala.map(_.toString).toList
      val logBeamPrivateVehicles = beamScenario.privateVehicles.keySet.map(_.toString).toList
      s"""|Scenario households size: ${logHH.size}
          |BeamScenario privateVehicles size: ${logBeamPrivateVehicles.size}
          |""".stripMargin
    }
    logger.warn(logStart)

    val injector: inject.Injector = buildInjector(config, scenario, beamScenario)
    val services = injector.getInstance(classOf[BeamServices])

    warmStart(beamExecutionConfig.beamConfig, beamExecutionConfig.matsimConfig)

    runBeam(
      services,
      scenario,
      beamScenario,
      beamExecutionConfig.outputDirectory
    )
    (scenario.getConfig, beamExecutionConfig.outputDirectory)
  }

  def fixDanglingPersons(result: MutableScenario): Unit = {
    val peopleViaHousehold = result.getHouseholds.getHouseholds
      .values()
      .asScala
      .flatMap { x =>
        x.getMemberIds.asScala
      }
      .toSet
    val danglingPeople = result.getPopulation.getPersons
      .values()
      .asScala
      .filter(person => !peopleViaHousehold.contains(person.getId))
    if (danglingPeople.nonEmpty) {
      logger.error(s"There are ${danglingPeople.size} persons not connected to household, removing them")
      danglingPeople.foreach { p =>
        result.getPopulation.removePerson(p.getId)
      }
    }
  }

  protected def buildScenarioFromMatsimConfig(
    matsimConfig: MatsimConfig,
    beamScenario: BeamScenario
  ): MutableScenario = {
    val result = ScenarioUtils.loadScenario(matsimConfig).asInstanceOf[MutableScenario]
    fixDanglingPersons(result)
    result.setNetwork(beamScenario.network)
    result
  }

  def buildBeamServices(
    injector: inject.Injector,
    scenario: MutableScenario,
  ): BeamServices = {
    val result = injector.getInstance(classOf[BeamServices])
    result
  }

  protected def buildInjector(
    config: TypesafeConfig,
    scenario: MutableScenario,
    beamScenario: BeamScenario
  ): inject.Injector = {
    org.matsim.core.controler.Injector.createInjector(
      scenario.getConfig,
      module(config, scenario, beamScenario)
    )
  }

  def runBeam(
    beamServices: BeamServices,
    scenario: MutableScenario,
    beamScenario: BeamScenario,
    outputDir: String
  ): Unit = {
    samplePopulation(scenario, beamScenario, beamServices.beamConfig, scenario.getConfig, beamServices, outputDir)

    val houseHoldVehiclesInScenario: Iterable[Id[Vehicle]] = scenario.getHouseholds.getHouseholds
      .values()
      .asScala
      .flatMap(_.getVehicleIds.asScala)

    val vehiclesGroupedByType = houseHoldVehiclesInScenario.groupBy(
      v => beamScenario.privateVehicles.get(v).map(_.beamVehicleType.id.toString).getOrElse("")
    )
    val vehicleInfo = vehiclesGroupedByType.map {
      case (vehicleType, groupedValues) =>
        s"$vehicleType (${groupedValues.size})"
    } mkString " , "
    logger.info(s"Vehicles assigned to households : $vehicleInfo")

    run(beamServices)
  }

  protected def buildBeamServicesAndScenario(
    typesafeConfig: TypesafeConfig,
    beamConfig: BeamConfig,
    matsimConfig: MatsimConfig
  ): (MutableScenario, BeamScenario) = {
    val scenarioConfig = beamConfig.beam.exchange.scenario

    val src = scenarioConfig.source.toLowerCase

    val fileFormat = scenarioConfig.fileFormat

    ProfilingUtils.timed(s"Load scenario using $src/$fileFormat", x => logger.info(x)) {
      if (src == "urbansim") {
        val externalFolderExists: Boolean = Option(scenarioConfig.folder).exists(new File(_).isDirectory)
        if (externalFolderExists) {
          val beamScenario = loadScenario(beamConfig)
          val emptyScenario = ScenarioBuilder(matsimConfig, beamScenario.network).build
          val scenario = {
            val source = buildUrbansimScenarioSource(new GeoUtilsImpl(beamConfig), beamConfig)
            new UrbanSimScenarioLoader(emptyScenario, beamScenario, source, new GeoUtilsImpl(beamConfig)).loadScenario()
          }.asInstanceOf[MutableScenario]
          (scenario, beamScenario)
        } else {
          throw new IllegalArgumentException(s"Urbansim needs a valid folder:[${scenarioConfig.folder}]")
        }
      } else if (src == "beam") {
        fileFormat match {
          case "csv" =>
            val beamScenario = loadScenario(beamConfig)
            val scenario = {
              val source = new BeamScenarioSource(
                beamConfig,
                rdr = readers.BeamCsvScenarioReader
              )
              val scenarioBuilder = ScenarioBuilder(matsimConfig, beamScenario.network)
              new BeamScenarioLoader(scenarioBuilder, beamScenario, source, new GeoUtilsImpl(beamConfig)).loadScenario()
            }.asInstanceOf[MutableScenario]
            (scenario, beamScenario)
          case "xml" =>
            val beamScenario = loadScenario(beamConfig)
            val scenario = {
              val result = ScenarioUtils.loadScenario(matsimConfig).asInstanceOf[MutableScenario]
              fixDanglingPersons(result)
              result
            }
            (scenario, beamScenario)
          case unknown =>
            throw new IllegalArgumentException(s"Beam does not support [$unknown] file type")
        }
      } else {
        throw new NotImplementedError(s"ScenarioSource '$src' is not yet implemented")
      }
    }
  }

  def setupBeamWithConfig(
    config: TypesafeConfig
  ): BeamExecutionConfig = {
    val beamConfig = BeamConfig(config)
    val outputDirectory = FileUtils.getConfigOutputFile(
      beamConfig.beam.outputs.baseOutputDirectory,
      beamConfig.beam.agentsim.simulationName,
      beamConfig.beam.outputs.addTimestampToOutputDirectory
    )
    LoggingUtil.initLogger(outputDirectory, beamConfig.beam.logger.keepConsoleAppenderOn)
    logger.debug(s"Beam output directory is: $outputDirectory")

    level = beamConfig.beam.metrics.level
    runName = beamConfig.beam.agentsim.simulationName
    if (isMetricsEnable) Kamon.start(config.withFallback(ConfigFactory.defaultReference()))

    logger.info("Starting beam on branch {} at commit {}.", BashUtils.getBranch, BashUtils.getCommitHash)

    prepareDirectories(config, beamConfig, outputDirectory)

    val matsimConfig: MatsimConfig = buildMatsimConfig(config, beamConfig, outputDirectory)

    BeamExecutionConfig(beamConfig, matsimConfig, outputDirectory)
  }

  protected def buildNetworkCoordinator(beamConfig: BeamConfig): NetworkCoordinator = {
    val result = if (Files.isRegularFile(Paths.get(beamConfig.beam.agentsim.scenarios.frequencyAdjustmentFile))) {
      FrequencyAdjustingNetworkCoordinator(beamConfig)
    } else {
      DefaultNetworkCoordinator(beamConfig)
    }
    result.init()
    result
  }

  private def warmStart(beamConfig: BeamConfig, matsimConfig: MatsimConfig): Unit = {
    if (beamConfig.beam.outputs.writeSkimsInterval == 0 && beamConfig.beam.warmStart.enabled) {
      logger.warn(
        "Beam skims are not being written out - skims will be missing for warm starting from the output of this run!"
      )
    }
    val maxHour = TimeUnit.SECONDS.toHours(matsimConfig.travelTimeCalculator().getMaxTime).toInt
    val beamWarmStart = BeamWarmStart(beamConfig, maxHour)
    beamWarmStart.warmStartPopulation(matsimConfig)
  }

  private def prepareDirectories(config: TypesafeConfig, beamConfig: BeamConfig, outputDirectory: String): Unit = {
    new java.io.File(outputDirectory).mkdirs
    val outConf = Paths.get(outputDirectory, "beam.conf")
    val location = config.getString("config")

    Files.copy(Paths.get(location), outConf, StandardCopyOption.REPLACE_EXISTING)
    logger.info("Config [{}] copied to {}.", beamConfig.beam.agentsim.simulationName, outConf)
  }

  private def buildMatsimConfig(
    config: TypesafeConfig,
    beamConfig: BeamConfig,
    outputDirectory: String
  ): MatsimConfig = {
    val configBuilder = new MatSimBeamConfigBuilder(config)
    val result = configBuilder.buildMatSimConf()
    if (!beamConfig.beam.outputs.writeGraphs) {
      result.counts.setOutputFormat("txt")
      result.controler.setCreateGraphs(false)
    }
    result.planCalcScore().setMemorizingExperiencedPlans(true)
    result.controler.setOutputDirectory(outputDirectory)
    result.controler().setWritePlansInterval(beamConfig.beam.outputs.writePlansInterval)
    result
  }

  def run(beamServices: BeamServices) {
    beamServices.controler.run()
    if (isMetricsEnable) Kamon.shutdown()
  }

  // sample population (beamConfig.beam.agentsim.numAgents - round to nearest full household)
  def samplePopulation(
    scenario: MutableScenario,
    beamScenario: BeamScenario,
    beamConfig: BeamConfig,
    matsimConfig: MatsimConfig,
    beamServices: BeamServices,
    outputDir: String
  ): Unit = {
    if (beamConfig.beam.agentsim.agentSampleSizeAsFractionOfPopulation < 1) {
      val numAgents = math.round(
        beamConfig.beam.agentsim.agentSampleSizeAsFractionOfPopulation * scenario.getPopulation.getPersons.size()
      )
      val rand = new Random(beamServices.beamConfig.matsim.modules.global.randomSeed)
      val notSelectedHouseholdIds = mutable.Set[Id[Household]]()
      val notSelectedVehicleIds = mutable.Set[Id[Vehicle]]()
      val notSelectedPersonIds = mutable.Set[Id[Person]]()

      // We add all households, vehicles and persons to the sets
      scenario.getHouseholds.getHouseholds.values().asScala.foreach { hh =>
        hh.getVehicleIds.forEach(vehicleId => notSelectedVehicleIds.add(vehicleId))
      }
      scenario.getHouseholds.getHouseholds
        .keySet()
        .forEach(householdId => notSelectedHouseholdIds.add(householdId))
      scenario.getPopulation.getPersons
        .keySet()
        .forEach(personId => notSelectedPersonIds.add(personId))

      logger.info(s"""Before sampling:
           |Number of households: ${notSelectedHouseholdIds.size}
           |Number of vehicles: ${getVehicleGroupingStringUsing(notSelectedVehicleIds.toIndexedSeq, beamScenario)}
           |Number of persons: ${notSelectedPersonIds.size}""".stripMargin)

      val iterHouseholds = RandomUtils.shuffle(scenario.getHouseholds.getHouseholds.values().asScala, rand).iterator
      var numberOfAgents = 0
      // We start from the first household and remove its vehicles and persons from the sets to clean
      while (numberOfAgents < numAgents && iterHouseholds.hasNext) {

        val household = iterHouseholds.next()
        numberOfAgents += household.getMemberIds.size()
        household.getVehicleIds.forEach(vehicleId => notSelectedVehicleIds.remove(vehicleId))
        notSelectedHouseholdIds.remove(household.getId)
        household.getMemberIds.forEach(persondId => notSelectedPersonIds.remove(persondId))
      }

      // Remove not selected vehicles
      notSelectedVehicleIds.foreach { vehicleId =>
        scenario.getVehicles.removeVehicle(vehicleId)
        beamScenario.privateVehicles.remove(vehicleId)
      }

      // Remove not selected households
      notSelectedHouseholdIds.foreach { housholdId =>
        scenario.getHouseholds.getHouseholds.remove(housholdId)
        scenario.getHouseholds.getHouseholdAttributes.removeAllAttributes(housholdId.toString)
      }

      // Remove not selected persons
      notSelectedPersonIds.foreach { personId =>
        scenario.getPopulation.removePerson(personId)
      }

      writeScenarioPrivateVehicles(scenario, beamScenario, outputDir)

      val numOfHouseholds = scenario.getHouseholds.getHouseholds.values().size
      val vehicles = scenario.getHouseholds.getHouseholds.values.asScala.flatMap(hh => hh.getVehicleIds.asScala)
      val numOfPersons = scenario.getPopulation.getPersons.size()

      logger.info(s"""After sampling:
           |Number of households: $numOfHouseholds. Removed: ${notSelectedHouseholdIds.size}
           |Number of vehicles: ${getVehicleGroupingStringUsing(vehicles.toIndexedSeq, beamScenario)}. Removed: ${getVehicleGroupingStringUsing(
                       notSelectedVehicleIds.toIndexedSeq,
                       beamScenario
                     )}
           |Number of persons: $numOfPersons. Removed: ${notSelectedPersonIds.size}""".stripMargin)

      val populationAdjustment = PopulationAdjustment.getPopulationAdjustment(beamServices)
      populationAdjustment.update(scenario)
    } else {
      val populationAdjustment = PopulationAdjustment.getPopulationAdjustment(beamServices)
      populationAdjustment.update(scenario)
    }
  }

  private def getVehicleGroupingStringUsing(vehicleIds: IndexedSeq[Id[Vehicle]], beamScenario: BeamScenario): String = {
    vehicleIds
      .groupBy(
        vehicleId => beamScenario.privateVehicles.get(vehicleId).map(_.beamVehicleType.id.toString).getOrElse("")
      )
      .map {
        case (vehicleType, ids) => s"$vehicleType (${ids.size})"
      }
      .mkString(" , ")
  }

  private def buildUrbansimScenarioSource(
    geo: GeoUtils,
    beamConfig: BeamConfig
  ): UrbanSimScenarioSource = {
    val fileFormat: InputType = Option(beamConfig.beam.exchange.scenario.fileFormat)
      .map(str => InputType(str.toLowerCase))
      .getOrElse(
        throw new IllegalStateException(
          s"`beamConfig.beam.exchange.scenario.fileFormat` is null or empty!"
        )
      )
    val scenarioReader = fileFormat match {
      case InputType.CSV     => CsvScenarioReader
      case InputType.Parquet => ParquetScenarioReader
    }

    new UrbanSimScenarioSource(
      scenarioFolder = beamConfig.beam.exchange.scenario.folder,
      rdr = scenarioReader,
      geoUtils = geo,
      shouldConvertWgs2Utm = beamConfig.beam.exchange.scenario.convertWgs2Utm
    )
  }
}

case class MapStringDouble(data: Map[String, Double])<|MERGE_RESOLUTION|>--- conflicted
+++ resolved
@@ -72,74 +72,6 @@
     |
     """.stripMargin
 
-<<<<<<< HEAD
-  private val argsParser = new scopt.OptionParser[Arguments]("beam") {
-    opt[String]("config")
-      .action(
-        (value, args) =>
-          args.copy(
-            config = Some(BeamConfigUtils.parseFileSubstitutingInputDirectory(value)),
-            configLocation = Option(value)
-        )
-      )
-      .validate(
-        value =>
-          if (value.trim.isEmpty) failure("config location cannot be empty")
-          else success
-      )
-      .text("Location of the beam config file")
-    opt[String]("cluster-type")
-      .action(
-        (value, args) =>
-          args.copy(clusterType = value.trim.toLowerCase match {
-            case "master" => Some(Master)
-            case "worker" => Some(Worker)
-            case _        => None
-          })
-      )
-      .text("If running as a cluster, specify master or worker")
-    opt[String]("node-host")
-      .action((value, args) => args.copy(nodeHost = Option(resolveEnv(value))))
-      .validate(value => if (value.trim.isEmpty) failure("node-host cannot be empty") else success)
-      .text("Host used to run the remote actor system")
-    opt[String]("node-port")
-      .action((value, args) => args.copy(nodePort = Option(resolveEnv(value))))
-      .validate(value => if (value.trim.isEmpty) failure("node-port cannot be empty") else success)
-      .text("Port used to run the remote actor system")
-    opt[String]("seed-address")
-      .action((value, args) => args.copy(seedAddress = Option(value)))
-      .validate(
-        value =>
-          if (value.trim.isEmpty) failure("seed-address cannot be empty")
-          else success
-      )
-      .text(
-        "Comma separated list of initial addresses used for the rest of the cluster to bootstrap"
-      )
-    opt[Boolean]("use-local-worker")
-      .action((value, args) => args.copy(useLocalWorker = Some(value)))
-      .text(
-        "Boolean determining whether to use a local worker. " +
-        "If cluster is NOT enabled this defaults to true and cannot be false. " +
-        "If cluster is specified then this defaults to false and must be explicitly set to true. " +
-        "NOTE: For cluster, this will ONLY be checked if cluster-type=master"
-      )
-
-    checkConfig(
-      args =>
-        if (args.useCluster && (args.nodeHost.isEmpty || args.nodePort.isEmpty || args.seedAddress.isEmpty))
-          failure("If using the cluster then node-host, node-port, and seed-address are required")
-        else if (args.useCluster && !args.useLocalWorker.getOrElse(true))
-          failure("If using the cluster then use-local-worker MUST be true (or unprovided)")
-        else success
-    )
-  }
-
-  private def resolveEnv(prop: String): String =
-    Some(prop)
-      .filterNot(_.contains("$"))
-      .getOrElse(System.getenv(prop.replace("$", "")))
-=======
   private def updateConfigForClusterUsing(
     parsedArgs: Arguments,
     config: TypesafeConfig
@@ -160,7 +92,6 @@
       )
     }).getOrElse(config)
   }
->>>>>>> 0ddaa418
 
   private def embedSelectArgumentsIntoConfig(
     parsedArgs: Arguments,
@@ -400,15 +331,11 @@
     }
 
     val location = ConfigFactory.parseString(s"config=${parsedArgs.configLocation.get}")
-<<<<<<< HEAD
-    val config = embedSelectArgumentsIntoConfig(parsedArgs, parsedArgs.config.get).withFallback(location).resolve()
-=======
     System.setProperty("configFileLocation", parsedArgs.configLocation.getOrElse(""))
     val config = embedSelectArgumentsIntoConfig(parsedArgs, {
       if (parsedArgs.useCluster) updateConfigForClusterUsing(parsedArgs, parsedArgs.config.get)
       else parsedArgs.config.get
     }).withFallback(location).resolve()
->>>>>>> 0ddaa418
 
     (parsedArgs, config)
   }
