--- conflicted
+++ resolved
@@ -599,11 +599,7 @@
     val fileFormat = scenarioConfig.fileFormat
 
     ProfilingUtils.timed(s"Load scenario using $src/$fileFormat", x => logger.info(x)) {
-<<<<<<< HEAD
-      if (src == "urbansim" || src == "generic" || src == "urbansim_v2") {
-=======
       if (src == "urbansim" || src == "urbansim_v2" || src == "generic") {
->>>>>>> 4d8a39b3
         val beamScenario = loadScenario(beamConfig)
         val emptyScenario = ScenarioBuilder(matsimConfig, beamScenario.network).build
         val scenario = {
@@ -620,9 +616,6 @@
                 inputPlanPath = pathToPlans,
                 inputHouseholdPath = pathToHouseholds,
                 inputTripsPath = pathToTrips,
-<<<<<<< HEAD
-                inputBlockPath = pathToBlocks
-=======
                 inputBlockPath = pathToBlocks,
                 new GeoUtilsImpl(beamConfig),
                 shouldConvertWgs2Utm = beamConfig.beam.exchange.scenario.convertWgs2Utm
@@ -636,7 +629,6 @@
                 pathToHouseholds = pathToHouseholds,
                 pathToPersonFile = pathToPersonFile,
                 pathToPlans = pathToPlans
->>>>>>> 4d8a39b3
               )
             }
           }
