--- conflicted
+++ resolved
@@ -18,18 +18,7 @@
 import beam.router.gtfs.{FareCalculator, GTFSUtils}
 import beam.router.osm.TollCalculator
 import beam.router.r5._
-<<<<<<< HEAD
-import beam.router.skim.core.{
-  DriveTimeSkimmer,
-  ODSkimmer,
-  ParkingSkimmer,
-  RideHailSkimmer,
-  TAZSkimmer,
-  TransitCrowdingSkimmer
-}
-=======
 import beam.router.skim.core._
->>>>>>> 745f802e
 import beam.router.skim.{ActivitySimSkimmer, Skims}
 import beam.scoring.BeamScoringFunctionFactory
 import beam.sim.ArgumentsParser.{Arguments, Worker}
@@ -267,10 +256,7 @@
           bind(classOf[DriveTimeSkimmer]).asEagerSingleton()
           bind(classOf[TransitCrowdingSkimmer]).asEagerSingleton()
           bind(classOf[RideHailSkimmer]).asEagerSingleton()
-<<<<<<< HEAD
-=======
           bind(classOf[FreightSkimmer]).asEagerSingleton()
->>>>>>> 745f802e
           bind(classOf[ParkingSkimmer]).asEagerSingleton()
           bind(classOf[ActivitySimSkimmer]).asEagerSingleton()
           bind(classOf[Skims]).asEagerSingleton()
