package beam.sim

import java.io.{FileOutputStream, FileWriter}
import java.nio.file.{Files, Paths, StandardCopyOption}
import java.util.concurrent.TimeUnit
import java.util.{Properties, Random}

import beam.agentsim.agents.ridehail.{RideHailIterationHistory, RideHailSurgePricingManager}
import beam.agentsim.events.handling.BeamEventsHandling
import beam.analysis.ActivityLocationPlotter
import beam.analysis.plots.{GraphSurgePricing, RideHailRevenueAnalysis}
import beam.replanning._
import beam.replanning.utilitybased.UtilityBasedModeChoice
import beam.router.osm.TollCalculator
import beam.router.r5.{DefaultNetworkCoordinator, FrequencyAdjustingNetworkCoordinator, NetworkCoordinator}
import beam.router.{BeamSkimmer, RouteHistory, TravelTimeObserved}
import beam.scoring.BeamScoringFunctionFactory
import beam.sim.common.GeoUtils
import beam.sim.config.{BeamConfig, ConfigModule, MatSimBeamConfigBuilder}
import beam.sim.metrics.Metrics._
import beam.sim.modules.{BeamAgentModule, UtilsModule}
import beam.sim.population.PopulationAdjustment
import beam.utils.scenario.matsim.MatsimScenarioSource
import beam.utils.scenario.urbansim.{CsvScenarioReader, ParquetScenarioReader, UrbanSimScenarioSource}
import beam.utils.scenario.{InputType, ScenarioLoader, ScenarioSource}
import beam.utils.{NetworkHelper, _}
import com.conveyal.r5.transit.TransportNetwork
import com.fasterxml.jackson.databind.ObjectMapper
import com.fasterxml.jackson.module.scala.DefaultScalaModule
import com.google.inject
import com.typesafe.config.{ConfigFactory, Config => TypesafeConfig}
import com.typesafe.scalalogging.LazyLogging
import kamon.Kamon
import org.matsim.api.core.v01.population.Person
import org.matsim.api.core.v01.{Id, Scenario}
import org.matsim.core.api.experimental.events.EventsManager
import org.matsim.core.config.{Config => MatsimConfig}
import org.matsim.core.config.groups.TravelTimeCalculatorConfigGroup
import org.matsim.core.controler._
import org.matsim.core.controler.corelisteners.{ControlerDefaultCoreListenersModule, EventsHandling}
import org.matsim.core.scenario.{MutableScenario, ScenarioByInstanceModule, ScenarioUtils}
import org.matsim.core.trafficmonitoring.TravelTimeCalculator
import org.matsim.households.Household
import org.matsim.utils.objectattributes.AttributeConverter
import org.matsim.vehicles.Vehicle

import scala.collection.JavaConverters._
import scala.collection.mutable
import scala.collection.mutable.ListBuffer
import scala.concurrent.Await

trait BeamHelper extends LazyLogging {

  protected val beamAsciiArt: String =
    """
    |  ________
    |  ___  __ )__________ _______ ___
    |  __  __  |  _ \  __ `/_  __ `__ \
    |  _  /_/ //  __/ /_/ /_  / / / / /
    |  /_____/ \___/\__,_/ /_/ /_/ /_/
    |
    | _____________________________________
    |
    """.stripMargin

  private val argsParser = new scopt.OptionParser[Arguments]("beam") {
    opt[String]("config")
      .action(
        (value, args) =>
          args.copy(
            config = Some(BeamConfigUtils.parseFileSubstitutingInputDirectory(value)),
            configLocation = Option(value)
        )
      )
      .validate(
        value =>
          if (value.trim.isEmpty) failure("config location cannot be empty")
          else success
      )
      .text("Location of the beam config file")
    opt[String]("cluster-type")
      .action(
        (value, args) =>
          args.copy(clusterType = value.trim.toLowerCase match {
            case "master" => Some(Master)
            case "worker" => Some(Worker)
            case _        => None
          })
      )
      .text("If running as a cluster, specify master or worker")
    opt[String]("node-host")
      .action((value, args) => args.copy(nodeHost = Option(value)))
      .validate(value => if (value.trim.isEmpty) failure("node-host cannot be empty") else success)
      .text("Host used to run the remote actor system")
    opt[String]("node-port")
      .action((value, args) => args.copy(nodePort = Option(value)))
      .validate(value => if (value.trim.isEmpty) failure("node-port cannot be empty") else success)
      .text("Port used to run the remote actor system")
    opt[String]("seed-address")
      .action((value, args) => args.copy(seedAddress = Option(value)))
      .validate(
        value =>
          if (value.trim.isEmpty) failure("seed-address cannot be empty")
          else success
      )
      .text(
        "Comma separated list of initial addresses used for the rest of the cluster to bootstrap"
      )
    opt[Boolean]("use-local-worker")
      .action((value, args) => args.copy(useLocalWorker = Some(value)))
      .text(
        "Boolean determining whether to use a local worker. " +
        "If cluster is NOT enabled this defaults to true and cannot be false. " +
        "If cluster is specified then this defaults to false and must be explicitly set to true. " +
        "NOTE: For cluster, this will ONLY be checked if cluster-type=master"
      )

    checkConfig(
      args =>
        if (args.useCluster && (args.nodeHost.isEmpty || args.nodePort.isEmpty || args.seedAddress.isEmpty))
          failure("If using the cluster then node-host, node-port, and seed-address are required")
        else if (args.useCluster && !args.useLocalWorker.getOrElse(true))
          failure("If using the cluster then use-local-worker MUST be true (or unprovided)")
        else success
    )
  }

  private def updateConfigForClusterUsing(
    parsedArgs: Arguments,
    config: TypesafeConfig
  ): TypesafeConfig = {
    (for {
      seedAddress <- parsedArgs.seedAddress
      nodeHost    <- parsedArgs.nodeHost
      nodePort    <- parsedArgs.nodePort
    } yield {
      config.withFallback(
        ConfigFactory.parseMap(
          Map(
            "seed.address" -> seedAddress,
            "node.host"    -> nodeHost,
            "node.port"    -> nodePort
          ).asJava
        )
      )
    }).getOrElse(config)
  }

  private def embedSelectArgumentsIntoConfig(
    parsedArgs: Arguments,
    config: TypesafeConfig
  ): TypesafeConfig = {
    config.withFallback(
      ConfigFactory.parseMap(
        (
          Map(
            "beam.cluster.enabled" -> parsedArgs.useCluster,
            "beam.useLocalWorker" -> parsedArgs.useLocalWorker.getOrElse(
              if (parsedArgs.useCluster) false else true
            )
          ) ++ {
            if (parsedArgs.useCluster)
              Map(
                "beam.cluster.clusterType"              -> parsedArgs.clusterType.get.toString,
                "akka.actor.provider"                   -> "akka.cluster.ClusterActorRefProvider",
                "akka.remote.artery.canonical.hostname" -> parsedArgs.nodeHost.get,
                "akka.remote.artery.canonical.port"     -> parsedArgs.nodePort.get,
                "akka.cluster.seed-nodes" -> java.util.Arrays
                  .asList(s"akka://ClusterSystem@${parsedArgs.seedAddress.get}")
              )
            else Map.empty[String, Any]
          }
        ).asJava
      )
    )
  }

  def module(
    typesafeConfig: TypesafeConfig,
    scenario: Scenario,
    networkCoordinator: NetworkCoordinator,
    networkHelper: NetworkHelper
  ): com.google.inject.Module =
    AbstractModule.`override`(
      ListBuffer(new AbstractModule() {
        override def install(): Unit = {
          // MATSim defaults
          install(new NewControlerModule)
          install(new ScenarioByInstanceModule(scenario))
          install(new ControllerModule)
          install(new ControlerDefaultCoreListenersModule)

          // Beam Inject below:
          install(new ConfigModule(typesafeConfig))
          install(new BeamAgentModule(BeamConfig(typesafeConfig)))
          install(new UtilsModule)
        }
      }).asJava,
      new AbstractModule() {
        private val mapper = new ObjectMapper()
        mapper.registerModule(DefaultScalaModule)

        override def install(): Unit = {
          // This code will be executed 3 times due to this https://github.com/LBNL-UCB-STI/matsim/blob/master/matsim/src/main/java/org/matsim/core/controler/Injector.java#L99:L101
          // createMapBindingsForType is called 3 times. Be careful not to do expensive operations here
          val beamConfig = BeamConfig(typesafeConfig)

          bind(classOf[BeamConfig]).toInstance(beamConfig)
          bind(classOf[PrepareForSim]).to(classOf[BeamPrepareForSim])
          bind(classOf[RideHailSurgePricingManager]).asEagerSingleton()

          addControlerListenerBinding().to(classOf[BeamSim])
          addControlerListenerBinding().to(classOf[BeamScoringFunctionFactory])
          addControlerListenerBinding().to(classOf[RouteHistory])

          addControlerListenerBinding().to(classOf[ActivityLocationPlotter])
          addControlerListenerBinding().to(classOf[GraphSurgePricing])
          bind(classOf[BeamOutputDataDescriptionGenerator])
          addControlerListenerBinding().to(classOf[RideHailRevenueAnalysis])

          bindMobsim().to(classOf[BeamMobsim])
          bind(classOf[EventsHandling]).to(classOf[BeamEventsHandling])
          bindScoringFunctionFactory().to(classOf[BeamScoringFunctionFactory])
          if (getConfig.strategy().getPlanSelectorForRemoval == "tryToKeepOneOfEachClass") {
            bindPlanSelectorForRemoval().to(classOf[TryToKeepOneOfEachClass])
          }
          addPlanStrategyBinding("SelectExpBeta").to(classOf[BeamExpBeta])
          addPlanStrategyBinding("SwitchModalityStyle").to(classOf[SwitchModalityStyle])
          addPlanStrategyBinding("ClearRoutes").to(classOf[ClearRoutes])
          addPlanStrategyBinding("ClearModes").to(classOf[ClearModes])
          addPlanStrategyBinding("TimeMutator").to(classOf[BeamTimeMutator])
          addPlanStrategyBinding(BeamReplanningStrategy.UtilityBasedModeChoice.toString)
            .toProvider(classOf[UtilityBasedModeChoice])
          addAttributeConverterBinding(classOf[MapStringDouble])
            .toInstance(new AttributeConverter[MapStringDouble] {
              override def convertToString(o: scala.Any): String =
                mapper.writeValueAsString(o.asInstanceOf[MapStringDouble].data)

              override def convert(value: String): MapStringDouble =
                MapStringDouble(mapper.readValue(value, classOf[Map[String, Double]]))
            })
          bind(classOf[TransportNetwork]).toInstance(networkCoordinator.transportNetwork)
          bind(classOf[TravelTimeCalculator]).toInstance(
            new FakeTravelTimeCalculator(
              networkCoordinator.network,
              new TravelTimeCalculatorConfigGroup()
            )
          )

          bind(classOf[NetworkHelper]).toInstance(networkHelper)

          bind(classOf[RideHailIterationHistory]).asEagerSingleton()
          bind(classOf[RouteHistory]).asEagerSingleton()
          bind(classOf[BeamSkimmer]).asEagerSingleton()
          bind(classOf[TravelTimeObserved]).asEagerSingleton()
          bind(classOf[TollCalculator]).asEagerSingleton()

          bind(classOf[EventsManager]).to(classOf[LoggingEventsManager]).asEagerSingleton()
        }
      }
    )

  def runBeamUsing(args: Array[String], isConfigArgRequired: Boolean = true): Unit = {
    val (parsedArgs, config) = prepareConfig(args, isConfigArgRequired)

    parsedArgs.clusterType match {
      case Some(Worker) => runClusterWorkerUsing(config) //Only the worker requires a different path
      case _ =>
        val (_, outputDirectory) = runBeamWithConfig(config)
        postRunActivity(parsedArgs.configLocation.get, config, outputDirectory)
    }
  }

  def prepareConfig(args: Array[String], isConfigArgRequired: Boolean): (Arguments, TypesafeConfig) = {
    val parsedArgs = argsParser.parse(args, init = Arguments()) match {
      case Some(pArgs) => pArgs
      case None =>
        throw new IllegalArgumentException(
          "Arguments provided were unable to be parsed. See above for reasoning."
        )
    }
    assert(
      !isConfigArgRequired || (isConfigArgRequired && parsedArgs.config.isDefined),
      "Please provide a valid configuration file."
    )

    ConfigConsistencyComparator.parseBeamTemplateConfFile(parsedArgs.configLocation.get)

    if (parsedArgs.configLocation.get.contains("\\")) {
      throw new RuntimeException("wrong config path, expected:forward slash, found: backward slash")
    }

    val location = ConfigFactory.parseString(s"config=${parsedArgs.configLocation.get}")
    val config = embedSelectArgumentsIntoConfig(parsedArgs, {
      if (parsedArgs.useCluster) updateConfigForClusterUsing(parsedArgs, parsedArgs.config.get)
      else parsedArgs.config.get
    }).withFallback(location).resolve()

    (parsedArgs, config)
  }

  private def postRunActivity(configLocation: String, config: TypesafeConfig, outputDirectory: String) = {
    val props = new Properties()
    props.setProperty("commitHash", BashUtils.getCommitHash)
    props.setProperty("configFile", configLocation)
    val out = new FileOutputStream(Paths.get(outputDirectory, "beam.properties").toFile)
    props.store(out, "Simulation out put props.")
    val beamConfig = BeamConfig(config)
    if (beamConfig.beam.agentsim.agents.modalBehaviors.modeChoiceClass
          .equalsIgnoreCase("ModeChoiceLCCM")) {
      Files.copy(
        Paths.get(beamConfig.beam.agentsim.agents.modalBehaviors.lccm.filePath),
        Paths.get(
          outputDirectory,
          Paths
            .get(beamConfig.beam.agentsim.agents.modalBehaviors.lccm.filePath)
            .getFileName
            .toString
        )
      )
    }
    Files.copy(
      Paths.get(configLocation),
      Paths.get(outputDirectory, "beam.conf"),
      StandardCopyOption.REPLACE_EXISTING
    )
  }

  def runClusterWorkerUsing(config: TypesafeConfig): Unit = {
    val clusterConfig = ConfigFactory
      .parseString(s"""
                      |akka.cluster.roles = [compute]
                      |akka.actor.deployment {
                      |      /statsService/singleton/workerRouter {
                      |        router = round-robin-pool
                      |        cluster {
                      |          enabled = on
                      |          max-nr-of-instances-per-node = 1
                      |          allow-local-routees = on
                      |          use-roles = ["compute"]
                      |        }
                      |      }
                      |    }
          """.stripMargin)
      .withFallback(config)

    if (isMetricsEnable) Kamon.start(clusterConfig.withFallback(ConfigFactory.defaultReference()))

    import akka.actor.{ActorSystem, DeadLetter, PoisonPill, Props}
    import akka.cluster.singleton.{
      ClusterSingletonManager,
      ClusterSingletonManagerSettings,
      ClusterSingletonProxy,
      ClusterSingletonProxySettings
    }
    import beam.router.ClusterWorkerRouter
    import beam.sim.monitoring.DeadLetterReplayer

    val system = ActorSystem("ClusterSystem", clusterConfig)
    system.actorOf(
      ClusterSingletonManager.props(
        singletonProps = Props(classOf[ClusterWorkerRouter], clusterConfig),
        terminationMessage = PoisonPill,
        settings = ClusterSingletonManagerSettings(system).withRole("compute")
      ),
      name = "statsService"
    )
    system.actorOf(
      ClusterSingletonProxy.props(
        singletonManagerPath = "/user/statsService",
        settings = ClusterSingletonProxySettings(system).withRole("compute")
      ),
      name = "statsServiceProxy"
    )
    val replayer = system.actorOf(DeadLetterReplayer.props())
    system.eventStream.subscribe(replayer, classOf[DeadLetter])

    import scala.concurrent.ExecutionContext.Implicits.global
    Await.ready(system.whenTerminated.map(_ => {
      if (isMetricsEnable) Kamon.shutdown()
      logger.info("Exiting BEAM")
    }), scala.concurrent.duration.Duration.Inf)
  }

  def writeScenarioPrivateVehicles(scenario: MutableScenario, beamServices: BeamServices, outputDir: String): Unit = {
    val csvWriter: FileWriter = new FileWriter(outputDir + "/householdVehicles.csv", true)
    try {
      csvWriter.write("vehicleId,vehicleType,householdId\n")
      scenario.getHouseholds.getHouseholds.values.asScala.foreach { householdId =>
        householdId.getVehicleIds.asScala.foreach { vehicle =>
          beamServices.privateVehicles
            .get(vehicle)
            .map(
              v => v.id.toString + "," + v.beamVehicleType.id.toString + "," + householdId.getId.toString + "\n"
            )
            .foreach(csvWriter.write)
        }
      }
    } finally {
      csvWriter.close()
    }
  }

  def runBeamWithConfig(config: TypesafeConfig): (MatsimConfig, String) = {
    val beamExecutionConfig = setupBeamWithConfig(config)
    val networkCoordinator: NetworkCoordinator = buildNetworkCoordinator(beamExecutionConfig.beamConfig)
    val scenario = buildScenarioFromMatsimConfig(beamExecutionConfig.matsimConfig, networkCoordinator)
    val injector: inject.Injector = buildInjector(config, scenario, networkCoordinator)
    val services = buildBeamServices(injector, scenario, beamExecutionConfig.matsimConfig, networkCoordinator)

    warmStart(beamExecutionConfig.beamConfig, beamExecutionConfig.matsimConfig)

    runBeam(services, scenario, networkCoordinator, beamExecutionConfig.outputDirectory)
    (scenario.getConfig, beamExecutionConfig.outputDirectory)
  }

  protected def buildScenarioFromMatsimConfig(
    matsimConfig: MatsimConfig,
    networkCoordinator: NetworkCoordinator
  ): MutableScenario = {
    val result = ScenarioUtils.loadScenario(matsimConfig).asInstanceOf[MutableScenario]
    result.setNetwork(networkCoordinator.network)
    result
  }

  def buildBeamServices(
    injector: inject.Injector,
    scenario: MutableScenario,
    matsimConfig: MatsimConfig,
    networkCoordinator: NetworkCoordinator
  ): BeamServices = {
    val result = injector.getInstance(classOf[BeamServices])
    result.setTransitFleetSizes(networkCoordinator.tripFleetSizeMap)

    fillScenarioFromExternalSources(injector, matsimConfig, networkCoordinator, result)

    result
  }

  protected def buildInjector(
    config: TypesafeConfig,
    scenario: MutableScenario,
    networkCoordinator: NetworkCoordinator
  ): inject.Injector = {
    val networkHelper: NetworkHelper = new NetworkHelperImpl(networkCoordinator.network)
    org.matsim.core.controler.Injector.createInjector(
      scenario.getConfig,
      module(config, scenario, networkCoordinator, networkHelper)
    )
  }

  def runBeam(
    beamServices: BeamServices,
    scenario: MutableScenario,
    networkCoordinator: NetworkCoordinator,
    outputDir: String
  ): Unit = {
    networkCoordinator.convertFrequenciesToTrips()

    samplePopulation(scenario, beamServices.beamConfig, scenario.getConfig, beamServices, outputDir)

    val houseHoldVehiclesInScenario: Iterable[Id[Vehicle]] = scenario.getHouseholds.getHouseholds
      .values()
      .asScala
      .flatMap(_.getVehicleIds.asScala)

    val vehiclesGroupedByType = houseHoldVehiclesInScenario.groupBy(
      v => beamServices.privateVehicles.get(v).map(_.beamVehicleType.id.toString).getOrElse("")
    )
    val vehicleInfo = vehiclesGroupedByType.map {
      case (vehicleType, groupedValues) =>
        s"$vehicleType (${groupedValues.size})"
    } mkString " , "
    logger.info(s"Vehicles assigned to households : $vehicleInfo")

    run(beamServices)
  }

  private def fillScenarioFromExternalSources(
    injector: inject.Injector,
    matsimConfig: MatsimConfig,
    networkCoordinator: NetworkCoordinator,
    beamServices: BeamServices
  ): Scenario = {
    val beamConfig = beamServices.beamConfig
    val useExternalDataForScenario: Boolean =
      Option(beamConfig.beam.exchange.scenario.folder).exists(!_.isEmpty)
    val matsimScenario = buildScenarioFromMatsimConfig(matsimConfig, networkCoordinator)

    if (useExternalDataForScenario) {
      val scenarioSource: ScenarioSource = getScenarioSource2(injector, beamConfig)
      ProfilingUtils.timed(s"Load scenario using ${scenarioSource.getClass}", x => logger.info(x)) {
        new ScenarioLoader(matsimScenario, beamServices, scenarioSource).loadScenario()
        matsimScenario
      }
    } else {
      matsimScenario
    }
  }

  case class BeamExecutionConfig(beamConfig: BeamConfig, matsimConfig: MatsimConfig, outputDirectory: String)

  def setupBeamWithConfig(
    config: TypesafeConfig
  ): BeamExecutionConfig = {
    val beamConfig = BeamConfig(config)
    val outputDirectory = FileUtils.getConfigOutputFile(
      beamConfig.beam.outputs.baseOutputDirectory,
      beamConfig.beam.agentsim.simulationName,
      beamConfig.beam.outputs.addTimestampToOutputDirectory
    )
    LoggingUtil.initLogger(outputDirectory, beamConfig.beam.logger.keepConsoleAppenderOn)

    level = beamConfig.beam.metrics.level
    runName = beamConfig.beam.agentsim.simulationName
    if (isMetricsEnable) Kamon.start(config.withFallback(ConfigFactory.defaultReference()))

<<<<<<< HEAD
    val configBuilder = new MatSimBeamConfigBuilder(config)
    val matsimConfig = configBuilder.buildMatSimConf()
    if (!beamConfig.beam.outputs.writeGraphs) {
      matsimConfig.counts.setOutputFormat("txt")
      matsimConfig.controler.setCreateGraphs(false)
    }
    matsimConfig.planCalcScore().setMemorizingExperiencedPlans(true)

    matsimConfig.controler.setOutputDirectory(outputDirectory)
    matsimConfig.controler().setWritePlansInterval(beamConfig.beam.outputs.writePlansInterval)
=======
    ReflectionUtils.setFinalField(classOf[StreetLayer], "LINK_RADIUS_METERS", 2000.0)
>>>>>>> cab6cc46

    logger.info("Starting beam on branch {} at commit {}.", BashUtils.getBranch, BashUtils.getCommitHash)

    prepareDirectories(config, beamConfig, outputDirectory)

    val matsimConfig: MatsimConfig = buildMatsimConfig(config, beamConfig, outputDirectory)

    BeamExecutionConfig(beamConfig, matsimConfig, outputDirectory)
  }

  protected def buildNetworkCoordinator(beamConfig: BeamConfig): NetworkCoordinator = {
    val result = if (Files.isRegularFile(Paths.get(beamConfig.beam.agentsim.scenarios.frequencyAdjustmentFile))) {
      FrequencyAdjustingNetworkCoordinator(beamConfig)
    } else {
      DefaultNetworkCoordinator(beamConfig)
    }
    result.init()
    result
  }

  private def warmStart(beamConfig: BeamConfig, matsimConfig: MatsimConfig): Unit = {
    val maxHour = TimeUnit.SECONDS.toHours(matsimConfig.travelTimeCalculator().getMaxTime).toInt
    val beamWarmStart = BeamWarmStart(beamConfig, maxHour)
    beamWarmStart.warmStartPopulation(matsimConfig)
  }

  private def prepareDirectories(config: TypesafeConfig, beamConfig: BeamConfig, outputDirectory: String): Unit = {
    new java.io.File(outputDirectory).mkdirs
    val outConf = Paths.get(outputDirectory, "beam.conf")
    val location = config.getString("config")

    Files.copy(Paths.get(location), outConf, StandardCopyOption.REPLACE_EXISTING)
    logger.info("Config [{}] copied to {}.", beamConfig.beam.agentsim.simulationName, outConf)
  }

  private def buildMatsimConfig(
    config: TypesafeConfig,
    beamConfig: BeamConfig,
    outputDirectory: String
  ): MatsimConfig = {
    val configBuilder = new MatSimBeamConfigBuilder(config)
    val result = configBuilder.buildMatSimConf()
    if (!beamConfig.beam.outputs.writeGraphs) {
      result.counts.setOutputFormat("txt")
      result.controler.setCreateGraphs(false)
    }
    result.planCalcScore().setMemorizingExperiencedPlans(true)
    result.controler.setOutputDirectory(outputDirectory)
    result.controler().setWritePlansInterval(beamConfig.beam.outputs.writePlansInterval)
    result
  }

  def run(beamServices: BeamServices) {
    beamServices.controler.run()
    if (isMetricsEnable) Kamon.shutdown()
  }

  // sample population (beamConfig.beam.agentsim.numAgents - round to nearest full household)
  def samplePopulation(
    scenario: MutableScenario,
    beamConfig: BeamConfig,
    matsimConfig: MatsimConfig,
    beamServices: BeamServices,
    outputDir: String
  ): Unit = {
    if (beamConfig.beam.agentsim.agentSampleSizeAsFractionOfPopulation < 1) {
      val numAgents = math.round(
        beamConfig.beam.agentsim.agentSampleSizeAsFractionOfPopulation * scenario.getPopulation.getPersons.size()
      )
      val rand = new Random(beamServices.beamConfig.matsim.modules.global.randomSeed)
      val notSelectedHouseholdIds = mutable.Set[Id[Household]]()
      val notSelectedVehicleIds = mutable.Set[Id[Vehicle]]()
      val notSelectedPersonIds = mutable.Set[Id[Person]]()

      // We add all households, vehicles and persons to the sets
      scenario.getHouseholds.getHouseholds.values().asScala.foreach { hh =>
        hh.getVehicleIds.forEach(vehicleId => notSelectedVehicleIds.add(vehicleId))
      }
      scenario.getHouseholds.getHouseholds
        .keySet()
        .forEach(householdId => notSelectedHouseholdIds.add(householdId))
      scenario.getPopulation.getPersons
        .keySet()
        .forEach(personId => notSelectedPersonIds.add(personId))

      logger.info(s"""Before sampling:
          |Number of households: ${notSelectedHouseholdIds.size}
          |Number of vehicles: ${getVehicleGroupingStringUsing(notSelectedVehicleIds.toIndexedSeq, beamServices)}
          |Number of persons: ${notSelectedPersonIds.size}""".stripMargin)

      val iterHouseholds = RandomUtils.shuffle(scenario.getHouseholds.getHouseholds.values().asScala, rand).iterator
      var numberOfAgents = 0
      // We start from the first household and remove its vehicles and persons from the sets to clean
      while (numberOfAgents < numAgents && iterHouseholds.hasNext) {

        val household = iterHouseholds.next()
        numberOfAgents += household.getMemberIds.size()
        household.getVehicleIds.forEach(vehicleId => notSelectedVehicleIds.remove(vehicleId))
        notSelectedHouseholdIds.remove(household.getId)
        household.getMemberIds.forEach(persondId => notSelectedPersonIds.remove(persondId))
      }

      // Remove not selected vehicles
      notSelectedVehicleIds.foreach { vehicleId =>
        scenario.getVehicles.removeVehicle(vehicleId)
        beamServices.privateVehicles.remove(vehicleId)
      }

      // Remove not selected households
      notSelectedHouseholdIds.foreach { housholdId =>
        scenario.getHouseholds.getHouseholds.remove(housholdId)
        scenario.getHouseholds.getHouseholdAttributes.removeAllAttributes(housholdId.toString)
      }

      // Remove not selected persons
      notSelectedPersonIds.foreach { personId =>
        scenario.getPopulation.removePerson(personId)
      }

      writeScenarioPrivateVehicles(scenario, beamServices, outputDir)

      val numOfHouseholds = scenario.getHouseholds.getHouseholds.values().size
      val vehicles = scenario.getHouseholds.getHouseholds.values.asScala.flatMap(hh => hh.getVehicleIds.asScala)
      val numOfPersons = scenario.getPopulation.getPersons.size()

      logger.info(s"""After sampling:
           |Number of households: $numOfHouseholds. Removed: ${notSelectedHouseholdIds.size}
           |Number of vehicles: ${getVehicleGroupingStringUsing(vehicles.toIndexedSeq, beamServices)}. Removed: ${getVehicleGroupingStringUsing(
                       notSelectedVehicleIds.toIndexedSeq,
                       beamServices
                     )}
           |Number of persons: $numOfPersons. Removed: ${notSelectedPersonIds.size}""".stripMargin)

      beamServices.personHouseholds = scenario.getHouseholds.getHouseholds
        .values()
        .asScala
        .flatMap(h => h.getMemberIds.asScala.map(_ -> h))
        .toMap

      val populationAdjustment = PopulationAdjustment.getPopulationAdjustment(beamServices)
      populationAdjustment.update(scenario)
    } else {
      val populationAdjustment = PopulationAdjustment.getPopulationAdjustment(beamServices)
      populationAdjustment.update(scenario)
      beamServices.personHouseholds = scenario.getHouseholds.getHouseholds
        .values()
        .asScala
        .flatMap(h => h.getMemberIds.asScala.map(_ -> h))
        .toMap
    }
  }

  private def getVehicleGroupingStringUsing(vehicleIds: IndexedSeq[Id[Vehicle]], beamServices: BeamServices): String = {
    vehicleIds
      .groupBy(
        vehicleId => beamServices.privateVehicles.get(vehicleId).map(_.beamVehicleType.id.toString).getOrElse("")
      )
      .map {
        case (vehicleType, ids) => s"$vehicleType (${ids.size})"
      }
      .mkString(" , ")
  }

  def getScenarioSource2(injector: inject.Injector, beamConfig: BeamConfig): ScenarioSource = {
    val src = beamConfig.beam.exchange.scenario.source.toLowerCase
    if (src == "urbansim") {
      val fileFormat: InputType = Option(beamConfig.beam.exchange.scenario.fileFormat)
        .map(str => InputType(str.toLowerCase))
        .getOrElse(
          throw new IllegalStateException(
            s"`beamConfig.beam.exchange.scenario.fileFormat` is null or empty!"
          )
        )
      val scenarioReader = fileFormat match {
        case InputType.CSV     => CsvScenarioReader
        case InputType.Parquet => ParquetScenarioReader
      }

      new UrbanSimScenarioSource(
        scenarioFolder = beamConfig.beam.exchange.scenario.folder,
        rdr = scenarioReader,
        geoUtils = injector.getInstance(classOf[GeoUtils]),
        shouldConvertWgs2Utm = beamConfig.beam.exchange.scenario.convertWgs2Utm
      )
    } else if (src == "matsim") {
      new MatsimScenarioSource(
        scenarioFolder = beamConfig.beam.exchange.scenario.folder,
        rdr = beam.utils.scenario.matsim.CsvScenarioReader
      )
    } else throw new NotImplementedError(s"ScenarioSource '$src' is not yet implemented")
  }

}

case class MapStringDouble(data: Map[String, Double])

case class Arguments(
  configLocation: Option[String] = None,
  config: Option[TypesafeConfig] = None,
  clusterType: Option[ClusterType] = None,
  nodeHost: Option[String] = None,
  nodePort: Option[String] = None,
  seedAddress: Option[String] = None,
  useLocalWorker: Option[Boolean] = None
) {
  val useCluster: Boolean = clusterType.isDefined
}

sealed trait ClusterType

case object Master extends ClusterType {
  override def toString = "master"
}

case object Worker extends ClusterType {
  override def toString = "worker"
}<|MERGE_RESOLUTION|>--- conflicted
+++ resolved
@@ -515,21 +515,6 @@
     runName = beamConfig.beam.agentsim.simulationName
     if (isMetricsEnable) Kamon.start(config.withFallback(ConfigFactory.defaultReference()))
 
-<<<<<<< HEAD
-    val configBuilder = new MatSimBeamConfigBuilder(config)
-    val matsimConfig = configBuilder.buildMatSimConf()
-    if (!beamConfig.beam.outputs.writeGraphs) {
-      matsimConfig.counts.setOutputFormat("txt")
-      matsimConfig.controler.setCreateGraphs(false)
-    }
-    matsimConfig.planCalcScore().setMemorizingExperiencedPlans(true)
-
-    matsimConfig.controler.setOutputDirectory(outputDirectory)
-    matsimConfig.controler().setWritePlansInterval(beamConfig.beam.outputs.writePlansInterval)
-=======
-    ReflectionUtils.setFinalField(classOf[StreetLayer], "LINK_RADIUS_METERS", 2000.0)
->>>>>>> cab6cc46
-
     logger.info("Starting beam on branch {} at commit {}.", BashUtils.getBranch, BashUtils.getCommitHash)
 
     prepareDirectories(config, beamConfig, outputDirectory)
