--- conflicted
+++ resolved
@@ -19,11 +19,7 @@
     tryLog("processEvent", eventManager.processEvent(event))
     val processed = numOfEvents.incrementAndGet()
     if (processed % threshold == 0)
-<<<<<<< HEAD
-      logger.debug(s"Processed next $threshold events. Total: ${processed}")
-=======
       logger.debug(s"Processed next $threshold events. Total: $processed")
->>>>>>> 597cf8cf
   }
 
   override def addHandler(handler: EventHandler): Unit = {
