package beam.sim

import java.io.{BufferedWriter, FileWriter, IOException}

import beam.analysis.physsim.{PhyssimCalcLinkSpeedDistributionStatsObject, PhyssimCalcLinkSpeedStatsObject}
import beam.analysis.plots._
import beam.utils.OutputDataDescriptor
import com.typesafe.scalalogging.LazyLogging
import org.matsim.core.controler.OutputDirectoryHierarchy
import org.matsim.core.controler.events.ControlerEvent

import scala.collection.JavaConverters._

/**
  * Generate data descriptions table for all output file generating classes.
  */
<<<<<<< HEAD
class BeamOutputDataDescriptionGenerator() extends LazyLogging {
=======
class BeamOutputDataDescriptionGenerator @Inject() (
  private val transportNetwork: TransportNetwork,
  private val beamServices: BeamServices,
  private val eventsManager: EventsManager,
  private val scenario: Scenario
) extends LazyLogging {
>>>>>>> 270c56c9

  private final val outputFileName = "dataDescriptors.csv"
  private final val outputFileHeader = "ClassName,OutputFile,Field,Description\n"

  /**
    * Generates the data descriptors and writes them to the output file.
    * @param event a controller event
    */
  def generateDescriptors(event: ControlerEvent): Unit = {
    //get all the required class file instances
    val descriptors: Seq[OutputDataDescription] =
      BeamOutputDataDescriptionGenerator.getClassesGeneratingOutputs flatMap { classRef =>
        classRef.getOutputDataDescriptions(event.getServices().getControlerIO()).asScala.toList
      }
    //generate csv from the data objects
    val descriptionsAsCSV = descriptors map { d =>
      d.asInstanceOf[Product].productIterator mkString ","
    } mkString "\n"
    //write the generated csv to an external file in the output folder
    val filePath = event.getServices.getControlerIO.getOutputPath + "/" + outputFileName
    writeToFile(filePath, Some(outputFileHeader), descriptionsAsCSV, None)
  }

  /**
    * Writes data to the output file at specified path.
    * @param filePath path of the output file to write data to
    * @param fileHeader an optional header to be appended (if any)
    * @param data data to be written to the file
    * @param fileFooter an optional footer to be appended (if any)
    */
  private def writeToFile(
    filePath: String,
    fileHeader: Option[String],
    data: String,
    fileFooter: Option[String]
  ): Unit = {
    val bw = new BufferedWriter(new FileWriter(filePath))
    try {
      if (fileHeader.isDefined)
        bw.append(fileHeader.get)
      bw.append(data)
      if (fileFooter.isDefined)
        bw.append(fileFooter.get)
    } catch {
      case e: IOException => logger.error("exception occurred due to ", e)
    } finally {
      bw.close()
    }
  }

}

object BeamOutputDataDescriptionGenerator {

  /**
    * creates and collects instances of all output file generating classes
    * @return collected class instances
    */
  def getClassesGeneratingOutputs: Seq[OutputDataDescriptor] = List(
    ModeChosenAnalysisObject,
    RealizedModeAnalysisObject,
    RideHailRevenueAnalysisObject,
    PersonTravelTimeAnalysisObject,
    FuelUsageAnalysisObject,
//    ExpectedMaxUtilityHeatMapObject,
    PhyssimCalcLinkSpeedStatsObject,
    PhyssimCalcLinkSpeedDistributionStatsObject,
    RideHailWaitingAnalysisObject,
    GraphSurgePricingObject,
    RideHailingWaitingSingleAnalysisObject,
    StopWatchOutputs,
    ScoreStatsOutputs,
    SummaryStatsOutputs,
    CountsCompareOutputs,
    EventOutputs,
    LegHistogramOutputs,
    RideHailTripDistanceOutputs,
    TripDurationOutputs,
    BiasErrorGraphDataOutputs,
    BiasNormalizedErrorGraphDataOutputs,
    RideHailFleetInitializer
  )

}

object ScoreStatsOutputs extends OutputDataDescriptor {

  /**
    * Get description of fields written to the output files.
    *
    * @return list of data description objects
    */
  override def getOutputDataDescriptions(
    ioController: OutputDirectoryHierarchy
  ): java.util.List[OutputDataDescription] = {
    val outputFilePath = ioController.getOutputFilename("scorestats.txt")
    val outputDirPath = ioController.getOutputPath
    val relativePath = outputFilePath.replace(outputDirPath, "")
    val list = new java.util.ArrayList[OutputDataDescription]
    list.add(
      OutputDataDescription(this.getClass.getSimpleName.dropRight(1), relativePath, "ITERATION", "Iteration number")
    )
    list.add(
      OutputDataDescription(
        this.getClass.getSimpleName.dropRight(1),
        relativePath,
        "avg. EXECUTED",
        "Average of the total execution time for the given iteration"
      )
    )
    list.add(
      OutputDataDescription(
        this.getClass.getSimpleName.dropRight(1),
        relativePath,
        "avg. WORST",
        "Average of worst case time complexities for the given iteration"
      )
    )
    list.add(
      OutputDataDescription(
        this.getClass.getSimpleName.dropRight(1),
        relativePath,
        "avg. AVG",
        "Average of average case time complexities for the given iteration"
      )
    )
    list.add(
      OutputDataDescription(
        this.getClass.getSimpleName.dropRight(1),
        relativePath,
        "avg. BEST",
        "Average of best case time complexities for the given iteration"
      )
    )
    list
  }
}

object StopWatchOutputs extends OutputDataDescriptor {

  /**
    * Get description of fields written to the output files.
    *
    * @return list of data description objects
    */
  override def getOutputDataDescriptions(
    ioController: OutputDirectoryHierarchy
  ): java.util.List[OutputDataDescription] = {
    val outputFilePath = ioController.getOutputFilename("stopwatch.txt")
    val outputDirPath = ioController.getOutputPath
    val relativePath = outputFilePath.replace(outputDirPath, "")
    val list = new java.util.ArrayList[OutputDataDescription]
    list.add(
      OutputDataDescription(this.getClass.getSimpleName.dropRight(1), relativePath, "Iteration", "Iteration number")
    )
    list.add(
      OutputDataDescription(
        this.getClass.getSimpleName.dropRight(1),
        relativePath,
        "BEGIN iteration",
        "Begin time of the iteration"
      )
    )
    list.add(
      OutputDataDescription(
        this.getClass.getSimpleName.dropRight(1),
        relativePath,
        "BEGIN iterationStartsListeners",
        "Time at which the iteration start event listeners started"
      )
    )
    list.add(
      OutputDataDescription(
        this.getClass.getSimpleName.dropRight(1),
        relativePath,
        "END iterationStartsListeners",
        "Time at which  the iteration start event listeners ended"
      )
    )
    list.add(
      OutputDataDescription(
        this.getClass.getSimpleName.dropRight(1),
        relativePath,
        "BEGIN replanning",
        "Time at which the replanning event started"
      )
    )
    list.add(
      OutputDataDescription(
        this.getClass.getSimpleName.dropRight(1),
        relativePath,
        "END replanning",
        "Time at which the replanning event ended"
      )
    )
    list.add(
      OutputDataDescription(
        this.getClass.getSimpleName.dropRight(1),
        relativePath,
        "BEGIN beforeMobsimListeners",
        "Time at which the beforeMobsim event listeners started"
      )
    )
    list.add(
      OutputDataDescription(
        this.getClass.getSimpleName.dropRight(1),
        relativePath,
        "BEGIN dump all plans",
        "Begin dump all plans"
      )
    )
    list.add(
      OutputDataDescription(
        this.getClass.getSimpleName.dropRight(1),
        relativePath,
        "END dump all plans",
        "End dump all plans"
      )
    )
    list.add(
      OutputDataDescription(
        this.getClass.getSimpleName.dropRight(1),
        relativePath,
        "END beforeMobsimListeners",
        "Time at which the beforeMobsim event listeners ended"
      )
    )
    list.add(
      OutputDataDescription(
        this.getClass.getSimpleName.dropRight(1),
        relativePath,
        "BEGIN mobsim",
        "Time at which the mobsim run started"
      )
    )
    list.add(
      OutputDataDescription(
        this.getClass.getSimpleName.dropRight(1),
        relativePath,
        "END mobsim",
        "Time at which the mobsim run ended"
      )
    )
    list.add(
      OutputDataDescription(
        this.getClass.getSimpleName.dropRight(1),
        relativePath,
        "BEGIN afterMobsimListeners",
        "Time at which the afterMobsim event listeners started"
      )
    )
    list.add(
      OutputDataDescription(
        this.getClass.getSimpleName.dropRight(1),
        relativePath,
        "END afterMobsimListeners",
        "Time at which the afterMobsim event listeners ended"
      )
    )
    list.add(
      OutputDataDescription(
        this.getClass.getSimpleName.dropRight(1),
        relativePath,
        "BEGIN scoring",
        "Time at which the scoring event started"
      )
    )
    list.add(
      OutputDataDescription(
        this.getClass.getSimpleName.dropRight(1),
        relativePath,
        "END scoring",
        "Time at which the scoring event ended"
      )
    )
    list.add(
      OutputDataDescription(
        this.getClass.getSimpleName.dropRight(1),
        relativePath,
        "BEGIN iterationEndsListeners",
        "Time at which the iteration ends event listeners ended"
      )
    )
    list.add(
      OutputDataDescription(
        this.getClass.getSimpleName.dropRight(1),
        relativePath,
        "BEGIN compare with counts",
        "Time at which compare with counts started"
      )
    )
    list.add(
      OutputDataDescription(
        this.getClass.getSimpleName.dropRight(1),
        relativePath,
        "END compare with counts",
        "Time at which compare with counts ended"
      )
    )
    list.add(
      OutputDataDescription(
        this.getClass.getSimpleName.dropRight(1),
        relativePath,
        "END iteration",
        "Time at which the iteration ended"
      )
    )
    list
  }
}

object SummaryStatsOutputs extends OutputDataDescriptor {

  /**
    * Get description of fields written to the output files.
    *
    * @return list of data description objects
    */
  override def getOutputDataDescriptions(
    ioController: OutputDirectoryHierarchy
  ): java.util.List[OutputDataDescription] = {
    val outputFilePath = ioController.getOutputFilename("summaryStats.txt")
    val outputDirPath = ioController.getOutputPath
    val relativePath = outputFilePath.replace(outputDirPath, "")
    val list = new java.util.ArrayList[OutputDataDescription]
    list.add(
      OutputDataDescription(this.getClass.getSimpleName.dropRight(1), relativePath, "Iteration", "Iteration number")
    )
    list.add(
      OutputDataDescription(
        this.getClass.getSimpleName.dropRight(1),
        relativePath,
        "agentHoursOnCrowdedTransit",
        "Time taken by the agent to travel in a crowded transit"
      )
    )
    list.add(
      OutputDataDescription(
        this.getClass.getSimpleName.dropRight(1),
        relativePath,
        "fuelConsumedInMJ_Diesel",
        "Amount of diesel consumed in megajoule"
      )
    )
    list.add(
      OutputDataDescription(
        this.getClass.getSimpleName.dropRight(1),
        relativePath,
        "fuelConsumedInMJ_Food",
        "Amount of food consumed in megajoule"
      )
    )
    list.add(
      OutputDataDescription(
        this.getClass.getSimpleName.dropRight(1),
        relativePath,
        "fuelConsumedInMJ_Electricity",
        "Amount of electricity consumed in megajoule"
      )
    )
    list.add(
      OutputDataDescription(
        this.getClass.getSimpleName.dropRight(1),
        relativePath,
        "fuelConsumedInMJ_Gasoline",
        "Amount of gasoline consumed in megajoule"
      )
    )
    list.add(
      OutputDataDescription(
        this.getClass.getSimpleName.dropRight(1),
        relativePath,
        "numberOfVehicles_BEV",
        "Time at which the beforeMobsim event listeners started"
      )
    )
    list.add(
      OutputDataDescription(
        this.getClass.getSimpleName.dropRight(1),
        relativePath,
        "numberOfVehicles_BODY-TYPE-DEFAULT",
        "Number of vehicles of type BODY-TYPE-DEFAULT"
      )
    )
    list.add(
      OutputDataDescription(
        this.getClass.getSimpleName.dropRight(1),
        relativePath,
        "numberOfVehicles_BUS-DEFAULT",
        "Number of vehicles of type BUS-DEFAULT"
      )
    )
    list.add(
      OutputDataDescription(
        this.getClass.getSimpleName.dropRight(1),
        relativePath,
        "numberOfVehicles_Car",
        "Time at which the beforeMobsim event listeners ended"
      )
    )
    list.add(
      OutputDataDescription(
        this.getClass.getSimpleName.dropRight(1),
        relativePath,
        "numberOfVehicles_SUBWAY-DEFAULT",
        "Time at which the mobsim run started"
      )
    )
    list.add(
      OutputDataDescription(
        this.getClass.getSimpleName.dropRight(1),
        relativePath,
        "personTravelTime_car",
        "Time taken by the passenger to travel by car"
      )
    )
    list.add(
      OutputDataDescription(
        this.getClass.getSimpleName.dropRight(1),
        relativePath,
        "personTravelTime_drive_transit",
        "Time taken by the passenger to drive to the transit"
      )
    )
    list.add(
      OutputDataDescription(
        this.getClass.getSimpleName.dropRight(1),
        relativePath,
        "personTravelTime_others",
        "Time taken by the passenger to travel by other means"
      )
    )
    list.add(
      OutputDataDescription(
        this.getClass.getSimpleName.dropRight(1),
        relativePath,
        "personTravelTime_walk",
        "Time taken by the passenger to travel on foot"
      )
    )
    list.add(
      OutputDataDescription(
        this.getClass.getSimpleName.dropRight(1),
        relativePath,
        "personTravelTime_walk_transit",
        "Time taken by the passenger to walk to the transit"
      )
    )
    list.add(
      OutputDataDescription(
        this.getClass.getSimpleName.dropRight(1),
        relativePath,
        "totalCostIncludingIncentive_walk_transit",
        "Total cost (including incentive) paid by the passenger to reach destination by walking to transit and then transit to destination"
      )
    )
    list.add(
      OutputDataDescription(
        this.getClass.getSimpleName.dropRight(1),
        relativePath,
        "totalCostIncludingIncentive_ride_hail",
        "Total cost (including incentive) paid by the passenger to reach destination on a ride hail"
      )
    )
    list.add(
      OutputDataDescription(
        this.getClass.getSimpleName.dropRight(1),
        relativePath,
        "totalIncentive_drive_transit",
        "Total incentive amount paid to passenger to reach destination by driving to transit and then transit to destination"
      )
    )
    list.add(
      OutputDataDescription(
        this.getClass.getSimpleName.dropRight(1),
        relativePath,
        "totalIncentive_ride_hail",
        "Total incentive amount paid to passenger to reach destination by ride hail"
      )
    )
    list.add(
      OutputDataDescription(
        this.getClass.getSimpleName.dropRight(1),
        relativePath,
        "totalIncentive_walk_transit",
        "Total incentive amount paid to passenger to reach destination by walking to transit and then transit to destination"
      )
    )
    list.add(
      OutputDataDescription(
        this.getClass.getSimpleName.dropRight(1),
        relativePath,
        "totalTravelTime",
        "Total time taken by the passenger to travel from source to destination"
      )
    )
    list.add(
      OutputDataDescription(
        this.getClass.getSimpleName.dropRight(1),
        relativePath,
        "totalVehicleDelay",
        "Sum of all the delay times incurred by the vehicle during the travel"
      )
    )
    list.add(
      OutputDataDescription(
        this.getClass.getSimpleName.dropRight(1),
        relativePath,
        "vehicleHoursTraveled_BEV",
        "Time taken (in hours) by the vehicle to travel from source to destination"
      )
    )
    list.add(
      OutputDataDescription(
        this.getClass.getSimpleName.dropRight(1),
        relativePath,
        "vehicleHoursTraveled_BODY-TYPE-DEFAULT",
        "Time taken (in hours) by the vehicle to travel from source to destination"
      )
    )
    list.add(
      OutputDataDescription(
        this.getClass.getSimpleName.dropRight(1),
        relativePath,
        "vehicleHoursTraveled_BUS-DEFAULT",
        "Time taken (in hours) by the vehicle(bus) to travel from source to destination"
      )
    )
    list.add(
      OutputDataDescription(
        this.getClass.getSimpleName.dropRight(1),
        relativePath,
        "vehicleHoursTraveled_Car",
        "Time taken (in hours) by the vehicle(car) to travel from source to destination"
      )
    )
    list.add(
      OutputDataDescription(
        this.getClass.getSimpleName.dropRight(1),
        relativePath,
        "vehicleHoursTraveled_SUBWAY-DEFAULT",
        "Time taken (in hours) by the vehicle (subway) to travel from source to destination"
      )
    )
    list.add(
      OutputDataDescription(
        this.getClass.getSimpleName.dropRight(1),
        relativePath,
        "vehicleMilesTraveled_BEV",
        "Miles covered by the vehicle to travel from source to destination"
      )
    )
    list.add(
      OutputDataDescription(
        this.getClass.getSimpleName.dropRight(1),
        relativePath,
        "vehicleMilesTraveled_BODY-TYPE-DEFAULT",
        "Miles covered by the vehicle to travel from source to destination"
      )
    )
    list.add(
      OutputDataDescription(
        this.getClass.getSimpleName.dropRight(1),
        relativePath,
        "vehicleMilesTraveled_BUS-DEFAULT",
        "Miles covered by the vehicle(bus) to travel from source to destination"
      )
    )
    list.add(
      OutputDataDescription(
        this.getClass.getSimpleName.dropRight(1),
        relativePath,
        "vehicleMilesTraveled_Car",
        "Miles covered by the vehicle(car) to travel from source to destination"
      )
    )
    list.add(
      OutputDataDescription(
        this.getClass.getSimpleName.dropRight(1),
        relativePath,
        "vehicleMilesTraveled_SUBWAY-DEFAULT",
        "Miles covered by the vehicle(subway) to travel from source to destination"
      )
    )
    list.add(
      OutputDataDescription(
        this.getClass.getSimpleName.dropRight(1),
        relativePath,
        "vehicleMilesTraveled_total",
        "Miles covered by the vehicles(all modes) to travel from source to destination"
      )
    )
    list
  }
}

object CountsCompareOutputs extends OutputDataDescriptor {

  /**
    * Get description of fields written to the output files.
    *
    * @return list of data description objects
    */
  override def getOutputDataDescriptions(
    ioController: OutputDirectoryHierarchy
  ): java.util.List[OutputDataDescription] = {
    val outputFilePath = ioController.getIterationFilename(0, "countsCompare.txt")
    val outputDirPath = ioController.getOutputPath
    val relativePath = outputFilePath.replace(outputDirPath, "")
    val list = new java.util.ArrayList[OutputDataDescription]
    list.add(
      OutputDataDescription(this.getClass.getSimpleName.dropRight(1), relativePath, "Link Id", "Iteration number")
    )
    list.add(
      OutputDataDescription(
        this.getClass.getSimpleName.dropRight(1),
        relativePath,
        "Count",
        "Time taken by the agent to travel in a crowded transit"
      )
    )
    list.add(
      OutputDataDescription(
        this.getClass.getSimpleName.dropRight(1),
        relativePath,
        "Station Id",
        "Amount of diesel consumed in megajoule"
      )
    )
    list.add(
      OutputDataDescription(
        this.getClass.getSimpleName.dropRight(1),
        relativePath,
        "Hour",
        "Amount of food consumed in megajoule"
      )
    )
    list.add(
      OutputDataDescription(
        this.getClass.getSimpleName.dropRight(1),
        relativePath,
        "MATSIM volumes",
        "Amount of electricity consumed in megajoule"
      )
    )
    list.add(
      OutputDataDescription(
        this.getClass.getSimpleName.dropRight(1),
        relativePath,
        "Relative Error",
        "Amount of gasoline consumed in megajoule"
      )
    )
    list.add(
      OutputDataDescription(
        this.getClass.getSimpleName.dropRight(1),
        relativePath,
        "Normalized Relative Error",
        "Time at which the beforeMobsim event listeners started"
      )
    )
    list.add(OutputDataDescription(this.getClass.getSimpleName.dropRight(1), relativePath, "GEH", "GEH"))
    list
  }
}

object EventOutputs extends OutputDataDescriptor {

  /**
    * Get description of fields written to the output files.
    *
    * @return list of data description objects
    */
  override def getOutputDataDescriptions(
    ioController: OutputDirectoryHierarchy
  ): java.util.List[OutputDataDescription] = {
    val outputFilePath = ioController.getIterationFilename(0, "events.csv")
    val outputDirPath = ioController.getOutputPath
    val relativePath = outputFilePath.replace(outputDirPath, "")
    val list = new java.util.ArrayList[OutputDataDescription]
    list.add(
      OutputDataDescription(this.getClass.getSimpleName.dropRight(1), relativePath, "person", "Person(Agent) Id")
    )
    list.add(OutputDataDescription(this.getClass.getSimpleName.dropRight(1), relativePath, "vehicle", "vehicle id"))
    list.add(
      OutputDataDescription(this.getClass.getSimpleName.dropRight(1), relativePath, "time", "Start time of the vehicle")
    )
    list.add(OutputDataDescription(this.getClass.getSimpleName.dropRight(1), relativePath, "type", "Type of the event"))
    list.add(
      OutputDataDescription(
        this.getClass.getSimpleName.dropRight(1),
        relativePath,
        "fuel",
        "Type of fuel used in the vehicle"
      )
    )
    list.add(
      OutputDataDescription(
        this.getClass.getSimpleName.dropRight(1),
        relativePath,
        "duration",
        "Duration of the travel"
      )
    )
    list.add(OutputDataDescription(this.getClass.getSimpleName.dropRight(1), relativePath, "cost", "Cost of travel"))
    list.add(
      OutputDataDescription(
        this.getClass.getSimpleName.dropRight(1),
        relativePath,
        "location.x",
        "X co-ordinate of the location"
      )
    )
    list.add(
      OutputDataDescription(
        this.getClass.getSimpleName.dropRight(1),
        relativePath,
        "location.y",
        "Y co-ordinate of the location"
      )
    )
    list.add(
      OutputDataDescription(
        this.getClass.getSimpleName.dropRight(1),
        relativePath,
        "parking_type",
        "Parking type chosen by the vehicle"
      )
    )
    list.add(
      OutputDataDescription(this.getClass.getSimpleName.dropRight(1), relativePath, "pricing_model", "Pricing model")
    )
    list.add(
      OutputDataDescription(
        this.getClass.getSimpleName.dropRight(1),
        relativePath,
        "charging_type",
        "Charging type of the vehicle"
      )
    )
    list.add(
      OutputDataDescription(this.getClass.getSimpleName.dropRight(1), relativePath, "parking_taz", "Parking TAZ")
    )
    list.add(
      OutputDataDescription(
        this.getClass.getSimpleName.dropRight(1),
        relativePath,
        "distance",
        "Distance between source and destination"
      )
    )
    list.add(
      OutputDataDescription(
        this.getClass.getSimpleName.dropRight(1),
        relativePath,
        "location",
        "Location of the vehicle"
      )
    )
    list.add(OutputDataDescription(this.getClass.getSimpleName.dropRight(1), relativePath, "mode", "Mode of travel"))
    list.add(
      OutputDataDescription(
        this.getClass.getSimpleName.dropRight(1),
        relativePath,
        "currentTourMode",
        "Current tour mode"
      )
    )
    list.add(
      OutputDataDescription(
        this.getClass.getSimpleName.dropRight(1),
        relativePath,
        "expectedMaximumUtility",
        "Expected maximum utility of the vehicle"
      )
    )
    list.add(
      OutputDataDescription(
        this.getClass.getSimpleName.dropRight(1),
        relativePath,
        "availableAlternatives",
        "Available alternatives for travel for the passenger"
      )
    )
    list.add(
      OutputDataDescription(
        this.getClass.getSimpleName.dropRight(1),
        relativePath,
        "personalVehicleAvailable",
        "Whether the passenger possesses a personal vehicle"
      )
    )
    list.add(OutputDataDescription(this.getClass.getSimpleName.dropRight(1), relativePath, "tourIndex", "Tour index"))
    list.add(
      OutputDataDescription(
        this.getClass.getSimpleName.dropRight(1),
        relativePath,
        "facility",
        "Facility availed by the passenger"
      )
    )
    list.add(
      OutputDataDescription(
        this.getClass.getSimpleName.dropRight(1),
        relativePath,
        "departTime",
        "Time of departure of the vehicle"
      )
    )
    list.add(
      OutputDataDescription(
        this.getClass.getSimpleName.dropRight(1),
        relativePath,
        "originX",
        "X ordinate of the passenger origin point"
      )
    )
    list.add(
      OutputDataDescription(
        this.getClass.getSimpleName.dropRight(1),
        relativePath,
        "originY",
        "Y ordinate of the passenger origin point"
      )
    )
    list.add(
      OutputDataDescription(
        this.getClass.getSimpleName.dropRight(1),
        relativePath,
        "destinationX",
        "X ordinate of the passenger destination point"
      )
    )
    list.add(
      OutputDataDescription(
        this.getClass.getSimpleName.dropRight(1),
        relativePath,
        "destinationY",
        "Y ordinate of the passenger destination point"
      )
    )
    list.add(
      OutputDataDescription(
        this.getClass.getSimpleName.dropRight(1),
        relativePath,
        "fuelType",
        "Fuel type of the vehicle"
      )
    )
    list.add(
      OutputDataDescription(
        this.getClass.getSimpleName.dropRight(1),
        relativePath,
        "num_passengers",
        "Num of passengers travelling in the vehicle"
      )
    )
    list.add(
      OutputDataDescription(
        this.getClass.getSimpleName.dropRight(1),
        relativePath,
        "links",
        "Number of links in the network"
      )
    )
    list.add(
      OutputDataDescription(
        this.getClass.getSimpleName.dropRight(1),
        relativePath,
        "departure_time",
        "Departure time of the vehicle"
      )
    )
    list.add(
      OutputDataDescription(
        this.getClass.getSimpleName.dropRight(1),
        relativePath,
        "arrival_time",
        "Arrival time of the vehicle"
      )
    )
    list.add(
      OutputDataDescription(this.getClass.getSimpleName.dropRight(1), relativePath, "vehicle_type", "Type of vehicle")
    )
    list.add(
      OutputDataDescription(
        this.getClass.getSimpleName.dropRight(1),
        relativePath,
        "capacity",
        "Total capacity of the vehicle"
      )
    )
    list.add(
      OutputDataDescription(
        this.getClass.getSimpleName.dropRight(1),
        relativePath,
        "start.x",
        "X ordinate of the start point"
      )
    )
    list.add(
      OutputDataDescription(
        this.getClass.getSimpleName.dropRight(1),
        relativePath,
        "start.y",
        "Y ordinate of the start point"
      )
    )
    list.add(
      OutputDataDescription(
        this.getClass.getSimpleName.dropRight(1),
        relativePath,
        "end.x",
        "X ordinate of the vehicle end point"
      )
    )
    list.add(
      OutputDataDescription(
        this.getClass.getSimpleName.dropRight(1),
        relativePath,
        "end.y",
        "Y ordinate of the vehicle end point"
      )
    )
    list.add(
      OutputDataDescription(
        this.getClass.getSimpleName.dropRight(1),
        relativePath,
        "end_leg_fuel_level",
        "Fuel level at the end of the travel"
      )
    )
    list.add(
      OutputDataDescription(
        this.getClass.getSimpleName.dropRight(1),
        relativePath,
        "seating_capacity",
        "Seating capacity of the vehicle"
      )
    )
    list.add(
      OutputDataDescription(
        this.getClass.getSimpleName.dropRight(1),
        relativePath,
        "costType",
        "Type of cost of travel incurred on the passenger"
      )
    )
    list
  }
}

object LegHistogramOutputs extends OutputDataDescriptor {

  /**
    * Get description of fields written to the output files.
    *
    * @return list of data description objects
    */
  override def getOutputDataDescriptions(
    ioController: OutputDirectoryHierarchy
  ): java.util.List[OutputDataDescription] = {
    val outputFilePath = ioController.getIterationFilename(0, "legHistogram.txt")
    val outputDirPath = ioController.getOutputPath
    val relativePath = outputFilePath.replace(outputDirPath, "")
    val list = new java.util.ArrayList[OutputDataDescription]
    list.add(OutputDataDescription(this.getClass.getSimpleName.dropRight(1), relativePath, "time", "Time"))
    list.add(OutputDataDescription(this.getClass.getSimpleName.dropRight(1), relativePath, "time", "Time"))
    list.add(
      OutputDataDescription(
        this.getClass.getSimpleName.dropRight(1),
        relativePath,
        "departures_all",
        "Total number of departures on all modes"
      )
    )
    list.add(
      OutputDataDescription(
        this.getClass.getSimpleName.dropRight(1),
        relativePath,
        "arrivals_all",
        "Total number of arrivals on all modes"
      )
    )
    list.add(
      OutputDataDescription(this.getClass.getSimpleName.dropRight(1), relativePath, "duration", "Duration of travel")
    )
    list.add(
      OutputDataDescription(
        this.getClass.getSimpleName.dropRight(1),
        relativePath,
        "stuck_all",
        "Total number of travels that got stuck on all modes"
      )
    )
    list.add(
      OutputDataDescription(
        this.getClass.getSimpleName.dropRight(1),
        relativePath,
        "en-route_all",
        "Total number of travels by all modes"
      )
    )
    list.add(
      OutputDataDescription(
        this.getClass.getSimpleName.dropRight(1),
        relativePath,
        "departures_car",
        "Total number of departures by car"
      )
    )
    list.add(
      OutputDataDescription(
        this.getClass.getSimpleName.dropRight(1),
        relativePath,
        "arrivals_car",
        "Total number of departures by car"
      )
    )
    list.add(
      OutputDataDescription(
        this.getClass.getSimpleName.dropRight(1),
        relativePath,
        "stuck_car",
        "Total number of travels that got stuck while travelling by car"
      )
    )
    list.add(
      OutputDataDescription(
        this.getClass.getSimpleName.dropRight(1),
        relativePath,
        "en-route_car",
        "Total number of travels made by car"
      )
    )
    list.add(
      OutputDataDescription(
        this.getClass.getSimpleName.dropRight(1),
        relativePath,
        "departures_drive_transit",
        "Total number of departures by drive to transit"
      )
    )
    list.add(
      OutputDataDescription(
        this.getClass.getSimpleName.dropRight(1),
        relativePath,
        "arrivals_drive_transit",
        "Total number of arrivals by drive to transit"
      )
    )
    list.add(
      OutputDataDescription(
        this.getClass.getSimpleName.dropRight(1),
        relativePath,
        "stuck_drive_transit",
        "Total number of travels that got stuck while travelling by drive to transit"
      )
    )
    list.add(
      OutputDataDescription(
        this.getClass.getSimpleName.dropRight(1),
        relativePath,
        "en-route_drive_transit",
        "Total number of travels made by drive to transit"
      )
    )
    list.add(
      OutputDataDescription(
        this.getClass.getSimpleName.dropRight(1),
        relativePath,
        "departures_ride_hail",
        "Total number of departures by ride hail"
      )
    )
    list.add(
      OutputDataDescription(
        this.getClass.getSimpleName.dropRight(1),
        relativePath,
        "arrivals_ride_hail",
        "Total number of arrivals by ride hail"
      )
    )
    list.add(
      OutputDataDescription(
        this.getClass.getSimpleName.dropRight(1),
        relativePath,
        "stuck_ride_hail",
        "Total number of travels that got stuck while travelling by ride hail"
      )
    )
    list.add(
      OutputDataDescription(
        this.getClass.getSimpleName.dropRight(1),
        relativePath,
        "en-route_ride_hail",
        "Total number of travels made by ride hail"
      )
    )
    list.add(
      OutputDataDescription(
        this.getClass.getSimpleName.dropRight(1),
        relativePath,
        "departures_walk",
        "Total number of departures on foot"
      )
    )
    list.add(
      OutputDataDescription(
        this.getClass.getSimpleName.dropRight(1),
        relativePath,
        "arrivals_walk",
        "Total number of arrivals on foot"
      )
    )
    list.add(
      OutputDataDescription(
        this.getClass.getSimpleName.dropRight(1),
        relativePath,
        "stuck_walk",
        "Total number of travels that got stuck while travelling on foot"
      )
    )
    list.add(
      OutputDataDescription(
        this.getClass.getSimpleName.dropRight(1),
        relativePath,
        "en-route_walk",
        "Total number of travels made on foot"
      )
    )
    list.add(
      OutputDataDescription(
        this.getClass.getSimpleName.dropRight(1),
        relativePath,
        "departures_walk_transit",
        "Total number of departures by walk to transit"
      )
    )
    list.add(
      OutputDataDescription(
        this.getClass.getSimpleName.dropRight(1),
        relativePath,
        "arrivals_walk_transit",
        "Total number of arrivals by walk to transit"
      )
    )
    list.add(
      OutputDataDescription(
        this.getClass.getSimpleName.dropRight(1),
        relativePath,
        "stuck_walk_transit",
        "Total number of travels that got stuck while travelling by walk to transit"
      )
    )
    list.add(
      OutputDataDescription(
        this.getClass.getSimpleName.dropRight(1),
        relativePath,
        "en-route_walk_transit",
        "Total number of travels made by walk to transit"
      )
    )
    list
  }
}

object RideHailTripDistanceOutputs extends OutputDataDescriptor {

  /**
    * Get description of fields written to the output files.
    *
    * @return list of data description objects
    */
  override def getOutputDataDescriptions(
    ioController: OutputDirectoryHierarchy
  ): java.util.List[OutputDataDescription] = {
    val outputFilePath = ioController.getIterationFilename(0, "rideHailTripDistance.csv")
    val outputDirPath = ioController.getOutputPath
    val relativePath = outputFilePath.replace(outputDirPath, "")
    val list = new java.util.ArrayList[OutputDataDescription]
    list.add(OutputDataDescription(this.getClass.getSimpleName.dropRight(1), relativePath, "hour", "Hour of the day"))
    list.add(
      OutputDataDescription(
        this.getClass.getSimpleName.dropRight(1),
        relativePath,
        "numPassengers",
        "Number of passengers travelling in the ride hail"
      )
    )
    list.add(
      OutputDataDescription(
        this.getClass.getSimpleName.dropRight(1),
        relativePath,
        "vkt",
        "Total number of kilometers travelled by the ride hail vehicle"
      )
    )
    list
  }
}

object TripDurationOutputs extends OutputDataDescriptor {

  /**
    * Get description of fields written to the output files.
    *
    * @return list of data description objects
    */
  override def getOutputDataDescriptions(
    ioController: OutputDirectoryHierarchy
  ): java.util.List[OutputDataDescription] = {
    val outputFilePath = ioController.getIterationFilename(0, "tripDuration.txt")
    val outputDirPath = ioController.getOutputPath
    val relativePath = outputFilePath.replace(outputDirPath, "")
    val list = new java.util.ArrayList[OutputDataDescription]
    list.add(OutputDataDescription(this.getClass.getSimpleName.dropRight(1), relativePath, "pattern", "Pattern"))
    list.add(OutputDataDescription(this.getClass.getSimpleName.dropRight(1), relativePath, "(5*i)+", "Value"))
    list
  }
}

object BiasErrorGraphDataOutputs extends OutputDataDescriptor {

  /**
    * Get description of fields written to the output files.
    *
    * @return list of data description objects
    */
  override def getOutputDataDescriptions(
    ioController: OutputDirectoryHierarchy
  ): java.util.List[OutputDataDescription] = {
    val outputFilePath = ioController.getIterationFilename(0, "biasErrorGraphData.txt")
    val outputDirPath = ioController.getOutputPath
    val relativePath = outputFilePath.replace(outputDirPath, "")
    val list = new java.util.ArrayList[OutputDataDescription]
    list.add(OutputDataDescription(this.getClass.getSimpleName.dropRight(1), relativePath, "hour", "Hour of the day"))
    list.add(
      OutputDataDescription(
        this.getClass.getSimpleName.dropRight(1),
        relativePath,
        "mean relative error",
        "Mean relative error"
      )
    )
    list.add(
      OutputDataDescription(this.getClass.getSimpleName.dropRight(1), relativePath, "mean bias", "Mean bias value")
    )
    list
  }
}

object BiasNormalizedErrorGraphDataOutputs extends OutputDataDescriptor {

  /**
    * Get description of fields written to the output files.
    *
    * @return list of data description objects
    */
  override def getOutputDataDescriptions(
    ioController: OutputDirectoryHierarchy
  ): java.util.List[OutputDataDescription] = {
    val outputFilePath = ioController.getIterationFilename(0, "biasNormalizedErrorGraphData.txt")
    val outputDirPath = ioController.getOutputPath
    val relativePath = outputFilePath.replace(outputDirPath, "")
    val list = new java.util.ArrayList[OutputDataDescription]
    list.add(OutputDataDescription(this.getClass.getSimpleName.dropRight(1), relativePath, "hour", "Hour of the day"))
    list.add(
      OutputDataDescription(
        this.getClass.getSimpleName.dropRight(1),
        relativePath,
        "mean normalized relative error",
        "Mean normalized relative error"
      )
    )
    list.add(
      OutputDataDescription(this.getClass.getSimpleName.dropRight(1), relativePath, "mean bias", "Mean bias value")
    )
    list
  }
}<|MERGE_RESOLUTION|>--- conflicted
+++ resolved
@@ -14,16 +14,7 @@
 /**
   * Generate data descriptions table for all output file generating classes.
   */
-<<<<<<< HEAD
 class BeamOutputDataDescriptionGenerator() extends LazyLogging {
-=======
-class BeamOutputDataDescriptionGenerator @Inject() (
-  private val transportNetwork: TransportNetwork,
-  private val beamServices: BeamServices,
-  private val eventsManager: EventsManager,
-  private val scenario: Scenario
-) extends LazyLogging {
->>>>>>> 270c56c9
 
   private final val outputFileName = "dataDescriptors.csv"
   private final val outputFileHeader = "ClassName,OutputFile,Field,Description\n"
