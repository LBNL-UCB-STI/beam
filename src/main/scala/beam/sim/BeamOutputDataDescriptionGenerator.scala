package beam.sim

import java.io.{BufferedWriter, FileWriter, IOException}

import scala.collection.JavaConverters._

import akka.actor.ActorSystem
<<<<<<< HEAD
import beam.agentsim.agents.ridehail
import beam.agentsim.agents.ridehail.RideHailSurgePricingManager
import beam.analysis.physsim.{PhyssimCalcLinkSpeedDistributionStats, PhyssimCalcLinkSpeedStats}
import beam.analysis.plots._
import beam.analysis.via.ExpectedMaxUtilityHeatMap
=======
import beam.agentsim.agents.ridehail.RideHailSurgePricingManager
import beam.analysis.physsim.{PhyssimCalcLinkSpeedDistributionStatsObject, PhyssimCalcLinkSpeedStatsObject}
import beam.analysis.plots._
import beam.analysis.via.{ExpectedMaxUtilityHeatMap, ExpectedMaxUtilityHeatMapObject}
>>>>>>> cc44d0f1
import beam.utils.OutputDataDescriptor
import com.conveyal.r5.transit.TransportNetwork
import com.google.inject.Inject
import org.matsim.api.core.v01.Scenario
import org.matsim.core.api.experimental.events.EventsManager
import org.matsim.core.controler.events.ControlerEvent

/**
  * Generate data descriptions table for all output file generating classes.
  */
class BeamOutputDataDescriptionGenerator @Inject()(
  private val actorSystem: ActorSystem,
  private val transportNetwork: TransportNetwork,
  private val beamServices: BeamServices,
  private val eventsManager: EventsManager,
  private val scenario: Scenario
) {

  private final val outputFileName = "dataDescriptors.csv"
  private final val outputFileHeader = "ClassName,OutputFile,Field,Description\n"
  private final val writeGraphs = beamServices.beamConfig.beam.outputs.writeGraphs

  /**
    * Generates the data descriptors and writes them to the output file.
    * @param event a controller event
    */
  def generateDescriptors(event: ControlerEvent): Unit = {
    //get all the required class file instances
    val descriptors
      : Seq[OutputDataDescription] = BeamOutputDataDescriptionGenerator.getClassesGeneratingOutputs flatMap {
      classRef =>
        classRef.getOutputDataDescriptions.asScala.toList
    }
    //generate csv from the data objects
    val descriptionsAsCSV = descriptors map { d =>
      d.asInstanceOf[Product].productIterator mkString ","
    } mkString "\n"
    //write the generated csv to an external file in the output folder
    val filePath = event.getServices.getControlerIO.getOutputPath + "/" + outputFileName
    writeToFile(filePath, Some(outputFileHeader), descriptionsAsCSV, None)
  }

  /**
<<<<<<< HEAD
    * creates and collects instances of all output file generating classes
    * @return collected class instances
    */
  private def getClassesGeneratingOutputs(event: ControlerEvent): List[OutputDataDescriptor] = List(
    new ModeChosenAnalysis(new ModeChosenAnalysis.ModeChosenComputation, this.beamServices.beamConfig),
    new RealizedModeAnalysis(new RealizedModeAnalysis.RealizedModesStatsComputation, writeGraphs),
    new RideHailRevenueAnalysis(new RideHailSurgePricingManager(this.beamServices)),
    new PersonTravelTimeAnalysis(new PersonTravelTimeAnalysis.PersonTravelTimeComputation, writeGraphs),
    new FuelUsageAnalysis(new FuelUsageAnalysis.FuelUsageStatsComputation, writeGraphs),
    new ExpectedMaxUtilityHeatMap(
      this.eventsManager,
      this.scenario.getNetwork,
      event.getServices.getControlerIO,
      this.beamServices.beamConfig.beam.outputs.writeEventsInterval
    ),
    new PhyssimCalcLinkSpeedStats(scenario.getNetwork, event.getServices.getControlerIO, beamServices.beamConfig),
    new PhyssimCalcLinkSpeedDistributionStats(
      scenario.getNetwork,
      event.getServices.getControlerIO,
      beamServices.beamConfig
    ),
    new RideHailWaitingAnalysis(new RideHailWaitingAnalysis.WaitingStatsComputation, beamServices.beamConfig),
    new GraphSurgePricing(new RideHailSurgePricingManager(beamServices)),
    new RideHailingWaitingSingleAnalysis(
      beamServices.beamConfig,
      new RideHailingWaitingSingleAnalysis.RideHailingWaitingSingleComputation
    ),
    new ridehail.RideHailManager.OutputData,
    StopWatchOutputs,
    ScoreStatsOutputs,
    SummaryStatsOutputs,
    CountsCompareOutputs,
    EventOutputs,
    LegHistogramOutputs,
    RideHailTripDistanceOutputs,
    TripDurationOutputs,
    BiasErrorGraphDataOutputs,
    BiasNormalizedErrorGraphDataOutputs
  )

  /**
=======
>>>>>>> cc44d0f1
    * Writes data to the output file at specified path.
    * @param filePath path of the output file to write data to
    * @param fileHeader an optional header to be appended (if any)
    * @param data data to be written to the file
    * @param fileFooter an optional footer to be appended (if any)
    */
  private def writeToFile(
    filePath: String,
    fileHeader: Option[String],
    data: String,
    fileFooter: Option[String]
  ): Unit = {
    val bw = new BufferedWriter(new FileWriter(filePath))
    try {
      if (fileHeader.isDefined)
        bw.append(fileHeader.get)
      bw.append(data)
      if (fileFooter.isDefined)
        bw.append(fileFooter.get)
    } catch {
      case e: IOException =>
        e.printStackTrace()
    } finally {
      bw.close()
    }
  }

}

object BeamOutputDataDescriptionGenerator {

  /**
    * creates and collects instances of all output file generating classes
    * @return collected class instances
    */
  def getClassesGeneratingOutputs: Seq[OutputDataDescriptor] = List(
    ModeChosenAnalysisObject,
    RealizedModeAnalysisObject,
    RideHailRevenueAnalysisObject,
    PersonTravelTimeAnalysisObject,
    FuelUsageAnalysisObject,
//    ExpectedMaxUtilityHeatMapObject,
    PhyssimCalcLinkSpeedStatsObject,
    PhyssimCalcLinkSpeedDistributionStatsObject,
    RideHailWaitingAnalysisObject,
    GraphSurgePricingObject,
    RideHailingWaitingSingleAnalysisObject,
    BeamMobsim,
    StopWatchOutputs,
    ScoreStatsOutputs,
    SummaryStatsOutputs,
    CountsCompareOutputs,
    EventOutputs,
    LegHistogramOutputs,
    RideHailTripDistanceOutputs,
    TripDurationOutputs,
    BiasErrorGraphDataOutputs,
    BiasNormalizedErrorGraphDataOutputs
  )

}

object ScoreStatsOutputs extends OutputDataDescriptor {

  /**
    * Get description of fields written to the output files.
    *
    * @return list of data description objects
    */
  override def getOutputDataDescriptions: java.util.List[OutputDataDescription] = {
    val outputFilePath = GraphsStatsAgentSimEventsListener.CONTROLLER_IO.getOutputFilename("scorestats.txt")
    val outputDirPath = GraphsStatsAgentSimEventsListener.CONTROLLER_IO.getOutputPath
    val relativePath = outputFilePath.replace(outputDirPath, "")
    val list = new java.util.ArrayList[OutputDataDescription]
    list.add(
      OutputDataDescription(this.getClass.getSimpleName.dropRight(1), relativePath, "ITERATION", "Iteration number")
    )
    list.add(
      OutputDataDescription(
        this.getClass.getSimpleName.dropRight(1),
        relativePath,
        "avg. EXECUTED",
        "Average of the total execution time for the given iteration"
      )
    )
    list.add(
      OutputDataDescription(
        this.getClass.getSimpleName.dropRight(1),
        relativePath,
        "avg. WORST",
        "Average of worst case time complexities for the given iteration"
      )
    )
    list.add(
      OutputDataDescription(
        this.getClass.getSimpleName.dropRight(1),
        relativePath,
        "avg. AVG",
        "Average of average case time complexities for the given iteration"
      )
    )
    list.add(
      OutputDataDescription(
        this.getClass.getSimpleName.dropRight(1),
        relativePath,
        "avg. BEST",
        "Average of best case time complexities for the given iteration"
      )
    )
    list
  }
}

object StopWatchOutputs extends OutputDataDescriptor {

  /**
    * Get description of fields written to the output files.
    *
    * @return list of data description objects
    */
  override def getOutputDataDescriptions: java.util.List[OutputDataDescription] = {
    val outputFilePath = GraphsStatsAgentSimEventsListener.CONTROLLER_IO.getOutputFilename("stopwatch.txt")
    val outputDirPath = GraphsStatsAgentSimEventsListener.CONTROLLER_IO.getOutputPath
    val relativePath = outputFilePath.replace(outputDirPath, "")
    val list = new java.util.ArrayList[OutputDataDescription]
    list.add(
      OutputDataDescription(this.getClass.getSimpleName.dropRight(1), relativePath, "Iteration", "Iteration number")
    )
    list.add(
      OutputDataDescription(
        this.getClass.getSimpleName.dropRight(1),
        relativePath,
        "BEGIN iteration",
        "Begin time of the iteration"
      )
    )
    list.add(
      OutputDataDescription(
        this.getClass.getSimpleName.dropRight(1),
        relativePath,
        "BEGIN iterationStartsListeners",
        "Time at which the iteration start event listeners started"
      )
    )
    list.add(
      OutputDataDescription(
        this.getClass.getSimpleName.dropRight(1),
        relativePath,
        "END iterationStartsListeners",
        "Time at which  the iteration start event listeners ended"
      )
    )
    list.add(
      OutputDataDescription(
        this.getClass.getSimpleName.dropRight(1),
        relativePath,
        "BEGIN replanning",
        "Time at which the replanning event started"
      )
    )
    list.add(
      OutputDataDescription(
        this.getClass.getSimpleName.dropRight(1),
        relativePath,
        "END replanning",
        "Time at which the replanning event ended"
      )
    )
    list.add(
      OutputDataDescription(
        this.getClass.getSimpleName.dropRight(1),
        relativePath,
        "BEGIN beforeMobsimListeners",
        "Time at which the beforeMobsim event listeners started"
      )
    )
    list.add(
      OutputDataDescription(
        this.getClass.getSimpleName.dropRight(1),
        relativePath,
        "BEGIN dump all plans",
        "Begin dump all plans"
      )
    )
    list.add(
      OutputDataDescription(
        this.getClass.getSimpleName.dropRight(1),
        relativePath,
        "END dump all plans",
        "End dump all plans"
      )
    )
    list.add(
      OutputDataDescription(
        this.getClass.getSimpleName.dropRight(1),
        relativePath,
        "END beforeMobsimListeners",
        "Time at which the beforeMobsim event listeners ended"
      )
    )
    list.add(
      OutputDataDescription(
        this.getClass.getSimpleName.dropRight(1),
        relativePath,
        "BEGIN mobsim",
        "Time at which the mobsim run started"
      )
    )
    list.add(
      OutputDataDescription(
        this.getClass.getSimpleName.dropRight(1),
        relativePath,
        "END mobsim",
        "Time at which the mobsim run ended"
      )
    )
    list.add(
      OutputDataDescription(
        this.getClass.getSimpleName.dropRight(1),
        relativePath,
        "BEGIN afterMobsimListeners",
        "Time at which the afterMobsim event listeners started"
      )
    )
    list.add(
      OutputDataDescription(
        this.getClass.getSimpleName.dropRight(1),
        relativePath,
        "END afterMobsimListeners",
        "Time at which the afterMobsim event listeners ended"
      )
    )
    list.add(
      OutputDataDescription(
        this.getClass.getSimpleName.dropRight(1),
        relativePath,
        "BEGIN scoring",
        "Time at which the scoring event started"
      )
    )
    list.add(
      OutputDataDescription(
        this.getClass.getSimpleName.dropRight(1),
        relativePath,
        "END scoring",
        "Time at which the scoring event ended"
      )
    )
    list.add(
      OutputDataDescription(
        this.getClass.getSimpleName.dropRight(1),
        relativePath,
        "BEGIN iterationEndsListeners",
        "Time at which the iteration ends event listeners ended"
      )
    )
    list.add(
      OutputDataDescription(
        this.getClass.getSimpleName.dropRight(1),
        relativePath,
        "BEGIN compare with counts",
        "Time at which compare with counts started"
      )
    )
    list.add(
      OutputDataDescription(
        this.getClass.getSimpleName.dropRight(1),
        relativePath,
        "END compare with counts",
        "Time at which compare with counts ended"
      )
    )
    list.add(
      OutputDataDescription(
        this.getClass.getSimpleName.dropRight(1),
        relativePath,
        "END iteration",
        "Time at which the iteration ended"
      )
    )
    list
  }
}

object SummaryStatsOutputs extends OutputDataDescriptor {

  /**
    * Get description of fields written to the output files.
    *
    * @return list of data description objects
    */
  override def getOutputDataDescriptions: java.util.List[OutputDataDescription] = {
    val outputFilePath = GraphsStatsAgentSimEventsListener.CONTROLLER_IO.getOutputFilename("summaryStats.txt")
    val outputDirPath = GraphsStatsAgentSimEventsListener.CONTROLLER_IO.getOutputPath
    val relativePath = outputFilePath.replace(outputDirPath, "")
    val list = new java.util.ArrayList[OutputDataDescription]
    list.add(
      OutputDataDescription(this.getClass.getSimpleName.dropRight(1), relativePath, "Iteration", "Iteration number")
    )
    list.add(
      OutputDataDescription(
        this.getClass.getSimpleName.dropRight(1),
        relativePath,
        "agentHoursOnCrowdedTransit",
        "Time taken by the agent to travel in a crowded transit"
      )
    )
    list.add(
      OutputDataDescription(
        this.getClass.getSimpleName.dropRight(1),
        relativePath,
        "fuelConsumedInMJ_Diesel",
        "Amount of diesel consumed in megajoule"
      )
    )
    list.add(
      OutputDataDescription(
        this.getClass.getSimpleName.dropRight(1),
        relativePath,
        "fuelConsumedInMJ_Food",
        "Amount of food consumed in megajoule"
      )
    )
    list.add(
      OutputDataDescription(
        this.getClass.getSimpleName.dropRight(1),
        relativePath,
        "fuelConsumedInMJ_Electricity",
        "Amount of electricity consumed in megajoule"
      )
    )
    list.add(
      OutputDataDescription(
        this.getClass.getSimpleName.dropRight(1),
        relativePath,
        "fuelConsumedInMJ_Gasoline",
        "Amount of gasoline consumed in megajoule"
      )
    )
    list.add(
      OutputDataDescription(
        this.getClass.getSimpleName.dropRight(1),
        relativePath,
        "numberOfVehicles_BEV",
        "Time at which the beforeMobsim event listeners started"
      )
    )
    list.add(
      OutputDataDescription(
        this.getClass.getSimpleName.dropRight(1),
        relativePath,
        "numberOfVehicles_BODY-TYPE-DEFAULT",
        "Number of vehicles of type BODY-TYPE-DEFAULT"
      )
    )
    list.add(
      OutputDataDescription(
        this.getClass.getSimpleName.dropRight(1),
        relativePath,
        "numberOfVehicles_BUS-DEFAULT",
        "Number of vehicles of type BUS-DEFAULT"
      )
    )
    list.add(
      OutputDataDescription(
        this.getClass.getSimpleName.dropRight(1),
        relativePath,
        "numberOfVehicles_Car",
        "Time at which the beforeMobsim event listeners ended"
      )
    )
    list.add(
      OutputDataDescription(
        this.getClass.getSimpleName.dropRight(1),
        relativePath,
        "numberOfVehicles_SUBWAY-DEFAULT",
        "Time at which the mobsim run started"
      )
    )
    list.add(
      OutputDataDescription(
        this.getClass.getSimpleName.dropRight(1),
        relativePath,
        "personTravelTime_car",
        "Time taken by the passenger to travel by car"
      )
    )
    list.add(
      OutputDataDescription(
        this.getClass.getSimpleName.dropRight(1),
        relativePath,
        "personTravelTime_drive_transit",
        "Time taken by the passenger to drive to the transit"
      )
    )
    list.add(
      OutputDataDescription(
        this.getClass.getSimpleName.dropRight(1),
        relativePath,
        "personTravelTime_others",
        "Time taken by the passenger to travel by other means"
      )
    )
    list.add(
      OutputDataDescription(
        this.getClass.getSimpleName.dropRight(1),
        relativePath,
        "personTravelTime_walk",
        "Time taken by the passenger to travel on foot"
      )
    )
    list.add(
      OutputDataDescription(
        this.getClass.getSimpleName.dropRight(1),
        relativePath,
        "personTravelTime_walk_transit",
        "Time taken by the passenger to walk to the transit"
      )
    )
    list.add(
      OutputDataDescription(
        this.getClass.getSimpleName.dropRight(1),
        relativePath,
        "totalCostIncludingIncentive_walk_transit",
        "Total cost (including incentive) paid by the passenger to reach destination by walking to transit and then transit to destination"
      )
    )
    list.add(
      OutputDataDescription(
        this.getClass.getSimpleName.dropRight(1),
        relativePath,
        "totalCostIncludingIncentive_ride_hail",
        "Total cost (including incentive) paid by the passenger to reach destination on a ride hail"
      )
    )
    list.add(
      OutputDataDescription(
        this.getClass.getSimpleName.dropRight(1),
        relativePath,
        "totalIncentive_drive_transit",
        "Total incentive amount paid to passenger to reach destination by driving to transit and then transit to destination"
      )
    )
    list.add(
      OutputDataDescription(
        this.getClass.getSimpleName.dropRight(1),
        relativePath,
        "totalIncentive_ride_hail",
        "Total incentive amount paid to passenger to reach destination by ride hail"
      )
    )
    list.add(
      OutputDataDescription(
        this.getClass.getSimpleName.dropRight(1),
        relativePath,
        "totalIncentive_walk_transit",
        "Total incentive amount paid to passenger to reach destination by walking to transit and then transit to destination"
      )
    )
    list.add(
      OutputDataDescription(
        this.getClass.getSimpleName.dropRight(1),
        relativePath,
        "totalTravelTime",
        "Total time taken by the passenger to travel from source to destination"
      )
    )
    list.add(
      OutputDataDescription(
        this.getClass.getSimpleName.dropRight(1),
        relativePath,
        "totalVehicleDelay",
        "Sum of all the delay times incurred by the vehicle during the travel"
      )
    )
    list.add(
      OutputDataDescription(
        this.getClass.getSimpleName.dropRight(1),
        relativePath,
        "vehicleHoursTraveled_BEV",
        "Time taken (in hours) by the vehicle to travel from source to destination"
      )
    )
    list.add(
      OutputDataDescription(
        this.getClass.getSimpleName.dropRight(1),
        relativePath,
        "vehicleHoursTraveled_BODY-TYPE-DEFAULT",
        "Time taken (in hours) by the vehicle to travel from source to destination"
      )
    )
    list.add(
      OutputDataDescription(
        this.getClass.getSimpleName.dropRight(1),
        relativePath,
        "vehicleHoursTraveled_BUS-DEFAULT",
        "Time taken (in hours) by the vehicle(bus) to travel from source to destination"
      )
    )
    list.add(
      OutputDataDescription(
        this.getClass.getSimpleName.dropRight(1),
        relativePath,
        "vehicleHoursTraveled_Car",
        "Time taken (in hours) by the vehicle(car) to travel from source to destination"
      )
    )
    list.add(
      OutputDataDescription(
        this.getClass.getSimpleName.dropRight(1),
        relativePath,
        "vehicleHoursTraveled_SUBWAY-DEFAULT",
        "Time taken (in hours) by the vehicle (subway) to travel from source to destination"
      )
    )
    list.add(
      OutputDataDescription(
        this.getClass.getSimpleName.dropRight(1),
        relativePath,
        "vehicleMilesTraveled_BEV",
        "Miles covered by the vehicle to travel from source to destination"
      )
    )
    list.add(
      OutputDataDescription(
        this.getClass.getSimpleName.dropRight(1),
        relativePath,
        "vehicleMilesTraveled_BODY-TYPE-DEFAULT",
        "Miles covered by the vehicle to travel from source to destination"
      )
    )
    list.add(
      OutputDataDescription(
        this.getClass.getSimpleName.dropRight(1),
        relativePath,
        "vehicleMilesTraveled_BUS-DEFAULT",
        "Miles covered by the vehicle(bus) to travel from source to destination"
      )
    )
    list.add(
      OutputDataDescription(
        this.getClass.getSimpleName.dropRight(1),
        relativePath,
        "vehicleMilesTraveled_Car",
        "Miles covered by the vehicle(car) to travel from source to destination"
      )
    )
    list.add(
      OutputDataDescription(
        this.getClass.getSimpleName.dropRight(1),
        relativePath,
        "vehicleMilesTraveled_SUBWAY-DEFAULT",
        "Miles covered by the vehicle(subway) to travel from source to destination"
      )
    )
    list.add(
      OutputDataDescription(
        this.getClass.getSimpleName.dropRight(1),
        relativePath,
        "vehicleMilesTraveled_total",
        "Miles covered by the vehicles(all modes) to travel from source to destination"
      )
    )
    list
  }
}

object CountsCompareOutputs extends OutputDataDescriptor {

  /**
    * Get description of fields written to the output files.
    *
    * @return list of data description objects
    */
  override def getOutputDataDescriptions: java.util.List[OutputDataDescription] = {
    val outputFilePath = GraphsStatsAgentSimEventsListener.CONTROLLER_IO.getIterationFilename(0, "countsCompare.txt")
    val outputDirPath = GraphsStatsAgentSimEventsListener.CONTROLLER_IO.getOutputPath
    val relativePath = outputFilePath.replace(outputDirPath, "")
    val list = new java.util.ArrayList[OutputDataDescription]
    list.add(
      OutputDataDescription(this.getClass.getSimpleName.dropRight(1), relativePath, "Link Id", "Iteration number")
    )
    list.add(
      OutputDataDescription(
        this.getClass.getSimpleName.dropRight(1),
        relativePath,
        "Count",
        "Time taken by the agent to travel in a crowded transit"
      )
    )
    list.add(
      OutputDataDescription(
        this.getClass.getSimpleName.dropRight(1),
        relativePath,
        "Station Id",
        "Amount of diesel consumed in megajoule"
      )
    )
    list.add(
      OutputDataDescription(
        this.getClass.getSimpleName.dropRight(1),
        relativePath,
        "Hour",
        "Amount of food consumed in megajoule"
      )
    )
    list.add(
      OutputDataDescription(
        this.getClass.getSimpleName.dropRight(1),
        relativePath,
        "MATSIM volumes",
        "Amount of electricity consumed in megajoule"
      )
    )
    list.add(
      OutputDataDescription(
        this.getClass.getSimpleName.dropRight(1),
        relativePath,
        "Relative Error",
        "Amount of gasoline consumed in megajoule"
      )
    )
    list.add(
      OutputDataDescription(
        this.getClass.getSimpleName.dropRight(1),
        relativePath,
        "Normalized Relative Error",
        "Time at which the beforeMobsim event listeners started"
      )
    )
    list.add(OutputDataDescription(this.getClass.getSimpleName.dropRight(1), relativePath, "GEH", "GEH"))
    list
  }
}

object EventOutputs extends OutputDataDescriptor {

  /**
    * Get description of fields written to the output files.
    *
    * @return list of data description objects
    */
  override def getOutputDataDescriptions: java.util.List[OutputDataDescription] = {
    val outputFilePath = GraphsStatsAgentSimEventsListener.CONTROLLER_IO.getIterationFilename(0, "events.csv")
    val outputDirPath = GraphsStatsAgentSimEventsListener.CONTROLLER_IO.getOutputPath
    val relativePath = outputFilePath.replace(outputDirPath, "")
    val list = new java.util.ArrayList[OutputDataDescription]
    list.add(
      OutputDataDescription(this.getClass.getSimpleName.dropRight(1), relativePath, "person", "Person(Agent) Id")
    )
    list.add(OutputDataDescription(this.getClass.getSimpleName.dropRight(1), relativePath, "vehicle", "vehicle id"))
    list.add(
      OutputDataDescription(this.getClass.getSimpleName.dropRight(1), relativePath, "time", "Start time of the vehicle")
    )
    list.add(OutputDataDescription(this.getClass.getSimpleName.dropRight(1), relativePath, "type", "Type of the event"))
    list.add(
      OutputDataDescription(
        this.getClass.getSimpleName.dropRight(1),
        relativePath,
        "fuel",
        "Type of fuel used in the vehicle"
      )
    )
    list.add(
      OutputDataDescription(
        this.getClass.getSimpleName.dropRight(1),
        relativePath,
        "duration",
        "Duration of the travel"
      )
    )
    list.add(OutputDataDescription(this.getClass.getSimpleName.dropRight(1), relativePath, "cost", "Cost of travel"))
    list.add(
      OutputDataDescription(
        this.getClass.getSimpleName.dropRight(1),
        relativePath,
        "location.x",
        "X co-ordinate of the location"
      )
    )
    list.add(
      OutputDataDescription(
        this.getClass.getSimpleName.dropRight(1),
        relativePath,
        "location.y",
        "Y co-ordinate of the location"
      )
    )
    list.add(
      OutputDataDescription(
        this.getClass.getSimpleName.dropRight(1),
        relativePath,
        "parking_type",
        "Parking type chosen by the vehicle"
      )
    )
    list.add(
      OutputDataDescription(this.getClass.getSimpleName.dropRight(1), relativePath, "pricing_model", "Pricing model")
    )
    list.add(
      OutputDataDescription(
        this.getClass.getSimpleName.dropRight(1),
        relativePath,
        "charging_type",
        "Charging type of the vehicle"
      )
    )
    list.add(
      OutputDataDescription(this.getClass.getSimpleName.dropRight(1), relativePath, "parking_taz", "Parking TAZ")
    )
    list.add(
      OutputDataDescription(
        this.getClass.getSimpleName.dropRight(1),
        relativePath,
        "distance",
        "Distance between source and destination"
      )
    )
    list.add(
      OutputDataDescription(
        this.getClass.getSimpleName.dropRight(1),
        relativePath,
        "location",
        "Location of the vehicle"
      )
    )
    list.add(OutputDataDescription(this.getClass.getSimpleName.dropRight(1), relativePath, "mode", "Mode of travel"))
    list.add(
      OutputDataDescription(
        this.getClass.getSimpleName.dropRight(1),
        relativePath,
        "currentTourMode",
        "Current tour mode"
      )
    )
    list.add(
      OutputDataDescription(
        this.getClass.getSimpleName.dropRight(1),
        relativePath,
        "expectedMaximumUtility",
        "Expected maximum utility of the vehicle"
      )
    )
    list.add(
      OutputDataDescription(
        this.getClass.getSimpleName.dropRight(1),
        relativePath,
        "availableAlternatives",
        "Available alternatives for travel for the passenger"
      )
    )
    list.add(
      OutputDataDescription(
        this.getClass.getSimpleName.dropRight(1),
        relativePath,
        "personalVehicleAvailable",
        "Whether the passenger possesses a personal vehicle"
      )
    )
    list.add(OutputDataDescription(this.getClass.getSimpleName.dropRight(1), relativePath, "tourIndex", "Tour index"))
    list.add(
      OutputDataDescription(
        this.getClass.getSimpleName.dropRight(1),
        relativePath,
        "facility",
        "Facility availed by the passenger"
      )
    )
    list.add(
      OutputDataDescription(
        this.getClass.getSimpleName.dropRight(1),
        relativePath,
        "departTime",
        "Time of departure of the vehicle"
      )
    )
    list.add(
      OutputDataDescription(
        this.getClass.getSimpleName.dropRight(1),
        relativePath,
        "originX",
        "X ordinate of the passenger origin point"
      )
    )
    list.add(
      OutputDataDescription(
        this.getClass.getSimpleName.dropRight(1),
        relativePath,
        "originY",
        "Y ordinate of the passenger origin point"
      )
    )
    list.add(
      OutputDataDescription(
        this.getClass.getSimpleName.dropRight(1),
        relativePath,
        "destinationX",
        "X ordinate of the passenger destination point"
      )
    )
    list.add(
      OutputDataDescription(
        this.getClass.getSimpleName.dropRight(1),
        relativePath,
        "destinationY",
        "Y ordinate of the passenger destination point"
      )
    )
    list.add(
      OutputDataDescription(
        this.getClass.getSimpleName.dropRight(1),
        relativePath,
        "fuelType",
        "Fuel type of the vehicle"
      )
    )
    list.add(
      OutputDataDescription(
        this.getClass.getSimpleName.dropRight(1),
        relativePath,
        "num_passengers",
        "Num of passengers travelling in the vehicle"
      )
    )
    list.add(
      OutputDataDescription(
        this.getClass.getSimpleName.dropRight(1),
        relativePath,
        "links",
        "Number of links in the network"
      )
    )
    list.add(
      OutputDataDescription(
        this.getClass.getSimpleName.dropRight(1),
        relativePath,
        "departure_time",
        "Departure time of the vehicle"
      )
    )
    list.add(
      OutputDataDescription(
        this.getClass.getSimpleName.dropRight(1),
        relativePath,
        "arrival_time",
        "Arrival time of the vehicle"
      )
    )
    list.add(
      OutputDataDescription(this.getClass.getSimpleName.dropRight(1), relativePath, "vehicle_type", "Type of vehicle")
    )
    list.add(
      OutputDataDescription(
        this.getClass.getSimpleName.dropRight(1),
        relativePath,
        "capacity",
        "Total capacity of the vehicle"
      )
    )
    list.add(
      OutputDataDescription(
        this.getClass.getSimpleName.dropRight(1),
        relativePath,
        "start.x",
        "X ordinate of the start point"
      )
    )
    list.add(
      OutputDataDescription(
        this.getClass.getSimpleName.dropRight(1),
        relativePath,
        "start.y",
        "Y ordinate of the start point"
      )
    )
    list.add(
      OutputDataDescription(
        this.getClass.getSimpleName.dropRight(1),
        relativePath,
        "end.x",
        "X ordinate of the vehicle end point"
      )
    )
    list.add(
      OutputDataDescription(
        this.getClass.getSimpleName.dropRight(1),
        relativePath,
        "end.y",
        "Y ordinate of the vehicle end point"
      )
    )
    list.add(
      OutputDataDescription(
        this.getClass.getSimpleName.dropRight(1),
        relativePath,
        "end_leg_fuel_level",
        "Fuel level at the end of the travel"
      )
    )
    list.add(
      OutputDataDescription(
        this.getClass.getSimpleName.dropRight(1),
        relativePath,
        "seating_capacity",
        "Seating capacity of the vehicle"
      )
    )
    list.add(
      OutputDataDescription(
        this.getClass.getSimpleName.dropRight(1),
        relativePath,
        "costType",
        "Type of cost of travel incurred on the passenger"
      )
    )
    list
  }
}

object LegHistogramOutputs extends OutputDataDescriptor {

  /**
    * Get description of fields written to the output files.
    *
    * @return list of data description objects
    */
  override def getOutputDataDescriptions: java.util.List[OutputDataDescription] = {
    val outputFilePath = GraphsStatsAgentSimEventsListener.CONTROLLER_IO.getIterationFilename(0, "legHistogram.txt")
    val outputDirPath = GraphsStatsAgentSimEventsListener.CONTROLLER_IO.getOutputPath
    val relativePath = outputFilePath.replace(outputDirPath, "")
    val list = new java.util.ArrayList[OutputDataDescription]
    list.add(OutputDataDescription(this.getClass.getSimpleName.dropRight(1), relativePath, "time", "Time"))
    list.add(OutputDataDescription(this.getClass.getSimpleName.dropRight(1), relativePath, "time", "Time"))
    list.add(
      OutputDataDescription(
        this.getClass.getSimpleName.dropRight(1),
        relativePath,
        "departures_all",
        "Total number of departures on all modes"
      )
    )
    list.add(
      OutputDataDescription(
        this.getClass.getSimpleName.dropRight(1),
        relativePath,
        "arrivals_all",
        "Total number of arrivals on all modes"
      )
    )
    list.add(
      OutputDataDescription(this.getClass.getSimpleName.dropRight(1), relativePath, "duration", "Duration of travel")
    )
    list.add(
      OutputDataDescription(
        this.getClass.getSimpleName.dropRight(1),
        relativePath,
        "stuck_all",
        "Total number of travels that got stuck on all modes"
      )
    )
    list.add(
      OutputDataDescription(
        this.getClass.getSimpleName.dropRight(1),
        relativePath,
        "en-route_all",
        "Total number of travels by all modes"
      )
    )
    list.add(
      OutputDataDescription(
        this.getClass.getSimpleName.dropRight(1),
        relativePath,
        "departures_car",
        "Total number of departures by car"
      )
    )
    list.add(
      OutputDataDescription(
        this.getClass.getSimpleName.dropRight(1),
        relativePath,
        "arrivals_car",
        "Total number of departures by car"
      )
    )
    list.add(
      OutputDataDescription(
        this.getClass.getSimpleName.dropRight(1),
        relativePath,
        "stuck_car",
        "Total number of travels that got stuck while travelling by car"
      )
    )
    list.add(
      OutputDataDescription(
        this.getClass.getSimpleName.dropRight(1),
        relativePath,
        "en-route_car",
        "Total number of travels made by car"
      )
    )
    list.add(
      OutputDataDescription(
        this.getClass.getSimpleName.dropRight(1),
        relativePath,
        "departures_drive_transit",
        "Total number of departures by drive to transit"
      )
    )
    list.add(
      OutputDataDescription(
        this.getClass.getSimpleName.dropRight(1),
        relativePath,
        "arrivals_drive_transit",
        "Total number of arrivals by drive to transit"
      )
    )
    list.add(
      OutputDataDescription(
        this.getClass.getSimpleName.dropRight(1),
        relativePath,
        "stuck_drive_transit",
        "Total number of travels that got stuck while travelling by drive to transit"
      )
    )
    list.add(
      OutputDataDescription(
        this.getClass.getSimpleName.dropRight(1),
        relativePath,
        "en-route_drive_transit",
        "Total number of travels made by drive to transit"
      )
    )
    list.add(
      OutputDataDescription(
        this.getClass.getSimpleName.dropRight(1),
        relativePath,
        "departures_ride_hail",
        "Total number of departures by ride hail"
      )
    )
    list.add(
      OutputDataDescription(
        this.getClass.getSimpleName.dropRight(1),
        relativePath,
        "arrivals_ride_hail",
        "Total number of arrivals by ride hail"
      )
    )
    list.add(
      OutputDataDescription(
        this.getClass.getSimpleName.dropRight(1),
        relativePath,
        "stuck_ride_hail",
        "Total number of travels that got stuck while travelling by ride hail"
      )
    )
    list.add(
      OutputDataDescription(
        this.getClass.getSimpleName.dropRight(1),
        relativePath,
        "en-route_ride_hail",
        "Total number of travels made by ride hail"
      )
    )
    list.add(
      OutputDataDescription(
        this.getClass.getSimpleName.dropRight(1),
        relativePath,
        "departures_walk",
        "Total number of departures on foot"
      )
    )
    list.add(
      OutputDataDescription(
        this.getClass.getSimpleName.dropRight(1),
        relativePath,
        "arrivals_walk",
        "Total number of arrivals on foot"
      )
    )
    list.add(
      OutputDataDescription(
        this.getClass.getSimpleName.dropRight(1),
        relativePath,
        "stuck_walk",
        "Total number of travels that got stuck while travelling on foot"
      )
    )
    list.add(
      OutputDataDescription(
        this.getClass.getSimpleName.dropRight(1),
        relativePath,
        "en-route_walk",
        "Total number of travels made on foot"
      )
    )
    list.add(
      OutputDataDescription(
        this.getClass.getSimpleName.dropRight(1),
        relativePath,
        "departures_walk_transit",
        "Total number of departures by walk to transit"
      )
    )
    list.add(
      OutputDataDescription(
        this.getClass.getSimpleName.dropRight(1),
        relativePath,
        "arrivals_walk_transit",
        "Total number of arrivals by walk to transit"
      )
    )
    list.add(
      OutputDataDescription(
        this.getClass.getSimpleName.dropRight(1),
        relativePath,
        "stuck_walk_transit",
        "Total number of travels that got stuck while travelling by walk to transit"
      )
    )
    list.add(
      OutputDataDescription(
        this.getClass.getSimpleName.dropRight(1),
        relativePath,
        "en-route_walk_transit",
        "Total number of travels made by walk to transit"
      )
    )
    list
  }
}

object RideHailTripDistanceOutputs extends OutputDataDescriptor {

  /**
    * Get description of fields written to the output files.
    *
    * @return list of data description objects
    */
  override def getOutputDataDescriptions: java.util.List[OutputDataDescription] = {
    val outputFilePath =
      GraphsStatsAgentSimEventsListener.CONTROLLER_IO.getIterationFilename(0, "rideHailTripDistance.csv")
    val outputDirPath = GraphsStatsAgentSimEventsListener.CONTROLLER_IO.getOutputPath
    val relativePath = outputFilePath.replace(outputDirPath, "")
    val list = new java.util.ArrayList[OutputDataDescription]
    list.add(OutputDataDescription(this.getClass.getSimpleName.dropRight(1), relativePath, "hour", "Hour of the day"))
    list.add(
      OutputDataDescription(
        this.getClass.getSimpleName.dropRight(1),
        relativePath,
        "numPassengers",
        "Number of passengers travelling in the ride hail"
      )
    )
    list.add(
      OutputDataDescription(
        this.getClass.getSimpleName.dropRight(1),
        relativePath,
        "vkt",
        "Total number of kilometers travelled by the ride hail vehicle"
      )
    )
    list
  }
}

object TripDurationOutputs extends OutputDataDescriptor {

  /**
    * Get description of fields written to the output files.
    *
    * @return list of data description objects
    */
  override def getOutputDataDescriptions: java.util.List[OutputDataDescription] = {
    val outputFilePath = GraphsStatsAgentSimEventsListener.CONTROLLER_IO.getIterationFilename(0, "tripDuration.txt")
    val outputDirPath = GraphsStatsAgentSimEventsListener.CONTROLLER_IO.getOutputPath
    val relativePath = outputFilePath.replace(outputDirPath, "")
    val list = new java.util.ArrayList[OutputDataDescription]
    list.add(OutputDataDescription(this.getClass.getSimpleName.dropRight(1), relativePath, "pattern", "Pattern"))
    list.add(OutputDataDescription(this.getClass.getSimpleName.dropRight(1), relativePath, "(5*i)+", "Value"))
    list
  }
}

object BiasErrorGraphDataOutputs extends OutputDataDescriptor {

  /**
    * Get description of fields written to the output files.
    *
    * @return list of data description objects
    */
  override def getOutputDataDescriptions: java.util.List[OutputDataDescription] = {
    val outputFilePath =
      GraphsStatsAgentSimEventsListener.CONTROLLER_IO.getIterationFilename(0, "biasErrorGraphData.txt")
    val outputDirPath = GraphsStatsAgentSimEventsListener.CONTROLLER_IO.getOutputPath
    val relativePath = outputFilePath.replace(outputDirPath, "")
    val list = new java.util.ArrayList[OutputDataDescription]
    list.add(OutputDataDescription(this.getClass.getSimpleName.dropRight(1), relativePath, "hour", "Hour of the day"))
    list.add(
      OutputDataDescription(
        this.getClass.getSimpleName.dropRight(1),
        relativePath,
        "mean relative error",
        "Mean relative error"
      )
    )
    list.add(
      OutputDataDescription(this.getClass.getSimpleName.dropRight(1), relativePath, "mean bias", "Mean bias value")
    )
    list
  }
}

object BiasNormalizedErrorGraphDataOutputs extends OutputDataDescriptor {

  /**
    * Get description of fields written to the output files.
    *
    * @return list of data description objects
    */
  override def getOutputDataDescriptions: java.util.List[OutputDataDescription] = {
    val outputFilePath =
      GraphsStatsAgentSimEventsListener.CONTROLLER_IO.getIterationFilename(0, "biasNormalizedErrorGraphData.txt")
    val outputDirPath = GraphsStatsAgentSimEventsListener.CONTROLLER_IO.getOutputPath
    val relativePath = outputFilePath.replace(outputDirPath, "")
    val list = new java.util.ArrayList[OutputDataDescription]
    list.add(OutputDataDescription(this.getClass.getSimpleName.dropRight(1), relativePath, "hour", "Hour of the day"))
    list.add(
      OutputDataDescription(
        this.getClass.getSimpleName.dropRight(1),
        relativePath,
        "mean normalized relative error",
        "Mean normalized relative error"
      )
    )
    list.add(
      OutputDataDescription(this.getClass.getSimpleName.dropRight(1), relativePath, "mean bias", "Mean bias value")
    )
    list
  }
}<|MERGE_RESOLUTION|>--- conflicted
+++ resolved
@@ -5,18 +5,14 @@
 import scala.collection.JavaConverters._
 
 import akka.actor.ActorSystem
-<<<<<<< HEAD
 import beam.agentsim.agents.ridehail
 import beam.agentsim.agents.ridehail.RideHailSurgePricingManager
 import beam.analysis.physsim.{PhyssimCalcLinkSpeedDistributionStats, PhyssimCalcLinkSpeedStats}
-import beam.analysis.plots._
-import beam.analysis.via.ExpectedMaxUtilityHeatMap
-=======
 import beam.agentsim.agents.ridehail.RideHailSurgePricingManager
 import beam.analysis.physsim.{PhyssimCalcLinkSpeedDistributionStatsObject, PhyssimCalcLinkSpeedStatsObject}
 import beam.analysis.plots._
+import beam.analysis.via.ExpectedMaxUtilityHeatMap
 import beam.analysis.via.{ExpectedMaxUtilityHeatMap, ExpectedMaxUtilityHeatMapObject}
->>>>>>> cc44d0f1
 import beam.utils.OutputDataDescriptor
 import com.conveyal.r5.transit.TransportNetwork
 import com.google.inject.Inject
@@ -60,50 +56,6 @@
   }
 
   /**
-<<<<<<< HEAD
-    * creates and collects instances of all output file generating classes
-    * @return collected class instances
-    */
-  private def getClassesGeneratingOutputs(event: ControlerEvent): List[OutputDataDescriptor] = List(
-    new ModeChosenAnalysis(new ModeChosenAnalysis.ModeChosenComputation, this.beamServices.beamConfig),
-    new RealizedModeAnalysis(new RealizedModeAnalysis.RealizedModesStatsComputation, writeGraphs),
-    new RideHailRevenueAnalysis(new RideHailSurgePricingManager(this.beamServices)),
-    new PersonTravelTimeAnalysis(new PersonTravelTimeAnalysis.PersonTravelTimeComputation, writeGraphs),
-    new FuelUsageAnalysis(new FuelUsageAnalysis.FuelUsageStatsComputation, writeGraphs),
-    new ExpectedMaxUtilityHeatMap(
-      this.eventsManager,
-      this.scenario.getNetwork,
-      event.getServices.getControlerIO,
-      this.beamServices.beamConfig.beam.outputs.writeEventsInterval
-    ),
-    new PhyssimCalcLinkSpeedStats(scenario.getNetwork, event.getServices.getControlerIO, beamServices.beamConfig),
-    new PhyssimCalcLinkSpeedDistributionStats(
-      scenario.getNetwork,
-      event.getServices.getControlerIO,
-      beamServices.beamConfig
-    ),
-    new RideHailWaitingAnalysis(new RideHailWaitingAnalysis.WaitingStatsComputation, beamServices.beamConfig),
-    new GraphSurgePricing(new RideHailSurgePricingManager(beamServices)),
-    new RideHailingWaitingSingleAnalysis(
-      beamServices.beamConfig,
-      new RideHailingWaitingSingleAnalysis.RideHailingWaitingSingleComputation
-    ),
-    new ridehail.RideHailManager.OutputData,
-    StopWatchOutputs,
-    ScoreStatsOutputs,
-    SummaryStatsOutputs,
-    CountsCompareOutputs,
-    EventOutputs,
-    LegHistogramOutputs,
-    RideHailTripDistanceOutputs,
-    TripDurationOutputs,
-    BiasErrorGraphDataOutputs,
-    BiasNormalizedErrorGraphDataOutputs
-  )
-
-  /**
-=======
->>>>>>> cc44d0f1
     * Writes data to the output file at specified path.
     * @param filePath path of the output file to write data to
     * @param fileHeader an optional header to be appended (if any)
@@ -151,7 +103,6 @@
     RideHailWaitingAnalysisObject,
     GraphSurgePricingObject,
     RideHailingWaitingSingleAnalysisObject,
-    BeamMobsim,
     StopWatchOutputs,
     ScoreStatsOutputs,
     SummaryStatsOutputs,
