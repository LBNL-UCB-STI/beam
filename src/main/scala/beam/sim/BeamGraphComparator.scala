--- conflicted
+++ resolved
@@ -25,12 +25,8 @@
     */
   private def generateHtml(
     files: mutable.HashMap[(String, String), Map[String, Array[(String, File)]]],
-<<<<<<< HEAD
-    iterationsCount: Int
-=======
     iterationsCount: Int,
     event: ControlerEvent
->>>>>>> 41ed489a
   ): Elem = {
     val scriptToDisplayAllImages =
       """function displayAllGraphs(images){
@@ -155,18 +151,6 @@
         case _                         => ""
       }) -> f
     }
-<<<<<<< HEAD
-    //Group chart files by name (2 level group)
-    val chartsGroupedByPrefix: Map[String, Map[String, Array[(String, File)]]] = fileNames
-      .groupBy(_._1)
-      .groupBy(f => {
-        val index = f._1.indexOf("_")
-        if (index == -1)
-          f._1
-        else
-          f._1.substring(0, index)
-      })
-=======
 
     val knownChartPrefixes = List(
       "rideHail",
@@ -186,21 +170,12 @@
           .collectFirst { case prefix if grouping._1.startsWith(prefix) => prefix.capitalize }
           .getOrElse("Misc")
     )
->>>>>>> 41ed489a
     val subGroups = mutable.HashMap.empty[(String, String), Map[String, Array[(String, File)]]]
     // set priorities for the grouped chart files
     chartsGroupedByPrefix.foreach(gc => {
       if (gc._2.size == 1) {
         val key = gc._2.headOption.map(_._1).getOrElse("")
         key match {
-<<<<<<< HEAD
-          case "mode_choice"   => subGroups.put("P01" -> key, gc._2)
-          case "energy_use"    => subGroups.put("P02" -> key, gc._2)
-          case "realized_mode" => subGroups.put("P03" -> key, gc._2)
-          case _ =>
-            val map = subGroups.getOrElse("P99" -> "Misc", Map.empty)
-            subGroups.put("P99" -> "Misc", gc._2 ++ map)
-=======
           case "modeChoice"   => subGroups.put("P01" -> key, gc._2)
           case "energyUse"    => subGroups.put("P02" -> key, gc._2)
           case "realizedMode" => subGroups.put("P03" -> key, gc._2)
@@ -208,18 +183,13 @@
           case _ =>
             val map = subGroups.getOrElse("P04" -> key, Map.empty)
             subGroups.put("P04" -> key, gc._2 ++ map)
->>>>>>> 41ed489a
         }
       } else
         subGroups.put("P04" + gc._1.headOption.getOrElse("") -> gc._1, gc._2)
     })
     //Generate graph comparison html element and write it to the html page at desired location
     val bw = new BufferedWriter(new FileWriter(event.getServices.getControlerIO.getOutputPath + "/comparison.html"))
-<<<<<<< HEAD
-    val htmlElem = this.generateHtml(subGroups, numberOfIterations)
-=======
     val htmlElem = this.generateHtml(subGroups, numberOfIterations, event)
->>>>>>> 41ed489a
     try {
       bw.write(htmlElem.mkString)
     } catch {
