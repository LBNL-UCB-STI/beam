--- conflicted
+++ resolved
@@ -150,18 +150,6 @@
         case _                         => ""
       }) -> f
     }
-<<<<<<< HEAD
-    //Group chart files by name (2 level group)
-    val chartsGroupedByPrefix: Map[String, Map[String, Array[(String, File)]]] = fileNames
-      .groupBy(_._1)
-      .groupBy(f => {
-        val index = f._1.indexOf("_")
-        if (index == -1)
-          f._1
-        else
-          f._1.substring(0, index)
-      })
-=======
 
     val knownChartPrefixes = List(
       "rideHail",
@@ -181,21 +169,12 @@
           .collectFirst { case prefix if grouping._1.startsWith(prefix) => prefix.capitalize }
           .getOrElse("Misc")
     )
->>>>>>> cc0ac9ae
     val subGroups = mutable.HashMap.empty[(String, String), Map[String, Array[(String, File)]]]
     // set priorities for the grouped chart files
     chartsGroupedByPrefix.foreach(gc => {
       if (gc._2.size == 1) {
         val key = gc._2.headOption.map(_._1).getOrElse("")
         key match {
-<<<<<<< HEAD
-          case "mode_choice"   => subGroups.put("P01" -> key, gc._2)
-          case "energy_use"    => subGroups.put("P02" -> key, gc._2)
-          case "realized_mode" => subGroups.put("P03" -> key, gc._2)
-          case _ =>
-            val map = subGroups.getOrElse("P99" -> "Misc", Map.empty)
-            subGroups.put("P99" -> "Misc", gc._2 ++ map)
-=======
           case "modeChoice"   => subGroups.put("P01" -> key, gc._2)
           case "energyUse"    => subGroups.put("P02" -> key, gc._2)
           case "realizedMode" => subGroups.put("P03" -> key, gc._2)
@@ -203,7 +182,6 @@
           case _ =>
             val map = subGroups.getOrElse("P04" -> key, Map.empty)
             subGroups.put("P04" -> key, gc._2 ++ map)
->>>>>>> cc0ac9ae
         }
       } else
         subGroups.put("P04" + gc._1.headOption.getOrElse("") -> gc._1, gc._2)
