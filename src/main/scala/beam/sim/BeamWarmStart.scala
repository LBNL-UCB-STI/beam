package beam.sim

import java.io.{File, FileNotFoundException}
import java.nio.file.{Files, Paths}
import java.util.concurrent.TimeUnit
import java.util.concurrent.atomic.AtomicReference

import akka.actor.ActorRef
import beam.router.BeamRouter.{UpdateTravelTimeLocal, UpdateTravelTimeRemote}
import beam.router.LinkTravelTimeContainer
import beam.sim.config.{BeamConfig, BeamExecutionConfig}
import beam.utils.UnzipUtility._
import beam.utils.{FileUtils, TravelTimeCalculatorHelper}
import com.typesafe.scalalogging.LazyLogging
import org.apache.commons.io.FilenameUtils.getName
import org.matsim.api.core.v01.Scenario
import org.matsim.core.config.groups.TravelTimeCalculatorConfigGroup
import org.matsim.core.router.util.TravelTime
import scala.compat.java8.StreamConverters._
import scala.util.Try

class BeamWarmStart private (beamConfig: BeamConfig) extends LazyLogging {
  val isWarmMode: Boolean = beamConfig.beam.warmStart.enabled
  if (!isWarmMode) {
    throw new IllegalStateException("BeamWarmStart cannot be initialized since warmstart is disabled")
  }

  private val srcPath = beamConfig.beam.warmStart.path

  private lazy val linkStatsFilePath: Option[String] = {
    val linkStatsFileName = "linkstats.csv.gz"
    getWarmStartFilePath(linkStatsFileName, rootFirst = false) match {
      case result @ Some(filePath: String) if Files.isRegularFile(Paths.get(filePath)) =>
        logger.info("Read travel times from {}.", filePath)
        result
      case _ =>
        logger.warn("Travel times failed to warm start, stats not found for file ( {} )", linkStatsFileName)
        None
    }
  }

  private def compressedLocation(description: String, fileName: String, rootFirst: Boolean = true): String = {
    getWarmStartFilePath(fileName, rootFirst) match {
      case Some(compressedFileFullPath) =>
        logger.info(
          s"compressedLocation: description: ${description}, fileName: $fileName, compressedFileFullPath: $compressedFileFullPath"
        )
        if (Files.isRegularFile(Paths.get(compressedFileFullPath))) {
          extractFileFromZip(parentRunPath, compressedFileFullPath, fileName)
        } else {
          throwErrorFileNotFound(description, compressedFileFullPath)
        }
      case None =>
        throwErrorFileNotFound(description, srcPath)
    }
  }

  private def notCompressedLocation(description: String, fileName: String, rootFirst: Boolean): String = {
    getWarmStartFilePath(fileName, rootFirst) match {
      case Some(fileFullPath) if Files.isRegularFile(Paths.get(fileFullPath)) =>
        logger.info(s"**** warmStartFile method fileName:[$fileName]. notCompressedFile:[$fileFullPath]")
        fileFullPath
      case _ =>
        throwErrorFileNotFound(description, srcPath)
    }
  }

  @throws(classOf[FileNotFoundException])
  private def throwErrorFileNotFound(fileDesc: String, path: String): String = {
    throw new FileNotFoundException(s"Warmstart configuration is invalid. [$fileDesc] not found at path [$path]")
  }

  private def extractFileFromZip(runPath: String, zipFileFullPath: String, fileName: String): String = {
    val newFileName = fileName.dropRight(".gz".length)
    val plansPath = Paths.get(runPath, s"warmstart_$newFileName").toString
    unGunzipFile(zipFileFullPath, plansPath, false)
    plansPath
  }

  def getWarmStartFilePath(warmStartFile: String, rootFirst: Boolean = true): Option[String] = {
    lazy val itrFile: Option[String] = findIterationWarmStartFile(warmStartFile, parentRunPath)
    lazy val rootFile: Option[String] = findRootWarmStartFile(warmStartFile)

    if (rootFirst) {
      rootFile.fold(itrFile)(Some(_))
    } else {
      itrFile.fold(rootFile)(Some(_))
    }
  }

  private def findRootWarmStartFile(warmStartFile: String): Option[String] = {
    val search = findFileInDir(warmStartFile, parentRunPath)

    if (search.nonEmpty) {
      search

    } else {
      val iters = getITERSPath(parentRunPath)

      if (iters.nonEmpty) {
        findFileInDir(warmStartFile, Paths.get(iters.head).getParent.toString)

      } else {
        Files.walk(Paths.get(parentRunPath)).toScala[Stream].map(_.toString).find(_.endsWith(warmStartFile))
      }
    }
  }

  private def findIterationWarmStartFile(itFile: String, runPath: String): Option[String] = {
    getITERSPath(runPath) match {
      case Some(iterBase) =>
        findIterationContainsFile(itFile, iterBase) match {
          case Some(warmIteration) =>
            Some(
              Paths.get(iterBase, s"it.$warmIteration", s"$warmIteration.$itFile").toString
            )
          case None =>
            None
        }
      case None =>
        None
    }
  }

  private def findIterationContainsFile(itFile: String, iterBase: String) = {
    new File(iterBase)
      .list()
      .filter(_.startsWith("it."))
      .map(_.split('.')(1).toInt)
      .sorted
      .reverse
      .find(isFilePresentInIteration(itFile, iterBase, _))
  }

  private def isFilePresentInIteration(itFile: String, itrBaseDir: String, itr: Int): Boolean = {
    val linkStats = Paths.get(itrBaseDir, s"it.$itr", s"$itr.$itFile")
    Files.isRegularFile(linkStats)
  }

  private def getITERSPath(runPath: String): Option[String] = {
    Files
      .walk(Paths.get(runPath))
      .toScala[Stream]
      .map(_.toString)
      .find(p => "ITERS".equals(getName(p)))
  }

  private def findFileInDir(file: String, dir: String): Option[String] = {
    new File(dir).listFiles().map(_.getAbsolutePath).find(_.endsWith(file))
  }

<<<<<<< HEAD
  private lazy val parentRunPath: String = {
    if (isZipArchive(srcPath)) {
      var archivePath = srcPath
      if (isOutputBucketUrl(srcPath)) {
        archivePath = Paths.get(getTempDirectoryPath, getName(srcPath)).toString
        downloadFile(srcPath, archivePath)
      }
      val runPath = Paths.get(getTempDirectoryPath, getBaseName(srcPath)).toString
      unzip(archivePath, runPath, false)

      runPath
    } else {
      srcPath
    }
  }

  private def isOutputBucketUrl(source: String): Boolean = {
    assert(source != null)
    source.startsWith("https") && source.contains("amazonaws.com")
  }

  private def isZipArchive(source: String): Boolean = {
    assert(source != null)
    "zip".equalsIgnoreCase(getExtension(source))
  }

=======
  private lazy val parentRunPath: String =
    FileUtils.downloadAndUnpackIfNeeded(srcPath, "https://s3.us-east-2.amazonaws.com/beam-outputs/")

  private def getTravelTime(statsFile: String): TravelTime = {
    val binSize = beamConfig.beam.agentsim.timeBinSize

    new LinkTravelTimeContainer(statsFile, binSize, maxHour)
  }
>>>>>>> f3353119
}

object BeamWarmStart extends LazyLogging {

  private val reference = new AtomicReference[BeamWarmStart]()

  def apply(beamConfig: BeamConfig): BeamWarmStart = {
    reference.updateAndGet { current =>
      if (current == null) {
        new BeamWarmStart(beamConfig)
      } else {
        current
      }
    }
  }

  def updateRemoteRouter(scenario: Scenario, travelTime: TravelTime, maxHour: Int, beamRouter: ActorRef): Unit = {
    val map = TravelTimeCalculatorHelper.GetLinkIdToTravelTimeArray(
      scenario.getNetwork.getLinks.values(),
      travelTime,
      maxHour
    )
    beamRouter ! UpdateTravelTimeRemote(map)
  }

  def warmStartTravelTime(
    beamConfig: BeamConfig,
    calculator: TravelTimeCalculatorConfigGroup,
    beamRouter: ActorRef,
    scenario: Scenario
  ): Unit = {
    if (beamConfig.beam.warmStart.enabled) {
      val maxHour = maxHoursFromCalculator(calculator)
      readTravelTime(beamConfig, maxHour).foreach { travelTime =>
        beamRouter ! UpdateTravelTimeLocal(travelTime)
        BeamWarmStart.updateRemoteRouter(scenario, travelTime, maxHour, beamRouter)
        logger.info("Travel times successfully warm started from")
      }
    }
  }

  def readTravelTime(beamConfig: BeamConfig, maxHour: Int): Option[TravelTime] = {
    this(beamConfig).linkStatsFilePath match {
      case Some(statsFile) =>
        val binSize = beamConfig.beam.agentsim.timeBinSize
        Some(new LinkTravelTimeContainer(statsFile, binSize, maxHour))
      case None =>
        None
    }
  }

  def maxHoursFromCalculator(calculator: TravelTimeCalculatorConfigGroup): Int = {
    TimeUnit.SECONDS.toHours(calculator.getMaxTime).toInt
  }

  def updateExecutionConfig(beamExecutionConfig: BeamExecutionConfig): BeamExecutionConfig = {
    logger.error("Warmstart updateExecutionConfig")
    val beamConfig: BeamConfig = beamExecutionConfig.beamConfig

    if (beamConfig.beam.warmStart.enabled) {
      val instance = BeamWarmStart(beamConfig)
      val matsimConfig = beamExecutionConfig.matsimConfig

      if (beamConfig.beam.router.skim.writeSkimsInterval == 0 && beamConfig.beam.warmStart.enabled) {
        logger.warn(
          "Beam skims are not being written out - skims will be missing for warm starting from the output of this run!"
        )
      }
      val configAgents = beamConfig.beam.agentsim.agents
      val scenarioConfig = beamConfig.beam.exchange.scenario

      val populationAttributesXml = instance.compressedLocation("Person attributes", "outputPersonAttributes.xml.gz")
      matsimConfig.plans().setInputPersonAttributeFile(populationAttributesXml)
<<<<<<< HEAD
      val populationAttributesCsv =
        instance.notCompressedLocation("Person attributes", "population.csv", rootFirst = true)
=======
      val populationAttributesCsv = instance.compressedLocation("Population", "population.csv.gz")
>>>>>>> f3353119

      // We need to get the plans from the iteration folder, not root!
      val plansXml = instance.compressedLocation("Plans.xml", "plans.xml.gz", rootFirst = false)
      matsimConfig.plans().setInputFile(plansXml)
<<<<<<< HEAD
      val plansCsv = instance.notCompressedLocation("Plans", "plans.csv", rootFirst = false)

      val houseHoldsCsv = instance.notCompressedLocation("Households", "households.csv", rootFirst = true)

      val vehiclesCsv = instance.notCompressedLocation("Households", "vehicles.csv", rootFirst = true)
=======
      // We need to get the plans from the iteration folder, not root!
      val plansCsv = instance.compressedLocation("Plans.csv", "plans.csv.gz", rootFirst = false)

      val houseHoldsCsv = instance.compressedLocation("Households", "households.csv.gz")

      val vehiclesCsv = instance.compressedLocation("Vehicles", "vehicles.csv.gz")
>>>>>>> f3353119

      val rideHailFleetCsv = instance.compressedLocation("Ride-hail fleet state", "rideHailFleet.csv.gz")
      val newRideHailInit = {
        val updatedInitCfg = configAgents.rideHail.initialization.copy(filePath = rideHailFleetCsv, initType = "FILE")
        configAgents.rideHail.copy(initialization = updatedInitCfg)
      }

      val newConfigAgents = {
        val newPlans = {
          configAgents.plans
            .copy(inputPersonAttributesFilePath = populationAttributesCsv, inputPlansFilePath = plansCsv)
        }

        val newHouseHolds = configAgents.households.copy(inputFilePath = houseHoldsCsv)

        val newVehicles = configAgents.vehicles.copy(vehiclesFilePath = vehiclesCsv)

        configAgents.copy(
          plans = newPlans,
          households = newHouseHolds,
          vehicles = newVehicles,
          rideHail = newRideHailInit
        )
      }

      val newAgentSim = beamConfig.beam.agentsim.copy(agents = newConfigAgents)

      val newExchange = {
        val newExchangeScenario = beamConfig.beam.exchange.scenario.copy(source = "Beam", fileFormat = "csv")
        beamConfig.beam.exchange.copy(scenario = newExchangeScenario)
      }

      val newWarmStart = {
        val newSkimsFilePath = Try(instance.compressedLocation("Skims file", "skims.csv.gz")).getOrElse("")
        val newSkimPlusFilePath = Try(instance.compressedLocation("Skim plus", "skimsPlus.csv.gz")).getOrElse("")
        val newRouteHistoryFilePath =
          Try(instance.compressedLocation("Route history", "routeHistory.csv.gz")).getOrElse("")

        beamConfig.beam.warmStart.copy(
          skimsFilePath = newSkimsFilePath,
          skimsPlusFilePath = newSkimPlusFilePath,
          routeHistoryFilePath = newRouteHistoryFilePath
        )
      }

      val newBeam = beamConfig.beam.copy(agentsim = newAgentSim, exchange = newExchange, warmStart = newWarmStart)
      val newBeamConfig = beamConfig.copy(beam = newBeam)

      beamExecutionConfig.copy(beamConfig = newBeamConfig)
    } else {
      beamExecutionConfig
    }
  }
}<|MERGE_RESOLUTION|>--- conflicted
+++ resolved
@@ -149,34 +149,6 @@
     new File(dir).listFiles().map(_.getAbsolutePath).find(_.endsWith(file))
   }
 
-<<<<<<< HEAD
-  private lazy val parentRunPath: String = {
-    if (isZipArchive(srcPath)) {
-      var archivePath = srcPath
-      if (isOutputBucketUrl(srcPath)) {
-        archivePath = Paths.get(getTempDirectoryPath, getName(srcPath)).toString
-        downloadFile(srcPath, archivePath)
-      }
-      val runPath = Paths.get(getTempDirectoryPath, getBaseName(srcPath)).toString
-      unzip(archivePath, runPath, false)
-
-      runPath
-    } else {
-      srcPath
-    }
-  }
-
-  private def isOutputBucketUrl(source: String): Boolean = {
-    assert(source != null)
-    source.startsWith("https") && source.contains("amazonaws.com")
-  }
-
-  private def isZipArchive(source: String): Boolean = {
-    assert(source != null)
-    "zip".equalsIgnoreCase(getExtension(source))
-  }
-
-=======
   private lazy val parentRunPath: String =
     FileUtils.downloadAndUnpackIfNeeded(srcPath, "https://s3.us-east-2.amazonaws.com/beam-outputs/")
 
@@ -185,7 +157,6 @@
 
     new LinkTravelTimeContainer(statsFile, binSize, maxHour)
   }
->>>>>>> f3353119
 }
 
 object BeamWarmStart extends LazyLogging {
@@ -259,30 +230,18 @@
 
       val populationAttributesXml = instance.compressedLocation("Person attributes", "outputPersonAttributes.xml.gz")
       matsimConfig.plans().setInputPersonAttributeFile(populationAttributesXml)
-<<<<<<< HEAD
-      val populationAttributesCsv =
-        instance.notCompressedLocation("Person attributes", "population.csv", rootFirst = true)
-=======
-      val populationAttributesCsv = instance.compressedLocation("Population", "population.csv.gz")
->>>>>>> f3353119
+      val populationAttributesCsv = instance.compressedLocation("Population", "population.csv.gz", rootFirst = true)
 
       // We need to get the plans from the iteration folder, not root!
       val plansXml = instance.compressedLocation("Plans.xml", "plans.xml.gz", rootFirst = false)
       matsimConfig.plans().setInputFile(plansXml)
-<<<<<<< HEAD
-      val plansCsv = instance.notCompressedLocation("Plans", "plans.csv", rootFirst = false)
-
-      val houseHoldsCsv = instance.notCompressedLocation("Households", "households.csv", rootFirst = true)
-
-      val vehiclesCsv = instance.notCompressedLocation("Households", "vehicles.csv", rootFirst = true)
-=======
+
       // We need to get the plans from the iteration folder, not root!
       val plansCsv = instance.compressedLocation("Plans.csv", "plans.csv.gz", rootFirst = false)
-
-      val houseHoldsCsv = instance.compressedLocation("Households", "households.csv.gz")
-
-      val vehiclesCsv = instance.compressedLocation("Vehicles", "vehicles.csv.gz")
->>>>>>> f3353119
+      
+      val houseHoldsCsv = instance.compressedLocation("Households", "households.csv.gz", rootFirst = true)
+
+      val vehiclesCsv = instance.compressedLocation("Vehicles", "vehicles.csv.gz", rootFirst = true)
 
       val rideHailFleetCsv = instance.compressedLocation("Ride-hail fleet state", "rideHailFleet.csv.gz")
       val newRideHailInit = {
