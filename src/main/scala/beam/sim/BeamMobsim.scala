package beam.sim

import java.awt.Color
import java.lang.Double
import java.util
import java.util.Random
import java.util.concurrent.TimeUnit
import java.util.stream.Stream
import akka.actor.Status.Success
import akka.actor.{Actor, ActorLogging, ActorRef, ActorSystem, Cancellable, DeadLetter, Identify, Props, Terminated}
import akka.pattern.ask
import akka.util.Timeout
import beam.agentsim.agents.BeamAgent.Finish
import beam.agentsim.agents.modalbehaviors.DrivesVehicle.BeamVehicleStateUpdate
import beam.agentsim.agents.ridehail.RideHailManager.{
  BufferedRideHailRequestsTrigger,
  NotifyIterationEnds,
  RideHailRepositioningTrigger
}
import beam.agentsim.agents.ridehail.{
  RideHailAgent,
  RideHailIterationHistory,
  RideHailManager,
  RideHailSurgePricingManager
}
import beam.agentsim.agents.vehicles.EnergyEconomyAttributes.Powertrain
import beam.agentsim.agents.vehicles._
import beam.agentsim.agents.{BeamAgent, InitializeTrigger, Population}
import beam.agentsim.infrastructure.ParkingManager.ParkingStockAttributes
import beam.agentsim.infrastructure.ZonalParkingManager
import beam.agentsim.scheduler.BeamAgentScheduler
import beam.agentsim.scheduler.BeamAgentScheduler.{CompletionNotice, ScheduleTrigger, StartSchedule}
import beam.analysis.plots.GraphsStatsAgentSimEventsListener
import beam.router.BeamRouter.{InitTransit, UpdateTravelTimeLocal, UpdateTravelTimeRemote}
import beam.router.FreeFlowTravelTime
import beam.router.osm.TollCalculator
import beam.sim.metrics.MetricsSupport
import beam.sim.monitoring.ErrorListener
import beam.utils._
import beam.utils.matsim_conversion.ShapeUtils.QuadTreeBounds
import com.conveyal.r5.transit.TransportNetwork
import com.google.inject.Inject
import com.typesafe.scalalogging.LazyLogging
import org.matsim.api.core.v01.population.{Activity, Person}
import org.matsim.api.core.v01.{Coord, Id, Scenario}
import org.matsim.core.api.experimental.events.EventsManager
import org.matsim.core.config.groups.TravelTimeCalculatorConfigGroup
import org.matsim.core.mobsim.framework.Mobsim
import org.matsim.core.utils.misc.Time
import org.matsim.households.Household

import scala.collection.JavaConverters._
import scala.collection.mutable
import scala.collection.mutable.ArrayBuffer
import scala.concurrent.Await
import scala.concurrent.duration._

/**
  * AgentSim.
  *
  * Created by sfeygin on 2/8/17.
  */
class BeamMobsim @Inject()(
  val beamServices: BeamServices,
  val transportNetwork: TransportNetwork,
  val tollCalculator: TollCalculator,
  val scenario: Scenario,
  val eventsManager: EventsManager,
  val actorSystem: ActorSystem,
  val rideHailSurgePricingManager: RideHailSurgePricingManager,
  val rideHailIterationHistory: RideHailIterationHistory
) extends Mobsim
    with LazyLogging
    with MetricsSupport {
  private implicit val timeout: Timeout = Timeout(50000, TimeUnit.SECONDS)

  var memoryLoggingTimerActorRef: ActorRef = _
  var memoryLoggingTimerCancellable: Cancellable = _

  var rideHailAgents: ArrayBuffer[ActorRef] = new ArrayBuffer()

  val rideHailHouseholds: mutable.Set[Id[Household]] = mutable.Set()

  var debugActorWithTimerActorRef: ActorRef = _
  var debugActorWithTimerCancellable: Cancellable = _

  final val fileBaseName = "rideHailInitialLocation"
  /*
    var rideHailSurgePricingManager: RideHailSurgePricingManager = injector.getInstance(classOf[BeamServices])
    new RideHailSurgePricingManager(beamServices.beamConfig,beamServices.taz);*/

  def getQuadTreeBound[p <: Person](persons: Stream[p]): QuadTreeBounds = {

    var minX: Double = null
    var maxX: Double = null
    var minY: Double = null
    var maxY: Double = null

    persons.forEach { person =>
      val planElementsIterator =
        person.getSelectedPlan.getPlanElements.iterator()
      while (planElementsIterator.hasNext) {
        val planElement = planElementsIterator.next()
        planElement match {
          case activity: Activity =>
            val coord = activity.getCoord
            minX = if (minX == null || minX > coord.getX) coord.getX else minX
            maxX = if (maxX == null || maxX < coord.getX) coord.getX else maxX
            minY = if (minY == null || minY > coord.getY) coord.getY else minY
            maxY = if (maxY == null || maxY < coord.getY) coord.getY else maxY
          case _ =>
        }
      }
    }

    QuadTreeBounds(minX, minY, maxX, maxY)
  }

  override def run(): Unit = {
    logger.info("Starting Iteration")
    startMeasuringIteration(beamServices.iterationNumber)
    logger.info("Preparing new Iteration (Start)")
    startSegment("iteration-preparation", "mobsim")

    if (beamServices.beamConfig.beam.debug.debugEnabled)
      logger.info(DebugLib.gcAndGetMemoryLogMessage("run.start (after GC): "))
    beamServices.startNewIteration()
    eventsManager.initProcessing()
    val iteration = actorSystem.actorOf(
      Props(
        new Actor with ActorLogging {
          var runSender: ActorRef = _
          private val errorListener = context.actorOf(ErrorListener.props())
          context.watch(errorListener)
          context.system.eventStream
            .subscribe(errorListener, classOf[BeamAgent.TerminatedPrematurelyEvent])
          private val scheduler = context.actorOf(
            Props(
              classOf[BeamAgentScheduler],
              beamServices.beamConfig,
              Time.parseTime(beamServices.beamConfig.matsim.modules.qsim.endTime).toInt,
              beamServices.beamConfig.beam.agentsim.schedulerParallelismWindow,
              new StuckFinder(beamServices.beamConfig.beam.debug.stuckAgentDetection)
            ),
            "scheduler"
          )
          context.system.eventStream.subscribe(errorListener, classOf[DeadLetter])
          context.watch(scheduler)

          beamServices.vehicles.clear() // important to purge data from previous iteration

          private val envelopeInUTM =
            beamServices.geo.wgs2Utm(transportNetwork.streetLayer.envelope)
          envelopeInUTM.expandBy(beamServices.beamConfig.beam.spatial.boundingBoxBuffer)

          private val parkingManager = context.actorOf(
            ZonalParkingManager
              .props(beamServices, beamServices.beamRouter, ParkingStockAttributes(100)),
            "ParkingManager"
          )
          context.watch(parkingManager)

          private val rideHailManager = context.actorOf(
            RideHailManager.props(
              beamServices,
              scheduler,
              beamServices.beamRouter,
              parkingManager,
              envelopeInUTM,
              rideHailSurgePricingManager,
              rideHailIterationHistory.oscillationAdjustedTNCIterationStats
            ),
            "RideHailManager"
          )
          context.watch(rideHailManager)

          private val vehicleTypeId: Id[BeamVehicleType] = Id
            .create(
              beamServices.beamConfig.beam.agentsim.agents.rideHail.initialization.procedural.vehicleTypeId,
              classOf[BeamVehicleType]
            )

          beamServices.vehicleTypes.get(vehicleTypeId) match {
            case Some(rhVehType) =>
              if (beamServices.beamConfig.beam.agentsim.agents.rideHail.refuelThresholdInMeters >= rhVehType.primaryFuelCapacityInJoule / rhVehType.primaryFuelConsumptionInJoulePerMeter * 0.8) {
                log.error(
                  "Ride Hail refuel threshold is higher than state of energy of a vehicle fueled by a DC fast charger. This will cause an infinite loop"
                )
              }
            case None =>
              log.error(
                "Ride Hail vehicle type (param: beamServices.beamConfig.beam.agentsim.agents.rideHail.vehicleTypeId) could not be found"
              )
          }

          if (beamServices.beamConfig.beam.debug.debugActorTimerIntervalInSec > 0) {
            debugActorWithTimerActorRef = context
              .actorOf(Props(classOf[DebugActorWithTimer], rideHailManager, scheduler))
            debugActorWithTimerCancellable = prepareMemoryLoggingTimerActor(
              beamServices.beamConfig.beam.debug.debugActorTimerIntervalInSec,
              context.system,
              debugActorWithTimerActorRef
            )
          }

          private val population = context.actorOf(
            Population.props(
              scenario,
              beamServices,
              scheduler,
              transportNetwork,
              tollCalculator,
              beamServices.beamRouter,
              rideHailManager,
              parkingManager,
              eventsManager
            ),
            "population"
          )
          context.watch(population)
          Await.result(population ? Identify(0), timeout.duration)

          private val numRideHailAgents = math.round(
            beamServices.beamConfig.beam.agentsim.numAgents.toDouble * beamServices.beamConfig.beam.agentsim.agents.rideHail.initialization.procedural.numDriversAsFractionOfPopulation
          )

          val rand: Random =
            new Random(beamServices.beamConfig.matsim.modules.global.randomSeed)

          val rideHailinitialLocationSpatialPlot = new SpatialPlot(1100, 1100, 50)
          val activityLocationsSpatialPlot = new SpatialPlot(1100, 1100, 50)

          if (beamServices.matsimServices != null) {

            scenario.getPopulation.getPersons
              .values()
              .forEach(
                x =>
                  x.getSelectedPlan.getPlanElements.forEach {
                    case z: Activity =>
                      activityLocationsSpatialPlot.addPoint(PointToPlot(z.getCoord, Color.RED, 10))
                    case _ =>
                }
              )

            scenario.getPopulation.getPersons
              .values()
              .forEach(
                x => {
                  val personInitialLocation: Coord =
                    x.getSelectedPlan.getPlanElements
                      .iterator()
                      .next()
                      .asInstanceOf[Activity]
                      .getCoord
                  activityLocationsSpatialPlot
                    .addPoint(PointToPlot(personInitialLocation, Color.BLUE, 10))
                }
              )

            if (beamServices.beamConfig.beam.outputs.writeGraphs) {
              activityLocationsSpatialPlot.writeImage(
                beamServices.matsimServices.getControlerIO
                  .getIterationFilename(beamServices.iterationNumber, "activityLocations.png")
              )
            }
          }
          val quadTreeBounds: QuadTreeBounds = getQuadTreeBound(
            scenario.getPopulation.getPersons
              .values()
              .stream()
          )
<<<<<<< HEAD
          val persons: Iterable[Person] = RandomUtils.shuffle(scenario.getPopulation.getPersons.values().asScala, rand)
          persons.view.take(numRideHailAgents.toInt).foreach {
            person =>
              val personInitialLocation: Coord =
                person.getSelectedPlan.getPlanElements
                  .iterator()
                  .next()
                  .asInstanceOf[Activity]
                  .getCoord
              val rideInitialLocation: Coord =
                beamServices.beamConfig.beam.agentsim.agents.rideHail.initialLocation.name match {
                  case RideHailManager.INITIAL_RIDE_HAIL_LOCATION_HOME =>
                    val radius =
                      beamServices.beamConfig.beam.agentsim.agents.rideHail.initialLocation.home.radiusInMeters
                    new Coord(
                      personInitialLocation.getX + radius * (rand.nextDouble() - 0.5),
                      personInitialLocation.getY + radius * (rand.nextDouble() - 0.5)
                    )
                  case RideHailManager.INITIAL_RIDE_HAIL_LOCATION_UNIFORM_RANDOM =>
                    val x = quadTreeBounds.minx + (quadTreeBounds.maxx - quadTreeBounds.minx) * rand
                      .nextDouble()
                    val y = quadTreeBounds.miny + (quadTreeBounds.maxy - quadTreeBounds.miny) * rand
                      .nextDouble()
                    new Coord(x, y)
                  case RideHailManager.INITIAL_RIDE_HAIL_LOCATION_ALL_AT_CENTER =>
                    val x = quadTreeBounds.minx + (quadTreeBounds.maxx - quadTreeBounds.minx) / 2
                    val y = quadTreeBounds.miny + (quadTreeBounds.maxy - quadTreeBounds.miny) / 2
                    new Coord(x, y)
                  case RideHailManager.INITIAL_RIDE_HAIL_LOCATION_ALL_IN_CORNER =>
                    val x = quadTreeBounds.minx
                    val y = quadTreeBounds.miny
                    new Coord(x, y)
                  case unknown =>
                    log.error(s"unknown rideHail.initialLocation $unknown")
                    null
                }

              if (rideInitialLocation.getX.equals(503454.0427511351)) {
                println("here break")
              }
              val rideHailName = s"rideHailAgent-${person.getId}"

              val rideHailVehicleId = BeamVehicle.createId(person.getId, Some("rideHailVehicle"))
              //                Id.createVehicleId(s"rideHailVehicle-${person.getId}")

              val ridehailBeamVehicleTypeId =
                Id.create(beamServices.beamConfig.beam.agentsim.agents.rideHail.vehicleTypeId, classOf[BeamVehicleType])

              val ridehailBeamVehicleType = beamServices.vehicleTypes
                .getOrElse(ridehailBeamVehicleTypeId, BeamVehicleType.defaultCarBeamVehicleType)

              val rideHailAgentPersonId: Id[RideHailAgent] =
                Id.create(rideHailName, classOf[RideHailAgent])

              val powertrain = Option(ridehailBeamVehicleType.primaryFuelConsumptionInJoulePerMeter)
                .map(new Powertrain(_))
                .getOrElse(Powertrain.PowertrainFromMilesPerGallon(Powertrain.AverageMilesPerGallon))

              val rideHailBeamVehicle = new BeamVehicle(
                rideHailVehicleId,
                powertrain,
                None,
                ridehailBeamVehicleType,
                None
              )
              beamServices.vehicles += (rideHailVehicleId -> rideHailBeamVehicle)
              rideHailBeamVehicle.registerResource(rideHailManager)
=======

          beamServices.beamConfig.beam.agentsim.agents.rideHail.initialization.initType match {
            case "PROCEDURAL" =>
              var fleetData: List[RideHailFleetInitializer.FleetData] = List.empty[RideHailFleetInitializer.FleetData]
              val persons: Iterable[Person] =
                RandomUtils.shuffle(scenario.getPopulation.getPersons.values().asScala, rand)
              persons.view.take(numRideHailAgents.toInt).foreach {
                person =>
                  val personInitialLocation: Coord =
                    person.getSelectedPlan.getPlanElements
                      .iterator()
                      .next()
                      .asInstanceOf[Activity]
                      .getCoord
                  val rideInitialLocation: Coord =
                    beamServices.beamConfig.beam.agentsim.agents.rideHail.initialization.procedural.initialLocation.name match {
                      case RideHailManager.INITIAL_RIDE_HAIL_LOCATION_HOME =>
                        val radius =
                          beamServices.beamConfig.beam.agentsim.agents.rideHail.initialization.procedural.initialLocation.home.radiusInMeters
                        new Coord(
                          personInitialLocation.getX + radius * (rand.nextDouble() - 0.5),
                          personInitialLocation.getY + radius * (rand.nextDouble() - 0.5)
                        )
                      case RideHailManager.INITIAL_RIDE_HAIL_LOCATION_UNIFORM_RANDOM =>
                        val x = quadTreeBounds.minx + (quadTreeBounds.maxx - quadTreeBounds.minx) * rand
                          .nextDouble()
                        val y = quadTreeBounds.miny + (quadTreeBounds.maxy - quadTreeBounds.miny) * rand
                          .nextDouble()
                        new Coord(x, y)
                      case RideHailManager.INITIAL_RIDE_HAIL_LOCATION_ALL_AT_CENTER =>
                        val x = quadTreeBounds.minx + (quadTreeBounds.maxx - quadTreeBounds.minx) / 2
                        val y = quadTreeBounds.miny + (quadTreeBounds.maxy - quadTreeBounds.miny) / 2
                        new Coord(x, y)
                      case RideHailManager.INITIAL_RIDE_HAIL_LOCATION_ALL_IN_CORNER =>
                        val x = quadTreeBounds.minx
                        val y = quadTreeBounds.miny
                        new Coord(x, y)
                      case unknown =>
                        log.error(s"unknown rideHail.initialLocation $unknown")
                        null
                    }

                  val rideHailName = s"rideHailAgent-${person.getId}"

                  val rideHailVehicleId = BeamVehicle.createId(person.getId, Some("rideHailVehicle"))
                  //                Id.createVehicleId(s"rideHailVehicle-${person.getId}")

                  val ridehailBeamVehicleTypeId =
                    Id.create(
                      beamServices.beamConfig.beam.agentsim.agents.rideHail.initialization.procedural.vehicleTypeId,
                      classOf[BeamVehicleType]
                    )
>>>>>>> 86e93f00

                  val ridehailBeamVehicleType = beamServices.vehicleTypes
                    .getOrElse(ridehailBeamVehicleTypeId, BeamVehicleType.defaultCarBeamVehicleType)

                  val rideHailAgentPersonId: Id[RideHailAgent] =
                    Id.create(rideHailName, classOf[RideHailAgent])

                  val powertrain = Option(ridehailBeamVehicleType.primaryFuelConsumptionInJoulePerMeter)
                    .map(new Powertrain(_))
                    .getOrElse(Powertrain.PowertrainFromMilesPerGallon(Powertrain.AverageMilesPerGallon))

                  val rideHailBeamVehicle = new BeamVehicle(
                    rideHailVehicleId,
                    powertrain,
                    None,
                    ridehailBeamVehicleType
                  )
                  beamServices.vehicles += (rideHailVehicleId -> rideHailBeamVehicle)
                  rideHailBeamVehicle.registerResource(rideHailManager)

                  rideHailManager ! BeamVehicleStateUpdate(
                    rideHailBeamVehicle.getId,
                    rideHailBeamVehicle.getState
                  )

                  val rideHailAgentProps: Props = RideHailAgent.props(
                    beamServices,
                    scheduler,
                    transportNetwork,
                    tollCalculator,
                    eventsManager,
                    parkingManager,
                    rideHailAgentPersonId,
                    Id.create("RideHailManager", classOf[RideHailManager]),
                    rideHailBeamVehicle,
                    rideInitialLocation,
                    None,
                    None
                  )

                  fleetData = fleetData :+ RideHailFleetInitializer.FleetData(
                    id = rideHailBeamVehicle.id.toString,
                    rideHailManagerId = "",
                    vehicleType = vehicleTypeId.toString,
                    initialLocationX = rideInitialLocation.getX,
                    initialLocationY = rideInitialLocation.getY,
                    shifts = None,
                    geofence = None
                  )

                  val rideHailAgentRef: ActorRef =
                    context.actorOf(rideHailAgentProps, rideHailName)
                  context.watch(rideHailAgentRef)
                  scheduler ! ScheduleTrigger(InitializeTrigger(0), rideHailAgentRef)
                  rideHailAgents += rideHailAgentRef

                  rideHailinitialLocationSpatialPlot
                    .addString(StringToPlot(s"${person.getId}", rideInitialLocation, Color.RED, 20))
                  rideHailinitialLocationSpatialPlot
                    .addAgentWithCoord(
                      RideHailAgentInitCoord(rideHailAgentPersonId, rideInitialLocation)
                    )
              }

              new RideHailFleetInitializer().writeFleetData(beamServices, fleetData)

            case "FILE" =>
              new RideHailFleetInitializer().init(beamServices) foreach {
                tuple =>
                  val (fleetData, beamVehicle) = tuple
                  val rideHailAgentId = Id.create(
                    fleetData.id.replace("rideHailVehicle", RideHailAgent.idPrefix),
                    classOf[RideHailAgent]
                  )
                  val rideHailManagerId = Id.create(fleetData.rideHailManagerId, classOf[RideHailManager])
                  beamServices.vehicles += (beamVehicle.id -> beamVehicle)
                  beamVehicle.registerResource(rideHailManager)
                  rideHailManager ! BeamVehicleStateUpdate(
                    beamVehicle.getId,
                    beamVehicle.getState
                  )
                  val props = RideHailAgent.props(
                    beamServices,
                    scheduler,
                    transportNetwork,
                    tollCalculator,
                    eventsManager,
                    parkingManager,
                    rideHailAgentId,
                    rideHailManagerId,
                    beamVehicle,
                    new Coord(fleetData.initialLocationX, fleetData.initialLocationY),
                    fleetData.shifts.map(RideHailFleetInitializer.generateRanges),
                    fleetData.geofence
                  )
                  val rideHailAgentRef: ActorRef =
                    context.actorOf(props, rideHailAgentId.toString)
                  context.watch(rideHailAgentRef)
                  scheduler ! ScheduleTrigger(InitializeTrigger(0), rideHailAgentRef)
                  rideHailAgents += rideHailAgentRef
              }
            case _ =>
              logger.error(
                "Unidentified initialization type : " +
                beamServices.beamConfig.beam.agentsim.agents.rideHail.initialization
              )
          }

          if (beamServices.matsimServices != null) {
            rideHailinitialLocationSpatialPlot.writeCSV(
              beamServices.matsimServices.getControlerIO
                .getIterationFilename(beamServices.iterationNumber, fileBaseName + ".csv")
            )

            if (beamServices.beamConfig.beam.outputs.writeGraphs) {
              rideHailinitialLocationSpatialPlot.writeImage(
                beamServices.matsimServices.getControlerIO
                  .getIterationFilename(beamServices.iterationNumber, fileBaseName + ".png")
              )
            }
          }
          log.info("Initialized {} people", beamServices.personRefs.size)
          log.info("Initialized {} personal vehicles", beamServices.privateVehicles.size)
          log.info("Initialized {} ride hailing agents", numRideHailAgents)

          Await.result(beamServices.beamRouter ? InitTransit(scheduler, parkingManager), timeout.duration)

          log.info("Transit schedule has been initialized")

          if (beamServices.iterationNumber == 0) {
            val maxHour = TimeUnit.SECONDS.toHours(scenario.getConfig.travelTimeCalculator().getMaxTime).toInt
            val warmStart = BeamWarmStart(beamServices.beamConfig, maxHour)
            warmStart.warmStartTravelTime(beamServices.beamRouter, scenario)

            if (!beamServices.beamConfig.beam.warmStart.enabled && beamServices.beamConfig.beam.physsim.initializeRouterWithFreeFlowTimes) {
              FreeFlowTravelTime.initializeRouterFreeFlow(beamServices, scenario)
            }
          }

          scheduleRideHailManagerTimerMessages()

          def prepareMemoryLoggingTimerActor(
            timeoutInSeconds: Int,
            system: ActorSystem,
            memoryLoggingTimerActorRef: ActorRef
          ): Cancellable = {
            import system.dispatcher

            val cancellable = system.scheduler.schedule(
              0.milliseconds,
              (timeoutInSeconds * 1000).milliseconds,
              memoryLoggingTimerActorRef,
              Tick
            )

            cancellable
          }

          override def receive: PartialFunction[Any, Unit] = {

            case CompletionNotice(_, _) =>
              log.info("Scheduler is finished.")
              cleanupRideHailingAgents()
              endSegment("agentsim-execution", "agentsim")
              log.info("Ending Agentsim")
              log.info("Processing Agentsim Events (Start)")
              startSegment("agentsim-events", "agentsim")

              cleanupRideHailingAgents()
              population ! Finish
              val future = rideHailManager.ask(NotifyIterationEnds())
              Await.ready(future, timeout.duration).value
              context.stop(rideHailManager)
              context.stop(scheduler)
              context.stop(errorListener)
              context.stop(parkingManager)
              if (beamServices.beamConfig.beam.debug.debugActorTimerIntervalInSec > 0) {
                debugActorWithTimerCancellable.cancel()
                context.stop(debugActorWithTimerActorRef)
              }
              if (beamServices.beamConfig.beam.debug.memoryConsumptionDisplayTimeoutInSec > 0) {
                //              memoryLoggingTimerCancellable.cancel()
                //              context.stop(memoryLoggingTimerActorRef)
              }
            case Terminated(_) =>
              if (context.children.isEmpty) {
                context.stop(self)
                runSender ! Success("Ran.")
              } else {
                log.debug("Remaining: {}", context.children)
              }

            case "Run!" =>
              runSender = sender
              log.info("Running BEAM Mobsim")
              endSegment("iteration-preparation", "mobsim")

              log.info("Preparing new Iteration (End)")
              log.info("Starting Agentsim")
              startSegment("agentsim-execution", "agentsim")

              scheduler ! StartSchedule(beamServices.iterationNumber)
          }

          private def scheduleRideHailManagerTimerMessages(): Unit = {
            if (beamServices.beamConfig.beam.agentsim.agents.rideHail.allocationManager.repositionTimeoutInSeconds > 0)
              scheduler ! ScheduleTrigger(RideHailRepositioningTrigger(0), rideHailManager)
            if (beamServices.beamConfig.beam.agentsim.agents.rideHail.allocationManager.requestBufferTimeoutInSeconds > 0)
              scheduler ! ScheduleTrigger(BufferedRideHailRequestsTrigger(0), rideHailManager)
          }

          private def cleanupRideHailingAgents(): Unit = {
            rideHailAgents.foreach(_ ! Finish)
            rideHailAgents = new ArrayBuffer()

          }

        }
      ),
      "BeamMobsim.iteration"
    )
    Await.result(iteration ? "Run!", timeout.duration)

    logger.info("Agentsim finished.")
    eventsManager.finishProcessing()
    logger.info("Events drained.")
    endSegment("agentsim-events", "agentsim")

    logger.info("Processing Agentsim Events (End)")
  }

}

object BeamMobsim extends OutputDataDescriptor {

  final val fileBaseName = "rideHailInitialLocation"

  /**
    * Get description of fields written to the output files.
    *
    * @return list of data description objects
    */
  override def getOutputDataDescriptions: util.List[OutputDataDescription] = {
    val outputFilePath = GraphsStatsAgentSimEventsListener.CONTROLLER_IO.getIterationFilename(0, fileBaseName + ".csv")
    val outputDirPath = GraphsStatsAgentSimEventsListener.CONTROLLER_IO.getOutputPath
    val relativePath = outputFilePath.replace(outputDirPath, "")
    val list = new util.ArrayList[OutputDataDescription]
    list.add(
      OutputDataDescription(
        this.getClass.getSimpleName,
        relativePath,
        "rideHailAgentID",
        "Unique id of the given ride hail agent"
      )
    )
    list.add(
      OutputDataDescription(
        this.getClass.getSimpleName,
        relativePath,
        "xCoord",
        "X co-ordinate of the starting location of the ride hail"
      )
    )
    list.add(
      OutputDataDescription(
        this.getClass.getSimpleName,
        relativePath,
        "yCoord",
        "Y co-ordinate of the starting location of the ride hail"
      )
    )
    list
  }

}<|MERGE_RESOLUTION|>--- conflicted
+++ resolved
@@ -270,75 +270,6 @@
               .values()
               .stream()
           )
-<<<<<<< HEAD
-          val persons: Iterable[Person] = RandomUtils.shuffle(scenario.getPopulation.getPersons.values().asScala, rand)
-          persons.view.take(numRideHailAgents.toInt).foreach {
-            person =>
-              val personInitialLocation: Coord =
-                person.getSelectedPlan.getPlanElements
-                  .iterator()
-                  .next()
-                  .asInstanceOf[Activity]
-                  .getCoord
-              val rideInitialLocation: Coord =
-                beamServices.beamConfig.beam.agentsim.agents.rideHail.initialLocation.name match {
-                  case RideHailManager.INITIAL_RIDE_HAIL_LOCATION_HOME =>
-                    val radius =
-                      beamServices.beamConfig.beam.agentsim.agents.rideHail.initialLocation.home.radiusInMeters
-                    new Coord(
-                      personInitialLocation.getX + radius * (rand.nextDouble() - 0.5),
-                      personInitialLocation.getY + radius * (rand.nextDouble() - 0.5)
-                    )
-                  case RideHailManager.INITIAL_RIDE_HAIL_LOCATION_UNIFORM_RANDOM =>
-                    val x = quadTreeBounds.minx + (quadTreeBounds.maxx - quadTreeBounds.minx) * rand
-                      .nextDouble()
-                    val y = quadTreeBounds.miny + (quadTreeBounds.maxy - quadTreeBounds.miny) * rand
-                      .nextDouble()
-                    new Coord(x, y)
-                  case RideHailManager.INITIAL_RIDE_HAIL_LOCATION_ALL_AT_CENTER =>
-                    val x = quadTreeBounds.minx + (quadTreeBounds.maxx - quadTreeBounds.minx) / 2
-                    val y = quadTreeBounds.miny + (quadTreeBounds.maxy - quadTreeBounds.miny) / 2
-                    new Coord(x, y)
-                  case RideHailManager.INITIAL_RIDE_HAIL_LOCATION_ALL_IN_CORNER =>
-                    val x = quadTreeBounds.minx
-                    val y = quadTreeBounds.miny
-                    new Coord(x, y)
-                  case unknown =>
-                    log.error(s"unknown rideHail.initialLocation $unknown")
-                    null
-                }
-
-              if (rideInitialLocation.getX.equals(503454.0427511351)) {
-                println("here break")
-              }
-              val rideHailName = s"rideHailAgent-${person.getId}"
-
-              val rideHailVehicleId = BeamVehicle.createId(person.getId, Some("rideHailVehicle"))
-              //                Id.createVehicleId(s"rideHailVehicle-${person.getId}")
-
-              val ridehailBeamVehicleTypeId =
-                Id.create(beamServices.beamConfig.beam.agentsim.agents.rideHail.vehicleTypeId, classOf[BeamVehicleType])
-
-              val ridehailBeamVehicleType = beamServices.vehicleTypes
-                .getOrElse(ridehailBeamVehicleTypeId, BeamVehicleType.defaultCarBeamVehicleType)
-
-              val rideHailAgentPersonId: Id[RideHailAgent] =
-                Id.create(rideHailName, classOf[RideHailAgent])
-
-              val powertrain = Option(ridehailBeamVehicleType.primaryFuelConsumptionInJoulePerMeter)
-                .map(new Powertrain(_))
-                .getOrElse(Powertrain.PowertrainFromMilesPerGallon(Powertrain.AverageMilesPerGallon))
-
-              val rideHailBeamVehicle = new BeamVehicle(
-                rideHailVehicleId,
-                powertrain,
-                None,
-                ridehailBeamVehicleType,
-                None
-              )
-              beamServices.vehicles += (rideHailVehicleId -> rideHailBeamVehicle)
-              rideHailBeamVehicle.registerResource(rideHailManager)
-=======
 
           beamServices.beamConfig.beam.agentsim.agents.rideHail.initialization.initType match {
             case "PROCEDURAL" =>
@@ -391,7 +322,6 @@
                       beamServices.beamConfig.beam.agentsim.agents.rideHail.initialization.procedural.vehicleTypeId,
                       classOf[BeamVehicleType]
                     )
->>>>>>> 86e93f00
 
                   val ridehailBeamVehicleType = beamServices.vehicleTypes
                     .getOrElse(ridehailBeamVehicleTypeId, BeamVehicleType.defaultCarBeamVehicleType)
@@ -403,14 +333,15 @@
                     .map(new Powertrain(_))
                     .getOrElse(Powertrain.PowertrainFromMilesPerGallon(Powertrain.AverageMilesPerGallon))
 
-                  val rideHailBeamVehicle = new BeamVehicle(
-                    rideHailVehicleId,
-                    powertrain,
-                    None,
-                    ridehailBeamVehicleType
-                  )
-                  beamServices.vehicles += (rideHailVehicleId -> rideHailBeamVehicle)
-                  rideHailBeamVehicle.registerResource(rideHailManager)
+              val rideHailBeamVehicle = new BeamVehicle(
+                rideHailVehicleId,
+                powertrain,
+                None,
+                ridehailBeamVehicleType,
+                None
+              )
+              beamServices.vehicles += (rideHailVehicleId -> rideHailBeamVehicle)
+              rideHailBeamVehicle.registerResource(rideHailManager)
 
                   rideHailManager ! BeamVehicleStateUpdate(
                     rideHailBeamVehicle.getId,
