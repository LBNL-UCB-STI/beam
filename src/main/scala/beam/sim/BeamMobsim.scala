--- conflicted
+++ resolved
@@ -168,15 +168,9 @@
           Id.create(beamServices.beamConfig.beam.agentsim.agents.rideHail.vehicleTypeId, classOf[BeamVehicleType])
         ) match {
           case Some(rhVehType) =>
-<<<<<<< HEAD
             if (beamServices.beamConfig.beam.agentsim.agents.rideHail.refuelThresholdInMeters >= rhVehType.primaryFuelCapacityInJoule / rhVehType.primaryFuelConsumptionInJoulePerMeter * 0.8) {
               log.error (
               "Ride Hail refuel threshold is higher than state of energy of a vehicle fueled by a DC fast charger. This will cause an infinite loop"
-=======
-            if (beamServices.beamConfig.beam.agentsim.agents.rideHail.refuelThresholdInMeters >= rhVehType.primaryFuelCapacityInJoule / rhVehType.primaryFuelConsumptionInJoule * 0.8) {
-              log.error(
-                "Ride Hail refuel threshold is higher than state of energy of a vehicle fueled by a DC fast charger. This will cause an infinite loop"
->>>>>>> 4b129cf0
               )
             }
           case None =>
