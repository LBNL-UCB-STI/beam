--- conflicted
+++ resolved
@@ -1,10 +1,6 @@
 package beam.sim
 
 import java.awt.Color
-<<<<<<< HEAD
-import java.util.Random
-=======
->>>>>>> 3a12b965
 import java.util.concurrent.TimeUnit
 
 import akka.actor.Status.Success
@@ -12,7 +8,6 @@
 import akka.pattern.ask
 import akka.util.Timeout
 import beam.agentsim.agents.BeamAgent.Finish
-<<<<<<< HEAD
 import beam.agentsim.agents.ridehail.RideHailManager.{
   BufferedRideHailRequestsTrigger,
   NotifyIterationEnds,
@@ -20,44 +15,29 @@
 }
 import beam.agentsim.agents.ridehail.{RideHailIterationHistory, RideHailManager, RideHailSurgePricingManager}
 import beam.agentsim.agents.vehicles.BeamVehicleType
-=======
-import beam.agentsim.agents.ridehail.RideHailManager.{BufferedRideHailRequestsTrigger, RideHailRepositioningTrigger}
-import beam.agentsim.agents.ridehail.{RideHailIterationHistory, RideHailManager, RideHailSurgePricingManager}
->>>>>>> 3a12b965
 import beam.agentsim.agents.{BeamAgent, Population}
 import beam.agentsim.infrastructure.ParkingManager.ParkingStockAttributes
 import beam.agentsim.infrastructure.ZonalParkingManager
 import beam.agentsim.scheduler.BeamAgentScheduler
 import beam.agentsim.scheduler.BeamAgentScheduler.{CompletionNotice, ScheduleTrigger, StartSchedule}
-<<<<<<< HEAD
-import beam.router.BeamRouter.{InitTransit, UpdateTravelTimeLocal, UpdateTravelTimeRemote}
-=======
 import beam.router.BeamRouter.InitTransit
->>>>>>> 3a12b965
 import beam.router.FreeFlowTravelTime
 import beam.router.osm.TollCalculator
 import beam.sim.config.BeamConfig.Beam
 import beam.sim.metrics.MetricsSupport
 import beam.sim.monitoring.ErrorListener
-<<<<<<< HEAD
-import beam.sim.vehiclesharing.{FixedNonReservingVehicleFleet, InexhaustibleReservingVehicleFleet}
-=======
 import beam.sim.vehiclesharing.Fleets
->>>>>>> 3a12b965
 import beam.utils._
+import beam.utils.matsim_conversion.ShapeUtils.QuadTreeBounds
 import com.conveyal.r5.transit.TransportNetwork
 import com.google.inject.Inject
 import com.typesafe.scalalogging.LazyLogging
-import org.matsim.api.core.v01.population.Activity
-import org.matsim.api.core.v01.{Coord, Scenario}
+import org.matsim.api.core.v01.population.{Activity, Person}
+import org.matsim.api.core.v01.{Coord, Id, Scenario}
 import org.matsim.core.api.experimental.events.EventsManager
 import org.matsim.core.mobsim.framework.Mobsim
 import org.matsim.core.utils.misc.Time
 
-<<<<<<< HEAD
-import scala.collection.JavaConverters._
-=======
->>>>>>> 3a12b965
 import scala.concurrent.Await
 import scala.concurrent.duration._
 
@@ -85,10 +65,7 @@
 
   var debugActorWithTimerActorRef: ActorRef = _
   var debugActorWithTimerCancellable: Cancellable = _
-<<<<<<< HEAD
-=======
   private val config: Beam.Agentsim = beamServices.beamConfig.beam.agentsim
->>>>>>> 3a12b965
 
   override def run(): Unit = {
     logger.info("Starting Iteration")
@@ -101,42 +78,6 @@
     beamServices.startNewIteration()
     eventsManager.initProcessing()
     val iteration = actorSystem.actorOf(
-<<<<<<< HEAD
-      Props(
-        new Actor with ActorLogging {
-          var runSender: ActorRef = _
-          private val errorListener = context.actorOf(ErrorListener.props())
-          context.watch(errorListener)
-          context.system.eventStream
-            .subscribe(errorListener, classOf[BeamAgent.TerminatedPrematurelyEvent])
-          private val scheduler = context.actorOf(
-            Props(
-              classOf[BeamAgentScheduler],
-              beamServices.beamConfig,
-              Time.parseTime(beamServices.beamConfig.matsim.modules.qsim.endTime).toInt,
-              beamServices.beamConfig.beam.agentsim.schedulerParallelismWindow,
-              new StuckFinder(beamServices.beamConfig.beam.debug.stuckAgentDetection)
-            ),
-            "scheduler"
-          )
-          context.system.eventStream.subscribe(errorListener, classOf[DeadLetter])
-          context.watch(scheduler)
-
-          private val envelopeInUTM =
-            beamServices.geo.wgs2Utm(transportNetwork.streetLayer.envelope)
-          envelopeInUTM.expandBy(beamServices.beamConfig.beam.spatial.boundingBoxBuffer)
-
-          private val parkingManager = context.actorOf(
-            ZonalParkingManager
-              .props(beamServices, beamServices.beamRouter, ParkingStockAttributes(100)),
-            "ParkingManager"
-          )
-          context.watch(parkingManager)
-
-          private val rideHailManager = context.actorOf(
-            Props(
-              classOf[RideHailManager],
-=======
       Props(new Actor with ActorLogging {
         var runSender: ActorRef = _
         private val errorListener = context.actorOf(ErrorListener.props())
@@ -169,7 +110,6 @@
         private val rideHailManager = context.actorOf(
           Props(
             new RideHailManager(
->>>>>>> 3a12b965
               beamServices,
               transportNetwork,
               tollCalculator,
@@ -182,114 +122,6 @@
               rideHailSurgePricingManager,
               rideHailIterationHistory.oscillationAdjustedTNCIterationStats
             )
-<<<<<<< HEAD
-
-          beamServices.vehicleTypes.get(vehicleTypeId) match {
-            case Some(rhVehType) =>
-              if (beamServices.beamConfig.beam.agentsim.agents.rideHail.refuelThresholdInMeters >= rhVehType.primaryFuelCapacityInJoule / rhVehType.primaryFuelConsumptionInJoulePerMeter * 0.8) {
-                log.error(
-                  "Ride Hail refuel threshold is higher than state of energy of a vehicle fueled by a DC fast charger. This will cause an infinite loop"
-                )
-              }
-            case None =>
-              log.error(
-                "Ride Hail vehicle type (param: beamServices.beamConfig.beam.agentsim.agents.rideHail.vehicleTypeId) could not be found"
-              )
-          }
-
-          if (beamServices.beamConfig.beam.debug.debugActorTimerIntervalInSec > 0) {
-            debugActorWithTimerActorRef = context
-              .actorOf(Props(classOf[DebugActorWithTimer], rideHailManager, scheduler))
-            debugActorWithTimerCancellable = prepareMemoryLoggingTimerActor(
-              beamServices.beamConfig.beam.debug.debugActorTimerIntervalInSec,
-              context.system,
-              debugActorWithTimerActorRef
-            )
-          }
-          def initialSharedVehicleLocations =
-            scenario.getPopulation.getPersons
-              .values()
-              .asScala
-              .map(Population.personInitialLocation)
-
-          private val sharedVehicleFleets =
-            Vector(
-              context
-                .actorOf(
-                  Props(new InexhaustibleReservingVehicleFleet(parkingManager)),
-                  "inexhaustible-shared-vehicle-fleet"
-                ),
-              context
-                .actorOf(
-                  Props(new FixedNonReservingVehicleFleet(parkingManager, initialSharedVehicleLocations)),
-                  "fixed-non-reserving-vehicle-fleet"
-                )
-            )
-          sharedVehicleFleets.foreach(context.watch)
-
-          private val population = context.actorOf(
-            Population.props(
-              scenario,
-              beamServices,
-              scheduler,
-              transportNetwork,
-              tollCalculator,
-              beamServices.beamRouter,
-              rideHailManager,
-              parkingManager,
-              sharedVehicleFleets,
-              eventsManager
-            ),
-            "population"
-          )
-          context.watch(population)
-          Await.result(population ? Identify(0), timeout.duration)
-
-          val rand: Random =
-            new Random(beamServices.beamConfig.matsim.modules.global.randomSeed)
-
-          val rideHailinitialLocationSpatialPlot = new SpatialPlot(1100, 1100, 50)
-          val activityLocationsSpatialPlot = new SpatialPlot(1100, 1100, 50)
-
-          if (beamServices.matsimServices != null) {
-
-            scenario.getPopulation.getPersons
-              .values()
-              .forEach(
-                x =>
-                  x.getSelectedPlan.getPlanElements.forEach {
-                    case z: Activity =>
-                      activityLocationsSpatialPlot.addPoint(PointToPlot(z.getCoord, Color.RED, 10))
-                    case _ =>
-                }
-              )
-
-            scenario.getPopulation.getPersons
-              .values()
-              .forEach(
-                x => {
-                  val personInitialLocation: Coord =
-                    x.getSelectedPlan.getPlanElements
-                      .iterator()
-                      .next()
-                      .asInstanceOf[Activity]
-                      .getCoord
-                  activityLocationsSpatialPlot
-                    .addPoint(PointToPlot(personInitialLocation, Color.BLUE, 10))
-                }
-              )
-
-            if (beamServices.beamConfig.beam.outputs.writeGraphs) {
-              activityLocationsSpatialPlot.writeImage(
-                beamServices.matsimServices.getControlerIO
-                  .getIterationFilename(beamServices.iterationNumber, "activityLocations.png")
-              )
-            }
-          }
-
-          log.info("Initialized {} people", beamServices.personRefs.size)
-          log.info("Initialized {} personal vehicles", beamServices.privateVehicles.size)
-=======
           ),
           "RideHailManager"
         )
@@ -367,7 +199,6 @@
         }
         log.info("Initialized {} people", beamServices.personRefs.size)
         log.info("Initialized {} personal vehicles", scenario.getVehicles.getVehicles.size())
->>>>>>> 3a12b965
 
         Await.result(beamServices.beamRouter ? InitTransit(scheduler, parkingManager), timeout.duration)
 
@@ -392,52 +223,12 @@
         ): Cancellable = {
           import system.dispatcher
 
-<<<<<<< HEAD
-            cancellable
-          }
-
-          override def receive: PartialFunction[Any, Unit] = {
-
-            case CompletionNotice(_, _) =>
-              log.info("Scheduler is finished.")
-              endSegment("agentsim-execution", "agentsim")
-              log.info("Ending Agentsim")
-              log.info("Processing Agentsim Events (Start)")
-              startSegment("agentsim-events", "agentsim")
-
-              population ! Finish
-              rideHailManager ! Finish
-              context.stop(scheduler)
-              context.stop(errorListener)
-              context.stop(parkingManager)
-              if (beamServices.beamConfig.beam.debug.debugActorTimerIntervalInSec > 0) {
-                debugActorWithTimerCancellable.cancel()
-                context.stop(debugActorWithTimerActorRef)
-              }
-              if (beamServices.beamConfig.beam.debug.memoryConsumptionDisplayTimeoutInSec > 0) {
-                //              memoryLoggingTimerCancellable.cancel()
-                //              context.stop(memoryLoggingTimerActorRef)
-              }
-            case Terminated(_) =>
-              if (context.children.isEmpty) {
-                context.stop(self)
-                runSender ! Success("Ran.")
-              } else {
-                log.debug("Remaining: {}", context.children)
-              }
-
-            case "Run!" =>
-              runSender = sender
-              log.info("Running BEAM Mobsim")
-              endSegment("iteration-preparation", "mobsim")
-=======
           val cancellable = system.scheduler.schedule(
             0.milliseconds,
             (timeoutInSeconds * 1000).milliseconds,
             memoryLoggingTimerActorRef,
             Tick
           )
->>>>>>> 3a12b965
 
           cancellable
         }
@@ -478,8 +269,6 @@
             log.info("Running BEAM Mobsim")
             endSegment("iteration-preparation", "mobsim")
 
-<<<<<<< HEAD
-=======
             log.info("Preparing new Iteration (End)")
             log.info("Starting Agentsim")
             startSegment("agentsim-execution", "agentsim")
@@ -492,7 +281,6 @@
             scheduler ! ScheduleTrigger(RideHailRepositioningTrigger(0), rideHailManager)
           if (config.agents.rideHail.allocationManager.requestBufferTimeoutInSeconds > 0)
             scheduler ! ScheduleTrigger(BufferedRideHailRequestsTrigger(0), rideHailManager)
->>>>>>> 3a12b965
         }
 
       }),
