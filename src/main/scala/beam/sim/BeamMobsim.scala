--- conflicted
+++ resolved
@@ -286,31 +286,6 @@
 
             val rideHailName = s"rideHailAgent-${person.getId}"
 
-<<<<<<< HEAD
-              val rideHailVehicleId = BeamVehicle.createId(person.getId, Some("rideHailVehicle"))
-              //                Id.createVehicleId(s"rideHailVehicle-${person.getId}")
-
-              val ridehailBeamVehicleTypeId = Id.create("RIDEHAIL-TYPE-DEFAULT", classOf[BeamVehicleType])
-              val ridehailBeamVehicleType = beamServices
-                .vehicleTypes.getOrElse(ridehailBeamVehicleTypeId, BeamVehicleType.defaultRidehailBeamVehicleType)
-
-              val rideHailAgentPersonId: Id[RideHailAgent] =
-                Id.create(rideHailName, classOf[RideHailAgent])
-
-              val powertrain = Option(ridehailBeamVehicleType.primaryFuelConsumptionInJoule)
-                .map(new Powertrain(_))
-                .getOrElse(Powertrain.PowertrainFromMilesPerGallon(Powertrain.AverageMilesPerGallon))
-
-              val rideHailBeamVehicle = new BeamVehicle(
-                rideHailVehicleId,
-                powertrain,
-                None,
-                ridehailBeamVehicleType,
-                Some(1.0), None
-              )
-              beamServices.vehicles += (rideHailVehicleId -> rideHailBeamVehicle)
-              rideHailBeamVehicle.registerResource(rideHailManager)
-=======
             val rideHailVehicleId = BeamVehicle.createId(person.getId, Some("rideHailVehicle"))
             //                Id.createVehicleId(s"rideHailVehicle-${person.getId}")
 
@@ -336,7 +311,6 @@
             )
             beamServices.vehicles += (rideHailVehicleId -> rideHailBeamVehicle)
             rideHailBeamVehicle.registerResource(rideHailManager)
->>>>>>> ad8d8929
 
             rideHailManager ! BeamVehicleStateUpdate(
               rideHailBeamVehicle.getId,
