--- conflicted
+++ resolved
@@ -7,39 +7,22 @@
 import java.util.stream.Stream
 
 import akka.actor.Status.Success
-import akka.actor.{
-  Actor,
-  ActorLogging,
-  ActorRef,
-  ActorSystem,
-  Cancellable,
-  DeadLetter,
-  Identify,
-  Props,
-  Terminated
-}
+import akka.actor.{Actor, ActorLogging, ActorRef, ActorSystem, Cancellable, DeadLetter, Identify, Props, Terminated}
 import akka.pattern.ask
 import akka.util.Timeout
 import beam.agentsim.agents.BeamAgent.Finish
 import beam.agentsim.agents.modalBehaviors.DrivesVehicle.BeamVehicleFuelLevelUpdate
-import beam.agentsim.agents.rideHail.RideHailManager.{
-  NotifyIterationEnds,
-  RideHailAllocationManagerTimeout
-}
+import beam.agentsim.agents.rideHail.RideHailManager.{NotifyIterationEnds, RideHailAllocationManagerTimeout}
 import beam.agentsim.agents.rideHail.{RideHailAgent, RideHailManager, RideHailSurgePricingManager}
 import beam.agentsim.agents.vehicles.BeamVehicleType.{Car, HumanBodyVehicle}
 import beam.agentsim.agents.vehicles.EnergyEconomyAttributes.Powertrain
 import beam.agentsim.agents.vehicles._
-<<<<<<< HEAD
 import beam.agentsim.infrastructure.ParkingManager.{ParkingInquiry, ParkingInquiryResponse, ParkingStockAttributes}
 import beam.agentsim.infrastructure.ParkingStall.{ChargingPreference, NoNeed}
+import beam.agentsim.infrastructure.TAZTreeMap.QuadTreeBounds
 import beam.agentsim.infrastructure.{ParkingManager, TAZTreeMap, ZonalParkingManager}
 import beam.agentsim.scheduler.{BeamAgentScheduler, Trigger}
-=======
 import beam.agentsim.agents.{BeamAgent, InitializeTrigger, Population}
-import beam.agentsim.infrastructure.TAZTreeMap.QuadTreeBounds
-import beam.agentsim.scheduler.BeamAgentScheduler
->>>>>>> aae37912
 import beam.agentsim.scheduler.BeamAgentScheduler.{CompletionNotice, ScheduleTrigger, StartSchedule}
 import beam.router.BeamRouter.InitTransit
 import beam.sim.metrics.MetricsSupport
@@ -59,13 +42,10 @@
 import scala.collection.mutable
 import scala.collection.mutable.ArrayBuffer
 import scala.concurrent.Await
-<<<<<<< HEAD
-import scala.concurrent.duration.FiniteDuration
+import scala.concurrent.duration._
+
 import scala.collection.JavaConverters._
-=======
-import scala.concurrent.duration._
-
->>>>>>> aae37912
+
 /**
   * AgentSim.
   *
@@ -73,20 +53,15 @@
   */
 class BeamMobsim @Inject()(
   val beamServices: BeamServices,
-<<<<<<< HEAD
   val tazTreeMap: TAZTreeMap,
-=======
->>>>>>> aae37912
   val transportNetwork: TransportNetwork,
   val scenario: Scenario,
   val eventsManager: EventsManager,
   val actorSystem: ActorSystem,
-<<<<<<< HEAD
   val rideHailSurgePricingManager:RideHailSurgePricingManager
-) extends Mobsim with LazyLogging {
+) extends Mobsim with LazyLogging with MetricsSupport {
   private implicit val timeout = Timeout(50000, TimeUnit.SECONDS)
 
-  var rideHailingAgents: Seq[ActorRef] = Nil
   var memoryLoggingTimerActorRef:ActorRef=_
   var memoryLoggingTimerCancellable:Cancellable=_
 
@@ -94,17 +69,7 @@
 /*
   var rideHailSurgePricingManager: RideHailSurgePricingManager = injector.getInstance(classOf[BeamServices])
   new RideHailSurgePricingManager(beamServices.beamConfig,beamServices.taz);*/
-
-  override def run() = {
-    if(beamServices.beamConfig.beam.debug.debugEnabled)logger.info(DebugLib.gcAndGetMemoryLogMessage("run.start (after GC): "))
-=======
-  val rideHailSurgePricingManager: RideHailSurgePricingManager
-) extends Mobsim
-    with LazyLogging
-    with MetricsSupport {
-  private implicit val timeout: Timeout = Timeout(50000, TimeUnit.SECONDS)
-
-  val rideHailAgents: ArrayBuffer[ActorRef] = new ArrayBuffer()
+  var rideHailAgents: ArrayBuffer[ActorRef] = new ArrayBuffer()
   val rideHailHouseholds: mutable.Set[Id[Household]] = mutable.Set[Id[Household]]()
   var debugActorWithTimerActorRef: ActorRef = _
   var debugActorWithTimerCancellable: Cancellable = _
@@ -146,7 +111,6 @@
 
     if (beamServices.beamConfig.beam.debug.debugEnabled)
       logger.info(DebugLib.gcAndGetMemoryLogMessage("run.start (after GC): "))
->>>>>>> aae37912
     beamServices.startNewIteration
     eventsManager.initProcessing()
     val iteration = actorSystem.actorOf(
@@ -168,86 +132,6 @@
         context.system.eventStream.subscribe(errorListener, classOf[DeadLetter])
         context.watch(scheduler)
 
-<<<<<<< HEAD
-      context.system.eventStream.subscribe(errorListener, classOf[BeamAgent.TerminatedPrematurelyEvent])
-      private val scheduler = context.actorOf(Props(classOf[BeamAgentScheduler], beamServices.beamConfig, Time.parseTime(beamServices.beamConfig.matsim.modules.qsim.endTime) , 300.0), "scheduler")
-      context.system.eventStream.subscribe(errorListener, classOf[DeadLetter])
-      context.watch(scheduler)
-
-      private val envelopeInUTM = beamServices.geo.wgs2Utm(transportNetwork.streetLayer.envelope)
-      envelopeInUTM.expandBy(beamServices.beamConfig.beam.spatial.boundingBoxBuffer)
-
-      private val rideHailingManager = context.actorOf(RideHailingManager.props(beamServices, scheduler, beamServices.beamRouter, envelopeInUTM,rideHailSurgePricingManager), "RideHailingManager")
-      context.watch(rideHailingManager)
-      private val parkingManager = context.actorOf(ZonalParkingManager.props(beamServices,  beamServices.beamRouter, tazTreeMap, ParkingStockAttributes(100)), "ParkingManager")
-      context.watch(parkingManager)
-      private val population = context.actorOf(Population.props(scenario, beamServices, scheduler, transportNetwork, beamServices.beamRouter, rideHailingManager, parkingManager, eventsManager), "population")
-
-      context.watch(population)
-
-      Await.result(population ? Identify(0), timeout.duration)
-
-      private val numRideHailAgents = math.round(scenario.getPopulation.getPersons.size * beamServices.beamConfig.beam.agentsim.agents.rideHailing.numDriversAsFractionOfPopulation)
-      private val rideHailingVehicleType = scenario.getVehicles.getVehicleTypes.get(Id.create("1", classOf[VehicleType]))
-
-      scenario.getPopulation.getPersons.values().stream().limit(numRideHailAgents).forEach { person =>
-        val personInitialLocation: Coord = person.getSelectedPlan.getPlanElements.iterator().next().asInstanceOf[Activity].getCoord
-        val rideInitialLocation: Coord = new Coord(personInitialLocation.getX, personInitialLocation.getY)
-        val rideHailingName = s"rideHailingAgent-${person.getId}"
-        val rideHailId = Id.create(rideHailingName, classOf[RideHailingAgent])
-        val rideHailVehicleId = Id.createVehicleId(s"rideHailingVehicle-person=${person.getId}") // XXXX: for now identifier will just be initial location (assumed unique)
-        val rideHailVehicle: Vehicle = VehicleUtils.getFactory.createVehicle(rideHailVehicleId, rideHailingVehicleType)
-        val rideHailingAgentPersonId: Id[RideHailingAgent] = Id.createPersonId(rideHailingName)
-        val information = Option(rideHailVehicle.getType.getEngineInformation)
-        val vehicleAttribute = Option(
-          scenario.getVehicles.getVehicleAttributes)
-        val powerTrain = Powertrain.PowertrainFromMilesPerGallon(
-          information
-            .map(_.getGasConsumption)
-            .getOrElse(Powertrain.AverageMilesPerGallon))
-        val rideHailBeamVehicle = new BeamVehicle(powerTrain, rideHailVehicle, vehicleAttribute, Car)
-        beamServices.vehicles += (rideHailVehicleId -> rideHailBeamVehicle)
-        rideHailBeamVehicle.registerResource(rideHailingManager)
-        val rideHailingAgentProps = RideHailingAgent.props(beamServices, scheduler, transportNetwork, eventsManager, rideHailingAgentPersonId, rideHailBeamVehicle, rideInitialLocation)
-        val rideHailingAgentRef: ActorRef = context.actorOf(rideHailingAgentProps, rideHailingName)
-        context.watch(rideHailingAgentRef)
-        scheduler ! ScheduleTrigger(InitializeTrigger(0.0), rideHailingAgentRef)
-        rideHailingAgents :+= rideHailingAgentRef
-      }
-
-      val personsMapScala = scenario.getPopulation.getPersons.asScala
-      scenario.getHouseholds.getHouseholds.asScala.foreach{case (_, houseHold) =>
-        val personId = houseHold.getMemberIds.get(0)
-        val person = personsMapScala.get(personId).get
-
-        val personInitialLocation: Coord = person.getSelectedPlan.getPlanElements.iterator().next().asInstanceOf[Activity].getCoord
-        val personSelectedPlan = person.getSelectedPlan
-
-        houseHold.getVehicleIds.asScala.foreach{ vehId =>
-          val vehicle = beamServices.vehicles.get(vehId)
-          val initParkingVehicle = context.actorOf(Props(new Actor with ActorLogging {
-            parkingManager ! ParkingInquiry(personId, personInitialLocation,
-              personInitialLocation, "home", 0, NoNeed, 0, 0) //TODO personSelectedPlan.getType is null
-
-            def receive = {
-              case ParkingInquiryResponse(stall) =>
-                vehicle.foreach{beamvehicle =>
-                  beamvehicle.useParkingStall(stall)
-                }
-                context.stop(self)
-              //TODO deal with timeouts and errors
-            }
-          }))
-          initParkingVeh :+= initParkingVehicle
-        }
-      }
-
-      log.info(s"Initialized ${beamServices.personRefs.size} people")
-      log.info(s"Initialized ${scenario.getVehicles.getVehicles.size()} personal vehicles")
-      log.info(s"Initialized ${numRideHailAgents} ride hailing agents")
-      Await.result(beamServices.beamRouter ? InitTransit(scheduler), timeout.duration)
-      log.info(s"Transit schedule has been initialized")
-=======
         private val envelopeInUTM = beamServices.geo.wgs2Utm(transportNetwork.streetLayer.envelope)
         envelopeInUTM.expandBy(beamServices.beamConfig.beam.spatial.boundingBoxBuffer)
 
@@ -262,7 +146,9 @@
           "RideHailManager"
         )
         context.watch(rideHailManager)
->>>>>>> aae37912
+
+        private val parkingManager = context.actorOf(ZonalParkingManager.props(beamServices,  beamServices.beamRouter, tazTreeMap, ParkingStockAttributes(100)), "ParkingManager")
+        context.watch(parkingManager)
 
         if (beamServices.beamConfig.beam.debug.debugActorTimerIntervalInSec > 0) {
           debugActorWithTimerActorRef =
@@ -282,6 +168,7 @@
             transportNetwork,
             beamServices.beamRouter,
             rideHailManager,
+            parkingManager,
             eventsManager
           ),
           "population"
@@ -317,23 +204,6 @@
               }
             )
 
-<<<<<<< HEAD
-        case CompletionNotice(_, _) =>
-          log.debug("Scheduler is finished.")
-          cleanupRideHailingAgents()
-          cleanupVehicle()
-          population ! Finish
-          val future=rideHailingManager.ask(NotifyIterationEnds())
-          Await.ready(future, timeout.duration).value
-          context.stop(rideHailingManager)
-          context.stop(scheduler)
-          context.stop(errorListener)
-          context.stop(parkingManager)
-          if(beamServices.beamConfig.beam.debug.memoryConsumptionDisplayTimeoutInSec > 0) {
-            memoryLoggingTimerCancellable.cancel()
-            context.stop(memoryLoggingTimerActorRef)
-          }
-=======
           scenario.getPopulation.getPersons
             .values()
             .forEach(x => {
@@ -342,7 +212,6 @@
               activityLocationsSpatialPlot
                 .addPoint(PointToPlot(personInitialLocation, Color.BLUE, 10))
             })
->>>>>>> aae37912
 
           activityLocationsSpatialPlot.writeImage(
             beamServices.matsimServices.getControlerIO
@@ -387,15 +256,6 @@
 
             val rideHailName = s"rideHailAgent-${person.getId}"
 
-<<<<<<< HEAD
-      private def cleanupRideHailingAgents(): Unit = {
-        rideHailingAgents.foreach(_ ! Finish)
-        rideHailingAgents = Nil
-
-        initParkingVeh.foreach(context.stop(_))
-        initParkingVeh = Nil
-      }
-=======
             val rideHailVehicleId = Id.createVehicleId(s"rideHailVehicle-${person.getId}")
             val rideHailVehicle: Vehicle =
               VehicleUtils.getFactory.createVehicle(rideHailVehicleId, rideHailVehicleType)
@@ -435,7 +295,6 @@
             context.watch(rideHailAgentRef)
             scheduler ! ScheduleTrigger(InitializeTrigger(0.0), rideHailAgentRef)
             rideHailAgents += rideHailAgentRef
->>>>>>> aae37912
 
             rideHailinitialLocationSpatialPlot
               .addString(StringToPlot(s"${person.getId}", rideInitialLocation, Color.RED, 20))
@@ -462,6 +321,38 @@
         if (beamServices.iterationNumber == 0) new BeamWarmStart(beamServices).init()
 
         log.info(s"Transit schedule has been initialized")
+      val personsMapScala = scenario.getPopulation.getPersons.asScala
+      scenario.getHouseholds.getHouseholds.asScala.foreach{case (_, houseHold) =>
+        val personId = houseHold.getMemberIds.get(0)
+        val person = personsMapScala.get(personId).get
+
+        val personInitialLocation: Coord = person.getSelectedPlan.getPlanElements.iterator().next().asInstanceOf[Activity].getCoord
+        val personSelectedPlan = person.getSelectedPlan
+
+        houseHold.getVehicleIds.asScala.foreach{ vehId =>
+          val vehicle = beamServices.vehicles.get(vehId)
+          val initParkingVehicle = context.actorOf(Props(new Actor with ActorLogging {
+            parkingManager ! ParkingInquiry(personId, personInitialLocation,
+              personInitialLocation, "home", 0, NoNeed, 0, 0) //TODO personSelectedPlan.getType is null
+
+            def receive = {
+              case ParkingInquiryResponse(stall) =>
+                vehicle.foreach{beamvehicle =>
+                  beamvehicle.useParkingStall(stall)
+                }
+                context.stop(self)
+              //TODO deal with timeouts and errors
+            }
+          }))
+          initParkingVeh :+= initParkingVehicle
+        }
+      }
+
+      log.info(s"Initialized ${beamServices.personRefs.size} people")
+      log.info(s"Initialized ${scenario.getVehicles.getVehicles.size()} personal vehicles")
+      log.info(s"Initialized ${numRideHailAgents} ride hailing agents")
+      Await.result(beamServices.beamRouter ? InitTransit(scheduler), timeout.duration)
+      log.info(s"Transit schedule has been initialized")
 
         scheduleRideHailManagerTimerMessage()
 
@@ -486,12 +377,13 @@
 
           case CompletionNotice(_, _) =>
             log.info("Scheduler is finished.")
+            cleanupRideHailingAgents()
             endSegment("agentsim-execution", "agentsim")
             log.info("Ending Agentsim")
             log.info("Processing Agentsim Events (Start)")
             startSegment("agentsim-events", "agentsim")
 
-            cleanupRideHailAgents()
+            cleanupRideHailingAgents()
             cleanupVehicle()
             population ! Finish
             val future = rideHailManager.ask(NotifyIterationEnds())
@@ -499,9 +391,14 @@
             context.stop(rideHailManager)
             context.stop(scheduler)
             context.stop(errorListener)
+            context.stop(parkingManager)
             if (beamServices.beamConfig.beam.debug.debugActorTimerIntervalInSec > 0) {
               debugActorWithTimerCancellable.cancel()
               context.stop(debugActorWithTimerActorRef)
+            }
+            if(beamServices.beamConfig.beam.debug.memoryConsumptionDisplayTimeoutInSec > 0) {
+              memoryLoggingTimerCancellable.cancel()
+              context.stop(memoryLoggingTimerActorRef)
             }
           case Terminated(_) =>
             if (context.children.isEmpty) {
@@ -530,10 +427,13 @@
           log.info(s"rideHailManagerTimerScheduled")
         }
 
-        private def cleanupRideHailAgents(): Unit = {
-          rideHailAgents.foreach(_ ! Finish)
-          rideHailAgents.clear()
-        }
+      private def cleanupRideHailingAgents(): Unit = {
+        rideHailAgents.foreach(_ ! Finish)
+        rideHailAgents =  new ArrayBuffer()
+
+        initParkingVeh.foreach(context.stop(_))
+        initParkingVeh = Nil
+      }
 
         private def cleanupVehicle(): Unit = {
           // FIXME XXXX (VR): Probably no longer necessarylog.info(s"Removing Humanbody vehicles")
