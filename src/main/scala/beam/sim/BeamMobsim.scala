--- conflicted
+++ resolved
@@ -65,8 +65,6 @@
   var rideHailAgents: ArrayBuffer[ActorRef] = new ArrayBuffer()
 
   val rideHailHouseholds: mutable.Set[Id[Household]] = mutable.Set()
-
-  val MaxHour: Int = 24
 
   var debugActorWithTimerActorRef: ActorRef = _
   var debugActorWithTimerCancellable: Cancellable = _
@@ -356,14 +354,9 @@
         Await.result(beamServices.beamRouter ? InitTransit(scheduler, parkingManager), timeout.duration)
 
         if (beamServices.iterationNumber == 0) {
-<<<<<<< HEAD
-          val warmStart = BeamWarmStart(beamServices.beamConfig)
-          warmStart.warmStartTravelTime(beamServices.beamRouter, scenario)
-=======
           val maxHour = TimeUnit.SECONDS.toHours(beamServices.travelTimeCalculatorConfigGroup.getMaxTime).toInt
           val warmStart = BeamWarmStart(beamServices.beamConfig, maxHour)
-          warmStart.warmStartTravelTime(beamServices.beamRouter)
->>>>>>> 5b20831f
+          warmStart.warmStartTravelTime(beamServices.beamRouter, scenario)
         }
 
         log.info("Transit schedule has been initialized")
