--- conflicted
+++ resolved
@@ -1,16 +1,10 @@
 package beam.sim
 
 import java.awt.Color
-<<<<<<< HEAD
-import java.util.concurrent.TimeUnit
-
-=======
 import java.lang.Double
 import java.util
 import java.util.Random
 import java.util.concurrent.TimeUnit
-import java.util.stream.Stream
->>>>>>> 231a8626
 import akka.actor.Status.Success
 import akka.actor.{Actor, ActorLogging, ActorRef, ActorSystem, Cancellable, DeadLetter, Identify, Props, Terminated}
 import akka.pattern.ask
@@ -122,40 +116,6 @@
               envelopeInUTM,
               rideHailSurgePricingManager,
               rideHailIterationHistory.oscillationAdjustedTNCIterationStats
-<<<<<<< HEAD
-=======
-            ),
-            "RideHailManager"
-          )
-          context.watch(rideHailManager)
-
-          private val vehicleTypeId: Id[BeamVehicleType] = Id
-            .create(
-              beamServices.beamConfig.beam.agentsim.agents.rideHail.initialization.procedural.vehicleTypeId,
-              classOf[BeamVehicleType]
-            )
-
-          beamServices.vehicleTypes.get(vehicleTypeId) match {
-            case Some(rhVehType) =>
-              if (beamServices.beamConfig.beam.agentsim.agents.rideHail.refuelThresholdInMeters >= rhVehType.primaryFuelCapacityInJoule / rhVehType.primaryFuelConsumptionInJoulePerMeter * 0.8) {
-                log.error(
-                  "Ride Hail refuel threshold is higher than state of energy of a vehicle fueled by a DC fast charger. This will cause an infinite loop"
-                )
-              }
-            case None =>
-              log.error(
-                "Ride Hail vehicle type (param: beamServices.beamConfig.beam.agentsim.agents.rideHail.vehicleTypeId) could not be found"
-              )
-          }
-
-          if (beamServices.beamConfig.beam.debug.debugActorTimerIntervalInSec > 0) {
-            debugActorWithTimerActorRef = context
-              .actorOf(Props(classOf[DebugActorWithTimer], rideHailManager, scheduler))
-            debugActorWithTimerCancellable = prepareMemoryLoggingTimerActor(
-              beamServices.beamConfig.beam.debug.debugActorTimerIntervalInSec,
-              context.system,
-              debugActorWithTimerActorRef
->>>>>>> 231a8626
             )
           ),
           "RideHailManager"
@@ -171,7 +131,6 @@
           )
         }
 
-<<<<<<< HEAD
         def initialSharedVehicleLocations =
           scenario.getPopulation.getPersons
             .values()
@@ -190,10 +149,6 @@
                 Props(new FixedNonReservingVehicleFleet(parkingManager, initialSharedVehicleLocations)),
                 "fixed-non-reserving-vehicle-fleet"
               ),
-=======
-          private val numRideHailAgents = math.round(
-            beamServices.beamConfig.beam.agentsim.numAgents.toDouble * beamServices.beamConfig.beam.agentsim.agents.rideHail.initialization.procedural.numDriversAsFractionOfPopulation
->>>>>>> 231a8626
           )
         sharedVehicleFleets.foreach(context.watch)
 
@@ -230,7 +185,6 @@
               }
             )
 
-<<<<<<< HEAD
           scenario.getPopulation.getPersons
             .values()
             .forEach(
@@ -245,214 +199,6 @@
                   .addPoint(PointToPlot(personInitialLocation, Color.BLUE, 10))
               }
             )
-=======
-          val rand: Random =
-            new Random(beamServices.beamConfig.matsim.modules.global.randomSeed)
-
-          val rideHailinitialLocationSpatialPlot = new SpatialPlot(1100, 1100, 50)
-          val activityLocationsSpatialPlot = new SpatialPlot(1100, 1100, 50)
-
-          if (beamServices.matsimServices != null) {
-
-            scenario.getPopulation.getPersons
-              .values()
-              .forEach(
-                x =>
-                  x.getSelectedPlan.getPlanElements.forEach {
-                    case z: Activity =>
-                      activityLocationsSpatialPlot.addPoint(PointToPlot(z.getCoord, Color.RED, 10))
-                    case _ =>
-                }
-              )
-
-            scenario.getPopulation.getPersons
-              .values()
-              .forEach(
-                x => {
-                  val personInitialLocation: Coord =
-                    x.getSelectedPlan.getPlanElements
-                      .iterator()
-                      .next()
-                      .asInstanceOf[Activity]
-                      .getCoord
-                  activityLocationsSpatialPlot
-                    .addPoint(PointToPlot(personInitialLocation, Color.BLUE, 10))
-                }
-              )
-
-            if (beamServices.beamConfig.beam.outputs.writeGraphs) {
-              activityLocationsSpatialPlot.writeImage(
-                beamServices.matsimServices.getControlerIO
-                  .getIterationFilename(beamServices.iterationNumber, "activityLocations.png")
-              )
-            }
-          }
-          val quadTreeBounds: QuadTreeBounds = getQuadTreeBound(
-            scenario.getPopulation.getPersons
-              .values()
-              .stream()
-          )
-
-          beamServices.beamConfig.beam.agentsim.agents.rideHail.initialization.initType match {
-            case "PROCEDURAL" =>
-              var fleetData: List[RideHailFleetInitializer.FleetData] = List.empty[RideHailFleetInitializer.FleetData]
-              val persons: Iterable[Person] =
-                RandomUtils.shuffle(scenario.getPopulation.getPersons.values().asScala, rand)
-              persons.view.take(numRideHailAgents.toInt).foreach {
-                person =>
-                  val personInitialLocation: Coord =
-                    person.getSelectedPlan.getPlanElements
-                      .iterator()
-                      .next()
-                      .asInstanceOf[Activity]
-                      .getCoord
-                  val rideInitialLocation: Coord =
-                    beamServices.beamConfig.beam.agentsim.agents.rideHail.initialization.procedural.initialLocation.name match {
-                      case RideHailManager.INITIAL_RIDE_HAIL_LOCATION_HOME =>
-                        val radius =
-                          beamServices.beamConfig.beam.agentsim.agents.rideHail.initialization.procedural.initialLocation.home.radiusInMeters
-                        new Coord(
-                          personInitialLocation.getX + radius * (rand.nextDouble() - 0.5),
-                          personInitialLocation.getY + radius * (rand.nextDouble() - 0.5)
-                        )
-                      case RideHailManager.INITIAL_RIDE_HAIL_LOCATION_UNIFORM_RANDOM =>
-                        val x = quadTreeBounds.minx + (quadTreeBounds.maxx - quadTreeBounds.minx) * rand
-                          .nextDouble()
-                        val y = quadTreeBounds.miny + (quadTreeBounds.maxy - quadTreeBounds.miny) * rand
-                          .nextDouble()
-                        new Coord(x, y)
-                      case RideHailManager.INITIAL_RIDE_HAIL_LOCATION_ALL_AT_CENTER =>
-                        val x = quadTreeBounds.minx + (quadTreeBounds.maxx - quadTreeBounds.minx) / 2
-                        val y = quadTreeBounds.miny + (quadTreeBounds.maxy - quadTreeBounds.miny) / 2
-                        new Coord(x, y)
-                      case RideHailManager.INITIAL_RIDE_HAIL_LOCATION_ALL_IN_CORNER =>
-                        val x = quadTreeBounds.minx
-                        val y = quadTreeBounds.miny
-                        new Coord(x, y)
-                      case unknown =>
-                        log.error(s"unknown rideHail.initialLocation $unknown")
-                        null
-                    }
-
-                  val rideHailName = s"rideHailAgent-${person.getId}"
-
-                  val rideHailVehicleId = BeamVehicle.createId(person.getId, Some("rideHailVehicle"))
-                  //                Id.createVehicleId(s"rideHailVehicle-${person.getId}")
-
-                  val ridehailBeamVehicleTypeId =
-                    Id.create(
-                      beamServices.beamConfig.beam.agentsim.agents.rideHail.initialization.procedural.vehicleTypeId,
-                      classOf[BeamVehicleType]
-                    )
-
-                  val ridehailBeamVehicleType = beamServices.vehicleTypes
-                    .getOrElse(ridehailBeamVehicleTypeId, BeamVehicleType.defaultCarBeamVehicleType)
-
-                  val rideHailAgentPersonId: Id[RideHailAgent] =
-                    Id.create(rideHailName, classOf[RideHailAgent])
-
-                  val powertrain = Option(ridehailBeamVehicleType.primaryFuelConsumptionInJoulePerMeter)
-                    .map(new Powertrain(_))
-                    .getOrElse(Powertrain.PowertrainFromMilesPerGallon(Powertrain.AverageMilesPerGallon))
-
-                  val rideHailBeamVehicle = new BeamVehicle(
-                    rideHailVehicleId,
-                    powertrain,
-                    None,
-                    ridehailBeamVehicleType,
-                    None
-                  )
-                  beamServices.vehicles += (rideHailVehicleId -> rideHailBeamVehicle)
-                  rideHailBeamVehicle.registerResource(rideHailManager)
-
-                  rideHailManager ! BeamVehicleStateUpdate(
-                    rideHailBeamVehicle.getId,
-                    rideHailBeamVehicle.getState
-                  )
-
-                  val rideHailAgentProps: Props = RideHailAgent.props(
-                    beamServices,
-                    scheduler,
-                    transportNetwork,
-                    tollCalculator,
-                    eventsManager,
-                    parkingManager,
-                    rideHailAgentPersonId,
-                    Id.create("RideHailManager", classOf[RideHailManager]),
-                    rideHailBeamVehicle,
-                    rideInitialLocation,
-                    None,
-                    None
-                  )
-
-                  fleetData = fleetData :+ RideHailFleetInitializer.FleetData(
-                    id = rideHailBeamVehicle.id.toString,
-                    rideHailManagerId = "",
-                    vehicleType = vehicleTypeId.toString,
-                    initialLocationX = rideInitialLocation.getX,
-                    initialLocationY = rideInitialLocation.getY,
-                    shifts = None,
-                    geofence = None
-                  )
-
-                  val rideHailAgentRef: ActorRef =
-                    context.actorOf(rideHailAgentProps, rideHailName)
-                  context.watch(rideHailAgentRef)
-                  scheduler ! ScheduleTrigger(InitializeTrigger(0), rideHailAgentRef)
-                  rideHailAgents += rideHailAgentRef
-
-                  rideHailinitialLocationSpatialPlot
-                    .addString(StringToPlot(s"${person.getId}", rideInitialLocation, Color.RED, 20))
-                  rideHailinitialLocationSpatialPlot
-                    .addAgentWithCoord(
-                      RideHailAgentInitCoord(rideHailAgentPersonId, rideInitialLocation)
-                    )
-              }
-
-              new RideHailFleetInitializer().writeFleetData(beamServices, fleetData)
-
-            case "FILE" =>
-              new RideHailFleetInitializer().init(beamServices) foreach {
-                tuple =>
-                  val (fleetData, beamVehicle) = tuple
-                  val rideHailAgentId = Id.create(
-                    fleetData.id.replace("rideHailVehicle", RideHailAgent.idPrefix),
-                    classOf[RideHailAgent]
-                  )
-                  val rideHailManagerId = Id.create(fleetData.rideHailManagerId, classOf[RideHailManager])
-                  beamServices.vehicles += (beamVehicle.id -> beamVehicle)
-                  beamVehicle.registerResource(rideHailManager)
-                  rideHailManager ! BeamVehicleStateUpdate(
-                    beamVehicle.getId,
-                    beamVehicle.getState
-                  )
-                  val props = RideHailAgent.props(
-                    beamServices,
-                    scheduler,
-                    transportNetwork,
-                    tollCalculator,
-                    eventsManager,
-                    parkingManager,
-                    rideHailAgentId,
-                    rideHailManagerId,
-                    beamVehicle,
-                    new Coord(fleetData.initialLocationX, fleetData.initialLocationY),
-                    fleetData.shifts.map(RideHailFleetInitializer.generateRanges),
-                    fleetData.geofence
-                  )
-                  val rideHailAgentRef: ActorRef =
-                    context.actorOf(props, rideHailAgentId.toString)
-                  context.watch(rideHailAgentRef)
-                  scheduler ! ScheduleTrigger(InitializeTrigger(0), rideHailAgentRef)
-                  rideHailAgents += rideHailAgentRef
-              }
-            case _ =>
-              logger.error(
-                "Unidentified initialization type : " +
-                beamServices.beamConfig.beam.agentsim.agents.rideHail.initialization
-              )
-          }
->>>>>>> 231a8626
 
           if (beamServices.beamConfig.beam.outputs.writeGraphs) {
             activityLocationsSpatialPlot.writeImage(
@@ -460,15 +206,9 @@
                 .getIterationFilename(beamServices.iterationNumber, "activityLocations.png")
             )
           }
-<<<<<<< HEAD
         }
         log.info("Initialized {} people", beamServices.personRefs.size)
         log.info("Initialized {} personal vehicles", scenario.getVehicles.getVehicles.size())
-=======
-          log.info("Initialized {} people", beamServices.personRefs.size)
-          log.info("Initialized {} personal vehicles", beamServices.privateVehicles.size)
-          log.info("Initialized {} ride hailing agents", numRideHailAgents)
->>>>>>> 231a8626
 
         Await.result(beamServices.beamRouter ? InitTransit(scheduler, parkingManager), timeout.duration)
 
