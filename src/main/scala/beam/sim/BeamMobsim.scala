package beam.sim

import akka.actor.Status.Success
import akka.actor.{ActorLogging, ActorRef, ActorSystem, Cancellable, DeadLetter, Props, Terminated}
import akka.pattern.ask
import akka.util.Timeout
import beam.agentsim.agents.BeamAgent.Finish
import beam.agentsim.agents.freight.FreightReplanner
import beam.agentsim.agents.ridehail.RideHailManager.{BufferedRideHailRequestsTrigger, RideHailRepositioningTrigger}
import beam.agentsim.agents.ridehail.{
  RideHailDepotParkingManager,
  RideHailIterationHistory,
  RideHailManager,
  RideHailSurgePricingManager
}
import beam.agentsim.agents.vehicles._
import beam.agentsim.agents.{BeamAgent, InitializeTrigger, Population, TransitSystem}
import beam.agentsim.events.eventbuilder.EventBuilderActor.{EventBuilderActorCompleted, FlushEvents}
import beam.agentsim.infrastructure.{ChargingNetworkManager, ParkingAndChargingInfrastructure, ParkingNetworkManager}
import beam.agentsim.scheduler.BeamAgentScheduler
import beam.agentsim.scheduler.BeamAgentScheduler.{CompletionNotice, ScheduleTrigger, StartSchedule}
import beam.replanning.{AddSupplementaryTrips, ModeIterationPlanCleaner, SupplementaryTripGenerator}
import beam.router.Modes.BeamMode
import beam.router._
import beam.router.osm.TollCalculator
import beam.router.skim.TAZSkimsCollector
import beam.sim.common.GeoUtils
import beam.sim.config.BeamConfig.Beam
import beam.sim.metrics.SimulationMetricCollector.SimulationTime
import beam.sim.metrics.{Metrics, MetricsSupport, SimulationMetricCollector}
import beam.sim.monitoring.ErrorListener
import beam.sim.population.AttributesOfIndividual
import beam.sim.vehiclesharing.Fleets
import beam.utils._
import beam.utils.logging.{LoggingMessageActor, MessageLogger}
import beam.utils.matsim_conversion.ShapeUtils.QuadTreeBounds
import com.conveyal.r5.transit.TransportNetwork
import com.google.inject.Inject
import com.typesafe.scalalogging.LazyLogging
import org.matsim.api.core.v01.population.{Activity, Leg, Person, Population => MATSimPopulation}
import org.matsim.api.core.v01.{Id, Scenario}
import org.matsim.core.api.experimental.events.EventsManager
import org.matsim.core.mobsim.framework.Mobsim
import org.matsim.core.utils.misc.Time
import org.matsim.households.Households

import java.util.concurrent.TimeUnit
import scala.collection.JavaConverters._
import scala.concurrent.Await
import scala.concurrent.duration._
import scala.util.Random

class BeamMobsim @Inject()(
  val beamServices: BeamServices,
  val beamScenario: BeamScenario,
  val transportNetwork: TransportNetwork,
  val tollCalculator: TollCalculator,
  val scenario: Scenario,
  val eventsManager: EventsManager,
  val actorSystem: ActorSystem,
  val rideHailSurgePricingManager: RideHailSurgePricingManager,
  val rideHailIterationHistory: RideHailIterationHistory,
  val routeHistory: RouteHistory,
  val geo: GeoUtils,
  val planCleaner: ModeIterationPlanCleaner,
  val networkHelper: NetworkHelper,
  val rideHailFleetInitializerProvider: RideHailFleetInitializerProvider,
) extends Mobsim
    with LazyLogging
    with MetricsSupport {
  private implicit val timeout: Timeout = Timeout(50000, TimeUnit.SECONDS)

  import beamServices._
  val physsimConfig = beamConfig.beam.physsim

  override def run(): Unit = {
    logger.info("Starting Iteration")
    startMeasuringIteration(matsimServices.getIterationNumber)
    logger.info("Preparing new Iteration (Start)")
    startMeasuring("iteration-preparation:mobsim")

    validateVehicleTypes()

    if (beamConfig.beam.debug.debugEnabled)
      logger.info(DebugLib.getMemoryLogMessage("run.start (after GC): "))
    Metrics.iterationNumber = matsimServices.getIterationNumber
    // This is needed to get all iterations in Grafana. Take a look to variable `$iteration_num` in the dashboard
    simMetricCollector.writeIteration(
      "beam-iteration",
      SimulationTime(0),
      matsimServices.getIterationNumber.toLong
    )

    // to have zero values for graphs even if there are no values calculated during iteration
    def writeZeros(
      metricName: String,
      values: Map[String, Double] = Map(SimulationMetricCollector.defaultMetricName -> 0.0),
      tags: Map[String, String] = Map()
    ): Unit = {
      for (hour <- 0 to 24) {
        simMetricCollector.write(metricName, SimulationTime(60 * 60 * hour), values, tags)
      }
    }

    Seq(
      "car",
      "walk",
      "ride_hail",
      "ride_hail_pooled",
      "ride_hail_transit",
      "bike",
      "walk_transit",
      "drive_transit"
    ).foreach(mode => {
      writeZeros("mode-choices", tags = Map("mode" -> mode))
    })

    val defaultName = SimulationMetricCollector.defaultMetricName
    writeZeros("ride-hail-trip-distance", tags = Map("trip-type" -> "1"))
    writeZeros("average-travel-time", tags = Map("mode"          -> "car"))

    writeZeros("parking", tags = Map("parking-type" -> "Public"))
    writeZeros("ride-hail-allocation-reserved")
    writeZeros("ride-hail-inquiry-served")
    writeZeros(
      "chargingPower",
      Map(defaultName   -> 0.0, "averageLoad"        -> 0.0),
      Map("vehicleType" -> "Personal", "parkingType" -> "Public", "typeOfCharger" -> "None")
    )

    eventsManager.initProcessing()

    clearRoutesAndModesIfNeeded(matsimServices.getIterationNumber)
    planCleaner.clearModesAccordingToStrategy(matsimServices.getIterationNumber)
    ConcurrentUtils.parallelExecution(
      beamScenario.freightCarriers.zipWithIndex.map {
        case (carrier, i) =>
          () =>
            new FreightReplanner(
              beamServices,
              skims.od_skimmer,
              new Random(beamConfig.matsim.modules.global.randomSeed + i)
            ).replanIfNeeded(carrier, matsimServices.getIterationNumber, beamConfig.beam.agentsim.agents.freight)
      }
    )(scala.concurrent.ExecutionContext.global)

    if (beamConfig.beam.agentsim.agents.tripBehaviors.mulitnomialLogit.generate_secondary_activities) {
      logger.info("Filling in secondary trips in plans")
      fillInSecondaryActivities(matsimServices.getScenario.getHouseholds)
    }

    val iteration = actorSystem.actorOf(
      Props(
        new BeamMobsimIteration(
          beamServices,
          eventsManager,
          rideHailSurgePricingManager,
          rideHailIterationHistory,
          routeHistory,
          rideHailFleetInitializerProvider
        )
      ),
      "BeamMobsim.iteration"
    )
    Await.result(iteration ? "Run!", timeout.duration)

    logger.info("Agentsim finished.")
    eventsManager.finishProcessing()
    logger.info("Events drained.")
    stopMeasuring("agentsim-events:agentsim")

    logger.info("Processing Agentsim Events (End)")
  }

  private def fillInSecondaryActivities(households: Households): Unit = {
    households.getHouseholds.values.forEach { household =>
      val vehicles = household.getVehicleIds.asScala
        .flatten(vehicleId => beamScenario.privateVehicles.get(vehicleId.asInstanceOf[Id[BeamVehicle]]))
      val persons = household.getMemberIds.asScala.collect {
        case personId => matsimServices.getScenario.getPopulation.getPersons.get(personId)
      }
      val destinationChoiceModel = beamScenario.destinationChoiceModel

      val vehiclesByCategory =
        vehicles.filter(_.beamVehicleType.automationLevel <= 3).groupBy(_.beamVehicleType.vehicleCategory)

      val nonCavModesAvailable: List[BeamMode] = vehiclesByCategory.keys.collect {
        case VehicleCategory.Car  => BeamMode.CAR
        case VehicleCategory.Bike => BeamMode.BIKE
      }.toList

      val cavs = vehicles.filter(_.beamVehicleType.automationLevel > 3).toList

      val cavModeAvailable: List[BeamMode] =
        if (cavs.nonEmpty) {
          List[BeamMode](BeamMode.CAV)
        } else {
          List[BeamMode]()
        }

      val modesAvailable: List[BeamMode] = nonCavModesAvailable ++ cavModeAvailable

      persons.foreach { person =>
        if (matsimServices.getIterationNumber == 0) {
          val addSupplementaryTrips = new AddSupplementaryTrips(beamScenario.beamConfig)
          addSupplementaryTrips.run(person)
        }

        if (person.getSelectedPlan.getPlanElements.asScala
              .collect { case activity: Activity => activity.getType }
              .contains("Temp")) {
          val supplementaryTripGenerator =
            new SupplementaryTripGenerator(
              person.getCustomAttributes.get("beam-attributes").asInstanceOf[AttributesOfIndividual],
              destinationChoiceModel,
              beamServices,
              person.getId
            )
          val newPlan =
            supplementaryTripGenerator.generateNewPlans(person.getSelectedPlan, destinationChoiceModel, modesAvailable)
          newPlan match {
            case Some(plan) =>
              person.removePlan(person.getSelectedPlan)
              person.addPlan(plan)
              person.setSelectedPlan(plan)
            case None =>
          }
        }
      }

    }

    logger.info("Done filling in secondary trips in plans")
  }

  private def clearRoutesAndModesIfNeeded(iteration: Int): Unit = {
    val experimentType = physsimConfig.relaxation.`type`
    if (experimentType == "experiment_2.0") {
      if (physsimConfig.relaxation.experiment2_0.clearRoutesEveryIteration) {
        clearRoutes()
        logger.info(s"Experiment_2.0: Clear all routes at iteration ${iteration}")
      }
      if (physsimConfig.relaxation.experiment2_0.clearModesEveryIteration) {
        clearModes()
        logger.info(s"Experiment_2.0: Clear all modes at iteration ${iteration}")
      }
    } else if (experimentType == "experiment_2.1") {
      if (physsimConfig.relaxation.experiment2_1.clearRoutesEveryIteration) {
        clearRoutes()
        logger.info(s"Experiment_2.1: Clear all routes at iteration ${iteration}")
      }
      if (physsimConfig.relaxation.experiment2_1.clearModesEveryIteration) {
        clearModes()
        logger.info(s"Experiment_2.1: Clear all modes at iteration ${iteration}")
      }
    } else if (experimentType == "experiment_3.0" && iteration <= 1) {
      clearRoutes()
      logger.info(s"Experiment_3.0: Clear all routes at iteration ${iteration}")
      clearModes()
      logger.info(s"Experiment_3.0: Clear all modes at iteration ${iteration}")
    } else if (experimentType == "experiment_4.0" && iteration <= 1) {
      clearRoutes()
      logger.info(s"Experiment_4.0: Clear all routes at iteration ${iteration}")
      clearModes()
      logger.info(s"Experiment_4.0: Clear all modes at iteration ${iteration}")
    } else if (experimentType == "experiment_5.0" && iteration <= 1) {
      clearRoutes()
      logger.info(s"Experiment_5.0: Clear all routes at iteration ${iteration}")
      clearModes()
      logger.info(s"Experiment_5.0: Clear all modes at iteration ${iteration}")
    } else if (experimentType == "experiment_5.1" && iteration <= 1) {
      clearRoutes()
      logger.info(s"Experiment_5.1: Clear all routes at iteration ${iteration}")
      clearModes()
      logger.info(s"Experiment_5.1: Clear all modes at iteration ${iteration}")
    } else if (experimentType == "experiment_5.2" && iteration <= 1) {
      clearRoutes()
      logger.info(s"Experiment_5.2: Clear all routes at iteration ${iteration}")
      clearModes()
      logger.info(s"Experiment_5.2: Clear all modes at iteration ${iteration}")
    }
  }

  private def clearRoutes(): Unit = {
    scenario.getPopulation.getPersons.values().asScala.foreach { p =>
      p.getPlans.asScala.foreach { plan =>
        plan.getPlanElements.asScala.foreach {
          case leg: Leg =>
            leg.setRoute(null)
          case _ =>
        }
      }
    }
  }

  private def clearModes(): Unit = {
    scenario.getPopulation.getPersons.values().asScala.foreach { p =>
      p.getPlans.asScala.foreach { plan =>
        plan.getPlanElements.asScala.foreach {
          case leg: Leg =>
            leg.setMode("")
          case _ =>
        }
      }
    }
  }

  def validateVehicleTypes(): Unit = {
    if (!beamScenario.vehicleTypes.contains(
          Id.create(beamScenario.beamConfig.beam.agentsim.agents.bodyType, classOf[BeamVehicleType])
        )) {
      throw new RuntimeException(
        "Vehicle type for human body: " + beamScenario.beamConfig.beam.agentsim.agents.bodyType + " is missing. Please add it to the vehicle types."
      )
    }
    if (!beamScenario.vehicleTypes.contains(
          Id.create(
            beamScenario.beamConfig.beam.agentsim.agents.rideHail.initialization.procedural.vehicleTypeId,
            classOf[BeamVehicleType]
          )
        )) {
      throw new RuntimeException(
        "Vehicle type for ride-hail: " + beamScenario.beamConfig.beam.agentsim.agents.rideHail.initialization.procedural.vehicleTypeId + " is missing. Please add it to the vehicle types."
      )
    }
  }

}

class BeamMobsimIteration(
  val beamServices: BeamServices,
  val eventsManager: EventsManager,
  val rideHailSurgePricingManager: RideHailSurgePricingManager,
  val rideHailIterationHistory: RideHailIterationHistory,
  val routeHistory: RouteHistory,
  val rideHailFleetInitializerProvider: RideHailFleetInitializerProvider,
) extends LoggingMessageActor
    with ActorLogging
    with MetricsSupport {

  import beamServices._
  private val config: Beam.Agentsim = beamConfig.beam.agentsim

  if (beamServices.beamConfig.beam.debug.messageLogging) {
    context.watch(
      context.actorOf(
        MessageLogger.props(beamServices.matsimServices.getIterationNumber, beamServices.matsimServices.getControlerIO),
        s"MessageLogger-${beamServices.matsimServices.getIterationNumber}"
      )
    )
  }

  var runSender: ActorRef = _
  private val errorListener = context.actorOf(ErrorListener.props())
  context.watch(errorListener)
  context.system.eventStream.subscribe(errorListener, classOf[BeamAgent.TerminatedPrematurelyEvent])
  context.system.eventStream.subscribe(errorListener, classOf[DeadLetter])
  private val scheduler = context.actorOf(
    Props(
      classOf[BeamAgentScheduler],
      beamConfig,
      Time.parseTime(beamConfig.matsim.modules.qsim.endTime).toInt,
      config.schedulerParallelismWindow,
      new StuckFinder(beamConfig.beam.debug.stuckAgentDetection)
    ).withDispatcher("beam-agent-scheduler-pinned-dispatcher"),
    "scheduler"
  )
  context.watch(scheduler)

  private val envelopeInUTM = geo.wgs2Utm(beamScenario.transportNetwork.streetLayer.envelope)
  envelopeInUTM.expandBy(beamConfig.beam.spatial.boundingBoxBuffer)

  val activityQuadTreeBounds: QuadTreeBounds = buildActivityQuadTreeBounds(matsimServices.getScenario.getPopulation)
  log.info(s"envelopeInUTM before expansion: $envelopeInUTM")

  envelopeInUTM.expandToInclude(activityQuadTreeBounds.minx, activityQuadTreeBounds.miny)
  envelopeInUTM.expandToInclude(activityQuadTreeBounds.maxx, activityQuadTreeBounds.maxy)
  log.info(s"envelopeInUTM after expansion: $envelopeInUTM")

  private val parkingAndChargingInfrastructure = ParkingAndChargingInfrastructure(beamServices, envelopeInUTM)
  // Parking Network Manager
  private val parkingNetworkManager = context.actorOf(
    ParkingNetworkManager
      .props(beamServices, parkingAndChargingInfrastructure)
      .withDispatcher("parking-network-manager-pinned-dispatcher"),
    "ParkingNetworkManager"
  )
  context.watch(parkingNetworkManager)

  // Charging Network Manager
  private val chargingNetworkManager = context.actorOf(
    ChargingNetworkManager
      .props(beamServices, parkingAndChargingInfrastructure, parkingNetworkManager, scheduler)
      .withDispatcher("charging-network-manager-pinned-dispatcher"),
    "ChargingNetworkManager"
  )
  context.watch(chargingNetworkManager)
  scheduler ! ScheduleTrigger(InitializeTrigger(0), chargingNetworkManager)

  private val rideHailFleetInitializer = rideHailFleetInitializerProvider.get()
  private val rideHailManager = context.actorOf(
    Props(
      new RideHailManager(
        VehicleManager.createId(beamConfig.beam.agentsim.agents.rideHail.vehicleManager),
        beamServices,
        beamScenario,
        beamScenario.transportNetwork,
        tollCalculator,
        matsimServices.getScenario,
        matsimServices.getEvents,
        scheduler,
        beamRouter,
        parkingNetworkManager,
        chargingNetworkManager,
        envelopeInUTM,
        activityQuadTreeBounds,
        rideHailSurgePricingManager,
        rideHailIterationHistory.oscillationAdjustedTNCIterationStats,
        routeHistory,
        rideHailFleetInitializer,
        parkingAndChargingInfrastructure.rideHailParkingNetworkMap.asInstanceOf[RideHailDepotParkingManager[_]]
      )
    ).withDispatcher("ride-hail-manager-pinned-dispatcher"),
    "RideHailManager"
  )
  context.watch(rideHailManager)
  scheduler ! ScheduleTrigger(InitializeTrigger(0), rideHailManager)

  var memoryLoggingTimerActorRef: ActorRef = _
  var memoryLoggingTimerCancellable: Cancellable = _

  var debugActorWithTimerActorRef: ActorRef = _
  var debugActorWithTimerCancellable: Cancellable = _

  if (beamConfig.beam.debug.debugActorTimerIntervalInSec > 0) {
    debugActorWithTimerActorRef = context.actorOf(Props(classOf[DebugActorWithTimer], rideHailManager, scheduler))
    debugActorWithTimerCancellable = prepareMemoryLoggingTimerActor(
      beamConfig.beam.debug.debugActorTimerIntervalInSec,
      context.system,
      debugActorWithTimerActorRef
    )
  }

  private val sharedVehicleFleets = config.agents.vehicles.sharedFleets.map { fleetConfig =>
    context.actorOf(
      Fleets.lookup(fleetConfig).props(beamServices, scheduler, parkingNetworkManager),
      fleetConfig.name
    )
  }
  sharedVehicleFleets.foreach(context.watch)
  sharedVehicleFleets.foreach(scheduler ! ScheduleTrigger(InitializeTrigger(0), _))

  private val transitSystem = context.actorOf(
    Props(
      new TransitSystem(
        beamServices,
        beamScenario,
        matsimServices.getScenario,
        beamScenario.transportNetwork,
        scheduler,
        parkingNetworkManager,
        chargingNetworkManager,
        tollCalculator,
        geo,
        networkHelper,
        matsimServices.getEvents
      )
    ),
    "transit-system"
  )
  context.watch(transitSystem)
  scheduler ! ScheduleTrigger(InitializeTrigger(0), transitSystem)

  private val population = context.actorOf(
    Population.props(
      matsimServices.getScenario,
      beamScenario,
      beamServices,
      scheduler,
      beamScenario.transportNetwork,
      tollCalculator,
      beamRouter,
      rideHailManager,
      parkingNetworkManager,
      chargingNetworkManager,
      sharedVehicleFleets,
      matsimServices.getEvents,
      routeHistory,
      envelopeInUTM
    ),
    "population"
  )

  context.watch(population)
  scheduler ! ScheduleTrigger(InitializeTrigger(0), population)

  scheduleRideHailManagerTimerMessages()

  //to monitor with TAZSkimmer add actor hereinafter
  private val tazSkimmer = context.actorOf(
    TAZSkimsCollector.props(scheduler, beamServices, rideHailManager +: sharedVehicleFleets),
    "taz-skims-collector"
  )
  context.watch(tazSkimmer)
  scheduler ! ScheduleTrigger(InitializeTrigger(0), tazSkimmer)

  def prepareMemoryLoggingTimerActor(
    timeoutInSeconds: Int,
    system: ActorSystem,
    memoryLoggingTimerActorRef: ActorRef
  ): Cancellable = {
    import system.dispatcher

    val cancellable = system.scheduler.scheduleWithFixedDelay(
      0.milliseconds,
      (timeoutInSeconds * 1000).milliseconds,
      memoryLoggingTimerActorRef,
      Tick
    )

    cancellable
  }

<<<<<<< HEAD
  override def receive: PartialFunction[Any, Unit] = {
=======
  override def loggedReceive: PartialFunction[Any, Unit] = {
>>>>>>> 21a88cfc

    case CompletionNotice(_, _) =>
      log.info("Scheduler is finished.")
      stopMeasuring("agentsim-execution:agentsim")
      log.info("Ending Agentsim")
      log.info("Processing Agentsim Events (Start)")
      stopMeasuring("agentsim-events:agentsim")

      population ! Finish
      rideHailManager ! Finish
      transitSystem ! Finish
      tazSkimmer ! Finish
      chargingNetworkManager ! Finish
      context.stop(scheduler)
      context.stop(errorListener)
      context.stop(parkingNetworkManager)
      sharedVehicleFleets.foreach(context.stop)
      if (beamConfig.beam.debug.debugActorTimerIntervalInSec > 0) {
        debugActorWithTimerCancellable.cancel()
        context.stop(debugActorWithTimerActorRef)
      }

    case Terminated(x) =>
      log.debug(s"Terminated {}", x)
      if (context.children.size == 1 && context.children.head.path.name.startsWith("MessageLogger-")) {
        context.system.eventStream.publish(Finish)
        log.debug("Remaining MessageLogger: {}", context.children)
      } else if (context.children.isEmpty) {
        // Await eventBuilder message queue to be processed, before ending iteration
        beamServices.eventBuilderActor ! FlushEvents
      } else {
        log.debug("Remaining: {}", context.children)
      }

    case EventBuilderActorCompleted =>
      runSender ! Success("Ran.")
      context.stop(self)

    case "Run!" =>
      runSender = sender
      log.info("Running BEAM Mobsim")
      stopMeasuring("iteration-preparation:mobsim")

      log.info("Preparing new Iteration (End)")
      log.info("Starting Agentsim")
      startMeasuring("agentsim-execution:agentsim")

      scheduler ! StartSchedule(matsimServices.getIterationNumber)
  }

  private def scheduleRideHailManagerTimerMessages(): Unit = {
    if (config.agents.rideHail.repositioningManager.timeout > 0) {
      // We need to stagger init tick for repositioning manager and allocation manager
      // This is important because during the `requestBufferTimeoutInSeconds` repositioned vehicle is not available, so to make them work together
      // we have to make sure that there is no overlap
      val initTick = config.agents.rideHail.repositioningManager.timeout / 2
      scheduler ! ScheduleTrigger(RideHailRepositioningTrigger(initTick), rideHailManager)
    }
    if (config.agents.rideHail.allocationManager.requestBufferTimeoutInSeconds > 0)
      scheduler ! ScheduleTrigger(BufferedRideHailRequestsTrigger(0), rideHailManager)
  }

  def buildActivityQuadTreeBounds(population: MATSimPopulation): QuadTreeBounds = {
    val persons = population.getPersons.values().asInstanceOf[java.util.Collection[Person]].asScala.view
    val activities = persons.flatMap(p => p.getSelectedPlan.getPlanElements.asScala.view).collect {
      case activity: Activity =>
        activity
    }
    val coordinates = activities.map(_.getCoord)
    // Force to compute xs and ys arrays
    val xs = coordinates.map(_.getX).toArray
    val ys = coordinates.map(_.getY).toArray
    val xMin = xs.min
    val xMax = xs.max
    val yMin = ys.min
    val yMax = ys.max
    log.info(
      s"QuadTreeBounds with X: [$xMin; $xMax], Y: [$yMin, $yMax]. boundingBoxBuffer: ${beamConfig.beam.spatial.boundingBoxBuffer}"
    )
    QuadTreeBounds(
      xMin - beamConfig.beam.spatial.boundingBoxBuffer,
      yMin - beamConfig.beam.spatial.boundingBoxBuffer,
      xMax + beamConfig.beam.spatial.boundingBoxBuffer,
      yMax + beamConfig.beam.spatial.boundingBoxBuffer
    )
  }

}<|MERGE_RESOLUTION|>--- conflicted
+++ resolved
@@ -521,11 +521,7 @@
     cancellable
   }
 
-<<<<<<< HEAD
-  override def receive: PartialFunction[Any, Unit] = {
-=======
   override def loggedReceive: PartialFunction[Any, Unit] = {
->>>>>>> 21a88cfc
 
     case CompletionNotice(_, _) =>
       log.info("Scheduler is finished.")
