--- conflicted
+++ resolved
@@ -1,65 +1,42 @@
 package beam.sim
 
-<<<<<<< HEAD
+import java.lang.Double
 import java.util
 import java.util.Collections
-import java.util.concurrent.TimeUnit
+import java.util.Random
+import java.util.concurrent.{ThreadLocalRandom, TimeUnit}
+import java.util.stream.Stream
 
 import akka.actor.Status.Success
 import akka.actor.{Actor, ActorContext, ActorLogging, ActorRef, ActorSystem, Cancellable, DeadLetter, Identify, PoisonPill, Props, Terminated}
 import akka.pattern.ask
 import akka.util.Timeout
 import beam.agentsim.agents.BeamAgent.Finish
+import beam.agentsim.agents.modalBehaviors.DrivesVehicle.BeamVehicleFuelLevelUpdate
 import beam.agentsim.agents.{BeamAgent, InitializeTrigger, Population, TransitDriverAgent}
-import beam.agentsim.agents.rideHail.RideHailingManager.{NotifyIterationEnds, RepositioningTimer}
-=======
-import java.lang.Double
-import java.util
-import java.util.Random
-import java.util.concurrent.{ThreadLocalRandom, TimeUnit}
-import java.util.stream.Stream
-
-import akka.actor.Status.Success
-import akka.actor.{Actor, ActorLogging, ActorRef, ActorSystem, Cancellable, DeadLetter, Identify, Props, Terminated}
-import akka.pattern.ask
-import akka.util.Timeout
-import beam.agentsim.agents.BeamAgent.Finish
-import beam.agentsim.agents.modalBehaviors.DrivesVehicle.BeamVehicleFuelLevelUpdate
-import beam.agentsim.agents.{BeamAgent, InitializeTrigger, Population}
 import beam.agentsim.agents.rideHail.RideHailingManager.{NotifyIterationEnds, RideHailAllocationManagerTimeout}
-import beam.agentsim.agents.rideHail.RideHailingManager.{NotifyIterationEnds}
->>>>>>> 55043cc8
 import beam.agentsim.agents.rideHail.{RideHailSurgePricingManager, RideHailingAgent, RideHailingManager}
 import beam.agentsim.agents.vehicles.BeamVehicleType.{Car, HumanBodyVehicle, TransitVehicle}
 import beam.agentsim.agents.vehicles.EnergyEconomyAttributes.Powertrain
 import beam.agentsim.agents.vehicles._
-<<<<<<< HEAD
 import beam.agentsim.events.SpaceTime
-=======
 import beam.agentsim.infrastructure.QuadTreeBounds
->>>>>>> 55043cc8
 import beam.agentsim.scheduler.{BeamAgentScheduler, Trigger}
 import beam.agentsim.agents.{BeamAgent, InitializeTrigger, Population}
 import beam.agentsim.scheduler.BeamAgentScheduler
 import beam.agentsim.scheduler.BeamAgentScheduler.{CompletionNotice, ScheduleTrigger, StartSchedule}
 import beam.router.BeamRouter.InitTransit
-<<<<<<< HEAD
 import beam.router.Modes
 import beam.router.Modes.BeamMode.{BUS, CABLE_CAR, FERRY, RAIL, SUBWAY, TRAM}
 import beam.router.Modes.isOnStreetTransit
 import beam.router.RoutingModel.{BeamLeg, BeamPath, TransitStopsInfo, WindowTime}
+import beam.sim.metrics.MetricsSupport
 import beam.sim.monitoring.ErrorListener
-import beam.utils.{DebugLib, MemoryLoggingTimerActor, Tick}
+import beam.utils.{DebugLib, DebugActorWithTimer, Tick}
 import com.conveyal.r5.api.util.LegMode
 import com.conveyal.r5.profile.{ProfileRequest, StreetMode, StreetPath}
 import com.conveyal.r5.streets.{StreetRouter, VertexStore}
 import com.conveyal.r5.transit.{RouteInfo, TransitLayer, TransportNetwork}
-=======
-import beam.sim.metrics.MetricsSupport
-import beam.sim.monitoring.ErrorListener
-import beam.utils.{DebugLib, DebugActorWithTimer, Tick}
-import com.conveyal.r5.transit.TransportNetwork
->>>>>>> 55043cc8
 import com.google.inject.Inject
 import com.typesafe.scalalogging.LazyLogging
 import org.apache.log4j.Logger
@@ -124,8 +101,8 @@
 //    val iterationTrace = Kamon.tracer.newContext("iteration", Some("iteration"+beamServices.iterationNumber), Map("it-num"->(""+beamServices.iterationNumber)))
 //    Tracer.setCurrentContext(iterationTrace)
     logger.info("Preparing new Iteration (Start)")
-    startSegment("iteration-preparation", "mobsim")
-//    val iterationPreparation = iterationTrace.startSegment("iteration-preparation", "mobsim", "kamon")
+    startSpan("iteration-preparation", "mobsim")
+//    val iterationPreparation = iterationTrace.startSpan("iteration-preparation", "mobsim", "kamon")
 //    var agentsimExecution: Segment = null
 //    var agentsimEvents: Segment = null
     if(beamServices.beamConfig.beam.debug.debugEnabled)logger.info(DebugLib.gcAndGetMemoryLogMessage("run.start (after GC): "))
@@ -239,12 +216,12 @@
 
         case CompletionNotice(_, _) =>
           log.info("Scheduler is finished.")
-          endSegment("agentsim-execution", "agentsim")
+          endSpan("agentsim-execution", "agentsim")
 //          agentsimExecution.finish()
           log.info("Ending Agentsim")
           log.info("Processing Agentsim Events (Start)")
-          startSegment("agentsim-events", "agentsim")
-//          agentsimEvents = iterationTrace.startSegment("agentsim-events", "agentsim", "kamon")
+          startSpan("agentsim-events", "agentsim")
+//          agentsimEvents = iterationTrace.startSpan("agentsim-events", "agentsim", "kamon")
           cleanupRideHailingAgents()
           cleanupVehicle()
           population ! Finish
@@ -268,12 +245,12 @@
         case "Run!" =>
           runSender = sender
           log.info("Running BEAM Mobsim")
-          endSegment("iteration-preparation", "mobsim")
+          endSpan("iteration-preparation", "mobsim")
 //          iterationPreparation.finish
           log.info("Preparing new Iteration (End)")
           log.info("Starting Agentsim")
-          startSegment("agentsim-execution", "agentsim")
-//          agentsimExecution = iterationTrace.startSegment("agentsim-execution", "agentsim", "kamon")
+          startSpan("agentsim-execution", "agentsim")
+//          agentsimExecution = iterationTrace.startSpan("agentsim-execution", "agentsim", "kamon")
           scheduler ! StartSchedule(beamServices.iterationNumber)
       }
 
@@ -303,7 +280,7 @@
     logger.info("Agentsim finished.")
     eventsManager.finishProcessing()
     logger.info("Events drained.")
-    endSegment("agentsim-events", "agentsim")
+    endSpan("agentsim-events", "agentsim")
 //    agentsimEvents.finish()
     logger.info("Processing Agentsim Events (End)")
   }
@@ -347,7 +324,7 @@
           // (), Powertrain.PowertrainFromMilesPerGallon(consumption), matSimTransitVehicle, new Attributes())
           //        val transitVehRef = context.actorOf(transitVehProps, BeamVehicle.buildActorName(matSimTransitVehicle))
           val vehicle: BeamVehicle = new BeamVehicle(Powertrain.PowertrainFromMilesPerGallon(consumption),
-            matSimTransitVehicle, None, TransitVehicle)
+            matSimTransitVehicle, None, TransitVehicle, None, None)
           services.vehicles += (transitVehId -> vehicle)
           val transitDriverId = TransitDriverAgent.createAgentIdFromVehicleId(transitVehId)
           val transitDriverAgentProps = TransitDriverAgent.props(scheduler, services, transportNetwork, eventsManager, transitDriverId, vehicle, legs)
