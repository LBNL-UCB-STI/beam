package beam.sim

import java.util.concurrent.TimeUnit

import akka.actor.Status.Success
import akka.actor.{Actor, ActorLogging, ActorRef, ActorSystem, Cancellable, DeadLetter, Identify, Props, Terminated}
import akka.pattern.ask
import akka.util.Timeout
import beam.agentsim.agents.BeamAgent.Finish
import beam.agentsim.agents.ridehail.RideHailManager.{BufferedRideHailRequestsTrigger, RideHailRepositioningTrigger}
import beam.agentsim.agents.ridehail.{RideHailIterationHistory, RideHailManager, RideHailSurgePricingManager}
import beam.agentsim.agents.{BeamAgent, InitializeTrigger, Population}
import beam.agentsim.infrastructure.ParkingManager.ParkingStockAttributes
import beam.agentsim.infrastructure.ZonalParkingManager
import beam.agentsim.scheduler.BeamAgentScheduler
import beam.agentsim.scheduler.BeamAgentScheduler.{CompletionNotice, ScheduleTrigger, StartSchedule}
import beam.router.BeamRouter.InitTransit
import beam.router.FreeFlowTravelTime
import beam.router.osm.TollCalculator
import beam.sim.config.BeamConfig.Beam
import beam.sim.metrics.MetricsSupport
import beam.sim.monitoring.ErrorListener
import beam.sim.vehiclesharing.Fleets
import beam.utils._
import com.conveyal.r5.transit.TransportNetwork
import com.google.inject.Inject
import com.typesafe.scalalogging.LazyLogging
import org.matsim.api.core.v01.population.Activity
import org.matsim.api.core.v01.{Coord, Id, Scenario}
import org.matsim.core.api.experimental.events.EventsManager
import org.matsim.core.mobsim.framework.Mobsim
import org.matsim.core.utils.misc.Time

import scala.concurrent.Await
import scala.concurrent.duration._

/**
  * AgentSim.
  *
  * Created by sfeygin on 2/8/17.
  */
class BeamMobsim @Inject()(
  val beamServices: BeamServices,
  val transportNetwork: TransportNetwork,
  val tollCalculator: TollCalculator,
  val scenario: Scenario,
  val eventsManager: EventsManager,
  val actorSystem: ActorSystem,
  val rideHailSurgePricingManager: RideHailSurgePricingManager,
  val rideHailIterationHistory: RideHailIterationHistory
) extends Mobsim
    with LazyLogging
    with MetricsSupport {
  private implicit val timeout: Timeout = Timeout(50000, TimeUnit.SECONDS)

  var memoryLoggingTimerActorRef: ActorRef = _
  var memoryLoggingTimerCancellable: Cancellable = _

  var debugActorWithTimerActorRef: ActorRef = _
  var debugActorWithTimerCancellable: Cancellable = _
  private val config: Beam.Agentsim = beamServices.beamConfig.beam.agentsim

  override def run(): Unit = {
    logger.info("Starting Iteration")
    startMeasuringIteration(beamServices.iterationNumber)
    logger.info("Preparing new Iteration (Start)")
    startSegment("iteration-preparation", "mobsim")

    if (beamServices.beamConfig.beam.debug.debugEnabled)
      logger.info(DebugLib.gcAndGetMemoryLogMessage("run.start (after GC): "))
    beamServices.startNewIteration()
    eventsManager.initProcessing()
    val iteration = actorSystem.actorOf(
      Props(new Actor with ActorLogging {
        var runSender: ActorRef = _
        private val errorListener = context.actorOf(ErrorListener.props())
        context.watch(errorListener)
        context.system.eventStream.subscribe(errorListener, classOf[BeamAgent.TerminatedPrematurelyEvent])
        private val scheduler = context.actorOf(
          Props(
            classOf[BeamAgentScheduler],
            beamServices.beamConfig,
            Time.parseTime(beamServices.beamConfig.matsim.modules.qsim.endTime).toInt,
            config.schedulerParallelismWindow,
            new StuckFinder(beamServices.beamConfig.beam.debug.stuckAgentDetection)
          ),
          "scheduler"
        )
        context.system.eventStream.subscribe(errorListener, classOf[DeadLetter])
        context.watch(scheduler)

        private val envelopeInUTM =
          beamServices.geo.wgs2Utm(transportNetwork.streetLayer.envelope)
        envelopeInUTM.expandBy(beamServices.beamConfig.beam.spatial.boundingBoxBuffer)

        private val parkingManager = context.actorOf(
          ZonalParkingManager
            .props(beamServices, beamServices.beamRouter, ParkingStockAttributes(100)),
          "ParkingManager"
        )
        context.watch(parkingManager)

        private val rideHailManager = context.actorOf(
          Props(
            new RideHailManager(
              Id.create("GlobalRHM", classOf[RideHailManager]),
              beamServices,
              transportNetwork,
              tollCalculator,
              scenario,
              eventsManager,
              scheduler,
              beamServices.beamRouter,
              parkingManager,
              envelopeInUTM,
              rideHailSurgePricingManager,
              rideHailIterationHistory.oscillationAdjustedTNCIterationStats
            )
          ),
          "RideHailManager"
        )
        context.watch(rideHailManager)
        Await.result(rideHailManager ? Identify(0), timeout.duration)

        if (beamServices.beamConfig.beam.debug.debugActorTimerIntervalInSec > 0) {
          debugActorWithTimerActorRef = context.actorOf(Props(classOf[DebugActorWithTimer], rideHailManager, scheduler))
          debugActorWithTimerCancellable = prepareMemoryLoggingTimerActor(
            beamServices.beamConfig.beam.debug.debugActorTimerIntervalInSec,
            context.system,
            debugActorWithTimerActorRef
          )
        }

        private val sharedVehicleFleets = config.agents.vehicles.sharedFleets.map { fleetConfig =>
          context.actorOf(Fleets.lookup(fleetConfig).props(beamServices, parkingManager), fleetConfig.name)
        }
        sharedVehicleFleets.foreach(context.watch)
        sharedVehicleFleets.foreach(scheduler ! ScheduleTrigger(InitializeTrigger(0), _))

        private val population = context.actorOf(
          Population.props(
            scenario,
            beamServices,
            scheduler,
            transportNetwork,
            tollCalculator,
            beamServices.beamRouter,
            rideHailManager,
            parkingManager,
            sharedVehicleFleets,
            eventsManager
          ),
          "population"
        )
        context.watch(population)
        Await.result(population ? Identify(0), timeout.duration)
        Await.result(beamServices.beamRouter ? InitTransit(scheduler, parkingManager), timeout.duration)

        log.info("Transit schedule has been initialized")

        if (beamServices.iterationNumber == 0) {
          val maxHour = TimeUnit.SECONDS.toHours(scenario.getConfig.travelTimeCalculator().getMaxTime).toInt
          val warmStart = BeamWarmStart(beamServices.beamConfig, maxHour)
          warmStart.warmStartTravelTime(beamServices.beamRouter, scenario)

          if (!beamServices.beamConfig.beam.warmStart.enabled && beamServices.beamConfig.beam.physsim.initializeRouterWithFreeFlowTimes) {
            FreeFlowTravelTime.initializeRouterFreeFlow(beamServices, scenario)
          }
        }

        scheduleRideHailManagerTimerMessages()

        def prepareMemoryLoggingTimerActor(
          timeoutInSeconds: Int,
          system: ActorSystem,
          memoryLoggingTimerActorRef: ActorRef
        ): Cancellable = {
          import system.dispatcher

          val cancellable = system.scheduler.schedule(
            0.milliseconds,
            (timeoutInSeconds * 1000).milliseconds,
            memoryLoggingTimerActorRef,
            Tick
          )

          cancellable
        }

        override def receive: PartialFunction[Any, Unit] = {

          case CompletionNotice(_, _) =>
            log.info("Scheduler is finished.")
            endSegment("agentsim-execution", "agentsim")
            log.info("Ending Agentsim")
            log.info("Processing Agentsim Events (Start)")
            startSegment("agentsim-events", "agentsim")

            population ! Finish
            rideHailManager ! Finish
            context.stop(scheduler)
            context.stop(errorListener)
            context.stop(parkingManager)
            sharedVehicleFleets.foreach(context.stop)
            if (beamServices.beamConfig.beam.debug.debugActorTimerIntervalInSec > 0) {
              debugActorWithTimerCancellable.cancel()
              context.stop(debugActorWithTimerActorRef)
            }
<<<<<<< HEAD
          }
          log.info("Initialized {} people", beamServices.personRefs.size)
          log.info("Initialized {} personal vehicles", beamServices.privateVehicles.size)
          log.info("Initialized {} ride hailing agents", numRideHailAgents)

          Await.result(beamServices.beamRouter ? InitTransit(scheduler, parkingManager), timeout.duration)

          log.info("Transit schedule has been initialized")

          if (beamServices.iterationNumber == 0) {
            val maxHour = TimeUnit.SECONDS.toHours(scenario.getConfig.travelTimeCalculator().getMaxTime).toInt
            val warmStart = BeamWarmStart(beamServices.beamConfig, maxHour)
            warmStart.warmStartTravelTime(beamServices.beamRouter, scenario)

            if (!beamServices.beamConfig.beam.warmStart.enabled && beamServices.beamConfig.beam.physsim.initializeRouterWithFreeFlowTimes) {
              FreeFlowTravelTime.initializeRouterFreeFlow(beamServices, scenario)
=======
            if (beamServices.beamConfig.beam.debug.memoryConsumptionDisplayTimeoutInSec > 0) {
              //              memoryLoggingTimerCancellable.cancel()
              //              context.stop(memoryLoggingTimerActorRef)
            }
          case Terminated(_) =>
            if (context.children.isEmpty) {
              context.stop(self)
              runSender ! Success("Ran.")
            } else {
              log.debug("Remaining: {}", context.children)
>>>>>>> 82f2eeab
            }

          case "Run!" =>
            runSender = sender
            log.info("Running BEAM Mobsim")
            endSegment("iteration-preparation", "mobsim")

            log.info("Preparing new Iteration (End)")
            log.info("Starting Agentsim")
            startSegment("agentsim-execution", "agentsim")

            scheduler ! StartSchedule(beamServices.iterationNumber)
        }

        private def scheduleRideHailManagerTimerMessages(): Unit = {
          if (config.agents.rideHail.allocationManager.repositionTimeoutInSeconds > 0)
            scheduler ! ScheduleTrigger(RideHailRepositioningTrigger(0), rideHailManager)
          if (config.agents.rideHail.allocationManager.requestBufferTimeoutInSeconds > 0)
            scheduler ! ScheduleTrigger(BufferedRideHailRequestsTrigger(0), rideHailManager)
        }

      }),
      "BeamMobsim.iteration"
    )
    Await.result(iteration ? "Run!", timeout.duration)

    logger.info("Agentsim finished.")
    eventsManager.finishProcessing()
    logger.info("Events drained.")
    endSegment("agentsim-events", "agentsim")

    logger.info("Processing Agentsim Events (End)")
  }

}<|MERGE_RESOLUTION|>--- conflicted
+++ resolved
@@ -206,24 +206,6 @@
               debugActorWithTimerCancellable.cancel()
               context.stop(debugActorWithTimerActorRef)
             }
-<<<<<<< HEAD
-          }
-          log.info("Initialized {} people", beamServices.personRefs.size)
-          log.info("Initialized {} personal vehicles", beamServices.privateVehicles.size)
-          log.info("Initialized {} ride hailing agents", numRideHailAgents)
-
-          Await.result(beamServices.beamRouter ? InitTransit(scheduler, parkingManager), timeout.duration)
-
-          log.info("Transit schedule has been initialized")
-
-          if (beamServices.iterationNumber == 0) {
-            val maxHour = TimeUnit.SECONDS.toHours(scenario.getConfig.travelTimeCalculator().getMaxTime).toInt
-            val warmStart = BeamWarmStart(beamServices.beamConfig, maxHour)
-            warmStart.warmStartTravelTime(beamServices.beamRouter, scenario)
-
-            if (!beamServices.beamConfig.beam.warmStart.enabled && beamServices.beamConfig.beam.physsim.initializeRouterWithFreeFlowTimes) {
-              FreeFlowTravelTime.initializeRouterFreeFlow(beamServices, scenario)
-=======
             if (beamServices.beamConfig.beam.debug.memoryConsumptionDisplayTimeoutInSec > 0) {
               //              memoryLoggingTimerCancellable.cancel()
               //              context.stop(memoryLoggingTimerActorRef)
@@ -234,7 +216,6 @@
               runSender ! Success("Ran.")
             } else {
               log.debug("Remaining: {}", context.children)
->>>>>>> 82f2eeab
             }
 
           case "Run!" =>
