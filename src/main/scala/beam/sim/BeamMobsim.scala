package beam.sim

import java.awt.Color
import java.lang.Double
import java.util.Random
import java.util.concurrent.{ThreadLocalRandom, TimeUnit}
import java.util.stream.Stream

import akka.actor.Status.Success
import akka.actor.{Actor, ActorLogging, ActorRef, ActorSystem, Cancellable, DeadLetter, Identify, Props, Terminated}
import akka.pattern.ask
import akka.util.Timeout
import beam.agentsim.agents.BeamAgent.Finish
import beam.agentsim.agents.modalBehaviors.DrivesVehicle.BeamVehicleFuelLevelUpdate
<<<<<<< HEAD
import beam.agentsim.agents.rideHail.RideHailingManager.{NotifyIterationEnds, RideHailAllocationManagerTimeout}
import beam.agentsim.agents.rideHail.RideHailingManager.NotifyIterationEnds
import beam.agentsim.agents.rideHail.{RideHailSurgePricingManager, RideHailingAgent, RideHailingManager}
=======
import beam.agentsim.agents.rideHail.RideHailManager.{RideHailAllocationManagerTimeout}
import beam.agentsim.agents.rideHail.RideHailManager.NotifyIterationEnds
import beam.agentsim.agents.rideHail.{RideHailSurgePricingManager, RideHailAgent, RideHailManager}
>>>>>>> cd7d5dd8
import beam.agentsim.agents.vehicles.BeamVehicleType.{Car, HumanBodyVehicle}
import beam.agentsim.agents.vehicles.EnergyEconomyAttributes.Powertrain
import beam.agentsim.agents.vehicles._
import beam.agentsim.infrastructure.QuadTreeBounds
import beam.agentsim.agents.{BeamAgent, InitializeTrigger, Population}
import beam.agentsim.scheduler.BeamAgentScheduler
import beam.agentsim.scheduler.BeamAgentScheduler.{CompletionNotice, ScheduleTrigger, StartSchedule}
import beam.router.BeamRouter.{InitTransit, Location, RoutingResponse}
import beam.sim.metrics.MetricsSupport
import beam.sim.monitoring.ErrorListener
<<<<<<< HEAD
import beam.utils._
=======
import beam.utils.{DebugActorWithTimer, DebugLib, Tick}
>>>>>>> cd7d5dd8
import com.conveyal.r5.transit.TransportNetwork
import com.google.inject.Inject
import com.typesafe.scalalogging.LazyLogging
import org.apache.log4j.Logger
import org.matsim.api.core.v01.population.{Activity, Person, PlanElement}
import org.matsim.api.core.v01.population.Activity
import org.matsim.api.core.v01.{Coord, Id, Scenario}
import org.matsim.core.api.experimental.events.EventsManager
import org.matsim.core.gbl.MatsimRandom
import org.matsim.core.mobsim.framework.Mobsim
import org.matsim.core.utils.misc.Time
import org.matsim.households.Household
import org.matsim.vehicles.{Vehicle, VehicleType, VehicleUtils}

import scala.collection.mutable
import scala.collection.mutable.ArrayBuffer
import scala.concurrent.Await
import scala.concurrent.duration._

/**
  * AgentSim.
  *
  * Created by sfeygin on 2/8/17.
  */
<<<<<<< HEAD
class BeamMobsim @Inject()(val beamServices: BeamServices, val transportNetwork: TransportNetwork, val scenario: Scenario, val eventsManager: EventsManager, val actorSystem: ActorSystem, val rideHailSurgePricingManager: RideHailSurgePricingManager) extends Mobsim with LazyLogging with MetricsSupport {
  private implicit val timeout = Timeout(50000, TimeUnit.SECONDS)

  var rideHailingAgents: Seq[ActorRef] = Nil
  val rideHailingHouseholds: mutable.Set[Id[Household]] = mutable.Set[Id[Household]]()
  var debugActorWithTimerActorRef: ActorRef = _
  var debugActorWithTimerCancellable: Cancellable = _
  /*
    var rideHailSurgePricingManager: RideHailSurgePricingManager = injector.getInstance(classOf[BeamServices])
    new RideHailSurgePricingManager(beamServices.beamConfig,beamServices.taz);*/
=======
class BeamMobsim @Inject()(val beamServices: BeamServices, val transportNetwork: TransportNetwork, val scenario: Scenario, val eventsManager: EventsManager, val actorSystem: ActorSystem, val rideHailSurgePricingManager:RideHailSurgePricingManager) extends Mobsim with LazyLogging with MetricsSupport {
  private implicit val timeout: Timeout = Timeout(50000, TimeUnit.SECONDS)

  val rideHailAgents: ArrayBuffer[ActorRef] = new ArrayBuffer()
  val rideHailHouseholds: mutable.Set[Id[Household]] = mutable.Set[Id[Household]]()
  var debugActorWithTimerActorRef:ActorRef=_
  var debugActorWithTimerCancellable:Cancellable=_
/*
  var rideHailSurgePricingManager: RideHailSurgePricingManager = injector.getInstance(classOf[BeamServices])
  new RideHailSurgePricingManager(beamServices.beamConfig,beamServices.taz);*/
>>>>>>> cd7d5dd8

  def getQuadTreeBound[p <: Person](persons: Stream[p]): QuadTreeBounds = {

    var minX: Double = null
    var maxX: Double = null
    var minY: Double = null
    var maxY: Double = null

    persons.forEach { person =>
      val planElementsIterator = person.getSelectedPlan.getPlanElements.iterator()
      while (planElementsIterator.hasNext) {
        val planElement = planElementsIterator.next()
        if (planElement.isInstanceOf[Activity]) {
          val coord = planElement.asInstanceOf[Activity].getCoord
          minX = if (minX == null || minX > coord.getX) coord.getX else minX
          maxX = if (maxX == null || maxX < coord.getX) coord.getX else maxX
          minY = if (minY == null || minY > coord.getY) coord.getY else minY
          maxY = if (maxY == null || maxY < coord.getY) coord.getY else maxY
        }
      }
    }

    new QuadTreeBounds(minX, minY, maxX, maxY)
  }


  override def run(): Unit = {
    logger.info("Starting Iteration")
    startMeasuringIteration(beamServices.iterationNumber)
    //    val iterationTrace = Kamon.tracer.newContext("iteration", Some("iteration"+beamServices.iterationNumber), Map("it-num"->(""+beamServices.iterationNumber)))
    //    Tracer.setCurrentContext(iterationTrace)
    logger.info("Preparing new Iteration (Start)")
    startSegment("iteration-preparation", "mobsim")
    //    val iterationPreparation = iterationTrace.startSegment("iteration-preparation", "mobsim", "kamon")
    //    var agentsimExecution: Segment = null
    //    var agentsimEvents: Segment = null
    if (beamServices.beamConfig.beam.debug.debugEnabled) logger.info(DebugLib.gcAndGetMemoryLogMessage("run.start (after GC): "))
    beamServices.startNewIteration
    eventsManager.initProcessing()
    val iteration = actorSystem.actorOf(Props(new Actor with ActorLogging {
      var runSender: ActorRef = _
      private val errorListener = context.actorOf(ErrorListener.props())
      context.watch(errorListener)


      context.system.eventStream.subscribe(errorListener, classOf[BeamAgent.TerminatedPrematurelyEvent])
      private val scheduler = context.actorOf(Props(classOf[BeamAgentScheduler], beamServices.beamConfig, Time.parseTime(beamServices.beamConfig.matsim.modules.qsim.endTime), 300.0), "scheduler")
      context.system.eventStream.subscribe(errorListener, classOf[DeadLetter])
      context.watch(scheduler)

      private val envelopeInUTM = beamServices.geo.wgs2Utm(transportNetwork.streetLayer.envelope)
      envelopeInUTM.expandBy(beamServices.beamConfig.beam.spatial.boundingBoxBuffer)

<<<<<<< HEAD
      private val rideHailingManager = context.actorOf(RideHailingManager.props(beamServices, scheduler, beamServices.beamRouter, envelopeInUTM, rideHailSurgePricingManager), "RideHailingManager")


      context.watch(rideHailingManager)

      if (beamServices.beamConfig.beam.debug.debugActorTimerIntervalInSec > 0) {
        debugActorWithTimerActorRef = context.actorOf(Props(classOf[DebugActorWithTimer], rideHailingManager, scheduler))
        debugActorWithTimerCancellable = prepareMemoryLoggingTimerActor(beamServices.beamConfig.beam.debug.debugActorTimerIntervalInSec, context.system, debugActorWithTimerActorRef)
=======
      private val rideHailManager = context.actorOf(RideHailManager.props(beamServices, scheduler, beamServices.beamRouter, envelopeInUTM,rideHailSurgePricingManager), "RideHailManager")
      context.watch(rideHailManager)

      if(beamServices.beamConfig.beam.debug.debugActorTimerIntervalInSec > 0){
        debugActorWithTimerActorRef =   context.actorOf(Props(classOf[DebugActorWithTimer],rideHailManager,scheduler))
        debugActorWithTimerCancellable=prepareMemoryLoggingTimerActor(beamServices.beamConfig.beam.debug.debugActorTimerIntervalInSec,context.system,debugActorWithTimerActorRef)
>>>>>>> cd7d5dd8
      }

      private val population = context.actorOf(Population.props(scenario, beamServices, scheduler, transportNetwork, beamServices.beamRouter, rideHailManager, eventsManager), "population")
      context.watch(population)
      Await.result(population ? Identify(0), timeout.duration)

      private val numRideHailAgents = math.round(scenario.getPopulation.getPersons.size * beamServices.beamConfig.beam.agentsim.agents.rideHail.numDriversAsFractionOfPopulation)
<<<<<<< HEAD
      private val rideHailingVehicleType = scenario.getVehicles.getVehicleTypes.get(Id.create("1", classOf[VehicleType]))
=======
      private val rideHailVehicleType = scenario.getVehicles.getVehicleTypes.get(Id.create("1", classOf[VehicleType]))
>>>>>>> cd7d5dd8

      val quadTreeBounds: QuadTreeBounds = getQuadTreeBound(scenario.getPopulation.getPersons.values().stream().limit(numRideHailAgents))

      val rand: Random = new Random(beamServices.beamConfig.matsim.modules.global.randomSeed)

      val rideHailinitialLocationSpatialPlot = new SpatialPlot(1100, 1100, 50)
      val activityLocationsSpatialPlot = new SpatialPlot(1100, 1100, 50)

      scenario.getPopulation.getPersons.values().forEach(x =>
        x.getSelectedPlan.getPlanElements.forEach(y =>
          if (y.isInstanceOf[Activity]) {
            val z = y.asInstanceOf[Activity]
            activityLocationsSpatialPlot.addPoint(PointToPlot(z.getCoord, Color.RED, 10))
          }
        )
      )

      scenario.getPopulation.getPersons.values().forEach(x => {
        val personInitialLocation: Coord = x.getSelectedPlan.getPlanElements.iterator().next().asInstanceOf[Activity].getCoord
        activityLocationsSpatialPlot.addPoint(PointToPlot(personInitialLocation, Color.BLUE, 10))
      }
      )

      activityLocationsSpatialPlot.writeImage(beamServices.matsimServices.getControlerIO.getIterationFilename(beamServices.iterationNumber, "activityLocations.png"))


      scenario.getPopulation.getPersons.values().stream().limit(numRideHailAgents).forEach { person =>
        val personInitialLocation: Coord = person.getSelectedPlan.getPlanElements.iterator().next().asInstanceOf[Activity].getCoord
<<<<<<< HEAD
        val rideInitialLocation: Coord = beamServices.beamConfig.beam.agentsim.agents.rideHail.initialLocation.name match {
          case RideHailingManager.INITIAL_RIDEHAIL_LOCATION_HOME =>
            val radius = beamServices.beamConfig.beam.agentsim.agents.rideHail.initialLocation.home.radiusInMeters
            new Coord(personInitialLocation.getX + radius * rand.nextDouble(), personInitialLocation.getY + radius * rand.nextDouble())
          case RideHailingManager.INITIAL_RIDEHAIL_LOCATION_UNIFORM_RANDOM =>
            val x = quadTreeBounds.minx + (quadTreeBounds.maxx - quadTreeBounds.minx) * rand.nextDouble()
            val y = quadTreeBounds.miny + (quadTreeBounds.maxy - quadTreeBounds.miny) * rand.nextDouble()
            new Coord(x, y)
          case RideHailingManager.INITIAL_RIDEHAIL_LOCATION_ALL_AT_CENTER =>
            val x = quadTreeBounds.minx + (quadTreeBounds.maxx - quadTreeBounds.minx) / 2
            val y = quadTreeBounds.miny + (quadTreeBounds.maxy - quadTreeBounds.miny) / 2
            new Coord(x, y)
          case RideHailingManager.INITIAL_RIDEHAIL_LOCATION_ALL_IN_CORNER =>
            val x = quadTreeBounds.minx
            val y = quadTreeBounds.miny
=======
        val rideInitialLocation: Coord = beamServices.beamConfig.beam.agentsim.agents.rideHail.initialLocation match {
          case RideHailManager.INITIAL_RIDEHAIL_LOCATION_HOME =>
            new Coord(personInitialLocation.getX, personInitialLocation.getY)
          case RideHailManager.INITIAL_RIDEHAIL_LOCATION_UNIFORM_RANDOM =>
            val x = quadTreeBounds.minx + (quadTreeBounds.maxx - quadTreeBounds.minx) * rand.nextDouble()
            val y = quadTreeBounds.miny + (quadTreeBounds.maxy - quadTreeBounds.miny) * rand.nextDouble()
            new Coord(x, y)
          case RideHailManager.INITIAL_RIDEHAIL_LOCATION_ALL_AT_CENTER  =>
            val x = quadTreeBounds.minx + (quadTreeBounds.maxx - quadTreeBounds.minx)/2
            val y = quadTreeBounds.miny + (quadTreeBounds.maxy - quadTreeBounds.miny)/2
>>>>>>> cd7d5dd8
            new Coord(x, y)
          case unknown =>
            log.error(s"unknown rideHail.initialLocation $unknown")
            null
        }

<<<<<<< HEAD
        val rideHailingName = s"rideHailAgent-${person.getId}"
        val rideHailId = Id.create(rideHailingName, classOf[RideHailingAgent])
        val rideHailVehicleId = Id.createVehicleId(s"rideHailVehicle-${person.getId}")
        val rideHailVehicle: Vehicle = VehicleUtils.getFactory.createVehicle(rideHailVehicleId, rideHailingVehicleType)
        val rideHailingAgentPersonId: Id[RideHailingAgent] = Id.create(rideHailingName, classOf[RideHailingAgent])
=======
        val rideHailName = s"rideHailingAgent-${person.getId}"
        val rideHailId = Id.create(rideHailName, classOf[RideHailAgent])
        val rideHailVehicleId = Id.createVehicleId(s"rideHailingVehicle-person=${person.getId}") // XXXX: for now identifier will just be initial location (assumed unique)
        val rideHailVehicle: Vehicle = VehicleUtils.getFactory.createVehicle(rideHailVehicleId, rideHailVehicleType)
        val rideHailAgentPersonId: Id[RideHailAgent] = Id.createPersonId(rideHailName)
>>>>>>> cd7d5dd8
        val information = Option(rideHailVehicle.getType.getEngineInformation)
        val vehicleAttribute = Option(scenario.getVehicles.getVehicleAttributes)
        val powerTrain = Powertrain.PowertrainFromMilesPerGallon(
          information
            .map(_.getGasConsumption)
            .getOrElse(Powertrain.AverageMilesPerGallon))
        val rideHailBeamVehicle = new BeamVehicle(powerTrain, rideHailVehicle, vehicleAttribute, Car, Some(1.0),
          Some(beamServices.beamConfig.beam.agentsim.tuning.fuelCapacityInJoules))
        beamServices.vehicles += (rideHailVehicleId -> rideHailBeamVehicle)
<<<<<<< HEAD
        rideHailBeamVehicle.registerResource(rideHailingManager)
        rideHailingManager ! BeamVehicleFuelLevelUpdate(rideHailBeamVehicle.getId, rideHailBeamVehicle.fuelLevel.get)
        val rideHailingAgentProps = RideHailingAgent.props(beamServices, scheduler, transportNetwork, eventsManager, rideHailingAgentPersonId, rideHailBeamVehicle, rideInitialLocation)
        val rideHailingAgentRef: ActorRef = context.actorOf(rideHailingAgentProps, rideHailingName)
        context.watch(rideHailingAgentRef)
        scheduler ! ScheduleTrigger(InitializeTrigger(0.0), rideHailingAgentRef)
        rideHailingAgents :+= rideHailingAgentRef

        rideHailinitialLocationSpatialPlot.addString(StringToPlot(s"${person.getId}", rideInitialLocation, Color.RED, 20))
        rideHailinitialLocationSpatialPlot.addAgentWithCoord(RideHailAgentInitCoord(rideHailingAgentPersonId,rideInitialLocation))
=======
        rideHailBeamVehicle.registerResource(rideHailManager)
        rideHailManager ! BeamVehicleFuelLevelUpdate(rideHailBeamVehicle.getId,rideHailBeamVehicle.fuelLevel.get)
        val rideHailAgentProps = RideHailAgent.props(beamServices, scheduler, transportNetwork, eventsManager, rideHailAgentPersonId, rideHailBeamVehicle, rideInitialLocation)
        val rideHailAgentRef: ActorRef = context.actorOf(rideHailAgentProps, rideHailName)
        context.watch(rideHailAgentRef)
        scheduler ! ScheduleTrigger(InitializeTrigger(0.0), rideHailAgentRef)
        rideHailAgents += rideHailAgentRef
>>>>>>> cd7d5dd8
      }
      rideHailinitialLocationSpatialPlot.writeCSV(beamServices.matsimServices.getControlerIO.getIterationFilename(beamServices.iterationNumber, "rideHailInitialLocation.csv"))
      rideHailinitialLocationSpatialPlot.writeImage(beamServices.matsimServices.getControlerIO.getIterationFilename(beamServices.iterationNumber, "rideHailInitialLocation.png"))

      log.info(s"Initialized ${beamServices.personRefs.size} people")
      log.info(s"Initialized ${scenario.getVehicles.getVehicles.size()} personal vehicles")
      log.info(s"Initialized ${numRideHailAgents} ride hailing agents")
      Await.result(beamServices.beamRouter ? InitTransit(scheduler), timeout.duration)
      log.info(s"Transit schedule has been initialized")

      scheduleRideHailManagerTimerMessage()


      def prepareMemoryLoggingTimerActor(timeoutInSeconds: Int, system: ActorSystem, memoryLoggingTimerActorRef: ActorRef): Cancellable = {
        import system.dispatcher

<<<<<<< HEAD
        val cancellable = system.scheduler.schedule(
          0 milliseconds,
          timeoutInSeconds * 1000 milliseconds,
=======
        val cancellable=system.scheduler.schedule(
          0.milliseconds,
          (timeoutInSeconds*1000).milliseconds,
>>>>>>> cd7d5dd8
          memoryLoggingTimerActorRef,
          Tick)

        cancellable
      }


<<<<<<< HEAD
      override def receive = {
=======

      override def receive: PartialFunction[Any, Unit] = {
>>>>>>> cd7d5dd8

        case CompletionNotice(_, _) =>
          log.info("Scheduler is finished.")
          endSegment("agentsim-execution", "agentsim")
          //          agentsimExecution.finish()
          log.info("Ending Agentsim")
          log.info("Processing Agentsim Events (Start)")
          startSegment("agentsim-events", "agentsim")
<<<<<<< HEAD
          //          agentsimEvents = iterationTrace.startSegment("agentsim-events", "agentsim", "kamon")
          cleanupRideHailingAgents()
          cleanupVehicle()
          population ! Finish
          val future = rideHailingManager.ask(NotifyIterationEnds())
=======
//          agentsimEvents = iterationTrace.startSegment("agentsim-events", "agentsim", "kamon")
          cleanupRideHailAgents()
          cleanupVehicle()
          population ! Finish
          val future=rideHailManager.ask(NotifyIterationEnds())
>>>>>>> cd7d5dd8
          Await.ready(future, timeout.duration).value
          context.stop(rideHailManager)
          context.stop(scheduler)
          context.stop(errorListener)
          if (beamServices.beamConfig.beam.debug.debugActorTimerIntervalInSec > 0) {
            debugActorWithTimerCancellable.cancel()
            context.stop(debugActorWithTimerActorRef)
          }
        case Terminated(_) =>
          if (context.children.isEmpty) {
            context.stop(self)
            runSender ! Success("Ran.")
          } else {
            log.debug("Remaining: {}", context.children)
          }

        case "Run!" =>
          runSender = sender
          log.info("Running BEAM Mobsim")
          endSegment("iteration-preparation", "mobsim")
          //          iterationPreparation.finish
          log.info("Preparing new Iteration (End)")
          log.info("Starting Agentsim")
          startSegment("agentsim-execution", "agentsim")
          //          agentsimExecution = iterationTrace.startSegment("agentsim-execution", "agentsim", "kamon")
          scheduler ! StartSchedule(beamServices.iterationNumber)
      }

      private def scheduleRideHailManagerTimerMessage(): Unit = {
<<<<<<< HEAD
        val timerTrigger = RideHailAllocationManagerTimeout(0.0)
        val timerMessage = ScheduleTrigger(timerTrigger, rideHailingManager)
=======
        val timerTrigger=RideHailAllocationManagerTimeout(0.0)
        val timerMessage=ScheduleTrigger(timerTrigger, rideHailManager)
>>>>>>> cd7d5dd8
        scheduler ! timerMessage
        log.info(s"rideHailManagerTimerScheduled")
      }

      private def cleanupRideHailAgents(): Unit = {
        rideHailAgents.foreach(_ ! Finish)
        rideHailAgents.clear()
      }

      private def cleanupVehicle(): Unit = {
        // FIXME XXXX (VR): Probably no longer necessarylog.info(s"Removing Humanbody vehicles")
        scenario.getPopulation.getPersons.keySet().forEach { personId =>
          val bodyVehicleId = HumanBodyVehicle.createId(personId)
          beamServices.vehicles -= bodyVehicleId
        }
      }

    }), "BeamMobsim.iteration")
    Await.result(iteration ? "Run!", timeout.duration)

    logger.info("Agentsim finished.")
    eventsManager.finishProcessing()
    logger.info("Events drained.")
    endSegment("agentsim-events", "agentsim")
    //    agentsimEvents.finish()
    logger.info("Processing Agentsim Events (End)")
  }
}


<|MERGE_RESOLUTION|>--- conflicted
+++ resolved
@@ -12,15 +12,9 @@
 import akka.util.Timeout
 import beam.agentsim.agents.BeamAgent.Finish
 import beam.agentsim.agents.modalBehaviors.DrivesVehicle.BeamVehicleFuelLevelUpdate
-<<<<<<< HEAD
-import beam.agentsim.agents.rideHail.RideHailingManager.{NotifyIterationEnds, RideHailAllocationManagerTimeout}
-import beam.agentsim.agents.rideHail.RideHailingManager.NotifyIterationEnds
-import beam.agentsim.agents.rideHail.{RideHailSurgePricingManager, RideHailingAgent, RideHailingManager}
-=======
-import beam.agentsim.agents.rideHail.RideHailManager.{RideHailAllocationManagerTimeout}
+import beam.agentsim.agents.rideHail.RideHailManager.RideHailAllocationManagerTimeout
 import beam.agentsim.agents.rideHail.RideHailManager.NotifyIterationEnds
-import beam.agentsim.agents.rideHail.{RideHailSurgePricingManager, RideHailAgent, RideHailManager}
->>>>>>> cd7d5dd8
+import beam.agentsim.agents.rideHail.{RideHailAgent, RideHailManager, RideHailSurgePricingManager}
 import beam.agentsim.agents.vehicles.BeamVehicleType.{Car, HumanBodyVehicle}
 import beam.agentsim.agents.vehicles.EnergyEconomyAttributes.Powertrain
 import beam.agentsim.agents.vehicles._
@@ -31,11 +25,7 @@
 import beam.router.BeamRouter.{InitTransit, Location, RoutingResponse}
 import beam.sim.metrics.MetricsSupport
 import beam.sim.monitoring.ErrorListener
-<<<<<<< HEAD
 import beam.utils._
-=======
-import beam.utils.{DebugActorWithTimer, DebugLib, Tick}
->>>>>>> cd7d5dd8
 import com.conveyal.r5.transit.TransportNetwork
 import com.google.inject.Inject
 import com.typesafe.scalalogging.LazyLogging
@@ -60,18 +50,6 @@
   *
   * Created by sfeygin on 2/8/17.
   */
-<<<<<<< HEAD
-class BeamMobsim @Inject()(val beamServices: BeamServices, val transportNetwork: TransportNetwork, val scenario: Scenario, val eventsManager: EventsManager, val actorSystem: ActorSystem, val rideHailSurgePricingManager: RideHailSurgePricingManager) extends Mobsim with LazyLogging with MetricsSupport {
-  private implicit val timeout = Timeout(50000, TimeUnit.SECONDS)
-
-  var rideHailingAgents: Seq[ActorRef] = Nil
-  val rideHailingHouseholds: mutable.Set[Id[Household]] = mutable.Set[Id[Household]]()
-  var debugActorWithTimerActorRef: ActorRef = _
-  var debugActorWithTimerCancellable: Cancellable = _
-  /*
-    var rideHailSurgePricingManager: RideHailSurgePricingManager = injector.getInstance(classOf[BeamServices])
-    new RideHailSurgePricingManager(beamServices.beamConfig,beamServices.taz);*/
-=======
 class BeamMobsim @Inject()(val beamServices: BeamServices, val transportNetwork: TransportNetwork, val scenario: Scenario, val eventsManager: EventsManager, val actorSystem: ActorSystem, val rideHailSurgePricingManager:RideHailSurgePricingManager) extends Mobsim with LazyLogging with MetricsSupport {
   private implicit val timeout: Timeout = Timeout(50000, TimeUnit.SECONDS)
 
@@ -82,9 +60,8 @@
 /*
   var rideHailSurgePricingManager: RideHailSurgePricingManager = injector.getInstance(classOf[BeamServices])
   new RideHailSurgePricingManager(beamServices.beamConfig,beamServices.taz);*/
->>>>>>> cd7d5dd8
-
-  def getQuadTreeBound[p <: Person](persons: Stream[p]): QuadTreeBounds = {
+
+  def getQuadTreeBound[p <: Person](persons: Stream[p]): QuadTreeBounds ={
 
     var minX: Double = null
     var maxX: Double = null
@@ -136,23 +113,12 @@
       private val envelopeInUTM = beamServices.geo.wgs2Utm(transportNetwork.streetLayer.envelope)
       envelopeInUTM.expandBy(beamServices.beamConfig.beam.spatial.boundingBoxBuffer)
 
-<<<<<<< HEAD
-      private val rideHailingManager = context.actorOf(RideHailingManager.props(beamServices, scheduler, beamServices.beamRouter, envelopeInUTM, rideHailSurgePricingManager), "RideHailingManager")
-
-
-      context.watch(rideHailingManager)
-
-      if (beamServices.beamConfig.beam.debug.debugActorTimerIntervalInSec > 0) {
-        debugActorWithTimerActorRef = context.actorOf(Props(classOf[DebugActorWithTimer], rideHailingManager, scheduler))
-        debugActorWithTimerCancellable = prepareMemoryLoggingTimerActor(beamServices.beamConfig.beam.debug.debugActorTimerIntervalInSec, context.system, debugActorWithTimerActorRef)
-=======
       private val rideHailManager = context.actorOf(RideHailManager.props(beamServices, scheduler, beamServices.beamRouter, envelopeInUTM,rideHailSurgePricingManager), "RideHailManager")
       context.watch(rideHailManager)
 
       if(beamServices.beamConfig.beam.debug.debugActorTimerIntervalInSec > 0){
         debugActorWithTimerActorRef =   context.actorOf(Props(classOf[DebugActorWithTimer],rideHailManager,scheduler))
         debugActorWithTimerCancellable=prepareMemoryLoggingTimerActor(beamServices.beamConfig.beam.debug.debugActorTimerIntervalInSec,context.system,debugActorWithTimerActorRef)
->>>>>>> cd7d5dd8
       }
 
       private val population = context.actorOf(Population.props(scenario, beamServices, scheduler, transportNetwork, beamServices.beamRouter, rideHailManager, eventsManager), "population")
@@ -160,11 +126,7 @@
       Await.result(population ? Identify(0), timeout.duration)
 
       private val numRideHailAgents = math.round(scenario.getPopulation.getPersons.size * beamServices.beamConfig.beam.agentsim.agents.rideHail.numDriversAsFractionOfPopulation)
-<<<<<<< HEAD
-      private val rideHailingVehicleType = scenario.getVehicles.getVehicleTypes.get(Id.create("1", classOf[VehicleType]))
-=======
       private val rideHailVehicleType = scenario.getVehicles.getVehicleTypes.get(Id.create("1", classOf[VehicleType]))
->>>>>>> cd7d5dd8
 
       val quadTreeBounds: QuadTreeBounds = getQuadTreeBound(scenario.getPopulation.getPersons.values().stream().limit(numRideHailAgents))
 
@@ -193,53 +155,32 @@
 
       scenario.getPopulation.getPersons.values().stream().limit(numRideHailAgents).forEach { person =>
         val personInitialLocation: Coord = person.getSelectedPlan.getPlanElements.iterator().next().asInstanceOf[Activity].getCoord
-<<<<<<< HEAD
         val rideInitialLocation: Coord = beamServices.beamConfig.beam.agentsim.agents.rideHail.initialLocation.name match {
-          case RideHailingManager.INITIAL_RIDEHAIL_LOCATION_HOME =>
+          case RideHailManager.INITIAL_RIDEHAIL_LOCATION_HOME =>
             val radius = beamServices.beamConfig.beam.agentsim.agents.rideHail.initialLocation.home.radiusInMeters
             new Coord(personInitialLocation.getX + radius * rand.nextDouble(), personInitialLocation.getY + radius * rand.nextDouble())
-          case RideHailingManager.INITIAL_RIDEHAIL_LOCATION_UNIFORM_RANDOM =>
-            val x = quadTreeBounds.minx + (quadTreeBounds.maxx - quadTreeBounds.minx) * rand.nextDouble()
-            val y = quadTreeBounds.miny + (quadTreeBounds.maxy - quadTreeBounds.miny) * rand.nextDouble()
-            new Coord(x, y)
-          case RideHailingManager.INITIAL_RIDEHAIL_LOCATION_ALL_AT_CENTER =>
-            val x = quadTreeBounds.minx + (quadTreeBounds.maxx - quadTreeBounds.minx) / 2
-            val y = quadTreeBounds.miny + (quadTreeBounds.maxy - quadTreeBounds.miny) / 2
-            new Coord(x, y)
-          case RideHailingManager.INITIAL_RIDEHAIL_LOCATION_ALL_IN_CORNER =>
-            val x = quadTreeBounds.minx
-            val y = quadTreeBounds.miny
-=======
-        val rideInitialLocation: Coord = beamServices.beamConfig.beam.agentsim.agents.rideHail.initialLocation match {
-          case RideHailManager.INITIAL_RIDEHAIL_LOCATION_HOME =>
-            new Coord(personInitialLocation.getX, personInitialLocation.getY)
           case RideHailManager.INITIAL_RIDEHAIL_LOCATION_UNIFORM_RANDOM =>
             val x = quadTreeBounds.minx + (quadTreeBounds.maxx - quadTreeBounds.minx) * rand.nextDouble()
             val y = quadTreeBounds.miny + (quadTreeBounds.maxy - quadTreeBounds.miny) * rand.nextDouble()
             new Coord(x, y)
           case RideHailManager.INITIAL_RIDEHAIL_LOCATION_ALL_AT_CENTER  =>
-            val x = quadTreeBounds.minx + (quadTreeBounds.maxx - quadTreeBounds.minx)/2
-            val y = quadTreeBounds.miny + (quadTreeBounds.maxy - quadTreeBounds.miny)/2
->>>>>>> cd7d5dd8
+            val x = quadTreeBounds.minx + (quadTreeBounds.maxx - quadTreeBounds.minx) / 2
+            val y = quadTreeBounds.miny + (quadTreeBounds.maxy - quadTreeBounds.miny) / 2
+            new Coord(x, y)
+          case RideHailManager.INITIAL_RIDEHAIL_LOCATION_ALL_IN_CORNER =>
+            val x = quadTreeBounds.minx
+            val y = quadTreeBounds.miny
             new Coord(x, y)
           case unknown =>
             log.error(s"unknown rideHail.initialLocation $unknown")
             null
         }
 
-<<<<<<< HEAD
-        val rideHailingName = s"rideHailAgent-${person.getId}"
-        val rideHailId = Id.create(rideHailingName, classOf[RideHailingAgent])
+        val rideHailName = s"rideHailAgent-${person.getId}"
+        val rideHailId = Id.create(rideHailName, classOf[RideHailAgent])
         val rideHailVehicleId = Id.createVehicleId(s"rideHailVehicle-${person.getId}")
-        val rideHailVehicle: Vehicle = VehicleUtils.getFactory.createVehicle(rideHailVehicleId, rideHailingVehicleType)
-        val rideHailingAgentPersonId: Id[RideHailingAgent] = Id.create(rideHailingName, classOf[RideHailingAgent])
-=======
-        val rideHailName = s"rideHailingAgent-${person.getId}"
-        val rideHailId = Id.create(rideHailName, classOf[RideHailAgent])
-        val rideHailVehicleId = Id.createVehicleId(s"rideHailingVehicle-person=${person.getId}") // XXXX: for now identifier will just be initial location (assumed unique)
         val rideHailVehicle: Vehicle = VehicleUtils.getFactory.createVehicle(rideHailVehicleId, rideHailVehicleType)
-        val rideHailAgentPersonId: Id[RideHailAgent] = Id.createPersonId(rideHailName)
->>>>>>> cd7d5dd8
+        val rideHailAgentPersonId: Id[RideHailAgent] = Id.create(rideHailName, classOf[RideHailAgent])
         val information = Option(rideHailVehicle.getType.getEngineInformation)
         val vehicleAttribute = Option(scenario.getVehicles.getVehicleAttributes)
         val powerTrain = Powertrain.PowertrainFromMilesPerGallon(
@@ -249,18 +190,6 @@
         val rideHailBeamVehicle = new BeamVehicle(powerTrain, rideHailVehicle, vehicleAttribute, Car, Some(1.0),
           Some(beamServices.beamConfig.beam.agentsim.tuning.fuelCapacityInJoules))
         beamServices.vehicles += (rideHailVehicleId -> rideHailBeamVehicle)
-<<<<<<< HEAD
-        rideHailBeamVehicle.registerResource(rideHailingManager)
-        rideHailingManager ! BeamVehicleFuelLevelUpdate(rideHailBeamVehicle.getId, rideHailBeamVehicle.fuelLevel.get)
-        val rideHailingAgentProps = RideHailingAgent.props(beamServices, scheduler, transportNetwork, eventsManager, rideHailingAgentPersonId, rideHailBeamVehicle, rideInitialLocation)
-        val rideHailingAgentRef: ActorRef = context.actorOf(rideHailingAgentProps, rideHailingName)
-        context.watch(rideHailingAgentRef)
-        scheduler ! ScheduleTrigger(InitializeTrigger(0.0), rideHailingAgentRef)
-        rideHailingAgents :+= rideHailingAgentRef
-
-        rideHailinitialLocationSpatialPlot.addString(StringToPlot(s"${person.getId}", rideInitialLocation, Color.RED, 20))
-        rideHailinitialLocationSpatialPlot.addAgentWithCoord(RideHailAgentInitCoord(rideHailingAgentPersonId,rideInitialLocation))
-=======
         rideHailBeamVehicle.registerResource(rideHailManager)
         rideHailManager ! BeamVehicleFuelLevelUpdate(rideHailBeamVehicle.getId,rideHailBeamVehicle.fuelLevel.get)
         val rideHailAgentProps = RideHailAgent.props(beamServices, scheduler, transportNetwork, eventsManager, rideHailAgentPersonId, rideHailBeamVehicle, rideInitialLocation)
@@ -268,7 +197,9 @@
         context.watch(rideHailAgentRef)
         scheduler ! ScheduleTrigger(InitializeTrigger(0.0), rideHailAgentRef)
         rideHailAgents += rideHailAgentRef
->>>>>>> cd7d5dd8
+
+        rideHailinitialLocationSpatialPlot.addString(StringToPlot(s"${person.getId}", rideInitialLocation, Color.RED, 20))
+        rideHailinitialLocationSpatialPlot.addAgentWithCoord(RideHailAgentInitCoord(rideHailAgentPersonId,rideInitialLocation))
       }
       rideHailinitialLocationSpatialPlot.writeCSV(beamServices.matsimServices.getControlerIO.getIterationFilename(beamServices.iterationNumber, "rideHailInitialLocation.csv"))
       rideHailinitialLocationSpatialPlot.writeImage(beamServices.matsimServices.getControlerIO.getIterationFilename(beamServices.iterationNumber, "rideHailInitialLocation.png"))
@@ -285,15 +216,9 @@
       def prepareMemoryLoggingTimerActor(timeoutInSeconds: Int, system: ActorSystem, memoryLoggingTimerActorRef: ActorRef): Cancellable = {
         import system.dispatcher
 
-<<<<<<< HEAD
         val cancellable = system.scheduler.schedule(
           0 milliseconds,
           timeoutInSeconds * 1000 milliseconds,
-=======
-        val cancellable=system.scheduler.schedule(
-          0.milliseconds,
-          (timeoutInSeconds*1000).milliseconds,
->>>>>>> cd7d5dd8
           memoryLoggingTimerActorRef,
           Tick)
 
@@ -301,12 +226,7 @@
       }
 
 
-<<<<<<< HEAD
-      override def receive = {
-=======
-
       override def receive: PartialFunction[Any, Unit] = {
->>>>>>> cd7d5dd8
 
         case CompletionNotice(_, _) =>
           log.info("Scheduler is finished.")
@@ -315,19 +235,11 @@
           log.info("Ending Agentsim")
           log.info("Processing Agentsim Events (Start)")
           startSegment("agentsim-events", "agentsim")
-<<<<<<< HEAD
           //          agentsimEvents = iterationTrace.startSegment("agentsim-events", "agentsim", "kamon")
-          cleanupRideHailingAgents()
-          cleanupVehicle()
-          population ! Finish
-          val future = rideHailingManager.ask(NotifyIterationEnds())
-=======
-//          agentsimEvents = iterationTrace.startSegment("agentsim-events", "agentsim", "kamon")
           cleanupRideHailAgents()
           cleanupVehicle()
           population ! Finish
           val future=rideHailManager.ask(NotifyIterationEnds())
->>>>>>> cd7d5dd8
           Await.ready(future, timeout.duration).value
           context.stop(rideHailManager)
           context.stop(scheduler)
@@ -357,13 +269,8 @@
       }
 
       private def scheduleRideHailManagerTimerMessage(): Unit = {
-<<<<<<< HEAD
         val timerTrigger = RideHailAllocationManagerTimeout(0.0)
-        val timerMessage = ScheduleTrigger(timerTrigger, rideHailingManager)
-=======
-        val timerTrigger=RideHailAllocationManagerTimeout(0.0)
         val timerMessage=ScheduleTrigger(timerTrigger, rideHailManager)
->>>>>>> cd7d5dd8
         scheduler ! timerMessage
         log.info(s"rideHailManagerTimerScheduled")
       }
