--- conflicted
+++ resolved
@@ -133,12 +133,7 @@
             classOf[BeamAgentScheduler],
             beamServices.beamConfig,
             Time.parseTime(beamServices.beamConfig.matsim.modules.qsim.endTime),
-<<<<<<< HEAD
-            300.0,
-            new StuckFinder(beamServices.beamConfig.beam.debug.stuckAgentDetection)
-=======
             beamServices.beamConfig.beam.agentsim.schedulerParallelismWindow
->>>>>>> 9d60da81
           ),
           "scheduler"
         )
