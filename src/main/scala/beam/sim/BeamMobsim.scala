package beam.sim

import java.awt.Color
import java.util.concurrent.TimeUnit

import akka.actor.Status.Success
import akka.actor.{Actor, ActorLogging, ActorRef, ActorSystem, Cancellable, DeadLetter, Identify, Props, Terminated}
import akka.pattern.ask
import akka.util.Timeout
import beam.agentsim.agents.BeamAgent.Finish
<<<<<<< HEAD
import beam.agentsim.agents.ridehail.RideHailManager.{
  BufferedRideHailRequestsTrigger,
  NotifyIterationEnds,
  RideHailRepositioningTrigger
}
import beam.agentsim.agents.ridehail.{RideHailIterationHistory, RideHailManager, RideHailSurgePricingManager}
import beam.agentsim.agents.vehicles.BeamVehicleType
=======
import beam.agentsim.agents.ridehail.RideHailManager.{BufferedRideHailRequestsTrigger, RideHailRepositioningTrigger}
import beam.agentsim.agents.ridehail.{RideHailIterationHistory, RideHailManager, RideHailSurgePricingManager}
>>>>>>> f9f5770a
import beam.agentsim.agents.{BeamAgent, Population}
import beam.agentsim.infrastructure.ParkingManager.ParkingStockAttributes
import beam.agentsim.infrastructure.ZonalParkingManager
import beam.agentsim.scheduler.BeamAgentScheduler
import beam.agentsim.scheduler.BeamAgentScheduler.{CompletionNotice, ScheduleTrigger, StartSchedule}
import beam.router.BeamRouter.InitTransit
import beam.router.FreeFlowTravelTime
import beam.router.osm.TollCalculator
import beam.sim.config.BeamConfig.Beam
import beam.sim.metrics.MetricsSupport
import beam.sim.monitoring.ErrorListener
import beam.sim.vehiclesharing.Fleets
import beam.utils._
import com.conveyal.r5.transit.TransportNetwork
import com.google.inject.Inject
import com.typesafe.scalalogging.LazyLogging
import org.matsim.api.core.v01.population.Activity
import org.matsim.api.core.v01.{Coord, Scenario}
import org.matsim.core.api.experimental.events.EventsManager
import org.matsim.core.mobsim.framework.Mobsim
import org.matsim.core.utils.misc.Time

import scala.concurrent.Await
import scala.concurrent.duration._

/**
  * AgentSim.
  *
  * Created by sfeygin on 2/8/17.
  */
class BeamMobsim @Inject()(
  val beamServices: BeamServices,
  val transportNetwork: TransportNetwork,
  val tollCalculator: TollCalculator,
  val scenario: Scenario,
  val eventsManager: EventsManager,
  val actorSystem: ActorSystem,
  val rideHailSurgePricingManager: RideHailSurgePricingManager,
  val rideHailIterationHistory: RideHailIterationHistory
) extends Mobsim
    with LazyLogging
    with MetricsSupport {
  private implicit val timeout: Timeout = Timeout(50000, TimeUnit.SECONDS)

  var memoryLoggingTimerActorRef: ActorRef = _
  var memoryLoggingTimerCancellable: Cancellable = _

  var debugActorWithTimerActorRef: ActorRef = _
  var debugActorWithTimerCancellable: Cancellable = _
  private val config: Beam.Agentsim = beamServices.beamConfig.beam.agentsim

  override def run(): Unit = {
    logger.info("Starting Iteration")
    startMeasuringIteration(beamServices.iterationNumber)
    logger.info("Preparing new Iteration (Start)")
    startSegment("iteration-preparation", "mobsim")

    if (beamServices.beamConfig.beam.debug.debugEnabled)
      logger.info(DebugLib.gcAndGetMemoryLogMessage("run.start (after GC): "))
    beamServices.startNewIteration()
    eventsManager.initProcessing()
    val iteration = actorSystem.actorOf(
      Props(new Actor with ActorLogging {
        var runSender: ActorRef = _
        private val errorListener = context.actorOf(ErrorListener.props())
        context.watch(errorListener)
        context.system.eventStream.subscribe(errorListener, classOf[BeamAgent.TerminatedPrematurelyEvent])
        private val scheduler = context.actorOf(
          Props(
            classOf[BeamAgentScheduler],
            beamServices.beamConfig,
            Time.parseTime(beamServices.beamConfig.matsim.modules.qsim.endTime).toInt,
            config.schedulerParallelismWindow,
            new StuckFinder(beamServices.beamConfig.beam.debug.stuckAgentDetection)
          ),
          "scheduler"
        )
        context.system.eventStream.subscribe(errorListener, classOf[DeadLetter])
        context.watch(scheduler)

        private val envelopeInUTM =
          beamServices.geo.wgs2Utm(transportNetwork.streetLayer.envelope)
        envelopeInUTM.expandBy(beamServices.beamConfig.beam.spatial.boundingBoxBuffer)

        private val parkingManager = context.actorOf(
          ZonalParkingManager
            .props(beamServices, beamServices.beamRouter, ParkingStockAttributes(100)),
          "ParkingManager"
        )
        context.watch(parkingManager)

        private val rideHailManager = context.actorOf(
          Props(
            new RideHailManager(
              beamServices,
              transportNetwork,
              tollCalculator,
              scenario,
              eventsManager,
              scheduler,
              beamServices.beamRouter,
              parkingManager,
              envelopeInUTM,
              rideHailSurgePricingManager,
              rideHailIterationHistory.oscillationAdjustedTNCIterationStats
            )
          ),
          "RideHailManager"
        )
        context.watch(rideHailManager)
        Await.result(rideHailManager ? Identify(0), timeout.duration)

        if (beamServices.beamConfig.beam.debug.debugActorTimerIntervalInSec > 0) {
          debugActorWithTimerActorRef = context.actorOf(Props(classOf[DebugActorWithTimer], rideHailManager, scheduler))
          debugActorWithTimerCancellable = prepareMemoryLoggingTimerActor(
            beamServices.beamConfig.beam.debug.debugActorTimerIntervalInSec,
            context.system,
            debugActorWithTimerActorRef
          )
        }

        private val sharedVehicleFleets = config.agents.vehicles.sharedFleets.map { id =>
          context.actorOf(Fleets.lookup(id).props(scenario, parkingManager), id)
        }
        sharedVehicleFleets.foreach(context.watch)

        private val population = context.actorOf(
          Population.props(
            scenario,
            beamServices,
            scheduler,
            transportNetwork,
            tollCalculator,
            beamServices.beamRouter,
            rideHailManager,
            parkingManager,
            sharedVehicleFleets,
            eventsManager
          ),
          "population"
        )
        context.watch(population)
        Await.result(population ? Identify(0), timeout.duration)

        val activityLocationsSpatialPlot = new SpatialPlot(1100, 1100, 50)

        if (beamServices.matsimServices != null) {

          scenario.getPopulation.getPersons
            .values()
            .forEach(
              x =>
                x.getSelectedPlan.getPlanElements.forEach {
                  case z: Activity =>
                    activityLocationsSpatialPlot.addPoint(PointToPlot(z.getCoord, Color.RED, 10))
                  case _ =>
              }
            )

          scenario.getPopulation.getPersons
            .values()
            .forEach(
              x => {
                val personInitialLocation: Coord =
                  x.getSelectedPlan.getPlanElements
                    .iterator()
                    .next()
                    .asInstanceOf[Activity]
                    .getCoord
                activityLocationsSpatialPlot
                  .addPoint(PointToPlot(personInitialLocation, Color.BLUE, 10))
              }
            )

          if (beamServices.beamConfig.beam.outputs.writeGraphs) {
            activityLocationsSpatialPlot.writeImage(
              beamServices.matsimServices.getControlerIO
                .getIterationFilename(beamServices.iterationNumber, "activityLocations.png")
            )
          }
        }
        log.info("Initialized {} people", beamServices.personRefs.size)
        log.info("Initialized {} personal vehicles", scenario.getVehicles.getVehicles.size())

        Await.result(beamServices.beamRouter ? InitTransit(scheduler, parkingManager), timeout.duration)

        log.info("Transit schedule has been initialized")

        if (beamServices.iterationNumber == 0) {
          val maxHour = TimeUnit.SECONDS.toHours(scenario.getConfig.travelTimeCalculator().getMaxTime).toInt
          val warmStart = BeamWarmStart(beamServices.beamConfig, maxHour)
          warmStart.warmStartTravelTime(beamServices.beamRouter, scenario)

          if (!beamServices.beamConfig.beam.warmStart.enabled && beamServices.beamConfig.beam.physsim.initializeRouterWithFreeFlowTimes) {
            FreeFlowTravelTime.initializeRouterFreeFlow(beamServices, scenario)
          }
        }

        scheduleRideHailManagerTimerMessages()
<<<<<<< HEAD

        def prepareMemoryLoggingTimerActor(
          timeoutInSeconds: Int,
          system: ActorSystem,
          memoryLoggingTimerActorRef: ActorRef
        ): Cancellable = {
          import system.dispatcher

=======

        def prepareMemoryLoggingTimerActor(
          timeoutInSeconds: Int,
          system: ActorSystem,
          memoryLoggingTimerActorRef: ActorRef
        ): Cancellable = {
          import system.dispatcher

>>>>>>> f9f5770a
          val cancellable = system.scheduler.schedule(
            0.milliseconds,
            (timeoutInSeconds * 1000).milliseconds,
            memoryLoggingTimerActorRef,
            Tick
          )

          cancellable
        }

        override def receive: PartialFunction[Any, Unit] = {

          case CompletionNotice(_, _) =>
            log.info("Scheduler is finished.")
            endSegment("agentsim-execution", "agentsim")
            log.info("Ending Agentsim")
            log.info("Processing Agentsim Events (Start)")
            startSegment("agentsim-events", "agentsim")

            population ! Finish
            rideHailManager ! Finish
            context.stop(scheduler)
            context.stop(errorListener)
            context.stop(parkingManager)
            sharedVehicleFleets.foreach(context.stop)
            if (beamServices.beamConfig.beam.debug.debugActorTimerIntervalInSec > 0) {
              debugActorWithTimerCancellable.cancel()
              context.stop(debugActorWithTimerActorRef)
            }
            if (beamServices.beamConfig.beam.debug.memoryConsumptionDisplayTimeoutInSec > 0) {
              //              memoryLoggingTimerCancellable.cancel()
              //              context.stop(memoryLoggingTimerActorRef)
            }
          case Terminated(_) =>
            if (context.children.isEmpty) {
              context.stop(self)
              runSender ! Success("Ran.")
            } else {
              log.debug("Remaining: {}", context.children)
            }

          case "Run!" =>
            runSender = sender
            log.info("Running BEAM Mobsim")
            endSegment("iteration-preparation", "mobsim")

            log.info("Preparing new Iteration (End)")
            log.info("Starting Agentsim")
            startSegment("agentsim-execution", "agentsim")

            scheduler ! StartSchedule(beamServices.iterationNumber)
        }

        private def scheduleRideHailManagerTimerMessages(): Unit = {
          if (config.agents.rideHail.allocationManager.repositionTimeoutInSeconds > 0)
            scheduler ! ScheduleTrigger(RideHailRepositioningTrigger(0), rideHailManager)
          if (config.agents.rideHail.allocationManager.requestBufferTimeoutInSeconds > 0)
            scheduler ! ScheduleTrigger(BufferedRideHailRequestsTrigger(0), rideHailManager)
        }

      }),
      "BeamMobsim.iteration"
    )
    Await.result(iteration ? "Run!", timeout.duration)

    logger.info("Agentsim finished.")
    eventsManager.finishProcessing()
    logger.info("Events drained.")
    endSegment("agentsim-events", "agentsim")

    logger.info("Processing Agentsim Events (End)")
  }

}<|MERGE_RESOLUTION|>--- conflicted
+++ resolved
@@ -8,18 +8,8 @@
 import akka.pattern.ask
 import akka.util.Timeout
 import beam.agentsim.agents.BeamAgent.Finish
-<<<<<<< HEAD
-import beam.agentsim.agents.ridehail.RideHailManager.{
-  BufferedRideHailRequestsTrigger,
-  NotifyIterationEnds,
-  RideHailRepositioningTrigger
-}
-import beam.agentsim.agents.ridehail.{RideHailIterationHistory, RideHailManager, RideHailSurgePricingManager}
-import beam.agentsim.agents.vehicles.BeamVehicleType
-=======
 import beam.agentsim.agents.ridehail.RideHailManager.{BufferedRideHailRequestsTrigger, RideHailRepositioningTrigger}
 import beam.agentsim.agents.ridehail.{RideHailIterationHistory, RideHailManager, RideHailSurgePricingManager}
->>>>>>> f9f5770a
 import beam.agentsim.agents.{BeamAgent, Population}
 import beam.agentsim.infrastructure.ParkingManager.ParkingStockAttributes
 import beam.agentsim.infrastructure.ZonalParkingManager
@@ -219,7 +209,6 @@
         }
 
         scheduleRideHailManagerTimerMessages()
-<<<<<<< HEAD
 
         def prepareMemoryLoggingTimerActor(
           timeoutInSeconds: Int,
@@ -228,16 +217,6 @@
         ): Cancellable = {
           import system.dispatcher
 
-=======
-
-        def prepareMemoryLoggingTimerActor(
-          timeoutInSeconds: Int,
-          system: ActorSystem,
-          memoryLoggingTimerActorRef: ActorRef
-        ): Cancellable = {
-          import system.dispatcher
-
->>>>>>> f9f5770a
           val cancellable = system.scheduler.schedule(
             0.milliseconds,
             (timeoutInSeconds * 1000).milliseconds,
