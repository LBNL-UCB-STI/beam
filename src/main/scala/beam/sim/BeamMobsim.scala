--- conflicted
+++ resolved
@@ -11,12 +11,6 @@
 import akka.pattern.ask
 import akka.util.Timeout
 import beam.agentsim.agents.BeamAgent.Finish
-<<<<<<< HEAD
-import beam.agentsim.agents.modalBehaviors.DrivesVehicle.BeamVehicleFuelLevelUpdate
-import beam.agentsim.agents.rideHail.RideHailManager.{NotifyIterationEnds, RideHailAllocationManagerTimeout}
-import beam.agentsim.agents.rideHail.{RideHailAgent, RideHailManager, RideHailSurgePricingManager}
-import beam.agentsim.agents.vehicles.BeamVehicleType.{Car, HumanBodyVehicle}
-=======
 import beam.agentsim.agents.modalbehaviors.DrivesVehicle.BeamVehicleFuelLevelUpdate
 import beam.agentsim.agents.ridehail.RideHailManager.{
   NotifyIterationEnds,
@@ -24,7 +18,6 @@
 }
 import beam.agentsim.agents.ridehail.{RideHailAgent, RideHailManager, RideHailSurgePricingManager}
 import beam.agentsim.agents.vehicles.BeamVehicleType.{CarVehicle, HumanBodyVehicle}
->>>>>>> 636d8906
 import beam.agentsim.agents.vehicles.EnergyEconomyAttributes.Powertrain
 import beam.agentsim.agents.vehicles._
 import beam.agentsim.infrastructure.ParkingManager.{ParkingInquiry, ParkingInquiryResponse, ParkingStockAttributes}
@@ -68,21 +61,6 @@
   val scenario: Scenario,
   val eventsManager: EventsManager,
   val actorSystem: ActorSystem,
-<<<<<<< HEAD
-  val rideHailSurgePricingManager:RideHailSurgePricingManager
-) extends Mobsim with LazyLogging with MetricsSupport {
-  private implicit val timeout = Timeout(50000, TimeUnit.SECONDS)
-
-  var memoryLoggingTimerActorRef:ActorRef=_
-  var memoryLoggingTimerCancellable:Cancellable=_
-
-  var initParkingVeh: Seq[ActorRef] = Nil
-/*
-  var rideHailSurgePricingManager: RideHailSurgePricingManager = injector.getInstance(classOf[BeamServices])
-  new RideHailSurgePricingManager(beamServices.beamConfig,beamServices.taz);*/
-  var rideHailAgents: ArrayBuffer[ActorRef] = new ArrayBuffer()
-  val rideHailHouseholds: mutable.Set[Id[Household]] = mutable.Set[Id[Household]]()
-=======
   val rideHailSurgePricingManager: RideHailSurgePricingManager
 ) extends Mobsim
     with LazyLogging
@@ -93,7 +71,6 @@
 
   val rideHailHouseholds: mutable.Set[Id[Household]] =
     mutable.Set[Id[Household]]()
->>>>>>> 636d8906
   var debugActorWithTimerActorRef: ActorRef = _
   var debugActorWithTimerCancellable: Cancellable = _
   /*
@@ -357,50 +334,18 @@
               .getIterationFilename(beamServices.iterationNumber, "rideHailInitialLocation.png")
           )
         }
-
-      val personsMapScala = scenario.getPopulation.getPersons.asScala
-      scenario.getHouseholds.getHouseholds.asScala.foreach{case (_, houseHold) =>
-        val personId = houseHold.getMemberIds.get(0)
-        val person = personsMapScala.get(personId).get
-
-        val personInitialLocation: Coord = person.getSelectedPlan.getPlanElements.iterator().next().asInstanceOf[Activity].getCoord
-//        val personSelectedPlan = person.getSelectedPlan
-
-        houseHold.getVehicleIds.asScala.foreach{ vehId =>
-          val vehicle = beamServices.vehicles.get(vehId)
-          val initParkingVehicle = context.actorOf(Props(new Actor with ActorLogging {
-            parkingManager ! ParkingInquiry(personId, personInitialLocation,
-              personInitialLocation, "home", 0, NoNeed, 0, 0) //TODO personSelectedPlan.getType is null
-
-            def receive = {
-              case ParkingInquiryResponse(stall) =>
-                vehicle.foreach{beamvehicle =>
-                  beamvehicle.useParkingStall(stall)
-                }
-                context.stop(self)
-              //TODO deal with timeouts and errors
-            }
-          }))
-          initParkingVeh :+= initParkingVehicle
-        }
-      }
-
-      log.info(s"Initialized ${beamServices.personRefs.size} people")
-      log.info(s"Initialized ${scenario.getVehicles.getVehicles.size()} personal vehicles")
-      log.info(s"Initialized ${numRideHailAgents} ride hailing agents")
-
-<<<<<<< HEAD
-      Await.result(beamServices.beamRouter ? InitTransit(scheduler), timeout.duration)
-=======
+        log.info(s"Initialized ${beamServices.personRefs.size} people")
+        log.info(s"Initialized ${scenario.getVehicles.getVehicles.size()} personal vehicles")
+        log.info(s"Initialized $numRideHailAgents ride hailing agents")
+
+        Await.result(beamServices.beamRouter ? InitTransit(scheduler), timeout.duration)
+
         if (beamServices.iterationNumber == 0)
           new BeamWarmStart(beamServices).init()
->>>>>>> 636d8906
-
-      if (beamServices.iterationNumber == 0) new BeamWarmStart(beamServices).init()
-
-      log.info(s"Transit schedule has been initialized")
-
-      scheduleRideHailManagerTimerMessage()
+
+        log.info(s"Transit schedule has been initialized")
+
+        scheduleRideHailManagerTimerMessage()
 
         def prepareMemoryLoggingTimerActor(
           timeoutInSeconds: Int,
