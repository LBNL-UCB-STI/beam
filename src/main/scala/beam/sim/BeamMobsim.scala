--- conflicted
+++ resolved
@@ -141,14 +141,8 @@
 
     if (beamConfig.beam.agentsim.agents.tripBehaviors.mulitnomialLogit.generate_secondary_activities) {
       logger.info("Filling in secondary trips in plans")
-<<<<<<< HEAD
-      fillInSecondaryActivities(
-        beamServices.matsimServices.getScenario.getHouseholds
-      )
-=======
       val fillInModes = beamConfig.beam.agentsim.agents.tripBehaviors.mulitnomialLogit.fill_in_modes_from_skims
-      fillInSecondaryActivities(matsimServices.getScenario.getHouseholds, fillInModes)
->>>>>>> 14ba8aba
+      fillInSecondaryActivities(beamServices.matsimServices.getScenario.getHouseholds, fillInModes)
     }
 
     if (beamServices.beamConfig.beam.output.writePlansAndStopSimulation) {
