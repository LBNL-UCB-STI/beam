package beam.sim

import java.util.concurrent.TimeUnit

import akka.actor.Status.Success
import akka.actor.{Actor, ActorLogging, ActorRef, ActorSystem, Cancellable, DeadLetter, Identify, Props, Terminated}
import akka.pattern.ask
import akka.util.Timeout
import beam.agentsim.agents.BeamAgent.Finish
import beam.agentsim.agents.ridehail.RideHailManager.{BufferedRideHailRequestsTrigger, RideHailRepositioningTrigger}
import beam.agentsim.agents.ridehail.{RideHailIterationHistory, RideHailManager, RideHailSurgePricingManager}
import beam.agentsim.agents.{BeamAgent, InitializeTrigger, Population}
import beam.agentsim.events.ActorEventsManager
import beam.agentsim.infrastructure.ParkingManager.ParkingStockAttributes
import beam.agentsim.infrastructure.ZonalParkingManager
import beam.agentsim.scheduler.BeamAgentScheduler
import beam.agentsim.scheduler.BeamAgentScheduler.{CompletionNotice, ScheduleTrigger, StartSchedule}
import beam.router.BeamRouter.InitTransit
import beam.router.osm.TollCalculator
import beam.router.{BeamRouter, BeamSkimmer, FreeFlowTravelTime, RouteHistory}
import beam.sim.config.BeamConfig.Beam
import beam.sim.metrics.MetricsSupport
import beam.sim.monitoring.ErrorListener
import beam.sim.vehiclesharing.Fleets
import beam.utils._
import com.conveyal.r5.transit.TransportNetwork
import com.google.inject.Inject
import com.typesafe.scalalogging.LazyLogging
import org.matsim.api.core.v01.{Id, Scenario}
import org.matsim.core.api.experimental.events.EventsManager
import org.matsim.core.mobsim.framework.Mobsim
import org.matsim.core.utils.misc.Time

import scala.concurrent.Await
import scala.concurrent.duration._

/**
  * AgentSim.
  *
  * Created by sfeygin on 2/8/17.
  */
class BeamMobsim @Inject()(
  val beamServices: BeamServices,
  val transportNetwork: TransportNetwork,
  val tollCalculator: TollCalculator,
  val scenario: Scenario,
  val eventsManager: EventsManager,
  val actorSystem: ActorSystem,
  val rideHailSurgePricingManager: RideHailSurgePricingManager,
  val rideHailIterationHistory: RideHailIterationHistory,
  val routeHistory: RouteHistory,
  val beamSkimmer: BeamSkimmer
) extends Mobsim
    with LazyLogging
    with MetricsSupport {
  private implicit val timeout: Timeout = Timeout(50000, TimeUnit.SECONDS)

  val RideHailManagerInitTimeout: FiniteDuration = 100.seconds

  var memoryLoggingTimerActorRef: ActorRef = _
  var memoryLoggingTimerCancellable: Cancellable = _

  var debugActorWithTimerActorRef: ActorRef = _
  var debugActorWithTimerCancellable: Cancellable = _
  private val config: Beam.Agentsim = beamServices.beamConfig.beam.agentsim

  // This trick here because we created actorEventsManager in `BeamSim.scala`
  val actorEventsManager: ActorRef =
    Await.result(actorSystem.actorSelection("/user/ActorEventsManager").resolveOne(5.seconds), 5.seconds)
  println(actorEventsManager)

  override def run(): Unit = {
    logger.info("Starting Iteration")
    startMeasuringIteration(beamServices.iterationNumber)
    logger.info("Preparing new Iteration (Start)")
    startSegment("iteration-preparation", "mobsim")

    if (beamServices.beamConfig.beam.debug.debugEnabled)
      logger.info(DebugLib.gcAndGetMemoryLogMessage("run.start (after GC): "))
    beamServices.startNewIteration()
    eventsManager.initProcessing()
    actorEventsManager ! ActorEventsManager.Message.IterationStart(beamServices.iterationNumber)
    val iteration = actorSystem.actorOf(
      Props(new Actor with ActorLogging {
        var runSender: ActorRef = _
        private val errorListener = context.actorOf(ErrorListener.props())
        context.watch(errorListener)
        context.system.eventStream.subscribe(errorListener, classOf[BeamAgent.TerminatedPrematurelyEvent])
        private val scheduler = context.actorOf(
          Props(
            classOf[BeamAgentScheduler],
            beamServices.beamConfig,
            Time.parseTime(beamServices.beamConfig.matsim.modules.qsim.endTime).toInt,
            config.schedulerParallelismWindow,
            new StuckFinder(beamServices.beamConfig.beam.debug.stuckAgentDetection)
          ),
          "scheduler"
        )
        context.system.eventStream.subscribe(errorListener, classOf[DeadLetter])
        context.watch(scheduler)

        private val envelopeInUTM =
          beamServices.geo.wgs2Utm(transportNetwork.streetLayer.envelope)
        envelopeInUTM.expandBy(beamServices.beamConfig.beam.spatial.boundingBoxBuffer)

        private val parkingManager = context.actorOf(
          ZonalParkingManager
            .props(beamServices, beamServices.beamRouter, ParkingStockAttributes(100)),
          "ParkingManager"
        )
        context.watch(parkingManager)

        private val rideHailManager = context.actorOf(
          Props(
            new RideHailManager(
              Id.create("GlobalRHM", classOf[RideHailManager]),
              beamServices,
              transportNetwork,
              tollCalculator,
              scenario,
              actorEventsManager,
              scheduler,
              beamServices.beamRouter,
              parkingManager,
              envelopeInUTM,
              rideHailSurgePricingManager,
              rideHailIterationHistory.oscillationAdjustedTNCIterationStats,
              beamSkimmer,
              routeHistory
            )
          ),
          "RideHailManager"
        )
        context.watch(rideHailManager)
        ProfilingUtils.timed("rideHailManager identified", x => log.info(x)) {
          Await.result(rideHailManager ? Identify(0), RideHailManagerInitTimeout)
        }
        if (beamServices.beamConfig.beam.debug.debugActorTimerIntervalInSec > 0) {
          debugActorWithTimerActorRef = context.actorOf(Props(classOf[DebugActorWithTimer], rideHailManager, scheduler))
          debugActorWithTimerCancellable = prepareMemoryLoggingTimerActor(
            beamServices.beamConfig.beam.debug.debugActorTimerIntervalInSec,
            context.system,
            debugActorWithTimerActorRef
          )
        }

        private val sharedVehicleFleets = config.agents.vehicles.sharedFleets.map { fleetConfig =>
          context.actorOf(Fleets.lookup(fleetConfig).props(beamServices, parkingManager), fleetConfig.name)
        }
        sharedVehicleFleets.foreach(context.watch)
        sharedVehicleFleets.foreach(scheduler ! ScheduleTrigger(InitializeTrigger(0), _))

        private val population = context.actorOf(
          Population.props(
            scenario,
            beamServices,
            scheduler,
            transportNetwork,
            tollCalculator,
            beamServices.beamRouter,
            rideHailManager,
            parkingManager,
            sharedVehicleFleets,
<<<<<<< HEAD
            actorEventsManager,
            routeHistory
=======
            eventsManager,
            routeHistory,
            beamSkimmer
>>>>>>> 26e7b107
          ),
          "population"
        )
        context.watch(population)
        Await.result(population ? Identify(0), timeout.duration)
        Await.result(beamServices.beamRouter ? InitTransit(scheduler, parkingManager), timeout.duration)

        log.info("Transit schedule has been initialized")

        if (beamServices.iterationNumber == 0) {
          val maxHour = TimeUnit.SECONDS.toHours(scenario.getConfig.travelTimeCalculator().getMaxTime).toInt
          val warmStart = BeamWarmStart(beamServices.beamConfig, maxHour)
          warmStart.warmStartTravelTime(beamServices.beamRouter, scenario)

          if (!beamServices.beamConfig.beam.warmStart.enabled && beamServices.beamConfig.beam.physsim.initializeRouterWithFreeFlowTimes) {
            FreeFlowTravelTime.initializeRouterFreeFlow(beamServices, scenario)
          }
        }

        scheduleRideHailManagerTimerMessages()

        def prepareMemoryLoggingTimerActor(
          timeoutInSeconds: Int,
          system: ActorSystem,
          memoryLoggingTimerActorRef: ActorRef
        ): Cancellable = {
          import system.dispatcher

          val cancellable = system.scheduler.schedule(
            0.milliseconds,
            (timeoutInSeconds * 1000).milliseconds,
            memoryLoggingTimerActorRef,
            Tick
          )

          cancellable
        }

        override def receive: PartialFunction[Any, Unit] = {

          case CompletionNotice(_, _) =>
            log.info("Scheduler is finished.")
            endSegment("agentsim-execution", "agentsim")
            log.info("Ending Agentsim")
            log.info("Processing Agentsim Events (Start)")
            startSegment("agentsim-events", "agentsim")

            population ! Finish
            rideHailManager ! Finish
            context.stop(scheduler)
            context.stop(errorListener)
            context.stop(parkingManager)
            sharedVehicleFleets.foreach(context.stop)
            if (beamServices.beamConfig.beam.debug.debugActorTimerIntervalInSec > 0) {
              debugActorWithTimerCancellable.cancel()
              context.stop(debugActorWithTimerActorRef)
            }
            if (beamServices.beamConfig.beam.debug.memoryConsumptionDisplayTimeoutInSec > 0) {
              //              memoryLoggingTimerCancellable.cancel()
              //              context.stop(memoryLoggingTimerActorRef)
            }
          case Terminated(_) =>
            if (context.children.isEmpty) {
              context.stop(self)
              runSender ! Success("Ran.")
            } else {
              log.debug("Remaining: {}", context.children)
            }

          case "Run!" =>
            runSender = sender
            log.info("Running BEAM Mobsim")
            endSegment("iteration-preparation", "mobsim")

            log.info("Preparing new Iteration (End)")
            log.info("Starting Agentsim")
            startSegment("agentsim-execution", "agentsim")

            scheduler ! StartSchedule(beamServices.iterationNumber)
        }

        private def scheduleRideHailManagerTimerMessages(): Unit = {
          if (config.agents.rideHail.allocationManager.repositionTimeoutInSeconds > 0)
            scheduler ! ScheduleTrigger(RideHailRepositioningTrigger(0), rideHailManager)
          if (config.agents.rideHail.allocationManager.requestBufferTimeoutInSeconds > 0)
            scheduler ! ScheduleTrigger(BufferedRideHailRequestsTrigger(0), rideHailManager)
        }

      }),
      "BeamMobsim.iteration"
    )
    Await.result(iteration ? "Run!", timeout.duration)
    beamServices.beamRouter ! BeamRouter.IterationFinished(beamServices.iterationNumber)

    logger.info("Agentsim finished.")
    actorEventsManager ! ActorEventsManager.Message.IterationEnd(beamServices.iterationNumber)
    eventsManager.finishProcessing()
    logger.info("Events drained.")
    endSegment("agentsim-events", "agentsim")

    logger.info("Processing Agentsim Events (End)")
  }

}<|MERGE_RESOLUTION|>--- conflicted
+++ resolved
@@ -161,14 +161,9 @@
             rideHailManager,
             parkingManager,
             sharedVehicleFleets,
-<<<<<<< HEAD
             actorEventsManager,
-            routeHistory
-=======
-            eventsManager,
             routeHistory,
             beamSkimmer
->>>>>>> 26e7b107
           ),
           "population"
         )
