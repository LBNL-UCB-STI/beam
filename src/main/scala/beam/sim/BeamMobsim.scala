package beam.sim

import java.awt.Color
import java.lang.Double
import java.util
import java.util.{ArrayList, List, Random}
import java.util.concurrent.TimeUnit
import java.util.stream.Stream

import akka.actor.Status.Success
import akka.actor.{Actor, ActorLogging, ActorRef, ActorSystem, Cancellable, DeadLetter, Identify, Props, Terminated}
import akka.pattern.ask
import akka.util.Timeout
import beam.agentsim.agents.BeamAgent.Finish
import beam.agentsim.agents.modalbehaviors.DrivesVehicle.BeamVehicleStateUpdate
import beam.agentsim.agents.ridehail.RideHailManager.{
  BufferedRideHailRequestsTrigger,
  NotifyIterationEnds,
  RideHailRepositioningTrigger
}
import beam.agentsim.agents.ridehail.{
  RideHailAgent,
  RideHailIterationHistory,
  RideHailManager,
  RideHailSurgePricingManager
}
import beam.agentsim.agents.vehicles.EnergyEconomyAttributes.Powertrain
import beam.agentsim.agents.vehicles._
import beam.agentsim.agents.{BeamAgent, InitializeTrigger, Population}
import beam.agentsim.infrastructure.ParkingManager.ParkingStockAttributes
import beam.agentsim.infrastructure.ZonalParkingManager
import beam.agentsim.scheduler.BeamAgentScheduler
import beam.agentsim.scheduler.BeamAgentScheduler.{CompletionNotice, ScheduleTrigger, StartSchedule}
import beam.analysis.plots.GraphsStatsAgentSimEventsListener
import beam.router.BeamRouter.InitTransit
import beam.router.osm.TollCalculator
import beam.sim.metrics.MetricsSupport
import beam.sim.monitoring.ErrorListener
import beam.utils._
import beam.utils.matsim_conversion.ShapeUtils.QuadTreeBounds
import com.conveyal.r5.transit.TransportNetwork
import com.google.inject.Inject
import com.typesafe.scalalogging.LazyLogging
import org.matsim.api.core.v01.population.{Activity, Person}
import org.matsim.api.core.v01.{Coord, Id, Scenario}
import org.matsim.core.api.experimental.events.EventsManager
import org.matsim.core.mobsim.framework.Mobsim
import org.matsim.core.utils.misc.Time
import org.matsim.households.Household

import scala.collection.JavaConverters._
import scala.collection.mutable
import scala.collection.mutable.ArrayBuffer
import scala.concurrent.Await
import scala.concurrent.duration._

/**
 * AgentSim.
 *
 * Created by sfeygin on 2/8/17.
 */
class BeamMobsim @Inject()(
  val beamServices: BeamServices,
  val transportNetwork: TransportNetwork,
  val tollCalculator: TollCalculator,
  val scenario: Scenario,
  val eventsManager: EventsManager,
  val actorSystem: ActorSystem,
  val rideHailSurgePricingManager: RideHailSurgePricingManager,
  val rideHailIterationHistory: RideHailIterationHistory
) extends Mobsim
  with LazyLogging
  with MetricsSupport {
  private implicit val timeout: Timeout = Timeout(50000, TimeUnit.SECONDS)

  var memoryLoggingTimerActorRef: ActorRef = _
  var memoryLoggingTimerCancellable: Cancellable = _

  var rideHailAgents: ArrayBuffer[ActorRef] = new ArrayBuffer()

  val rideHailHouseholds: mutable.Set[Id[Household]] = mutable.Set()

  var debugActorWithTimerActorRef: ActorRef = _
  var debugActorWithTimerCancellable: Cancellable = _

  final val fileBaseName = "rideHailInitialLocation"
  /*
    var rideHailSurgePricingManager: RideHailSurgePricingManager = injector.getInstance(classOf[BeamServices])
    new RideHailSurgePricingManager(beamServices.beamConfig,beamServices.taz);*/

  def getQuadTreeBound[p <: Person](persons: Stream[p]): QuadTreeBounds = {

    var minX: Double = null
    var maxX: Double = null
    var minY: Double = null
    var maxY: Double = null

    persons.forEach { person =>
      val planElementsIterator =
        person.getSelectedPlan.getPlanElements.iterator()
      while (planElementsIterator.hasNext) {
        val planElement = planElementsIterator.next()
        planElement match {
          case activity: Activity =>
            val coord = activity.getCoord
            minX = if (minX == null || minX > coord.getX) coord.getX else minX
            maxX = if (maxX == null || maxX < coord.getX) coord.getX else maxX
            minY = if (minY == null || minY > coord.getY) coord.getY else minY
            maxY = if (maxY == null || maxY < coord.getY) coord.getY else maxY
          case _ =>
        }
      }
    }

    QuadTreeBounds(minX, minY, maxX, maxY)
  }

  override def run(): Unit = {
    logger.info("Starting Iteration")
    startMeasuringIteration(beamServices.iterationNumber)
    logger.info("Preparing new Iteration (Start)")
    startSegment("iteration-preparation", "mobsim")

    if (beamServices.beamConfig.beam.debug.debugEnabled)
      logger.info(DebugLib.gcAndGetMemoryLogMessage("run.start (after GC): "))
    beamServices.startNewIteration()
    eventsManager.initProcessing()
    val iteration = actorSystem.actorOf(
      Props(
        new Actor with ActorLogging {
          var runSender: ActorRef = _
          private val errorListener = context.actorOf(ErrorListener.props())
          context.watch(errorListener)
          context.system.eventStream
            .subscribe(errorListener, classOf[BeamAgent.TerminatedPrematurelyEvent])
          private val scheduler = context.actorOf(
            Props(
              classOf[BeamAgentScheduler],
              beamServices.beamConfig,
              Time.parseTime(beamServices.beamConfig.matsim.modules.qsim.endTime).toInt,
              beamServices.beamConfig.beam.agentsim.schedulerParallelismWindow,
              new StuckFinder(beamServices.beamConfig.beam.debug.stuckAgentDetection)
            ),
            "scheduler"
          )
          context.system.eventStream.subscribe(errorListener, classOf[DeadLetter])
          context.watch(scheduler)

          beamServices.vehicles.clear() // important to purge data from previous iteration

          private val envelopeInUTM =
            beamServices.geo.wgs2Utm(transportNetwork.streetLayer.envelope)
          envelopeInUTM.expandBy(beamServices.beamConfig.beam.spatial.boundingBoxBuffer)

          private val parkingManager = context.actorOf(
            ZonalParkingManager
              .props(beamServices, beamServices.beamRouter, ParkingStockAttributes(100)),
            "ParkingManager"
          )
          context.watch(parkingManager)

<<<<<<< HEAD
          private val rideHailManager = context.actorOf(
            RideHailManager.props(
              beamServices,
              scheduler,
              beamServices.beamRouter,
              parkingManager,
              envelopeInUTM,
              rideHailSurgePricingManager,
              rideHailIterationHistory.oscillationAdjustedTNCIterationStats
            ),
            "RideHailManager"
          )
          context.watch(rideHailManager)

          private val vehicleTypeId: Id[BeamVehicleType] = Id
            .create(beamServices.beamConfig.beam.agentsim.agents.rideHail.vehicleTypeId, classOf[BeamVehicleType])

          beamServices.vehicleTypes.get(vehicleTypeId) match {
            case Some(rhVehType) =>
              if (beamServices.beamConfig.beam.agentsim.agents.rideHail.refuelThresholdInMeters >= rhVehType
                .primaryFuelCapacityInJoule / rhVehType.primaryFuelConsumptionInJoulePerMeter * 0.8) {
                log.error(
                  "Ride Hail refuel threshold is higher than state of energy of a vehicle fueled by a DC fast charger. This will cause an infinite loop"
                )
=======
        private val population = context.actorOf(
          Population.props(
            scenario,
            beamServices,
            scheduler,
            transportNetwork,
            tollCalculator,
            beamServices.beamRouter,
            rideHailManager,
            parkingManager,
            eventsManager
          ),
          "population"
        )
        context.watch(population)
        Await.result(population ? Identify(0), timeout.duration)

        private val numRideHailAgents = math.round(
          beamServices.beamConfig.beam.agentsim.numAgents.toDouble * beamServices.beamConfig.beam.agentsim.agents.rideHail.numDriversAsFractionOfPopulation
        )

        val rand: Random =
          new Random(beamServices.beamConfig.matsim.modules.global.randomSeed)

        val rideHailinitialLocationSpatialPlot = new SpatialPlot(1100, 1100, 50)
        val activityLocationsSpatialPlot = new SpatialPlot(1100, 1100, 50)

        if (beamServices.matsimServices != null) {

          scenario.getPopulation.getPersons
            .values()
            .forEach(
              x =>
                x.getSelectedPlan.getPlanElements.forEach {
                  case z: Activity =>
                    activityLocationsSpatialPlot.addPoint(PointToPlot(z.getCoord, Color.RED, 10))
                  case _ =>
>>>>>>> 76331bf5
              }
            case None =>
              log.error(
                "Ride Hail vehicle type (param: beamServices.beamConfig.beam.agentsim.agents.rideHail.vehicleTypeId) could not be found"
              )
          }

          if (beamServices.beamConfig.beam.debug.debugActorTimerIntervalInSec > 0) {
            debugActorWithTimerActorRef = context
              .actorOf(Props(classOf[DebugActorWithTimer], rideHailManager, scheduler))
            debugActorWithTimerCancellable = prepareMemoryLoggingTimerActor(
              beamServices.beamConfig.beam.debug.debugActorTimerIntervalInSec,
              context.system,
              debugActorWithTimerActorRef
            )
          }
<<<<<<< HEAD

          private val population = context.actorOf(
            Population.props(
              scenario,
              beamServices,
              scheduler,
              transportNetwork,
              tollCalculator,
              beamServices.beamRouter,
              rideHailManager,
              parkingManager,
              eventsManager
            ),
            "population"
          )
          context.watch(population)
          Await.result(population ? Identify(0), timeout.duration)
=======
        }
        val quadTreeBounds: QuadTreeBounds = getQuadTreeBound(
          scenario.getPopulation.getPersons
            .values()
            .stream()
        )
        val persons: Iterable[Person] = RandomUtils.shuffle(scenario.getPopulation.getPersons.values().asScala, rand)
        persons.view.take(numRideHailAgents.toInt).foreach {
          person =>
            val personInitialLocation: Coord =
              person.getSelectedPlan.getPlanElements
                .iterator()
                .next()
                .asInstanceOf[Activity]
                .getCoord
            val rideInitialLocation: Coord =
              beamServices.beamConfig.beam.agentsim.agents.rideHail.initialLocation.name match {
                case RideHailManager.INITIAL_RIDE_HAIL_LOCATION_HOME =>
                  val radius =
                    beamServices.beamConfig.beam.agentsim.agents.rideHail.initialLocation.home.radiusInMeters
                  new Coord(
                    personInitialLocation.getX + radius * (rand.nextDouble() - 0.5),
                    personInitialLocation.getY + radius * (rand.nextDouble() - 0.5)
                  )
                case RideHailManager.INITIAL_RIDE_HAIL_LOCATION_UNIFORM_RANDOM =>
                  val x = quadTreeBounds.minx + (quadTreeBounds.maxx - quadTreeBounds.minx) * rand
                    .nextDouble()
                  val y = quadTreeBounds.miny + (quadTreeBounds.maxy - quadTreeBounds.miny) * rand
                    .nextDouble()
                  new Coord(x, y)
                case RideHailManager.INITIAL_RIDE_HAIL_LOCATION_ALL_AT_CENTER =>
                  val x = quadTreeBounds.minx + (quadTreeBounds.maxx - quadTreeBounds.minx) / 2
                  val y = quadTreeBounds.miny + (quadTreeBounds.maxy - quadTreeBounds.miny) / 2
                  new Coord(x, y)
                case RideHailManager.INITIAL_RIDE_HAIL_LOCATION_ALL_IN_CORNER =>
                  val x = quadTreeBounds.minx
                  val y = quadTreeBounds.miny
                  new Coord(x, y)
                case unknown =>
                  log.error(s"unknown rideHail.initialLocation $unknown")
                  null
              }
>>>>>>> 76331bf5

          private val numRideHailAgents = math.round(
            beamServices.beamConfig.beam.agentsim.numAgents.toDouble * beamServices.beamConfig.beam.agentsim.agents
              .rideHail.numDriversAsFractionOfPopulation
          )

          val quadTreeBounds: QuadTreeBounds = getQuadTreeBound(
            scenario.getPopulation.getPersons
              .values()
              .stream()
          )

          val rand: Random =
            new Random(beamServices.beamConfig.matsim.modules.global.randomSeed)

          val rideHailinitialLocationSpatialPlot = new SpatialPlot(1100, 1100, 50)
          val activityLocationsSpatialPlot = new SpatialPlot(1100, 1100, 50)

          if (beamServices.matsimServices != null) {

            scenario.getPopulation.getPersons
              .values()
              .forEach(
                x =>
                  x.getSelectedPlan.getPlanElements.forEach {
                    case z: Activity =>
                      activityLocationsSpatialPlot.addPoint(PointToPlot(z.getCoord, Color.RED, 10))
                    case _ =>
                  }
              )

            scenario.getPopulation.getPersons
              .values()
              .forEach(
                x => {
                  val personInitialLocation: Coord =
                    x.getSelectedPlan.getPlanElements
                      .iterator()
                      .next()
                      .asInstanceOf[Activity]
                      .getCoord
                  activityLocationsSpatialPlot
                    .addPoint(PointToPlot(personInitialLocation, Color.BLUE, 10))
                }
              )

            if (beamServices.beamConfig.beam.outputs.writeGraphs) {
              activityLocationsSpatialPlot.writeImage(
                beamServices.matsimServices.getControlerIO
                  .getIterationFilename(beamServices.iterationNumber, "activityLocations.png")
              )
            }
          }

          val persons: Iterable[Person] = RandomUtils.shuffle(scenario.getPopulation.getPersons.values().asScala, rand)
          persons.view.take(numRideHailAgents.toInt).foreach {
            person =>
              val personInitialLocation: Coord =
                person.getSelectedPlan.getPlanElements
                  .iterator()
                  .next()
                  .asInstanceOf[Activity]
                  .getCoord
              val rideInitialLocation: Coord =
                beamServices.beamConfig.beam.agentsim.agents.rideHail.initialLocation.name match {
                  case RideHailManager.INITIAL_RIDE_HAIL_LOCATION_HOME =>
                    val radius =
                      beamServices.beamConfig.beam.agentsim.agents.rideHail.initialLocation.home.radiusInMeters
                    new Coord(
                      personInitialLocation.getX + radius * (rand.nextDouble() - 0.5),
                      personInitialLocation.getY + radius * (rand.nextDouble() - 0.5)
                    )
                  case RideHailManager.INITIAL_RIDE_HAIL_LOCATION_UNIFORM_RANDOM =>
                    val x = quadTreeBounds.minx + (quadTreeBounds.maxx - quadTreeBounds.minx) * rand
                      .nextDouble()
                    val y = quadTreeBounds.miny + (quadTreeBounds.maxy - quadTreeBounds.miny) * rand
                      .nextDouble()
                    new Coord(x, y)
                  case RideHailManager.INITIAL_RIDE_HAIL_LOCATION_ALL_AT_CENTER =>
                    val x = quadTreeBounds.minx + (quadTreeBounds.maxx - quadTreeBounds.minx) / 2
                    val y = quadTreeBounds.miny + (quadTreeBounds.maxy - quadTreeBounds.miny) / 2
                    new Coord(x, y)
                  case RideHailManager.INITIAL_RIDE_HAIL_LOCATION_ALL_IN_CORNER =>
                    val x = quadTreeBounds.minx
                    val y = quadTreeBounds.miny
                    new Coord(x, y)
                  case unknown =>
                    log.error(s"unknown rideHail.initialLocation $unknown")
                    null
                }

              val rideHailName = s"rideHailAgent-${person.getId}"

              val rideHailVehicleId = BeamVehicle.createId(person.getId, Some("rideHailVehicle"))
              //                Id.createVehicleId(s"rideHailVehicle-${person.getId}")

              val ridehailBeamVehicleTypeId =
                Id.create(beamServices.beamConfig.beam.agentsim.agents.rideHail.vehicleTypeId, classOf[BeamVehicleType])

              val ridehailBeamVehicleType = beamServices.vehicleTypes
                .getOrElse(ridehailBeamVehicleTypeId, BeamVehicleType.defaultCarBeamVehicleType)

              val rideHailAgentPersonId: Id[RideHailAgent] =
                Id.create(rideHailName, classOf[RideHailAgent])

              val powertrain = Option(ridehailBeamVehicleType.primaryFuelConsumptionInJoulePerMeter)
                .map(new Powertrain(_))
                .getOrElse(Powertrain.PowertrainFromMilesPerGallon(Powertrain.AverageMilesPerGallon))

              val rideHailBeamVehicle = new BeamVehicle(
                rideHailVehicleId,
                powertrain,
                None,
                ridehailBeamVehicleType
              )
              beamServices.vehicles += (rideHailVehicleId -> rideHailBeamVehicle)
              rideHailBeamVehicle.registerResource(rideHailManager)

              rideHailManager ! BeamVehicleStateUpdate(
                rideHailBeamVehicle.getId,
                rideHailBeamVehicle.getState
              )

              val rideHailAgentProps = RideHailAgent.props(
                beamServices,
                scheduler,
                transportNetwork,
                tollCalculator,
                eventsManager,
                parkingManager,
                rideHailAgentPersonId,
                rideHailBeamVehicle,
                rideInitialLocation
              )
              val rideHailAgentRef: ActorRef =
                context.actorOf(rideHailAgentProps, rideHailName)
              context.watch(rideHailAgentRef)
              scheduler ! ScheduleTrigger(InitializeTrigger(0), rideHailAgentRef)
              rideHailAgents += rideHailAgentRef

              rideHailinitialLocationSpatialPlot
                .addString(StringToPlot(s"${person.getId}", rideInitialLocation, Color.RED, 20))
              rideHailinitialLocationSpatialPlot
                .addAgentWithCoord(
                  RideHailAgentInitCoord(rideHailAgentPersonId, rideInitialLocation)
                )
          }

          if (beamServices.matsimServices != null) {
            rideHailinitialLocationSpatialPlot.writeCSV(
              beamServices.matsimServices.getControlerIO
                .getIterationFilename(beamServices.iterationNumber, fileBaseName + ".csv")
            )

            if (beamServices.beamConfig.beam.outputs.writeGraphs) {
              rideHailinitialLocationSpatialPlot.writeImage(
                beamServices.matsimServices.getControlerIO
                  .getIterationFilename(beamServices.iterationNumber, fileBaseName + ".png")
              )
            }
          }
          log.info("Initialized {} people", beamServices.personRefs.size)
          log.info("Initialized {} personal vehicles", scenario.getVehicles.getVehicles.size())
          log.info("Initialized {} ride hailing agents", numRideHailAgents)

          Await.result(beamServices.beamRouter ? InitTransit(scheduler, parkingManager), timeout.duration)

          if (beamServices.iterationNumber == 0) {
            val maxHour = TimeUnit.SECONDS.toHours(scenario.getConfig.travelTimeCalculator().getMaxTime).toInt
            val warmStart = BeamWarmStart(beamServices.beamConfig, maxHour)
            warmStart.warmStartTravelTime(beamServices.beamRouter, scenario)
          }

          log.info("Transit schedule has been initialized")

          scheduleRideHailManagerTimerMessages()

          def prepareMemoryLoggingTimerActor(
            timeoutInSeconds: Int,
            system: ActorSystem,
            memoryLoggingTimerActorRef: ActorRef
          ): Cancellable = {
            import system.dispatcher

            val cancellable = system.scheduler.schedule(
              0.milliseconds,
              (timeoutInSeconds * 1000).milliseconds,
              memoryLoggingTimerActorRef,
              Tick
            )

            cancellable
          }

          override def receive: PartialFunction[Any, Unit] = {

            case CompletionNotice(_, _) =>
              log.info("Scheduler is finished.")
              cleanupRideHailingAgents()
              endSegment("agentsim-execution", "agentsim")
              log.info("Ending Agentsim")
              log.info("Processing Agentsim Events (Start)")
              startSegment("agentsim-events", "agentsim")

              cleanupRideHailingAgents()
              population ! Finish
              val future = rideHailManager.ask(NotifyIterationEnds())
              Await.ready(future, timeout.duration).value
              context.stop(rideHailManager)
              context.stop(scheduler)
              context.stop(errorListener)
              context.stop(parkingManager)
              if (beamServices.beamConfig.beam.debug.debugActorTimerIntervalInSec > 0) {
                debugActorWithTimerCancellable.cancel()
                context.stop(debugActorWithTimerActorRef)
              }
              if (beamServices.beamConfig.beam.debug.memoryConsumptionDisplayTimeoutInSec > 0) {
                //              memoryLoggingTimerCancellable.cancel()
                //              context.stop(memoryLoggingTimerActorRef)
              }
            case Terminated(_) =>
              if (context.children.isEmpty) {
                context.stop(self)
                runSender ! Success("Ran.")
              } else {
                log.debug("Remaining: {}", context.children)
              }

            case "Run!" =>
              runSender = sender
              log.info("Running BEAM Mobsim")
              endSegment("iteration-preparation", "mobsim")

              log.info("Preparing new Iteration (End)")
              log.info("Starting Agentsim")
              startSegment("agentsim-execution", "agentsim")

              scheduler ! StartSchedule(beamServices.iterationNumber)
          }

<<<<<<< HEAD
          private def scheduleRideHailManagerTimerMessages(): Unit = {
            val timerTrigger = RideHailAllocationManagerTimeout(0)
            val timerMessage = ScheduleTrigger(timerTrigger, rideHailManager)
            scheduler ! timerMessage

            scheduler ! ScheduleTrigger(BufferedRideHailRequestsTimeout(0), rideHailManager)
            log.info(s"rideHailManagerTimerScheduled")
          }
=======
        private def scheduleRideHailManagerTimerMessages(): Unit = {
          if (beamServices.beamConfig.beam.agentsim.agents.rideHail.allocationManager.repositionTimeoutInSeconds > 0)
            scheduler ! ScheduleTrigger(RideHailRepositioningTrigger(0), rideHailManager)
          if (beamServices.beamConfig.beam.agentsim.agents.rideHail.allocationManager.requestBufferTimeoutInSeconds > 0)
            scheduler ! ScheduleTrigger(BufferedRideHailRequestsTrigger(0), rideHailManager)
        }
>>>>>>> 76331bf5

          private def cleanupRideHailingAgents(): Unit = {
            rideHailAgents.foreach(_ ! Finish)
            rideHailAgents = new ArrayBuffer()

          }

        }
      ),
      "BeamMobsim.iteration"
    )
    Await.result(iteration ? "Run!", timeout.duration)

    logger.info("Agentsim finished.")
    eventsManager.finishProcessing()
    logger.info("Events drained.")
    endSegment("agentsim-events", "agentsim")

    logger.info("Processing Agentsim Events (End)")
  }


}

object BeamMobsim extends OutputDataDescriptor {

  final val fileBaseName = "rideHailInitialLocation"

  /**
   * Get description of fields written to the output files.
   *
   * @return list of data description objects
   */
  override def getOutputDataDescriptions: util.List[OutputDataDescription] = {
    val outputFilePath = GraphsStatsAgentSimEventsListener.CONTROLLER_IO.getIterationFilename(0, fileBaseName + ".csv")
    val outputDirPath = GraphsStatsAgentSimEventsListener.CONTROLLER_IO.getOutputPath
    val relativePath = outputFilePath.replace(outputDirPath, "")
    val list = new util.ArrayList[OutputDataDescription]
    list.add(
      OutputDataDescription(
        this.getClass.getSimpleName,
        relativePath,
        "rideHailAgentID",
        "Unique id of the given ride hail agent"
      )
    )
    list.add(
      OutputDataDescription(
        this.getClass.getSimpleName,
        relativePath,
        "xCoord",
        "X co-ordinate of the starting location of the ride hail"
      )
    )
    list.add(
      OutputDataDescription(
        this.getClass.getSimpleName,
        relativePath,
        "yCoord",
        "Y co-ordinate of the starting location of the ride hail"
      )
    )
    list
  }

}<|MERGE_RESOLUTION|>--- conflicted
+++ resolved
@@ -159,32 +159,7 @@
           )
           context.watch(parkingManager)
 
-<<<<<<< HEAD
-          private val rideHailManager = context.actorOf(
-            RideHailManager.props(
-              beamServices,
-              scheduler,
-              beamServices.beamRouter,
-              parkingManager,
-              envelopeInUTM,
-              rideHailSurgePricingManager,
-              rideHailIterationHistory.oscillationAdjustedTNCIterationStats
-            ),
-            "RideHailManager"
-          )
-          context.watch(rideHailManager)
-
-          private val vehicleTypeId: Id[BeamVehicleType] = Id
-            .create(beamServices.beamConfig.beam.agentsim.agents.rideHail.vehicleTypeId, classOf[BeamVehicleType])
-
-          beamServices.vehicleTypes.get(vehicleTypeId) match {
-            case Some(rhVehType) =>
-              if (beamServices.beamConfig.beam.agentsim.agents.rideHail.refuelThresholdInMeters >= rhVehType
-                .primaryFuelCapacityInJoule / rhVehType.primaryFuelConsumptionInJoulePerMeter * 0.8) {
-                log.error(
-                  "Ride Hail refuel threshold is higher than state of energy of a vehicle fueled by a DC fast charger. This will cause an infinite loop"
-                )
-=======
+
         private val population = context.actorOf(
           Population.props(
             scenario,
@@ -222,7 +197,6 @@
                   case z: Activity =>
                     activityLocationsSpatialPlot.addPoint(PointToPlot(z.getCoord, Color.RED, 10))
                   case _ =>
->>>>>>> 76331bf5
               }
             case None =>
               log.error(
@@ -239,25 +213,7 @@
               debugActorWithTimerActorRef
             )
           }
-<<<<<<< HEAD
-
-          private val population = context.actorOf(
-            Population.props(
-              scenario,
-              beamServices,
-              scheduler,
-              transportNetwork,
-              tollCalculator,
-              beamServices.beamRouter,
-              rideHailManager,
-              parkingManager,
-              eventsManager
-            ),
-            "population"
-          )
-          context.watch(population)
-          Await.result(population ? Identify(0), timeout.duration)
-=======
+
         }
         val quadTreeBounds: QuadTreeBounds = getQuadTreeBound(
           scenario.getPopulation.getPersons
@@ -300,7 +256,6 @@
                   log.error(s"unknown rideHail.initialLocation $unknown")
                   null
               }
->>>>>>> 76331bf5
 
           private val numRideHailAgents = math.round(
             beamServices.beamConfig.beam.agentsim.numAgents.toDouble * beamServices.beamConfig.beam.agentsim.agents
@@ -541,23 +496,12 @@
               scheduler ! StartSchedule(beamServices.iterationNumber)
           }
 
-<<<<<<< HEAD
-          private def scheduleRideHailManagerTimerMessages(): Unit = {
-            val timerTrigger = RideHailAllocationManagerTimeout(0)
-            val timerMessage = ScheduleTrigger(timerTrigger, rideHailManager)
-            scheduler ! timerMessage
-
-            scheduler ! ScheduleTrigger(BufferedRideHailRequestsTimeout(0), rideHailManager)
-            log.info(s"rideHailManagerTimerScheduled")
-          }
-=======
         private def scheduleRideHailManagerTimerMessages(): Unit = {
           if (beamServices.beamConfig.beam.agentsim.agents.rideHail.allocationManager.repositionTimeoutInSeconds > 0)
             scheduler ! ScheduleTrigger(RideHailRepositioningTrigger(0), rideHailManager)
           if (beamServices.beamConfig.beam.agentsim.agents.rideHail.allocationManager.requestBufferTimeoutInSeconds > 0)
             scheduler ! ScheduleTrigger(BufferedRideHailRequestsTrigger(0), rideHailManager)
         }
->>>>>>> 76331bf5
 
           private def cleanupRideHailingAgents(): Unit = {
             rideHailAgents.foreach(_ ! Finish)
