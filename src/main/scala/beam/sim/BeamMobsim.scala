--- conflicted
+++ resolved
@@ -521,37 +521,7 @@
     cancellable
   }
 
-<<<<<<< HEAD
-  override def receive: PartialFunction[Any, Unit] = {
-=======
-  def prepareVehicleManagers(): Map[Id[VehicleManager], VehicleManager] = {
-    val managers = mutable.HashMap.empty[Id[VehicleManager], VehicleManager]
-    managers.put(VehicleManager.privateVehicleManager.managerId, VehicleManager.privateVehicleManager)
-    managers.put(VehicleManager.transitVehicleManager.managerId, VehicleManager.transitVehicleManager)
-    managers.put(VehicleManager.bodiesVehicleManager.managerId, VehicleManager.bodiesVehicleManager)
-    val rideHailVehicleManager: VehicleManager =
-      VehicleManager.create(
-        Id.create(beamServices.beamConfig.beam.agentsim.agents.rideHail.vehicleManagerId, classOf[VehicleManager]),
-        Some(VehicleCategory.Car),
-        isRideHail = true
-      )
-    managers.put(rideHailVehicleManager.managerId, rideHailVehicleManager)
-    config.agents.vehicles.sharedFleets.map { fleetConfig =>
-      val sharedId = Id.create(fleetConfig.name, classOf[VehicleManager])
-      managers.put(
-        sharedId,
-        VehicleManager.create(
-          sharedId,
-          Some(VehicleCategory.Car),
-          isShared = true
-        )
-      )
-    }
-    managers.toMap
-  }
-
   override def loggedReceive: PartialFunction[Any, Unit] = {
->>>>>>> 10f4cf0c
 
     case CompletionNotice(_, _) =>
       log.info("Scheduler is finished.")
