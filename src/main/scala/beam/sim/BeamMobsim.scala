--- conflicted
+++ resolved
@@ -164,16 +164,10 @@
         )
         context.watch(rideHailManager)
 
-<<<<<<< HEAD
         private val value: Id[BeamVehicleType] = Id
           .create(beamServices.beamConfig.beam.agentsim.agents.rideHail.vehicleTypeId, classOf[BeamVehicleType])
 
         beamServices.vehicleTypes.get(value) match {
-=======
-        beamServices.vehicleTypes.get(
-          Id.create(beamServices.beamConfig.beam.agentsim.agents.rideHail.vehicleTypeId, classOf[BeamVehicleType])
-        ) match {
->>>>>>> 4b129cf0
           case Some(rhVehType) =>
             if (beamServices.beamConfig.beam.agentsim.agents.rideHail.refuelThresholdInMeters >= rhVehType.primaryFuelCapacityInJoule / rhVehType.primaryFuelConsumptionInJoule * 0.8) {
               log.error(
