--- conflicted
+++ resolved
@@ -1,923 +1,466 @@
-<<<<<<< HEAD
-package beam.sim
-
-import collection.JavaConverters._
-import java.awt.Color
-import java.lang.Double
-import java.util
-import java.util.{Collections, Random}
-import java.util.concurrent.TimeUnit
-import java.util.stream.Stream
-
-import akka.actor.Status.Success
-import akka.actor.{Actor, ActorLogging, ActorRef, ActorSystem, Cancellable, DeadLetter, Identify, Props, Terminated}
-import akka.pattern.ask
-import akka.util.Timeout
-import beam.agentsim.agents.BeamAgent.Finish
-import beam.agentsim.agents.modalbehaviors.DrivesVehicle.BeamVehicleStateUpdate
-import beam.agentsim.agents.ridehail.RideHailManager.{
-  BufferedRideHailRequestsTimeout,
-  NotifyIterationEnds,
-  RideHailAllocationManagerTimeout
-}
-import beam.agentsim.agents.ridehail.{RideHailAgent, RideHailManager, RideHailSurgePricingManager}
-import beam.agentsim.agents.vehicles.EnergyEconomyAttributes.Powertrain
-import beam.agentsim.agents.vehicles._
-import beam.agentsim.infrastructure.ParkingManager.{ParkingStockAttributes}
-import beam.agentsim.infrastructure.{ParkingManager, TAZTreeMap, ZonalParkingManager}
-import beam.agentsim.scheduler.{BeamAgentScheduler, Trigger}
-import beam.agentsim.agents.{BeamAgent, InitializeTrigger, Population}
-import beam.agentsim.infrastructure.ParkingManager.ParkingStockAttributes
-import beam.agentsim.infrastructure.ZonalParkingManager
-import beam.agentsim.scheduler.BeamAgentScheduler
-import beam.agentsim.scheduler.BeamAgentScheduler.{CompletionNotice, ScheduleTrigger, StartSchedule}
-import beam.router.BeamRouter.InitTransit
-import beam.sim.metrics.MetricsSupport
-import beam.sim.monitoring.ErrorListener
-import beam.utils._
-import beam.utils.matsim_conversion.ShapeUtils.QuadTreeBounds
-import com.conveyal.r5.transit.TransportNetwork
-import com.google.inject.Inject
-import com.typesafe.scalalogging.LazyLogging
-import org.matsim.api.core.v01.population.{Activity, Person}
-import org.matsim.api.core.v01.{Coord, Id, Scenario}
-import org.matsim.core.api.experimental.events.EventsManager
-import org.matsim.core.mobsim.framework.Mobsim
-import org.matsim.core.utils.misc.Time
-import org.matsim.households.Household
-import org.matsim.vehicles.{Vehicle, VehicleType, VehicleUtils}
-
-import scala.collection.JavaConverters._
-import scala.collection.mutable
-import scala.collection.mutable.ArrayBuffer
-import scala.concurrent.Await
-import scala.concurrent.duration._
-
-/**
-  * AgentSim.
-  *
-  * Created by sfeygin on 2/8/17.
-  */
-class BeamMobsim @Inject()(
-  val beamServices: BeamServices,
-  val transportNetwork: TransportNetwork,
-  val scenario: Scenario,
-  val eventsManager: EventsManager,
-  val actorSystem: ActorSystem,
-  val rideHailSurgePricingManager: RideHailSurgePricingManager
-) extends Mobsim
-    with LazyLogging
-    with MetricsSupport {
-  private implicit val timeout: Timeout = Timeout(50000, TimeUnit.SECONDS)
-
-  var memoryLoggingTimerActorRef: ActorRef = _
-  var memoryLoggingTimerCancellable: Cancellable = _
-
-  var rideHailAgents: ArrayBuffer[ActorRef] = new ArrayBuffer()
-
-  val rideHailHouseholds: mutable.Set[Id[Household]] =
-    mutable.Set[Id[Household]]()
-
-  var debugActorWithTimerActorRef: ActorRef = _
-  var debugActorWithTimerCancellable: Cancellable = _
-  /*
-    var rideHailSurgePricingManager: RideHailSurgePricingManager = injector.getInstance(classOf[BeamServices])
-    new RideHailSurgePricingManager(beamServices.beamConfig,beamServices.taz);*/
-
-  def getQuadTreeBound[p <: Person](persons: Stream[p]): QuadTreeBounds = {
-
-    var minX: Double = null
-    var maxX: Double = null
-    var minY: Double = null
-    var maxY: Double = null
-
-    persons.forEach { person =>
-      val planElementsIterator =
-        person.getSelectedPlan.getPlanElements.iterator()
-      while (planElementsIterator.hasNext) {
-        val planElement = planElementsIterator.next()
-        planElement match {
-          case activity: Activity =>
-            val coord = activity.getCoord
-            minX = if (minX == null || minX > coord.getX) coord.getX else minX
-            maxX = if (maxX == null || maxX < coord.getX) coord.getX else maxX
-            minY = if (minY == null || minY > coord.getY) coord.getY else minY
-            maxY = if (maxY == null || maxY < coord.getY) coord.getY else maxY
-          case _ =>
-        }
-      }
-    }
-
-    QuadTreeBounds(minX, minY, maxX, maxY)
-  }
-
-  override def run(): Unit = {
-    logger.info("Starting Iteration")
-    startMeasuringIteration(beamServices.iterationNumber)
-    logger.info("Preparing new Iteration (Start)")
-    startSegment("iteration-preparation", "mobsim")
-
-    if (beamServices.beamConfig.beam.debug.debugEnabled)
-      logger.info(DebugLib.gcAndGetMemoryLogMessage("run.start (after GC): "))
-    beamServices.startNewIteration
-    eventsManager.initProcessing()
-    val iteration = actorSystem.actorOf(
-      Props(new Actor with ActorLogging {
-        var runSender: ActorRef = _
-        private val errorListener = context.actorOf(ErrorListener.props())
-        context.watch(errorListener)
-        context.system.eventStream
-          .subscribe(errorListener, classOf[BeamAgent.TerminatedPrematurelyEvent])
-        private val scheduler = context.actorOf(
-          Props(
-            classOf[BeamAgentScheduler],
-            beamServices.beamConfig,
-            Time.parseTime(beamServices.beamConfig.matsim.modules.qsim.endTime),
-            beamServices.beamConfig.beam.agentsim.schedulerParallelismWindow
-          ),
-          "scheduler"
-        )
-        context.system.eventStream.subscribe(errorListener, classOf[DeadLetter])
-        context.watch(scheduler)
-
-        private val envelopeInUTM =
-          beamServices.geo.wgs2Utm(transportNetwork.streetLayer.envelope)
-        envelopeInUTM.expandBy(beamServices.beamConfig.beam.spatial.boundingBoxBuffer)
-
-        private val parkingManager = context.actorOf(
-          ZonalParkingManager
-            .props(beamServices, beamServices.beamRouter, ParkingStockAttributes(100)),
-          "ParkingManager"
-        )
-        context.watch(parkingManager)
-
-        private val rideHailManager = context.actorOf(
-          RideHailManager.props(
-            beamServices,
-            scheduler,
-            beamServices.beamRouter,
-            parkingManager,
-            envelopeInUTM,
-            rideHailSurgePricingManager
-          ),
-          "RideHailManager"
-        )
-        context.watch(rideHailManager)
-
-        if (beamServices.beamConfig.beam.agentsim.agents.rideHail.refuelThresholdInMeters >= beamServices.beamConfig.beam.agentsim.agents.rideHail.vehicleRangeInMeters * 0.8) {
-          log.error(
-            "Ride Hail refuel threshold is higher than state of energy of a vehicle fueled by a DC fast charger. This will cause an infinite loop"
-          )
-        }
-
-        if (beamServices.beamConfig.beam.debug.debugActorTimerIntervalInSec > 0) {
-          debugActorWithTimerActorRef = context.actorOf(Props(classOf[DebugActorWithTimer], rideHailManager, scheduler))
-          debugActorWithTimerCancellable = prepareMemoryLoggingTimerActor(
-            beamServices.beamConfig.beam.debug.debugActorTimerIntervalInSec,
-            context.system,
-            debugActorWithTimerActorRef
-          )
-        }
-
-        private val population = context.actorOf(
-          Population.props(
-            scenario,
-            beamServices,
-            scheduler,
-            transportNetwork,
-            beamServices.beamRouter,
-            rideHailManager,
-            parkingManager,
-            eventsManager
-          ),
-          "population"
-        )
-        context.watch(population)
-        Await.result(population ? Identify(0), timeout.duration)
-
-        private val numRideHailAgents = math.round(
-          scenario.getPopulation.getPersons.size * beamServices.beamConfig.beam.agentsim.agents.rideHail.numDriversAsFractionOfPopulation
-        )
-        private val rideHailVehicleType = BeamVehicleUtils
-          .getVehicleTypeById(
-            beamServices.beamConfig.beam.agentsim.agents.rideHail.vehicleTypeId,
-            scenario.getVehicles.getVehicleTypes
-          )
-          .getOrElse(scenario.getVehicles.getVehicleTypes.get(Id.create("1", classOf[VehicleType])))
-
-        val quadTreeBounds: QuadTreeBounds = getQuadTreeBound(
-          scenario.getPopulation.getPersons
-            .values()
-            .stream()
-        )
-
-        val rand: Random =
-          new Random(beamServices.beamConfig.matsim.modules.global.randomSeed)
-
-        val rideHailinitialLocationSpatialPlot = new SpatialPlot(1100, 1100, 50)
-        val activityLocationsSpatialPlot = new SpatialPlot(1100, 1100, 50)
-
-        if (beamServices.matsimServices != null) {
-
-          scenario.getPopulation.getPersons
-            .values()
-            .forEach(
-              x =>
-                x.getSelectedPlan.getPlanElements.forEach {
-                  case z: Activity =>
-                    activityLocationsSpatialPlot.addPoint(PointToPlot(z.getCoord, Color.RED, 10))
-                  case _ =>
-              }
-            )
-
-          scenario.getPopulation.getPersons
-            .values()
-            .forEach(x => {
-              val personInitialLocation: Coord =
-                x.getSelectedPlan.getPlanElements
-                  .iterator()
-                  .next()
-                  .asInstanceOf[Activity]
-                  .getCoord
-              activityLocationsSpatialPlot
-                .addPoint(PointToPlot(personInitialLocation, Color.BLUE, 10))
-            })
-
-          activityLocationsSpatialPlot.writeImage(
-            beamServices.matsimServices.getControlerIO
-              .getIterationFilename(beamServices.iterationNumber, "activityLocations.png")
-          )
-        }
-
-        val persons: Iterable[Person] = RandomUtils.shuffle(scenario.getPopulation.getPersons.values().asScala, rand)
-        persons.view.take(numRideHailAgents.toInt).foreach {
-          person =>
-            val personInitialLocation: Coord =
-              person.getSelectedPlan.getPlanElements
-                .iterator()
-                .next()
-                .asInstanceOf[Activity]
-                .getCoord
-            val rideInitialLocation: Coord =
-              beamServices.beamConfig.beam.agentsim.agents.rideHail.initialLocation.name match {
-                case RideHailManager.INITIAL_RIDEHAIL_LOCATION_HOME =>
-                  val radius =
-                    beamServices.beamConfig.beam.agentsim.agents.rideHail.initialLocation.home.radiusInMeters
-                  new Coord(
-                    personInitialLocation.getX + radius * (rand.nextDouble() - 0.5),
-                    personInitialLocation.getY + radius * (rand.nextDouble() - 0.5)
-                  )
-                case RideHailManager.INITIAL_RIDEHAIL_LOCATION_UNIFORM_RANDOM =>
-                  val x = quadTreeBounds.minx + (quadTreeBounds.maxx - quadTreeBounds.minx) * rand
-                    .nextDouble()
-                  val y = quadTreeBounds.miny + (quadTreeBounds.maxy - quadTreeBounds.miny) * rand
-                    .nextDouble()
-                  new Coord(x, y)
-                case RideHailManager.INITIAL_RIDEHAIL_LOCATION_ALL_AT_CENTER =>
-                  val x = quadTreeBounds.minx + (quadTreeBounds.maxx - quadTreeBounds.minx) / 2
-                  val y = quadTreeBounds.miny + (quadTreeBounds.maxy - quadTreeBounds.miny) / 2
-                  new Coord(x, y)
-                case RideHailManager.INITIAL_RIDEHAIL_LOCATION_ALL_IN_CORNER =>
-                  val x = quadTreeBounds.minx
-                  val y = quadTreeBounds.miny
-                  new Coord(x, y)
-                case unknown =>
-                  log.error(s"unknown rideHail.initialLocation $unknown")
-                  null
-              }
-
-            val rideHailName = s"rideHailAgent-${person.getId}"
-
-              val rideHailVehicleId = BeamVehicle.createId(person.getId, Some("rideHailVehicle"))
-              //                Id.createVehicleId(s"rideHailVehicle-${person.getId}")
-
-              val ridehailBeamVehicleTypeId = Id.create("RIDEHAIL-TYPE-DEFAULT", classOf[BeamVehicleType])
-              val ridehailBeamVehicleType = beamServices
-                .vehicleTypes
-                .get(ridehailBeamVehicleTypeId)
-                .getOrElse(BeamVehicleType.defaultRidehailBeamVehicleType)
-
-              val rideHailAgentPersonId: Id[RideHailAgent] =
-                Id.create(rideHailName, classOf[RideHailAgent])
-
-              val powertrain = Option(ridehailBeamVehicleType.primaryFuelConsumptionInJoule)
-                .map(new Powertrain(_))
-                .getOrElse(Powertrain.PowertrainFromMilesPerGallon(Powertrain.AverageMilesPerGallon))
-
-              val rideHailBeamVehicle = new BeamVehicle(
-                rideHailVehicleId,
-                powertrain,
-                None,
-                ridehailBeamVehicleType,
-                Some(1.0), None
-              )
-              beamServices.vehicles += (rideHailVehicleId -> rideHailBeamVehicle)
-              rideHailBeamVehicle.registerResource(rideHailManager)
-
-              rideHailManager ! BeamVehicleStateUpdate(
-                rideHailBeamVehicle.getId,
-                rideHailBeamVehicle.getState()
-              )
-
-              val rideHailAgentProps = RideHailAgent.props(
-                beamServices,
-                scheduler,
-                transportNetwork,
-                eventsManager,
-                parkingManager,
-                rideHailAgentPersonId,
-                rideHailBeamVehicle,
-                rideInitialLocation
-              )
-              val rideHailAgentRef: ActorRef =
-                context.actorOf(rideHailAgentProps, rideHailName)
-              context.watch(rideHailAgentRef)
-              scheduler ! ScheduleTrigger(InitializeTrigger(0.0), rideHailAgentRef)
-              rideHailAgents += rideHailAgentRef
-
-            rideHailinitialLocationSpatialPlot
-              .addString(StringToPlot(s"${person.getId}", rideInitialLocation, Color.RED, 20))
-            rideHailinitialLocationSpatialPlot
-              .addAgentWithCoord(
-                RideHailAgentInitCoord(rideHailAgentPersonId, rideInitialLocation)
-              )
-        }
-
-        if (beamServices.matsimServices != null) {
-          rideHailinitialLocationSpatialPlot.writeCSV(
-            beamServices.matsimServices.getControlerIO
-              .getIterationFilename(beamServices.iterationNumber, "rideHailInitialLocation.csv")
-          )
-          rideHailinitialLocationSpatialPlot.writeImage(
-            beamServices.matsimServices.getControlerIO
-              .getIterationFilename(beamServices.iterationNumber, "rideHailInitialLocation.png")
-          )
-        }
-        log.info(s"Initialized ${beamServices.personRefs.size} people")
-        log.info(s"Initialized ${scenario.getVehicles.getVehicles.size()} personal vehicles")
-        log.info(s"Initialized $numRideHailAgents ride hailing agents")
-
-        Await.result(beamServices.beamRouter ? InitTransit(scheduler, parkingManager), timeout.duration)
-
-        if (beamServices.iterationNumber == 0)
-          new BeamWarmStart(beamServices).init()
-
-        log.info(s"Transit schedule has been initialized")
-
-        scheduleRideHailManagerTimerMessages()
-
-        def prepareMemoryLoggingTimerActor(
-          timeoutInSeconds: Int,
-          system: ActorSystem,
-          memoryLoggingTimerActorRef: ActorRef
-        ): Cancellable = {
-          import system.dispatcher
-
-          val cancellable = system.scheduler.schedule(
-            0.milliseconds,
-            (timeoutInSeconds * 1000).milliseconds,
-            memoryLoggingTimerActorRef,
-            Tick
-          )
-
-          cancellable
-        }
-
-        override def receive: PartialFunction[Any, Unit] = {
-
-          case CompletionNotice(_, _) =>
-            log.info("Scheduler is finished.")
-            cleanupRideHailingAgents()
-            endSegment("agentsim-execution", "agentsim")
-            log.info("Ending Agentsim")
-            log.info("Processing Agentsim Events (Start)")
-            startSegment("agentsim-events", "agentsim")
-
-            cleanupRideHailingAgents()
-            cleanupVehicle()
-            population ! Finish
-            val future = rideHailManager.ask(NotifyIterationEnds())
-            Await.ready(future, timeout.duration).value
-            context.stop(rideHailManager)
-            context.stop(scheduler)
-            context.stop(errorListener)
-            context.stop(parkingManager)
-            if (beamServices.beamConfig.beam.debug.debugActorTimerIntervalInSec > 0) {
-              debugActorWithTimerCancellable.cancel()
-              context.stop(debugActorWithTimerActorRef)
-            }
-            if (beamServices.beamConfig.beam.debug.memoryConsumptionDisplayTimeoutInSec > 0) {
-//              memoryLoggingTimerCancellable.cancel()
-//              context.stop(memoryLoggingTimerActorRef)
-            }
-          case Terminated(_) =>
-            if (context.children.isEmpty) {
-              context.stop(self)
-              runSender ! Success("Ran.")
-            } else {
-              log.debug("Remaining: {}", context.children)
-            }
-
-          case "Run!" =>
-            runSender = sender
-            log.info("Running BEAM Mobsim")
-            endSegment("iteration-preparation", "mobsim")
-
-            log.info("Preparing new Iteration (End)")
-            log.info("Starting Agentsim")
-            startSegment("agentsim-execution", "agentsim")
-
-            scheduler ! StartSchedule(beamServices.iterationNumber)
-        }
-
-        private def scheduleRideHailManagerTimerMessages(): Unit = {
-          val timerTrigger = RideHailAllocationManagerTimeout(0.0)
-          val timerMessage = ScheduleTrigger(timerTrigger, rideHailManager)
-          scheduler ! timerMessage
-
-          scheduler ! ScheduleTrigger(BufferedRideHailRequestsTimeout(0.0), rideHailManager)
-          log.info(s"rideHailManagerTimerScheduled")
-        }
-
-        private def cleanupRideHailingAgents(): Unit = {
-          rideHailAgents.foreach(_ ! Finish)
-          rideHailAgents = new ArrayBuffer()
-
-        }
-
-        private def cleanupVehicle(): Unit = {
-          // FIXME XXXX (VR): Probably no longer necessarylog.info(s"Removing Humanbody vehicles")
-          scenario.getPopulation.getPersons.keySet().forEach { personId =>
-            val bodyVehicleId = BeamVehicle.createId(personId, Some("Body"))
-            beamServices.vehicles -= bodyVehicleId
-          }
-        }
-
-      }),
-      "BeamMobsim.iteration"
-    )
-    Await.result(iteration ? "Run!", timeout.duration)
-
-    logger.info("Agentsim finished.")
-    eventsManager.finishProcessing()
-    logger.info("Events drained.")
-    endSegment("agentsim-events", "agentsim")
-
-    logger.info("Processing Agentsim Events (End)")
-  }
-}
-=======
-package beam.sim
-
-import java.awt.Color
-import java.lang.Double
-import java.util.Random
-import java.util.concurrent.TimeUnit
-import java.util.stream.Stream
-
-import akka.actor.Status.Success
-import akka.actor.{Actor, ActorLogging, ActorRef, ActorSystem, Cancellable, DeadLetter, Identify, Props, Terminated}
-import akka.pattern.ask
-import akka.util.Timeout
-import beam.agentsim.agents.BeamAgent.Finish
-import beam.agentsim.agents.modalbehaviors.DrivesVehicle.BeamVehicleStateUpdate
-import beam.agentsim.agents.ridehail.RideHailManager.{
-  BufferedRideHailRequestsTimeout,
-  NotifyIterationEnds,
-  RideHailAllocationManagerTimeout
-}
-import beam.agentsim.agents.ridehail.{RideHailAgent, RideHailManager, RideHailSurgePricingManager}
-import beam.agentsim.agents.vehicles.BeamVehicleType.HumanBodyVehicle
-import beam.agentsim.agents.{BeamAgent, InitializeTrigger, Population}
-import beam.agentsim.infrastructure.ParkingManager.ParkingStockAttributes
-import beam.agentsim.infrastructure.ZonalParkingManager
-import beam.agentsim.scheduler.BeamAgentScheduler
-import beam.agentsim.scheduler.BeamAgentScheduler.{CompletionNotice, ScheduleTrigger, StartSchedule}
-import beam.router.BeamRouter.InitTransit
-import beam.sim.metrics.MetricsSupport
-import beam.sim.monitoring.ErrorListener
-import beam.utils._
-import beam.utils.matsim_conversion.ShapeUtils.QuadTreeBounds
-import com.conveyal.r5.transit.TransportNetwork
-import com.google.inject.Inject
-import com.typesafe.scalalogging.LazyLogging
-import org.matsim.api.core.v01.population.{Activity, Person}
-import org.matsim.api.core.v01.{Coord, Id, Scenario}
-import org.matsim.core.api.experimental.events.EventsManager
-import org.matsim.core.mobsim.framework.Mobsim
-import org.matsim.core.utils.misc.Time
-import org.matsim.households.Household
-import org.matsim.vehicles.{Vehicle, VehicleType, VehicleUtils}
-
-import scala.collection.JavaConverters._
-import scala.collection.mutable
-import scala.collection.mutable.ArrayBuffer
-import scala.concurrent.Await
-import scala.concurrent.duration._
-
-/**
-  * AgentSim.
-  *
-  * Created by sfeygin on 2/8/17.
-  */
-class BeamMobsim @Inject()(
-  val beamServices: BeamServices,
-  val transportNetwork: TransportNetwork,
-  val scenario: Scenario,
-  val eventsManager: EventsManager,
-  val actorSystem: ActorSystem,
-  val rideHailSurgePricingManager: RideHailSurgePricingManager
-) extends Mobsim
-    with LazyLogging
-    with MetricsSupport {
-  private implicit val timeout: Timeout = Timeout(50000, TimeUnit.SECONDS)
-
-  var memoryLoggingTimerActorRef: ActorRef = _
-  var memoryLoggingTimerCancellable: Cancellable = _
-
-  var rideHailAgents: ArrayBuffer[ActorRef] = new ArrayBuffer()
-
-  val rideHailHouseholds: mutable.Set[Id[Household]] =
-    mutable.Set[Id[Household]]()
-
-  var debugActorWithTimerActorRef: ActorRef = _
-  var debugActorWithTimerCancellable: Cancellable = _
-  /*
-    var rideHailSurgePricingManager: RideHailSurgePricingManager = injector.getInstance(classOf[BeamServices])
-    new RideHailSurgePricingManager(beamServices.beamConfig,beamServices.taz);*/
-
-  def getQuadTreeBound[p <: Person](persons: Stream[p]): QuadTreeBounds = {
-
-    var minX: Double = null
-    var maxX: Double = null
-    var minY: Double = null
-    var maxY: Double = null
-
-    persons.forEach { person =>
-      val planElementsIterator =
-        person.getSelectedPlan.getPlanElements.iterator()
-      while (planElementsIterator.hasNext) {
-        val planElement = planElementsIterator.next()
-        planElement match {
-          case activity: Activity =>
-            val coord = activity.getCoord
-            minX = if (minX == null || minX > coord.getX) coord.getX else minX
-            maxX = if (maxX == null || maxX < coord.getX) coord.getX else maxX
-            minY = if (minY == null || minY > coord.getY) coord.getY else minY
-            maxY = if (maxY == null || maxY < coord.getY) coord.getY else maxY
-          case _ =>
-        }
-      }
-    }
-
-    QuadTreeBounds(minX, minY, maxX, maxY)
-  }
-
-  override def run(): Unit = {
-    logger.info("Starting Iteration")
-    startMeasuringIteration(beamServices.iterationNumber)
-    logger.info("Preparing new Iteration (Start)")
-    startSegment("iteration-preparation", "mobsim")
-
-    if (beamServices.beamConfig.beam.debug.debugEnabled)
-      logger.info(DebugLib.gcAndGetMemoryLogMessage("run.start (after GC): "))
-    beamServices.startNewIteration
-    eventsManager.initProcessing()
-    val iteration = actorSystem.actorOf(
-      Props(new Actor with ActorLogging {
-        var runSender: ActorRef = _
-        private val errorListener = context.actorOf(ErrorListener.props())
-        context.watch(errorListener)
-        context.system.eventStream
-          .subscribe(errorListener, classOf[BeamAgent.TerminatedPrematurelyEvent])
-        private val scheduler = context.actorOf(
-          Props(
-            classOf[BeamAgentScheduler],
-            beamServices.beamConfig,
-            Time.parseTime(beamServices.beamConfig.matsim.modules.qsim.endTime),
-            beamServices.beamConfig.beam.agentsim.schedulerParallelismWindow,
-            new StuckFinder(beamServices.beamConfig.beam.debug.stuckAgentDetection)
-          ),
-          "scheduler"
-        )
-        context.system.eventStream.subscribe(errorListener, classOf[DeadLetter])
-        context.watch(scheduler)
-
-        private val envelopeInUTM =
-          beamServices.geo.wgs2Utm(transportNetwork.streetLayer.envelope)
-        envelopeInUTM.expandBy(beamServices.beamConfig.beam.spatial.boundingBoxBuffer)
-
-        private val parkingManager = context.actorOf(
-          ZonalParkingManager
-            .props(beamServices, beamServices.beamRouter, ParkingStockAttributes(100)),
-          "ParkingManager"
-        )
-        context.watch(parkingManager)
-
-        private val rideHailManager = context.actorOf(
-          RideHailManager.props(
-            beamServices,
-            scheduler,
-            beamServices.beamRouter,
-            parkingManager,
-            envelopeInUTM,
-            rideHailSurgePricingManager
-          ),
-          "RideHailManager"
-        )
-        context.watch(rideHailManager)
-
-        if (beamServices.beamConfig.beam.agentsim.agents.rideHail.refuelThresholdInMeters >= beamServices.beamConfig.beam.agentsim.agents.rideHail.vehicleRangeInMeters * 0.8) {
-          log.error(
-            "Ride Hail refuel threshold is higher than state of energy of a vehicle fueled by a DC fast charger. This will cause an infinite loop"
-          )
-        }
-
-        if (beamServices.beamConfig.beam.debug.debugActorTimerIntervalInSec > 0) {
-          debugActorWithTimerActorRef = context.actorOf(Props(classOf[DebugActorWithTimer], rideHailManager, scheduler))
-          debugActorWithTimerCancellable = prepareMemoryLoggingTimerActor(
-            beamServices.beamConfig.beam.debug.debugActorTimerIntervalInSec,
-            context.system,
-            debugActorWithTimerActorRef
-          )
-        }
-
-        private val population = context.actorOf(
-          Population.props(
-            scenario,
-            beamServices,
-            scheduler,
-            transportNetwork,
-            beamServices.beamRouter,
-            rideHailManager,
-            parkingManager,
-            eventsManager
-          ),
-          "population"
-        )
-        context.watch(population)
-        Await.result(population ? Identify(0), timeout.duration)
-
-        private val numRideHailAgents = math.round(
-          scenario.getPopulation.getPersons.size * beamServices.beamConfig.beam.agentsim.agents.rideHail.numDriversAsFractionOfPopulation
-        )
-        private val rideHailVehicleType = BeamVehicleUtils
-          .getVehicleTypeById(
-            beamServices.beamConfig.beam.agentsim.agents.rideHail.vehicleTypeId,
-            scenario.getVehicles.getVehicleTypes
-          )
-          .getOrElse(scenario.getVehicles.getVehicleTypes.get(Id.create("1", classOf[VehicleType])))
-
-        val quadTreeBounds: QuadTreeBounds = getQuadTreeBound(
-          scenario.getPopulation.getPersons
-            .values()
-            .stream()
-        )
-
-        val rand: Random =
-          new Random(beamServices.beamConfig.matsim.modules.global.randomSeed)
-
-        val rideHailinitialLocationSpatialPlot = new SpatialPlot(1100, 1100, 50)
-        val activityLocationsSpatialPlot = new SpatialPlot(1100, 1100, 50)
-
-        if (beamServices.matsimServices != null) {
-
-          scenario.getPopulation.getPersons
-            .values()
-            .forEach(
-              x =>
-                x.getSelectedPlan.getPlanElements.forEach {
-                  case z: Activity =>
-                    activityLocationsSpatialPlot.addPoint(PointToPlot(z.getCoord, Color.RED, 10))
-                  case _ =>
-              }
-            )
-
-          scenario.getPopulation.getPersons
-            .values()
-            .forEach(x => {
-              val personInitialLocation: Coord =
-                x.getSelectedPlan.getPlanElements
-                  .iterator()
-                  .next()
-                  .asInstanceOf[Activity]
-                  .getCoord
-              activityLocationsSpatialPlot
-                .addPoint(PointToPlot(personInitialLocation, Color.BLUE, 10))
-            })
-
-          activityLocationsSpatialPlot.writeImage(
-            beamServices.matsimServices.getControlerIO
-              .getIterationFilename(beamServices.iterationNumber, "activityLocations.png")
-          )
-        }
-
-        val persons: Iterable[Person] = RandomUtils.shuffle(scenario.getPopulation.getPersons.values().asScala, rand)
-        persons.view.take(numRideHailAgents.toInt).foreach {
-          person =>
-            val personInitialLocation: Coord =
-              person.getSelectedPlan.getPlanElements
-                .iterator()
-                .next()
-                .asInstanceOf[Activity]
-                .getCoord
-            val rideInitialLocation: Coord =
-              beamServices.beamConfig.beam.agentsim.agents.rideHail.initialLocation.name match {
-                case RideHailManager.INITIAL_RIDEHAIL_LOCATION_HOME =>
-                  val radius =
-                    beamServices.beamConfig.beam.agentsim.agents.rideHail.initialLocation.home.radiusInMeters
-                  new Coord(
-                    personInitialLocation.getX + radius * (rand.nextDouble() - 0.5),
-                    personInitialLocation.getY + radius * (rand.nextDouble() - 0.5)
-                  )
-                case RideHailManager.INITIAL_RIDEHAIL_LOCATION_UNIFORM_RANDOM =>
-                  val x = quadTreeBounds.minx + (quadTreeBounds.maxx - quadTreeBounds.minx) * rand
-                    .nextDouble()
-                  val y = quadTreeBounds.miny + (quadTreeBounds.maxy - quadTreeBounds.miny) * rand
-                    .nextDouble()
-                  new Coord(x, y)
-                case RideHailManager.INITIAL_RIDEHAIL_LOCATION_ALL_AT_CENTER =>
-                  val x = quadTreeBounds.minx + (quadTreeBounds.maxx - quadTreeBounds.minx) / 2
-                  val y = quadTreeBounds.miny + (quadTreeBounds.maxy - quadTreeBounds.miny) / 2
-                  new Coord(x, y)
-                case RideHailManager.INITIAL_RIDEHAIL_LOCATION_ALL_IN_CORNER =>
-                  val x = quadTreeBounds.minx
-                  val y = quadTreeBounds.miny
-                  new Coord(x, y)
-                case unknown =>
-                  log.error(s"unknown rideHail.initialLocation $unknown")
-                  null
-              }
-
-            val rideHailName = s"rideHailAgent-${person.getId}"
-
-            val rideHailVehicleId =
-              Id.createVehicleId(s"rideHailVehicle-${person.getId}")
-            val rideHailVehicle: Vehicle =
-              VehicleUtils.getFactory.createVehicle(rideHailVehicleId, rideHailVehicleType)
-            val rideHailAgentPersonId: Id[RideHailAgent] =
-              Id.create(rideHailName, classOf[RideHailAgent])
-            val engineInformation =
-              Option(rideHailVehicle.getType.getEngineInformation)
-            val vehicleAttribute =
-              Option(scenario.getVehicles.getVehicleAttributes)
-            val rideHailBeamVehicle = BeamVehicleUtils.makeCar(
-              rideHailVehicle,
-              beamServices.beamConfig.beam.agentsim.agents.rideHail.vehicleRangeInMeters,
-              None
-            )
-
-            beamServices.vehicles += (rideHailVehicleId -> rideHailBeamVehicle)
-            rideHailBeamVehicle.registerResource(rideHailManager)
-            rideHailManager ! BeamVehicleStateUpdate(
-              rideHailBeamVehicle.getId,
-              rideHailBeamVehicle.getState()
-            )
-            val rideHailAgentProps = RideHailAgent.props(
-              beamServices,
-              scheduler,
-              transportNetwork,
-              eventsManager,
-              parkingManager,
-              rideHailAgentPersonId,
-              rideHailBeamVehicle,
-              rideInitialLocation
-            )
-            val rideHailAgentRef: ActorRef =
-              context.actorOf(rideHailAgentProps, rideHailName)
-            context.watch(rideHailAgentRef)
-            scheduler ! ScheduleTrigger(InitializeTrigger(0.0), rideHailAgentRef)
-            rideHailAgents += rideHailAgentRef
-
-            rideHailinitialLocationSpatialPlot
-              .addString(StringToPlot(s"${person.getId}", rideInitialLocation, Color.RED, 20))
-            rideHailinitialLocationSpatialPlot
-              .addAgentWithCoord(
-                RideHailAgentInitCoord(rideHailAgentPersonId, rideInitialLocation)
-              )
-        }
-
-        if (beamServices.matsimServices != null) {
-          rideHailinitialLocationSpatialPlot.writeCSV(
-            beamServices.matsimServices.getControlerIO
-              .getIterationFilename(beamServices.iterationNumber, "rideHailInitialLocation.csv")
-          )
-          rideHailinitialLocationSpatialPlot.writeImage(
-            beamServices.matsimServices.getControlerIO
-              .getIterationFilename(beamServices.iterationNumber, "rideHailInitialLocation.png")
-          )
-        }
-        log.info(s"Initialized ${beamServices.personRefs.size} people")
-        log.info(s"Initialized ${scenario.getVehicles.getVehicles.size()} personal vehicles")
-        log.info(s"Initialized $numRideHailAgents ride hailing agents")
-
-        Await.result(beamServices.beamRouter ? InitTransit(scheduler, parkingManager), timeout.duration)
-
-        if (beamServices.iterationNumber == 0)
-          new BeamWarmStart(beamServices).init()
-
-        log.info(s"Transit schedule has been initialized")
-
-        scheduleRideHailManagerTimerMessages()
-
-        def prepareMemoryLoggingTimerActor(
-          timeoutInSeconds: Int,
-          system: ActorSystem,
-          memoryLoggingTimerActorRef: ActorRef
-        ): Cancellable = {
-          import system.dispatcher
-
-          val cancellable = system.scheduler.schedule(
-            0.milliseconds,
-            (timeoutInSeconds * 1000).milliseconds,
-            memoryLoggingTimerActorRef,
-            Tick
-          )
-
-          cancellable
-        }
-
-        override def receive: PartialFunction[Any, Unit] = {
-
-          case CompletionNotice(_, _) =>
-            log.info("Scheduler is finished.")
-            cleanupRideHailingAgents()
-            endSegment("agentsim-execution", "agentsim")
-            log.info("Ending Agentsim")
-            log.info("Processing Agentsim Events (Start)")
-            startSegment("agentsim-events", "agentsim")
-
-            cleanupRideHailingAgents()
-            cleanupVehicle()
-            population ! Finish
-            val future = rideHailManager.ask(NotifyIterationEnds())
-            Await.ready(future, timeout.duration).value
-            context.stop(rideHailManager)
-            context.stop(scheduler)
-            context.stop(errorListener)
-            context.stop(parkingManager)
-            if (beamServices.beamConfig.beam.debug.debugActorTimerIntervalInSec > 0) {
-              debugActorWithTimerCancellable.cancel()
-              context.stop(debugActorWithTimerActorRef)
-            }
-            if (beamServices.beamConfig.beam.debug.memoryConsumptionDisplayTimeoutInSec > 0) {
-              //              memoryLoggingTimerCancellable.cancel()
-              //              context.stop(memoryLoggingTimerActorRef)
-            }
-          case Terminated(_) =>
-            if (context.children.isEmpty) {
-              context.stop(self)
-              runSender ! Success("Ran.")
-            } else {
-              log.debug("Remaining: {}", context.children)
-            }
-
-          case "Run!" =>
-            runSender = sender
-            log.info("Running BEAM Mobsim")
-            endSegment("iteration-preparation", "mobsim")
-
-            log.info("Preparing new Iteration (End)")
-            log.info("Starting Agentsim")
-            startSegment("agentsim-execution", "agentsim")
-
-            scheduler ! StartSchedule(beamServices.iterationNumber)
-        }
-
-        private def scheduleRideHailManagerTimerMessages(): Unit = {
-          val timerTrigger = RideHailAllocationManagerTimeout(0.0)
-          val timerMessage = ScheduleTrigger(timerTrigger, rideHailManager)
-          scheduler ! timerMessage
-
-          scheduler ! ScheduleTrigger(BufferedRideHailRequestsTimeout(0.0), rideHailManager)
-          log.info(s"rideHailManagerTimerScheduled")
-        }
-
-        private def cleanupRideHailingAgents(): Unit = {
-          rideHailAgents.foreach(_ ! Finish)
-          rideHailAgents = new ArrayBuffer()
-
-        }
-
-        private def cleanupVehicle(): Unit = {
-          // FIXME XXXX (VR): Probably no longer necessarylog.info(s"Removing Humanbody vehicles")
-          scenario.getPopulation.getPersons.keySet().forEach { personId =>
-            val bodyVehicleId = HumanBodyVehicle.createId(personId)
-            beamServices.vehicles -= bodyVehicleId
-          }
-        }
-
-      }),
-      "BeamMobsim.iteration"
-    )
-    Await.result(iteration ? "Run!", timeout.duration)
-
-    logger.info("Agentsim finished.")
-    eventsManager.finishProcessing()
-    logger.info("Events drained.")
-    endSegment("agentsim-events", "agentsim")
-
-    logger.info("Processing Agentsim Events (End)")
-  }
-}
->>>>>>> 0aaa6123
+package beam.sim
+
+import java.awt.Color
+import java.lang.Double
+import java.util.Random
+import java.util.concurrent.TimeUnit
+import java.util.stream.Stream
+
+import akka.actor.Status.Success
+import akka.actor.{Actor, ActorLogging, ActorRef, ActorSystem, Cancellable, DeadLetter, Identify, Props, Terminated}
+import akka.pattern.ask
+import akka.util.Timeout
+import beam.agentsim.agents.BeamAgent.Finish
+import beam.agentsim.agents.modalbehaviors.DrivesVehicle.BeamVehicleStateUpdate
+import beam.agentsim.agents.ridehail.RideHailManager.{
+  BufferedRideHailRequestsTimeout,
+  NotifyIterationEnds,
+  RideHailAllocationManagerTimeout
+}
+import beam.agentsim.agents.ridehail.{RideHailAgent, RideHailManager, RideHailSurgePricingManager}
+import beam.agentsim.agents.vehicles.EnergyEconomyAttributes.Powertrain
+import beam.agentsim.agents.vehicles._
+import beam.agentsim.infrastructure.ParkingManager.{ParkingStockAttributes}
+import beam.agentsim.infrastructure.{ParkingManager, TAZTreeMap, ZonalParkingManager}
+import beam.agentsim.scheduler.{BeamAgentScheduler, Trigger}
+import beam.agentsim.agents.{BeamAgent, InitializeTrigger, Population}
+import beam.agentsim.infrastructure.ParkingManager.ParkingStockAttributes
+import beam.agentsim.infrastructure.ZonalParkingManager
+import beam.agentsim.scheduler.BeamAgentScheduler
+import beam.agentsim.scheduler.BeamAgentScheduler.{CompletionNotice, ScheduleTrigger, StartSchedule}
+import beam.router.BeamRouter.InitTransit
+import beam.sim.metrics.MetricsSupport
+import beam.sim.monitoring.ErrorListener
+import beam.utils._
+import beam.utils.matsim_conversion.ShapeUtils.QuadTreeBounds
+import com.conveyal.r5.transit.TransportNetwork
+import com.google.inject.Inject
+import com.typesafe.scalalogging.LazyLogging
+import org.matsim.api.core.v01.population.{Activity, Person}
+import org.matsim.api.core.v01.{Coord, Id, Scenario}
+import org.matsim.core.api.experimental.events.EventsManager
+import org.matsim.core.mobsim.framework.Mobsim
+import org.matsim.core.utils.misc.Time
+import org.matsim.households.Household
+import org.matsim.vehicles.{Vehicle, VehicleType, VehicleUtils}
+
+import scala.collection.JavaConverters._
+import scala.collection.mutable
+import scala.collection.mutable.ArrayBuffer
+import scala.concurrent.Await
+import scala.concurrent.duration._
+
+/**
+  * AgentSim.
+  *
+  * Created by sfeygin on 2/8/17.
+  */
+class BeamMobsim @Inject()(
+  val beamServices: BeamServices,
+  val transportNetwork: TransportNetwork,
+  val scenario: Scenario,
+  val eventsManager: EventsManager,
+  val actorSystem: ActorSystem,
+  val rideHailSurgePricingManager: RideHailSurgePricingManager
+) extends Mobsim
+    with LazyLogging
+    with MetricsSupport {
+  private implicit val timeout: Timeout = Timeout(50000, TimeUnit.SECONDS)
+
+  var memoryLoggingTimerActorRef: ActorRef = _
+  var memoryLoggingTimerCancellable: Cancellable = _
+
+  var rideHailAgents: ArrayBuffer[ActorRef] = new ArrayBuffer()
+
+  val rideHailHouseholds: mutable.Set[Id[Household]] =
+    mutable.Set[Id[Household]]()
+
+  var debugActorWithTimerActorRef: ActorRef = _
+  var debugActorWithTimerCancellable: Cancellable = _
+  /*
+    var rideHailSurgePricingManager: RideHailSurgePricingManager = injector.getInstance(classOf[BeamServices])
+    new RideHailSurgePricingManager(beamServices.beamConfig,beamServices.taz);*/
+
+  def getQuadTreeBound[p <: Person](persons: Stream[p]): QuadTreeBounds = {
+
+    var minX: Double = null
+    var maxX: Double = null
+    var minY: Double = null
+    var maxY: Double = null
+
+    persons.forEach { person =>
+      val planElementsIterator =
+        person.getSelectedPlan.getPlanElements.iterator()
+      while (planElementsIterator.hasNext) {
+        val planElement = planElementsIterator.next()
+        planElement match {
+          case activity: Activity =>
+            val coord = activity.getCoord
+            minX = if (minX == null || minX > coord.getX) coord.getX else minX
+            maxX = if (maxX == null || maxX < coord.getX) coord.getX else maxX
+            minY = if (minY == null || minY > coord.getY) coord.getY else minY
+            maxY = if (maxY == null || maxY < coord.getY) coord.getY else maxY
+          case _ =>
+        }
+      }
+    }
+
+    QuadTreeBounds(minX, minY, maxX, maxY)
+  }
+
+  override def run(): Unit = {
+    logger.info("Starting Iteration")
+    startMeasuringIteration(beamServices.iterationNumber)
+    logger.info("Preparing new Iteration (Start)")
+    startSegment("iteration-preparation", "mobsim")
+
+    if (beamServices.beamConfig.beam.debug.debugEnabled)
+      logger.info(DebugLib.gcAndGetMemoryLogMessage("run.start (after GC): "))
+    beamServices.startNewIteration
+    eventsManager.initProcessing()
+    val iteration = actorSystem.actorOf(
+      Props(new Actor with ActorLogging {
+        var runSender: ActorRef = _
+        private val errorListener = context.actorOf(ErrorListener.props())
+        context.watch(errorListener)
+        context.system.eventStream
+          .subscribe(errorListener, classOf[BeamAgent.TerminatedPrematurelyEvent])
+        private val scheduler = context.actorOf(
+          Props(
+            classOf[BeamAgentScheduler],
+            beamServices.beamConfig,
+            Time.parseTime(beamServices.beamConfig.matsim.modules.qsim.endTime),
+            beamServices.beamConfig.beam.agentsim.schedulerParallelismWindow,
+            new StuckFinder(beamServices.beamConfig.beam.debug.stuckAgentDetection)
+          ),
+          "scheduler"
+        )
+        context.system.eventStream.subscribe(errorListener, classOf[DeadLetter])
+        context.watch(scheduler)
+
+        private val envelopeInUTM =
+          beamServices.geo.wgs2Utm(transportNetwork.streetLayer.envelope)
+        envelopeInUTM.expandBy(beamServices.beamConfig.beam.spatial.boundingBoxBuffer)
+
+        private val parkingManager = context.actorOf(
+          ZonalParkingManager
+            .props(beamServices, beamServices.beamRouter, ParkingStockAttributes(100)),
+          "ParkingManager"
+        )
+        context.watch(parkingManager)
+
+        private val rideHailManager = context.actorOf(
+          RideHailManager.props(
+            beamServices,
+            scheduler,
+            beamServices.beamRouter,
+            parkingManager,
+            envelopeInUTM,
+            rideHailSurgePricingManager
+          ),
+          "RideHailManager"
+        )
+        context.watch(rideHailManager)
+
+        if (beamServices.beamConfig.beam.agentsim.agents.rideHail.refuelThresholdInMeters >= beamServices.beamConfig.beam.agentsim.agents.rideHail.vehicleRangeInMeters * 0.8) {
+          log.error(
+            "Ride Hail refuel threshold is higher than state of energy of a vehicle fueled by a DC fast charger. This will cause an infinite loop"
+          )
+        }
+
+        if (beamServices.beamConfig.beam.debug.debugActorTimerIntervalInSec > 0) {
+          debugActorWithTimerActorRef = context.actorOf(Props(classOf[DebugActorWithTimer], rideHailManager, scheduler))
+          debugActorWithTimerCancellable = prepareMemoryLoggingTimerActor(
+            beamServices.beamConfig.beam.debug.debugActorTimerIntervalInSec,
+            context.system,
+            debugActorWithTimerActorRef
+          )
+        }
+
+        private val population = context.actorOf(
+          Population.props(
+            scenario,
+            beamServices,
+            scheduler,
+            transportNetwork,
+            beamServices.beamRouter,
+            rideHailManager,
+            parkingManager,
+            eventsManager
+          ),
+          "population"
+        )
+        context.watch(population)
+        Await.result(population ? Identify(0), timeout.duration)
+
+        private val numRideHailAgents = math.round(
+          scenario.getPopulation.getPersons.size * beamServices.beamConfig.beam.agentsim.agents.rideHail.numDriversAsFractionOfPopulation
+        )
+        private val rideHailVehicleType = BeamVehicleUtils
+          .getVehicleTypeById(
+            beamServices.beamConfig.beam.agentsim.agents.rideHail.vehicleTypeId,
+            scenario.getVehicles.getVehicleTypes
+          )
+          .getOrElse(scenario.getVehicles.getVehicleTypes.get(Id.create("1", classOf[VehicleType])))
+
+        val quadTreeBounds: QuadTreeBounds = getQuadTreeBound(
+          scenario.getPopulation.getPersons
+            .values()
+            .stream()
+        )
+
+        val rand: Random =
+          new Random(beamServices.beamConfig.matsim.modules.global.randomSeed)
+
+        val rideHailinitialLocationSpatialPlot = new SpatialPlot(1100, 1100, 50)
+        val activityLocationsSpatialPlot = new SpatialPlot(1100, 1100, 50)
+
+        if (beamServices.matsimServices != null) {
+
+          scenario.getPopulation.getPersons
+            .values()
+            .forEach(
+              x =>
+                x.getSelectedPlan.getPlanElements.forEach {
+                  case z: Activity =>
+                    activityLocationsSpatialPlot.addPoint(PointToPlot(z.getCoord, Color.RED, 10))
+                  case _ =>
+              }
+            )
+
+          scenario.getPopulation.getPersons
+            .values()
+            .forEach(x => {
+              val personInitialLocation: Coord =
+                x.getSelectedPlan.getPlanElements
+                  .iterator()
+                  .next()
+                  .asInstanceOf[Activity]
+                  .getCoord
+              activityLocationsSpatialPlot
+                .addPoint(PointToPlot(personInitialLocation, Color.BLUE, 10))
+            })
+
+          activityLocationsSpatialPlot.writeImage(
+            beamServices.matsimServices.getControlerIO
+              .getIterationFilename(beamServices.iterationNumber, "activityLocations.png")
+          )
+        }
+
+        val persons: Iterable[Person] = RandomUtils.shuffle(scenario.getPopulation.getPersons.values().asScala, rand)
+        persons.view.take(numRideHailAgents.toInt).foreach {
+          person =>
+            val personInitialLocation: Coord =
+              person.getSelectedPlan.getPlanElements
+                .iterator()
+                .next()
+                .asInstanceOf[Activity]
+                .getCoord
+            val rideInitialLocation: Coord =
+              beamServices.beamConfig.beam.agentsim.agents.rideHail.initialLocation.name match {
+                case RideHailManager.INITIAL_RIDEHAIL_LOCATION_HOME =>
+                  val radius =
+                    beamServices.beamConfig.beam.agentsim.agents.rideHail.initialLocation.home.radiusInMeters
+                  new Coord(
+                    personInitialLocation.getX + radius * (rand.nextDouble() - 0.5),
+                    personInitialLocation.getY + radius * (rand.nextDouble() - 0.5)
+                  )
+                case RideHailManager.INITIAL_RIDEHAIL_LOCATION_UNIFORM_RANDOM =>
+                  val x = quadTreeBounds.minx + (quadTreeBounds.maxx - quadTreeBounds.minx) * rand
+                    .nextDouble()
+                  val y = quadTreeBounds.miny + (quadTreeBounds.maxy - quadTreeBounds.miny) * rand
+                    .nextDouble()
+                  new Coord(x, y)
+                case RideHailManager.INITIAL_RIDEHAIL_LOCATION_ALL_AT_CENTER =>
+                  val x = quadTreeBounds.minx + (quadTreeBounds.maxx - quadTreeBounds.minx) / 2
+                  val y = quadTreeBounds.miny + (quadTreeBounds.maxy - quadTreeBounds.miny) / 2
+                  new Coord(x, y)
+                case RideHailManager.INITIAL_RIDEHAIL_LOCATION_ALL_IN_CORNER =>
+                  val x = quadTreeBounds.minx
+                  val y = quadTreeBounds.miny
+                  new Coord(x, y)
+                case unknown =>
+                  log.error(s"unknown rideHail.initialLocation $unknown")
+                  null
+              }
+
+            val rideHailName = s"rideHailAgent-${person.getId}"
+
+              val rideHailVehicleId = BeamVehicle.createId(person.getId, Some("rideHailVehicle"))
+              //                Id.createVehicleId(s"rideHailVehicle-${person.getId}")
+
+              val ridehailBeamVehicleTypeId = Id.create("RIDEHAIL-TYPE-DEFAULT", classOf[BeamVehicleType])
+              val ridehailBeamVehicleType = beamServices
+                .vehicleTypes
+                .get(ridehailBeamVehicleTypeId)
+                .getOrElse(BeamVehicleType.defaultRidehailBeamVehicleType)
+
+              val rideHailAgentPersonId: Id[RideHailAgent] =
+                Id.create(rideHailName, classOf[RideHailAgent])
+
+              val powertrain = Option(ridehailBeamVehicleType.primaryFuelConsumptionInJoule)
+                .map(new Powertrain(_))
+                .getOrElse(Powertrain.PowertrainFromMilesPerGallon(Powertrain.AverageMilesPerGallon))
+
+              val rideHailBeamVehicle = new BeamVehicle(
+                rideHailVehicleId,
+                powertrain,
+                None,
+                ridehailBeamVehicleType,
+                Some(1.0), None
+              )
+              beamServices.vehicles += (rideHailVehicleId -> rideHailBeamVehicle)
+              rideHailBeamVehicle.registerResource(rideHailManager)
+
+              rideHailManager ! BeamVehicleStateUpdate(
+                rideHailBeamVehicle.getId,
+                rideHailBeamVehicle.getState()
+              )
+
+              val rideHailAgentProps = RideHailAgent.props(
+                beamServices,
+                scheduler,
+                transportNetwork,
+                eventsManager,
+                parkingManager,
+                rideHailAgentPersonId,
+                rideHailBeamVehicle,
+                rideInitialLocation
+              )
+              val rideHailAgentRef: ActorRef =
+                context.actorOf(rideHailAgentProps, rideHailName)
+              context.watch(rideHailAgentRef)
+              scheduler ! ScheduleTrigger(InitializeTrigger(0.0), rideHailAgentRef)
+              rideHailAgents += rideHailAgentRef
+
+            rideHailinitialLocationSpatialPlot
+              .addString(StringToPlot(s"${person.getId}", rideInitialLocation, Color.RED, 20))
+            rideHailinitialLocationSpatialPlot
+              .addAgentWithCoord(
+                RideHailAgentInitCoord(rideHailAgentPersonId, rideInitialLocation)
+              )
+        }
+
+        if (beamServices.matsimServices != null) {
+          rideHailinitialLocationSpatialPlot.writeCSV(
+            beamServices.matsimServices.getControlerIO
+              .getIterationFilename(beamServices.iterationNumber, "rideHailInitialLocation.csv")
+          )
+          rideHailinitialLocationSpatialPlot.writeImage(
+            beamServices.matsimServices.getControlerIO
+              .getIterationFilename(beamServices.iterationNumber, "rideHailInitialLocation.png")
+          )
+        }
+        log.info(s"Initialized ${beamServices.personRefs.size} people")
+        log.info(s"Initialized ${scenario.getVehicles.getVehicles.size()} personal vehicles")
+        log.info(s"Initialized $numRideHailAgents ride hailing agents")
+
+        Await.result(beamServices.beamRouter ? InitTransit(scheduler, parkingManager), timeout.duration)
+
+        if (beamServices.iterationNumber == 0)
+          new BeamWarmStart(beamServices).init()
+
+        log.info(s"Transit schedule has been initialized")
+
+        scheduleRideHailManagerTimerMessages()
+
+        def prepareMemoryLoggingTimerActor(
+          timeoutInSeconds: Int,
+          system: ActorSystem,
+          memoryLoggingTimerActorRef: ActorRef
+        ): Cancellable = {
+          import system.dispatcher
+
+          val cancellable = system.scheduler.schedule(
+            0.milliseconds,
+            (timeoutInSeconds * 1000).milliseconds,
+            memoryLoggingTimerActorRef,
+            Tick
+          )
+
+          cancellable
+        }
+
+        override def receive: PartialFunction[Any, Unit] = {
+
+          case CompletionNotice(_, _) =>
+            log.info("Scheduler is finished.")
+            cleanupRideHailingAgents()
+            endSegment("agentsim-execution", "agentsim")
+            log.info("Ending Agentsim")
+            log.info("Processing Agentsim Events (Start)")
+            startSegment("agentsim-events", "agentsim")
+
+            cleanupRideHailingAgents()
+            cleanupVehicle()
+            population ! Finish
+            val future = rideHailManager.ask(NotifyIterationEnds())
+            Await.ready(future, timeout.duration).value
+            context.stop(rideHailManager)
+            context.stop(scheduler)
+            context.stop(errorListener)
+            context.stop(parkingManager)
+            if (beamServices.beamConfig.beam.debug.debugActorTimerIntervalInSec > 0) {
+              debugActorWithTimerCancellable.cancel()
+              context.stop(debugActorWithTimerActorRef)
+            }
+            if (beamServices.beamConfig.beam.debug.memoryConsumptionDisplayTimeoutInSec > 0) {
+              //              memoryLoggingTimerCancellable.cancel()
+              //              context.stop(memoryLoggingTimerActorRef)
+            }
+          case Terminated(_) =>
+            if (context.children.isEmpty) {
+              context.stop(self)
+              runSender ! Success("Ran.")
+            } else {
+              log.debug("Remaining: {}", context.children)
+            }
+
+          case "Run!" =>
+            runSender = sender
+            log.info("Running BEAM Mobsim")
+            endSegment("iteration-preparation", "mobsim")
+
+            log.info("Preparing new Iteration (End)")
+            log.info("Starting Agentsim")
+            startSegment("agentsim-execution", "agentsim")
+
+            scheduler ! StartSchedule(beamServices.iterationNumber)
+        }
+
+        private def scheduleRideHailManagerTimerMessages(): Unit = {
+          val timerTrigger = RideHailAllocationManagerTimeout(0.0)
+          val timerMessage = ScheduleTrigger(timerTrigger, rideHailManager)
+          scheduler ! timerMessage
+
+          scheduler ! ScheduleTrigger(BufferedRideHailRequestsTimeout(0.0), rideHailManager)
+          log.info(s"rideHailManagerTimerScheduled")
+        }
+
+        private def cleanupRideHailingAgents(): Unit = {
+          rideHailAgents.foreach(_ ! Finish)
+          rideHailAgents = new ArrayBuffer()
+
+        }
+
+        private def cleanupVehicle(): Unit = {
+          // FIXME XXXX (VR): Probably no longer necessarylog.info(s"Removing Humanbody vehicles")
+          scenario.getPopulation.getPersons.keySet().forEach { personId =>
+            val bodyVehicleId = BeamVehicle.createId(personId, Some("Body"))
+            beamServices.vehicles -= bodyVehicleId
+          }
+        }
+
+      }),
+      "BeamMobsim.iteration"
+    )
+    Await.result(iteration ? "Run!", timeout.duration)
+
+    logger.info("Agentsim finished.")
+    eventsManager.finishProcessing()
+    logger.info("Events drained.")
+    endSegment("agentsim-events", "agentsim")
+
+    logger.info("Processing Agentsim Events (End)")
+  }
+}