--- conflicted
+++ resolved
@@ -257,11 +257,7 @@
           val vehicleCategory = VehicleCategory.fromString(line.get("vehicleCategory"))
 
           val bvt = BeamVehicleType(
-<<<<<<< HEAD
-            Id.create(vIdString, classOf[BeamVehicleType]),
-=======
             vehicleTypeId,
->>>>>>> 3a12b965
             seatingCapacity,
             standingRoomCapacity,
             lengthInMeter,
