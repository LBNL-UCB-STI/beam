--- conflicted
+++ resolved
@@ -62,14 +62,11 @@
   def clearAll = {
     personRefs.clear
     vehicles.clear()
-<<<<<<< HEAD
-=======
   }
 
   def startNewIteration = {
     clearAll
     iterationNumber += 1
->>>>>>> a478e2a8
   }
 }
 
