package beam.sim

import java.io.FileNotFoundException
import java.time.ZonedDateTime
import java.util
import java.util.concurrent.TimeUnit

import akka.actor.ActorRef
import akka.util.Timeout
import beam.agentsim.agents.choice.mode.{ModeIncentive, PtFares}
import beam.agentsim.agents.modalbehaviors.ModeChoiceCalculator.ModeChoiceCalculatorFactory
import beam.agentsim.agents.vehicles.EnergyEconomyAttributes.Powertrain
import beam.agentsim.agents.vehicles.FuelType.FuelType
import beam.agentsim.agents.vehicles.VehicleCategory.Undefined
import beam.agentsim.agents.vehicles._
import beam.agentsim.infrastructure.TAZTreeMap
import beam.agentsim.infrastructure.TAZTreeMap.TAZ
import beam.router.Modes.BeamMode
import beam.sim.BeamServices.{getTazTreeMap, readBeamVehicleTypeFile, readFuelTypeFile, readVehiclesFile}
import beam.sim.common.GeoUtils
import beam.sim.config.BeamConfig
import beam.sim.metrics.Metrics
import beam.utils.{DateUtils, FileUtils}
import com.google.inject.{ImplementedBy, Inject, Injector}
import org.matsim.api.core.v01.population.Person
import org.matsim.api.core.v01.{Coord, Id}
import org.matsim.core.controler._
import org.matsim.core.utils.collections.QuadTree
import org.matsim.households.Household
import org.matsim.vehicles.Vehicle
import org.slf4j.LoggerFactory
import org.supercsv.io.CsvMapReader
import org.supercsv.prefs.CsvPreference

import scala.collection.concurrent.TrieMap
import scala.concurrent.duration.FiniteDuration

/**
  */

@ImplementedBy(classOf[BeamServicesImpl])
trait BeamServices {
  val controler: ControlerI
  val beamConfig: BeamConfig

  val geo: GeoUtils
  var modeChoiceCalculatorFactory: ModeChoiceCalculatorFactory
  val dates: DateUtils

  var beamRouter: ActorRef
  val rideHailTransitModes: Seq[BeamMode]
  val personRefs: TrieMap[Id[Person], ActorRef]
  val agencyAndRouteByVehicleIds: TrieMap[Id[Vehicle], (String, String)]
  var personHouseholds: Map[Id[Person], Household]

  val privateVehicles: TrieMap[Id[BeamVehicle], BeamVehicle]
  val vehicleTypes: TrieMap[Id[BeamVehicleType], BeamVehicleType]
  val fuelTypePrices: Map[FuelType, Double]

  var matsimServices: MatsimServices
  val tazTreeMap: TAZTreeMap
  val modeIncentives: ModeIncentive
  val ptFares: PtFares
  var iterationNumber: Int = -1

  def startNewIteration()
}

class BeamServicesImpl @Inject()(val injector: Injector) extends BeamServices {

  val controler: ControlerI = injector.getInstance(classOf[ControlerI])
  val beamConfig: BeamConfig = injector.getInstance(classOf[BeamConfig])

  val geo: GeoUtils = injector.getInstance(classOf[GeoUtils])

  val dates: DateUtils = DateUtils(
    ZonedDateTime.parse(beamConfig.beam.routing.baseDate).toLocalDateTime,
    ZonedDateTime.parse(beamConfig.beam.routing.baseDate)
  )

  val rideHailTransitModes: Seq[BeamMode] =
    if (beamConfig.beam.agentsim.agents.rideHailTransit.modesToConsider.equalsIgnoreCase("all")) BeamMode.transitModes
    else if (beamConfig.beam.agentsim.agents.rideHailTransit.modesToConsider.equalsIgnoreCase("mass"))
      BeamMode.massTransitModes
    else {
      beamConfig.beam.agentsim.agents.rideHailTransit.modesToConsider.toUpperCase
        .split(",")
        .map(BeamMode.fromString)
        .toSeq
    }

  var modeChoiceCalculatorFactory: ModeChoiceCalculatorFactory = _
  var beamRouter: ActorRef = _
  var rideHailIterationHistoryActor: ActorRef = _
  val personRefs: TrieMap[Id[Person], ActorRef] = TrieMap()

  val agencyAndRouteByVehicleIds: TrieMap[
    Id[Vehicle],
    (String, String)
  ] = TrieMap()
  var personHouseholds: Map[Id[Person], Household] = Map()

  val fuelTypePrices: Map[FuelType, Double] =
    readFuelTypeFile(beamConfig.beam.agentsim.agents.vehicles.beamFuelTypesFile).toMap

  // TODO Fix me once `TrieMap` is removed
  val vehicleTypes: TrieMap[Id[BeamVehicleType], BeamVehicleType] =
    maybeScaleTransit(
      TrieMap(
        readBeamVehicleTypeFile(beamConfig.beam.agentsim.agents.vehicles.beamVehicleTypesFile, fuelTypePrices).toSeq: _*
      )
    )

  // TODO Fix me once `TrieMap` is removed
  val privateVehicles: TrieMap[Id[BeamVehicle], BeamVehicle] =
    beamConfig.beam.agentsim.agents.population.useVehicleSampling match {
      case true =>
        TrieMap[Id[BeamVehicle], BeamVehicle]()
      case false =>
        TrieMap(readVehiclesFile(beamConfig.beam.agentsim.agents.vehicles.beamVehiclesFile, vehicleTypes).toSeq: _*)
    }

  var matsimServices: MatsimServices = _

  val tazTreeMap: TAZTreeMap = getTazTreeMap(beamConfig.beam.agentsim.taz.file)

  val modeIncentives = ModeIncentive(beamConfig.beam.agentsim.agents.modeIncentive.file)
  val ptFares = PtFares(beamConfig.beam.agentsim.agents.ptFare.file)

  def clearAll(): Unit = {
    personRefs.clear
  }

  def startNewIteration(): Unit = {
    clearAll()
    iterationNumber += 1
    Metrics.iterationNumber = iterationNumber
  }

  // Note that this assumes standing room is only available on transit vehicles. Not sure of any counterexamples modulo
  // say, a yacht or personal bus, but I think this will be fine for now.
  def maybeScaleTransit(
    vehicleTypes: TrieMap[Id[BeamVehicleType], BeamVehicleType]
  ): TrieMap[Id[BeamVehicleType], BeamVehicleType] = {
    beamConfig.beam.agentsim.tuning.transitCapacity match {
      case Some(scalingFactor) =>
        vehicleTypes.map {
          case (id, bvt) =>
            id -> (if (bvt.standingRoomCapacity > 0)
                     bvt.copy(
                       seatingCapacity = Math.ceil(bvt.seatingCapacity.toDouble * scalingFactor).toInt,
                       standingRoomCapacity = Math.ceil(bvt.standingRoomCapacity.toDouble * scalingFactor).toInt
                     )
                   else
                     bvt)
        }
      case None => vehicleTypes
    }
  }
}

object BeamServices {
  private val logger = LoggerFactory.getLogger(this.getClass)
  implicit val askTimeout: Timeout = Timeout(FiniteDuration(5L, TimeUnit.SECONDS))

  var vehicleCounter = 1

  val defaultTazTreeMap: TAZTreeMap = {
    val tazQuadTree: QuadTree[TAZ] = new QuadTree(-1, -1, 1, 1)
    val taz = new TAZ("0", new Coord(0.0, 0.0), 0.0)
    tazQuadTree.put(taz.coord.getX, taz.coord.getY, taz)
    new TAZTreeMap(tazQuadTree)
  }

  def getTazTreeMap(filePath: String): TAZTreeMap = {
    try {
      TAZTreeMap.fromCsv(filePath)
    } catch {
      case fe: FileNotFoundException =>
        logger.error("No TAZ file found at given file path (using defaultTazTreeMap): %s" format filePath, fe)
        defaultTazTreeMap
      case e: Exception =>
        logger.error(
          "Exception occurred while reading from CSV file from path (using defaultTazTreeMap): %s" format e.getMessage,
          e
        )
        defaultTazTreeMap
    }
  }

  def readVehiclesFile(
    filePath: String,
    vehiclesTypeMap: scala.collection.Map[Id[BeamVehicleType], BeamVehicleType]
  ): scala.collection.Map[Id[BeamVehicle], BeamVehicle] = {

    readCsvFileByLine(filePath, scala.collection.mutable.HashMap[Id[BeamVehicle], BeamVehicle]()) {
      case (line, acc) =>
        val vehicleIdString = line.get("vehicleId")
        val vehicleId = Id.create(vehicleIdString, classOf[BeamVehicle])

        val vehicleTypeIdString = line.get("vehicleTypeId")
        val vehicleType = vehiclesTypeMap(Id.create(vehicleTypeIdString, classOf[BeamVehicleType]))

        val householdIdString = line.get("householdId")

        val householdId: Option[Id[Household]] = if (householdIdString == null) {
          None
        } else {
          Some(Id.create(householdIdString, classOf[Household]))
        }

        val powerTrain = new Powertrain(vehicleType.primaryFuelConsumptionInJoulePerMeter)

        val beamVehicle = new BeamVehicle(vehicleId, powerTrain, None, vehicleType, householdId)
        acc += ((vehicleId, beamVehicle))
        acc
    }
  }

  def readFuelTypeFile(filePath: String): scala.collection.Map[FuelType, Double] = {
    readCsvFileByLine(filePath, scala.collection.mutable.HashMap[FuelType, Double]()) {
      case (line, z) =>
        val fuelType = FuelType.fromString(line.get("fuelTypeId"))
        val priceInDollarsPerMJoule = line.get("priceInDollarsPerMJoule").toDouble
        z += ((fuelType, priceInDollarsPerMJoule))
    }
  }

  def readBeamVehicleTypeFile(
    filePath: String,
    fuelTypePrices: scala.collection.Map[FuelType, Double]
  ): scala.collection.Map[Id[BeamVehicleType], BeamVehicleType] = {

    val vehicleTypes =
      readCsvFileByLine(filePath, scala.collection.mutable.HashMap[Id[BeamVehicleType], BeamVehicleType]()) {
        case (line: util.Map[String, String], z) =>
<<<<<<< HEAD
          val vIdString = line.get("vehicleTypeId")
          val vehicleTypeId: Id[BeamVehicleType] = Id.create(vIdString, classOf[BeamVehicleType])
=======
          val vehicleTypeId = Id.create(line.get("vehicleTypeId"), classOf[BeamVehicleType])
>>>>>>> 67aa6213
          val seatingCapacity = line.get("seatingCapacity").trim.toInt
          val standingRoomCapacity = line.get("standingRoomCapacity").trim.toInt
          val lengthInMeter = line.get("lengthInMeter").trim.toDouble
          val primaryFuelTypeId = line.get("primaryFuelType")
          val primaryFuelType = FuelType.fromString(primaryFuelTypeId)
          val primaryFuelConsumptionInJoulePerMeter = line.get("primaryFuelConsumptionInJoulePerMeter").trim.toDouble
          val primaryFuelCapacityInJoule = line.get("primaryFuelCapacityInJoule").trim.toDouble
          val secondaryFuelTypeId = Option(line.get("secondaryFuelType"))
          val secondaryFuelType = secondaryFuelTypeId.map(FuelType.fromString(_))
          val secondaryFuelConsumptionInJoule =
            Option(line.get("secondaryFuelConsumptionInJoulePerMeter")).map(_.toDouble)
          val secondaryFuelCapacityInJoule = Option(line.get("secondaryFuelCapacityInJoule")).map(_.toDouble)
          val automationLevel = Option(line.get("automationLevel"))
          val maxVelocity = Option(line.get("maxVelocity")).map(_.toDouble)
          val passengerCarUnit = Option(line.get("passengerCarUnit")).map(_.toDouble).getOrElse(1d)
          val rechargeLevel2RateLimitInWatts = Option(line.get("rechargeLevel2RateLimitInWatts")).map(_.toDouble)
          val rechargeLevel3RateLimitInWatts = Option(line.get("rechargeLevel3RateLimitInWatts")).map(_.toDouble)
          val vehicleCategory = VehicleCategory.fromString(line.get("vehicleCategory"))

          // This is a hack, hope we can fix files soon...
          val fixedVehicleCategory = (vehicleCategory, vIdString) match {
            case (Undefined, typeId) if typeId.toLowerCase == "car" || typeId.toLowerCase == "bike" =>
              val newVehicleCategory = if (typeId.toLowerCase == "car") VehicleCategory.Car else VehicleCategory.Bike
              logger.warn(
                s"vehicleTypeId '$vehicleTypeId' will be used as vehicleCategory. Old value: $vehicleCategory, New value: $newVehicleCategory"
              )
              newVehicleCategory
            case _ =>
              vehicleCategory
          }

          val bvt = BeamVehicleType(
            vehicleTypeId,
            seatingCapacity,
            standingRoomCapacity,
            lengthInMeter,
            primaryFuelType,
            primaryFuelConsumptionInJoulePerMeter,
            primaryFuelCapacityInJoule,
            secondaryFuelType,
            secondaryFuelConsumptionInJoule,
            secondaryFuelCapacityInJoule,
            automationLevel,
            maxVelocity,
            passengerCarUnit,
            rechargeLevel2RateLimitInWatts,
            rechargeLevel3RateLimitInWatts,
            fixedVehicleCategory
          )
          z += ((vehicleTypeId, bvt))
      }
    vehicleTypes
  }

  def readCsvFileByLine[A](filePath: String, z: A)(readLine: (java.util.Map[String, String], A) => A): A = {
    FileUtils.using(new CsvMapReader(FileUtils.readerFromFile(filePath), CsvPreference.STANDARD_PREFERENCE)) {
      mapReader =>
        var res: A = z
        val header = mapReader.getHeader(true)
        var line: java.util.Map[String, String] = mapReader.read(header: _*)
        while (null != line) {
          res = readLine(line, res)
          line = mapReader.read(header: _*)
        }
        res
    }
  }

}<|MERGE_RESOLUTION|>--- conflicted
+++ resolved
@@ -234,12 +234,7 @@
     val vehicleTypes =
       readCsvFileByLine(filePath, scala.collection.mutable.HashMap[Id[BeamVehicleType], BeamVehicleType]()) {
         case (line: util.Map[String, String], z) =>
-<<<<<<< HEAD
-          val vIdString = line.get("vehicleTypeId")
-          val vehicleTypeId: Id[BeamVehicleType] = Id.create(vIdString, classOf[BeamVehicleType])
-=======
           val vehicleTypeId = Id.create(line.get("vehicleTypeId"), classOf[BeamVehicleType])
->>>>>>> 67aa6213
           val seatingCapacity = line.get("seatingCapacity").trim.toInt
           val standingRoomCapacity = line.get("standingRoomCapacity").trim.toInt
           val lengthInMeter = line.get("lengthInMeter").trim.toDouble
