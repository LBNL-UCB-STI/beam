package beam.sim

import java.io.FileNotFoundException
import java.time.ZonedDateTime
import java.util
import java.util.concurrent.TimeUnit

import akka.actor.ActorRef
import akka.util.Timeout
import beam.agentsim.agents.choice.mode.{ModeIncentive, PtFares}
import beam.agentsim.agents.modalbehaviors.ModeChoiceCalculator.ModeChoiceCalculatorFactory
import beam.agentsim.agents.vehicles.EnergyEconomyAttributes.Powertrain
import beam.agentsim.agents.vehicles.FuelType.FuelType
import beam.agentsim.agents.vehicles._
import beam.agentsim.infrastructure.TAZTreeMap
import beam.agentsim.infrastructure.TAZTreeMap.TAZ
import beam.router.Modes.BeamMode
import beam.sim.BeamServices.{getTazTreeMap, readBeamVehicleTypeFile, readFuelTypeFile, readVehiclesFile}
import beam.sim.common.GeoUtils
import beam.sim.config.BeamConfig
import beam.sim.metrics.Metrics
import beam.utils.{DateUtils, FileUtils}
import com.google.inject.{ImplementedBy, Inject, Injector}
import org.matsim.api.core.v01.population.Person
import org.matsim.api.core.v01.{Coord, Id}
import org.matsim.core.controler._
import org.matsim.core.utils.collections.QuadTree
import org.matsim.households.Household
import org.matsim.vehicles.Vehicle
import org.slf4j.LoggerFactory
import org.supercsv.io.CsvMapReader
import org.supercsv.prefs.CsvPreference

import scala.collection.concurrent.TrieMap
import scala.concurrent.duration.FiniteDuration

/**
  */

@ImplementedBy(classOf[BeamServicesImpl])
trait BeamServices {
  val controler: ControlerI
  val beamConfig: BeamConfig

  val geo: GeoUtils
  var modeChoiceCalculatorFactory: ModeChoiceCalculatorFactory
  val dates: DateUtils

  var beamRouter: ActorRef
  val rideHailTransitModes: Seq[BeamMode]
  val personRefs: TrieMap[Id[Person], ActorRef]
  val agencyAndRouteByVehicleIds: TrieMap[Id[Vehicle], (String, String)]
  var personHouseholds: Map[Id[Person], Household]

  val privateVehicles: TrieMap[Id[BeamVehicle], BeamVehicle]
  val vehicleTypes: TrieMap[Id[BeamVehicleType], BeamVehicleType]
  val fuelTypePrices: TrieMap[FuelType, Double]

  var matsimServices: MatsimServices
  val tazTreeMap: TAZTreeMap
  val modeIncentives: ModeIncentive
  val ptFares: PtFares
  var iterationNumber: Int = -1

  def startNewIteration()
}

class BeamServicesImpl @Inject()(val injector: Injector) extends BeamServices {

  val controler: ControlerI = injector.getInstance(classOf[ControlerI])
  val beamConfig: BeamConfig = injector.getInstance(classOf[BeamConfig])

  val geo: GeoUtils = injector.getInstance(classOf[GeoUtils])

  val dates: DateUtils = DateUtils(
    ZonedDateTime.parse(beamConfig.beam.routing.baseDate).toLocalDateTime,
    ZonedDateTime.parse(beamConfig.beam.routing.baseDate)
  )

  val rideHailTransitModes: Seq[BeamMode] =
    if (beamConfig.beam.agentsim.agents.rideHailTransit.modesToConsider.equalsIgnoreCase("all")) BeamMode.transitModes
    else if (beamConfig.beam.agentsim.agents.rideHailTransit.modesToConsider.equalsIgnoreCase("mass"))
      BeamMode.massTransitModes
    else {
      beamConfig.beam.agentsim.agents.rideHailTransit.modesToConsider.toUpperCase
        .split(",")
        .map(BeamMode.fromString)
        .toSeq
    }

  var modeChoiceCalculatorFactory: ModeChoiceCalculatorFactory = _
  var beamRouter: ActorRef = _
  var rideHailIterationHistoryActor: ActorRef = _
  val personRefs: TrieMap[Id[Person], ActorRef] = TrieMap()

<<<<<<< HEAD
  val agencyAndRouteByVehicleIds = TrieMap()
=======
  val vehicles: TrieMap[Id[BeamVehicle], BeamVehicle] = TrieMap()

  val agencyAndRouteByVehicleIds: TrieMap[
    Id[Vehicle],
    (String, String)
  ] = TrieMap()
>>>>>>> c4ad8101
  var personHouseholds: Map[Id[Person], Household] = Map()

  // TODO Fix me once `TrieMap` is removed
  val fuelTypePrices: TrieMap[FuelType, Double] =
    TrieMap(readFuelTypeFile(beamConfig.beam.agentsim.agents.vehicles.beamFuelTypesFile).toSeq: _*)

  // TODO Fix me once `TrieMap` is removed
  val vehicleTypes: TrieMap[Id[BeamVehicleType], BeamVehicleType] =
    maybeScaleTransit(
      TrieMap(
        readBeamVehicleTypeFile(beamConfig.beam.agentsim.agents.vehicles.beamVehicleTypesFile, fuelTypePrices).toSeq: _*
      )
    )

  // TODO Fix me once `TrieMap` is removed
  val privateVehicles: TrieMap[Id[BeamVehicle], BeamVehicle] =
    beamConfig.beam.agentsim.agents.population.useVehicleSampling match {
      case true =>
        TrieMap[Id[BeamVehicle], BeamVehicle]()
      case false =>
        TrieMap(readVehiclesFile(beamConfig.beam.agentsim.agents.vehicles.beamVehiclesFile, vehicleTypes).toSeq: _*)
    }

  var matsimServices: MatsimServices = _

  val tazTreeMap: TAZTreeMap = getTazTreeMap(beamConfig.beam.agentsim.taz.file)

  val modeIncentives = ModeIncentive(beamConfig.beam.agentsim.agents.modeIncentive.file)
  val ptFares = PtFares(beamConfig.beam.agentsim.agents.ptFare.file)

  def clearAll(): Unit = {
    personRefs.clear
  }

  def startNewIteration(): Unit = {
    clearAll()
    iterationNumber += 1
    Metrics.iterationNumber = iterationNumber
  }

  // Note that this assumes standing room is only available on transit vehicles. Not sure of any counterexamples modulo
  // say, a yacht or personal bus, but I think this will be fine for now.
  def maybeScaleTransit(
    vehicleTypes: TrieMap[Id[BeamVehicleType], BeamVehicleType]
  ): TrieMap[Id[BeamVehicleType], BeamVehicleType] = {
    beamConfig.beam.agentsim.tuning.transitCapacity match {
      case Some(scalingFactor) =>
        vehicleTypes.map {
          case (id, bvt) =>
            id -> (if (bvt.standingRoomCapacity > 0)
                     bvt.copy(
                       seatingCapacity = Math.ceil(bvt.seatingCapacity.toDouble * scalingFactor).toInt,
                       standingRoomCapacity = Math.ceil(bvt.standingRoomCapacity.toDouble * scalingFactor).toInt
                     )
                   else
                     bvt)
        }
      case None => vehicleTypes
    }
  }
}

object BeamServices {
  private val logger = LoggerFactory.getLogger(this.getClass)
  implicit val askTimeout: Timeout = Timeout(FiniteDuration(5L, TimeUnit.SECONDS))

  var vehicleCounter = 1

  val defaultTazTreeMap: TAZTreeMap = {
    val tazQuadTree: QuadTree[TAZ] = new QuadTree(-1, -1, 1, 1)
    val taz = new TAZ("0", new Coord(0.0, 0.0), 0.0)
    tazQuadTree.put(taz.coord.getX, taz.coord.getY, taz)
    new TAZTreeMap(tazQuadTree)
  }

  def getTazTreeMap(filePath: String): TAZTreeMap = {
    try {
      TAZTreeMap.fromCsv(filePath)
    } catch {
      case fe: FileNotFoundException =>
        logger.error("No TAZ file found at given file path (using defaultTazTreeMap): %s" format filePath, fe)
        defaultTazTreeMap
      case e: Exception =>
        logger.error(
          "Exception occurred while reading from CSV file from path (using defaultTazTreeMap): %s" format e.getMessage,
          e
        )
        defaultTazTreeMap
    }
  }

  def readVehiclesFile(
    filePath: String,
    vehiclesTypeMap: scala.collection.Map[Id[BeamVehicleType], BeamVehicleType]
  ): scala.collection.Map[Id[BeamVehicle], BeamVehicle] = {

    readCsvFileByLine(filePath, scala.collection.mutable.HashMap[Id[BeamVehicle], BeamVehicle]()) {
      case (line, acc) =>
        val vehicleIdString = line.get("vehicleId")
        val vehicleId = Id.create(vehicleIdString, classOf[BeamVehicle])

        val vehicleTypeIdString = line.get("vehicleTypeId")
        val vehicleType = vehiclesTypeMap(Id.create(vehicleTypeIdString, classOf[BeamVehicleType]))

        val householdIdString = line.get("householdId")

        val householdId: Option[Id[Household]] = if (householdIdString == null) {
          None
        } else {
          Some(Id.create(householdIdString, classOf[Household]))
        }

        val powerTrain = new Powertrain(vehicleType.primaryFuelConsumptionInJoulePerMeter)

        val beamVehicle = new BeamVehicle(vehicleId, powerTrain, None, vehicleType, householdId)
        acc += ((vehicleId, beamVehicle))
        acc
    }
  }

  def readFuelTypeFile(filePath: String): scala.collection.Map[FuelType, Double] = {
    readCsvFileByLine(filePath, scala.collection.mutable.HashMap[FuelType, Double]()) {
      case (line, z) =>
        val fuelType = FuelType.fromString(line.get("fuelTypeId"))
        val priceInDollarsPerMJoule = line.get("priceInDollarsPerMJoule").toDouble
        z += ((fuelType, priceInDollarsPerMJoule))
    }
  }

  def readBeamVehicleTypeFile(
    filePath: String,
<<<<<<< HEAD
    fuelTypeMap: TrieMap[Id[FuelType], FuelType]
  ): TrieMap[Id[BeamVehicleType], BeamVehicleType] = {
    readCsvFileByLine(filePath, TrieMap[Id[BeamVehicleType], BeamVehicleType]()) {
      case (line, z) =>
        val vehicleTypeId = Id.create(line.get("vehicleTypeId"), classOf[BeamVehicleType])
        val seatingCapacity = line.get("seatingCapacity").toDouble
        val standingRoomCapacity = line.get("standingRoomCapacity").toDouble
        val lengthInMeter = line.get("lengthInMeter").toDouble
        val primaryFuelTypeId = line.get("primaryFuelType")
        val primaryFuelType = fuelTypeMap(Id.create(primaryFuelTypeId, classOf[FuelType]))
        val primaryFuelConsumptionInJoulePerMeter = line.get("primaryFuelConsumptionInJoulePerMeter").toDouble
        val primaryFuelCapacityInJoule = line.get("primaryFuelCapacityInJoule").toDouble
        val secondaryFuelTypeId = Option(line.get("secondaryFuelType"))
        val secondaryFuelType = secondaryFuelTypeId.flatMap(sid => fuelTypeMap.get(Id.create(sid, classOf[FuelType])))
        val secondaryFuelConsumptionInJoule =
          Option(line.get("secondaryFuelConsumptionInJoulePerMeter")).map(_.toDouble)
        val secondaryFuelCapacityInJoule = Option(line.get("secondaryFuelCapacityInJoule")).map(_.toDouble)
        val automationLevel = Option(line.get("automationLevel"))
        val maxVelocity = Option(line.get("maxVelocity")).map(_.toDouble)
        val passengerCarUnit = Option(line.get("passengerCarUnit")).map(_.toDouble).getOrElse(1d)
        val rechargeLevel2RateLimitInWatts = Option(line.get("rechargeLevel2RateLimitInWatts")).map(_.toDouble)
        val rechargeLevel3RateLimitInWatts = Option(line.get("rechargeLevel3RateLimitInWatts")).map(_.toDouble)
        val vehicleCategoryString = Option(line.get("vehicleCategory"))
        val vehicleCategory = vehicleCategoryString.map(getVehicleCategory)

        val bvt = BeamVehicleType(
          vehicleTypeId,
          seatingCapacity,
          standingRoomCapacity,
          lengthInMeter,
          primaryFuelType,
          primaryFuelConsumptionInJoulePerMeter,
          primaryFuelCapacityInJoule,
          secondaryFuelType,
          secondaryFuelConsumptionInJoule,
          secondaryFuelCapacityInJoule,
          automationLevel,
          maxVelocity,
          passengerCarUnit,
          rechargeLevel2RateLimitInWatts,
          rechargeLevel3RateLimitInWatts,
          vehicleCategory
        )
        z += ((vehicleTypeId, bvt))
    }
=======
    fuelTypePrices: scala.collection.Map[FuelType, Double]
  ): scala.collection.Map[Id[BeamVehicleType], BeamVehicleType] = {

    val vehicleTypes =
      readCsvFileByLine(filePath, scala.collection.mutable.HashMap[Id[BeamVehicleType], BeamVehicleType]()) {
        case (line: util.Map[String, String], z) =>
          val vIdString = line.get("vehicleTypeId")
          val vehicleTypeId = Id.create(vIdString, classOf[BeamVehicleType])
          val seatingCapacity = line.get("seatingCapacity").trim.toInt
          val standingRoomCapacity = line.get("standingRoomCapacity").trim.toInt
          val lengthInMeter = line.get("lengthInMeter").trim.toDouble
          val primaryFuelTypeId = line.get("primaryFuelType")
          val primaryFuelType = FuelType.fromString(primaryFuelTypeId)
          val primaryFuelConsumptionInJoulePerMeter = line.get("primaryFuelConsumptionInJoulePerMeter").trim.toDouble
          val primaryFuelCapacityInJoule = line.get("primaryFuelCapacityInJoule").trim.toDouble
          val secondaryFuelTypeId = Option(line.get("secondaryFuelType"))
          val secondaryFuelType = secondaryFuelTypeId.map(FuelType.fromString(_))
          val secondaryFuelConsumptionInJoule =
            Option(line.get("secondaryFuelConsumptionInJoulePerMeter")).map(_.toDouble)
          val secondaryFuelCapacityInJoule = Option(line.get("secondaryFuelCapacityInJoule")).map(_.toDouble)
          val automationLevel = Option(line.get("automationLevel"))
          val maxVelocity = Option(line.get("maxVelocity")).map(_.toDouble)
          val passengerCarUnit = Option(line.get("passengerCarUnit")).map(_.toDouble).getOrElse(1d)
          val rechargeLevel2RateLimitInWatts = Option(line.get("rechargeLevel2RateLimitInWatts")).map(_.toDouble)
          val rechargeLevel3RateLimitInWatts = Option(line.get("rechargeLevel3RateLimitInWatts")).map(_.toDouble)
          val vehicleCategory = VehicleCategory.fromString(line.get("vehicleCategory"))

          val bvt = BeamVehicleType(
            vIdString,
            seatingCapacity,
            standingRoomCapacity,
            lengthInMeter,
            primaryFuelType,
            primaryFuelConsumptionInJoulePerMeter,
            primaryFuelCapacityInJoule,
            secondaryFuelType,
            secondaryFuelConsumptionInJoule,
            secondaryFuelCapacityInJoule,
            automationLevel,
            maxVelocity,
            passengerCarUnit,
            rechargeLevel2RateLimitInWatts,
            rechargeLevel3RateLimitInWatts,
            vehicleCategory
          )
          z += ((vehicleTypeId, bvt))
      }
    vehicleTypes
>>>>>>> c4ad8101
  }

  def readCsvFileByLine[A](filePath: String, z: A)(readLine: (java.util.Map[String, String], A) => A): A = {
    FileUtils.using(new CsvMapReader(FileUtils.readerFromFile(filePath), CsvPreference.STANDARD_PREFERENCE)) {
      mapReader =>
        var res: A = z
        val header = mapReader.getHeader(true)
        var line: java.util.Map[String, String] = mapReader.read(header: _*)
        while (null != line) {
          res = readLine(line, res)
          line = mapReader.read(header: _*)
        }
        res
    }
  }

}<|MERGE_RESOLUTION|>--- conflicted
+++ resolved
@@ -93,16 +93,12 @@
   var rideHailIterationHistoryActor: ActorRef = _
   val personRefs: TrieMap[Id[Person], ActorRef] = TrieMap()
 
-<<<<<<< HEAD
-  val agencyAndRouteByVehicleIds = TrieMap()
-=======
   val vehicles: TrieMap[Id[BeamVehicle], BeamVehicle] = TrieMap()
 
   val agencyAndRouteByVehicleIds: TrieMap[
     Id[Vehicle],
     (String, String)
   ] = TrieMap()
->>>>>>> c4ad8101
   var personHouseholds: Map[Id[Person], Household] = Map()
 
   // TODO Fix me once `TrieMap` is removed
@@ -234,53 +230,6 @@
 
   def readBeamVehicleTypeFile(
     filePath: String,
-<<<<<<< HEAD
-    fuelTypeMap: TrieMap[Id[FuelType], FuelType]
-  ): TrieMap[Id[BeamVehicleType], BeamVehicleType] = {
-    readCsvFileByLine(filePath, TrieMap[Id[BeamVehicleType], BeamVehicleType]()) {
-      case (line, z) =>
-        val vehicleTypeId = Id.create(line.get("vehicleTypeId"), classOf[BeamVehicleType])
-        val seatingCapacity = line.get("seatingCapacity").toDouble
-        val standingRoomCapacity = line.get("standingRoomCapacity").toDouble
-        val lengthInMeter = line.get("lengthInMeter").toDouble
-        val primaryFuelTypeId = line.get("primaryFuelType")
-        val primaryFuelType = fuelTypeMap(Id.create(primaryFuelTypeId, classOf[FuelType]))
-        val primaryFuelConsumptionInJoulePerMeter = line.get("primaryFuelConsumptionInJoulePerMeter").toDouble
-        val primaryFuelCapacityInJoule = line.get("primaryFuelCapacityInJoule").toDouble
-        val secondaryFuelTypeId = Option(line.get("secondaryFuelType"))
-        val secondaryFuelType = secondaryFuelTypeId.flatMap(sid => fuelTypeMap.get(Id.create(sid, classOf[FuelType])))
-        val secondaryFuelConsumptionInJoule =
-          Option(line.get("secondaryFuelConsumptionInJoulePerMeter")).map(_.toDouble)
-        val secondaryFuelCapacityInJoule = Option(line.get("secondaryFuelCapacityInJoule")).map(_.toDouble)
-        val automationLevel = Option(line.get("automationLevel"))
-        val maxVelocity = Option(line.get("maxVelocity")).map(_.toDouble)
-        val passengerCarUnit = Option(line.get("passengerCarUnit")).map(_.toDouble).getOrElse(1d)
-        val rechargeLevel2RateLimitInWatts = Option(line.get("rechargeLevel2RateLimitInWatts")).map(_.toDouble)
-        val rechargeLevel3RateLimitInWatts = Option(line.get("rechargeLevel3RateLimitInWatts")).map(_.toDouble)
-        val vehicleCategoryString = Option(line.get("vehicleCategory"))
-        val vehicleCategory = vehicleCategoryString.map(getVehicleCategory)
-
-        val bvt = BeamVehicleType(
-          vehicleTypeId,
-          seatingCapacity,
-          standingRoomCapacity,
-          lengthInMeter,
-          primaryFuelType,
-          primaryFuelConsumptionInJoulePerMeter,
-          primaryFuelCapacityInJoule,
-          secondaryFuelType,
-          secondaryFuelConsumptionInJoule,
-          secondaryFuelCapacityInJoule,
-          automationLevel,
-          maxVelocity,
-          passengerCarUnit,
-          rechargeLevel2RateLimitInWatts,
-          rechargeLevel3RateLimitInWatts,
-          vehicleCategory
-        )
-        z += ((vehicleTypeId, bvt))
-    }
-=======
     fuelTypePrices: scala.collection.Map[FuelType, Double]
   ): scala.collection.Map[Id[BeamVehicleType], BeamVehicleType] = {
 
@@ -329,7 +278,6 @@
           z += ((vehicleTypeId, bvt))
       }
     vehicleTypes
->>>>>>> c4ad8101
   }
 
   def readCsvFileByLine[A](filePath: String, z: A)(readLine: (java.util.Map[String, String], A) => A): A = {
