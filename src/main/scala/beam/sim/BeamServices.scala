--- conflicted
+++ resolved
@@ -127,19 +127,8 @@
         val vehicleIdString = line.get("vehicleId")
         val vehicleId = Id.create(vehicleIdString, classOf[BeamVehicle])
 
-<<<<<<< HEAD
-  def readVehiclesFile(filePath: String,
-                       vehiclesTypeMap: TrieMap[Id[BeamVehicleType], BeamVehicleType]): TrieMap[Id[BeamVehicle], BeamVehicle] = {
-    readCsvFileByLine(filePath, TrieMap[Id[BeamVehicle], BeamVehicle]()) { case (line, acc) =>
-      val vehicleIdString = line.get("vehicleId")
-      val vehicleId = Id.create(vehicleIdString, classOf[BeamVehicle])
-
-      val vehicleTypeIdString = line.get("vehicleTypeId")
-      val vehicleType = vehiclesTypeMap(Id.create(vehicleTypeIdString, classOf[BeamVehicleType]))
-=======
         val vehicleTypeIdString = line.get("vehicleTypeId")
-        val vehicleType = vehiclesTypeMap.get(Id.create(vehicleTypeIdString, classOf[BeamVehicleType])).get
->>>>>>> ad8d8929
+        val vehicleType = vehiclesTypeMap(Id.create(vehicleTypeIdString, classOf[BeamVehicleType]))
 
         val powerTrain = new Powertrain(vehicleType.primaryFuelConsumptionInJoule)
 
