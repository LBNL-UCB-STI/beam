package beam.sim

import java.io.FileNotFoundException
import java.time.ZonedDateTime
import java.util
import java.util.concurrent.TimeUnit

import akka.actor.ActorRef
import akka.util.Timeout
import beam.agentsim.agents.choice.mode.{ModeIncentive, PtFares}
import beam.agentsim.agents.modalbehaviors.ModeChoiceCalculator.ModeChoiceCalculatorFactory
import beam.agentsim.agents.vehicles.EnergyEconomyAttributes.Powertrain
import beam.agentsim.agents.vehicles.FuelType.FuelType
import beam.agentsim.agents.vehicles._
import beam.agentsim.infrastructure.TAZTreeMap
import beam.agentsim.infrastructure.TAZTreeMap.TAZ
import beam.router.Modes.BeamMode
import beam.sim.BeamServices.{getTazTreeMap, readBeamVehicleTypeFile, readFuelTypeFile, readVehiclesFile}
import beam.sim.common.GeoUtils
import beam.sim.config.BeamConfig
import beam.sim.metrics.Metrics
import beam.utils.{DateUtils, FileUtils, NetworkHelper}
import com.google.inject.{ImplementedBy, Inject, Injector}
import org.matsim.api.core.v01.population.Person
import org.matsim.api.core.v01.{Coord, Id}
import org.matsim.core.controler._
import org.matsim.core.utils.collections.QuadTree
import org.matsim.households.Household
import org.matsim.vehicles.Vehicle
import org.slf4j.LoggerFactory
import org.supercsv.io.CsvMapReader
import org.supercsv.prefs.CsvPreference

import scala.collection.concurrent.TrieMap
import scala.concurrent.duration.FiniteDuration

/**
  */

@ImplementedBy(classOf[BeamServicesImpl])
trait BeamServices {
  val controler: ControlerI
  val beamConfig: BeamConfig

  val geo: GeoUtils
  var modeChoiceCalculatorFactory: ModeChoiceCalculatorFactory
  val dates: DateUtils

  var beamRouter: ActorRef
  val rideHailTransitModes: Seq[BeamMode]
  val agencyAndRouteByVehicleIds: TrieMap[Id[Vehicle], (String, String)]
  var personHouseholds: Map[Id[Person], Household]

  val privateVehicles: TrieMap[Id[BeamVehicle], BeamVehicle]
  val vehicleTypes: TrieMap[Id[BeamVehicleType], BeamVehicleType]
  val fuelTypePrices: Map[FuelType, Double]

  var matsimServices: MatsimServices
  val tazTreeMap: TAZTreeMap
  val modeIncentives: ModeIncentive
  val ptFares: PtFares
  var iterationNumber: Int = -1

  def startNewIteration()

  def networkHelper: NetworkHelper
}

class BeamServicesImpl @Inject()(val injector: Injector) extends BeamServices {

  val controler: ControlerI = injector.getInstance(classOf[ControlerI])
  val beamConfig: BeamConfig = injector.getInstance(classOf[BeamConfig])

  val geo: GeoUtils = injector.getInstance(classOf[GeoUtils])

  val dates: DateUtils = DateUtils(
    ZonedDateTime.parse(beamConfig.beam.routing.baseDate).toLocalDateTime,
    ZonedDateTime.parse(beamConfig.beam.routing.baseDate)
  )

  val rideHailTransitModes: Seq[BeamMode] =
    if (beamConfig.beam.agentsim.agents.rideHailTransit.modesToConsider.equalsIgnoreCase("all")) BeamMode.transitModes
    else if (beamConfig.beam.agentsim.agents.rideHailTransit.modesToConsider.equalsIgnoreCase("mass"))
      BeamMode.massTransitModes
    else {
      beamConfig.beam.agentsim.agents.rideHailTransit.modesToConsider.toUpperCase
        .split(",")
        .map(BeamMode.fromString)
        .toSeq
        .flatten
    }

  var modeChoiceCalculatorFactory: ModeChoiceCalculatorFactory = _
  var beamRouter: ActorRef = _
  var rideHailIterationHistoryActor: ActorRef = _

  val agencyAndRouteByVehicleIds: TrieMap[
    Id[Vehicle],
    (String, String)
  ] = TrieMap()
  var personHouseholds: Map[Id[Person], Household] = Map()

  val fuelTypePrices: Map[FuelType, Double] =
    readFuelTypeFile(beamConfig.beam.agentsim.agents.vehicles.beamFuelTypesFile).toMap

  // TODO Fix me once `TrieMap` is removed
  val vehicleTypes: TrieMap[Id[BeamVehicleType], BeamVehicleType] =
    maybeScaleTransit(
      TrieMap(
        readBeamVehicleTypeFile(beamConfig.beam.agentsim.agents.vehicles.beamVehicleTypesFile, fuelTypePrices).toSeq: _*
      )
    )

  // TODO Fix me once `TrieMap` is removed
  val privateVehicles: TrieMap[Id[BeamVehicle], BeamVehicle] =
    beamConfig.beam.agentsim.agents.population.useVehicleSampling match {
      case true =>
        TrieMap[Id[BeamVehicle], BeamVehicle]()
      case false =>
        TrieMap(readVehiclesFile(beamConfig.beam.agentsim.agents.vehicles.beamVehiclesFile, vehicleTypes).toSeq: _*)
    }

  var matsimServices: MatsimServices = _

  val tazTreeMap: TAZTreeMap = getTazTreeMap(beamConfig.beam.agentsim.taz.file)

  val modeIncentives = ModeIncentive(beamConfig.beam.agentsim.agents.modeIncentive.file)
  val ptFares = PtFares(beamConfig.beam.agentsim.agents.ptFare.file)

  def startNewIteration(): Unit = {
    iterationNumber += 1
    Metrics.iterationNumber = iterationNumber
  }

  // Note that this assumes standing room is only available on transit vehicles. Not sure of any counterexamples modulo
  // say, a yacht or personal bus, but I think this will be fine for now.
  def maybeScaleTransit(
    vehicleTypes: TrieMap[Id[BeamVehicleType], BeamVehicleType]
  ): TrieMap[Id[BeamVehicleType], BeamVehicleType] = {
    beamConfig.beam.agentsim.tuning.transitCapacity match {
      case Some(scalingFactor) =>
        vehicleTypes.map {
          case (id, bvt) =>
            id -> (if (bvt.standingRoomCapacity > 0)
                     bvt.copy(
                       seatingCapacity = Math.ceil(bvt.seatingCapacity.toDouble * scalingFactor).toInt,
                       standingRoomCapacity = Math.ceil(bvt.standingRoomCapacity.toDouble * scalingFactor).toInt
                     )
                   else
                     bvt)
        }
      case None => vehicleTypes
    }
  }

<<<<<<< HEAD
  private val _networkHelper: NetworkHelper = injector.getInstance(classOf[NetworkHelper])

  def networkHelper: NetworkHelper = _networkHelper
=======
>>>>>>> d96de7ed
}

object BeamServices {
  private val logger = LoggerFactory.getLogger(this.getClass)
  implicit val askTimeout: Timeout = Timeout(FiniteDuration(5L, TimeUnit.SECONDS))

  var vehicleCounter = 1

  val defaultTazTreeMap: TAZTreeMap = {
    val tazQuadTree: QuadTree[TAZ] = new QuadTree(-1, -1, 1, 1)
    val taz = new TAZ("0", new Coord(0.0, 0.0), 0.0)
    tazQuadTree.put(taz.coord.getX, taz.coord.getY, taz)
    new TAZTreeMap(tazQuadTree)
  }

  def getTazTreeMap(filePath: String): TAZTreeMap = {
    try {
      TAZTreeMap.fromCsv(filePath)
    } catch {
      case fe: FileNotFoundException =>
        logger.error("No TAZ file found at given file path (using defaultTazTreeMap): %s" format filePath, fe)
        defaultTazTreeMap
      case e: Exception =>
        logger.error(
          "Exception occurred while reading from CSV file from path (using defaultTazTreeMap): %s" format e.getMessage,
          e
        )
        defaultTazTreeMap
    }
  }

  def readVehiclesFile(
    filePath: String,
    vehiclesTypeMap: scala.collection.Map[Id[BeamVehicleType], BeamVehicleType]
  ): scala.collection.Map[Id[BeamVehicle], BeamVehicle] = {

    readCsvFileByLine(filePath, scala.collection.mutable.HashMap[Id[BeamVehicle], BeamVehicle]()) {
      case (line, acc) =>
        val vehicleIdString = line.get("vehicleId")
        val vehicleId = Id.create(vehicleIdString, classOf[BeamVehicle])

        val vehicleTypeIdString = line.get("vehicleTypeId")
        val vehicleType = vehiclesTypeMap(Id.create(vehicleTypeIdString, classOf[BeamVehicleType]))

        val householdIdString = line.get("householdId")

        val householdId: Option[Id[Household]] = if (householdIdString == null) {
          None
        } else {
          Some(Id.create(householdIdString, classOf[Household]))
        }

        val powerTrain = new Powertrain(vehicleType.primaryFuelConsumptionInJoulePerMeter)

        val beamVehicle = new BeamVehicle(vehicleId, powerTrain, vehicleType)
        acc += ((vehicleId, beamVehicle))
        acc
    }
  }

  def readFuelTypeFile(filePath: String): scala.collection.Map[FuelType, Double] = {
    readCsvFileByLine(filePath, scala.collection.mutable.HashMap[FuelType, Double]()) {
      case (line, z) =>
        val fuelType = FuelType.fromString(line.get("fuelTypeId"))
        val priceInDollarsPerMJoule = line.get("priceInDollarsPerMJoule").toDouble
        z += ((fuelType, priceInDollarsPerMJoule))
    }
  }

  def readBeamVehicleTypeFile(
    filePath: String,
    fuelTypePrices: scala.collection.Map[FuelType, Double]
  ): scala.collection.Map[Id[BeamVehicleType], BeamVehicleType] = {

    val vehicleTypes =
      readCsvFileByLine(filePath, scala.collection.mutable.HashMap[Id[BeamVehicleType], BeamVehicleType]()) {
        case (line: util.Map[String, String], z) =>
          val vIdString = line.get("vehicleTypeId")
          val vehicleTypeId = Id.create(line.get("vehicleTypeId"), classOf[BeamVehicleType])
          val seatingCapacity = line.get("seatingCapacity").trim.toInt
          val standingRoomCapacity = line.get("standingRoomCapacity").trim.toInt
          val lengthInMeter = line.get("lengthInMeter").trim.toDouble
          val primaryFuelTypeId = line.get("primaryFuelType")
          val primaryFuelType = FuelType.fromString(primaryFuelTypeId)
          val primaryFuelConsumptionInJoulePerMeter = line.get("primaryFuelConsumptionInJoulePerMeter").trim.toDouble
          val primaryFuelCapacityInJoule = line.get("primaryFuelCapacityInJoule").trim.toDouble
          val secondaryFuelTypeId = Option(line.get("secondaryFuelType"))
          val secondaryFuelType = secondaryFuelTypeId.map(FuelType.fromString(_))
          val secondaryFuelConsumptionInJoule =
            Option(line.get("secondaryFuelConsumptionInJoulePerMeter")).map(_.toDouble)
          val secondaryFuelCapacityInJoule = Option(line.get("secondaryFuelCapacityInJoule")).map(_.toDouble)
          val automationLevel = Option(line.get("automationLevel"))
          val maxVelocity = Option(line.get("maxVelocity")).map(_.toDouble)
          val passengerCarUnit = Option(line.get("passengerCarUnit")).map(_.toDouble).getOrElse(1d)
          val rechargeLevel2RateLimitInWatts = Option(line.get("rechargeLevel2RateLimitInWatts")).map(_.toDouble)
          val rechargeLevel3RateLimitInWatts = Option(line.get("rechargeLevel3RateLimitInWatts")).map(_.toDouble)
          val vehicleCategory = VehicleCategory.fromString(line.get("vehicleCategory"))

          val bvt = BeamVehicleType(
            vehicleTypeId,
            seatingCapacity,
            standingRoomCapacity,
            lengthInMeter,
            primaryFuelType,
            primaryFuelConsumptionInJoulePerMeter,
            primaryFuelCapacityInJoule,
            secondaryFuelType,
            secondaryFuelConsumptionInJoule,
            secondaryFuelCapacityInJoule,
            automationLevel,
            maxVelocity,
            passengerCarUnit,
            rechargeLevel2RateLimitInWatts,
            rechargeLevel3RateLimitInWatts,
            vehicleCategory
          )
          z += ((vehicleTypeId, bvt))
      }
    vehicleTypes
  }

  def readCsvFileByLine[A](filePath: String, z: A)(readLine: (java.util.Map[String, String], A) => A): A = {
    FileUtils.using(new CsvMapReader(FileUtils.readerFromFile(filePath), CsvPreference.STANDARD_PREFERENCE)) {
      mapReader =>
        var res: A = z
        val header = mapReader.getHeader(true)
        var line: java.util.Map[String, String] = mapReader.read(header: _*)
        while (null != line) {
          res = readLine(line, res)
          line = mapReader.read(header: _*)
        }
        res
    }
  }

}<|MERGE_RESOLUTION|>--- conflicted
+++ resolved
@@ -153,12 +153,6 @@
     }
   }
 
-<<<<<<< HEAD
-  private val _networkHelper: NetworkHelper = injector.getInstance(classOf[NetworkHelper])
-
-  def networkHelper: NetworkHelper = _networkHelper
-=======
->>>>>>> d96de7ed
 }
 
 object BeamServices {
