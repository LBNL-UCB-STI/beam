package beam.sim

import java.io.FileNotFoundException
import java.time.ZonedDateTime
import java.util
import java.util.concurrent.TimeUnit

import akka.actor.ActorRef
import akka.util.Timeout
import beam.agentsim.agents.choice.mode.{ModeIncentive, PtFares}
import beam.agentsim.agents.modalbehaviors.ModeChoiceCalculator.ModeChoiceCalculatorFactory
import beam.agentsim.agents.vehicles.EnergyEconomyAttributes.Powertrain
import beam.agentsim.agents.vehicles.FuelType.FuelType
import beam.agentsim.agents.vehicles.VehicleCategory.Undefined
import beam.agentsim.agents.vehicles._
import beam.agentsim.infrastructure.TAZTreeMap
import beam.agentsim.infrastructure.TAZTreeMap.TAZ
import beam.router.Modes.BeamMode
import beam.sim.BeamServices.{getTazTreeMap, readBeamVehicleTypeFile, readFuelTypeFile, readVehiclesFile}
import beam.sim.common.GeoUtils
import beam.sim.config.BeamConfig
import beam.sim.metrics.Metrics
import beam.utils.{DateUtils, FileUtils}
import com.google.inject.{ImplementedBy, Inject, Injector}
import org.matsim.api.core.v01.population.Person
import org.matsim.api.core.v01.{Coord, Id}
import org.matsim.core.controler._
import org.matsim.core.utils.collections.QuadTree
import org.matsim.households.Household
import org.matsim.vehicles.Vehicle
import org.slf4j.LoggerFactory
import org.supercsv.io.CsvMapReader
import org.supercsv.prefs.CsvPreference

import scala.collection.concurrent.TrieMap
import scala.concurrent.duration.FiniteDuration

/**
  */

@ImplementedBy(classOf[BeamServicesImpl])
trait BeamServices {
  val controler: ControlerI
  val beamConfig: BeamConfig

  val geo: GeoUtils
  var modeChoiceCalculatorFactory: ModeChoiceCalculatorFactory
  val dates: DateUtils

  var beamRouter: ActorRef
  val rideHailTransitModes: Seq[BeamMode]
  val personRefs: TrieMap[Id[Person], ActorRef]
  val agencyAndRouteByVehicleIds: TrieMap[Id[Vehicle], (String, String)]
  var personHouseholds: Map[Id[Person], Household]

  val privateVehicles: TrieMap[Id[BeamVehicle], BeamVehicle]
  val vehicleTypes: TrieMap[Id[BeamVehicleType], BeamVehicleType]
  val fuelTypePrices: Map[FuelType, Double]

  var matsimServices: MatsimServices
  val tazTreeMap: TAZTreeMap
  val modeIncentives: ModeIncentive
  val ptFares: PtFares
  var iterationNumber: Int = -1

  def startNewIteration()
}

class BeamServicesImpl @Inject()(val injector: Injector) extends BeamServices {

  val controler: ControlerI = injector.getInstance(classOf[ControlerI])
  val beamConfig: BeamConfig = injector.getInstance(classOf[BeamConfig])

  val geo: GeoUtils = injector.getInstance(classOf[GeoUtils])

  val dates: DateUtils = DateUtils(
    ZonedDateTime.parse(beamConfig.beam.routing.baseDate).toLocalDateTime,
    ZonedDateTime.parse(beamConfig.beam.routing.baseDate)
  )

  val rideHailTransitModes: Seq[BeamMode] =
    if (beamConfig.beam.agentsim.agents.rideHailTransit.modesToConsider.equalsIgnoreCase("all")) BeamMode.transitModes
    else if (beamConfig.beam.agentsim.agents.rideHailTransit.modesToConsider.equalsIgnoreCase("mass"))
      BeamMode.massTransitModes
    else {
      beamConfig.beam.agentsim.agents.rideHailTransit.modesToConsider.toUpperCase
        .split(",")
        .map(BeamMode.fromString)
        .toSeq
        .flatten
    }

  var modeChoiceCalculatorFactory: ModeChoiceCalculatorFactory = _
  var beamRouter: ActorRef = _
  var rideHailIterationHistoryActor: ActorRef = _
  val personRefs: TrieMap[Id[Person], ActorRef] = TrieMap()

  val agencyAndRouteByVehicleIds: TrieMap[
    Id[Vehicle],
    (String, String)
  ] = TrieMap()
  var personHouseholds: Map[Id[Person], Household] = Map()

  val fuelTypePrices: Map[FuelType, Double] =
    readFuelTypeFile(beamConfig.beam.agentsim.agents.vehicles.beamFuelTypesFile).toMap

  // TODO Fix me once `TrieMap` is removed
  val vehicleTypes: TrieMap[Id[BeamVehicleType], BeamVehicleType] =
    maybeScaleTransit(
      TrieMap(
        readBeamVehicleTypeFile(beamConfig.beam.agentsim.agents.vehicles.beamVehicleTypesFile, fuelTypePrices).toSeq: _*
      )
    )

  // TODO Fix me once `TrieMap` is removed
  val privateVehicles: TrieMap[Id[BeamVehicle], BeamVehicle] =
    beamConfig.beam.agentsim.agents.population.useVehicleSampling match {
      case true =>
        TrieMap[Id[BeamVehicle], BeamVehicle]()
      case false =>
        TrieMap(readVehiclesFile(beamConfig.beam.agentsim.agents.vehicles.beamVehiclesFile, vehicleTypes).toSeq: _*)
    }

  var matsimServices: MatsimServices = _

  val tazTreeMap: TAZTreeMap = getTazTreeMap(beamConfig.beam.agentsim.taz.file)

  val modeIncentives = ModeIncentive(beamConfig.beam.agentsim.agents.modeIncentive.file)
  val ptFares = PtFares(beamConfig.beam.agentsim.agents.ptFare.file)

  def clearAll(): Unit = {
    personRefs.clear
  }

  def startNewIteration(): Unit = {
    clearAll()
    iterationNumber += 1
    Metrics.iterationNumber = iterationNumber
  }

  // Note that this assumes standing room is only available on transit vehicles. Not sure of any counterexamples modulo
  // say, a yacht or personal bus, but I think this will be fine for now.
  def maybeScaleTransit(
    vehicleTypes: TrieMap[Id[BeamVehicleType], BeamVehicleType]
  ): TrieMap[Id[BeamVehicleType], BeamVehicleType] = {
    beamConfig.beam.agentsim.tuning.transitCapacity match {
      case Some(scalingFactor) =>
        vehicleTypes.map {
          case (id, bvt) =>
            id -> (if (bvt.standingRoomCapacity > 0)
                     bvt.copy(
                       seatingCapacity = Math.ceil(bvt.seatingCapacity.toDouble * scalingFactor).toInt,
                       standingRoomCapacity = Math.ceil(bvt.standingRoomCapacity.toDouble * scalingFactor).toInt
                     )
                   else
                     bvt)
        }
      case None => vehicleTypes
    }
  }

}

object BeamServices {
  private val logger = LoggerFactory.getLogger(this.getClass)
  implicit val askTimeout: Timeout = Timeout(FiniteDuration(5L, TimeUnit.SECONDS))

  var vehicleCounter = 1

  val defaultTazTreeMap: TAZTreeMap = {
    val tazQuadTree: QuadTree[TAZ] = new QuadTree(-1, -1, 1, 1)
    val taz = new TAZ("0", new Coord(0.0, 0.0), 0.0)
    tazQuadTree.put(taz.coord.getX, taz.coord.getY, taz)
    new TAZTreeMap(tazQuadTree)
  }

  def getTazTreeMap(filePath: String): TAZTreeMap = {
    try {
      TAZTreeMap.fromCsv(filePath)
    } catch {
      case fe: FileNotFoundException =>
        logger.error("No TAZ file found at given file path (using defaultTazTreeMap): %s" format filePath, fe)
        defaultTazTreeMap
      case e: Exception =>
        logger.error(
          "Exception occurred while reading from CSV file from path (using defaultTazTreeMap): %s" format e.getMessage,
          e
        )
        defaultTazTreeMap
    }
  }

  def readVehiclesFile(
    filePath: String,
    vehiclesTypeMap: scala.collection.Map[Id[BeamVehicleType], BeamVehicleType]
  ): scala.collection.Map[Id[BeamVehicle], BeamVehicle] = {

    readCsvFileByLine(filePath, scala.collection.mutable.HashMap[Id[BeamVehicle], BeamVehicle]()) {
      case (line, acc) =>
        val vehicleIdString = line.get("vehicleId")
        val vehicleId = Id.create(vehicleIdString, classOf[BeamVehicle])

        val vehicleTypeIdString = line.get("vehicleTypeId")
        val vehicleType = vehiclesTypeMap(Id.create(vehicleTypeIdString, classOf[BeamVehicleType]))

        val householdIdString = line.get("householdId")

        val householdId: Option[Id[Household]] = if (householdIdString == null) {
          None
        } else {
          Some(Id.create(householdIdString, classOf[Household]))
        }

        val powerTrain = new Powertrain(vehicleType.primaryFuelConsumptionInJoulePerMeter)

        val beamVehicle = new BeamVehicle(vehicleId, powerTrain, vehicleType)
        acc += ((vehicleId, beamVehicle))
        acc
    }
  }

  def readFuelTypeFile(filePath: String): scala.collection.Map[FuelType, Double] = {
    readCsvFileByLine(filePath, scala.collection.mutable.HashMap[FuelType, Double]()) {
      case (line, z) =>
        val fuelType = FuelType.fromString(line.get("fuelTypeId"))
        val priceInDollarsPerMJoule = line.get("priceInDollarsPerMJoule").toDouble
        z += ((fuelType, priceInDollarsPerMJoule))
    }
  }

  def readBeamVehicleTypeFile(
    filePath: String,
    fuelTypePrices: scala.collection.Map[FuelType, Double]
  ): scala.collection.Map[Id[BeamVehicleType], BeamVehicleType] = {

    val vehicleTypes =
      readCsvFileByLine(filePath, scala.collection.mutable.HashMap[Id[BeamVehicleType], BeamVehicleType]()) {
        case (line: util.Map[String, String], z) =>
<<<<<<< HEAD
=======
          val vIdString = line.get("vehicleTypeId")
>>>>>>> f9f5770a
          val vehicleTypeId = Id.create(line.get("vehicleTypeId"), classOf[BeamVehicleType])
          val seatingCapacity = line.get("seatingCapacity").trim.toInt
          val standingRoomCapacity = line.get("standingRoomCapacity").trim.toInt
          val lengthInMeter = line.get("lengthInMeter").trim.toDouble
          val primaryFuelTypeId = line.get("primaryFuelType")
          val primaryFuelType = FuelType.fromString(primaryFuelTypeId)
          val primaryFuelConsumptionInJoulePerMeter = line.get("primaryFuelConsumptionInJoulePerMeter").trim.toDouble
          val primaryFuelCapacityInJoule = line.get("primaryFuelCapacityInJoule").trim.toDouble
          val secondaryFuelTypeId = Option(line.get("secondaryFuelType"))
          val secondaryFuelType = secondaryFuelTypeId.map(FuelType.fromString(_))
          val secondaryFuelConsumptionInJoule =
            Option(line.get("secondaryFuelConsumptionInJoulePerMeter")).map(_.toDouble)
          val secondaryFuelCapacityInJoule = Option(line.get("secondaryFuelCapacityInJoule")).map(_.toDouble)
          val automationLevel = Option(line.get("automationLevel"))
          val maxVelocity = Option(line.get("maxVelocity")).map(_.toDouble)
          val passengerCarUnit = Option(line.get("passengerCarUnit")).map(_.toDouble).getOrElse(1d)
          val rechargeLevel2RateLimitInWatts = Option(line.get("rechargeLevel2RateLimitInWatts")).map(_.toDouble)
          val rechargeLevel3RateLimitInWatts = Option(line.get("rechargeLevel3RateLimitInWatts")).map(_.toDouble)
          val vehicleCategory = VehicleCategory.fromString(line.get("vehicleCategory"))

          // This is a hack, hope we can fix files soon...
          val fixedVehicleCategory = (vehicleCategory, vIdString) match {
            case (Undefined, typeId) if typeId.toLowerCase == "car" || typeId.toLowerCase == "bike" =>
              val newVehicleCategory = if (typeId.toLowerCase == "car") VehicleCategory.Car else VehicleCategory.Bike
              logger.warn(
                s"vehicleTypeId '$vehicleTypeId' will be used as vehicleCategory. Old value: $vehicleCategory, New value: $newVehicleCategory"
              )
              newVehicleCategory
            case _ =>
              vehicleCategory
          }

          val bvt = BeamVehicleType(
            vehicleTypeId,
            seatingCapacity,
            standingRoomCapacity,
            lengthInMeter,
            primaryFuelType,
            primaryFuelConsumptionInJoulePerMeter,
            primaryFuelCapacityInJoule,
            secondaryFuelType,
            secondaryFuelConsumptionInJoule,
            secondaryFuelCapacityInJoule,
            automationLevel,
            maxVelocity,
            passengerCarUnit,
            rechargeLevel2RateLimitInWatts,
            rechargeLevel3RateLimitInWatts,
            fixedVehicleCategory
          )
          z += ((vehicleTypeId, bvt))
      }
    vehicleTypes
  }

  def readCsvFileByLine[A](filePath: String, z: A)(readLine: (java.util.Map[String, String], A) => A): A = {
    FileUtils.using(new CsvMapReader(FileUtils.readerFromFile(filePath), CsvPreference.STANDARD_PREFERENCE)) {
      mapReader =>
        var res: A = z
        val header = mapReader.getHeader(true)
        var line: java.util.Map[String, String] = mapReader.read(header: _*)
        while (null != line) {
          res = readLine(line, res)
          line = mapReader.read(header: _*)
        }
        res
    }
  }

}<|MERGE_RESOLUTION|>--- conflicted
+++ resolved
@@ -236,10 +236,7 @@
     val vehicleTypes =
       readCsvFileByLine(filePath, scala.collection.mutable.HashMap[Id[BeamVehicleType], BeamVehicleType]()) {
         case (line: util.Map[String, String], z) =>
-<<<<<<< HEAD
-=======
           val vIdString = line.get("vehicleTypeId")
->>>>>>> f9f5770a
           val vehicleTypeId = Id.create(line.get("vehicleTypeId"), classOf[BeamVehicleType])
           val seatingCapacity = line.get("seatingCapacity").trim.toInt
           val standingRoomCapacity = line.get("standingRoomCapacity").trim.toInt
