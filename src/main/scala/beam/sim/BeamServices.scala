package beam.sim

import java.io.FileNotFoundException
import java.time.ZonedDateTime
import java.util.concurrent.TimeUnit

import akka.actor.ActorRef
import akka.util.Timeout
import beam.agentsim.agents.choice.mode.{ModeSubsidy, PtFares}
import beam.agentsim.agents.choice.mode.ModeSubsidy._
import beam.agentsim.agents.modalbehaviors.ModeChoiceCalculator.ModeChoiceCalculatorFactory
import beam.agentsim.agents.vehicles.BeamVehicleType.{FuelTypeId, VehicleCategory}
import beam.agentsim.agents.vehicles.EnergyEconomyAttributes.Powertrain
import beam.agentsim.agents.vehicles.{BeamVehicle, BeamVehicleType, FuelType}
import beam.agentsim.infrastructure.TAZTreeMap
import beam.agentsim.infrastructure.TAZTreeMap.TAZ
import beam.sim.BeamServices.{getTazTreeMap, readBeamVehicleTypeFile, readFuelTypeFile, readVehiclesFile}
import beam.sim.akkaguice.ActorInject
import beam.sim.common.GeoUtils
import beam.sim.config.BeamConfig
import beam.sim.metrics.Metrics
import beam.utils.{DateUtils, FileUtils}
import com.google.inject.{ImplementedBy, Inject, Injector}
import org.matsim.api.core.v01.population.Person
import org.matsim.api.core.v01.{Coord, Id}
import org.matsim.core.config.groups.TravelTimeCalculatorConfigGroup
import org.matsim.core.controler._
import org.matsim.core.utils.collections.QuadTree
import org.matsim.households.Household
import org.matsim.vehicles.Vehicle
import org.slf4j.LoggerFactory
import org.supercsv.io.CsvMapReader
import org.supercsv.prefs.CsvPreference

import scala.collection.concurrent.TrieMap
import scala.concurrent.duration.FiniteDuration

/**
  */

@ImplementedBy(classOf[BeamServicesImpl])
trait BeamServices extends ActorInject {
  val controler: ControlerI
  val beamConfig: BeamConfig

  val geo: GeoUtils
  var modeChoiceCalculatorFactory: ModeChoiceCalculatorFactory
  val dates: DateUtils

  var beamRouter: ActorRef
  var rideHailIterationHistoryActor: ActorRef
  val personRefs: TrieMap[Id[Person], ActorRef]
  val vehicles: TrieMap[Id[BeamVehicle], BeamVehicle]
  val agencyAndRouteByVehicleIds: TrieMap[Id[Vehicle], (String, String)]
  var personHouseholds: Map[Id[Person], Household]

  val privateVehicles: TrieMap[Id[BeamVehicle], BeamVehicle]
  val vehicleTypes: TrieMap[Id[BeamVehicleType], BeamVehicleType]

  var matsimServices: MatsimServices
  val tazTreeMap: TAZTreeMap
  val modeSubsidies: ModeSubsidy
  val ptFares: PtFares
  var iterationNumber: Int = -1

  def startNewIteration()
<<<<<<< HEAD

=======
>>>>>>> 1e69105f
}

class BeamServicesImpl @Inject()(val injector: Injector) extends BeamServices {

  val controler: ControlerI = injector.getInstance(classOf[ControlerI])
  val beamConfig: BeamConfig = injector.getInstance(classOf[BeamConfig])

  val geo: GeoUtils = injector.getInstance(classOf[GeoUtils])

  val dates: DateUtils = DateUtils(
    ZonedDateTime.parse(beamConfig.beam.routing.baseDate).toLocalDateTime,
    ZonedDateTime.parse(beamConfig.beam.routing.baseDate)
  )

  var modeChoiceCalculatorFactory: ModeChoiceCalculatorFactory = _
  var beamRouter: ActorRef = _
  var rideHailIterationHistoryActor: ActorRef = _
  val personRefs: TrieMap[Id[Person], ActorRef] = TrieMap()

  val vehicles: TrieMap[Id[BeamVehicle], BeamVehicle] = TrieMap()
  val agencyAndRouteByVehicleIds = TrieMap()
  var personHouseholds: Map[Id[Person], Household] = Map()

  val fuelTypes: TrieMap[Id[FuelType], FuelType] =
    readFuelTypeFile(beamConfig.beam.agentsim.agents.vehicles.beamFuelTypesFile)

  val vehicleTypes: TrieMap[Id[BeamVehicleType], BeamVehicleType] =
    maybeScaleTransit(readBeamVehicleTypeFile(beamConfig.beam.agentsim.agents.vehicles.beamVehicleTypesFile, fuelTypes))

  val privateVehicles: TrieMap[Id[BeamVehicle], BeamVehicle] =
    readVehiclesFile(beamConfig.beam.agentsim.agents.vehicles.beamVehiclesFile, vehicleTypes)

  var matsimServices: MatsimServices = _

  val tazTreeMap: TAZTreeMap = getTazTreeMap(beamConfig.beam.agentsim.taz.file)

<<<<<<< HEAD
  val modeSubsidies =
    ModeSubsidy(loadSubsidies(beamConfig.beam.agentsim.agents.modeSubsidy.file), agencyAndRouteByVehicleIds)
=======
  val modeSubsidies = ModeSubsidy(beamConfig.beam.agentsim.agents.modeSubsidy.file)
  val ptFares = PtFares(beamConfig.beam.agentsim.agents.ptFare.file)
>>>>>>> 1e69105f

  def clearAll(): Unit = {
    personRefs.clear
    vehicles.clear()
  }

  def startNewIteration(): Unit = {
    clearAll()
    iterationNumber += 1
    Metrics.iterationNumber = iterationNumber
  }

  // Note that this assumes standing room is only available on transit vehicles. Not sure of any counterexamples modulo
  // say, a yacht or personal bus, but I think this will be fine for now.
  def maybeScaleTransit(
    vehicleTypes: TrieMap[Id[BeamVehicleType], BeamVehicleType]
  ): TrieMap[Id[BeamVehicleType], BeamVehicleType] = {
    beamConfig.beam.agentsim.tuning.transitCapacity match {
      case Some(scalingFactor) =>
        vehicleTypes.map {
          case (id, bvt) =>
            id -> (if (bvt.standingRoomCapacity > 0)
                     bvt.copy(
                       seatingCapacity = Math.ceil(bvt.seatingCapacity * scalingFactor),
                       standingRoomCapacity = Math.ceil(bvt.standingRoomCapacity * scalingFactor)
                     )
                   else
                     bvt)
        }
      case None => vehicleTypes
    }
  }
}

object BeamServices {
  private val logger = LoggerFactory.getLogger(this.getClass)
  implicit val askTimeout: Timeout = Timeout(FiniteDuration(5L, TimeUnit.SECONDS))

  val defaultTazTreeMap: TAZTreeMap = {
    val tazQuadTree: QuadTree[TAZ] = new QuadTree(-1, -1, 1, 1)
    val taz = new TAZ("0", new Coord(0.0, 0.0), 0.0)
    tazQuadTree.put(taz.coord.getX, taz.coord.getY, taz)
    new TAZTreeMap(tazQuadTree)
  }

  def getTazTreeMap(filePath: String): TAZTreeMap = {
    try {
      TAZTreeMap.fromCsv(filePath)
    } catch {
      case fe: FileNotFoundException =>
        logger.error("No TAZ file found at given file path (using defaultTazTreeMap): %s" format filePath, fe)
        defaultTazTreeMap
      case e: Exception =>
        logger.error(
          "Exception occurred while reading from CSV file from path (using defaultTazTreeMap): %s" format e.getMessage,
          e
        )
        defaultTazTreeMap
    }
  }

  def readVehiclesFile(
    filePath: String,
    vehiclesTypeMap: TrieMap[Id[BeamVehicleType], BeamVehicleType]
  ): TrieMap[Id[BeamVehicle], BeamVehicle] = {
    readCsvFileByLine(filePath, TrieMap[Id[BeamVehicle], BeamVehicle]()) {
      case (line, acc) =>
        val vehicleIdString = line.get("vehicleId")
        val vehicleId = Id.create(vehicleIdString, classOf[BeamVehicle])

        val vehicleTypeIdString = line.get("vehicleTypeId")
        val vehicleType = vehiclesTypeMap(Id.create(vehicleTypeIdString, classOf[BeamVehicleType]))

        val powerTrain = new Powertrain(vehicleType.primaryFuelConsumptionInJoulePerMeter)

        val beamVehicle = new BeamVehicle(vehicleId, powerTrain, None, vehicleType)
        acc += ((vehicleId, beamVehicle))
    }
  }

  def readFuelTypeFile(filePath: String): TrieMap[Id[FuelType], FuelType] = {
    readCsvFileByLine(filePath, TrieMap[Id[FuelType], FuelType]()) {
      case (line, z) =>
        val fuelIdString = line.get("fuelTypeId")
        val fuelTypeId = Id.create(fuelIdString, classOf[FuelType])
        val priceInDollarsPerMJoule = line.get("priceInDollarsPerMJoule").toDouble

        val fuelType = FuelType(getFuelTypeId(fuelIdString), priceInDollarsPerMJoule)
        z += ((fuelTypeId, fuelType))
    }
  }

  private def getFuelTypeId(fuelType: String): FuelTypeId = {
    fuelType match {
      case "gasoline"    => BeamVehicleType.Gasoline
      case "diesel"      => BeamVehicleType.Diesel
      case "electricity" => BeamVehicleType.Electricity
      case "biodiesel"   => BeamVehicleType.Biodiesel
      case _             => throw new RuntimeException("Invalid fuel type id")
    }
  }

  def readBeamVehicleTypeFile(
    filePath: String,
    fuelTypeMap: TrieMap[Id[FuelType], FuelType]
  ): TrieMap[Id[BeamVehicleType], BeamVehicleType] = {
    readCsvFileByLine(filePath, TrieMap[Id[BeamVehicleType], BeamVehicleType]()) {
      case (line, z) =>
        val vIdString = line.get("vehicleTypeId")
        val vehicleTypeId = Id.create(vIdString, classOf[BeamVehicleType])
        val seatingCapacity = line.get("seatingCapacity").toDouble
        val standingRoomCapacity = line.get("standingRoomCapacity").toDouble
        val lengthInMeter = line.get("lengthInMeter").toDouble
        val primaryFuelTypeId = line.get("primaryFuelType")
        val primaryFuelType = fuelTypeMap(Id.create(primaryFuelTypeId, classOf[FuelType]))
        val primaryFuelConsumptionInJoulePerMeter = line.get("primaryFuelConsumptionInJoulePerMeter").toDouble
        val primaryFuelCapacityInJoule = line.get("primaryFuelCapacityInJoule").toDouble
        val secondaryFuelTypeId = Option(line.get("secondaryFuelType"))
        val secondaryFuelType = secondaryFuelTypeId.flatMap(sid => fuelTypeMap.get(Id.create(sid, classOf[FuelType])))
        val secondaryFuelConsumptionInJoule =
          Option(line.get("secondaryFuelConsumptionInJoulePerMeter")).map(_.toDouble)
        val secondaryFuelCapacityInJoule = Option(line.get("secondaryFuelCapacityInJoule")).map(_.toDouble)
        val automationLevel = Option(line.get("automationLevel"))
        val maxVelocity = Option(line.get("maxVelocity")).map(_.toDouble)
        val passengerCarUnit = Option(line.get("passengerCarUnit")).map(_.toDouble).getOrElse(1d)
        val rechargeLevel2RateLimitInWatts = Option(line.get("rechargeLevel2RateLimitInWatts")).map(_.toDouble)
        val rechargeLevel3RateLimitInWatts = Option(line.get("rechargeLevel3RateLimitInWatts")).map(_.toDouble)
        val vehicleCategoryString = Option(line.get("vehicleCategory"))
        val vehicleCategory = vehicleCategoryString.map(getVehicleCategory)

        val bvt = BeamVehicleType(
          vIdString,
          seatingCapacity,
          standingRoomCapacity,
          lengthInMeter,
          primaryFuelType,
          primaryFuelConsumptionInJoulePerMeter,
          primaryFuelCapacityInJoule,
          secondaryFuelType,
          secondaryFuelConsumptionInJoule,
          secondaryFuelCapacityInJoule,
          automationLevel,
          maxVelocity,
          passengerCarUnit,
          rechargeLevel2RateLimitInWatts,
          rechargeLevel3RateLimitInWatts,
          vehicleCategory
        )
        z += ((vehicleTypeId, bvt))
    }
  }

  private def getVehicleCategory(vehicleCategory: String): VehicleCategory = {
    vehicleCategory match {
      case "car"      => BeamVehicleType.Car
      case "bike"     => BeamVehicleType.Bike
      case "ridehail" => BeamVehicleType.RideHail
      case _          => throw new RuntimeException("Invalid vehicleCategory")
    }
  }

  private def readCsvFileByLine[A](filePath: String, z: A)(readLine: (java.util.Map[String, String], A) => A): A = {
    FileUtils.using(new CsvMapReader(FileUtils.readerFromFile(filePath), CsvPreference.STANDARD_PREFERENCE)) {
      mapReader =>
        var res: A = z
        val header = mapReader.getHeader(true)
        var line: java.util.Map[String, String] = mapReader.read(header: _*)
        while (null != line) {
          res = readLine(line, res)
          line = mapReader.read(header: _*)
        }
        res
    }
  }
}<|MERGE_RESOLUTION|>--- conflicted
+++ resolved
@@ -64,10 +64,6 @@
   var iterationNumber: Int = -1
 
   def startNewIteration()
-<<<<<<< HEAD
-
-=======
->>>>>>> 1e69105f
 }
 
 class BeamServicesImpl @Inject()(val injector: Injector) extends BeamServices {
@@ -104,13 +100,8 @@
 
   val tazTreeMap: TAZTreeMap = getTazTreeMap(beamConfig.beam.agentsim.taz.file)
 
-<<<<<<< HEAD
-  val modeSubsidies =
-    ModeSubsidy(loadSubsidies(beamConfig.beam.agentsim.agents.modeSubsidy.file), agencyAndRouteByVehicleIds)
-=======
   val modeSubsidies = ModeSubsidy(beamConfig.beam.agentsim.agents.modeSubsidy.file)
   val ptFares = PtFares(beamConfig.beam.agentsim.agents.ptFare.file)
->>>>>>> 1e69105f
 
   def clearAll(): Unit = {
     personRefs.clear
