--- conflicted
+++ resolved
@@ -73,12 +73,6 @@
 
   val geo: GeoUtils = injector.getInstance(classOf[GeoUtils])
 
-<<<<<<< HEAD
-  val travelTimeCalculatorConfigGroup: TravelTimeCalculatorConfigGroup =
-    injector.getInstance(classOf[TravelTimeCalculatorConfigGroup])
-
-=======
->>>>>>> 41ed489a
   val dates: DateUtils = DateUtils(
     ZonedDateTime.parse(beamConfig.beam.routing.baseDate).toLocalDateTime,
     ZonedDateTime.parse(beamConfig.beam.routing.baseDate)
