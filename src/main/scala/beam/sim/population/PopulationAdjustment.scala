package beam.sim.population

import beam.sim.BeamServices
import beam.sim.population.PopulationAdjustment.AVAILABLE_MODES
import com.typesafe.scalalogging.LazyLogging
import org.matsim.api.core.v01.Scenario
import org.matsim.api.core.v01.population.Population

trait PopulationAdjustment extends LazyLogging {
  final def update(scenario: Scenario): Population = {
    val result = updatePopulation(scenario)

    logModes(result)

    result
  }

  protected final def logModes(population: Population): Unit = {
    import scala.collection.JavaConverters._
    logger.info("Modes' Availability:")

    var allAgentshaveAttributes = true;
    population.getPersons
      .keySet()
      .asScala
      .map(
        personId => {
<<<<<<< HEAD
          if(population.getPersonAttributes.getAttribute(personId.toString, AVAILABLE_MODES) != null){
            population.getPersonAttributes.getAttribute(personId.toString, AVAILABLE_MODES).toString.split(",")
          }else{
=======
          if (population.getPersonAttributes.getAttribute(personId.toString, AVAILABLE_MODES) != null) {
            population.getPersonAttributes.getAttribute(personId.toString, AVAILABLE_MODES).toString.split(",")
          } else {
            allAgentshaveAttributes = false
>>>>>>> 58804c71
            Array[String]()
          }
        }
      )
      .toList
      .flatten
      .groupBy(identity)
      .mapValues(_.size)
      .foreach(t => logger.info(t.toString()))

    if (!allAgentshaveAttributes) {
      logger.error("not all agents have person attributes - is attributes file missing?")
    }
  }

  protected def updatePopulation(scenario: Scenario): Population

  protected def addMode(population: Population, personId: String, mode: String): Unit = {
    val modes = population.getPersonAttributes.getAttribute(personId, AVAILABLE_MODES).toString
    if (!existsMode(population, personId, mode)) {
      population.getPersonAttributes
        .putAttribute(
          personId,
          AVAILABLE_MODES,
          s"$modes,$mode"
        )
    }
  }

  protected def existsMode(population: Population, personId: String, modeToCheck: String): Boolean = {
    val modes = population.getPersonAttributes.getAttribute(personId, AVAILABLE_MODES).toString
    modes.split(",").contains(modeToCheck)
  }

  protected def removeMode(population: Population, personId: String, modeToRemove: String*): Unit = {

    val modes = population.getPersonAttributes.getAttribute(personId, AVAILABLE_MODES).toString
    modeToRemove.foreach(
      mode =>
        population.getPersonAttributes
          .putAttribute(
            personId,
            AVAILABLE_MODES,
            modes.split(",").filterNot(_.equalsIgnoreCase(mode)).mkString(",")
        )
    )
  }

  // remove mode from all attributes
  protected def removeModeAll(population: Population, modeToRemove: String*): Unit = {
    population.getPersons.keySet().forEach { person =>
      val modes = population.getPersonAttributes.getAttribute(person.toString, AVAILABLE_MODES).toString
      modeToRemove.foreach(
        mode =>
          population.getPersonAttributes
            .putAttribute(
              person.toString,
              AVAILABLE_MODES,
              modes.split(",").filterNot(_.equalsIgnoreCase(mode)).mkString(",")
          )
      )
    }
  }
}

object PopulationAdjustment {
  val DEFAULT_ADJUSTMENT = "DEFAULT_ADJUSTMENT"
  val PERCENTAGE_ADJUSTMENT = "PERCENTAGE_ADJUSTMENT"
  val DIFFUSION_POTENTIAL_ADJUSTMENT = "DIFFUSION_POTENTIAL_ADJUSTMENT"
  val AVAILABLE_MODES = "available-modes"

  def getPopulationAdjustment(beamServices: BeamServices): PopulationAdjustment = {
    beamServices.beamConfig.beam.agentsim.populationAdjustment match {
      case DEFAULT_ADJUSTMENT =>
        new DefaultPopulationAdjustment(beamServices)
      case PERCENTAGE_ADJUSTMENT =>
        new PercentagePopulationAdjustment(beamServices)
      case DIFFUSION_POTENTIAL_ADJUSTMENT =>
        new DiffusionPotentialPopulationAdjustment(beamServices)
      case adjClass =>
        try {
          Class
            .forName(adjClass)
            .getDeclaredConstructors()(0)
            .newInstance(beamServices)
            .asInstanceOf[PopulationAdjustment]
        } catch {
          case e: Exception =>
            throw new IllegalStateException(s"Unknown PopulationAdjustment: $adjClass", e)
        }
    }
  }
}<|MERGE_RESOLUTION|>--- conflicted
+++ resolved
@@ -25,16 +25,10 @@
       .asScala
       .map(
         personId => {
-<<<<<<< HEAD
-          if(population.getPersonAttributes.getAttribute(personId.toString, AVAILABLE_MODES) != null){
-            population.getPersonAttributes.getAttribute(personId.toString, AVAILABLE_MODES).toString.split(",")
-          }else{
-=======
           if (population.getPersonAttributes.getAttribute(personId.toString, AVAILABLE_MODES) != null) {
             population.getPersonAttributes.getAttribute(personId.toString, AVAILABLE_MODES).toString.split(",")
           } else {
             allAgentshaveAttributes = false
->>>>>>> 58804c71
             Array[String]()
           }
         }
