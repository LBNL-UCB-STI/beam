--- conflicted
+++ resolved
@@ -268,11 +268,7 @@
     )
   }
 
-<<<<<<< HEAD
-  def IncomeToValueOfTime(income: Double): Option[Double] = {
-=======
   def incomeToValueOfTime(income: Double): Option[Double] = {
->>>>>>> f3b5a54c
     val workHoursPerYear = 51 * 40 // TODO: Make nonlinear--eg https://ac.els-cdn.com/S0965856411001613/1-s2.0-S0965856411001613-main.pdf
     val wageFactor = 0.5
     if (income > 0) {
