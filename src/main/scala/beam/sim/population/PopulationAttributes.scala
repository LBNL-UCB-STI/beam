--- conflicted
+++ resolved
@@ -131,11 +131,7 @@
 
       case _ =>
         getModeVotMultiplier(Option(embodiedBeamLeg.beamLeg.mode), modeChoiceModel.modeMultipliers) *
-<<<<<<< HEAD
-        embodiedBeamLeg.beamLeg.duration.toDouble / 3600
-=======
           embodiedBeamLeg.beamLeg.duration / 3600
->>>>>>> 1e21e352
     }
   }
 
