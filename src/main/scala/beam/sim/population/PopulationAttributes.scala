--- conflicted
+++ resolved
@@ -72,17 +72,10 @@
         val vehicleAutomationLevel = getAutomationLevel(beamVehicleTypeId, beamServices)
         if (isRideHail) {
           if (isPooledTrip) {
-<<<<<<< HEAD
-            getModeVotMultiplier(Option(RIDE_HAIL_POOLED), modeChoiceModel.modeMultipliers) *
+            getModeVotMultiplier(Option(RIDE_HAIL_POOLED), modeChoiceModel) *
             getPooledFactor(vehicleAutomationLevel, modeChoiceModel.poolingMultipliers)* high_income_multiplier
           } else {
-            getModeVotMultiplier(Option(RIDE_HAIL), modeChoiceModel.modeMultipliers)* high_income_multiplier
-=======
-            getModeVotMultiplier(Option(RIDE_HAIL_POOLED), modeChoiceModel) *
-            getPooledFactor(vehicleAutomationLevel, modeChoiceModel.poolingMultipliers)
-          } else {
-            getModeVotMultiplier(Option(RIDE_HAIL), modeChoiceModel)
->>>>>>> 2e928dda
+            getModeVotMultiplier(Option(RIDE_HAIL), modeChoiceModel)* high_income_multiplier
           }
         } else {
           getSituationMultiplier(
@@ -92,11 +85,7 @@
             modeChoiceModel.situationMultipliers(beamMode),
             vehicleAutomationLevel,
             beamServices
-<<<<<<< HEAD
-          ) * getModeVotMultiplier(Option(CAR), modeChoiceModel.modeMultipliers)* high_income_multiplier
-=======
           ) * getModeVotMultiplier(Option(CAR), modeChoiceModel)
->>>>>>> 2e928dda
         }
       case _ =>
         getModeVotMultiplier(Option(beamMode), modeChoiceModel)
