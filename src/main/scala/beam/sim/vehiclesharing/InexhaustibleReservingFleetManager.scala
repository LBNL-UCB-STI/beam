package beam.sim.vehiclesharing

<<<<<<< HEAD
=======
import java.util.concurrent.TimeUnit
>>>>>>> 11f01ae0
import akka.actor.{ActorLogging, ActorRef}
import akka.pattern.pipe
import akka.util.Timeout
import beam.agentsim.agents.InitializeTrigger
import beam.agentsim.agents.household.HouseholdActor._
import beam.agentsim.agents.modalbehaviors.DrivesVehicle.ActualVehicle
import beam.agentsim.agents.vehicles.EnergyEconomyAttributes.Powertrain
import beam.agentsim.agents.vehicles.{BeamVehicle, BeamVehicleType, VehicleManager}
import beam.agentsim.events.SpaceTime
import beam.agentsim.infrastructure.{ParkingInquiry, ParkingInquiryResponse}
import beam.agentsim.scheduler.BeamAgentScheduler.CompletionNotice
import beam.agentsim.scheduler.Trigger.TriggerWithId
import beam.sim.config.BeamConfig.Beam.Debug
import beam.utils.logging.LoggingMessageActor
import beam.utils.logging.pattern.ask
import org.matsim.api.core.v01.Id

import java.util.concurrent.TimeUnit
import scala.concurrent.ExecutionContext.Implicits.global
import scala.util.Random

private[vehiclesharing] class InexhaustibleReservingFleetManager(
<<<<<<< HEAD
  vehicleManagerId: Id[VehicleManager],
=======
  vehicleManager: Id[VehicleManager],
>>>>>>> 11f01ae0
  val parkingManager: ActorRef,
  vehicleType: BeamVehicleType,
  randomSeed: Long,
  implicit val debug: Debug
) extends LoggingMessageActor
    with ActorLogging {

  private implicit val timeout: Timeout = Timeout(50000, TimeUnit.SECONDS)
  private val rand: Random = new Random(randomSeed)

  var nextVehicleIndex = 0

  override def loggedReceive: Receive = {
    case TriggerWithId(InitializeTrigger(_), triggerId) =>
      sender ! CompletionNotice(triggerId)

    case GetVehicleTypes(triggerId) =>
      sender() ! VehicleTypesResponse(Set(vehicleType), triggerId)

    case MobilityStatusInquiry(_, whenWhere, _, triggerId) =>
      // Create a vehicle out of thin air
      val vehicle = new BeamVehicle(
        Id.createVehicleId(self.path.name + "-" + nextVehicleIndex),
        new Powertrain(0.0),
        vehicleType,
<<<<<<< HEAD
        vehicleManagerId = vehicleManagerId,
=======
        vehicleManager = Some(vehicleManager),
>>>>>>> 11f01ae0
        rand.nextInt()
      )
      nextVehicleIndex += 1
      vehicle.setManager(Some(self))
      vehicle.spaceTime = whenWhere
      vehicle.becomeDriver(sender)

      // Park it and forward it to the customer
<<<<<<< HEAD
      (parkingManager ? ParkingInquiry.init(whenWhere, "wherever", vehicleManagerId, triggerId = triggerId))
=======
      (parkingManager ? parkingInquiry(whenWhere, triggerId))
>>>>>>> 11f01ae0
        .collect { case ParkingInquiryResponse(stall, _, triggerId) =>
          vehicle.useParkingStall(stall)
          MobilityStatusResponse(Vector(ActualVehicle(vehicle)), triggerId)
        } pipeTo sender

    case ReleaseVehicle(_, _) =>
    // That's fine, nothing to do.

  }
<<<<<<< HEAD
=======

  def parkingInquiry(whenWhere: SpaceTime, triggerId: Long): ParkingInquiry =
    ParkingInquiry(whenWhere, "wherever", triggerId = triggerId)

>>>>>>> 11f01ae0
}<|MERGE_RESOLUTION|>--- conflicted
+++ resolved
@@ -1,9 +1,5 @@
 package beam.sim.vehiclesharing
 
-<<<<<<< HEAD
-=======
-import java.util.concurrent.TimeUnit
->>>>>>> 11f01ae0
 import akka.actor.{ActorLogging, ActorRef}
 import akka.pattern.pipe
 import akka.util.Timeout
@@ -12,7 +8,6 @@
 import beam.agentsim.agents.modalbehaviors.DrivesVehicle.ActualVehicle
 import beam.agentsim.agents.vehicles.EnergyEconomyAttributes.Powertrain
 import beam.agentsim.agents.vehicles.{BeamVehicle, BeamVehicleType, VehicleManager}
-import beam.agentsim.events.SpaceTime
 import beam.agentsim.infrastructure.{ParkingInquiry, ParkingInquiryResponse}
 import beam.agentsim.scheduler.BeamAgentScheduler.CompletionNotice
 import beam.agentsim.scheduler.Trigger.TriggerWithId
@@ -26,11 +21,7 @@
 import scala.util.Random
 
 private[vehiclesharing] class InexhaustibleReservingFleetManager(
-<<<<<<< HEAD
   vehicleManagerId: Id[VehicleManager],
-=======
-  vehicleManager: Id[VehicleManager],
->>>>>>> 11f01ae0
   val parkingManager: ActorRef,
   vehicleType: BeamVehicleType,
   randomSeed: Long,
@@ -56,11 +47,7 @@
         Id.createVehicleId(self.path.name + "-" + nextVehicleIndex),
         new Powertrain(0.0),
         vehicleType,
-<<<<<<< HEAD
         vehicleManagerId = vehicleManagerId,
-=======
-        vehicleManager = Some(vehicleManager),
->>>>>>> 11f01ae0
         rand.nextInt()
       )
       nextVehicleIndex += 1
@@ -69,11 +56,7 @@
       vehicle.becomeDriver(sender)
 
       // Park it and forward it to the customer
-<<<<<<< HEAD
       (parkingManager ? ParkingInquiry.init(whenWhere, "wherever", vehicleManagerId, triggerId = triggerId))
-=======
-      (parkingManager ? parkingInquiry(whenWhere, triggerId))
->>>>>>> 11f01ae0
         .collect { case ParkingInquiryResponse(stall, _, triggerId) =>
           vehicle.useParkingStall(stall)
           MobilityStatusResponse(Vector(ActualVehicle(vehicle)), triggerId)
@@ -83,11 +66,4 @@
     // That's fine, nothing to do.
 
   }
-<<<<<<< HEAD
-=======
-
-  def parkingInquiry(whenWhere: SpaceTime, triggerId: Long): ParkingInquiry =
-    ParkingInquiry(whenWhere, "wherever", triggerId = triggerId)
-
->>>>>>> 11f01ae0
 }