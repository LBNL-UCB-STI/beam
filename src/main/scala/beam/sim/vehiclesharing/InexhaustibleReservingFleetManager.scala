--- conflicted
+++ resolved
@@ -58,10 +58,6 @@
 
   }
 
-<<<<<<< HEAD
-  def parkingInquiry(whenWhere: SpaceTime) = ParkingInquiry(whenWhere.loc, "wherever")
-=======
   def parkingInquiry(whenWhere: SpaceTime) = ParkingInquiry(whenWhere.loc, "wherever", None)
->>>>>>> 5c5ce20d
 
 }