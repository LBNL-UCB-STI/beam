--- conflicted
+++ resolved
@@ -56,11 +56,7 @@
       Id.createVehicleId(self.path.name + "-" + ix),
       new Powertrain(0.0),
       vehicleType,
-<<<<<<< HEAD
-      vehicleManager = Some(id),
-=======
       vehicleManagerId = vehicleManagerId,
->>>>>>> cc46647f
       rand.nextInt()
     )
     vehicle.setManager(Some(self))
@@ -131,11 +127,6 @@
 
   override def getId: Id[VehicleManager] = vehicleManagerId
 
-<<<<<<< HEAD
-  override def getId: Id[VehicleManager] = id
-
-=======
->>>>>>> cc46647f
   override def queryAvailableVehicles: List[BeamVehicle] =
     availableVehiclesIndex.queryAll().asScala.map(_.asInstanceOf[BeamVehicle]).toList
   override def getScheduler: ActorRef = mainScheduler
