package beam.sim.vehiclesharing

import akka.actor.Status.Success
import akka.actor.{ActorLogging, ActorRef, Stash}
import akka.pattern.pipe
import akka.util.Timeout
import beam.agentsim.Resource.{Boarded, NotAvailable, NotifyVehicleIdle, TryToBoardVehicle}
import beam.agentsim.agents.InitializeTrigger
import beam.agentsim.agents.household.HouseholdActor._
import beam.agentsim.agents.modalbehaviors.DrivesVehicle.Token
import beam.agentsim.agents.vehicles.EnergyEconomyAttributes.Powertrain
import beam.agentsim.agents.vehicles.VehicleProtocol.StreetVehicle
import beam.agentsim.agents.vehicles.{BeamVehicle, BeamVehicleType, VehicleManager}
import beam.agentsim.events.SpaceTime
import beam.agentsim.infrastructure.{ParkingInquiry, ParkingInquiryResponse}
import beam.agentsim.scheduler.BeamAgentScheduler.CompletionNotice
import beam.agentsim.scheduler.Trigger.TriggerWithId
import beam.sim.BeamServices
import beam.sim.config.BeamConfig.Beam.Debug
import beam.utils.logging.LoggingMessageActor
import beam.utils.logging.pattern.ask
import com.vividsolutions.jts.geom.{Coordinate, Envelope}
import com.vividsolutions.jts.index.quadtree.Quadtree
import org.matsim.api.core.v01.{Coord, Id}
import org.matsim.core.utils.geometry.CoordUtils

import java.util.concurrent.TimeUnit
import scala.collection.JavaConverters._
import scala.collection.mutable
import scala.concurrent.{ExecutionContext, Future}
import scala.util.Random

private[vehiclesharing] class FixedNonReservingFleetManager(
  val id: Id[VehicleManager],
  val parkingManager: ActorRef,
  val locations: Iterable[Coord],
  val vehicleType: BeamVehicleType,
  val mainScheduler: ActorRef,
  val beamServices: BeamServices,
  val maxWalkingDistance: Int,
  val repositionAlgorithmType: Option[RepositionAlgorithmType] = None
) extends LoggingMessageActor
    with ActorLogging
    with Stash
    with RepositionManager {

  private implicit val timeout: Timeout = Timeout(50000, TimeUnit.SECONDS)
  private implicit val executionContext: ExecutionContext = context.dispatcher
  private implicit val debug: Debug = beamServices.beamConfig.beam.debug

  private val rand: Random = new Random(beamServices.beamConfig.matsim.modules.global.randomSeed)

  private val vehicles = (locations.zipWithIndex map {
    case (location, ix) =>
      val vehicle = new BeamVehicle(
        Id.createVehicleId(self.path.name + "-" + ix),
        new Powertrain(0.0),
        vehicleType,
        vehicleManager = Some(id),
        rand.nextInt()
      )
      vehicle.setManager(Some(self))
      vehicle.spaceTime = SpaceTime(location, 0)
      vehicle.id -> vehicle
  }).toMap

  private val availableVehicles = mutable.Map.empty[Id[BeamVehicle], BeamVehicle]
  private val availableVehiclesIndex = new Quadtree

  override def loggedReceive: Receive = super[RepositionManager].loggedReceive orElse { // Reposition
    case TriggerWithId(InitializeTrigger(_), triggerId) =>
      // Pipe my cars through the parking manager
      // and complete initialization only when I got them all.
      Future
        .sequence(vehicles.values.map { veh =>
          veh.setManager(Some(self))
<<<<<<< HEAD
          parkingManager ? parkingInquiry(veh.spaceTime, 0.0) flatMap {
            case ParkingInquiryResponse(stall, _) =>
=======
          parkingManager ? parkingInquiry(veh.spaceTime, triggerId) flatMap {
            case ParkingInquiryResponse(stall, _, triggerId) =>
>>>>>>> bfb505aa
              veh.useParkingStall(stall)
              self ? ReleaseVehicleAndReply(veh, None, triggerId)
          }
        })
        .map(_ => CompletionNotice(triggerId, Vector()))
        .pipeTo(sender())

    case GetVehicleTypes(triggerId) =>
      sender() ! VehicleTypesResponse(vehicles.values.map(_.beamVehicleType).toSet, triggerId)
    case MobilityStatusInquiry(_, whenWhere, _, triggerId) =>
      // Search box: maxWalkingDistance meters around query location
      val boundingBox = new Envelope(new Coordinate(whenWhere.loc.getX, whenWhere.loc.getY))
      boundingBox.expandBy(maxWalkingDistance)

      val nearbyVehicles = availableVehiclesIndex.query(boundingBox).asScala.toVector.asInstanceOf[Vector[BeamVehicle]]
      nearbyVehicles.sortBy(veh => CoordUtils.calcEuclideanDistance(veh.spaceTime.loc, whenWhere.loc))
      sender ! MobilityStatusResponse(nearbyVehicles.take(5).map { vehicle =>
        Token(vehicle.id, self, vehicle)
      }, triggerId)
      collectData(whenWhere.time, whenWhere.loc, RepositionManager.inquiry)

    case TryToBoardVehicle(token, who, triggerId) =>
      makeUnavailable(token.id, token.streetVehicle) match {
        case Some(vehicle) if token.streetVehicle.locationUTM == vehicle.spaceTime =>
          log.debug("Checked out " + vehicle.id)
          who ! Boarded(vehicle, triggerId)
          collectData(vehicle.spaceTime.time, vehicle.spaceTime.loc, RepositionManager.boarded)
        case _ =>
          who ! NotAvailable(triggerId)
      }

    case NotifyVehicleIdle(vId, whenWhere, _, _, _, _) =>
      makeTeleport(vId.asInstanceOf[Id[BeamVehicle]], whenWhere)

    case ReleaseVehicle(vehicle, _) =>
      makeAvailable(vehicle.id)
      collectData(vehicle.spaceTime.time, vehicle.spaceTime.loc, RepositionManager.release)

    case ReleaseVehicleAndReply(vehicle, _, triggerId) =>
      makeAvailable(vehicle.id)
      sender() ! Success(triggerId)
      collectData(vehicle.spaceTime.time, vehicle.spaceTime.loc, RepositionManager.release)
  }

<<<<<<< HEAD
  def parkingInquiry(whenWhere: SpaceTime, duration: Double): ParkingInquiry =
    ParkingInquiry(whenWhere.loc, "wherever", duration)
=======
  def parkingInquiry(whenWhere: SpaceTime, triggerId: Long): ParkingInquiry =
    ParkingInquiry(whenWhere, "wherever", triggerId = triggerId)
>>>>>>> bfb505aa

  override def getId: Id[VehicleManager] = id
  override def queryAvailableVehicles: List[BeamVehicle] =
    availableVehiclesIndex.queryAll().asScala.map(_.asInstanceOf[BeamVehicle]).toList
  override def getScheduler: ActorRef = mainScheduler
  override def getServices: BeamServices = beamServices
  def getRepositionAlgorithmType: Option[RepositionAlgorithmType] = repositionAlgorithmType
  override def getAvailableVehicles: Iterable[BeamVehicle] = availableVehicles.values

  override def makeAvailable(vehId: Id[BeamVehicle]): Boolean = {
    val vehicle = vehicles(vehId)
    availableVehicles += vehId -> vehicle
    availableVehiclesIndex.insert(
      new Envelope(new Coordinate(vehicle.spaceTime.loc.getX, vehicle.spaceTime.loc.getY)),
      vehicle
    )
    log.debug("Checked in " + vehId)
    true
  }

  override def makeUnavailable(vehId: Id[BeamVehicle], streetVehicle: StreetVehicle): Option[BeamVehicle] = {
    availableVehicles.get(vehId) match {
      case Some(vehicle) if streetVehicle.locationUTM == vehicle.spaceTime =>
        availableVehicles.remove(vehId)
        val removed = availableVehiclesIndex.remove(
          new Envelope(new Coordinate(vehicle.spaceTime.loc.getX, vehicle.spaceTime.loc.getY)),
          vehicle
        )
        if (!removed) {
          log.error("Didn't find a vehicle in my spatial index, at the location I thought it would be.")
        }
        log.debug("Booked " + vehId)
        Some(vehicle)
      case _ => None
    }
  }

  override def makeTeleport(vehId: Id[BeamVehicle], whenWhere: SpaceTime): Unit = {
    vehicles(vehId).spaceTime = whenWhere
    log.debug("updated vehicle {} with location {}", vehId, whenWhere)
  }
}<|MERGE_RESOLUTION|>--- conflicted
+++ resolved
@@ -50,18 +50,17 @@
 
   private val rand: Random = new Random(beamServices.beamConfig.matsim.modules.global.randomSeed)
 
-  private val vehicles = (locations.zipWithIndex map {
-    case (location, ix) =>
-      val vehicle = new BeamVehicle(
-        Id.createVehicleId(self.path.name + "-" + ix),
-        new Powertrain(0.0),
-        vehicleType,
-        vehicleManager = Some(id),
-        rand.nextInt()
-      )
-      vehicle.setManager(Some(self))
-      vehicle.spaceTime = SpaceTime(location, 0)
-      vehicle.id -> vehicle
+  private val vehicles = (locations.zipWithIndex map { case (location, ix) =>
+    val vehicle = new BeamVehicle(
+      Id.createVehicleId(self.path.name + "-" + ix),
+      new Powertrain(0.0),
+      vehicleType,
+      vehicleManager = Some(id),
+      rand.nextInt()
+    )
+    vehicle.setManager(Some(self))
+    vehicle.spaceTime = SpaceTime(location, 0)
+    vehicle.id -> vehicle
   }).toMap
 
   private val availableVehicles = mutable.Map.empty[Id[BeamVehicle], BeamVehicle]
@@ -74,13 +73,8 @@
       Future
         .sequence(vehicles.values.map { veh =>
           veh.setManager(Some(self))
-<<<<<<< HEAD
-          parkingManager ? parkingInquiry(veh.spaceTime, 0.0) flatMap {
-            case ParkingInquiryResponse(stall, _) =>
-=======
           parkingManager ? parkingInquiry(veh.spaceTime, triggerId) flatMap {
             case ParkingInquiryResponse(stall, _, triggerId) =>
->>>>>>> bfb505aa
               veh.useParkingStall(stall)
               self ? ReleaseVehicleAndReply(veh, None, triggerId)
           }
@@ -97,9 +91,12 @@
 
       val nearbyVehicles = availableVehiclesIndex.query(boundingBox).asScala.toVector.asInstanceOf[Vector[BeamVehicle]]
       nearbyVehicles.sortBy(veh => CoordUtils.calcEuclideanDistance(veh.spaceTime.loc, whenWhere.loc))
-      sender ! MobilityStatusResponse(nearbyVehicles.take(5).map { vehicle =>
-        Token(vehicle.id, self, vehicle)
-      }, triggerId)
+      sender ! MobilityStatusResponse(
+        nearbyVehicles.take(5).map { vehicle =>
+          Token(vehicle.id, self, vehicle)
+        },
+        triggerId
+      )
       collectData(whenWhere.time, whenWhere.loc, RepositionManager.inquiry)
 
     case TryToBoardVehicle(token, who, triggerId) =>
@@ -125,15 +122,11 @@
       collectData(vehicle.spaceTime.time, vehicle.spaceTime.loc, RepositionManager.release)
   }
 
-<<<<<<< HEAD
-  def parkingInquiry(whenWhere: SpaceTime, duration: Double): ParkingInquiry =
-    ParkingInquiry(whenWhere.loc, "wherever", duration)
-=======
   def parkingInquiry(whenWhere: SpaceTime, triggerId: Long): ParkingInquiry =
     ParkingInquiry(whenWhere, "wherever", triggerId = triggerId)
->>>>>>> bfb505aa
 
   override def getId: Id[VehicleManager] = id
+
   override def queryAvailableVehicles: List[BeamVehicle] =
     availableVehiclesIndex.queryAll().asScala.map(_.asInstanceOf[BeamVehicle]).toList
   override def getScheduler: ActorRef = mainScheduler
