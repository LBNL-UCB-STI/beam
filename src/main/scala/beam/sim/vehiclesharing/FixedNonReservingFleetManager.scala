--- conflicted
+++ resolved
@@ -47,13 +47,7 @@
       val vehicle = new BeamVehicle(
         Id.createVehicleId(self.path.name + "-" + ix),
         new Powertrain(0.0),
-<<<<<<< HEAD
         BeamVehicleType.defaultCarBeamVehicleType
-=======
-        None,
-        vehicleType,
-        None
->>>>>>> e6bd352f
       )
       vehicle.manager = Some(self)
       vehicle.spaceTime = SpaceTime(location, 0)
