package beam.sim.vehiclesharing
import beam.agentsim.agents.vehicles.{BeamVehicle, BeamVehicleType}
import beam.agentsim.events.SpaceTime
import beam.agentsim.infrastructure.taz.{TAZ, TAZTreeMap}
import beam.router.BeamSkimmer
import beam.router.Modes.BeamMode
import beam.sim.BeamServices
import org.matsim.api.core.v01.Id

import scala.collection.mutable

case class AvailabilityBasedRepositioning(
  repositionTimeBin: Int,
  statTimeBin: Int,
  matchLimit: Int,
  vehicleManager: Id[VehicleManager],
  beamServices: BeamServices,
  beamSkimmer: BeamSkimmer
) extends RepositionAlgorithm {

  case class RepositioningRequest(taz: TAZ, availableVehicles: Int, shortage: Int)
  val minAvailabilityMap = mutable.HashMap.empty[(Int, Id[TAZ]), Int]
  val unboardedVehicleInquiry = mutable.HashMap.empty[(Int, Id[TAZ]), Int]
  val orderingAvailVeh = Ordering.by[RepositioningRequest, Int](_.availableVehicles)
  val orderingShortage = Ordering.by[RepositioningRequest, Int](_.shortage)

<<<<<<< HEAD
  beamServices.beamScenario.tazTreeMap.getTAZs.foreach { taz =>
    (0 to 108000 / repositionManager.getREPTimeStep).foreach { i =>
      val time = i * repositionManager.getREPTimeStep
      val availVal = getSkim(time, taz.tazId, availability)
=======
  beamServices.tazTreeMap.getTAZs.foreach { taz =>
    (0 to 108000 / repositionTimeBin).foreach { i =>
      val time = i * repositionTimeBin
      val availVal = getCollectedDataFromPreviousSimulation(time, taz.tazId, RepositionManager.availability)
>>>>>>> 7c669090
      val availValMin = availVal.drop(1).foldLeft(availVal.headOption.getOrElse(0.0).toInt) { (minV, cur) =>
        Math.min(minV, cur.toInt)
      }
      minAvailabilityMap.put((i, taz.tazId), availValMin)
      val inquiryVal = getCollectedDataFromPreviousSimulation(time, taz.tazId, RepositionManager.inquiry).sum.toInt
      val boardingVal = getCollectedDataFromPreviousSimulation(time, taz.tazId, RepositionManager.boarded).sum.toInt
      unboardedVehicleInquiry.put((i, taz.tazId), inquiryVal - boardingVal)
    }
  }

  def getCollectedDataFromPreviousSimulation(time: Int, idTAZ: Id[TAZ], label: String) = {
    val fromBin = time / statTimeBin
    val untilBin = (time + repositionTimeBin) / statTimeBin
    beamSkimmer.getPreviousSkimPlusValues(fromBin, untilBin, idTAZ, vehicleManager, label)
  }

  override def getVehiclesForReposition(
    now: Int,
    timeBin: Int,
    availableFleet: List[BeamVehicle]
  ): List[(BeamVehicle, SpaceTime, Id[TAZ], SpaceTime, Id[TAZ])] = {

    val oversuppliedTAZ = mutable.TreeSet.empty[RepositioningRequest](orderingAvailVeh)
    val undersuppliedTAZ = mutable.TreeSet.empty[RepositioningRequest](orderingShortage)

    val nowRepBin = now / timeBin
    val futureRepBin = nowRepBin + 1
    beamServices.beamScenario.tazTreeMap.getTAZs.foreach { taz =>
      val availValMin = minAvailabilityMap((nowRepBin, taz.tazId))
      val InquiryUnboarded = unboardedVehicleInquiry((futureRepBin, taz.tazId))
      if (availValMin > 0) {
        oversuppliedTAZ.add(RepositioningRequest(taz, availValMin, 0))
      } else if (InquiryUnboarded > 0) {
        undersuppliedTAZ.add(RepositioningRequest(taz, 0, InquiryUnboarded))
      }
    }

    val topOversuppliedTAZ = oversuppliedTAZ.take(matchLimit)
    val topUndersuppliedTAZ = undersuppliedTAZ.take(matchLimit)
    val ODs = new mutable.ListBuffer[(RepositioningRequest, RepositioningRequest, Int, Int)]
    while (topOversuppliedTAZ.nonEmpty && topUndersuppliedTAZ.nonEmpty) {
      val org = topOversuppliedTAZ.head
      var destTimeOpt: Option[(RepositioningRequest, Int)] = None
      topUndersuppliedTAZ.foreach { dst =>
        val skim = beamSkimmer.getTimeDistanceAndCost(
          org.taz.coord,
          dst.taz.coord,
          now,
          BeamMode.CAR,
          Id.create("Car", classOf[BeamVehicleType])
        )
        if (destTimeOpt.isEmpty || (destTimeOpt.isDefined && skim.time < destTimeOpt.get._2)) {
          destTimeOpt = Some((dst, skim.time))
        }
      }
      destTimeOpt foreach {
        case (dst, tt) =>
          val fleetSize = Math.min(org.availableVehicles, dst.shortage)
          topOversuppliedTAZ.remove(org)
          if (org.availableVehicles > fleetSize) {
            topOversuppliedTAZ.add(org.copy(availableVehicles = org.availableVehicles - fleetSize))
          }
          topUndersuppliedTAZ.remove(dst)
          if (dst.shortage > fleetSize) {
            topUndersuppliedTAZ.add(dst.copy(shortage = dst.shortage - fleetSize))
          }
          ODs.append((org, dst, tt, fleetSize))
      }
    }

    val vehiclesForReposition = mutable.ListBuffer.empty[(BeamVehicle, SpaceTime, Id[TAZ], SpaceTime, Id[TAZ])]
    val rand = new scala.util.Random(System.currentTimeMillis())
    var fleetTemp = availableFleet
    ODs.foreach {
      case (org, dst, tt, fleetSizeToReposition) =>
        val arrivalTime = now + tt
        val vehiclesForRepositionTemp =
          mutable.ListBuffer.empty[(BeamVehicle, SpaceTime, Id[TAZ], SpaceTime, Id[TAZ])]
        fleetTemp
          .filter(
            v =>
<<<<<<< HEAD
              org.taz == beamServices.beamScenario.tazTreeMap.getTAZ(
                v.asInstanceOf[BeamVehicle].spaceTime.loc.getX,
                v.asInstanceOf[BeamVehicle].spaceTime.loc.getY
            )
=======
              org.taz == beamServices.tazTreeMap
                .getTAZ(v.spaceTime.loc.getX, v.spaceTime.loc.getY)
>>>>>>> 7c669090
          )
          .take(fleetSizeToReposition)
          .map(
            (
              _,
              SpaceTime(org.taz.coord, now),
              org.taz.tazId,
              SpaceTime(TAZTreeMap.randomLocationInTAZ(dst.taz, rand), arrivalTime),
              dst.taz.tazId
            )
          )
          .foreach(vehiclesForRepositionTemp.append(_))
        val orgKey = (nowRepBin, org.taz.tazId)
        minAvailabilityMap.update(orgKey, minAvailabilityMap(orgKey) - vehiclesForRepositionTemp.size)
        fleetTemp = fleetTemp.filter(x => !vehiclesForRepositionTemp.exists(_._1 == x))
        vehiclesForReposition.appendAll(vehiclesForRepositionTemp)
    }

    vehiclesForReposition.toList
  }
}<|MERGE_RESOLUTION|>--- conflicted
+++ resolved
@@ -24,17 +24,10 @@
   val orderingAvailVeh = Ordering.by[RepositioningRequest, Int](_.availableVehicles)
   val orderingShortage = Ordering.by[RepositioningRequest, Int](_.shortage)
 
-<<<<<<< HEAD
   beamServices.beamScenario.tazTreeMap.getTAZs.foreach { taz =>
-    (0 to 108000 / repositionManager.getREPTimeStep).foreach { i =>
-      val time = i * repositionManager.getREPTimeStep
-      val availVal = getSkim(time, taz.tazId, availability)
-=======
-  beamServices.tazTreeMap.getTAZs.foreach { taz =>
     (0 to 108000 / repositionTimeBin).foreach { i =>
       val time = i * repositionTimeBin
       val availVal = getCollectedDataFromPreviousSimulation(time, taz.tazId, RepositionManager.availability)
->>>>>>> 7c669090
       val availValMin = availVal.drop(1).foldLeft(availVal.headOption.getOrElse(0.0).toInt) { (minV, cur) =>
         Math.min(minV, cur.toInt)
       }
@@ -116,15 +109,8 @@
         fleetTemp
           .filter(
             v =>
-<<<<<<< HEAD
-              org.taz == beamServices.beamScenario.tazTreeMap.getTAZ(
-                v.asInstanceOf[BeamVehicle].spaceTime.loc.getX,
-                v.asInstanceOf[BeamVehicle].spaceTime.loc.getY
-            )
-=======
-              org.taz == beamServices.tazTreeMap
+              org.taz == beamServices.beamScenario.tazTreeMap
                 .getTAZ(v.spaceTime.loc.getX, v.spaceTime.loc.getY)
->>>>>>> 7c669090
           )
           .take(fleetSizeToReposition)
           .map(
