--- conflicted
+++ resolved
@@ -56,16 +56,9 @@
             .flatMap(x => Option(x.getAttribute("origid")).map(_.toString))
           osmId -> (link.getId.toString, link.getLength)
         }
-<<<<<<< HEAD
         .groupBy { case (k, _) => k }
-        .map {
-          case (k, v) =>
-            k -> v.map(_._2).toList
-=======
-        .groupBy { case (k, v) => k }
         .map { case (k, v) =>
           k -> v.map(_._2).toList
->>>>>>> 270c56c9
         }
 
       osmIds.foreach { case (k, v) =>
