package beam.utils.map

import java.io.{BufferedWriter, Closeable}

import beam.agentsim.events.PathTraversalEvent
import beam.agentsim.infrastructure.taz._
import beam.router.skim.SkimsUtils
import beam.sim.common.GeoUtils
import beam.sim.config.BeamConfig
import beam.utils.map.R5NetworkPlayground.prepareConfig
import beam.utils.{EventReader, ProfilingUtils}
import com.typesafe.scalalogging.LazyLogging
import org.matsim.api.core.v01.events.Event
import org.matsim.api.core.v01.{Coord, Id}
import org.matsim.core.utils.io.IOUtils

case class Taz2TazWithTrip(
  startTazId: Id[TAZ],
  endTazId: Id[TAZ],
  trip: Trip,
  hour: Int = -1,
  observedTravelTime: Option[Float] = None
)
case class HourToTravelTime(hour: Int, travelTime: Float)

case class Trip(
  departureTime: Int,
  arrivalTime: Int,
  wgsStartCoord: Coord,
  wgsEndCoord: Coord,
  legs: IndexedSeq[PathTraversalEvent]
) {
  val travelTime: Int = arrivalTime - departureTime
  lazy val tripLinks: IndexedSeq[Int] = legs(0).linkIds ++ legs(1).linkIds
  lazy val tripLength: Double = legs(0).legLength + legs(1).legLength
}

object Trip {

  def apply(legs: IndexedSeq[PathTraversalEvent]): Trip = {
    assert(legs.size == 2, "There should be only 2 path traversal")
    val sortedByDeparture = legs.sortBy(x => x.departureTime)
    val departureTime = legs(0).departureTime
    val arrivalTime = legs(1).arrivalTime
    val wgsStartCoord = new Coord(legs(0).startX, legs(0).startY)
    val wgsEndCoord = new Coord(legs(1).endX, legs(1).endY)
    Trip(departureTime, arrivalTime, wgsStartCoord, wgsEndCoord, sortedByDeparture)
  }
}

object TazTravelTimeAnalyzer extends LazyLogging {

  import SkimsUtils._

  def filter(event: Event): Boolean = {
    val attribs = event.getAttributes
    // We need only PathTraversal with mode `CAR`, no ride hail
    val isNeededEvent = event.getEventType == "PathTraversal" && Option(attribs.get("mode")).contains("car") &&
      !Option(attribs.get("vehicle")).exists(vehicle => vehicle.contains("rideHailVehicle-"))
    isNeededEvent
  }

  def main(args: Array[String]): Unit = {
    val (_, cfg) = prepareConfig(args, true)
    val beamConfig = BeamConfig(cfg)
    val geoUtils = new beam.sim.common.GeoUtils {
      override def localCRS: String = "epsg:26910"
    }
    val tazTreeMap: TAZTreeMap = TAZTreeMap.getTazTreeMap(beamConfig.beam.agentsim.taz.filePath)

    val observedTravelTime: Map[PathCache, Float] = getObservedTravelTime(beamConfig, geoUtils, tazTreeMap)

    // This is lazy, it just creates an iterator
    val (events: Iterator[Event], closable: Closeable) =
      EventReader.fromCsvFile("C:/temp/travel_time_investigation/0.events.csv", filter)

    try {
      // Actual reading happens here because we force computation by `toArray`
      val pathTraversalEvents = ProfilingUtils.timed("Read PathTraversal and filter by mode", x => logger.info(x)) {
        events.map(PathTraversalEvent.apply).toArray
      }
      logger.info(s"pathTraversalEvents size: ${pathTraversalEvents.length}")

      val trips = pathTraversalEvents
        .groupBy { x =>
          x.vehicleId
        }
<<<<<<< HEAD
        .flatMap { case (vehId, xs) =>
=======
        .flatMap { case (_, xs) =>
>>>>>>> cc46647f
          // sliding 2 by 2 because every trip must have two path traversal events (1 + parking)
          xs.sortBy(x => x.departureTime).sliding(2, 2).map { legs =>
            Trip(legs)
          }
        }
        .toArray

      val tazWithTrips = ProfilingUtils.timed("Get TAZ per trip", x => logger.info(x)) {
        trips.map { trip =>
          val startUtmCoord: Coord = geoUtils.wgs2Utm(trip.wgsStartCoord)
          val startTaz = tazTreeMap.getTAZ(startUtmCoord.getX, startUtmCoord.getY)

          val endUtmCoord: Coord = geoUtils.wgs2Utm(trip.wgsEndCoord)
          val endTaz = tazTreeMap.getTAZ(endUtmCoord.getX, endUtmCoord.getY)

          Taz2TazWithTrip(startTaz.tazId, endTaz.tazId, trip)
        }
      }

      val withObservedTravelTimes: Array[Taz2TazWithTrip] = tazWithTrips
        .map { x =>
          val hour = x.trip.departureTime / 3600
          val key = PathCache(x.startTazId, x.endTazId, hour)
          val travelTime = observedTravelTime.get(key)
          x.copy(hour = hour, observedTravelTime = travelTime)
        }
        .filter(x => x.observedTravelTime.isDefined)

      logger.info(s"withObservedTravelTimes size: ${withObservedTravelTimes.length}")

      val writer =
        IOUtils.getBufferedWriter("c:/temp/travel_time_investigation/tazODTravelTimeObservedVsSimulated_derived.csv")
      writer.write(
        "fromTAZId,toTAZId,tazStartY,tazStartX,tazEndY,tazEndX,distance,linkIds,diffBetweenStart,diffBetweenEnd,pteStartY,pteStartX,pteEndY,pteEndX,departureTime,hour,timeSimulated,timeObserved,counts"
      )
      writer.write("\n")

      withObservedTravelTimes
        .withFilter(x => x.trip.departureTime >= 0 && x.trip.departureTime <= 3600 * 23)
        .foreach { ot =>
          writer.write(ot.startTazId.toString)
          writer.write(',')

          writer.write(ot.endTazId.toString)
          writer.write(',')

          val startTaz = tazTreeMap.getTAZ(ot.startTazId).get
          val wgsStartCoord = geoUtils.utm2Wgs(startTaz.coord)

          writeCoord(writer, wgsStartCoord)

          val endTaz = tazTreeMap.getTAZ(ot.endTazId).get
          val wgsEndCoord = geoUtils.utm2Wgs(endTaz.coord)
          writeCoord(writer, wgsEndCoord)

          writer.write(ot.trip.tripLength.toString)
          writer.write(',')

          writer.write(ot.trip.tripLinks.mkString(" "))
          writer.write(',')

          val startDiff = geoUtils.distUTMInMeters(startTaz.coord, geoUtils.wgs2Utm(ot.trip.wgsStartCoord))
          writer.write(startDiff.toString)
          writer.write(',')

          val endDiff = geoUtils.distUTMInMeters(endTaz.coord, geoUtils.wgs2Utm(ot.trip.wgsEndCoord))
          writer.write(endDiff.toString)
          writer.write(',')

          writeCoord(writer, ot.trip.wgsStartCoord)

          writeCoord(writer, ot.trip.wgsEndCoord)

          writer.write(ot.trip.departureTime.toString)
          writer.write(',')

          writer.write(ot.hour.toString)
          writer.write(',')

          val simulatedTravelTime = ot.trip.travelTime.toString
          writer.write(simulatedTravelTime)
          writer.write(',')

          writer.write(ot.observedTravelTime.get.toString)
          writer.write(',')

          writer.write("1")
          writer.newLine()
        }

      writer.flush()
      writer.close()

      logger.info(withObservedTravelTimes.take(10).toList.toString)
    } finally {
      closable.close()
    }
  }

  private def writeCoord(writer: BufferedWriter, wgsCoord: Coord): Unit = {
    writer.write(wgsCoord.getY.toString)
    writer.write(',')

    writer.write(wgsCoord.getX.toString)
    writer.write(',')
  }

  private def getObservedTravelTime(
    beamConfig: BeamConfig,
    geoUtils: GeoUtils,
    tazTreeMap: TAZTreeMap
  ): Map[SkimsUtils.PathCache, Float] = {

    val maxDistanceFromBeamTaz: Double = 500.0 // 500 meters

    val zoneBoundariesFilePath = beamConfig.beam.calibration.roadNetwork.travelTimes.zoneBoundariesFilePath
    val zoneODTravelTimesFilePath = beamConfig.beam.calibration.roadNetwork.travelTimes.zoneODTravelTimesFilePath

    if (zoneBoundariesFilePath.nonEmpty && zoneODTravelTimesFilePath.nonEmpty) {
      val tazToMovId: Map[TAZ, Int] = buildTAZ2MovementId(
        zoneBoundariesFilePath,
        geoUtils,
        tazTreeMap,
        maxDistanceFromBeamTaz
      )
      val movId2Taz: Map[Int, TAZ] = tazToMovId.map { case (k, v) => v -> k }
      buildPathCache2TravelTime(zoneODTravelTimesFilePath, movId2Taz)
    } else throw new RuntimeException("check file exists")

  }
}<|MERGE_RESOLUTION|>--- conflicted
+++ resolved
@@ -77,7 +77,7 @@
     try {
       // Actual reading happens here because we force computation by `toArray`
       val pathTraversalEvents = ProfilingUtils.timed("Read PathTraversal and filter by mode", x => logger.info(x)) {
-        events.map(PathTraversalEvent.apply).toArray
+        events.map(PathTraversalEvent.apply(_)).toArray
       }
       logger.info(s"pathTraversalEvents size: ${pathTraversalEvents.length}")
 
@@ -85,11 +85,7 @@
         .groupBy { x =>
           x.vehicleId
         }
-<<<<<<< HEAD
-        .flatMap { case (vehId, xs) =>
-=======
         .flatMap { case (_, xs) =>
->>>>>>> cc46647f
           // sliding 2 by 2 because every trip must have two path traversal events (1 + parking)
           xs.sortBy(x => x.departureTime).sliding(2, 2).map { legs =>
             Trip(legs)
