package beam.utils.map

import java.io.{BufferedWriter, Closeable}

import beam.agentsim.events.PathTraversalEvent
import beam.agentsim.infrastructure.taz._
import beam.router.skim.SkimsUtils
import beam.sim.common.GeoUtils
import beam.sim.config.BeamConfig
import beam.utils.map.R5NetworkPlayground.prepareConfig
import beam.utils.{EventReader, ProfilingUtils}
import com.typesafe.scalalogging.LazyLogging
import org.matsim.api.core.v01.events.Event
import org.matsim.api.core.v01.{Coord, Id}
import org.matsim.core.utils.io.IOUtils

case class Taz2TazWithTrip(
  startTazId: Id[TAZ],
  endTazId: Id[TAZ],
  trip: Trip,
  hour: Int = -1,
  observedTravelTime: Option[Float] = None
)
case class HourToTravelTime(hour: Int, travelTime: Float)

case class Trip(
  departureTime: Int,
  arrivalTime: Int,
  wgsStartCoord: Coord,
  wgsEndCoord: Coord,
  legs: IndexedSeq[PathTraversalEvent]
) {
  val travelTime: Int = arrivalTime - departureTime
  lazy val tripLinks: IndexedSeq[Int] = legs(0).linkIds ++ legs(1).linkIds
  lazy val tripLength: Double = legs(0).legLength + legs(1).legLength
}

object Trip {

  def apply(legs: IndexedSeq[PathTraversalEvent]): Trip = {
    assert(legs.size == 2, "There should be only 2 path traversal")
    val sortedByDeparture = legs.sortBy(x => x.departureTime)
    val departureTime = legs(0).departureTime
    val arrivalTime = legs(1).arrivalTime
    val wgsStartCoord = new Coord(legs(0).startX, legs(0).startY)
    val wgsEndCoord = new Coord(legs(1).endX, legs(1).endY)
    Trip(departureTime, arrivalTime, wgsStartCoord, wgsEndCoord, sortedByDeparture)
  }
}

object TazTravelTimeAnalyzer extends LazyLogging {

  import SkimsUtils._

  def filter(event: Event): Boolean = {
    val attribs = event.getAttributes
    // We need only PathTraversal with mode `CAR`, no ride hail
    val isNeededEvent = event.getEventType == "PathTraversal" && Option(attribs.get("mode")).contains("car") &&
      !Option(attribs.get("vehicle")).exists(vehicle => vehicle.contains("rideHailVehicle-"))
    isNeededEvent
  }

  def main(args: Array[String]): Unit = {
    val (_, cfg) = prepareConfig(args, true)
    val beamConfig = BeamConfig(cfg)
    val geoUtils = new beam.sim.common.GeoUtils {
      override def localCRS: String = "epsg:26910"
    }
    val tazTreeMap: TAZTreeMap = TAZTreeMap.getTazTreeMap(beamConfig.beam.agentsim.taz.filePath)

    val observedTravelTime: Map[PathCache, Float] = getObservedTravelTime(beamConfig, geoUtils, tazTreeMap)

    // This is lazy, it just creates an iterator
    val (events: Iterator[Event], closable: Closeable) =
      EventReader.fromCsvFile("C:/temp/travel_time_investigation/0.events.csv", filter)

    try {
      // Actual reading happens here because we force computation by `toArray`
      val pathTraversalEvents = ProfilingUtils.timed("Read PathTraversal and filter by mode", x => logger.info(x)) {
        events.map(PathTraversalEvent.apply).toArray
      }
      logger.info(s"pathTraversalEvents size: ${pathTraversalEvents.length}")

      val trips = pathTraversalEvents
        .groupBy { x =>
          x.vehicleId
        }
<<<<<<< HEAD
        .flatMap {
          case (_, xs) =>
            // sliding 2 by 2 because every trip must have two path traversal events (1 + parking)
            xs.sortBy(x => x.departureTime).sliding(2, 2).map { legs =>
              Trip(legs)
            }
=======
        .flatMap { case (vehId, xs) =>
          // sliding 2 by 2 because every trip must have two path traversal events (1 + parking)
          xs.sortBy(x => x.departureTime).sliding(2, 2).map { legs =>
            Trip(legs)
          }
>>>>>>> 270c56c9
        }
        .toArray

      val tazWithTrips = ProfilingUtils.timed("Get TAZ per trip", x => logger.info(x)) {
        trips.map { trip =>
          val startUtmCoord: Coord = geoUtils.wgs2Utm(trip.wgsStartCoord)
          val startTaz = tazTreeMap.getTAZ(startUtmCoord.getX, startUtmCoord.getY)

          val endUtmCoord: Coord = geoUtils.wgs2Utm(trip.wgsEndCoord)
          val endTaz = tazTreeMap.getTAZ(endUtmCoord.getX, endUtmCoord.getY)

          Taz2TazWithTrip(startTaz.tazId, endTaz.tazId, trip)
        }
      }

      val withObservedTravelTimes: Array[Taz2TazWithTrip] = tazWithTrips
        .map { x =>
          val hour = x.trip.departureTime / 3600
          val key = PathCache(x.startTazId, x.endTazId, hour)
          val travelTime = observedTravelTime.get(key)
          x.copy(hour = hour, observedTravelTime = travelTime)
        }
        .filter(x => x.observedTravelTime.isDefined)

      logger.info(s"withObservedTravelTimes size: ${withObservedTravelTimes.length}")

      val writer =
        IOUtils.getBufferedWriter("c:/temp/travel_time_investigation/tazODTravelTimeObservedVsSimulated_derived.csv")
      writer.write(
        "fromTAZId,toTAZId,tazStartY,tazStartX,tazEndY,tazEndX,distance,linkIds,diffBetweenStart,diffBetweenEnd,pteStartY,pteStartX,pteEndY,pteEndX,departureTime,hour,timeSimulated,timeObserved,counts"
      )
      writer.write("\n")

      withObservedTravelTimes
        .withFilter(x => x.trip.departureTime >= 0 && x.trip.departureTime <= 3600 * 23)
        .foreach { ot =>
          writer.write(ot.startTazId.toString)
          writer.write(',')

          writer.write(ot.endTazId.toString)
          writer.write(',')

          val startTaz = tazTreeMap.getTAZ(ot.startTazId).get
          val wgsStartCoord = geoUtils.utm2Wgs(startTaz.coord)

          writeCoord(writer, wgsStartCoord)

          val endTaz = tazTreeMap.getTAZ(ot.endTazId).get
          val wgsEndCoord = geoUtils.utm2Wgs(endTaz.coord)
          writeCoord(writer, wgsEndCoord)

          writer.write(ot.trip.tripLength.toString)
          writer.write(',')

          writer.write(ot.trip.tripLinks.mkString(" "))
          writer.write(',')

          val startDiff = geoUtils.distUTMInMeters(startTaz.coord, geoUtils.wgs2Utm(ot.trip.wgsStartCoord))
          writer.write(startDiff.toString)
          writer.write(',')

          val endDiff = geoUtils.distUTMInMeters(endTaz.coord, geoUtils.wgs2Utm(ot.trip.wgsEndCoord))
          writer.write(endDiff.toString)
          writer.write(',')

          writeCoord(writer, ot.trip.wgsStartCoord)

          writeCoord(writer, ot.trip.wgsEndCoord)

          writer.write(ot.trip.departureTime.toString)
          writer.write(',')

          writer.write(ot.hour.toString)
          writer.write(',')

          val simulatedTravelTime = ot.trip.travelTime.toString
          writer.write(simulatedTravelTime)
          writer.write(',')

          writer.write(ot.observedTravelTime.get.toString)
          writer.write(',')

          writer.write("1")
          writer.newLine()
        }

      writer.flush()
      writer.close()

      logger.info(withObservedTravelTimes.take(10).toList.toString)
    } finally {
      closable.close()
    }
  }

  private def writeCoord(writer: BufferedWriter, wgsCoord: Coord): Unit = {
    writer.write(wgsCoord.getY.toString)
    writer.write(',')

    writer.write(wgsCoord.getX.toString)
    writer.write(',')
  }

  private def getObservedTravelTime(
    beamConfig: BeamConfig,
    geoUtils: GeoUtils,
    tazTreeMap: TAZTreeMap
  ): Map[SkimsUtils.PathCache, Float] = {

    val maxDistanceFromBeamTaz: Double = 500.0 // 500 meters

    val zoneBoundariesFilePath = beamConfig.beam.calibration.roadNetwork.travelTimes.zoneBoundariesFilePath
    val zoneODTravelTimesFilePath = beamConfig.beam.calibration.roadNetwork.travelTimes.zoneODTravelTimesFilePath

    if (zoneBoundariesFilePath.nonEmpty && zoneODTravelTimesFilePath.nonEmpty) {
      val tazToMovId: Map[TAZ, Int] = buildTAZ2MovementId(
        zoneBoundariesFilePath,
        geoUtils,
        tazTreeMap,
        maxDistanceFromBeamTaz
      )
      val movId2Taz: Map[Int, TAZ] = tazToMovId.map { case (k, v) => v -> k }
      buildPathCache2TravelTime(zoneODTravelTimesFilePath, movId2Taz)
    } else throw new RuntimeException("check file exists")

  }
}<|MERGE_RESOLUTION|>--- conflicted
+++ resolved
@@ -85,20 +85,11 @@
         .groupBy { x =>
           x.vehicleId
         }
-<<<<<<< HEAD
-        .flatMap {
-          case (_, xs) =>
-            // sliding 2 by 2 because every trip must have two path traversal events (1 + parking)
-            xs.sortBy(x => x.departureTime).sliding(2, 2).map { legs =>
-              Trip(legs)
-            }
-=======
-        .flatMap { case (vehId, xs) =>
+        .flatMap { case (_, xs) =>
           // sliding 2 by 2 because every trip must have two path traversal events (1 + parking)
           xs.sortBy(x => x.departureTime).sliding(2, 2).map { legs =>
             Trip(legs)
           }
->>>>>>> 270c56c9
         }
         .toArray
 
