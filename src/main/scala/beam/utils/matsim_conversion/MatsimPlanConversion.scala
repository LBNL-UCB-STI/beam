--- conflicted
+++ resolved
@@ -97,11 +97,7 @@
   def generateHouseholdAttributes(persons: NodeSeq): Elem = {
     val popAttrs = persons.zipWithIndex map { case (person, index) =>
       val homeActivities = (person \\ "activity").filter(
-<<<<<<< HEAD
-        _.attributes.exists(a => "type".equalsIgnoreCase(a.key.toString) && "home".equalsIgnoreCase(a.value.toString))
-=======
         _.attributes.exists(a => "type".equalsIgnoreCase(a.key) && "home".equalsIgnoreCase(a.value.toString))
->>>>>>> cc46647f
       )
       for {
         node   <- homeActivities.headOption
