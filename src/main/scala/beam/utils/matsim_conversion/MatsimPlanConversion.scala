package beam.utils.matsim_conversion

import org.matsim.api.core.v01.Id

import java.io.{FileOutputStream, OutputStreamWriter}
import java.nio.charset.StandardCharsets
import java.util.zip.GZIPOutputStream
import scala.reflect.ClassTag
import scala.xml._
import scala.xml.dtd.{DocType, SystemID}
import scala.xml.transform.{RewriteRule, RuleTransformer}

object MatsimPlanConversion {
  val UTF8: String = StandardCharsets.UTF_8.name()

  def generateScenarioData(conversionConfig: ConversionConfig): Unit = {
    val populationFile = conversionConfig.populationInput
    val populationDoc = XML.loadFile(populationFile)

    val transformedPopulationDoc = matsimPopulationToBeam(populationDoc)

    val persons = transformedPopulationDoc \\ "person"

    //Generate vehicles data
    VehiclesDataConversion.generateFuelTypesDefaults(conversionConfig.scenarioDirectory)
    val vehiclesWithTypeId = if (conversionConfig.generateVehicles) {
      VehiclesDataConversion.generateVehicleTypesDefaults(
        conversionConfig.scenarioDirectory,
        VehiclesDataConversion.beamVehicleTypes
      )
      VehiclesDataConversion.generateVehiclesDataFromPersons(persons, conversionConfig)
    } else {
      val vehiclesFile = conversionConfig.vehiclesInput.get
      val vehiclesDoc = XML.loadFile(vehiclesFile)
      val vehicleTypes = VehiclesDataConversion.generateVehicleTypesFromSource(vehiclesDoc \\ "vehicleType")
      VehiclesDataConversion.generateVehicleTypesDefaults(conversionConfig.scenarioDirectory, vehicleTypes)
      VehiclesDataConversion.generateVehiclesDataFromSource(conversionConfig.scenarioDirectory, vehiclesDoc)
    }

    val houseHolds =
      generateHouseholds(persons, vehiclesWithTypeId.flatMap(_.headOption), conversionConfig.income)

    val populationAttrs = generatePopulationAttributes(persons)

    val householdAtrrs = generateHouseholdAttributes(persons)

    val householdsAttrDoctype = DocType(
      "objectattributes",
      SystemID("http://www.matsim.org/files/dtd/objectattributes_v1.dtd"),
      Nil
    )
    val populationAttrDoctype =
      DocType("objectattributes", SystemID("../dtd/objectattributes_v1.dtd"), Nil)

    val populationDoctype = DocType("population", SystemID("../dtd/population_v6.dtd"), Nil)

    val populationOutput = conversionConfig.scenarioDirectory + "/population.xml.gz"
    val householdsOutput = conversionConfig.scenarioDirectory + "/households.xml.gz"
    val householdAttrsOutput = conversionConfig.scenarioDirectory + "/householdAttributes.xml"
    val populationAttrsOutput = conversionConfig.scenarioDirectory + "/populationAttributes.xml"

    safeGzip(populationOutput, transformedPopulationDoc, UTF8, xmlDecl = true, populationDoctype)
    safeGzip(householdsOutput, houseHolds, UTF8, xmlDecl = true)
    XML.save(householdAttrsOutput, householdAtrrs, UTF8, xmlDecl = true, householdsAttrDoctype)
    XML.save(populationAttrsOutput, populationAttrs, UTF8, xmlDecl = true, populationAttrDoctype)
  }

  def safeGzip(filename: String, node: Node, enc: String, xmlDecl: Boolean = false, doctype: DocType = null): Unit = {

    val output = new FileOutputStream(filename)
    try {
      val writer = new OutputStreamWriter(new GZIPOutputStream(output), "UTF-8")
      try {
        XML.write(writer, node, enc, xmlDecl, doctype)
      } finally {
        writer.close()
      }
    } finally {
      output.close()
    }

  }

  def generatePopulationAttributes(persons: NodeSeq): Elem = {
    val popAttrs = persons.zipWithIndex map { case (person, _) =>
      <object id={s"${person.attribute("id").get.toString()}"}>
          <attribute name="excluded-modes" class="java.lang.String"></attribute>
        <attribute name="rank" class="java.lang.Integer">1</attribute>
      </object>
    }

    <objectattributes>
      {popAttrs}
    </objectattributes>
  }

  def generateHouseholdAttributes(persons: NodeSeq): Elem = {
<<<<<<< HEAD
    val popAttrs = persons.zipWithIndex map {
      case (person, index) =>
        val homeActivities = (person \\ "activity").filter(
          _.attributes.exists(
            a => "type".equalsIgnoreCase(a.key) && "home".equalsIgnoreCase(a.value.toString)
          )
        )
        for {
          node   <- homeActivities.headOption
          xValue <- node.attribute("x").map(_.toString)
          yValue <- node.attribute("y").map(_.toString)
        } yield {
          <object id={s"${index + 1}"}>
=======
    val popAttrs = persons.zipWithIndex map { case (person, index) =>
      val homeActivities = (person \\ "activity").filter(
        _.attributes.exists(a => "type".equalsIgnoreCase(a.key.toString) && "home".equalsIgnoreCase(a.value.toString))
      )
      for {
        node   <- homeActivities.headOption
        xValue <- node.attribute("x").map(_.toString)
        yValue <- node.attribute("y").map(_.toString)
      } yield {
        <object id={s"${index + 1}"}>
>>>>>>> 270c56c9
          <attribute name="homecoordx" class="java.lang.Double">{xValue}</attribute>
          <attribute name="homecoordy" class="java.lang.Double">{yValue}</attribute>
          <attribute name="housingtype" class="java.lang.String">House</attribute>
        </object>
      }
    }
    <objectattributes>
      {popAttrs.map(_.getOrElse(NodeSeq.Empty))}
    </objectattributes>
  }

  def generateHouseholds(persons: NodeSeq, vehicles: Seq[String], income: HouseholdIncome): Elem = {

    val mPersons = persons.map(Option(_))
    val mVehicles = vehicles.map(Option(_))

    val mPersonsWithVehicles = mPersons.zipAll(mVehicles, None, None)

    val houseHoldChildren = mPersonsWithVehicles.zipWithIndex map { case ((mPerson, mVeh), index) =>
      <household id={s"${index + 1}"}>
        <members>
          {
        (for {
          n        <- mPerson
          personId <- n.attribute("id").map(_.toString)
        } yield {
          <personId refId={s"$personId"} />
        }).getOrElse(NodeSeq.Empty)
      }
        </members>
        <vehicles>
          {
        (for {
          vehId <- mVeh
        } yield {
          <vehicleDefinitionId refId={s"$vehId"} />
        }).getOrElse(NodeSeq.Empty)
      }
        </vehicles>
        <income currency={s"${income.currency}"} period={s"${income.period}"}>{income.value}</income>
      </household>
    }

    val houseHoldXml =
      <households
      xmlns="dtd"
      xmlns:xsi="http://www.w3.org/2001/XMLSchema-instance"
      xsi:schemaLocation="dtd ../dtd/households_v1.0.xsd">
        {houseHoldChildren}
      </households>

    houseHoldXml
  }

  def matsimPopulationToBeam(populationDoc: Elem): Node = {
    val populationTransRule = new RewriteRule {
      override def transform(n: Node): Seq[Node] = {
        n match {
          case elem: Elem if elem.label == "person" =>
            val attrs = elem.attributes
            val filteredAttrs = attrs.filter(m => m.key.equals("id"))
            elem.copy(attributes = filteredAttrs)
          case elem: Elem if elem.label == "act" =>
            val attrs = elem.attributes
            val uAttrs = attrs.remove("facility")

            val capitalizedAttrs = mapMetaData(uAttrs) {
              case g @ GenAttr(_, key, Text(v), _) if "type".equals(key) =>
                g.copy(value = Text(v.capitalize))
              case o => o
            }

            elem.copy(label = "activity", attributes = capitalizedAttrs)
          case elem: Elem if elem.label == "leg" => NodeSeq.Empty
          case o                                 => o
        }
      }
    }

    val transform = new RuleTransformer(populationTransRule)
    transform(populationDoc)
  }

  case class GenAttr(pre: Option[String], key: String, value: Seq[Node], next: MetaData) {
    def toMetaData: Attribute = Attribute(pre, key, value, next)
  }

  def decomposeMetaData(m: MetaData): Option[GenAttr] = m match {
    case Null => None
    case PrefixedAttribute(pre, key, value, next) =>
      Some(GenAttr(Some(pre), key, value, next))
    case UnprefixedAttribute(key, value, next) =>
      Some(GenAttr(None, key, value, next))
  }

  def unchainMetaData(metaData: MetaData): Iterable[GenAttr] =
    metaData.flatMap(decomposeMetaData)

  def chainMetaData(l: Iterable[GenAttr]): MetaData = l match {
    case Nil          => Null
    case head :: tail => head.copy(next = chainMetaData(tail)).toMetaData
  }

  def mapMetaData(m: MetaData)(f: GenAttr => GenAttr): MetaData =
    chainMetaData(unchainMetaData(m).map(f))

  implicit class IdOps(val id: String) extends AnyVal {
    import scala.reflect.classTag
    def createId[T: ClassTag]: Id[T] = Id.create(id, classTag[T].runtimeClass.asInstanceOf[Class[T]])
  }

}<|MERGE_RESOLUTION|>--- conflicted
+++ resolved
@@ -95,24 +95,9 @@
   }
 
   def generateHouseholdAttributes(persons: NodeSeq): Elem = {
-<<<<<<< HEAD
-    val popAttrs = persons.zipWithIndex map {
-      case (person, index) =>
-        val homeActivities = (person \\ "activity").filter(
-          _.attributes.exists(
-            a => "type".equalsIgnoreCase(a.key) && "home".equalsIgnoreCase(a.value.toString)
-          )
-        )
-        for {
-          node   <- homeActivities.headOption
-          xValue <- node.attribute("x").map(_.toString)
-          yValue <- node.attribute("y").map(_.toString)
-        } yield {
-          <object id={s"${index + 1}"}>
-=======
     val popAttrs = persons.zipWithIndex map { case (person, index) =>
       val homeActivities = (person \\ "activity").filter(
-        _.attributes.exists(a => "type".equalsIgnoreCase(a.key.toString) && "home".equalsIgnoreCase(a.value.toString))
+        _.attributes.exists(a => "type".equalsIgnoreCase(a.key) && "home".equalsIgnoreCase(a.value.toString))
       )
       for {
         node   <- homeActivities.headOption
@@ -120,7 +105,6 @@
         yValue <- node.attribute("y").map(_.toString)
       } yield {
         <object id={s"${index + 1}"}>
->>>>>>> 270c56c9
           <attribute name="homecoordx" class="java.lang.Double">{xValue}</attribute>
           <attribute name="homecoordy" class="java.lang.Double">{yValue}</attribute>
           <attribute name="housingtype" class="java.lang.String">House</attribute>
