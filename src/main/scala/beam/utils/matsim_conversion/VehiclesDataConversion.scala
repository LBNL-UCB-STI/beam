--- conflicted
+++ resolved
@@ -175,16 +175,7 @@
     ),
   )
 
-<<<<<<< HEAD
-  if (null == args || args.size < 3) {
-=======
-  val beamVehicleTitles = Seq(
-    "vehicleId",
-    "vehicleTypeId"
-  )
-
   if (null == args || args.length < 3) {
->>>>>>> 464e34d9
     println("Please include parameters: /path/to/vehicles.xml /path/to/transitVehicles.xml /outputDirectory/path")
   } else {
     val vehiclesFile = args(0)
