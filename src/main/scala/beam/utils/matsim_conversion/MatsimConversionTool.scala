--- conflicted
+++ resolved
@@ -52,18 +52,11 @@
 
     if (conversionConfig.shapeConfig.isDefined) {
       val shapeConfig = conversionConfig.shapeConfig.get
-<<<<<<< HEAD
-      ShapeUtils.shapeFileToCsv(shapeConfig.shapeFile, shapeConfig.tazIDFieldName, outputFilePath)
-    }else {
-=======
       ShapeUtils.shapeFileToCsv(
         shapeConfig.shapeFile,
         shapeConfig.tazIDFieldName,
-        outputFilePath,
-        conversionConfig.localCRS
-      )
+        outputFilePath)
     } else {
->>>>>>> 4fb5f820
       val defaultTaz = getDefaultTaz(network, conversionConfig.localCRS)
       generateSingleDefaultTaz(defaultTaz, outputFilePath, conversionConfig.localCRS)
     }
