package beam.utils

import java.io._
import java.net.URL
import java.nio.file.{Files, Paths}
import java.text.SimpleDateFormat
import java.util.stream
import java.util.zip.GZIPInputStream

import beam.sim.config.BeamConfig
import com.typesafe.scalalogging.LazyLogging
import org.apache.commons.io.FileUtils.{copyURLToFile, getTempDirectoryPath}
import org.apache.commons.io.FilenameUtils.getName
import org.matsim.core.config.Config
import org.matsim.core.utils.io.IOUtils

import scala.language.reflectiveCalls
import scala.util.Try

/**
  * Created by sfeygin on 1/30/17.
  */
object FileUtils extends LazyLogging {

  val runStartTime: String = getDateString

  def setConfigOutputFile(beamConfig: BeamConfig, matsimConfig: Config): Unit = {
    val baseOutputDir = Paths.get(beamConfig.beam.outputs.baseOutputDirectory)
    if (!Files.exists(baseOutputDir)) baseOutputDir.toFile.mkdir()

    val optionalSuffix: String = getOptionalOutputPathSuffix(
      beamConfig.beam.outputs.addTimestampToOutputDirectory
    )

    val outputDir = Paths
      .get(
        beamConfig.beam.outputs.baseOutputDirectory + File.separator + beamConfig.beam.agentsim.simulationName + optionalSuffix
      )
      .toFile
    outputDir.mkdir()
    logger.debug(s"Beam output directory is: ${outputDir.getAbsolutePath}")
    matsimConfig.controler.setOutputDirectory(outputDir.getAbsolutePath)
  }

  def getConfigOutputFile(
    outputDirectoryBasePath: String,
    simulationName: String,
    addTimestampToOutputDirectory: Boolean
  ): String = {
    val baseOutputDir = Paths.get(outputDirectoryBasePath)
    if (!Files.exists(baseOutputDir)) baseOutputDir.toFile.mkdir()

    val optionalSuffix: String = getOptionalOutputPathSuffix(addTimestampToOutputDirectory)
    val outputDir = Paths
      .get(outputDirectoryBasePath + File.separator + simulationName + "_" + optionalSuffix)
      .toFile
    logger.debug(s"Beam output directory is: ${outputDir.getAbsolutePath}")
    outputDir.mkdir()
    outputDir.getAbsolutePath
  }

  def getOptionalOutputPathSuffix(addTimestampToOutputDirectory: Boolean): String = {
    if (addTimestampToOutputDirectory) s"_$runStartTime"
    else ""
  }

  private def getDateString: String =
    new SimpleDateFormat("yyyy-MM-dd_HH-mm-ss").format(new java.util.Date())

  def createDirectoryIfNotExists(path: String): Boolean = {
    val dir = new File(path).getAbsoluteFile
    if (!dir.exists() && !dir.isDirectory) {
      dir.mkdirs()
    } else {
      false
    }
  }

  def using[A <: { def close(): Unit }, B](resource: A)(f: A => B): B =
    try {
      f(resource)
    } finally {
      resource.close()
    }

  def safeLines(fileLoc: String): stream.Stream[String] = {
    using(readerFromFile(fileLoc))(_.lines)
  }

  def readerFromFile(filePath: String): java.io.BufferedReader = {
    IOUtils.getBufferedReader(filePath)
  }

  def downloadFile(source: String): Unit = {
    downloadFile(source, Paths.get(getTempDirectoryPath, getName(source)).toString)
  }

  def downloadFile(source: String, target: String): Unit = {
    assert(source != null)
    assert(target != null)
    copyURLToFile(new URL(source), Paths.get(target).toFile)
  }

  def getHash(concatParams: Any*): Int = {
    val concatString = concatParams.foldLeft("")(_ + _)
    concatString.hashCode
  }

  /**
    * Writes data to the output file at specified path.
    * @param filePath path of the output file to write data to
    * @param fileHeader an optional header to be appended (if any)
    * @param data data to be written to the file
    * @param fileFooter an optional footer to be appended (if any)
    */
  def writeToFile(filePath: String, fileHeader: Option[String], data: String, fileFooter: Option[String]): Unit = {
    val bw = IOUtils.getBufferedWriter(filePath) //new BufferedWriter(new FileWriter(filePath))
    try {
      if (fileHeader.isDefined)
        bw.append(fileHeader.get + "\n")
      bw.append(data)
      if (fileFooter.isDefined)
        bw.append("\n" + fileFooter.get)
    } catch {
      case e: IOException =>
        logger.error(s"Error while writing data to file - $filePath : " + e.getMessage, e)
    } finally {
      bw.close()
    }
  }

<<<<<<< HEAD
=======
  def writeToFile(filePath: String, content: Iterator[String]): Unit = {
    val bw = IOUtils.getBufferedWriter(filePath)
    try {
      content.foreach(bw.append)
    } catch {
      case e: IOException =>
        logger.error(s"Error while writing data to file - $filePath", e)
    } finally {
      bw.close()
    }
  }

>>>>>>> b8b524f3
  /**
    * Writes data to the output file at specified path.
    * @param filePath path of the output file to write data to
    * @param fileHeader an optional header to be appended (if any)
    * @param data data to be written to the file
    * @param fileFooter an optional footer to be appended (if any)
    */
  def writeToFileJava(
    filePath: String,
    fileHeader: java.util.Optional[String],
    data: String,
    fileFooter: java.util.Optional[String]
  ): Unit = {
    val bw = IOUtils.getBufferedWriter(filePath) //new BufferedWriter(new FileWriter(filePath))
    try {
      if (fileHeader.isPresent)
        bw.append(fileHeader.get + "\n")
      bw.append(data)
      if (fileFooter.isPresent)
        bw.append("\n" + fileFooter.get)
    } catch {
      case e: IOException =>
        logger.error(s"Error while writing data to file - $filePath : " + e.getMessage, e)
    } finally {
      bw.close()
    }
  }

}<|MERGE_RESOLUTION|>--- conflicted
+++ resolved
@@ -129,8 +129,6 @@
     }
   }
 
-<<<<<<< HEAD
-=======
   def writeToFile(filePath: String, content: Iterator[String]): Unit = {
     val bw = IOUtils.getBufferedWriter(filePath)
     try {
@@ -143,7 +141,6 @@
     }
   }
 
->>>>>>> b8b524f3
   /**
     * Writes data to the output file at specified path.
     * @param filePath path of the output file to write data to
