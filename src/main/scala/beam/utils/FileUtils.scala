package beam.utils

import java.io.{BufferedInputStream, ByteArrayInputStream, File, FileInputStream}
import java.net.URL
import java.nio.file.{Files, Paths}
import java.text.SimpleDateFormat
<<<<<<< HEAD
=======
import java.util.stream
>>>>>>> 38cecc4b
import java.util.zip.GZIPInputStream

import beam.sim.config.BeamConfig
import com.typesafe.scalalogging.LazyLogging
import org.apache.commons.io.FileUtils.{copyURLToFile, getTempDirectoryPath}
import org.apache.commons.io.FilenameUtils.getName
import org.matsim.core.config.Config
import org.matsim.core.utils.io.IOUtils
<<<<<<< HEAD

=======
>>>>>>> 38cecc4b
import scala.language.reflectiveCalls
import scala.util.Try

/**
  * Created by sfeygin on 1/30/17.
  */
object FileUtils extends LazyLogging {

  val runStartTime: String = getDateString

  def setConfigOutputFile(beamConfig: BeamConfig, matsimConfig: Config): Unit = {
    val baseOutputDir = Paths.get(beamConfig.beam.outputs.baseOutputDirectory)
    if (!Files.exists(baseOutputDir)) baseOutputDir.toFile.mkdir()

    val optionalSuffix: String = getOptionalOutputPathSuffix(
      beamConfig.beam.outputs.addTimestampToOutputDirectory
    )

    val outputDir = Paths
      .get(
        beamConfig.beam.outputs.baseOutputDirectory + File.separator + beamConfig.beam.agentsim.simulationName + optionalSuffix
      )
      .toFile
    outputDir.mkdir()
    logger.debug(s"Beam output directory is: ${outputDir.getAbsolutePath}")
    matsimConfig.controler.setOutputDirectory(outputDir.getAbsolutePath)
  }

  def getConfigOutputFile(
    outputDirectoryBasePath: String,
    simulationName: String,
    addTimestampToOutputDirectory: Boolean
  ): String = {
    val baseOutputDir = Paths.get(outputDirectoryBasePath)
    if (!Files.exists(baseOutputDir)) baseOutputDir.toFile.mkdir()

    val optionalSuffix: String = getOptionalOutputPathSuffix(addTimestampToOutputDirectory)
    val outputDir = Paths
      .get(outputDirectoryBasePath + File.separator + simulationName + "_" + optionalSuffix)
      .toFile
    logger.debug(s"Beam output directory is: ${outputDir.getAbsolutePath}")
    outputDir.mkdir()
    outputDir.getAbsolutePath
  }

  def getOptionalOutputPathSuffix(addTimestampToOutputDirectory: Boolean): String = {
    if (addTimestampToOutputDirectory) {
      return s"_$runStartTime"
    }
    ""
  }

  private def getDateString: String =
    new SimpleDateFormat("yyyy-MM-dd_HH-mm-ss").format(new java.util.Date())

  def createDirectoryIfNotExists(path: String): Boolean = {
    val dir = new File(path).getAbsoluteFile
    if (!dir.exists() && !dir.isDirectory) {
      dir.mkdirs()
    } else {
      false
    }
  }

  def using[A <: { def close(): Unit }, B](resource: A)(f: A => B): B =
    try {
      f(resource)
    } finally {
      resource.close()
    }

<<<<<<< HEAD
=======
  def safeLines(fileLoc: String): stream.Stream[String] = {
    using(CsvUtils.readerFromFile(fileLoc))(_.lines)
  }

>>>>>>> 38cecc4b
  def downloadFile(source: String): Unit = {
    downloadFile(source, Paths.get(getTempDirectoryPath, getName(source)).toString)
  }

  def downloadFile(source: String, target: String): Unit = {
    assert(source != null)
    assert(target != null)
    copyURLToFile(new URL(source), Paths.get(target).toFile)
  }
}<|MERGE_RESOLUTION|>--- conflicted
+++ resolved
@@ -4,10 +4,7 @@
 import java.net.URL
 import java.nio.file.{Files, Paths}
 import java.text.SimpleDateFormat
-<<<<<<< HEAD
-=======
 import java.util.stream
->>>>>>> 38cecc4b
 import java.util.zip.GZIPInputStream
 
 import beam.sim.config.BeamConfig
@@ -16,10 +13,6 @@
 import org.apache.commons.io.FilenameUtils.getName
 import org.matsim.core.config.Config
 import org.matsim.core.utils.io.IOUtils
-<<<<<<< HEAD
-
-=======
->>>>>>> 38cecc4b
 import scala.language.reflectiveCalls
 import scala.util.Try
 
@@ -91,13 +84,10 @@
       resource.close()
     }
 
-<<<<<<< HEAD
-=======
   def safeLines(fileLoc: String): stream.Stream[String] = {
     using(CsvUtils.readerFromFile(fileLoc))(_.lines)
   }
 
->>>>>>> 38cecc4b
   def downloadFile(source: String): Unit = {
     downloadFile(source, Paths.get(getTempDirectoryPath, getName(source)).toString)
   }
