package beam.utils

import java.io._
import java.net.URL
import java.nio.charset.StandardCharsets
import java.nio.file.{FileAlreadyExistsException, Files, Path, Paths}
import java.text.SimpleDateFormat
import java.util.stream
import java.util.zip.{GZIPInputStream, ZipEntry, ZipInputStream}

import beam.sim.config.BeamConfig
import beam.utils.UnzipUtility.unzip
import com.typesafe.scalalogging.LazyLogging
import org.apache.commons.io
import org.apache.commons.io.FileUtils.{copyURLToFile, deleteDirectory, getTempDirectoryPath}
import org.apache.commons.io.FilenameUtils.{getBaseName, getExtension, getName}
import org.matsim.core.config.Config
import org.matsim.core.utils.io.{IOUtils, UnicodeInputStream}

import scala.annotation.tailrec
import scala.concurrent.duration.Duration
import scala.concurrent.{Await, Future}
import scala.concurrent.duration._
import scala.io.Source
import scala.language.{higherKinds, postfixOps, reflectiveCalls}
import scala.util.{Failure, Random, Success, Try}

/**
  * Created by sfeygin on 1/30/17.
  */
object FileUtils extends LazyLogging {

  val runStartTime: String = getDateString
  val suffixLength = 3

  def randomString(size: Int): String = Random.alphanumeric.filter(_.isLower).take(size).mkString

  def setConfigOutputFile(beamConfig: BeamConfig, matsimConfig: Config): String = {
    val baseOutputDir = Paths.get(beamConfig.beam.outputs.baseOutputDirectory)
    if (!Files.exists(baseOutputDir)) baseOutputDir.toFile.mkdir()

    val optionalSuffix: String = getOptionalOutputPathSuffix(
      beamConfig.beam.outputs.addTimestampToOutputDirectory
    )

    val uniqueSuffix = "_" + randomString(suffixLength)
    val outputDir = Paths
      .get(
        beamConfig.beam.outputs.baseOutputDirectory + File.separator + beamConfig.beam.agentsim.simulationName + optionalSuffix + uniqueSuffix
      )
      .toFile
    outputDir.mkdir()
    logger.debug(s"Beam output directory is: ${outputDir.getAbsolutePath}")
    matsimConfig.controler.setOutputDirectory(outputDir.getAbsolutePath)
    outputDir.getAbsolutePath
  }

  def getConfigOutputFile(
    outputDirectoryBasePath: String,
    simulationName: String,
    addTimestampToOutputDirectory: Boolean
  ): String = {
    val baseOutputDir = Paths.get(outputDirectoryBasePath)
    if (!Files.exists(baseOutputDir)) baseOutputDir.toFile.mkdir()

    val optionalSuffix: String = getOptionalOutputPathSuffix(addTimestampToOutputDirectory)
    val uniqueSuffix = randomString(suffixLength)

    val outputDir = Paths
      .get(outputDirectoryBasePath + File.separator + simulationName + "_" + optionalSuffix + "_" + uniqueSuffix)
      .toFile
    outputDir.mkdir()
    outputDir.getAbsolutePath
  }

  def getOptionalOutputPathSuffix(addTimestampToOutputDirectory: Boolean): String = {
    if (addTimestampToOutputDirectory) s"_$runStartTime"
    else ""
  }

  private def getDateString: String =
    new SimpleDateFormat("yyyy-MM-dd_HH-mm-ss").format(new java.util.Date())

  def createDirectoryIfNotExists(path: String): Boolean = {
    val dir = new File(path).getAbsoluteFile
    if (!dir.exists() && !dir.isDirectory) {
      dir.mkdirs()
    } else {
      false
    }
  }

  def using[A <: { def close(): Unit }, B](resource: A)(f: A => B): B =
    try {
      f(resource)
    } finally {
      resource.close()
    }

  def using[A, B](resource: A)(close: A => Unit)(f: A => B): B =
    try {
      f(resource)
    } finally {
      close(resource)
    }

  def usingTemporaryDirectory[B](f: Path => B): B = {
    val tmpFolder: Path = Files.createTempDirectory("tempDirectory")
    try {
      f(tmpFolder)
    } finally {
      deleteDirectory(tmpFolder.toFile)
    }
  }

  /**
    * Read file with a given path or creates one if file is missing. It also creates a lock file at the same dir
    * that indicates that file is being created.
    * @param path the file path
    * @param atMost wait at most this time before starting reading the file
    * @param reader the file reader
    * @param writer the file writer
    * @tparam T type of the entity that is read from the file
    * @return the read entity
    */
  def readOrCreateFile[T](path: Path, atMost: Duration = 10.minutes)(
    reader: Path => T
  )(writer: Path => T): Try[T] = {
    val locFile = path.getParent.resolve(path.getFileName.toString + ".lock")

    def readFile: Try[T] = {
      busyWaiting(atMost.toMillis, 1000) { () =>
        !Files.exists(locFile)
      }
      Try { reader(path) }
    }

    if (Files.exists(path))
      readFile
    else {
      val locking = Try { Files.createFile(locFile) }
      locking match {
        case Failure(exception) =>
          exception match {
            case _: FileAlreadyExistsException => readFile
            case throwable                     => Failure(throwable)
          }
        case Success(_) =>
          val tryWrite = Try(writer(path))
          Try(Files.delete(locFile)).failed.foreach { throwable =>
            logger.error(s"Cannot delete lock file $locFile", throwable)
          }
          tryWrite
      }
    }
  }

  @tailrec
  private def busyWaiting(atMostMillis: Long, checkInterval: Int)(f: () => Boolean): Boolean = {
    if (!f()) {
      Thread.sleep(checkInterval)
      val newAtMost = atMostMillis - checkInterval
      if (newAtMost > 0) {
        busyWaiting(newAtMost, checkInterval)(f)
      } else {
        false
      }
    } else {
      true
    }
  }

  def safeLines(fileLoc: String): stream.Stream[String] = {
    using(readerFromFile(fileLoc))(_.lines)
  }

  def getReader(pathOrUrl: String): java.io.BufferedReader = {
    if (isRemote(pathOrUrl, "http://") || isRemote(pathOrUrl, "https://")) {
      readerFromURL(pathOrUrl)
    } else {
      readerFromFile(pathOrUrl)
    }
  }

  def readerFromFile(filePath: String): java.io.BufferedReader = {
    IOUtils.getBufferedReader(filePath)
  }

  def readerFromStream(stream: InputStream): java.io.BufferedReader = {
    new BufferedReader(new InputStreamReader(new UnicodeInputStream(stream), StandardCharsets.UTF_8))
  }

  def readerFromURL(url: String): java.io.BufferedReader = {
    require(isRemote(url, "http://") || isRemote(url, "https://"))
    new BufferedReader(new InputStreamReader(new UnicodeInputStream(getInputStream(url)), StandardCharsets.UTF_8))
  }

  def getInputStream(pathOrUrl: String): InputStream = {
    val rawStream = if (isRemote(pathOrUrl, "http://") || isRemote(pathOrUrl, "https://")) {
      new URL(pathOrUrl).openStream()
    } else {
      new FileInputStream(pathOrUrl)
    }
    if (pathOrUrl.endsWith(".gz")) {
      new GZIPInputStream(rawStream)
    } else {
      rawStream
    }
  }

  def downloadFile(source: String): Unit = {
    downloadFile(source, Paths.get(getTempDirectoryPath, getName(source)).toString)
  }

  def downloadFile(source: String, target: String): Unit = {
    assert(source != null)
    assert(target != null)
    logger.info(s"Downloading [$source] to [$target]")
    copyURLToFile(new URL(source), Paths.get(target).toFile)
  }

  def getHash(concatParams: Any*): Int = {
    val concatString = concatParams.foldLeft("")(_ + _)
    concatString.hashCode
  }

  /**
    * Writes data to the output file at specified path.
    * @param filePath path of the output file to write data to
    * @param fileHeader an optional header to be appended (if any)
    * @param data data to be written to the file
    * @param fileFooter an optional footer to be appended (if any)
    */
  def writeToFile(filePath: String, fileHeader: Option[String], data: String, fileFooter: Option[String]): Unit = {
    val bw = IOUtils.getBufferedWriter(filePath) //new BufferedWriter(new FileWriter(filePath))
    try {
      if (fileHeader.isDefined)
        bw.append(fileHeader.get + "\n")
      bw.append(data)
      if (fileFooter.isDefined)
        bw.append("\n" + fileFooter.get)
    } catch {
      case e: IOException =>
        logger.error(s"Error while writing data to file - $filePath : " + e.getMessage, e)
    } finally {
      bw.close()
    }
  }

  def writeToFile(filePath: String, content: Iterator[String]): Unit = {
    val bw = IOUtils.getBufferedWriter(filePath)
    try {
      content.foreach(bw.append)
    } catch {
      case e: IOException =>
        logger.error(s"Error while writing data to file - $filePath", e)
    } finally {
      bw.close()
    }
  }

  /**
    * Writes data to the output file at specified path.
    * @param filePath path of the output file to write data to
    * @param fileHeader an optional header to be appended (if any)
    * @param data data to be written to the file
    * @param fileFooter an optional footer to be appended (if any)
    */
  def writeToFileJava(
    filePath: String,
    fileHeader: java.util.Optional[String],
    data: String,
    fileFooter: java.util.Optional[String]
  ): Unit = {
    val bw = IOUtils.getBufferedWriter(filePath) //new BufferedWriter(new FileWriter(filePath))
    try {
      if (fileHeader.isPresent)
        bw.append(fileHeader.get + "\n")
      bw.append(data)
      if (fileFooter.isPresent)
        bw.append("\n" + fileFooter.get)
    } catch {
      case e: IOException =>
        logger.error(s"Error while writing data to file - $filePath : " + e.getMessage, e)
    } finally {
      bw.close()
    }
  }

  def downloadAndUnpackIfNeeded(srcPath: String, remoteIfStartsWith: String = "http"): String = {
    val srcName = getName(srcPath)
    val srcBaseName = getBaseName(srcPath)

    val localPath =
      if (isRemote(srcPath, remoteIfStartsWith)) {
        val tmpPath = Paths.get(getTempDirectoryPath, srcName).toString
        downloadFile(srcPath, tmpPath)
        tmpPath
      } else
        srcPath

    val unpackedPath =
      if (isZipArchive(localPath)) {
        val tmpPath = Paths.get(getTempDirectoryPath, srcBaseName).toString
        unzip(localPath, tmpPath, false)
        tmpPath
      } else
        localPath

    unpackedPath
  }

  def readAllLines(file: File): Seq[String] = {
    using(Source.fromFile(file.getPath)) { source =>
      source.getLines().toList
    }
  }

  def readAllLines(file: String): Seq[String] = {
    readAllLines(new File(file))
  }

  private def isZipArchive(sourceFilePath: String): Boolean = {
    assert(sourceFilePath != null)
    "zip".equalsIgnoreCase(getExtension(sourceFilePath))
  }

  private def isRemote(sourceFilePath: String, remoteIfStartsWith: String): Boolean = {
    assert(sourceFilePath != null)
    sourceFilePath.startsWith(remoteIfStartsWith)
  }

  /**
    * Reads files in parallel and returns all the loaded records as Iterable
    * @param dir the directory where the files reside
    * @param fileNamePattern glob file pattern
    * @param atMost the expected time interval for file reading
    * @param loader the function that actually read data from the reader
    * @tparam X the record type
    * @tparam M the container type
    * @return all the loaded records as an Iterable
    */
  def flatParRead[X, M[X] <: TraversableOnce[X]](dir: Path, fileNamePattern: String, atMost: Duration = 30 minutes)(
    loader: (Path, BufferedReader) => M[X]
  ): Iterable[X] =
    parRead(dir, fileNamePattern, atMost) { (path: Path, reader: BufferedReader) =>
      (path, loader(path, reader))
    }.values.flatten

  /**
    * Reads files in parallel and returns loaded data as a map containing each loaded file data as values
    * @param dir the directory where the files reside
    * @param fileNamePattern glob file pattern
    * @param atMost the expected time interval for file reading
    * @param loader the function that actually read data from the reader
    * @tparam Key the return map key
    * @tparam Value the the return map value
    * @return a Map containing the key values returned back by the loader
    */
  def parRead[Key, Value](dir: Path, fileNamePattern: String, atMost: Duration = 30 minutes)(
    loader: (Path, BufferedReader) => (Key, Value)
  ): Map[Key, Value] = {
    import scala.collection.JavaConverters._
    import scala.concurrent.ExecutionContext.Implicits._
    val directoryStream = Files.newDirectoryStream(dir, fileNamePattern)
    val fileList = directoryStream.iterator().asScala.toList
    if (fileList.isEmpty) {
      logger.info(s"No files $fileNamePattern found in directory '$dir'")
    }
    val futures = fileList
      .map { path: Path =>
        Future {
          using(IOUtils.getBufferedReader(path.toString)) { reader =>
            loader(path, reader)
          }
        }
      }
    Await.result(Future.sequence(futures), atMost).toMap
  }

  /**
    * Writes data to separate files in parallel
    * @param outputDir the ouput dir
    * @param fileNamePattern the file name pattern. It must contains $i which is substituted with the part number
    * @param numberOfParts the number of parts
    * @param atMost the expected time interval for file writing
    * @param saver the function that saves data to the provided writer.
    *              It takes part number (starting from 1), path to file and buffered writer as an input
    */
  def parWrite(outputDir: Path, fileNamePattern: String, numberOfParts: Int, atMost: Duration = 30 minutes)(
    saver: (Int, Path, BufferedWriter) => Unit
  ): Unit = {
    assert(numberOfParts > 0, "numberOfParts must be greater than zero")
    assert(fileNamePattern.contains("$i"), "fileNamePattern must contain $i for substitution")
    import scala.concurrent.ExecutionContext.Implicits._
    val fileList = (1 to numberOfParts)
      .map { i =>
        (i, Paths.get(outputDir.toString, fileNamePattern.replace("$i", i.toString)))
      }
    val futures = fileList.map {
      case (i: Int, path: Path) =>
        Future {
          using(IOUtils.getBufferedWriter(path.toString)) { writer =>
            saver(i, path, writer)
          }
        }
    }
    Await.result(Future.sequence(futures), atMost)
  }

<<<<<<< HEAD
  def gzipFile(file: String, deleteSourceFile: Boolean = false): Unit = {
    val filePath = Paths.get(file)
    if (!filePath.toFile.isFile) {
      throw new IllegalStateException(s"Not a file: `$file`")
    }

    using(IOUtils.getBufferedWriter(file, true)) { bw =>
      using(IOUtils.getBufferedReader(file)) { br =>
        io.IOUtils.copyLarge(br, bw)
      }
    }

    if (deleteSourceFile) {
      Files.deleteIfExists(filePath)
=======
  def getStreamFromZipFolder(pathToZip: String, fileName: String): Option[InputStream] = {
    val zipInputStream = new ZipInputStream(Files.newInputStream(new File(pathToZip).toPath))

    @tailrec
    def loop(maybeNext: Option[ZipEntry], result: Option[ZipEntry]): Option[ZipEntry] = {
      if (maybeNext.isEmpty) result
      else {
        Option(zipInputStream.getNextEntry) match {
          case Some(zipEntry) if zipEntry.getName == fileName =>
            loop(None, Some(zipEntry))
          case Some(_) => loop(Option(zipInputStream.getNextEntry), None)
          case None    => loop(None, result)
        }
      }
    }

    loop(Option(zipInputStream.getNextEntry), None) match {
      case Some(_) => Some(zipInputStream)
      case None =>
        org.apache.commons.io.IOUtils.closeQuietly(zipInputStream)
        None
>>>>>>> 0a3bf289
    }
  }
}<|MERGE_RESOLUTION|>--- conflicted
+++ resolved
@@ -408,7 +408,6 @@
     Await.result(Future.sequence(futures), atMost)
   }
 
-<<<<<<< HEAD
   def gzipFile(file: String, deleteSourceFile: Boolean = false): Unit = {
     val filePath = Paths.get(file)
     if (!filePath.toFile.isFile) {
@@ -423,7 +422,9 @@
 
     if (deleteSourceFile) {
       Files.deleteIfExists(filePath)
-=======
+    }
+  }
+
   def getStreamFromZipFolder(pathToZip: String, fileName: String): Option[InputStream] = {
     val zipInputStream = new ZipInputStream(Files.newInputStream(new File(pathToZip).toPath))
 
@@ -445,7 +446,6 @@
       case None =>
         org.apache.commons.io.IOUtils.closeQuietly(zipInputStream)
         None
->>>>>>> 0a3bf289
     }
   }
 }