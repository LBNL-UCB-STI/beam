--- conflicted
+++ resolved
@@ -74,15 +74,6 @@
       .resolve()
 
     val matsimConfig = new MatSimBeamConfigBuilder(config).buildMatSimConf()
-<<<<<<< HEAD
-
-    //matsimConfig.planCalcScore().setMemorizingExperiencedPlans(true)
-    //  ReflectionUtils.setFinalField(classOf[StreetLayer], "LINK_RADIUS_METERS", 2000.0)
-    //  LoggingUtil.initLogger(outputDirectory)
-    //  matsimConfig.controler.setOutputDirectory(outputDirectory)
-    //  matsimConfig.controler().setWritePlansInterval(beamConfig.beam.outputs.writePlansInterval)
-=======
->>>>>>> 26e7b107
     val scenario = ScenarioUtils.loadScenario(matsimConfig).asInstanceOf[MutableScenario]
 
     val beamServices = getBeamServices(config)
