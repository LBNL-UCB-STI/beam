--- conflicted
+++ resolved
@@ -138,11 +138,6 @@
 
       override def startNewIteration(): Unit = throw new Exception("???")
 
-<<<<<<< HEAD
-      def injector: Injector = throw new Exception("???")
-
-=======
->>>>>>> 3a12b965
       override def matsimServices_=(x$1: org.matsim.core.controler.MatsimServices): Unit = ???
 
       override val tazTreeMap: beam.agentsim.infrastructure.TAZTreeMap =
@@ -279,10 +274,7 @@
 
   override def compare(v1: BeamVehicle, v2: BeamVehicle): Int = {
     if (v1.id == v2.id
-<<<<<<< HEAD
-=======
         && v1.householdId.get.equals(v2.householdId.get)
->>>>>>> 3a12b965
         && v1.beamVehicleType.equals(v2.beamVehicleType)) 0
     else 1
   }
