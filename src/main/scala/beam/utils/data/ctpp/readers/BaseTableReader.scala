--- conflicted
+++ resolved
@@ -58,7 +58,6 @@
   sealed abstract class Table(val name: String, val desc: String)
 
   object Table {
-<<<<<<< HEAD
     case object Residence {
       case object UsualHoursWorkedPerWeek extends Table("A102109", "Usual Hours worked per week (7)")
       case object HouseholdSizeByUnitsInStructure
@@ -105,40 +104,6 @@
           )
 
     }
-=======
-    case object TotalHouseholds extends Table("A112100", "Total households (1)")
-    case object VehiclesAvailable extends Table("A111102", "Vehicles available (6)")
-    case object PopulationInHouseholds extends Table("A112107", "Population in households (1)")
-    case object Age extends Table("A101101", "Age (1)")
-    case object Sex extends Table("A101110", "Sex (3)")
-    case object MeanHouseholdIncome extends Table("B112103", "Mean Household income in the past 12 months (2016$)  (1)")
-
-    case object MedianHouseholdIncome
-        extends Table("B112104", "Median Household income in the past 12 months (2016$) (1)")
-    case object HouseholdSizeByUnitsInStructure extends Table("A112210", "Household size (5) by Units in Structure (9)")
-    case object UsualHoursWorkedPerWeek extends Table("A102109", "Usual Hours worked per week (7)")
-    case object MeanOfTransportation extends Table("A302103", "Means of transportation (18)")
-    case object TimeLeavingHome extends Table("B302104", "Time leaving home (17)")
-
-    case object HouseholdIncomeInThePast12Months
-        extends Table(
-          "B303100",
-          "Household income in the past 12 months (2016$) (9) (Workers 16 years and over in households)"
-        )
-    case object TravelTime extends Table("B302106", "Travel time (12) (Workers 16 years and over)")
-
-    case object AgeOfWorker
-        extends Table(
-          "B302101",
-          "Age of Worker (8) (Workers 16 years and over) - Large Geos Only: State, County, MCD, Place, PUMA/POWPUMA, MSA"
-        )
-
-    case object Industry
-        extends Table(
-          "B302102",
-          "Industry (8) (Workers 16 years and over)"
-        )
->>>>>>> 1e21e352
   }
 
   def findFile(folderPath: String, fileName: String): String = {
