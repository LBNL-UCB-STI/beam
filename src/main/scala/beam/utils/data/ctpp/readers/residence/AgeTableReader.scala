--- conflicted
+++ resolved
@@ -60,16 +60,9 @@
       new AgeTableReader(databaseInfo, ResidenceGeography.State)
     val readData = rdr.read()
     val ageToTotalNumberOfWorkers = readData.values.flatten
-<<<<<<< HEAD
       .groupBy { case (age, _) => age }
-      .map {
-        case (age, xs) =>
-          age -> xs.map(_._2).sum
-=======
-      .groupBy { case (age, cnt) => age }
       .map { case (age, xs) =>
         age -> xs.map(_._2).sum
->>>>>>> 270c56c9
       }
     ageToTotalNumberOfWorkers.foreach { case (age, cnt) =>
       println(s"$age => $cnt")
