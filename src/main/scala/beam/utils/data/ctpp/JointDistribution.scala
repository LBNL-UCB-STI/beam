--- conflicted
+++ resolved
@@ -20,7 +20,8 @@
   val STRING_COLUMN_TYPE = "string"
   val RETURN_COLUMN = "probability"
 
-  /** @param pathToCsv csv file path
+  /**
+    * @param pathToCsv csv file path
     * @param rndGen    Random Number Generator.  Random number generator. If an instance of `JointDistribution` is shared across multiple threads,
     *                make sure you use thread-safe instance of `RandomGenerator`, for example, `SynchronizedRandomGenerator`
     *                or wrap it by your own implementation which uses ThreadLocal
@@ -53,12 +54,8 @@
   }
 }
 
-<<<<<<< HEAD
-/** @param mappedArray Array of csv column values map
-=======
 /**
   * @param mappedArray Array of csv column values map
->>>>>>> cc46647f
   * @param rndGen Random number generator. If an instance of `JointDistribution` is shared across multiple threads,
   *               make sure you use thread-safe instance of `RandomGenerator`, for example, `SynchronizedRandomGenerator`
   *               or wrap it by your own implementation which uses ThreadLocal
