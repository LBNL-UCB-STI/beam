--- conflicted
+++ resolved
@@ -266,115 +266,6 @@
           )
         }
         val res = householdsWithPersonData.zip(householdLocation).map {
-<<<<<<< HEAD
-          case ((household, personsWithData), wgsHouseholdLocation) =>
-            val householdCheckResult = geoSvc.coordinatesWithinBoundaries(wgsHouseholdLocation)
-            if (householdCheckResult == CheckResult.InsideBoundingBoxAndFeasbleForR5) {
-              val createdHousehold = HouseholdInfo(
-                HouseholdId(household.fullId),
-                household.numOfVehicles,
-                household.income,
-                wgsHouseholdLocation.getX,
-                wgsHouseholdLocation.getY
-              )
-
-              val (personsAndPlans, lastPersonId) =
-                personsWithData.foldLeft((List.empty[PersonWithPlans], globalPersonId)) {
-                  case ((xs, nextPersonId), PersonWithExtraInfo(person, workDestPumaGeoId, timeLeavingHomeRange)) =>
-                    val workLocations = tazGeoIdToWorkingLocations(workDestPumaGeoId)
-                    val offset = nextWorkLocation.getOrElse(workDestPumaGeoId, 0)
-                    nextWorkLocation.update(workDestPumaGeoId, offset + 1)
-                    workLocations.lift(offset) match {
-                      case Some(wgsWorkingLocation) =>
-                        val workingLocationCheckResult = geoSvc.coordinatesWithinBoundaries(wgsWorkingLocation)
-                        if (workingLocationCheckResult == CheckResult.InsideBoundingBoxAndFeasbleForR5) {
-                          val valueOfTime =
-                            PopulationAdjustment.incomeToValueOfTime(household.income).getOrElse(defaultValueOfTime)
-                          val createdPerson = beam.utils.scenario.PersonInfo(
-                            personId = PersonId(nextPersonId.toString),
-                            householdId = createdHousehold.householdId,
-                            rank = 0,
-                            age = person.age,
-                            isFemale = person.gender == Gender.Female,
-                            valueOfTime = valueOfTime
-                          )
-                          val timeLeavingHomeSeconds = drawTimeLeavingHome(timeLeavingHomeRange)
-
-                          // Create Home Activity: end time is when a person leaves a home
-                          val leavingHomeActivity = planElementTemplate.copy(
-                            personId = createdPerson.personId,
-                            planElementType = "activity",
-                            planElementIndex = 1,
-                            activityType = Some("Home"),
-                            activityLocationX = Some(wgsHouseholdLocation.getX),
-                            activityLocationY = Some(wgsHouseholdLocation.getY),
-                            activityEndTime = Some(timeLeavingHomeSeconds / 3600.0)
-                          )
-                          // Create Leg
-                          val leavingHomeLeg = planElementTemplate
-                            .copy(personId = createdPerson.personId, planElementType = "leg", planElementIndex = 2)
-
-                          val timeLeavingWorkSeconds = {
-                            val utmHouseholdCoord = geoUtils.wgs2Utm(wgsHouseholdLocation)
-                            val utmWorkingLocation = geoUtils.wgs2Utm(wgsWorkingLocation)
-                            val margin = 1.3
-                            val travelTime =
-                              estimateTravelTime(timeLeavingHomeSeconds, utmHouseholdCoord, utmWorkingLocation, margin)
-                            val workStartTime = timeLeavingHomeSeconds + travelTime
-                            val workingDuration = workedDurationGeneratorImpl.next(timeLeavingHomeRange)
-                            workStartTime + workingDuration
-                          }
-
-                          val leavingWorkActivity = planElementTemplate.copy(
-                            personId = createdPerson.personId,
-                            planElementType = "activity",
-                            planElementIndex = 3,
-                            activityType = Some("Work"),
-                            activityLocationX = Some(wgsWorkingLocation.getX),
-                            activityLocationY = Some(wgsWorkingLocation.getY),
-                            activityEndTime = Some(timeLeavingWorkSeconds / 3600.0)
-                          )
-                          val leavingWorkLeg = planElementTemplate
-                            .copy(personId = createdPerson.personId, planElementType = "leg", planElementIndex = 4)
-
-                          // Create Home Activity: end time not defined
-                          val homeActivity = planElementTemplate.copy(
-                            personId = createdPerson.personId,
-                            planElementType = "activity",
-                            planElementIndex = 5,
-                            activityType = Some("Home"),
-                            activityLocationX = Some(wgsHouseholdLocation.getX),
-                            activityLocationY = Some(wgsHouseholdLocation.getY)
-                          )
-
-                          val personWithPlans = PersonWithPlans(
-                            createdPerson,
-                            List(leavingHomeActivity, leavingHomeLeg, leavingWorkActivity, leavingWorkLeg, homeActivity)
-                          )
-                          (personWithPlans :: xs, nextPersonId + 1)
-                        } else {
-                          logger
-                            .info(
-                              s"Working location $wgsWorkingLocation does not belong to bounding box ${geoSvc.mapBoundingBox} or it is not feasible for R5. Actual reason: $workingLocationCheckResult"
-                            )
-                          (xs, nextPersonId + 1)
-                        }
-                      case None =>
-                        (xs, nextPersonId + 1)
-                    }
-                }
-              globalPersonId = lastPersonId
-              if (personsAndPlans.size == personsWithData.size) {
-                Some((createdHousehold, personsAndPlans))
-              } else None
-            } else {
-              logger
-                .info(
-                  s"Household $wgsHouseholdLocation does not belong to bounding box ${geoSvc.mapBoundingBox} or it is not feasible for R5. Actual reason: $householdCheckResult"
-                )
-              None
-            }
-=======
           case ((household: Models.Household, personsWithData: Seq[PersonWithExtraInfo]), wgsHouseholdLocation) =>
             val createdHousehold = HouseholdInfo(
               HouseholdId(household.fullId),
@@ -470,7 +361,6 @@
             if (personsAndPlans.size == personsWithData.size) {
               Some((createdHousehold, personsAndPlans))
             } else None
->>>>>>> d670f6d0
         }
         cnt += 1
         blockGroupGeoId -> res
@@ -715,20 +605,11 @@
     val households = generatedData.map(_._1).toVector
     val householdFilePath = s"$pathToOutput/households.csv"
     CsvHouseholdInfoWriter.write(householdFilePath, households)
-<<<<<<< HEAD
-    println(s"Wrote households information to $householdFilePath")
-=======
     logger.info(s"Wrote households information to $householdFilePath")
->>>>>>> d670f6d0
 
     val persons = generatedData.flatMap(_._2.map(_.person)).toVector
     val personsFilePath = s"$pathToOutput/persons.csv"
     CsvPersonInfoWriter.write(personsFilePath, persons)
-<<<<<<< HEAD
-    println(s"Wrote persons information to $personsFilePath")
-
-    val planElements = generatedData.flatMap(_._2.flatMap(_.plans)).toVector
-=======
     logger.info(s"Wrote persons information to $personsFilePath")
 
     val planElements = generatedData.flatMap(_._2.flatMap(_.plans)).toVector
@@ -736,7 +617,6 @@
     CsvPlanElementWriter.write(plansFilePath, planElements)
     logger.info(s"Wrote plans information to $plansFilePath")
 
->>>>>>> d670f6d0
     val geoUtils: GeoUtils = new GeoUtils {
       override def localCRS: String = parsedArgs.localCRS
     }
@@ -744,13 +624,6 @@
       geoUtils.utm2Wgs(new Coord(plan.activityLocationX.get, plan.activityLocationY.get))
     }
     gen.writeH3(pathToOutput, allActivities, 1000)
-<<<<<<< HEAD
-
-    val plansFilePath = s"$pathToOutput/plans.csv"
-    CsvPlanElementWriter.write(plansFilePath, planElements)
-    println(s"Wrote plans information to $plansFilePath")
-=======
->>>>>>> d670f6d0
   }
 
   def main(args: Array[String]): Unit = {
