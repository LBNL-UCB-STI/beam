package beam.utils.data.synthpop

import java.io.File
import java.time.LocalDateTime
import java.time.format.DateTimeFormatter
import java.util.concurrent.atomic.AtomicInteger

import beam.agentsim.infrastructure.geozone._
import beam.sim.common.GeoUtils
import beam.sim.population.PopulationAdjustment
import beam.taz.{PointGenerator, RandomPointsInGridGenerator}
import beam.utils.ProfilingUtils
import beam.utils.csv.CsvWriter
import beam.utils.data.ctpp.models.ResidenceToWorkplaceFlowGeography
import beam.utils.data.ctpp.readers.BaseTableReader.{CTPPDatabaseInfo, PathToData}
import beam.utils.data.synthpop.GeoService.CheckResult
import beam.utils.data.synthpop.SimpleScenarioGenerator.getBlockGroupToTazs
import beam.utils.data.synthpop.generators.{
  RandomWorkDestinationGenerator,
  TimeLeavingHomeGenerator,
  TimeLeavingHomeGeneratorImpl,
  WorkedDurationGeneratorImpl
}
import beam.utils.data.synthpop.models.Models
import beam.utils.data.synthpop.models.Models.{BlockGroupGeoId, County, Gender, GenericGeoId, State, TazGeoId}
import beam.utils.scenario._
import beam.utils.scenario.generic.writers.{
  CsvHouseholdInfoWriter,
  CsvParkingInfoWriter,
  CsvPersonInfoWriter,
  CsvPlanElementWriter
}
import com.typesafe.scalalogging.StrictLogging
<<<<<<< HEAD
import com.vividsolutions.jts.geom.Geometry
=======
>>>>>>> 1e21e352
import org.apache.commons.math3.random.{MersenneTwister, RandomGenerator}
import org.matsim.api.core.v01.Coord

import scala.collection.mutable
import scala.collection.mutable.ArrayBuffer
import scala.util.{Random, Try}

trait ScenarioGenerator {
  def generate(pathToOutput: String): ScenarioResult
}

case class PersonWithExtraInfo(
  person: Models.Person,
  homeLoc: TazGeoId,
  workDest: TazGeoId,
  timeLeavingHomeRange: Range
)
case class PersonWithPlans(person: PersonInfo, plans: List[PlanElement])

case class ScenarioResult(
  totalNumberOfHouseholds: Int,
  totalNumberOfPeople: Int,
  totalNumberOfPlanElements: Int,
  geoIdToAreaResidentsAndWorkers: Map[GenericGeoId, (Int, Int)]
)

class SimpleScenarioGenerator(
  val pathToSythpopDataFolder: String,
  val dbInfo: CTPPDatabaseInfo,
  val pathToTazShapeFile: String,
  val pathToBlockGroupShapeFile: String,
  val pathToCongestionLevelDataFile: String, // One can create it manually https://www.tomtom.com/en_gb/traffic-index/austin-traffic/
  val pathToWorkedHours: String, // Conditional work duration
  val pathToOsmMap: String,
  val randomSeed: Int,
  val offPeakSpeedMetersPerSecond: Double,
  val localCoordinateReferenceSystem: String,
  val defaultValueOfTime: Double = 8.0,
  val shouldRemoveNonWorkers: Boolean = false
) extends ScenarioGenerator
    with StrictLogging {

  logger.info(s"Initializing...")

  private val rndGen: MersenneTwister = new MersenneTwister(randomSeed) // Random.org

  private val geoUtils: GeoUtils = new GeoUtils {
    override def localCRS: String = localCoordinateReferenceSystem
  }

  private val defaultTimeLeavingHomeRange: Range = Range(6 * 3600, 7 * 3600)

  private val congestionLevelData: CsvCongestionLevelData = new CsvCongestionLevelData(pathToCongestionLevelDataFile)

  private val planElementTemplate: PlanElement = PlanElement(
    personId = PersonId("1"),
    planIndex = 0,
    planScore = 0,
    planSelected = true,
    planElementType = "activity",
    planElementIndex = 1,
    activityType = None,
    activityLocationX = None,
    activityLocationY = None,
    activityEndTime = None,
    legMode = None,
    legDepartureTime = None,
    legTravelTime = None,
    legRouteType = None,
    legRouteStartLink = None,
    legRouteEndLink = None,
    legRouteTravelTime = None,
    legRouteDistance = None,
    legRouteLinks = Seq.empty,
    geoId = None
  )

  private val rndWorkDestinationGenerator: RandomWorkDestinationGenerator =
    new RandomWorkDestinationGenerator(dbInfo)

  private val workedDurationGeneratorImpl: WorkedDurationGeneratorImpl =
    new WorkedDurationGeneratorImpl(pathToWorkedHours, new MersenneTwister(randomSeed))

  private val residenceToWorkplaceFlowGeography: ResidenceToWorkplaceFlowGeography =
    ResidenceToWorkplaceFlowGeography.`TAZ To TAZ`

  private val timeLeavingHomeGenerator: TimeLeavingHomeGenerator =
    new TimeLeavingHomeGeneratorImpl(dbInfo, residenceToWorkplaceFlowGeography)

  private val stateCodeToWorkForceSampler: Map[String, WorkForceSampler] = dbInfo.states.map { stateCode =>
    stateCode -> new WorkForceSampler(dbInfo, stateCode, new MersenneTwister(randomSeed))
  }.toMap

  private val pointsGenerator: PointGenerator = new RandomPointsInGridGenerator(1.1)

  private val householdWithPersons: Map[Models.Household, Seq[Models.Person]] = {
    // Read households and people
    val temp: Seq[(Models.Household, Seq[Models.Person])] = SythpopReader.apply(pathToSythpopDataFolder).read().toSeq
    // Adjust population
    PopulationCorrection.adjust(temp, stateCodeToWorkForceSampler, shouldRemoveNonWorkers)
  }

  private val personIdToHousehold: Map[Models.Person, Models.Household] = householdWithPersons.flatMap {
    case (hhId, persons) =>
      persons.map { p =>
        p -> hhId
      }
  }

  private val households = householdWithPersons.keySet

  logger.info(s"Total number of households: ${householdWithPersons.size}")
  logger.info(s"Total number of people: ${householdWithPersons.map(_._2.size).sum}")

  private val geoIdToHouseholds = households.toSeq.groupBy(x => x.geoId)
  private val uniqueGeoIds = geoIdToHouseholds.keySet
  logger.info(s"uniqueGeoIds: ${uniqueGeoIds.size}")

  private val uniqueStates = households.map(_.geoId.state).toSet
  logger.info(s"uniqueStates: ${uniqueStates.size}")

  private val geoSvc: GeoService = new GeoService(
    GeoServiceInputParam(pathToTazShapeFile, pathToBlockGroupShapeFile, pathToOsmMap),
    uniqueGeoIds,
    geoUtils
  )

  val blockGroupToToTazs: Map[BlockGroupGeoId, List[TazGeoId]] = ProfilingUtils.timed(
    s"getBlockGroupToTazs for blockGroupGeoIdToGeom ${geoSvc.blockGroupGeoIdToGeom.size} and tazGeoIdToGeom ${geoSvc.tazGeoIdToGeom.size}",
    x => logger.info(x)
  ) {
    getBlockGroupToTazs(geoSvc.blockGroupGeoIdToGeom, geoSvc.tazGeoIdToGeom).map { case (k, v) => k -> v.map(_._1) }
  }
  logger.info(s"blockGroupToToTazs: ${blockGroupToToTazs.size}")

  logger.info(s"Initializing finished")

  override def generate(pathToOutput: String): ScenarioResult = {
    logger.info(s"Generating BlockGroupId to Households and their people")
    val blockGroupGeoIdToHouseholds = ProfilingUtils.timed("assignWorkingLocations", x => logger.info(x)) {
      assignWorkingLocations
    }

    val geoIdToAreaResidentsAndWorkers: Map[GenericGeoId, (Int, Int)] = blockGroupGeoIdToHouseholds.values
      .flatMap { x: Iterable[(Models.Household, Seq[PersonWithExtraInfo])] =>
        x.flatMap { hh: (Models.Household, Seq[PersonWithExtraInfo]) =>
          hh._2.map { y: PersonWithExtraInfo =>
            (y.homeLoc, y.workDest)
          }
        }
      }
      .foldLeft(mutable.Map.empty[GenericGeoId, (Int, Int)].withDefaultValue((0, 0)))((acc, tazs) => {
        acc.put(tazs._1, (acc(tazs._1)._1 + 1, acc(tazs._1)._2))
        acc.put(tazs._2, (acc(tazs._2)._1, acc(tazs._2)._2 + 1))
        acc
      })
      .toMap
    logger.info(s"Finished taz mapping")

    // Build work destination to the number of occurrences
    // We need this to be able to generate random work destinations inside geometry.
    val allWorkingDestinations = blockGroupGeoIdToHouseholds.values.flatMap { x =>
      x.flatMap { case (_, xs) => xs.map(_.workDest) }
    }
    val tazGeoIdToOccurrences = allWorkingDestinations.foldLeft(Map[TazGeoId, Int]()) { case (acc, c) =>
      val occur = acc.getOrElse(c, 0) + 1
      acc.updated(c, occur)
    }
    logger.info(s"allWorkingDestinations: ${allWorkingDestinations.size}")
    logger.info(s"tazGeoIdToOccurrences: ${tazGeoIdToOccurrences.size}")
    tazGeoIdToOccurrences.foreach { case (tazGeoId, cnt) =>
      logger.info(s"$tazGeoId => $cnt")
    }
    logger.info(s"Generating TAZ geo id to working locations...")

    val nPointsMultiplier: Double = 3.0

    // Generate all work destinations which will be later assigned to people
    val tazGeoIdToWorkingLocations =
      ProfilingUtils.timed("Generated TAZ geo id to working locations", x => logger.info(x)) {
        tazGeoIdToOccurrences.par.map { case (tazGeoId: TazGeoId, nWorkingPlaces) =>
          val workingGeos = geoSvc.tazGeoIdToGeom.get(tazGeoId) match {
            case Some(geom) =>
              ProfilingUtils.timed(s"Generate $nWorkingPlaces geo points in $tazGeoId", x => logger.info(x)) {
                val initLocations = pointsGenerator.generate(geom, (nPointsMultiplier * nWorkingPlaces).toInt)
                val withinMapConstrains = initLocations.filter(c =>
                  geoSvc.coordinatesWithinBoundaries(c) == CheckResult.InsideBoundingBoxAndFeasbleForR5
                )
                val finalLocations = withinMapConstrains.take(nWorkingPlaces)
                logger.info(
                  s"$tazGeoId: Generated ${initLocations.length} initial locations and ${withinMapConstrains.length} are within map, finalLocations: ${finalLocations.length}"
                )
                finalLocations
              }
            case None =>
              logger.warn(s"Can't find $tazGeoId in `tazGeoIdToGeom`")
              Seq.empty
          }
          tazGeoId -> workingGeos
        }.seq
      }

    logger.info(s"Generating BlockGroup geo id to household locations...")
    val blockGroupGeoIdToHouseholdsLocations =
      ProfilingUtils.timed(s"Generate ${households.size} household locations", x => logger.info(x)) {
        blockGroupGeoIdToHouseholds.par.map { case (blockGroupGeoId, householdsWithPersonData) =>
          val blockGeomOfHousehold = geoSvc.blockGroupGeoIdToGeom(blockGroupGeoId)
          val initLocations =
            pointsGenerator.generate(blockGeomOfHousehold, (nPointsMultiplier * householdsWithPersonData.size).toInt)
          val withinMapConstrains = initLocations.filter(c =>
            geoSvc.coordinatesWithinBoundaries(c) == CheckResult.InsideBoundingBoxAndFeasbleForR5
          )
          val finalLocations = withinMapConstrains.take(householdsWithPersonData.size)
          logger.info(
            s"$blockGroupGeoId: Generated ${initLocations.length} initial locations and ${withinMapConstrains.length} are within map, finalLocations: ${finalLocations.length}"
          )
          blockGroupGeoId -> finalLocations
        }.seq
      }

    var globalPersonId: Int = 0
    val nextWorkLocation = mutable.HashMap[TazGeoId, Int]()
    var cnt: Int = 0

    val householdFilePath = s"$pathToOutput/households.csv.gz"
    val personsFilePath = s"$pathToOutput/persons.csv.gz"
    val plansFilePath = s"$pathToOutput/plans.csv.gz"

    val householdInfoWriter = new CsvHouseholdInfoWriter(householdFilePath)
    val personInfoWriter = new CsvPersonInfoWriter(personsFilePath)
    val plansInfoWriter = new CsvPlanElementWriter(plansFilePath)

    var totalNumberOfHouseholds: Int = 0
    var totalNumberOfPeople: Int = 0
    var totalNumberOfPlanElements: Int = 0

    val wgsActivityLocations = ArrayBuffer[Coord]()

    try {
      blockGroupGeoIdToHouseholds.foreach {
        case (blockGroupGeoId, householdsWithPersonData: Seq[(Models.Household, Seq[PersonWithExtraInfo])]) =>
          val pct = "%.3f".format(100 * cnt.toDouble / blockGroupGeoIdToHouseholds.size)
          logger.info(
            s"$blockGroupGeoId contains ${householdsWithPersonData.size} households. $cnt out of ${blockGroupGeoIdToHouseholds.size}, pct: $pct%"
          )
          val householdLocation = blockGroupGeoIdToHouseholdsLocations(blockGroupGeoId)
          if (householdLocation.size != householdsWithPersonData.size) {
            logger.warn(
              s"For BlockGroupId $blockGroupGeoId generated ${householdLocation.size} locations, but the number of households is ${householdsWithPersonData.size}"
            )
          }
          val res = householdsWithPersonData.zip(householdLocation).flatMap {
            case ((household: Models.Household, personsWithData: Seq[PersonWithExtraInfo]), wgsHouseholdLocation) =>
              val createdHousehold = HouseholdInfo(
                HouseholdId(household.fullId),
                household.numOfVehicles,
                household.income,
                wgsHouseholdLocation.getX,
                wgsHouseholdLocation.getY
              )

<<<<<<< HEAD
              val (personsAndPlans, lastPersonId) =
                personsWithData.foldLeft((List.empty[PersonWithPlans], globalPersonId)) {
                  case (
                      (xs, nextPersonId: Int),
                      PersonWithExtraInfo(person, homeLocGeoId, workTazGeoId, timeLeavingHomeRange)
                      ) =>
                    val workLocations = tazGeoIdToWorkingLocations(workTazGeoId)
                    val offset = nextWorkLocation.getOrElse(workTazGeoId, 0)
                    nextWorkLocation.update(workTazGeoId, offset + 1)
                    workLocations.lift(offset) match {
                      case Some(wgsWorkingLocation) =>
                        val valueOfTime =
                          PopulationAdjustment.incomeToValueOfTime(household.income).getOrElse(defaultValueOfTime)
                        val createdPerson = beam.utils.scenario.PersonInfo(
                          personId = PersonId(nextPersonId.toString),
                          householdId = createdHousehold.householdId,
                          rank = 0,
                          age = person.age,
                          excludedModes = Seq.empty,
                          isFemale = person.gender == Gender.Female,
                          valueOfTime = valueOfTime,
                          industry = person.industry,
                        )
                        val timeLeavingHomeSeconds = drawTimeLeavingHome(timeLeavingHomeRange)

                        // Create Home Activity: end time is when a person leaves a home
                        val leavingHomeActivity = planElementTemplate.copy(
                          personId = createdPerson.personId,
                          planElementType = "activity",
                          planElementIndex = 1,
                          activityType = Some("Home"),
                          activityLocationX = Some(wgsHouseholdLocation.getX),
                          activityLocationY = Some(wgsHouseholdLocation.getY),
                          activityEndTime = Some(timeLeavingHomeSeconds / 3600.0),
                          geoId = Some(toTazGeoId(homeLocGeoId.state, homeLocGeoId.county, homeLocGeoId.taz))
                        )
                        // Create Leg
                        val leavingHomeLeg = planElementTemplate
                          .copy(personId = createdPerson.personId, planElementType = "leg", planElementIndex = 2)

                        val timeLeavingWorkSeconds = {
                          val utmHouseholdCoord = geoUtils.wgs2Utm(wgsHouseholdLocation)
                          val utmWorkingLocation = geoUtils.wgs2Utm(wgsWorkingLocation)
                          val margin = 1.3
                          val travelTime =
                            estimateTravelTime(timeLeavingHomeSeconds, utmHouseholdCoord, utmWorkingLocation, margin)
                          val workStartTime = timeLeavingHomeSeconds + travelTime
                          val workingDuration = workedDurationGeneratorImpl.next(timeLeavingHomeRange)
                          workStartTime + workingDuration
                        }

                        val leavingWorkActivity = planElementTemplate.copy(
                          personId = createdPerson.personId,
                          planElementType = "activity",
                          planElementIndex = 3,
                          activityType = Some("Work"),
                          activityLocationX = Some(wgsWorkingLocation.getX),
                          activityLocationY = Some(wgsWorkingLocation.getY),
                          activityEndTime = Some(timeLeavingWorkSeconds / 3600.0),
                          geoId = Some(toTazGeoId(workTazGeoId.state, workTazGeoId.county, workTazGeoId.taz))
                        )
                        val leavingWorkLeg = planElementTemplate
                          .copy(personId = createdPerson.personId, planElementType = "leg", planElementIndex = 4)

                        // Create Home Activity: end time not defined
                        val homeActivity = planElementTemplate.copy(
                          personId = createdPerson.personId,
                          planElementType = "activity",
                          planElementIndex = 5,
                          activityType = Some("Home"),
                          activityLocationX = Some(wgsHouseholdLocation.getX),
                          activityLocationY = Some(wgsHouseholdLocation.getY),
                          geoId = Some(toTazGeoId(homeLocGeoId.state, homeLocGeoId.county, homeLocGeoId.taz))
                        )

                        val personWithPlans = PersonWithPlans(
                          createdPerson,
                          List(leavingHomeActivity, leavingHomeLeg, leavingWorkActivity, leavingWorkLeg, homeActivity)
                        )
                        (personWithPlans :: xs, nextPersonId + 1)
                      case None =>
                        (xs, nextPersonId + 1)
                    }
                }
              globalPersonId = lastPersonId
              if (personsAndPlans.size == personsWithData.size) {
                Some((createdHousehold, personsAndPlans))
              } else None
          }
          cnt += 1
          val householdList = res.map(_._1)
          householdInfoWriter.write(householdList.toIterator)
          totalNumberOfHouseholds += householdList.size

          val peopleList = res.flatMap(x => x._2.map(_.person))
          personInfoWriter.write(peopleList.toIterator)
          totalNumberOfPeople += peopleList.size

          val plans = res.flatMap(x => x._2.map(_.plans)).flatten
          plansInfoWriter.write(plans.toIterator)
          totalNumberOfPlanElements += plans.size

          plans.filter(_.planElementType == "activity").foreach { plan =>
            val wgsCoord = geoUtils.utm2Wgs(new Coord(plan.activityLocationX.get, plan.activityLocationY.get))
            wgsActivityLocations += wgsCoord
          }
      }
    } finally {
      plansInfoWriter.close()
      personInfoWriter.close()
      householdInfoWriter.close()
=======
            val (personsAndPlans, lastPersonId) =
              personsWithData.foldLeft((List.empty[PersonWithPlans], globalPersonId)) {
                case (
                      (xs, nextPersonId: Int),
                      PersonWithExtraInfo(person, homeLocGeoId, workTazGeoId, timeLeavingHomeRange)
                    ) =>
                  val workLocations = tazGeoIdToWorkingLocations(workTazGeoId)
                  val offset = nextWorkLocation.getOrElse(workTazGeoId, 0)
                  nextWorkLocation.update(workTazGeoId, offset + 1)
                  workLocations.lift(offset) match {
                    case Some(wgsWorkingLocation) =>
                      val valueOfTime =
                        PopulationAdjustment.incomeToValueOfTime(household.income).getOrElse(defaultValueOfTime)
                      val createdPerson = beam.utils.scenario.PersonInfo(
                        personId = PersonId(nextPersonId.toString),
                        householdId = createdHousehold.householdId,
                        rank = 0,
                        age = person.age,
                        excludedModes = Seq.empty,
                        isFemale = person.gender == Gender.Female,
                        valueOfTime = valueOfTime
                      )
                      val timeLeavingHomeSeconds = drawTimeLeavingHome(timeLeavingHomeRange)

                      // Create Home Activity: end time is when a person leaves a home
                      val leavingHomeActivity = planElementTemplate.copy(
                        personId = createdPerson.personId,
                        planElementType = "activity",
                        planElementIndex = 1,
                        activityType = Some("Home"),
                        activityLocationX = Some(wgsHouseholdLocation.getX),
                        activityLocationY = Some(wgsHouseholdLocation.getY),
                        activityEndTime = Some(timeLeavingHomeSeconds / 3600.0),
                        geoId = Some(toTazGeoId(homeLocGeoId.state, homeLocGeoId.county, homeLocGeoId.taz))
                      )
                      // Create Leg
                      val leavingHomeLeg = planElementTemplate
                        .copy(personId = createdPerson.personId, planElementType = "leg", planElementIndex = 2)

                      val timeLeavingWorkSeconds = {
                        val utmHouseholdCoord = geoUtils.wgs2Utm(wgsHouseholdLocation)
                        val utmWorkingLocation = geoUtils.wgs2Utm(wgsWorkingLocation)
                        val margin = 1.3
                        val travelTime =
                          estimateTravelTime(timeLeavingHomeSeconds, utmHouseholdCoord, utmWorkingLocation, margin)
                        val workStartTime = timeLeavingHomeSeconds + travelTime
                        val workingDuration = workedDurationGeneratorImpl.next(timeLeavingHomeRange)
                        workStartTime + workingDuration
                      }

                      val leavingWorkActivity = planElementTemplate.copy(
                        personId = createdPerson.personId,
                        planElementType = "activity",
                        planElementIndex = 3,
                        activityType = Some("Work"),
                        activityLocationX = Some(wgsWorkingLocation.getX),
                        activityLocationY = Some(wgsWorkingLocation.getY),
                        activityEndTime = Some(timeLeavingWorkSeconds / 3600.0),
                        geoId = Some(toTazGeoId(workTazGeoId.state, workTazGeoId.county, workTazGeoId.taz))
                      )
                      val leavingWorkLeg = planElementTemplate
                        .copy(personId = createdPerson.personId, planElementType = "leg", planElementIndex = 4)

                      // Create Home Activity: end time not defined
                      val homeActivity = planElementTemplate.copy(
                        personId = createdPerson.personId,
                        planElementType = "activity",
                        planElementIndex = 5,
                        activityType = Some("Home"),
                        activityLocationX = Some(wgsHouseholdLocation.getX),
                        activityLocationY = Some(wgsHouseholdLocation.getY),
                        geoId = Some(toTazGeoId(homeLocGeoId.state, homeLocGeoId.county, homeLocGeoId.taz))
                      )

                      val personWithPlans = PersonWithPlans(
                        createdPerson,
                        List(leavingHomeActivity, leavingHomeLeg, leavingWorkActivity, leavingWorkLeg, homeActivity)
                      )
                      (personWithPlans :: xs, nextPersonId + 1)
                    case None =>
                      (xs, nextPersonId + 1)
                  }
              }
            globalPersonId = lastPersonId
            if (personsAndPlans.size == personsWithData.size) {
              Some((createdHousehold, personsAndPlans))
            } else None
        }
        cnt += 1
        blockGroupGeoId -> res
>>>>>>> 1e21e352
    }

    writeH3(pathToOutput, wgsActivityLocations, 1000)

    ScenarioResult(
      totalNumberOfHouseholds = totalNumberOfHouseholds,
      totalNumberOfPeople = totalNumberOfPeople,
      totalNumberOfPlanElements = totalNumberOfPlanElements,
      geoIdToAreaResidentsAndWorkers = geoIdToAreaResidentsAndWorkers
    )
  }

<<<<<<< HEAD
=======
  private def getBlockGroupToTazs: Map[BlockGroupGeoId, List[TazGeoId]] = {
    // TODO: This can be easily parallelize (very dummy improvement, in case if there is nothing better)
    val blockGroupToTazs = geoSvc.blockGroupGeoIdToGeom
      .map { case (blockGroupGeoId, blockGroupGeom) =>
        // Intersect with all TAZ
        val allIntersections = geoSvc.tazGeoIdToGeom.flatMap { case (tazGeoId, tazGeo) =>
          val intersection = blockGroupGeom.intersection(tazGeo)
          if (intersection.isEmpty)
            None
          else Some((intersection, blockGroupGeoId, tazGeoId))
        }
        blockGroupGeoId -> allIntersections.map(_._3).toList
      }
    blockGroupToTazs
  }

>>>>>>> 1e21e352
  def findWorkingLocation(
    tazGeoId: TazGeoId,
    households: Seq[Models.Household],
    rndGen: RandomGenerator
  ): Seq[Seq[Option[PersonWithExtraInfo]]] = {
    val personData =
      households.map { household =>
        val persons = householdWithPersons(household)
        val personWithWorkDestAndTimeLeaving = persons.flatMap { person =>
          rndWorkDestinationGenerator.next(tazGeoId.asUniqueKey, household.income, rndGen).map { tazWorkDestStr =>
            val tazWorkDest = TazGeoId.fromString(tazWorkDestStr)
            val foundDests = timeLeavingHomeGenerator.find(tazGeoId.asUniqueKey, tazWorkDest.asUniqueKey)
            if (foundDests.isEmpty) {
//                logger
//                  .info(
//                    s"Could not find work destination '${tazWorkDest}' in ${timeLeavingODPairs.mkString(" ")}"
//                  )
              None
            } else {
              val timeLeavingHomeRange =
                ODSampler.sample(foundDests, rndGen).map(_.attribute).getOrElse(defaultTimeLeavingHomeRange)
              Some(
                PersonWithExtraInfo(
                  person = person,
                  homeLoc = tazGeoId,
                  workDest = tazWorkDest,
                  timeLeavingHomeRange = timeLeavingHomeRange
                )
              )
            }
          }
        }
//          if (personWithWorkDestAndTimeLeaving.size != persons.size) {
//            logger.warn(
//              s"Seems like the data for the persons not fully created. Original number of persons: ${persons.size}, but personWithWorkDestAndTimeLeaving size is ${personWithWorkDestAndTimeLeaving.size}"
//            )
//          }
        personWithWorkDestAndTimeLeaving
      }
    personData
  }

  private def assignWorkingLocations: Map[BlockGroupGeoId, Seq[(Models.Household, List[PersonWithExtraInfo])]] = {
    val numberOfProcessed = new AtomicInteger(0)
    val blockGroupGeoIdToHouseholds: Map[BlockGroupGeoId, Seq[(Models.Household, List[PersonWithExtraInfo])]] =
      geoIdToHouseholds.toSeq.par // Process in parallel!
        .map { // We process it in parallel, but there is no shared state
          case (blockGroupGeoId, households) =>
            val rndGen =
              new MersenneTwister(
                randomSeed
              ) // It is important to create random generator here because `MersenneTwister` is not thread-safe
            val tazes = blockGroupToToTazs(blockGroupGeoId)
            // It is one to many relation
            // BlockGroupGeoId1 -> TAZ1
            // BlockGroupGeoId1 -> TAZ2
            // BlockGroupGeoId1 -> TAZ3
            // So let's generate all possible combinations and choose randomly from them
            val allPossibleLocations: List[PersonWithExtraInfo] = tazes.flatMap { tazGeoId =>
              findWorkingLocation(tazGeoId, households, rndGen).flatten.flatten
            }
            val uniquePersons = randomlyChooseUniquePersons(allPossibleLocations)

            val householdWithPersons = uniquePersons
              .map(p => (personIdToHousehold(p.person), p))
              .groupBy { case (hh, _) => hh }
              .map { case (hh, xs) => (hh, xs.map(_._2)) }
              .toSeq
            val processed = numberOfProcessed.incrementAndGet()
            logger.info(
              s"$blockGroupGeoId associated ${householdWithPersons.size} households with ${uniquePersons.size} people, $processed out of ${geoIdToHouseholds.size}"
            )
            blockGroupGeoId -> householdWithPersons
        }
        .seq
        .toMap
    blockGroupGeoIdToHouseholds
  }

  private def randomlyChooseUniquePersons(
    allPossibleLocations: List[PersonWithExtraInfo]
  ): List[PersonWithExtraInfo] = {
    allPossibleLocations
      .groupBy { p =>
        p.person
      }
      .values
      .map(xs => new Random(randomSeed).shuffle(xs).head)
      .toList
  }

  private def drawTimeLeavingHome(timeLeavingHomeRange: Range): Int = {
    // Randomly pick a number between [start, end]
    val howMany = timeLeavingHomeRange.end - timeLeavingHomeRange.start + 1
    timeLeavingHomeRange.start + rndGen.nextInt(howMany)
  }

  private def estimateTravelTime(
    timeLeavingHomeSeconds: Int,
    utmHouseholdCoord: Coord,
    workingLocation: Coord,
    margin: Double
  ): Double = {
    val distance = geoUtils.distUTMInMeters(utmHouseholdCoord, workingLocation) * margin
    val congestionLevel = (100 - congestionLevelData.level(timeLeavingHomeSeconds)) / 100
    val averageSpeed = offPeakSpeedMetersPerSecond * congestionLevel
    distance / averageSpeed
  }

  def writeTazCenters(pathToFolder: String): Unit = {
    val pathToFile = pathToFolder + "/taz-centers.csv.gz"
    val csvWriter = new CsvWriter(pathToFile, Array("taz", "coord-x", "coord-y", "area"))
    try {
<<<<<<< HEAD
      geoSvc.tazGeoIdToGeomWithExtraDetails.foreach {
        case (taz, (geo, area)) =>
          val utmCoord = geoUtils.wgs2Utm(new Coord(geo.getCentroid.getX, geo.getCentroid.getY))
          csvWriter.write(taz.asUniqueKey, utmCoord.getX, utmCoord.getY, area)
=======
      geoSvc.tazGeoIdToGeom.foreach { case (taz, geo) =>
        val utmCoord = geoUtils.wgs2Utm(new Coord(geo.getCentroid.getX, geo.getCentroid.getY))
        csvWriter.write(taz.asUniqueKey, utmCoord.getX, utmCoord.getY, geo.getArea)
>>>>>>> 1e21e352
      }
    } finally {
      Try(csvWriter.close())
    }
  }

  def writeH3(pathToFolder: String, wgsCoords: Seq[Coord], expectedNumberOfBuckets: Int): Unit = {
    val wgsCoordinates = wgsCoords.map(WgsCoordinate.apply).toSet
    val summary: GeoZoneSummary = TopDownEqualDemandH3IndexMapper
      .from(new GeoZone(wgsCoordinates).includeBoundBoxPoints, expectedNumberOfBuckets)
      .generateSummary()

    logger.info(s"Created ${summary.items.length} H3 indexes from ${wgsCoordinates.size} unique coordinates")

    val resolutionToPoints = summary.items
      .map(x => x.index.resolution -> x.size)
      .groupBy { case (res, _) => res }
      .toSeq
      .map { case (res, xs) => res -> xs.map(_._2).sum }
      .sortBy { case (_, size) => -size }
    resolutionToPoints.foreach { case (res, size) =>
      logger.info(s"Resolution: $res, number of points: $size")
    }
    val h3Indexes = summary.items.sortBy(x => -x.size)

    val pathToFile = pathToFolder + "/h3-centers.csv.gz"
    val csvWriter = new CsvWriter(pathToFile, Array("taz", "coord-x", "coord-y", "area"))
    try {
      h3Indexes.foreach { case GeoZoneSummaryItem(h3Index: H3Index, _) =>
        val utmCoord = geoUtils.wgs2Utm(H3Wrapper.wgsCoordinate(h3Index).coord)
        val area = H3Wrapper.areaInM2(h3Index)
        csvWriter.write(h3Index.value, utmCoord.getX, utmCoord.getY, area)
      }
    } finally {
      Try(csvWriter.close())
    }
  }

  def toTazGeoId(state: State, county: County, taz: String): String = {
    s"${state.value}-${county.value}-$taz"
  }

  def toStateGeoId(state: State, county: County): String = {
    s"${state.value}-${county.value}"
  }

}

object SimpleScenarioGenerator extends StrictLogging {

  case class Arguments(
    sythpopDataFolder: String,
    ctppFolder: String,
    stateCodes: Set[String],
    tazShapeFolder: String,
    blockGroupShapeFolder: String,
    congestionLevelDataFile: String,
    workDurationCsv: String,
    osmMap: String,
    randomSeed: Int,
    offPeakSpeedMetersPerSecond: Double,
    defaultValueOfTime: Double,
    localCRS: String,
    outputFolder: String
  )

  def getCurrentDateTime: String = {
    DateTimeFormatter.ofPattern("MM-dd-yyyy_HH-mm-ss").format(LocalDateTime.now)
  }

  def getBlockGroupToTazs(
    blockGroupGeoIdToGeom: Map[BlockGroupGeoId, Geometry],
    tazGeoIdToGeom: Map[TazGeoId, Geometry]
  ): Map[BlockGroupGeoId, List[(TazGeoId, Double)]] = {
    val blockGroupToTazs = blockGroupGeoIdToGeom.par.map {
      case (blockGroupGeoId, blockGroupGeom) =>
        // Intersect with all TAZ
        val allIntersections = tazGeoIdToGeom.flatMap {
          case (tazGeoId, tazGeo) =>
            val intersection: Geometry = blockGroupGeom.intersection(tazGeo)
            if (intersection.isEmpty) // Should we consider the area?  && intersection.getArea == 0
              None
            else {
              Some((intersection: Geometry, blockGroupGeoId, (tazGeoId, intersection.getArea)))
            }
        }
        blockGroupGeoId -> allIntersections.map(_._3).toList
    }.seq
    blockGroupToTazs
  }

  def run(parsedArgs: Arguments): Unit = {
    val pathToOutput = parsedArgs.outputFolder + "_" + getCurrentDateTime
    val databaseInfo = CTPPDatabaseInfo(PathToData(parsedArgs.ctppFolder), parsedArgs.stateCodes)
    require(new File(pathToOutput).mkdirs(), s"$pathToOutput exists, stopping...")

    val gen =
      new SimpleScenarioGenerator(
        pathToSythpopDataFolder = parsedArgs.sythpopDataFolder,
        dbInfo = databaseInfo,
        pathToTazShapeFile = parsedArgs.tazShapeFolder,
        pathToBlockGroupShapeFile = parsedArgs.blockGroupShapeFolder,
        pathToCongestionLevelDataFile = parsedArgs.congestionLevelDataFile,
        pathToWorkedHours = parsedArgs.workDurationCsv,
        pathToOsmMap = parsedArgs.osmMap,
        randomSeed = parsedArgs.randomSeed,
        offPeakSpeedMetersPerSecond = parsedArgs.offPeakSpeedMetersPerSecond,
        localCoordinateReferenceSystem = parsedArgs.localCRS,
        defaultValueOfTime = parsedArgs.defaultValueOfTime
      )

    gen.writeTazCenters(pathToOutput)

    val scenarioResult = gen.generate(pathToOutput)
    logger.info(s"Number of households: ${scenarioResult.totalNumberOfHouseholds}")
    logger.info(s"Number of people: ${scenarioResult.totalNumberOfPeople}")
    logger.info(s"Number of plan elements: ${scenarioResult.totalNumberOfPlanElements}")

    val parkingFilePath = s"$pathToOutput/taz-parking.csv"
    CsvParkingInfoWriter.write(parkingFilePath, gen.geoSvc, scenarioResult.geoIdToAreaResidentsAndWorkers)
    println(s"Wrote parking information to $parkingFilePath")
  }

  def main(args: Array[String]): Unit = {
    /*

    How to run it through gradle:
    ./gradlew :execute -PmaxRAM=20 -PmainClass=beam.utils.data.synthpop.SimpleScenarioGenerator -PappArgs=["
    '--sythpopDataFolder', 'D:/Work/beam/NewYork/input/syntpop',
    '--ctppFolder', 'D:/Work/beam/CTPP/',
    '--stateCodes', '34,36',
    '--tazShapeFolder', 'D:/Work/beam/NewYork/input/Shape/TAZ/',
    '--blockGroupShapeFolder', 'D:/Work/beam/NewYork/input/Shape/BlockGroup/',
    '--congestionLevelDataFile', 'D:/Work/beam/NewYork/input/CongestionLevel_NewYork.csv',
    '--workDurationCsv', 'D:/Work/beam/Austin/input/work_activities_all_us.csv',
    '--osmMap', 'D:/Work/beam/NewYork/input/OSM/newyork-simplified.osm.pbf',
    '--randomSeed', '42',
    '--offPeakSpeedMetersPerSecond', '12.5171',
    '--defaultValueOfTime', '8.0',
    '--localCRS', 'EPSG:3084',
    '--outputFolder', 'D:/Work/beam/NewYork/results'
    "] -PlogbackCfg=logback.xml
     */
    ProfilingUtils.timed("Scenario generation", x => logger.info(x)) {
      SimpleScenarioGeneratorArgParser.parseArguments(args) match {
        case None =>
          throw new IllegalStateException("Unable to parse arguments. Check the logs")
        case Some(parsedArgs: Arguments) =>
          run(parsedArgs)

      }
    }
  }
}<|MERGE_RESOLUTION|>--- conflicted
+++ resolved
@@ -31,10 +31,7 @@
   CsvPlanElementWriter
 }
 import com.typesafe.scalalogging.StrictLogging
-<<<<<<< HEAD
 import com.vividsolutions.jts.geom.Geometry
-=======
->>>>>>> 1e21e352
 import org.apache.commons.math3.random.{MersenneTwister, RandomGenerator}
 import org.matsim.api.core.v01.Coord
 
@@ -296,12 +293,11 @@
                 wgsHouseholdLocation.getY
               )
 
-<<<<<<< HEAD
               val (personsAndPlans, lastPersonId) =
                 personsWithData.foldLeft((List.empty[PersonWithPlans], globalPersonId)) {
                   case (
-                      (xs, nextPersonId: Int),
-                      PersonWithExtraInfo(person, homeLocGeoId, workTazGeoId, timeLeavingHomeRange)
+                        (xs, nextPersonId: Int),
+                        PersonWithExtraInfo(person, homeLocGeoId, workTazGeoId, timeLeavingHomeRange)
                       ) =>
                     val workLocations = tazGeoIdToWorkingLocations(workTazGeoId)
                     val offset = nextWorkLocation.getOrElse(workTazGeoId, 0)
@@ -318,7 +314,7 @@
                           excludedModes = Seq.empty,
                           isFemale = person.gender == Gender.Female,
                           valueOfTime = valueOfTime,
-                          industry = person.industry,
+                          industry = person.industry
                         )
                         val timeLeavingHomeSeconds = drawTimeLeavingHome(timeLeavingHomeRange)
 
@@ -408,98 +404,6 @@
       plansInfoWriter.close()
       personInfoWriter.close()
       householdInfoWriter.close()
-=======
-            val (personsAndPlans, lastPersonId) =
-              personsWithData.foldLeft((List.empty[PersonWithPlans], globalPersonId)) {
-                case (
-                      (xs, nextPersonId: Int),
-                      PersonWithExtraInfo(person, homeLocGeoId, workTazGeoId, timeLeavingHomeRange)
-                    ) =>
-                  val workLocations = tazGeoIdToWorkingLocations(workTazGeoId)
-                  val offset = nextWorkLocation.getOrElse(workTazGeoId, 0)
-                  nextWorkLocation.update(workTazGeoId, offset + 1)
-                  workLocations.lift(offset) match {
-                    case Some(wgsWorkingLocation) =>
-                      val valueOfTime =
-                        PopulationAdjustment.incomeToValueOfTime(household.income).getOrElse(defaultValueOfTime)
-                      val createdPerson = beam.utils.scenario.PersonInfo(
-                        personId = PersonId(nextPersonId.toString),
-                        householdId = createdHousehold.householdId,
-                        rank = 0,
-                        age = person.age,
-                        excludedModes = Seq.empty,
-                        isFemale = person.gender == Gender.Female,
-                        valueOfTime = valueOfTime
-                      )
-                      val timeLeavingHomeSeconds = drawTimeLeavingHome(timeLeavingHomeRange)
-
-                      // Create Home Activity: end time is when a person leaves a home
-                      val leavingHomeActivity = planElementTemplate.copy(
-                        personId = createdPerson.personId,
-                        planElementType = "activity",
-                        planElementIndex = 1,
-                        activityType = Some("Home"),
-                        activityLocationX = Some(wgsHouseholdLocation.getX),
-                        activityLocationY = Some(wgsHouseholdLocation.getY),
-                        activityEndTime = Some(timeLeavingHomeSeconds / 3600.0),
-                        geoId = Some(toTazGeoId(homeLocGeoId.state, homeLocGeoId.county, homeLocGeoId.taz))
-                      )
-                      // Create Leg
-                      val leavingHomeLeg = planElementTemplate
-                        .copy(personId = createdPerson.personId, planElementType = "leg", planElementIndex = 2)
-
-                      val timeLeavingWorkSeconds = {
-                        val utmHouseholdCoord = geoUtils.wgs2Utm(wgsHouseholdLocation)
-                        val utmWorkingLocation = geoUtils.wgs2Utm(wgsWorkingLocation)
-                        val margin = 1.3
-                        val travelTime =
-                          estimateTravelTime(timeLeavingHomeSeconds, utmHouseholdCoord, utmWorkingLocation, margin)
-                        val workStartTime = timeLeavingHomeSeconds + travelTime
-                        val workingDuration = workedDurationGeneratorImpl.next(timeLeavingHomeRange)
-                        workStartTime + workingDuration
-                      }
-
-                      val leavingWorkActivity = planElementTemplate.copy(
-                        personId = createdPerson.personId,
-                        planElementType = "activity",
-                        planElementIndex = 3,
-                        activityType = Some("Work"),
-                        activityLocationX = Some(wgsWorkingLocation.getX),
-                        activityLocationY = Some(wgsWorkingLocation.getY),
-                        activityEndTime = Some(timeLeavingWorkSeconds / 3600.0),
-                        geoId = Some(toTazGeoId(workTazGeoId.state, workTazGeoId.county, workTazGeoId.taz))
-                      )
-                      val leavingWorkLeg = planElementTemplate
-                        .copy(personId = createdPerson.personId, planElementType = "leg", planElementIndex = 4)
-
-                      // Create Home Activity: end time not defined
-                      val homeActivity = planElementTemplate.copy(
-                        personId = createdPerson.personId,
-                        planElementType = "activity",
-                        planElementIndex = 5,
-                        activityType = Some("Home"),
-                        activityLocationX = Some(wgsHouseholdLocation.getX),
-                        activityLocationY = Some(wgsHouseholdLocation.getY),
-                        geoId = Some(toTazGeoId(homeLocGeoId.state, homeLocGeoId.county, homeLocGeoId.taz))
-                      )
-
-                      val personWithPlans = PersonWithPlans(
-                        createdPerson,
-                        List(leavingHomeActivity, leavingHomeLeg, leavingWorkActivity, leavingWorkLeg, homeActivity)
-                      )
-                      (personWithPlans :: xs, nextPersonId + 1)
-                    case None =>
-                      (xs, nextPersonId + 1)
-                  }
-              }
-            globalPersonId = lastPersonId
-            if (personsAndPlans.size == personsWithData.size) {
-              Some((createdHousehold, personsAndPlans))
-            } else None
-        }
-        cnt += 1
-        blockGroupGeoId -> res
->>>>>>> 1e21e352
     }
 
     writeH3(pathToOutput, wgsActivityLocations, 1000)
@@ -512,25 +416,27 @@
     )
   }
 
-<<<<<<< HEAD
-=======
-  private def getBlockGroupToTazs: Map[BlockGroupGeoId, List[TazGeoId]] = {
+  private def getBlockGroupToTazs(
+    blockGroupGeoIdToGeom: Map[BlockGroupGeoId, Geometry],
+    tazGeoIdToGeom: Map[TazGeoId, Geometry]
+  ): Map[BlockGroupGeoId, List[(TazGeoId, Double)]] = {
     // TODO: This can be easily parallelize (very dummy improvement, in case if there is nothing better)
-    val blockGroupToTazs = geoSvc.blockGroupGeoIdToGeom
-      .map { case (blockGroupGeoId, blockGroupGeom) =>
+    val blockGroupToTazs = blockGroupGeoIdToGeom.par.map {
+      case (blockGroupGeoId, blockGroupGeom) =>
         // Intersect with all TAZ
-        val allIntersections = geoSvc.tazGeoIdToGeom.flatMap { case (tazGeoId, tazGeo) =>
+        val allIntersections = tazGeoIdToGeom.flatMap { case (tazGeoId, tazGeo) =>
           val intersection = blockGroupGeom.intersection(tazGeo)
           if (intersection.isEmpty)
             None
-          else Some((intersection, blockGroupGeoId, tazGeoId))
+          else {
+            Some((intersection: Geometry, blockGroupGeoId, (tazGeoId, intersection.getArea)))
+          }
         }
         blockGroupGeoId -> allIntersections.map(_._3).toList
-      }
+      }.seq
     blockGroupToTazs
   }
 
->>>>>>> 1e21e352
   def findWorkingLocation(
     tazGeoId: TazGeoId,
     households: Seq[Models.Household],
@@ -644,16 +550,9 @@
     val pathToFile = pathToFolder + "/taz-centers.csv.gz"
     val csvWriter = new CsvWriter(pathToFile, Array("taz", "coord-x", "coord-y", "area"))
     try {
-<<<<<<< HEAD
-      geoSvc.tazGeoIdToGeomWithExtraDetails.foreach {
-        case (taz, (geo, area)) =>
-          val utmCoord = geoUtils.wgs2Utm(new Coord(geo.getCentroid.getX, geo.getCentroid.getY))
-          csvWriter.write(taz.asUniqueKey, utmCoord.getX, utmCoord.getY, area)
-=======
-      geoSvc.tazGeoIdToGeom.foreach { case (taz, geo) =>
+      geoSvc.tazGeoIdToGeomWithExtraDetails.foreach { case (taz, (geo, area)) =>
         val utmCoord = geoUtils.wgs2Utm(new Coord(geo.getCentroid.getX, geo.getCentroid.getY))
-        csvWriter.write(taz.asUniqueKey, utmCoord.getX, utmCoord.getY, geo.getArea)
->>>>>>> 1e21e352
+        csvWriter.write(taz.asUniqueKey, utmCoord.getX, utmCoord.getY, area)
       }
     } finally {
       Try(csvWriter.close())
@@ -728,19 +627,17 @@
     blockGroupGeoIdToGeom: Map[BlockGroupGeoId, Geometry],
     tazGeoIdToGeom: Map[TazGeoId, Geometry]
   ): Map[BlockGroupGeoId, List[(TazGeoId, Double)]] = {
-    val blockGroupToTazs = blockGroupGeoIdToGeom.par.map {
-      case (blockGroupGeoId, blockGroupGeom) =>
-        // Intersect with all TAZ
-        val allIntersections = tazGeoIdToGeom.flatMap {
-          case (tazGeoId, tazGeo) =>
-            val intersection: Geometry = blockGroupGeom.intersection(tazGeo)
-            if (intersection.isEmpty) // Should we consider the area?  && intersection.getArea == 0
-              None
-            else {
-              Some((intersection: Geometry, blockGroupGeoId, (tazGeoId, intersection.getArea)))
-            }
+    val blockGroupToTazs = blockGroupGeoIdToGeom.par.map { case (blockGroupGeoId, blockGroupGeom) =>
+      // Intersect with all TAZ
+      val allIntersections = tazGeoIdToGeom.flatMap { case (tazGeoId, tazGeo) =>
+        val intersection: Geometry = blockGroupGeom.intersection(tazGeo)
+        if (intersection.isEmpty) // Should we consider the area?  && intersection.getArea == 0
+          None
+        else {
+          Some((intersection: Geometry, blockGroupGeoId, (tazGeoId, intersection.getArea)))
         }
-        blockGroupGeoId -> allIntersections.map(_._3).toList
+      }
+      blockGroupGeoId -> allIntersections.map(_._3).toList
     }.seq
     blockGroupToTazs
   }
