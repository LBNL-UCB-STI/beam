--- conflicted
+++ resolved
@@ -13,7 +13,6 @@
 import beam.utils.data.ctpp.models.ResidenceToWorkplaceFlowGeography
 import beam.utils.data.ctpp.readers.BaseTableReader.{CTPPDatabaseInfo, PathToData}
 import beam.utils.data.synthpop.GeoService.CheckResult
-import beam.utils.data.synthpop.SimpleScenarioGenerator.getBlockGroupToTazs
 import beam.utils.data.synthpop.generators.{
   RandomWorkDestinationGenerator,
   TimeLeavingHomeGenerator,
@@ -23,9 +22,7 @@
 import beam.utils.data.synthpop.models.Models
 import beam.utils.data.synthpop.models.Models.{BlockGroupGeoId, County, Gender, GenericGeoId, State, TazGeoId}
 import beam.utils.scenario._
-import beam.utils.scenario.generic.readers.{CsvHouseholdInfoReader, CsvPersonInfoReader, CsvPlanElementReader}
 import beam.utils.scenario.generic.writers.{
-  CsvBlocksInfoWriter,
   CsvHouseholdInfoWriter,
   CsvParkingInfoWriter,
   CsvPersonInfoWriter,
@@ -53,13 +50,9 @@
 case class PersonWithPlans(person: PersonInfo, plans: List[PlanElement])
 
 case class ScenarioResult(
-<<<<<<< HEAD
   totalNumberOfHouseholds: Int,
   totalNumberOfPeople: Int,
   totalNumberOfPlanElements: Int,
-=======
-  householdWithTheirPeople: Iterable[(HouseholdInfo, List[PersonWithPlans], BlockInfo)],
->>>>>>> 5fddd6b3
   geoIdToAreaResidentsAndWorkers: Map[GenericGeoId, (Int, Int)]
 )
 
@@ -75,11 +68,8 @@
   val offPeakSpeedMetersPerSecond: Double,
   val localCoordinateReferenceSystem: String,
   val defaultValueOfTime: Double = 8.0,
-<<<<<<< HEAD
-  val shouldRemoveNonWorkers: Boolean = false
-=======
+  val shouldRemoveNonWorkers: Boolean = false,
   val linkRadiusMeters: Double
->>>>>>> 5fddd6b3
 ) extends ScenarioGenerator
     with StrictLogging {
 
@@ -290,7 +280,6 @@
           logger.info(
             s"$blockGroupGeoId contains ${householdsWithPersonData.size} households. $cnt out of ${blockGroupGeoIdToHouseholds.size}, pct: $pct%"
           )
-<<<<<<< HEAD
           val householdLocation = blockGroupGeoIdToHouseholdsLocations(blockGroupGeoId)
           if (householdLocation.size != householdsWithPersonData.size) {
             logger.warn(
@@ -298,11 +287,6 @@
             )
           }
           val res = householdsWithPersonData.zip(householdLocation).flatMap {
-=======
-        }
-        val res: Iterable[Option[(HouseholdInfo, List[PersonWithPlans], BlockInfo)]] =
-          householdsWithPersonData.zip(householdLocation).map {
->>>>>>> 5fddd6b3
             case ((household: Models.Household, personsWithData: Seq[PersonWithExtraInfo]), wgsHouseholdLocation) =>
               val createdHousehold = HouseholdInfo(
                 HouseholdId(household.fullId),
@@ -312,15 +296,6 @@
                 wgsHouseholdLocation.getY
               )
 
-<<<<<<< HEAD
-=======
-              val createBlock = BlockInfo(
-                BlockId(blockGroupGeoId.asUniqueKey.toLong),
-                wgsHouseholdLocation.getX,
-                wgsHouseholdLocation.getY
-              )
-
->>>>>>> 5fddd6b3
               val (personsAndPlans, lastPersonId) =
                 personsWithData.foldLeft((List.empty[PersonWithPlans], globalPersonId)) {
                   case (
@@ -341,23 +316,15 @@
                           age = person.age,
                           excludedModes = Seq.empty,
                           isFemale = person.gender == Gender.Female,
-<<<<<<< HEAD
                           valueOfTime = valueOfTime,
                           industry = person.industry
-=======
-                          valueOfTime = valueOfTime
->>>>>>> 5fddd6b3
                         )
                         val timeLeavingHomeSeconds = drawTimeLeavingHome(timeLeavingHomeRange)
 
                         // Create Home Activity: end time is when a person leaves a home
                         val leavingHomeActivity = planElementTemplate.copy(
                           personId = createdPerson.personId,
-<<<<<<< HEAD
-                          planElementType = "activity",
-=======
                           planElementType = PlanElement.Activity,
->>>>>>> 5fddd6b3
                           planElementIndex = 1,
                           activityType = Some("Home"),
                           activityLocationX = Some(wgsHouseholdLocation.getX),
@@ -367,15 +334,11 @@
                         )
                         // Create Leg
                         val leavingHomeLeg = planElementTemplate
-<<<<<<< HEAD
-                          .copy(personId = createdPerson.personId, planElementType = "leg", planElementIndex = 2)
-=======
                           .copy(
                             personId = createdPerson.personId,
                             planElementType = PlanElement.Leg,
                             planElementIndex = 2
                           )
->>>>>>> 5fddd6b3
 
                         val timeLeavingWorkSeconds = {
                           val utmHouseholdCoord = geoUtils.wgs2Utm(wgsHouseholdLocation)
@@ -390,11 +353,7 @@
 
                         val leavingWorkActivity = planElementTemplate.copy(
                           personId = createdPerson.personId,
-<<<<<<< HEAD
-                          planElementType = "activity",
-=======
                           planElementType = PlanElement.Activity,
->>>>>>> 5fddd6b3
                           planElementIndex = 3,
                           activityType = Some("Work"),
                           activityLocationX = Some(wgsWorkingLocation.getX),
@@ -403,24 +362,16 @@
                           geoId = Some(toTazGeoId(workTazGeoId.state, workTazGeoId.county, workTazGeoId.taz))
                         )
                         val leavingWorkLeg = planElementTemplate
-<<<<<<< HEAD
-                          .copy(personId = createdPerson.personId, planElementType = "leg", planElementIndex = 4)
-=======
                           .copy(
                             personId = createdPerson.personId,
                             planElementType = PlanElement.Leg,
                             planElementIndex = 4
                           )
->>>>>>> 5fddd6b3
 
                         // Create Home Activity: end time not defined
                         val homeActivity = planElementTemplate.copy(
                           personId = createdPerson.personId,
-<<<<<<< HEAD
-                          planElementType = "activity",
-=======
                           planElementType = PlanElement.Activity,
->>>>>>> 5fddd6b3
                           planElementIndex = 5,
                           activityType = Some("Home"),
                           activityLocationX = Some(wgsHouseholdLocation.getX),
@@ -439,7 +390,6 @@
                 }
               globalPersonId = lastPersonId
               if (personsAndPlans.size == personsWithData.size) {
-<<<<<<< HEAD
                 Some((createdHousehold, personsAndPlans))
               } else None
           }
@@ -456,7 +406,7 @@
           plansInfoWriter.write(plans.toIterator)
           totalNumberOfPlanElements += plans.size
 
-          plans.filter(_.planElementType == "activity").foreach { plan =>
+          plans.filter(_.planElementType == PlanElement.Activity).foreach { plan =>
             val wgsCoord = geoUtils.utm2Wgs(new Coord(plan.activityLocationX.get, plan.activityLocationY.get))
             wgsActivityLocations += wgsCoord
           }
@@ -465,13 +415,6 @@
       plansInfoWriter.close()
       personInfoWriter.close()
       householdInfoWriter.close()
-=======
-                Some((createdHousehold, personsAndPlans, createBlock))
-              } else None
-          }
-        cnt += 1
-        blockGroupGeoId -> res
->>>>>>> 5fddd6b3
     }
 
     writeH3(pathToOutput, wgsActivityLocations, 1000)
@@ -740,34 +683,7 @@
 
     val parkingFilePath = s"$pathToOutput/taz-parking.csv"
     CsvParkingInfoWriter.write(parkingFilePath, gen.geoSvc, scenarioResult.geoIdToAreaResidentsAndWorkers)
-<<<<<<< HEAD
     println(s"Wrote parking information to $parkingFilePath")
-=======
-
-    val households = generatedData.map(_._1).toVector
-    val householdFilePath = s"$pathToOutput/households.csv"
-    CsvHouseholdInfoWriter.write(householdFilePath, households)
-
-    val blocks = generatedData.map(_._3).toVector
-    val blockFilePath = s"$pathToOutput/blocks.csv"
-    CsvBlocksInfoWriter.write(blockFilePath, blocks)
-
-    val persons = generatedData.flatMap(_._2.map(_.person)).toVector
-    val personsFilePath = s"$pathToOutput/persons.csv"
-    CsvPersonInfoWriter.write(personsFilePath, persons)
-
-    val planElements = generatedData.flatMap(_._2.flatMap(_.plans)).toVector
-    val plansFilePath = s"$pathToOutput/plans.csv"
-    CsvPlanElementWriter.write(plansFilePath, planElements)
-
-    val geoUtils: GeoUtils = new GeoUtils {
-      override def localCRS: String = parsedArgs.localCRS
-    }
-    val allActivities = planElements.filter(_.planElementType == PlanElement.Activity).map { plan =>
-      geoUtils.utm2Wgs(new Coord(plan.activityLocationX.get, plan.activityLocationY.get))
-    }
-    gen.writeH3(pathToOutput, allActivities, 1000)
->>>>>>> 5fddd6b3
   }
 
   def main(args: Array[String]): Unit = {
