--- conflicted
+++ resolved
@@ -44,21 +44,4 @@
 
     finalResult
   }
-<<<<<<< HEAD
-
-  private def showAgeCounts(hhToPeople: Map[Models.Household, Seq[Models.Person]]): Unit = {
-    val ages = hhToPeople.values.flatten
-      .map { person =>
-        person.age
-      }
-      .groupBy(x => x)
-      .toSeq
-      .map { case (age, xs) => (age, xs.size) }
-      .sortBy { case (age, _) => age }
-    ages.foreach { case (age, cnt) =>
-      logger.info(s"Age: $age, count: $cnt")
-    }
-  }
-=======
->>>>>>> cc46647f
 }