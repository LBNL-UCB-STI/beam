package beam.utils.data.synthpop

import beam.sim.common.GeoUtils
import beam.sim.population.PopulationAdjustment
import beam.taz.{PointGenerator, RandomPointsInGridGenerator}
import beam.utils.ProfilingUtils
import beam.utils.data.ctpp.models.ResidenceToWorkplaceFlowGeography
import beam.utils.data.ctpp.readers.BaseTableReader.{CTPPDatabaseInfo, PathToData}
import beam.utils.data.ctpp.readers.flow.TimeLeavingHomeTableReader
import beam.utils.data.synthpop.generators.{RandomWorkDestinationGenerator, WorkedDurationGeneratorImpl}
import beam.utils.data.synthpop.models.Models
import beam.utils.data.synthpop.models.Models.{BlockGroupGeoId, Gender, PowPumaGeoId, PumaGeoId}
import beam.utils.scenario._
import beam.utils.scenario.generic.readers.{CsvHouseholdInfoReader, CsvPersonInfoReader, CsvPlanElementReader}
import beam.utils.scenario.generic.writers.{CsvHouseholdInfoWriter, CsvPersonInfoWriter, CsvPlanElementWriter}
import com.conveyal.osmlib.OSM
import com.typesafe.scalalogging.StrictLogging
import com.vividsolutions.jts.geom.{Envelope, Geometry}
import org.apache.commons.math3.random.MersenneTwister
import org.matsim.api.core.v01.Coord

import scala.collection.mutable
import scala.util.Try

case class PersonWithExtraInfoPuma(person: Models.Person, workDest: PowPumaGeoId, timeLeavingHomeRange: Range)

class PumaLevelScenarioGenerator(
  val pathToHouseholdFile: String,
  val pathToPopulationFile: String,
  val dbInfo: CTPPDatabaseInfo,
  val pathToPumaShapeFile: String,
  val pathToPowPumaShapeFile: String,
  val pathToBlockGroupShapeFile: String,
  val pathToCongestionLevelDataFile: String,
  val pathToWorkedHours: String,
  val pathToOsmMap: String,
  val randomSeed: Int,
  val offPeakSpeedMetersPerSecond: Double = 20.5638, // https://inrix.com/scorecard-city/?city=Austin%2C%20TX&index=84
  val defaultValueOfTime: Double = 8.0,
) extends ScenarioGenerator
    with StrictLogging {

  logger.info(s"Initializing...")

  private val mapBoundingBox: Envelope = getBoundingBoxOfOsmMap(pathToOsmMap)

  private val rndGen: MersenneTwister = new MersenneTwister(randomSeed) // Random.org

  private val geoUtils: GeoUtils = new beam.sim.common.GeoUtils {
    // TODO: Is it truth for all cases? Check the coverage https://epsg.io/26910
    // WGS84 bounds:
    //-172.54 23.81
    //-47.74 86.46
    override def localCRS: String = "epsg:26910"
  }

  private val defaultTimeLeavingHomeRange: Range = Range(6 * 3600, 7 * 3600)

  private val congestionLevelData: CsvCongestionLevelData = new CsvCongestionLevelData(pathToCongestionLevelDataFile)

  private val planElementTemplate: PlanElement = PlanElement(
    personId = PersonId("1"),
    planIndex = 0,
    planScore = 0,
    planSelected = true,
    planElementType = "activity",
    planElementIndex = 1,
    activityType = None,
    activityLocationX = None,
    activityLocationY = None,
    activityEndTime = None,
    legMode = None,
    legDepartureTime = None,
    legTravelTime = None,
    legRouteType = None,
    legRouteStartLink = None,
    legRouteEndLink = None,
    legRouteTravelTime = None,
    legRouteDistance = None,
    legRouteLinks = Seq.empty,
    geoId = None
  )

  private val rndWorkDestinationGenerator: RandomWorkDestinationGenerator =
    new RandomWorkDestinationGenerator(dbInfo)
  private val workedDurationGeneratorImpl: WorkedDurationGeneratorImpl =
    new WorkedDurationGeneratorImpl(pathToWorkedHours, new MersenneTwister(randomSeed))
  private val residenceToWorkplaceFlowGeography: ResidenceToWorkplaceFlowGeography =
    ResidenceToWorkplaceFlowGeography.`PUMA5 To POWPUMA`
  private val sourceToTimeLeavingOD =
    new TimeLeavingHomeTableReader(dbInfo, residenceToWorkplaceFlowGeography).read().groupBy(x => x.source)
  private val pointsGenerator: PointGenerator = new RandomPointsInGridGenerator(1.1)

  private val households: Map[String, Models.Household] =
    new HouseholdReader(pathToHouseholdFile)
      .read()
      .map { hh =>
        val updatedHh = if (hh.income < 0) {
          logger.warn(s"Income for household[${hh.id}] is negative: ${hh.income}, setting it to zero")
          hh.copy(income = 0)
        } else hh
        updatedHh
      }
      .groupBy(x => x.id)
      .map { case (hhId, xs) => hhId -> xs.head }
  private val householdIdToPersons: Map[String, Seq[Models.Person]] =
    new PopulationReader(pathToPopulationFile).read().groupBy(x => x.householdId)
  private val householdWithPersons: Map[Models.Household, Seq[Models.Person]] = householdIdToPersons.map {
    case (hhId, persons) =>
      val household = households(hhId)
      (household, persons)
  }
  logger.info(s"householdWithPersons: ${householdWithPersons.size}")
  private val geoIdToHouseholds = households.values.groupBy(x => x.geoId)
  private val uniqueGeoIds = geoIdToHouseholds.keySet
  logger.info(s"uniqueGeoIds: ${uniqueGeoIds.size}")

  private val uniqueStates = households.map(_._2.geoId.state).toSet
  logger.info(s"uniqueStates: ${uniqueStates.size}")

  private val geoSvc: GeoService = new GeoService(
    GeoServiceInputParam("", pathToBlockGroupShapeFile, pathToOsmMap),
    uniqueGeoIds,
    geoUtils
  )

  val pumaGeoIdToGeom: Map[PumaGeoId, Geometry] = geoSvc.getPumaMap(pathToPumaShapeFile)
  val powPumaGeoIdMap: Map[PowPumaGeoId, Geometry] = geoSvc.getPlaceOfWorkPumaMap(pathToPowPumaShapeFile, uniqueStates)

  val blockGroupToPumaMap: Map[BlockGroupGeoId, PumaGeoId] = ProfilingUtils.timed(
    s"getBlockGroupToPuma for blockGroupGeoIdToGeom ${geoSvc.blockGroupGeoIdToGeom.size} and pumaIdToMap ${pumaGeoIdToGeom.size}",
    x => logger.info(x)
  ) {
    getBlockGroupToPuma
  }
  logger.info(s"blockGroupToPumaMap: ${blockGroupToPumaMap.size}")

  logger.info(s"Initializing finished")

  override def generate(pathToOutput: String): ScenarioResult = {
    var globalPersonId: Int = 0

    val blockGroupGeoIdToHouseholds = getBlockGroupIdToHouseholdAndPeople(blockGroupToPumaMap, geoIdToHouseholds)

    // Build work destination to the number of occurrences
    // We need this to be able to generate random work destinations inside geometry.
    val allWorkingDestinations = blockGroupGeoIdToHouseholds.values.flatMap { x =>
      x.flatMap { case (_, xs) => xs.map(_.workDest) }
    }
    val powPumaToOccurrences = allWorkingDestinations.foldLeft(Map[PowPumaGeoId, Int]()) {
      case (acc, c) =>
        val occur = acc.getOrElse(c, 0) + 1
        acc.updated(c, occur)
    }
    logger.info(s"allWorkingDestinations: ${allWorkingDestinations.size}")
    logger.info(s"powPumaToOccurrences: ${powPumaToOccurrences.size}")
    powPumaToOccurrences.foreach {
      case (powPumaGeoId, cnt) =>
        logger.info(s"$powPumaGeoId => $cnt")
    }
    // Generate all work destinations which will be later assigned to people
    val powPumaGeoIdToWorkingLocations = powPumaToOccurrences.par.map {
      case (powPumaGeoId: PowPumaGeoId, nWorkingPlaces) =>
        val workingGeos = powPumaGeoIdMap.get(powPumaGeoId) match {
          case Some(geom) =>
            // FIXME
            val nLocations = nWorkingPlaces // if (nWorkingPlaces > 10000) 10000 else nWorkingPlaces
            ProfilingUtils.timed(s"Generate ${nWorkingPlaces} geo points in ${powPumaGeoId}", x => logger.info(x)) {
              pointsGenerator.generate(geom, nLocations)
            }
          case None =>
            logger.warn(s"Can't find ${powPumaGeoId} in `powPumaGeoIdMap`")
            Seq.empty
        }
        powPumaGeoId -> workingGeos
    }.seq

    val blockGroupGeoIdToHouseholdsLocations =
      ProfilingUtils.timed(s"Generate ${households.size} locations", x => logger.info(x)) {
        blockGroupGeoIdToHouseholds.par.map {
          case (blockGroupGeoId, householdsWithPersonData) =>
            val blockGeomOfHousehold = geoSvc.blockGroupGeoIdToGeom(blockGroupGeoId)
            blockGroupGeoId -> pointsGenerator.generate(
              blockGeomOfHousehold,
              householdsWithPersonData.size
            )
        }.seq
      }

    val nextWorkLocation = mutable.HashMap[PowPumaGeoId, Int]()
    val finalResult = blockGroupGeoIdToHouseholds.map {
      case (blockGroupGeoId, householdsWithPersonData) =>
        logger.info(s"BlockGroupId $blockGroupGeoId contains ${householdsWithPersonData.size} households")
        val householdLocation = blockGroupGeoIdToHouseholdsLocations(blockGroupGeoId)
        if (householdLocation.size != householdsWithPersonData.size) {
          logger.warn(
            s"For BlockGroupId $blockGroupGeoId generated ${householdLocation.size} locations, but the number of households is ${householdsWithPersonData.size}"
          )
        }
        val res = householdsWithPersonData.zip(householdLocation).flatMap {
          case ((household: Models.Household, personsWithData), wgsHouseholdLocation) =>
            if (mapBoundingBox.contains(wgsHouseholdLocation.getX, wgsHouseholdLocation.getY)) {
              val utmHouseholdCoord = geoUtils.wgs2Utm(wgsHouseholdLocation)
              val createdHousehold = HouseholdInfo(
                HouseholdId(household.id),
                household.numOfVehicles,
                household.income,
                utmHouseholdCoord.getX,
                utmHouseholdCoord.getY
              )

              val (personsAndPlans, lastPersonId) =
                personsWithData.foldLeft((List.empty[PersonWithPlans], globalPersonId)) {
                  case ((xs, nextPersonId), PersonWithExtraInfoPuma(person, workDestPumaGeoId, timeLeavingHomeRange)) =>
                    val workLocations = powPumaGeoIdToWorkingLocations(workDestPumaGeoId)
                    val offset = nextWorkLocation.getOrElse(workDestPumaGeoId, 0)
                    nextWorkLocation.update(workDestPumaGeoId, offset + 1)
                    workLocations.lift(offset) match {
                      case Some(wgsWorkingLocation) =>
                        if (mapBoundingBox.contains(wgsWorkingLocation.getX, wgsWorkingLocation.getY)) {
                          val valueOfTime =
                            PopulationAdjustment.incomeToValueOfTime(household.income).getOrElse(defaultValueOfTime)
                          val createdPerson = beam.utils.scenario.PersonInfo(
                            personId = PersonId(nextPersonId.toString),
                            householdId = createdHousehold.householdId,
                            rank = 0,
                            age = person.age,
                            isFemale = person.gender == Gender.Female,
<<<<<<< HEAD
                            industry = "",
                            valueOfTime = valueOfTime
=======
                            valueOfTime = valueOfTime,
                            industry = person.industry
>>>>>>> 4832ce13
                          )
                          val timeLeavingHomeSeconds = drawTimeLeavingHome(timeLeavingHomeRange)

                          // Create Home Activity: end time is when a person leaves a home
                          val leavingHomeActivity = planElementTemplate.copy(
                            personId = createdPerson.personId,
                            planElementType = "activity",
                            planElementIndex = 1,
                            activityType = Some("Home"),
                            activityLocationX = Some(utmHouseholdCoord.getX),
                            activityLocationY = Some(utmHouseholdCoord.getY),
                            activityEndTime = Some(timeLeavingHomeSeconds / 3600.0),
                            geoId = Some(household.geoId.asUniqueKey)
                          )
                          // Create Leg
                          val leavingHomeLeg = planElementTemplate
                            .copy(personId = createdPerson.personId, planElementType = "leg", planElementIndex = 2)

                          val utmWorkingLocation = geoUtils.wgs2Utm(wgsWorkingLocation)
                          val margin = 1.3
                          val distance = geoUtils.distUTMInMeters(utmHouseholdCoord, utmWorkingLocation) * margin
                          val travelTime =
                            estimateTravelTime(timeLeavingHomeSeconds, utmHouseholdCoord, utmWorkingLocation, margin)
                          val workStartTime = timeLeavingHomeSeconds + travelTime
                          val workingDuration = workedDurationGeneratorImpl.next(timeLeavingHomeRange)
                          val timeLeavingWorkSeconds = workStartTime + workingDuration

                          val leavingWorkActivity = planElementTemplate.copy(
                            personId = createdPerson.personId,
                            planElementType = "activity",
                            planElementIndex = 3,
                            activityType = Some("Work"),
                            activityLocationX = Some(utmWorkingLocation.getX),
                            activityLocationY = Some(utmWorkingLocation.getY),
                            activityEndTime = Some(timeLeavingWorkSeconds / 3600.0)
                          )
                          val leavingWorkLeg = planElementTemplate
                            .copy(personId = createdPerson.personId, planElementType = "leg", planElementIndex = 4)

                          // Create Home Activity: end time not defined
                          val homeActivity = planElementTemplate.copy(
                            personId = createdPerson.personId,
                            planElementType = "activity",
                            planElementIndex = 5,
                            activityType = Some("Home"),
                            activityLocationX = Some(utmWorkingLocation.getX),
                            activityLocationY = Some(utmWorkingLocation.getY)
                          )

                          val personWithPlans = PersonWithPlans(
                            createdPerson,
                            List(leavingHomeActivity, leavingHomeLeg, leavingWorkActivity, leavingWorkLeg, homeActivity)
                          )
                          (personWithPlans :: xs, nextPersonId + 1)
                        } else {
                          logger
                            .info(
                              s"Working location $wgsWorkingLocation does not belong to bounding box $mapBoundingBox"
                            )
                          (xs, nextPersonId + 1)
                        }
                      case None =>
                        (xs, nextPersonId + 1)
                    }
                }
              globalPersonId = lastPersonId
              if (personsAndPlans.size == personsWithData.size) {
                Some((createdHousehold, personsAndPlans))
              } else None
            } else {
              logger.info(s"Household location $wgsHouseholdLocation does not belong to bounding box $mapBoundingBox")
              None
            }
        }
        blockGroupGeoId -> res
    }

    ScenarioResult(0, 0, 0, Map.empty)
  }

  private def getBlockGroupToPuma: Map[BlockGroupGeoId, PumaGeoId] = {
    // TODO: This can be easily parallelize (very dummy improvement, in case if there is nothing better)
    val blockGroupToPuma = geoSvc.blockGroupGeoIdToGeom
      .flatMap {
        case (blockGroupGeoId, blockGroupGeom) =>
          // Intersect with all and get the best by the covered area
          val allIntersections = pumaGeoIdToGeom.map {
            case (pumaGeoId, pumaGeom) =>
              val intersection = blockGroupGeom.intersection(pumaGeom)
              (intersection, blockGroupGeoId, pumaGeoId)
          }
          val best = if (allIntersections.nonEmpty) Some(allIntersections.maxBy(x => x._1.getArea)) else None
          best
      }
      .map {
        case (_, blockGroupGeoId, pumaGeoId) =>
          blockGroupGeoId -> pumaGeoId
      }
      .toMap
    blockGroupToPuma
  }

  private def getBlockGroupIdToHouseholdAndPeople(
    blockGroupToPumaMap: Map[BlockGroupGeoId, PumaGeoId],
    geoIdToHouseholds: Map[BlockGroupGeoId, Iterable[Models.Household]]
  ): Map[BlockGroupGeoId, Iterable[(Models.Household, Seq[PersonWithExtraInfoPuma])]] = {
    val blockGroupGeoIdToHouseholds: Map[BlockGroupGeoId, Iterable[(Models.Household, Seq[PersonWithExtraInfoPuma])]] =
      geoIdToHouseholds.map {
        case (blockGroupGeoId, households) =>
          // TODO We need to bring building density in the future
          val pumaGeoIdOfHousehold: PumaGeoId = blockGroupToPumaMap(blockGroupGeoId)

          val timeLeavingODPairs = sourceToTimeLeavingOD(pumaGeoIdOfHousehold.asUniqueKey)
          val peopleInHouseholds = households.flatMap(x => householdIdToPersons(x.id))
          logger.info(s"In ${households.size} there are ${peopleInHouseholds.size} people")

          val householdsWithPersonData = households.map { household =>
            val persons = householdWithPersons(household)
            val personWithWorkDestAndTimeLeaving = persons.flatMap { person =>
              rndWorkDestinationGenerator.next(pumaGeoIdOfHousehold.asUniqueKey, household.income, rndGen).map {
                powPumaWorkDestStr =>
                  val powPumaWorkDest = PowPumaGeoId.fromString(powPumaWorkDestStr)
                  val foundDests = timeLeavingODPairs.filter(x => x.destination == powPumaWorkDest.asUniqueKey)
                  if (foundDests.isEmpty) {
                    logger
                      .info(
                        s"Could not find work destination '${powPumaWorkDest}' in ${timeLeavingODPairs.mkString(" ")}"
                      )
                    PersonWithExtraInfoPuma(
                      person = person,
                      workDest = powPumaWorkDest,
                      timeLeavingHomeRange = defaultTimeLeavingHomeRange
                    )
                  } else {
                    val timeLeavingHomeRange =
                      ODSampler.sample(foundDests, rndGen).map(_.attribute).getOrElse(defaultTimeLeavingHomeRange)
                    PersonWithExtraInfoPuma(
                      person = person,
                      workDest = powPumaWorkDest,
                      timeLeavingHomeRange = timeLeavingHomeRange
                    )
                  }
              }
            }
            if (personWithWorkDestAndTimeLeaving.size != persons.size) {
              logger.warn(
                s"Seems like the data for the persons not fully created. Original number of persons: ${persons.size}, but personWithWorkDestAndTimeLeaving size is ${personWithWorkDestAndTimeLeaving.size}"
              )
            }
            (household, personWithWorkDestAndTimeLeaving)
          }
          blockGroupGeoId -> householdsWithPersonData
      }
    blockGroupGeoIdToHouseholds
  }

  private def drawTimeLeavingHome(timeLeavingHomeRange: Range): Int = {
    // Randomly pick a number between [start, end]
    val howMany = timeLeavingHomeRange.end - timeLeavingHomeRange.start + 1
    timeLeavingHomeRange.start + rndGen.nextInt(howMany)
  }

  private def estimateTravelTime(
    timeLeavingHomeSeconds: Int,
    utmHouseholdCoord: Coord,
    workingLocation: Coord,
    margin: Double
  ): Double = {
    val distance = geoUtils.distUTMInMeters(utmHouseholdCoord, workingLocation) * margin
    val congestionLevel = (100 - congestionLevelData.level(timeLeavingHomeSeconds)) / 100
    val averageSpeed = offPeakSpeedMetersPerSecond * congestionLevel
    distance / averageSpeed
  }

  private def getBoundingBoxOfOsmMap(path: String): Envelope = {
    val osm = new OSM(null)
    try {
      osm.readFromFile(path)

      var minX = Double.MaxValue
      var maxX = Double.MinValue
      var minY = Double.MaxValue
      var maxY = Double.MinValue

      osm.nodes.values().forEach { x =>
        val lon = x.fixedLon / 10000000.0
        val lat = x.fixedLat / 10000000.0

        if (lon < minX) minX = lon
        if (lon > maxX) maxX = lon
        if (lat < minY) minY = lat
        if (lat > maxY) maxY = lat
      }
      new Envelope(minX, maxX, minY, maxY)
    } finally {
      Try(osm.close())
    }
  }
}

object PumaLevelScenarioGenerator {

  def main(args: Array[String]): Unit = {
    require(args.length == 10, "Expecting 10 arguments")
    val pathToHouseholdFile = args(0)
    val pathToPopulationFile = args(1)
    val pathToCTPPFolder = args(2)
    val pathToPumaShapeFile = args(3)
    val pathToPowPumaShapeFile = args(4)
    val pathToBlockGroupShapeFile = args(5)
    val pathToCongestionLevelDataFile = args(6)
    val pathToWorkedHours = args(7)
    val pathToOsmMap = args(8)
    val pathToOutput = args(9)

    /*
    Args:
      "D:\Work\beam\Austin\input\household_TX_Travis County.csv"
      "D:\Work\beam\Austin\input\people_TX_Travis County.csv"
      "D:\Work\beam\Austin\input\CTPP\48"
      "D:\Work\beam\Austin\input\tl_2014_48_puma10\tl_2014_48_puma10.shp"
      "D:\Work\beam\Austin\input\ipums_migpuma_pwpuma_2010\ipums_migpuma_pwpuma_2010.shp"
      "D:\Work\beam\Austin\input\tl_2019_48_bg\tl_2019_48_bg.shp"
      "D:\Work\beam\Austin\input\CongestionLevel_Austin.csv"
      "D:\Work\beam\Austin\input\work_activities_all_us.csv"
      "D:\Work\beam\Austin\texas-latest-simplified-austin-light-v5-incomplete-ways.osm.pbf"
      "D:\Work\beam\Austin\results"
     * */

    val databaseInfo = CTPPDatabaseInfo(PathToData(pathToCTPPFolder), Set("48"))

    val gen =
      new PumaLevelScenarioGenerator(
        pathToHouseholdFile,
        pathToPopulationFile,
        databaseInfo,
        pathToPumaShapeFile,
        pathToPowPumaShapeFile,
        pathToBlockGroupShapeFile,
        pathToCongestionLevelDataFile,
        pathToWorkedHours,
        pathToOsmMap,
        42
      )

    val scenarioResult = gen.generate(pathToOutput)
//    val generatedData = scenarioResult.householdWithTheirPeople
//    println(s"Number of households: ${generatedData.size}")
//    println(s"Number of of people: ${generatedData.flatMap(_._2).size}")
//
//    val households = generatedData.map(_._1).toVector
//    val householdFilePath = s"$pathToOutput/households.csv"
//    CsvHouseholdInfoWriter.write(householdFilePath, households)
//    println(s"Wrote households information to $householdFilePath")
//    val readHouseholds = CsvHouseholdInfoReader.read(householdFilePath)
//    val areHouseholdsEqual = readHouseholds.toVector == households
//    println(s"areHouseholdsEqual: $areHouseholdsEqual")
//
//    val persons = generatedData.flatMap(_._2.map(_.person)).toVector
//    val personsFilePath = s"$pathToOutput/persons.csv"
//    CsvPersonInfoWriter.write(personsFilePath, persons)
//    println(s"Wrote persons information to $personsFilePath")
//    val readPersons = CsvPersonInfoReader.read(personsFilePath)
//    val arePersonsEqual = readPersons.toVector == persons
//    println(s"arePersonsEqual: $arePersonsEqual")
//
//    val planElements = generatedData.flatMap(_._2.flatMap(_.plans)).toVector
//    val plansFilePath = s"$pathToOutput/plans.csv"
//    CsvPlanElementWriter.write(plansFilePath, planElements)
//    println(s"Wrote plans information to $plansFilePath")
//    val readPlanElements = CsvPlanElementReader.read(plansFilePath)
//    val arePlanElementsEqual = readPlanElements.toVector == planElements
//    println(s"arePlanElementsEqual: $arePlanElementsEqual")
  }
}<|MERGE_RESOLUTION|>--- conflicted
+++ resolved
@@ -226,13 +226,8 @@
                             rank = 0,
                             age = person.age,
                             isFemale = person.gender == Gender.Female,
-<<<<<<< HEAD
-                            industry = "",
-                            valueOfTime = valueOfTime
-=======
                             valueOfTime = valueOfTime,
                             industry = person.industry
->>>>>>> 4832ce13
                           )
                           val timeLeavingHomeSeconds = drawTimeLeavingHome(timeLeavingHomeRange)
 
