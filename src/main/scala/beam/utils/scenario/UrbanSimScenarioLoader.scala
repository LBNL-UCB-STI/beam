package beam.utils.scenario

import java.util.Random

import beam.agentsim.agents.vehicles.EnergyEconomyAttributes.Powertrain
import beam.agentsim.agents.vehicles.{BeamVehicle, VehicleCategory}
import beam.router.Modes.BeamMode
import beam.sim.vehicles.VehiclesAdjustment
import beam.sim.{BeamScenario, BeamServices}
import beam.utils.RandomUtils
import beam.utils.plan.sampling.AvailableModeUtils
import com.typesafe.scalalogging.LazyLogging
import org.apache.commons.math3.distribution.UniformRealDistribution
import org.matsim.api.core.v01.population.Population
import org.matsim.api.core.v01.{Coord, Id, Scenario}
import org.matsim.core.population.PopulationUtils
import org.matsim.core.scenario.MutableScenario
import org.matsim.households._
import org.matsim.vehicles.{Vehicle, VehicleType, VehicleUtils}

import scala.collection.JavaConverters._
import scala.collection.mutable.ArrayBuffer

class UrbanSimScenarioLoader(
  var scenario: MutableScenario,
  val beamScenario: BeamScenario,
  var beamServices: BeamServices,
  val scenarioSource: ScenarioSource
) extends LazyLogging {

  val population: Population = scenario.getPopulation

  val availableModes: String = BeamMode.allModes.map(_.value).mkString(",")

  def loadScenario(): Scenario = {
    clear()

    val plans = scenarioSource.getPlans
    logger.info(s"Read ${plans.size} plans")

    val personsWithPlans = {
      val persons: Iterable[PersonInfo] = scenarioSource.getPersons
      logger.info(s"Read ${persons.size} persons")
      getPersonsWithPlan(persons, plans)
    }
    logger.info(s"There are ${personsWithPlans.size} persons with plans")

    val householdIdToPersons: Map[HouseholdId, Iterable[PersonInfo]] = personsWithPlans.groupBy(_.householdId)

    val householdsWithMembers = {
      val households = scenarioSource.getHousehold
      logger.info(s"Read ${households.size} households")
      households.filter(household => householdIdToPersons.contains(household.householdId))
    }
    logger.info(s"There are ${householdsWithMembers.size} non-empty households")

    logger.info("Applying households...")
    applyHousehold(householdsWithMembers, householdIdToPersons)
    // beamServices.privateVehicles is properly populated here, after `applyHousehold` call

    // beamServices.personHouseholds is used later on in PopulationAdjustment.createAttributesOfIndividual when we
    logger.info("Applying persons...")
    applyPersons(personsWithPlans)

    logger.info("Applying plans...")
    applyPlans(plans)

    logger.info("The scenario loading is completed..")
    scenario
  }

  private def clear(): Unit = {
    scenario.getPopulation.getPersons.clear()
    scenario.getPopulation.getPersonAttributes.clear()
    scenario.getHouseholds.getHouseholds.clear()
    scenario.getHouseholds.getHouseholdAttributes.clear()

    beamScenario.privateVehicles.clear()
  }

  private[utils] def getPersonsWithPlan(
    persons: Iterable[PersonInfo],
    plans: Iterable[PlanElement]
  ): Iterable[PersonInfo] = {
    val personIdsWithPlan = plans.map(_.personId).toSet
    persons.filter(person => personIdsWithPlan.contains(person.personId))
  }

  private def drawFromBinomial(randomSeed: java.util.Random, nTrials: Int, p: Double): Int = {
    Seq.fill(nTrials)(randomSeed.nextDouble).count(_ < p)
  }

  private[utils] def applyHousehold(
    households: Iterable[HouseholdInfo],
    householdIdToPersons: Map[HouseholdId, Iterable[PersonInfo]]
  ): Unit = {
    val scenarioHouseholdAttributes = scenario.getHouseholds.getHouseholdAttributes
    val scenarioHouseholds = scenario.getHouseholds.getHouseholds

    var vehicleCounter: Int = 0
    var initialVehicleCounter: Int = 0
    var totalCarCount: Int = 0

    val scaleFactor = beamServices.beamConfig.beam.agentsim.agents.vehicles.fractionOfInitialVehicleFleet

    val vehiclesAdjustment = VehiclesAdjustment.getVehicleAdjustment(beamServices, beamScenario)
    val realDistribution: UniformRealDistribution = new UniformRealDistribution()
    realDistribution.reseedRandomGenerator(beamServices.beamConfig.matsim.modules.global.randomSeed)

    assignVehicles(households).foreach {
      case (householdInfo, nVehicles) =>
        val id = Id.create(householdInfo.householdId.id, classOf[org.matsim.households.Household])
        val household = new HouseholdsFactoryImpl().createHousehold(id)
        val coord = if (beamServices.beamConfig.beam.exchange.scenario.convertWgs2Utm) {
          beamServices.geo.wgs2Utm(new Coord(householdInfo.locationX, householdInfo.locationY))
        } else {
          new Coord(householdInfo.locationX, householdInfo.locationY)
        }

        household.setIncome(new IncomeImpl(householdInfo.income, Income.IncomePeriod.year))

        householdIdToPersons.get(householdInfo.householdId) match {
          case Some(persons) =>
            val personIds = persons.map(x => Id.createPersonId(x.personId.id)).toList.asJava
            household.setMemberIds(personIds)
          case None =>
            logger.warn(s"Could not find persons for the `household_id` '${householdInfo.householdId}'")
        }

        val vehicleTypes = vehiclesAdjustment
          .sampleVehicleTypesForHousehold(
            numVehicles = nVehicles,
            vehicleCategory = VehicleCategory.Car,
            householdIncome = household.getIncome.getIncome,
            householdSize = household.getMemberIds.size,
            householdPopulation = null,
            householdLocation = coord,
            realDistribution
          )
          .toBuffer

        beamScenario.vehicleTypes.values
          .find(_.vehicleCategory == VehicleCategory.Bike) match {
          case Some(vehType) =>
            vehicleTypes.append(vehType)
          case None =>
            throw new RuntimeException("Bike not found in vehicle types.")
        }
        initialVehicleCounter += householdInfo.cars
        totalCarCount += vehicleTypes.count(_.vehicleCategory.toString == "Car")

        val vehicleIds = new java.util.ArrayList[Id[Vehicle]]
        vehicleTypes.foreach { beamVehicleType =>
          val vt = VehicleUtils.getFactory.createVehicleType(Id.create(beamVehicleType.id, classOf[VehicleType]))
          val vehicle = VehicleUtils.getFactory.createVehicle(Id.createVehicleId(vehicleCounter), vt)
          vehicleIds.add(vehicle.getId)
          val bvId = Id.create(vehicle.getId, classOf[BeamVehicle])
          val powerTrain = new Powertrain(beamVehicleType.primaryFuelConsumptionInJoulePerMeter)
          val beamVehicle = new BeamVehicle(bvId, powerTrain, beamVehicleType)
          beamScenario.privateVehicles.put(beamVehicle.id, beamVehicle)
          vehicleCounter = vehicleCounter + 1
        }
        household.setVehicleIds(vehicleIds)
        scenarioHouseholds.put(household.getId, household)
        scenarioHouseholdAttributes.putAttribute(household.getId.toString, "homecoordx", coord.getX)
        scenarioHouseholdAttributes.putAttribute(household.getId.toString, "homecoordy", coord.getY)

    }
    logger.info(
      s"Created $totalCarCount vehicles, scaling initial value of $initialVehicleCounter by a factor of $scaleFactor"
    )
  }

  // Iterable[(HouseholdInfo, List[BeamVehicleType])]

  private def assignVehicles(households: Iterable[HouseholdInfo]): Iterable[(HouseholdInfo, Int)] = {
    beamServices.beamConfig.beam.agentsim.agents.vehicles.downsamplingMethod match {
      case "SECONDARY_VEHICLES_FIRST" =>
        val rand = new Random(beamServices.beamConfig.matsim.modules.global.randomSeed)
        val hh_car_count = collection.mutable.Map(households.groupBy(_.cars).toSeq: _*)
        val totalCars = households.foldLeft(0)(_ + _.cars)
        val goalCarTotal = math
          .round(beamServices.beamConfig.beam.agentsim.agents.vehicles.fractionOfInitialVehicleFleet * totalCars)
          .toInt
        var currentTotalCars = totalCars
        hh_car_count.keys.toSeq.sorted.reverse.foreach { key =>
          if (currentTotalCars > goalCarTotal) {
            if (currentTotalCars - hh_car_count(key).size > goalCarTotal) {
              currentTotalCars -= hh_car_count(key).size
              hh_car_count(key - 1) ++= hh_car_count(key)
              hh_car_count -= key
            } else {
              val householdsInGroup = hh_car_count(key).size
              val numberToRemain = householdsInGroup - (currentTotalCars - goalCarTotal)
              val shuffled = RandomUtils.shuffle(hh_car_count(key), rand)
              hh_car_count(key) = shuffled.take(numberToRemain)
              hh_car_count(key - 1) ++= shuffled.takeRight(householdsInGroup - numberToRemain)
              currentTotalCars -= (currentTotalCars - goalCarTotal)
            }
          }
        }
        val householdsOut = ArrayBuffer[HouseholdInfo]()
        val nVehiclesOut = ArrayBuffer[Int]()
        hh_car_count.toSeq.foreach { hhGroup =>
          householdsOut ++= hhGroup._2
          nVehiclesOut ++= ArrayBuffer.fill(hhGroup._2.size)(hhGroup._1)
        }
        householdsOut.zip(nVehiclesOut)
      case "RANDOM" =>
        val rand = new Random(beamServices.beamConfig.matsim.modules.global.randomSeed)
        val nVehiclesOut = ArrayBuffer[Int]()
        households.foreach { household =>
          nVehiclesOut += drawFromBinomial(
            rand,
            household.cars,
            beamServices.beamConfig.beam.agentsim.agents.vehicles.fractionOfInitialVehicleFleet
          )
        }
        households.zip(nVehiclesOut)
    }
  }

  private[utils] def applyPersons(persons: Iterable[PersonInfo]): Unit = {
    val personHouseholds = beamServices.matsimServices.getScenario.getHouseholds.getHouseholds
      .values()
      .asScala
      .flatMap(h => h.getMemberIds.asScala.map(_ -> h))
      .toMap

    persons.foreach { personInfo =>
      val person = population.getFactory.createPerson(Id.createPersonId(personInfo.personId.id))
      val personId = person.getId.toString
      val personAttrib = population.getPersonAttributes
      // FIXME Search for "householdId" in the code does not show any place where it used
      personAttrib.putAttribute(personId, "householdId", personInfo.householdId)
      // FIXME Search for "householdId" in the code does not show any place where it used
      personAttrib.putAttribute(personId, "rank", personInfo.rank)
      personAttrib.putAttribute(personId, "age", personInfo.age)
<<<<<<< HEAD

      val sexChar = if (personInfo.isFemale) "F" else "M"
      personAttrib.putAttribute(personId, "sex", sexChar)
      person.getAttributes.putAttribute("sex", sexChar)

      AvailableModeUtils.setAvailableModesForPerson_v2(beamServices, person, population, availableModes.split(","))
=======
      AvailableModeUtils.setAvailableModesForPerson_v2(
        beamServices,
        person,
        personHouseholds(person.getId),
        population,
        availableModes.split(",")
      )
>>>>>>> 53531b40
      population.addPerson(person)
    }
  }

  private[utils] def applyPlans(plans: Iterable[PlanElement]): Unit = {
    plans.foreach { planInfo =>
      val person = population.getPersons.get(Id.createPersonId(planInfo.personId.id))
      if (person != null) {
        var plan = person.getSelectedPlan
        if (plan == null) {
          plan = PopulationUtils.createPlan(person)
          person.addPlan(plan)
          person.setSelectedPlan(plan)
        }
        val planElement = planInfo.planElementType
        if (planElement.equalsIgnoreCase("leg")) {
          planInfo.legMode match {
            case Some(mode) =>
              PopulationUtils.createAndAddLeg(plan, mode)
            case None =>
              PopulationUtils.createAndAddLeg(plan, "")
          }
        } else if (planElement.equalsIgnoreCase("activity")) {
          assert(
            planInfo.activityLocationX.isDefined,
            s"planElement is `activity`, but `x` is None! planInfo: $planInfo"
          )
          assert(
            planInfo.activityLocationY.isDefined,
            s"planElement is `activity`, but `y` is None! planInfo: $planInfo"
          )
          val coord = if (beamServices.beamConfig.beam.exchange.scenario.convertWgs2Utm) {
            beamServices.geo.wgs2Utm(new Coord(planInfo.activityLocationX.get, planInfo.activityLocationY.get))
          } else {
            new Coord(planInfo.activityLocationX.get, planInfo.activityLocationY.get)
          }
          val activityType = planInfo.activityType.getOrElse(
            throw new IllegalStateException(
              s"planElement is `activity`, but `activityType` is None. planInfo: $planInfo"
            )
          )
          val act = PopulationUtils.createAndAddActivityFromCoord(plan, activityType, coord)
          planInfo.activityEndTime.foreach { endTime =>
            act.setEndTime(endTime * 60 * 60)
          }
        }
      }
    }
  }
}<|MERGE_RESOLUTION|>--- conflicted
+++ resolved
@@ -236,14 +236,11 @@
       // FIXME Search for "householdId" in the code does not show any place where it used
       personAttrib.putAttribute(personId, "rank", personInfo.rank)
       personAttrib.putAttribute(personId, "age", personInfo.age)
-<<<<<<< HEAD
 
       val sexChar = if (personInfo.isFemale) "F" else "M"
       personAttrib.putAttribute(personId, "sex", sexChar)
       person.getAttributes.putAttribute("sex", sexChar)
 
-      AvailableModeUtils.setAvailableModesForPerson_v2(beamServices, person, population, availableModes.split(","))
-=======
       AvailableModeUtils.setAvailableModesForPerson_v2(
         beamServices,
         person,
@@ -251,7 +248,6 @@
         population,
         availableModes.split(",")
       )
->>>>>>> 53531b40
       population.addPerson(person)
     }
   }
