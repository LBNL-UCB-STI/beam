package beam.utils.scenario

import beam.agentsim.agents.vehicles.EnergyEconomyAttributes.Powertrain
import beam.agentsim.agents.vehicles.{BeamVehicle, VehicleCategory, VehicleManager}
import beam.router.Modes.BeamMode
import beam.sim.BeamScenario
import beam.sim.common.GeoUtils
import beam.sim.vehicles.VehiclesAdjustment
import beam.utils.SequenceUtils
import beam.utils.plan.sampling.AvailableModeUtils
import com.typesafe.scalalogging.LazyLogging
import org.apache.commons.math3.distribution.UniformRealDistribution
import org.matsim.api.core.v01.population.Population
import org.matsim.api.core.v01.{Coord, Id, Scenario}
import org.matsim.core.population.PopulationUtils
import org.matsim.core.scenario.MutableScenario
import org.matsim.households._
import org.matsim.vehicles.{Vehicle, VehicleType, VehicleUtils}

import scala.collection.JavaConverters._
import scala.collection.mutable.ArrayBuffer
import scala.collection.{mutable, Iterable}
import scala.concurrent.duration._
import scala.concurrent.{Await, ExecutionContext, Future}
import scala.math.{max, min, round}
import scala.util.Random

class UrbanSimScenarioLoader(
  var scenario: MutableScenario,
  val beamScenario: BeamScenario,
  val scenarioSource: ScenarioSource,
  val geo: GeoUtils,
  val previousRunPlanMerger: Option[PreviousRunPlanMerger] = None
) extends LazyLogging {

  private implicit val ex: ExecutionContext = scala.concurrent.ExecutionContext.Implicits.global

  private val population: Population = scenario.getPopulation

  private val availableModes: String = BeamMode.allModes.map(_.value).mkString(",")

  private val rand: Random = new Random(beamScenario.beamConfig.matsim.modules.global.randomSeed)

  def loadScenario(): (Scenario, Boolean) = {
    clear()

    val wereCoordinatesInWGS = beamScenario.beamConfig.beam.exchange.scenario.convertWgs2Utm

    val plansF = Future {
      val plans = scenarioSource.getPlans
      logger.info(s"Read ${plans.size} plans")
      val activities = plans.view.filter { p =>
        p.activityType.exists(actType => actType.toLowerCase == "home")
      }
      val personIdsWithinRange =
        activities
          .filter { act =>
            val actCoord = new Coord(act.activityLocationX.get, act.activityLocationY.get)
            val wgsCoord = if (wereCoordinatesInWGS) geo.utm2Wgs(actCoord) else actCoord
            beamScenario.transportNetwork.streetLayer.envelope.contains(wgsCoord.getX, wgsCoord.getY)
          }
          .map { act =>
            act.personId
          }
          .toSet
      val planWithinRange = plans.filter(p => personIdsWithinRange.contains(p.personId))
      val filteredCnt = plans.size - planWithinRange.size
      if (filteredCnt > 0) {
        logger.info(s"Filtered out $filteredCnt plans. Total number of plans: ${planWithinRange.size}")
      }
      planWithinRange
    }
    val personsF = Future {
      val persons: Iterable[PersonInfo] = scenarioSource.getPersons
      logger.info(s"Read ${persons.size} persons")
      persons
    }
    val householdsF = Future {
      val households = scenarioSource.getHousehold
      logger.info(s"Read ${households.size} households")
      val householdIdsWithinBoundingBox = households.view
        .filter { hh =>
          val coord = new Coord(hh.locationX, hh.locationY)
          val wgsCoord = if (wereCoordinatesInWGS) geo.utm2Wgs(coord) else coord
          beamScenario.transportNetwork.streetLayer.envelope.contains(wgsCoord.getX, wgsCoord.getY)
        }
        .map { hh =>
          hh.householdId
        }
        .toSet

      val householdsInsideBoundingBox =
        households.filter(household => householdIdsWithinBoundingBox.contains(household.householdId))
      val filteredCnt = households.size - householdsInsideBoundingBox.size
      if (filteredCnt > 0) {
        logger.info(
          s"Filtered out $filteredCnt households. Total number of households: ${householdsInsideBoundingBox.size}"
        )
      }
      householdsInsideBoundingBox
    }
<<<<<<< HEAD
    val inputPlans = Await.result(plansF, 1800.seconds)
    val persons = Await.result(personsF, 1800.seconds)
    val households = Await.result(householdsF, 1800.seconds)
=======
    val inputPlans = Await.result(plansF, 5000.seconds)
    val persons = Await.result(personsF, 5000.seconds)
    val households = Await.result(householdsF, 5000.seconds)
>>>>>>> 739afbf1

    val (plans, plansMerged) = previousRunPlanMerger.map(_.merge(inputPlans)).getOrElse(inputPlans -> false)

    val householdIds = households.map(_.householdId.id).toSet

    val personsWithPlans = getPersonsWithPlan(persons, plans)
      .filter(p => householdIds.contains(p.householdId.id))
    logger.info(s"There are ${personsWithPlans.size} persons with plans")

    val householdIdToPersons: Map[HouseholdId, Iterable[PersonInfo]] = personsWithPlans.groupBy(_.householdId)

    val householdsWithMembers = households.filter(household => householdIdToPersons.contains(household.householdId))
    logger.info(s"There are ${householdsWithMembers.size} non-empty households")

    logger.info("Applying households...")
    applyHousehold(householdsWithMembers, householdIdToPersons, plans)
    // beamServices.privateVehicles is properly populated here, after `applyHousehold` call

    // beamServices.personHouseholds is used later on in PopulationAdjustment.createAttributesOfIndividual when we
    logger.info("Applying persons...")
    applyPersons(personsWithPlans)

    logger.info("Applying plans...")
    applyPlans(plans)

    logger.info("The scenario loading is completed..")
    scenario -> plansMerged
  }

  private def clear(): Unit = {
    scenario.getPopulation.getPersons.clear()
    scenario.getPopulation.getPersonAttributes.clear()
    scenario.getHouseholds.getHouseholds.clear()
    scenario.getHouseholds.getHouseholdAttributes.clear()

    beamScenario.privateVehicles.clear()
  }

  private[utils] def getPersonsWithPlan(
    persons: Iterable[PersonInfo],
    plans: Iterable[PlanElement]
  ): Iterable[PersonInfo] = {
    val personIdsWithPlan = plans.map(_.personId).toSet
    persons.filter(person => personIdsWithPlan.contains(person.personId))
  }

  private[utils] def applyHousehold(
    households: Iterable[HouseholdInfo],
    householdIdToPersons: Map[HouseholdId, Iterable[PersonInfo]],
    plans: Iterable[PlanElement]
  ): Unit = {
    val scenarioHouseholdAttributes = scenario.getHouseholds.getHouseholdAttributes
    val scenarioHouseholds = scenario.getHouseholds.getHouseholds

    var vehicleCounter: Int = 0
    var initialVehicleCounter: Int = 0
    var totalCarCount: Int = 0
    val personIdToTravelStats: Map[PersonId, PersonTravelStats] =
      plans
        .groupBy(_.personId)
        .map(x => (x._1, plansToTravelStats(x._2)))

    val personId2Score: Map[PersonId, Double] =
      householdIdToPersons.flatMap { case (_, persons) =>
        persons.map(x => x.personId -> getPersonScore(personIdToTravelStats(x.personId)))
      }

    val scaleFactor = beamScenario.beamConfig.beam.agentsim.agents.vehicles.fractionOfInitialVehicleFleet

    val vehiclesAdjustment = VehiclesAdjustment.getVehicleAdjustment(beamScenario)
    val realDistribution: UniformRealDistribution = new UniformRealDistribution()
    realDistribution.reseedRandomGenerator(beamScenario.beamConfig.matsim.modules.global.randomSeed)

    val bikeVehicleType = beamScenario.vehicleTypes.values
      .find(_.vehicleCategory == VehicleCategory.Bike)
      .getOrElse(throw new RuntimeException("Bike not found in vehicle types."))

    assignVehicles(households, householdIdToPersons, personId2Score).foreach { case (householdInfo, nVehicles) =>
      val id = Id.create(householdInfo.householdId.id, classOf[Household])
      val household = new HouseholdsFactoryImpl().createHousehold(id)
      val coord = if (beamScenario.beamConfig.beam.exchange.scenario.convertWgs2Utm) {
        geo.wgs2Utm(new Coord(householdInfo.locationX, householdInfo.locationY))
      } else {
        new Coord(householdInfo.locationX, householdInfo.locationY)
      }

      household.setIncome(new IncomeImpl(householdInfo.income, Income.IncomePeriod.year))

      householdIdToPersons.get(householdInfo.householdId) match {
        case Some(persons) =>
          val personIds = persons.map(x => Id.createPersonId(x.personId.id)).toList.asJava
          household.setMemberIds(personIds)
        case None =>
          logger.warn(s"Could not find persons for the `household_id` '${householdInfo.householdId}'")
      }

      val vehicleTypes = vehiclesAdjustment
        .sampleVehicleTypesForHousehold(
          numVehicles = nVehicles,
          vehicleCategory = VehicleCategory.Car,
          householdIncome = household.getIncome.getIncome,
          householdSize = household.getMemberIds.size,
          householdPopulation = null,
          householdLocation = coord,
          realDistribution
        )
        .toBuffer

      if (rand.nextDouble() <= beamScenario.beamConfig.beam.agentsim.agents.vehicles.fractionOfPeopleWithBicycle) {
        vehicleTypes.append(bikeVehicleType)
      }

      initialVehicleCounter += householdInfo.cars
      totalCarCount += vehicleTypes.count(_.vehicleCategory.toString == "Car")

      val vehicleIds = new java.util.ArrayList[Id[Vehicle]]
      vehicleTypes.foreach { beamVehicleType =>
        val vt = VehicleUtils.getFactory.createVehicleType(Id.create(beamVehicleType.id, classOf[VehicleType]))
        val vehicle = VehicleUtils.getFactory.createVehicle(Id.createVehicleId(vehicleCounter), vt)
        vehicleIds.add(vehicle.getId)
        val bvId = Id.create(vehicle.getId, classOf[BeamVehicle])
        val powerTrain = new Powertrain(beamVehicleType.primaryFuelConsumptionInJoulePerMeter)
        val beamVehicle = new BeamVehicle(
          bvId,
          powerTrain,
          beamVehicleType,
          randomSeed = rand.nextInt
        )
        beamScenario.privateVehicles.put(beamVehicle.id, beamVehicle)
        vehicleCounter = vehicleCounter + 1
      }
      household.setVehicleIds(vehicleIds)
      scenarioHouseholds.put(household.getId, household)
      scenarioHouseholdAttributes.putAttribute(household.getId.toString, "homecoordx", coord.getX)
      scenarioHouseholdAttributes.putAttribute(household.getId.toString, "homecoordy", coord.getY)

    }
    logger.info(
      s"Created $totalCarCount vehicles, scaling initial value of $initialVehicleCounter by a factor of $scaleFactor"
    )
  }

  private def getPersonScore(personTravelStats: PersonTravelStats): Double = {
    val distanceExcludingLastTrip =
      personTravelStats.tripStats.dropRight(1).map(x => geo.distUTMInMeters(x.origin, x.destination)).sum
    val tripTimePenalty = personTravelStats.tripStats
      .map(x =>
        if (x.departureTime < 6.0) {
          5000.0
        } else if (x.departureTime > 23.5) {
          5000.0
        } else {
          0.0
        }
      )
      .sum
    distanceExcludingLastTrip + tripTimePenalty
  }

  private def plansToTravelStats(planElements: Iterable[PlanElement]): PersonTravelStats = {
    val homeCoord = planElements.find(_.activityType.getOrElse("") == "Home") match {
      case Some(homeElement) =>
        Some(geo.wgs2Utm(new Coord(homeElement.activityLocationX.get, homeElement.activityLocationY.get)))
      case None =>
        None
    }
    val planTripStats = planElements.toSeq
      .filter(_.planElementType == "activity")
      .sliding(2)
      .flatMap {
        case Seq(firstElement, secondElement, _*) =>
          Some(
            PlanTripStats(
              firstElement.activityEndTime.getOrElse(0.0),
              geo.wgs2Utm(
                new Coord(firstElement.activityLocationX.getOrElse(0.0), firstElement.activityLocationY.getOrElse(0.0))
              ),
              geo.wgs2Utm(
                new Coord(
                  secondElement.activityLocationX.getOrElse(0.0),
                  secondElement.activityLocationY.getOrElse(0.0)
                )
              )
            )
          )
        case _ =>
          None
      }
      .toSeq
    PersonTravelStats(homeCoord, planTripStats)
  }

  /**
    * @param households list of household ids
    * @param householdIdToPersons map of household id into list of person info
    * @param personId2Score map personId -> commute distance
    * @return sequence of household info -> new number of vehicles to assign
    */
  private[scenario] def assignVehicles(
    households: Iterable[HouseholdInfo],
    householdIdToPersons: Map[HouseholdId, Iterable[PersonInfo]],
    personId2Score: Map[PersonId, Double]
  ): Iterable[(HouseholdInfo, Int)] = {
    val fractionOfInitialVehicleFleet =
      beamScenario.beamConfig.beam.agentsim.agents.vehicles.fractionOfInitialVehicleFleet

    beamScenario.beamConfig.beam.agentsim.agents.vehicles.downsamplingMethod match {
      case "SECONDARY_VEHICLES_FIRST" =>
        val numberOfWorkers = households.map(x => householdIdToPersons(x.householdId).size).sum
        val numberOfWorkersWithVehicles =
          households.map(x => min(x.cars, householdIdToPersons(x.householdId).size)).sum

        val totalCars = households.map(_.cars).sum

        val goalCarTotal = round(fractionOfInitialVehicleFleet * totalCars).toInt
        val resultNumberOfCars2HouseHoldIds = if (fractionOfInitialVehicleFleet < 1.0) {
          downsampleCars(
            numberOfWorkersWithVehicles = numberOfWorkersWithVehicles,
            goalCarTotal = goalCarTotal,
            households = households,
            householdIdToPersons = householdIdToPersons,
            totalCars = totalCars,
            personId2Score = personId2Score
          )
        } else {
          upsampleCars(
            numberOfWorkersWithVehicles = numberOfWorkersWithVehicles,
            goalCarTotal = goalCarTotal,
            households = households,
            householdIdToPersons = householdIdToPersons,
            totalCars = totalCars,
            numberOfWorkers = numberOfWorkers
          )
        }

        val result = resultNumberOfCars2HouseHoldIds.flatMap { case (nVehicles, householdIds) =>
          householdIds.map(_ -> nVehicles)
        }
        val totalVehiclesOut = result.values.sum
        logger.info(
          s"Ended up with $totalVehiclesOut vehicles"
        )
        result
      case "RANDOM" =>
        households.map { household =>
          household -> drawFromBinomial(
            household.cars,
            fractionOfInitialVehicleFleet
          )
        }
    }
  }

  private def upsampleCars(
    numberOfWorkersWithVehicles: Int,
    goalCarTotal: Int,
    households: Iterable[HouseholdInfo],
    householdIdToPersons: Map[HouseholdId, Iterable[PersonInfo]],
    totalCars: Int,
    numberOfWorkers: Int
  ): mutable.Map[Int, ArrayBuffer[HouseholdInfo]] = {
    val numberOfCars2HouseholdIds =
      mutable.Map(ArrayBuffer(households.toSeq: _*).groupBy(_.cars).toSeq: _*)

    val numberOfWorkVehiclesToCreate =
      min(numberOfWorkers - numberOfWorkersWithVehicles, goalCarTotal - totalCars)
    val likelihoodToCreateVehicle =
      numberOfWorkVehiclesToCreate.toDouble / (numberOfWorkers - numberOfWorkersWithVehicles).toDouble
    var currentTotalCars = totalCars
    numberOfCars2HouseholdIds.keys.toSeq.sorted(Ordering[Int].reverse).foreach { numberOfCars =>
      val newHouseHolds = new mutable.ArrayBuffer[HouseholdInfo]()

      numberOfCars2HouseholdIds(numberOfCars).foreach { hh =>
        val nWorkers = householdIdToPersons(hh.householdId).size
        val numToCreate = drawFromBinomial(nWorkers - numberOfCars, likelihoodToCreateVehicle)
        if (nWorkers <= numberOfCars || numToCreate == 0) {
          newHouseHolds += hh
        } else {
          numberOfCars2HouseholdIds.getOrElseUpdate(numberOfCars + numToCreate, ArrayBuffer()) += hh
          currentTotalCars += numToCreate
        }
      }

      numberOfCars2HouseholdIds(numberOfCars) = newHouseHolds
    }
    logger.info(
      s"Originally had $numberOfWorkersWithVehicles work vehicles and now have $currentTotalCars of them, with a goal of making $numberOfWorkVehiclesToCreate"
    )
    numberOfCars2HouseholdIds
  }

  private def drawFromBinomial(nTrials: Int, p: Double): Int = {
    var res = 0
    for (_ <- 0 until nTrials) {
      if (rand.nextDouble() < p) res += 1
    }
    res
  }

  private def downsampleCars(
    numberOfWorkersWithVehicles: Int,
    goalCarTotal: Int,
    households: Iterable[HouseholdInfo],
    householdIdToPersons: Map[HouseholdId, Iterable[PersonInfo]],
    totalCars: Int,
    personId2Score: Map[PersonId, Double]
  ): mutable.Map[Int, ArrayBuffer[HouseholdInfo]] = {
    val numberOfCars2HouseholdIds =
      mutable.Map(ArrayBuffer(households.toSeq: _*).groupBy(_.cars).toSeq: _*)

    val numberOfWorkVehiclesToBeRemoved = max(numberOfWorkersWithVehicles - goalCarTotal, 0)
    val numberOfExcessVehiclesToBeRemoved = totalCars - goalCarTotal - numberOfWorkVehiclesToBeRemoved
    val personsToGetCarsRemoved = households
      .flatMap { household =>
        householdIdToPersons(household.householdId)
          .map(p => p.personId -> personId2Score(p.personId))
          .toSeq
          .sortBy(_._2)
          .takeRight(
            household.cars
          ) // for each household, assign vehicles to the people with the highest commute distances
      }
      .toSeq
      .sortBy(_._2) // sort all people with assigned cars by commute distance
      .map(_._1)
      .take(numberOfWorkVehiclesToBeRemoved) // Take the people with shortest commutes and remove their cars
      .toSet
    logger.info(
      s"Identified $numberOfWorkVehiclesToBeRemoved household vehicles with short commutes and $numberOfExcessVehiclesToBeRemoved excess vehicles to be removed"
    )
    val householdIdToPersonToHaveVehicleRemoved = householdIdToPersons
      .map { case (householdId, persons) => persons.map(person => householdId -> person) }
      .flatten
      .filter { case (_, personId) => personsToGetCarsRemoved.contains(personId.personId) }
      .groupBy { case (householdId, _) => householdId }

    var currentTotalCars = totalCars

    var currentNumberOfCars = SequenceUtils.maxOpt(numberOfCars2HouseholdIds.keys).getOrElse(0)
    while ((currentTotalCars > (goalCarTotal + numberOfWorkVehiclesToBeRemoved)) & currentNumberOfCars > 0) {
      val numberOfHouseholdsWithThisManyVehicles = numberOfCars2HouseholdIds(currentNumberOfCars).size

      val (householdsWithExcessVehicles, householdsWithCorrectNumberOfVehicles) =
        numberOfCars2HouseholdIds(currentNumberOfCars).partition(x =>
          currentNumberOfCars > householdIdToPersons(x.householdId).size
        )
      val numberOfExcessVehicles = householdsWithExcessVehicles.size
      logger.info(
        s"Identified $numberOfExcessVehicles excess vehicles from the $numberOfHouseholdsWithThisManyVehicles households with $currentNumberOfCars vehicles"
      )
      if (currentTotalCars - numberOfExcessVehicles > goalCarTotal) {
        logger.info(
          s"Removing all $numberOfExcessVehicles excess vehicles"
        )
        currentTotalCars -= numberOfExcessVehicles
        numberOfCars2HouseholdIds.getOrElseUpdate(
          currentNumberOfCars - 1,
          ArrayBuffer()
        ) ++= householdsWithExcessVehicles
        numberOfCars2HouseholdIds(currentNumberOfCars) = householdsWithCorrectNumberOfVehicles
      } else {
        val householdsInGroup = householdsWithExcessVehicles.size
        val numberToRemain = householdsInGroup - (currentTotalCars - goalCarTotal)
        logger.info(
          s"Removing all but $numberToRemain of the $numberOfExcessVehicles excess vehicles"
        )
        val shuffled = rand.shuffle(householdsWithExcessVehicles)
        numberOfCars2HouseholdIds(currentNumberOfCars) =
          shuffled.take(numberToRemain) ++ householdsWithCorrectNumberOfVehicles
        numberOfCars2HouseholdIds.getOrElseUpdate(currentNumberOfCars - 1, ArrayBuffer()) ++= shuffled.takeRight(
          householdsInGroup - numberToRemain
        )
        currentTotalCars -= (householdsInGroup - numberToRemain)
      }
      currentNumberOfCars = currentNumberOfCars - 1
    }
    logger.info(
      s"Currently $currentTotalCars are left, $numberOfWorkVehiclesToBeRemoved work vehicles are yet to be removed"
    )

    numberOfCars2HouseholdIds.keys.toStream
      .sorted(Ordering[Int].reverse)
      .takeWhile(currentNumberOfCars => currentNumberOfCars > 0 && currentTotalCars > goalCarTotal)
      .filter(numberOfCars2HouseholdIds.contains)
      .foreach { currentNumberOfCars =>
        val initialNumberOfHouseholds = numberOfCars2HouseholdIds(currentNumberOfCars).size
        if (initialNumberOfHouseholds != 0) {
          val newHouseHolds = new mutable.ArrayBuffer[HouseholdInfo]()

          numberOfCars2HouseholdIds(currentNumberOfCars).foreach { hh =>
            val personIdsToRemove = householdIdToPersonToHaveVehicleRemoved.getOrElse(hh.householdId, Nil)
            val carsToRemove = min(personIdsToRemove.size, currentTotalCars - goalCarTotal)
            if (carsToRemove > 0) {
              numberOfCars2HouseholdIds.getOrElseUpdate(currentNumberOfCars - carsToRemove, ArrayBuffer()) += hh
              currentTotalCars -= carsToRemove
            } else {
              newHouseHolds += hh
            }

            numberOfCars2HouseholdIds(currentNumberOfCars) = newHouseHolds
          }

          val nRemoved = initialNumberOfHouseholds - newHouseHolds.size
          logger.info(
            s"Originally had $initialNumberOfHouseholds work vehicles from households with $currentNumberOfCars workers, removed vehicles from $nRemoved of them"
          )
        }
      }
    numberOfCars2HouseholdIds
  }

  private[utils] def applyPersons(persons: Iterable[PersonInfo]): Unit = {
    val personHouseholds = scenario.getHouseholds.getHouseholds
      .values()
      .asScala
      .flatMap(h => h.getMemberIds.asScala.map(_ -> h))
      .toMap

    persons.foreach { personInfo =>
      val person = population.getFactory.createPerson(Id.createPersonId(personInfo.personId.id))
      val personId = person.getId.toString
      val personAttrib = population.getPersonAttributes
      val hh = personHouseholds(person.getId)
      val sexChar = if (personInfo.isFemale) "F" else "M"

      // FIXME Search for "householdId" in the code does not show any place where it used
      personAttrib.putAttribute(personId, "householdId", personInfo.householdId)
      // FIXME Search for "householdId" in the code does not show any place where it used
      personAttrib.putAttribute(personId, "rank", personInfo.rank)
      personAttrib.putAttribute(personId, "age", personInfo.age)
      personAttrib.putAttribute(personId, "income", hh.getIncome.getIncome)
      personAttrib.putAttribute(personId, "sex", sexChar)

      person.getAttributes.putAttribute("sex", sexChar)
      person.getAttributes.putAttribute("age", personInfo.age)
      person.getAttributes.putAttribute("income", hh.getIncome.getIncome)

      AvailableModeUtils.setAvailableModesForPerson_v2(
        beamScenario,
        person,
        hh,
        population,
        availableModes.split(",")
      )
      population.addPerson(person)
    }
  }

  private[utils] def applyPlans(plans: Iterable[PlanElement]): Unit = {
    plans.foreach { planInfo =>
      val person = population.getPersons.get(Id.createPersonId(planInfo.personId.id))
      if (person != null) {
        var plan = person.getSelectedPlan
        if (plan == null) {
          plan = PopulationUtils.createPlan(person)
          person.addPlan(plan)
          person.setSelectedPlan(plan)
        }
        val planElement = planInfo.planElementType
        if (planElement.equalsIgnoreCase("leg")) {
          planInfo.legMode match {
            case Some(mode) =>
              PopulationUtils.createAndAddLeg(plan, mode)
            case None =>
              PopulationUtils.createAndAddLeg(plan, "")
          }
        } else if (planElement.equalsIgnoreCase("activity")) {
          assert(
            planInfo.activityLocationX.isDefined,
            s"planElement is `activity`, but `x` is None! planInfo: $planInfo"
          )
          assert(
            planInfo.activityLocationY.isDefined,
            s"planElement is `activity`, but `y` is None! planInfo: $planInfo"
          )
          val coord = if (beamScenario.beamConfig.beam.exchange.scenario.convertWgs2Utm) {
            geo.wgs2Utm(new Coord(planInfo.activityLocationX.get, planInfo.activityLocationY.get))
          } else {
            new Coord(planInfo.activityLocationX.get, planInfo.activityLocationY.get)
          }
          val activityType = planInfo.activityType.getOrElse(
            throw new IllegalStateException(
              s"planElement is `activity`, but `activityType` is None. planInfo: $planInfo"
            )
          )
          val act = PopulationUtils.createAndAddActivityFromCoord(plan, activityType, coord)
          planInfo.activityEndTime.foreach { endTime =>
            act.setEndTime(endTime * 60 * 60)
          }
        }
      }
    }
  }

  case class PlanTripStats(
    departureTime: Double,
    origin: Coord,
    destination: Coord
  )

  case class PersonTravelStats(
    homeLocation: Option[Coord],
    tripStats: Seq[PlanTripStats]
  )
}<|MERGE_RESOLUTION|>--- conflicted
+++ resolved
@@ -99,15 +99,9 @@
       }
       householdsInsideBoundingBox
     }
-<<<<<<< HEAD
-    val inputPlans = Await.result(plansF, 1800.seconds)
-    val persons = Await.result(personsF, 1800.seconds)
-    val households = Await.result(householdsF, 1800.seconds)
-=======
     val inputPlans = Await.result(plansF, 5000.seconds)
     val persons = Await.result(personsF, 5000.seconds)
     val households = Await.result(householdsF, 5000.seconds)
->>>>>>> 739afbf1
 
     val (plans, plansMerged) = previousRunPlanMerger.map(_.merge(inputPlans)).getOrElse(inputPlans -> false)
 
