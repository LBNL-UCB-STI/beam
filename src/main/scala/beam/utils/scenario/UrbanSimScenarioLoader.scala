package beam.utils.scenario

import beam.agentsim.agents.vehicles.EnergyEconomyAttributes.Powertrain
import beam.agentsim.agents.vehicles.{BeamVehicle, VehicleCategory}
import beam.router.Modes.BeamMode
import beam.sim.BeamScenario
import beam.sim.common.GeoUtils
import beam.sim.population.PopulationAdjustment.RIDEHAIL_SERVICE_SUBSCRIPTION
import beam.sim.vehicles.VehiclesAdjustment
import beam.utils.SequenceUtils
import beam.utils.csv.readers
import beam.utils.plan.sampling.AvailableModeUtils
import beam.utils.scenario.urbansim.HOVModeTransformer
import com.typesafe.scalalogging.LazyLogging
import org.apache.commons.math3.distribution.UniformRealDistribution
import org.matsim.api.core.v01.network.Link
import org.matsim.api.core.v01.population.{Leg, Person, Plan, Population}
import org.matsim.api.core.v01.{Coord, Id, Scenario}
import org.matsim.core.population.PopulationUtils
import org.matsim.core.population.routes.{NetworkRoute, RouteUtils}
import org.matsim.core.scenario.MutableScenario
import org.matsim.households._
import org.matsim.vehicles.{Vehicle, VehicleType, VehicleUtils}

import scala.collection.JavaConverters._
import scala.collection.mutable.ArrayBuffer
import scala.collection.{mutable, Iterable}
import scala.concurrent.duration._
import scala.concurrent.{Await, ExecutionContext, Future}
import scala.math.{max, min, round}
import scala.util.Random

class UrbanSimScenarioLoader(
  var scenario: MutableScenario,
  val beamScenario: BeamScenario,
  val scenarioSource: ScenarioSource,
  val geo: GeoUtils,
  val previousRunPlanMerger: Option[PreviousRunPlanMerger] = None
) extends LazyLogging {

  private implicit val ex: ExecutionContext = scala.concurrent.ExecutionContext.Implicits.global

  private val population: Population = scenario.getPopulation

  private val availableModes: String = BeamMode.allModes.map(_.value).mkString(",")

  private val rand: Random = new Random(beamScenario.beamConfig.matsim.modules.global.randomSeed)

  private val wereCoordinatesInWGS = beamScenario.beamConfig.beam.exchange.scenario.convertWgs2Utm

  def utmCoord(x: Double, y: Double, fromExistingPlans: Boolean = false): Coord = {
    val coord = new Coord(x, y)
    if (fromExistingPlans) coord else { if (wereCoordinatesInWGS) geo.wgs2Utm(coord) else coord }
  }

  private def buildAndAddLegToPlan(currentPlan: Plan, planElement: PlanElement): Leg = {
    val leg = PopulationUtils.createAndAddLeg(currentPlan, planElement.legMode.getOrElse(""))
    planElement.legDepartureTime.foreach(v => leg.setDepartureTime(v.toDouble))
    planElement.legTravelTime.foreach(v => leg.setTravelTime(v.toDouble))
    planElement.legMode.foreach(v => leg.setMode(v))
    leg.getAttributes.putAttribute("trip_id", planElement.tripId)

    val legRoute: NetworkRoute = {
      val links = planElement.legRouteLinks.map(v => Id.create(v, classOf[Link])).asJava
      if (links.isEmpty) {
        null
      } else {
        RouteUtils.createNetworkRoute(links, beamScenario.network)
      }
    }
    if (legRoute != null) {
      leg.setRoute(legRoute)
      planElement.legRouteDistance.foreach(legRoute.setDistance)
      planElement.legRouteStartLink.foreach(v => legRoute.setStartLinkId(Id.create(v, classOf[Link])))
      planElement.legRouteEndLink.foreach(v => legRoute.setEndLinkId(Id.create(v, classOf[Link])))
      planElement.legRouteTravelTime.foreach(v => legRoute.setTravelTime(v))
    }
    leg
  }

  def loadScenario(): (Scenario, Boolean) = {
    // This is a hack for now. When initially building the scenario we skip reading personal vehicles but do read
    // in any freight vehicles, so whenever this function is called beamScenario.privateVehicles should only be freight
    val freightVehicleMap = beamScenario.privateVehicles

    clear()

    val plansF = Future {
      val plans = scenarioSource.getPlans
      logger.info(s"Read ${plans.size} plans")
      plans
    }

    val personsF = Future {
      val persons: Iterable[PersonInfo] = scenarioSource.getPersons
      logger.info(s"Read ${persons.size} persons")
      persons
    }

    val householdsF = Future {
      val households = scenarioSource.getHousehold
      logger.info(s"Read ${households.size} households")
      households
    }

    val vehiclesF = Future {
      val vehicles = scenarioSource.getVehicles
      logger.info(s"Read ${vehicles.size} households")
      vehicles
    }

    val timeOutSeconds = beamScenario.beamConfig.beam.exchange.scenario.urbansim.scenarioLoadingTimeoutSeconds
    val inputPlans = Await.result(plansF, timeOutSeconds.seconds)
    logger.info(s"Reading plans done.")

    val persons = Await.result(personsF, timeOutSeconds.seconds)
    logger.info(s"Reading persons done.")

    val households = Await.result(householdsF, timeOutSeconds.seconds)
    logger.info(s"Reading households done.")

<<<<<<< HEAD
    val vehicles = Await.result(vehiclesF, timeOutSeconds.seconds)
    logger.info(s"Reading vehicles done.")

    val (mergedPlans, plansMerged) = previousRunPlanMerger.map(_.merge(inputPlans)).getOrElse(inputPlans -> false)

    val plans = {
=======
    val inputPlansCorrected = {
>>>>>>> 74adcb76
      HOVModeTransformer.reseedRandomGenerator(beamScenario.beamConfig.matsim.modules.global.randomSeed)
      HOVModeTransformer.transformHOVtoHOVCARorHOVTeleportation(inputPlans)
    }

    val (plans, plansMerged) = previousRunPlanMerger.map(_.merge(inputPlansCorrected)).getOrElse(inputPlans -> false)

    val householdIds = households.map(_.householdId.id).toSet

    val personsWithPlans = getPersonsWithPlan(persons, plans)
      .filter(p => householdIds.contains(p.householdId.id))
    logger.info(s"There are ${personsWithPlans.size} persons with plans")

    val householdIdToPersons: Map[HouseholdId, Iterable[PersonInfo]] = personsWithPlans.groupBy(_.householdId)

    val householdsWithMembers = households.filter(household => householdIdToPersons.contains(household.householdId))
    logger.info(s"There are ${householdsWithMembers.size} non-empty households")

    val householdIdToVehicles: Map[HouseholdId, Iterable[VehicleInfo]] =
      vehicles.groupBy(v => HouseholdId(v.householdId))

    logger.info("Applying households...")
    applyHousehold(householdsWithMembers, householdIdToPersons, householdIdToVehicles, plans)
    // beamServices.privateVehicles is properly populated here, after `applyHousehold` call. Here we add the freight
    // vehicles back in
    beamScenario.privateVehicles ++= freightVehicleMap
    // TODO: Refactor this so we don't need to read vehicles.csv twice

    // beamServices.personHouseholds is used later on in PopulationAdjustment.createAttributesOfIndividual when we
    logger.info("Applying persons...")
    applyPersons(personsWithPlans)

    logger.info("Applying plans...")
    applyPlans(plans)

    logger.info("The scenario loading is completed..")

    scenario -> plansMerged
  }

  private def clear(): Unit = {
    scenario.getPopulation.getPersons.clear()
    scenario.getHouseholds.getHouseholds.clear()
    scenario.getHouseholds.getHouseholds.values.asScala.map(_.getAttributes.clear())

    beamScenario.privateVehicles.clear()
    beamScenario.privateVehicleInitialSoc.clear()
  }

  private[utils] def getPersonsWithPlan(
    persons: Iterable[PersonInfo],
    plans: Iterable[PlanElement]
  ): Iterable[PersonInfo] = {
    val personIdsWithPlan = plans.map(_.personId).toSet
    persons.filter(person => personIdsWithPlan.contains(person.personId))
  }

  private[utils] def applyHousehold(
    households: Iterable[HouseholdInfo],
    householdIdToPersons: Map[HouseholdId, Iterable[PersonInfo]],
    householdIdToVehicles: Map[HouseholdId, Iterable[VehicleInfo]],
    plans: Iterable[PlanElement]
  ): Unit = {
    val scenarioHouseholds = scenario.getHouseholds.getHouseholds

    var vehicleCounter: Int = 0
    var initialVehicleCounter: Int = 0
    var totalCarCount: Int = 0
    val personIdToTravelStats: Map[PersonId, PersonTravelStats] =
      plans
        .groupBy(_.personId)
        .map(x => (x._1, plansToTravelStats(x._2)))

    val personId2Score: Map[PersonId, Double] =
      householdIdToPersons.flatMap { case (_, persons) =>
        persons.map(x => x.personId -> getPersonScore(personIdToTravelStats(x.personId)))
      }

    val scaleFactor = beamScenario.beamConfig.beam.agentsim.agents.vehicles.fractionOfInitialVehicleFleet

    val vehiclesAdjustment = VehiclesAdjustment.getVehicleAdjustment(
      beamScenario,
      householdIdToVehicleIdsOption = Option(householdIdToVehicles)
    )
    val realDistribution: UniformRealDistribution = new UniformRealDistribution()
    realDistribution.reseedRandomGenerator(beamScenario.beamConfig.matsim.modules.global.randomSeed)

    val bikeVehicleType = beamScenario.vehicleTypes.values
      .filterNot(_.isSharedVehicle)
      .find(_.vehicleCategory == VehicleCategory.Bike)
      .getOrElse(throw new RuntimeException("Bike not found in vehicle types."))

    assignVehicles(households, householdIdToPersons, personId2Score).foreach { case (householdInfo, nVehicles) =>
      val id = Id.create(householdInfo.householdId.id, classOf[Household])
      val household = new HouseholdsFactoryImpl().createHousehold(id)
      val coord = utmCoord(householdInfo.locationX, householdInfo.locationY, fromExistingPlans = true)

      household.setIncome(new IncomeImpl(householdInfo.income, Income.IncomePeriod.year))

      householdIdToPersons.get(householdInfo.householdId) match {
        case Some(persons) =>
          val personIds = persons.map(x => Id.createPersonId(x.personId.id)).toList.asJava
          household.setMemberIds(personIds)
        case None =>
          logger.warn(s"Could not find persons for the `household_id` '${householdInfo.householdId}'")
      }

      val vehicleTypes = vehiclesAdjustment
        .sampleVehicleTypesForHousehold(
          numVehicles = nVehicles,
          vehicleCategory = VehicleCategory.Car,
          householdIncome = household.getIncome.getIncome,
          householdSize = household.getMemberIds.size,
          householdPopulation = null,
          householdLocation = coord,
          realDistribution,
          Option(householdInfo.householdId)
        )
        .toBuffer

      if (rand.nextDouble() <= beamScenario.beamConfig.beam.agentsim.agents.vehicles.fractionOfPeopleWithBicycle) {
        vehicleTypes.append(bikeVehicleType)
      }

      initialVehicleCounter += householdInfo.cars
      totalCarCount += vehicleTypes.count(_.vehicleCategory.toString == "Car")

      val vehicleIds = new java.util.ArrayList[Id[Vehicle]]
      vehicleTypes.foreach { beamVehicleType =>
        val vt = VehicleUtils.getFactory.createVehicleType(Id.create(beamVehicleType.id, classOf[VehicleType]))
        val vehicle = VehicleUtils.getFactory.createVehicle(Id.createVehicleId(vehicleCounter), vt)
        vehicleIds.add(vehicle.getId)
        val bvId = Id.create(vehicle.getId, classOf[BeamVehicle])
        val powerTrain = new Powertrain(beamVehicleType.primaryFuelConsumptionInJoulePerMeter)
        val beamVehicle = new BeamVehicle(
          bvId,
          powerTrain,
          beamVehicleType,
          randomSeed = rand.nextInt
        )
        beamScenario.privateVehicles.put(beamVehicle.id, beamVehicle)
        vehicleCounter = vehicleCounter + 1
      }
      household.setVehicleIds(vehicleIds)
      scenarioHouseholds.put(household.getId, household)
      HouseholdUtils.putHouseholdAttribute(household, "homecoordx", coord.getX)
      HouseholdUtils.putHouseholdAttribute(household, "homecoordy", coord.getY)
    }
    logger.info(
      s"Created $totalCarCount vehicles, scaling initial value of $initialVehicleCounter by a factor of $scaleFactor"
    )
  }

  private def getPersonScore(personTravelStats: PersonTravelStats): Double = {
    val distanceExcludingLastTrip =
      personTravelStats.tripStats.dropRight(1).map(x => geo.distUTMInMeters(x.origin, x.destination)).sum
    val tripTimePenalty = personTravelStats.tripStats
      .map(x =>
        if (x.departureTime < 6.0) {
          5000.0
        } else if (x.departureTime > 23.5) {
          5000.0
        } else {
          0.0
        }
      )
      .sum
    distanceExcludingLastTrip + tripTimePenalty
  }

  private def plansToTravelStats(planElements: Iterable[PlanElement]): PersonTravelStats = {
    val homeCoord = planElements.find(_.activityType.getOrElse("") == "Home") match {
      case Some(homeElement) =>
        Some(utmCoord(homeElement.activityLocationX.get, homeElement.activityLocationY.get, fromExistingPlans = true))
      case None =>
        None
    }
    val planTripStats = planElements.toSeq
      .filter(_.planElementType == PlanElement.Activity)
      .sliding(2)
      .flatMap {
        case Seq(firstElement, secondElement, _*) =>
          Some(
            PlanTripStats(
              firstElement.activityEndTime.getOrElse(0.0),
              utmCoord(
                firstElement.activityLocationX.getOrElse(0.0),
                firstElement.activityLocationY.getOrElse(0.0),
                fromExistingPlans = true
              ),
              utmCoord(
                secondElement.activityLocationX.getOrElse(0.0),
                secondElement.activityLocationY.getOrElse(0.0),
                fromExistingPlans = true
              )
            )
          )
        case _ =>
          None
      }
      .toSeq
    PersonTravelStats(homeCoord, planTripStats)
  }

  /**
    * @param households list of household ids
    * @param householdIdToPersons map of household id into list of person info
    * @param personId2Score map personId -> commute distance
    * @return sequence of household info -> new number of vehicles to assign
    */
  private[scenario] def assignVehicles(
    households: Iterable[HouseholdInfo],
    householdIdToPersons: Map[HouseholdId, Iterable[PersonInfo]],
    personId2Score: Map[PersonId, Double]
  ): Iterable[(HouseholdInfo, Int)] = {
    val fractionOfInitialVehicleFleet =
      beamScenario.beamConfig.beam.agentsim.agents.vehicles.fractionOfInitialVehicleFleet

    beamScenario.beamConfig.beam.agentsim.agents.vehicles.downsamplingMethod match {
      case "SECONDARY_VEHICLES_FIRST" =>
        val numberOfWorkers = households.map(x => householdIdToPersons(x.householdId).size).sum
        val numberOfWorkersWithVehicles =
          households.map(x => min(x.cars, householdIdToPersons(x.householdId).size)).sum

        val totalCars = households.map(_.cars).sum

        val goalCarTotal = round(fractionOfInitialVehicleFleet * totalCars).toInt
        val resultNumberOfCars2HouseHoldIds = if (fractionOfInitialVehicleFleet < 1.0) {
          downsampleCars(
            numberOfWorkersWithVehicles = numberOfWorkersWithVehicles,
            goalCarTotal = goalCarTotal,
            households = households,
            householdIdToPersons = householdIdToPersons,
            totalCars = totalCars,
            personId2Score = personId2Score
          )
        } else {
          upsampleCars(
            numberOfWorkersWithVehicles = numberOfWorkersWithVehicles,
            goalCarTotal = goalCarTotal,
            households = households,
            householdIdToPersons = householdIdToPersons,
            totalCars = totalCars,
            numberOfWorkers = numberOfWorkers
          )
        }

        val result = resultNumberOfCars2HouseHoldIds.flatMap { case (nVehicles, householdIds) =>
          householdIds.map(_ -> nVehicles)
        }
        val totalVehiclesOut = result.values.sum
        logger.info(
          s"Ended up with $totalVehiclesOut vehicles"
        )
        result
      case "RANDOM" =>
        households.map { household =>
          household -> drawFromBinomial(
            household.cars,
            fractionOfInitialVehicleFleet
          )
        }
    }
  }

  private def upsampleCars(
    numberOfWorkersWithVehicles: Int,
    goalCarTotal: Int,
    households: Iterable[HouseholdInfo],
    householdIdToPersons: Map[HouseholdId, Iterable[PersonInfo]],
    totalCars: Int,
    numberOfWorkers: Int
  ): mutable.Map[Int, ArrayBuffer[HouseholdInfo]] = {
    val numberOfCars2HouseholdIds =
      mutable.Map(ArrayBuffer(households.toSeq: _*).groupBy(_.cars).toSeq: _*)

    val numberOfWorkVehiclesToCreate =
      min(numberOfWorkers - numberOfWorkersWithVehicles, goalCarTotal - totalCars)
    val likelihoodToCreateVehicle =
      numberOfWorkVehiclesToCreate.toDouble / (numberOfWorkers - numberOfWorkersWithVehicles).toDouble
    var currentTotalCars = totalCars
    numberOfCars2HouseholdIds.keys.toSeq.sorted(Ordering[Int].reverse).foreach { numberOfCars =>
      val newHouseHolds = new mutable.ArrayBuffer[HouseholdInfo]()

      numberOfCars2HouseholdIds(numberOfCars).foreach { hh =>
        val nWorkers = householdIdToPersons(hh.householdId).size
        val numToCreate = drawFromBinomial(nWorkers - numberOfCars, likelihoodToCreateVehicle)
        if (nWorkers <= numberOfCars || numToCreate == 0) {
          newHouseHolds += hh
        } else {
          numberOfCars2HouseholdIds.getOrElseUpdate(numberOfCars + numToCreate, ArrayBuffer()) += hh
          currentTotalCars += numToCreate
        }
      }

      numberOfCars2HouseholdIds(numberOfCars) = newHouseHolds
    }
    logger.info(
      s"Originally had $numberOfWorkersWithVehicles work vehicles and now have $currentTotalCars of them, with a goal of making $numberOfWorkVehiclesToCreate"
    )
    numberOfCars2HouseholdIds
  }

  private def drawFromBinomial(nTrials: Int, p: Double): Int = {
    var res = 0
    for (_ <- 0 until nTrials) {
      if (rand.nextDouble() < p) res += 1
    }
    res
  }

  private def downsampleCars(
    numberOfWorkersWithVehicles: Int,
    goalCarTotal: Int,
    households: Iterable[HouseholdInfo],
    householdIdToPersons: Map[HouseholdId, Iterable[PersonInfo]],
    totalCars: Int,
    personId2Score: Map[PersonId, Double]
  ): mutable.Map[Int, ArrayBuffer[HouseholdInfo]] = {
    val numberOfCars2HouseholdIds =
      mutable.Map(ArrayBuffer(households.toSeq: _*).groupBy(_.cars).toSeq: _*)

    val numberOfWorkVehiclesToBeRemoved = max(numberOfWorkersWithVehicles - goalCarTotal, 0)
    val numberOfExcessVehiclesToBeRemoved = totalCars - goalCarTotal - numberOfWorkVehiclesToBeRemoved
    val personsToGetCarsRemoved = households
      .flatMap { household =>
        householdIdToPersons(household.householdId)
          .map(p => p.personId -> personId2Score(p.personId))
          .toSeq
          .sortBy(_._2)
          .takeRight(
            household.cars
          ) // for each household, assign vehicles to the people with the highest commute distances
      }
      .toSeq
      .sortBy(_._2) // sort all people with assigned cars by commute distance
      .map(_._1)
      .take(numberOfWorkVehiclesToBeRemoved) // Take the people with shortest commutes and remove their cars
      .toSet
    logger.info(
      s"Identified $numberOfWorkVehiclesToBeRemoved household vehicles with short commutes and $numberOfExcessVehiclesToBeRemoved excess vehicles to be removed"
    )
    val householdIdToPersonToHaveVehicleRemoved = householdIdToPersons
      .map { case (householdId, persons) => persons.map(person => householdId -> person) }
      .flatten
      .filter { case (_, personId) => personsToGetCarsRemoved.contains(personId.personId) }
      .groupBy { case (householdId, _) => householdId }

    var currentTotalCars = totalCars

    var currentNumberOfCars = SequenceUtils.maxOpt(numberOfCars2HouseholdIds.keys).getOrElse(0)
    while ((currentTotalCars > (goalCarTotal + numberOfWorkVehiclesToBeRemoved)) & currentNumberOfCars > 0) {
      val numberOfHouseholdsWithThisManyVehicles = numberOfCars2HouseholdIds(currentNumberOfCars).size

      val (householdsWithExcessVehicles, householdsWithCorrectNumberOfVehicles) =
        numberOfCars2HouseholdIds(currentNumberOfCars).partition(x =>
          currentNumberOfCars > householdIdToPersons(x.householdId).size
        )
      val numberOfExcessVehicles = householdsWithExcessVehicles.size
      logger.info(
        s"Identified $numberOfExcessVehicles excess vehicles from the $numberOfHouseholdsWithThisManyVehicles households with $currentNumberOfCars vehicles"
      )
      if (currentTotalCars - numberOfExcessVehicles > goalCarTotal) {
        logger.info(
          s"Removing all $numberOfExcessVehicles excess vehicles"
        )
        currentTotalCars -= numberOfExcessVehicles
        numberOfCars2HouseholdIds.getOrElseUpdate(
          currentNumberOfCars - 1,
          ArrayBuffer()
        ) ++= householdsWithExcessVehicles
        numberOfCars2HouseholdIds(currentNumberOfCars) = householdsWithCorrectNumberOfVehicles
      } else {
        val householdsInGroup = householdsWithExcessVehicles.size
        val numberToRemain = householdsInGroup - (currentTotalCars - goalCarTotal)
        logger.info(
          s"Removing all but $numberToRemain of the $numberOfExcessVehicles excess vehicles"
        )
        val shuffled = rand.shuffle(householdsWithExcessVehicles)
        numberOfCars2HouseholdIds(currentNumberOfCars) =
          shuffled.take(numberToRemain) ++ householdsWithCorrectNumberOfVehicles
        numberOfCars2HouseholdIds.getOrElseUpdate(currentNumberOfCars - 1, ArrayBuffer()) ++= shuffled.takeRight(
          householdsInGroup - numberToRemain
        )
        currentTotalCars -= (householdsInGroup - numberToRemain)
      }
      currentNumberOfCars = currentNumberOfCars - 1
    }
    logger.info(
      s"Currently $currentTotalCars are left, $numberOfWorkVehiclesToBeRemoved work vehicles are yet to be removed"
    )

    numberOfCars2HouseholdIds.keys.toStream
      .sorted(Ordering[Int].reverse)
      .takeWhile(currentNumberOfCars => currentNumberOfCars > 0 && currentTotalCars > goalCarTotal)
      .filter(numberOfCars2HouseholdIds.contains)
      .foreach { currentNumberOfCars =>
        val initialNumberOfHouseholds = numberOfCars2HouseholdIds(currentNumberOfCars).size
        if (initialNumberOfHouseholds != 0) {
          val newHouseHolds = new mutable.ArrayBuffer[HouseholdInfo]()

          numberOfCars2HouseholdIds(currentNumberOfCars).foreach { hh =>
            val personIdsToRemove = householdIdToPersonToHaveVehicleRemoved.getOrElse(hh.householdId, Nil)
            val carsToRemove = min(personIdsToRemove.size, currentTotalCars - goalCarTotal)
            if (carsToRemove > 0) {
              numberOfCars2HouseholdIds.getOrElseUpdate(currentNumberOfCars - carsToRemove, ArrayBuffer()) += hh
              currentTotalCars -= carsToRemove
            } else {
              newHouseHolds += hh
            }

            numberOfCars2HouseholdIds(currentNumberOfCars) = newHouseHolds
          }

          val nRemoved = initialNumberOfHouseholds - newHouseHolds.size
          logger.info(
            s"Originally had $initialNumberOfHouseholds work vehicles from households with $currentNumberOfCars workers, removed vehicles from $nRemoved of them"
          )
        }
      }
    numberOfCars2HouseholdIds
  }

  private[utils] def applyPersons(persons: Iterable[PersonInfo]): Unit = {
    val personHouseholds = scenario.getHouseholds.getHouseholds
      .values()
      .asScala
      .flatMap(h => h.getMemberIds.asScala.map(_ -> h))
      .toMap

    persons.foreach { personInfo =>
      val person = population.getFactory.createPerson(Id.createPersonId(personInfo.personId.id))
      val hh = personHouseholds(person.getId)
      val sexChar = if (personInfo.isFemale) "F" else "M"

      // FIXME Search for "householdId" in the code does not show any place where it used
      PopulationUtils.putPersonAttribute(person, "householdId", personInfo.householdId)
      // FIXME Search for "householdId" in the code does not show any place where it used
      PopulationUtils.putPersonAttribute(person, "rank", personInfo.rank)
      PopulationUtils.putPersonAttribute(person, "age", personInfo.age)
      PopulationUtils.putPersonAttribute(
        person,
        RIDEHAIL_SERVICE_SUBSCRIPTION,
        personInfo.rideHailServiceSubscription.mkString(",")
      )
      PopulationUtils.putPersonAttribute(person, "income", hh.getIncome.getIncome)
      PopulationUtils.putPersonAttribute(person, "sex", sexChar)
      PopulationUtils.putPersonAttribute(person, "wheelchairUser", personInfo.wheelchairUser)

      person.getAttributes.putAttribute("sex", sexChar)
      person.getAttributes.putAttribute("age", personInfo.age)
      person.getAttributes.putAttribute(
        RIDEHAIL_SERVICE_SUBSCRIPTION,
        personInfo.rideHailServiceSubscription.mkString(",")
      )
      person.getAttributes.putAttribute("income", hh.getIncome.getIncome)
      person.getAttributes.putAttribute("wheelchairUser", personInfo.wheelchairUser)
      person.getAttributes.putAttribute("industry", personInfo.industry.getOrElse("#NO_DATA#"))

      AvailableModeUtils.setAvailableModesForPerson_v2(
        beamScenario,
        person,
        hh,
        availableModes.split(",")
      )
      population.addPerson(person)
    }
  }

  private[utils] def applyPlans(plans: Iterable[PlanElement]): Unit = {
    // holds data related to plan element index and whether it will be inserted in selected plan or not
    case class State(planIndex: Int, planSelected: Boolean)

    // person and their list of plans
    // an index of state in map values (vector) will be the same as `person.getPlans` index
    val store: mutable.Map[PersonId, Vector[State]] = mutable.Map.empty

    // updates person/plans store internally
    // add new plan to person if not exist or select appropriate plan based on plan index/selected to operate on
    // set selected plan if not already
    def getPlan(person: Person, planInfo: PlanElement): Plan = {
      val currentPlanSize = person.getPlans.size()
      val (plan, state) = if (currentPlanSize == 0) {
        val newState = State(planInfo.planIndex, planInfo.planSelected)
        val plan = PopulationUtils.createPlan(person)
        plan.setScore(planInfo.planScore)
        store += (planInfo.personId -> Vector(newState))
        person.addPlan(plan)
        if (planInfo.planSelected) {
          person.setSelectedPlan(plan)
        }
        plan -> newState
      } else {
        val lookingFor = State(planInfo.planIndex, planInfo.planSelected)
        val states = store(planInfo.personId)
        val index = states.zipWithIndex.find(_._1 == lookingFor).map(_._2).getOrElse {
          // couldn't find in store, create new plan
          val newPlan = PopulationUtils.createPlan(person)
          newPlan.setScore(planInfo.planScore)
          person.addPlan(newPlan)
          if (planInfo.planSelected) {
            person.setSelectedPlan(newPlan)
          }
          store += (planInfo.personId -> (states :+ lookingFor))
          currentPlanSize
        }
        person.getPlans.get(index) -> lookingFor
      }
      if (person.getSelectedPlan == null && state.planSelected) {
        person.setSelectedPlan(plan)
      }
      plan
    }

    plans.foreach { planInfo: PlanElement =>
      val person = population.getPersons.get(Id.createPersonId(planInfo.personId.id))
      if (person != null) {
        val plan = getPlan(person, planInfo)
        val planElement = planInfo.planElementType
        if (planElement == PlanElement.Leg) {
          buildAndAddLegToPlan(plan, planInfo)
        } else if (planElement == PlanElement.Activity) {
          assert(
            planInfo.activityLocationX.isDefined,
            s"planElement is `activity`, but `x` is None! planInfo: $planInfo"
          )
          assert(
            planInfo.activityLocationY.isDefined,
            s"planElement is `activity`, but `y` is None! planInfo: $planInfo"
          )
          val coord = utmCoord(planInfo.activityLocationX.get, planInfo.activityLocationY.get, fromExistingPlans = true)
          val activityType = planInfo.activityType.getOrElse(
            throw new IllegalStateException(
              s"planElement is `activity`, but `activityType` is None. planInfo: $planInfo"
            )
          )
          val act = PopulationUtils.createAndAddActivityFromCoord(plan, activityType, coord)
          planInfo.activityEndTime.foreach { endTime =>
            act.setEndTime(endTime * 60 * 60)
          }
        }
      }
    }
  }

  case class PlanTripStats(
    departureTime: Double,
    origin: Coord,
    destination: Coord
  )

  case class PersonTravelStats(
    homeLocation: Option[Coord],
    tripStats: Seq[PlanTripStats]
  )
}<|MERGE_RESOLUTION|>--- conflicted
+++ resolved
@@ -119,16 +119,10 @@
     val households = Await.result(householdsF, timeOutSeconds.seconds)
     logger.info(s"Reading households done.")
 
-<<<<<<< HEAD
     val vehicles = Await.result(vehiclesF, timeOutSeconds.seconds)
     logger.info(s"Reading vehicles done.")
 
-    val (mergedPlans, plansMerged) = previousRunPlanMerger.map(_.merge(inputPlans)).getOrElse(inputPlans -> false)
-
-    val plans = {
-=======
     val inputPlansCorrected = {
->>>>>>> 74adcb76
       HOVModeTransformer.reseedRandomGenerator(beamScenario.beamConfig.matsim.modules.global.randomSeed)
       HOVModeTransformer.transformHOVtoHOVCARorHOVTeleportation(inputPlans)
     }
