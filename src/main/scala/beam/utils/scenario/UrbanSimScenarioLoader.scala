package beam.utils.scenario

import beam.agentsim.agents.vehicles.EnergyEconomyAttributes.Powertrain
import beam.agentsim.agents.vehicles.{BeamVehicle, VehicleCategory}
import beam.router.Modes.BeamMode
import beam.sim.BeamScenario
import beam.sim.common.GeoUtils
import beam.sim.vehicles.VehiclesAdjustment
import beam.utils.plan.sampling.AvailableModeUtils
import com.conveyal.r5.profile.StreetMode
import com.conveyal.r5.streets.Split
import com.typesafe.scalalogging.LazyLogging
import org.apache.commons.math3.distribution.UniformRealDistribution
import org.matsim.api.core.v01.population.Population
import org.matsim.api.core.v01.{Coord, Id, Scenario}
import org.matsim.core.population.PopulationUtils
import org.matsim.core.scenario.MutableScenario
import org.matsim.households._
import org.matsim.vehicles.{Vehicle, VehicleType, VehicleUtils}

import scala.collection.JavaConverters._
import scala.collection.mutable.ArrayBuffer
import scala.collection.{mutable, Iterable}
import scala.concurrent.duration._
import scala.concurrent.{Await, ExecutionContext, Future}
import scala.math.{max, min, round}
import scala.util.Random

class UrbanSimScenarioLoader(
  var scenario: MutableScenario,
  val beamScenario: BeamScenario,
  val scenarioSource: ScenarioSource,
  val geo: GeoUtils
) extends LazyLogging {

  private implicit val ex: ExecutionContext = scala.concurrent.ExecutionContext.Implicits.global

  private val population: Population = scenario.getPopulation

  private val availableModes: String = BeamMode.allModes.map(_.value).mkString(",")

  private val rand: Random = new Random(beamScenario.beamConfig.matsim.modules.global.randomSeed)

  def isCoordValid(coordWGS: Coord): Boolean = {
    val split = geo.getR5Split(beamScenario.transportNetwork.streetLayer, coordWGS, 1000)
    split != null && beamScenario.transportNetwork.streetLayer.envelope.contains(coordWGS.getX, coordWGS.getY)
  }

  def loadScenario(): Scenario = {
    clear()

    val wereCoordinatesInWGS = beamScenario.beamConfig.beam.exchange.scenario.convertWgs2Utm

    val plansF = Future {
      val plans = scenarioSource.getPlans
      logger.info(s"Read ${plans.size} plans")
      val activities = plans.view.filter { p =>
        p.planElementType.toLowerCase() == "activity"
      }
      val personIdsWithinRange =
        activities
          .filter { act =>
            val actCoord = new Coord(act.activityLocationX.get, act.activityLocationY.get)
<<<<<<< HEAD
            val wgsCoord = if (areCoordinatesInWGS) actCoord else geo.utm2Wgs(actCoord)
            isCoordValid(wgsCoord)
=======
            val wgsCoord = if (wereCoordinatesInWGS) geo.utm2Wgs(actCoord) else actCoord
            beamScenario.transportNetwork.streetLayer.envelope.contains(wgsCoord.getX, wgsCoord.getY)
>>>>>>> e652687d
          }
          .map { act =>
            act.personId
          }
          .toSet
      val planWithinRange = plans.filter(p => personIdsWithinRange.contains(p.personId))
      val filteredCnt = plans.size - planWithinRange.size
      if (filteredCnt > 0) {
        logger.info(s"Filtered out $filteredCnt plans. Total number of plans: ${planWithinRange.size}")
      } else {
        logger.info(s"Nothing to filter. Total number of plans: ${planWithinRange.size}")
      }
      planWithinRange
    }
    val personsF = Future {
      val persons: Iterable[PersonInfo] = scenarioSource.getPersons
      logger.info(s"Read ${persons.size} persons")
      persons
    }
    val householdsF = Future {
      val households = scenarioSource.getHousehold
      logger.info(s"Read ${households.size} households")
      val householdIdsWithinBoundingBox = households.view
        .filter { hh =>
          val coord = new Coord(hh.locationX, hh.locationY)
<<<<<<< HEAD
          val wgsCoord = if (areCoordinatesInWGS) coord else geo.utm2Wgs(coord)
          isCoordValid(wgsCoord)
=======
          val wgsCoord = if (wereCoordinatesInWGS) geo.utm2Wgs(coord) else coord
          beamScenario.transportNetwork.streetLayer.envelope.contains(wgsCoord.getX, wgsCoord.getY)
>>>>>>> e652687d
        }
        .map { hh =>
          hh.householdId
        }
        .toSet

      val householdsInsideBoundingBox =
        households.filter(household => householdIdsWithinBoundingBox.contains(household.householdId))
      val filteredCnt = households.size - householdsInsideBoundingBox.size
      if (filteredCnt > 0) {
        logger.info(
          s"Filtered out $filteredCnt households. Total number of households: ${householdsInsideBoundingBox.size}"
        )
      } else {
        logger.info(s"Nothing to filter. Total number of households: ${householdsInsideBoundingBox.size}")
      }
      householdsInsideBoundingBox
    }
<<<<<<< HEAD

    val plans = Await.result(plansF, 5000.seconds)
    val persons = Await.result(personsF, 5000.seconds)
=======
    val plans = Await.result(plansF, 500.seconds)
    val persons = Await.result(personsF, 500.seconds)
    val households = Await.result(householdsF, 500.seconds)

    val householdIds = households.map(_.householdId.id).toSet
>>>>>>> e652687d

    val personsWithPlans = getPersonsWithPlan(persons, plans)
      .filter(p => householdIds.contains(p.householdId.id))
    logger.info(s"There are ${personsWithPlans.size} persons with plans")

    val householdIdToPersons: Map[HouseholdId, Iterable[PersonInfo]] = personsWithPlans.groupBy(_.householdId)

<<<<<<< HEAD
    val households = Await.result(householdsF, 5000.seconds)
=======
>>>>>>> e652687d
    val householdsWithMembers = households.filter(household => householdIdToPersons.contains(household.householdId))
    logger.info(s"There are ${householdsWithMembers.size} non-empty households")

    logger.info("Applying households...")
    applyHousehold(householdsWithMembers, householdIdToPersons, plans)
    // beamServices.privateVehicles is properly populated here, after `applyHousehold` call

    // beamServices.personHouseholds is used later on in PopulationAdjustment.createAttributesOfIndividual when we
    logger.info("Applying persons...")
    applyPersons(personsWithPlans)

    logger.info("Applying plans...")
    applyPlans(plans)

    logger.info("The scenario loading is completed..")
    scenario
  }

  private def clear(): Unit = {
    scenario.getPopulation.getPersons.clear()
    scenario.getPopulation.getPersonAttributes.clear()
    scenario.getHouseholds.getHouseholds.clear()
    scenario.getHouseholds.getHouseholdAttributes.clear()

    beamScenario.privateVehicles.clear()
  }

  private[utils] def getPersonsWithPlan(
    persons: Iterable[PersonInfo],
    plans: Iterable[PlanElement]
  ): Iterable[PersonInfo] = {
    val personIdsWithPlan = plans.map(_.personId).toSet
    persons.filter(person => personIdsWithPlan.contains(person.personId))
  }

  private[utils] def applyHousehold(
    households: Iterable[HouseholdInfo],
    householdIdToPersons: Map[HouseholdId, Iterable[PersonInfo]],
    plans: Iterable[PlanElement]
  ): Unit = {
    val scenarioHouseholdAttributes = scenario.getHouseholds.getHouseholdAttributes
    val scenarioHouseholds = scenario.getHouseholds.getHouseholds

    var vehicleCounter: Int = 0
    var initialVehicleCounter: Int = 0
    var totalCarCount: Int = 0
    val personIdToTravelStats: Map[PersonId, PersonTravelStats] =
      plans
        .groupBy(_.personId)
        .map(x => (x._1, plansToTravelStats(x._2)))

    val personId2Score: Map[PersonId, Double] =
      householdIdToPersons.flatMap {
        case (_, persons) =>
          persons.map(x => x.personId -> getPersonScore(x, personIdToTravelStats(x.personId)))
      }

    val scaleFactor = beamScenario.beamConfig.beam.agentsim.agents.vehicles.fractionOfInitialVehicleFleet

    val vehiclesAdjustment = VehiclesAdjustment.getVehicleAdjustment(beamScenario)
    val realDistribution: UniformRealDistribution = new UniformRealDistribution()
    realDistribution.reseedRandomGenerator(beamScenario.beamConfig.matsim.modules.global.randomSeed)

    val bikeVehicleType = beamScenario.vehicleTypes.values
      .find(_.vehicleCategory == VehicleCategory.Bike)
      .getOrElse(throw new RuntimeException("Bike not found in vehicle types."))

    assignVehicles(households, householdIdToPersons, personId2Score).foreach {
      case (householdInfo, nVehicles) =>
        val id = Id.create(householdInfo.householdId.id, classOf[Household])
        val household = new HouseholdsFactoryImpl().createHousehold(id)
        val coord = if (beamScenario.beamConfig.beam.exchange.scenario.convertWgs2Utm) {
          geo.wgs2Utm(new Coord(householdInfo.locationX, householdInfo.locationY))
        } else {
          new Coord(householdInfo.locationX, householdInfo.locationY)
        }

        household.setIncome(new IncomeImpl(householdInfo.income, Income.IncomePeriod.year))

        householdIdToPersons.get(householdInfo.householdId) match {
          case Some(persons) =>
            val personIds = persons.map(x => Id.createPersonId(x.personId.id)).toList.asJava
            household.setMemberIds(personIds)
          case None =>
            logger.warn(s"Could not find persons for the `household_id` '${householdInfo.householdId}'")
        }

        val vehicleTypes = vehiclesAdjustment
          .sampleVehicleTypesForHousehold(
            numVehicles = nVehicles,
            vehicleCategory = VehicleCategory.Car,
            householdIncome = household.getIncome.getIncome,
            householdSize = household.getMemberIds.size,
            householdPopulation = null,
            householdLocation = coord,
            realDistribution
          )
          .toBuffer

        if (rand.nextDouble() <= beamScenario.beamConfig.beam.agentsim.agents.vehicles.fractionOfPeopleWithBicycle) {
          vehicleTypes.append(bikeVehicleType)
        }

        initialVehicleCounter += householdInfo.cars
        totalCarCount += vehicleTypes.count(_.vehicleCategory.toString == "Car")

        val vehicleIds = new java.util.ArrayList[Id[Vehicle]]
        vehicleTypes.foreach { beamVehicleType =>
          val vt = VehicleUtils.getFactory.createVehicleType(Id.create(beamVehicleType.id, classOf[VehicleType]))
          val vehicle = VehicleUtils.getFactory.createVehicle(Id.createVehicleId(vehicleCounter), vt)
          vehicleIds.add(vehicle.getId)
          val bvId = Id.create(vehicle.getId, classOf[BeamVehicle])
          val powerTrain = new Powertrain(beamVehicleType.primaryFuelConsumptionInJoulePerMeter)
          val beamVehicle = new BeamVehicle(bvId, powerTrain, beamVehicleType, rand.nextInt)
          beamScenario.privateVehicles.put(beamVehicle.id, beamVehicle)
          vehicleCounter = vehicleCounter + 1
        }
        household.setVehicleIds(vehicleIds)
        scenarioHouseholds.put(household.getId, household)
        scenarioHouseholdAttributes.putAttribute(household.getId.toString, "homecoordx", coord.getX)
        scenarioHouseholdAttributes.putAttribute(household.getId.toString, "homecoordy", coord.getY)

    }
    logger.info(
      s"Created $totalCarCount vehicles, scaling initial value of $initialVehicleCounter by a factor of $scaleFactor"
    )
  }

  private def getPersonScore(personInfo: PersonInfo, personTravelStats: PersonTravelStats): Double = {
    val distanceExcludingLastTrip =
      personTravelStats.tripStats.dropRight(1).map(x => geo.distUTMInMeters(x.origin, x.destination)).sum
    val tripTimePenalty = personTravelStats.tripStats
      .map(
        x =>
          if (x.departureTime < 6.0) {
            5000.0
          } else if (x.departureTime > 23.5) {
            5000.0
          } else {
            0.0
        }
      )
      .sum
    distanceExcludingLastTrip + tripTimePenalty
  }

  private def plansToTravelStats(planElements: Iterable[PlanElement]): PersonTravelStats = {
    val homeCoord = planElements.find(_.activityType.getOrElse("") == "Home") match {
      case Some(homeElement) =>
        Some(geo.wgs2Utm(new Coord(homeElement.activityLocationX.get, homeElement.activityLocationY.get)))
      case None =>
        None
    }
    val planTripStats = planElements.toSeq
      .filter(_.planElementType == "activity")
      .sliding(2)
      .flatMap {
        case Seq(firstElement, secondElement, _*) =>
          Some(
            PlanTripStats(
              firstElement.activityEndTime.getOrElse(0.0),
              geo.wgs2Utm(
                new Coord(firstElement.activityLocationX.getOrElse(0.0), firstElement.activityLocationY.getOrElse(0.0))
              ),
              geo.wgs2Utm(
                new Coord(
                  secondElement.activityLocationX.getOrElse(0.0),
                  secondElement.activityLocationY.getOrElse(0.0)
                )
              )
            )
          )
        case _ =>
          None
      }
      .toSeq
    PersonTravelStats(homeCoord, planTripStats)
  }

  /**
    *
    * @param households list of household ids
    * @param householdIdToPersons map of household id into list of person info
    * @param personId2Score map personId -> commute distance
    * @return sequence of household info -> new number of vehicles to assign
    */
  private[scenario] def assignVehicles(
    households: Iterable[HouseholdInfo],
    householdIdToPersons: Map[HouseholdId, Iterable[PersonInfo]],
    personId2Score: Map[PersonId, Double]
  ): Iterable[(HouseholdInfo, Int)] = {
    val fractionOfInitialVehicleFleet =
      beamScenario.beamConfig.beam.agentsim.agents.vehicles.fractionOfInitialVehicleFleet

    beamScenario.beamConfig.beam.agentsim.agents.vehicles.downsamplingMethod match {
      case "SECONDARY_VEHICLES_FIRST" =>
        val numberOfWorkers = households.map(x => householdIdToPersons(x.householdId).size).sum
        val numberOfWorkersWithVehicles =
          households.map(x => min(x.cars, householdIdToPersons(x.householdId).size)).sum

        val totalCars = households.map(_.cars).sum

        val goalCarTotal = round(fractionOfInitialVehicleFleet * totalCars).toInt
        val resultNumberOfCars2HouseHoldIds = if (fractionOfInitialVehicleFleet < 1.0) {
          downsampleCars(
            numberOfWorkersWithVehicles = numberOfWorkersWithVehicles,
            goalCarTotal = goalCarTotal,
            households = households,
            householdIdToPersons = householdIdToPersons,
            totalCars = totalCars,
            personId2Score = personId2Score,
          )
        } else {
          upsampleCars(
            numberOfWorkersWithVehicles = numberOfWorkersWithVehicles,
            goalCarTotal = goalCarTotal,
            households = households,
            householdIdToPersons = householdIdToPersons,
            totalCars = totalCars,
            numberOfWorkers = numberOfWorkers
          )
        }

        val result = resultNumberOfCars2HouseHoldIds.flatMap {
          case (nVehicles, householdIds) =>
            householdIds.map(_ -> nVehicles)
        }
        val totalVehiclesOut = result.values.sum
        logger.info(
          s"Ended up with $totalVehiclesOut vehicles"
        )
        result
      case "RANDOM" =>
        households.map { household =>
          household -> drawFromBinomial(
            household.cars,
            fractionOfInitialVehicleFleet
          )
        }
    }
  }

  private def upsampleCars(
    numberOfWorkersWithVehicles: Int,
    goalCarTotal: Int,
    households: Iterable[HouseholdInfo],
    householdIdToPersons: Map[HouseholdId, Iterable[PersonInfo]],
    totalCars: Int,
    numberOfWorkers: Int,
  ): mutable.Map[Int, ArrayBuffer[HouseholdInfo]] = {
    val numberOfCars2HouseholdIds =
      mutable.Map(ArrayBuffer(households.toSeq: _*).groupBy(_.cars).toSeq: _*)

    val numberOfWorkVehiclesToCreate =
      min(numberOfWorkers - numberOfWorkersWithVehicles, goalCarTotal - totalCars)
    val likelihoodToCreateVehicle = numberOfWorkVehiclesToCreate.toDouble / (numberOfWorkers - numberOfWorkersWithVehicles).toDouble
    var currentTotalCars = totalCars
    numberOfCars2HouseholdIds.keys.toSeq.sorted(Ordering[Int].reverse).foreach { numberOfCars =>
      val newHouseHolds = new mutable.ArrayBuffer[HouseholdInfo]()

      numberOfCars2HouseholdIds(numberOfCars).foreach { hh =>
        val nWorkers = householdIdToPersons(hh.householdId).size
        val numToCreate = drawFromBinomial(nWorkers - numberOfCars, likelihoodToCreateVehicle)
        if (nWorkers <= numberOfCars || numToCreate == 0) {
          newHouseHolds += hh
        } else {
          numberOfCars2HouseholdIds.getOrElseUpdate(numberOfCars + numToCreate, ArrayBuffer()) += hh
          currentTotalCars += numToCreate
        }
      }

      numberOfCars2HouseholdIds(numberOfCars) = newHouseHolds
    }
    logger.info(
      s"Originally had $numberOfWorkersWithVehicles work vehicles and now have $currentTotalCars of them, with a goal of making $numberOfWorkVehiclesToCreate"
    )
    numberOfCars2HouseholdIds
  }

  private def drawFromBinomial(nTrials: Int, p: Double): Int = {
    var res = 0
    for (_ <- 0 until nTrials) {
      if (rand.nextDouble() < p) res += 1
    }
    res
  }

  private def downsampleCars(
    numberOfWorkersWithVehicles: Int,
    goalCarTotal: Int,
    households: Iterable[HouseholdInfo],
    householdIdToPersons: Map[HouseholdId, Iterable[PersonInfo]],
    totalCars: Int,
    personId2Score: Map[PersonId, Double]
  ): mutable.Map[Int, ArrayBuffer[HouseholdInfo]] = {
    val numberOfCars2HouseholdIds =
      mutable.Map(ArrayBuffer(households.toSeq: _*).groupBy(_.cars).toSeq: _*)

    val numberOfWorkVehiclesToBeRemoved = max(numberOfWorkersWithVehicles - goalCarTotal, 0)
    val numberOfExcessVehiclesToBeRemoved = totalCars - goalCarTotal - numberOfWorkVehiclesToBeRemoved
    val personsToGetCarsRemoved = households
      .flatMap { household =>
        householdIdToPersons(household.householdId)
          .map(p => p.personId -> personId2Score(p.personId))
          .toSeq
          .sortBy(_._2)
          .takeRight(household.cars) // for each household, assign vehicles to the people with the highest commute distances
      }
      .toSeq
      .sortBy(_._2) // sort all people with assigned cars by commute distance
      .map(_._1)
      .take(numberOfWorkVehiclesToBeRemoved) // Take the people with shortest commutes and remove their cars
      .toSet
    logger.info(
      s"Identified $numberOfWorkVehiclesToBeRemoved household vehicles with short commutes and $numberOfExcessVehiclesToBeRemoved excess vehicles to be removed"
    )
    val householdIdToPersonToHaveVehicleRemoved = householdIdToPersons
      .map { case (householdId, persons) => persons.map(person => householdId -> person) }
      .flatten
      .filter { case (_, personId) => personsToGetCarsRemoved.contains(personId.personId) }
      .groupBy { case (householdId, _) => householdId }

    var currentTotalCars = totalCars

    var currentNumberOfCars = numberOfCars2HouseholdIds.keys.max
    while ((currentTotalCars > (goalCarTotal + numberOfWorkVehiclesToBeRemoved)) & currentNumberOfCars > 0) {
      val numberOfHouseholdsWithThisManyVehicles = numberOfCars2HouseholdIds(currentNumberOfCars).size

      val (householdsWithExcessVehicles, householdsWithCorrectNumberOfVehicles) =
        numberOfCars2HouseholdIds(currentNumberOfCars).partition(
          x => currentNumberOfCars > householdIdToPersons(x.householdId).size
        )
      val numberOfExcessVehicles = householdsWithExcessVehicles.size
      logger.info(
        s"Identified $numberOfExcessVehicles excess vehicles from the $numberOfHouseholdsWithThisManyVehicles households with $currentNumberOfCars vehicles"
      )
      if (currentTotalCars - numberOfExcessVehicles > goalCarTotal) {
        logger.info(
          s"Removing all $numberOfExcessVehicles excess vehicles"
        )
        currentTotalCars -= numberOfExcessVehicles
        numberOfCars2HouseholdIds.getOrElseUpdate(currentNumberOfCars - 1, ArrayBuffer()) ++= householdsWithExcessVehicles
        numberOfCars2HouseholdIds(currentNumberOfCars) = householdsWithCorrectNumberOfVehicles
      } else {
        val householdsInGroup = householdsWithExcessVehicles.size
        val numberToRemain = householdsInGroup - (currentTotalCars - goalCarTotal)
        logger.info(
          s"Removing all but $numberToRemain of the $numberOfExcessVehicles excess vehicles"
        )
        val shuffled = rand.shuffle(householdsWithExcessVehicles)
        numberOfCars2HouseholdIds(currentNumberOfCars) = shuffled.take(numberToRemain) ++ householdsWithCorrectNumberOfVehicles
        numberOfCars2HouseholdIds.getOrElseUpdate(currentNumberOfCars - 1, ArrayBuffer()) ++= shuffled.takeRight(
          householdsInGroup - numberToRemain
        )
        currentTotalCars -= (householdsInGroup - numberToRemain)
      }
      currentNumberOfCars = currentNumberOfCars - 1
    }
    logger.info(
      s"Currently $currentTotalCars are left, $numberOfWorkVehiclesToBeRemoved work vehicles are yet to be removed"
    )

    numberOfCars2HouseholdIds.keys.toStream
      .sorted(Ordering[Int].reverse)
      .takeWhile(currentNumberOfCars => currentNumberOfCars > 0 && currentTotalCars > goalCarTotal)
      .filter(numberOfCars2HouseholdIds.contains)
      .foreach { currentNumberOfCars =>
        val initialNumberOfHouseholds = numberOfCars2HouseholdIds(currentNumberOfCars).size
        if (initialNumberOfHouseholds != 0) {
          val newHouseHolds = new mutable.ArrayBuffer[HouseholdInfo]()

          numberOfCars2HouseholdIds(currentNumberOfCars).foreach { hh =>
            val personIdsToRemove = householdIdToPersonToHaveVehicleRemoved.getOrElse(hh.householdId, Nil)
            val carsToRemove = min(personIdsToRemove.size, currentTotalCars - goalCarTotal)
            if (carsToRemove > 0) {
              numberOfCars2HouseholdIds.getOrElseUpdate(currentNumberOfCars - carsToRemove, ArrayBuffer()) += hh
              currentTotalCars -= carsToRemove
            } else {
              newHouseHolds += hh
            }

            numberOfCars2HouseholdIds(currentNumberOfCars) = newHouseHolds
          }

          val nRemoved = initialNumberOfHouseholds - newHouseHolds.size
          logger.info(
            s"Originally had $initialNumberOfHouseholds work vehicles from households with $currentNumberOfCars workers, removed vehicles from $nRemoved of them"
          )
        }
      }
    numberOfCars2HouseholdIds
  }

  private[utils] def applyPersons(persons: Iterable[PersonInfo]): Unit = {
    val personHouseholds = scenario.getHouseholds.getHouseholds
      .values()
      .asScala
      .flatMap(h => h.getMemberIds.asScala.map(_ -> h))
      .toMap

    var filteredCnt = 0

    persons.foreach { personInfo =>
      val person = population.getFactory.createPerson(Id.createPersonId(personInfo.personId.id))
      val personId = person.getId.toString
      val personAttrib = population.getPersonAttributes

      personHouseholds.get(person.getId) match {
        case None => filteredCnt += 1
        case Some(hh) =>
          val sexChar = if (personInfo.isFemale) "F" else "M"

          // FIXME Search for "householdId" in the code does not show any place where it used
          personAttrib.putAttribute(personId, "householdId", personInfo.householdId)
          // FIXME Search for "householdId" in the code does not show any place where it used
          personAttrib.putAttribute(personId, "rank", personInfo.rank)
          personAttrib.putAttribute(personId, "age", personInfo.age)
          personAttrib.putAttribute(personId, "income", hh.getIncome.getIncome)
          personAttrib.putAttribute(personId, "sex", sexChar)

          person.getAttributes.putAttribute("sex", sexChar)
          person.getAttributes.putAttribute("age", personInfo.age)
          person.getAttributes.putAttribute("income", hh.getIncome.getIncome)

          AvailableModeUtils.setAvailableModesForPerson_v2(
            beamScenario,
            person,
            hh,
            population,
            availableModes.split(",")
          )

          population.addPerson(person)
      }
    }

    if (filteredCnt > 0) {
      logger.info(s"Filtered out $filteredCnt persons. Total number of persons: ${persons.size - filteredCnt}")
    }
  }

  private[utils] def applyPlans(plans: Iterable[PlanElement]): Unit = {
    plans.foreach { planInfo =>
      val person = population.getPersons.get(Id.createPersonId(planInfo.personId.id))
      if (person != null) {
        var plan = person.getSelectedPlan
        if (plan == null) {
          plan = PopulationUtils.createPlan(person)
          person.addPlan(plan)
          person.setSelectedPlan(plan)
        }
        val planElement = planInfo.planElementType
        if (planElement.equalsIgnoreCase("leg")) {
          planInfo.legMode match {
            case Some(mode) =>
              PopulationUtils.createAndAddLeg(plan, mode)
            case None =>
              PopulationUtils.createAndAddLeg(plan, "")
          }
        } else if (planElement.equalsIgnoreCase("activity")) {
          assert(
            planInfo.activityLocationX.isDefined,
            s"planElement is `activity`, but `x` is None! planInfo: $planInfo"
          )
          assert(
            planInfo.activityLocationY.isDefined,
            s"planElement is `activity`, but `y` is None! planInfo: $planInfo"
          )
          val coord = if (beamScenario.beamConfig.beam.exchange.scenario.convertWgs2Utm) {
            geo.wgs2Utm(new Coord(planInfo.activityLocationX.get, planInfo.activityLocationY.get))
          } else {
            new Coord(planInfo.activityLocationX.get, planInfo.activityLocationY.get)
          }
          val activityType = planInfo.activityType.getOrElse(
            throw new IllegalStateException(
              s"planElement is `activity`, but `activityType` is None. planInfo: $planInfo"
            )
          )
          val act = PopulationUtils.createAndAddActivityFromCoord(plan, activityType, coord)
          planInfo.activityEndTime.foreach { endTime =>
            act.setEndTime(endTime * 60 * 60)
          }
        }
      }
    }
  }

  case class PlanTripStats(
    departureTime: Double,
    origin: Coord,
    destination: Coord
  )

  case class PersonTravelStats(
    homeLocation: Option[Coord],
    tripStats: Seq[PlanTripStats]
  )
}<|MERGE_RESOLUTION|>--- conflicted
+++ resolved
@@ -7,8 +7,6 @@
 import beam.sim.common.GeoUtils
 import beam.sim.vehicles.VehiclesAdjustment
 import beam.utils.plan.sampling.AvailableModeUtils
-import com.conveyal.r5.profile.StreetMode
-import com.conveyal.r5.streets.Split
 import com.typesafe.scalalogging.LazyLogging
 import org.apache.commons.math3.distribution.UniformRealDistribution
 import org.matsim.api.core.v01.population.Population
@@ -41,11 +39,6 @@
 
   private val rand: Random = new Random(beamScenario.beamConfig.matsim.modules.global.randomSeed)
 
-  def isCoordValid(coordWGS: Coord): Boolean = {
-    val split = geo.getR5Split(beamScenario.transportNetwork.streetLayer, coordWGS, 1000)
-    split != null && beamScenario.transportNetwork.streetLayer.envelope.contains(coordWGS.getX, coordWGS.getY)
-  }
-
   def loadScenario(): Scenario = {
     clear()
 
@@ -55,19 +48,14 @@
       val plans = scenarioSource.getPlans
       logger.info(s"Read ${plans.size} plans")
       val activities = plans.view.filter { p =>
-        p.planElementType.toLowerCase() == "activity"
+        p.activityType.exists(actType => actType.toLowerCase == "home")
       }
       val personIdsWithinRange =
         activities
           .filter { act =>
             val actCoord = new Coord(act.activityLocationX.get, act.activityLocationY.get)
-<<<<<<< HEAD
-            val wgsCoord = if (areCoordinatesInWGS) actCoord else geo.utm2Wgs(actCoord)
-            isCoordValid(wgsCoord)
-=======
             val wgsCoord = if (wereCoordinatesInWGS) geo.utm2Wgs(actCoord) else actCoord
             beamScenario.transportNetwork.streetLayer.envelope.contains(wgsCoord.getX, wgsCoord.getY)
->>>>>>> e652687d
           }
           .map { act =>
             act.personId
@@ -77,8 +65,6 @@
       val filteredCnt = plans.size - planWithinRange.size
       if (filteredCnt > 0) {
         logger.info(s"Filtered out $filteredCnt plans. Total number of plans: ${planWithinRange.size}")
-      } else {
-        logger.info(s"Nothing to filter. Total number of plans: ${planWithinRange.size}")
       }
       planWithinRange
     }
@@ -93,13 +79,8 @@
       val householdIdsWithinBoundingBox = households.view
         .filter { hh =>
           val coord = new Coord(hh.locationX, hh.locationY)
-<<<<<<< HEAD
-          val wgsCoord = if (areCoordinatesInWGS) coord else geo.utm2Wgs(coord)
-          isCoordValid(wgsCoord)
-=======
           val wgsCoord = if (wereCoordinatesInWGS) geo.utm2Wgs(coord) else coord
           beamScenario.transportNetwork.streetLayer.envelope.contains(wgsCoord.getX, wgsCoord.getY)
->>>>>>> e652687d
         }
         .map { hh =>
           hh.householdId
@@ -113,22 +94,14 @@
         logger.info(
           s"Filtered out $filteredCnt households. Total number of households: ${householdsInsideBoundingBox.size}"
         )
-      } else {
-        logger.info(s"Nothing to filter. Total number of households: ${householdsInsideBoundingBox.size}")
       }
       householdsInsideBoundingBox
     }
-<<<<<<< HEAD
-
-    val plans = Await.result(plansF, 5000.seconds)
-    val persons = Await.result(personsF, 5000.seconds)
-=======
     val plans = Await.result(plansF, 500.seconds)
     val persons = Await.result(personsF, 500.seconds)
     val households = Await.result(householdsF, 500.seconds)
 
     val householdIds = households.map(_.householdId.id).toSet
->>>>>>> e652687d
 
     val personsWithPlans = getPersonsWithPlan(persons, plans)
       .filter(p => householdIds.contains(p.householdId.id))
@@ -136,10 +109,6 @@
 
     val householdIdToPersons: Map[HouseholdId, Iterable[PersonInfo]] = personsWithPlans.groupBy(_.householdId)
 
-<<<<<<< HEAD
-    val households = Await.result(householdsF, 5000.seconds)
-=======
->>>>>>> e652687d
     val householdsWithMembers = households.filter(household => householdIdToPersons.contains(household.householdId))
     logger.info(s"There are ${householdsWithMembers.size} non-empty households")
 
@@ -540,44 +509,33 @@
       .flatMap(h => h.getMemberIds.asScala.map(_ -> h))
       .toMap
 
-    var filteredCnt = 0
-
     persons.foreach { personInfo =>
       val person = population.getFactory.createPerson(Id.createPersonId(personInfo.personId.id))
       val personId = person.getId.toString
       val personAttrib = population.getPersonAttributes
-
-      personHouseholds.get(person.getId) match {
-        case None => filteredCnt += 1
-        case Some(hh) =>
-          val sexChar = if (personInfo.isFemale) "F" else "M"
-
-          // FIXME Search for "householdId" in the code does not show any place where it used
-          personAttrib.putAttribute(personId, "householdId", personInfo.householdId)
-          // FIXME Search for "householdId" in the code does not show any place where it used
-          personAttrib.putAttribute(personId, "rank", personInfo.rank)
-          personAttrib.putAttribute(personId, "age", personInfo.age)
-          personAttrib.putAttribute(personId, "income", hh.getIncome.getIncome)
-          personAttrib.putAttribute(personId, "sex", sexChar)
-
-          person.getAttributes.putAttribute("sex", sexChar)
-          person.getAttributes.putAttribute("age", personInfo.age)
-          person.getAttributes.putAttribute("income", hh.getIncome.getIncome)
-
-          AvailableModeUtils.setAvailableModesForPerson_v2(
-            beamScenario,
-            person,
-            hh,
-            population,
-            availableModes.split(",")
-          )
-
-          population.addPerson(person)
-      }
-    }
-
-    if (filteredCnt > 0) {
-      logger.info(s"Filtered out $filteredCnt persons. Total number of persons: ${persons.size - filteredCnt}")
+      val hh = personHouseholds(person.getId)
+      val sexChar = if (personInfo.isFemale) "F" else "M"
+
+      // FIXME Search for "householdId" in the code does not show any place where it used
+      personAttrib.putAttribute(personId, "householdId", personInfo.householdId)
+      // FIXME Search for "householdId" in the code does not show any place where it used
+      personAttrib.putAttribute(personId, "rank", personInfo.rank)
+      personAttrib.putAttribute(personId, "age", personInfo.age)
+      personAttrib.putAttribute(personId, "income", hh.getIncome.getIncome)
+      personAttrib.putAttribute(personId, "sex", sexChar)
+
+      person.getAttributes.putAttribute("sex", sexChar)
+      person.getAttributes.putAttribute("age", personInfo.age)
+      person.getAttributes.putAttribute("income", hh.getIncome.getIncome)
+
+      AvailableModeUtils.setAvailableModesForPerson_v2(
+        beamScenario,
+        person,
+        hh,
+        population,
+        availableModes.split(",")
+      )
+      population.addPerson(person)
     }
   }
 
