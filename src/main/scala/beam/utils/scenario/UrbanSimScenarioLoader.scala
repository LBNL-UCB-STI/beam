--- conflicted
+++ resolved
@@ -42,7 +42,7 @@
 
   private val rand: Random = new Random(beamScenario.beamConfig.matsim.modules.global.randomSeed)
 
-  def loadScenario(withReplacingHOVToTeleportationOrCar: Boolean = true): (Scenario, Boolean) = {
+  def loadScenario(): (Scenario, Boolean) = {
     clear()
 
     val wereCoordinatesInWGS = beamScenario.beamConfig.beam.exchange.scenario.convertWgs2Utm
@@ -107,17 +107,9 @@
 
     val (mergedPlans, plansMerged) = previousRunPlanMerger.map(_.merge(inputPlans)).getOrElse(inputPlans -> false)
 
-<<<<<<< HEAD
-    val plans = if (withReplacingHOVToTeleportationOrCar) {
-      HOVModeTransformer.reseedRandomGenerator(beamScenario.beamConfig.matsim.modules.global.randomSeed)
-      HOVModeTransformer.transformHOVtoHOVCARorHOVTeleportation(mergedPlans)
-    } else {
-      mergedPlans
-=======
     val plans = {
       HOVModeTransformer.reseedRandomGenerator(beamScenario.beamConfig.matsim.modules.global.randomSeed)
       HOVModeTransformer.transformHOVtoHOVCARorHOVTeleportation(mergedPlans)
->>>>>>> 6ca8cf82
     }
 
     val householdIds = households.map(_.householdId.id).toSet
