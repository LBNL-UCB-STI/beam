package beam.utils.scenario

import beam.agentsim.agents.household.HouseholdFleetManager
import beam.agentsim.agents.vehicles.EnergyEconomyAttributes.Powertrain
import beam.agentsim.agents.vehicles.{BeamVehicle, VehicleCategory, VehicleManager}
import beam.router.Modes.BeamMode
import beam.sim.BeamScenario
import beam.sim.common.GeoUtils
import beam.sim.vehicles.VehiclesAdjustment
import beam.utils.plan.sampling.AvailableModeUtils
import com.typesafe.scalalogging.LazyLogging
import org.apache.commons.math3.distribution.UniformRealDistribution
import org.matsim.api.core.v01.population.Population
import org.matsim.api.core.v01.{Coord, Id, Scenario}
import org.matsim.core.population.PopulationUtils
import org.matsim.core.scenario.MutableScenario
import org.matsim.households._
import org.matsim.vehicles.{Vehicle, VehicleType, VehicleUtils}
import scala.collection.JavaConverters._
import scala.collection.mutable.ArrayBuffer
import scala.collection.{mutable, Iterable}
import scala.concurrent.duration._
import scala.concurrent.{Await, ExecutionContext, Future}
import scala.math.{max, min, round}
import scala.util.Random

import beam.utils.SequenceUtils

class UrbanSimScenarioLoader(
  var scenario: MutableScenario,
  val beamScenario: BeamScenario,
  val scenarioSource: ScenarioSource,
  val geo: GeoUtils,
  val previousRunPlanMerger: Option[PreviousRunPlanMerger] = None
) extends LazyLogging {

  private implicit val ex: ExecutionContext = scala.concurrent.ExecutionContext.Implicits.global

  private val population: Population = scenario.getPopulation

  private val availableModes: String = BeamMode.allModes.map(_.value).mkString(",")

  private val rand: Random = new Random(beamScenario.beamConfig.matsim.modules.global.randomSeed)

  def loadScenario(): (Scenario, Boolean) = {
    clear()

    val wereCoordinatesInWGS = beamScenario.beamConfig.beam.exchange.scenario.convertWgs2Utm

    val plansF = Future {
      val plans = scenarioSource.getPlans
      logger.info(s"Read ${plans.size} plans")
      val activities = plans.view.filter { p =>
        p.activityType.exists(actType => actType.toLowerCase == "home")
      }
      val personIdsWithinRange =
        activities
          .filter { act =>
            val actCoord = new Coord(act.activityLocationX.get, act.activityLocationY.get)
            val wgsCoord = if (wereCoordinatesInWGS) geo.utm2Wgs(actCoord) else actCoord
            beamScenario.transportNetwork.streetLayer.envelope.contains(wgsCoord.getX, wgsCoord.getY)
          }
          .map { act =>
            act.personId
          }
          .toSet
      val planWithinRange = plans.filter(p => personIdsWithinRange.contains(p.personId))
      val filteredCnt = plans.size - planWithinRange.size
      if (filteredCnt > 0) {
        logger.info(s"Filtered out $filteredCnt plans. Total number of plans: ${planWithinRange.size}")
      }
      planWithinRange
    }
    val personsF = Future {
      val persons: Iterable[PersonInfo] = scenarioSource.getPersons
      logger.info(s"Read ${persons.size} persons")
      persons
    }
    val householdsF = Future {
      val households = scenarioSource.getHousehold
      logger.info(s"Read ${households.size} households")
      val householdIdsWithinBoundingBox = households.view
        .filter { hh =>
          val coord = new Coord(hh.locationX, hh.locationY)
          val wgsCoord = if (wereCoordinatesInWGS) geo.utm2Wgs(coord) else coord
          beamScenario.transportNetwork.streetLayer.envelope.contains(wgsCoord.getX, wgsCoord.getY)
        }
        .map { hh =>
          hh.householdId
        }
        .toSet

      val householdsInsideBoundingBox =
        households.filter(household => householdIdsWithinBoundingBox.contains(household.householdId))
      val filteredCnt = households.size - householdsInsideBoundingBox.size
      if (filteredCnt > 0) {
        logger.info(
          s"Filtered out $filteredCnt households. Total number of households: ${householdsInsideBoundingBox.size}"
        )
      }
      householdsInsideBoundingBox
    }
    val inputPlans = Await.result(plansF, 500.seconds)
    val persons = Await.result(personsF, 500.seconds)
    val households = Await.result(householdsF, 500.seconds)

    val (plans, plansMerged) = previousRunPlanMerger.map(_.merge(inputPlans)).getOrElse(inputPlans -> false)

    val householdIds = households.map(_.householdId.id).toSet

    val personsWithPlans = getPersonsWithPlan(persons, plans)
      .filter(p => householdIds.contains(p.householdId.id))
    logger.info(s"There are ${personsWithPlans.size} persons with plans")

    val householdIdToPersons: Map[HouseholdId, Iterable[PersonInfo]] = personsWithPlans.groupBy(_.householdId)

    val householdsWithMembers = households.filter(household => householdIdToPersons.contains(household.householdId))
    logger.info(s"There are ${householdsWithMembers.size} non-empty households")

    logger.info("Applying households...")
    applyHousehold(householdsWithMembers, householdIdToPersons, plans)
    // beamServices.privateVehicles is properly populated here, after `applyHousehold` call

    // beamServices.personHouseholds is used later on in PopulationAdjustment.createAttributesOfIndividual when we
    logger.info("Applying persons...")
    applyPersons(personsWithPlans)

    logger.info("Applying plans...")
    applyPlans(plans)

    logger.info("The scenario loading is completed..")
    scenario -> plansMerged
  }

  private def clear(): Unit = {
    scenario.getPopulation.getPersons.clear()
    scenario.getPopulation.getPersonAttributes.clear()
    scenario.getHouseholds.getHouseholds.clear()
    scenario.getHouseholds.getHouseholdAttributes.clear()

    beamScenario.privateVehicles.clear()
  }

  private[utils] def getPersonsWithPlan(
    persons: Iterable[PersonInfo],
    plans: Iterable[PlanElement]
  ): Iterable[PersonInfo] = {
    val personIdsWithPlan = plans.map(_.personId).toSet
    persons.filter(person => personIdsWithPlan.contains(person.personId))
  }

  private[utils] def applyHousehold(
    households: Iterable[HouseholdInfo],
    householdIdToPersons: Map[HouseholdId, Iterable[PersonInfo]],
    plans: Iterable[PlanElement]
  ): Unit = {
    val scenarioHouseholdAttributes = scenario.getHouseholds.getHouseholdAttributes
    val scenarioHouseholds = scenario.getHouseholds.getHouseholds

    var vehicleCounter: Int = 0
    var initialVehicleCounter: Int = 0
    var totalCarCount: Int = 0
    val personIdToTravelStats: Map[PersonId, PersonTravelStats] =
      plans
        .groupBy(_.personId)
        .map(x => (x._1, plansToTravelStats(x._2)))

    val personId2Score: Map[PersonId, Double] =
      householdIdToPersons.flatMap { case (_, persons) =>
        persons.map(x => x.personId -> getPersonScore(x, personIdToTravelStats(x.personId)))
      }

    val scaleFactor = beamScenario.beamConfig.beam.agentsim.agents.vehicles.fractionOfInitialVehicleFleet

    val vehiclesAdjustment = VehiclesAdjustment.getVehicleAdjustment(beamScenario)
    val realDistribution: UniformRealDistribution = new UniformRealDistribution()
    realDistribution.reseedRandomGenerator(beamScenario.beamConfig.matsim.modules.global.randomSeed)

    val bikeVehicleType = beamScenario.vehicleTypes.values
      .find(_.vehicleCategory == VehicleCategory.Bike)
      .getOrElse(throw new RuntimeException("Bike not found in vehicle types."))

    assignVehicles(households, householdIdToPersons, personId2Score).foreach { case (householdInfo, nVehicles) =>
      val id = Id.create(householdInfo.householdId.id, classOf[Household])
      val household = new HouseholdsFactoryImpl().createHousehold(id)
      val coord = if (beamScenario.beamConfig.beam.exchange.scenario.convertWgs2Utm) {
        geo.wgs2Utm(new Coord(householdInfo.locationX, householdInfo.locationY))
      } else {
        new Coord(householdInfo.locationX, householdInfo.locationY)
      }

      household.setIncome(new IncomeImpl(householdInfo.income, Income.IncomePeriod.year))

      householdIdToPersons.get(householdInfo.householdId) match {
        case Some(persons) =>
          val personIds = persons.map(x => Id.createPersonId(x.personId.id)).toList.asJava
          household.setMemberIds(personIds)
        case None =>
          logger.warn(s"Could not find persons for the `household_id` '${householdInfo.householdId}'")
      }

      val vehicleTypes = vehiclesAdjustment
        .sampleVehicleTypesForHousehold(
          numVehicles = nVehicles,
          vehicleCategory = VehicleCategory.Car,
          householdIncome = household.getIncome.getIncome,
          householdSize = household.getMemberIds.size,
          householdPopulation = null,
          householdLocation = coord,
          realDistribution
        )
        .toBuffer

      if (rand.nextDouble() <= beamScenario.beamConfig.beam.agentsim.agents.vehicles.fractionOfPeopleWithBicycle) {
        vehicleTypes.append(bikeVehicleType)
      }

      initialVehicleCounter += householdInfo.cars
      totalCarCount += vehicleTypes.count(_.vehicleCategory.toString == "Car")

      val vehicleIds = new java.util.ArrayList[Id[Vehicle]]
      vehicleTypes.foreach { beamVehicleType =>
        val vt = VehicleUtils.getFactory.createVehicleType(Id.create(beamVehicleType.id, classOf[VehicleType]))
        val vehicle = VehicleUtils.getFactory.createVehicle(Id.createVehicleId(vehicleCounter), vt)
        vehicleIds.add(vehicle.getId)
        val bvId = Id.create(vehicle.getId, classOf[BeamVehicle])
        val powerTrain = new Powertrain(beamVehicleType.primaryFuelConsumptionInJoulePerMeter)
        val beamVehicle = new BeamVehicle(
          bvId,
          powerTrain,
          beamVehicleType,
<<<<<<< HEAD
          VehicleManager.defaultManager,
=======
>>>>>>> 11f01ae0
          randomSeed = rand.nextInt
        )
        beamScenario.privateVehicles.put(beamVehicle.id, beamVehicle)
        vehicleCounter = vehicleCounter + 1
      }
      household.setVehicleIds(vehicleIds)
      scenarioHouseholds.put(household.getId, household)
      scenarioHouseholdAttributes.putAttribute(household.getId.toString, "homecoordx", coord.getX)
      scenarioHouseholdAttributes.putAttribute(household.getId.toString, "homecoordy", coord.getY)

    }
    logger.info(
      s"Created $totalCarCount vehicles, scaling initial value of $initialVehicleCounter by a factor of $scaleFactor"
    )
  }

  private def getPersonScore(personInfo: PersonInfo, personTravelStats: PersonTravelStats): Double = {
    val distanceExcludingLastTrip =
      personTravelStats.tripStats.dropRight(1).map(x => geo.distUTMInMeters(x.origin, x.destination)).sum
    val tripTimePenalty = personTravelStats.tripStats
      .map(x =>
        if (x.departureTime < 6.0) {
          5000.0
        } else if (x.departureTime > 23.5) {
          5000.0
        } else {
          0.0
        }
      )
      .sum
    distanceExcludingLastTrip + tripTimePenalty
  }

  private def plansToTravelStats(planElements: Iterable[PlanElement]): PersonTravelStats = {
    val homeCoord = planElements.find(_.activityType.getOrElse("") == "Home") match {
      case Some(homeElement) =>
        Some(geo.wgs2Utm(new Coord(homeElement.activityLocationX.get, homeElement.activityLocationY.get)))
      case None =>
        None
    }
    val planTripStats = planElements.toSeq
      .filter(_.planElementType == "activity")
      .sliding(2)
      .flatMap {
        case Seq(firstElement, secondElement, _*) =>
          Some(
            PlanTripStats(
              firstElement.activityEndTime.getOrElse(0.0),
              geo.wgs2Utm(
                new Coord(firstElement.activityLocationX.getOrElse(0.0), firstElement.activityLocationY.getOrElse(0.0))
              ),
              geo.wgs2Utm(
                new Coord(
                  secondElement.activityLocationX.getOrElse(0.0),
                  secondElement.activityLocationY.getOrElse(0.0)
                )
              )
            )
          )
        case _ =>
          None
      }
      .toSeq
    PersonTravelStats(homeCoord, planTripStats)
  }

  /**
    * @param households list of household ids
    * @param householdIdToPersons map of household id into list of person info
    * @param personId2Score map personId -> commute distance
    * @return sequence of household info -> new number of vehicles to assign
    */
  private[scenario] def assignVehicles(
    households: Iterable[HouseholdInfo],
    householdIdToPersons: Map[HouseholdId, Iterable[PersonInfo]],
    personId2Score: Map[PersonId, Double]
  ): Iterable[(HouseholdInfo, Int)] = {
    val fractionOfInitialVehicleFleet =
      beamScenario.beamConfig.beam.agentsim.agents.vehicles.fractionOfInitialVehicleFleet

    beamScenario.beamConfig.beam.agentsim.agents.vehicles.downsamplingMethod match {
      case "SECONDARY_VEHICLES_FIRST" =>
        val numberOfWorkers = households.map(x => householdIdToPersons(x.householdId).size).sum
        val numberOfWorkersWithVehicles =
          households.map(x => min(x.cars, householdIdToPersons(x.householdId).size)).sum

        val totalCars = households.map(_.cars).sum

        val goalCarTotal = round(fractionOfInitialVehicleFleet * totalCars).toInt
        val resultNumberOfCars2HouseHoldIds = if (fractionOfInitialVehicleFleet < 1.0) {
          downsampleCars(
            numberOfWorkersWithVehicles = numberOfWorkersWithVehicles,
            goalCarTotal = goalCarTotal,
            households = households,
            householdIdToPersons = householdIdToPersons,
            totalCars = totalCars,
            personId2Score = personId2Score
          )
        } else {
          upsampleCars(
            numberOfWorkersWithVehicles = numberOfWorkersWithVehicles,
            goalCarTotal = goalCarTotal,
            households = households,
            householdIdToPersons = householdIdToPersons,
            totalCars = totalCars,
            numberOfWorkers = numberOfWorkers
          )
        }

        val result = resultNumberOfCars2HouseHoldIds.flatMap { case (nVehicles, householdIds) =>
          householdIds.map(_ -> nVehicles)
        }
        val totalVehiclesOut = result.values.sum
        logger.info(
          s"Ended up with $totalVehiclesOut vehicles"
        )
        result
      case "RANDOM" =>
        households.map { household =>
          household -> drawFromBinomial(
            household.cars,
            fractionOfInitialVehicleFleet
          )
        }
    }
  }

  private def upsampleCars(
    numberOfWorkersWithVehicles: Int,
    goalCarTotal: Int,
    households: Iterable[HouseholdInfo],
    householdIdToPersons: Map[HouseholdId, Iterable[PersonInfo]],
    totalCars: Int,
    numberOfWorkers: Int
  ): mutable.Map[Int, ArrayBuffer[HouseholdInfo]] = {
    val numberOfCars2HouseholdIds =
      mutable.Map(ArrayBuffer(households.toSeq: _*).groupBy(_.cars).toSeq: _*)

    val numberOfWorkVehiclesToCreate =
      min(numberOfWorkers - numberOfWorkersWithVehicles, goalCarTotal - totalCars)
    val likelihoodToCreateVehicle =
      numberOfWorkVehiclesToCreate.toDouble / (numberOfWorkers - numberOfWorkersWithVehicles).toDouble
    var currentTotalCars = totalCars
    numberOfCars2HouseholdIds.keys.toSeq.sorted(Ordering[Int].reverse).foreach { numberOfCars =>
      val newHouseHolds = new mutable.ArrayBuffer[HouseholdInfo]()

      numberOfCars2HouseholdIds(numberOfCars).foreach { hh =>
        val nWorkers = householdIdToPersons(hh.householdId).size
        val numToCreate = drawFromBinomial(nWorkers - numberOfCars, likelihoodToCreateVehicle)
        if (nWorkers <= numberOfCars || numToCreate == 0) {
          newHouseHolds += hh
        } else {
          numberOfCars2HouseholdIds.getOrElseUpdate(numberOfCars + numToCreate, ArrayBuffer()) += hh
          currentTotalCars += numToCreate
        }
      }

      numberOfCars2HouseholdIds(numberOfCars) = newHouseHolds
    }
    logger.info(
      s"Originally had $numberOfWorkersWithVehicles work vehicles and now have $currentTotalCars of them, with a goal of making $numberOfWorkVehiclesToCreate"
    )
    numberOfCars2HouseholdIds
  }

  private def drawFromBinomial(nTrials: Int, p: Double): Int = {
    var res = 0
    for (_ <- 0 until nTrials) {
      if (rand.nextDouble() < p) res += 1
    }
    res
  }

  private def downsampleCars(
    numberOfWorkersWithVehicles: Int,
    goalCarTotal: Int,
    households: Iterable[HouseholdInfo],
    householdIdToPersons: Map[HouseholdId, Iterable[PersonInfo]],
    totalCars: Int,
    personId2Score: Map[PersonId, Double]
  ): mutable.Map[Int, ArrayBuffer[HouseholdInfo]] = {
    val numberOfCars2HouseholdIds =
      mutable.Map(ArrayBuffer(households.toSeq: _*).groupBy(_.cars).toSeq: _*)

    val numberOfWorkVehiclesToBeRemoved = max(numberOfWorkersWithVehicles - goalCarTotal, 0)
    val numberOfExcessVehiclesToBeRemoved = totalCars - goalCarTotal - numberOfWorkVehiclesToBeRemoved
    val personsToGetCarsRemoved = households
      .flatMap { household =>
        householdIdToPersons(household.householdId)
          .map(p => p.personId -> personId2Score(p.personId))
          .toSeq
          .sortBy(_._2)
          .takeRight(
            household.cars
          ) // for each household, assign vehicles to the people with the highest commute distances
      }
      .toSeq
      .sortBy(_._2) // sort all people with assigned cars by commute distance
      .map(_._1)
      .take(numberOfWorkVehiclesToBeRemoved) // Take the people with shortest commutes and remove their cars
      .toSet
    logger.info(
      s"Identified $numberOfWorkVehiclesToBeRemoved household vehicles with short commutes and $numberOfExcessVehiclesToBeRemoved excess vehicles to be removed"
    )
    val householdIdToPersonToHaveVehicleRemoved = householdIdToPersons
      .map { case (householdId, persons) => persons.map(person => householdId -> person) }
      .flatten
      .filter { case (_, personId) => personsToGetCarsRemoved.contains(personId.personId) }
      .groupBy { case (householdId, _) => householdId }

    var currentTotalCars = totalCars

    var currentNumberOfCars = SequenceUtils.maxOpt(numberOfCars2HouseholdIds.keys).getOrElse(0)
    while ((currentTotalCars > (goalCarTotal + numberOfWorkVehiclesToBeRemoved)) & currentNumberOfCars > 0) {
      val numberOfHouseholdsWithThisManyVehicles = numberOfCars2HouseholdIds(currentNumberOfCars).size

      val (householdsWithExcessVehicles, householdsWithCorrectNumberOfVehicles) =
        numberOfCars2HouseholdIds(currentNumberOfCars).partition(x =>
          currentNumberOfCars > householdIdToPersons(x.householdId).size
        )
      val numberOfExcessVehicles = householdsWithExcessVehicles.size
      logger.info(
        s"Identified $numberOfExcessVehicles excess vehicles from the $numberOfHouseholdsWithThisManyVehicles households with $currentNumberOfCars vehicles"
      )
      if (currentTotalCars - numberOfExcessVehicles > goalCarTotal) {
        logger.info(
          s"Removing all $numberOfExcessVehicles excess vehicles"
        )
        currentTotalCars -= numberOfExcessVehicles
        numberOfCars2HouseholdIds.getOrElseUpdate(
          currentNumberOfCars - 1,
          ArrayBuffer()
        ) ++= householdsWithExcessVehicles
        numberOfCars2HouseholdIds(currentNumberOfCars) = householdsWithCorrectNumberOfVehicles
      } else {
        val householdsInGroup = householdsWithExcessVehicles.size
        val numberToRemain = householdsInGroup - (currentTotalCars - goalCarTotal)
        logger.info(
          s"Removing all but $numberToRemain of the $numberOfExcessVehicles excess vehicles"
        )
        val shuffled = rand.shuffle(householdsWithExcessVehicles)
        numberOfCars2HouseholdIds(currentNumberOfCars) =
          shuffled.take(numberToRemain) ++ householdsWithCorrectNumberOfVehicles
        numberOfCars2HouseholdIds.getOrElseUpdate(currentNumberOfCars - 1, ArrayBuffer()) ++= shuffled.takeRight(
          householdsInGroup - numberToRemain
        )
        currentTotalCars -= (householdsInGroup - numberToRemain)
      }
      currentNumberOfCars = currentNumberOfCars - 1
    }
    logger.info(
      s"Currently $currentTotalCars are left, $numberOfWorkVehiclesToBeRemoved work vehicles are yet to be removed"
    )

    numberOfCars2HouseholdIds.keys.toStream
      .sorted(Ordering[Int].reverse)
      .takeWhile(currentNumberOfCars => currentNumberOfCars > 0 && currentTotalCars > goalCarTotal)
      .filter(numberOfCars2HouseholdIds.contains)
      .foreach { currentNumberOfCars =>
        val initialNumberOfHouseholds = numberOfCars2HouseholdIds(currentNumberOfCars).size
        if (initialNumberOfHouseholds != 0) {
          val newHouseHolds = new mutable.ArrayBuffer[HouseholdInfo]()

          numberOfCars2HouseholdIds(currentNumberOfCars).foreach { hh =>
            val personIdsToRemove = householdIdToPersonToHaveVehicleRemoved.getOrElse(hh.householdId, Nil)
            val carsToRemove = min(personIdsToRemove.size, currentTotalCars - goalCarTotal)
            if (carsToRemove > 0) {
              numberOfCars2HouseholdIds.getOrElseUpdate(currentNumberOfCars - carsToRemove, ArrayBuffer()) += hh
              currentTotalCars -= carsToRemove
            } else {
              newHouseHolds += hh
            }

            numberOfCars2HouseholdIds(currentNumberOfCars) = newHouseHolds
          }

          val nRemoved = initialNumberOfHouseholds - newHouseHolds.size
          logger.info(
            s"Originally had $initialNumberOfHouseholds work vehicles from households with $currentNumberOfCars workers, removed vehicles from $nRemoved of them"
          )
        }
      }
    numberOfCars2HouseholdIds
  }

  private[utils] def applyPersons(persons: Iterable[PersonInfo]): Unit = {
    val personHouseholds = scenario.getHouseholds.getHouseholds
      .values()
      .asScala
      .flatMap(h => h.getMemberIds.asScala.map(_ -> h))
      .toMap

    persons.foreach { personInfo =>
      val person = population.getFactory.createPerson(Id.createPersonId(personInfo.personId.id))
      val personId = person.getId.toString
      val personAttrib = population.getPersonAttributes
      val hh = personHouseholds(person.getId)
      val sexChar = if (personInfo.isFemale) "F" else "M"

      // FIXME Search for "householdId" in the code does not show any place where it used
      personAttrib.putAttribute(personId, "householdId", personInfo.householdId)
      // FIXME Search for "householdId" in the code does not show any place where it used
      personAttrib.putAttribute(personId, "rank", personInfo.rank)
      personAttrib.putAttribute(personId, "age", personInfo.age)
      personAttrib.putAttribute(personId, "income", hh.getIncome.getIncome)
      personAttrib.putAttribute(personId, "sex", sexChar)

      person.getAttributes.putAttribute("sex", sexChar)
      person.getAttributes.putAttribute("age", personInfo.age)
      person.getAttributes.putAttribute("income", hh.getIncome.getIncome)

      AvailableModeUtils.setAvailableModesForPerson_v2(
        beamScenario,
        person,
        hh,
        population,
        availableModes.split(",")
      )
      population.addPerson(person)
    }
  }

  private[utils] def applyPlans(plans: Iterable[PlanElement]): Unit = {
    plans.foreach { planInfo =>
      val person = population.getPersons.get(Id.createPersonId(planInfo.personId.id))
      if (person != null) {
        var plan = person.getSelectedPlan
        if (plan == null) {
          plan = PopulationUtils.createPlan(person)
          person.addPlan(plan)
          person.setSelectedPlan(plan)
        }
        val planElement = planInfo.planElementType
        if (planElement.equalsIgnoreCase("leg")) {
          planInfo.legMode match {
            case Some(mode) =>
              PopulationUtils.createAndAddLeg(plan, mode)
            case None =>
              PopulationUtils.createAndAddLeg(plan, "")
          }
        } else if (planElement.equalsIgnoreCase("activity")) {
          assert(
            planInfo.activityLocationX.isDefined,
            s"planElement is `activity`, but `x` is None! planInfo: $planInfo"
          )
          assert(
            planInfo.activityLocationY.isDefined,
            s"planElement is `activity`, but `y` is None! planInfo: $planInfo"
          )
          val coord = if (beamScenario.beamConfig.beam.exchange.scenario.convertWgs2Utm) {
            geo.wgs2Utm(new Coord(planInfo.activityLocationX.get, planInfo.activityLocationY.get))
          } else {
            new Coord(planInfo.activityLocationX.get, planInfo.activityLocationY.get)
          }
          val activityType = planInfo.activityType.getOrElse(
            throw new IllegalStateException(
              s"planElement is `activity`, but `activityType` is None. planInfo: $planInfo"
            )
          )
          val act = PopulationUtils.createAndAddActivityFromCoord(plan, activityType, coord)
          planInfo.activityEndTime.foreach { endTime =>
            act.setEndTime(endTime * 60 * 60)
          }
        }
      }
    }
  }

  case class PlanTripStats(
    departureTime: Double,
    origin: Coord,
    destination: Coord
  )

  case class PersonTravelStats(
    homeLocation: Option[Coord],
    tripStats: Seq[PlanTripStats]
  )
}<|MERGE_RESOLUTION|>--- conflicted
+++ resolved
@@ -1,12 +1,12 @@
 package beam.utils.scenario
 
-import beam.agentsim.agents.household.HouseholdFleetManager
 import beam.agentsim.agents.vehicles.EnergyEconomyAttributes.Powertrain
 import beam.agentsim.agents.vehicles.{BeamVehicle, VehicleCategory, VehicleManager}
 import beam.router.Modes.BeamMode
 import beam.sim.BeamScenario
 import beam.sim.common.GeoUtils
 import beam.sim.vehicles.VehiclesAdjustment
+import beam.utils.SequenceUtils
 import beam.utils.plan.sampling.AvailableModeUtils
 import com.typesafe.scalalogging.LazyLogging
 import org.apache.commons.math3.distribution.UniformRealDistribution
@@ -16,6 +16,7 @@
 import org.matsim.core.scenario.MutableScenario
 import org.matsim.households._
 import org.matsim.vehicles.{Vehicle, VehicleType, VehicleUtils}
+
 import scala.collection.JavaConverters._
 import scala.collection.mutable.ArrayBuffer
 import scala.collection.{mutable, Iterable}
@@ -23,8 +24,6 @@
 import scala.concurrent.{Await, ExecutionContext, Future}
 import scala.math.{max, min, round}
 import scala.util.Random
-
-import beam.utils.SequenceUtils
 
 class UrbanSimScenarioLoader(
   var scenario: MutableScenario,
@@ -229,10 +228,7 @@
           bvId,
           powerTrain,
           beamVehicleType,
-<<<<<<< HEAD
           VehicleManager.defaultManager,
-=======
->>>>>>> 11f01ae0
           randomSeed = rand.nextInt
         )
         beamScenario.privateVehicles.put(beamVehicle.id, beamVehicle)
