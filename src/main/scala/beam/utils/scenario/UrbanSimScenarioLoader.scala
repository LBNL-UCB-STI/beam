package beam.utils.scenario

import beam.agentsim.agents.vehicles.EnergyEconomyAttributes.Powertrain
import beam.agentsim.agents.vehicles.{BeamVehicle, VehicleCategory, VehicleManager}
import beam.router.Modes.BeamMode
import beam.sim.BeamScenario
import beam.sim.common.GeoUtils
import beam.sim.vehicles.VehiclesAdjustment
import beam.utils.plan.sampling.AvailableModeUtils
import com.typesafe.scalalogging.LazyLogging
import org.apache.commons.math3.distribution.UniformRealDistribution
import org.matsim.api.core.v01.population.Population
import org.matsim.api.core.v01.{Coord, Id, Scenario}
import org.matsim.core.population.PopulationUtils
import org.matsim.core.scenario.MutableScenario
import org.matsim.households._
import org.matsim.vehicles.{Vehicle, VehicleType, VehicleUtils}
import scala.collection.JavaConverters._
import scala.collection.mutable.ArrayBuffer
import scala.collection.{mutable, Iterable}
import scala.concurrent.duration._
import scala.concurrent.{Await, ExecutionContext, Future}
import scala.math.{max, min, round}
import scala.util.Random

import beam.utils.SequenceUtils

class UrbanSimScenarioLoader(
  var scenario: MutableScenario,
  val beamScenario: BeamScenario,
  val scenarioSource: ScenarioSource,
  val geo: GeoUtils,
  val previousRunPlanMerger: Option[PreviousRunPlanMerger] = None
) extends LazyLogging {

  private implicit val ex: ExecutionContext = scala.concurrent.ExecutionContext.Implicits.global

  private val population: Population = scenario.getPopulation

  private val availableModes: String = BeamMode.allModes.map(_.value).mkString(",")

  private val rand: Random = new Random(beamScenario.beamConfig.matsim.modules.global.randomSeed)

  def loadScenario(): (Scenario, Boolean) = {
    clear()

    val wereCoordinatesInWGS = beamScenario.beamConfig.beam.exchange.scenario.convertWgs2Utm

    val plansF = Future {
      val plans = scenarioSource.getPlans
      logger.info(s"Read ${plans.size} plans")
      val activities = plans.view.filter { p =>
        p.activityType.exists(actType => actType.toLowerCase == "home")
      }
      val personIdsWithinRange =
        activities
          .filter { act =>
            val actCoord = new Coord(act.activityLocationX.get, act.activityLocationY.get)
            val wgsCoord = if (wereCoordinatesInWGS) geo.utm2Wgs(actCoord) else actCoord
            beamScenario.transportNetwork.streetLayer.envelope.contains(wgsCoord.getX, wgsCoord.getY)
          }
          .map { act =>
            act.personId
          }
          .toSet
      val planWithinRange = plans.filter(p => personIdsWithinRange.contains(p.personId))
      val filteredCnt = plans.size - planWithinRange.size
      if (filteredCnt > 0) {
        logger.info(s"Filtered out $filteredCnt plans. Total number of plans: ${planWithinRange.size}")
      }
      planWithinRange
    }
    val personsF = Future {
      val persons: Iterable[PersonInfo] = scenarioSource.getPersons
      logger.info(s"Read ${persons.size} persons")
      persons
    }
    val householdsF = Future {
      val households = scenarioSource.getHousehold
      logger.info(s"Read ${households.size} households")
      val householdIdsWithinBoundingBox = households.view
        .filter { hh =>
          val coord = new Coord(hh.locationX, hh.locationY)
          val wgsCoord = if (wereCoordinatesInWGS) geo.utm2Wgs(coord) else coord
          beamScenario.transportNetwork.streetLayer.envelope.contains(wgsCoord.getX, wgsCoord.getY)
        }
        .map { hh =>
          hh.householdId
        }
        .toSet

      val householdsInsideBoundingBox =
        households.filter(household => householdIdsWithinBoundingBox.contains(household.householdId))
      val filteredCnt = households.size - householdsInsideBoundingBox.size
      if (filteredCnt > 0) {
        logger.info(
          s"Filtered out $filteredCnt households. Total number of households: ${householdsInsideBoundingBox.size}"
        )
      }
      householdsInsideBoundingBox
    }
    val inputPlans = Await.result(plansF, 500.seconds)
    val persons = Await.result(personsF, 500.seconds)
    val households = Await.result(householdsF, 500.seconds)

    val (plans, plansMerged) = previousRunPlanMerger.map(_.merge(inputPlans)).getOrElse(inputPlans -> false)

    val householdIds = households.map(_.householdId.id).toSet

    val personsWithPlans = getPersonsWithPlan(persons, plans)
      .filter(p => householdIds.contains(p.householdId.id))
    logger.info(s"There are ${personsWithPlans.size} persons with plans")

    val householdIdToPersons: Map[HouseholdId, Iterable[PersonInfo]] = personsWithPlans.groupBy(_.householdId)

    val householdsWithMembers = households.filter(household => householdIdToPersons.contains(household.householdId))
    logger.info(s"There are ${householdsWithMembers.size} non-empty households")

    logger.info("Applying households...")
    applyHousehold(householdsWithMembers, householdIdToPersons, plans)
    // beamServices.privateVehicles is properly populated here, after `applyHousehold` call

    // beamServices.personHouseholds is used later on in PopulationAdjustment.createAttributesOfIndividual when we
    logger.info("Applying persons...")
    applyPersons(personsWithPlans)

    logger.info("Applying plans...")
    applyPlans(plans)

    logger.info("The scenario loading is completed..")
    scenario -> plansMerged
  }

  private def clear(): Unit = {
    scenario.getPopulation.getPersons.clear()
    scenario.getPopulation.getPersonAttributes.clear()
    scenario.getHouseholds.getHouseholds.clear()
    scenario.getHouseholds.getHouseholdAttributes.clear()

    beamScenario.privateVehicles.clear()
  }

  private[utils] def getPersonsWithPlan(
    persons: Iterable[PersonInfo],
    plans: Iterable[PlanElement]
  ): Iterable[PersonInfo] = {
    val personIdsWithPlan = plans.map(_.personId).toSet
    persons.filter(person => personIdsWithPlan.contains(person.personId))
  }

  private[utils] def applyHousehold(
    households: Iterable[HouseholdInfo],
    householdIdToPersons: Map[HouseholdId, Iterable[PersonInfo]],
    plans: Iterable[PlanElement]
  ): Unit = {
    val scenarioHouseholdAttributes = scenario.getHouseholds.getHouseholdAttributes
    val scenarioHouseholds = scenario.getHouseholds.getHouseholds

    var vehicleCounter: Int = 0
    var initialVehicleCounter: Int = 0
    var totalCarCount: Int = 0
    val personIdToTravelStats: Map[PersonId, PersonTravelStats] =
      plans
        .groupBy(_.personId)
        .map(x => (x._1, plansToTravelStats(x._2)))

    val personId2Score: Map[PersonId, Double] =
<<<<<<< HEAD
      householdIdToPersons.flatMap {
        case (_, persons) =>
          persons.map(x => x.personId -> getPersonScore(personIdToTravelStats(x.personId)))
=======
      householdIdToPersons.flatMap { case (_, persons) =>
        persons.map(x => x.personId -> getPersonScore(x, personIdToTravelStats(x.personId)))
>>>>>>> 270c56c9
      }

    val scaleFactor = beamScenario.beamConfig.beam.agentsim.agents.vehicles.fractionOfInitialVehicleFleet

    val vehiclesAdjustment = VehiclesAdjustment.getVehicleAdjustment(beamScenario)
    val realDistribution: UniformRealDistribution = new UniformRealDistribution()
    realDistribution.reseedRandomGenerator(beamScenario.beamConfig.matsim.modules.global.randomSeed)

    val bikeVehicleType = beamScenario.vehicleTypes.values
      .find(_.vehicleCategory == VehicleCategory.Bike)
      .getOrElse(throw new RuntimeException("Bike not found in vehicle types."))

    assignVehicles(households, householdIdToPersons, personId2Score).foreach { case (householdInfo, nVehicles) =>
      val id = Id.create(householdInfo.householdId.id, classOf[Household])
      val household = new HouseholdsFactoryImpl().createHousehold(id)
      val coord = if (beamScenario.beamConfig.beam.exchange.scenario.convertWgs2Utm) {
        geo.wgs2Utm(new Coord(householdInfo.locationX, householdInfo.locationY))
      } else {
        new Coord(householdInfo.locationX, householdInfo.locationY)
      }

      household.setIncome(new IncomeImpl(householdInfo.income, Income.IncomePeriod.year))

      householdIdToPersons.get(householdInfo.householdId) match {
        case Some(persons) =>
          val personIds = persons.map(x => Id.createPersonId(x.personId.id)).toList.asJava
          household.setMemberIds(personIds)
        case None =>
          logger.warn(s"Could not find persons for the `household_id` '${householdInfo.householdId}'")
      }

      val vehicleTypes = vehiclesAdjustment
        .sampleVehicleTypesForHousehold(
          numVehicles = nVehicles,
          vehicleCategory = VehicleCategory.Car,
          householdIncome = household.getIncome.getIncome,
          householdSize = household.getMemberIds.size,
          householdPopulation = null,
          householdLocation = coord,
          realDistribution
        )
        .toBuffer

      if (rand.nextDouble() <= beamScenario.beamConfig.beam.agentsim.agents.vehicles.fractionOfPeopleWithBicycle) {
        vehicleTypes.append(bikeVehicleType)
      }

      initialVehicleCounter += householdInfo.cars
      totalCarCount += vehicleTypes.count(_.vehicleCategory.toString == "Car")

      val vehicleIds = new java.util.ArrayList[Id[Vehicle]]
      vehicleTypes.foreach { beamVehicleType =>
        val vt = VehicleUtils.getFactory.createVehicleType(Id.create(beamVehicleType.id, classOf[VehicleType]))
        val vehicle = VehicleUtils.getFactory.createVehicle(Id.createVehicleId(vehicleCounter), vt)
        vehicleIds.add(vehicle.getId)
        val bvId = Id.create(vehicle.getId, classOf[BeamVehicle])
        val powerTrain = new Powertrain(beamVehicleType.primaryFuelConsumptionInJoulePerMeter)
        val beamVehicle = new BeamVehicle(
          bvId,
          powerTrain,
          beamVehicleType,
          randomSeed = rand.nextInt
        )
        beamScenario.privateVehicles.put(beamVehicle.id, beamVehicle)
        vehicleCounter = vehicleCounter + 1
      }
      household.setVehicleIds(vehicleIds)
      scenarioHouseholds.put(household.getId, household)
      scenarioHouseholdAttributes.putAttribute(household.getId.toString, "homecoordx", coord.getX)
      scenarioHouseholdAttributes.putAttribute(household.getId.toString, "homecoordy", coord.getY)

    }
    logger.info(
      s"Created $totalCarCount vehicles, scaling initial value of $initialVehicleCounter by a factor of $scaleFactor"
    )
  }

  private def getPersonScore(personTravelStats: PersonTravelStats): Double = {
    val distanceExcludingLastTrip =
      personTravelStats.tripStats.dropRight(1).map(x => geo.distUTMInMeters(x.origin, x.destination)).sum
    val tripTimePenalty = personTravelStats.tripStats
      .map(x =>
        if (x.departureTime < 6.0) {
          5000.0
        } else if (x.departureTime > 23.5) {
          5000.0
        } else {
          0.0
        }
      )
      .sum
    distanceExcludingLastTrip + tripTimePenalty
  }

  private def plansToTravelStats(planElements: Iterable[PlanElement]): PersonTravelStats = {
    val homeCoord = planElements.find(_.activityType.getOrElse("") == "Home") match {
      case Some(homeElement) =>
        Some(geo.wgs2Utm(new Coord(homeElement.activityLocationX.get, homeElement.activityLocationY.get)))
      case None =>
        None
    }
    val planTripStats = planElements.toSeq
      .filter(_.planElementType == "activity")
      .sliding(2)
      .flatMap {
        case Seq(firstElement, secondElement, _*) =>
          Some(
            PlanTripStats(
              firstElement.activityEndTime.getOrElse(0.0),
              geo.wgs2Utm(
                new Coord(firstElement.activityLocationX.getOrElse(0.0), firstElement.activityLocationY.getOrElse(0.0))
              ),
              geo.wgs2Utm(
                new Coord(
                  secondElement.activityLocationX.getOrElse(0.0),
                  secondElement.activityLocationY.getOrElse(0.0)
                )
              )
            )
          )
        case _ =>
          None
      }
      .toSeq
    PersonTravelStats(homeCoord, planTripStats)
  }

  /**
    * @param households list of household ids
    * @param householdIdToPersons map of household id into list of person info
    * @param personId2Score map personId -> commute distance
    * @return sequence of household info -> new number of vehicles to assign
    */
  private[scenario] def assignVehicles(
    households: Iterable[HouseholdInfo],
    householdIdToPersons: Map[HouseholdId, Iterable[PersonInfo]],
    personId2Score: Map[PersonId, Double]
  ): Iterable[(HouseholdInfo, Int)] = {
    val fractionOfInitialVehicleFleet =
      beamScenario.beamConfig.beam.agentsim.agents.vehicles.fractionOfInitialVehicleFleet

    beamScenario.beamConfig.beam.agentsim.agents.vehicles.downsamplingMethod match {
      case "SECONDARY_VEHICLES_FIRST" =>
        val numberOfWorkers = households.map(x => householdIdToPersons(x.householdId).size).sum
        val numberOfWorkersWithVehicles =
          households.map(x => min(x.cars, householdIdToPersons(x.householdId).size)).sum

        val totalCars = households.map(_.cars).sum

        val goalCarTotal = round(fractionOfInitialVehicleFleet * totalCars).toInt
        val resultNumberOfCars2HouseHoldIds = if (fractionOfInitialVehicleFleet < 1.0) {
          downsampleCars(
            numberOfWorkersWithVehicles = numberOfWorkersWithVehicles,
            goalCarTotal = goalCarTotal,
            households = households,
            householdIdToPersons = householdIdToPersons,
            totalCars = totalCars,
            personId2Score = personId2Score
          )
        } else {
          upsampleCars(
            numberOfWorkersWithVehicles = numberOfWorkersWithVehicles,
            goalCarTotal = goalCarTotal,
            households = households,
            householdIdToPersons = householdIdToPersons,
            totalCars = totalCars,
            numberOfWorkers = numberOfWorkers
          )
        }

        val result = resultNumberOfCars2HouseHoldIds.flatMap { case (nVehicles, householdIds) =>
          householdIds.map(_ -> nVehicles)
        }
        val totalVehiclesOut = result.values.sum
        logger.info(
          s"Ended up with $totalVehiclesOut vehicles"
        )
        result
      case "RANDOM" =>
        households.map { household =>
          household -> drawFromBinomial(
            household.cars,
            fractionOfInitialVehicleFleet
          )
        }
    }
  }

  private def upsampleCars(
    numberOfWorkersWithVehicles: Int,
    goalCarTotal: Int,
    households: Iterable[HouseholdInfo],
    householdIdToPersons: Map[HouseholdId, Iterable[PersonInfo]],
    totalCars: Int,
    numberOfWorkers: Int
  ): mutable.Map[Int, ArrayBuffer[HouseholdInfo]] = {
    val numberOfCars2HouseholdIds =
      mutable.Map(ArrayBuffer(households.toSeq: _*).groupBy(_.cars).toSeq: _*)

    val numberOfWorkVehiclesToCreate =
      min(numberOfWorkers - numberOfWorkersWithVehicles, goalCarTotal - totalCars)
    val likelihoodToCreateVehicle =
      numberOfWorkVehiclesToCreate.toDouble / (numberOfWorkers - numberOfWorkersWithVehicles).toDouble
    var currentTotalCars = totalCars
    numberOfCars2HouseholdIds.keys.toSeq.sorted(Ordering[Int].reverse).foreach { numberOfCars =>
      val newHouseHolds = new mutable.ArrayBuffer[HouseholdInfo]()

      numberOfCars2HouseholdIds(numberOfCars).foreach { hh =>
        val nWorkers = householdIdToPersons(hh.householdId).size
        val numToCreate = drawFromBinomial(nWorkers - numberOfCars, likelihoodToCreateVehicle)
        if (nWorkers <= numberOfCars || numToCreate == 0) {
          newHouseHolds += hh
        } else {
          numberOfCars2HouseholdIds.getOrElseUpdate(numberOfCars + numToCreate, ArrayBuffer()) += hh
          currentTotalCars += numToCreate
        }
      }

      numberOfCars2HouseholdIds(numberOfCars) = newHouseHolds
    }
    logger.info(
      s"Originally had $numberOfWorkersWithVehicles work vehicles and now have $currentTotalCars of them, with a goal of making $numberOfWorkVehiclesToCreate"
    )
    numberOfCars2HouseholdIds
  }

  private def drawFromBinomial(nTrials: Int, p: Double): Int = {
    var res = 0
    for (_ <- 0 until nTrials) {
      if (rand.nextDouble() < p) res += 1
    }
    res
  }

  private def downsampleCars(
    numberOfWorkersWithVehicles: Int,
    goalCarTotal: Int,
    households: Iterable[HouseholdInfo],
    householdIdToPersons: Map[HouseholdId, Iterable[PersonInfo]],
    totalCars: Int,
    personId2Score: Map[PersonId, Double]
  ): mutable.Map[Int, ArrayBuffer[HouseholdInfo]] = {
    val numberOfCars2HouseholdIds =
      mutable.Map(ArrayBuffer(households.toSeq: _*).groupBy(_.cars).toSeq: _*)

    val numberOfWorkVehiclesToBeRemoved = max(numberOfWorkersWithVehicles - goalCarTotal, 0)
    val numberOfExcessVehiclesToBeRemoved = totalCars - goalCarTotal - numberOfWorkVehiclesToBeRemoved
    val personsToGetCarsRemoved = households
      .flatMap { household =>
        householdIdToPersons(household.householdId)
          .map(p => p.personId -> personId2Score(p.personId))
          .toSeq
          .sortBy(_._2)
          .takeRight(
            household.cars
          ) // for each household, assign vehicles to the people with the highest commute distances
      }
      .toSeq
      .sortBy(_._2) // sort all people with assigned cars by commute distance
      .map(_._1)
      .take(numberOfWorkVehiclesToBeRemoved) // Take the people with shortest commutes and remove their cars
      .toSet
    logger.info(
      s"Identified $numberOfWorkVehiclesToBeRemoved household vehicles with short commutes and $numberOfExcessVehiclesToBeRemoved excess vehicles to be removed"
    )
    val householdIdToPersonToHaveVehicleRemoved = householdIdToPersons
      .map { case (householdId, persons) => persons.map(person => householdId -> person) }
      .flatten
      .filter { case (_, personId) => personsToGetCarsRemoved.contains(personId.personId) }
      .groupBy { case (householdId, _) => householdId }

    var currentTotalCars = totalCars

    var currentNumberOfCars = SequenceUtils.maxOpt(numberOfCars2HouseholdIds.keys).getOrElse(0)
    while ((currentTotalCars > (goalCarTotal + numberOfWorkVehiclesToBeRemoved)) & currentNumberOfCars > 0) {
      val numberOfHouseholdsWithThisManyVehicles = numberOfCars2HouseholdIds(currentNumberOfCars).size

      val (householdsWithExcessVehicles, householdsWithCorrectNumberOfVehicles) =
        numberOfCars2HouseholdIds(currentNumberOfCars).partition(x =>
          currentNumberOfCars > householdIdToPersons(x.householdId).size
        )
      val numberOfExcessVehicles = householdsWithExcessVehicles.size
      logger.info(
        s"Identified $numberOfExcessVehicles excess vehicles from the $numberOfHouseholdsWithThisManyVehicles households with $currentNumberOfCars vehicles"
      )
      if (currentTotalCars - numberOfExcessVehicles > goalCarTotal) {
        logger.info(
          s"Removing all $numberOfExcessVehicles excess vehicles"
        )
        currentTotalCars -= numberOfExcessVehicles
        numberOfCars2HouseholdIds.getOrElseUpdate(
          currentNumberOfCars - 1,
          ArrayBuffer()
        ) ++= householdsWithExcessVehicles
        numberOfCars2HouseholdIds(currentNumberOfCars) = householdsWithCorrectNumberOfVehicles
      } else {
        val householdsInGroup = householdsWithExcessVehicles.size
        val numberToRemain = householdsInGroup - (currentTotalCars - goalCarTotal)
        logger.info(
          s"Removing all but $numberToRemain of the $numberOfExcessVehicles excess vehicles"
        )
        val shuffled = rand.shuffle(householdsWithExcessVehicles)
        numberOfCars2HouseholdIds(currentNumberOfCars) =
          shuffled.take(numberToRemain) ++ householdsWithCorrectNumberOfVehicles
        numberOfCars2HouseholdIds.getOrElseUpdate(currentNumberOfCars - 1, ArrayBuffer()) ++= shuffled.takeRight(
          householdsInGroup - numberToRemain
        )
        currentTotalCars -= (householdsInGroup - numberToRemain)
      }
      currentNumberOfCars = currentNumberOfCars - 1
    }
    logger.info(
      s"Currently $currentTotalCars are left, $numberOfWorkVehiclesToBeRemoved work vehicles are yet to be removed"
    )

    numberOfCars2HouseholdIds.keys.toStream
      .sorted(Ordering[Int].reverse)
      .takeWhile(currentNumberOfCars => currentNumberOfCars > 0 && currentTotalCars > goalCarTotal)
      .filter(numberOfCars2HouseholdIds.contains)
      .foreach { currentNumberOfCars =>
        val initialNumberOfHouseholds = numberOfCars2HouseholdIds(currentNumberOfCars).size
        if (initialNumberOfHouseholds != 0) {
          val newHouseHolds = new mutable.ArrayBuffer[HouseholdInfo]()

          numberOfCars2HouseholdIds(currentNumberOfCars).foreach { hh =>
            val personIdsToRemove = householdIdToPersonToHaveVehicleRemoved.getOrElse(hh.householdId, Nil)
            val carsToRemove = min(personIdsToRemove.size, currentTotalCars - goalCarTotal)
            if (carsToRemove > 0) {
              numberOfCars2HouseholdIds.getOrElseUpdate(currentNumberOfCars - carsToRemove, ArrayBuffer()) += hh
              currentTotalCars -= carsToRemove
            } else {
              newHouseHolds += hh
            }

            numberOfCars2HouseholdIds(currentNumberOfCars) = newHouseHolds
          }

          val nRemoved = initialNumberOfHouseholds - newHouseHolds.size
          logger.info(
            s"Originally had $initialNumberOfHouseholds work vehicles from households with $currentNumberOfCars workers, removed vehicles from $nRemoved of them"
          )
        }
      }
    numberOfCars2HouseholdIds
  }

  private[utils] def applyPersons(persons: Iterable[PersonInfo]): Unit = {
    val personHouseholds = scenario.getHouseholds.getHouseholds
      .values()
      .asScala
      .flatMap(h => h.getMemberIds.asScala.map(_ -> h))
      .toMap

    persons.foreach { personInfo =>
      val person = population.getFactory.createPerson(Id.createPersonId(personInfo.personId.id))
      val personId = person.getId.toString
      val personAttrib = population.getPersonAttributes
      val hh = personHouseholds(person.getId)
      val sexChar = if (personInfo.isFemale) "F" else "M"

      // FIXME Search for "householdId" in the code does not show any place where it used
      personAttrib.putAttribute(personId, "householdId", personInfo.householdId)
      // FIXME Search for "householdId" in the code does not show any place where it used
      personAttrib.putAttribute(personId, "rank", personInfo.rank)
      personAttrib.putAttribute(personId, "age", personInfo.age)
      personAttrib.putAttribute(personId, "income", hh.getIncome.getIncome)
      personAttrib.putAttribute(personId, "sex", sexChar)

      person.getAttributes.putAttribute("sex", sexChar)
      person.getAttributes.putAttribute("age", personInfo.age)
      person.getAttributes.putAttribute("income", hh.getIncome.getIncome)

      AvailableModeUtils.setAvailableModesForPerson_v2(
        beamScenario,
        person,
        hh,
        population,
        availableModes.split(",")
      )
      population.addPerson(person)
    }
  }

  private[utils] def applyPlans(plans: Iterable[PlanElement]): Unit = {
    plans.foreach { planInfo =>
      val person = population.getPersons.get(Id.createPersonId(planInfo.personId.id))
      if (person != null) {
        var plan = person.getSelectedPlan
        if (plan == null) {
          plan = PopulationUtils.createPlan(person)
          person.addPlan(plan)
          person.setSelectedPlan(plan)
        }
        val planElement = planInfo.planElementType
        if (planElement.equalsIgnoreCase("leg")) {
          planInfo.legMode match {
            case Some(mode) =>
              PopulationUtils.createAndAddLeg(plan, mode)
            case None =>
              PopulationUtils.createAndAddLeg(plan, "")
          }
        } else if (planElement.equalsIgnoreCase("activity")) {
          assert(
            planInfo.activityLocationX.isDefined,
            s"planElement is `activity`, but `x` is None! planInfo: $planInfo"
          )
          assert(
            planInfo.activityLocationY.isDefined,
            s"planElement is `activity`, but `y` is None! planInfo: $planInfo"
          )
          val coord = if (beamScenario.beamConfig.beam.exchange.scenario.convertWgs2Utm) {
            geo.wgs2Utm(new Coord(planInfo.activityLocationX.get, planInfo.activityLocationY.get))
          } else {
            new Coord(planInfo.activityLocationX.get, planInfo.activityLocationY.get)
          }
          val activityType = planInfo.activityType.getOrElse(
            throw new IllegalStateException(
              s"planElement is `activity`, but `activityType` is None. planInfo: $planInfo"
            )
          )
          val act = PopulationUtils.createAndAddActivityFromCoord(plan, activityType, coord)
          planInfo.activityEndTime.foreach { endTime =>
            act.setEndTime(endTime * 60 * 60)
          }
        }
      }
    }
  }

  case class PlanTripStats(
    departureTime: Double,
    origin: Coord,
    destination: Coord
  )

  case class PersonTravelStats(
    homeLocation: Option[Coord],
    tripStats: Seq[PlanTripStats]
  )
}<|MERGE_RESOLUTION|>--- conflicted
+++ resolved
@@ -165,14 +165,8 @@
         .map(x => (x._1, plansToTravelStats(x._2)))
 
     val personId2Score: Map[PersonId, Double] =
-<<<<<<< HEAD
-      householdIdToPersons.flatMap {
-        case (_, persons) =>
-          persons.map(x => x.personId -> getPersonScore(personIdToTravelStats(x.personId)))
-=======
       householdIdToPersons.flatMap { case (_, persons) =>
-        persons.map(x => x.personId -> getPersonScore(x, personIdToTravelStats(x.personId)))
->>>>>>> 270c56c9
+        persons.map(x => x.personId -> getPersonScore(personIdToTravelStats(x.personId)))
       }
 
     val scaleFactor = beamScenario.beamConfig.beam.agentsim.agents.vehicles.fractionOfInitialVehicleFleet
