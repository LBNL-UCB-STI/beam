package beam.utils.scenario.generic.readers

import beam.utils.FileUtils
import beam.utils.csv.writers.ScenarioCsvWriter.ArrayItemSeparator
import beam.utils.scenario.{PersonId, PlanElement}
import org.matsim.api.core.v01.Coord
import org.matsim.api.core.v01.network.Network
import org.matsim.api.core.v01.population.{Activity, Leg, Person, Plan}
import org.matsim.core.config.ConfigUtils
import org.matsim.core.population.io.PopulationReader
import org.matsim.core.population.routes.NetworkRoute
import org.matsim.core.scenario.ScenarioUtils
import org.matsim.utils.objectattributes.attributable.Attributable
<<<<<<< HEAD
=======
import beam.utils.OptionalUtils.OptionalTimeExtension
>>>>>>> 74adcb76

import java.io.Closeable
import scala.jdk.CollectionConverters.collectionAsScalaIterableConverter
import scala.util.Try

trait PlanElementReader {
  def read(path: String): Array[PlanElement]

  def read(path: String, maybeItem: Option[Attributable]): Array[PlanElement]

  def readWithFilter(path: String, filter: PlanElement => Boolean): (Iterator[PlanElement], Closeable)
}

object CsvPlanElementReader extends PlanElementReader {
  import beam.utils.csv.GenericCsvReader._

  override def read(path: String): Array[PlanElement] = {
    val (it: Iterator[PlanElement], toClose) = readAs[PlanElement](path, toPlanElement, _ => true)
    try {
      it.toArray
    } finally {
      Try(toClose.close())
    }
  }

  override def read(path: String, maybeItem: Option[Attributable]): Array[PlanElement] = {
    throw new NotImplementedError()
  }

  override def readWithFilter(path: String, filter: PlanElement => Boolean): (Iterator[PlanElement], Closeable) = {
    readAs[PlanElement](path, toPlanElement, filter)
  }

  private[readers] def toPlanElement(rec: java.util.Map[String, String]): PlanElement = {

    val personId = getIfNotNull(rec, "personId")
    val planIndex = getIfNotNull(rec, "planIndex").toInt
    val planElementType = getIfNotNull(rec, "planElementType")
    val planElementIndex = getIfNotNull(rec, "planElementIndex").toInt
    val activityType = Option(rec.get("activityType"))
    val linkIds =
      Option(rec.get("legRouteLinks")).map(_.split(ArrayItemSeparator).map(_.trim)).getOrElse(Array.empty[String])
    PlanElement(
      tripId = rec.get("tripId"),
      personId = PersonId(personId),
      planIndex = planIndex,
      planScore = getIfNotNull(rec, "planScore").toDouble,
      planSelected = getIfNotNull(rec, "planSelected").toBoolean,
      planElementType = PlanElement.PlanElementType(planElementType),
      planElementIndex = planElementIndex,
      activityType = activityType,
      activityLocationX = Option(rec.get("activityLocationX")).map(_.toDouble),
      activityLocationY = Option(rec.get("activityLocationY")).map(_.toDouble),
      activityEndTime = Option(rec.get("activityEndTime")).map(_.toDouble),
      legMode = Option(rec.get("legMode")),
      legDepartureTime = Option(rec.get("legDepartureTime")),
      legTravelTime = Option(rec.get("legTravelTime")),
      legRouteType = Option(rec.get("legRouteType")),
      legRouteStartLink = Option(rec.get("legRouteStartLink")),
      legRouteEndLink = Option(rec.get("legRouteEndLink")),
      legRouteTravelTime = Option(rec.get("legRouteTravelTime")).map(_.toDouble),
      legRouteDistance = Option(rec.get("legRouteDistance")).map(_.toDouble),
      legRouteLinks = linkIds,
      geoId = Option(rec.get("geoId"))
    )
  }
}

object XmlPlanElementReader extends PlanElementReader {

  override def read(path: String): Array[PlanElement] = {
    val scenario = ScenarioUtils.createScenario(ConfigUtils.createConfig())
    new PopulationReader(scenario).parse(FileUtils.getInputStream(path))

    scenario.getPopulation.getPersons.values.asScala
      .flatMap { person =>
        person.getPlans.asScala.zipWithIndex.flatMap { case (plan, planIdx) =>
          plan.getPlanElements.asScala.zipWithIndex.map { case (planElement, planElementIdx) =>
            (person, plan, planIdx, planElement, planElementIdx)
          }
        }
      }
      .collect {
        case (person, plan, planIdx, act: Activity, planElIdx) => toPlanElement(act, plan, planIdx, person, planElIdx)
        case (person, plan, planIdx, leg: Leg, planElIdx)      => toPlanElement(leg, plan, planIdx, person, planElIdx)
      }
      .toArray
  }

  override def read(path: String, maybeItem: Option[Attributable] = None): Array[PlanElement] = {
    val maybeNetwork = maybeItem match {
      case Some(network: Network) => Some(network)
      case _                      => None
    }

    val scenario = ScenarioUtils.createScenario(ConfigUtils.createConfig())
    new PopulationReader(scenario).parse(FileUtils.getInputStream(path))

    scenario.getPopulation.getPersons.values.asScala
      .flatMap { person =>
        person.getPlans.asScala.zipWithIndex.flatMap { case (plan, planIdx) =>
          plan.getPlanElements.asScala.zipWithIndex.map { case (planElement, planElementIdx) =>
            (person, plan, planIdx, planElement, planElementIdx)
          }
        }
      }
      .collect {
        case (person, plan, planIdx, act: Activity, planElIdx) =>
          val maybeCoord =
            Option(act.getCoord).orElse(maybeNetwork.map(net => net.getLinks.get(act.getLinkId)).map(_.getCoord))
          toPlanElement(act, plan, planIdx, person, planElIdx, maybeCoord)
        case (person, plan, planIdx, leg: Leg, planElIdx) => toPlanElement(leg, plan, planIdx, person, planElIdx)
      }
      .toArray
  }

  override def readWithFilter(path: String, filter: PlanElement => Boolean): (Iterator[PlanElement], Closeable) = {
    throw new NotImplementedError()
//    readAs[PlanElement](path, toPlanElement, filter)
  }

  private def toPlanElement(
    activity: Activity,
    plan: Plan,
    planIdx: Int,
    person: Person,
    planElementIdx: Int,
    maybeCoord: Option[Coord] = None
  ): PlanElement = {
    PlanElement(
      tripId = Option(activity.getAttributes.getAttribute("trip_id"))
        .map(_.toString.filter(x => x.isDigit || x.equals('.')))
        .getOrElse(""),
      personId = PersonId(person.getId.toString),
      planIndex = planIdx,
      planScore = plan.getScore,
      planSelected = person.getSelectedPlan == plan,
      planElementType = PlanElement.Activity,
      planElementIndex = planElementIdx,
      activityType = Option(activity.getType),
      activityLocationX = maybeCoord.map(_.getX),
      activityLocationY = maybeCoord.map(_.getY),
<<<<<<< HEAD
      activityEndTime = Option(activity.getEndTime),
=======
      activityEndTime = activity.getEndTime.toOption,
>>>>>>> 74adcb76
      legMode = None,
      legDepartureTime = None,
      legTravelTime = None,
      legRouteType = None,
      legRouteStartLink = None,
      legRouteEndLink = None,
      legRouteTravelTime = None,
      legRouteDistance = None,
      legRouteLinks = Seq.empty,
      geoId = None
    )
  }

  private def toPlanElement(leg: Leg, plan: Plan, planIdx: Int, person: Person, planElementIdx: Int): PlanElement =
    PlanElement(
      tripId = Option(leg.getAttributes.getAttribute("trip_id"))
        .map(_.toString.filter(x => x.isDigit || x.equals('.')))
        .getOrElse(""),
      personId = PersonId(person.getId.toString),
      planIndex = planIdx,
      planScore = plan.getScore,
      planSelected = person.getSelectedPlan == plan,
      planElementType = PlanElement.Leg,
      planElementIndex = planElementIdx,
      activityType = None,
      activityLocationX = None,
      activityLocationY = None,
      activityEndTime = None,
      legMode = Option(leg.getMode),
      legDepartureTime = leg.getDepartureTime.toOption.map(_.toString),
      legTravelTime = leg.getTravelTime.toOption.map(_.toString),
      legRouteType = Option(leg.getRoute).map(_.getRouteType),
      legRouteStartLink = Option(leg.getRoute).map(_.getStartLinkId.toString),
      legRouteEndLink = Option(leg.getRoute).map(_.getEndLinkId.toString),
      legRouteTravelTime = Option(leg.getRoute).flatMap(_.getTravelTime.toOption),
      legRouteDistance = Option(leg.getRoute).map(_.getDistance),
      legRouteLinks = leg.getRoute match {
        case route: NetworkRoute => route.getLinkIds.asScala.map(_.toString).toSeq
        case _                   => Seq.empty
      },
      geoId = None
    )
}<|MERGE_RESOLUTION|>--- conflicted
+++ resolved
@@ -11,10 +11,7 @@
 import org.matsim.core.population.routes.NetworkRoute
 import org.matsim.core.scenario.ScenarioUtils
 import org.matsim.utils.objectattributes.attributable.Attributable
-<<<<<<< HEAD
-=======
 import beam.utils.OptionalUtils.OptionalTimeExtension
->>>>>>> 74adcb76
 
 import java.io.Closeable
 import scala.jdk.CollectionConverters.collectionAsScalaIterableConverter
@@ -157,11 +154,7 @@
       activityType = Option(activity.getType),
       activityLocationX = maybeCoord.map(_.getX),
       activityLocationY = maybeCoord.map(_.getY),
-<<<<<<< HEAD
-      activityEndTime = Option(activity.getEndTime),
-=======
       activityEndTime = activity.getEndTime.toOption,
->>>>>>> 74adcb76
       legMode = None,
       legDepartureTime = None,
       legTravelTime = None,
