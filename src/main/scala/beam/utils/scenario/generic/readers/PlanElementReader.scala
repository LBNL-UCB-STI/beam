package beam.utils.scenario.generic.readers

<<<<<<< HEAD
import java.io.Closeable

=======
import beam.utils.FileUtils
import beam.utils.csv.writers.ScenarioCsvWriter.ArrayItemSeparator
>>>>>>> 1e21e352
import beam.utils.scenario.{PersonId, PlanElement}
import org.matsim.api.core.v01.population.{Activity, Leg, Person, Plan}
import org.matsim.core.config.ConfigUtils
import org.matsim.core.population.io.PopulationReader
import org.matsim.core.population.routes.NetworkRoute
import org.matsim.core.scenario.ScenarioUtils

import scala.jdk.CollectionConverters.collectionAsScalaIterableConverter
import scala.util.Try

trait PlanElementReader {
  def read(path: String): Array[PlanElement]

  def readWithFilter(path: String, filter: PlanElement => Boolean): (Iterator[PlanElement], Closeable)
}

object CsvPlanElementReader extends PlanElementReader {
  import beam.utils.csv.GenericCsvReader._

  override def read(path: String): Array[PlanElement] = {
<<<<<<< HEAD
    val (it: Iterator[PlanElement], toClose) = readAs[PlanElement](path, toPlanElement, x => true)
=======
    val (it, toClose) = readAs[PlanElement](path, toPlanElement, _ => true)
>>>>>>> 1e21e352
    try {
      it.toArray
    } finally {
      Try(toClose.close())
    }
  }

  override def readWithFilter(path: String, filter: PlanElement => Boolean): (Iterator[PlanElement], Closeable) = {
    readAs[PlanElement](path, toPlanElement, filter)
  }

  private[readers] def toPlanElement(rec: java.util.Map[String, String]): PlanElement = {
    val personId = getIfNotNull(rec, "personId")
    val planIndex = getIfNotNull(rec, "planIndex").toInt
    val planElementType = getIfNotNull(rec, "planElementType")
    val planElementIndex = getIfNotNull(rec, "planElementIndex").toInt
    val activityType = Option(rec.get("activityType"))
    val linkIds =
      Option(rec.get("legRouteLinks")).map(_.split(ArrayItemSeparator).map(_.trim)).getOrElse(Array.empty[String])
    PlanElement(
      personId = PersonId(personId),
      planIndex = planIndex,
      planScore = getIfNotNull(rec, "planScore").toDouble,
      planSelected = getIfNotNull(rec, "planSelected").toBoolean,
      planElementType = planElementType,
      planElementIndex = planElementIndex,
      activityType = activityType,
      activityLocationX = Option(rec.get("activityLocationX")).map(_.toDouble),
      activityLocationY = Option(rec.get("activityLocationY")).map(_.toDouble),
      activityEndTime = Option(rec.get("activityEndTime")).map(_.toDouble),
      legMode = Option(rec.get("legMode")),
      legDepartureTime = Option(rec.get("legDepartureTime")),
      legTravelTime = Option(rec.get("legTravelTime")),
      legRouteType = Option(rec.get("legRouteType")),
      legRouteStartLink = Option(rec.get("legRouteStartLink")),
      legRouteEndLink = Option(rec.get("legRouteEndLink")),
      legRouteTravelTime = Option(rec.get("legRouteTravelTime")).map(_.toDouble),
      legRouteDistance = Option(rec.get("legRouteDistance")).map(_.toDouble),
      legRouteLinks = linkIds,
      geoId = Option(rec.get("geoId"))
    )
  }
}

object XmlPlanElementReader extends PlanElementReader {

  override def read(path: String): Array[PlanElement] = {
    val scenario = ScenarioUtils.createScenario(ConfigUtils.createConfig())
    new PopulationReader(scenario).parse(FileUtils.getInputStream(path))

    scenario.getPopulation.getPersons.values.asScala
      .flatMap { person =>
        person.getPlans.asScala.zipWithIndex.flatMap { case (plan, planIdx) =>
          plan.getPlanElements.asScala.zipWithIndex.map { case (planElement, planElementIdx) =>
            (person, plan, planIdx, planElement, planElementIdx)
          }
        }
      }
      .collect {
        case (person, plan, planIdx, act: Activity, planElIdx) => toPlanElement(act, plan, planIdx, person, planElIdx)
        case (person, plan, planIdx, leg: Leg, planElIdx)      => toPlanElement(leg, plan, planIdx, person, planElIdx)
      }
      .toArray
  }

  private def toPlanElement(
    activity: Activity,
    plan: Plan,
    planIdx: Int,
    person: Person,
    planElementIdx: Int
  ): PlanElement =
    PlanElement(
      personId = PersonId(person.getId.toString),
      planIndex = planIdx,
      planScore = plan.getScore,
      planSelected = person.getSelectedPlan == plan,
      planElementType = "activity",
      planElementIndex = planElementIdx,
      activityType = Option(activity.getType),
      activityLocationX = Option(activity.getCoord).map(_.getX),
      activityLocationY = Option(activity.getCoord).map(_.getY),
      activityEndTime = Option(activity.getEndTime),
      legMode = None,
      legDepartureTime = None,
      legTravelTime = None,
      legRouteType = None,
      legRouteStartLink = None,
      legRouteEndLink = None,
      legRouteTravelTime = None,
      legRouteDistance = None,
      legRouteLinks = Seq.empty,
      geoId = None
    )

  private def toPlanElement(leg: Leg, plan: Plan, planIdx: Int, person: Person, planElementIdx: Int): PlanElement =
    PlanElement(
      personId = PersonId(person.getId.toString),
      planIndex = planIdx,
      planScore = plan.getScore,
      planSelected = person.getSelectedPlan == plan,
      planElementType = "leg",
      planElementIndex = planElementIdx,
      activityType = None,
      activityLocationX = None,
      activityLocationY = None,
      activityEndTime = None,
      legMode = Option(leg.getMode),
      legDepartureTime = Option(leg.getDepartureTime).map(_.toString),
      legTravelTime = Option(leg.getTravelTime).map(_.toString),
      legRouteType = Option(leg.getRoute).map(_.getRouteType),
      legRouteStartLink = Option(leg.getRoute).map(_.getStartLinkId.toString),
      legRouteEndLink = Option(leg.getRoute).map(_.getEndLinkId.toString),
      legRouteTravelTime = Option(leg.getRoute).map(_.getTravelTime),
      legRouteDistance = Option(leg.getRoute).map(_.getDistance),
      legRouteLinks = leg.getRoute match {
        case route: NetworkRoute => route.getLinkIds.asScala.map(_.toString).toSeq
        case _                   => Seq.empty
      },
      geoId = None
    )
}<|MERGE_RESOLUTION|>--- conflicted
+++ resolved
@@ -1,12 +1,7 @@
 package beam.utils.scenario.generic.readers
 
-<<<<<<< HEAD
-import java.io.Closeable
-
-=======
 import beam.utils.FileUtils
 import beam.utils.csv.writers.ScenarioCsvWriter.ArrayItemSeparator
->>>>>>> 1e21e352
 import beam.utils.scenario.{PersonId, PlanElement}
 import org.matsim.api.core.v01.population.{Activity, Leg, Person, Plan}
 import org.matsim.core.config.ConfigUtils
@@ -14,6 +9,7 @@
 import org.matsim.core.population.routes.NetworkRoute
 import org.matsim.core.scenario.ScenarioUtils
 
+import java.io.Closeable
 import scala.jdk.CollectionConverters.collectionAsScalaIterableConverter
 import scala.util.Try
 
@@ -27,11 +23,7 @@
   import beam.utils.csv.GenericCsvReader._
 
   override def read(path: String): Array[PlanElement] = {
-<<<<<<< HEAD
-    val (it: Iterator[PlanElement], toClose) = readAs[PlanElement](path, toPlanElement, x => true)
-=======
-    val (it, toClose) = readAs[PlanElement](path, toPlanElement, _ => true)
->>>>>>> 1e21e352
+    val (it: Iterator[PlanElement], toClose) = readAs[PlanElement](path, toPlanElement, _ => true)
     try {
       it.toArray
     } finally {
@@ -77,6 +69,7 @@
 }
 
 object XmlPlanElementReader extends PlanElementReader {
+  import beam.utils.csv.GenericCsvReader._
 
   override def read(path: String): Array[PlanElement] = {
     val scenario = ScenarioUtils.createScenario(ConfigUtils.createConfig())
@@ -95,6 +88,11 @@
         case (person, plan, planIdx, leg: Leg, planElIdx)      => toPlanElement(leg, plan, planIdx, person, planElIdx)
       }
       .toArray
+  }
+
+  override def readWithFilter(path: String, filter: PlanElement => Boolean): (Iterator[PlanElement], Closeable) = {
+    throw new NotImplementedError()
+//    readAs[PlanElement](path, toPlanElement, filter)
   }
 
   private def toPlanElement(
