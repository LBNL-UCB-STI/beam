package beam.utils.scenario.generic.readers

import java.io.Closeable

import beam.utils.csv.GenericCsvReader
import beam.utils.scenario.{HouseholdId, PersonId, PersonInfo}
import org.apache.commons.lang3.math.NumberUtils

import scala.util.Try

trait PersonInfoReader {
  def read(path: String): Array[PersonInfo]

  def readWithFilter(path: String, filter: PersonInfo => Boolean): (Iterator[PersonInfo], Closeable)
}

object CsvPersonInfoReader extends PersonInfoReader {
  import GenericCsvReader._

  override def read(path: String): Array[PersonInfo] = {
    val (it, toClose) = readAs[PersonInfo](path, toPersonInfo, x => true)
    try {
      it.toArray
    } finally {
      Try(toClose.close())
    }
  }

  override def readWithFilter(path: String, filter: PersonInfo => Boolean): (Iterator[PersonInfo], Closeable) = {
    readAs[PersonInfo](path, toPersonInfo, filter)
  }

  private[readers] def toPersonInfo(rec: java.util.Map[String, String]): PersonInfo = {
    val personId = getIfNotNull(rec, "personId")
    val householdId = getIfNotNull(rec, "householdId")
    val age = getIfNotNull(rec, "age").toInt
    val isFemale = getIfNotNull(rec, "isFemale").toBoolean
    val rank = getIfNotNull(rec, "householdRank").toInt
<<<<<<< HEAD
    val industry = Option(rec.get("industry"))
=======
    val excludedModes = Try(getIfNotNull(rec, "excludedModes")).getOrElse("").split(",")
>>>>>>> 336f31bc
    val valueOfTime = NumberUtils.toDouble(Try(getIfNotNull(rec, "valueOfTime")).getOrElse("0"), 0D)
    PersonInfo(
      personId = PersonId(personId),
      householdId = HouseholdId(householdId),
      rank = rank,
      age = age,
      excludedModes = excludedModes,
      isFemale = isFemale,
      valueOfTime = valueOfTime,
      industry = industry
    )
  }
}<|MERGE_RESOLUTION|>--- conflicted
+++ resolved
@@ -36,11 +36,8 @@
     val age = getIfNotNull(rec, "age").toInt
     val isFemale = getIfNotNull(rec, "isFemale").toBoolean
     val rank = getIfNotNull(rec, "householdRank").toInt
-<<<<<<< HEAD
+    val excludedModes = Try(getIfNotNull(rec, "excludedModes")).getOrElse("").split(",")
     val industry = Option(rec.get("industry"))
-=======
-    val excludedModes = Try(getIfNotNull(rec, "excludedModes")).getOrElse("").split(",")
->>>>>>> 336f31bc
     val valueOfTime = NumberUtils.toDouble(Try(getIfNotNull(rec, "valueOfTime")).getOrElse("0"), 0D)
     PersonInfo(
       personId = PersonId(personId),
