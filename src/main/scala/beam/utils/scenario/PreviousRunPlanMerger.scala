--- conflicted
+++ resolved
@@ -183,15 +183,7 @@
       (itDir, itNumber) <- findAllLastIterationDirectories(outputPath, dirPrefix)
       linkStatsPath     <- findFile(itDir, itNumber, "linkstats.csv.gz")
     } yield linkStatsPath
-<<<<<<< HEAD
-    (paths.headOption, initialLinkstatsPath) match {
-      case (Some(path), _)        => Some(path)
-      case (_, Some(defaultPath)) => Some(defaultPath)
-      case _                      => None
-    }
-=======
     paths.headOption.orElse(initialLinkstatsPath)
->>>>>>> 1304bb33
   }
 
   private def findFile(iterationDir: Path, iterationNumber: Int, fileName: String): Option[Path] = {
