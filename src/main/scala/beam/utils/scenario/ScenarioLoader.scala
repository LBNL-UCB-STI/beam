package beam.utils.scenario

import java.util.Random

import beam.agentsim.agents.vehicles.EnergyEconomyAttributes.Powertrain
import beam.agentsim.agents.vehicles.{BeamVehicle, BeamVehicleType, VehicleCategory}
import beam.router.Modes.BeamMode
import beam.sim.BeamServices
import beam.sim.vehicles.VehiclesAdjustment
import beam.utils.plan.sampling.AvailableModeUtils
import com.typesafe.scalalogging.LazyLogging
import org.matsim.api.core.v01.population.Population
import org.matsim.api.core.v01.{Coord, Id}
import org.matsim.core.population.PopulationUtils
import org.matsim.core.scenario.MutableScenario
import org.matsim.households._
import org.matsim.vehicles.{Vehicle, VehicleType, VehicleUtils}

import scala.collection.JavaConverters._

class ScenarioLoader(
  var scenario: MutableScenario,
  var beamServices: BeamServices,
  val scenarioSource: ScenarioSource
) extends LazyLogging {

  val population: Population = scenario.getPopulation

  val availableModes: String = BeamMode.allModes.map(_.value).mkString(",")

  def loadScenario(): Unit = {
    clear()

    val plans = scenarioSource.getPlans
    logger.info(s"Read ${plans.size} plans")

    val personsWithPlans = {
      val persons: Iterable[PersonInfo] = scenarioSource.getPersons
      logger.info(s"Read ${persons.size} persons")
      getPersonsWithPlan(persons, plans)
    }
    logger.info(s"There are ${personsWithPlans.size} persons with plans")

    val householdIdToPersons: Map[HouseholdId, Iterable[PersonInfo]] = personsWithPlans.groupBy(_.householdId)

    val householdsWithMembers = {
      val households = scenarioSource.getHousehold
      logger.info(s"Read ${households.size} households")
      households.filter(household => householdIdToPersons.contains(household.householdId))
    }
    logger.info(s"There are ${householdsWithMembers.size} non-empty households")

    logger.info("Applying households...")
    applyHousehold(householdsWithMembers, householdIdToPersons)
    // beamServices.privateVehicles is properly populated here, after `applyHousehold` call

    // We have to override personHouseholds because we just loaded new households
    beamServices.personHouseholds = scenario.getHouseholds.getHouseholds
      .values()
      .asScala
      .flatMap(h => h.getMemberIds.asScala.map(_ -> h))
      .toMap
    // beamServices.personHouseholds is used later on in PopulationAdjustment.createAttributesOfIndividual when we
    logger.info("Applying persons...")
    applyPersons(personsWithPlans)

    logger.info("Applying plans...")
    applyPlans(plans)

    logger.info("The scenario loading is completed..")
  }

  private def clear(): Unit = {
    scenario.getPopulation.getPersons.clear()
    scenario.getPopulation.getPersonAttributes.clear()
    scenario.getHouseholds.getHouseholds.clear()
    scenario.getHouseholds.getHouseholdAttributes.clear()

    beamServices.privateVehicles.clear()
  }

  private[utils] def getPersonsWithPlan(
    persons: Iterable[PersonInfo],
    plans: Iterable[PlanInfo]
  ): Iterable[PersonInfo] = {
    val personIdsWithPlan = plans.map(_.personId).toSet
    persons.filter(person => personIdsWithPlan.contains(person.personId))
  }

  private def drawFromBinomial(randomSeed: java.util.Random, nTrials: Int, p: Double): Int = {
    Seq.fill(nTrials)(randomSeed.nextDouble).count(_ < p)
  }

  private[utils] def applyHousehold(
    households: Iterable[HouseholdInfo],
    householdIdToPersons: Map[HouseholdId, Iterable[PersonInfo]]
  ): Unit = {
    val scenarioHouseholdAttributes = scenario.getHouseholds.getHouseholdAttributes
    val scenarioHouseholds = scenario.getHouseholds.getHouseholds

    var vehicleCounter: Int = 0
    var initialVehicleCounter: Int = 0
    val scaleFactor = beamServices.beamConfig.beam.agentsim.agents.vehicles.householdVehicleFleetSizeSampleFactor
    val rand = new Random(beamServices.beamConfig.matsim.modules.global.randomSeed)

    households.foreach { householdInfo =>
      val id = Id.create(householdInfo.householdId.id, classOf[org.matsim.households.Household])
      val household = new HouseholdsFactoryImpl().createHousehold(id)
      val coord = if (beamServices.beamConfig.beam.exchange.scenario.convertWgs2Utm) {
        beamServices.geo.wgs2Utm(new Coord(householdInfo.x, householdInfo.y))
      } else {
        new Coord(householdInfo.x, householdInfo.y)
      }

      household.setIncome(new IncomeImpl(householdInfo.income, Income.IncomePeriod.year))

      householdIdToPersons.get(householdInfo.householdId) match {
        case Some(persons) =>
          val personIds = persons.map(x => Id.createPersonId(x.personId.id)).toList.asJava
          household.setMemberIds(personIds)
        case None =>
          logger.warn(s"Could not find persons for the `household_id` '${householdInfo.householdId}'")
      }
      val vehicleTypes = VehiclesAdjustment
        .getVehicleAdjustment(beamServices)
        .sampleVehicleTypesForHousehold(
          numVehicles = if (scaleFactor > 1) {
            householdInfo.cars.toInt + drawFromBinomial(rand, householdInfo.cars.toInt + 1, scaleFactor - 1) // NOTE: This is an approximation, will over-do it
          } else if (scaleFactor < 1) {
            drawFromBinomial(rand, householdInfo.cars.toInt, scaleFactor)
          } else {
            householdInfo.cars.toInt
          },
          vehicleCategory = VehicleCategory.Car,
          householdIncome = household.getIncome.getIncome,
          householdSize = household.getMemberIds.size,
          householdPopulation = null,
          householdLocation = coord
        )
<<<<<<< HEAD
      initialVehicleCounter += householdInfo.cars.toInt
=======
        .toBuffer

      vehicleTypes.append(
        beamServices.vehicleTypes.values
          .find(_.vehicleCategory == VehicleCategory.Bike)
          .getOrElse(BeamVehicleType.defaultBikeBeamVehicleType)
      )

>>>>>>> 04bfadfe
      val vehicleIds = new java.util.ArrayList[Id[Vehicle]]
      vehicleTypes.foreach { beamVehicleType =>
        val vt = VehicleUtils.getFactory.createVehicleType(Id.create(beamVehicleType.id, classOf[VehicleType]))
        val vehicle = VehicleUtils.getFactory.createVehicle(Id.createVehicleId(vehicleCounter), vt)
        vehicleIds.add(vehicle.getId)
        val bvId = Id.create(vehicle.getId, classOf[BeamVehicle])
        val powerTrain = new Powertrain(beamVehicleType.primaryFuelConsumptionInJoulePerMeter)
        val beamVehicle = new BeamVehicle(bvId, powerTrain, beamVehicleType)
        beamServices.privateVehicles.put(beamVehicle.id, beamVehicle)
        vehicleCounter = vehicleCounter + 1
      }
      household.setVehicleIds(vehicleIds)
      scenarioHouseholds.put(household.getId, household)
      scenarioHouseholdAttributes.putAttribute(household.getId.toString, "homecoordx", coord.getX)
      scenarioHouseholdAttributes.putAttribute(household.getId.toString, "homecoordy", coord.getY)

    }
    logger.info(
      s"Created $vehicleCounter vehicles, scaling initial value of $initialVehicleCounter by a factor of $scaleFactor"
    )
  }

  private[utils] def applyPersons(persons: Iterable[PersonInfo]): Unit = {
    persons.foreach { personInfo =>
      val person = population.getFactory.createPerson(Id.createPersonId(personInfo.personId.id))
      val personId = person.getId.toString
      val personAttrib = population.getPersonAttributes
      // FIXME Search for "householdId" in the code does not show any place where it used
      personAttrib.putAttribute(personId, "householdId", personInfo.householdId)
      // FIXME Search for "householdId" in the code does not show any place where it used
      personAttrib.putAttribute(personId, "rank", personInfo.rank)
      personAttrib.putAttribute(personId, "age", personInfo.age)
      AvailableModeUtils.setAvailableModesForPerson_v2(beamServices, person, population, availableModes.split(","))
      population.addPerson(person)
    }
  }

  private[utils] def applyPlans(plans: Iterable[PlanInfo]): Unit = {
    plans.foreach { planInfo =>
      val person = population.getPersons.get(Id.createPersonId(planInfo.personId.id))
      if (person != null) {
        var plan = person.getSelectedPlan
        if (plan == null) {
          plan = PopulationUtils.createPlan(person)
          person.addPlan(plan)
          person.setSelectedPlan(plan)
        }
        val planElement = planInfo.planElement
        if (planElement.equalsIgnoreCase("leg")) {
          planInfo.mode match {
            case Some(mode) =>
              PopulationUtils.createAndAddLeg(plan, mode)
            case None =>
              PopulationUtils.createAndAddLeg(plan, "")
          }
        } else if (planElement.equalsIgnoreCase("activity")) {
          assert(planInfo.x.isDefined, s"planElement is `activity`, but `x` is None! planInfo: $planInfo")
          assert(planInfo.y.isDefined, s"planElement is `activity`, but `y` is None! planInfo: $planInfo")
          val coord = if (beamServices.beamConfig.beam.exchange.scenario.convertWgs2Utm) {
            beamServices.geo.wgs2Utm(new Coord(planInfo.x.get, planInfo.y.get))
          } else {
            new Coord(planInfo.x.get, planInfo.y.get)
          }
          val activityType = planInfo.activityType.getOrElse(
            throw new IllegalStateException(
              s"planElement is `activity`, but `activityType` is None. planInfo: $planInfo"
            )
          )
          val act = PopulationUtils.createAndAddActivityFromCoord(plan, activityType, coord)
          planInfo.endTime.foreach { endTime =>
            act.setEndTime(endTime * 60 * 60)
          }
        }
      }
    }
  }
}<|MERGE_RESOLUTION|>--- conflicted
+++ resolved
@@ -137,9 +137,6 @@
           householdPopulation = null,
           householdLocation = coord
         )
-<<<<<<< HEAD
-      initialVehicleCounter += householdInfo.cars.toInt
-=======
         .toBuffer
 
       vehicleTypes.append(
@@ -147,8 +144,8 @@
           .find(_.vehicleCategory == VehicleCategory.Bike)
           .getOrElse(BeamVehicleType.defaultBikeBeamVehicleType)
       )
-
->>>>>>> 04bfadfe
+      initialVehicleCounter += householdInfo.cars.toInt
+
       val vehicleIds = new java.util.ArrayList[Id[Vehicle]]
       vehicleTypes.foreach { beamVehicleType =>
         val vt = VehicleUtils.getFactory.createVehicleType(Id.create(beamVehicleType.id, classOf[VehicleType]))
