package beam.utils.scenario

import java.util.Random

import beam.agentsim.agents.vehicles.EnergyEconomyAttributes.Powertrain
import beam.agentsim.agents.vehicles.{BeamVehicle, BeamVehicleType, VehicleCategory}
import beam.router.Modes.BeamMode
import beam.sim.BeamServices
import beam.sim.vehicles.VehiclesAdjustment
import beam.utils.RandomUtils
import beam.utils.plan.sampling.AvailableModeUtils
import com.typesafe.scalalogging.LazyLogging
import org.apache.commons.math3.distribution.UniformRealDistribution
import org.matsim.api.core.v01.population.Population
import org.matsim.api.core.v01.{Coord, Id, Scenario}
import org.matsim.core.population.PopulationUtils
import org.matsim.core.scenario.MutableScenario
import org.matsim.households._
import org.matsim.vehicles.{Vehicle, VehicleType, VehicleUtils}

import scala.collection.JavaConverters._
import scala.collection.mutable.ArrayBuffer

class ScenarioLoader(
  var scenario: MutableScenario,
  var beamServices: BeamServices,
  val scenarioSource: ScenarioSource
) extends LazyLogging {

  val population: Population = scenario.getPopulation

  val availableModes: String = BeamMode.allModes.map(_.value).mkString(",")

  def loadScenario(): Scenario = {
    clear()

    val plans = scenarioSource.getPlans
    logger.info(s"Read ${plans.size} plans")

    val personsWithPlans = {
      val persons: Iterable[PersonInfo] = scenarioSource.getPersons
      logger.info(s"Read ${persons.size} persons")
      getPersonsWithPlan(persons, plans)
    }
    logger.info(s"There are ${personsWithPlans.size} persons with plans")

    val householdIdToPersons: Map[HouseholdId, Iterable[PersonInfo]] = personsWithPlans.groupBy(_.householdId)

    val householdsWithMembers = {
      val households = scenarioSource.getHousehold
      logger.info(s"Read ${households.size} households")
      households.filter(household => householdIdToPersons.contains(household.householdId))
    }
    logger.info(s"There are ${householdsWithMembers.size} non-empty households")

    logger.info("Applying households...")
    applyHousehold(householdsWithMembers, householdIdToPersons)
    // beamServices.privateVehicles is properly populated here, after `applyHousehold` call

    replacePersonHouseholdFromService()

    // beamServices.personHouseholds is used later on in PopulationAdjustment.createAttributesOfIndividual when we
    logger.info("Applying persons...")
    applyPersons(personsWithPlans)

    logger.info("Applying plans...")
    applyPlans(plans)

    logger.info("The scenario loading is completed..")
    scenario
  }

  private def replacePersonHouseholdFromService(): Unit = {
    beamServices.personHouseholds = scenario.getHouseholds.getHouseholds
      .values()
      .asScala
      .flatMap(h => h.getMemberIds.asScala.map(_ -> h))
      .toMap
  }

  private def clear(): Unit = {
    scenario.getPopulation.getPersons.clear()
    scenario.getPopulation.getPersonAttributes.clear()
    scenario.getHouseholds.getHouseholds.clear()
    scenario.getHouseholds.getHouseholdAttributes.clear()

    beamServices.privateVehicles.clear()
  }

  private[utils] def getPersonsWithPlan(
    persons: Iterable[PersonInfo],
    plans: Iterable[PlanElement]
  ): Iterable[PersonInfo] = {
    val personIdsWithPlan = plans.map(_.personId).toSet
    persons.filter(person => personIdsWithPlan.contains(person.personId))
  }

  private def drawFromBinomial(randomSeed: java.util.Random, nTrials: Int, p: Double): Int = {
    Seq.fill(nTrials)(randomSeed.nextDouble).count(_ < p)
  }

  private[utils] def applyHousehold(
    households: Iterable[HouseholdInfo],
    householdIdToPersons: Map[HouseholdId, Iterable[PersonInfo]]
  ): Unit = {
    val scenarioHouseholdAttributes = scenario.getHouseholds.getHouseholdAttributes
    val scenarioHouseholds = scenario.getHouseholds.getHouseholds

    var vehicleCounter: Int = 0
    var initialVehicleCounter: Int = 0
    var totalCarCount: Int = 0

    val scaleFactor = beamServices.beamConfig.beam.agentsim.agents.vehicles.fractionOfInitialVehicleFleet

    val vehiclesAdjustment = VehiclesAdjustment.getVehicleAdjustment(beamServices)
    val realDistribution: UniformRealDistribution = new UniformRealDistribution()
    realDistribution.reseedRandomGenerator(beamServices.beamConfig.matsim.modules.global.randomSeed)

    assignVehicles(households).foreach {
      case (householdInfo, nVehicles) =>
        val id = Id.create(householdInfo.householdId.id, classOf[org.matsim.households.Household])
        val household = new HouseholdsFactoryImpl().createHousehold(id)
        val coord = if (beamServices.beamConfig.beam.exchange.scenario.convertWgs2Utm) {
          beamServices.geo.wgs2Utm(new Coord(householdInfo.x, householdInfo.y))
        } else {
          new Coord(householdInfo.x, householdInfo.y)
        }

        household.setIncome(new IncomeImpl(householdInfo.income, Income.IncomePeriod.year))

        householdIdToPersons.get(householdInfo.householdId) match {
          case Some(persons) =>
            val personIds = persons.map(x => Id.createPersonId(x.personId.id)).toList.asJava
            household.setMemberIds(personIds)
          case None =>
            logger.warn(s"Could not find persons for the `household_id` '${householdInfo.householdId}'")
        }

        val vehicleTypes = vehiclesAdjustment
          .sampleVehicleTypesForHousehold(
            numVehicles = nVehicles,
            vehicleCategory = VehicleCategory.Car,
            householdIncome = household.getIncome.getIncome,
            householdSize = household.getMemberIds.size,
            householdPopulation = null,
            householdLocation = coord,
            realDistribution
          )
          .toBuffer

<<<<<<< HEAD
        beamServices.vehicleTypes.values
          .find(_.vehicleCategory == VehicleCategory.Bike) match {
          case Some(vehType) =>
            vehicleTypes.append(vehType)
          case None =>
            throw new RuntimeException("Bike not found in vehicle types.")
        }
        initialVehicleCounter += householdInfo.cars.toInt
=======
        vehicleTypes.append(
          beamServices.vehicleTypes.values
            .find(_.vehicleCategory == VehicleCategory.Bike)
            .getOrElse(BeamVehicleType.defaultBikeBeamVehicleType)
        )
        initialVehicleCounter += householdInfo.cars
>>>>>>> 26e7b107
        totalCarCount += vehicleTypes.count(_.vehicleCategory.toString == "Car")

        val vehicleIds = new java.util.ArrayList[Id[Vehicle]]
        vehicleTypes.foreach { beamVehicleType =>
          val vt = VehicleUtils.getFactory.createVehicleType(Id.create(beamVehicleType.id, classOf[VehicleType]))
          val vehicle = VehicleUtils.getFactory.createVehicle(Id.createVehicleId(vehicleCounter), vt)
          vehicleIds.add(vehicle.getId)
          val bvId = Id.create(vehicle.getId, classOf[BeamVehicle])
          val powerTrain = new Powertrain(beamVehicleType.primaryFuelConsumptionInJoulePerMeter)
          val beamVehicle = new BeamVehicle(bvId, powerTrain, beamVehicleType)
          beamServices.privateVehicles.put(beamVehicle.id, beamVehicle)
          vehicleCounter = vehicleCounter + 1
        }
        household.setVehicleIds(vehicleIds)
        scenarioHouseholds.put(household.getId, household)
        scenarioHouseholdAttributes.putAttribute(household.getId.toString, "homecoordx", coord.getX)
        scenarioHouseholdAttributes.putAttribute(household.getId.toString, "homecoordy", coord.getY)

    }
    logger.info(
      s"Created $totalCarCount vehicles, scaling initial value of $initialVehicleCounter by a factor of $scaleFactor"
    )
  }

  // Iterable[(HouseholdInfo, List[BeamVehicleType])]

  private def assignVehicles(households: Iterable[HouseholdInfo]): Iterable[(HouseholdInfo, Int)] = {
    beamServices.beamConfig.beam.agentsim.agents.vehicles.downsamplingMethod match {
      case "SECONDARY_VEHICLES_FIRST" =>
        val rand = new Random(beamServices.beamConfig.matsim.modules.global.randomSeed)
        val hh_car_count = collection.mutable.Map(households.groupBy(_.cars).toSeq: _*)
        val totalCars = households.foldLeft(0)(_ + _.cars)
        val goalCarTotal = math
          .round(beamServices.beamConfig.beam.agentsim.agents.vehicles.fractionOfInitialVehicleFleet * totalCars)
          .toInt
        var currentTotalCars = totalCars
        hh_car_count.keys.toSeq.sorted.reverse.foreach { key =>
          if (currentTotalCars > goalCarTotal) {
            if (currentTotalCars - hh_car_count(key).size > goalCarTotal) {
              currentTotalCars -= hh_car_count(key).size
              hh_car_count(key - 1) ++= hh_car_count(key)
              hh_car_count -= key
            } else {
              val householdsInGroup = hh_car_count(key).size
              val numberToRemain = householdsInGroup - (currentTotalCars - goalCarTotal)
              val shuffled = RandomUtils.shuffle(hh_car_count(key), rand)
              hh_car_count(key) = shuffled.take(numberToRemain)
              hh_car_count(key - 1) ++= shuffled.takeRight(householdsInGroup - numberToRemain)
              currentTotalCars -= (currentTotalCars - goalCarTotal)
            }
          }
        }
        val householdsOut = ArrayBuffer[HouseholdInfo]()
        val nVehiclesOut = ArrayBuffer[Int]()
        hh_car_count.toSeq.foreach { hhGroup =>
          householdsOut ++= hhGroup._2
          nVehiclesOut ++= ArrayBuffer.fill(hhGroup._2.size)(hhGroup._1)
        }
        householdsOut.zip(nVehiclesOut)
      case "RANDOM" =>
        val rand = new Random(beamServices.beamConfig.matsim.modules.global.randomSeed)
        val nVehiclesOut = ArrayBuffer[Int]()
        households.foreach { household =>
          nVehiclesOut += drawFromBinomial(
            rand,
            household.cars,
            beamServices.beamConfig.beam.agentsim.agents.vehicles.fractionOfInitialVehicleFleet
          )
        }
        households.zip(nVehiclesOut)
    }
  }

  private[utils] def applyPersons(persons: Iterable[PersonInfo]): Unit = {
    persons.foreach { personInfo =>
      val person = population.getFactory.createPerson(Id.createPersonId(personInfo.personId.id))
      val personId = person.getId.toString
      val personAttrib = population.getPersonAttributes
      // FIXME Search for "householdId" in the code does not show any place where it used
      personAttrib.putAttribute(personId, "householdId", personInfo.householdId)
      // FIXME Search for "householdId" in the code does not show any place where it used
      personAttrib.putAttribute(personId, "rank", personInfo.rank)
      personAttrib.putAttribute(personId, "age", personInfo.age)
      AvailableModeUtils.setAvailableModesForPerson_v2(beamServices, person, population, availableModes.split(","))
      population.addPerson(person)
    }
  }

  private[utils] def applyPlans(plans: Iterable[PlanElement]): Unit = {
    plans.foreach { planInfo =>
      val person = population.getPersons.get(Id.createPersonId(planInfo.personId.id))
      if (person != null) {
        var plan = person.getSelectedPlan
        if (plan == null) {
          plan = PopulationUtils.createPlan(person)
          person.addPlan(plan)
          person.setSelectedPlan(plan)
        }
        val planElement = planInfo.planElement
        if (planElement.equalsIgnoreCase("leg")) {
          planInfo.mode match {
            case Some(mode) =>
              PopulationUtils.createAndAddLeg(plan, mode)
            case None =>
              PopulationUtils.createAndAddLeg(plan, "")
          }
        } else if (planElement.equalsIgnoreCase("activity")) {
          assert(planInfo.x.isDefined, s"planElement is `activity`, but `x` is None! planInfo: $planInfo")
          assert(planInfo.y.isDefined, s"planElement is `activity`, but `y` is None! planInfo: $planInfo")
          val coord = if (beamServices.beamConfig.beam.exchange.scenario.convertWgs2Utm) {
            beamServices.geo.wgs2Utm(new Coord(planInfo.x.get, planInfo.y.get))
          } else {
            new Coord(planInfo.x.get, planInfo.y.get)
          }
          val activityType = planInfo.activityType.getOrElse(
            throw new IllegalStateException(
              s"planElement is `activity`, but `activityType` is None. planInfo: $planInfo"
            )
          )
          val act = PopulationUtils.createAndAddActivityFromCoord(plan, activityType, coord)
          planInfo.endTime.foreach { endTime =>
            act.setEndTime(endTime * 60 * 60)
          }
        }
      }
    }
  }
}<|MERGE_RESOLUTION|>--- conflicted
+++ resolved
@@ -3,7 +3,7 @@
 import java.util.Random
 
 import beam.agentsim.agents.vehicles.EnergyEconomyAttributes.Powertrain
-import beam.agentsim.agents.vehicles.{BeamVehicle, BeamVehicleType, VehicleCategory}
+import beam.agentsim.agents.vehicles.{BeamVehicle, VehicleCategory}
 import beam.router.Modes.BeamMode
 import beam.sim.BeamServices
 import beam.sim.vehicles.VehiclesAdjustment
@@ -148,7 +148,6 @@
           )
           .toBuffer
 
-<<<<<<< HEAD
         beamServices.vehicleTypes.values
           .find(_.vehicleCategory == VehicleCategory.Bike) match {
           case Some(vehType) =>
@@ -156,15 +155,7 @@
           case None =>
             throw new RuntimeException("Bike not found in vehicle types.")
         }
-        initialVehicleCounter += householdInfo.cars.toInt
-=======
-        vehicleTypes.append(
-          beamServices.vehicleTypes.values
-            .find(_.vehicleCategory == VehicleCategory.Bike)
-            .getOrElse(BeamVehicleType.defaultBikeBeamVehicleType)
-        )
         initialVehicleCounter += householdInfo.cars
->>>>>>> 26e7b107
         totalCarCount += vehicleTypes.count(_.vehicleCategory.toString == "Car")
 
         val vehicleIds = new java.util.ArrayList[Id[Vehicle]]
