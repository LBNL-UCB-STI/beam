--- conflicted
+++ resolved
@@ -12,23 +12,14 @@
     val income = PopulationAdjustment.incomeToValueOfTime(inputIncome).getOrElse(0d)
 
     PersonInfo(
-<<<<<<< HEAD
-      PersonId(inputPersonInfo.personId),
-      HouseholdId(inputPersonInfo.householdId),
-      0,
-      inputPersonInfo.age,
-      inputPersonInfo.sex.isFemale,
-      income.toDouble,
-      industry = inputPersonInfo.industry
-=======
       personId = PersonId(inputPersonInfo.personId),
       householdId = HouseholdId(inputPersonInfo.householdId),
       rank = 0,
       age = inputPersonInfo.age,
       excludedModes = Seq.empty,
       isFemale = inputPersonInfo.sex.isFemale,
-      valueOfTime = income.toDouble
->>>>>>> 336f31bc
+      valueOfTime = income.toDouble,
+      industry = inputPersonInfo.industry
     )
   }
 }