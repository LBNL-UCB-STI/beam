package beam.utils.scenario.urbansim.censusblock.merger

import beam.sim.population.PopulationAdjustment
import beam.utils.scenario.urbansim.censusblock.entities.{InputHousehold, InputPersonInfo}
import beam.utils.scenario.{HouseholdId, PersonId, PersonInfo}

class PersonMerger(inputHousehold: Map[String, InputHousehold]) extends Merger[InputPersonInfo, PersonInfo] {
  override def merge(iter: Iterator[InputPersonInfo]): Iterator[PersonInfo] = iter.map(inputToOutput)

  private def inputToOutput(inputPersonInfo: InputPersonInfo): PersonInfo = {
    val inputIncome = inputHousehold(inputPersonInfo.householdId).income
    val income = PopulationAdjustment.incomeToValueOfTime(inputIncome).getOrElse(0d)

    PersonInfo(
      personId = PersonId(inputPersonInfo.personId),
      householdId = HouseholdId(inputPersonInfo.householdId),
      rank = 0,
      age = inputPersonInfo.age,
      excludedModes = Seq.empty,
      isFemale = inputPersonInfo.sex.isFemale,
<<<<<<< HEAD
      valueOfTime = income.toDouble,
      industry = inputPersonInfo.industry
=======
      valueOfTime = income
>>>>>>> 1e21e352
    )
  }
}<|MERGE_RESOLUTION|>--- conflicted
+++ resolved
@@ -18,12 +18,8 @@
       age = inputPersonInfo.age,
       excludedModes = Seq.empty,
       isFemale = inputPersonInfo.sex.isFemale,
-<<<<<<< HEAD
-      valueOfTime = income.toDouble,
+      valueOfTime = income,
       industry = inputPersonInfo.industry
-=======
-      valueOfTime = income
->>>>>>> 1e21e352
     )
   }
 }