package beam.utils.scenario.urbansim.censusblock.merger

import beam.utils.scenario.urbansim.censusblock.entities.{Activity, InputPlanElement, Leg}
import beam.utils.scenario.{PersonId, PlanElement}

object PlanMerger {

  def tripKey(person: String, time: Double): (String, Double) = {
    (person, math.floor(time))
  }
}

class PlanMerger(val trips: Map[(String, Double), String], modeMap: Map[String, String])
    extends Merger[InputPlanElement, PlanElement] {

  import PlanMerger._

  private var activityPersonOpt: Option[String] = None
  private var timeOpt: Option[Double] = None

  def merge(inputIterator: Iterator[InputPlanElement]): Iterator[PlanElement] = inputIterator.map(transform)

  private def transform(inputPlanElement: InputPlanElement): PlanElement =
    inputPlanElement.activityElement match {
      case Activity =>
        activityPersonOpt = Some(inputPlanElement.personId)
        timeOpt = inputPlanElement.departureTime
        inputToOutput(inputPlanElement, None)
      case Leg =>
        val modeOpt = for {
          activityPerson <- activityPersonOpt
          time           <- timeOpt
          inputRes       <- trips.get(tripKey(activityPerson, time))
          outputRes = convertMode(inputRes)
        } yield outputRes

        activityPersonOpt = None
        timeOpt = None

        inputToOutput(inputPlanElement, modeOpt)
    }

  private def inputToOutput(inputPlanElement: InputPlanElement, mode: Option[String]): PlanElement = {
    PlanElement(
      PersonId(inputPlanElement.personId),
      0,
      0,
      planSelected = true,
      PlanElement.PlanElementType(inputPlanElement.activityElement.toString),
      inputPlanElement.planElementIndex,
      inputPlanElement.ActivityType,
      inputPlanElement.x,
      inputPlanElement.y,
      inputPlanElement.departureTime,
      mode,
      legDepartureTime = None,
      legTravelTime = None,
      legRouteType = None,
      legRouteStartLink = None,
      legRouteEndLink = None,
      legRouteTravelTime = None,
      legRouteDistance = None,
      legRouteLinks = Seq.empty,
      geoId = None
    )
  }

<<<<<<< HEAD
  private def convertMode(inputMode: String): String = inputMode match {
//    case "HOV2"           => "hov2_teleportation"
//    case "HOV3"           => "hov3_teleportation"
//    case "HOV2"           => "car_hov2"
//    case "HOV3"           => "car_hov3"
    case "HOV2"           => "car"
    case "HOV3"           => "car"
    case "DRIVEALONEPAY"  => "car"
    case "DRIVEALONEFREE" => "car"
    case "WALK"           => "walk"
    case "BIKE"           => "bike"
    case "SHARED3FREE"    => "car"
    case "SHARED2PAY"     => "car"
    case "SHARED2FREE"    => "car"
    case "SHARED3PAY"     => "car"
    case "WALK_LOC"       => "walk_transit"
    case "DRIVE_LOC"      => "drive_transit"
  }
=======
  private def convertMode(inputMode: String): String = modeMap(inputMode)
>>>>>>> 65933395
}<|MERGE_RESOLUTION|>--- conflicted
+++ resolved
@@ -65,26 +65,5 @@
     )
   }
 
-<<<<<<< HEAD
-  private def convertMode(inputMode: String): String = inputMode match {
-//    case "HOV2"           => "hov2_teleportation"
-//    case "HOV3"           => "hov3_teleportation"
-//    case "HOV2"           => "car_hov2"
-//    case "HOV3"           => "car_hov3"
-    case "HOV2"           => "car"
-    case "HOV3"           => "car"
-    case "DRIVEALONEPAY"  => "car"
-    case "DRIVEALONEFREE" => "car"
-    case "WALK"           => "walk"
-    case "BIKE"           => "bike"
-    case "SHARED3FREE"    => "car"
-    case "SHARED2PAY"     => "car"
-    case "SHARED2FREE"    => "car"
-    case "SHARED3PAY"     => "car"
-    case "WALK_LOC"       => "walk_transit"
-    case "DRIVE_LOC"      => "drive_transit"
-  }
-=======
   private def convertMode(inputMode: String): String = modeMap(inputMode)
->>>>>>> 65933395
 }