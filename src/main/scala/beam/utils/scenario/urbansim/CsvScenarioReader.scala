package beam.utils.scenario.urbansim

import beam.utils.scenario.InputType
import beam.utils.scenario.urbansim.DataExchange._
import beam.utils.{FileUtils, ProfilingUtils}
import com.typesafe.scalalogging.LazyLogging
import org.apache.commons.lang3.math.NumberUtils
import org.supercsv.io.CsvMapReader
import org.supercsv.prefs.CsvPreference

import scala.reflect.ClassTag
import scala.util.Try

object CsvScenarioReader extends UrbanSimScenarioReader with LazyLogging {

  def inputType: InputType = InputType.CSV

  def readUnitsFile(path: String): Array[UnitInfo] = {
    readAs[UnitInfo](path, "readUnitsFile", toUnitInfo)
  }

  def readParcelAttrFile(path: String): Array[ParcelAttribute] = {
    readAs[ParcelAttribute](path, "readParcelAttrFile", toParcelAttribute)
  }

  def readBuildingsFile(path: String): Array[BuildingInfo] = {
    readAs[BuildingInfo](path, "readBuildingsFile", toBuildingInfo)
  }

  def readPersonsFile(path: String): Array[PersonInfo] = {
    readAs[PersonInfo](path, "readPersonsFile", toPersonInfo)
  }

  def readPlansFile(path: String): Array[PlanElement] = {
    readAs[PlanElement](path, "readPlansFile", toPlanInfo)
  }

  def readHouseholdsFile(path: String): Array[HouseholdInfo] = {
    readAs[HouseholdInfo](path, "readHouseholdsFile", toHouseholdInfo)
  }

  private[utils] def readAs[T](path: String, what: String, mapper: java.util.Map[String, String] => T)(implicit
    ct: ClassTag[T]
  ): Array[T] = {
    ProfilingUtils.timed(what, x => logger.info(x)) {
      FileUtils.using(new CsvMapReader(FileUtils.readerFromFile(path), CsvPreference.STANDARD_PREFERENCE)) { csvRdr =>
        val header = csvRdr.getHeader(true)
        Iterator.continually(csvRdr.read(header: _*)).takeWhile(_ != null).map(mapper).toArray
      }
    }
  }

  private def toHouseholdInfo(rec: java.util.Map[String, String]): HouseholdInfo = {
    val householdId = getIfNotNull(rec, "household_id")
    val cars = getIfNotNull(rec, "cars").toDouble.toInt
    val unitId = getIfNotNull(rec, "unit_id")
    val buildingId = getIfNotNull(rec, "building_id")
    val income = getIfNotNull(rec, "income").toDouble
    HouseholdInfo(householdId = householdId, cars = cars, income = income, unitId = unitId, buildingId = buildingId)
  }

  private def toPlanInfo(rec: java.util.Map[String, String]): PlanElement = {
    // Somehow Plan file has columns in camelCase, not snake_case
    val personId = getIfNotNull(rec, "personId")
    val planElement = getIfNotNull(rec, "planElement")
    val planElementIndex = getIfNotNull(rec, "planElementIndex").toInt
    val activityType = Option(rec.get("activityType"))
    val x = Option(rec.get("x")).map(_.toDouble)
    val y = Option(rec.get("y")).map(_.toDouble)
    val endTime = Option(rec.get("endTime")).map(_.toDouble)
    val mode: Option[String] = Option(rec.get("mode"))
    PlanElement(
      personId = personId,
      planElement = planElement,
      planElementIndex = planElementIndex,
      activityType = activityType,
      x = x,
      y = y,
      endTime = endTime,
      mode = mode
    )
  }

  private def toPersonInfo(rec: java.util.Map[String, String]): PersonInfo = {
    val personId = getIfNotNull(rec, "person_id")
    val householdId = getIfNotNull(rec, "household_id")
    val age = getIfNotNull(rec, "age").toInt
    val isFemaleValue: Boolean = {
      val value = getIfNotNull(rec, "sex")
      value == "2" || value == "F"
    }
    val excludedModes = Try(getIfNotNull(rec, "excludedModes")).getOrElse("")
    val rank: Int = 0
    val industry = Option(rec.get("industry"))
    PersonInfo(
      personId = personId,
      householdId = householdId,
      rank = rank,
      age = age,
      excludedModes = excludedModes,
      isFemale = isFemaleValue,
<<<<<<< HEAD
      valueOfTime = Try(NumberUtils.toDouble(getIfNotNull(rec, "valueOfTime"), 0D)).getOrElse(0D),
      industry = industry
=======
      valueOfTime = Try(NumberUtils.toDouble(getIfNotNull(rec, "valueOfTime"), 0d)).getOrElse(0d)
>>>>>>> 1e21e352
    )
  }

  private def toBuildingInfo(rec: java.util.Map[String, String]): BuildingInfo = {
    val parcelId: String = UrbanSimScenarioReader.fixParcelId(getIfNotNull(rec, "parcel_id"))
    val buildingId: String = UrbanSimScenarioReader.fixBuildingId(getIfNotNull(rec, "building_id"))
    BuildingInfo(parcelId = parcelId, buildingId = buildingId)
  }

  private def toParcelAttribute(rec: java.util.Map[String, String]): ParcelAttribute = {
    val primaryId = getIfNotNull(rec, "parcel_id")
    val x = getIfNotNull(rec, "x").toDouble
    val y = getIfNotNull(rec, "y").toDouble
    ParcelAttribute(primaryId = primaryId, x = x, y = y)
  }

  private def toUnitInfo(rec: java.util.Map[String, String]): UnitInfo = {
    val unitId = getIfNotNull(rec, "unit_id")
    val buildingId = getIfNotNull(rec, "building_id")
    UnitInfo(unitId = unitId, buildingId = buildingId)
  }

  private def getIfNotNull(rec: java.util.Map[String, String], column: String): String = {
    val v = rec.get(column)
    assert(v != null, s"Value in column '$column' is null")
    v
  }
}<|MERGE_RESOLUTION|>--- conflicted
+++ resolved
@@ -99,12 +99,8 @@
       age = age,
       excludedModes = excludedModes,
       isFemale = isFemaleValue,
-<<<<<<< HEAD
-      valueOfTime = Try(NumberUtils.toDouble(getIfNotNull(rec, "valueOfTime"), 0D)).getOrElse(0D),
+      valueOfTime = Try(NumberUtils.toDouble(getIfNotNull(rec, "valueOfTime"), 0d)).getOrElse(0d),
       industry = industry
-=======
-      valueOfTime = Try(NumberUtils.toDouble(getIfNotNull(rec, "valueOfTime"), 0d)).getOrElse(0d)
->>>>>>> 1e21e352
     )
   }
 
