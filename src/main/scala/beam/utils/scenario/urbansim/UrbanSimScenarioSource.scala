package beam.utils.scenario.urbansim

import beam.sim.common.GeoUtils
import beam.utils.logging.ExponentialLazyLogging
import beam.utils.scenario._
import beam.utils.scenario.urbansim.DataExchange.{
  BuildingInfo,
  ParcelAttribute,
  UnitInfo,
  HouseholdInfo => UrbanHouseholdInfo
}
import beam.utils.{FileUtils, ProfilingUtils}
import org.matsim.api.core.v01.Coord

import scala.collection.parallel.immutable.ParMap

class UrbanSimScenarioSource(
  val scenarioSrc: String,
  val rdr: UrbanSimScenarioReader,
  val geoUtils: GeoUtils,
  val shouldConvertWgs2Utm: Boolean
) extends ScenarioSource
    with ExponentialLazyLogging {
  val fileExt: String = rdr.inputType.toFileExt

  val buildingFilePath: String = FileUtils.downloadAndUnpackIfNeeded(s"${scenarioSrc}buildings.$fileExt")
  val personFilePath: String = FileUtils.downloadAndUnpackIfNeeded(s"${scenarioSrc}persons.$fileExt")
  val householdFilePath: String = FileUtils.downloadAndUnpackIfNeeded(s"${scenarioSrc}households.$fileExt")
  val planFilePath: String = FileUtils.downloadAndUnpackIfNeeded(s"${scenarioSrc}plans.$fileExt")
  val unitFilePath: String = FileUtils.downloadAndUnpackIfNeeded(s"${scenarioSrc}units.$fileExt")
  val parcelAttrFilePath: String = FileUtils.downloadAndUnpackIfNeeded(s"${scenarioSrc}parcels.$fileExt")

  override def getPersons: Iterable[PersonInfo] = {
    rdr.readPersonsFile(personFilePath).map { person: DataExchange.PersonInfo =>
      PersonInfo(
        personId = PersonId(person.personId),
        householdId = HouseholdId(person.householdId),
        rank = person.rank,
        age = person.age,
        isFemale = person.isFemale,
<<<<<<< HEAD
        industry = "",
        valueOfTime = person.valueOfTime
=======
        valueOfTime = person.valueOfTime,
        industry = None
>>>>>>> 4832ce13
      )
    }
  }

  override def getPlans: Iterable[PlanElement] = {
    val rawPlanElements: Array[DataExchange.PlanElement] = rdr.readPlansFile(planFilePath)
    val planElements: Array[DataExchange.PlanElement] = dropCorruptedPlanElements(rawPlanElements)
    if (rawPlanElements.length != planElements.length) {
      logger.error(
        s"$planFilePath contains ${rawPlanElements.length} planElement, after removing corrupted data: ${planElements.length}"
      )
    }

    planElements.map { plan: DataExchange.PlanElement =>
      val coord = convertLocation(plan)
      PlanElement(
        personId = PersonId(plan.personId),
        planIndex = 0, // TODO FIXME!
        planElementType = plan.planElement,
        planElementIndex = plan.planElementIndex,
        planScore = 0, // TODO: DataExchange.PlanElement does not have score
        planSelected = false, // TODO: DataExchange.PlanElement does not have planSelected
        activityType = plan.activityType,
        activityLocationX = coord.map(_.getX),
        activityLocationY = coord.map(_.getY),
        activityEndTime = plan.endTime,
        legMode = plan.mode,
        // TODO: DataExchange.PlanElement does not have the following leg information
        legDepartureTime = None,
        legTravelTime = None,
        legRouteType = None,
        legRouteStartLink = None,
        legRouteEndLink = None,
        legRouteTravelTime = None,
        legRouteDistance = None,
        legRouteLinks = Seq.empty,
        geoId = None
      )
    }
  }

  override def getHousehold: Iterable[HouseholdInfo] = {
    val householdInfo = rdr.readHouseholdsFile(householdFilePath)
    val householdIdToCoord = getHouseholdIdToCoord(householdInfo)
    householdInfo.map { householdInfo =>
      val coord = householdIdToCoord.getOrElse(householdInfo.householdId, {
        logger.warn(s"Could not find coordinate for `householdId` '{}'", householdInfo.householdId)
        new Coord(0, 0)
      })
      HouseholdInfo(
        householdId = HouseholdId(householdInfo.householdId),
        cars = householdInfo.cars,
        income = householdInfo.income,
        locationX = coord.getX,
        locationY = coord.getY
      )
    }
  }

  private def getHouseholdIdToCoord(householdsWithMembers: Array[UrbanHouseholdInfo]): Map[String, Coord] = {
    val units = rdr.readUnitsFile(unitFilePath)
    val parcelAttrs = rdr.readParcelAttrFile(parcelAttrFilePath)
    val buildings = rdr.readBuildingsFile(buildingFilePath)
    val unitIdToCoord = ProfilingUtils.timed("getUnitIdToCoord", x => logger.info(x)) {
      getUnitIdToCoord(units, parcelAttrs, buildings)
    }
    householdsWithMembers.map { hh =>
      // Coordinates already converted, so we should not use `wgs2Utm` again
      val coord = unitIdToCoord.getOrElse(hh.unitId, {
        logger.warn(s"Could not find coordinate for `household` ${hh.householdId} and `unitId`'${hh.unitId}'")
        new Coord(0, 0)
      })
      hh.householdId -> coord
    }.toMap
  }

  private[urbansim] def getUnitIdToCoord(
    units: Array[UnitInfo],
    parcelAttrs: Array[ParcelAttribute],
    buildings: Array[BuildingInfo]
  ): Map[String, Coord] = {
    val parcelIdToCoord: ParMap[String, Coord] = parcelAttrs.par.groupBy(_.primaryId).map {
      case (k, v) =>
        val pa = v.head
        val coord = if (shouldConvertWgs2Utm) {
          geoUtils.wgs2Utm(new Coord(pa.x, pa.y))
        } else {
          new Coord(pa.x, pa.y)
        }
        k -> coord
    }
    val buildingId2ToParcelId: ParMap[String, String] =
      buildings.par.groupBy(x => x.buildingId).map { case (k, v) => k -> v.head.parcelId }
    val unitIdToBuildingId: ParMap[String, String] =
      units.par.groupBy(_.unitId).map { case (k, v) => k -> v.head.buildingId }

    unitIdToBuildingId.map {
      case (unitId, buildingId) =>
        val coord = buildingId2ToParcelId.get(buildingId) match {
          case Some(parcelId) =>
            parcelIdToCoord.getOrElse(parcelId, {
              logger.warn(s"Could not find coordinate for `parcelId` '$parcelId'")
              new Coord(0, 0)
            })
          case None =>
            logger.warn(s"Could not find `parcelId` for `building_id` '$buildingId'")
            new Coord(0, 0)
        }
        unitId -> coord
    }.seq
  }

  private def dropCorruptedPlanElements(rawPlans: Array[DataExchange.PlanElement]): Array[DataExchange.PlanElement] = {
    val correctPlanElements = rawPlans
      .groupBy(x => x.personId)
      .filter {
        case (k, v) =>
          val isCorrupted = v.exists(x => x.planElementIndex == 1 && x.endTime.isEmpty)
          !isCorrupted
      }
      .flatMap { case (k, v) => v.sortBy(x => x.planElementIndex) }
      .toArray
    correctPlanElements
  }

  private def convertLocation(plan: DataExchange.PlanElement): Option[Coord] = {
    val coord = (plan.x, plan.y) match {
      case (Some(x), Some(y)) =>
        val c =
          if (shouldConvertWgs2Utm)
            geoUtils.wgs2Utm(new Coord(x, y))
          else
            new Coord(x, y)
        Some(c)
      case (Some(x), None) =>
        logger.warn(s"Plan with PersonId[${plan.personId}] has X coordinate [$x], but has not Y")
        None
      case (None, Some(y)) =>
        logger.warn(s"Plan with PersonId[${plan.personId}] has Y coordinate [$y], but has not X")
        None
      case _ =>
        None
    }
    coord
  }
}<|MERGE_RESOLUTION|>--- conflicted
+++ resolved
@@ -38,13 +38,8 @@
         rank = person.rank,
         age = person.age,
         isFemale = person.isFemale,
-<<<<<<< HEAD
-        industry = "",
-        valueOfTime = person.valueOfTime
-=======
         valueOfTime = person.valueOfTime,
         industry = None
->>>>>>> 4832ce13
       )
     }
   }
