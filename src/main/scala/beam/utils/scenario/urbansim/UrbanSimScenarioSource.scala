--- conflicted
+++ resolved
@@ -159,16 +159,9 @@
   private def dropCorruptedPlanElements(rawPlans: Array[DataExchange.PlanElement]): Array[DataExchange.PlanElement] = {
     val correctPlanElements = rawPlans
       .groupBy(x => x.personId)
-<<<<<<< HEAD
-      .filter {
-        case (_, v) =>
-          val isCorrupted = v.exists(x => x.planElementIndex == 1 && x.endTime.isEmpty)
-          !isCorrupted
-=======
-      .filter { case (k, v) =>
+      .filter { case (_, v) =>
         val isCorrupted = v.exists(x => x.planElementIndex == 1 && x.endTime.isEmpty)
         !isCorrupted
->>>>>>> 270c56c9
       }
       .flatMap { case (_, v) => v.sortBy(x => x.planElementIndex) }
       .toArray
