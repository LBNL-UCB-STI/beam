package beam.utils.json

import beam.agentsim.agents.vehicles.{BeamVehicle, BeamVehicleType}
import beam.agentsim.agents.vehicles.VehicleProtocol.StreetVehicle
import beam.agentsim.events.SpaceTime
import beam.router.BeamRouter.{IntermodalUse, RoutingRequest, RoutingResponse}
import beam.router.Modes.BeamMode
import beam.router.model.{BeamLeg, BeamPath, EmbodiedBeamLeg, EmbodiedBeamTrip}
import beam.router.model.RoutingModel.TransitStopsInfo
import beam.sim.population.{AttributesOfIndividual, HouseholdAttributes}
import org.matsim.vehicles.Vehicle

object AllNeededFormats {
  implicit val locationFormat: LocationFormat.type = LocationFormat
  implicit val beamModeFormat: Format[BeamMode] = new Format[BeamMode]
  implicit val vehicleIdFormat: IdFormat[Vehicle] = new IdFormat[Vehicle]
  implicit val beamVehicleIdFormat: IdFormat[BeamVehicle] = new IdFormat[BeamVehicle]
  implicit val beamVehicleTypeFormat: IdFormat[BeamVehicleType] = new IdFormat[BeamVehicleType]

  implicit val spaceTimeFormat: Format[SpaceTime] = new Format[SpaceTime]
  implicit val streetVehicleFormat: Format[StreetVehicle] = new Format[StreetVehicle]
  implicit val householdAttributesFormat: Format[HouseholdAttributes] = new Format[HouseholdAttributes]
  implicit val attributesOfIndividualFormat: Format[AttributesOfIndividual] = new Format[AttributesOfIndividual]
  implicit val intermodalUseFormat: Format[IntermodalUse] = new Format[IntermodalUse]
  implicit val routingRequestFormat: Format[RoutingRequest] = new Format[RoutingRequest]

<<<<<<< HEAD
  implicit val transitStopsInfoFormat = new Format[TransitStopsInfo]
  implicit val beamPathFormat = new Format[BeamPath]
  implicit val beamLegFormat = new Format[BeamLeg]
  implicit val embodiedBeamLegFormat = new Format[EmbodiedBeamLeg]
  implicit val embodiedBeamTripFormat = new Format[EmbodiedBeamTrip]
  implicit val routingResponseFormat = new Format[RoutingResponse]
=======
  implicit val transitStopsInfoFormat: Format[TransitStopsInfo] = new Format[TransitStopsInfo]
  implicit val beamPathFormat: Format[BeamPath] = new Format[BeamPath]
  implicit val beamLegFormat: Format[BeamLeg] = new Format[BeamLeg]
  implicit val embodiedBeamLegFormat: Format[EmbodiedBeamLeg] = new Format[EmbodiedBeamLeg]
  implicit val embodiedBeamTripFormat: Format[EmbodiedBeamTrip] = new Format[EmbodiedBeamTrip]
  implicit val routingResponseFormat: Format[RoutingResponse] = new Format[RoutingResponse]
>>>>>>> 09d224f4

  implicit val manifestFormat = ManifestFormat
}<|MERGE_RESOLUTION|>--- conflicted
+++ resolved
@@ -24,21 +24,12 @@
   implicit val intermodalUseFormat: Format[IntermodalUse] = new Format[IntermodalUse]
   implicit val routingRequestFormat: Format[RoutingRequest] = new Format[RoutingRequest]
 
-<<<<<<< HEAD
-  implicit val transitStopsInfoFormat = new Format[TransitStopsInfo]
-  implicit val beamPathFormat = new Format[BeamPath]
-  implicit val beamLegFormat = new Format[BeamLeg]
-  implicit val embodiedBeamLegFormat = new Format[EmbodiedBeamLeg]
-  implicit val embodiedBeamTripFormat = new Format[EmbodiedBeamTrip]
-  implicit val routingResponseFormat = new Format[RoutingResponse]
-=======
   implicit val transitStopsInfoFormat: Format[TransitStopsInfo] = new Format[TransitStopsInfo]
   implicit val beamPathFormat: Format[BeamPath] = new Format[BeamPath]
   implicit val beamLegFormat: Format[BeamLeg] = new Format[BeamLeg]
   implicit val embodiedBeamLegFormat: Format[EmbodiedBeamLeg] = new Format[EmbodiedBeamLeg]
   implicit val embodiedBeamTripFormat: Format[EmbodiedBeamTrip] = new Format[EmbodiedBeamTrip]
   implicit val routingResponseFormat: Format[RoutingResponse] = new Format[RoutingResponse]
->>>>>>> 09d224f4
 
   implicit val manifestFormat = ManifestFormat
 }