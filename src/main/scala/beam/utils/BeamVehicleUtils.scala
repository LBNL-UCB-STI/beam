--- conflicted
+++ resolved
@@ -53,59 +53,6 @@
   def readBeamVehicleTypeFile(
     filePath: String,
     fuelTypePrices: scala.collection.Map[FuelType, Double]
-<<<<<<< HEAD
-  ): scala.collection.Map[Id[BeamVehicleType], BeamVehicleType] = {
-
-    val vehicleTypes =
-      readCsvFileByLine(filePath, scala.collection.mutable.HashMap[Id[BeamVehicleType], BeamVehicleType]()) {
-        case (line: util.Map[String, String], z) =>
-          val vIdString = line.get("vehicleTypeId")
-          val vehicleTypeId = Id.create(line.get("vehicleTypeId"), classOf[BeamVehicleType])
-          val seatingCapacity = line.get("seatingCapacity").trim.toInt
-          val standingRoomCapacity = line.get("standingRoomCapacity").trim.toInt
-          val lengthInMeter = line.get("lengthInMeter").trim.toDouble
-          val primaryFuelTypeId = line.get("primaryFuelType")
-          val primaryFuelType = FuelType.fromString(primaryFuelTypeId)
-          val primaryFuelConsumptionInJoulePerMeter = line.get("primaryFuelConsumptionInJoulePerMeter").trim.toDouble
-          val primaryFuelCapacityInJoule = line.get("primaryFuelCapacityInJoule").trim.toDouble
-          val monetaryCostPerMeter: Double = Option(line.get("monetaryCostPerMeter")).map(_.toDouble).getOrElse(0d)
-          val monetaryCostPerSecond: Double = Option(line.get("monetaryCostPerSecond")).map(_.toDouble).getOrElse(0d)
-          val secondaryFuelTypeId = Option(line.get("secondaryFuelType"))
-          val secondaryFuelType = secondaryFuelTypeId.map(FuelType.fromString(_))
-          val secondaryFuelConsumptionInJoule =
-            Option(line.get("secondaryFuelConsumptionInJoulePerMeter")).map(_.toDouble)
-          val secondaryFuelCapacityInJoule = Option(line.get("secondaryFuelCapacityInJoule")).map(_.toDouble)
-          val automationLevel = Option(line.get("automationLevel")).map(_.toInt).getOrElse(1)
-          val maxVelocity = Option(line.get("maxVelocity")).map(_.toDouble)
-          val passengerCarUnit = Option(line.get("passengerCarUnit")).map(_.toDouble).getOrElse(1d)
-          val rechargeLevel2RateLimitInWatts = Option(line.get("rechargeLevel2RateLimitInWatts")).map(_.toDouble)
-          val rechargeLevel3RateLimitInWatts = Option(line.get("rechargeLevel3RateLimitInWatts")).map(_.toDouble)
-          val vehicleCategory = VehicleCategory.fromString(line.get("vehicleCategory"))
-
-          val bvt = BeamVehicleType(
-            vehicleTypeId,
-            seatingCapacity,
-            standingRoomCapacity,
-            lengthInMeter,
-            primaryFuelType,
-            primaryFuelConsumptionInJoulePerMeter,
-            primaryFuelCapacityInJoule,
-            monetaryCostPerMeter,
-            monetaryCostPerSecond,
-            secondaryFuelType,
-            secondaryFuelConsumptionInJoule,
-            secondaryFuelCapacityInJoule,
-            automationLevel,
-            maxVelocity,
-            passengerCarUnit,
-            rechargeLevel2RateLimitInWatts,
-            rechargeLevel3RateLimitInWatts,
-            vehicleCategory
-          )
-          z += ((vehicleTypeId, bvt))
-      }
-    vehicleTypes
-=======
   ): Map[Id[BeamVehicleType], BeamVehicleType] = {
     readCsvFileByLine(filePath, scala.collection.mutable.HashMap[Id[BeamVehicleType], BeamVehicleType]()) {
       case (line: util.Map[String, String], z) =>
@@ -154,7 +101,6 @@
         )
         z += ((vehicleTypeId, bvt))
     }.toMap
->>>>>>> bc45240c
   }
 
   def readCsvFileByLine[A](filePath: String, z: A)(readLine: (java.util.Map[String, String], A) => A): A = {
