--- conflicted
+++ resolved
@@ -28,30 +28,14 @@
       val vehicleTypeIdString = line.get("vehicleTypeId")
       val vehicleType = vehiclesTypeMap(Id.create(vehicleTypeIdString, classOf[BeamVehicleType]))
 
-<<<<<<< HEAD
-      val householdIdString = line.get("householdId")
-
-      val householdId: Option[Id[Household]] = if (householdIdString == null) {
-        None
-      } else {
-        Some(Id.create(householdIdString, classOf[Household]))
-      }
-
       val powerTrain = new Powertrain(vehicleType.primaryFuelConsumptionInJoulePerMeter)
 
-=======
-      val powerTrain = new Powertrain(vehicleType.primaryFuelConsumptionInJoulePerMeter)
-
->>>>>>> cc46647f
       val beamVehicle =
         new BeamVehicle(
           vehicleId,
           powerTrain,
           vehicleType,
-<<<<<<< HEAD
-=======
           vehicleManagerId,
->>>>>>> cc46647f
           randomSeed = rand.nextInt
         )
       acc += ((vehicleId, beamVehicle))
