package beam.utils

import java.util.concurrent.ThreadLocalRandom
import scala.collection.JavaConverters._
import scala.reflect.ClassTag
import scala.util.Random
import scala.collection.breakOut

/**
  * Created by sfeygin on 4/10/17.
  */
object MathUtils {

  /**
    * Safely round numbers using a specified scale
    *
    * @param inVal value to round
    * @param scale number of decimal places to use
    * @return
    */
  def roundDouble(inVal: Double, scale: Int = 3): Double = {
    BigDecimal.decimal(inVal).setScale(scale, BigDecimal.RoundingMode.HALF_UP).toDouble
  }

  def doubleToInt(value: Double): Int = Math.round(value).toInt

  /**
    * Calculates the median for the given collection of doubles
    *
    * @param list the list of data
    * @return median of the given list
    */
  @SuppressWarnings(Array("UnsafeTraversableMethods"))
  def median(list: java.util.List[java.lang.Double]): Double = {
    median2(list.asScala.map(_.doubleValue)(breakOut))
  }

  def median2(list: List[Double]): Double = {
    if (list.isEmpty) {
      0
    } else {
      val sortedList = list.sortWith(_ < _)
      list.size match {
        case 1                   => sortedList.head
        case odd if odd % 2 != 0 => sortedList(odd / 2)
        case even if even % 2 == 0 =>
          val (l, h) = sortedList splitAt even / 2
          (l.last + h.head) / 2
        case _ => 0
      }
    }
  }

  def avg[T: Numeric](xs: Iterable[T]): Double = {
    if (xs.isEmpty) Double.NaN
    else implicitly[Numeric[T]].toDouble(xs.sum) / xs.size
  }

  def isNumberPowerOfTwo(number: Int): Boolean = {
    number > 0 && ((number & (number - 1)) == 0)
  }

  /**
    * Sums together things in log space.
    *
    * @return log(\sum exp(a_i))
    *         Taken from Sameer Singh
    *         https://github.com/sameersingh/scala-utils/blob/master/misc/src/main/scala/org/sameersingh/utils/misc/Math.scala
    */

  def logSumExp(a: Double, b: Double): Double = {
    val output: Double =
      if (a.isNegInfinity) b
      else if (b.isNegInfinity) a
      else if (a < b) b + math.log(1 + math.exp(a - b))
      else a + math.log(1 + math.exp(b - a))
    output
  }

  /**
    * Sums together things in log space.
    *
    * @return log(\sum exp(a_i))
    */
  def logSumExp(a: Double, b: Double, c: Double*): Double = {
    logSumExp(Array(a, b) ++ c)
  }

  /**
    * Sums together things in log space.
    *
    * @return log(\sum exp(a_i))
    */
  def logSumExp(iter: Iterator[Double], max: Double): Double = {
    var accum = 0.0
    while (iter.hasNext) {
      val b = iter.next
      if (!b.isNegInfinity)
        accum += math.exp(b - max)
    }
    max + math.log(accum)
  }

  def randomPointInCircle(rSquared: Double, rnd: Random): (Double, Double) = {
    val xSquared = rnd.nextDouble() * rSquared
    val ySquared = rnd.nextDouble() * (rSquared - xSquared)
    val xSign = Math.signum(rnd.nextDouble() - 0.5)
    val ySign = Math.signum(rnd.nextDouble() - 0.5)
    (xSign * Math.sqrt(xSquared), ySign * Math.sqrt(ySquared))
  }

  /**
    * Sums together things in log space.
    *
    * @return log(\sum exp(a_i))
    */
  @SuppressWarnings(Array("UnsafeTraversableMethods"))
  def logSumExp(a: Iterable[Double]): Double = {
    a.size match {
      case 0 => Double.NegativeInfinity;
      case 1 => a.head
      case 2 => logSumExp(a.head, a.last);
      case _ =>
        val m = a.max
        if (m.isInfinite) m
        else {
          var i = 0
          var accum = 0.0
          a.foreach { x =>
            accum += math.exp(x - m)
            i += 1;
          }
          m + math.log(accum)
        }
    }
  }

  def roundToFraction(x: Double, fraction: Long): Double = (x * fraction).round.toDouble / fraction

  /**
    * Tested with not negative
    *
    * @param x float to round
    * @return one of the nearest integers depending on the random value and the fraction of x
    */
  def roundUniformly(x: Double): Long = {
    roundUniformly(x, ThreadLocalRandom.current())
  }

  /**
    * Tested with not negative
    *
    * @param x      float to round
    * @param random scala.util.Random
    * @return
    */
  def roundUniformly(x: Double, random: Random): Long = {
    val floor: Double = Math.floor(x)
    val diff = x - floor
    val addition = if (random.nextDouble() < diff) 1 else 0
    Math.round(floor + addition)
  }

  /**
    * clamps a value between an upper and lower bound
    *
    * @param v  value
    * @param lo lower bound
    * @param up upper bound
    * @return
    */
  def clamp(v: Double, lo: Double, up: Double): Double = Math.max(lo, Math.min(up, v))

  def formatBytes(v: Long): String = {
    if (v < 1024) return v + " B"
    val z = (63 - java.lang.Long.numberOfLeadingZeros(v)) / 10
    "%.1f %sB".format(v.toDouble / (1L << (z * 10)), " KMGTPE".charAt(z))
  }

<<<<<<< HEAD
  def nanToZero(x: Double): Double = if (x.isNaN) { 0.0 }
  else { x }
=======
  def nanToZero(x: Double) = if (x.isNaN) {
    0.0
  } else {
    x
  }
>>>>>>> 53f46b8c

  /**
    * It selects random elements out of a collection.
    * It is designed to be performant on not indexed collections (like Sets).
    *
    * @param xs     the collection
    * @param n      number of elements to select
    * @param random a Random
    * @tparam T type of elements
    * @return an array of selected elements
    */
  def selectRandomElements[T: ClassTag](xs: Iterable[T], n: Int, random: Random): Array[T] = {
    val size = xs.size
    val numToTake = Math.min(n, size)
    val result = Array.ofDim[T](numToTake)
    val it = xs.iterator
    var originalElementsLeft = size
    var i = 0
    while (i < numToTake) {
      val elem = it.next()
      val resultElementsLeft = numToTake - i
      if (resultElementsLeft < originalElementsLeft) {
        val probability = resultElementsLeft.toDouble / originalElementsLeft
        if (random.nextDouble() < probability) {
          result(i) = elem
          i += 1
        }
      } else {
        result(i) = elem
        i += 1
      }
      originalElementsLeft -= 1
    }
    result
  }

  def selectElementsByProbability[T](
    rndSeed: Long,
    elementToProbability: T => Double,
    xs: Iterable[T]
  )(implicit ct: ClassTag[T]): Array[T] = {
    if (xs.isEmpty) Array.empty
    else {
      val rnd = new Random(rndSeed)
      xs.flatMap { person =>
        val removalProbability = elementToProbability(person)
        if (removalProbability == 0.0) None
        else {
          val isSelected = rnd.nextDouble() < removalProbability
          if (isSelected) Some(person)
          else None
        }
      }.toArray
    }
  }

  def selectRandomElement[T](xs: IndexedSeq[T], random: Random): T = xs(random.nextInt(xs.size))
}<|MERGE_RESOLUTION|>--- conflicted
+++ resolved
@@ -177,16 +177,11 @@
     "%.1f %sB".format(v.toDouble / (1L << (z * 10)), " KMGTPE".charAt(z))
   }
 
-<<<<<<< HEAD
-  def nanToZero(x: Double): Double = if (x.isNaN) { 0.0 }
-  else { x }
-=======
-  def nanToZero(x: Double) = if (x.isNaN) {
+  def nanToZero(x: Double): Double = if (x.isNaN) {
     0.0
   } else {
     x
   }
->>>>>>> 53f46b8c
 
   /**
     * It selects random elements out of a collection.
