package beam.utils.csv.writers

import beam.sim.population.AttributesOfIndividual
import org.matsim.api.core.v01.population.Person
import org.matsim.api.core.v01.{Id, Scenario}
import org.matsim.households.Household
import org.matsim.utils.objectattributes.ObjectAttributes

import scala.collection.JavaConverters._

object PopulationCsvWriter extends ScenarioCsvWriter {

  override protected val fields: Seq[String] =
    Seq("personId", "age", "isFemale", "householdId", "houseHoldRank", "excludedModes")

  override def contentIterator(scenario: Scenario): Iterator[String] = {
    val personIdToHouseHoldId: Map[Id[Person], Id[Household]] = scenario.getHouseholds.getHouseholds
      .values()
      .asScala
      .flatMap { h =>
        h.getMemberIds.asScala.map(idPerson => idPerson -> h.getId)
      }
      .toMap

    val personAttributes: ObjectAttributes = scenario.getPopulation.getPersonAttributes

    scenario.getPopulation.getPersons.values().asScala.toIterator.map { person =>
      val customAttributes: AttributesOfIndividual =
        person.getCustomAttributes.get("beam-attributes").asInstanceOf[AttributesOfIndividual]

<<<<<<< HEAD
      val excludedModes = Option(
        personAttributes
          .getAttribute(person.getId.toString, "excluded-modes")
      ).map(
          _.toString
            .replaceAll(",", ArrayItemSeparator)
            .split(ArrayItemSeparator)
            .mkString(ArrayStartString, ArrayItemSeparator, ArrayEndString)
        )
=======
      // `personAttributes.getAttribute(...)` can return `null`
      val excludedModes = Option(
        personAttributes
          .getAttribute(person.getId.toString, "excluded-modes")
      ).map { attrib =>
          attrib.toString
            .replaceAll(",", ArrayItemSeparator)
            .split(ArrayItemSeparator)
            .mkString(ArrayStartString, ArrayItemSeparator, ArrayEndString)
        }
>>>>>>> 50bb8abe
        .getOrElse("")

      val values = Seq(
        person.getId.toString,
        customAttributes.age.getOrElse(""),
        !customAttributes.isMale,
        personIdToHouseHoldId(person.getId),
        String.valueOf(personAttributes.getAttribute(person.getId.toString, "rank")),
        excludedModes
      )
      values.mkString("", FieldSeparator, LineSeparator)
    }
  }

}<|MERGE_RESOLUTION|>--- conflicted
+++ resolved
@@ -28,17 +28,6 @@
       val customAttributes: AttributesOfIndividual =
         person.getCustomAttributes.get("beam-attributes").asInstanceOf[AttributesOfIndividual]
 
-<<<<<<< HEAD
-      val excludedModes = Option(
-        personAttributes
-          .getAttribute(person.getId.toString, "excluded-modes")
-      ).map(
-          _.toString
-            .replaceAll(",", ArrayItemSeparator)
-            .split(ArrayItemSeparator)
-            .mkString(ArrayStartString, ArrayItemSeparator, ArrayEndString)
-        )
-=======
       // `personAttributes.getAttribute(...)` can return `null`
       val excludedModes = Option(
         personAttributes
@@ -49,7 +38,6 @@
             .split(ArrayItemSeparator)
             .mkString(ArrayStartString, ArrayItemSeparator, ArrayEndString)
         }
->>>>>>> 50bb8abe
         .getOrElse("")
 
       val values = Seq(
