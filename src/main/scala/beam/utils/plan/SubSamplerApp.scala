package beam.utils.plan

import java.util

import beam.sim.common.GeoUtils
import beam.utils.scripts.PopulationWriterCSV
import beam.utils.{BeamVehicleUtils, FileUtils}
import org.matsim.api.core.v01.population.Activity
import org.matsim.api.core.v01.{Coord, Id, Scenario}
import org.matsim.core.config.{Config, ConfigUtils}
import org.matsim.core.population.io.PopulationWriter
import org.matsim.core.scenario.ScenarioUtils
import org.matsim.households.{Household, Households, HouseholdsWriterV10}
import org.matsim.utils.objectattributes.ObjectAttributesXmlWriter
import org.supercsv.io.CsvMapWriter
import org.supercsv.prefs.CsvPreference
import scala.collection.JavaConverters._
import scala.collection.{immutable, mutable}
import scala.collection.mutable.ListBuffer
import scala.util.{Random, Try}

case class IncomeRange(min: Double, max: Double)

object SubSamplerApp extends App {

  private val HomeCoordinateX = "homecoordx"

  private val HomeCoordinateY = "homecoordy"

  private sealed trait Quadrant

  private case object UpperLeft extends Quadrant

  private case object UpperRight extends Quadrant

  private case object LowerLeft extends Quadrant

  private case object LowerRight extends Quadrant

  case class HouseHoldCoordinate(id: Id[Household], x: Double, y: Double)

  private object Quadrant {

    def from(hhCoordinate: HouseHoldCoordinate, quadrantOriginCoord: Coord): Quadrant = {
      if (hhCoordinate.y > quadrantOriginCoord.getY) {
        if (hhCoordinate.x < quadrantOriginCoord.getX) {
          UpperLeft
        } else {
          UpperRight
        }
      } else {
        if (hhCoordinate.x < quadrantOriginCoord.getX) {
          LowerLeft
        } else {
          LowerRight
        }
      }

    }
  }

  val SIMPLE_RANDOM_SAMPLING = "simple"
  val STRATIFIED_SAMPLING = "stratified"

  var vehicles: mutable.HashMap[String, util.Map[String, String]] = _

<<<<<<< HEAD
  private def getConfig(sampleDir: String): Config = {
=======
  def loadScenario(sampleDir: String) = {
>>>>>>> 99fc6714
    val conf = ConfigUtils.createConfig

    conf.plans().setInputFile(s"$sampleDir/population.xml.gz")
    conf.plans().setInputPersonAttributeFile(s"$sampleDir/populationAttributes.xml.gz")

    conf.households().setInputFile(s"$sampleDir/households.xml.gz")
    conf.households().setInputHouseholdAttributesFile(s"$sampleDir/householdAttributes.xml.gz")

    //    conf.vehicles().setVehiclesFile(s"$sampleDir/vehicles.csv.gz")
    vehicles = BeamVehicleUtils.readCsvFileByLine(
      s"$sampleDir/vehicles.csv.gz",
      mutable.HashMap[String, util.Map[String, String]]()
    ) {
      case (line, acc) =>
        val vehicleId = line.get("vehicleId")
        acc += ((vehicleId, line))
    }

    ScenarioUtils.loadScenario(conf)
  }

<<<<<<< HEAD
  def getSimpleRandomSample(
    scenario: Scenario,
    hhIdSet: immutable.Set[Id[Household]],
    sampleSize: Int,
    hhSampling: Boolean
  ): immutable.Set[Id[Household]] = {
    val randomizedHHIds = Random.shuffle(hhIdSet)
    if (hhSampling) {
=======

  def getSimpleRandomSample(scenario: Scenario, hhIdSet:mutable.Set[Id[Household]], sampleSize: Int, hhSampling:Boolean): mutable.Set[Id[Household]]={
    val r: Random = new Random(System.currentTimeMillis())
    val randomizedHHIds = r.shuffle(hhIdSet)
    if (hhSampling){
>>>>>>> 99fc6714

      if (hhIdSet.size < sampleSize) {
        throw new IllegalArgumentException("sampleSize larger than original data")
      }

      randomizedHHIds.takeRight(sampleSize)
    } else {

      var numberOfAgentsInSample = 0
      val selectedHouseholds = randomizedHHIds.takeWhile { hhId =>
        numberOfAgentsInSample += scenario.getHouseholds.getHouseholds.get(hhId).getMemberIds.size()
        numberOfAgentsInSample < sampleSize
      }

      if (numberOfAgentsInSample < sampleSize) {
        throw new IllegalArgumentException("sampleSize larger than original data")
      }

      selectedHouseholds
    }
  }

<<<<<<< HEAD
  def getSimpleRandomSampleOfHouseholds(scenario: Scenario, sampleSize: Int): immutable.Set[Id[Household]] = {
    getSimpleRandomSample(
      scenario,
      scenario.getHouseholds.getHouseholds.keySet().asScala.toSet,
      sampleSize,
      hhSampling = false
    )
=======

  def getSimpleRandomSampleOfHouseholds(scenario: Scenario, sampleSize: Int): mutable.Set[Id[Household]] = {
    getSimpleRandomSample(scenario, scenario.getHouseholds.getHouseholds.keySet().asScala,sampleSize,false)
>>>>>>> 99fc6714
  }

  def getStratifiedSampleOfHousholds(scenario: Scenario, sampleSize: Int): immutable.Set[Id[Household]] = {
    val setList = splitPopulationInFourPartsSpatially(scenario, getAverageCoordinateHouseholds(scenario))

<<<<<<< HEAD
    val setList2 = splitByIncomeGroups(scenario, setList, 3)
=======
    setList=splitByHHTravelDistance(scenario,setList,3)

    setList=splitByNumberOfVehiclePerHousehold(scenario,setList,2)

    setList=splitByNumberOfPeopleLivingInHousehold(scenario,setList,2)
>>>>>>> 99fc6714

    sample(scenario, setList2, sampleSize)

  }

  def loadHouseHoldCoordinates(households: Households): Seq[HouseHoldCoordinate] = {
    households.getHouseholds.keySet.asScala.map { hhId =>
      val x =
        households.getHouseholdAttributes.getAttribute(hhId.toString, HomeCoordinateX).toString.toDouble
      val y =
        households.getHouseholdAttributes.getAttribute(hhId.toString, HomeCoordinateY).toString.toDouble
      HouseHoldCoordinate(hhId, x, y)
    }.toSeq
  }

<<<<<<< HEAD
  def printNumberOfHouseholdsInForQuadrants(scenario: Scenario, quadrantOriginCoord: Coord): Unit = {
    val elements = loadHouseHoldCoordinates(scenario.getHouseholds)
      .map(coord => Quadrant.from(coord, quadrantOriginCoord))
      .groupBy(identity)
      .mapValues(_.size)

    val message =
      s"""printNumberOfHouseholdsInForQuadrants:
         | quadUpperLeft: ${elements.getOrElse(UpperLeft, 0)}
         | quadUpperRight: ${elements.getOrElse(UpperRight, 0)}
         | quadLowerLeft: ${elements.getOrElse(LowerLeft, 0)}
         | quadLowerRight: ${elements.getOrElse(LowerRight, 0)}
      """.stripMargin
    print(message)
=======









  def splitByNumberOfVehiclePerHousehold(scenario: Scenario,hhIds:mutable.Set[Id[Household]],intervals:Int): ListBuffer[mutable.Set[Id[Household]]]= {
    val household = scenario.getHouseholds.getHouseholds
    val bucket = Math.ceil(hhIds.size.toDouble / intervals ).toInt
    val result = hhIds.map(household.get(_)).toList.sortWith(_.getVehicleIds.size > _.getVehicleIds.size).map(_.getId).grouped(bucket)
    result.map(list => mutable.Set(list : _*)).to[ListBuffer]
  }

  def splitByNumberOfVehiclePerHousehold(scenario: Scenario,hhSetList:ListBuffer[mutable.Set[Id[Household]]],intervals:Int): ListBuffer[mutable.Set[Id[Household]]] ={
    var resultList=mutable.ListBuffer[mutable.Set[Id[Household]]] ()

    for (hhSet <-hhSetList){
      resultList++=splitByNumberOfVehiclePerHousehold(scenario,hhSet,intervals)
    }

    resultList
  }

  def splitByNumberOfPeopleLivingInHousehold(scenario: Scenario,hhIds:mutable.Set[Id[Household]],intervals:Int): ListBuffer[mutable.Set[Id[Household]]]= {
    val household = scenario.getHouseholds.getHouseholds
    val bucket = Math.ceil(hhIds.size.toDouble / intervals ).toInt
    val result = hhIds.map(household.get(_)).toList.sortWith(_.getMemberIds.size > _.getMemberIds.size).map(_.getId).grouped(bucket)
    result.map(list => mutable.Set(list : _*)).to[ListBuffer]
  }


  def splitByNumberOfPeopleLivingInHousehold(scenario: Scenario,hhSetList:ListBuffer[mutable.Set[Id[Household]]],intervals:Int): ListBuffer[mutable.Set[Id[Household]]] ={
    var resultList=mutable.ListBuffer[mutable.Set[Id[Household]]] ()

    for (hhSet <-hhSetList){
      resultList++=splitByNumberOfPeopleLivingInHousehold(scenario,hhSet,intervals)
    }

    resultList
  }

  def splitByHHTravelDistance(scenario: Scenario,hhIds:mutable.Set[Id[Household]],intervals:Int): ListBuffer[mutable.Set[Id[Household]]]= {
    val persons = scenario.getPopulation.getPersons
    val households = scenario.getHouseholds.getHouseholds
    val bucket = Math.ceil(hhIds.size.toDouble / intervals ).toInt
    val result = hhIds.map(households.get(_)).toList.map {
      household =>
        val sum = household.getMemberIds.stream().mapToDouble { personId =>
          val activity = persons.get(personId).getSelectedPlan.getPlanElements.asScala.filter(_.isInstanceOf[Activity]).map(_.asInstanceOf[Activity])
          activity.zip(activity.takeRight(activity.size-1)).map(x => getDifference(x._1.getCoord, x._2.getCoord)).sum  //sum of individual person
        }.sum    //sum of household(all members)
        (household, sum)
    }
      .sortWith((x,y) => x._2 > y._2)  //sorting by sum(sum is 2nd item of tuple)
      .map(_._1.getId)     //getting id from household tuple
      .grouped(bucket)      //grouping by bucket
    result.map(list => mutable.Set(list : _*)).to[ListBuffer]
  }

  def getDifference(coordX: Coord, coordY: Coord): Double = {
    GeoUtils.distFormula(coordX, coordY)
  }


  def splitByHHTravelDistance(scenario: Scenario,hhSetList:ListBuffer[mutable.Set[Id[Household]]],intervals:Int): ListBuffer[mutable.Set[Id[Household]]] ={
    var resultList=mutable.ListBuffer[mutable.Set[Id[Household]]] ()

    for (hhSet <-hhSetList){
      resultList++=splitByHHTravelDistance(scenario,hhSet,intervals)
    }

    resultList
  }









  def printNumberOfHouseholdsInForQuadrants(scenario: Scenario, quadrantOriginCoord:Coord)= {
    var quadUpperLeft=0
    var quadUpperRight=0
    var quadLowerLeft=0
    var quadLowerRight=0

    scenario.getHouseholds.getHouseholds.keySet.forEach { hhId =>

      val x = scenario.getHouseholds.getHouseholdAttributes.getAttribute(hhId.toString,"homecoordx").toString.toDouble
      val y = scenario.getHouseholds.getHouseholdAttributes.getAttribute(hhId.toString,"homecoordy").toString.toDouble

      if (y > quadrantOriginCoord.getY){
        if (x < quadrantOriginCoord.getX){
          quadUpperLeft+=1
        } else {
          quadUpperRight+=1
        }
      } else {
        if (x < quadrantOriginCoord.getX){
          quadLowerLeft+=1
        } else {
          quadLowerRight+=1
        }
      }
    }

    println(s"printNumberOfHouseholdsInForQuadrants: quadUpperLeft: $quadUpperLeft, quadUpperRight: $quadUpperRight, quadLowerLeft: $quadLowerLeft, quadLowerRight: $quadLowerRight  ")
>>>>>>> 99fc6714

  }

  def getAverageCoordinateHouseholds(scenario: Scenario): Coord = {
    val householdCoordinates = loadHouseHoldCoordinates(scenario.getHouseholds)
    val avgX = householdCoordinates.map(_.x).sum / householdCoordinates.size
    val avgY = householdCoordinates.map(_.y).sum / householdCoordinates.size
    new Coord(avgX, avgY)
  }

  def splitPopulationInFourPartsSpatially(
    scenario: Scenario,
    quadrantOriginCoord: Coord
  ): ListBuffer[Set[Id[Household]]] = {
    loadHouseHoldCoordinates(scenario.getHouseholds)
    val elements: Map[Quadrant, Set[Id[Household]]] = loadHouseHoldCoordinates(scenario.getHouseholds)
      .map(coord => (Quadrant.from(coord, quadrantOriginCoord), coord.id))
      .groupBy { case (quadrant, _) => quadrant }
      .mapValues { listOfIds: Seq[(_, Id[Household])] =>
        listOfIds.map(_._2).toSet
      }
    ListBuffer(
      elements.getOrElse(UpperLeft, Set()),
      elements.getOrElse(UpperRight, Set()),
      elements.getOrElse(LowerLeft, Set()),
      elements.getOrElse(LowerRight, Set())
    )
  }

  def getIncomeInfo(scenario: Scenario, hhIds: Iterable[Id[Household]]): IncomeRange = {
    var minIncome = Double.MaxValue
    var maxIncome = Double.MinValue
    for (hhId <- hhIds) {
      val hh = scenario.getHouseholds.getHouseholds.get(hhId)

      val income = hh.getIncome.getIncome
      if (income > maxIncome) {
        maxIncome = income
      }

      if (income < minIncome) {
        minIncome = income
      }
    }

    IncomeRange(minIncome, maxIncome)
  }

<<<<<<< HEAD
  private def splitByIncomeRange(
    scenario: Scenario,
    hhIds: Iterable[Id[Household]],
    intervals: Int
  ): mutable.ListBuffer[Set[Id[Household]]] = {
    val incomeRange = getIncomeInfo(scenario, hhIds)
=======

>>>>>>> 99fc6714

  def splitByIncomeRange(scenario: Scenario,hhIds:mutable.Set[Id[Household]],intervals:Int): ListBuffer[mutable.Set[Id[Household]]]= {
    val household = scenario.getHouseholds.getHouseholds
<<<<<<< HEAD
    val hh = hhIds.map(household.get(_))

    val result: immutable.Seq[Set[Id[Household]]] = Range
      .BigDecimal(incomeRange.min, incomeRange.max, delta)
      .toList
      .map(
        intervalStart =>
          hh.filter(h => h.getIncome.getIncome >= intervalStart && h.getIncome.getIncome < intervalStart + delta)
            .map(_.getId)
            .toSet
      )

    mutable.ListBuffer(result: _*)
  }

  def splitByIncomeGroups(
    scenario: Scenario,
    hhSetList: Iterable[Iterable[Id[Household]]],
    intervals: Int
  ): mutable.ListBuffer[immutable.Set[Id[Household]]] = {
    var resultList = mutable.ListBuffer[immutable.Set[Id[Household]]]()
=======
    val bucket = Math.ceil(hhIds.size.toDouble / intervals ).toInt
    val result = hhIds.map(household.get(_)).toList.sortWith(_.getIncome.getIncome > _.getIncome.getIncome).map(_.getId).grouped(bucket)
    result.map(list => mutable.Set(list : _*)).to[ListBuffer]
  }

  def splitByIncomeGroups(scenario: Scenario,hhSetList:ListBuffer[mutable.Set[Id[Household]]],intervals:Int): ListBuffer[mutable.Set[Id[Household]]] ={
    var resultList=mutable.ListBuffer[mutable.Set[Id[Household]]] ()
>>>>>>> 99fc6714

    for (hhSet <- hhSetList) {
      resultList ++= splitByIncomeRange(scenario, hhSet, intervals)
    }

    resultList
  }

  // TODO !!!!!!!!!!!!!!!!!!!!!!!!!!!! sampleByHouseholdSize

  def sample(
    scenario: Scenario,
    hhSetList: ListBuffer[immutable.Set[Id[Household]]],
    sampleSize: Int
  ): immutable.Set[Id[Household]] = {
    val resultSet: mutable.Set[Id[Household]] = mutable.Set()
    // determine, how many from each set we will need to pick!

    val samplingRatio = sampleSize * 1.0 / scenario.getHouseholds.getHouseholds.keySet().size()

    for (hhSet <- hhSetList) {
      val numberOfSamplesToTakeFromSet = Math.ceil(hhSet.size * samplingRatio).toInt

<<<<<<< HEAD
      if (hhSet.size < numberOfSamplesToTakeFromSet * 20) {
        print("warning: set may be too small... to sample from")
      }

      resultSet ++= getSimpleRandomSample(scenario, hhSet, numberOfSamplesToTakeFromSet, hhSampling = true)
=======
      if (hhSet.size<numberOfSamplesToTakeFromSet*20){
        println("warning: set may be too small... to sample from")
      }


      resultSet++=getSimpleRandomSample(scenario,hhSet,numberOfSamplesToTakeFromSet,true)
>>>>>>> 99fc6714
    }

    // rounding errors and similar are captured through this here
<<<<<<< HEAD
    getSimpleRandomSample(scenario, resultSet.toSet, sampleSize, hhSampling = false)
=======
    getSimpleRandomSample(scenario,resultSet,sampleSize,false)
>>>>>>> 99fc6714
  }

  // print stats of sample read!!!
  // e.g.

  /*

    def createHouseholdSpatialClusters(scenario: Scenario, households:  List[Set[Id[Household]]], numberOfClusters:Int) ={
      // TODO: return multiple sets of same size clusters (spatial co-location)

      // TODO: use grid if cluster hard



      //

      households
    }

    def splitByDistance(scenario: Scenario, households:  List[Set[Id[Household]]], numberOfClusters:Int)= {
      // calculate distance travelled per day for all household members per day -> d_sum
      // sort households by d_sum
      // split into equal size groups: numberOfClusters

      households
    }


      def splitByIncome(scenario: Scenario, households:  List[Set[Id[Household]]], numberOfClusters:Int): List[Set[Id[Household]]] {
      // 10 sets (each set contains 100 housholdIds

      // number of clusters =5


      for each set: order by income the hh (set has still 100 housholdIds).

      go through sorted list of housholdIds (sorged by income) and take 20 and put them in separate set.




      // return: 50 sets (20 household ids)
  }


val newHHFac: HouseholdsFactoryImpl = new HouseholdsFactoryImpl()
def splitByIncome(scenario: Scenario, households:  List[mutable.Set[Id[Household]]], numberOfClusters:Int): List[Set[Id[Household]]] = {

  households.flatMap(household => {
  val set = Set(household.map(newHHFac.createHousehold(_))
  .filter(_.getIncome!= null).toList
  .sortWith(_.getIncome.getIncome > _.getIncome.getIncome)
  .map(_.getId): _*)
  set.sliding(set.size / numberOfClusters)
})





    def splitByAge
   */

  def samplePopulation(sc: Scenario, samplingApproach: String, sampleSize: Int): Scenario = {

    val hhIds = sc.getHouseholds.getHouseholds.keySet().asScala
    val hhIsSampled = if (samplingApproach == SIMPLE_RANDOM_SAMPLING) {
      getSimpleRandomSampleOfHouseholds(sc, sampleSize)
    } else if (samplingApproach == STRATIFIED_SAMPLING) {
      getStratifiedSampleOfHousholds(sc, sampleSize)
    } else {
      throw new IllegalArgumentException(s"$samplingApproach is not a valid sampling approach.")
    }

<<<<<<< HEAD
    val averageHHCoord = getAverageCoordinateHouseholds(sc)

    print(s"getAverageCoordinateHouseholdsAndNumber: averageHHCoord ($averageHHCoord)")

    printNumberOfHouseholdsInForQuadrants(sc, averageHHCoord)

    val list = splitPopulationInFourPartsSpatially(sc, averageHHCoord)
=======

   // val averageHHCoord = getAverageCoordinateHouseholds(sc)

   // print(s"getAverageCoordinateHouseholdsAndNumber: averageHHCoord (${averageHHCoord})")

    //printNumberOfHouseholdsInForQuadrants(sc,averageHHCoord)

   //val list=splitPopulationInFourPartsSpatially(sc,averageHHCoord)
>>>>>>> 99fc6714

println(hhIsSampled)
    val hhIdsToRemove = hhIds.diff(hhIsSampled)

    hhIdsToRemove.foreach(
      id => {
        val hh = sc.getHouseholds.getHouseholds.remove(id)
        sc.getHouseholds.getHouseholdAttributes.removeAllAttributes(id.toString)

        hh.getMemberIds.asScala.foreach(
          mId => {
            sc.getPopulation.removePerson(mId)
            sc.getPopulation.getPersonAttributes.removeAllAttributes(mId.toString)
          }
        )

        hh.getVehicleIds.asScala.foreach(
          vId => {
            vehicles.remove(vId.toString)
          }
        )
      }
    )
    sc
  }

  private def writeSample(sc: Scenario, outDir: String): Unit = {
    FileUtils.createDirectoryIfNotExists(outDir)
    new HouseholdsWriterV10(sc.getHouseholds).writeFile(s"$outDir/households.xml.gz")
    new PopulationWriter(sc.getPopulation).write(s"$outDir/population.xml.gz")
    PopulationWriterCSV(sc.getPopulation).write(s"$outDir/population.csv.gz")
    //    new VehicleWriterV1(sc.getVehicles).writeFile(s"$outDir/vehicles.csv.gz")
    new ObjectAttributesXmlWriter(sc.getHouseholds.getHouseholdAttributes)
      .writeFile(s"$outDir/householdAttributes.xml.gz")
    new ObjectAttributesXmlWriter(sc.getPopulation.getPersonAttributes)
      .writeFile(s"$outDir/populationAttributes.xml.gz")

    val writer =
      new CsvMapWriter(FileUtils.writerToFile(s"$outDir/vehicles.csv.gz"), CsvPreference.STANDARD_PREFERENCE, true)
    val header = vehicles.head._2.keySet().toArray(Array[String]())
    writer.writeHeader(header: _*)
    vehicles.foreach(
      veh => {
        writer.write(veh._2, header: _*)
        writer.flush()
      }
    )
    writer.close()
  }

  def printStats(populationDir: String, sampleSize: Int): Unit = {

    var srcSc = loadScenario(populationDir)
    val refCoord = getAverageCoordinateHouseholds(srcSc)

    val srcQuads = splitPopulationInFourPartsSpatially(srcSc, refCoord)
    val srcQuadSizes = srcQuads.map(_.size)
    val srcSize = srcSc.getHouseholds.getHouseholds.keySet.size

    println(s"Population (households # $srcSize):")

    val simple = samplePopulation(srcSc, SIMPLE_RANDOM_SAMPLING, sampleSize)
    val simpleSize = simple.getHouseholds.getHouseholds.keySet.size
    var scalingFactor = srcSize / simpleSize
    val simpleQuads = splitPopulationInFourPartsSpatially(simple, refCoord)
    val simpleQuadSizes = simpleQuads.map(_.size * scalingFactor)
    val simpleErr = simpleQuadSizes.zip(srcQuadSizes).map(p => math.abs(p._2 - p._1) ).sum
    println()
    println(s"Simple Random (households # $simpleSize):")
    println(s"Abs error: $simpleErr")

    srcSc = loadScenario(populationDir)
    val stratified = samplePopulation(srcSc, STRATIFIED_SAMPLING, sampleSize)
    val stratifiedSize = stratified.getHouseholds.getHouseholds.keySet.size
    scalingFactor = srcSize / stratifiedSize
    val stratifiedQuads = splitPopulationInFourPartsSpatially(stratified, refCoord)
    val stratifiedQuadSizes = stratifiedQuads.map(_.size * scalingFactor)
    val stratifiedErr = stratifiedQuadSizes.zip(srcQuadSizes).map(p => math.abs(p._2 - p._1) ).sum
    println()
    println(s"Stratified (households # $stratifiedSize):")
    println(s"Abs error: $stratifiedErr")
  }

  private def generateSample(sampleDir: String, sampleSize: Int, outDir: String, samplingApproach: String) = {
    val srcSc = loadScenario(sampleDir)
    val sc = samplePopulation(srcSc, samplingApproach, sampleSize)
    writeSample(sc, outDir)
  }

  /*
Params:
test/input/sf-light/sample/25k
1000
test/input/sf-light/sample/1.5k
simple
   */

  /*
  "..\\BeamCompetitions\\fixed-data\\sioux_faux\\sample\\15k"
  1000
   */

  val sampleDir = args(0)
  val sampleSize = Try(args(1).toInt).getOrElse(1000)
//  val outDir = args(2)
//  val samplingApproach = args(3).toLowerCase()

  printStats(sampleDir, sampleSize)

//  generateSample(sampleDir, sampleSize, outDir, samplingApproach)

}<|MERGE_RESOLUTION|>--- conflicted
+++ resolved
@@ -64,11 +64,7 @@
 
   var vehicles: mutable.HashMap[String, util.Map[String, String]] = _
 
-<<<<<<< HEAD
-  private def getConfig(sampleDir: String): Config = {
-=======
   def loadScenario(sampleDir: String) = {
->>>>>>> 99fc6714
     val conf = ConfigUtils.createConfig
 
     conf.plans().setInputFile(s"$sampleDir/population.xml.gz")
@@ -90,7 +86,6 @@
     ScenarioUtils.loadScenario(conf)
   }
 
-<<<<<<< HEAD
   def getSimpleRandomSample(
     scenario: Scenario,
     hhIdSet: immutable.Set[Id[Household]],
@@ -99,14 +94,6 @@
   ): immutable.Set[Id[Household]] = {
     val randomizedHHIds = Random.shuffle(hhIdSet)
     if (hhSampling) {
-=======
-
-  def getSimpleRandomSample(scenario: Scenario, hhIdSet:mutable.Set[Id[Household]], sampleSize: Int, hhSampling:Boolean): mutable.Set[Id[Household]]={
-    val r: Random = new Random(System.currentTimeMillis())
-    val randomizedHHIds = r.shuffle(hhIdSet)
-    if (hhSampling){
->>>>>>> 99fc6714
-
       if (hhIdSet.size < sampleSize) {
         throw new IllegalArgumentException("sampleSize larger than original data")
       }
@@ -128,7 +115,6 @@
     }
   }
 
-<<<<<<< HEAD
   def getSimpleRandomSampleOfHouseholds(scenario: Scenario, sampleSize: Int): immutable.Set[Id[Household]] = {
     getSimpleRandomSample(
       scenario,
@@ -136,27 +122,18 @@
       sampleSize,
       hhSampling = false
     )
-=======
-
-  def getSimpleRandomSampleOfHouseholds(scenario: Scenario, sampleSize: Int): mutable.Set[Id[Household]] = {
-    getSimpleRandomSample(scenario, scenario.getHouseholds.getHouseholds.keySet().asScala,sampleSize,false)
->>>>>>> 99fc6714
   }
 
   def getStratifiedSampleOfHousholds(scenario: Scenario, sampleSize: Int): immutable.Set[Id[Household]] = {
     val setList = splitPopulationInFourPartsSpatially(scenario, getAverageCoordinateHouseholds(scenario))
 
-<<<<<<< HEAD
-    val setList2 = splitByIncomeGroups(scenario, setList, 3)
-=======
-    setList=splitByHHTravelDistance(scenario,setList,3)
-
-    setList=splitByNumberOfVehiclePerHousehold(scenario,setList,2)
-
-    setList=splitByNumberOfPeopleLivingInHousehold(scenario,setList,2)
->>>>>>> 99fc6714
-
-    sample(scenario, setList2, sampleSize)
+    val setList2 = splitByHHTravelDistance(scenario,setList,3)
+
+    val setList3 = splitByNumberOfVehiclePerHousehold(scenario,setList2,2)
+
+    val setList4 = splitByNumberOfPeopleLivingInHousehold(scenario,setList3,2)
+
+    sample(scenario, setList4, sampleSize)
 
   }
 
@@ -170,7 +147,6 @@
     }.toSeq
   }
 
-<<<<<<< HEAD
   def printNumberOfHouseholdsInForQuadrants(scenario: Scenario, quadrantOriginCoord: Coord): Unit = {
     val elements = loadHouseHoldCoordinates(scenario.getHouseholds)
       .map(coord => Quadrant.from(coord, quadrantOriginCoord))
@@ -185,15 +161,7 @@
          | quadLowerRight: ${elements.getOrElse(LowerRight, 0)}
       """.stripMargin
     print(message)
-=======
-
-
-
-
-
-
-
-
+  }
 
   def splitByNumberOfVehiclePerHousehold(scenario: Scenario,hhIds:mutable.Set[Id[Household]],intervals:Int): ListBuffer[mutable.Set[Id[Household]]]= {
     val household = scenario.getHouseholds.getHouseholds
@@ -263,45 +231,6 @@
     resultList
   }
 
-
-
-
-
-
-
-
-
-  def printNumberOfHouseholdsInForQuadrants(scenario: Scenario, quadrantOriginCoord:Coord)= {
-    var quadUpperLeft=0
-    var quadUpperRight=0
-    var quadLowerLeft=0
-    var quadLowerRight=0
-
-    scenario.getHouseholds.getHouseholds.keySet.forEach { hhId =>
-
-      val x = scenario.getHouseholds.getHouseholdAttributes.getAttribute(hhId.toString,"homecoordx").toString.toDouble
-      val y = scenario.getHouseholds.getHouseholdAttributes.getAttribute(hhId.toString,"homecoordy").toString.toDouble
-
-      if (y > quadrantOriginCoord.getY){
-        if (x < quadrantOriginCoord.getX){
-          quadUpperLeft+=1
-        } else {
-          quadUpperRight+=1
-        }
-      } else {
-        if (x < quadrantOriginCoord.getX){
-          quadLowerLeft+=1
-        } else {
-          quadLowerRight+=1
-        }
-      }
-    }
-
-    println(s"printNumberOfHouseholdsInForQuadrants: quadUpperLeft: $quadUpperLeft, quadUpperRight: $quadUpperRight, quadLowerLeft: $quadLowerLeft, quadLowerRight: $quadLowerRight  ")
->>>>>>> 99fc6714
-
-  }
-
   def getAverageCoordinateHouseholds(scenario: Scenario): Coord = {
     val householdCoordinates = loadHouseHoldCoordinates(scenario.getHouseholds)
     val avgX = householdCoordinates.map(_.x).sum / householdCoordinates.size
@@ -347,20 +276,12 @@
     IncomeRange(minIncome, maxIncome)
   }
 
-<<<<<<< HEAD
   private def splitByIncomeRange(
     scenario: Scenario,
     hhIds: Iterable[Id[Household]],
     intervals: Int
   ): mutable.ListBuffer[Set[Id[Household]]] = {
     val incomeRange = getIncomeInfo(scenario, hhIds)
-=======
-
->>>>>>> 99fc6714
-
-  def splitByIncomeRange(scenario: Scenario,hhIds:mutable.Set[Id[Household]],intervals:Int): ListBuffer[mutable.Set[Id[Household]]]= {
-    val household = scenario.getHouseholds.getHouseholds
-<<<<<<< HEAD
     val hh = hhIds.map(household.get(_))
 
     val result: immutable.Seq[Set[Id[Household]]] = Range
@@ -382,7 +303,7 @@
     intervals: Int
   ): mutable.ListBuffer[immutable.Set[Id[Household]]] = {
     var resultList = mutable.ListBuffer[immutable.Set[Id[Household]]]()
-=======
+
     val bucket = Math.ceil(hhIds.size.toDouble / intervals ).toInt
     val result = hhIds.map(household.get(_)).toList.sortWith(_.getIncome.getIncome > _.getIncome.getIncome).map(_.getId).grouped(bucket)
     result.map(list => mutable.Set(list : _*)).to[ListBuffer]
@@ -390,7 +311,6 @@
 
   def splitByIncomeGroups(scenario: Scenario,hhSetList:ListBuffer[mutable.Set[Id[Household]]],intervals:Int): ListBuffer[mutable.Set[Id[Household]]] ={
     var resultList=mutable.ListBuffer[mutable.Set[Id[Household]]] ()
->>>>>>> 99fc6714
 
     for (hhSet <- hhSetList) {
       resultList ++= splitByIncomeRange(scenario, hhSet, intervals)
@@ -414,28 +334,15 @@
     for (hhSet <- hhSetList) {
       val numberOfSamplesToTakeFromSet = Math.ceil(hhSet.size * samplingRatio).toInt
 
-<<<<<<< HEAD
       if (hhSet.size < numberOfSamplesToTakeFromSet * 20) {
         print("warning: set may be too small... to sample from")
       }
 
       resultSet ++= getSimpleRandomSample(scenario, hhSet, numberOfSamplesToTakeFromSet, hhSampling = true)
-=======
-      if (hhSet.size<numberOfSamplesToTakeFromSet*20){
-        println("warning: set may be too small... to sample from")
-      }
-
-
-      resultSet++=getSimpleRandomSample(scenario,hhSet,numberOfSamplesToTakeFromSet,true)
->>>>>>> 99fc6714
     }
 
     // rounding errors and similar are captured through this here
-<<<<<<< HEAD
     getSimpleRandomSample(scenario, resultSet.toSet, sampleSize, hhSampling = false)
-=======
-    getSimpleRandomSample(scenario,resultSet,sampleSize,false)
->>>>>>> 99fc6714
   }
 
   // print stats of sample read!!!
@@ -510,16 +417,6 @@
       throw new IllegalArgumentException(s"$samplingApproach is not a valid sampling approach.")
     }
 
-<<<<<<< HEAD
-    val averageHHCoord = getAverageCoordinateHouseholds(sc)
-
-    print(s"getAverageCoordinateHouseholdsAndNumber: averageHHCoord ($averageHHCoord)")
-
-    printNumberOfHouseholdsInForQuadrants(sc, averageHHCoord)
-
-    val list = splitPopulationInFourPartsSpatially(sc, averageHHCoord)
-=======
-
    // val averageHHCoord = getAverageCoordinateHouseholds(sc)
 
    // print(s"getAverageCoordinateHouseholdsAndNumber: averageHHCoord (${averageHHCoord})")
@@ -527,9 +424,8 @@
     //printNumberOfHouseholdsInForQuadrants(sc,averageHHCoord)
 
    //val list=splitPopulationInFourPartsSpatially(sc,averageHHCoord)
->>>>>>> 99fc6714
-
-println(hhIsSampled)
+
+    println(hhIsSampled)
     val hhIdsToRemove = hhIds.diff(hhIsSampled)
 
     hhIdsToRemove.foreach(
