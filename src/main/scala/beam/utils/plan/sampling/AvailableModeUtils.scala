--- conflicted
+++ resolved
@@ -32,7 +32,7 @@
     * Gets the excluded modes set for the given person in the population
     *
     * @param population population from the scenario
-    * @param personId   the respective person's id
+    * @param personId the respective person's id
     * @return List of excluded mode string
     */
   def getExcludedModesForPerson(population: Population, personId: String): Array[String] = {
@@ -60,51 +60,15 @@
   /**
     * Sets the available modes for the given person in the population
     *
-<<<<<<< HEAD
-    * @param population       population from the scenario
-    * @param person           the respective person
-    * @param permissibleModes List of permissible modes for the person
-    */
-  def setAvailableModesForPerson(person: Person, population: Population, permissibleModes: Seq[String]): Unit = {
-    val attributesOfIndividual = if (person.getCustomAttributes
-      .get(PopulationAdjustment.BEAM_ATTRIBUTES)
-      .asInstanceOf[AttributesOfIndividual] == null) {
-      val attribs = PopulationAdjustment.createAttributesOfIndividual(population, person, 18.0)
-      person.getCustomAttributes.put(PopulationAdjustment.BEAM_ATTRIBUTES, attribs)
-      attribs
-    }
-    else {
-      person.getCustomAttributes
-        .get(PopulationAdjustment.BEAM_ATTRIBUTES)
-        .asInstanceOf[AttributesOfIndividual]
-    }
-
-=======
     * @param population population from the scenario
     * @param person the respective person
     * @param permissibleModes List of permissible modes for the person
     */
   def setAvailableModesForPerson(person: Person, population: Population, permissibleModes: Seq[String]): Unit = {
     val attributesOfIndividual = getPersonCustomAttributes(person)
->>>>>>> ad17ad12
     setModesForPerson(person, population, permissibleModes, attributesOfIndividual)
-
   }
 
-<<<<<<< HEAD
-  def setModesForPerson(
-                         person: Person,
-                         population: Population,
-                         permissibleModes: Seq[String],
-                         attributesOfIndividual: AttributesOfIndividual
-                       ): Unit = {
-    val excludedModes = getExcludedModesForPerson(population, person.getId.toString)
-    val availableModes = if (excludedModes.nonEmpty) {
-      permissibleModes.filterNot(am => excludedModes.exists(em => em.equalsIgnoreCase(am)))
-    } else {
-      permissibleModes
-    }
-=======
   private def setModesForPerson(
     person: Person,
     population: Population,
@@ -112,7 +76,6 @@
     attributesOfIndividual: AttributesOfIndividual
   ): Unit = {
     val availableModes = getAvailableModesOfPerson(person, population, permissibleModes)
->>>>>>> ad17ad12
     try {
       val attributesUpdated =
         attributesOfIndividual.copy(availableModes = availableModes.map(f => BeamMode.withValue(f.toLowerCase)))
@@ -133,19 +96,6 @@
   }
 
   def setAvailableModesForPerson_v2(
-<<<<<<< HEAD
-                                     beamServices: BeamServices,
-                                     person: Person,
-                                     population: Population,
-                                     permissibleModes: Seq[String]
-                                   ): Unit = {
-    val attributesOfIndividual = Option(
-      person.getCustomAttributes
-        .get(PopulationAdjustment.BEAM_ATTRIBUTES)
-        .asInstanceOf[AttributesOfIndividual]
-    ).getOrElse {
-      val attribs = PopulationAdjustment.createAttributesOfIndividual(beamServices, population, person)
-=======
     beamScenario: BeamScenario,
     person: Person,
     household: Household,
@@ -165,7 +115,6 @@
     Option(getPersonCustomAttributes(person)).getOrElse {
       val attribs: AttributesOfIndividual =
         PopulationAdjustment.createAttributesOfIndividual(beamScenario, population, person, household)
->>>>>>> ad17ad12
       person.getCustomAttributes.put(PopulationAdjustment.BEAM_ATTRIBUTES, attribs)
       attribs
     }
@@ -180,11 +129,7 @@
   /**
     * Replaces the available modes given with the existing available modes for the given person
     *
-<<<<<<< HEAD
-    * @param person            the respective person
-=======
     * @param person the respective person
->>>>>>> ad17ad12
     * @param newAvailableModes List of new available modes to replace
     */
   def replaceAvailableModesForPerson(person: Person, newAvailableModes: Seq[String]): Unit = {
@@ -201,14 +146,4 @@
     }
   }
 
-<<<<<<< HEAD
-  def isModeAvailableForPerson[T <: BeamMode](
-                                               person: Person,
-                                               mode: BeamMode
-                                             ): Boolean = {
-    AvailableModeUtils.availableModesForPerson(person).contains(mode)
-  }
-
-=======
->>>>>>> ad17ad12
 }