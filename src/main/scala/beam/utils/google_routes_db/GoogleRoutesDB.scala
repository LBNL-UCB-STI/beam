package beam.utils.google_routes_db

import beam.utils.FileUtils.using
import java.sql.{Connection, Statement}
import java.time.{Instant, LocalDateTime}

import beam.agentsim.events.PathTraversalEvent
import beam.agentsim.events.handling.GoogleTravelTimeEstimationEntry
import beam.sim.common.GeoUtils
import beam.utils.google_routes_db.sql.{PSMapping, Update}
import beam.utils.mapsapi.googleapi.route.{GoogleRoute, GoogleRoutesResponse}
import com.typesafe.scalalogging.LazyLogging

import scala.collection.mutable

object GoogleRoutesDB extends LazyLogging {

  //
  // Queries
  //

  def queryGoogleRoutes(
    ptes: TraversableOnce[PathTraversalEvent],
    departureDateTime: LocalDateTime,
    geoUtils: GeoUtils,
    con: Connection
  ): Map[PathTraversalEvent, Seq[GoogleTravelTimeEstimationEntry]] = {
    using(con.prepareStatement(sql.Select.QueryGoogleRoutes.sql)) { ps =>
      val result = mutable.Map.empty[PathTraversalEvent, Seq[GoogleTravelTimeEstimationEntry]]

      ptes.foreach { pte =>
        import sql.Select.QueryGoogleRoutes._

        val arg = makeArg(pte, departureDateTime)
        argPsMapping.mapPrepared(arg, ps)
        val items = using(ps.executeQuery()) { rs => readItems(rs) }

        // taking first result
        val gttees: Seq[GoogleTravelTimeEstimationEntry] = items.map { item =>
          GoogleTravelTimeEstimationEntry.fromPTE(
            pte,
            item.requestId,
            item.duration,
            item.durationInTraffic,
            item.distance,
            geoUtils
          )
        }
        result += pte -> gttees
      }

      result.toMap
    }
  }

  //
  // Updates
  //

  type InsertedGoogleRouteId = Int
  type InsertedGoogleRouteLegId = Int

  def createGoogleRoutesTables(con: Connection): Unit = {
<<<<<<< HEAD
    using(con.prepareStatement(sql.DDL.googleRouteTable)) { ps => ps.execute() }
    using(con.prepareStatement(sql.DDL.googleRouteLegTable)) { ps => ps.execute() }
    using(con.prepareStatement(sql.DDL.googleRouteLegStartLocationIdx)) { ps => ps.execute() }
    using(con.prepareStatement(sql.DDL.googleRouteLegEndLocationIdx)) { ps => ps.execute() }
  }

  def insertGoogleRoutesAndLegs(
    grrSeq: Seq[GoogleRoutesResponse],
    requestIdToDepartureTime: Map[String, Int],
    googleapiResponsesJsonFileUri: String,
    timestamp: Instant,
    con: Connection
  ): Unit = {
    grrSeq.foreach { grr: GoogleRoutesResponse =>

      val grItemToGr: Map[Update.GoogleRouteItem, GoogleRoute] =
        createGoogleRouteItems(
          grr.response.routes,
          grr.requestId,
          LocalDateTime.parse(grr.departureLocalDateTime),
          requestIdToDepartureTime(grr.requestId),
          googleapiResponsesJsonFileUri,
          timestamp
        )

      val grItemToId: Map[Update.GoogleRouteItem, InsertedGoogleRouteId] =
        GoogleRoutesDB.insertGoogleRoutes(grItemToGr.keys.toSeq, con)

      GoogleRoutesDB.insertGoogleRouteLegs(
        createGoogleRouteLegItems(
          grItemToId.flatMap { case (grItem, routeId) =>
            grItemToGr(grItem).legs.map(leg => (routeId, leg))
          }.toSeq
        ),
        con
      )
=======
    using(con.prepareStatement(sql.DDL.googleRouteTable)) { ps =>
      ps.execute()
    }
    using(con.prepareStatement(sql.DDL.googleRouteLegTable)) { ps =>
      ps.execute()
>>>>>>> 9bfccdb9
    }
  }

  def insertGoogleRoutes(
    items: Seq[sql.Update.GoogleRouteItem],
    con: Connection
  ): Map[sql.Update.GoogleRouteItem, InsertedGoogleRouteId] = {
    import sql.Update.GoogleRouteItem.psMapping
    insertMappableBatch(items, sql.Update.GoogleRouteItem.insertSql, con)
  }

  def insertGoogleRouteLegs(
    items: Seq[sql.Update.GoogleRouteLegItem],
    con: Connection
  ): Map[sql.Update.GoogleRouteLegItem, InsertedGoogleRouteLegId] = {
    import sql.Update.GoogleRouteLegItem.psMapping
    insertMappableBatch(items, sql.Update.GoogleRouteLegItem.insertSql, con)
  }

  private def insertMappableBatch[T: PSMapping](
    items: Seq[T],
    sql: String,
    con: Connection
  ): Map[T, Int] = {
    using(
      con.prepareStatement(sql, Statement.RETURN_GENERATED_KEYS)
    ) { ps =>
      items.foreach { item =>
        implicitly[PSMapping[T]].mapPrepared(item, ps)
        ps.addBatch()
      }
      ps.executeBatch()

      val keysRS = ps.getGeneratedKeys

      items.map { item =>
        keysRS.next()
        (item, keysRS.getInt(1))
      }.toMap
    }
  }

  private def createGoogleRouteItems(
    grs: Seq[GoogleRoute],
    requestId: String,
    departureDateTime: LocalDateTime,
    departureTime: Int,
    googleapiResponsesJsonFileUri: String,
    timestamp: Instant,
  ): Map[sql.Update.GoogleRouteItem, GoogleRoute] = {
    grs.map { gr =>
      val item = sql.Update.GoogleRouteItem.create(
        googleRoute = gr,
        requestId = requestId,
        departureDateTime = departureDateTime,
        departureTime = departureTime,
        googleapiResponsesJsonFileUri = Some(googleapiResponsesJsonFileUri),
        timestamp = timestamp
      )
      (item, gr)
    }.toMap
  }

  private def createGoogleRouteLegItems(
    routeIdLegs: Seq[(InsertedGoogleRouteId, GoogleRoute.Leg)]
  ): Seq[sql.Update.GoogleRouteLegItem] = {
    routeIdLegs.map { case (routeId, leg) =>
      sql.Update.GoogleRouteLegItem.create(routeId, leg)
    }
  }
}<|MERGE_RESOLUTION|>--- conflicted
+++ resolved
@@ -61,7 +61,6 @@
   type InsertedGoogleRouteLegId = Int
 
   def createGoogleRoutesTables(con: Connection): Unit = {
-<<<<<<< HEAD
     using(con.prepareStatement(sql.DDL.googleRouteTable)) { ps => ps.execute() }
     using(con.prepareStatement(sql.DDL.googleRouteLegTable)) { ps => ps.execute() }
     using(con.prepareStatement(sql.DDL.googleRouteLegStartLocationIdx)) { ps => ps.execute() }
@@ -98,13 +97,6 @@
         ),
         con
       )
-=======
-    using(con.prepareStatement(sql.DDL.googleRouteTable)) { ps =>
-      ps.execute()
-    }
-    using(con.prepareStatement(sql.DDL.googleRouteLegTable)) { ps =>
-      ps.execute()
->>>>>>> 9bfccdb9
     }
   }
 
