--- conflicted
+++ resolved
@@ -12,12 +12,7 @@
 import beam.utils.FileUtils.using
 import beam.utils.google_routes_db.GoogleRoutesDB
 import beam.utils.google_routes_db.build.config.BuildGoogleRoutesDBConfig
-<<<<<<< HEAD
 import beam.utils.mapsapi.googleapi.route.GoogleRoutesResponse
-=======
-import beam.utils.google_routes_db.sql.Update
-import beam.utils.google_routes_db.{sql, GoogleRoute, GoogleRoutesDB, GoogleRoutesResponse}
->>>>>>> 9bfccdb9
 import javax.sql.DataSource
 import org.apache.commons.dbcp2.BasicDataSource
 
@@ -49,48 +44,32 @@
       val (_, cfg) = prepareConfig(args, isConfigArgRequired = true)
       val config = BuildGoogleRoutesDBConfig(cfg)
 
-      val dataSource = makeDataSource(
-        config.postgresql.url,
-        config.postgresql.username,
-        config.postgresql.password
-      )
+    val dataSource = makeDataSource(
+      config.postgresql.url,
+      config.postgresql.username,
+      config.postgresql.password
+    )
 
-      val doneFuture: Future[Done] =
-        Source
-          .future(Future {
-            using(dataSource.getConnection) { con =>
-              GoogleRoutesDB.createGoogleRoutesTables(con)
-            }
-          })
-          .flatMapConcat { _ =>
-            sourceGoogleapiFiles(config)
+    val doneFuture: Future[Done] =
+      Source
+        .future(Future {
+          using(dataSource.getConnection) { con =>
+            GoogleRoutesDB.createGoogleRoutesTables(con)
           }
-          .mapAsync(1) { googleapiFiles =>
-            val grrSeq: immutable.Seq[GoogleRoutesResponse] =
-              GoogleRoutesResponse.Json.parseGoogleapiResponsesJson(
-                googleapiFiles.googleapiResponsesJsonText
-              )
+        })
+        .flatMapConcat { _ => sourceGoogleapiFiles(config) }
+        .mapAsync(1) { googleapiFiles =>
 
-            val gttees =
-              GoogleTravelTimeEstimationEntry.Csv.parseEntries(
-                googleapiFiles.googleTravelTimeEstimationCsvText
-              )
+          val grrSeq: immutable.Seq[GoogleRoutesResponse] =
+            GoogleRoutesResponse.Json.parseGoogleapiResponsesJson(
+              googleapiFiles.googleapiResponsesJsonText
+            )
 
-            val requestIdToDepartureTime: Map[String, Option[Int]] =
-              gttees.groupBy(_.requestId).mapValues(_.headOption.map(_.departureTime))
+          val gttees =
+            GoogleTravelTimeEstimationEntry.Csv.parseEntries(
+              googleapiFiles.googleTravelTimeEstimationCsvText
+            )
 
-            insertGoogleRoutesAndLegs(
-              grrSeq,
-              requestIdToDepartureTime,
-              googleapiFiles.googleapiResponsesJsonFileUri,
-              googleapiFiles.maybeTimestamp.getOrElse(Instant.now),
-              dataSource
-            )
-          }
-          .toMat(Sink.ignore)(Keep.right)
-          .run()
-
-<<<<<<< HEAD
           val requestIdToDepartureTime: Map[String, Int] =
             gttees.groupBy(_.requestId).mapValues(_.head.departureTime)
 
@@ -109,25 +88,11 @@
         .toMat(Sink.ignore)(Keep.right)
         .run()
 
-    doneFuture.onComplete {
-      case Success(_) =>
-      case Failure(e) =>
-        logger.error("An error occurred", e)
-    }
-
-    Await.ready(doneFuture, 300.minutes)
-    Await.ready(system.terminate(), 1.minute)
-    System.exit(0)
-  } catch {
-    case e: Throwable =>
-      logger.error("GoogleRoutesDB failed", e)
-=======
       doneFuture.onComplete {
         case Success(_) =>
         case Failure(e) =>
           logger.error("An error occurred", e)
       }
->>>>>>> 9bfccdb9
 
       Await.ready(doneFuture, 300.minutes)
       Await.ready(system.terminate(), 1.minute)
@@ -149,119 +114,4 @@
 
     ds
   }
-<<<<<<< HEAD
-=======
-
-  private def insertGoogleRoutesAndLegs(
-    grrSeq: Seq[GoogleRoutesResponse],
-    requestIdToDepartureTime: Map[String, Option[Int]],
-    googleapiResponsesJsonFileUri: String,
-    timestamp: Instant,
-    dataSource: DataSource
-  )(implicit executor: ExecutionContext): Future[Done] =
-    Future({
-      using(dataSource.getConnection) {
-        con =>
-          grrSeq.foreach {
-            grr: GoogleRoutesResponse =>
-              val grItemToGr: Map[Update.GoogleRouteItem, GoogleRoute] =
-                createGoogleRouteItems(
-                  grr.response.routes,
-                  grr.requestId,
-                  requestIdToDepartureTime.get(grr.requestId).flatten,
-                  googleapiResponsesJsonFileUri,
-                  timestamp
-                )
-
-              val grItemToId: Map[Update.GoogleRouteItem, InsertedGoogleRouteId] =
-                GoogleRoutesDB.insertGoogleRoutes(grItemToGr.keys.toSeq, con)
-
-              GoogleRoutesDB.insertGoogleRouteLegs(
-                createGoogleRouteLegItems(
-                  grItemToId.flatMap {
-                    case (grItem, routeId) =>
-                      grItemToGr(grItem).legs.map(leg => (routeId, leg))
-                  }.toSeq
-                ),
-                con
-              )
-          }
-      }
-
-      Done
-    })(executor)
-
-  private def createGoogleRouteItems(
-    grs: Seq[GoogleRoute],
-    requestId: String,
-    departureTime: Option[Int],
-    googleapiResponsesJsonFileUri: String,
-    timestamp: Instant,
-  ): Map[sql.Update.GoogleRouteItem, GoogleRoute] = {
-    grs.map { gr =>
-      val item = sql.Update.GoogleRouteItem.create(
-        googleRoute = gr,
-        requestId = requestId,
-        departureTime = departureTime,
-        googleapiResponsesJsonFileUri = Some(googleapiResponsesJsonFileUri),
-        timestamp = timestamp
-      )
-      (item, gr)
-    }.toMap
-  }
-
-  private def createGoogleRouteLegItems(
-    routeIdLegs: Seq[(InsertedGoogleRouteId, GoogleRoute.Leg)]
-  ): Seq[sql.Update.GoogleRouteLegItem] = {
-    routeIdLegs.map {
-      case (routeId, leg) =>
-        sql.Update.GoogleRouteLegItem.create(routeId, leg)
-    }
-  }
-
-//  private def insertGoogleRoutes(
-//    grs: immutable.Seq[GoogleRoute],
-//    requestId: String,
-//    departureTime: Option[Int],
-//    googleapiResponsesJsonFileUri: String,
-//    timestamp: Instant,
-//    dataSource: DataSource
-//  )(implicit executor: ExecutionContext): Future[immutable.Seq[(GoogleRoute, Int)]] = Future({
-//    using(dataSource.getConnection) { con =>
-//      using(
-//        con.prepareStatement(
-//          sql.Update.GoogleRouteItem.insertSql,
-//          Statement.RETURN_GENERATED_KEYS
-//        )
-//      ) { ps =>
-//        grs.foreach { gr =>
-//          sql.Update.GoogleRouteItem.psMapping.mapPrepared(
-//            sql.Update.GoogleRouteItem.create(
-//              googleRoute = gr,
-//              requestId = requestId,
-//              departureTime = departureTime,
-//              googleapiResponsesJsonFileUri = Some(googleapiResponsesJsonFileUri),
-//              timestamp = timestamp
-//            ),
-//            ps
-//          )
-//          ps.addBatch()
-//        }
-//        ps.executeBatch()
-//
-//        logger.debug(
-//          "Inserted routes: {}",
-//          grs.map(_.summary).mkString("[", ", ", "]")
-//        )
-//
-//        val keysRS = ps.getGeneratedKeys
-//
-//        grs.map { gr =>
-//          keysRS.next()
-//          (gr, keysRS.getInt(1))
-//        }
-//      }
-//    }
-//  })(executor)
->>>>>>> 9bfccdb9
 }