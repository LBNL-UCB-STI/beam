package beam.utils

import java.io.File

import scala.collection.JavaConverters._
import com.typesafe.config.{ConfigException, ConfigFactory, ConfigResolveOptions, ConfigValue, Config => TypesafeConfig}
import com.typesafe.scalalogging.LazyLogging

import scala.collection.mutable
import scala.io.Source
import scala.util.Try

object ConfigConsistencyComparator extends LazyLogging {
  private val eol = System.lineSeparator()
  private val borderLeft = "**  "
  private val topicBorderLeft = "** "
  private val sessionSeparator = "*" * 122

  private val top = {
    eol + sessionSeparator +
    buildTopicTile("Config File Consistency Check") +
    buildTopicTile("Testing your config file against what BEAM is expecting.")
  }
  private val bottom = sessionSeparator + eol
  private val consistentFileMessage = buildTopicTile("All good, your config file is fully consistent!")

  private val ignorePaths: Set[String] = Set("beam.physsim.inputNetworkFilePath")

  private var consistencyMessage: Option[String] = None

  def getMessage: Option[String] = {
    consistencyMessage
  }

  def parseBeamTemplateConfFile(userConfFileLocation: String): Unit = {
    val logStringBuilder = new java.lang.StringBuilder(top)
    val configResolver = ConfigResolveOptions
      .defaults()
      .setAllowUnresolved(true)

    val baseUserConf = BeamConfigUtils.parseFileSubstitutingInputDirectory(new File(userConfFileLocation))
    val userBeamConf = baseUserConf.withOnlyPath("beam")
    val userMatsimConf = baseUserConf.withOnlyPath("matsim")
    val userConf = userBeamConf.withFallback(userMatsimConf).resolve(configResolver)
    val templateConf = ConfigFactory.parseFile(new File("src/main/resources/beam-template.conf")).resolve()

    val duplicateKeys = findDuplicateKeys(userConfFileLocation)
    if (duplicateKeys.nonEmpty) {
      val title = "Found the following duplicate config keys from your config file:"
      logStringBuilder.append(buildTopicWithKeys(title, duplicateKeys))
    }

    val deprecatedKeys = findDeprecatedKeys(userConf, templateConf)
    if (deprecatedKeys.nonEmpty) {
      val title = "Found the following deprecated parameters, you can safely remove them from your config file:"
      logStringBuilder.append(buildTopicWithKeys(title, deprecatedKeys))
    }

    val paramsWithDefaultValues = findParamsWithDefaultValues(userConf, templateConf)
    if (paramsWithDefaultValues.nonEmpty) {
      val title =
        "The following parameters were missing from your config file, this is ok, but FYI these default values will be assigned:"
      logStringBuilder.append(buildTopicWithKeysAndValues(title, paramsWithDefaultValues))
    }

    if (deprecatedKeys.isEmpty && paramsWithDefaultValues.isEmpty) {
      logStringBuilder.append(consistentFileMessage)
    }

    val notFoundFiles = findNotFoundFiles(userConf)
    if (notFoundFiles.nonEmpty) {
      val title = "The following files were not found:"
      logStringBuilder.append(buildTopicWithKeysAndValues(title, notFoundFiles))
    }

    logStringBuilder.append(bottom)

    if (notFoundFiles.nonEmpty) {
      throw new IllegalArgumentException(
        s"The following files were not found: ${buildTopicWithKeysAndValues("", notFoundFiles)}"
      )
    }
    consistencyMessage = Some(logStringBuilder.toString)
  }

  //This method filter duplicate only for non nested keys
  def findDuplicateKeys(userConfFileLocation: String): Seq[String] = {
    val source = Source.fromFile(userConfFileLocation)
    try {
      val lines = Try(source.getLines().toList).getOrElse(List())
      val bracketStack = mutable.Stack[String]()
      val configKey = mutable.Map[String, Int]().withDefaultValue(0)
      val withoutCommentConfigLines = lines.withFilter(!_.trim.startsWith("#"))
      for (line <- withoutCommentConfigLines) {
        if (line.contains("{") && !line.contains("${")) {
          bracketStack.push("{")
        } else if (line.contains("}") && !line.contains("${")) {
          bracketStack.pop()
        } else if (bracketStack.isEmpty && line.contains("=")) {
          val keyedValue = line.split("=")
          configKey.update(keyedValue(0).trim, configKey(keyedValue(0).trim) + 1)
        }
      }
      configKey.retain((_, value) => value > 1).keys.toSeq
    } finally {
      source.close()
    }
  }

  def findDeprecatedKeys(userConf: TypesafeConfig, templateConf: TypesafeConfig): Seq[String] = {
    userConf
      .entrySet()
      .asScala
      .map(_.getKey)
      .filterNot(templateConf.hasPathOrNull)
      .toSeq
  }

  def findParamsWithDefaultValues(userConf: TypesafeConfig, templateConf: TypesafeConfig): Seq[(String, String)] = {
    templateConf
      .entrySet()
      .asScala
      .map { entry =>
        val paramValue = entry.getValue.unwrapped.toString
        val value = paramValue.substring(paramValue.lastIndexOf('|') + 1).trim
        entry.getKey -> value
      }
      .filterNot { case (key, _) => userConf.hasPathOrNull(key) }
      .toSeq
  }

  private def buildTopicWithKeysAndValues(title: String, keysAndValues: Seq[(String, String)]): String = {
    buildTopicTile(title) + buildStringFromKeysAndValues(keysAndValues)
  }

  def buildTopicWithKeys(title: String, keys: Seq[String]): String = {
    buildTopicTile(title) + buildStringFromKeys(keys)
  }

  private def buildTopicTile(title: String): String = {
    s"""$borderLeft
       |$topicBorderLeft$title
       |""".stripMargin
  }

  def findNotFoundFiles(userConf: TypesafeConfig): Seq[(String, String)] = {

    def resolve(value: ConfigValue): String = {
      try {
        value.unwrapped().toString
      } catch {
        case _: ConfigException.NotResolved => value.render()
      }
    }

    ConfigResolveOptions.defaults()
    userConf
      .entrySet()
      .asScala
<<<<<<< HEAD
      .map(entry => (entry.getKey, resolve(entry.getKey, entry.getValue)))
=======
      .map(entry => (entry.getKey, resolve(entry.getValue)))
>>>>>>> cc46647f
      .filter { case (key, value) =>
        val shouldCheck = !ignorePaths.contains(key)
        shouldCheck && key.toLowerCase.endsWith("filepath") && value.nonEmpty && !new File(value).isFile
      }
      .toSeq
  }

  private def buildStringFromKeysAndValues(pairs: Seq[(String, String)]): String = {
    pairs
      .sortBy { case (key, _) => key }
      .map { case (key, value) => s"$borderLeft$key = [$value]" }
      .mkString(borderLeft + eol, eol, eol)
  }

  private def buildStringFromKeys(keys: Seq[String]): String = {
    keys.sorted
      .map(key => s"$borderLeft$key")
      .mkString(borderLeft + eol, eol, eol)
  }

}<|MERGE_RESOLUTION|>--- conflicted
+++ resolved
@@ -157,11 +157,7 @@
     userConf
       .entrySet()
       .asScala
-<<<<<<< HEAD
-      .map(entry => (entry.getKey, resolve(entry.getKey, entry.getValue)))
-=======
       .map(entry => (entry.getKey, resolve(entry.getValue)))
->>>>>>> cc46647f
       .filter { case (key, value) =>
         val shouldCheck = !ignorePaths.contains(key)
         shouldCheck && key.toLowerCase.endsWith("filepath") && value.nonEmpty && !new File(value).isFile
