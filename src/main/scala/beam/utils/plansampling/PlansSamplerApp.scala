--- conflicted
+++ resolved
@@ -1,11 +1,6 @@
 package beam.utils.plansampling
 
 import java.util
-<<<<<<< HEAD
-import java.util.function.BiFunction
-import java.util.stream
-=======
->>>>>>> 38cecc4b
 
 import beam.utils.gis.Plans2Shapefile
 import beam.utils.plansampling.HouseholdAttrib.{HomeCoordX, HomeCoordY, HousingType}
@@ -28,13 +23,8 @@
 import org.matsim.api.core.v01.{Coord, Id}
 import org.matsim.core.config.{Config, ConfigUtils}
 import org.matsim.core.network.NetworkUtils
-<<<<<<< HEAD
-import org.matsim.core.population.{PersonUtils, PopulationUtils}
-import org.matsim.core.population.io.PopulationWriter
-=======
 import org.matsim.core.population.io.PopulationWriter
 import org.matsim.core.population.{PersonUtils, PopulationUtils}
->>>>>>> 38cecc4b
 import org.matsim.core.router.StageActivityTypesImpl
 import org.matsim.core.scenario.{MutableScenario, ScenarioUtils}
 import org.matsim.core.utils.collections.QuadTree
@@ -47,19 +37,12 @@
 import org.matsim.households._
 import org.matsim.utils.objectattributes.{ObjectAttributes, ObjectAttributesXmlWriter}
 import org.matsim.vehicles.{Vehicle, VehicleUtils, VehicleWriterV1, Vehicles}
-<<<<<<< HEAD
-=======
 import org.matsim.households.Income.IncomePeriod.year
->>>>>>> 38cecc4b
 import org.opengis.feature.simple.SimpleFeature
 import org.opengis.referencing.crs.CoordinateReferenceSystem
 
 import scala.collection.mutable.ListBuffer
 import scala.collection.{immutable, JavaConverters}
-<<<<<<< HEAD
-import scala.io.Source
-=======
->>>>>>> 38cecc4b
 import scala.util.Random
 
 case class SynthHousehold(
@@ -82,10 +65,7 @@
 class SynthHouseholdParser(wgsConverter: WGSConverter) {
 
   import SynthHouseholdParser._
-<<<<<<< HEAD
-=======
   import scala.util.control.Breaks._
->>>>>>> 38cecc4b
 
   /**
     * Parses the synthetic households file.
@@ -125,11 +105,7 @@
       Id.create(hhIdStr, classOf[Household]),
       row(carNumIdx).toInt,
       row(hhNumIdx).toInt,
-<<<<<<< HEAD
-      row(hhIncomeIdx).toInt,
-=======
       row(hhIncomeIdx).toDouble,
->>>>>>> 38cecc4b
       row(hhTractIdx).toInt,
       wgsConverter.wgs2Utm.transform(
         new Coord(row(homeCoordXIdx).toDouble, row(homeCoordYIdx).toDouble)
@@ -300,15 +276,7 @@
     // loop through all activities and check if each is in the bounds
     for (person <- pop) {
       val pplan = person.getPlans.get(0) // First and only plan
-<<<<<<< HEAD
-      //      val elements = JavaConverters.collectionAsScalaIterable(pplan.getPlanElements())
       val activities = PopulationUtils.getActivities(pplan, null)
-      //      val plans = JavaConverters.collectionAsScalaIterable(person.getPlans())   //.iterator();
-      //      while (plans.hasNext()){
-      //        val plan = plans.next();
-=======
-      val activities = PopulationUtils.getActivities(pplan, null)
->>>>>>> 38cecc4b
 
       // If any activities outside of bounding box, skip this person
       var allIn = true
@@ -349,13 +317,8 @@
     PopulationUtils.createPopulation(ConfigUtils.createConfig())
   val newPopAttributes: ObjectAttributes = newPop.getPersonAttributes
   val newVehicles: Vehicles = VehicleUtils.createVehiclesContainer()
-<<<<<<< HEAD
-  val newHH: Households = sc.getHouseholds
-  val newHHFac: HouseholdsFactoryImpl = new HouseholdsFactoryImpl()
-=======
   val newHHFac: HouseholdsFactoryImpl = new HouseholdsFactoryImpl()
   val newHH: HouseholdsImpl = new HouseholdsImpl()
->>>>>>> 38cecc4b
   val newHHAttributes: ObjectAttributes = newHH.getHouseholdAttributes
   val shapeFileReader: ShapeFileReader = new ShapeFileReader
 
@@ -444,31 +407,12 @@
 
     val aoi: Geometry = new QuadTreeBuilder(wgsConverter.get)
       .geometryUnionFromShapefile(aoiFeatures, sourceCRS)
-<<<<<<< HEAD
-    var totalPersonNumber = 0
-    var idx = 0
-    val popSize = synthHouseholds.map { hh =>
-      hh.individuals.size
-    }.sum
-    val shuffledHouseholds = Random.shuffle(synthHouseholds) // Randomize here
-    var ret = ListBuffer[SynthHousehold]()
-    while (totalPersonNumber < popSize && totalPersonNumber < sampleNumber) {
-      val hh: SynthHousehold = shuffledHouseholds(idx)
-      if (aoi.contains(MGC.coord2Point(hh.coord))) {
-        ret += hh
-        totalPersonNumber += hh.numPersons
-      }
-      idx += 1
-    }
-    ret.toVector
-=======
 
     Random
       .shuffle(synthHouseholds)
       .filter(hh => aoi.contains(MGC.coord2Point(hh.coord)))
       .take(sampleNumber)
 
->>>>>>> 38cecc4b
   }
 
   def addModeExclusions(person: Person): AnyRef = {
@@ -489,15 +433,6 @@
 
   def run(): Unit = {
 
-<<<<<<< HEAD
-    val defaultVehicleType =
-      JavaConverters
-        .collectionAsScalaIterable(sc.getVehicles.getVehicleTypes.values())
-        .head
-    newVehicles.addVehicleType(defaultVehicleType)
-    synthHouseholds foreach (sh => {
-      val numPersons = sh.individuals.size
-=======
     val carVehicleType =
       JavaConverters
         .collectionAsScalaIterable(sc.getVehicles.getVehicleTypes.values())
@@ -505,7 +440,6 @@
     newVehicles.addVehicleType(carVehicleType)
     synthHouseholds foreach (sh => {
       val numPersons = sh.individuals.length
->>>>>>> 38cecc4b
       val N = if (numPersons * 2 > 0) {
         numPersons * 2
       } else {
@@ -521,24 +455,17 @@
 
       // Add household to households and increment counter now
       newHH.getHouseholds.put(hhId, spHH)
-<<<<<<< HEAD
-=======
 
       // Set hh income
       spHH.setIncome(newHHFac.createIncome(sh.hhIncome, year))
 
->>>>>>> 38cecc4b
       counter.incCounter()
       spHH.setIncome(newHHFac.createIncome(sh.hhIncome, Income.IncomePeriod.year))
       // Create and add car identifiers
       (0 to sh.vehicles).foreach(x => {
         val vehicleId = Id.createVehicleId(s"${counter.getCounter}-$x")
         val vehicle: Vehicle =
-<<<<<<< HEAD
-          VehicleUtils.getFactory.createVehicle(vehicleId, defaultVehicleType)
-=======
           VehicleUtils.getFactory.createVehicle(vehicleId, carVehicleType)
->>>>>>> 38cecc4b
         newVehicles.addVehicle(vehicle)
         spHH.getVehicleIds.add(vehicleId)
       })
@@ -612,13 +539,9 @@
 }
 
 /**
-<<<<<<< HEAD
-  * Inputs
-=======
   * This script is designed to create input data for BEAM. It expects the following inputs [provided in order of
   * command-line args]:
   *
->>>>>>> 38cecc4b
   * [0] Raw plans input filename
   * [1] Input AOI shapefile
   * [2] Network input filename
