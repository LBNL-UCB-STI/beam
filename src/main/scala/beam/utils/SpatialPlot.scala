package beam.utils

import java.awt._
import java.awt.geom.Point2D
import java.awt.image.BufferedImage
import java.io.{BufferedWriter, File, FileWriter}

import beam.agentsim.agents.ridehail.RideHailAgent
import javax.imageio.ImageIO
import org.matsim.api.core.v01.{Coord, Id}

import scala.collection.mutable.ListBuffer
import scala.util.Random

case class PointToPlot(coord: Coord, color: Color, size: Int)
<<<<<<< HEAD
case class LineToPlot(startCoord: Coord, endCoord: Coord, color: Color, stroke: Int)
=======
case class LineToPlot(startCoord: Coord,
                      endCoord: Coord,
                      color: Color,
                      stroke: Int)
>>>>>>> 4d7b3829
case class StringToPlot(text: String, coord: Coord, color: Color, fontSize: Int)
case class RideHailAgentInitCoord(agentId: Id[RideHailAgent], coord: Coord)

case class Bounds(minx: Double, miny: Double, maxx: Double, maxy: Double)

class BoundsCalculator() {
  var minX: Double = Double.MaxValue
  var maxX: Double = Double.MinValue
  var minY: Double = Double.MaxValue
  var maxY: Double = Double.MinValue

  def addPoint(coord: Coord): Unit = {
    minX = Math.min(minX, coord.getX)
    minY = Math.min(minY, coord.getY)
    maxX = Math.max(maxX, coord.getX)
    maxY = Math.max(maxY, coord.getY)
  }

  def getBound: Bounds = {
    Bounds(minX, minY, maxX, maxY)
  }

<<<<<<< HEAD
  def getImageProjectedCoordinates(
    originalCoord: Coord,
    width: Int,
    height: Int,
    frame: Int
  ): Coord = {
=======
  def getImageProjectedCoordinates(originalCoord: Coord,
                                   width: Int,
                                   height: Int,
                                   frame: Int): Coord = {
>>>>>>> 4d7b3829
    val updatedWidth = width - 2 * frame
    val updatedHeight = height - 2 * frame

    if (minX == maxX) {
      new Coord(updatedWidth / 2, updatedHeight / 2)
    } else {
      new Coord(
        frame + (originalCoord.getX - minX) / (maxX - minX) * updatedWidth,
<<<<<<< HEAD
        frame + (originalCoord.getY - minY) / (maxY - minY) * updatedHeight
      )
=======
        frame + (originalCoord.getY - minY) / (maxY - minY) * updatedHeight)
>>>>>>> 4d7b3829
    }
  }
}

// frame is good for text lables as they can be outside of the area otherwise
class SpatialPlot(width: Int, height: Int, frame: Int) {

  val pointsToPlot: ListBuffer[PointToPlot] =
    collection.mutable.ListBuffer[PointToPlot]()

  val linesToPlot: ListBuffer[LineToPlot] =
    collection.mutable.ListBuffer[LineToPlot]()

  val stringsToPlot: ListBuffer[StringToPlot] =
    collection.mutable.ListBuffer[StringToPlot]()

  val rideHailAgentInitCoordBuffer: ListBuffer[RideHailAgentInitCoord] =
    collection.mutable.ListBuffer[RideHailAgentInitCoord]()

  val bufferedImage =
    new BufferedImage(width, height, BufferedImage.TYPE_INT_ARGB)

  var boundsCalculator = new BoundsCalculator

  def setBoundsCalculator(boundsCalculator: BoundsCalculator) {
    this.boundsCalculator = boundsCalculator
  }

  def getBoundsCalculator(): BoundsCalculator = {
    boundsCalculator
  }

  def addInvisiblePointsForBoundary(coord: Coord): Unit = {
    boundsCalculator.addPoint(coord)
  }

  def addLine(line: LineToPlot): Unit = {
    linesToPlot += line
    boundsCalculator.addPoint(line.startCoord)
    boundsCalculator.addPoint(line.endCoord)
  }

  def addString(stringToPlot: StringToPlot): Unit = {
    stringsToPlot += stringToPlot
    boundsCalculator.addPoint(stringToPlot.coord)
  }

  def addPoint(point: PointToPlot): Unit = {
    pointsToPlot += point
    boundsCalculator.addPoint(point.coord)
  }

  def addAgentWithCoord(
      rideHailAgentInitCoord: RideHailAgentInitCoord): Unit = {
    rideHailAgentInitCoordBuffer += rideHailAgentInitCoord
  }

  def writeCSV(path: String): Unit = {
    val out = new BufferedWriter(new FileWriter(path))
    val heading = "rideHailAgentID,xCoord,yCoord"
    out.write(heading)
    rideHailAgentInitCoordBuffer.foreach(rideHailAgentInitCoord => {
      val line = "\n" + rideHailAgentInitCoord.agentId + "," + rideHailAgentInitCoord.coord.getX + "," + rideHailAgentInitCoord.coord.getY
      out.write(line)
    })
    out.close()
  }

  def writeImage(path: String): Unit = {
    val bound = boundsCalculator.getBound

    val graphics2d = bufferedImage.createGraphics()

    for (lineToPlot <- linesToPlot) {
      //val stroke = new BasicStroke(lineToPlot.stroke)
      //graphics2d.setStroke(stroke)
      graphics2d.setColor(lineToPlot.color)
<<<<<<< HEAD
      val projectedStartCoord =
        boundsCalculator.getImageProjectedCoordinates(lineToPlot.startCoord, width, height, frame)
      val projectedEndCoord =
        boundsCalculator.getImageProjectedCoordinates(lineToPlot.endCoord, width, height, frame)
=======
      val projectedStartCoord = boundsCalculator.getImageProjectedCoordinates(
        lineToPlot.startCoord,
        width,
        height,
        frame)
      val projectedEndCoord = boundsCalculator.getImageProjectedCoordinates(
        lineToPlot.endCoord,
        width,
        height,
        frame)
>>>>>>> 4d7b3829

      drawArrow(
        graphics2d,
        new Point2D.Double(projectedStartCoord.getX, projectedStartCoord.getY),
        new Point2D.Double(projectedEndCoord.getX, projectedEndCoord.getY),
        new BasicStroke(lineToPlot.stroke),
        new BasicStroke(lineToPlot.stroke * 10),
        lineToPlot.stroke * 10
      )

      //graphics2d.drawLine(projectedStartCoord.getX.toInt, projectedStartCoord.getY.toInt, projectedEndCoord.getX.toInt, projectedEndCoord.getY.toInt)
    }

    for (pointToPlot <- pointsToPlot) {
      graphics2d.setColor(pointToPlot.color)
<<<<<<< HEAD
      val projectedCoord =
        boundsCalculator.getImageProjectedCoordinates(pointToPlot.coord, width, height, frame)
      graphics2d.fillOval(
        projectedCoord.getX.toInt,
        projectedCoord.getY.toInt,
        pointToPlot.size,
        pointToPlot.size
      )
=======
      val projectedCoord = boundsCalculator.getImageProjectedCoordinates(
        pointToPlot.coord,
        width,
        height,
        frame)
      graphics2d.fillOval(projectedCoord.getX.toInt,
                          projectedCoord.getY.toInt,
                          pointToPlot.size,
                          pointToPlot.size)
>>>>>>> 4d7b3829
    }

    for (stringToPlot <- stringsToPlot) {
      val font = new Font("Serif", Font.PLAIN, stringToPlot.fontSize)
      graphics2d.setFont(font)
      graphics2d.setColor(stringToPlot.color)
<<<<<<< HEAD
      val projectedCoord =
        boundsCalculator.getImageProjectedCoordinates(stringToPlot.coord, width, height, frame)
      graphics2d.drawString(stringToPlot.text, projectedCoord.getX.toInt, projectedCoord.getY.toInt)
=======
      val projectedCoord = boundsCalculator.getImageProjectedCoordinates(
        stringToPlot.coord,
        width,
        height,
        frame)
      graphics2d.drawString(stringToPlot.text,
                            projectedCoord.getX.toInt,
                            projectedCoord.getY.toInt)
>>>>>>> 4d7b3829
    }

    val index = path.lastIndexOf("/")
    val outDir = new File(path.substring(0, index))
    if (!outDir.exists()) outDir.mkdirs()
    ImageIO.write(bufferedImage, "PNG", new File(path))
  }

<<<<<<< HEAD
  def drawArrow(
    gfx: Graphics2D,
    start: Point2D,
    end: Point2D,
    lineStroke: Stroke,
    arrowStroke: Stroke,
    arrowSize: Float
  ): Unit = {
=======
  def drawArrow(gfx: Graphics2D,
                start: Point2D,
                end: Point2D,
                lineStroke: Stroke,
                arrowStroke: Stroke,
                arrowSize: Float): Unit = {
>>>>>>> 4d7b3829
    import java.awt.geom.GeneralPath

    val startx = start.getX
    val starty = start.getY

    gfx.setStroke(arrowStroke)
    val deltax = startx - end.getX
    var result = .0
    if (deltax == 0.0d) result = Math.PI / 2
    else
<<<<<<< HEAD
      result = Math.atan((starty - end.getY) / deltax) + (if (startx < end.getX) Math.PI
=======
      result = Math.atan((starty - end.getY) / deltax) + (if (startx < end.getX)
                                                            Math.PI
>>>>>>> 4d7b3829
                                                          else 0)

    val angle = result

    val arrowAngle = Math.PI / 12.0d

    val x1 = arrowSize * Math.cos(angle - arrowAngle)
    val y1 = arrowSize * Math.sin(angle - arrowAngle)
    val x2 = arrowSize * Math.cos(angle + arrowAngle)
    val y2 = arrowSize * Math.sin(angle + arrowAngle)

    val cx = (arrowSize / 2.0f) * Math.cos(angle)
    val cy = (arrowSize / 2.0f) * Math.sin(angle)

    val polygon = new GeneralPath
    polygon.moveTo(end.getX, end.getY)
    polygon.lineTo(end.getX + x1, end.getY + y1)
    polygon.lineTo(end.getX + x2, end.getY + y2)
    polygon.closePath()
    gfx.fill(polygon)

    gfx.setStroke(lineStroke)
<<<<<<< HEAD
    gfx.drawLine(
      startx.toInt,
      starty.toInt,
      (end.getX + cx).asInstanceOf[Int],
      (end.getY + cy).asInstanceOf[Int]
    )
=======
    gfx.drawLine(startx.toInt,
                 starty.toInt,
                 (end.getX + cx).asInstanceOf[Int],
                 (end.getY + cy).asInstanceOf[Int])
>>>>>>> 4d7b3829
  }

}

object SpatialPlot extends App {
  /*
    val bi = new BufferedImage(1000, 1000, BufferedImage.TYPE_INT_ARGB);

    val ig2 = bi.createGraphics();
    //Draw some lines to the graphic


    //ig2.fillOval("sfdsfa", Random.nextFloat() * 1000, Random.nextFloat() * 1000)

    ig2.setColor(Color.BLACK)
    for (i <- 1 until 10) {
      ig2.fillOval(Random.nextInt(1000), Random.nextInt(1000), 5, 5)
    }

    ig2.setColor(Color.BLUE)
    for (i <- 1 until 10) {
      ig2.fillOval(Random.nextInt(1000), Random.nextInt(1000), 5, 5)
    }


    //ig2.drawLine(x1,y1,x2,y2);
    //ig2.drawLine(x2,y2,x3,y3);
    //...

    //Export the result to a file
    ImageIO.write(bi, "PNG", new File("c:\\temp\\name.png"));
   */

  val spatialPlot = new SpatialPlot(1000, 1000, 20)

  for (i <- 1 until 100) {
    spatialPlot.addPoint(
<<<<<<< HEAD
      PointToPlot(new Coord(Random.nextDouble(), Random.nextDouble()), Color.blue, 5)
    )
  }

  spatialPlot.addLine(
    LineToPlot(
      new Coord(Random.nextDouble(), Random.nextDouble()),
      new Coord(Random.nextDouble(), Random.nextDouble()),
      Color.blue,
      2
    )
  )

  spatialPlot.addString(
    StringToPlot("X", new Coord(Random.nextDouble(), Random.nextDouble()), Color.green, 100)
  )
=======
      PointToPlot(new Coord(Random.nextDouble(), Random.nextDouble()),
                  Color.blue,
                  5))
  }

  spatialPlot.addLine(
    LineToPlot(new Coord(Random.nextDouble(), Random.nextDouble()),
               new Coord(Random.nextDouble(), Random.nextDouble()),
               Color.blue,
               2))

  spatialPlot.addString(
    StringToPlot("X",
                 new Coord(Random.nextDouble(), Random.nextDouble()),
                 Color.green,
                 100))
>>>>>>> 4d7b3829

  spatialPlot.writeImage("c:\\temp\\name.png")

}<|MERGE_RESOLUTION|>--- conflicted
+++ resolved
@@ -13,14 +13,7 @@
 import scala.util.Random
 
 case class PointToPlot(coord: Coord, color: Color, size: Int)
-<<<<<<< HEAD
 case class LineToPlot(startCoord: Coord, endCoord: Coord, color: Color, stroke: Int)
-=======
-case class LineToPlot(startCoord: Coord,
-                      endCoord: Coord,
-                      color: Color,
-                      stroke: Int)
->>>>>>> 4d7b3829
 case class StringToPlot(text: String, coord: Coord, color: Color, fontSize: Int)
 case class RideHailAgentInitCoord(agentId: Id[RideHailAgent], coord: Coord)
 
@@ -43,19 +36,12 @@
     Bounds(minX, minY, maxX, maxY)
   }
 
-<<<<<<< HEAD
   def getImageProjectedCoordinates(
     originalCoord: Coord,
     width: Int,
     height: Int,
     frame: Int
   ): Coord = {
-=======
-  def getImageProjectedCoordinates(originalCoord: Coord,
-                                   width: Int,
-                                   height: Int,
-                                   frame: Int): Coord = {
->>>>>>> 4d7b3829
     val updatedWidth = width - 2 * frame
     val updatedHeight = height - 2 * frame
 
@@ -64,12 +50,8 @@
     } else {
       new Coord(
         frame + (originalCoord.getX - minX) / (maxX - minX) * updatedWidth,
-<<<<<<< HEAD
         frame + (originalCoord.getY - minY) / (maxY - minY) * updatedHeight
       )
-=======
-        frame + (originalCoord.getY - minY) / (maxY - minY) * updatedHeight)
->>>>>>> 4d7b3829
     }
   }
 }
@@ -122,8 +104,7 @@
     boundsCalculator.addPoint(point.coord)
   }
 
-  def addAgentWithCoord(
-      rideHailAgentInitCoord: RideHailAgentInitCoord): Unit = {
+  def addAgentWithCoord(rideHailAgentInitCoord: RideHailAgentInitCoord): Unit = {
     rideHailAgentInitCoordBuffer += rideHailAgentInitCoord
   }
 
@@ -147,23 +128,10 @@
       //val stroke = new BasicStroke(lineToPlot.stroke)
       //graphics2d.setStroke(stroke)
       graphics2d.setColor(lineToPlot.color)
-<<<<<<< HEAD
       val projectedStartCoord =
         boundsCalculator.getImageProjectedCoordinates(lineToPlot.startCoord, width, height, frame)
       val projectedEndCoord =
         boundsCalculator.getImageProjectedCoordinates(lineToPlot.endCoord, width, height, frame)
-=======
-      val projectedStartCoord = boundsCalculator.getImageProjectedCoordinates(
-        lineToPlot.startCoord,
-        width,
-        height,
-        frame)
-      val projectedEndCoord = boundsCalculator.getImageProjectedCoordinates(
-        lineToPlot.endCoord,
-        width,
-        height,
-        frame)
->>>>>>> 4d7b3829
 
       drawArrow(
         graphics2d,
@@ -179,7 +147,6 @@
 
     for (pointToPlot <- pointsToPlot) {
       graphics2d.setColor(pointToPlot.color)
-<<<<<<< HEAD
       val projectedCoord =
         boundsCalculator.getImageProjectedCoordinates(pointToPlot.coord, width, height, frame)
       graphics2d.fillOval(
@@ -188,37 +155,15 @@
         pointToPlot.size,
         pointToPlot.size
       )
-=======
-      val projectedCoord = boundsCalculator.getImageProjectedCoordinates(
-        pointToPlot.coord,
-        width,
-        height,
-        frame)
-      graphics2d.fillOval(projectedCoord.getX.toInt,
-                          projectedCoord.getY.toInt,
-                          pointToPlot.size,
-                          pointToPlot.size)
->>>>>>> 4d7b3829
     }
 
     for (stringToPlot <- stringsToPlot) {
       val font = new Font("Serif", Font.PLAIN, stringToPlot.fontSize)
       graphics2d.setFont(font)
       graphics2d.setColor(stringToPlot.color)
-<<<<<<< HEAD
       val projectedCoord =
         boundsCalculator.getImageProjectedCoordinates(stringToPlot.coord, width, height, frame)
       graphics2d.drawString(stringToPlot.text, projectedCoord.getX.toInt, projectedCoord.getY.toInt)
-=======
-      val projectedCoord = boundsCalculator.getImageProjectedCoordinates(
-        stringToPlot.coord,
-        width,
-        height,
-        frame)
-      graphics2d.drawString(stringToPlot.text,
-                            projectedCoord.getX.toInt,
-                            projectedCoord.getY.toInt)
->>>>>>> 4d7b3829
     }
 
     val index = path.lastIndexOf("/")
@@ -227,7 +172,6 @@
     ImageIO.write(bufferedImage, "PNG", new File(path))
   }
 
-<<<<<<< HEAD
   def drawArrow(
     gfx: Graphics2D,
     start: Point2D,
@@ -236,14 +180,6 @@
     arrowStroke: Stroke,
     arrowSize: Float
   ): Unit = {
-=======
-  def drawArrow(gfx: Graphics2D,
-                start: Point2D,
-                end: Point2D,
-                lineStroke: Stroke,
-                arrowStroke: Stroke,
-                arrowSize: Float): Unit = {
->>>>>>> 4d7b3829
     import java.awt.geom.GeneralPath
 
     val startx = start.getX
@@ -254,12 +190,8 @@
     var result = .0
     if (deltax == 0.0d) result = Math.PI / 2
     else
-<<<<<<< HEAD
-      result = Math.atan((starty - end.getY) / deltax) + (if (startx < end.getX) Math.PI
-=======
       result = Math.atan((starty - end.getY) / deltax) + (if (startx < end.getX)
                                                             Math.PI
->>>>>>> 4d7b3829
                                                           else 0)
 
     val angle = result
@@ -282,19 +214,12 @@
     gfx.fill(polygon)
 
     gfx.setStroke(lineStroke)
-<<<<<<< HEAD
     gfx.drawLine(
       startx.toInt,
       starty.toInt,
       (end.getX + cx).asInstanceOf[Int],
       (end.getY + cy).asInstanceOf[Int]
     )
-=======
-    gfx.drawLine(startx.toInt,
-                 starty.toInt,
-                 (end.getX + cx).asInstanceOf[Int],
-                 (end.getY + cy).asInstanceOf[Int])
->>>>>>> 4d7b3829
   }
 
 }
@@ -332,7 +257,6 @@
 
   for (i <- 1 until 100) {
     spatialPlot.addPoint(
-<<<<<<< HEAD
       PointToPlot(new Coord(Random.nextDouble(), Random.nextDouble()), Color.blue, 5)
     )
   }
@@ -349,24 +273,6 @@
   spatialPlot.addString(
     StringToPlot("X", new Coord(Random.nextDouble(), Random.nextDouble()), Color.green, 100)
   )
-=======
-      PointToPlot(new Coord(Random.nextDouble(), Random.nextDouble()),
-                  Color.blue,
-                  5))
-  }
-
-  spatialPlot.addLine(
-    LineToPlot(new Coord(Random.nextDouble(), Random.nextDouble()),
-               new Coord(Random.nextDouble(), Random.nextDouble()),
-               Color.blue,
-               2))
-
-  spatialPlot.addString(
-    StringToPlot("X",
-                 new Coord(Random.nextDouble(), Random.nextDouble()),
-                 Color.green,
-                 100))
->>>>>>> 4d7b3829
 
   spatialPlot.writeImage("c:\\temp\\name.png")
 
