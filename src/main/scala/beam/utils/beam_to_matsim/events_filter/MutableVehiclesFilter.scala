package beam.utils.beam_to_matsim.events_filter

import beam.utils.beam_to_matsim.events.{BeamEvent, BeamPathTraversal}

import scala.collection.mutable

object MutableVehiclesFilter {

  trait SelectNewVehicle {
    def select(vehicleMode: String, vehicleType: String, vehicleId: String): Boolean
<<<<<<< HEAD
    def fitIn(chane: Double): Boolean = Math.random() <= chane
=======
    def fitIn(chance: Double): Boolean = Math.random() <= chance
>>>>>>> 48d9cb78
  }

  def apply(selectNewVehicle: SelectNewVehicle): MutableVehiclesFilter = new MutableVehiclesFilter(selectNewVehicle)

  def apply(
    vehicleSampling: Seq[VehicleSample] = Seq.empty[VehicleSample],
    vehicleSamplingOtherTypes: Double = 1.0
  ): MutableVehiclesFilter = {
    val vehicleTypeSamplesMap = Map(vehicleSampling.map(vs => vs.vehicleType -> vs.percentage): _*)

    val selectNewVehicleByIdType: (String, String) => Boolean =
      if (vehicleSampling.isEmpty && vehicleSamplingOtherTypes >= 1.0)(_, _) => true
      else if (vehicleSampling.isEmpty)(_, _) => Math.random() <= vehicleSamplingOtherTypes
      else if (vehicleSamplingOtherTypes >= 1.0) { (_, vehicleType) =>
        vehicleTypeSamplesMap.get(vehicleType) match {
          case Some(percentage) => Math.random() <= percentage
          case None             => true
        }
      } else { (_, vehicleType) =>
        vehicleTypeSamplesMap.get(vehicleType) match {
          case Some(percentage) => Math.random() <= percentage
          case None             => Math.random() <= vehicleSamplingOtherTypes
        }
      }

    object SelectNewVehicle1 extends SelectNewVehicle {
      override def select(vehicleMode: String, vehicleType: String, vehicleId: String): Boolean =
        selectNewVehicleByIdType(vehicleId, vehicleType)
    }

    MutableVehiclesFilter(SelectNewVehicle1)
  }

  def withListOfExclude(
    excludedVehicles: mutable.HashSet[String],
    vehicleSampling: Seq[VehicleSample] = Seq.empty[VehicleSample],
    vehicleSamplingOtherTypes: Double = 1.0
  ): MutableVehiclesFilter = {
    val vehicleTypeSamplesMap = Map(vehicleSampling.map(vs => vs.vehicleType -> vs.percentage): _*)

    val selectNewVehicleByIdType: (String, String) => Boolean =
      if (vehicleSampling.isEmpty && vehicleSamplingOtherTypes >= 1.0)(_, _) => true
      else if (vehicleSampling.isEmpty)(_, _) => Math.random() <= vehicleSamplingOtherTypes
      else if (vehicleSamplingOtherTypes >= 1.0) { (vId, vehicleType) =>
        !excludedVehicles.contains(vId) && (vehicleTypeSamplesMap.get(vehicleType) match {
          case Some(percentage) => Math.random() <= percentage
          case None             => true
        })
      } else { (vId, vehicleType) =>
        !excludedVehicles.contains(vId) && (vehicleTypeSamplesMap.get(vehicleType) match {
          case Some(percentage) => Math.random() <= percentage
          case None             => Math.random() <= vehicleSamplingOtherTypes
        })
      }

    object SelectNewVehicle1 extends SelectNewVehicle {
      override def select(vehicleMode: String, vehicleType: String, vehicleId: String): Boolean =
        selectNewVehicleByIdType(vehicleId, vehicleType)
    }

    MutableVehiclesFilter(SelectNewVehicle1)
  }

  def withListOfInclude(
    preSelectVehicles: mutable.HashSet[String],
    vehicleSampling: Seq[VehicleSample] = Seq.empty[VehicleSample],
    vehicleSamplingOtherTypes: Double = 1.0
  ): MutableVehiclesFilter = {
    val vehicleTypeSamplesMap = Map(vehicleSampling.map(vs => vs.vehicleType -> vs.percentage): _*)

    val selectNewVehicleByIdType: (String, String) => Boolean =
      if (vehicleSampling.isEmpty && vehicleSamplingOtherTypes >= 1.0)(vId, _) => preSelectVehicles.contains(vId)
      else if (vehicleSampling.isEmpty)(vId, _) =>
        preSelectVehicles.contains(vId) && Math.random() <= vehicleSamplingOtherTypes
      else if (vehicleSamplingOtherTypes >= 1.0) { (vId, vehicleType) =>
        preSelectVehicles.contains(vId) && (vehicleTypeSamplesMap.get(vehicleType) match {
          case Some(percentage) => Math.random() <= percentage
          case None             => true
        })
      } else { (vId, vehicleType) =>
        preSelectVehicles.contains(vId) && (vehicleTypeSamplesMap.get(vehicleType) match {
          case Some(percentage) => Math.random() <= percentage
          case None             => Math.random() <= vehicleSamplingOtherTypes
        })
      }

    object SelectNewVehicle1 extends SelectNewVehicle {
      override def select(vehicleMode: String, vehicleType: String, vehicleId: String): Boolean =
        selectNewVehicleByIdType(vehicleId, vehicleType)
    }

    MutableVehiclesFilter(SelectNewVehicle1)
  }

  def withListOfIncludeAndNecessary(
    preSelectVehicles: mutable.HashSet[String],
    necessaryVehicles: mutable.HashSet[String],
    vehicleSampling: Seq[VehicleSample] = Seq.empty[VehicleSample],
    vehicleSamplingOtherTypes: Double = 1.0
  ): MutableVehiclesFilter = {
    val vehicleTypeSamplesMap = Map(vehicleSampling.map(vs => vs.vehicleType -> vs.percentage): _*)

    val selectNewVehicleByIdType: (String, String) => Boolean =
      if (vehicleSampling.isEmpty && vehicleSamplingOtherTypes >= 1.0)(vId, _) =>
        necessaryVehicles.contains(vId) || preSelectVehicles.contains(vId)
      else if (vehicleSampling.isEmpty)(vId, _) =>
        necessaryVehicles.contains(vId) || (preSelectVehicles.contains(vId) && Math
          .random() <= vehicleSamplingOtherTypes)
      else if (vehicleSamplingOtherTypes >= 1.0) { (vId, vehicleType) =>
        necessaryVehicles.contains(vId) || (preSelectVehicles.contains(vId) && (vehicleTypeSamplesMap.get(vehicleType) match {
          case Some(percentage) => Math.random() <= percentage
          case None             => true
        }))
      } else { (vId, vehicleType) =>
        necessaryVehicles.contains(vId) || (preSelectVehicles.contains(vId) && (vehicleTypeSamplesMap.get(vehicleType) match {
          case Some(percentage) => Math.random() <= percentage
          case None             => Math.random() <= vehicleSamplingOtherTypes
        }))
      }

    object SelectNewVehicle1 extends SelectNewVehicle {
      override def select(vehicleMode: String, vehicleType: String, vehicleId: String): Boolean =
        selectNewVehicleByIdType(vehicleId, vehicleType)
    }

    MutableVehiclesFilter(SelectNewVehicle1)
  }

  def withListOfVehicleModes(vehicleModes: Seq[String], sampling: Double): MutableVehiclesFilter = {
    object SelectNewVehicle1 extends SelectNewVehicle {
      val selectedModes: mutable.HashSet[String] = mutable.HashSet(vehicleModes.map(_.toLowerCase): _*)
      override def select(vehicleMode: String, vehicleType: String, vehicleId: String): Boolean =
        selectedModes.contains(vehicleMode.toLowerCase) && Math.random() <= sampling
    }

    MutableVehiclesFilter(SelectNewVehicle1)
  }

  def withListOfVehicleModesAndSelectedIds(
    selectedIds: mutable.HashSet[String],
    vehicleModes: Seq[String],
    sampling: Double
  ): MutableVehiclesFilter = {
    object SelectNewVehicle1 extends SelectNewVehicle {
      val selectedModes: mutable.HashSet[String] = mutable.HashSet(vehicleModes.map(_.toLowerCase): _*)
      override def select(vehicleMode: String, vehicleType: String, vehicleId: String): Boolean =
        selectedIds.contains(vehicleId) && selectedModes.contains(vehicleMode.toLowerCase) && Math.random() <= sampling
    }

    MutableVehiclesFilter(SelectNewVehicle1)
  }
}

class MutableVehiclesFilter(selectNewVehicle: MutableVehiclesFilter.SelectNewVehicle) extends MutableSamplingFilter {

  private val metVehicles = mutable.Map.empty[String, Boolean]
  private val vehicleTrips = mutable.Map.empty[String, VehicleTrip]

  def vehicleSelected(vId: String, vType: String, vMode: String): Boolean = metVehicles.get(vId) match {
    case Some(decision) => decision
    case None =>
      val decision = selectNewVehicle.select(vMode, vType, vId)
      metVehicles(vId) = decision
      decision
  }

  def addVehiclePTE(pte: BeamPathTraversal): Unit = {
    vehicleTrips.get(pte.vehicleId) match {
      case Some(trip) => trip.trip += pte
      case None       => vehicleTrips(pte.vehicleId) = VehicleTrip(pte)
    }
  }

  override def filter(event: BeamEvent): Unit = event match {
    case pte: BeamPathTraversal =>
      metVehicles.get(pte.vehicleId) match {
        case Some(true) => addVehiclePTE(pte)
        case None =>
          val decision = vehicleSelected(pte.vehicleId, pte.vehicleType, pte.mode)
          if (decision) addVehiclePTE(pte)
        case _ =>
      }

    case _ =>
  }

  override def vehiclesTrips: Traversable[VehicleTrip] = vehicleTrips.values

  override def personsTrips: Traversable[PersonTrip] = Seq.empty[PersonTrip]

  override def personsEvents: Traversable[PersonEvents] = Seq.empty[PersonEvents]
}<|MERGE_RESOLUTION|>--- conflicted
+++ resolved
@@ -8,11 +8,7 @@
 
   trait SelectNewVehicle {
     def select(vehicleMode: String, vehicleType: String, vehicleId: String): Boolean
-<<<<<<< HEAD
-    def fitIn(chane: Double): Boolean = Math.random() <= chane
-=======
     def fitIn(chance: Double): Boolean = Math.random() <= chance
->>>>>>> 48d9cb78
   }
 
   def apply(selectNewVehicle: SelectNewVehicle): MutableVehiclesFilter = new MutableVehiclesFilter(selectNewVehicle)
