package beam.utils.beam_to_matsim.via_event

sealed trait ViaTraverseLinkEventType
object EnteredLink extends ViaTraverseLinkEventType
object LeftLink extends ViaTraverseLinkEventType

object ViaTraverseLinkEvent {

  def entered(time: Double, vehicle: String, link: Int): ViaTraverseLinkEvent =
    ViaTraverseLinkEvent(time, vehicle, EnteredLink, link)

  def left(time: Double, vehicle: String, link: Int): ViaTraverseLinkEvent =
    ViaTraverseLinkEvent(time, vehicle, LeftLink, link)
}

case class ViaTraverseLinkEvent(var time: Double, vehicle: String, eventType: ViaTraverseLinkEventType, link: Int)
    extends ViaEvent {

  def toXmlString: String =
    eventType match {
<<<<<<< HEAD
      case EnteredLink => s"""<event time="$timeString" type="entered link" vehicle="$vehicle" link="${link.toString}" />"""
      case LeftLink    => s"""<event time="$timeString" type="left link" vehicle="$vehicle" link="${link.toString}" />"""
=======
      case EnteredLink =>
        s"""<event time="$timeString" type="entered link" vehicle="$vehicle" link="${link.toString}" />"""
      case LeftLink => s"""<event time="$timeString" type="left link" vehicle="$vehicle" link="${link.toString}" />"""
>>>>>>> b266509d
    }

  def toXml: scala.xml.Elem =
    eventType match {
      case EnteredLink => <event time={timeString} type="entered link" vehicle={vehicle} link={link.toString} />
      case LeftLink    => <event time={timeString} type="left link" vehicle={vehicle} link={link.toString} />
    }

}<|MERGE_RESOLUTION|>--- conflicted
+++ resolved
@@ -18,14 +18,9 @@
 
   def toXmlString: String =
     eventType match {
-<<<<<<< HEAD
-      case EnteredLink => s"""<event time="$timeString" type="entered link" vehicle="$vehicle" link="${link.toString}" />"""
-      case LeftLink    => s"""<event time="$timeString" type="left link" vehicle="$vehicle" link="${link.toString}" />"""
-=======
       case EnteredLink =>
         s"""<event time="$timeString" type="entered link" vehicle="$vehicle" link="${link.toString}" />"""
       case LeftLink => s"""<event time="$timeString" type="left link" vehicle="$vehicle" link="${link.toString}" />"""
->>>>>>> b266509d
     }
 
   def toXml: scala.xml.Elem =
