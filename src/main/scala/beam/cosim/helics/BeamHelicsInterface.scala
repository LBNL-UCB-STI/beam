--- conflicted
+++ resolved
@@ -214,7 +214,6 @@
       def log(message: String): Unit = {
         logger.debug(s"$fedName $message [${System.currentTimeMillis()}]")
       }
-<<<<<<< HEAD
       try {
         var msgReceived: Option[List[Map[String, Any]]] = None
         if (currentBin < tick / simulationStep) {
@@ -223,8 +222,9 @@
           publishJSON(msgToPublish)
           sync(tick) // SYNC
           log(s"publishNestedJSON $msgToPublish.")
-          while (msgReceived.isEmpty) {
-            log(s"sync $tick.")
+          var counter = 1
+          while (msgReceived.isEmpty && counter <= 10) {
+            log(s"sync ${tick + 1}.")
             // COLLECT
             sync(tick + 1)
             msgReceived = collectJSON()
@@ -232,42 +232,19 @@
             if (msgReceived.isEmpty) {
               // Sleep
               Thread.sleep(1)
+              counter = counter + 1
             }
-=======
-      var msgReceived: Option[List[Map[String, Any]]] = None
-      if (currentBin < tick / simulationStep) {
-        currentBin = tick / simulationStep
-        log(s"Publishing message to the ${dataOutStreamPointMaybe.getOrElse("NA")} at time $tick.")
-        publishJSON(msgToPublish)
-        sync(tick) // SYNC
-        log(s"publishNestedJSON $msgToPublish.")
-        var counter = 1
-        while (msgReceived.isEmpty && counter <= 10) {
-          log(s"sync ${tick + 1}.")
-          // COLLECT
-          sync(tick + 1)
-          msgReceived = collectJSON()
-          log(s"collectedNestedJSON $msgReceived.")
+          }
           if (msgReceived.isEmpty) {
-            // Sleep
-            Thread.sleep(1)
-            counter = counter + 1
->>>>>>> de744dc8
+            logger.error("Either HELICS communication is failing or something wrong with the transmitted message!")
           }
           log(s"Message received from ${dataInStreamPointMaybe.getOrElse("NA")}: $msgReceived.")
         }
-<<<<<<< HEAD
         msgReceived.getOrElse(List.empty)
       } catch {
         case ex: Exception =>
           logger.error(s"Exception while cosimulating: $ex")
           throw ex
-=======
-        if (msgReceived.isEmpty) {
-          logger.error("Either HELICS communication is failing or something wrong with the transmitted message!")
-        }
-        log(s"Message received from ${dataInStreamPointMaybe.getOrElse("NA")}: $msgReceived.")
->>>>>>> de744dc8
       }
     }
 
