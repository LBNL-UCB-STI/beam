--- conflicted
+++ resolved
@@ -92,8 +92,4 @@
     val experiment = yaml.loadAs(new FileInputStream(file), classOf[ExperimentDef])
     experiment
   }
-<<<<<<< HEAD
-
-=======
->>>>>>> 41ed489a
 }