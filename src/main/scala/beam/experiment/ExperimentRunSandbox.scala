package beam.experiment

import java.nio.file.{Files, Path, Paths}

import com.typesafe.config.{Config, ConfigValueFactory}

/**
  * Created by dserdiuk on 11/25/17.
  */
case class ExperimentRunSandbox(
  projectRoot: Path,
  experimentBaseDir: Path,
  experimentDef: ExperimentDef,
  experimentRun: ExperimentRun,
  beamTplConf: Config
) {
  require(Files.exists(experimentBaseDir))

  lazy val runConfig: Config = buildRunConfig

  def runDirectory: Path =
    Paths.get(experimentBaseDir.toString, "runs", s"run.${experimentRun.name}")

  def modeChoiceParametersXmlPath: Path =
    Paths.get(runDirectory.toString, "modeChoiceParameters.xml")

  def runBeamScriptPath: Path = Paths.get(runDirectory.toString, "runBeam.sh")

  def beamConfPath: Path = {
    projectRoot.relativize(Paths.get(runDirectory.toString, "beam.conf"))
  }

  /**
    *
    * @return path to an output folder relatively to project root
    */
  def beamOutputDir: Path = {
    projectRoot.relativize(Paths.get(runDirectory.toString, "output"))
  }

  def buildRunConfig: Config = {
    // set critical properties
    // beam.agentsim.agents.modalbehaviors.modeChoiceParametersFile
    // beam.outputs.baseOutputDirectory
<<<<<<< HEAD
    val runConfig = (Map(
=======
    val runConfig: Config = (Map(
>>>>>>> 38cecc4b
      "beam.agentsim.simulationName"               -> "output",
      "beam.outputs.baseOutputDirectory"           -> beamOutputDir.getParent.toString,
      "beam.outputs.addTimestampToOutputDirectory" -> "false",
      "beam.inputDirectory"                        -> experimentDef.getTemplateConfigParentDirAsString
    ) ++ modeChoiceConfigIfDefined ++ experimentRun.params)
      .foldLeft(beamTplConf) {
        case (prevConfig, (paramName, paramValue)) =>
          val configValue = ConfigValueFactory.fromAnyRef(paramValue)
          prevConfig.withValue(paramName, configValue)
      }
    runConfig
  }

  def modeChoiceConfigIfDefined: Map[_ <: String, String] = {
    experimentDef.header.modeChoiceTemplate match {
      case "" =>
        Map()
      case _ =>
        Map(
          "beam.agentsim.agents.modalbehaviors.modeChoiceParametersFile" -> projectRoot
            .relativize(modeChoiceParametersXmlPath)
            .toString
        )
    }
  }
}<|MERGE_RESOLUTION|>--- conflicted
+++ resolved
@@ -42,11 +42,7 @@
     // set critical properties
     // beam.agentsim.agents.modalbehaviors.modeChoiceParametersFile
     // beam.outputs.baseOutputDirectory
-<<<<<<< HEAD
-    val runConfig = (Map(
-=======
     val runConfig: Config = (Map(
->>>>>>> 38cecc4b
       "beam.agentsim.simulationName"               -> "output",
       "beam.outputs.baseOutputDirectory"           -> beamOutputDir.getParent.toString,
       "beam.outputs.addTimestampToOutputDirectory" -> "false",
