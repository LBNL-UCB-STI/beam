--- conflicted
+++ resolved
@@ -46,12 +46,8 @@
     }
   }
 
-<<<<<<< HEAD
-  /** @return list of distinct (factor_title, param_name)
-=======
   /**
     * @return list of distinct (factor_title, param_name)
->>>>>>> cc46647f
     */
   def getDynamicParamNamesPerFactor: List[(String, String)] = {
     factors.asScala
