--- conflicted
+++ resolved
@@ -38,7 +38,6 @@
     *
     * @return list of distinct (factor_title, param_name)
     */
-<<<<<<< HEAD
   def getDynamicParamNamesPerFactor: List[(String, String)] = {
     factors.asScala.flatMap(f => f.levels.asScala.flatMap(l => l.params.keySet().asScala.map(pname => (f.title, pname)))).distinct.toList
   }
@@ -48,17 +47,6 @@
   }
 
   def getBatchRunScriptTemplate: String = {
-=======
-  def getDynamicParamNamesPerFactor(): List[(String, String)] = {
-    factors.asScala.flatMap(f => f.levels.asScala.flatMap(l => l.params.keySet().asScala.map(pname => (f.title, pname)))).distinct.toList
-  }
-
-  def getRunScriptTemplate(): String = {
-    getTemplate(runExperimentScript, "runBeam.sh.tpl")
-  }
-
-  def getBatchRunScriptTemplate(): String = {
->>>>>>> d5a9e408
     getTemplate(batchRunScript, "batchRunExperiment.sh.tpl")
   }
 
