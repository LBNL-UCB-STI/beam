package beam.experiment

import java.io._
import java.nio.file.{Files, Path, Paths}

import com.google.common.base.Charsets
import com.google.common.io.Resources
import com.hubspot.jinjava.Jinjava
import com.typesafe.config.{ConfigFactory, ConfigRenderOptions}
import org.apache.commons.io.IOUtils
import org.apache.commons.lang.SystemUtils
import org.yaml.snakeyaml.constructor.Constructor

import scala.collection.JavaConverters._

/**
  * Generate beam.conf and run script for individual run.
  * Couple notes:
  *  1. paths n config and templates should be relative to project root
  *  2. --experiments is used to pass location of experiments.yml
  *
  * This generator will create sub-directories relatively to experiments.yml
  *
  */
object ExperimentGenerator extends App {

  val ExperimentsParamName = "experiments"

<<<<<<< HEAD
  private def validateExperimentConfig(experiment: ExperimentDef): Unit = {
=======
  def validateExperimentConfig(experiment: ExperimentDef) = {
>>>>>>> 1edf9546
    if (!Files.exists(Paths.get(experiment.header.beamTemplateConfPath))) {
      throw new IllegalArgumentException(
        s"Can't locate base beam config experimentFile at ${experiment.header.beamTemplateConfPath}"
      )
    }

    val modeChoiceTemplateFile = Paths.get(experiment.header.modeChoiceTemplate).toAbsolutePath
    if (!Files.exists(modeChoiceTemplateFile)) {
      throw new IllegalArgumentException(
        "No mode choice template found " + modeChoiceTemplateFile.toString
      )
    }
  }

  def parseArgs(args: Array[String]) = {

    args
      .sliding(2, 1)
      .toList
      .collect {
        case Array("--experiments", filePath: String) if filePath.trim.nonEmpty =>
          (ExperimentsParamName, filePath)
        case arg @ _ =>
          throw new IllegalArgumentException(arg.mkString(" "))
      }
      .toMap
  }

  def getExperimentPath = {
    Paths.get(experimentFile.getParent.toString, "runs")
  }

  def getBatchRunScriptPath = {
    Paths.get(getExperimentPath.toString, "batchRunExperiment.sh")
  }

  val projectRoot: Path = {
    if (System.getenv("BEAM_ROOT") != null) {
      Paths.get(System.getenv("BEAM_ROOT"))
    } else {
      Paths.get("./").toAbsolutePath.getParent
    }
  }

  val argsMap = parseArgs(args)

  if (argsMap.get(ExperimentsParamName).isEmpty) {
    throw new IllegalArgumentException(s"$ExperimentsParamName param is missing")
  }
  val experimentFile: Path = new File(argsMap(ExperimentsParamName)).toPath.toAbsolutePath
  if (!Files.exists(experimentFile)) {
    throw new IllegalArgumentException(s"$ExperimentsParamName file is missing: $experimentFile")
  }

  val experiment: ExperimentDef = loadExperimentDefs(experimentFile.toFile)

  def loadExperimentDefs(file: File) = {
    import org.yaml.snakeyaml.{TypeDescription, Yaml}
    val constructor = new Constructor(classOf[ExperimentDef])
    //Experiment.class is root
    val experimentDescription = new TypeDescription(classOf[ExperimentDef])
    experimentDescription.putListPropertyType("factors", classOf[Factor])
    constructor.addTypeDescription(experimentDescription)
    val factorsDescription = new TypeDescription(classOf[Factor])
    factorsDescription.putListPropertyType("levels", classOf[Level])
    constructor.addTypeDescription(factorsDescription)
    val levelDesc = new TypeDescription(classOf[Level])
    //levelDesc.putMapPropertyType("params", classOf[String], classOf[Any])
    constructor.addTypeDescription(levelDesc)
    val baseScenarioDesc = new TypeDescription(classOf[BaseScenario])
    factorsDescription.putListPropertyType("baseScenario", classOf[BaseScenario])
    constructor.addTypeDescription(baseScenarioDesc)
    val yaml = new Yaml(constructor)
    val experiment = yaml.loadAs(new FileInputStream(file), classOf[ExperimentDef])
    experiment
  }

  validateExperimentConfig(experiment)

  val baseConfig = ConfigFactory.parseFile(Paths.get(experiment.header.beamTemplateConfPath).toFile)
  val experimentVariations = experiment.combinationsOfLevels()

  val experimentRuns = experimentVariations.map { run =>
    ExperimentRunSandbox(projectRoot, experimentFile.getParent, experiment, run, baseConfig)
  }

  val modeChoiceTemplate = Resources.toString(
    Paths.get(experiment.header.modeChoiceTemplate).toAbsolutePath.toUri.toURL,
    Charsets.UTF_8
  )
  val runScriptTemplate = experiment.getRunScriptTemplate
  val batchScriptTemplate = experiment.getBatchRunScriptTemplate
  val jinjava = new Jinjava()

  experimentRuns.foreach { runSandbox =>
    val templateParams = Map(
      "BEAM_CONFIG_PATH" -> runSandbox.beamConfPath.toString,
      "BEAM_OUTPUT_PATH" -> runSandbox.beamOutputDir.toString
      //      ,
      //      "BEAM_SHARED_INPUT" -> runSandbox.beamOutputDir.toString
    ) ++ experiment.header.params.asScala ++ runSandbox.experimentRun.params

    /*
     * Write the config file
     */
    if (!Files.exists(runSandbox.beamConfPath.getParent)) {
      runSandbox.beamConfPath.getParent.toFile.mkdirs()
    }
    val beamConfWriter = new BufferedWriter(new FileWriter(runSandbox.beamConfPath.toFile, false))
    try {
      val beamConfStr = runSandbox.runConfig
        .root()
        .render(ConfigRenderOptions.concise().setJson(false).setFormatted(true))
      beamConfWriter.write(beamConfStr)
      beamConfWriter.flush()
    } finally {
      IOUtils.closeQuietly(beamConfWriter)
    }

    /*
     * Write the shell script to run the single model run
     */
    if (!Files.exists(runSandbox.runBeamScriptPath.getParent)) {
      runSandbox.runBeamScriptPath.getParent.toFile.mkdirs()
    }
    val runScriptWriter =
      new BufferedWriter(new FileWriter(runSandbox.runBeamScriptPath.toFile, false))
    try {
      val renderedTemplate = jinjava.render(runScriptTemplate, templateParams.asJava)
      runScriptWriter.write(renderedTemplate)
      runScriptWriter.flush()
    } finally {
      IOUtils.closeQuietly(runScriptWriter)
    }
    if (!SystemUtils.IS_OS_WINDOWS) {
      Runtime.getRuntime.exec(s"chmod +x ${runSandbox.runBeamScriptPath.toFile.toString}")
    }
    /*
     * Optionally write the mode choice params file
     */
    experiment.header.modeChoiceTemplate.toString match {
      case "" =>
        // Do nothing since modeChoieParams wasn't specified in experiment.yaml file
        ""
      case uri =>
        if (!Files.exists(runSandbox.modeChoiceParametersXmlPath.getParent)) {
          runSandbox.modeChoiceParametersXmlPath.getParent.toFile.mkdirs()
        }
        val modeChoiceWriter =
          new BufferedWriter(new FileWriter(runSandbox.modeChoiceParametersXmlPath.toFile, false))
        try {
          val renderedTemplate = jinjava.render(modeChoiceTemplate, templateParams.asJava)
          modeChoiceWriter.write(renderedTemplate)
          modeChoiceWriter.flush()
        } finally {
          IOUtils.closeQuietly(modeChoiceWriter)
        }
    }
  }

  /*
   * Write a shell script designed to run the batch locally
   */
  val templateParams = Map(
    "EXPERIMENT_PATH" -> getExperimentPath.toString,
  ) ++ experiment.defaultParams.asScala
  val batchRunWriter = new BufferedWriter(new FileWriter(getBatchRunScriptPath.toFile, false))
  try {
    val renderedTemplate = jinjava.render(batchScriptTemplate, templateParams.asJava)
    batchRunWriter.write(renderedTemplate)
    batchRunWriter.flush()
  } finally {
    IOUtils.closeQuietly(batchRunWriter)
  }
  if (!SystemUtils.IS_OS_WINDOWS) {
    Runtime.getRuntime.exec(s"chmod +x ${getBatchRunScriptPath.toString}")
  }

  val dynamicParamsPerFactor = experiment.getDynamicParamNamesPerFactor

  val experimentsCsv = new BufferedWriter(
    new FileWriter(Paths.get(getExperimentPath.toString, "experiments.csv").toFile, false)
  )

  try {
    val factorNames: List[String] = dynamicParamsPerFactor.map(_._1)
    val paramNames: List[String] = dynamicParamsPerFactor.map(_._2)
    val header = (List("experimentalGroup") ++ factorNames ++ paramNames).mkString("", ",", "\n")
    experimentsCsv.write(header)
    experimentRuns.foreach { run =>
      val levelNames = factorNames.map(run.experimentRun.getLevelTitle).mkString(",")
      val runValues = paramNames.map(run.experimentRun.getParam).mkString(",")
      val row = List(run.experimentRun.name, levelNames, runValues).mkString("", ",", "\n")
      experimentsCsv.write(row)
    }
    experimentsCsv.flush()
  } finally {
    IOUtils.closeQuietly(experimentsCsv)
  }
}<|MERGE_RESOLUTION|>--- conflicted
+++ resolved
@@ -26,11 +26,7 @@
 
   val ExperimentsParamName = "experiments"
 
-<<<<<<< HEAD
-  private def validateExperimentConfig(experiment: ExperimentDef): Unit = {
-=======
-  def validateExperimentConfig(experiment: ExperimentDef) = {
->>>>>>> 1edf9546
+  def validateExperimentConfig(experiment: ExperimentDef): Unit = {
     if (!Files.exists(Paths.get(experiment.header.beamTemplateConfPath))) {
       throw new IllegalArgumentException(
         s"Can't locate base beam config experimentFile at ${experiment.header.beamTemplateConfPath}"
