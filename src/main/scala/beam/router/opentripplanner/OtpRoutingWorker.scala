--- conflicted
+++ resolved
@@ -81,13 +81,8 @@
     request
   }
 
-<<<<<<< HEAD
-  override def calcRoute(requestId: Id[RoutingRequest], fromFacility: RouteLocation, toFacility:RouteLocation, params: RoutingRequestParams, person: Person): RoutingResponse = {
-    val drivingRequest = buildRequest(fromFacility, toFacility, params.departureTime, params.modes)
-=======
   override def calcRoute(requestId: Id[RoutingRequest], params: TripInfo, person: Person): RoutingResponse = {
     val drivingRequest = buildRequest(params.from, params.destination, params.departureTime, params.accessMode)
->>>>>>> b0d76cc5
 
     val paths: util.List[GraphPath] = new util.ArrayList[GraphPath]()
     var gpFinder = new GraphPathFinder(router.get)
@@ -102,11 +97,7 @@
       //        log.error("TrivialPathException")
     }
 
-<<<<<<< HEAD
-    val transitRequest = buildRequest(fromFacility, toFacility, params.departureTime, params.modes)
-=======
     val transitRequest = buildRequest(params.from, params.destination, params.departureTime, params.accessMode)
->>>>>>> b0d76cc5
 
     gpFinder = new GraphPathFinder(router.get)
     try {
