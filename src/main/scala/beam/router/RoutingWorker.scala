--- conflicted
+++ resolved
@@ -123,18 +123,6 @@
     .map(x => x.getId.toString.toInt -> (x.getFromNode.getCoord -> x.getToNode.getCoord))
     .toMap
 
-<<<<<<< HEAD
-  private val carRoutesToGh = new AtomicInteger(0)
-  private val carRoutesCallbackToR5 = new AtomicInteger(0)
-  private val walkRoutesToGh = new AtomicInteger(0)
-  private val walkRoutesCallbackToR5 = new AtomicInteger(0)
-  private val totalRouteRequests = new AtomicInteger(0)
-  private val totalNotTransitRouteRequests = new AtomicInteger(0)
-  private val totalCarRouteRequests = new AtomicInteger(0)
-  private val totalWalkRouteRequests = new AtomicInteger(0)
-
-=======
->>>>>>> a1d43119
   override final def receive: Receive = {
     case "tick" =>
       firstMsgTime match {
@@ -168,55 +156,11 @@
       askForMoreWork()
 
     case request: RoutingRequest =>
-      totalRouteRequests.incrementAndGet()
-      if (!request.withTransit) {
-        totalNotTransitRouteRequests.incrementAndGet()
-      }
-
-      if (request.streetVehicles.exists(_.mode == CAR)) {
-        totalCarRouteRequests.incrementAndGet()
-      }
-
-      if (request.streetVehicles.exists(_.mode == WALK)) {
-        totalWalkRouteRequests.incrementAndGet()
-      }
-
       msgs = msgs + 1
       if (firstMsgTime.isEmpty) firstMsgTime = Some(ZonedDateTime.now(ZoneOffset.UTC))
       val eventualResponse = Future {
         latency("request-router-time", Metrics.RegularLevel) {
           if (!request.withTransit && (carRouter == "staticGH" || carRouter == "quasiDynamicGH")) {
-<<<<<<< HEAD
-            if (request.streetVehicles.exists(_.mode == CAR)) {
-              carRoutesToGh.incrementAndGet()
-            }
-
-            if (request.streetVehicles.exists(_.mode == WALK)) {
-              walkRoutesToGh.incrementAndGet()
-            }
-
-            // run graphHopper for only cars
-            val ghCarResponse = calcGhRoute(request, CAR)
-            // run graphHopper for only walk
-            val ghWalkResponse = calcGhRoute(request, WALK)
-
-            val successfulCarResponse = ghCarResponse.exists(_.itineraries.nonEmpty)
-            val successfulWalkResponse = ghWalkResponse.exists(_.itineraries.nonEmpty)
-
-            val modesToExclude = calcExcludeModes(
-              successfulCarResponse,
-              successfulWalkResponse
-            )
-
-            if (request.streetVehicles.exists(_.mode == CAR) && !successfulCarResponse) {
-              carRoutesCallbackToR5.incrementAndGet()
-            }
-
-            if (request.streetVehicles.exists(_.mode == WALK) && !successfulWalkResponse) {
-              walkRoutesCallbackToR5.incrementAndGet()
-            }
-
-=======
             // run graphHopper for only cars
             val ghCarResponse = calcCarGhRoute(request)
             // run graphHopper for only walk
@@ -227,7 +171,6 @@
               ghWalkResponse.exists(_.itineraries.nonEmpty)
             )
 
->>>>>>> a1d43119
             val response = if (modesToExclude.isEmpty) {
               r5.calcRoute(request)
             } else {
@@ -259,29 +202,6 @@
       askForMoreWork()
 
     case UpdateTravelTimeLocal(newTravelTime) =>
-<<<<<<< HEAD
-      log.info("-------------------------------------")
-      log.info(s"CAR ROUTES TO GH: ${carRoutesToGh
-        .get()}, CAR ROUTES CALLBACK TO R5: ${carRoutesCallbackToR5
-        .get()}, WALK ROUTES TO GH: ${walkRoutesToGh
-        .get()}, WALK ROUTES CALLBACK TO R%: ${walkRoutesCallbackToR5
-        .get()}, TOTAL ROUTES: ${totalRouteRequests
-        .get()}, TOTAL NOT TRANSIT REQUESTS: ${totalNotTransitRouteRequests
-        .get()}, TOTAL CAR REQUESTS: ${totalCarRouteRequests
-        .get()}, TOTAL WALK REQUESTS: ${totalWalkRouteRequests
-        .get()}")
-      log.info("-------------------------------------")
-      carRoutesToGh.set(0)
-      carRoutesCallbackToR5.set(0)
-      walkRoutesToGh.set(0)
-      walkRoutesCallbackToR5.set(0)
-      totalRouteRequests.set(0)
-      totalNotTransitRouteRequests.set(0)
-      totalCarRouteRequests.set(0)
-      totalWalkRouteRequests.set(0)
-
-=======
->>>>>>> a1d43119
       if (carRouter == "quasiDynamicGH") {
         createCarGraphHoppers(Some(newTravelTime))
       }
@@ -295,29 +215,6 @@
       askForMoreWork()
 
     case UpdateTravelTimeRemote(map) =>
-<<<<<<< HEAD
-      log.info("-------------------------------------")
-      log.info(s"CAR ROUTES TO GH: ${carRoutesToGh
-        .get()}, CAR ROUTES CALLBACK TO R5: ${carRoutesCallbackToR5
-        .get()}, WALK ROUTES TO GH: ${walkRoutesToGh
-        .get()}, WALK ROUTES CALLBACK TO R%: ${walkRoutesCallbackToR5
-        .get()}, TOTAL ROUTES: ${totalRouteRequests
-        .get()}, TOTAL NOT TRANSIT REQUESTS: ${totalNotTransitRouteRequests
-        .get()}, TOTAL CAR REQUESTS: ${totalCarRouteRequests
-        .get()}, TOTAL WALK REQUESTS: ${totalWalkRouteRequests
-        .get()}")
-      log.info("-------------------------------------")
-      carRoutesToGh.set(0)
-      carRoutesCallbackToR5.set(0)
-      walkRoutesToGh.set(0)
-      walkRoutesCallbackToR5.set(0)
-      totalRouteRequests.set(0)
-      totalNotTransitRouteRequests.set(0)
-      totalCarRouteRequests.set(0)
-      totalWalkRouteRequests.set(0)
-
-=======
->>>>>>> a1d43119
       val newTravelTime =
         TravelTimeCalculatorHelper.CreateTravelTimeCalculator(workerParams.beamConfig.beam.agentsim.timeBinSize, map)
       if (carRouter == "quasiDynamicGH") {
@@ -350,12 +247,6 @@
   private def askForMoreWork(): Unit =
     if (workAssigner != null) workAssigner ! GimmeWork //Master will retry if it hasn't heard
 
-<<<<<<< HEAD
-  private def createGraphHoppers(travelTime: Option[TravelTime] = None): Unit = {
-    // Clean up GHs variable and than calculate new ones
-    graphHoppers = Map()
-    new Directory(new File(graphHopperDir)).deleteRecursively()
-=======
   private def createWalkGraphHopper(): Unit = {
     GraphHopperWrapper.createWalkGraphDirectoryFromR5(
       workerParams.transportNetwork,
@@ -370,7 +261,6 @@
     // Clean up GHs variable and than calculate new ones
     binToCarGraphHopper = Map()
     new Directory(new File(carGraphHopperDir)).deleteRecursively()
->>>>>>> a1d43119
 
     val graphHopperInstances = if (carRouter == "quasiDynamicGH") noOfTimeBins else 1
 
@@ -436,32 +326,6 @@
     if (request.streetVehicles.exists(_.mode == mode)) {
       Some(
         walkGraphHopper.calcRoute(request.copy(streetVehicles = request.streetVehicles.filter(_.mode == mode)))
-      )
-    } else None
-  }
-
-  private def calcExcludeModes(successfulCarResponse: Boolean, successfulWalkResponse: Boolean) = {
-    if (successfulCarResponse && successfulWalkResponse) {
-      List(CAR, WALK)
-    } else if (successfulCarResponse) {
-      List(CAR)
-    } else if (successfulWalkResponse) {
-      List(WALK)
-    } else {
-      List()
-    }
-  }
-
-  private def calcGhRoute(request: RoutingRequest, mode: Modes.BeamMode): Option[RoutingResponse] = {
-    if (request.streetVehicles.exists(_.mode == mode)) {
-      val idx =
-        if (carRouter == "quasiDynamicGH")
-          Math.floor(request.departureTime / workerParams.beamConfig.beam.agentsim.timeBinSize).toInt
-        else 0
-      Some(
-        graphHoppers(idx).calcRoute(
-          request.copy(streetVehicles = request.streetVehicles.filter(_.mode == mode))
-        )
       )
     } else None
   }
@@ -584,4 +448,5 @@
     override def shouldBreakSearch: Boolean =
       stops.size >= this.maxStops || s0.vertex == destinationSplitVertex0 || s0.vertex == destinationSplitVertex1
   }
+
 }