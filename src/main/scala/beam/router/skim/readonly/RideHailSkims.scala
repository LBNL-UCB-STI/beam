--- conflicted
+++ resolved
@@ -15,16 +15,10 @@
     tazId: Id[TAZ],
     hour: Int,
     reservationType: RideHailReservationType,
-<<<<<<< HEAD
-    wheelchairRequired: Boolean
-  ): Option[RidehailSkimmerInternal] = {
-    val key = RidehailSkimmerKey(tazId, hour, reservationType, wheelchairRequired)
-=======
     wheelchairRequired: Boolean,
     serviceName: String
   ): Option[RidehailSkimmerInternal] = {
     val key = RidehailSkimmerKey(tazId, hour, reservationType, wheelchairRequired, serviceName)
->>>>>>> 4f8fea61
 
     val getSkimValue = pastSkims
       .get(currentIteration - 1)
