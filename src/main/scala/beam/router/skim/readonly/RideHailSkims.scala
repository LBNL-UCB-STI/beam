--- conflicted
+++ resolved
@@ -15,15 +15,10 @@
     tazId: Id[TAZ],
     hour: Int,
     reservationType: RideHailReservationType,
-<<<<<<< HEAD
+    wheelchairRequired: Boolean,
     serviceName: String
   ): Option[RidehailSkimmerInternal] = {
-    val key = RidehailSkimmerKey(tazId, hour, reservationType, serviceName)
-=======
-    wheelchairRequired: Boolean
-  ): Option[RidehailSkimmerInternal] = {
-    val key = RidehailSkimmerKey(tazId, hour, reservationType, wheelchairRequired)
->>>>>>> 53f46b8c
+    val key = RidehailSkimmerKey(tazId, hour, reservationType, wheelchairRequired, serviceName)
 
     val getSkimValue = pastSkims
       .get(currentIteration - 1)
