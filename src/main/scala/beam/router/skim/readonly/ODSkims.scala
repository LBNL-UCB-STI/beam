package beam.router.skim.readonly

import beam.agentsim.agents.choice.mode.DrivingCost
import beam.agentsim.agents.vehicles.BeamVehicleType
import beam.agentsim.infrastructure.taz.TAZ
import beam.router.BeamRouter
import beam.router.BeamRouter.Location
import beam.router.Modes.BeamMode
import beam.router.Modes.BeamMode.{
  BIKE_TRANSIT,
  CAR,
  CAV,
  DRIVE_TRANSIT,
  RIDE_HAIL,
  RIDE_HAIL_POOLED,
  RIDE_HAIL_TRANSIT,
  TRANSIT,
  WALK_TRANSIT
}
import beam.router.skim.SkimsUtils.{distanceAndTime, getRideHailCost, timeToBin}
import beam.router.skim.core.AbstractSkimmerReadOnly
import beam.router.skim.core.ODSkimmer.{ExcerptData, ODSkimmerInternal, ODSkimmerKey, Skim}
import beam.sim.config.{BeamConfig, BeamExecutionConfig}
import beam.sim.{BeamHelper, BeamScenario, BeamServices}
import org.matsim.api.core.v01.{Coord, Id}
import org.matsim.core.scenario.MutableScenario

import scala.collection.immutable

case class ODSkims(beamConfig: BeamConfig, beamScenario: BeamScenario) extends AbstractSkimmerReadOnly {

  def getSkimDefaultValue(
    mode: BeamMode,
    originUTM: Location,
    destinationUTM: Location,
    departureTime: Int,
    vehicleTypeId: Id[BeamVehicleType],
    beamVehicleType: BeamVehicleType,
    fuelPrice: Double,
    beamScenario: BeamScenario
  ): Skim = {
    val (travelDistance, travelTime) = distanceAndTime(mode, originUTM, destinationUTM)
    val votMultiplier: Double = mode match {
      case CAV => beamConfig.beam.agentsim.agents.modalBehaviors.modeVotMultiplier.CAV
      case _   => 1.0
    }
    val travelCost: Double = mode match {
      case CAR | CAV =>
        DrivingCost.estimateDrivingCost(
          travelDistance,
          travelTime,
          beamVehicleType,
          fuelPrice
        )
      case RIDE_HAIL =>
        beamConfig.beam.agentsim.agents.rideHail.defaultBaseCost + beamConfig.beam.agentsim.agents.rideHail.defaultCostPerMile * travelDistance / 1609.0 + beamConfig.beam.agentsim.agents.rideHail.defaultCostPerMinute * travelTime / 60.0
      case RIDE_HAIL_POOLED =>
        beamConfig.beam.agentsim.agents.rideHail.pooledBaseCost + beamConfig.beam.agentsim.agents.rideHail.pooledCostPerMile * travelDistance / 1609.0 + beamConfig.beam.agentsim.agents.rideHail.pooledCostPerMinute * travelTime / 60.0
      case TRANSIT | WALK_TRANSIT | DRIVE_TRANSIT | RIDE_HAIL_TRANSIT | BIKE_TRANSIT => 0.25 * travelDistance / 1609
      case _                                                                         => 0.0
    }
    Skim(
      travelTime,
      travelTime * votMultiplier,
      travelCost + travelTime * beamConfig.beam.agentsim.agents.modalBehaviors.defaultValueOfTime / 3600,
      travelDistance,
      travelCost,
      0,
      0.0, // TODO get default energy information
      1.0
    )
  }

  def getRideHailPoolingTimeAndCostRatios(
    origin: Location,
    destination: Location,
    departureTime: Int,
    vehicleTypeId: org.matsim.api.core.v01.Id[BeamVehicleType],
    beamServices: BeamServices
  ): (Double, Double) = {
    val tazTreeMap = beamServices.beamScenario.tazTreeMap
    val beamConfig = beamServices.beamConfig
    val origTaz = tazTreeMap.getTAZ(origin.getX, origin.getY).tazId
    val destTaz = tazTreeMap.getTAZ(destination.getX, destination.getY).tazId
    val solo = getSkimValue(departureTime, RIDE_HAIL, origTaz, destTaz) match {
      case Some(skimValue) if skimValue.observations > 5 =>
        skimValue
      case _ =>
        val (travelDistance, travelTime) = distanceAndTime(RIDE_HAIL, origin, destination)
        ODSkimmerInternal(
          travelTimeInS = travelTime.toDouble,
          generalizedTimeInS = 0,
          generalizedCost = 0,
          distanceInM = travelDistance.toDouble,
          cost = getRideHailCost(RIDE_HAIL, travelDistance, travelTime, beamConfig),
          energy = 0.0,
          level4CavTravelTimeScalingFactor = 1.0,
          observations = 0,
          iterations = beamServices.matsimServices.getIterationNumber
        )
    }
    val pooled = getSkimValue(departureTime, RIDE_HAIL_POOLED, origTaz, destTaz) match {
      case Some(skimValue) if skimValue.observations > 5 =>
        skimValue
      case _ =>
        val poolingTravelTimeOveheadFactor =
          beamConfig.beam.router.skim.origin_destination_skimmer.poolingTravelTimeOveheadFactor
        ODSkimmerInternal(
          travelTimeInS = solo.travelTimeInS * poolingTravelTimeOveheadFactor,
          generalizedTimeInS = 0,
          generalizedCost = 0,
          distanceInM = solo.distanceInM,
          cost = getRideHailCost(
            RIDE_HAIL_POOLED,
            solo.distanceInM,
            solo.travelTimeInS * poolingTravelTimeOveheadFactor,
            beamConfig
          ),
          energy = 0.0,
          level4CavTravelTimeScalingFactor = 1.0,
          observations = 0,
          iterations = beamServices.matsimServices.getIterationNumber
        )
    }
    val timeFactor = if (solo.travelTimeInS > 0.0) { pooled.travelTimeInS / solo.travelTimeInS }
    else { 1.0 }
    val costFactor = if (solo.cost > 0.0) { pooled.cost / solo.cost }
    else { 1.0 }
    (timeFactor, costFactor)
  }

  def getTimeDistanceAndCost(
    originUTM: Location,
    destinationUTM: Location,
    departureTime: Int,
    mode: BeamMode,
    vehicleTypeId: Id[BeamVehicleType],
    vehicleType: BeamVehicleType,
    fuelPrice: Double,
<<<<<<< HEAD
=======
    beamScenario: BeamScenario,
>>>>>>> 11f01ae0
    maybeOrigTazForPerformanceImprovement: Option[Id[TAZ]] =
      None, //If multiple times the same origin/destination is used, it
    maybeDestTazForPerformanceImprovement: Option[Id[TAZ]] =
      None //is better to pass them here to avoid accessing treeMap unnecessarily multiple times
  ): Skim = {
    val origTaz = maybeOrigTazForPerformanceImprovement.getOrElse(
      beamScenario.tazTreeMap.getTAZ(originUTM.getX, originUTM.getY).tazId
    )
    val destTaz = maybeDestTazForPerformanceImprovement.getOrElse(
      beamScenario.tazTreeMap.getTAZ(destinationUTM.getX, destinationUTM.getY).tazId
    )
    getSkimValue(departureTime, mode, origTaz, destTaz) match {
      case Some(skimValue) =>
        beamScenario.vehicleTypes.get(vehicleTypeId) match {
          case Some(vehicleType) if vehicleType.automationLevel == 4 =>
            skimValue.toSkimExternalForLevel4CAV
          case _ =>
            skimValue.toSkimExternal
        }
      case None =>
        getSkimDefaultValue(
          mode,
          originUTM,
          new Coord(destinationUTM.getX, destinationUTM.getY),
          departureTime,
          vehicleTypeId,
          vehicleType,
          fuelPrice,
          beamScenario
        )
    }
  }

  def getExcerptData(
    timePeriodString: String,
    hoursIncluded: List[Int],
    origin: TAZ,
    destination: TAZ,
    mode: BeamMode,
    dummyId: Id[BeamVehicleType],
    skim: immutable.Map[ODSkimmerKey, ODSkimmerInternal]
  ): ExcerptData = {
    val individualSkims = hoursIncluded.map { timeBin =>
      skim
        .get(ODSkimmerKey(timeBin, mode, origin.tazId.toString, destination.tazId.toString))
        .map(_.toSkimExternal)
        .getOrElse {
          val adjustedDestCoord = if (origin.equals(destination)) {
            new Coord(
              origin.coord.getX,
              origin.coord.getY + Math.sqrt(origin.areaInSquareMeters) / 2.0
            )
          } else {
            destination.coord
          }
          val vehicleType: BeamVehicleType = beamScenario.vehicleTypes(dummyId)
          val fuelPrice = beamScenario.fuelTypePrices(vehicleType.primaryFuelType)

          getSkimDefaultValue(
            mode,
            origin.coord,
            adjustedDestCoord,
            timeBin * 3600,
            dummyId,
            vehicleType,
            fuelPrice,
            beamScenario
          )
        }
    }
    val weights = individualSkims.map(sk => Math.max(sk.count, 1).toDouble)
    val sumWeights = weights.sum
    val weightedDistance = individualSkims.map(_.distance).zip(weights).map(tup => tup._1 * tup._2).sum / sumWeights
    val weightedTime = individualSkims.map(_.time).zip(weights).map(tup => tup._1 * tup._2).sum / sumWeights
    val weightedGeneralizedTime = individualSkims
      .map(_.generalizedTime)
      .zip(weights)
      .map(tup => tup._1 * tup._2)
      .sum / sumWeights
    val weightedCost = individualSkims.map(_.cost).zip(weights).map(tup => tup._1 * tup._2).sum / sumWeights
    val weightedGeneralizedCost = individualSkims
      .map(_.generalizedCost)
      .zip(weights)
      .map(tup => tup._1 * tup._2)
      .sum / sumWeights
    val weightedEnergy = individualSkims.map(_.energy).zip(weights).map(tup => tup._1 * tup._2).sum / sumWeights
    val weightedTravelTimeScaleFactor = individualSkims
      .map(_.level4CavTravelTimeScalingFactor)
      .zip(weights)
      .map(tup => tup._1 * tup._2)
      .sum / sumWeights

    ExcerptData(
      timePeriodString = timePeriodString,
      mode = mode,
      originTazId = origin.tazId,
      destinationTazId = destination.tazId,
      weightedTime = weightedTime,
      weightedGeneralizedTime = weightedGeneralizedTime,
      weightedCost = weightedCost,
      weightedGeneralizedCost = weightedGeneralizedCost,
      weightedDistance = weightedDistance,
      sumWeights = sumWeights,
      weightedEnergy = weightedEnergy,
      weightedLevel4TravelTimeScaleFactor = weightedTravelTimeScaleFactor
    )
  }

  private def getSkimValue(time: Int, mode: BeamMode, orig: Id[TAZ], dest: Id[TAZ]): Option[ODSkimmerInternal] = {
    pastSkims
      .get(currentIteration - 1)
      .flatMap(_.get(ODSkimmerKey(timeToBin(time), mode, orig.toString, dest.toString)))
      .orElse(aggregatedFromPastSkims.get(ODSkimmerKey(timeToBin(time), mode, orig.toString, dest.toString)))
      .asInstanceOf[Option[ODSkimmerInternal]]
  }

}

object ODSkims extends BeamHelper {

  def main(args: Array[String]): Unit = {
    val (parsedArgs, config) = prepareConfig(args, true)
    val (
      beamExecutionConfig: BeamExecutionConfig,
      scenario: MutableScenario,
      beamScenario: BeamScenario,
      services: BeamServices,
      _
    ) = prepareBeamService(config, None)

    val skims = services.skims.od_skimmer

    val originUTM = new Coord(550552.4675435651, 4184258.471015979)
    val destinationUTM = new Coord(551444.9780408981, 4176179.0673731146)
    val departureTime = 19200
    val mode = BeamMode.CAR
    val vehicleTypeId = Id.create("Car", classOf[BeamVehicleType])

    println("Ready")
    val s = System.currentTimeMillis()
    var total: Long = 0
    val count: Int = 10000000
    val vehicleType: BeamVehicleType = beamScenario.vehicleTypes(vehicleTypeId)
    val fuelPrice: Double = beamScenario.fuelTypePrices(vehicleType.primaryFuelType)

    (1 to count).foreach { _ =>
      val r = BeamRouter.computeTravelTimeAndDistanceAndCost(
        originUTM,
        destinationUTM,
        departureTime,
        mode,
        vehicleTypeId,
        vehicleType,
        fuelPrice,
        beamScenario,
        skims
      )
      total += r.count
    }
    val e = System.currentTimeMillis()
    val diff = e - s
    println(s"Took: ${diff} ms for $count, AVG per call: ${diff.toDouble / count}")
  }
}<|MERGE_RESOLUTION|>--- conflicted
+++ resolved
@@ -36,8 +36,7 @@
     departureTime: Int,
     vehicleTypeId: Id[BeamVehicleType],
     beamVehicleType: BeamVehicleType,
-    fuelPrice: Double,
-    beamScenario: BeamScenario
+    fuelPrice: Double
   ): Skim = {
     val (travelDistance, travelTime) = distanceAndTime(mode, originUTM, destinationUTM)
     val votMultiplier: Double = mode match {
@@ -137,10 +136,6 @@
     vehicleTypeId: Id[BeamVehicleType],
     vehicleType: BeamVehicleType,
     fuelPrice: Double,
-<<<<<<< HEAD
-=======
-    beamScenario: BeamScenario,
->>>>>>> 11f01ae0
     maybeOrigTazForPerformanceImprovement: Option[Id[TAZ]] =
       None, //If multiple times the same origin/destination is used, it
     maybeDestTazForPerformanceImprovement: Option[Id[TAZ]] =
@@ -168,8 +163,7 @@
           departureTime,
           vehicleTypeId,
           vehicleType,
-          fuelPrice,
-          beamScenario
+          fuelPrice
         )
     }
   }
@@ -206,8 +200,7 @@
             timeBin * 3600,
             dummyId,
             vehicleType,
-            fuelPrice,
-            beamScenario
+            fuelPrice
           )
         }
     }
