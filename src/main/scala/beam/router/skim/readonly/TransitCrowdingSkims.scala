package beam.router.skim.readonly

import java.math.RoundingMode

import beam.agentsim.agents.vehicles.BeamVehicleType
import beam.router.model.EmbodiedBeamTrip
import beam.router.skim.core.TransitCrowdingSkimmer.{TransitCrowdingSkimmerInternal, TransitCrowdingSkimmerKey}
import beam.router.skim.core.{AbstractSkimmerInternal, AbstractSkimmerKey, AbstractSkimmerReadOnly}
import com.google.common.math.IntMath
import org.apache.commons.math3.stat.descriptive.rank.Percentile
import org.matsim.api.core.v01.Id
import org.matsim.vehicles.Vehicle

<<<<<<< HEAD
/** @author Dmitry Openkov
=======
/**
  * @author Dmitry Openkov
>>>>>>> cc46647f
  */
class TransitCrowdingSkims(vehicleTypes: Map[Id[BeamVehicleType], BeamVehicleType]) extends AbstractSkimmerReadOnly {

  def getTransitOccupancyLevelForPercentile(trip: EmbodiedBeamTrip, percentile: Double): Double = {
    val occupancyLevels: IndexedSeq[Double] = for {
      transitLeg   <- trip.legs.filter(leg => leg.beamLeg.mode.isTransit)
      transitStops <- transitLeg.beamLeg.travelPath.transitStops.toIndexedSeq
      internal <- getListOfTransitCrowdingInternals(
        transitLeg.beamVehicleId,
        transitLeg.beamVehicleTypeId,
        transitStops.fromIdx,
        transitStops.toIdx
      )
    } yield internal.numberOfPassengers.toDouble / internal.capacity

    if (occupancyLevels.isEmpty) {
      0
    } else {
      val p = new Percentile()
      p.setData(occupancyLevels.toArray)
      p.evaluate(percentile)
    }
  }

  def getListOfTransitCrowdingInternals(
    vehicleId: Id[Vehicle],
    vehicleTypeId: Id[BeamVehicleType],
    fromStopIdx: Int,
    toStopIdx: Int
  ): IndexedSeq[TransitCrowdingSkimmerInternal] = {
    for {
      stopIdx <- fromStopIdx until toStopIdx
      skimValue = getSkimValue(vehicleId, vehicleTypeId, stopIdx)
    } yield skimValue
  }

  private def getSkimValue(
    vehicleId: Id[Vehicle],
    vehicleTypeId: Id[BeamVehicleType],
    fromStopIdx: Int
  ): TransitCrowdingSkimmerInternal = {
    val key = TransitCrowdingSkimmerKey(vehicleId, fromStopIdx)

    def getValueFrom(x: collection.Map[AbstractSkimmerKey, AbstractSkimmerInternal]) = {
      x.get(key).asInstanceOf[Option[TransitCrowdingSkimmerInternal]]
    }

    average(
      getValueFrom(aggregatedFromPastSkims),
      pastSkims.get(currentIteration - 1).flatMap(getValueFrom),
      vehicleTypeId
    )
  }

  private def average(
    first: Option[TransitCrowdingSkimmerInternal],
    second: Option[TransitCrowdingSkimmerInternal],
    vehicleTypeId: Id[BeamVehicleType]
  ): TransitCrowdingSkimmerInternal = {
    def averageData(x: TransitCrowdingSkimmerInternal, y: TransitCrowdingSkimmerInternal) = {
      TransitCrowdingSkimmerInternal(
        numberOfPassengers = IntMath.divide(x.numberOfPassengers + y.numberOfPassengers, 2, RoundingMode.HALF_UP),
        capacity = x.capacity,
        iterations = 2
      )
    }

    (first, second) match {
      case (Some(x), None) =>
        TransitCrowdingSkimmerInternal(IntMath.divide(x.numberOfPassengers, 2, RoundingMode.HALF_UP), x.capacity, 2)
      case (None, Some(x)) =>
        TransitCrowdingSkimmerInternal(IntMath.divide(x.numberOfPassengers, 2, RoundingMode.HALF_UP), x.capacity, 2)
      case (None, None) =>
        val capacity = vehicleTypes
          .get(vehicleTypeId)
          .map(t => t.seatingCapacity + t.standingRoomCapacity)
          .getOrElse(20)
        TransitCrowdingSkimmerInternal(0, capacity, 2)
      case (Some(x), Some(y)) => averageData(x, y)
    }
  }
}<|MERGE_RESOLUTION|>--- conflicted
+++ resolved
@@ -11,12 +11,8 @@
 import org.matsim.api.core.v01.Id
 import org.matsim.vehicles.Vehicle
 
-<<<<<<< HEAD
-/** @author Dmitry Openkov
-=======
 /**
   * @author Dmitry Openkov
->>>>>>> cc46647f
   */
 class TransitCrowdingSkims(vehicleTypes: Map[Id[BeamVehicleType], BeamVehicleType]) extends AbstractSkimmerReadOnly {
 
