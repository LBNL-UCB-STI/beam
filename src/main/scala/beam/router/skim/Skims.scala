--- conflicted
+++ resolved
@@ -3,22 +3,8 @@
 import beam.router
 import beam.router.skim
 import beam.router.skim.core.AbstractSkimmer.AGG_SUFFIX
-<<<<<<< HEAD
-import beam.router.skim.core.{
-  AbstractSkimmer,
-  AbstractSkimmerReadOnly,
-  DriveTimeSkimmer,
-  ODSkimmer,
-  ParkingSkimmer,
-  RideHailSkimmer,
-  TAZSkimmer,
-  TransitCrowdingSkimmer
-}
-import beam.router.skim.readonly.{DriveTimeSkims, ODSkims, ParkingSkims, RideHailSkims, TAZSkims, TransitCrowdingSkims}
-=======
 import beam.router.skim.core._
 import beam.router.skim.readonly._
->>>>>>> 745f802e
 import beam.sim.config.BeamConfig.Beam.Router
 import com.google.inject.Inject
 import com.typesafe.scalalogging.LazyLogging
@@ -33,10 +19,7 @@
   driveTimeSkimmer: DriveTimeSkimmer,
   transitCrowdingSkimmer: TransitCrowdingSkimmer,
   rideHailSkimmer: RideHailSkimmer,
-<<<<<<< HEAD
-=======
   freightSkimmer: FreightSkimmer,
->>>>>>> 745f802e
   parkingSkimmer: ParkingSkimmer,
   asSkimmer: ActivitySimSkimmer
 ) extends LazyLogging {
@@ -47,10 +30,7 @@
   lazy val dt_skimmer: DriveTimeSkims = lookup(SkimType.DT_SKIMMER).asInstanceOf[DriveTimeSkims]
   lazy val tc_skimmer: TransitCrowdingSkims = lookup(SkimType.TC_SKIMMER).asInstanceOf[TransitCrowdingSkims]
   lazy val rh_skimmer: RideHailSkims = lookup(SkimType.RH_SKIMMER).asInstanceOf[RideHailSkims]
-<<<<<<< HEAD
-=======
   lazy val freight_skimmer: FreightSkims = lookup(SkimType.FREIGHT_SKIMMER).asInstanceOf[FreightSkims]
->>>>>>> 745f802e
   lazy val parking_skimmer: ParkingSkims = lookup(SkimType.PARKING_SKIMMER).asInstanceOf[ParkingSkims]
 
   private val skims = mutable.Map.empty[SkimType.Value, AbstractSkimmer]
@@ -59,10 +39,7 @@
   skims.put(SkimType.DT_SKIMMER, addEvent(driveTimeSkimmer))
   skims.put(SkimType.TC_SKIMMER, addEvent(transitCrowdingSkimmer))
   skims.put(SkimType.RH_SKIMMER, addEvent(rideHailSkimmer))
-<<<<<<< HEAD
-=======
   skims.put(SkimType.FREIGHT_SKIMMER, addEvent(freightSkimmer))
->>>>>>> 745f802e
   skims.put(SkimType.PARKING_SKIMMER, addEvent(parkingSkimmer))
   skims.put(SkimType.AS_SKIMMER, addEvent(asSkimmer))
 
@@ -85,10 +62,7 @@
     val DT_SKIMMER: skim.Skims.SkimType.Value = Value("drive-time-skimmer")
     val TC_SKIMMER: skim.Skims.SkimType.Value = Value("transit-crowding-skimmer")
     val RH_SKIMMER: skim.Skims.SkimType.Value = Value("ridehail-skimmer")
-<<<<<<< HEAD
-=======
     val FREIGHT_SKIMMER: skim.Skims.SkimType.Value = Value("freight-skimmer")
->>>>>>> 745f802e
     val PARKING_SKIMMER: skim.Skims.SkimType.Value = Value("parking-skimmer")
     val AS_SKIMMER: router.skim.Skims.SkimType.Value = Value("activity-sim-skimmer")
   }
@@ -98,10 +72,7 @@
     SkimType.TAZ_SKIMMER     -> skimCfg.taz_skimmer.fileBaseName,
     SkimType.DT_SKIMMER      -> skimCfg.drive_time_skimmer.fileBaseName,
     SkimType.RH_SKIMMER      -> RideHailSkimmer.fileBaseName,
-<<<<<<< HEAD
-=======
     SkimType.FREIGHT_SKIMMER -> FreightSkimmer.fileBaseName,
->>>>>>> 745f802e
     SkimType.PARKING_SKIMMER -> ParkingSkimmer.fileBaseName,
     SkimType.TC_SKIMMER      -> skimCfg.transit_crowding_skimmer.fileBaseName
   )
