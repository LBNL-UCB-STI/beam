--- conflicted
+++ resolved
@@ -44,20 +44,4 @@
     val DT_SKIMMER: skim.Skims.SkimType.Value = Value("drive-time-skimmer")
   }
 
-<<<<<<< HEAD
-  private def addEvent(skimmer: AbstractSkimmer)(implicit beamServices: BeamServices): AbstractSkimmer = {
-    beamServices.matsimServices.addControlerListener(skimmer)
-    beamServices.matsimServices.getEvents.addHandler(skimmer)
-    skimmer
-  }
-
-  private def lookup(skimType: SkimType.Value): AbstractSkimmerReadOnly = {
-    skims.get(skimType).map(_.readOnlySkim).getOrElse(throw new RuntimeException(s"Skims $skimType does not exist"))
-  }
-
-  def get(skimType: SkimType.Value): AbstractSkimmer = {
-    skims.getOrElse(skimType, throw new RuntimeException(s"Skims $skimType does not exist"))
-  }
-=======
->>>>>>> bbcdf0d3
 }