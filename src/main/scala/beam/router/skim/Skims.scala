package beam.router.skim

import beam.router
import beam.router.skim
import beam.router.skim.core.AbstractSkimmer.AGG_SUFFIX
import beam.router.skim.core._
import beam.router.skim.readonly._
import beam.sim.config.BeamConfig.Beam.Router
import com.google.inject.Inject
import com.typesafe.scalalogging.LazyLogging
import org.matsim.core.controler.MatsimServices

import scala.collection.mutable

class Skims @Inject() (
  matsimServices: MatsimServices,
<<<<<<< HEAD
  odSkimmer: ODSkimmer,
  tazSkimmer: TAZSkimmer,
  driveTimeSkimmer: DriveTimeSkimmer,
  transitCrowdingSkimmer: TransitCrowdingSkimmer,
  rideHailSkimmer: RideHailSkimmer,
  freightSkimmer: FreightSkimmer,
  parkingSkimmer: ParkingSkimmer,
  asSkimmer: ActivitySimSkimmer,
  emissionsSkimmer: EmissionsSkimmer
=======
  val odSkimmer: ODSkimmer,
  val tazSkimmer: TAZSkimmer,
  val driveTimeSkimmer: DriveTimeSkimmer,
  val transitCrowdingSkimmer: TransitCrowdingSkimmer,
  val rideHailSkimmer: RideHailSkimmer,
  val odVehicleTypeSkimmer: ODVehicleTypeSkimmer,
  val freightSkimmer: FreightSkimmer,
  val parkingSkimmer: ParkingSkimmer,
  val asSkimmer: ActivitySimSkimmer
>>>>>>> db2d22d0
) extends LazyLogging {

  import Skims.SkimType
  lazy val od_skimmer: ODSkims = lookup(SkimType.OD_SKIMMER).asInstanceOf[ODSkims]
  lazy val taz_skimmer: TAZSkims = lookup(SkimType.TAZ_SKIMMER).asInstanceOf[TAZSkims]
  lazy val dt_skimmer: DriveTimeSkims = lookup(SkimType.DT_SKIMMER).asInstanceOf[DriveTimeSkims]
  lazy val tc_skimmer: TransitCrowdingSkims = lookup(SkimType.TC_SKIMMER).asInstanceOf[TransitCrowdingSkims]
  lazy val rh_skimmer: RideHailSkims = lookup(SkimType.RH_SKIMMER).asInstanceOf[RideHailSkims]

  lazy val od_vehicle_type_skimmer: ODVehicleTypeSkims =
    lookup(SkimType.OD_VEHICLE_TYPE_SKIMMER).asInstanceOf[ODVehicleTypeSkims]
  lazy val freight_skimmer: FreightSkims = lookup(SkimType.FREIGHT_SKIMMER).asInstanceOf[FreightSkims]
  lazy val parking_skimmer: ParkingSkims = lookup(SkimType.PARKING_SKIMMER).asInstanceOf[ParkingSkims]
  lazy val emissions_skimmer: EmissionsSkims = lookup(SkimType.EMISSIONS_SKIMMER).asInstanceOf[EmissionsSkims]

  private val skims = mutable.Map.empty[SkimType.Value, AbstractSkimmer]
  skims.put(SkimType.OD_SKIMMER, addEvent(odSkimmer))
  skims.put(SkimType.TAZ_SKIMMER, addEvent(tazSkimmer))
  skims.put(SkimType.DT_SKIMMER, addEvent(driveTimeSkimmer))
  skims.put(SkimType.TC_SKIMMER, addEvent(transitCrowdingSkimmer))
  skims.put(SkimType.RH_SKIMMER, addEvent(rideHailSkimmer))
  skims.put(SkimType.OD_VEHICLE_TYPE_SKIMMER, addEvent(odVehicleTypeSkimmer))
  skims.put(SkimType.FREIGHT_SKIMMER, addEvent(freightSkimmer))
  skims.put(SkimType.PARKING_SKIMMER, addEvent(parkingSkimmer))
  skims.put(SkimType.AS_SKIMMER, addEvent(asSkimmer))
  skims.put(SkimType.EMISSIONS_SKIMMER, addEvent(emissionsSkimmer))

  private def addEvent(skimmer: AbstractSkimmer): AbstractSkimmer = {
    matsimServices.addControlerListener(skimmer)
    matsimServices.getEvents.addHandler(skimmer)
    skimmer
  }

  private def lookup(skimType: SkimType.Value): AbstractSkimmerReadOnly = {
    skims.get(skimType).map(_.readOnlySkim).getOrElse(throw new RuntimeException(s"Skims $skimType does not exist"))
  }
}

object Skims {

  object SkimType extends Enumeration {
    val OD_SKIMMER: router.skim.Skims.SkimType.Value = Value("od-skimmer")
    val TAZ_SKIMMER: skim.Skims.SkimType.Value = Value("taz-skimmer")
    val DT_SKIMMER: skim.Skims.SkimType.Value = Value("drive-time-skimmer")
    val TC_SKIMMER: skim.Skims.SkimType.Value = Value("transit-crowding-skimmer")
    val RH_SKIMMER: skim.Skims.SkimType.Value = Value("ridehail-skimmer")
    val OD_VEHICLE_TYPE_SKIMMER: router.skim.Skims.SkimType.Value = Value("od-vehicle-type-skimmer")
    val FREIGHT_SKIMMER: skim.Skims.SkimType.Value = Value("freight-skimmer")
    val PARKING_SKIMMER: skim.Skims.SkimType.Value = Value("parking-skimmer")
    val AS_SKIMMER: router.skim.Skims.SkimType.Value = Value("activity-sim-skimmer")
    val EMISSIONS_SKIMMER: router.skim.Skims.SkimType.Value = Value("emissions-skimmer")
  }

<<<<<<< HEAD
  def skimFileNames(skimCfg: Router.Skim): IndexedSeq[(SkimType.Value, String)] = IndexedSeq(
    SkimType.OD_SKIMMER        -> skimCfg.origin_destination_skimmer.fileBaseName,
    SkimType.TAZ_SKIMMER       -> skimCfg.taz_skimmer.fileBaseName,
    SkimType.DT_SKIMMER        -> skimCfg.drive_time_skimmer.fileBaseName,
    SkimType.RH_SKIMMER        -> RideHailSkimmer.fileBaseName,
    SkimType.FREIGHT_SKIMMER   -> FreightSkimmer.fileBaseName,
    SkimType.PARKING_SKIMMER   -> ParkingSkimmer.fileBaseName,
    SkimType.TC_SKIMMER        -> skimCfg.transit_crowding_skimmer.fileBaseName,
    SkimType.EMISSIONS_SKIMMER -> skimCfg.emissions_skimmer.fileBaseName
=======
  def skimFileNames(skimCfg: Router.Skim) = IndexedSeq(
    SkimType.OD_SKIMMER              -> skimCfg.origin_destination_skimmer.fileBaseName,
    SkimType.TAZ_SKIMMER             -> skimCfg.taz_skimmer.fileBaseName,
    SkimType.DT_SKIMMER              -> skimCfg.drive_time_skimmer.fileBaseName,
    SkimType.RH_SKIMMER              -> RideHailSkimmer.fileBaseName,
    SkimType.OD_VEHICLE_TYPE_SKIMMER -> ODVehicleTypeSkimmer.fileBaseName,
    SkimType.FREIGHT_SKIMMER         -> FreightSkimmer.fileBaseName,
    SkimType.PARKING_SKIMMER         -> ParkingSkimmer.fileBaseName,
    SkimType.TC_SKIMMER              -> skimCfg.transit_crowding_skimmer.fileBaseName
>>>>>>> db2d22d0
  )

  def skimAggregatedFileNames(skimCfg: Router.Skim): IndexedSeq[(SkimType.Value, String)] =
    skimFileNames(skimCfg)
      .map { case (skimType, fileName) => skimType -> (fileName + AGG_SUFFIX) }
}<|MERGE_RESOLUTION|>--- conflicted
+++ resolved
@@ -14,17 +14,6 @@
 
 class Skims @Inject() (
   matsimServices: MatsimServices,
-<<<<<<< HEAD
-  odSkimmer: ODSkimmer,
-  tazSkimmer: TAZSkimmer,
-  driveTimeSkimmer: DriveTimeSkimmer,
-  transitCrowdingSkimmer: TransitCrowdingSkimmer,
-  rideHailSkimmer: RideHailSkimmer,
-  freightSkimmer: FreightSkimmer,
-  parkingSkimmer: ParkingSkimmer,
-  asSkimmer: ActivitySimSkimmer,
-  emissionsSkimmer: EmissionsSkimmer
-=======
   val odSkimmer: ODSkimmer,
   val tazSkimmer: TAZSkimmer,
   val driveTimeSkimmer: DriveTimeSkimmer,
@@ -33,8 +22,8 @@
   val odVehicleTypeSkimmer: ODVehicleTypeSkimmer,
   val freightSkimmer: FreightSkimmer,
   val parkingSkimmer: ParkingSkimmer,
-  val asSkimmer: ActivitySimSkimmer
->>>>>>> db2d22d0
+  val asSkimmer: ActivitySimSkimmer,
+  val emissionsSkimmer: EmissionsSkimmer
 ) extends LazyLogging {
 
   import Skims.SkimType
@@ -88,18 +77,7 @@
     val EMISSIONS_SKIMMER: router.skim.Skims.SkimType.Value = Value("emissions-skimmer")
   }
 
-<<<<<<< HEAD
   def skimFileNames(skimCfg: Router.Skim): IndexedSeq[(SkimType.Value, String)] = IndexedSeq(
-    SkimType.OD_SKIMMER        -> skimCfg.origin_destination_skimmer.fileBaseName,
-    SkimType.TAZ_SKIMMER       -> skimCfg.taz_skimmer.fileBaseName,
-    SkimType.DT_SKIMMER        -> skimCfg.drive_time_skimmer.fileBaseName,
-    SkimType.RH_SKIMMER        -> RideHailSkimmer.fileBaseName,
-    SkimType.FREIGHT_SKIMMER   -> FreightSkimmer.fileBaseName,
-    SkimType.PARKING_SKIMMER   -> ParkingSkimmer.fileBaseName,
-    SkimType.TC_SKIMMER        -> skimCfg.transit_crowding_skimmer.fileBaseName,
-    SkimType.EMISSIONS_SKIMMER -> skimCfg.emissions_skimmer.fileBaseName
-=======
-  def skimFileNames(skimCfg: Router.Skim) = IndexedSeq(
     SkimType.OD_SKIMMER              -> skimCfg.origin_destination_skimmer.fileBaseName,
     SkimType.TAZ_SKIMMER             -> skimCfg.taz_skimmer.fileBaseName,
     SkimType.DT_SKIMMER              -> skimCfg.drive_time_skimmer.fileBaseName,
@@ -107,8 +85,8 @@
     SkimType.OD_VEHICLE_TYPE_SKIMMER -> ODVehicleTypeSkimmer.fileBaseName,
     SkimType.FREIGHT_SKIMMER         -> FreightSkimmer.fileBaseName,
     SkimType.PARKING_SKIMMER         -> ParkingSkimmer.fileBaseName,
-    SkimType.TC_SKIMMER              -> skimCfg.transit_crowding_skimmer.fileBaseName
->>>>>>> db2d22d0
+    SkimType.TC_SKIMMER              -> skimCfg.transit_crowding_skimmer.fileBaseName,
+    SkimType.EMISSIONS_SKIMMER       -> skimCfg.emissions_skimmer.fileBaseName
   )
 
   def skimAggregatedFileNames(skimCfg: Router.Skim): IndexedSeq[(SkimType.Value, String)] =
