--- conflicted
+++ resolved
@@ -22,11 +22,8 @@
     generalizedTimeInHours,
     generalizedCost,
     energyConsumption,
-<<<<<<< HEAD
+    None,
     failedTrip = false,
-=======
-    None,
->>>>>>> cce7f45d
     // If you change this name, make sure it is properly reflected in `AbstractSkimmer.handleEvent`
     skimName = "od-skimmer"
   )
