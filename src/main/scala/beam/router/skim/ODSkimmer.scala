--- conflicted
+++ resolved
@@ -51,24 +51,7 @@
   override def fromCsv(
     row: scala.collection.Map[String, String]
   ): (AbstractSkimmerKey, AbstractSkimmerInternal) = {
-    (
-      ODSkimmerKey(
-        hour = row("hour").toInt,
-        mode = BeamMode.fromString(row("mode").toLowerCase()).get,
-        origin = row("origTaz"),
-        destination = row("destTaz")
-      ),
-      ODSkimmerInternal(
-        travelTimeInS = row("travelTimeInS").toDouble,
-        generalizedTimeInS = row("generalizedTimeInS").toDouble,
-        generalizedCost = row("generalizedCost").toDouble,
-        distanceInM = row("distanceInM").toDouble,
-        cost = row("cost").toDouble,
-        energy = Option(row("energy")).map(_.toDouble).getOrElse(0.0),
-        observations = row("observations").toInt,
-        iterations = row("iterations").toInt
-      )
-    )
+    ODSkimmer.fromCsv(row)
   }
 
   override protected def aggregateOverIterations(
@@ -331,8 +314,6 @@
   case class ODSkimmerKey(hour: Int, mode: BeamMode, origin: String, destination: String) extends AbstractSkimmerKey {
     override def toCsv: String = hour + "," + mode + "," + origin + "," + destination
   }
-<<<<<<< HEAD
-=======
 
   def fromCsv(
     row: scala.collection.Map[String, String]
@@ -341,8 +322,8 @@
       ODSkimmerKey(
         hour = row("hour").toInt,
         mode = BeamMode.fromString(row("mode").toLowerCase()).get,
-        originTaz = Id.create(row("origTaz"), classOf[TAZ]),
-        destinationTaz = Id.create(row("destTaz"), classOf[TAZ])
+        origin = row("origTaz"),
+        destination = row("destTaz")
       ),
       ODSkimmerInternal(
         travelTimeInS = row("travelTimeInS").toDouble,
@@ -357,7 +338,6 @@
     )
   }
 
->>>>>>> 313c02f8
   case class ODSkimmerInternal(
     travelTimeInS: Double,
     generalizedTimeInS: Double,
