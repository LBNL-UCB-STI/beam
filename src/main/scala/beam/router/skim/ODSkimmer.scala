package beam.router.skim
import java.io.BufferedWriter

import beam.agentsim.agents.vehicles.BeamVehicleType
import beam.agentsim.infrastructure.taz.TAZ
import beam.router.Modes.BeamMode
import beam.sim.BeamServices
import beam.sim.config.BeamConfig
import beam.utils.ProfilingUtils
import com.typesafe.scalalogging.LazyLogging
import org.matsim.api.core.v01.{Coord, Id}
import org.matsim.core.controler.events.IterationEndsEvent

import scala.util.control.NonFatal

class ODSkimmer(beamServices: BeamServices, config: BeamConfig.Beam.Router.Skim)
    extends AbstractSkimmer(beamServices, config) {
  import ODSkimmer._
  import beamServices._

  override lazy val readOnlySkim: AbstractSkimmerReadOnly = ODSkims(beamServices)

  override protected val skimName: String = config.origin_destination_skimmer.name
  override protected val skimFileBaseName: String = config.origin_destination_skimmer.fileBaseName
  override protected val skimFileHeader: String =
    "hour,mode,origTaz,destTaz,travelTimeInS,generalizedTimeInS,cost,generalizedCost,distanceInM,energy,observations,iterations"

  override def writeToDisk(event: IterationEndsEvent): Unit = {
    super.writeToDisk(event)
    if (config.origin_destination_skimmer.writeAllModeSkimsForPeakNonPeakPeriodsInterval > 0 && event.getIteration % config.origin_destination_skimmer.writeAllModeSkimsForPeakNonPeakPeriodsInterval == 0) {
      ProfilingUtils.timed(
        s"writeAllModeSkimsForPeakNonPeakPeriods on iteration ${event.getIteration}",
        v => logger.info(v)
      ) {
        writeAllModeSkimsForPeakNonPeakPeriods(event)
      }
    }
    if (config.origin_destination_skimmer.writeFullSkimsInterval > 0 && event.getIteration % config.origin_destination_skimmer.writeFullSkimsInterval == 0) {
<<<<<<< HEAD
      ProfilingUtils.timed(s"writeFullSkims on iteration ${event.getIteration}", logger.info(_)) {
        val filePath = event.getServices.getControlerIO.getIterationFilename(
          event.getServices.getIterationNumber,
          skimFileBaseName + "Full.csv.gz"
        )
        val uniqueTimeBins: Seq[Int] = 0 to 23
        val origins = beamScenario.tazTreeMap.getTAZs
          .map(taz => GeoUnit.TAZ(taz.tazId.toString, taz.coord, taz.areaInSquareMeters))
          .toSeq
        // Yes, we pass origin also as destinations because we want skims between all possible taz pairs
        writeFullSkims(origins, origins, uniqueTimeBins, filePath)
=======
      ProfilingUtils.timed(s"writeFullSkims on iteration ${event.getIteration}", v => logger.info(v)) {
        writeFullSkims(event)
>>>>>>> 3559036b
      }
    }
  }

  override def fromCsv(
    row: scala.collection.Map[String, String]
  ): (AbstractSkimmerKey, AbstractSkimmerInternal) = {
    ODSkimmer.fromCsv(row)
  }

  override protected def aggregateOverIterations(
    prevIteration: Option[AbstractSkimmerInternal],
    currIteration: Option[AbstractSkimmerInternal]
  ): AbstractSkimmerInternal = {
    val prevSkim = prevIteration
      .map(_.asInstanceOf[ODSkimmerInternal])
      .getOrElse(ODSkimmerInternal(0, 0, 0, 0, 0, 0, observations = 0, iterations = 0))
    val currSkim =
      currIteration
        .map(_.asInstanceOf[ODSkimmerInternal])
        .getOrElse(ODSkimmerInternal(0, 0, 0, 0, 0, 0, observations = 0, iterations = 1))
    ODSkimmerInternal(
      travelTimeInS = (prevSkim.travelTimeInS * prevSkim.iterations + currSkim.travelTimeInS * currSkim.iterations) / (prevSkim.iterations + currSkim.iterations),
      generalizedTimeInS = (prevSkim.generalizedTimeInS * prevSkim.iterations + currSkim.generalizedTimeInS * currSkim.iterations) / (prevSkim.iterations + currSkim.iterations),
      generalizedCost = (prevSkim.generalizedCost * prevSkim.iterations + currSkim.generalizedCost * currSkim.iterations) / (prevSkim.iterations + currSkim.iterations),
      distanceInM = (prevSkim.distanceInM * prevSkim.iterations + currSkim.distanceInM * currSkim.iterations) / (prevSkim.iterations + currSkim.iterations),
      cost = (prevSkim.cost * prevSkim.iterations + currSkim.cost * currSkim.iterations) / (prevSkim.iterations + currSkim.iterations),
      energy = (prevSkim.energy * prevSkim.iterations + currSkim.energy * currSkim.iterations) / (prevSkim.iterations + currSkim.iterations),
      observations = (prevSkim.observations * prevSkim.iterations + currSkim.observations * currSkim.iterations) / (prevSkim.iterations + currSkim.iterations),
      iterations = prevSkim.iterations + currSkim.iterations
    )
  }

  override protected def aggregateWithinIteration(
    prevObservation: Option[AbstractSkimmerInternal],
    currObservation: AbstractSkimmerInternal
  ): AbstractSkimmerInternal = {
    val prevSkim = prevObservation
      .map(_.asInstanceOf[ODSkimmerInternal])
      .getOrElse(ODSkimmerInternal(0, 0, 0, 0, 0, 0, observations = 0, iterations = 0))
    val currSkim = currObservation.asInstanceOf[ODSkimmerInternal]
    ODSkimmerInternal(
      travelTimeInS = (prevSkim.travelTimeInS * prevSkim.observations + currSkim.travelTimeInS * currSkim.observations) / (prevSkim.observations + currSkim.observations),
      generalizedTimeInS = (prevSkim.generalizedTimeInS * prevSkim.observations + currSkim.generalizedTimeInS * currSkim.observations) / (prevSkim.observations + currSkim.observations),
      generalizedCost = (prevSkim.generalizedCost * prevSkim.observations + currSkim.generalizedCost * currSkim.observations) / (prevSkim.observations + currSkim.observations),
      distanceInM = (prevSkim.distanceInM * prevSkim.observations + currSkim.distanceInM * currSkim.observations) / (prevSkim.observations + currSkim.observations),
      cost = (prevSkim.cost * prevSkim.observations + currSkim.cost * currSkim.observations) / (prevSkim.observations + currSkim.observations),
      energy = (prevSkim.energy * prevSkim.observations + currSkim.energy * currSkim.observations) / (prevSkim.observations + currSkim.observations),
      observations = prevSkim.observations + currSkim.observations,
      iterations = beamServices.matsimServices.getIterationNumber + 1
    )
  }

  // *****
  // Helpers
  private def writeAllModeSkimsForPeakNonPeakPeriods(event: IterationEndsEvent): Unit = {
    val morningPeakHours = (7 to 8).toList
    val afternoonPeakHours = (15 to 16).toList
    val nonPeakHours = (0 to 6).toList ++ (9 to 14).toList ++ (17 to 23).toList
    val modes = BeamMode.allModes
    val fileHeader =
      "period,mode,origTaz,destTaz,travelTimeInS,generalizedTimeInS,cost,generalizedCost,distanceInM,observations,energy"
    val filePath = event.getServices.getControlerIO.getIterationFilename(
      event.getServices.getIterationNumber,
      skimFileBaseName + "Excerpt.csv.gz"
    )
    val dummyId = Id.create(
      beamScenario.beamConfig.beam.agentsim.agents.rideHail.initialization.procedural.vehicleTypeId,
      classOf[BeamVehicleType]
    )
    var writer: BufferedWriter = null
    try {
      writer = org.matsim.core.utils.io.IOUtils.getBufferedWriter(filePath)
      writer.write(fileHeader)
      writer.write("\n")

      val weightedSkims = ProfilingUtils.timed("Get weightedSkims for modes", x => logger.info(x)) {
        modes.toParArray.flatMap { mode =>
          beamScenario.tazTreeMap.getTAZs.flatMap { origin =>
            beamScenario.tazTreeMap.getTAZs.flatMap { destination =>
              val am = getExcerptData(
                "AM",
                morningPeakHours,
                origin,
                destination,
                mode,
                dummyId
              )
              val pm = getExcerptData(
                "PM",
                afternoonPeakHours,
                origin,
                destination,
                mode,
                dummyId
              )
              val offPeak = getExcerptData(
                "OffPeak",
                nonPeakHours,
                origin,
                destination,
                mode,
                dummyId
              )
              List(am, pm, offPeak)
            }
          }
        }
      }
      logger.info(s"weightedSkims size: ${weightedSkims.size}")

      weightedSkims.seq.foreach { ws: ExcerptData =>
        writer.write(
          s"${ws.timePeriodString},${ws.mode},${ws.originTazId},${ws.destinationTazId},${ws.weightedTime},${ws.weightedGeneralizedTime},${ws.weightedCost},${ws.weightedGeneralizedCost},${ws.weightedDistance},${ws.sumWeights},${ws.weightedEnergy}\n"
        )
      }
    } catch {
      case NonFatal(ex) =>
        logger.error(s"Could not write skim in '$filePath': ${ex.getMessage}", ex)
    } finally {
      if (null != writer)
        writer.close()
    }
  }

  protected def writeFullSkims(
    origins: Seq[GeoUnit],
    destinations: Seq[GeoUnit],
    uniqueTimeBins: Seq[Int],
    filePath: String
  ): Unit = {
    val uniqueModes = currentSkim.keys.collect { case e: ODSkimmerKey => e.mode }.toList.distinct
    require(uniqueModes.nonEmpty, s"Expected to get ODSkimmerKey which contains modes")
    val dummyId = Id.create(
      beamScenario.beamConfig.beam.agentsim.agents.rideHail.initialization.procedural.vehicleTypeId,
      classOf[BeamVehicleType]
    )

    var writer: BufferedWriter = null
    try {
      writer = org.matsim.core.utils.io.IOUtils.getBufferedWriter(filePath)
      writer.write(skimFileHeader + "\n")

      origins.foreach { origin =>
        destinations.foreach { destination =>
          uniqueModes.foreach { mode =>
            uniqueTimeBins
              .foreach { timeBin =>
                val theSkim: ODSkimmer.Skim = currentSkim
                  .get(ODSkimmerKey(timeBin, mode, origin.id, destination.id))
                  .map(_.asInstanceOf[ODSkimmerInternal].toSkimExternal)
                  .getOrElse {
                    if (origin.equals(destination)) {
                      val newDestCoord = new Coord(
                        origin.center.getX,
                        origin.center.getY + Math.sqrt(origin.areaInSquareMeters) / 2.0
                      )
                      readOnlySkim
                        .asInstanceOf[ODSkims]
                        .getSkimDefaultValue(
                          mode,
                          origin.center,
                          newDestCoord,
                          timeBin * 3600,
                          dummyId,
                          beamServices.beamScenario
                        )
                    } else {
                      readOnlySkim
                        .asInstanceOf[ODSkims]
                        .getSkimDefaultValue(
                          mode,
                          origin.center,
                          destination.center,
                          timeBin * 3600,
                          dummyId,
                          beamServices.beamScenario
                        )
                    }
                  }

                //     "hour,mode,origTaz,destTaz,travelTimeInS,generalizedTimeInS,cost,generalizedCost,distanceInM,energy,observations,iterations"
                writer.write(
                  s"$timeBin,$mode,${origin.id},${destination.id},${theSkim.time},${theSkim.generalizedTime},${theSkim.cost},${theSkim.generalizedCost},${theSkim.distance},${theSkim.energy},${theSkim.count}\n"
                )
              }
          }
        }
      }
    } catch {
      case NonFatal(ex) =>
        logger.error(s"Could not write skim in '$filePath': ${ex.getMessage}", ex)
    } finally {
      if (null != writer)
        writer.close()
    }
  }

  def getExcerptData(
    timePeriodString: String,
    hoursIncluded: List[Int],
    origin: TAZ,
    destination: TAZ,
    mode: BeamMode,
    dummyId: Id[BeamVehicleType]
  ): ExcerptData = {
    import scala.language.implicitConversions
    val individualSkims = hoursIncluded.map { timeBin =>
      currentSkim
        .get(ODSkimmerKey(timeBin, mode, origin.tazId.toString, destination.tazId.toString))
        .map(_.asInstanceOf[ODSkimmerInternal].toSkimExternal)
        .getOrElse {
          val adjustedDestCoord = if (origin.equals(destination)) {
            new Coord(
              origin.coord.getX,
              origin.coord.getY + Math.sqrt(origin.areaInSquareMeters) / 2.0
            )
          } else {
            destination.coord
          }
          readOnlySkim
            .asInstanceOf[ODSkims]
            .getSkimDefaultValue(
              mode,
              origin.coord,
              adjustedDestCoord,
              timeBin * 3600,
              dummyId,
              beamServices.beamScenario
            )
        }
    }
    val weights = individualSkims.map(sk => Math.max(sk.count, 1).toDouble)
    val sumWeights = weights.sum
    val weightedDistance = individualSkims.map(_.distance).zip(weights).map(tup => tup._1 * tup._2).sum / sumWeights
    val weightedTime = individualSkims.map(_.time).zip(weights).map(tup => tup._1 * tup._2).sum / sumWeights
    val weightedGeneralizedTime = individualSkims
      .map(_.generalizedTime)
      .zip(weights)
      .map(tup => tup._1 * tup._2)
      .sum / sumWeights
    val weightedCost = individualSkims.map(_.cost).zip(weights).map(tup => tup._1 * tup._2).sum / sumWeights
    val weightedGeneralizedCost = individualSkims
      .map(_.generalizedCost)
      .zip(weights)
      .map(tup => tup._1 * tup._2)
      .sum / sumWeights
    val weightedEnergy = individualSkims.map(_.energy).zip(weights).map(tup => tup._1 * tup._2).sum / sumWeights

    ExcerptData(
      timePeriodString = timePeriodString,
      mode = mode,
      originTazId = origin.tazId,
      destinationTazId = destination.tazId,
      weightedTime = weightedTime,
      weightedGeneralizedTime = weightedGeneralizedTime,
      weightedCost = weightedCost,
      weightedGeneralizedCost = weightedGeneralizedCost,
      weightedDistance = weightedDistance,
      sumWeights = sumWeights,
      weightedEnergy = weightedEnergy
    )
  }
}

object ODSkimmer extends LazyLogging {
  // cases
  case class ODSkimmerKey(hour: Int, mode: BeamMode, origin: String, destination: String) extends AbstractSkimmerKey {
    override def toCsv: String = hour + "," + mode + "," + origin + "," + destination
  }

  def fromCsv(
    row: scala.collection.Map[String, String]
  ): (AbstractSkimmerKey, AbstractSkimmerInternal) = {
    (
      ODSkimmerKey(
        hour = row("hour").toInt,
        mode = BeamMode.fromString(row("mode").toLowerCase()).get,
        origin = row("origTaz"),
        destination = row("destTaz")
      ),
      ODSkimmerInternal(
        travelTimeInS = row("travelTimeInS").toDouble,
        generalizedTimeInS = row("generalizedTimeInS").toDouble,
        generalizedCost = row("generalizedCost").toDouble,
        distanceInM = row("distanceInM").toDouble,
        cost = row("cost").toDouble,
        energy = Option(row("energy")).map(_.toDouble).getOrElse(0.0),
        observations = row("observations").toInt,
        iterations = row("iterations").toInt
      )
    )
  }

  case class ODSkimmerInternal(
    travelTimeInS: Double,
    generalizedTimeInS: Double,
    generalizedCost: Double,
    distanceInM: Double,
    cost: Double,
    energy: Double,
    observations: Int = 1,
    iterations: Int = 0
  ) extends AbstractSkimmerInternal {

    //NOTE: All times in seconds here
    def toSkimExternal: Skim =
      Skim(travelTimeInS.toInt, generalizedTimeInS, generalizedCost, distanceInM, cost, observations, energy)
    override def toCsv: String =
      travelTimeInS + "," + generalizedTimeInS + "," + cost + "," + generalizedCost + "," + distanceInM + "," + energy + "," + observations + "," + iterations
  }

  case class Skim(
    time: Int,
    generalizedTime: Double,
    generalizedCost: Double,
    distance: Double,
    cost: Double,
    count: Int,
    energy: Double
  )

  case class ExcerptData(
    timePeriodString: String,
    mode: BeamMode,
    originTazId: Id[TAZ],
    destinationTazId: Id[TAZ],
    weightedTime: Double,
    weightedGeneralizedTime: Double,
    weightedCost: Double,
    weightedGeneralizedCost: Double,
    weightedDistance: Double,
    sumWeights: Double,
    weightedEnergy: Double
  )
}<|MERGE_RESOLUTION|>--- conflicted
+++ resolved
@@ -36,8 +36,7 @@
       }
     }
     if (config.origin_destination_skimmer.writeFullSkimsInterval > 0 && event.getIteration % config.origin_destination_skimmer.writeFullSkimsInterval == 0) {
-<<<<<<< HEAD
-      ProfilingUtils.timed(s"writeFullSkims on iteration ${event.getIteration}", logger.info(_)) {
+      ProfilingUtils.timed(s"writeFullSkims on iteration ${event.getIteration}", v => logger.info(v)) {
         val filePath = event.getServices.getControlerIO.getIterationFilename(
           event.getServices.getIterationNumber,
           skimFileBaseName + "Full.csv.gz"
@@ -48,10 +47,6 @@
           .toSeq
         // Yes, we pass origin also as destinations because we want skims between all possible taz pairs
         writeFullSkims(origins, origins, uniqueTimeBins, filePath)
-=======
-      ProfilingUtils.timed(s"writeFullSkims on iteration ${event.getIteration}", v => logger.info(v)) {
-        writeFullSkims(event)
->>>>>>> 3559036b
       }
     }
   }
