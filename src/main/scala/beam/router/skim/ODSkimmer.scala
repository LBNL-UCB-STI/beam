package beam.router.skim

import java.io.BufferedWriter

import beam.agentsim.agents.vehicles.BeamVehicleType
import beam.agentsim.infrastructure.taz.TAZ
import beam.router.Modes.BeamMode
import beam.sim.BeamServices
import beam.sim.config.BeamConfig
import beam.utils.ProfilingUtils
import com.typesafe.scalalogging.LazyLogging
import org.matsim.api.core.v01.{Coord, Id}
import org.matsim.core.controler.events.IterationEndsEvent

import scala.util.control.NonFatal

class ODSkimmer(beamServices: BeamServices, config: BeamConfig.Beam.Router.Skim)
    extends AbstractSkimmer(beamServices, config) {

  import ODSkimmer._
  import beamServices._

  override lazy val readOnlySkim: AbstractSkimmerReadOnly = ODSkims(beamServices)

  override protected val skimName: String = config.origin_destination_skimmer.name
  override protected val skimFileBaseName: String = config.origin_destination_skimmer.fileBaseName
  override protected val skimFileHeader: String =
    "hour,mode,origTaz,destTaz,travelTimeInS,generalizedTimeInS,cost,generalizedCost,distanceInM,energy,observations,iterations"

  override def writeToDisk(event: IterationEndsEvent): Unit = {
    super.writeToDisk(event)
    if (config.origin_destination_skimmer.writeAllModeSkimsForPeakNonPeakPeriodsInterval > 0 && event.getIteration % config.origin_destination_skimmer.writeAllModeSkimsForPeakNonPeakPeriodsInterval == 0) {
      ProfilingUtils.timed(
        s"writeAllModeSkimsForPeakNonPeakPeriods on iteration ${event.getIteration}",
        v => logger.info(v)
      ) {
        writeAllModeSkimsForPeakNonPeakPeriods(event)
      }
    }
    if (config.origin_destination_skimmer.writeFullSkimsInterval > 0 && event.getIteration % config.origin_destination_skimmer.writeFullSkimsInterval == 0) {
      ProfilingUtils.timed(s"writeFullSkims on iteration ${event.getIteration}", v => logger.info(v)) {
        writeFullSkims(event)
      }
    }
  }

  override def fromCsv(
    row: scala.collection.Map[String, String]
  ): (AbstractSkimmerKey, AbstractSkimmerInternal) = {
    ODSkimmer.fromCsv(row)
  }

  override protected def aggregateOverIterations(
    prevIteration: Option[AbstractSkimmerInternal],
    currIteration: Option[AbstractSkimmerInternal]
  ): AbstractSkimmerInternal = {
    val prevSkim = prevIteration
      .map(_.asInstanceOf[ODSkimmerInternal])
      .getOrElse(ODSkimmerInternal(0, 0, 0, 0, 0, 0, observations = 0, iterations = 0))
    val currSkim =
      currIteration
        .map(_.asInstanceOf[ODSkimmerInternal])
        .getOrElse(ODSkimmerInternal(0, 0, 0, 0, 0, 0, observations = 0, iterations = 1))
    ODSkimmerInternal(
      travelTimeInS = (prevSkim.travelTimeInS * prevSkim.iterations + currSkim.travelTimeInS * currSkim.iterations) / (prevSkim.iterations + currSkim.iterations),
      generalizedTimeInS = (prevSkim.generalizedTimeInS * prevSkim.iterations + currSkim.generalizedTimeInS * currSkim.iterations) / (prevSkim.iterations + currSkim.iterations),
      generalizedCost = (prevSkim.generalizedCost * prevSkim.iterations + currSkim.generalizedCost * currSkim.iterations) / (prevSkim.iterations + currSkim.iterations),
      distanceInM = (prevSkim.distanceInM * prevSkim.iterations + currSkim.distanceInM * currSkim.iterations) / (prevSkim.iterations + currSkim.iterations),
      cost = (prevSkim.cost * prevSkim.iterations + currSkim.cost * currSkim.iterations) / (prevSkim.iterations + currSkim.iterations),
      energy = (prevSkim.energy * prevSkim.iterations + currSkim.energy * currSkim.iterations) / (prevSkim.iterations + currSkim.iterations),
      observations = (prevSkim.observations * prevSkim.iterations + currSkim.observations * currSkim.iterations) / (prevSkim.iterations + currSkim.iterations),
      iterations = prevSkim.iterations + currSkim.iterations
    )
  }

  override protected def aggregateWithinIteration(
    prevObservation: Option[AbstractSkimmerInternal],
    currObservation: AbstractSkimmerInternal
  ): AbstractSkimmerInternal = {
    val prevSkim = prevObservation
      .map(_.asInstanceOf[ODSkimmerInternal])
      .getOrElse(ODSkimmerInternal(0, 0, 0, 0, 0, 0, observations = 0, iterations = 0))
    val currSkim = currObservation.asInstanceOf[ODSkimmerInternal]
    ODSkimmerInternal(
      travelTimeInS = (prevSkim.travelTimeInS * prevSkim.observations + currSkim.travelTimeInS * currSkim.observations) / (prevSkim.observations + currSkim.observations),
      generalizedTimeInS = (prevSkim.generalizedTimeInS * prevSkim.observations + currSkim.generalizedTimeInS * currSkim.observations) / (prevSkim.observations + currSkim.observations),
      generalizedCost = (prevSkim.generalizedCost * prevSkim.observations + currSkim.generalizedCost * currSkim.observations) / (prevSkim.observations + currSkim.observations),
      distanceInM = (prevSkim.distanceInM * prevSkim.observations + currSkim.distanceInM * currSkim.observations) / (prevSkim.observations + currSkim.observations),
      cost = (prevSkim.cost * prevSkim.observations + currSkim.cost * currSkim.observations) / (prevSkim.observations + currSkim.observations),
      energy = (prevSkim.energy * prevSkim.observations + currSkim.energy * currSkim.observations) / (prevSkim.observations + currSkim.observations),
      observations = prevSkim.observations + currSkim.observations,
      iterations = beamServices.matsimServices.getIterationNumber + 1
    )
  }

  // *****
  // Helpers
  private def writeAllModeSkimsForPeakNonPeakPeriods(event: IterationEndsEvent): Unit = {
    val morningPeakHours = (7 to 8).toList
    val afternoonPeakHours = (15 to 16).toList
    val nonPeakHours = (0 to 6).toList ++ (9 to 14).toList ++ (17 to 23).toList
    val modes = BeamMode.allModes
    val fileHeader =
      "period,mode,origTaz,destTaz,travelTimeInS,generalizedTimeInS,cost,generalizedCost,distanceInM,observations,energy"
    val filePath = event.getServices.getControlerIO.getIterationFilename(
      event.getServices.getIterationNumber,
      skimFileBaseName + "Excerpt.csv.gz"
    )
    val dummyId = Id.create(
      beamScenario.beamConfig.beam.agentsim.agents.rideHail.initialization.procedural.vehicleTypeId,
      classOf[BeamVehicleType]
    )
    var writer: BufferedWriter = null
    try {
      writer = org.matsim.core.utils.io.IOUtils.getBufferedWriter(filePath)
      writer.write(fileHeader)
      writer.write("\n")

      val weightedSkims = ProfilingUtils.timed("Get weightedSkims for modes", x => logger.info(x)) {
        modes.toParArray.flatMap { mode =>
          beamScenario.tazTreeMap.getTAZs.flatMap { origin =>
            beamScenario.tazTreeMap.getTAZs.flatMap { destination =>
              val am = getExcerptData(
                "AM",
                morningPeakHours,
                origin,
                destination,
                mode,
                dummyId
              )
              val pm = getExcerptData(
                "PM",
                afternoonPeakHours,
                origin,
                destination,
                mode,
                dummyId
              )
              val offPeak = getExcerptData(
                "OffPeak",
                nonPeakHours,
                origin,
                destination,
                mode,
                dummyId
              )
              List(am, pm, offPeak)
            }
          }
        }
      }
      logger.info(s"weightedSkims size: ${weightedSkims.size}")

      weightedSkims.seq.foreach { ws: ExcerptData =>
        writer.write(
          s"${ws.timePeriodString},${ws.mode},${ws.originTazId},${ws.destinationTazId},${ws.weightedTime},${ws.weightedGeneralizedTime},${ws.weightedCost},${ws.weightedGeneralizedCost},${ws.weightedDistance},${ws.sumWeights},${ws.weightedEnergy}\n"
        )
      }
    } catch {
      case NonFatal(ex) =>
        logger.error(s"Could not write skim in '$filePath': ${ex.getMessage}", ex)
    } finally {
      if (null != writer)
        writer.close()
    }
  }

  private def writeFullSkims(event: IterationEndsEvent): Unit = {
    val filePath = event.getServices.getControlerIO.getIterationFilename(
      event.getServices.getIterationNumber,
      skimFileBaseName + "Full.csv.gz"
    )
    val uniqueModes = currentSkim.map(keyVal => keyVal.asInstanceOf[ODSkimmerKey].mode).toList.distinct
    val uniqueTimeBins = 0 to 23

    val dummyId = Id.create(
      beamScenario.beamConfig.beam.agentsim.agents.rideHail.initialization.procedural.vehicleTypeId,
      classOf[BeamVehicleType]
    )

    var writer: BufferedWriter = null
    try {
      writer = org.matsim.core.utils.io.IOUtils.getBufferedWriter(filePath)
      writer.write(skimFileHeader + "\n")

      beamScenario.tazTreeMap.getTAZs
        .foreach { origin =>
          beamScenario.tazTreeMap.getTAZs.foreach { destination =>
            uniqueModes.foreach { mode =>
              uniqueTimeBins
                .foreach { timeBin =>
                  val theSkim: ODSkimmer.Skim = currentSkim
                    .get(ODSkimmerKey(timeBin, mode, origin.tazId, destination.tazId))
                    .map(_.asInstanceOf[ODSkimmerInternal].toSkimExternal)
                    .getOrElse {
                      if (origin.equals(destination)) {
                        val newDestCoord = new Coord(
                          origin.coord.getX,
                          origin.coord.getY + Math.sqrt(origin.areaInSquareMeters) / 2.0
                        )
                        readOnlySkim
                          .asInstanceOf[ODSkims]
                          .getSkimDefaultValue(
                            mode,
                            origin.coord,
                            newDestCoord,
                            timeBin * 3600,
<<<<<<< HEAD
                            dummyId
=======
                            dummyId,
                            beamServices.beamScenario
>>>>>>> 0a26fdea
                          )
                      } else {
                        readOnlySkim
                          .asInstanceOf[ODSkims]
                          .getSkimDefaultValue(
                            mode,
                            origin.coord,
                            destination.coord,
                            timeBin * 3600,
<<<<<<< HEAD
                            dummyId
=======
                            dummyId,
                            beamServices.beamScenario
>>>>>>> 0a26fdea
                          )
                      }
                    }

                  writer.write(
                    s"$timeBin,$mode,${origin.tazId},${destination.tazId},${theSkim.time},${theSkim.generalizedTime},${theSkim.cost},${theSkim.generalizedTime},${theSkim.distance},${theSkim.count},${theSkim.energy}\n"
                  )
                }
            }
          }
        }
    } catch {
      case NonFatal(ex) =>
        logger.error(s"Could not write skim in '$filePath': ${ex.getMessage}", ex)
    } finally {
      if (null != writer)
        writer.close()
    }
  }

  def getExcerptData(
    timePeriodString: String,
    hoursIncluded: List[Int],
    origin: TAZ,
    destination: TAZ,
    mode: BeamMode,
    dummyId: Id[BeamVehicleType]
  ): ExcerptData = {
    import scala.language.implicitConversions
    val individualSkims = hoursIncluded.map { timeBin =>
      currentSkim
        .get(ODSkimmerKey(timeBin, mode, origin.tazId, destination.tazId))
        .map(_.asInstanceOf[ODSkimmerInternal].toSkimExternal)
        .getOrElse {
          val adjustedDestCoord = if (origin.equals(destination)) {
            new Coord(
              origin.coord.getX,
              origin.coord.getY + Math.sqrt(origin.areaInSquareMeters) / 2.0
            )
          } else {
            destination.coord
          }
          readOnlySkim
            .asInstanceOf[ODSkims]
            .getSkimDefaultValue(
              mode,
              origin.coord,
              adjustedDestCoord,
              timeBin * 3600,
<<<<<<< HEAD
              dummyId
=======
              dummyId,
              beamServices.beamScenario
>>>>>>> 0a26fdea
            )
        }
    }
    val weights = individualSkims.map(sk => Math.max(sk.count, 1).toDouble)
    val sumWeights = weights.sum
    val weightedDistance = individualSkims.map(_.distance).zip(weights).map(tup => tup._1 * tup._2).sum / sumWeights
    val weightedTime = individualSkims.map(_.time).zip(weights).map(tup => tup._1 * tup._2).sum / sumWeights
    val weightedGeneralizedTime = individualSkims
      .map(_.generalizedTime)
      .zip(weights)
      .map(tup => tup._1 * tup._2)
      .sum / sumWeights
    val weightedCost = individualSkims.map(_.cost).zip(weights).map(tup => tup._1 * tup._2).sum / sumWeights
    val weightedGeneralizedCost = individualSkims
      .map(_.generalizedCost)
      .zip(weights)
      .map(tup => tup._1 * tup._2)
      .sum / sumWeights
    val weightedEnergy = individualSkims.map(_.energy).zip(weights).map(tup => tup._1 * tup._2).sum / sumWeights

    ExcerptData(
      timePeriodString = timePeriodString,
      mode = mode,
      originTazId = origin.tazId,
      destinationTazId = destination.tazId,
      weightedTime = weightedTime,
      weightedGeneralizedTime = weightedGeneralizedTime,
      weightedCost = weightedCost,
      weightedGeneralizedCost = weightedGeneralizedCost,
      weightedDistance = weightedDistance,
      sumWeights = sumWeights,
      weightedEnergy = weightedEnergy
    )
  }
}

object ODSkimmer extends LazyLogging {

  // cases
  case class ODSkimmerKey(hour: Int, mode: BeamMode, originTaz: Id[TAZ], destinationTaz: Id[TAZ])
      extends AbstractSkimmerKey {
    override def toCsv: String = hour + "," + mode + "," + originTaz + "," + destinationTaz
  }

  def fromCsv(
    row: scala.collection.Map[String, String]
  ): (AbstractSkimmerKey, AbstractSkimmerInternal) = {
    (
      ODSkimmerKey(
        hour = row("hour").toInt,
        mode = BeamMode.fromString(row("mode").toLowerCase()).get,
        originTaz = Id.create(row("origTaz"), classOf[TAZ]),
        destinationTaz = Id.create(row("destTaz"), classOf[TAZ])
      ),
      ODSkimmerInternal(
        travelTimeInS = row("travelTimeInS").toDouble,
        generalizedTimeInS = row("generalizedTimeInS").toDouble,
        generalizedCost = row("generalizedCost").toDouble,
        distanceInM = row("distanceInM").toDouble,
        cost = row("cost").toDouble,
        energy = Option(row("energy")).map(_.toDouble).getOrElse(0.0),
        observations = row("observations").toInt,
        iterations = row("iterations").toInt
      )
    )
  }

  case class ODSkimmerInternal(
    travelTimeInS: Double,
    generalizedTimeInS: Double,
    generalizedCost: Double,
    distanceInM: Double,
    cost: Double,
    energy: Double,
    observations: Int = 1,
    iterations: Int = 0
  ) extends AbstractSkimmerInternal {

    //NOTE: All times in seconds here
    def toSkimExternal: Skim =
      Skim(travelTimeInS.toInt, generalizedTimeInS, generalizedCost, distanceInM, cost, observations, energy)

    override def toCsv: String =
      travelTimeInS + "," + generalizedTimeInS + "," + cost + "," + generalizedCost + "," + distanceInM + "," + energy + "," + observations + "," + iterations
  }

  case class Skim(
    time: Int = 0,
    generalizedTime: Double = 0,
    generalizedCost: Double = 0,
    distance: Double = 0,
    cost: Double = 0,
    count: Int = 0,
    energy: Double = 0
  ) {

    def +(that: Skim): Skim =
      Skim(
        this.time + that.time,
        this.generalizedTime + that.generalizedTime,
        this.generalizedCost + that.generalizedCost,
        this.distance + that.distance,
        this.cost + that.cost,
        this.count + that.count,
        this.energy + that.energy
      )
  }

  case class ExcerptData(
    timePeriodString: String,
    mode: BeamMode,
    originTazId: Id[TAZ],
    destinationTazId: Id[TAZ],
    weightedTime: Double,
    weightedGeneralizedTime: Double,
    weightedCost: Double,
    weightedGeneralizedCost: Double,
    weightedDistance: Double,
    sumWeights: Double,
    weightedEnergy: Double
  )

}<|MERGE_RESOLUTION|>--- conflicted
+++ resolved
@@ -205,12 +205,8 @@
                             origin.coord,
                             newDestCoord,
                             timeBin * 3600,
-<<<<<<< HEAD
-                            dummyId
-=======
                             dummyId,
                             beamServices.beamScenario
->>>>>>> 0a26fdea
                           )
                       } else {
                         readOnlySkim
@@ -220,12 +216,8 @@
                             origin.coord,
                             destination.coord,
                             timeBin * 3600,
-<<<<<<< HEAD
-                            dummyId
-=======
                             dummyId,
                             beamServices.beamScenario
->>>>>>> 0a26fdea
                           )
                       }
                     }
@@ -275,12 +267,8 @@
               origin.coord,
               adjustedDestCoord,
               timeBin * 3600,
-<<<<<<< HEAD
-              dummyId
-=======
               dummyId,
               beamServices.beamScenario
->>>>>>> 0a26fdea
             )
         }
     }
