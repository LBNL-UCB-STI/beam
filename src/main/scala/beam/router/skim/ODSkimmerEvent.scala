--- conflicted
+++ resolved
@@ -27,10 +27,6 @@
     generalizedCost: Double,
     energyConsumption: Double
   ): (ODSkimmerKey, ODSkimmerInternal) = {
-<<<<<<< HEAD
-    import beamServices._
-=======
->>>>>>> de5b4257
     val mode = trip.tripClassifier
     val correctedTrip = ODSkimmerEvent.correctTrip(trip, mode)
     val beamLegs = correctedTrip.beamLegs
