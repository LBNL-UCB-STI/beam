--- conflicted
+++ resolved
@@ -1,16 +1,10 @@
 package beam.router.skim
 
-<<<<<<< HEAD
-import beam.router.skim.ActivitySimPathType.{isWalkTransit, WLK_TRN_WLK}
-import beam.router.skim.core.{AbstractSkimmer, AbstractSkimmerInternal, AbstractSkimmerKey, AbstractSkimmerReadOnly}
-import beam.router.skim.urbansim.ActivitySimOmxWriter
-=======
 import beam.router.skim.ActivitySimPathType.{isWalkTransit, TNC_SHARED, TNC_SINGLE, WLK_TRN_WLK}
 import beam.router.skim.core.{AbstractSkimmer, AbstractSkimmerInternal, AbstractSkimmerKey, AbstractSkimmerReadOnly}
 import beam.router.skim.urbansim.ActivitySimOmxWriter
 import beam.router.Modes.BeamMode
 import beam.router.Modes.BeamMode.{RIDE_HAIL, RIDE_HAIL_POOLED}
->>>>>>> ce8b7c65
 import beam.sim.BeamScenario
 import beam.sim.config.BeamConfig
 import beam.utils.ProfilingUtils
@@ -266,11 +260,7 @@
         val csvWriter = new CsvWriter(filePath, ExcerptData.csvHeaderSeq)
         csvWriter.writeAllAndClose(excerptData.map(_.toCsvSeq))
       } else {
-<<<<<<< HEAD
         val geoUnits = beamScenario.tazTreeMap.getOrderedTazIds
-=======
-        val geoUnits = SortedSet[String](beamScenario.tazTreeMap.getTAZs.map(_.tazId.toString).toSeq: _*)
->>>>>>> ce8b7c65
         ActivitySimOmxWriter.writeToOmx(filePath, excerptData.iterator, geoUnits)
       }
       writeResult match {
