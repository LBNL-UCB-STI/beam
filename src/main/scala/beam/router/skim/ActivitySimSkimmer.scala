package beam.router.skim

import beam.router.skim.ActivitySimPathType.{isWalkTransit, WLK_TRN_WLK}
import beam.router.skim.core.{AbstractSkimmer, AbstractSkimmerInternal, AbstractSkimmerKey, AbstractSkimmerReadOnly}
import beam.router.skim.urbansim.ActivitySimOmxWriter
import beam.sim.BeamScenario
import beam.sim.config.BeamConfig
import beam.utils.ProfilingUtils
import beam.utils.csv.CsvWriter
import com.google.inject.Inject
import com.typesafe.scalalogging.LazyLogging
import org.matsim.core.controler.MatsimServices
import org.matsim.core.controler.events.IterationEndsEvent

import java.io.BufferedWriter
import scala.collection.immutable.SortedSet
import scala.util.Failure
import scala.util.control.NonFatal

class ActivitySimSkimmer @Inject() (matsimServices: MatsimServices, beamScenario: BeamScenario, beamConfig: BeamConfig)
    extends AbstractSkimmer(beamConfig, matsimServices.getControlerIO) {

  private val config: BeamConfig.Beam.Router.Skim = beamConfig.beam.router.skim
  import ActivitySimSkimmer._

  override lazy val readOnlySkim: AbstractSkimmerReadOnly = ActivitySimSkims(beamConfig, beamScenario)

  override protected val skimName: String = config.activity_sim_skimmer.name
  override protected val skimType: Skims.SkimType.Value = Skims.SkimType.AS_SKIMMER
  override protected val skimFileBaseName: String = config.activity_sim_skimmer.fileBaseName
  override protected val skimFileHeader: String = ExcerptData.csvHeader

  override def writeToDisk(event: IterationEndsEvent): Unit =
    if (config.writeSkimsInterval > 0 && event.getIteration % config.writeSkimsInterval == 0) {
      val extension = if (config.activity_sim_skimmer.fileOutputFormat.equalsIgnoreCase("csv")) "csv.gz" else "omx"
      val filePath = event.getServices.getControlerIO
        .getIterationFilename(event.getServices.getIterationNumber, s"${skimFileBaseName}_current.$extension")
      writePresentedSkims(filePath)
    }

  override def fromCsv(
    row: scala.collection.Map[String, String]
  ): (AbstractSkimmerKey, AbstractSkimmerInternal) =
    throw new NotImplementedError("This functionality was not expected to be used.")

  override protected def aggregateOverIterations(
    prevIteration: Option[AbstractSkimmerInternal],
    currIteration: Option[AbstractSkimmerInternal]
  ): AbstractSkimmerInternal = {

    val prevSkim = prevIteration
      .map(_.asInstanceOf[ActivitySimSkimmerInternal])
      .getOrElse(
        ActivitySimSkimmerInternal(0, 0, 0, 0, 0, 0, 0, 0, 0, 0, 0, 0, 0, 0, 0, 0, 0, 0, 0)
      )
    val currSkim =
      currIteration
        .map(_.asInstanceOf[ActivitySimSkimmerInternal])
        .getOrElse(
          ActivitySimSkimmerInternal(
            0,
            0,
            0,
            0,
            0,
            0,
            0,
            0,
            0,
            0,
            0,
            0,
            0,
            0,
            0,
            0,
            0,
            0,
            observations = 0,
            iterations = 1
          )
        )

    def aggregate(getValue: ActivitySimSkimmerInternal => Double): Double = {
      val prevValue: Double = getValue(prevSkim)
      val curValue: Double = getValue(currSkim)
      (prevValue * prevSkim.iterations + curValue * currSkim.iterations) / (prevSkim.iterations + currSkim.iterations)
    }

    ActivitySimSkimmerInternal(
      travelTimeInMinutes = aggregate(_.travelTimeInMinutes),
      generalizedTimeInMinutes = aggregate(_.generalizedTimeInMinutes),
      generalizedCost = aggregate(_.generalizedCost),
      distanceInMeters = aggregate(_.distanceInMeters),
      cost = aggregate(_.cost),
      energy = aggregate(_.energy),
      walkAccessInMinutes = aggregate(_.walkAccessInMinutes),
      walkEgressInMinutes = aggregate(_.walkEgressInMinutes),
      walkAuxiliaryInMinutes = aggregate(_.walkAuxiliaryInMinutes),
      waitInitialInMinutes = aggregate(_.waitInitialInMinutes),
      waitAuxiliaryInMinutes = aggregate(_.waitAuxiliaryInMinutes),
      totalInVehicleTimeInMinutes = aggregate(_.totalInVehicleTimeInMinutes),
      driveTimeInMinutes = aggregate(_.driveTimeInMinutes),
      driveDistanceInMeters = aggregate(_.driveDistanceInMeters),
      ferryInVehicleTimeInMinutes = aggregate(_.ferryInVehicleTimeInMinutes),
      keyInVehicleTimeInMinutes = aggregate(_.keyInVehicleTimeInMinutes),
      transitBoardingsCount = aggregate(_.transitBoardingsCount),
      failedTrips =
        (prevSkim.failedTrips * prevSkim.iterations + currSkim.failedTrips * currSkim.iterations) / (prevSkim.iterations + currSkim.iterations),
      observations =
        (prevSkim.observations * prevSkim.iterations + currSkim.observations * currSkim.iterations) / (prevSkim.iterations + currSkim.iterations),
      iterations = prevSkim.iterations + currSkim.iterations
    )
  }

  override protected def aggregateWithinIteration(
    prevObservation: Option[AbstractSkimmerInternal],
    currObservation: AbstractSkimmerInternal
  ): AbstractSkimmerInternal = {
    val prevSkim = prevObservation
      .map(_.asInstanceOf[ActivitySimSkimmerInternal])
      .getOrElse(ActivitySimSkimmerInternal.empty)
    val currSkim = currObservation.asInstanceOf[ActivitySimSkimmerInternal]

    def aggregatedDoubleSkimValue(getValue: ActivitySimSkimmerInternal => Double): Double = {
      (getValue(prevSkim) * prevSkim.observations + getValue(
        currSkim
      ) * currSkim.observations) / (prevSkim.observations + currSkim.observations)
    }

    ActivitySimSkimmerInternal(
      travelTimeInMinutes = aggregatedDoubleSkimValue(_.travelTimeInMinutes),
      generalizedTimeInMinutes = aggregatedDoubleSkimValue(_.generalizedTimeInMinutes),
      generalizedCost = aggregatedDoubleSkimValue(_.generalizedCost),
      distanceInMeters = aggregatedDoubleSkimValue(_.distanceInMeters),
      cost = aggregatedDoubleSkimValue(_.cost),
      energy = aggregatedDoubleSkimValue(_.energy),
      walkAccessInMinutes = aggregatedDoubleSkimValue(_.walkAccessInMinutes),
      walkEgressInMinutes = aggregatedDoubleSkimValue(_.walkEgressInMinutes),
      walkAuxiliaryInMinutes = aggregatedDoubleSkimValue(_.walkAuxiliaryInMinutes),
      waitInitialInMinutes = aggregatedDoubleSkimValue(_.waitInitialInMinutes),
      waitAuxiliaryInMinutes = aggregatedDoubleSkimValue(_.waitAuxiliaryInMinutes),
      totalInVehicleTimeInMinutes = aggregatedDoubleSkimValue(_.totalInVehicleTimeInMinutes),
      driveTimeInMinutes = aggregatedDoubleSkimValue(_.driveTimeInMinutes),
      driveDistanceInMeters = aggregatedDoubleSkimValue(_.driveDistanceInMeters),
      ferryInVehicleTimeInMinutes = aggregatedDoubleSkimValue(_.ferryInVehicleTimeInMinutes),
      keyInVehicleTimeInMinutes = aggregatedDoubleSkimValue(_.keyInVehicleTimeInMinutes),
      transitBoardingsCount = aggregatedDoubleSkimValue(_.transitBoardingsCount),
      failedTrips = prevSkim.failedTrips + currSkim.failedTrips,
      observations = prevSkim.observations + currSkim.observations,
      iterations = matsimServices.getIterationNumber + 1,
      debugText = Seq(prevSkim.debugText, currSkim.debugText).mkString("|")
    )
  }

  protected def writeSkimRow(
    writer: BufferedWriter,
    origin: GeoUnit,
    destination: GeoUnit,
    pathType: ActivitySimPathType
  ): Unit = {
    ActivitySimTimeBin.values.foreach { timeBin =>
      val excerptData = getExcerptData(timeBin, origin, destination, pathType)
      writer.write(excerptData.toCsvString)
    }
  }

  protected def writeSkimsForTimePeriods(origins: Seq[GeoUnit], destinations: Seq[GeoUnit], filePath: String): Unit = {

    val pathTypes = ActivitySimPathType.allPathTypes
    var writer: BufferedWriter = null
    try {
      writer = org.matsim.core.utils.io.IOUtils.getBufferedWriter(filePath)
      writer.write(ExcerptData.csvHeader)
      writer.write("\n")

      ProfilingUtils.timed("Writing skims for time periods for all pathTypes", x => logger.info(x)) {
        pathTypes.foreach { pathType =>
          origins.foreach { origin =>
            destinations.foreach { destination =>
              writeSkimRow(writer, origin, destination, pathType)
            }
          }
        }
      }
    } catch {
      case NonFatal(ex) =>
        logger.error(s"Could not write skim in '$filePath': ${ex.getMessage}", ex)
    } finally {
      if (null != writer)
        writer.close()
    }
  }

  def writePresentedSkims(filePath: String): Unit = {
    case class ActivitySimKey(
      timeBin: ActivitySimTimeBin,
      pathType: ActivitySimPathType,
      origin: String,
      destination: String
    )
    ProfilingUtils.timed("Writing skims that are created during simulation ", x => logger.info(x)) {
      val excerptData = currentSkim
        .asInstanceOf[Map[ActivitySimSkimmerKey, ActivitySimSkimmerInternal]]
        .flatMap {
          case (key, value) if isWalkTransit(key.pathType) =>
            // The WLK_TRN_WLK skim is a catch-all for all transit trips, so rather than storing extra in the skims we
            // just duplicate the appropriate values when aggregating them up
            Map[ActivitySimSkimmerKey, ActivitySimSkimmerInternal](
              key                              -> value,
              key.copy(pathType = WLK_TRN_WLK) -> value
            )
          case (key, value) =>
            Map[ActivitySimSkimmerKey, ActivitySimSkimmerInternal](key -> value)
        }
        .groupBy { case (key, _) =>
          val asTimeBin = ActivitySimTimeBin.toTimeBin(key.hour)
          ActivitySimKey(asTimeBin, key.pathType, key.origin, key.destination)
        }
        .map { case (key, skimMap) =>
          weightedData(key.timeBin.entryName, key.origin, key.destination, key.pathType, skimMap.values.toList)
        }

      val writeResult = if (config.activity_sim_skimmer.fileOutputFormat.trim.equalsIgnoreCase("csv")) {
        val csvWriter = new CsvWriter(filePath, ExcerptData.csvHeaderSeq)
        csvWriter.writeAllAndClose(excerptData.map(_.toCsvSeq))
      } else {
<<<<<<< HEAD
        val geoUnits = beamScenario.tazTreeMap.getOrderedTazIds
=======
        val geoUnits = beamScenario.exchangeGeoMap.getOrElse(beamScenario.tazTreeMap).orderedTazIds
>>>>>>> 6c7efaa2
        ActivitySimOmxWriter.writeToOmx(filePath, excerptData.iterator, geoUnits)
      }
      writeResult match {
        case Failure(exception) =>
          logger.error(s"Cannot write skims to {}", filePath, exception)
        case _ =>
      }
    }
  }

  def getExcerptDataForOD(
    origin: GeoUnit,
    destination: GeoUnit
  ): Seq[ExcerptData] = {
    ActivitySimPathType.allPathTypes.flatMap { pathType =>
      ActivitySimTimeBin.values.flatMap(timeBin => getExcerptDataOption(timeBin, origin, destination, pathType))
    }
  }

  def getExcerptDataOption(
    timeBin: ActivitySimTimeBin,
    origin: GeoUnit,
    destination: GeoUnit,
    pathType: ActivitySimPathType
  ): Option[ExcerptData] = {
    if (pathType == ActivitySimPathType.WALK && timeBin != ActivitySimTimeBin.EARLY_AM) {
      None
    } else {
      val individualSkims = timeBin.hours.flatMap { hour =>
        getCurrentSkimValue(ActivitySimSkimmerKey(hour, pathType, origin.id, destination.id))
          .map(_.asInstanceOf[ActivitySimSkimmerInternal])
      }
      if (individualSkims.isEmpty) {
        None
      } else {
        Some(weightedData(timeBin.toString, origin.id, destination.id, pathType, individualSkims))
      }
    }
  }

  private def weightedData(
    timePeriodString: String,
    originId: String,
    destinationId: String,
    pathType: ActivitySimPathType,
    individualSkims: List[ActivitySimSkimmerInternal]
  ) = {
    val weights = individualSkims.map(sk => sk.observations)
    val sumWeights = weights.sum

    def getWeightedSkimsValue(getValue: ActivitySimSkimmerInternal => Double): Double = {
      if (weights.sum == 0) { 0 }
      else {
        individualSkims
          .map(getValue)
          .zip(weights)
          .map { case (value, weight) => value * weight }
          .filter(!_.isNaN)
          .foldLeft(0d)(_ + _) / sumWeights
      }
    }

    val weightedDistance = getWeightedSkimsValue(_.distanceInMeters)
    val weightedTotalTime = getWeightedSkimsValue(_.travelTimeInMinutes)
    val weightedCostInDollars = getWeightedSkimsValue(_.cost)
    val weightedWalkAccessTime = getWeightedSkimsValue(_.walkAccessInMinutes)
    val weightedWalkEgressTime = getWeightedSkimsValue(_.walkEgressInMinutes)
    val weightedWalkAuxiliaryTime = getWeightedSkimsValue(_.walkAuxiliaryInMinutes)
    val weightedWaitInitialTime = getWeightedSkimsValue(_.waitInitialInMinutes)
    val weightedWaitTransferTime = getWeightedSkimsValue(_.waitAuxiliaryInMinutes)
    val weightedTotalInVehicleTime = getWeightedSkimsValue(_.totalInVehicleTimeInMinutes)
    val weightedDriveTime = getWeightedSkimsValue(_.driveTimeInMinutes)
    val weightedDriveDistance = getWeightedSkimsValue(_.driveDistanceInMeters)
    val weightedKeyInVehicleTime = getWeightedSkimsValue(_.keyInVehicleTimeInMinutes)
    val weightedFerryTime = getWeightedSkimsValue(_.ferryInVehicleTimeInMinutes)
    val weightedTransitBoardingsCount = getWeightedSkimsValue(_.transitBoardingsCount)
    val failedTrips = individualSkims.map(_.failedTrips).sum
    val completedTrips = individualSkims.map(_.observations).sum
    val debugText = individualSkims.map(_.debugText).filter(t => t != "").mkString("|")

    ExcerptData(
      timePeriodString = timePeriodString,
      pathType = pathType,
      originId = originId,
      destinationId = destinationId,
      weightedTotalTime = weightedTotalTime,
      weightedTotalInVehicleTime = weightedTotalInVehicleTime,
      weightedTotalFareInCents = weightedCostInDollars * 100,
      weightedDistance = weightedDistance,
      weightedWalkAccess = weightedWalkAccessTime,
      weightedWalkAuxiliary = weightedWalkAuxiliaryTime,
      weightedWalkEgress = weightedWalkEgressTime,
      weightedWaitInitial = weightedWaitInitialTime,
      weightedWaitTransfer = weightedWaitTransferTime,
      weightedDriveTimeInMinutes = weightedDriveTime,
      weightedDriveDistanceInMeters = weightedDriveDistance,
      weightedKeyInVehicleTimeInMinutes = weightedKeyInVehicleTime,
      weightedFerryInVehicleTimeInMinutes = weightedFerryTime,
      weightedTransitBoardingsCount = weightedTransitBoardingsCount,
      weightedCost = weightedCostInDollars,
      failedTrips = failedTrips,
      completedTrips = completedTrips,
      debugText = debugText
    )
  }

  def getExcerptData(
    timeBin: ActivitySimTimeBin,
    origin: GeoUnit,
    destination: GeoUnit,
    pathType: ActivitySimPathType
  ): ExcerptData = {
    getExcerptDataOption(timeBin, origin, destination, pathType).getOrElse(
      ExcerptData(
        timeBin.toString,
        pathType,
        origin.id,
        destination.id,
        0,
        0,
        0,
        0,
        0,
        0,
        0,
        0,
        0,
        0,
        0,
        0,
        0,
        0,
        0,
        0,
        0,
        ""
      )
    )
  }
}

object ActivitySimSkimmer extends LazyLogging {
  case class ActivitySimSkimmerODKey(origin: String, destination: String)
  case class ActivitySimSkimmerPathHourKey(pathType: ActivitySimPathType, hour: Int)

  case class ActivitySimSkimmerKey(hour: Int, pathType: ActivitySimPathType, origin: String, destination: String)
      extends AbstractSkimmerKey {
    override def toCsv: String = hour + "," + pathType + "," + origin + "," + destination
  }

  case class ActivitySimSkimmerInternal(
    travelTimeInMinutes: Double,
    generalizedTimeInMinutes: Double,
    generalizedCost: Double,
    distanceInMeters: Double,
    cost: Double,
    energy: Double,
    walkAccessInMinutes: Double,
    walkEgressInMinutes: Double,
    walkAuxiliaryInMinutes: Double,
    waitInitialInMinutes: Double,
    waitAuxiliaryInMinutes: Double,
    totalInVehicleTimeInMinutes: Double,
    driveTimeInMinutes: Double,
    driveDistanceInMeters: Double,
    ferryInVehicleTimeInMinutes: Double,
    keyInVehicleTimeInMinutes: Double,
    transitBoardingsCount: Double,
    failedTrips: Int,
    observations: Int,
    iterations: Int = 0,
    debugText: String = ""
  ) extends AbstractSkimmerInternal {

    override def toCsv: String =
      travelTimeInMinutes + "," + generalizedTimeInMinutes + "," + cost + "," + generalizedCost + "," +
      distanceInMeters + "," + energy + "," + failedTrips + "," + observations + "," + iterations
  }

  object ActivitySimSkimmerInternal {

    def empty: ActivitySimSkimmerInternal =
      ActivitySimSkimmerInternal(0, 0, 0, 0, 0, 0, 0, 0, 0, 0, 0, 0, 0, 0, 0, 0, 0, 0, 0)
  }

  case class ExcerptData(
    timePeriodString: String,
    pathType: ActivitySimPathType,
    originId: String,
    destinationId: String,
    weightedTotalTime: Double,
    weightedTotalInVehicleTime: Double,
    weightedTotalFareInCents: Double,
    weightedDistance: Double,
    weightedWalkAccess: Double,
    weightedWalkAuxiliary: Double,
    weightedWalkEgress: Double,
    weightedWaitInitial: Double,
    weightedWaitTransfer: Double,
    weightedDriveTimeInMinutes: Double,
    weightedDriveDistanceInMeters: Double,
    weightedKeyInVehicleTimeInMinutes: Double,
    weightedFerryInVehicleTimeInMinutes: Double,
    weightedTransitBoardingsCount: Double,
    weightedCost: Double,
    failedTrips: Int,
    completedTrips: Int,
    debugText: String = ""
  ) {

    def getValue(metric: ActivitySimMetric): Double = {
      metric match {
        case ActivitySimMetric.TOTIVT   => weightedTotalInVehicleTime
        case ActivitySimMetric.IVT      => weightedTotalInVehicleTime
        case ActivitySimMetric.FERRYIVT => weightedFerryInVehicleTimeInMinutes
        case ActivitySimMetric.FAR      => weightedTotalFareInCents
        case ActivitySimMetric.KEYIVT   => weightedKeyInVehicleTimeInMinutes
        case ActivitySimMetric.DTIM     => weightedDriveTimeInMinutes
        case ActivitySimMetric.BOARDS   => weightedTransitBoardingsCount
        case ActivitySimMetric.DDIST    => weightedDriveDistanceInMeters
        case ActivitySimMetric.WAUX     => weightedWalkAuxiliary
        case ActivitySimMetric.TIME     => weightedTotalTime
        case ActivitySimMetric.DIST     => weightedDistance
        case ActivitySimMetric.WEGR     => weightedWalkEgress
        case ActivitySimMetric.WACC     => weightedWalkAccess
        case ActivitySimMetric.IWAIT    => weightedWaitInitial
        case ActivitySimMetric.XWAIT    => weightedWaitTransfer
        case ActivitySimMetric.TRIPS    => completedTrips
        case ActivitySimMetric.FAILURES => failedTrips
        case _                          => Double.NaN
      }
    }

    def toCsvString: String = productIterator.mkString("", ",", "\n")

    def toCsvSeq: Seq[Any] = productIterator.toSeq
  }

  object ExcerptData {

    val supportedActivitySimMetric: Set[ActivitySimMetric] = Set(
      ActivitySimMetric.TOTIVT,
      ActivitySimMetric.IVT,
      ActivitySimMetric.FERRYIVT,
      ActivitySimMetric.FAR,
      ActivitySimMetric.KEYIVT,
      ActivitySimMetric.DTIM,
      ActivitySimMetric.BOARDS,
      ActivitySimMetric.DDIST,
      ActivitySimMetric.WAUX,
      ActivitySimMetric.TIME,
      ActivitySimMetric.DIST,
      ActivitySimMetric.WEGR,
      ActivitySimMetric.WACC,
      ActivitySimMetric.IWAIT,
      ActivitySimMetric.XWAIT,
      ActivitySimMetric.TRIPS,
      ActivitySimMetric.FAILURES
    )

    val csvHeaderSeq: Seq[String] = Seq(
      "timePeriod",
      "pathType",
      "origin",
      "destination",
      "TIME_minutes",
      "TOTIVT_IVT_minutes",
      "VTOLL_FAR",
      "DIST_meters",
      "WACC_minutes",
      "WAUX_minutes",
      "WEGR_minutes",
      "IWAIT_minutes",
      "XWAIT_minutes",
      "DTIM_minutes",
      "DDIST_meters",
      "KEYIVT_minutes",
      "FERRYIVT_minutes",
      "BOARDS",
      "WeightedCost",
      "failedTrips",
      "completedTrips",
      "DEBUG_TEXT"
    )

    val csvHeader: String = csvHeaderSeq.mkString(",")
  }
}<|MERGE_RESOLUTION|>--- conflicted
+++ resolved
@@ -225,11 +225,7 @@
         val csvWriter = new CsvWriter(filePath, ExcerptData.csvHeaderSeq)
         csvWriter.writeAllAndClose(excerptData.map(_.toCsvSeq))
       } else {
-<<<<<<< HEAD
-        val geoUnits = beamScenario.tazTreeMap.getOrderedTazIds
-=======
         val geoUnits = beamScenario.exchangeGeoMap.getOrElse(beamScenario.tazTreeMap).orderedTazIds
->>>>>>> 6c7efaa2
         ActivitySimOmxWriter.writeToOmx(filePath, excerptData.iterator, geoUnits)
       }
       writeResult match {
