package beam.router.skim

import java.io.BufferedWriter

import beam.agentsim.events.ScalaEvent
import beam.sim.BeamServices
import beam.sim.config.BeamConfig
import beam.utils.ProfilingUtils
import com.typesafe.scalalogging.LazyLogging
import org.matsim.api.core.v01.events.Event
import org.matsim.core.controler.events.{IterationEndsEvent, IterationStartsEvent}
import org.matsim.core.controler.listener.{IterationEndsListener, IterationStartsListener}
import org.matsim.core.events.handler.BasicEventHandler
<<<<<<< HEAD
=======
import org.supercsv.io.CsvMapReader
import org.supercsv.prefs.CsvPreference
>>>>>>> 86b1a3fc

import scala.collection.{immutable, mutable}
import scala.concurrent.ExecutionContext.Implicits.global
import scala.concurrent.{Await, Future}
import scala.concurrent.duration._
import scala.reflect.io.File
import scala.util.control.NonFatal

trait AbstractSkimmerKey {
  def toCsv: String
}

trait AbstractSkimmerInternal {
  val observations: Int
  val iterations: Int

  def toCsv: String
}

abstract class AbstractSkimmerEvent(eventTime: Double, beamServices: BeamServices)
    extends Event(eventTime)
    with ScalaEvent {
  protected val skimName: String

  def getKey: AbstractSkimmerKey

  def getSkimmerInternal: AbstractSkimmerInternal

  def getEventType: String = skimName + "-event"
}

abstract class AbstractSkimmerReadOnly extends LazyLogging {
  protected[skim] val pastSkims: mutable.ListBuffer[Map[AbstractSkimmerKey, AbstractSkimmerInternal]] =
    mutable.ListBuffer()

  protected[skim] var aggregatedSkim: immutable.Map[AbstractSkimmerKey, AbstractSkimmerInternal] = Map()
}

abstract class AbstractSkimmer(beamServices: BeamServices, config: BeamConfig.Beam.Router.Skim)
    extends BasicEventHandler
    with IterationStartsListener
    with IterationEndsListener
    with LazyLogging {

  import beamServices._

  protected[skim] val readOnlySkim: AbstractSkimmerReadOnly
  protected val skimFileBaseName: String
  protected val skimFileHeader: String
  protected val skimName: String
  protected lazy val currentSkim = mutable.Map.empty[AbstractSkimmerKey, AbstractSkimmerInternal]
  private lazy val eventType = skimName + "-event"

<<<<<<< HEAD
  protected def fromCsv(line: immutable.Map[String, String]): (AbstractSkimmerKey, AbstractSkimmerInternal)

=======
  protected def fromCsv(line: scala.collection.Map[String, String]): (AbstractSkimmerKey, AbstractSkimmerInternal)
>>>>>>> 86b1a3fc
  protected def aggregateOverIterations(
    prevIteration: Option[AbstractSkimmerInternal],
    currIteration: Option[AbstractSkimmerInternal]
  ): AbstractSkimmerInternal

  protected def aggregateWithinIteration(
    prevObservation: Option[AbstractSkimmerInternal],
    currObservation: AbstractSkimmerInternal
  ): AbstractSkimmerInternal

  override def notifyIterationStarts(event: IterationStartsEvent): Unit = {
    if (event.getIteration == 0 && beamConfig.beam.warmStart.enabled) {
      val filePath = beamConfig.beam.warmStart.skimsFilePath
      val file = File(filePath)

      readOnlySkim.aggregatedSkim = if (file.exists) {
        new CsvSkimReader(filePath, fromCsv, logger).readAggregatedSkims
      } else {
        val fileRegex = file.name.replace(".csv.gz", "_part.*.csv.gz")
        val files = File(file.parent).toDirectory.files
          .filter(_.isFile)
          .filter(_.name.matches(fileRegex))
          .map(_.path)
          .toList

        val futures = files.map(
          f =>
            Future {
              new CsvSkimReader(f, fromCsv, logger).readAggregatedSkims
          }
        )

        Await.result(Future.sequence(futures), 20.minutes).flatten.toMap
      }
    }
  }

  override def notifyIterationEnds(event: IterationEndsEvent): Unit = {
    // keep in memory
    if (beamConfig.beam.router.skim.keepKLatestSkims > 0) {
      if (readOnlySkim.pastSkims.size == beamConfig.beam.router.skim.keepKLatestSkims) {
        readOnlySkim.pastSkims.dropRight(1)
      }
      readOnlySkim.pastSkims.prepend(currentSkim.toMap)
    }
    // aggregate
    readOnlySkim.aggregatedSkim = (readOnlySkim.aggregatedSkim.keySet ++ currentSkim.keySet).map { key =>
      key -> aggregateOverIterations(readOnlySkim.aggregatedSkim.get(key), currentSkim.get(key))
    }.toMap
    // write
    writeToDisk(event)
    // clear
    currentSkim.clear()
  }

  override def handleEvent(event: Event): Unit = {
    event match {
      case e: AbstractSkimmerEvent if e.getEventType == eventType =>
        currentSkim.update(e.getKey, aggregateWithinIteration(currentSkim.get(e.getKey), e.getSkimmerInternal))
      case _ =>
    }
  }

  protected def writeToDisk(event: IterationEndsEvent): Unit = {
    if (beamConfig.beam.router.skim.writeSkimsInterval > 0 && event.getIteration % beamConfig.beam.router.skim.writeSkimsInterval == 0)
      ProfilingUtils.timed(s"beam.router.skim.writeSkimsInterval on iteration ${event.getIteration}", logger.info(_)) {
        val filePath =
          beamServices.matsimServices.getControlerIO
            .getIterationFilename(event.getServices.getIterationNumber, skimFileBaseName + ".csv.gz")
        writeSkim(currentSkim.toMap, filePath)
      }

    if (beamConfig.beam.router.skim.writeAggregatedSkimsInterval > 0 && event.getIteration % beamConfig.beam.router.skim.writeAggregatedSkimsInterval == 0) {
      ProfilingUtils.timed(
        s"beam.router.skim.writeAggregatedSkimsInterval on iteration ${event.getIteration}",
        logger.info(_)
      ) {
        val filePath =
          beamServices.matsimServices.getControlerIO
            .getIterationFilename(event.getServices.getIterationNumber, skimFileBaseName + "_Aggregated.csv.gz")
        writeSkim(readOnlySkim.aggregatedSkim, filePath)
      }
    }
  }

<<<<<<< HEAD
  private def writeSkim(skim: immutable.Map[AbstractSkimmerKey, AbstractSkimmerInternal], filePath: String) = {
=======
  // ***
  // Helpers
  private def readAggregatedSkims: immutable.Map[AbstractSkimmerKey, AbstractSkimmerInternal] = {
    var mapReader: CsvMapReader = null
    val res = mutable.Map.empty[AbstractSkimmerKey, AbstractSkimmerInternal]
    val aggregatedSkimsFilePath = skimFileBaseName + "Aggregated.csv.gz"
    try {
      if (new File(aggregatedSkimsFilePath).isFile) {
        mapReader =
          new CsvMapReader(FileUtils.readerFromFile(aggregatedSkimsFilePath), CsvPreference.STANDARD_PREFERENCE)
        val header = mapReader.getHeader(true)
        var line: java.util.Map[String, String] = mapReader.read(header: _*)
        while (null != line) {
          import scala.collection.JavaConverters._
          val newPair = fromCsv(line.asScala.toMap)
          res.put(newPair._1, newPair._2)
          line = mapReader.read(header: _*)
        }
        logger.info(s"warmStart skim successfully loaded from path '$aggregatedSkimsFilePath'")
      } else {
        logger.info(s"warmStart skim NO PATH FOUND '$aggregatedSkimsFilePath'")
      }
    } catch {
      case NonFatal(ex) =>
        logger.error(s"Could not load warmStart skim from '$aggregatedSkimsFilePath': ${ex.getMessage}", ex)
    } finally {
      if (null != mapReader)
        mapReader.close()
    }
    res.toMap
  }

  private def writeSkim(skim: immutable.Map[AbstractSkimmerKey, AbstractSkimmerInternal], filePath: String): Unit = {
>>>>>>> 86b1a3fc
    var writer: BufferedWriter = null
    try {
      writer = org.matsim.core.utils.io.IOUtils.getBufferedWriter(filePath)
      writer.write(skimFileHeader + "\n")
      skim.foreach(row => writer.write(row._1.toCsv + "," + row._2.toCsv + "\n"))
      writer.close()
    } catch {
      case NonFatal(ex) =>
        logger.error(s"Could not write skim in '$filePath': ${ex.getMessage}", ex)
    } finally {
      if (null != writer)
        writer.close()
    }
  }
}<|MERGE_RESOLUTION|>--- conflicted
+++ resolved
@@ -11,11 +11,6 @@
 import org.matsim.core.controler.events.{IterationEndsEvent, IterationStartsEvent}
 import org.matsim.core.controler.listener.{IterationEndsListener, IterationStartsListener}
 import org.matsim.core.events.handler.BasicEventHandler
-<<<<<<< HEAD
-=======
-import org.supercsv.io.CsvMapReader
-import org.supercsv.prefs.CsvPreference
->>>>>>> 86b1a3fc
 
 import scala.collection.{immutable, mutable}
 import scala.concurrent.ExecutionContext.Implicits.global
@@ -50,8 +45,7 @@
 abstract class AbstractSkimmerReadOnly extends LazyLogging {
   protected[skim] val pastSkims: mutable.ListBuffer[Map[AbstractSkimmerKey, AbstractSkimmerInternal]] =
     mutable.ListBuffer()
-
-  protected[skim] var aggregatedSkim: immutable.Map[AbstractSkimmerKey, AbstractSkimmerInternal] = Map()
+  protected[skim] var aggregatedSkim: immutable.Map[AbstractSkimmerKey, AbstractSkimmerInternal] = immutable.Map()
 }
 
 abstract class AbstractSkimmer(beamServices: BeamServices, config: BeamConfig.Beam.Router.Skim)
@@ -69,12 +63,7 @@
   protected lazy val currentSkim = mutable.Map.empty[AbstractSkimmerKey, AbstractSkimmerInternal]
   private lazy val eventType = skimName + "-event"
 
-<<<<<<< HEAD
-  protected def fromCsv(line: immutable.Map[String, String]): (AbstractSkimmerKey, AbstractSkimmerInternal)
-
-=======
   protected def fromCsv(line: scala.collection.Map[String, String]): (AbstractSkimmerKey, AbstractSkimmerInternal)
->>>>>>> 86b1a3fc
   protected def aggregateOverIterations(
     prevIteration: Option[AbstractSkimmerInternal],
     currIteration: Option[AbstractSkimmerInternal]
@@ -160,9 +149,6 @@
     }
   }
 
-<<<<<<< HEAD
-  private def writeSkim(skim: immutable.Map[AbstractSkimmerKey, AbstractSkimmerInternal], filePath: String) = {
-=======
   // ***
   // Helpers
   private def readAggregatedSkims: immutable.Map[AbstractSkimmerKey, AbstractSkimmerInternal] = {
@@ -196,7 +182,6 @@
   }
 
   private def writeSkim(skim: immutable.Map[AbstractSkimmerKey, AbstractSkimmerInternal], filePath: String): Unit = {
->>>>>>> 86b1a3fc
     var writer: BufferedWriter = null
     try {
       writer = org.matsim.core.utils.io.IOUtils.getBufferedWriter(filePath)
