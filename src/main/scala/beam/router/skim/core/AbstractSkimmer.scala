--- conflicted
+++ resolved
@@ -62,17 +62,6 @@
   private[core] val pastSkimsInternal = mutable.HashMap.empty[Int, Map[AbstractSkimmerKey, AbstractSkimmerInternal]]
 
   def currentIteration: Int = currentIterationInternal
-<<<<<<< HEAD
-
-  /**  This method creates a copy of `currentSkimInternal`, so careful when you use it often! Consider using `getCurrentSkimValue` in such scenario
-    *  or expose other method to access `currentSkimInternal`
-    */
-  def currentSkim: Map[AbstractSkimmerKey, AbstractSkimmerInternal] = currentSkimInternal.asScala.toMap
-
-  def getCurrentSkimValue(key: AbstractSkimmerKey): Option[AbstractSkimmerInternal] =
-    Option(currentSkimInternal.get(key))
-=======
->>>>>>> cc46647f
   def aggregatedFromPastSkims: Map[AbstractSkimmerKey, AbstractSkimmerInternal] = aggregatedFromPastSkimsInternal
   def pastSkims: Map[Int, collection.Map[AbstractSkimmerKey, AbstractSkimmerInternal]] = pastSkimsInternal.toMap
 }
