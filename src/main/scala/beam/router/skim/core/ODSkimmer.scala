--- conflicted
+++ resolved
@@ -31,11 +31,7 @@
   override protected val skimFileBaseName: String = config.origin_destination_skimmer.fileBaseName
 
   override protected val skimFileHeader: String =
-<<<<<<< HEAD
-    "hour,mode,origTaz,destTaz,travelTimeInS,generalizedTimeInS,cost,generalizedCost,distanceInM,energy,level4CavTravelTimeScalingFactor,failedTrips,observations,iterations"
-=======
-    "hour,mode,origTaz,destTaz,travelTimeInS,generalizedTimeInS,cost,generalizedCost,distanceInM,payloadWeightInKg,energy,level4CavTravelTimeScalingFactor,observations,iterations"
->>>>>>> cce7f45d
+    "hour,mode,origTaz,destTaz,travelTimeInS,generalizedTimeInS,cost,generalizedCost,distanceInM,payloadWeightInKg,energy,level4CavTravelTimeScalingFactor,failedTrips,observations,iterations"
 
   protected lazy val dummyId = Id.create(
     beamScenario.beamConfig.beam.agentsim.agents.rideHail.initialization.procedural.vehicleTypeId,
@@ -84,19 +80,11 @@
   ): AbstractSkimmerInternal = {
     val prevSkim = prevIteration
       .map(_.asInstanceOf[ODSkimmerInternal])
-<<<<<<< HEAD
-      .getOrElse(ODSkimmerInternal(0, 0, 0, 0, 0, 0, 1, 0, observations = 0))
+      .getOrElse(ODSkimmerInternal(0, 0, 0, 0, 0, 0, 0, 1, 0, observations = 0))
     val currSkim =
       currIteration
         .map(_.asInstanceOf[ODSkimmerInternal])
-        .getOrElse(ODSkimmerInternal(0, 0, 0, 0, 0, 0, 1, 0, observations = 0, iterations = 1))
-=======
-      .getOrElse(ODSkimmerInternal(0, 0, 0, 0, 0, 0, 0, 1, observations = 0))
-    val currSkim =
-      currIteration
-        .map(_.asInstanceOf[ODSkimmerInternal])
-        .getOrElse(ODSkimmerInternal(0, 0, 0, 0, 0, 0, 0, 1, observations = 0, iterations = 1))
->>>>>>> cce7f45d
+        .getOrElse(ODSkimmerInternal(0, 0, 0, 0, 0, 0, 0, 1, 0, observations = 0, iterations = 1))
     ODSkimmerInternal(
       travelTimeInS =
         (prevSkim.travelTimeInS * prevSkim.iterations + currSkim.travelTimeInS * currSkim.iterations) / (prevSkim.iterations + currSkim.iterations),
@@ -126,7 +114,6 @@
     prevObservation: Option[AbstractSkimmerInternal],
     currObservation: AbstractSkimmerInternal
   ): AbstractSkimmerInternal = {
-<<<<<<< HEAD
     val currSkim = currObservation.asInstanceOf[ODSkimmerInternal]
     prevObservation.asInstanceOf[Option[ODSkimmerInternal]] match {
       case None => currSkim.copy(iterations = matsimServices.getIterationNumber + 1)
@@ -148,6 +135,8 @@
             (prevSkim.cost * prevSkim.observations + currSkim.cost * currSkim.observations) / (prevSkim.observations + currSkim.observations),
           energy =
             (prevSkim.energy * prevSkim.observations + currSkim.energy * currSkim.observations) / (prevSkim.observations + currSkim.observations),
+          payloadWeightInKg =
+            (prevSkim.payloadWeightInKg * prevSkim.observations + currSkim.payloadWeightInKg * currSkim.observations) / (prevSkim.observations + currSkim.observations),
           level4CavTravelTimeScalingFactor =
             (prevSkim.level4CavTravelTimeScalingFactor * prevSkim.observations + currSkim.level4CavTravelTimeScalingFactor * currSkim.observations) / (prevSkim.observations + currSkim.observations),
           failedTrips = prevSkim.failedTrips + currSkim.failedTrips,
@@ -161,30 +150,6 @@
     skim.copy(
       failedTrips = skim.failedTrips + failedData.failedTrips,
       observations = skim.observations + failedData.observations,
-=======
-    val prevSkim = prevObservation
-      .map(_.asInstanceOf[ODSkimmerInternal])
-      .getOrElse(ODSkimmerInternal(0, 0, 0, 0, 0, 0, 0, 1, observations = 0))
-    val currSkim = currObservation.asInstanceOf[ODSkimmerInternal]
-    ODSkimmerInternal(
-      travelTimeInS =
-        (prevSkim.travelTimeInS * prevSkim.observations + currSkim.travelTimeInS * currSkim.observations) / (prevSkim.observations + currSkim.observations),
-      generalizedTimeInS =
-        (prevSkim.generalizedTimeInS * prevSkim.observations + currSkim.generalizedTimeInS * currSkim.observations) / (prevSkim.observations + currSkim.observations),
-      generalizedCost =
-        (prevSkim.generalizedCost * prevSkim.observations + currSkim.generalizedCost * currSkim.observations) / (prevSkim.observations + currSkim.observations),
-      distanceInM =
-        (prevSkim.distanceInM * prevSkim.observations + currSkim.distanceInM * currSkim.observations) / (prevSkim.observations + currSkim.observations),
-      cost =
-        (prevSkim.cost * prevSkim.observations + currSkim.cost * currSkim.observations) / (prevSkim.observations + currSkim.observations),
-      energy =
-        (prevSkim.energy * prevSkim.observations + currSkim.energy * currSkim.observations) / (prevSkim.observations + currSkim.observations),
-      payloadWeightInKg =
-        (prevSkim.payloadWeightInKg * prevSkim.observations + currSkim.payloadWeightInKg * currSkim.observations) / (prevSkim.observations + currSkim.observations),
-      level4CavTravelTimeScalingFactor =
-        (prevSkim.level4CavTravelTimeScalingFactor * prevSkim.observations + currSkim.level4CavTravelTimeScalingFactor * currSkim.observations) / (prevSkim.observations + currSkim.observations),
-      observations = prevSkim.observations + currSkim.observations,
->>>>>>> cce7f45d
       iterations = matsimServices.getIterationNumber + 1
     )
 
@@ -196,11 +161,7 @@
     val nonPeakHours = (0 to 6).toList ++ (9 to 14).toList ++ (17 to 23).toList
     val modes = BeamMode.allModes
     val fileHeader =
-<<<<<<< HEAD
-      "period,mode,origTaz,destTaz,travelTimeInS,generalizedTimeInS,cost,generalizedCost,distanceInM,failedTrips,observations,energy"
-=======
-      "period,mode,origTaz,destTaz,travelTimeInS,generalizedTimeInS,cost,generalizedCost,distanceInM,observations,payloadWeightInKg,energy"
->>>>>>> cce7f45d
+      "period,mode,origTaz,destTaz,travelTimeInS,generalizedTimeInS,cost,generalizedCost,distanceInM,failedTrips,observations,payloadWeightInKg,energy"
     val filePath = event.getServices.getControlerIO.getIterationFilename(
       event.getServices.getIterationNumber,
       skimFileBaseName + "Excerpt.csv.gz"
@@ -252,11 +213,7 @@
 
       weightedSkims.seq.foreach { ws: ExcerptData =>
         writer.write(
-<<<<<<< HEAD
-          s"${ws.timePeriodString},${ws.mode},${ws.originTazId},${ws.destinationTazId},${ws.weightedTime},${ws.weightedGeneralizedTime},${ws.weightedCost},${ws.weightedGeneralizedCost},${ws.weightedDistance},${ws.weightedFailedTrips},${ws.sumWeights},${ws.weightedEnergy}\n"
-=======
-          s"${ws.timePeriodString},${ws.mode},${ws.originTazId},${ws.destinationTazId},${ws.weightedTime},${ws.weightedGeneralizedTime},${ws.weightedCost},${ws.weightedGeneralizedCost},${ws.weightedDistance},${ws.sumWeights},${ws.weightedPayloadWeight},${ws.weightedEnergy}\n"
->>>>>>> cce7f45d
+          s"${ws.timePeriodString},${ws.mode},${ws.originTazId},${ws.destinationTazId},${ws.weightedTime},${ws.weightedGeneralizedTime},${ws.weightedCost},${ws.weightedGeneralizedCost},${ws.weightedDistance},${ws.weightedFailedTrips},${ws.sumWeights},${ws.weightedPayloadWeight},${ws.weightedEnergy}\n"
         )
       }
     } catch {
@@ -305,11 +262,7 @@
 
         //     "hour,mode,origTaz,destTaz,travelTimeInS,generalizedTimeInS,cost,generalizedCost,distanceInM,energy,level4CavTravelTimeScalingFactor,observations,iterations"
         writer.write(
-<<<<<<< HEAD
-          s"$timeBin,$mode,${origin.id},${destination.id},${theSkim.time},${theSkim.generalizedTime},${theSkim.cost},${theSkim.generalizedCost},${theSkim.distance},${theSkim.energy},${theSkim.level4CavTravelTimeScalingFactor},${theSkim.failedTrips},${theSkim.count}\n"
-=======
-          s"$timeBin,$mode,${origin.id},${destination.id},${theSkim.time},${theSkim.generalizedTime},${theSkim.cost},${theSkim.generalizedCost},${theSkim.distance},${theSkim.payloadWeight},${theSkim.energy},${theSkim.level4CavTravelTimeScalingFactor},${theSkim.count}\n"
->>>>>>> cce7f45d
+          s"$timeBin,$mode,${origin.id},${destination.id},${theSkim.time},${theSkim.generalizedTime},${theSkim.cost},${theSkim.generalizedCost},${theSkim.distance},${theSkim.payloadWeight},${theSkim.energy},${theSkim.level4CavTravelTimeScalingFactor},${theSkim.failedTrips},${theSkim.count}\n"
         )
       }
   }
@@ -391,13 +344,10 @@
       .zip(weights)
       .map(tup => tup._1 * tup._2)
       .sum / sumWeights
-<<<<<<< HEAD
     val weightedFailedTrips =
       individualSkims.map(_.failedTrips).zip(weights).map(tup => tup._1 * tup._2).sum / sumWeights
-=======
     val weightedPayloadWeight =
       individualSkims.map(_.payloadWeight).zip(weights).map(tup => tup._1 * tup._2).sum / sumWeights
->>>>>>> cce7f45d
     val weightedEnergy = individualSkims.map(_.energy).zip(weights).map(tup => tup._1 * tup._2).sum / sumWeights
     val weightedLevel4TravelTimeScale = individualSkims
       .map(_.level4CavTravelTimeScalingFactor)
@@ -501,11 +451,7 @@
       )
 
     override def toCsv: String =
-<<<<<<< HEAD
-      travelTimeInS + "," + generalizedTimeInS + "," + cost + "," + generalizedCost + "," + distanceInM + "," + energy + "," + level4CavTravelTimeScalingFactor + "," + failedTrips + "," + observations + "," + iterations
-=======
-      travelTimeInS + "," + generalizedTimeInS + "," + cost + "," + generalizedCost + "," + distanceInM + "," + payloadWeightInKg + "," + energy + "," + level4CavTravelTimeScalingFactor + "," + observations + "," + iterations
->>>>>>> cce7f45d
+      travelTimeInS + "," + generalizedTimeInS + "," + cost + "," + generalizedCost + "," + distanceInM + "," + payloadWeightInKg + "," + energy + "," + level4CavTravelTimeScalingFactor + "," + failedTrips + "," + observations + "," + iterations
   }
 
   case class Skim(
