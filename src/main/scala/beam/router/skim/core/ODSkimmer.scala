package beam.router.skim.core

import java.io.BufferedWriter
import beam.agentsim.agents.vehicles.BeamVehicleType
import beam.agentsim.infrastructure.taz.TAZ
import beam.router.Modes.BeamMode
import beam.router.skim.{readonly, GeoUnit, Skims}
import beam.router.skim.readonly.ODSkims
import beam.sim.BeamScenario
import beam.sim.config.BeamConfig
import beam.utils.{MathUtils, ProfilingUtils}
import com.google.inject.Inject
import com.typesafe.scalalogging.LazyLogging
import org.matsim.api.core.v01.{Coord, Id}
import org.matsim.core.controler.MatsimServices
import org.matsim.core.controler.events.IterationEndsEvent
import org.apache.commons.lang3.math.NumberUtils

import scala.util.control.NonFatal

class ODSkimmer @Inject() (matsimServices: MatsimServices, beamScenario: BeamScenario, beamConfig: BeamConfig)
    extends AbstractSkimmer(beamConfig, matsimServices.getControlerIO) {

  private val config: BeamConfig.Beam.Router.Skim = beamConfig.beam.router.skim
  import ODSkimmer._

  override lazy val readOnlySkim: AbstractSkimmerReadOnly = readonly.ODSkims(beamConfig, beamScenario)

  override protected val skimName: String = config.origin_destination_skimmer.name
  override protected val skimType: Skims.SkimType.Value = Skims.SkimType.OD_SKIMMER
  override protected val skimFileBaseName: String = config.origin_destination_skimmer.fileBaseName

  override protected val skimFileHeader: String =
    "hour,mode,origTaz,destTaz,travelTimeInS,generalizedTimeInS,cost,generalizedCost,distanceInM,energy,level4CavTravelTimeScalingFactor,failedTrips,observations,iterations"

  protected lazy val dummyId = Id.create(
    beamScenario.beamConfig.beam.agentsim.agents.rideHail.initialization.procedural.vehicleTypeId,
    classOf[BeamVehicleType]
  )

  override def writeToDisk(event: IterationEndsEvent): Unit = {
    super.writeToDisk(event)
    if (
      config.origin_destination_skimmer.writeAllModeSkimsForPeakNonPeakPeriodsInterval > 0 && event.getIteration % config.origin_destination_skimmer.writeAllModeSkimsForPeakNonPeakPeriodsInterval == 0
    ) {
      ProfilingUtils.timed(
        s"writeAllModeSkimsForPeakNonPeakPeriods on iteration ${event.getIteration}",
        v => logger.info(v)
      ) {
        writeAllModeSkimsForPeakNonPeakPeriods(event)
      }
    }
    if (
      config.origin_destination_skimmer.writeFullSkimsInterval > 0 && event.getIteration % config.origin_destination_skimmer.writeFullSkimsInterval == 0
    ) {
      ProfilingUtils.timed(s"writeFullSkims on iteration ${event.getIteration}", v => logger.info(v)) {
        val filePath = event.getServices.getControlerIO.getIterationFilename(
          event.getServices.getIterationNumber,
          skimFileBaseName + "Full.csv.gz"
        )
        val uniqueTimeBins: Seq[Int] = 0 to 23
        val origins = beamScenario.tazTreeMap.getTAZs
          .map(taz => GeoUnit.TAZ(taz.tazId.toString, taz.coord, taz.areaInSquareMeters))
          .toSeq
        // Yes, we pass origin also as destinations because we want skims between all possible taz pairs
        writeFullSkims(origins, origins, uniqueTimeBins, filePath)
      }
    }
  }

  override def fromCsv(
    row: scala.collection.Map[String, String]
  ): (AbstractSkimmerKey, AbstractSkimmerInternal) = {
    ODSkimmer.fromCsv(row)
  }

  override protected def aggregateOverIterations(
    prevIteration: Option[AbstractSkimmerInternal],
    currIteration: Option[AbstractSkimmerInternal]
  ): AbstractSkimmerInternal = {
    val prevSkim = prevIteration
      .map(_.asInstanceOf[ODSkimmerInternal])
      .getOrElse(ODSkimmerInternal(0, 0, 0, 0, 0, 0, 1, 0, observations = 0))
    val currSkim =
      currIteration
        .map(_.asInstanceOf[ODSkimmerInternal])
        .getOrElse(ODSkimmerInternal(0, 0, 0, 0, 0, 0, 1, 0, observations = 0, iterations = 1))
    ODSkimmerInternal(
      travelTimeInS =
        (prevSkim.travelTimeInS * prevSkim.iterations + currSkim.travelTimeInS * currSkim.iterations) / (prevSkim.iterations + currSkim.iterations),
      generalizedTimeInS =
        (prevSkim.generalizedTimeInS * prevSkim.iterations + currSkim.generalizedTimeInS * currSkim.iterations) / (prevSkim.iterations + currSkim.iterations),
      generalizedCost =
        (prevSkim.generalizedCost * prevSkim.iterations + currSkim.generalizedCost * currSkim.iterations) / (prevSkim.iterations + currSkim.iterations),
      distanceInM =
        (prevSkim.distanceInM * prevSkim.iterations + currSkim.distanceInM * currSkim.iterations) / (prevSkim.iterations + currSkim.iterations),
      cost =
        (prevSkim.cost * prevSkim.iterations + currSkim.cost * currSkim.iterations) / (prevSkim.iterations + currSkim.iterations),
      energy =
        (prevSkim.energy * prevSkim.iterations + currSkim.energy * currSkim.iterations) / (prevSkim.iterations + currSkim.iterations),
      level4CavTravelTimeScalingFactor =
        (prevSkim.level4CavTravelTimeScalingFactor * prevSkim.iterations + currSkim.level4CavTravelTimeScalingFactor * currSkim.iterations) / (prevSkim.iterations + currSkim.iterations),
      failedTrips =
        (prevSkim.failedTrips * prevSkim.iterations + currSkim.failedTrips * currSkim.iterations) / (prevSkim.iterations + currSkim.iterations),
      observations =
        (prevSkim.observations * prevSkim.iterations + currSkim.observations * currSkim.iterations) / (prevSkim.iterations + currSkim.iterations),
      iterations = prevSkim.iterations + currSkim.iterations
    )
  }

  override protected def aggregateWithinIteration(
    prevObservation: Option[AbstractSkimmerInternal],
    currObservation: AbstractSkimmerInternal
  ): AbstractSkimmerInternal = {
    val currSkim = currObservation.asInstanceOf[ODSkimmerInternal]
    prevObservation.asInstanceOf[Option[ODSkimmerInternal]] match {
      case None => currSkim.copy(iterations = matsimServices.getIterationNumber + 1)
      case Some(prevSkim) if currSkim.failedTrips > 0 =>
        aggregateFailedOnly(skim = prevSkim, failedData = currSkim)
      case Some(prevSkim) if MathUtils.doubleToInt(prevSkim.failedTrips) == prevSkim.observations =>
        aggregateFailedOnly(skim = currSkim, failedData = prevSkim)
      case Some(prevSkim) =>
        ODSkimmerInternal(
          travelTimeInS =
            (prevSkim.travelTimeInS * prevSkim.observations + currSkim.travelTimeInS * currSkim.observations) / (prevSkim.observations + currSkim.observations),
          generalizedTimeInS =
            (prevSkim.generalizedTimeInS * prevSkim.observations + currSkim.generalizedTimeInS * currSkim.observations) / (prevSkim.observations + currSkim.observations),
          generalizedCost =
            (prevSkim.generalizedCost * prevSkim.observations + currSkim.generalizedCost * currSkim.observations) / (prevSkim.observations + currSkim.observations),
          distanceInM =
            (prevSkim.distanceInM * prevSkim.observations + currSkim.distanceInM * currSkim.observations) / (prevSkim.observations + currSkim.observations),
          cost =
            (prevSkim.cost * prevSkim.observations + currSkim.cost * currSkim.observations) / (prevSkim.observations + currSkim.observations),
          energy =
            (prevSkim.energy * prevSkim.observations + currSkim.energy * currSkim.observations) / (prevSkim.observations + currSkim.observations),
          level4CavTravelTimeScalingFactor =
            (prevSkim.level4CavTravelTimeScalingFactor * prevSkim.observations + currSkim.level4CavTravelTimeScalingFactor * currSkim.observations) / (prevSkim.observations + currSkim.observations),
          failedTrips = prevSkim.failedTrips + currSkim.failedTrips,
          observations = prevSkim.observations + currSkim.observations,
          iterations = matsimServices.getIterationNumber + 1
        )
    }
  }

  private def aggregateFailedOnly(skim: ODSkimmerInternal, failedData: ODSkimmerInternal): ODSkimmerInternal =
    skim.copy(
      failedTrips = skim.failedTrips + failedData.failedTrips,
      observations = skim.observations + failedData.observations,
      iterations = matsimServices.getIterationNumber + 1
    )

  // *****
  // Helpers
  private def writeAllModeSkimsForPeakNonPeakPeriods(event: IterationEndsEvent): Unit = {
    val morningPeakHours = (7 to 8).toList
    val afternoonPeakHours = (15 to 16).toList
    val nonPeakHours = (0 to 6).toList ++ (9 to 14).toList ++ (17 to 23).toList
    val modes = BeamMode.allModes
    val fileHeader =
      "period,mode,origTaz,destTaz,travelTimeInS,generalizedTimeInS,cost,generalizedCost,distanceInM,failedTrips,observations,energy"
    val filePath = event.getServices.getControlerIO.getIterationFilename(
      event.getServices.getIterationNumber,
      skimFileBaseName + "Excerpt.csv.gz"
    )
    val dummyId = Id.create(
      beamScenario.beamConfig.beam.agentsim.agents.rideHail.initialization.procedural.vehicleTypeId,
      classOf[BeamVehicleType]
    )
    var writer: BufferedWriter = null
    try {
      writer = org.matsim.core.utils.io.IOUtils.getBufferedWriter(filePath)
      writer.write(fileHeader)
      writer.write("\n")

      val weightedSkims = ProfilingUtils.timed("Get weightedSkims for modes", x => logger.info(x)) {
        modes.toParArray.flatMap { mode =>
          beamScenario.tazTreeMap.getTAZs.flatMap { origin =>
            beamScenario.tazTreeMap.getTAZs.flatMap { destination =>
              val am = getExcerptData(
                "AM",
                morningPeakHours,
                origin,
                destination,
                mode,
                dummyId
              )
              val pm = getExcerptData(
                "PM",
                afternoonPeakHours,
                origin,
                destination,
                mode,
                dummyId
              )
              val offPeak = getExcerptData(
                "OffPeak",
                nonPeakHours,
                origin,
                destination,
                mode,
                dummyId
              )
              List(am, pm, offPeak)
            }
          }
        }
      }
      logger.info(s"weightedSkims size: ${weightedSkims.size}")

      weightedSkims.seq.foreach { ws: ExcerptData =>
        writer.write(
          s"${ws.timePeriodString},${ws.mode},${ws.originTazId},${ws.destinationTazId},${ws.weightedTime},${ws.weightedGeneralizedTime},${ws.weightedCost},${ws.weightedGeneralizedCost},${ws.weightedDistance},${ws.weightedFailedTrips},${ws.sumWeights},${ws.weightedEnergy}\n"
        )
      }
    } catch {
      case NonFatal(ex) =>
        logger.error(s"Could not write skim in '$filePath': ${ex.getMessage}", ex)
    } finally {
      if (null != writer)
        writer.close()
    }
  }

  protected def writeSkimRow(
    writer: BufferedWriter,
    uniqueTimeBins: Seq[Int],
    origin: GeoUnit,
    destination: GeoUnit,
    mode: BeamMode
  ): Unit = {
    val vehicleType: BeamVehicleType = beamScenario.vehicleTypes(dummyId)
    val fuelPrice = beamScenario.fuelTypePrices(vehicleType.primaryFuelType)
    uniqueTimeBins
      .foreach { timeBin =>
        val theSkim: ODSkimmer.Skim =
          getCurrentSkimValue(ODSkimmerKey(timeBin, mode, origin.id, destination.id))
            .map(_.asInstanceOf[ODSkimmerInternal].toSkimExternal)
            .getOrElse {
              val destCoord =
                if (origin.equals(destination)) {
                  new Coord(
                    origin.center.getX,
                    origin.center.getY + Math.sqrt(origin.areaInSquareMeters) / 2.0
                  )
                } else {
                  destination.center
                }
              readOnlySkim
                .asInstanceOf[ODSkims]
                .getSkimDefaultValue(
                  mode,
                  origin.center,
                  destCoord,
                  vehicleType,
                  fuelPrice
                )
            }

        //     "hour,mode,origTaz,destTaz,travelTimeInS,generalizedTimeInS,cost,generalizedCost,distanceInM,energy,level4CavTravelTimeScalingFactor,observations,iterations"
        writer.write(
          s"$timeBin,$mode,${origin.id},${destination.id},${theSkim.time},${theSkim.generalizedTime},${theSkim.cost},${theSkim.generalizedCost},${theSkim.distance},${theSkim.energy},${theSkim.level4CavTravelTimeScalingFactor},${theSkim.failedTrips},${theSkim.count}\n"
        )
      }
  }

  protected def writeFullSkims(
    origins: Seq[GeoUnit],
    destinations: Seq[GeoUnit],
    uniqueTimeBins: Seq[Int],
    filePath: String
  ): Unit = {
    val uniqueModes = currentSkim.keys.collect { case e: ODSkimmerKey => e.mode }.toList.distinct
    require(uniqueModes.nonEmpty, s"Expected to get ODSkimmerKey which contains modes")

    var writer: BufferedWriter = null
    try {
      writer = org.matsim.core.utils.io.IOUtils.getBufferedWriter(filePath)
      writer.write(skimFileHeader + "\n")

      origins.foreach { origin =>
        destinations.foreach { destination =>
          uniqueModes.foreach { mode =>
            writeSkimRow(writer, uniqueTimeBins, origin, destination, mode)
          }
        }
      }
    } catch {
      case NonFatal(ex) =>
        logger.error(s"Could not write skim in '$filePath': ${ex.getMessage}", ex)
    } finally {
      if (null != writer)
        writer.close()
    }
  }

  def getExcerptData(
    timePeriodString: String,
    hoursIncluded: List[Int],
    origin: TAZ,
    destination: TAZ,
    mode: BeamMode,
    dummyId: Id[BeamVehicleType]
  ): ExcerptData = {
    import scala.language.implicitConversions
    val individualSkims = hoursIncluded.map { timeBin =>
      getCurrentSkimValue(ODSkimmerKey(timeBin, mode, origin.tazId.toString, destination.tazId.toString))
        .map(_.asInstanceOf[ODSkimmerInternal].toSkimExternal)
        .getOrElse {
          val adjustedDestCoord = if (origin.equals(destination)) {
            new Coord(
              origin.coord.getX,
              origin.coord.getY + Math.sqrt(origin.areaInSquareMeters) / 2.0
            )
          } else {
            destination.coord
          }
          readOnlySkim
            .asInstanceOf[ODSkims]
            .getSkimDefaultValue(
              mode,
              origin.coord,
              adjustedDestCoord,
              beamScenario.vehicleTypes(dummyId),
              beamScenario.fuelTypePrices(beamScenario.vehicleTypes(dummyId).primaryFuelType)
            )
        }
    }
    val weights = individualSkims.map(sk => Math.max(sk.count, 1).toDouble)
    val sumWeights = weights.sum
    val weightedDistance = individualSkims.map(_.distance).zip(weights).map(tup => tup._1 * tup._2).sum / sumWeights
    val weightedTime = individualSkims.map(_.time).zip(weights).map(tup => tup._1 * tup._2).sum / sumWeights
    val weightedGeneralizedTime = individualSkims
      .map(_.generalizedTime)
      .zip(weights)
      .map(tup => tup._1 * tup._2)
      .sum / sumWeights
    val weightedCost = individualSkims.map(_.cost).zip(weights).map(tup => tup._1 * tup._2).sum / sumWeights
    val weightedGeneralizedCost = individualSkims
      .map(_.generalizedCost)
      .zip(weights)
      .map(tup => tup._1 * tup._2)
      .sum / sumWeights
    val weightedFailedTrips =
      individualSkims.map(_.failedTrips).zip(weights).map(tup => tup._1 * tup._2).sum / sumWeights
    val weightedEnergy = individualSkims.map(_.energy).zip(weights).map(tup => tup._1 * tup._2).sum / sumWeights
    val weightedLevel4TravelTimeScale = individualSkims
      .map(_.level4CavTravelTimeScalingFactor)
      .zip(weights)
      .map(tup => tup._1 * tup._2)
      .sum / sumWeights

    ExcerptData(
      timePeriodString = timePeriodString,
      mode = mode,
      originTazId = origin.tazId,
      destinationTazId = destination.tazId,
      weightedTime = weightedTime,
      weightedGeneralizedTime = weightedGeneralizedTime,
      weightedCost = weightedCost,
      weightedGeneralizedCost = weightedGeneralizedCost,
      weightedDistance = weightedDistance,
      weightedFailedTrips = weightedFailedTrips,
      sumWeights = sumWeights,
      weightedEnergy = weightedEnergy,
      weightedLevel4TravelTimeScaleFactor = weightedLevel4TravelTimeScale
    )
  }
}

object ODSkimmer extends LazyLogging {

  // cases
  case class ODSkimmerKey(hour: Int, mode: BeamMode, origin: String, destination: String) extends AbstractSkimmerKey {
    override def toCsv: String = hour + "," + mode + "," + origin + "," + destination
  }

  def fromCsv(
    row: scala.collection.Map[String, String]
  ): (AbstractSkimmerKey, AbstractSkimmerInternal) = {
    (
      ODSkimmerKey(
        hour = row("hour").toInt,
        mode = BeamMode.fromString(row("mode").toLowerCase()).get,
        origin = row("origTaz"),
        destination = row("destTaz")
      ),
      ODSkimmerInternal(
        travelTimeInS = row("travelTimeInS").toDouble,
        generalizedTimeInS = row("generalizedTimeInS").toDouble,
        generalizedCost = row("generalizedCost").toDouble,
        distanceInM = row("distanceInM").toDouble,
        cost = row("cost").toDouble,
        energy = Option(row("energy")).map(_.toDouble).getOrElse(0.0),
        level4CavTravelTimeScalingFactor = row.get("level4CavTravelTimeScalingFactor").map(_.toDouble).getOrElse(1.0),
<<<<<<< HEAD
        failedTrips = row.get("failedTrips").map(_.toDouble).getOrElse(0.0),
        observations = row("observations").toInt,
        iterations = row("iterations").toInt
=======
        observations = NumberUtils.toInt(row("observations"), 0),
        iterations = NumberUtils.toInt(row("iterations"), 1)
>>>>>>> 8c9bebec
      )
    )
  }

  case class ODSkimmerInternal(
    travelTimeInS: Double,
    generalizedTimeInS: Double,
    generalizedCost: Double,
    distanceInM: Double,
    cost: Double,
    energy: Double,
    level4CavTravelTimeScalingFactor: Double,
    failedTrips: Double,
    observations: Int = 1,
    iterations: Int = 0
  ) extends AbstractSkimmerInternal {

    //NOTE: All times in seconds here
    def toSkimExternal: Skim =
      Skim(
        travelTimeInS.toInt,
        generalizedTimeInS,
        generalizedCost,
        distanceInM,
        cost,
        failedTrips,
        observations,
        energy,
        level4CavTravelTimeScalingFactor
      )

    def toSkimExternalForLevel4CAV: Skim =
      Skim(
        (travelTimeInS * level4CavTravelTimeScalingFactor).toInt,
        generalizedTimeInS,
        generalizedCost,
        distanceInM,
        cost,
        failedTrips,
        observations,
        energy,
        level4CavTravelTimeScalingFactor
      )

    override def toCsv: String =
      travelTimeInS + "," + generalizedTimeInS + "," + cost + "," + generalizedCost + "," + distanceInM + "," + energy + "," + level4CavTravelTimeScalingFactor + "," + failedTrips + "," + observations + "," + iterations
  }

  case class Skim(
    time: Int = 0,
    generalizedTime: Double = 0,
    generalizedCost: Double = 0,
    distance: Double = 0,
    cost: Double = 0,
    failedTrips: Double = 0,
    count: Int = 0,
    energy: Double = 0,
    level4CavTravelTimeScalingFactor: Double = 1.0
  ) {

    def +(that: Skim): Skim =
      Skim(
        this.time + that.time,
        this.generalizedTime + that.generalizedTime,
        this.generalizedCost + that.generalizedCost,
        this.distance + that.distance,
        this.cost + that.cost,
        this.failedTrips + that.failedTrips,
        this.count + that.count,
        this.energy + that.energy,
        this.level4CavTravelTimeScalingFactor + that.level4CavTravelTimeScalingFactor
      )
  }

  case class ExcerptData(
    timePeriodString: String,
    mode: BeamMode,
    originTazId: Id[TAZ],
    destinationTazId: Id[TAZ],
    weightedTime: Double,
    weightedGeneralizedTime: Double,
    weightedCost: Double,
    weightedGeneralizedCost: Double,
    weightedDistance: Double,
    weightedFailedTrips: Double,
    sumWeights: Double,
    weightedEnergy: Double,
    weightedLevel4TravelTimeScaleFactor: Double
  )
}<|MERGE_RESOLUTION|>--- conflicted
+++ resolved
@@ -392,14 +392,9 @@
         cost = row("cost").toDouble,
         energy = Option(row("energy")).map(_.toDouble).getOrElse(0.0),
         level4CavTravelTimeScalingFactor = row.get("level4CavTravelTimeScalingFactor").map(_.toDouble).getOrElse(1.0),
-<<<<<<< HEAD
         failedTrips = row.get("failedTrips").map(_.toDouble).getOrElse(0.0),
-        observations = row("observations").toInt,
-        iterations = row("iterations").toInt
-=======
         observations = NumberUtils.toInt(row("observations"), 0),
         iterations = NumberUtils.toInt(row("iterations"), 1)
->>>>>>> 8c9bebec
       )
     )
   }
