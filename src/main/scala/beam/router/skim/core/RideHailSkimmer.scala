--- conflicted
+++ resolved
@@ -23,11 +23,7 @@
   override protected val skimFileBaseName: String = RideHailSkimmer.fileBaseName
 
   override protected val skimFileHeader =
-<<<<<<< HEAD
-    "tazId,hour,reservationType,wheelchairRequired,waitTime,costPerMile,unmatchedRequestsPercent,accessibleVehiclesPercent,observations,iterations"
-=======
     "tazId,hour,reservationType,wheelchairRequired,serviceName,waitTime,costPerMile,unmatchedRequestsPercent,accessibleVehiclesPercent,observations,iterations"
->>>>>>> 4f8fea61
   override protected val skimName: String = RideHailSkimmer.name
   override protected val skimType: Skims.SkimType.Value = Skims.SkimType.RH_SKIMMER
 
@@ -39,12 +35,8 @@
         tazId = line("tazId").createId,
         hour = line("hour").toInt,
         reservationType = if (line("reservationType").equalsIgnoreCase("pooled")) Pooled else Solo,
-<<<<<<< HEAD
-        line("wheelchairRequired").toBoolean
-=======
         line("wheelchairRequired").toBoolean,
         serviceName = line.getOrElse("serviceName", "GlobalRHM")
->>>>>>> 4f8fea61
       ),
       RidehailSkimmerInternal(
         waitTime = Option(line("waitTime")).map(_.toDouble).getOrElse(Double.NaN),
@@ -95,12 +87,8 @@
     tazId: Id[TAZ],
     hour: Int,
     reservationType: RideHailReservationType,
-<<<<<<< HEAD
-    wheelchairRequired: Boolean
-=======
     wheelchairRequired: Boolean,
     serviceName: String
->>>>>>> 4f8fea61
   ) extends AbstractSkimmerKey {
     override def toCsv: String = productIterator.mkString(",")
   }
