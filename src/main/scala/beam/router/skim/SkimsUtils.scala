package beam.router.skim

import java.awt.geom.Ellipse2D
import java.awt.{BasicStroke, Color}
import beam.agentsim.infrastructure.taz.{TAZ, TAZTreeMap}
import beam.analysis.plots.{GraphUtils, GraphsStatsAgentSimEventsListener}
import beam.router.BeamRouter.Location
import beam.router.Modes.BeamMode
import beam.router.Modes.BeamMode.{
  BIKE,
  BIKE_TRANSIT,
  CAR,
  CAR_HOV2,
  CAR_HOV3,
  CAV,
  DRIVE_TRANSIT,
  RIDE_HAIL,
  RIDE_HAIL_POOLED,
  RIDE_HAIL_TRANSIT,
  TRANSIT,
  WALK,
  WALK_TRANSIT
}
import beam.sim.BeamScenario
import beam.sim.common.GeoUtils
import beam.sim.config.BeamConfig
import beam.utils.MathUtils.avg
import beam.utils.{FileUtils, GeoJsonReader, MeasureUnitConversion, ProfilingUtils}
import com.typesafe.scalalogging.LazyLogging
import com.vividsolutions.jts.geom.Geometry
import org.jfree.chart.ChartFactory
import org.jfree.chart.annotations.{XYLineAnnotation, XYTextAnnotation}
import org.jfree.chart.plot.{PlotOrientation, XYPlot}
import org.jfree.data.statistics.{HistogramDataset, HistogramType}
import org.jfree.data.xy.{XYSeries, XYSeriesCollection}
import org.jfree.ui.RectangleInsets
import org.matsim.api.core.v01.{Coord, Id}
import org.opengis.feature.Feature
import org.opengis.feature.simple.SimpleFeature
import org.supercsv.io.{CsvMapReader, ICsvMapReader}
import org.supercsv.prefs.CsvPreference

import scala.collection.mutable

object SkimsUtils extends LazyLogging {

  // 22.2 mph (9.924288 meter per second), is the average speed in cities
  //TODO better estimate can be drawn from city size
  // source: https://www.mitpressjournals.org/doi/abs/10.1162/rest_a_00744
  val carSpeedMeterPerSec: Double = 9.924288
  // 12.1 mph (5.409184 meter per second), is average bus speed
  // source: https://www.apta.com/resources/statistics/Documents/FactBook/2017-APTA-Fact-Book.pdf
  // assuming for now that it includes the headway
  val transitSpeedMeterPerSec: Double = 5.409184
  val bicycleSpeedMeterPerSec: Double = 3
  // 3.1 mph -> 1.38 meter per second
  val walkSpeedMeterPerSec: Double = 1.38
  // 940.6 Traffic Signal Spacing, Minor is 1,320 ft => 402.336 meters
  val trafficSignalSpacing: Double = 402.336
  // average waiting time at an intersection is 17.25 seconds
  // source: https://pumas.nasa.gov/files/01_06_00_1.pdf
  val waitingTimeAtAnIntersection: Double = 17.25

  val speedMeterPerSec: Map[BeamMode, Double] = Map(
    CAV               -> carSpeedMeterPerSec,
    CAR               -> carSpeedMeterPerSec,
    CAR_HOV2          -> carSpeedMeterPerSec,
    CAR_HOV3          -> carSpeedMeterPerSec,
    WALK              -> walkSpeedMeterPerSec,
    BIKE              -> bicycleSpeedMeterPerSec,
    WALK_TRANSIT      -> transitSpeedMeterPerSec,
    DRIVE_TRANSIT     -> transitSpeedMeterPerSec,
    RIDE_HAIL         -> carSpeedMeterPerSec,
    RIDE_HAIL_POOLED  -> carSpeedMeterPerSec,
    RIDE_HAIL_TRANSIT -> transitSpeedMeterPerSec,
    BIKE_TRANSIT      -> transitSpeedMeterPerSec,
    TRANSIT           -> transitSpeedMeterPerSec
  )

  case class PathCache(from: Id[TAZ], to: Id[TAZ], hod: Int)

  def timeToBin(departTime: Int): Int = {
    Math.floorMod(Math.floor(departTime.toDouble / 3600.0).toInt, 24)
  }

  def timeToBin(departTime: Int, timeWindow: Int): Int = departTime / timeWindow

  def distanceAndTime(mode: BeamMode, originUTM: Location, destinationUTM: Location): (Int, Int) = {
    val speed = mode match {
      case CAR | CAV | RIDE_HAIL                                                     => carSpeedMeterPerSec
      case RIDE_HAIL_POOLED                                                          => carSpeedMeterPerSec / 1.1
      case TRANSIT | WALK_TRANSIT | DRIVE_TRANSIT | RIDE_HAIL_TRANSIT | BIKE_TRANSIT => transitSpeedMeterPerSec
      case BIKE                                                                      => bicycleSpeedMeterPerSec
      case _                                                                         => walkSpeedMeterPerSec
    }
    val travelDistance: Int = Math.ceil(GeoUtils.minkowskiDistFormula(originUTM, destinationUTM)).toInt
    val travelTime: Int = Math
      .ceil(travelDistance / speed)
      .toInt + ((travelDistance / trafficSignalSpacing).toInt * waitingTimeAtAnIntersection).toInt
    (travelDistance, travelTime)
  }

  def getRideHailCost(
    mode: BeamMode,
    distanceInMeters: Double,
    timeInSeconds: Double,
<<<<<<< HEAD
//    surgeLevel: Double,
=======
    rideHailName: String,
>>>>>>> 730bee79
    beamConfig: BeamConfig
  ): Double = {
    val managerConfigs = beamConfig.beam.agentsim.agents.rideHail.managers

    def findManagerConfig = managerConfigs
      .find(_.name == rideHailName)
      .getOrElse(throw new IllegalArgumentException(s"Not found rideHailManager with name = $rideHailName"))

    val (costPerMile, costPerMinute, baseCost) = mode match {
      case RIDE_HAIL if rideHailName == "" =>
        (
          avg(managerConfigs.map(_.defaultCostPerMile)),
          avg(managerConfigs.map(_.defaultCostPerMinute)),
          avg(managerConfigs.map(_.defaultBaseCost))
        )
      case RIDE_HAIL_POOLED if rideHailName == "" =>
        (
          avg(managerConfigs.map(_.pooledCostPerMile)),
          avg(managerConfigs.map(_.pooledCostPerMinute)),
          avg(managerConfigs.map(_.pooledBaseCost))
        )
      case RIDE_HAIL =>
        val managerConfig = findManagerConfig
        (managerConfig.defaultCostPerMile, managerConfig.defaultCostPerMinute, managerConfig.defaultBaseCost)
      case RIDE_HAIL_POOLED =>
        val managerConfig = findManagerConfig
        (managerConfig.pooledCostPerMile, managerConfig.pooledCostPerMinute, managerConfig.pooledBaseCost)
      case _ => throw new IllegalArgumentException(s"It's not a RideHail mode: $mode")
    }
    costPerMile * distanceInMeters / MeasureUnitConversion.METERS_IN_MILE + costPerMinute * timeInSeconds / 60 + baseCost
  }

  def buildPathCache2TravelTime(
    pathToAggregateFile: String,
    movId2Taz: Map[Int, TAZ]
  ): Map[PathCache, Float] = {
    val observedTravelTimes: mutable.HashMap[PathCache, Float] = scala.collection.mutable.HashMap.empty
    ProfilingUtils.timed(s"buildPathCache2TravelTime from '$pathToAggregateFile'", x => logger.info(x)) {
      val mapReader: ICsvMapReader =
        new CsvMapReader(FileUtils.readerFromFile(pathToAggregateFile), CsvPreference.STANDARD_PREFERENCE)
      try {
        val header = mapReader.getHeader(true)
        var line: java.util.Map[String, String] = mapReader.read(header: _*)
        while (null != line) {
          val sourceid = line.get("sourceid").toInt
          val dstid = line.get("dstid").toInt
          val mean_travel_time = line.get("mean_travel_time").toFloat
          val hod = line.get("hod").toInt

          if (movId2Taz.contains(sourceid) && movId2Taz.contains(dstid)) {
            observedTravelTimes.put(PathCache(movId2Taz(sourceid).tazId, movId2Taz(dstid).tazId, hod), mean_travel_time)
          }

          line = mapReader.read(header: _*)
        }
      } finally {
        if (null != mapReader)
          mapReader.close()
      }
    }
    logger.info(s"observedTravelTimesOpt size is ${observedTravelTimes.keys.size}")
    observedTravelTimes.toMap
  }

  def buildTAZ2MovementId(
    filePath: String,
    geo: GeoUtils,
    tazTreeMap: TAZTreeMap,
    maxDistanceFromBeamTaz: Double
  ): Map[TAZ, Int] = {
    ProfilingUtils.timed(s"buildTAZ2MovementId from '$filePath'", x => logger.info(x)) {
      val mapper: Feature => (TAZ, Int, Double) = (feature: Feature) => {
        val centroid = feature.asInstanceOf[SimpleFeature].getDefaultGeometry.asInstanceOf[Geometry].getCentroid
        val wgsCoord = new Coord(centroid.getX, centroid.getY)
        val utmCoord = geo.wgs2Utm(wgsCoord)
        val movId = feature.getProperty("MOVEMENT_ID").getValue.toString.toInt
        val taz: TAZ = tazTreeMap.getTAZ(utmCoord.getX, utmCoord.getY)
        val distance = geo.distUTMInMeters(utmCoord, taz.coord)
        (taz, movId, distance)
      }
      val xs: Array[(TAZ, Int, Double)] = GeoJsonReader.read(filePath, mapper)
      val filterByMaxDistance = xs.filter { case (_, _, distance) => distance <= maxDistanceFromBeamTaz }
      val tazId2MovIdByMinDistance = filterByMaxDistance
        .groupBy { case (taz, _, _) => taz }
        .map { case (taz, arr) =>
          val (_, movId, _) = arr.minBy { case (_, _, distance) => distance }
          (taz, movId)
        }
      val numOfUniqueMovId = tazId2MovIdByMinDistance.values.toSet.size
      logger.info(
        s"xs size is ${xs.length}. tazId2MovIdByMinDistance size is ${tazId2MovIdByMinDistance.keys.size}. numOfUniqueMovId: $numOfUniqueMovId"
      )
      tazId2MovIdByMinDistance
    }
  }

  def buildObservedODTravelTime(
    beamConfig: BeamConfig,
    geo: GeoUtils,
    beamScenario: BeamScenario,
    maxDistanceFromBeamTaz: Double
  ): Map[PathCache, Float] = {
    val zoneBoundariesFilePath = beamConfig.beam.calibration.roadNetwork.travelTimes.zoneBoundariesFilePath
    val zoneODTravelTimesFilePath = beamConfig.beam.calibration.roadNetwork.travelTimes.zoneODTravelTimesFilePath
    if (zoneBoundariesFilePath.nonEmpty && zoneODTravelTimesFilePath.nonEmpty) {
      val tazToMovId: Map[TAZ, Int] = buildTAZ2MovementId(
        zoneBoundariesFilePath,
        geo,
        beamScenario.tazTreeMap,
        maxDistanceFromBeamTaz
      )
      val movId2Taz: Map[Int, TAZ] = tazToMovId.map { case (k, v) => v -> k }
      buildPathCache2TravelTime(zoneODTravelTimesFilePath, movId2Taz)
    } else
      Map.empty[PathCache, Float]
  }

  def generateChart(series: mutable.ListBuffer[(Int, Double, Double)], path: String): Unit = {
    def drawLineHelper(color: Color, percent: Int, xyplot: XYPlot, max: Double, text: Double): Unit = {
      xyplot.addAnnotation(
        new XYLineAnnotation(
          0,
          0,
          max * 2 * Math.cos(Math.toRadians(45 + percent)),
          max * 2 * Math.sin(Math.toRadians(45 + percent)),
          new BasicStroke(1f),
          color
        )
      )

      xyplot.addAnnotation(
        new XYTextAnnotation(
          s"$text%",
          max * Math.cos(Math.toRadians(45 + percent)) / 2,
          max * Math.sin(Math.toRadians(45 + percent)) / 2
        )
      )
    }

    @SuppressWarnings(Array("UnsafeTraversableMethods"))
    val maxSkimCount = series.map(_._1).max
    val bucketsNum = Math.min(maxSkimCount, 4)
    val buckets = (1 to bucketsNum).map(_ * maxSkimCount / bucketsNum)
    @SuppressWarnings(Array("UnsafeTraversableMethods"))
    def getClosest(num: Double): Int = buckets.minBy(v => math.abs(v - num))

    val dataset = new XYSeriesCollection()
    val seriesPerCount = mutable.HashMap[Int, XYSeries]()
    series.foreach { case (count, simulatedTime, observedTime) =>
      val closestBucket = getClosest(count)

      if (!seriesPerCount.contains(closestBucket))
        seriesPerCount(closestBucket) = new XYSeries(closestBucket.toString, false)

      seriesPerCount(closestBucket).add(simulatedTime, observedTime)
    }
    seriesPerCount.toSeq.sortBy(_._1).foreach { case (_, seriesToAdd) =>
      dataset.addSeries(seriesToAdd)
    }

    val chart = ChartFactory.createScatterPlot(
      "TAZ TravelTimes Observed Vs. Simulated",
      "Simulated",
      "Observed",
      dataset,
      PlotOrientation.VERTICAL,
      true,
      true,
      false
    )

    val xyplot = chart.getPlot.asInstanceOf[XYPlot]
    xyplot.setDomainCrosshairVisible(false)
    xyplot.setRangeCrosshairVisible(false)

    val colors = List(
      new Color(125, 125, 250), // light blue
      new Color(32, 32, 253), // dark blue
      new Color(255, 87, 126), // light red
      new Color(255, 0, 60) // dark red
    )

    (0 until seriesPerCount.size).foreach { counter =>
      val renderer = xyplot
        .getRendererForDataset(xyplot.getDataset(0))

      renderer.setSeriesShape(counter, new Ellipse2D.Double(0, 0, 5, 5))
      renderer.setSeriesPaint(counter, colors(counter % colors.length))
    }

    val max = Math.max(
      dataset.getDomainLowerBound(false),
      dataset.getRangeUpperBound(false)
    )

    if (max > 0) {
      xyplot.getDomainAxis.setRange(0.0, max)
      xyplot.getRangeAxis.setRange(0.0, max)
    }

    xyplot.getDomainAxis.setAutoRange(false)
    xyplot.getRangeAxis.setAutoRange(false)

    xyplot.getDomainAxis.setTickLabelInsets(new RectangleInsets(10.0, 10.0, 10.0, 10.0))
    xyplot.getRangeAxis.setTickLabelInsets(new RectangleInsets(10.0, 10.0, 10.0, 10.0))

    // diagonal line
    chart.getXYPlot.addAnnotation(
      new XYLineAnnotation(
        0,
        0,
        xyplot.getDomainAxis.getRange.getUpperBound,
        xyplot.getRangeAxis.getRange.getUpperBound
      )
    )

    val percents = List(
      (18, Color.RED, -50.0),
      (-18, Color.RED, 100.0),
      (36, Color.BLUE, -83.0),
      (-36, Color.BLUE, 500.0)
    )

    percents.foreach { case (percent: Int, color: Color, value: Double) =>
      drawLineHelper(
        color,
        percent,
        xyplot,
        max,
        value
      )
    }

    GraphUtils.saveJFreeChartAsPNG(
      chart,
      path,
      1000,
      1000
    )
  }

  def generateHistogram(dataset: HistogramDataset, path: String): Unit = {
    dataset.setType(HistogramType.FREQUENCY)
    val chart = ChartFactory.createHistogram(
      "Simulated-Observed Frequency",
      "Simulated-Observed",
      "Frequency",
      dataset,
      PlotOrientation.VERTICAL,
      true,
      false,
      false
    )
    GraphUtils.saveJFreeChartAsPNG(
      chart,
      path,
      GraphsStatsAgentSimEventsListener.GRAPH_WIDTH,
      GraphsStatsAgentSimEventsListener.GRAPH_HEIGHT
    )
  }

}<|MERGE_RESOLUTION|>--- conflicted
+++ resolved
@@ -104,11 +104,7 @@
     mode: BeamMode,
     distanceInMeters: Double,
     timeInSeconds: Double,
-<<<<<<< HEAD
-//    surgeLevel: Double,
-=======
     rideHailName: String,
->>>>>>> 730bee79
     beamConfig: BeamConfig
   ): Double = {
     val managerConfigs = beamConfig.beam.agentsim.agents.rideHail.managers
