--- conflicted
+++ resolved
@@ -23,11 +23,7 @@
 
 import scala.collection.immutable
 
-<<<<<<< HEAD
-case class ODSkims(beamServices: BeamServices) extends AbstractSkimmerReadOnly() {
-=======
 case class ODSkims(beamServices: BeamServices) extends AbstractSkimmerReadOnly {
->>>>>>> 4f18178c
 
   def getSkimDefaultValue(
     mode: BeamMode,
@@ -124,8 +120,8 @@
     vehicleTypeId: Id[BeamVehicleType],
     beamScenario: BeamScenario
   ): Skim = {
-    val origTaz = beamScenario.tazTreeMap.getTAZ(originUTM.getX, originUTM.getY).tazId
-    val destTaz = beamScenario.tazTreeMap.getTAZ(destinationUTM.getX, destinationUTM.getY).tazId
+    val origTaz = beamServices.beamScenario.tazTreeMap.getTAZ(originUTM.getX, originUTM.getY).tazId
+    val destTaz = beamServices.beamScenario.tazTreeMap.getTAZ(destinationUTM.getX, destinationUTM.getY).tazId
     getSkimValue(departureTime, mode, origTaz, destTaz) match {
       case Some(skimValue) =>
         skimValue.toSkimExternal
