package beam.router.skim

import beam.router.Modes.BeamMode
import beam.router.model.{EmbodiedBeamLeg, EmbodiedBeamTrip}
import beam.router.skim.ActivitySimMetric._
import org.matsim.api.core.v01.population.Activity

sealed trait ActivitySimPathType

object ActivitySimPathType {

  private def determineCarPathType(): ActivitySimPathType = {
    //    HOV2,
    //    HOV3,
    //    SOV,
    //    HOV2TOLL,
    //    HOV3TOLL,
    //    SOVTOLL,

    // we can not get the number of passengers because right here we are processing the possible alternatives of trips
    // from origin to destination but not the real trips from origin to destination.
    SOV
  }

  private def determineDriveTransitPathType(trip: EmbodiedBeamTrip): ActivitySimPathType = {
    //    DRV_COM_WLK,
    //    DRV_HVY_WLK,
    //    DRV_LOC_WLK,
    //    DRV_LRF_WLK,
    //
    //    WLK_COM_DRV,
    //    WLK_HVY_DRV,
    //    WLK_LOC_DRV,
    //    WLK_LRF_DRV,
    //
    // so far not used:
    //    DRV_EXP_WLK,
    //    WLK_EXP_DRV,

    val (_, longestCarLegId) = tryGetLongestLegId(trip, isCar)
    val (longestWalkTransitLeg, longestWalkTransitLegId) = tryGetLongestLegId(trip, isTransit)

    if (longestCarLegId.isEmpty || longestWalkTransitLeg.isEmpty || longestWalkTransitLegId.isEmpty) {
      OTHER
    } else if (longestCarLegId.get > longestWalkTransitLegId.get) {
      longestWalkTransitLeg.map(leg => leg.beamLeg.mode) match {
        case Some(BeamMode.FERRY) | Some(BeamMode.TRAM) | Some(BeamMode.CABLE_CAR) => WLK_LRF_DRV
        case Some(BeamMode.BUS)                                                    => WLK_LOC_DRV
        case Some(BeamMode.RAIL)                                                   => WLK_COM_DRV
        case Some(BeamMode.SUBWAY)                                                 => WLK_HVY_DRV
        case _                                                                     => OTHER
      }
    } else {
      longestWalkTransitLeg.map(leg => leg.beamLeg.mode) match {
        case Some(BeamMode.FERRY) | Some(BeamMode.TRAM) | Some(BeamMode.CABLE_CAR) => DRV_LRF_WLK
        case Some(BeamMode.BUS)                                                    => DRV_LOC_WLK
        case Some(BeamMode.RAIL)                                                   => DRV_COM_WLK
        case Some(BeamMode.SUBWAY)                                                 => DRV_HVY_WLK
        case _                                                                     => OTHER
      }
    }
  }

<<<<<<< HEAD
//  def determineKeyTransitPathType(
//    accessBeamMode: Option[BeamMode],
//    leg: Option[EmbodiedBeamLeg],
//    egressBeamMode: Option[BeamMode]
//  ): ActivitySimPathType = {
//    (accessBeamMode, leg.map(leg => leg.beamLeg.mode), egressBeamMode) match {
//      case (
//            Some(BeamMode.WALK),
//            Some(BeamMode.FERRY) | Some(BeamMode.TRAM) | Some(BeamMode.CABLE_CAR),
//            Some(BeamMode.WALK)
//          ) =>
//        WLK_LRF_WLK
//      case (Some(BeamMode.WALK), Some(BeamMode.BUS), Some(BeamMode.WALK)) =>
//        val uniqueTransitVehicle = leg.map(_.beamVehicleId.toString)
//        uniqueTransitVehicle.map(_.split(":").toList).toList.flatten match {
//          case agencyName :: routeName :: _ if (agencyName == "AC") && Character.isLetter(routeName.charAt(0)) =>
//            print(routeName)
//          case agencyName :: routeName =>
//            print(routeName)
//          case _ =>
//        }
//        WLK_LOC_WLK
//      case (Some(BeamMode.WALK), Some(BeamMode.RAIL), Some(BeamMode.WALK))   => WLK_COM_WLK
//      case (Some(BeamMode.WALK), Some(BeamMode.SUBWAY), Some(BeamMode.WALK)) => WLK_HVY_WLK
//      case (
//            Some(BeamMode.WALK),
//            Some(BeamMode.FERRY) | Some(BeamMode.TRAM) | Some(BeamMode.CABLE_CAR),
//            Some(BeamMode.CAR)
//          ) =>
//        WLK_LRF_DRV
//      case (Some(BeamMode.WALK), Some(BeamMode.BUS), Some(BeamMode.CAR))    => WLK_LOC_DRV
//      case (Some(BeamMode.WALK), Some(BeamMode.RAIL), Some(BeamMode.CAR))   => WLK_COM_DRV
//      case (Some(BeamMode.WALK), Some(BeamMode.SUBWAY), Some(BeamMode.CAR)) => WLK_HVY_DRV
//      case (
//            Some(BeamMode.CAR),
//            Some(BeamMode.FERRY) | Some(BeamMode.TRAM) | Some(BeamMode.CABLE_CAR),
//            Some(BeamMode.WALK)
//          ) =>
//        DRV_LRF_WLK
//      case (Some(BeamMode.CAR), Some(BeamMode.BUS), Some(BeamMode.WALK))    => DRV_LOC_WLK
//      case (Some(BeamMode.CAR), Some(BeamMode.RAIL), Some(BeamMode.WALK))   => DRV_COM_WLK
//      case (Some(BeamMode.CAR), Some(BeamMode.SUBWAY), Some(BeamMode.WALK)) => DRV_HVY_WLK
//      case _                                                                => OTHER
//    }
//  }

=======
>>>>>>> db2d22d0
  private def determineWalkTransitPathType(trip: EmbodiedBeamTrip): ActivitySimPathType = {
    //    WLK_COM_WLK, = commuter rail
    //    WLK_HVY_WLK, = heavy rail
    //    WLK_LOC_WLK, = local bus
    //    WLK_LRF_WLK, = light rail ferry

    // so far not used:
    //    WLK_EXP_WLK, = express bus
    //    WLK_TRN_WLK  = walk transit (general)

    val (longestWalkTransitLeg, _) = tryGetLongestLegId(trip, isTransit)
    longestWalkTransitLeg.map(leg => leg.beamLeg.mode) match {
      case Some(BeamMode.FERRY) | Some(BeamMode.TRAM) | Some(BeamMode.CABLE_CAR) => WLK_LRF_WLK
      case Some(BeamMode.BUS)                                                    => WLK_LOC_WLK
      case Some(BeamMode.RAIL)                                                   => WLK_COM_WLK
      case Some(BeamMode.SUBWAY)                                                 => WLK_HVY_WLK
      case _                                                                     => OTHER
    }
  }

  private def determineBikeTransitPathType(trip: EmbodiedBeamTrip): ActivitySimPathType = {
    // Right now we don't have bike transit in activitysim, so just return OTHER so it doesn't mess up walk transit skims
    trip.tripClassifier match {
      case _ => OTHER
    }
<<<<<<< HEAD
//    val (longestWalkTransitLeg, _) = tryGetLongestLegId(trip, isWalkTransit)
//    longestWalkTransitLeg.map(leg => leg.beamLeg.mode) match {
//      case Some(BeamMode.FERRY) | Some(BeamMode.TRAM) | Some(BeamMode.CABLE_CAR) => WLK_LRF_WLK
//      case Some(BeamMode.BUS)                                                    => WLK_LOC_WLK
//      case Some(BeamMode.RAIL)                                                   => WLK_COM_WLK
//      case Some(BeamMode.SUBWAY)                                                 => WLK_HVY_WLK
//      case _                                                                     => OTHER
//    }
=======
>>>>>>> db2d22d0
  }

  def determineTripPathType(trip: EmbodiedBeamTrip): ActivitySimPathType = {
    val allModes = trip.legs.map(_.beamLeg.mode).toSet
    val uniqueNotWalkingModes: Set[BeamMode] = allModes.filter { mode =>
      isCar(mode) || isTransit(mode)
    }

    if (uniqueNotWalkingModes.exists(isCar)) {
      if (uniqueNotWalkingModes.exists(isTransit)) {
        determineDriveTransitPathType(trip)
      } else {
        determineCarPathType()
      }
<<<<<<< HEAD
    } else if (uniqueNotWalkingModes.exists(isWalkTransit)) {
      if (uniqueNotWalkingModes.contains(BeamMode.BIKE)) { determineBikeTransitPathType(trip) }
      else { determineWalkTransitPathType(trip) }
    } else if (allMods.contains(BeamMode.BIKE) && allMods.size == 3) {
      BIKE
    } else if (allMods.contains(BeamMode.WALK) && allMods.size == 1) {
=======
    } else if (uniqueNotWalkingModes.exists(isTransit)) {
      if (uniqueNotWalkingModes.contains(BeamMode.BIKE)) { determineBikeTransitPathType(trip) }
      else { determineWalkTransitPathType(trip) }
    } else if (
      allModes.contains(BeamMode.BIKE) && allModes.forall(m => List(BeamMode.BIKE, BeamMode.WALK).contains(m))
    ) {
      BIKE
    } else if (allModes.contains(BeamMode.WALK) && allModes.size == 1) {
>>>>>>> db2d22d0
      WALK
    } else {
      OTHER
    }
  }

  def toBeamMode(pathType: ActivitySimPathType): BeamMode = {
    pathType match {
      case DRV_COM_WLK  => BeamMode.DRIVE_TRANSIT
      case DRV_EXP_WLK  => BeamMode.DRIVE_TRANSIT
      case DRV_HVY_WLK  => BeamMode.DRIVE_TRANSIT
      case DRV_LOC_WLK  => BeamMode.DRIVE_TRANSIT
      case DRV_LRF_WLK  => BeamMode.DRIVE_TRANSIT
      case WLK_COM_DRV  => BeamMode.DRIVE_TRANSIT
      case WLK_EXP_DRV  => BeamMode.DRIVE_TRANSIT
      case WLK_HVY_DRV  => BeamMode.DRIVE_TRANSIT
      case WLK_LOC_DRV  => BeamMode.DRIVE_TRANSIT
      case WLK_LRF_DRV  => BeamMode.DRIVE_TRANSIT
      case HOV2         => BeamMode.CAR
      case HOV2TOLL     => BeamMode.CAR
      case HOV3         => BeamMode.CAR
      case HOV3TOLL     => BeamMode.CAR
      case SOV          => BeamMode.CAR
      case SOVTOLL      => BeamMode.CAR
      case WLK_COM_WLK  => BeamMode.WALK_TRANSIT
      case WLK_EXP_WLK  => BeamMode.WALK_TRANSIT
      case WLK_HVY_WLK  => BeamMode.WALK_TRANSIT
      case WLK_LOC_WLK  => BeamMode.WALK_TRANSIT
      case WLK_LRF_WLK  => BeamMode.WALK_TRANSIT
      case WLK_TRN_WLK  => BeamMode.WALK_TRANSIT
      case BIKE         => BeamMode.BIKE
      case WALK | OTHER => BeamMode.WALK
    }
  }

  def toKeyMode(pathType: ActivitySimPathType): Set[BeamMode] = {
    pathType match {
      case DRV_COM_WLK => Set(BeamMode.RAIL)
      case DRV_EXP_WLK => Set(BeamMode.BUS)
      case DRV_HVY_WLK => Set(BeamMode.SUBWAY)
      case DRV_LOC_WLK => Set(BeamMode.BUS)
      case DRV_LRF_WLK => Set(BeamMode.TRAM, BeamMode.CABLE_CAR)
      case WLK_COM_DRV => Set(BeamMode.RAIL)
      case WLK_EXP_DRV => Set(BeamMode.BUS)
      case WLK_HVY_DRV => Set(BeamMode.SUBWAY)
      case WLK_LOC_DRV => Set(BeamMode.BUS)
      case WLK_LRF_DRV => Set(BeamMode.TRAM, BeamMode.CABLE_CAR)
      case WLK_COM_WLK => Set(BeamMode.RAIL)
      case WLK_EXP_WLK => Set(BeamMode.BUS)
      case WLK_HVY_WLK => Set(BeamMode.SUBWAY)
      case WLK_LOC_WLK => Set(BeamMode.BUS)
      case WLK_LRF_WLK => Set(BeamMode.TRAM, BeamMode.CABLE_CAR)
      case WLK_TRN_WLK => Set.empty[BeamMode]
      case _           => Set.empty[BeamMode]
    }
  }

  def determineActivitySimPathTypesFromBeamMode(
    currentMode: Option[BeamMode],
    currentActivity: Activity
  ): Seq[ActivitySimPathType] = {
    val currentActivityType = currentActivity.getType.toLowerCase()
    currentMode match {
      case Some(BeamMode.WALK) => Seq(ActivitySimPathType.WALK)
      case Some(BeamMode.BIKE) => Seq(ActivitySimPathType.BIKE)
      case Some(BeamMode.CAR)  =>
        // Note: Attempt to future-proof this in case there are some routes that can only be accomplished by HOVs.
        // The reverse shouldn't ever be the case, where a route cant be accomplished by HOVs
        Seq(
          ActivitySimPathType.SOV,
          ActivitySimPathType.SOVTOLL
        )
      case Some(BeamMode.CAR_HOV2) =>
        Seq(
          ActivitySimPathType.HOV2,
          ActivitySimPathType.HOV2TOLL,
          ActivitySimPathType.SOV,
          ActivitySimPathType.SOVTOLL
        )
      case Some(BeamMode.CAR_HOV3) =>
        Seq(
          ActivitySimPathType.HOV3,
          ActivitySimPathType.HOV3TOLL,
          ActivitySimPathType.HOV2,
          ActivitySimPathType.HOV2TOLL,
          ActivitySimPathType.SOV,
          ActivitySimPathType.SOVTOLL
        )
      case Some(BeamMode.WALK_TRANSIT) =>
        Seq(
          ActivitySimPathType.WLK_LOC_WLK,
          ActivitySimPathType.WLK_HVY_WLK,
          ActivitySimPathType.WLK_COM_WLK,
          ActivitySimPathType.WLK_LRF_WLK,
          ActivitySimPathType.WLK_EXP_WLK,
          ActivitySimPathType.WLK_TRN_WLK
        )
      case Some(BeamMode.DRIVE_TRANSIT) =>
        currentActivityType match {
          case "home" =>
            Seq(
              ActivitySimPathType.DRV_LOC_WLK,
              ActivitySimPathType.DRV_HVY_WLK,
              ActivitySimPathType.DRV_COM_WLK,
              ActivitySimPathType.DRV_LRF_WLK,
              ActivitySimPathType.DRV_EXP_WLK
            )
          case _ =>
            Seq(
              ActivitySimPathType.WLK_LOC_DRV,
              ActivitySimPathType.WLK_HVY_DRV,
              ActivitySimPathType.WLK_COM_DRV,
              ActivitySimPathType.WLK_LRF_DRV,
              ActivitySimPathType.WLK_EXP_DRV
            )
        }
      case _ =>
        Seq.empty[ActivitySimPathType]
    }
  }

  val walkTransitPathTypes: Seq[ActivitySimPathType] = Seq(
    WLK_COM_WLK,
    WLK_HVY_WLK,
    WLK_EXP_WLK,
    WLK_LOC_WLK,
    WLK_LRF_WLK,
    WLK_LOC_DRV,
    WLK_HVY_DRV,
    WLK_COM_DRV,
    WLK_LRF_DRV,
    WLK_EXP_DRV
  )

  val transitPathTypes: Seq[ActivitySimPathType] = Seq(
    WLK_COM_WLK,
    WLK_HVY_WLK,
    WLK_EXP_WLK,
    WLK_LOC_WLK,
    WLK_LRF_WLK,
    DRV_COM_WLK,
    DRV_HVY_WLK,
    DRV_LOC_WLK,
    DRV_LRF_WLK,
    DRV_LOC_WLK,
    DRV_HVY_WLK,
    DRV_COM_WLK,
    DRV_LRF_WLK,
    DRV_EXP_WLK
  )

  val allPathTypes: Seq[ActivitySimPathType] = Seq(
    DRV_COM_WLK,
    DRV_HVY_WLK,
    DRV_LOC_WLK,
    DRV_LRF_WLK,
    // ignored because we do not have passengers count or paid roads yet
    //    HOV2,
    //    HOV2TOLL,
    //    HOV3,
    //    HOV3TOLL,
    //    SOVTOLL,
    SOV,
    WLK_COM_DRV,
    WLK_COM_WLK,
    // ignored because we can not distinguish local buses from express buses yet
    //    DRV_EXP_WLK,
    //    WLK_EXP_DRV,
    //    WLK_EXP_WLK,
    WLK_HVY_DRV,
    WLK_HVY_WLK,
    WLK_LOC_DRV,
    WLK_LOC_WLK,
    WLK_LRF_DRV,
    WLK_LRF_WLK,
    // UPDATE: TRN is a catch-all for all walk-transit trips
    WLK_TRN_WLK,
    WALK,
    BIKE
  )

  def isWalkTransit(pathType: ActivitySimPathType): Boolean = walkTransitPathTypes.contains(pathType)

  def isTransit(pathType: ActivitySimPathType): Boolean = transitPathTypes.contains(pathType)

  val allPathTypesMap: Map[String, ActivitySimPathType] =
    allPathTypes.map(x => x.toString -> x).toMap

  def fromString(str: String): Option[ActivitySimPathType] = allPathTypesMap.get(str)

  private def isTransit(beamMode: BeamMode): Boolean = beamMode match {
    case BeamMode.BUS | BeamMode.FERRY | BeamMode.RAIL | BeamMode.SUBWAY | BeamMode.TRAM | BeamMode.CABLE_CAR => true

    case _ => false
  }

  private def isCar(beamMode: BeamMode): Boolean = beamMode match {
    case BeamMode.CAR | BeamMode.CAV => true
    case _                           => false
  }

//  private def isBike(beamMode: BeamMode): Boolean = beamMode match {
//    case BeamMode.BIKE => true
//    case _             => false
//  }

  private def tryGetLongestLegId(
    trip: EmbodiedBeamTrip,
    isModeToCheck: BeamMode => Boolean
  ): (Option[EmbodiedBeamLeg], Option[Int]) = {
    var longestLeg: Option[EmbodiedBeamLeg] = Option.empty[EmbodiedBeamLeg]
    var longestLegId: Option[Int] = Option.empty[Int]

    var currentId = 0
    trip.legs.foreach { leg =>
      if (isModeToCheck(leg.beamLeg.mode)) {
        longestLeg match {
          case None =>
            longestLeg = Some(leg)
            longestLegId = Some(currentId)
          case Some(longleg) if longleg.beamLeg.duration < leg.beamLeg.duration =>
            longestLeg = Some(leg)
            longestLegId = Some(currentId)
          case _ =>
        }
      }
      currentId += 1
    }

    (longestLeg, longestLegId)
  }

  case object DRV_COM_WLK extends ActivitySimPathType
  case object DRV_EXP_WLK extends ActivitySimPathType
  case object DRV_HVY_WLK extends ActivitySimPathType
  case object DRV_LOC_WLK extends ActivitySimPathType
  case object DRV_LRF_WLK extends ActivitySimPathType
  case object HOV2 extends ActivitySimPathType
  case object HOV2TOLL extends ActivitySimPathType
  case object HOV3 extends ActivitySimPathType
  case object HOV3TOLL extends ActivitySimPathType
  case object SOV extends ActivitySimPathType
  case object SOVTOLL extends ActivitySimPathType
  case object WLK_COM_DRV extends ActivitySimPathType
  case object WLK_COM_WLK extends ActivitySimPathType
  case object WLK_EXP_DRV extends ActivitySimPathType
  case object WLK_EXP_WLK extends ActivitySimPathType
  case object WLK_HVY_DRV extends ActivitySimPathType
  case object WLK_HVY_WLK extends ActivitySimPathType
  case object WLK_LOC_DRV extends ActivitySimPathType
  case object WLK_LOC_WLK extends ActivitySimPathType
  case object WLK_LRF_DRV extends ActivitySimPathType
  case object WLK_LRF_WLK extends ActivitySimPathType
  case object WLK_TRN_WLK extends ActivitySimPathType
  case object WALK extends ActivitySimPathType

  case object BIKE extends ActivitySimPathType

  case object OTHER extends ActivitySimPathType
}<|MERGE_RESOLUTION|>--- conflicted
+++ resolved
@@ -61,7 +61,6 @@
     }
   }
 
-<<<<<<< HEAD
 //  def determineKeyTransitPathType(
 //    accessBeamMode: Option[BeamMode],
 //    leg: Option[EmbodiedBeamLeg],
@@ -108,8 +107,6 @@
 //    }
 //  }
 
-=======
->>>>>>> db2d22d0
   private def determineWalkTransitPathType(trip: EmbodiedBeamTrip): ActivitySimPathType = {
     //    WLK_COM_WLK, = commuter rail
     //    WLK_HVY_WLK, = heavy rail
@@ -135,17 +132,6 @@
     trip.tripClassifier match {
       case _ => OTHER
     }
-<<<<<<< HEAD
-//    val (longestWalkTransitLeg, _) = tryGetLongestLegId(trip, isWalkTransit)
-//    longestWalkTransitLeg.map(leg => leg.beamLeg.mode) match {
-//      case Some(BeamMode.FERRY) | Some(BeamMode.TRAM) | Some(BeamMode.CABLE_CAR) => WLK_LRF_WLK
-//      case Some(BeamMode.BUS)                                                    => WLK_LOC_WLK
-//      case Some(BeamMode.RAIL)                                                   => WLK_COM_WLK
-//      case Some(BeamMode.SUBWAY)                                                 => WLK_HVY_WLK
-//      case _                                                                     => OTHER
-//    }
-=======
->>>>>>> db2d22d0
   }
 
   def determineTripPathType(trip: EmbodiedBeamTrip): ActivitySimPathType = {
@@ -160,14 +146,6 @@
       } else {
         determineCarPathType()
       }
-<<<<<<< HEAD
-    } else if (uniqueNotWalkingModes.exists(isWalkTransit)) {
-      if (uniqueNotWalkingModes.contains(BeamMode.BIKE)) { determineBikeTransitPathType(trip) }
-      else { determineWalkTransitPathType(trip) }
-    } else if (allMods.contains(BeamMode.BIKE) && allMods.size == 3) {
-      BIKE
-    } else if (allMods.contains(BeamMode.WALK) && allMods.size == 1) {
-=======
     } else if (uniqueNotWalkingModes.exists(isTransit)) {
       if (uniqueNotWalkingModes.contains(BeamMode.BIKE)) { determineBikeTransitPathType(trip) }
       else { determineWalkTransitPathType(trip) }
@@ -176,7 +154,6 @@
     ) {
       BIKE
     } else if (allModes.contains(BeamMode.WALK) && allModes.size == 1) {
->>>>>>> db2d22d0
       WALK
     } else {
       OTHER
