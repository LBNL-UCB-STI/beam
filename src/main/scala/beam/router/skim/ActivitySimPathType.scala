--- conflicted
+++ resolved
@@ -313,16 +313,10 @@
     WLK_LOC_WLK,
     WLK_LRF_DRV,
     WLK_LRF_WLK,
-<<<<<<< HEAD
-    // ignored because we did not understand what kind of vehicles are TRN yet
-    //    WLK_TRN_WLK
+    // UPDATE: TRN is a catch-all for all walk-transit trips
+    WLK_TRN_WLK,
     WALK,
     BIKE
-=======
-    // UPDATE: TRN is a catch-all for all walk-transit trips
-    WLK_TRN_WLK,
-    WALK
->>>>>>> 82978181
   )
 
   def isWalkTransit(pathType: ActivitySimPathType): Boolean = walkTransitPathTypes.contains(pathType)
