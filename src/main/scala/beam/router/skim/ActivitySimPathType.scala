--- conflicted
+++ resolved
@@ -75,11 +75,7 @@
     }
   }
 
-<<<<<<< HEAD
   private def determineWalkTransitPathType(trip: EmbodiedBeamTrip): (ActivitySimPathType, Option[String]) = {
-=======
-  private def determineWalkTransitPathType(trip: EmbodiedBeamTrip): ActivitySimPathType = {
->>>>>>> 74adcb76
     //    WLK_COM_WLK, = commuter rail
     //    WLK_HVY_WLK, = heavy rail
     //    WLK_LOC_WLK, = local bus
@@ -93,13 +89,8 @@
       None
     }
 
-<<<<<<< HEAD
-    val (longestWalkTransitLeg, _) = tryGetLongestLegId(trip, isWalkTransit)
+    val (longestWalkTransitLeg, _) = tryGetLongestLegId(trip, isTransit)
     val mode = longestWalkTransitLeg.map(leg => leg.beamLeg.mode) match {
-=======
-    val (longestWalkTransitLeg, _) = tryGetLongestLegId(trip, isTransit)
-    longestWalkTransitLeg.map(leg => leg.beamLeg.mode) match {
->>>>>>> 74adcb76
       case Some(BeamMode.FERRY) | Some(BeamMode.TRAM) | Some(BeamMode.CABLE_CAR) => WLK_LRF_WLK
       case Some(BeamMode.BUS)                                                    => WLK_LOC_WLK
       case Some(BeamMode.RAIL)                                                   => WLK_COM_WLK
@@ -114,7 +105,6 @@
     trip.tripClassifier match {
       case _ => OTHER
     }
-<<<<<<< HEAD
 //    val (longestWalkTransitLeg, _) = tryGetLongestLegId(trip, isWalkTransit)
 //    longestWalkTransitLeg.map(leg => leg.beamLeg.mode) match {
 //      case Some(BeamMode.FERRY) | Some(BeamMode.TRAM) | Some(BeamMode.CABLE_CAR) => WLK_LRF_WLK
@@ -125,45 +115,33 @@
 //    }
   }
 
+  private def determineBikeTransitPathType(trip: EmbodiedBeamTrip): ActivitySimPathType = {
+    // Right now we don't have bike transit in activitysim, so just return OTHER so it doesn't mess up walk transit skims
+    trip.tripClassifier match {
+      case _ => OTHER
+    }
+  }
+
   def determineTripPathTypeAndFleet(trip: EmbodiedBeamTrip): (ActivitySimPathType, Option[String]) = {
-    val allMods = trip.legs.map(_.beamLeg.mode).toSet
-    val uniqueNotWalkingModes: Set[BeamMode] = allMods.filter { mode =>
-      isCar(mode) || isWalkTransit(mode) || (mode == BeamMode.BIKE)
-=======
-  }
-
-  def determineTripPathType(trip: EmbodiedBeamTrip): ActivitySimPathType = {
     val allModes = trip.legs.map(_.beamLeg.mode).toSet
     val uniqueNotWalkingModes: Set[BeamMode] = allModes.filter { mode =>
-      isCar(mode) || isTransit(mode)
->>>>>>> 74adcb76
+      isCar(mode) || isTransit(mode) || (mode == BeamMode.BIKE)
     }
     if (uniqueNotWalkingModes.exists(isCar)) {
-<<<<<<< HEAD
-      determineCarPathTypeAndFleet(trip)
-    } else if (uniqueNotWalkingModes.exists(isWalkTransit)) {
-      if (uniqueNotWalkingModes.contains(BeamMode.BIKE)) { (determineBikeTransitPathType(trip), None) }
-      else { determineWalkTransitPathType(trip) }
-    } else if (allMods.contains(BeamMode.BIKE) && allMods.size == 3) {
-      (BIKE, None)
-    } else if (allMods.contains(BeamMode.WALK) && allMods.size == 1) {
-      (WALK, None)
-=======
       if (uniqueNotWalkingModes.exists(isTransit)) {
-        determineDriveTransitPathType(trip)
+        (determineDriveTransitPathType(trip), None)
       } else {
-        determineCarPathType()
+        determineCarPathTypeAndFleet(trip)
       }
     } else if (uniqueNotWalkingModes.exists(isTransit)) {
-      if (uniqueNotWalkingModes.contains(BeamMode.BIKE)) { determineBikeTransitPathType(trip) }
+      if (uniqueNotWalkingModes.contains(BeamMode.BIKE)) { (determineBikeTransitPathType(trip), None) }
       else { determineWalkTransitPathType(trip) }
     } else if (
       allModes.contains(BeamMode.BIKE) && allModes.forall(m => List(BeamMode.BIKE, BeamMode.WALK).contains(m))
     ) {
-      BIKE
+      (BIKE, None)
     } else if (allModes.contains(BeamMode.WALK) && allModes.size == 1) {
-      WALK
->>>>>>> 74adcb76
+      (WALK, None)
     } else {
       (OTHER, None)
     }
@@ -171,7 +149,6 @@
 
   def toBeamMode(pathType: ActivitySimPathType): BeamMode = {
     pathType match {
-<<<<<<< HEAD
       case DRV_COM_WLK                             => BeamMode.DRIVE_TRANSIT
       case DRV_EXP_WLK                             => BeamMode.DRIVE_TRANSIT
       case DRV_HVY_WLK                             => BeamMode.DRIVE_TRANSIT
@@ -199,32 +176,6 @@
       case TNC_SINGLE                              => BeamMode.RIDE_HAIL
       case TNC_SHARED                              => BeamMode.RIDE_HAIL_POOLED
       case TNC_SINGLE_TRANSIT | TNC_SHARED_TRANSIT => BeamMode.RIDE_HAIL_TRANSIT
-=======
-      case DRV_COM_WLK  => BeamMode.DRIVE_TRANSIT
-      case DRV_EXP_WLK  => BeamMode.DRIVE_TRANSIT
-      case DRV_HVY_WLK  => BeamMode.DRIVE_TRANSIT
-      case DRV_LOC_WLK  => BeamMode.DRIVE_TRANSIT
-      case DRV_LRF_WLK  => BeamMode.DRIVE_TRANSIT
-      case WLK_COM_DRV  => BeamMode.DRIVE_TRANSIT
-      case WLK_EXP_DRV  => BeamMode.DRIVE_TRANSIT
-      case WLK_HVY_DRV  => BeamMode.DRIVE_TRANSIT
-      case WLK_LOC_DRV  => BeamMode.DRIVE_TRANSIT
-      case WLK_LRF_DRV  => BeamMode.DRIVE_TRANSIT
-      case HOV2         => BeamMode.CAR
-      case HOV2TOLL     => BeamMode.CAR
-      case HOV3         => BeamMode.CAR
-      case HOV3TOLL     => BeamMode.CAR
-      case SOV          => BeamMode.CAR
-      case SOVTOLL      => BeamMode.CAR
-      case WLK_COM_WLK  => BeamMode.WALK_TRANSIT
-      case WLK_EXP_WLK  => BeamMode.WALK_TRANSIT
-      case WLK_HVY_WLK  => BeamMode.WALK_TRANSIT
-      case WLK_LOC_WLK  => BeamMode.WALK_TRANSIT
-      case WLK_LRF_WLK  => BeamMode.WALK_TRANSIT
-      case WLK_TRN_WLK  => BeamMode.WALK_TRANSIT
-      case BIKE         => BeamMode.BIKE
-      case WALK | OTHER => BeamMode.WALK
->>>>>>> 74adcb76
     }
   }
 
@@ -246,13 +197,9 @@
       case WLK_LOC_WLK => Set(BeamMode.BUS)
       case WLK_LRF_WLK => Set(BeamMode.TRAM, BeamMode.CABLE_CAR)
       case WLK_TRN_WLK => Set.empty[BeamMode]
-<<<<<<< HEAD
       case TNC_SHARED_TRANSIT | TNC_SINGLE_TRANSIT =>
         Set(BeamMode.SUBWAY, BeamMode.FERRY, BeamMode.RAIL, BeamMode.TRAM, BeamMode.BUS, BeamMode.CABLE_CAR)
       case _ => Set.empty[BeamMode]
-=======
-      case _           => Set.empty[BeamMode]
->>>>>>> 74adcb76
     }
   }
 
@@ -332,21 +279,18 @@
     WLK_EXP_WLK,
     WLK_LOC_WLK,
     WLK_LRF_WLK,
-    WLK_LOC_DRV,
-    WLK_HVY_DRV,
-    WLK_COM_DRV,
-    WLK_LRF_DRV,
-    WLK_EXP_DRV
+//    WLK_LOC_DRV,
+//    WLK_HVY_DRV,
+//    WLK_COM_DRV,
+//    WLK_LRF_DRV,
+//    WLK_EXP_DRV
   )
 
-<<<<<<< HEAD
   val tncTransitPathTypes: Seq[ActivitySimPathType] = Seq(
     TNC_SINGLE_TRANSIT,
     TNC_SHARED_TRANSIT
   )
 
-=======
->>>>>>> 74adcb76
   val transitPathTypes: Seq[ActivitySimPathType] = Seq(
     WLK_COM_WLK,
     WLK_HVY_WLK,
@@ -361,13 +305,9 @@
     DRV_HVY_WLK,
     DRV_COM_WLK,
     DRV_LRF_WLK,
-<<<<<<< HEAD
     DRV_EXP_WLK,
     TNC_SINGLE_TRANSIT,
     TNC_SHARED_TRANSIT
-=======
-    DRV_EXP_WLK
->>>>>>> 74adcb76
   )
 
   val allPathTypes: Seq[ActivitySimPathType] = Seq(
