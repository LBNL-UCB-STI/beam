package beam.router.skim

import beam.agentsim.agents.ridehail.RideHailVehicleId
import beam.router.Modes.BeamMode
import beam.router.Modes.BeamMode._
import beam.router.model.{EmbodiedBeamLeg, EmbodiedBeamTrip}
import beam.router.skim.ActivitySimMetric._
import org.matsim.api.core.v01.population.Activity

sealed trait ActivitySimPathType

object ActivitySimPathType {

  private def determineCarPathTypeAndFleet(trip: EmbodiedBeamTrip): (ActivitySimPathType, Option[String]) = {
    //    HOV2,
    //    HOV3,
    //    SOV,
    //    HOV2TOLL,
    //    HOV3TOLL,
    //    SOVTOLL,

    // we can not get the number of passengers because right here we are processing the possible alternatives of trips
    // from origin to destination but not the real trips from origin to destination.
    trip.tripClassifier match {
      case BeamMode.RIDE_HAIL =>
        (TNC_SINGLE, Some(RideHailVehicleId(trip.legs.find(_.isRideHail).get.beamVehicleId).fleetId))
      case BeamMode.RIDE_HAIL_POOLED =>
        (TNC_SHARED, Some(RideHailVehicleId(trip.legs.find(_.isRideHail).get.beamVehicleId).fleetId))
      case _ => (SOV, None)
    }
  }

  private def determineDriveTransitPathType(trip: EmbodiedBeamTrip): ActivitySimPathType = {
    //    DRV_COM_WLK,
    //    DRV_HVY_WLK,
    //    DRV_LOC_WLK,
    //    DRV_LRF_WLK,
    //
    //    WLK_COM_DRV,
    //    WLK_HVY_DRV,
    //    WLK_LOC_DRV,
    //    WLK_LRF_DRV,
    //
    // so far not used:
    //    DRV_EXP_WLK,
    //    WLK_EXP_DRV,

    val (_, longestCarLegId) = tryGetLongestLegId(trip, isCar)
    val (longestWalkTransitLeg, longestWalkTransitLegId) = tryGetLongestLegId(trip, isWalkTransit)

    if (longestCarLegId.isEmpty || longestWalkTransitLeg.isEmpty || longestWalkTransitLegId.isEmpty) {
      OTHER
    } else if (longestCarLegId.get > longestWalkTransitLegId.get) {
      longestWalkTransitLeg.map(leg => leg.beamLeg.mode) match {
        case Some(BeamMode.FERRY) | Some(BeamMode.TRAM) | Some(BeamMode.CABLE_CAR) => WLK_LRF_DRV
        case Some(BeamMode.BUS)                                                    => WLK_LOC_DRV
        case Some(BeamMode.RAIL)                                                   => WLK_COM_DRV
        case Some(BeamMode.SUBWAY)                                                 => WLK_HVY_DRV
        case _                                                                     => OTHER
      }
    } else {
      longestWalkTransitLeg.map(leg => leg.beamLeg.mode) match {
        case Some(BeamMode.FERRY) | Some(BeamMode.TRAM) | Some(BeamMode.CABLE_CAR) => DRV_LRF_WLK
        case Some(BeamMode.BUS)                                                    => DRV_LOC_WLK
        case Some(BeamMode.RAIL)                                                   => DRV_COM_WLK
        case Some(BeamMode.SUBWAY)                                                 => DRV_HVY_WLK
        case _                                                                     => OTHER
      }
    }
  }

//  def determineKeyTransitPathType(
//    accessBeamMode: Option[BeamMode],
//    leg: Option[EmbodiedBeamLeg],
//    egressBeamMode: Option[BeamMode]
//  ): ActivitySimPathType = {
//    (accessBeamMode, leg.map(leg => leg.beamLeg.mode), egressBeamMode) match {
//      case (
//            Some(BeamMode.WALK),
//            Some(BeamMode.FERRY) | Some(BeamMode.TRAM) | Some(BeamMode.CABLE_CAR),
//            Some(BeamMode.WALK)
//          ) =>
//        WLK_LRF_WLK
//      case (Some(BeamMode.WALK), Some(BeamMode.BUS), Some(BeamMode.WALK)) =>
//        val uniqueTransitVehicle = leg.map(_.beamVehicleId.toString)
//        uniqueTransitVehicle.map(_.split(":").toList).toList.flatten match {
//          case agencyName :: routeName :: _ if (agencyName == "AC") && Character.isLetter(routeName.charAt(0)) =>
//            print(routeName)
//          case agencyName :: routeName =>
//            print(routeName)
//          case _ =>
//        }
//        WLK_LOC_WLK
//      case (Some(BeamMode.WALK), Some(BeamMode.RAIL), Some(BeamMode.WALK))   => WLK_COM_WLK
//      case (Some(BeamMode.WALK), Some(BeamMode.SUBWAY), Some(BeamMode.WALK)) => WLK_HVY_WLK
//      case (
//            Some(BeamMode.WALK),
//            Some(BeamMode.FERRY) | Some(BeamMode.TRAM) | Some(BeamMode.CABLE_CAR),
//            Some(BeamMode.CAR)
//          ) =>
//        WLK_LRF_DRV
//      case (Some(BeamMode.WALK), Some(BeamMode.BUS), Some(BeamMode.CAR))    => WLK_LOC_DRV
//      case (Some(BeamMode.WALK), Some(BeamMode.RAIL), Some(BeamMode.CAR))   => WLK_COM_DRV
//      case (Some(BeamMode.WALK), Some(BeamMode.SUBWAY), Some(BeamMode.CAR)) => WLK_HVY_DRV
//      case (
//            Some(BeamMode.CAR),
//            Some(BeamMode.FERRY) | Some(BeamMode.TRAM) | Some(BeamMode.CABLE_CAR),
//            Some(BeamMode.WALK)
//          ) =>
//        DRV_LRF_WLK
//      case (Some(BeamMode.CAR), Some(BeamMode.BUS), Some(BeamMode.WALK))    => DRV_LOC_WLK
//      case (Some(BeamMode.CAR), Some(BeamMode.RAIL), Some(BeamMode.WALK))   => DRV_COM_WLK
//      case (Some(BeamMode.CAR), Some(BeamMode.SUBWAY), Some(BeamMode.WALK)) => DRV_HVY_WLK
//      case _                                                                => OTHER
//    }
//  }

  private def determineWalkTransitPathType(trip: EmbodiedBeamTrip): ActivitySimPathType = {
    //    WLK_COM_WLK, = commuter rail
    //    WLK_HVY_WLK, = heavy rail
    //    WLK_LOC_WLK, = local bus
    //    WLK_LRF_WLK, = light rail ferry

    // so far not used:
    //    WLK_EXP_WLK, = express bus
    //    WLK_TRN_WLK  = walk transit (general)

    val (longestWalkTransitLeg, _) = tryGetLongestLegId(trip, isWalkTransit)
    longestWalkTransitLeg.map(leg => leg.beamLeg.mode) match {
      case Some(BeamMode.FERRY) | Some(BeamMode.TRAM) | Some(BeamMode.CABLE_CAR) => WLK_LRF_WLK
      case Some(BeamMode.BUS)                                                    => WLK_LOC_WLK
      case Some(BeamMode.RAIL)                                                   => WLK_COM_WLK
      case Some(BeamMode.SUBWAY)                                                 => WLK_HVY_WLK
      case _                                                                     => OTHER
    }
  }

<<<<<<< HEAD
  private def determineBikeTransitPathType(trip: EmbodiedBeamTrip): ActivitySimPathType = {
    // Right now we don't have bike transit in activitysim, so just return OTHER so it doesn't mess up walk transit skims
    trip.tripClassifier match {
      case _ => OTHER
    }
//    val (longestWalkTransitLeg, _) = tryGetLongestLegId(trip, isWalkTransit)
//    longestWalkTransitLeg.map(leg => leg.beamLeg.mode) match {
//      case Some(BeamMode.FERRY) | Some(BeamMode.TRAM) | Some(BeamMode.CABLE_CAR) => WLK_LRF_WLK
//      case Some(BeamMode.BUS)                                                    => WLK_LOC_WLK
//      case Some(BeamMode.RAIL)                                                   => WLK_COM_WLK
//      case Some(BeamMode.SUBWAY)                                                 => WLK_HVY_WLK
//      case _                                                                     => OTHER
//    }
  }

  def determineTripPathType(trip: EmbodiedBeamTrip): ActivitySimPathType = {
=======
  def determineTripPathTypeAndFleet(trip: EmbodiedBeamTrip): (ActivitySimPathType, Option[String]) = {
>>>>>>> ce8b7c65
    val allMods = trip.legs.map(_.beamLeg.mode).toSet
    val uniqueNotWalkingModes: Set[BeamMode] = allMods.filter { mode =>
      isCar(mode) || isWalkTransit(mode)
    }

    if (uniqueNotWalkingModes.exists(isCar)) {
      if (uniqueNotWalkingModes.exists(isWalkTransit)) {
        (determineDriveTransitPathType(trip), None)
      } else {
        determineCarPathTypeAndFleet(trip)
      }
    } else if (uniqueNotWalkingModes.exists(isWalkTransit)) {
<<<<<<< HEAD
      if (uniqueNotWalkingModes.contains(BeamMode.BIKE)) { determineBikeTransitPathType(trip) }
      else { determineWalkTransitPathType(trip) }
    } else if (allMods.contains(BeamMode.BIKE) && allMods.size == 3) {
      BIKE
=======
      (determineTransitPathType(trip), None)
>>>>>>> ce8b7c65
    } else if (allMods.contains(BeamMode.WALK) && allMods.size == 1) {
      (WALK, None)
    } else {
      (OTHER, None)
    }
  }

  def toBeamMode(pathType: ActivitySimPathType): BeamMode = {
    pathType match {
      case DRV_COM_WLK  => BeamMode.DRIVE_TRANSIT
      case DRV_EXP_WLK  => BeamMode.DRIVE_TRANSIT
      case DRV_HVY_WLK  => BeamMode.DRIVE_TRANSIT
      case DRV_LOC_WLK  => BeamMode.DRIVE_TRANSIT
      case DRV_LRF_WLK  => BeamMode.DRIVE_TRANSIT
      case WLK_COM_DRV  => BeamMode.DRIVE_TRANSIT
      case WLK_EXP_DRV  => BeamMode.DRIVE_TRANSIT
      case WLK_HVY_DRV  => BeamMode.DRIVE_TRANSIT
      case WLK_LOC_DRV  => BeamMode.DRIVE_TRANSIT
      case WLK_LRF_DRV  => BeamMode.DRIVE_TRANSIT
      case HOV2         => BeamMode.CAR
      case HOV2TOLL     => BeamMode.CAR
      case HOV3         => BeamMode.CAR
      case HOV3TOLL     => BeamMode.CAR
      case SOV          => BeamMode.CAR
      case SOVTOLL      => BeamMode.CAR
      case WLK_COM_WLK  => BeamMode.WALK_TRANSIT
      case WLK_EXP_WLK  => BeamMode.WALK_TRANSIT
      case WLK_HVY_WLK  => BeamMode.WALK_TRANSIT
      case WLK_LOC_WLK  => BeamMode.WALK_TRANSIT
      case WLK_LRF_WLK  => BeamMode.WALK_TRANSIT
      case WLK_TRN_WLK  => BeamMode.WALK_TRANSIT
      case BIKE         => BeamMode.BIKE
      case WALK | OTHER => BeamMode.WALK
      case TNC_SINGLE   => BeamMode.RIDE_HAIL
      case TNC_SHARED   => BeamMode.RIDE_HAIL_POOLED
    }
  }

  def toKeyMode(pathType: ActivitySimPathType): Option[BeamMode] = {
    pathType match {
      case DRV_COM_WLK => Some(BeamMode.RAIL)
      case DRV_EXP_WLK => Some(BeamMode.BUS)
      case DRV_HVY_WLK => Some(BeamMode.SUBWAY)
      case DRV_LOC_WLK => Some(BeamMode.BUS)
      case DRV_LRF_WLK => Some(BeamMode.TRAM)
      case WLK_COM_DRV => Some(BeamMode.RAIL)
      case WLK_EXP_DRV => Some(BeamMode.BUS)
      case WLK_HVY_DRV => Some(BeamMode.SUBWAY)
      case WLK_LOC_DRV => Some(BeamMode.BUS)
      case WLK_LRF_DRV => Some(BeamMode.TRAM)
      case WLK_COM_WLK => Some(BeamMode.RAIL)
      case WLK_EXP_WLK => Some(BeamMode.BUS)
      case WLK_HVY_WLK => Some(BeamMode.SUBWAY)
      case WLK_LOC_WLK => Some(BeamMode.BUS)
      case WLK_LRF_WLK => Some(BeamMode.TRAM)
      case WLK_TRN_WLK => None
      case _           => None
    }
  }

  def determineActivitySimPathTypesFromBeamMode(
    currentMode: Option[BeamMode],
    currentActivity: Option[Activity]
  ): Seq[ActivitySimPathType] = {
    val currentActivityType = currentActivity.map(_.getType.toLowerCase())
    currentMode match {
      case Some(BeamMode.WALK) => Seq(ActivitySimPathType.WALK)
      case Some(BeamMode.BIKE) => Seq(ActivitySimPathType.BIKE)
      case Some(BeamMode.CAR)  =>
        // Note: Attempt to future-proof this in case there are some routes that can only be accomplished by HOVs.
        // The reverse shouldn't ever be the case, where a route cant be accomplished by HOVs
        Seq(
          ActivitySimPathType.SOV,
          ActivitySimPathType.SOVTOLL
        )
      case Some(BeamMode.CAR_HOV2) =>
        Seq(
          ActivitySimPathType.HOV2,
          ActivitySimPathType.HOV2TOLL,
          ActivitySimPathType.SOV,
          ActivitySimPathType.SOVTOLL
        )
      case Some(BeamMode.CAR_HOV3) =>
        Seq(
          ActivitySimPathType.HOV3,
          ActivitySimPathType.HOV3TOLL,
          ActivitySimPathType.HOV2,
          ActivitySimPathType.HOV2TOLL,
          ActivitySimPathType.SOV,
          ActivitySimPathType.SOVTOLL
        )
      case Some(BeamMode.WALK_TRANSIT) =>
        Seq(
          ActivitySimPathType.WLK_LOC_WLK,
          ActivitySimPathType.WLK_HVY_WLK,
          ActivitySimPathType.WLK_COM_WLK,
          ActivitySimPathType.WLK_LRF_WLK,
          ActivitySimPathType.WLK_EXP_WLK,
          ActivitySimPathType.WLK_TRN_WLK
        )
      case Some(BeamMode.DRIVE_TRANSIT) =>
        currentActivityType match {
          case Some("home") =>
            Seq(
              ActivitySimPathType.DRV_LOC_WLK,
              ActivitySimPathType.DRV_HVY_WLK,
              ActivitySimPathType.DRV_COM_WLK,
              ActivitySimPathType.DRV_LRF_WLK,
              ActivitySimPathType.DRV_EXP_WLK
            )
          case _ =>
            Seq(
              ActivitySimPathType.WLK_LOC_DRV,
              ActivitySimPathType.WLK_HVY_DRV,
              ActivitySimPathType.WLK_COM_DRV,
              ActivitySimPathType.WLK_LRF_DRV,
              ActivitySimPathType.WLK_EXP_DRV
            )
        }
      case Some(BeamMode.RIDE_HAIL) =>
        Seq(ActivitySimPathType.TNC_SINGLE)
      case Some(BeamMode.RIDE_HAIL_POOLED) =>
        Seq(ActivitySimPathType.TNC_SHARED)
      case _ =>
        Seq.empty[ActivitySimPathType]
    }
  }

  val walkTransitPathTypes: Seq[ActivitySimPathType] = Seq(
    WLK_COM_WLK,
    WLK_HVY_WLK,
    WLK_EXP_WLK,
    WLK_LOC_WLK,
<<<<<<< HEAD
    WLK_LRF_WLK,
    WLK_LOC_DRV,
    WLK_HVY_DRV,
    WLK_COM_DRV,
    WLK_LRF_DRV,
    WLK_EXP_DRV
  )

  val transitPathTypes: Seq[ActivitySimPathType] = Seq(
    WLK_COM_WLK,
    WLK_HVY_WLK,
    WLK_EXP_WLK,
    WLK_LOC_WLK,
    WLK_LRF_WLK,
    DRV_COM_WLK,
    DRV_HVY_WLK,
    DRV_LOC_WLK,
    DRV_LRF_WLK,
    DRV_LOC_WLK,
    DRV_HVY_WLK,
    DRV_COM_WLK,
    DRV_LRF_WLK,
    DRV_EXP_WLK
=======
    WLK_LRF_WLK
>>>>>>> ce8b7c65
  )

  val allPathTypes: Seq[ActivitySimPathType] = Seq(
    DRV_COM_WLK,
    DRV_HVY_WLK,
    DRV_LOC_WLK,
    DRV_LRF_WLK,
    // ignored because we do not have passengers count or paid roads yet
    //    HOV2,
    //    HOV2TOLL,
    //    HOV3,
    //    HOV3TOLL,
    //    SOVTOLL,
    SOV,
    WLK_COM_DRV,
    WLK_COM_WLK,
    // ignored because we can not distinguish local buses from express buses yet
    //    DRV_EXP_WLK,
    //    WLK_EXP_DRV,
    //    WLK_EXP_WLK,
    WLK_HVY_DRV,
    WLK_HVY_WLK,
    WLK_LOC_DRV,
    WLK_LOC_WLK,
    WLK_LRF_DRV,
    WLK_LRF_WLK,
    // UPDATE: TRN is a catch-all for all walk-transit trips
    WLK_TRN_WLK,
<<<<<<< HEAD
    WALK,
    BIKE
=======
    WALK
>>>>>>> ce8b7c65
  )

  def isWalkTransit(pathType: ActivitySimPathType): Boolean = walkTransitPathTypes.contains(pathType)

<<<<<<< HEAD
  def isTransit(pathType: ActivitySimPathType): Boolean = transitPathTypes.contains(pathType)

=======
>>>>>>> ce8b7c65
  val allPathTypesMap: Map[String, ActivitySimPathType] =
    allPathTypes.map(x => x.toString -> x).toMap

  def fromString(str: String): Option[ActivitySimPathType] = allPathTypesMap.get(str)

  private def isWalkTransit(beamMode: BeamMode): Boolean = beamMode match {
    case BeamMode.BUS | BeamMode.FERRY | BeamMode.RAIL | BeamMode.SUBWAY | BeamMode.TRAM | BeamMode.CABLE_CAR => true

    case _ => false
  }

  private def isCar(beamMode: BeamMode): Boolean = beamMode match {
    case BeamMode.CAR | BeamMode.CAV => true
    case _                           => false
  }

//  private def isBike(beamMode: BeamMode): Boolean = beamMode match {
//    case BeamMode.BIKE => true
//    case _             => false
//  }

  private def tryGetLongestLegId(
    trip: EmbodiedBeamTrip,
    isModeToCheck: BeamMode => Boolean
  ): (Option[EmbodiedBeamLeg], Option[Int]) = {
    var longestLeg: Option[EmbodiedBeamLeg] = Option.empty[EmbodiedBeamLeg]
    var longestLegId: Option[Int] = Option.empty[Int]

    var currentId = 0
    trip.legs.foreach { leg =>
      if (isModeToCheck(leg.beamLeg.mode)) {
        longestLeg match {
          case None =>
            longestLeg = Some(leg)
            longestLegId = Some(currentId)
          case Some(longleg) if longleg.beamLeg.duration < leg.beamLeg.duration =>
            longestLeg = Some(leg)
            longestLegId = Some(currentId)
          case _ =>
        }
      }
      currentId += 1
    }

    (longestLeg, longestLegId)
  }

  case object DRV_COM_WLK extends ActivitySimPathType
  case object DRV_EXP_WLK extends ActivitySimPathType
  case object DRV_HVY_WLK extends ActivitySimPathType
  case object DRV_LOC_WLK extends ActivitySimPathType
  case object DRV_LRF_WLK extends ActivitySimPathType
  case object HOV2 extends ActivitySimPathType
  case object HOV2TOLL extends ActivitySimPathType
  case object HOV3 extends ActivitySimPathType
  case object HOV3TOLL extends ActivitySimPathType
  case object SOV extends ActivitySimPathType
  case object SOVTOLL extends ActivitySimPathType
  case object TNC_SINGLE extends ActivitySimPathType
  case object TNC_SHARED extends ActivitySimPathType
  case object WLK_COM_DRV extends ActivitySimPathType
  case object WLK_COM_WLK extends ActivitySimPathType
  case object WLK_EXP_DRV extends ActivitySimPathType
  case object WLK_EXP_WLK extends ActivitySimPathType
  case object WLK_HVY_DRV extends ActivitySimPathType
  case object WLK_HVY_WLK extends ActivitySimPathType
  case object WLK_LOC_DRV extends ActivitySimPathType
  case object WLK_LOC_WLK extends ActivitySimPathType
  case object WLK_LRF_DRV extends ActivitySimPathType
  case object WLK_LRF_WLK extends ActivitySimPathType
  case object WLK_TRN_WLK extends ActivitySimPathType
  case object WALK extends ActivitySimPathType

  case object BIKE extends ActivitySimPathType

  case object OTHER extends ActivitySimPathType
}<|MERGE_RESOLUTION|>--- conflicted
+++ resolved
@@ -135,7 +135,6 @@
     }
   }
 
-<<<<<<< HEAD
   private def determineBikeTransitPathType(trip: EmbodiedBeamTrip): ActivitySimPathType = {
     // Right now we don't have bike transit in activitysim, so just return OTHER so it doesn't mess up walk transit skims
     trip.tripClassifier match {
@@ -151,10 +150,7 @@
 //    }
   }
 
-  def determineTripPathType(trip: EmbodiedBeamTrip): ActivitySimPathType = {
-=======
   def determineTripPathTypeAndFleet(trip: EmbodiedBeamTrip): (ActivitySimPathType, Option[String]) = {
->>>>>>> ce8b7c65
     val allMods = trip.legs.map(_.beamLeg.mode).toSet
     val uniqueNotWalkingModes: Set[BeamMode] = allMods.filter { mode =>
       isCar(mode) || isWalkTransit(mode)
@@ -167,14 +163,10 @@
         determineCarPathTypeAndFleet(trip)
       }
     } else if (uniqueNotWalkingModes.exists(isWalkTransit)) {
-<<<<<<< HEAD
       if (uniqueNotWalkingModes.contains(BeamMode.BIKE)) { determineBikeTransitPathType(trip) }
-      else { determineWalkTransitPathType(trip) }
+      else { (determineWalkTransitPathType(trip), None) }
     } else if (allMods.contains(BeamMode.BIKE) && allMods.size == 3) {
-      BIKE
-=======
-      (determineTransitPathType(trip), None)
->>>>>>> ce8b7c65
+      (BIKE, None)
     } else if (allMods.contains(BeamMode.WALK) && allMods.size == 1) {
       (WALK, None)
     } else {
@@ -308,7 +300,6 @@
     WLK_HVY_WLK,
     WLK_EXP_WLK,
     WLK_LOC_WLK,
-<<<<<<< HEAD
     WLK_LRF_WLK,
     WLK_LOC_DRV,
     WLK_HVY_DRV,
@@ -332,9 +323,6 @@
     DRV_COM_WLK,
     DRV_LRF_WLK,
     DRV_EXP_WLK
-=======
-    WLK_LRF_WLK
->>>>>>> ce8b7c65
   )
 
   val allPathTypes: Seq[ActivitySimPathType] = Seq(
@@ -363,21 +351,14 @@
     WLK_LRF_WLK,
     // UPDATE: TRN is a catch-all for all walk-transit trips
     WLK_TRN_WLK,
-<<<<<<< HEAD
     WALK,
     BIKE
-=======
-    WALK
->>>>>>> ce8b7c65
   )
 
   def isWalkTransit(pathType: ActivitySimPathType): Boolean = walkTransitPathTypes.contains(pathType)
 
-<<<<<<< HEAD
   def isTransit(pathType: ActivitySimPathType): Boolean = transitPathTypes.contains(pathType)
 
-=======
->>>>>>> ce8b7c65
   val allPathTypesMap: Map[String, ActivitySimPathType] =
     allPathTypes.map(x => x.toString -> x).toMap
 
