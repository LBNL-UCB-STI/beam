--- conflicted
+++ resolved
@@ -18,11 +18,8 @@
   generalizedTimeInHours: Double,
   generalizedCost: Double,
   energyConsumption: Double,
-<<<<<<< HEAD
+  maybePayloadWeightInKg: Option[Double],
   failedTrip: Boolean,
-=======
-  maybePayloadWeightInKg: Option[Double],
->>>>>>> cce7f45d
   override val skimName: String
 ) extends AbstractSkimmerEvent(eventTime) {
   override def getKey: AbstractSkimmerKey = key
@@ -83,13 +80,9 @@
     trip: EmbodiedBeamTrip,
     generalizedTimeInHours: Double,
     generalizedCost: Double,
-<<<<<<< HEAD
+    maybePayloadWeightInKg: Option[Double],
     energyConsumption: Double,
     failedTrip: Boolean
-=======
-    maybePayloadWeightInKg: Option[Double],
-    energyConsumption: Double
->>>>>>> cce7f45d
   ): (ODSkimmerEvent, Coord, Coord) = {
     import beamServices._
     val beamLegs = ODSkimmerEvent.correctTrip(trip, trip.tripClassifier).beamLegs
