--- conflicted
+++ resolved
@@ -56,13 +56,9 @@
         cost = correctedTrip.costEstimate,
         payloadWeightInKg = maybePayloadWeightInKg.getOrElse(0.0),
         energy = energyConsumption,
-<<<<<<< HEAD
         crowdingLevel = crowdingLevel,
-        level4CavTravelTimeScalingFactor = level4CavTravelTimeScalingFactor
-=======
         level4CavTravelTimeScalingFactor = level4CavTravelTimeScalingFactor,
         failedTrips = if (failedTrip) 1 else 0
->>>>>>> 012983f5
       )
     (key, payload)
   }
@@ -115,12 +111,9 @@
         generalizedTimeInHours = generalizedTimeInHours,
         generalizedCost = generalizedCost,
         energyConsumption = energyConsumption,
-<<<<<<< HEAD
-        crowdingLevel = crowdingLevel,
-=======
         maybePayloadWeightInKg = maybePayloadWeightInKg,
         failedTrip = failedTrip,
->>>>>>> 012983f5
+        crowdingLevel = crowdingLevel,
         skimName = beamConfig.beam.router.skim.origin_destination_skimmer.name
       ),
       origCoord,
