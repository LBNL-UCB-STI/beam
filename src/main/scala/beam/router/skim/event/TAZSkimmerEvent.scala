--- conflicted
+++ resolved
@@ -3,8 +3,7 @@
 import beam.router.skim.core.TAZSkimmer.{TAZSkimmerInternal, TAZSkimmerKey}
 import beam.router.skim.core.{AbstractSkimmerEvent, AbstractSkimmerInternal, AbstractSkimmerKey}
 import beam.sim.BeamServices
-import org.matsim.api.core.v01.{Coord, Id}
-import beam.agentsim.infrastructure.taz._
+import org.matsim.api.core.v01.Coord
 
 case class TAZSkimmerEvent(
   time: Int,
@@ -17,37 +16,11 @@
 ) extends AbstractSkimmerEvent(time) {
   override protected val skimName: String = beamServices.beamConfig.beam.router.skim.taz_skimmer.name
 
-<<<<<<< HEAD
-  private val (tazIndexMaybe, hexIndexMaybe) = beamServices.beamConfig.beam.router.skim.taz_skimmer.geoHierarchy match {
-    case "H3" =>
-      val hexIndex: String = beamServices.beamScenario.h3taz.getIndex(coord)
-      val tazIndex: Id[TAZ] = beamServices.beamScenario.tazTreeMap.getTAZ(coord).tazId
-      (Some(tazIndex), Some(hexIndex))
-    case "TAZ" =>
-      val tazIndex: Id[TAZ] = beamServices.beamScenario.tazTreeMap.getTAZ(coord).tazId
-      (Some(tazIndex), None)
-    case _ =>
-      (Some(TAZTreeMap.emptyTAZId), None)
-  }
-
-  def getTazIndex: Option[Id[TAZ]] = tazIndexMaybe
-  def getHexIndex: Option[String] = hexIndexMaybe
-
-  override def getKey: AbstractSkimmerKey =
-    TAZSkimmerKey(
-      time,
-      tazIndexMaybe.getOrElse(TAZTreeMap.emptyTAZId),
-      hexIndexMaybe.getOrElse(H3TAZ.emptyH3),
-      actor,
-      key
-    )
-=======
   private val idTaz = geoIdMaybe match {
     case Some(geoId) => geoId
     case _           => beamServices.beamScenario.tazTreeMap.getTAZ(coord).tazId.toString
   }
   override def getKey: AbstractSkimmerKey = TAZSkimmerKey(time, idTaz, actor, key)
->>>>>>> cc46647f
 
   override def getSkimmerInternal: AbstractSkimmerInternal =
     TAZSkimmerInternal(value, 1, beamServices.matsimServices.getIterationNumber + 1)
