package beam.router

import java.util.concurrent.TimeUnit

import beam.agentsim.agents.choice.mode.DrivingCost
<<<<<<< HEAD
import beam.agentsim.agents.vehicles.FuelType.FuelType
import beam.agentsim.agents.vehicles.{BeamVehicle, BeamVehicleType}
import beam.agentsim.infrastructure.TAZTreeMap
import beam.agentsim.infrastructure.TAZTreeMap.TAZ
=======
import beam.agentsim.agents.vehicles.{BeamVehicle, BeamVehicleType}
import beam.agentsim.infrastructure.taz.TAZ
>>>>>>> 04c74f84
import beam.router.BeamRouter.Location
import beam.router.Modes.BeamMode
import beam.router.Modes.BeamMode.{
  BIKE,
  CAR,
  CAV,
  DRIVE_TRANSIT,
  RIDE_HAIL,
  RIDE_HAIL_POOLED,
  RIDE_HAIL_TRANSIT,
  TRANSIT,
  WALK,
  WALK_TRANSIT
}
import beam.router.model.{BeamLeg, BeamPath, EmbodiedBeamTrip}
import beam.sim.common.GeoUtils
import beam.sim.config.BeamConfig
<<<<<<< HEAD
import beam.sim.{BeamScenario, BeamServices, BeamWarmStart}
=======
import beam.sim.vehiclesharing.VehicleManager
import beam.sim.{BeamServices, BeamWarmStart}
>>>>>>> 04c74f84
import beam.utils.{FileUtils, ProfilingUtils}
import com.typesafe.scalalogging.LazyLogging
import javax.inject.Inject
import org.matsim.api.core.v01.{Coord, Id}
import org.matsim.core.config.groups.TravelTimeCalculatorConfigGroup
import org.matsim.core.controler.events.IterationEndsEvent
import org.matsim.core.utils.io.IOUtils
import org.supercsv.io.CsvMapReader
import org.supercsv.prefs.CsvPreference

import scala.collection.concurrent.TrieMap
import scala.language.implicitConversions
import scala.util.control.NonFatal

//TODO to be validated against google api
class BeamSkimmer @Inject()(
  val beamConfig: BeamConfig,
  val tazTreeMap: TAZTreeMap,
  val beamScenario: BeamScenario,
  val geo: GeoUtils
) extends LazyLogging {
  import BeamSkimmer._

  private val SKIMS_FILE_NAME = "skims.csv.gz"

  // The OD/Mode/Time Matrix
  private var previousSkims: BeamSkimmerADT = initialPreviousSkims()
  private var skims: BeamSkimmerADT = TrieMap()

  private def skimsFilePath: Option[String] = {
    val maxHour = TimeUnit.SECONDS.toHours(new TravelTimeCalculatorConfigGroup().getMaxTime).toInt
    BeamWarmStart(beamConfig, maxHour).getWarmStartFilePath(SKIMS_FILE_NAME)
  }

  private def initialPreviousSkims(): TrieMap[(Int, BeamMode, Id[TAZ], Id[TAZ]), SkimInternal] = {
    if (beamConfig.beam.warmStart.enabled) {
      try {
        val previousSkims = skimsFilePath
          .map(BeamSkimmer.fromCsv)
          .getOrElse(TrieMap.empty)
        logger.info(s"Previous skims successfully loaded from path '${skimsFilePath.getOrElse("NO PATH FOUND")}'")
        previousSkims
      } catch {
        case NonFatal(ex) =>
          logger.error(s"Could not load previous skim from '$skimsFilePath': ${ex.getMessage}", ex)
          TrieMap.empty
      }
    } else {
      TrieMap.empty
    }
  }

  def getSkimDefaultValue(
    mode: BeamMode,
    origin: Location,
    destination: Location,
    departureTime: Int,
    vehicleTypeId: Id[BeamVehicleType]
  ): Skim = {
    val (travelDistance, travelTime) = distanceAndTime(mode, origin, destination)
    val travelCost: Double = mode match {
      case CAR | CAV =>
        DrivingCost.estimateDrivingCost(
          new BeamLeg(
            departureTime,
            mode,
            travelTime,
            new BeamPath(null, null, None, null, null, travelDistance)
          ),
          beamScenario.vehicleTypes(vehicleTypeId),
          beamScenario.fuelTypePrices
        )
      case RIDE_HAIL =>
<<<<<<< HEAD
        beamConfig.beam.agentsim.agents.rideHail.defaultCostPerMile * travelDistance / 1609.0 + beamConfig.beam.agentsim.agents.rideHail.defaultCostPerMinute * travelTime / 60.0
      case RIDE_HAIL_POOLED =>
        0.6 * (beamConfig.beam.agentsim.agents.rideHail.defaultCostPerMile * travelDistance / 1609.0 + beamConfig.beam.agentsim.agents.rideHail.defaultCostPerMinute * travelTime / 60.0)
=======
        beamServices.beamConfig.beam.agentsim.agents.rideHail.defaultBaseCost + beamServices.beamConfig.beam.agentsim.agents.rideHail.defaultCostPerMile * travelDistance / 1609.0 + beamServices.beamConfig.beam.agentsim.agents.rideHail.defaultCostPerMinute * travelTime / 60.0
      case RIDE_HAIL_POOLED =>
        beamServices.beamConfig.beam.agentsim.agents.rideHail.pooledBaseCost + beamServices.beamConfig.beam.agentsim.agents.rideHail.pooledCostPerMile * travelDistance / 1609.0 + beamServices.beamConfig.beam.agentsim.agents.rideHail.pooledCostPerMinute * travelTime / 60.0
>>>>>>> 04c74f84
      case TRANSIT | WALK_TRANSIT | DRIVE_TRANSIT | RIDE_HAIL_TRANSIT => 0.25 * travelDistance / 1609
      case _                                                          => 0.0
    }
    Skim(
      travelTime,
      travelTime,
      travelCost + travelTime * beamConfig.beam.agentsim.agents.modalBehaviors.defaultValueOfTime / 3600,
      travelDistance,
      travelCost,
      0,
      0.0 // TODO get default energy information
    )
  }

  def getTimeDistanceAndCost(
    origin: Location,
    destination: Location,
    departureTime: Int,
    mode: BeamMode,
    vehicleTypeId: Id[BeamVehicleType]
  ): Skim = {
    val origTaz = tazTreeMap.getTAZ(origin.getX, origin.getY).tazId
    val destTaz = tazTreeMap.getTAZ(destination.getX, destination.getY).tazId
    getSkimValue(departureTime, mode, origTaz, destTaz) match {
      case Some(skimValue) =>
        skimValue.toSkimExternal
      case None =>
        getSkimDefaultValue(mode, origin, destination, departureTime, vehicleTypeId)
    }
  }

  private def getRideHailCost(mode: BeamMode, distanceInMeters: Double, timeInSeconds: Double): Double = {
    mode match {
      case RIDE_HAIL =>
        beamServices.beamConfig.beam.agentsim.agents.rideHail.defaultCostPerMile * distanceInMeters / 1609.34 + beamServices.beamConfig.beam.agentsim.agents.rideHail.defaultCostPerMinute * timeInSeconds / 60 + beamServices.beamConfig.beam.agentsim.agents.rideHail.defaultBaseCost
      case RIDE_HAIL_POOLED =>
        beamServices.beamConfig.beam.agentsim.agents.rideHail.pooledCostPerMile * distanceInMeters / 1609.34 + beamServices.beamConfig.beam.agentsim.agents.rideHail.pooledCostPerMinute * timeInSeconds / 60 + beamServices.beamConfig.beam.agentsim.agents.rideHail.pooledBaseCost
      case _ =>
        0.0
    }

  }

  def getRideHailPoolingTimeAndCostRatios(
    origin: Location,
    destination: Location,
    departureTime: Int,
    vehicleTypeId: org.matsim.api.core.v01.Id[BeamVehicleType]
  ): (Double, Double) = {
    val origTaz = tazTreeMap.getTAZ(origin.getX, origin.getY).tazId
    val destTaz = tazTreeMap.getTAZ(destination.getX, destination.getY).tazId
    val solo = getSkimValue(departureTime, RIDE_HAIL, origTaz, destTaz) match {
      case Some(skimValue) if skimValue.count > 5 =>
        skimValue
      case _ =>
        val (travelDistance, travelTime) = distanceAndTime(RIDE_HAIL, origin, destination)
        SkimInternal(
          time = travelTime.toDouble,
          generalizedTime = 0,
          generalizedCost = 0,
          distance = travelDistance.toDouble,
          cost = getRideHailCost(RIDE_HAIL, travelDistance, travelTime),
          count = 0,
          energy = 0.0
        )
    }
    val pooled = getSkimValue(departureTime, RIDE_HAIL_POOLED, origTaz, destTaz) match {
      case Some(skimValue) if skimValue.count > 5 =>
        skimValue
      case _ =>
<<<<<<< HEAD
        modalAverage.get(RIDE_HAIL_POOLED) match {
          case Some(skim) =>
            skim
          case None =>
            SkimInternal(
              time = 1.1,
              generalizedTime = 1.1,
              beamConfig.beam.agentsim.agents.rideHail.pooledToRegularRideCostRatio * 1.1,
              distance = 0,
              beamConfig.beam.agentsim.agents.rideHail.pooledToRegularRideCostRatio,
              count = 0,
              energy = 1.1
            )
        }
=======
        SkimInternal(
          time = solo.time * 1.1,
          generalizedTime = 0,
          generalizedCost = 0,
          distance = solo.distance,
          cost = getRideHailCost(RIDE_HAIL_POOLED, solo.distance, solo.time),
          count = 0,
          energy = 0.0
        )
>>>>>>> 04c74f84
    }
    (pooled.time / solo.time, pooled.cost / solo.cost)
  }

  private def distanceAndTime(mode: BeamMode, origin: Location, destination: Location) = {
    val speed = mode match {
      case CAR | CAV | RIDE_HAIL                                      => carSpeedMeterPerSec
      case RIDE_HAIL_POOLED                                           => carSpeedMeterPerSec / 1.1
      case TRANSIT | WALK_TRANSIT | DRIVE_TRANSIT | RIDE_HAIL_TRANSIT => transitSpeedMeterPerSec
      case BIKE                                                       => bicycleSpeedMeterPerSec
      case _                                                          => walkSpeedMeterPerSec
    }
    val travelDistance: Int = Math.ceil(GeoUtils.minkowskiDistFormula(origin, destination)).toInt
    val travelTime: Int = Math
      .ceil(travelDistance / speed)
      .toInt + ((travelDistance / trafficSignalSpacing).toInt * waitingTimeAtAnIntersection).toInt
    (travelDistance, travelTime)
  }

  def getSkimValue(time: Int, mode: BeamMode, orig: Id[TAZ], dest: Id[TAZ]): Option[SkimInternal] = {
    skims.get((timeToBin(time), mode, orig, dest)) match {
      case someSkim @ Some(_) =>
        someSkim
      case None =>
        previousSkims.get((timeToBin(time), mode, orig, dest))
    }
  }

  def observeTrip(
    trip: EmbodiedBeamTrip,
    generalizedTimeInHours: Double,
    generalizedCost: Double,
    energyConsumption: Double,
    beamServices: BeamServices
  ): Option[SkimInternal] = {
    val mode = trip.tripClassifier
    val correctedTrip = mode match {
      case WALK =>
        trip
      case _ =>
        val legs = trip.legs.drop(1).dropRight(1)
        EmbodiedBeamTrip(legs)
    }
    val beamLegs = correctedTrip.beamLegs
    val origLeg = beamLegs.head
    val origCoord = geo.wgs2Utm(origLeg.travelPath.startPoint.loc)
    val origTaz = tazTreeMap
      .getTAZ(origCoord.getX, origCoord.getY)
      .tazId
    val destLeg = beamLegs.last
    val destCoord = geo.wgs2Utm(destLeg.travelPath.endPoint.loc)
    val destTaz = tazTreeMap
      .getTAZ(destCoord.getX, destCoord.getY)
      .tazId
    val timeBin = timeToBin(origLeg.startTime)
    val key = (timeBin, mode, origTaz, destTaz)
    val payload =
      SkimInternal(
        correctedTrip.totalTravelTimeInSecs.toDouble,
        generalizedTimeInHours * 3600,
        generalizedCost,
        beamLegs.map(_.travelPath.distanceInM).sum,
        correctedTrip.costEstimate,
        1,
        energyConsumption
      )
    skims.get(key) match {
      case Some(existingSkim) =>
        val newPayload = SkimInternal(
          time = mergeAverage(existingSkim.time, existingSkim.count, payload.time),
          generalizedTime = mergeAverage(existingSkim.generalizedTime, existingSkim.count, payload.generalizedTime),
          generalizedCost = mergeAverage(existingSkim.generalizedCost, existingSkim.count, payload.generalizedCost),
          distance = mergeAverage(existingSkim.distance, existingSkim.count, payload.distance),
          cost = mergeAverage(existingSkim.cost, existingSkim.count, payload.cost),
          count = existingSkim.count + 1,
          energy = mergeAverage(existingSkim.energy, existingSkim.count, payload.energy)
        )
        skims.put(key, newPayload)
      case None =>
        skims.put(key, payload)
    }
  }

  def timeToBin(departTime: Int): Int = {
    Math.floorMod(Math.floor(departTime.toDouble / 3600.0).toInt, 24)
  }

  def timeToBin(departTime: Int, timeWindow: Int): Int = departTime / timeWindow

  def mergeAverage(existingAverage: Double, existingCount: Int, newValue: Double): Double = {
    (existingAverage * existingCount + newValue) / (existingCount + 1)
  }

  def notifyIterationEnds(event: IterationEndsEvent): Unit = {
    if (beamConfig.beam.outputs.writeSkimsInterval > 0 && event.getIteration % beamConfig.beam.outputs.writeSkimsInterval == 0) {
      ProfilingUtils.timed(s"writeObservedSkims on iteration ${event.getIteration}", x => logger.info(x)) {
        writeObservedSkims(event)
      }
      ProfilingUtils.timed(
        s"writeAllModeSkimsForPeakNonPeakPeriods on iteration ${event.getIteration}",
        x => logger.info(x)
      ) {
        writeAllModeSkimsForPeakNonPeakPeriods(event)
      }
      ProfilingUtils.timed(s"writeObservedSkimsPlus on iteration ${event.getIteration}", x => logger.info(x)) {
        writeObservedSkimsPlus(event)
      }
    }

    // Writing full skims are very large, but code is preserved here in case we want to enable it.
    // TODO make this a configurable output "writeFullSkimsInterval" with default of 0
    // if(beamServicesOpt.isDefined) writeFullSkims(event)

    previousSkims = skims
    skims = new TrieMap()
    previousSkimsPlus = skimsPlus
    skimsPlus = new TrieMap()
  }

  def getExcerptData(
    timePeriodString: String,
    hoursIncluded: List[Int],
    origin: TAZ,
    destination: TAZ,
    mode: BeamMode,
    dummyId: Id[BeamVehicleType]
  ): ExcerptData = {
    val individualSkims = hoursIncluded.map { timeBin =>
      getSkimValue(timeBin * 3600, mode, origin.tazId, destination.tazId)
        .map(_.toSkimExternal)
        .getOrElse {
          val adjustedDestCoord = if (origin.equals(destination)) {
            new Coord(
              origin.coord.getX,
              origin.coord.getY + Math.sqrt(origin.areaInSquareMeters) / 2.0
            )
          } else {
            destination.coord
          }
          getSkimDefaultValue(
            mode,
            origin.coord,
            adjustedDestCoord,
            timeBin * 3600,
            dummyId
          )
        }
    }
    val weights = individualSkims.map(sk => Math.max(sk.count, 1).toDouble)
    val sumWeights = weights.sum
    val weightedDistance = individualSkims.map(_.distance).zip(weights).map(tup => tup._1 * tup._2).sum / sumWeights
    val weightedTime = individualSkims.map(_.time).zip(weights).map(tup => tup._1 * tup._2).sum / sumWeights
    val weightedGeneralizedTime = individualSkims
      .map(_.generalizedTime)
      .zip(weights)
      .map(tup => tup._1 * tup._2)
      .sum / sumWeights
    val weightedCost = individualSkims.map(_.cost).zip(weights).map(tup => tup._1 * tup._2).sum / sumWeights
    val weightedGeneralizedCost = individualSkims
      .map(_.generalizedCost)
      .zip(weights)
      .map(tup => tup._1 * tup._2)
      .sum / sumWeights
    val weightedEnergy = individualSkims.map(_.energy).zip(weights).map(tup => tup._1 * tup._2).sum / sumWeights

    ExcerptData(
      timePeriodString = timePeriodString,
      mode = mode,
      originTazId = origin.tazId,
      destinationTazId = destination.tazId,
      weightedTime = weightedTime,
      weightedGeneralizedTime = weightedGeneralizedTime,
      weightedCost = weightedCost,
      weightedGeneralizedCost = weightedGeneralizedCost,
      weightedDistance = weightedDistance,
      sumWeights = sumWeights,
      weightedEnergy = weightedEnergy
    )
  }

  def writeAllModeSkimsForPeakNonPeakPeriods(event: IterationEndsEvent): Unit = {
    val morningPeakHours = (7 to 8).toList
    val afternoonPeakHours = (15 to 16).toList
    val nonPeakHours = (0 to 6).toList ++ (9 to 14).toList ++ (17 to 23).toList
    val modes = BeamMode.allModes
    val fileHeader =
      "period,mode,origTaz,destTaz,travelTimeInS,generalizedTimeInS,cost,generalizedCost,distanceInM,numObservations,energy"
    val filePath = event.getServices.getControlerIO.getIterationFilename(
      event.getServices.getIterationNumber,
      BeamSkimmer.excerptSkimsFileBaseName + ".csv.gz"
    )
    val dummyId = Id.create("Car", classOf[BeamVehicleType])
    val writer = IOUtils.getBufferedWriter(filePath)
    writer.write(fileHeader)
    writer.write(Eol)

    val weightedSkims = ProfilingUtils.timed("Get weightedSkims for modes", x => logger.info(x)) {
      modes.toParArray.flatMap { mode =>
        tazTreeMap.getTAZs.flatMap { origin =>
          tazTreeMap.getTAZs.flatMap { destination =>
            val am = getExcerptData(
              "AM",
              morningPeakHours,
              origin,
              destination,
              mode,
              dummyId
            )
            val pm = getExcerptData(
              "PM",
              afternoonPeakHours,
              origin,
              destination,
              mode,
              dummyId
            )
            val offPeak = getExcerptData(
              "OffPeak",
              nonPeakHours,
              origin,
              destination,
              mode,
              dummyId
            )
            List(am, pm, offPeak)
          }
        }
      }
    }
    logger.info(s"weightedSkims size: ${weightedSkims.size}")

    weightedSkims.seq.foreach { ws: ExcerptData =>
      writer.write(
        s"${ws.timePeriodString},${ws.mode},${ws.originTazId},${ws.destinationTazId},${ws.weightedTime},${ws.weightedGeneralizedTime},${ws.weightedCost},${ws.weightedGeneralizedCost},${ws.weightedDistance},${ws.sumWeights},${ws.weightedEnergy}\n"
      )
    }
    writer.close()
  }

  def writeFullSkims(event: IterationEndsEvent): Unit = {
    val filePath = event.getServices.getControlerIO.getIterationFilename(
      event.getServices.getIterationNumber,
      BeamSkimmer.fullSkimsFileBaseName + ".csv.gz"
    )
    val uniqueModes = skims.map(keyVal => keyVal._1._2).toList.distinct
    val uniqueTimeBins = 0 to 23

    val dummyId = Id.create("Car", classOf[BeamVehicleType])

    val writer = IOUtils.getBufferedWriter(filePath)
    writer.write(CsvLineHeader)

    tazTreeMap.getTAZs
      .foreach { origin =>
        tazTreeMap.getTAZs.foreach { destination =>
          uniqueModes.foreach { mode =>
            uniqueTimeBins
              .foreach { timeBin =>
                val theSkim: Skim = getSkimValue(timeBin * 3600, mode, origin.tazId, destination.tazId)
                  .map(_.toSkimExternal)
                  .getOrElse {
                    if (origin.equals(destination)) {
                      val newDestCoord = new Coord(
                        origin.coord.getX,
                        origin.coord.getY + Math.sqrt(origin.areaInSquareMeters) / 2.0
                      )
                      getSkimDefaultValue(
                        mode,
                        origin.coord,
                        newDestCoord,
                        timeBin * 3600,
                        dummyId
                      )
                    } else {
                      getSkimDefaultValue(
                        mode,
                        origin.coord,
                        destination.coord,
                        timeBin * 3600,
                        dummyId
                      )
                    }
                  }

                writer.write(
                  s"$timeBin,$mode,${origin.tazId},${destination.tazId},${theSkim.time},${theSkim.generalizedTime},${theSkim.cost},${theSkim.generalizedTime},${theSkim.distance},${theSkim.count},${theSkim.energy}$Eol"
                )
              }
          }
        }
      }
    writer.close()
  }

  def writeObservedSkims(event: IterationEndsEvent): Unit = {
    val filePath = event.getServices.getControlerIO.getIterationFilename(
      event.getServices.getIterationNumber,
      BeamSkimmer.observedSkimsFileBaseName + ".csv.gz"
    )
    val writer = IOUtils.getBufferedWriter(filePath)
    try {
      toCsv(skims).foreach(writer.write)
    } finally {
      writer.close()
    }
  }

  // **********
  // Skim Plus
  private var trackSkimsPlusTS = -1
  private var previousSkimsPlus: TrieMap[BeamSkimmerPlusKey, Double] =
    initialPreviousSkimsPlus()
  private var skimsPlus: TrieMap[BeamSkimmerPlusKey, Double] = TrieMap()
  private def skimsPlusFilePath: Option[String] = {
    val maxHour = TimeUnit.SECONDS.toHours(new TravelTimeCalculatorConfigGroup().getMaxTime).toInt
    BeamWarmStart(beamConfig, maxHour).getWarmStartFilePath(observedSkimsPlusFileBaseName + ".csv.gz")
  }

  def getPreviousSkimPlusValues(
    fromBin: Int,
    untilBin: Int,
    taz: Id[TAZ],
    vehicleManager: Id[VehicleManager],
    label: Label
  ): Vector[Double] = {
    (fromBin until untilBin)
      .map { i =>
        previousSkimsPlus.get((i, taz, vehicleManager, label))
      }
      .toVector
      .flatten
  }

  def countEventsByTAZ(
    curBin: Int,
    location: Coord,
    vehicleManager: Id[VehicleManager],
    label: Label,
    count: Int = 1
  ): Unit = {
    if (curBin > trackSkimsPlusTS) trackSkimsPlusTS = curBin
    val taz = beamServices.tazTreeMap.getTAZ(location.getX, location.getY)
    val key = (trackSkimsPlusTS, taz.tazId, vehicleManager, label)
    skimsPlus.put(key, skimsPlus.getOrElse(key, 0.0) + count.toDouble)
  }

  def observeVehicleAvailabilityByTAZ(
    curBin: Int,
    vehicleManager: Id[VehicleManager],
    label: Label,
    vehicles: List[Any]
  ): Unit = {
    var filteredVehicles = vehicles
    beamServices.tazTreeMap.getTAZs.foreach { taz =>
      val filteredVehiclesTemp = filteredVehicles.filter(
        v =>
          taz != beamServices.tazTreeMap
            .getTAZ(v.asInstanceOf[BeamVehicle].spaceTime.loc.getX, v.asInstanceOf[BeamVehicle].spaceTime.loc.getY)
      )
      val count = filteredVehicles.size - filteredVehiclesTemp.size
      countEventsByTAZ(curBin, taz.coord, vehicleManager, label, count)
      filteredVehicles = filteredVehiclesTemp
    }
  }

  def writeObservedSkimsPlus(event: IterationEndsEvent): Unit = {
    val filePath = event.getServices.getControlerIO.getIterationFilename(
      event.getServices.getIterationNumber,
      BeamSkimmer.observedSkimsPlusFileBaseName + ".csv.gz"
    )
    val writer = IOUtils.getBufferedWriter(filePath)
    writer.write(observedSkimsPlusHeader.mkString(","))
    writer.write("\n")

    skimsPlus.foreach {
      case (k, v) =>
        val (bin, taz, vehicleManager, label) = k
        writer.write(s"$bin,$taz,$vehicleManager,$label,$v\n")
    }
    writer.close()
  }

  private def initialPreviousSkimsPlus(): TrieMap[BeamSkimmerPlusKey, Double] = {
    if (beamConfig.beam.warmStart.enabled) {
      try {
        skimsPlusFilePath
          .map(BeamSkimmer.readSkimPlusFile)
          .getOrElse(TrieMap.empty)
      } catch {
        case NonFatal(ex) =>
          logger.error(s"Could not load previous skim from '${skimsFilePath}': ${ex.getMessage}", ex)
          TrieMap.empty
      }
    } else {
      TrieMap.empty
    }
  }
  // *********
}

object BeamSkimmer extends LazyLogging {
  type BeamSkimmerKey = (Int, BeamMode, Id[TAZ], Id[TAZ])
  type BeamSkimmerADT = TrieMap[BeamSkimmerKey, SkimInternal]

  val Eol = "\n"

  val CsvLineHeader: String =
  "hour,mode,origTaz,destTaz,travelTimeInS,generalizedTimeInS,cost,generalizedCost,distanceInM,numObservations,energy" + Eol

  val observedSkimsFileBaseName = "skims"
  val fullSkimsFileBaseName = "skimsFull"
  val excerptSkimsFileBaseName = "skimsExcerpt"

  // 22.2 mph (9.924288 meter per second), is the average speed in cities
  //TODO better estimate can be drawn from city size
  // source: https://www.mitpressjournals.org/doi/abs/10.1162/rest_a_00744
  private val carSpeedMeterPerSec: Double = 9.924288
  // 12.1 mph (5.409184 meter per second), is average bus speed
  // source: https://www.apta.com/resources/statistics/Documents/FactBook/2017-APTA-Fact-Book.pdf
  // assuming for now that it includes the headway
  private val transitSpeedMeterPerSec: Double = 5.409184
  private val bicycleSpeedMeterPerSec: Double = 3
  // 3.1 mph -> 1.38 meter per second
  private val walkSpeedMeterPerSec: Double = 1.38
  // 940.6 Traffic Signal Spacing, Minor is 1,320 ft => 402.336 meters
  private val trafficSignalSpacing: Double = 402.336
  // average waiting time at an intersection is 17.25 seconds
  // source: https://pumas.nasa.gov/files/01_06_00_1.pdf
  private val waitingTimeAtAnIntersection: Double = 17.25

  val speedMeterPerSec: Map[BeamMode, Double] = Map(
    CAV               -> carSpeedMeterPerSec,
    CAR               -> carSpeedMeterPerSec,
    WALK              -> walkSpeedMeterPerSec,
    BIKE              -> bicycleSpeedMeterPerSec,
    WALK_TRANSIT      -> transitSpeedMeterPerSec,
    DRIVE_TRANSIT     -> transitSpeedMeterPerSec,
    RIDE_HAIL         -> carSpeedMeterPerSec,
    RIDE_HAIL_POOLED  -> carSpeedMeterPerSec,
    RIDE_HAIL_TRANSIT -> transitSpeedMeterPerSec,
    TRANSIT           -> transitSpeedMeterPerSec
  )

  case class SkimInternal(
    time: Double,
    generalizedTime: Double,
    generalizedCost: Double,
    distance: Double,
    cost: Double,
    count: Int,
    energy: Double
  ) {
    //NOTE: All times in seconds here
    def toSkimExternal: Skim = Skim(time.toInt, generalizedTime, generalizedCost, distance, cost, count, energy)
  }

  case class Skim(
    time: Int,
    generalizedTime: Double,
    generalizedCost: Double,
    distance: Double,
    cost: Double,
    count: Int,
    energy: Double
  )

  case class ExcerptData(
    timePeriodString: String,
    mode: BeamMode,
    originTazId: Id[TAZ],
    destinationTazId: Id[TAZ],
    weightedTime: Double,
    weightedGeneralizedTime: Double,
    weightedCost: Double,
    weightedGeneralizedCost: Double,
    weightedDistance: Double,
    sumWeights: Double,
    weightedEnergy: Double
  )

  private[router] def fromCsv(filePath: String): BeamSkimmerADT = {
    val mapReader = new CsvMapReader(FileUtils.readerFromFile(filePath), CsvPreference.STANDARD_PREFERENCE)
    val res = TrieMap[(Int, BeamMode, Id[TAZ], Id[TAZ]), SkimInternal]()
    try {
      val header = mapReader.getHeader(true)
      var line: java.util.Map[String, String] = mapReader.read(header: _*)
      while (null != line) {
        val hour = line.get("hour")
        val mode = line.get("mode")
        val origTazId = line.get("origTaz")
        val destTazId = line.get("destTaz")
        val cost = line.get("cost")
        val time = line.get("travelTimeInS")
        val generalizedTime = line.get("generalizedTimeInS")
        val generalizedCost = line.get("generalizedCost")
        val distanceInMeters = line.get("distanceInM")
        val numObservations = line.get("numObservations")
        val energy = line.get("energy")

        val key = (
          hour.toInt,
          BeamMode.fromString(mode.toLowerCase()).get,
          Id.create(origTazId, classOf[TAZ]),
          Id.create(destTazId, classOf[TAZ]),
        )
        val value =
          SkimInternal(
            time.toDouble,
            generalizedTime.toDouble,
            generalizedCost.toDouble,
            distanceInMeters.toDouble,
            cost.toDouble,
            numObservations.toInt,
            Option(energy).map(_.toDouble).getOrElse(0.0)
          )
        res.put(key, value)
        line = mapReader.read(header: _*)
      }

    } finally {
      if (null != mapReader)
        mapReader.close()
    }
    res
  }

  private[router] def toCsv(content: BeamSkimmerADT): Iterator[String] = {
    val contentIterator = content.toIterator
      .map { keyVal =>
        Seq(
          keyVal._1._1,
          keyVal._1._2,
          keyVal._1._3,
          keyVal._1._4,
          keyVal._2.time,
          keyVal._2.generalizedTime,
          keyVal._2.cost,
          keyVal._2.generalizedCost,
          keyVal._2.distance,
          keyVal._2.count,
          keyVal._2.energy
        ).mkString("", ",", Eol)
      }
    Iterator.single(CsvLineHeader) ++ contentIterator
  }

  // *******
  // Skim Plus
  type BeamSkimmerPlusKey = (TimeBin, Id[TAZ], Id[VehicleManager], Label)
  type TimeBin = Int
  type Label = String

  private val observedSkimsPlusFileBaseName = "skimsPlus"
  private val observedSkimsPlusHeader = "time,taz,manager,label,value".split(",")

  private def readSkimPlusFile(filePath: String): TrieMap[(TimeBin, Id[TAZ], Id[VehicleManager], Label), Double] = {
    val mapReader = new CsvMapReader(FileUtils.readerFromFile(filePath), CsvPreference.STANDARD_PREFERENCE)
    val res = TrieMap[(TimeBin, Id[TAZ], Id[VehicleManager], Label), Double]()
    try {
      val header = mapReader.getHeader(true)
      var line: java.util.Map[String, String] = mapReader.read(header: _*)
      while (null != line) {
        val time = line.get("time")
        val tazId = line.get("taz")
        val manager = line.get("manager")
        val label = line.get("label")
        val value = line.get("value").toDouble
        res.put(
          (time.toInt, Id.create(tazId, classOf[TAZ]), Id.create(manager, classOf[VehicleManager]), label),
          value
        )
        line = mapReader.read(header: _*)
      }
    } finally {
      if (null != mapReader)
        mapReader.close()
    }
    res
  }
  // ********
}<|MERGE_RESOLUTION|>--- conflicted
+++ resolved
@@ -3,38 +3,16 @@
 import java.util.concurrent.TimeUnit
 
 import beam.agentsim.agents.choice.mode.DrivingCost
-<<<<<<< HEAD
-import beam.agentsim.agents.vehicles.FuelType.FuelType
 import beam.agentsim.agents.vehicles.{BeamVehicle, BeamVehicleType}
-import beam.agentsim.infrastructure.TAZTreeMap
-import beam.agentsim.infrastructure.TAZTreeMap.TAZ
-=======
-import beam.agentsim.agents.vehicles.{BeamVehicle, BeamVehicleType}
-import beam.agentsim.infrastructure.taz.TAZ
->>>>>>> 04c74f84
+import beam.agentsim.infrastructure.taz.{TAZ, TAZTreeMap}
 import beam.router.BeamRouter.Location
 import beam.router.Modes.BeamMode
-import beam.router.Modes.BeamMode.{
-  BIKE,
-  CAR,
-  CAV,
-  DRIVE_TRANSIT,
-  RIDE_HAIL,
-  RIDE_HAIL_POOLED,
-  RIDE_HAIL_TRANSIT,
-  TRANSIT,
-  WALK,
-  WALK_TRANSIT
-}
+import beam.router.Modes.BeamMode.{BIKE, CAR, CAV, DRIVE_TRANSIT, RIDE_HAIL, RIDE_HAIL_POOLED, RIDE_HAIL_TRANSIT, TRANSIT, WALK, WALK_TRANSIT}
 import beam.router.model.{BeamLeg, BeamPath, EmbodiedBeamTrip}
 import beam.sim.common.GeoUtils
 import beam.sim.config.BeamConfig
-<<<<<<< HEAD
+import beam.sim.vehiclesharing.VehicleManager
 import beam.sim.{BeamScenario, BeamServices, BeamWarmStart}
-=======
-import beam.sim.vehiclesharing.VehicleManager
-import beam.sim.{BeamServices, BeamWarmStart}
->>>>>>> 04c74f84
 import beam.utils.{FileUtils, ProfilingUtils}
 import com.typesafe.scalalogging.LazyLogging
 import javax.inject.Inject
@@ -108,15 +86,9 @@
           beamScenario.fuelTypePrices
         )
       case RIDE_HAIL =>
-<<<<<<< HEAD
-        beamConfig.beam.agentsim.agents.rideHail.defaultCostPerMile * travelDistance / 1609.0 + beamConfig.beam.agentsim.agents.rideHail.defaultCostPerMinute * travelTime / 60.0
+        beamConfig.beam.agentsim.agents.rideHail.defaultBaseCost + beamConfig.beam.agentsim.agents.rideHail.defaultCostPerMile * travelDistance / 1609.0 + beamConfig.beam.agentsim.agents.rideHail.defaultCostPerMinute * travelTime / 60.0
       case RIDE_HAIL_POOLED =>
-        0.6 * (beamConfig.beam.agentsim.agents.rideHail.defaultCostPerMile * travelDistance / 1609.0 + beamConfig.beam.agentsim.agents.rideHail.defaultCostPerMinute * travelTime / 60.0)
-=======
-        beamServices.beamConfig.beam.agentsim.agents.rideHail.defaultBaseCost + beamServices.beamConfig.beam.agentsim.agents.rideHail.defaultCostPerMile * travelDistance / 1609.0 + beamServices.beamConfig.beam.agentsim.agents.rideHail.defaultCostPerMinute * travelTime / 60.0
-      case RIDE_HAIL_POOLED =>
-        beamServices.beamConfig.beam.agentsim.agents.rideHail.pooledBaseCost + beamServices.beamConfig.beam.agentsim.agents.rideHail.pooledCostPerMile * travelDistance / 1609.0 + beamServices.beamConfig.beam.agentsim.agents.rideHail.pooledCostPerMinute * travelTime / 60.0
->>>>>>> 04c74f84
+        beamConfig.beam.agentsim.agents.rideHail.pooledBaseCost + beamConfig.beam.agentsim.agents.rideHail.pooledCostPerMile * travelDistance / 1609.0 + beamConfig.beam.agentsim.agents.rideHail.pooledCostPerMinute * travelTime / 60.0
       case TRANSIT | WALK_TRANSIT | DRIVE_TRANSIT | RIDE_HAIL_TRANSIT => 0.25 * travelDistance / 1609
       case _                                                          => 0.0
     }
@@ -151,9 +123,9 @@
   private def getRideHailCost(mode: BeamMode, distanceInMeters: Double, timeInSeconds: Double): Double = {
     mode match {
       case RIDE_HAIL =>
-        beamServices.beamConfig.beam.agentsim.agents.rideHail.defaultCostPerMile * distanceInMeters / 1609.34 + beamServices.beamConfig.beam.agentsim.agents.rideHail.defaultCostPerMinute * timeInSeconds / 60 + beamServices.beamConfig.beam.agentsim.agents.rideHail.defaultBaseCost
+        beamConfig.beam.agentsim.agents.rideHail.defaultCostPerMile * distanceInMeters / 1609.34 + beamConfig.beam.agentsim.agents.rideHail.defaultCostPerMinute * timeInSeconds / 60 + beamConfig.beam.agentsim.agents.rideHail.defaultBaseCost
       case RIDE_HAIL_POOLED =>
-        beamServices.beamConfig.beam.agentsim.agents.rideHail.pooledCostPerMile * distanceInMeters / 1609.34 + beamServices.beamConfig.beam.agentsim.agents.rideHail.pooledCostPerMinute * timeInSeconds / 60 + beamServices.beamConfig.beam.agentsim.agents.rideHail.pooledBaseCost
+        beamConfig.beam.agentsim.agents.rideHail.pooledCostPerMile * distanceInMeters / 1609.34 + beamConfig.beam.agentsim.agents.rideHail.pooledCostPerMinute * timeInSeconds / 60 + beamConfig.beam.agentsim.agents.rideHail.pooledBaseCost
       case _ =>
         0.0
     }
@@ -187,22 +159,6 @@
       case Some(skimValue) if skimValue.count > 5 =>
         skimValue
       case _ =>
-<<<<<<< HEAD
-        modalAverage.get(RIDE_HAIL_POOLED) match {
-          case Some(skim) =>
-            skim
-          case None =>
-            SkimInternal(
-              time = 1.1,
-              generalizedTime = 1.1,
-              beamConfig.beam.agentsim.agents.rideHail.pooledToRegularRideCostRatio * 1.1,
-              distance = 0,
-              beamConfig.beam.agentsim.agents.rideHail.pooledToRegularRideCostRatio,
-              count = 0,
-              energy = 1.1
-            )
-        }
-=======
         SkimInternal(
           time = solo.time * 1.1,
           generalizedTime = 0,
@@ -212,7 +168,6 @@
           count = 0,
           energy = 0.0
         )
->>>>>>> 04c74f84
     }
     (pooled.time / solo.time, pooled.cost / solo.cost)
   }
@@ -554,7 +509,7 @@
     count: Int = 1
   ): Unit = {
     if (curBin > trackSkimsPlusTS) trackSkimsPlusTS = curBin
-    val taz = beamServices.tazTreeMap.getTAZ(location.getX, location.getY)
+    val taz = tazTreeMap.getTAZ(location.getX, location.getY)
     val key = (trackSkimsPlusTS, taz.tazId, vehicleManager, label)
     skimsPlus.put(key, skimsPlus.getOrElse(key, 0.0) + count.toDouble)
   }
@@ -566,10 +521,10 @@
     vehicles: List[Any]
   ): Unit = {
     var filteredVehicles = vehicles
-    beamServices.tazTreeMap.getTAZs.foreach { taz =>
+    tazTreeMap.getTAZs.foreach { taz =>
       val filteredVehiclesTemp = filteredVehicles.filter(
         v =>
-          taz != beamServices.tazTreeMap
+          taz != tazTreeMap
             .getTAZ(v.asInstanceOf[BeamVehicle].spaceTime.loc.getX, v.asInstanceOf[BeamVehicle].spaceTime.loc.getY)
       )
       val count = filteredVehicles.size - filteredVehiclesTemp.size
