--- conflicted
+++ resolved
@@ -30,11 +30,7 @@
   }
 
   def scaleToNewDuration(newDuration: Int): BeamLeg = {
-<<<<<<< HEAD
-    val ratio = if (newDuration == 0) 0 else newDuration.toDouble / this.duration.toDouble
-=======
     val ratio = if (newDuration == 0 || this.duration == 0) 0 else newDuration.toDouble / this.duration.toDouble
->>>>>>> 09d224f4
     val newTravelPath = this.travelPath.scaleTravelTimes(ratio)
     this
       .copy(
