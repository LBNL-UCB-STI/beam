--- conflicted
+++ resolved
@@ -29,24 +29,17 @@
   }
 
   def scaleToNewDuration(newDuration: Int): BeamLeg = {
-<<<<<<< HEAD
-    val newTravelPath = this.travelPath.copy(linkTravelTime = TravelTimeUtils.scaleTravelTime(newDuration,this.travelPath.linkTravelTime.sum,this.travelPath.linkTravelTime))
-=======
     val newTravelPath = this.travelPath.copy(
       linkTravelTime =
         TravelTimeUtils.scaleTravelTime(newDuration, this.travelPath.linkTravelTime.sum, this.travelPath.linkTravelTime)
     )
->>>>>>> 3169b900
     this
       .copy(
         duration = newDuration,
         travelPath = newTravelPath
       )
   }
-<<<<<<< HEAD
-=======
 
->>>>>>> 3169b900
   def scaleLegDuration(scaleBy: Double): BeamLeg = {
     val newTravelPath = this.travelPath.scaleTravelTimes(scaleBy)
     this
