package beam.router.model

import beam.agentsim.events.SpaceTime
import beam.router.model.RoutingModel.TransitStopsInfo

/**
  *
  * @param linkIds      either matsim linkId or R5 edgeIds that describes whole path
  * @param transitStops start and end stop if this path is transit (partial) route
  *
  * IMPORTANT NOTE: Convention is that a BeamPath starts at the **end** of the first link and ends at the end of the last link.
  * We therefore ignore the first link in estimating travel time.
  */
case class BeamPath(
  linkIds: IndexedSeq[Int],
  linkTravelTime: IndexedSeq[Double],
  transitStops: Option[TransitStopsInfo],
  startPoint: SpaceTime,
  endPoint: SpaceTime,
  distanceInM: Double
) {

  checkCoordinates(startPoint)
  checkCoordinates(endPoint)

  private def checkCoordinates(point: SpaceTime) {
    if (point != null) {
      assert(
        point.loc == null || (point.loc.getX > -180 && point.loc.getX < 180 && point.loc.getY > -90 && point.loc.getY < 90),
        s"Bad coordinate ${point.loc}"
      )
    }
  }

  def duration: Int = endPoint.time - startPoint.time

  if (linkTravelTime.size > 1 && math.abs(math.round(linkTravelTime.tail.sum).toInt - (endPoint.time - startPoint.time)) > 2) {
    assert(false)
  }

  def toShortString: String =
    if (linkIds.nonEmpty) {
      s"${linkIds.head} .. ${linkIds(linkIds.size - 1)}"
    } else {
      ""
    }

  def updateStartTime(newStartTime: Int): BeamPath =
    this.copy(
      startPoint = this.startPoint.copy(time = newStartTime),
      endPoint = this.endPoint.copy(time = newStartTime + this.duration)
    )

  def scaleTravelTimes(scaleBy: Double): BeamPath = {
    val newLinkTimes = this.linkTravelTime.map(travelTime => travelTime * scaleBy)
    val newDuration = if (newLinkTimes.size > 1) { math.round(newLinkTimes.tail.sum).toInt } else { 0 }
    this.copy(
      linkTravelTime = newLinkTimes,
      endPoint = this.endPoint.copy(time = this.startPoint.time + newDuration)
    )
  }

  def linkAtTime(tick: Int): Int = {
    tick - startPoint.time match {
      case secondsAlongPath if secondsAlongPath <= 0 || linkIds.size <= 1 =>
        linkIds.head
      case secondsAlongPath if secondsAlongPath > linkTravelTime.tail.sum =>
        linkIds.last
      case secondsAlongPath =>
        if (linkTravelTime.tail.scanLeft(0.0)((a, b) => a + b).indexWhere(_ >= secondsAlongPath) < 0) {
          val i = 0
        }
        linkIds.tail(linkTravelTime.tail.scanLeft(0.0)((a, b) => a + b).indexWhere(_ >= secondsAlongPath) - 1)
    }
  }
}

//case object EmptyBeamPath extends BeamPath(Vector[String](), None, departure = SpaceTime(Double.PositiveInfinity, Double.PositiveInfinity, Long.MaxValue), arrival = SpaceTime(Double.NegativeInfinity, Double.NegativeInfinity, Long.MinValue))
object BeamPath extends Ordering[BeamPath] {
<<<<<<< HEAD
  val empty = BeamPath(Vector[Int](), Vector(), None, SpaceTime(0, 0, 0), SpaceTime(2, 2, 2), 0)
=======
  val empty: BeamPath = BeamPath(Vector[Int](), Vector(), None, SpaceTime(0, 0, 0), SpaceTime(2, 2, 2), 0)
>>>>>>> 09d224f4

  import scala.annotation.tailrec

  def compareSeq[T: Numeric](xArr: IndexedSeq[T], yArr: IndexedSeq[T])(implicit ev: Numeric[T]): Int = {
    @tailrec
    def loop(idx: Int, shouldStop: Boolean, result: Int): Int = {
      if (shouldStop || idx >= xArr.length) result
      else {
        val a = xArr(idx)
        val b = yArr(idx)
        val res = ev.compare(a, b)
        if (res != 0) {
          // Found the first pairs which are not equal, so the `res` is our result and we should stop immediately
          loop(idx = idx + 1, shouldStop = true, result = res)
        } else {
          // Two elements are equal, keep moving forward
          loop(idx = idx + 1, shouldStop = false, result = res)
        }
      }
    }
<<<<<<< HEAD
    loop(idx = 0, shouldStop = false, result = 0)
  }

  // TODO: Unit test this!
=======
    val r = xArr.length.compareTo(yArr.length)
    if (r != 0) r
    else {
      loop(idx = 0, shouldStop = false, result = 0)
    }
  }

>>>>>>> 09d224f4
  override def compare(x: BeamPath, y: BeamPath): Int = {
    import scala.math.Ordered.orderingToOrdered

    // Compare distance
    var r = x.distanceInM.compare(y.distanceInM)
    if (r != 0) r
    else {
      // Compare start point
      r = x.startPoint.compare(y.startPoint)
      if (r != 0) r
      else {
        // Compare end point
        r = x.endPoint.compare(y.endPoint)
        if (r != 0) r
        else {
          // Transform to the tuples
          val xTransitTuple = x.transitStops.map(TransitStopsInfo.unapply(_).get)
          val yTransitTuple = y.transitStops.map(TransitStopsInfo.unapply(_).get)
          // And compare tuples
          r = xTransitTuple.compareTo(yTransitTuple)
          if (r != 0) r
          else {
            // Compare the length of `linkIds` vector. Keep in mind that `linkIds` and `linkTravelTime` have the same size
            r = x.linkIds.length.compareTo(y.linkIds.length)
            if (r != 0) r
            else {
              // Compare the elements of `linkIds`
              r = BeamPath.compareSeq(x.linkIds, y.linkIds)
              if (r != 0) r
              else {
                // Compare the elements of `linkTravelTime`
                r = BeamPath.compareSeq(x.linkTravelTime, y.linkTravelTime)
                r
              }
            }
          }
        }
      }
    }

  }
}<|MERGE_RESOLUTION|>--- conflicted
+++ resolved
@@ -77,11 +77,7 @@
 
 //case object EmptyBeamPath extends BeamPath(Vector[String](), None, departure = SpaceTime(Double.PositiveInfinity, Double.PositiveInfinity, Long.MaxValue), arrival = SpaceTime(Double.NegativeInfinity, Double.NegativeInfinity, Long.MinValue))
 object BeamPath extends Ordering[BeamPath] {
-<<<<<<< HEAD
-  val empty = BeamPath(Vector[Int](), Vector(), None, SpaceTime(0, 0, 0), SpaceTime(2, 2, 2), 0)
-=======
   val empty: BeamPath = BeamPath(Vector[Int](), Vector(), None, SpaceTime(0, 0, 0), SpaceTime(2, 2, 2), 0)
->>>>>>> 09d224f4
 
   import scala.annotation.tailrec
 
@@ -102,12 +98,6 @@
         }
       }
     }
-<<<<<<< HEAD
-    loop(idx = 0, shouldStop = false, result = 0)
-  }
-
-  // TODO: Unit test this!
-=======
     val r = xArr.length.compareTo(yArr.length)
     if (r != 0) r
     else {
@@ -115,7 +105,6 @@
     }
   }
 
->>>>>>> 09d224f4
   override def compare(x: BeamPath, y: BeamPath): Int = {
     import scala.math.Ordered.orderingToOrdered
 
