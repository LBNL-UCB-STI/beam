package beam.router

import java.util
import java.util.Collections

import beam.agentsim.agents.vehicles.{BeamVehicle, BeamVehicleType}
import beam.agentsim.events.SpaceTime
import beam.router.Modes.isOnStreetTransit
import beam.router.model.RoutingModel.TransitStopsInfo
import beam.router.model.{BeamLeg, BeamPath, RoutingModel}
import beam.sim.config.BeamConfig
import beam.utils.logging.ExponentialLazyLogging
import beam.utils.{DateUtils, TravelTimeUtils}
import com.conveyal.r5.api.util.LegMode
import com.conveyal.r5.profile.{ProfileRequest, StreetMode, StreetPath}
import com.conveyal.r5.streets.StreetRouter
import com.conveyal.r5.transit.{RouteInfo, TransitLayer, TransportNetwork}
import org.matsim.api.core.v01.{Coord, Id}
import org.matsim.vehicles.Vehicle

import scala.collection.JavaConverters._
import scala.collection.mutable
import scala.collection.mutable.ArrayBuffer

class TransitInitializer(
  beamConfig: BeamConfig,
  dates: DateUtils,
  vehicleTypes: Map[Id[BeamVehicleType], BeamVehicleType],
  transportNetwork: TransportNetwork,
<<<<<<< HEAD
  transitVehicles: Vehicles,
  travelTimeByLinkCalculator: (Double, Int, StreetMode) => Double
=======
  travelTimeByLinkCalculator: (Int, Int, StreetMode) => Int
>>>>>>> 5703895f
) extends ExponentialLazyLogging {
  private var numStopsNotFound = 0

  /*
   * Plan of action:
   * Each TripSchedule within each TripPattern represents a transit vehicle trip and will spawn a transitDriverAgent and
   * a vehicle
   * The arrivals/departures within the TripSchedules are vectors of the same length as the "stops" field in the
   * TripPattern
   * The stop IDs will be used to extract the Coordinate of the stop from the transitLayer (don't see exactly how yet)
   * Also should hold onto the route and trip IDs and use route to lookup the transit agency which ultimately should
   * be used to decide what type of vehicle to assign
   *
   */
  def initMap: Map[Id[BeamVehicle], (RouteInfo, ArrayBuffer[BeamLeg])] = {
    val start = System.currentTimeMillis()
    val activeServicesToday = transportNetwork.transitLayer.getActiveServicesForDate(dates.localBaseDate)
    val stopToStopStreetSegmentCache = mutable.Map[(Int, Int), Option[StreetPath]]()
    def pathWithoutStreetRoute(fromStop: Int, toStop: Int) = {
      val from = transportNetwork.transitLayer.streetVertexForStop.get(fromStop)
      val fromVertex = transportNetwork.streetLayer.vertexStore.getCursor(from)
      val to = transportNetwork.transitLayer.streetVertexForStop.get(toStop)
      val toVertex = transportNetwork.streetLayer.vertexStore.getCursor(to)

      val fromCoord =
        if (from != -1) new Coord(fromVertex.getLon, fromVertex.getLat)
        else {
          limitedWarn(fromStop)
          new Coord(-122, 38)
        }
      val toCoord =
        if (to != -1) new Coord(toVertex.getLon, toVertex.getLat)
        else {
          limitedWarn(toStop)
          new Coord(-122.001, 38.001)
        }

      (departureTime: Int, duration: Int, vehicleId: Id[Vehicle]) =>
        BeamPath(
          Vector(),
          Vector(),
          None,
          SpaceTime(fromCoord, departureTime),
          SpaceTime(toCoord, departureTime + duration),
          0
        )
    }

    def limitedWarn(stopIdx: Int): Unit = {
      if (numStopsNotFound < 5) {
        logger.warn("Stop {} not linked to street network.", stopIdx)
        numStopsNotFound = numStopsNotFound + 1
      } else if (numStopsNotFound == 5) {
        logger.warn(
          "Stop {} not linked to street network. Further warnings messages will be suppressed",
          stopIdx
        )
        numStopsNotFound = numStopsNotFound + 1
      }
    }

    def pathWithStreetRoute(fromStop: Int, toStop: Int, streetSeg: StreetPath) = {
      val edges = streetSeg.getEdges.asScala
      val startEdge = transportNetwork.streetLayer.edgeStore.getCursor(edges.head)
      val endEdge = transportNetwork.streetLayer.edgeStore.getCursor(edges.last)
      (departureTime: Int, _: Int, vehicleId: Id[Vehicle]) =>
        val linksTimesAndDistances = RoutingModel.linksToTimeAndDistance(
          edges.map(_.toInt).toIndexedSeq,
          departureTime,
          travelTimeByLinkCalculator,
          StreetMode.CAR,
          transportNetwork.streetLayer
        )
        val scaledLinkTimes = TravelTimeUtils.scaleTravelTime(
          streetSeg.getDuration,
          math.round(linksTimesAndDistances.travelTimes.tail.sum.toFloat),
          linksTimesAndDistances.travelTimes
        )
        val distance = linksTimesAndDistances.distances.tail.sum
        BeamPath(
          edges.map(_.intValue()).toVector,
<<<<<<< HEAD
          scaledLinkTimes,
          Option(TransitStopsInfo(fromStop, vehicleId, toStop)),
=======
          TravelTimeUtils.scaleTravelTime(
            streetSeg.getDuration,
            linksTimesAndDistances.travelTimes.sum,
            linksTimesAndDistances.travelTimes
          ),
          None,
>>>>>>> 5703895f
          SpaceTime(
            startEdge.getGeometry.getStartPoint.getX,
            startEdge.getGeometry.getStartPoint.getY,
            departureTime
          ),
          SpaceTime(
            endEdge.getGeometry.getEndPoint.getX,
            endEdge.getGeometry.getEndPoint.getY,
            departureTime + math.round(streetSeg.getDuration - scaledLinkTimes.head).toInt
          ),
          distance
        )
    }

    val transitData = transportNetwork.transitLayer.tripPatterns.asScala.toStream.flatMap { tripPattern =>
      val route = transportNetwork.transitLayer.routes.get(tripPattern.routeIndex)
      val mode = Modes.mapTransitMode(TransitLayer.getTransitModes(route.route_type))
      val transitPaths = tripPattern.stops.indices
        .sliding(2)
        .map {
          case IndexedSeq(fromStopIdx, toStopIdx) =>
            val fromStop = tripPattern.stops(fromStopIdx)
            val toStop = tripPattern.stops(toStopIdx)
            if (beamConfig.beam.routing.transitOnStreetNetwork && isOnStreetTransit(mode)) {
              stopToStopStreetSegmentCache.getOrElseUpdate(
                (fromStop, toStop),
                routeTransitPathThroughStreets(fromStop, toStop)
              ) match {
                case Some(streetSeg) =>
                  pathWithStreetRoute(fromStop, toStop, streetSeg)
                case None =>
                  pathWithoutStreetRoute(fromStop, toStop)
              }
            } else {
              pathWithoutStreetRoute(fromStop, toStop)
            }
        }
        .toSeq
      tripPattern.tripSchedules.asScala
        .filter(tripSchedule => activeServicesToday.get(tripSchedule.serviceCode))
        .map { tripSchedule =>
          // First create a unique id for this trip which will become the transit agent and vehicle id
          val tripVehId = Id.create(tripSchedule.tripId, classOf[BeamVehicle])
          val legs: ArrayBuffer[BeamLeg] = new ArrayBuffer()
          tripSchedule.departures.zipWithIndex.sliding(2).foreach {
            case Array((departureTimeFrom, from), (_, to)) =>
              val duration = tripSchedule.arrivals(to) - departureTimeFrom
              legs += BeamLeg(
                departureTimeFrom,
                mode,
                duration,
                transitPaths(from)(departureTimeFrom, duration, tripVehId)
              ).scaleToNewDuration(duration)
          }
          (tripVehId, (route, legs))
        }
    }
    val transitScheduleToCreate = transitData.toMap
    val end = System.currentTimeMillis()
    logger.info(
      "Initialized transit trips in {} ms. Keys: {}, Values: {}",
      end - start,
      transitScheduleToCreate.keySet.size,
      transitScheduleToCreate.values.size
    )
    transitScheduleToCreate
  }

  private def routeTransitPathThroughStreets(
    fromStopIdx: Int,
    toStopIdx: Int
  ): Option[StreetPath] = {
    val profileRequest = new ProfileRequest()
    //Set timezone to timezone of transport network
    profileRequest.zoneId = transportNetwork.getTimeZone
    val fromVertex = transportNetwork.streetLayer.vertexStore
      .getCursor(transportNetwork.transitLayer.streetVertexForStop.get(fromStopIdx))
    val toVertex = transportNetwork.streetLayer.vertexStore
      .getCursor(transportNetwork.transitLayer.streetVertexForStop.get(toStopIdx))
    profileRequest.fromLon = fromVertex.getLon
    profileRequest.fromLat = fromVertex.getLat
    profileRequest.toLon = toVertex.getLon
    profileRequest.toLat = toVertex.getLat
    profileRequest.fromTime = 0
    profileRequest.toTime = beamConfig.beam.routing.r5.departureWindow.toInt
    profileRequest.date = dates.localBaseDate
    profileRequest.directModes = util.EnumSet.copyOf(Collections.singleton(LegMode.CAR))
    profileRequest.transitModes = null
    profileRequest.accessModes = profileRequest.directModes
    profileRequest.egressModes = null
    val streetRouter = new StreetRouter(transportNetwork.streetLayer)
    streetRouter.profileRequest = profileRequest
    streetRouter.streetMode = StreetMode.valueOf("CAR")
    streetRouter.timeLimitSeconds = profileRequest.streetTime * 60
    if (streetRouter.setOrigin(profileRequest.fromLat, profileRequest.fromLon)) {
      if (streetRouter.setDestination(profileRequest.toLat, profileRequest.toLon)) {
        streetRouter.route()
        val lastState = streetRouter.getState(streetRouter.getDestinationSplit)
        if (lastState != null) {
          Some(new StreetPath(lastState, transportNetwork, false))
        } else {
          None
        }
      } else {
        None
      }
    } else {
      None
    }
  }
}<|MERGE_RESOLUTION|>--- conflicted
+++ resolved
@@ -27,12 +27,7 @@
   dates: DateUtils,
   vehicleTypes: Map[Id[BeamVehicleType], BeamVehicleType],
   transportNetwork: TransportNetwork,
-<<<<<<< HEAD
-  transitVehicles: Vehicles,
-  travelTimeByLinkCalculator: (Double, Int, StreetMode) => Double
-=======
   travelTimeByLinkCalculator: (Int, Int, StreetMode) => Int
->>>>>>> 5703895f
 ) extends ExponentialLazyLogging {
   private var numStopsNotFound = 0
 
@@ -114,17 +109,12 @@
         val distance = linksTimesAndDistances.distances.tail.sum
         BeamPath(
           edges.map(_.intValue()).toVector,
-<<<<<<< HEAD
-          scaledLinkTimes,
-          Option(TransitStopsInfo(fromStop, vehicleId, toStop)),
-=======
           TravelTimeUtils.scaleTravelTime(
             streetSeg.getDuration,
             linksTimesAndDistances.travelTimes.sum,
             linksTimesAndDistances.travelTimes
           ),
           None,
->>>>>>> 5703895f
           SpaceTime(
             startEdge.getGeometry.getStartPoint.getX,
             startEdge.getGeometry.getStartPoint.getY,
