--- conflicted
+++ resolved
@@ -225,18 +225,10 @@
   }
 
   def limitedWarn(stopIdx: Int): Unit = {
-<<<<<<< HEAD
-    val n = numStopsNotFound.get()
-    if (n < 5) {
-      logger.warn("Stop {} not linked to street network.", stopIdx)
-      numStopsNotFound.incrementAndGet()
-    } else if (n == 5) {
-=======
     if (numStopsNotFound.get() < 5) {
       logger.warn("Stop {} not linked to street network.", stopIdx)
       numStopsNotFound.incrementAndGet()
     } else if (numStopsNotFound.get() == 5) {
->>>>>>> 361a590b
       logger.warn(
         "Stop {} not linked to street network. Further warnings messages will be suppressed",
         stopIdx
