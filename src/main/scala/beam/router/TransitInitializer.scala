--- conflicted
+++ resolved
@@ -61,17 +61,9 @@
               ) match {
                 case Some(streetSeg) =>
                   val edges = streetSeg.getEdges.asScala
-<<<<<<< HEAD
-                  val startEdge =
-                    transportNetwork.streetLayer.edgeStore.getCursor(edges.head)
-                  val endEdge =
-                    transportNetwork.streetLayer.edgeStore.getCursor(edges.last)
-                  (departureTime: Int, _: Int, vehicleId: Id[Vehicle]) =>
-=======
                   val startEdge = transportNetwork.streetLayer.edgeStore.getCursor(edges.head)
                   val endEdge = transportNetwork.streetLayer.edgeStore.getCursor(edges.last)
                   (departureTime: Long, _: Int, vehicleId: Id[Vehicle]) =>
->>>>>>> ad8d8929
                     BeamPath(
                       edges.map(_.intValue()).toVector,
                       Option(TransitStopsInfo(fromStop, vehicleId, toStop)),
@@ -93,7 +85,7 @@
                     .getCursor(edgeIds.head)
                   val endEdge = transportNetwork.streetLayer.edgeStore
                     .getCursor(edgeIds.last)
-                  (departureTime: Int, duration: Int, vehicleId: Id[Vehicle]) =>
+                  (departureTime: Long, duration: Int, vehicleId: Id[Vehicle]) =>
                     BeamPath(
                       edgeIds,
                       Option(TransitStopsInfo(fromStop, vehicleId, toStop)),
@@ -121,17 +113,9 @@
               }
             } else {
               val edgeIds = resolveFirstLastTransitEdges(fromStop, toStop)
-<<<<<<< HEAD
-              val startEdge =
-                transportNetwork.streetLayer.edgeStore.getCursor(edgeIds.head)
-              val endEdge =
-                transportNetwork.streetLayer.edgeStore.getCursor(edgeIds.last)
-              (departureTime: Int, duration: Int, vehicleId: Id[Vehicle]) =>
-=======
               val startEdge = transportNetwork.streetLayer.edgeStore.getCursor(edgeIds.head)
               val endEdge = transportNetwork.streetLayer.edgeStore.getCursor(edgeIds.last)
               (departureTime: Long, duration: Int, vehicleId: Id[Vehicle]) =>
->>>>>>> ad8d8929
                 BeamPath(
                   edgeIds,
                   Option(TransitStopsInfo(fromStop, vehicleId, toStop)),
@@ -169,10 +153,10 @@
             case Array((departureTimeFrom, from), (_, to)) =>
               val duration = tripSchedule.arrivals(to) - departureTimeFrom
               legs += BeamLeg(
-                departureTimeFrom,
+                departureTimeFrom.toLong,
                 mode,
                 duration,
-                transitPaths(from)(departureTimeFrom, duration, tripVehId)
+                transitPaths(from)(departureTimeFrom.toLong, duration, tripVehId)
               )
           }
           (tripVehId, (route, legs))
