--- conflicted
+++ resolved
@@ -58,15 +58,10 @@
       transportNetwork = TransportNetwork.read(networkFile)
     } else {
       log.debug(s"Network file [${networkFilePath.toAbsolutePath}] not found. ")
-<<<<<<< HEAD
       log.debug(s"Initializing router by creating network from: ${networkDir.toAbsolutePath}")
       transportNetwork = TransportNetwork.fromDirectory(networkDir.toFile)
-=======
-      log.debug(s"Initializing router by creating network from: ${networkDirPath.toAbsolutePath}")
-      transportNetwork = TransportNetwork.fromDirectory(networkDirPath.toFile)
 
 //      ExpandingMMFBytez.writeObjectToFile(new File(s"${networkDirPath}/stops.dat"), transportNetwork.transitLayer.stopForIndex)
->>>>>>> 62e83097
       transportNetwork.write(networkFile)
       //beamServices.beamConfig.matsim.modules.network.inputNetworkFile
 //      beamServices.reloadMATSimNetwork = true
