package beam.router.r5

import java.io.File
import java.nio.file.{Files, Path, Paths}
import beam.sim.config.BeamConfig
import beam.sim.config.BeamConfig.Beam.Physsim
import beam.utils.{BeamVehicleUtils, FileUtils}
import com.conveyal.r5.kryo.KryoNetworkSerializer
import com.conveyal.r5.streets.EdgeStore
import com.conveyal.r5.transit.{TransportNetwork, TripSchedule}
import com.typesafe.scalalogging.LazyLogging
import org.matsim.api.core.v01.Id
import org.matsim.api.core.v01.network.{Link, Network, NetworkWriter}
import org.matsim.core.network.NetworkUtils
import org.matsim.core.network.io.MatsimNetworkReader

import java.lang.NullPointerException
import scala.collection.JavaConverters._
import scala.util.Try
import scala.util.control.NonFatal

case class LinkParam(
  linkId: Int,
  capacity: Option[Double],
  freeSpeed: Option[Double],
  length: Option[Double],
  lanes: Option[Int],
  alpha: Option[Double],
  beta: Option[Double]
) {

  def overwriteFor(link: Link, cursor: EdgeStore#Edge): Unit = {
    capacity.foreach(value => link.setCapacity(value))
    freeSpeed.foreach { value =>
      // !!! The speed for R5 is rounded (m/s * 100) (2 decimal places)
      cursor.setSpeed((value * 100).toShort)
      link.setFreespeed(value)
    }
    length.foreach { value =>
      // Provided length is in meters, convert them to millimeters
      cursor.setLengthMm((value * 1000).toInt)
      link.setLength(value)
    }
    lanes.foreach { value =>
      link.setNumberOfLanes(value)
    }

    alpha.foreach { value =>
      link.getAttributes.putAttribute("alpha", value)
    }
    beta.foreach { value =>
      link.getAttributes.putAttribute("beta", value)
    }
  }
}

trait NetworkCoordinator extends LazyLogging {

  val beamConfig: BeamConfig

  var transportNetwork: TransportNetwork
  var networks2: Option[(TransportNetwork, Network)] = None

  var network: Network

  protected def preprocessing(): Unit

  def init(): Unit = {
    preprocessing()
    loadNetwork()
    postProcessing()
  }

  protected def postProcessing(): Unit

  def loadNetwork(): Unit = {
    val GRAPH_FILE = "/network.dat"
    val graphPath = Paths.get(beamConfig.beam.routing.r5.directory, GRAPH_FILE)
    try {
      FileUtils
        .readOrCreateFile(graphPath) { path =>
          logger.info(
            s"Initializing router by reading network from: ${path.toAbsolutePath}"
          )
          transportNetwork = KryoNetworkSerializer.read(path.toFile)

          val networkPath = Paths.get(beamConfig.matsim.modules.network.inputNetworkFile)
          network = readOrCreateNetwork(networkPath)

          networks2 = for {
            dir2 <- beamConfig.beam.routing.r5.directory2
          } yield {
            val path2 = Paths.get(dir2).resolve(path.getFileName)
            logger.info(
              s"Initializing the second router by reading network from: ${path2.toAbsolutePath}"
            )
            (
              KryoNetworkSerializer.read(path2.toFile),
              readOrCreateNetwork(Paths.get(dir2).resolve(networkPath.getFileName))
            )
          }
        } { path =>
          logger.info(
            s"Initializing router by creating network from directory: ${Paths.get(beamConfig.beam.routing.r5.directory).toAbsolutePath}"
          )
          transportNetwork = TransportNetwork.fromDirectory(
            Paths.get(beamConfig.beam.routing.r5.directory).toFile,
            beamConfig.beam.physsim.network.removeIslands,
            false,
            beamConfig.beam.routing.r5.linkRadiusMeters
          )

          val maybeTN = for {
            dir2str <- beamConfig.beam.routing.r5.directory2
          } yield {
            val path2 = Paths.get(dir2str)
            logger.info(
              s"Initializing the second router by creating network from directory: ${path2.toAbsolutePath}"
            )
            TransportNetwork.fromDirectory(path2.toFile)
          }

          // FIXME HACK: It is not only creates PhysSim, but also fixes the speed and the length of `weird` links.
          // Please, fix me in the future
          val networkPath = Paths.get(beamConfig.matsim.modules.network.inputNetworkFile)
          network = createPhyssimNetwork(transportNetwork, networkPath)

          KryoNetworkSerializer.write(transportNetwork, path.toFile)
          // Needed because R5 closes DB on write
          transportNetwork = KryoNetworkSerializer.read(path.toFile)

          networks2 = for {
            tn   <- maybeTN
            dir2 <- beamConfig.beam.routing.r5.directory2
            networkPath2 = Paths.get(dir2).resolve(networkPath.getFileName)
            net2 = createPhyssimNetwork(tn, networkPath2)
            path2 = Paths.get(dir2).resolve(path.getFileName)
            _ = KryoNetworkSerializer.write(tn, path2.toFile)
            // Needed because R5 closes DB on write
          } yield {
            logger.info(
              s"Saved the second transport network to: ${path2.toAbsolutePath}"
            )
            (KryoNetworkSerializer.read(path2.toFile), net2)
          }
        }
        .get
    } catch {
      case e: Exception => logger.error(s"Error in router initialization ${e.getMessage}")
    }
  }

  private def readOrCreateNetwork(cachedPath: Path): Network = {
    FileUtils
      .readOrCreateFile(cachedPath) { path =>
        logger.info(s"reading physsim network from $path")
        val network = NetworkUtils.createNetwork()
        new MatsimNetworkReader(network)
          .readFile(path.toString)
        network
      } { path =>
        createPhyssimNetwork(transportNetwork, path)
        network
      }
      .get
  }

  def overwriteLinkParams(
    overwriteLinkParamMap: scala.collection.Map[(Int, Int), LinkParam],
    transportNetwork: TransportNetwork,
    network: Network
  ): Unit = {
    overwriteLinkParamMap.foreach { case ((linkId, osmId), param) =>
<<<<<<< HEAD
      val (maybeLink, maybeId) = if (linkId > 0 && osmId < 0) {
        (Option(network.getLinks.get(Id.createLinkId(linkId))), Option(linkId))
      } else if (linkId < 0 && osmId > 0) {
        (
          network.getLinks.asScala.values.find { lnk =>
            Integer.parseInt(lnk.getAttributes.getAttribute("origid").toString) == osmId
          },
          Option(osmId)
        )
      } else if (linkId > 0) {
        logger.error(s"Do not define both a linkId and an OSMid when overwriting link params")
        (None, None)
      } else {
        logger.error(s"Must define either a linkId or an OSMid when overwriting link params")
        (None, None)
      }
      (maybeLink, maybeId) match {
        case (Some(link), Some(id)) =>
          val edge = transportNetwork.streetLayer.edgeStore.getCursor(id)
          // Overwrite params
          param.overwriteFor(link, edge)
        case _ =>
          logger.error(s"Could not find link with id $linkId or osmId $osmId")
=======
      val listOfLinkAndId: List[(Link, Int)] = if (linkId > 0 && osmId < 0) {
        List((network.getLinks.get(Id.createLinkId(linkId)), linkId))
      } else if (linkId < 0 && osmId > 0) {
        network.getLinks.asScala.values
          .filter(lnk =>
            Option(lnk.getAttributes.getAttribute("origid")) match {
              case Some(maybeId) => Integer.parseInt(maybeId.toString) == osmId
              case _             => false
            }
          )
          .map(l => (l, l.getId.toString.toInt))
          .toList
      } else if (linkId > 0) {
        logger.error(s"Do not define both a linkId and an OSMid when overwriting link params")
        List.empty[(Link, Int)]
      } else {
        logger.error(s"Must define either a linkId or an OSMid when overwriting link params")
        List.empty[(Link, Int)]
      }
      listOfLinkAndId foreach { case (link, id) =>
        val maybeEdge = Option(transportNetwork.streetLayer.edgeStore.getCursor(id))
        // Overwrite params
        maybeEdge match {
          case Some(edge) => param.overwriteFor(link, edge)
          case None       => logger.error(f"Missing link $id, from OSM id $osmId in the streetlayer")
        }
>>>>>>> 74adcb76
      }
    }
  }

  def getScaledLinkFreeSpeed(link: Link): Double = {
    if (link.getLength <= beamConfig.beam.physsim.maxLinkLengthToApplySpeedScalingFactor) {
      link.getFreespeed * beamConfig.beam.physsim.speedScalingFactor
    } else {
      link.getFreespeed
    }
  }

  def createPhyssimNetwork(transportNetwork: TransportNetwork, storePath: Path): Network = {
    logger.info(s"Create the MATSim network from R5 network")
    val rmNetBuilder = new R5MnetBuilder(
      transportNetwork,
      beamConfig,
      NetworkCoordinator.createHighwaySetting(beamConfig.beam.physsim.network.overwriteRoadTypeProperties)
    )

    rmNetBuilder.buildMNet()
    val network = rmNetBuilder.getNetwork

    // TODO: write out number of ways without speed
    // TODO: write out number of ways with speed

    require(
      beamConfig.beam.physsim.speedScalingFactor <= Int.MaxValue,
      "PhysSim speed scaling factor value is too high"
    )

    // Overwrite link stats if needed
    overwriteLinkParams(getOverwriteLinkParam(beamConfig), transportNetwork, network)

    // Scale the speed after overwriting link params. Important!
    network.getLinks.values.asScala.foreach { link =>
      link.setFreespeed(getScaledLinkFreeSpeed(link))
    }

    logger.info(s"MATSim network created")
    new NetworkWriter(network).write(storePath.toString)
    logger.info(s"MATSim network written to $storePath")
    network
  }

  def convertFrequenciesToTrips(transportNetwork: TransportNetwork): Unit = {
    transportNetwork.transitLayer.tripPatterns.asScala.foreach { tp =>
      if (tp.hasFrequencies) {
        val toAdd: Vector[TripSchedule] = tp.tripSchedules.asScala.toVector.flatMap { ts =>
          val tripStartTimes = ts.startTimes(0).until(ts.endTimes(0)).by(ts.headwaySeconds(0)).toVector
          tripStartTimes.zipWithIndex.map { case (startTime, ind) =>
            val tsNew = ts.clone()
            val newTripId = s"${tsNew.tripId}-$ind"
            val newArrivals = new Array[Int](ts.arrivals.length)
            val newDepartures = new Array[Int](ts.arrivals.length)
            for (i <- tsNew.arrivals.indices) {
              newArrivals(i) = tsNew.arrivals(i) + startTime
              newDepartures(i) = tsNew.departures(i) + startTime
            }
            tsNew.arrivals = newArrivals
            tsNew.departures = newDepartures
            tsNew.tripId = newTripId
            tsNew.frequencyEntryIds = null
            tsNew.headwaySeconds = null
            tsNew.startTimes = null
            tsNew.endTimes = null
            tsNew
          }
        }
        tp.tripSchedules.clear()
        toAdd.foreach(tp.tripSchedules.add(_))
        tp.hasFrequencies = false
        tp.hasSchedules = true
      }
    }
    transportNetwork.transitLayer.hasFrequencies = false
  }

  private def getOverwriteLinkParam(beamConfig: BeamConfig): scala.collection.Map[(Int, Int), LinkParam] = {
    val path = beamConfig.beam.physsim.overwriteLinkParamPath
    val filePath = new File(path).toPath
    if (path.nonEmpty && Files.exists(filePath) && Files.isRegularFile(filePath)) {
      try {
        BeamVehicleUtils.readCsvFileByLine(path, scala.collection.mutable.HashMap[(Int, Int), LinkParam]()) {
          case (line: java.util.Map[String, String], z) =>
            val linkId = Option(line.get("link_id")).map(_.toInt).getOrElse(-1)
            val osmId = Option(line.get("osm_id")).map(_.toInt).getOrElse(-1)
            val capacity = Option(line.get("capacity")).map(_.toDouble)
            val freeSpeed = Option(line.get("free_speed")).map(_.toDouble)
            val length = Option(line.get("length")).map(_.toDouble)
            val lanes = Option(line.get("lanes")).map(_.toDouble.toInt)
            val alpha = Option(line.get("alpha")).map(_.toDouble)
            val beta = Option(line.get("beta")).map(_.toDouble)
            val lp = LinkParam(linkId, capacity, freeSpeed, length, lanes, alpha, beta)

            z += (((linkId, osmId), lp))
        }
      } catch {
        case NonFatal(ex) =>
          logger.error(s"Could not load link's params from $path: ${ex.getMessage}", ex)
          Map.empty
      }
    } else {
      Map.empty
    }
  }

}

object NetworkCoordinator {

  private[r5] def createHighwaySetting(highwayType: Physsim.Network.OverwriteRoadTypeProperties): HighwaySetting = {
    if (!highwayType.enabled) {
      HighwaySetting.empty()
    } else {
      val speeds = getSpeeds(highwayType)
      val capacities = getCapacities(highwayType)
      val lanes = getLanes(highwayType)
      val alphas = getAlphas(highwayType)
      val betas = getBetas(highwayType)
      new HighwaySetting(speeds, capacities, lanes, alphas, betas)
    }
  }

  private[r5] def getSpeeds(
    highwayType: Physsim.Network.OverwriteRoadTypeProperties
  ): java.util.HashMap[HighwayType, java.lang.Double] = {
    val map = new java.util.HashMap[HighwayType, java.lang.Double]()
    highwayType.motorway.speed.foreach(speed => map.put(HighwayType.Motorway, speed))
    highwayType.motorwayLink.speed.foreach(speed => map.put(HighwayType.MotorwayLink, speed))

    highwayType.primary.speed.foreach(speed => map.put(HighwayType.Primary, speed))
    highwayType.primaryLink.speed.foreach(speed => map.put(HighwayType.PrimaryLink, speed))

    highwayType.trunk.speed.foreach(speed => map.put(HighwayType.Trunk, speed))
    highwayType.trunkLink.speed.foreach(speed => map.put(HighwayType.TrunkLink, speed))

    highwayType.secondary.speed.foreach(speed => map.put(HighwayType.Secondary, speed))
    highwayType.secondaryLink.speed.foreach(speed => map.put(HighwayType.SecondaryLink, speed))

    highwayType.tertiary.speed.foreach(speed => map.put(HighwayType.Tertiary, speed))
    highwayType.tertiaryLink.speed.foreach(speed => map.put(HighwayType.TertiaryLink, speed))

    highwayType.minor.speed.foreach(speed => map.put(HighwayType.Minor, speed))
    highwayType.residential.speed.foreach(speed => map.put(HighwayType.Residential, speed))
    highwayType.livingStreet.speed.foreach(speed => map.put(HighwayType.LivingStreet, speed))
    highwayType.unclassified.speed.foreach(speed => map.put(HighwayType.Unclassified, speed))
    map
  }

  private[r5] def getCapacities(
    highwayType: Physsim.Network.OverwriteRoadTypeProperties
  ): java.util.HashMap[HighwayType, java.lang.Integer] = {
    val map = new java.util.HashMap[HighwayType, java.lang.Integer]()
    highwayType.motorway.capacity.foreach(capacity => map.put(HighwayType.Motorway, capacity))
    highwayType.motorwayLink.capacity.foreach(capacity => map.put(HighwayType.MotorwayLink, capacity))

    highwayType.primary.capacity.foreach(capacity => map.put(HighwayType.Primary, capacity))
    highwayType.primaryLink.capacity.foreach(capacity => map.put(HighwayType.PrimaryLink, capacity))

    highwayType.trunk.capacity.foreach(capacity => map.put(HighwayType.Trunk, capacity))
    highwayType.trunkLink.capacity.foreach(capacity => map.put(HighwayType.TrunkLink, capacity))

    highwayType.secondary.capacity.foreach(capacity => map.put(HighwayType.Secondary, capacity))
    highwayType.secondaryLink.capacity.foreach(capacity => map.put(HighwayType.SecondaryLink, capacity))

    highwayType.tertiary.capacity.foreach(capacity => map.put(HighwayType.Tertiary, capacity))
    highwayType.tertiaryLink.capacity.foreach(capacity => map.put(HighwayType.TertiaryLink, capacity))

    highwayType.minor.capacity.foreach(capacity => map.put(HighwayType.Minor, capacity))
    highwayType.residential.capacity.foreach(capacity => map.put(HighwayType.Residential, capacity))
    highwayType.livingStreet.capacity.foreach(capacity => map.put(HighwayType.LivingStreet, capacity))
    highwayType.unclassified.capacity.foreach(capacity => map.put(HighwayType.Unclassified, capacity))
    map
  }

  private[r5] def getLanes(
    highwayType: Physsim.Network.OverwriteRoadTypeProperties
  ): java.util.HashMap[HighwayType, java.lang.Integer] = {
    val map = new java.util.HashMap[HighwayType, java.lang.Integer]()
    highwayType.motorway.lanes.foreach(lanes => map.put(HighwayType.Motorway, lanes))
    highwayType.motorwayLink.lanes.foreach(lanes => map.put(HighwayType.MotorwayLink, lanes))

    highwayType.primary.lanes.foreach(lanes => map.put(HighwayType.Primary, lanes))
    highwayType.primaryLink.lanes.foreach(lanes => map.put(HighwayType.PrimaryLink, lanes))

    highwayType.trunk.lanes.foreach(lanes => map.put(HighwayType.Trunk, lanes))
    highwayType.trunkLink.lanes.foreach(lanes => map.put(HighwayType.TrunkLink, lanes))

    highwayType.secondary.lanes.foreach(lanes => map.put(HighwayType.Secondary, lanes))
    highwayType.secondaryLink.lanes.foreach(lanes => map.put(HighwayType.SecondaryLink, lanes))

    highwayType.tertiary.lanes.foreach(lanes => map.put(HighwayType.Tertiary, lanes))
    highwayType.tertiaryLink.lanes.foreach(lanes => map.put(HighwayType.TertiaryLink, lanes))

    highwayType.minor.lanes.foreach(lanes => map.put(HighwayType.Minor, lanes))
    highwayType.residential.lanes.foreach(lanes => map.put(HighwayType.Residential, lanes))
    highwayType.livingStreet.lanes.foreach(lanes => map.put(HighwayType.LivingStreet, lanes))
    highwayType.unclassified.lanes.foreach(lanes => map.put(HighwayType.Unclassified, lanes))
    map
  }

  private[r5] def getAlphas(
    highwayType: Physsim.Network.OverwriteRoadTypeProperties
  ): java.util.HashMap[HighwayType, java.lang.Double] = {
    val map = new java.util.HashMap[HighwayType, java.lang.Double]()
    highwayType.motorway.alpha.foreach(alpha => map.put(HighwayType.Motorway, alpha))
    highwayType.motorwayLink.alpha.foreach(alpha => map.put(HighwayType.MotorwayLink, alpha))

    highwayType.primary.alpha.foreach(alpha => map.put(HighwayType.Primary, alpha))
    highwayType.primaryLink.alpha.foreach(alpha => map.put(HighwayType.PrimaryLink, alpha))

    highwayType.trunk.alpha.foreach(alpha => map.put(HighwayType.Trunk, alpha))
    highwayType.trunkLink.alpha.foreach(alpha => map.put(HighwayType.TrunkLink, alpha))

    highwayType.secondary.alpha.foreach(alpha => map.put(HighwayType.Secondary, alpha))
    highwayType.secondaryLink.alpha.foreach(alpha => map.put(HighwayType.SecondaryLink, alpha))

    highwayType.tertiary.alpha.foreach(alpha => map.put(HighwayType.Tertiary, alpha))
    highwayType.tertiaryLink.alpha.foreach(alpha => map.put(HighwayType.TertiaryLink, alpha))

    highwayType.minor.alpha.foreach(alpha => map.put(HighwayType.Minor, alpha))
    highwayType.residential.alpha.foreach(alpha => map.put(HighwayType.Residential, alpha))
    highwayType.livingStreet.alpha.foreach(alpha => map.put(HighwayType.LivingStreet, alpha))
    highwayType.unclassified.alpha.foreach(alpha => map.put(HighwayType.Unclassified, alpha))
    map
  }

  private[r5] def getBetas(
    highwayType: Physsim.Network.OverwriteRoadTypeProperties
  ): java.util.HashMap[HighwayType, java.lang.Double] = {
    val map = new java.util.HashMap[HighwayType, java.lang.Double]()
    highwayType.motorway.beta.foreach(beta => map.put(HighwayType.Motorway, beta))
    highwayType.motorwayLink.beta.foreach(beta => map.put(HighwayType.MotorwayLink, beta))

    highwayType.primary.beta.foreach(beta => map.put(HighwayType.Primary, beta))
    highwayType.primaryLink.beta.foreach(beta => map.put(HighwayType.PrimaryLink, beta))

    highwayType.trunk.beta.foreach(beta => map.put(HighwayType.Trunk, beta))
    highwayType.trunkLink.beta.foreach(beta => map.put(HighwayType.TrunkLink, beta))

    highwayType.secondary.beta.foreach(beta => map.put(HighwayType.Secondary, beta))
    highwayType.secondaryLink.beta.foreach(beta => map.put(HighwayType.SecondaryLink, beta))

    highwayType.tertiary.beta.foreach(beta => map.put(HighwayType.Tertiary, beta))
    highwayType.tertiaryLink.beta.foreach(beta => map.put(HighwayType.TertiaryLink, beta))

    highwayType.minor.beta.foreach(beta => map.put(HighwayType.Minor, beta))
    highwayType.residential.beta.foreach(beta => map.put(HighwayType.Residential, beta))
    highwayType.livingStreet.beta.foreach(beta => map.put(HighwayType.LivingStreet, beta))
    highwayType.unclassified.beta.foreach(beta => map.put(HighwayType.Unclassified, beta))
    map
  }

}<|MERGE_RESOLUTION|>--- conflicted
+++ resolved
@@ -171,31 +171,6 @@
     network: Network
   ): Unit = {
     overwriteLinkParamMap.foreach { case ((linkId, osmId), param) =>
-<<<<<<< HEAD
-      val (maybeLink, maybeId) = if (linkId > 0 && osmId < 0) {
-        (Option(network.getLinks.get(Id.createLinkId(linkId))), Option(linkId))
-      } else if (linkId < 0 && osmId > 0) {
-        (
-          network.getLinks.asScala.values.find { lnk =>
-            Integer.parseInt(lnk.getAttributes.getAttribute("origid").toString) == osmId
-          },
-          Option(osmId)
-        )
-      } else if (linkId > 0) {
-        logger.error(s"Do not define both a linkId and an OSMid when overwriting link params")
-        (None, None)
-      } else {
-        logger.error(s"Must define either a linkId or an OSMid when overwriting link params")
-        (None, None)
-      }
-      (maybeLink, maybeId) match {
-        case (Some(link), Some(id)) =>
-          val edge = transportNetwork.streetLayer.edgeStore.getCursor(id)
-          // Overwrite params
-          param.overwriteFor(link, edge)
-        case _ =>
-          logger.error(s"Could not find link with id $linkId or osmId $osmId")
-=======
       val listOfLinkAndId: List[(Link, Int)] = if (linkId > 0 && osmId < 0) {
         List((network.getLinks.get(Id.createLinkId(linkId)), linkId))
       } else if (linkId < 0 && osmId > 0) {
@@ -222,7 +197,6 @@
           case Some(edge) => param.overwriteFor(link, edge)
           case None       => logger.error(f"Missing link $id, from OSM id $osmId in the streetlayer")
         }
->>>>>>> 74adcb76
       }
     }
   }
