--- conflicted
+++ resolved
@@ -29,13 +29,8 @@
       transportNetwork.write(Paths.get(beamConfig.beam.routing.r5.directory, GRAPH_FILE).toFile)
       transportNetwork = TransportNetwork.read(Paths.get(beamConfig.beam.routing.r5.directory, GRAPH_FILE).toFile) // Needed because R5 closes DB on write
       logger.info(s"Create the MATSim network from R5 network")
-<<<<<<< HEAD
       val rmNetBuilder = new R5MnetBuilder(transportNetwork, beamConfig)
       rmNetBuilder.buildMNet()
-=======
-      val rmNetBuilder = new R5MnetBuilder(transportNetwork, beamConfig.beam.routing.r5.osmMapdbFile)
-      rmNetBuilder.buildMNet("EPSG:4326",beamConfig.beam.spatial.localCRS)
->>>>>>> da059169
       network = rmNetBuilder.getNetwork
       logger.info(s"MATSim network created")
       new NetworkWriter(network).write(beamConfig.matsim.modules.network.inputNetworkFile)
