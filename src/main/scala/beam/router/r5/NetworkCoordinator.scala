package beam.router.r5

import java.nio.file.Files.exists
import java.nio.file.Paths

import beam.sim.config.BeamConfig
import com.conveyal.r5.transit.{TransportNetwork, TripSchedule}
import com.typesafe.scalalogging.LazyLogging
import org.matsim.api.core.v01.network.{Network, NetworkWriter}
import org.matsim.core.network.NetworkUtils
import org.matsim.core.network.io.MatsimNetworkReader

import scala.collection.JavaConverters._

trait NetworkCoordinator extends LazyLogging {

<<<<<<< HEAD
  var transportNetwork: TransportNetwork = _
  var network: Network = _
=======
  val beamConfig: BeamConfig

  var transportNetwork: TransportNetwork

  var network: Network

  protected def preprocessing(): Unit

  def init(): Unit = {
    preprocessing()
    loadNetwork()
    postProcessing()
  }

  protected def postProcessing(): Unit
>>>>>>> 94fa1c70

  def loadNetwork(): Unit = {
    val GRAPH_FILE = "/network.dat"
    if (exists(Paths.get(beamConfig.beam.routing.r5.directory, GRAPH_FILE))) {
      logger.info(
        s"Initializing router by reading network from: ${Paths.get(beamConfig.beam.routing.r5.directory, GRAPH_FILE).toAbsolutePath}"
      )
      transportNetwork = TransportNetwork.read(Paths.get(beamConfig.beam.routing.r5.directory, GRAPH_FILE).toFile)
      network = NetworkUtils.createNetwork()
      new MatsimNetworkReader(network)
        .readFile(beamConfig.matsim.modules.network.inputNetworkFile)
    } else { // Need to create the unpruned and pruned networks from directory
      logger.info(
        s"Initializing router by creating network from directory: ${Paths.get(beamConfig.beam.routing.r5.directory).toAbsolutePath}"
      )
      transportNetwork = TransportNetwork.fromDirectory(
        Paths.get(beamConfig.beam.routing.r5.directory).toFile,
        true,
        false
      ) // Uses the new signature Andrew created
      transportNetwork.write(Paths.get(beamConfig.beam.routing.r5.directory, GRAPH_FILE).toFile)
      transportNetwork = TransportNetwork.read(
        Paths.get(beamConfig.beam.routing.r5.directory, GRAPH_FILE).toFile
      ) // Needed because R5 closes DB on write
      logger.info(s"Create the MATSim network from R5 network")
      val rmNetBuilder = new R5MnetBuilder(transportNetwork, beamConfig)
      rmNetBuilder.buildMNet()
      network = rmNetBuilder.getNetwork
      logger.info(s"MATSim network created")
      new NetworkWriter(network)
        .write(beamConfig.matsim.modules.network.inputNetworkFile)
      logger.info(s"MATSim network written")
    }
  }

  def convertFrequenciesToTrips(): Unit = {
    transportNetwork.transitLayer.tripPatterns.asScala.foreach { tp =>
      if (tp.hasFrequencies) {
        val toAdd: Vector[TripSchedule] = tp.tripSchedules.asScala.toVector.flatMap { ts =>
          val tripStartTimes = ts.startTimes(0).until(ts.endTimes(0)).by(ts.headwaySeconds(0)).toVector
          tripStartTimes.zipWithIndex.map {
            case (startTime, ind) =>
<<<<<<< HEAD
              val tsNew = ts.clone().asInstanceOf[TripSchedule]
              val newTripId = s"${tsNew.tripId}-$ind"
              val newArrivals = new Array[Int](ts.arrivals.size)
              val newDepartures = new Array[Int](ts.arrivals.size)
              for (i <- 0.until(tsNew.arrivals.length)) {
=======
              val tsNew = ts.clone()
              val newTripId = s"${tsNew.tripId}-$ind"
              val newArrivals = new Array[Int](ts.arrivals.length)
              val newDepartures = new Array[Int](ts.arrivals.length)
              for (i <- tsNew.arrivals.indices) {
>>>>>>> 94fa1c70
                newArrivals(i) = tsNew.arrivals(i) + startTime
                newDepartures(i) = tsNew.departures(i) + startTime
              }
              tsNew.arrivals = newArrivals
              tsNew.departures = newDepartures
              tsNew.tripId = newTripId
              tsNew.frequencyEntryIds = null
              tsNew.headwaySeconds = null
              tsNew.startTimes = null
              tsNew.endTimes = null
              tsNew
          }
        }
        tp.tripSchedules.clear()
        toAdd.foreach(tp.tripSchedules.add(_))
        tp.hasFrequencies = false
        tp.hasSchedules = true
      }
    }
    transportNetwork.transitLayer.hasFrequencies = false
  }

}<|MERGE_RESOLUTION|>--- conflicted
+++ resolved
@@ -14,10 +14,6 @@
 
 trait NetworkCoordinator extends LazyLogging {
 
-<<<<<<< HEAD
-  var transportNetwork: TransportNetwork = _
-  var network: Network = _
-=======
   val beamConfig: BeamConfig
 
   var transportNetwork: TransportNetwork
@@ -33,7 +29,6 @@
   }
 
   protected def postProcessing(): Unit
->>>>>>> 94fa1c70
 
   def loadNetwork(): Unit = {
     val GRAPH_FILE = "/network.dat"
@@ -76,19 +71,11 @@
           val tripStartTimes = ts.startTimes(0).until(ts.endTimes(0)).by(ts.headwaySeconds(0)).toVector
           tripStartTimes.zipWithIndex.map {
             case (startTime, ind) =>
-<<<<<<< HEAD
-              val tsNew = ts.clone().asInstanceOf[TripSchedule]
-              val newTripId = s"${tsNew.tripId}-$ind"
-              val newArrivals = new Array[Int](ts.arrivals.size)
-              val newDepartures = new Array[Int](ts.arrivals.size)
-              for (i <- 0.until(tsNew.arrivals.length)) {
-=======
               val tsNew = ts.clone()
               val newTripId = s"${tsNew.tripId}-$ind"
               val newArrivals = new Array[Int](ts.arrivals.length)
               val newDepartures = new Array[Int](ts.arrivals.length)
               for (i <- tsNew.arrivals.indices) {
->>>>>>> 94fa1c70
                 newArrivals(i) = tsNew.arrivals(i) + startTime
                 newDepartures(i) = tsNew.departures(i) + startTime
               }
