package beam.router.r5

import java.time.ZonedDateTime
import java.time.temporal.ChronoUnit
import java.util

import akka.actor._
import akka.pattern._
import beam.agentsim.agents.vehicles.BeamVehicle
import beam.agentsim.agents.vehicles.VehicleProtocol.StreetVehicle
import beam.router.BeamRouter._
import beam.router.Modes.BeamMode.WALK
import beam.router.Modes._
import beam.router.RoutingModel.BeamLeg._
import beam.router.RoutingModel.{EmbodiedBeamTrip, _}
import beam.router.gtfs.FareCalculator
import beam.router.gtfs.FareCalculator._
import beam.router.r5.R5RoutingWorker.TripWithFares
import beam.router.{Modes, StreetSegmentTrajectoryResolver}
import beam.sim.BeamServices
import com.conveyal.r5.api.ProfileResponse
import com.conveyal.r5.api.util._
import com.conveyal.r5.profile.{ProfileRequest, StreetMode}
import com.conveyal.r5.streets.EdgeStore
import com.conveyal.r5.transit.{RouteInfo, TransportNetwork}
import org.matsim.api.core.v01.network.Network
import org.matsim.api.core.v01.{Coord, Id}
import org.matsim.core.router.util.TravelTime
import org.matsim.vehicles.Vehicle

import scala.collection.JavaConverters._
import scala.concurrent.Future
import scala.language.postfixOps

class R5RoutingWorker(val beamServices: BeamServices, val transportNetwork: TransportNetwork, val network: Network, val fareCalculator: FareCalculator) extends Actor with ActorLogging {
  val distanceThresholdToIgnoreWalking = beamServices.beamConfig.beam.agentsim.thresholdForWalkingInMeters // meters
  val BUSHWHACKING_SPEED_IN_METERS_PER_SECOND=0.447; // 1 mile per hour

  var maybeTravelTime: Option[TravelTime] = None
  var transitSchedule: Map[Id[Vehicle], (RouteInfo, Seq[BeamLeg])] = Map()

  // Let the dispatcher on which the Future in receive will be running
  // be the dispatcher on which this actor is running.
  import context.dispatcher

  override final def receive: Receive = {
    case TransitInited(newTransitSchedule) =>
      transitSchedule = newTransitSchedule
    case RoutingRequest(params: RoutingRequestTripInfo) =>
      val eventualResponse = Future {
        calcRoute(params)
      }
      eventualResponse.failed.foreach(e => e.printStackTrace())
      eventualResponse pipeTo sender
    case UpdateTravelTime(travelTime) =>
      this.maybeTravelTime = Some(travelTime)
  }

  def getPlanFromR5(from: Coord, to: Coord, time: WindowTime, directMode: LegMode, accessMode: LegMode, transitModes: Seq[TransitModes], egressMode: LegMode): ProfileResponse = {
    val maxStreetTime = 2 * 60

<<<<<<< HEAD
    def getPlanFromR5(from: Coord, to: Coord, time: WindowTime, directMode: LegMode, accessMode: LegMode, transitModes: Seq[TransitModes], egressMode: LegMode): ProfileResponse = {
      // If we already have observed travel times, probably from the previous iteration,
      // let R5 use those. Otherwise, let R5 use its own travel time estimates.
      val pointToPointQuery = maybeTravelTime match {
        case Some(travelTime) => new BeamPointToPointQuery(beamServices.beamConfig, transportNetwork, (edge: EdgeStore#Edge, durationSeconds: Int, streetMode: StreetMode, req: ProfileRequest) => {
          if (edge.getOSMID < 0) {
            // An R5 internal edge, probably connecting transit to the street network. We don't have those in the
            // MATSim network.
            (edge.getLengthM / edge.calculateSpeed(req, streetMode)).toFloat
          } else {
            travelTime.getLinkTravelTime(network.getLinks.get(Id.createLinkId(edge.getEdgeIndex)), durationSeconds, null, null).asInstanceOf[Float]
          }
        })
        case None => new BeamPointToPointQuery(beamServices.beamConfig, transportNetwork, new EdgeStore.DefaultTravelTimeCalculator)
      }
      val profileRequest = new ProfileRequest()
      profileRequest.fromLon = from.getX
      profileRequest.fromLat = from.getY
      profileRequest.toLon = to.getX
      profileRequest.toLat = to.getY
      profileRequest.maxWalkTime = 3 * 60
      profileRequest.maxCarTime = 4 * 60
      profileRequest.maxBikeTime = 4 * 60
      profileRequest.streetTime = maxStreetTime
      profileRequest.maxTripDurationMinutes = 4 * 60
      profileRequest.wheelchair = false
      profileRequest.bikeTrafficStress = 4
      profileRequest.zoneId = transportNetwork.getTimeZone
      profileRequest.fromTime = time.fromTime
      profileRequest.toTime = time.toTime
      profileRequest.date = beamServices.dates.localBaseDate
      profileRequest.directModes = util.EnumSet.of(directMode)
      if (transitModes.nonEmpty) {
        profileRequest.transitModes = util.EnumSet.copyOf(transitModes.asJavaCollection)
        profileRequest.accessModes = util.EnumSet.of(accessMode)
        profileRequest.egressModes = util.EnumSet.of(egressMode)
      }
      return pointToPointQuery.getPlan(profileRequest)
=======
    // If we already have observed travel times, probably from the previous iteration,
    // let R5 use those. Otherwise, let R5 use its own travel time estimates.
    val pointToPointQuery = maybeTravelTime match {
      case Some(travelTime) => new BeamPointToPointQuery(beamServices.beamConfig, transportNetwork, (edge: EdgeStore#Edge, durationSeconds: Int, streetMode: StreetMode, req: ProfileRequest) => {
        travelTime.getLinkTravelTime(network.getLinks.get(Id.createLinkId(edge.getEdgeIndex)), durationSeconds, null, null).asInstanceOf[Float]
      })
      case None => new BeamPointToPointQuery(beamServices.beamConfig, transportNetwork, new EdgeStore.DefaultTravelTimeCalculator)
>>>>>>> 0651db91
    }
    val profileRequest = new ProfileRequest()
    profileRequest.fromLon = from.getX
    profileRequest.fromLat = from.getY
    profileRequest.toLon = to.getX
    profileRequest.toLat = to.getY
    profileRequest.maxWalkTime = 3 * 60
    profileRequest.maxCarTime = 4 * 60
    profileRequest.maxBikeTime = 4 * 60
    profileRequest.streetTime = maxStreetTime
    profileRequest.maxTripDurationMinutes = 4 * 60
    profileRequest.wheelchair = false
    profileRequest.bikeTrafficStress = 4
    profileRequest.zoneId = transportNetwork.getTimeZone
    profileRequest.fromTime = time.fromTime
    profileRequest.toTime = time.toTime
    profileRequest.date = beamServices.dates.localBaseDate
    profileRequest.directModes = util.EnumSet.of(directMode)
    if (transitModes.nonEmpty) {
      profileRequest.transitModes = util.EnumSet.copyOf(transitModes.asJavaCollection)
      profileRequest.accessModes = util.EnumSet.of(accessMode)
      profileRequest.egressModes = util.EnumSet.of(egressMode)
    }
    return pointToPointQuery.getPlan(profileRequest)
  }


  def calcRoute(routingRequestTripInfo: RoutingRequestTripInfo): RoutingResponse = {

    // For each street vehicle (including body, if available): Route from origin to street vehicle, from street vehicle to destination.
    val isRouteForPerson = routingRequestTripInfo.streetVehicles.exists(_.mode == WALK)

    def tripsForVehicle(vehicle: StreetVehicle): Seq[EmbodiedBeamTrip] = {
      /*
       * Our algorithm captures a few different patterns of travel. Two of these require extra routing beyond what we
       * call the "main" route calculation below. In both cases, we have a single main transit route
       * which is only calculate once in the code below. But we optionally add a WALK leg from the origin to the
       * beginning of the route (called "mainRouteFromVehicle" as opposed to main route from origin). Or we optionally
       * add a vehicle-based trip on the egress portion of the trip (called "mainRouteToVehicle" as opposed to main route
       * to destination).
       *
       * Note that we don't use the R5 egress concept to accomplish the mainRouteToVehicle pattern because
       * we want to fix the location of the vehicle, not make it dynamic (this may change when we enable TNC's with transit).
       * Also note that in both cases, these patterns are only the result of human travelers, we assume AI is fixed to
       * a vehicle and therefore only needs the simplest of routes.
       *
       * For the mainRouteFromVehicle pattern, the traveler is using a vehicle within the context of a
       * trip that could be multimodal (e.g. drive to transit) or unimodal (drive only). We don't assume the vehicle is
       * co-located with the person, so this first block of code determines the distance from the vehicle to the person and based
       * on a threshold, optionally routes a WALK leg to the vehicle and adjusts the main route location & time accordingly.
       *
       */
      val mainRouteFromVehicle = routingRequestTripInfo.streetVehiclesAsAccess && isRouteForPerson && vehicle.mode != WALK
      val maybeWalkToVehicle: Option[BeamLeg] = if (mainRouteFromVehicle) {
        val time = routingRequestTripInfo.departureTime match {
          case time: DiscreteTime => WindowTime(time.atTime, beamServices.beamConfig.beam.routing.r5.departureWindow)
          case time: WindowTime => time
        }
        if (beamServices.geo.distInMeters(vehicle.location.loc, routingRequestTripInfo.origin) > distanceThresholdToIgnoreWalking) {
          val from = beamServices.geo.snapToR5Edge(transportNetwork.streetLayer, beamServices.geo.utm2Wgs(routingRequestTripInfo.origin), 10E3)
          val to = beamServices.geo.snapToR5Edge(transportNetwork.streetLayer, beamServices.geo.utm2Wgs(vehicle.location.loc), 10E3)
          val directMode = LegMode.WALK
          val accessMode = LegMode.WALK
          val egressMode = LegMode.WALK
          val transitModes = Nil
          val profileResponse = getPlanFromR5(from, to, time, directMode, accessMode, transitModes, egressMode)
          if (profileResponse.options.isEmpty) {
            return Nil // Cannot walk to vehicle, so no options from this vehicle.
          }
          val travelTime = profileResponse.options.get(0).itinerary.get(0).duration
          val streetSegment = profileResponse.options.get(0).access.get(0)
          Some(BeamLeg(time.atTime, mapLegMode(LegMode.WALK), travelTime, travelPath = buildStreetPath(streetSegment, time.atTime)))
        } else {
          Some(dummyWalk(time.atTime))
        }
      }else{ None }
      /*
       * For the mainRouteToVehicle pattern (see above), we look for RequestTripInfo.streetVehiclesAsAccess == false, and then we
       * route from the vehicle to the destination and adjust the main route location & time accordingly.
       */
      val mainRouteToVehicle = !routingRequestTripInfo.streetVehiclesAsAccess && isRouteForPerson && vehicle.mode != WALK
      val maybeUseVehicleOnEgress: Option[BeamLeg] = if (mainRouteToVehicle) {
        val time = routingRequestTripInfo.departureTime match {
          case time: DiscreteTime => WindowTime(time.atTime, beamServices.beamConfig.beam.routing.r5.departureWindow)
          case time: WindowTime => time
        }
        val from = beamServices.geo.snapToR5Edge(transportNetwork.streetLayer, beamServices.geo.utm2Wgs(vehicle.location.loc), 10E3)
        val to = beamServices.geo.snapToR5Edge(transportNetwork.streetLayer, beamServices.geo.utm2Wgs(routingRequestTripInfo.destination), 10E3)
        val directMode = vehicle.mode.r5Mode.get.left.get
        val accessMode = vehicle.mode.r5Mode.get.left.get
        val egressMode = LegMode.WALK
        val transitModes = Nil
        val profileResponse = getPlanFromR5(from, to, time, directMode, accessMode, transitModes, egressMode)
        if (!profileResponse.options.isEmpty) {
          val travelTime = profileResponse.options.get(0).itinerary.get(0).duration
          val streetSegment = profileResponse.options.get(0).access.get(0)
          Some(BeamLeg(time.atTime, vehicle.mode, travelTime, travelPath = buildStreetPath(streetSegment, time.atTime)))
        }else{ None }
      }else{ None }

      val theOrigin = if(mainRouteToVehicle) { routingRequestTripInfo.origin } else { vehicle.location.loc }
      val theDestination = if(mainRouteToVehicle) { vehicle.location.loc  } else { routingRequestTripInfo.destination }
      val from = beamServices.geo.snapToR5Edge(transportNetwork.streetLayer, beamServices.geo.utm2Wgs(theOrigin), 10E3)
      val to = beamServices.geo.snapToR5Edge(transportNetwork.streetLayer, beamServices.geo.utm2Wgs(theDestination), 10E3)
      val directMode = if(mainRouteToVehicle) { LegMode.WALK } else { vehicle.mode.r5Mode.get.left.get }
      val accessMode = directMode
      val egressMode = LegMode.WALK
      val walkToVehicleDuration = maybeWalkToVehicle.map(leg => leg.duration).getOrElse(0l).toInt
      val time = routingRequestTripInfo.departureTime match {
        case time: DiscreteTime => WindowTime(time.atTime + walkToVehicleDuration, beamServices.beamConfig.beam.routing.r5.departureWindow)
        case time: WindowTime => WindowTime(time.atTime + walkToVehicleDuration, 0)
      }
      val transitModes: Vector[TransitModes] = routingRequestTripInfo.transitModes.map(_.r5Mode.get.right.get)
      val profileResponse: ProfileResponse = getPlanFromR5(from, to, time, directMode, accessMode, transitModes, egressMode)
      val tripsWithFares = profileResponse.options.asScala.flatMap(option => {
        /*
          * Iterating all itinerary from a ProfileOption to construct the BeamTrip,
          * itinerary has a PointToPointConnection object that help relating access,
          * egress and transit for the particular itinerary. That contains indexes of
          * access and egress and actual object could be located from lists under option object,
          * as there are separate collections for each.
          *
          * And after locating through these indexes, constructing BeamLeg for each and
          * finally add these legs back to BeamTrip.
          */
        option.itinerary.asScala.filter{itin =>
          val startTime = beamServices.dates.toBaseMidnightSeconds(itin.startTime, transportNetwork.transitLayer.routes.size() == 0)
          //TODO make a more sensible window not just 30 minutes
          startTime >= time.fromTime && startTime <= time.fromTime + 1800
        }.map(itinerary => {
          var legsWithFares = Vector[(BeamLeg, Double)]()
          maybeWalkToVehicle.foreach(legsWithFares +:= (_, 0.0))

          val access = option.access.get(itinerary.connection.access)

          // Using itinerary start as access leg's startTime
          val tripStartTime = beamServices.dates.toBaseMidnightSeconds(itinerary.startTime, transportNetwork.transitLayer.routes.size() == 0)
          val isTransit = itinerary.connection.transit != null && !itinerary.connection.transit.isEmpty
          legsWithFares :+= (BeamLeg(tripStartTime, mapLegMode(access.mode), access.duration, travelPath = buildStreetPath(access, tripStartTime)), 0.0)

          //add a Dummy walk BeamLeg to the end of that trip
          if (isRouteForPerson && access.mode != LegMode.WALK) {
            if (!isTransit) legsWithFares = legsWithFares :+ (dummyWalk(tripStartTime + access.duration), 0.0)
          }

          if (isTransit) {
            var arrivalTime: Long = Long.MinValue
            /*
             Based on "Index in transit list specifies transit with same index" (comment from PointToPointConnection line 14)
             assuming that: For each transit in option there is a TransitJourneyID in connection
             */
            val segments = option.transit.asScala zip itinerary.connection.transit.asScala
            val fares = filterTransferFares(getFareSegments(segments.toVector))

            segments.foreach { case (transitSegment, transitJourneyID) =>
              val segmentPattern = transitSegment.segmentPatterns.get(transitJourneyID.pattern)
              val tripPattern = transportNetwork.transitLayer.tripPatterns.get(segmentPattern.patternIdx)
              val tripId = segmentPattern.tripIds.get(transitJourneyID.time)
              val trip = tripPattern.tripSchedules.asScala.find(_.tripId == tripId).get
              val fs = fares.filter(_.patternIndex == transitJourneyID.pattern).map(_.fare.price)
              val fare = if (fs.nonEmpty) fs.min else 0.0
              val segmentLegs = transitSchedule(Id.createVehicleId(tripId))._2.slice(segmentPattern.fromIndex, segmentPattern.toIndex)
              legsWithFares ++= segmentLegs.map(beamLeg => (beamLeg, 0.0))
              arrivalTime = beamServices.dates.toBaseMidnightSeconds(segmentPattern.toArrivalTime.get(transitJourneyID.time), isTransit)
              if (transitSegment.middle != null) {
                legsWithFares :+= (BeamLeg(arrivalTime, mapLegMode(transitSegment.middle.mode), transitSegment.middle.duration, travelPath = buildStreetPath(transitSegment.middle, arrivalTime)), 0.0)
                arrivalTime = arrivalTime + transitSegment.middle.duration // in case of middle arrival time would update
              }
            }

            // egress would only be present if there is some transit, so its under transit presence check
            if (itinerary.connection.egress != null) {
              val egress = option.egress.get(itinerary.connection.egress)
              //start time would be the arrival time of last stop and 5 second alighting
              legsWithFares :+= (BeamLeg(arrivalTime, mapLegMode(egress.mode), egress.duration, buildStreetPath(egress, arrivalTime)), 0.0)
              if (isRouteForPerson && egress.mode != LegMode.WALK) legsWithFares :+= (dummyWalk(arrivalTime + egress.duration), 0.0)
            }
          }
          maybeUseVehicleOnEgress.foreach(legsWithFares +:= (_, 0.0))
          TripWithFares(BeamTrip(legsWithFares.map(_._1), mapLegMode(access.mode)), legsWithFares.map(_._2).zipWithIndex.map(_.swap).toMap)
        })
      })

      tripsWithFares.map(tripWithFares => {
        val embodiedLegs: Vector[EmbodiedBeamLeg] = for ((beamLeg, index) <- tripWithFares.trip.legs.zipWithIndex) yield {
          val cost = tripWithFares.legFares.getOrElse(index, 0.0) // FIXME this value is never used.
          if (Modes.isR5TransitMode(beamLeg.mode)) {
            EmbodiedBeamLeg(beamLeg, beamLeg.travelPath.transitStops.get.vehicleId, false, None, 0.0, false)
          } else {
            val unbecomeDriverAtComplete = Modes.isR5LegMode(beamLeg.mode) && (beamLeg.mode != WALK || beamLeg == tripWithFares.trip.legs.last)
            if (beamLeg.mode == WALK) {
              val body = routingRequestTripInfo.streetVehicles.find(_.mode == WALK).get
              EmbodiedBeamLeg(beamLeg, body.id, body.asDriver, None, 0.0, unbecomeDriverAtComplete)
            } else {
              EmbodiedBeamLeg(beamLeg, vehicle.id, vehicle.asDriver, None, 0.0, unbecomeDriverAtComplete)
            }
          }
        }
        EmbodiedBeamTrip(embodiedLegs)
      })

    }

    val embodiedTrips = routingRequestTripInfo.streetVehicles.flatMap(vehicle => tripsForVehicle(vehicle))

    if(!embodiedTrips.exists(_.tripClassifier == WALK)) {
      log.debug("No walk route found. {}", routingRequestTripInfo)
      val maybeBody = routingRequestTripInfo.streetVehicles.find(_.mode == WALK)
      if (maybeBody.isDefined) {
        log.debug("Adding dummy walk route with maximum street time.")
        val origin = new Coord(routingRequestTripInfo.origin.getX, routingRequestTripInfo.origin.getY)
        val dest = new Coord(routingRequestTripInfo.destination.getX, routingRequestTripInfo.destination.getY)
        val beelineDistanceInMeters = beamServices.geo.distInMeters(origin, dest)
        val bushwhackingTime = Math.round(beelineDistanceInMeters/BUSHWHACKING_SPEED_IN_METERS_PER_SECOND)
        val dummyTrip = EmbodiedBeamTrip(
          Vector(
            EmbodiedBeamLeg(BeamLeg(routingRequestTripInfo.departureTime.atTime, WALK, bushwhackingTime),
              maybeBody.get.id, maybeBody.get.asDriver, None, 0, unbecomeDriverOnCompletion = false)
          )
        )
        RoutingResponse(embodiedTrips :+ dummyTrip)
      } else {
        log.warning("Not adding a dummy walk route since agent has no body.")
        RoutingResponse(embodiedTrips)
      }
    } else {
      RoutingResponse(embodiedTrips)
    }
  }

  def buildStreetPath(segment: StreetSegment, tripStartTime: Long): BeamPath = {
    var activeLinkIds = Vector[String]()
    for (edge: StreetEdgeInfo <- segment.streetEdges.asScala) {
      if (!network.getLinks.containsKey(Id.createLinkId(edge.edgeId.longValue()))) {
        throw new RuntimeException("Link not found: " + edge.edgeId)
      }
      activeLinkIds = activeLinkIds :+ edge.edgeId.toString
    }
    BeamPath(activeLinkIds, None, new StreetSegmentTrajectoryResolver(segment, tripStartTime))
  }

  /**
    * Use to extract a collection of FareSegments for an itinerary.
    *
    * @param segments
    * @return a collection of FareSegments for an itinerary.
    */
  def getFareSegments(segments: Vector[(TransitSegment, TransitJourneyID)]): Vector[BeamFareSegment] = {
    segments.groupBy(s => getRoute(s._1, s._2).agency_id).flatMap(t => {
      val pattern = getPattern(t._2.head._1, t._2.head._2)
      val route = getRoute(pattern)
      val agencyId = route.agency_id
      val routeId = route.route_id

      val fromId = getStopId(t._2.head._1.from)
      val toId = getStopId(t._2.last._1.to)

      val fromTime = pattern.fromDepartureTime.get(t._2.head._2.time)
      val toTime = getPattern(t._2.last._1, t._2.last._2).toArrivalTime.get(t._2.last._2.time)
      val duration = ChronoUnit.SECONDS.between(fromTime, toTime)


      val containsIds = t._2.flatMap(s => Vector(getStopId(s._1.from), getStopId(s._1.to))).toSet

      var rules = getFareSegments(agencyId, routeId, fromId, toId, containsIds).map(f => BeamFareSegment(f, t._2.head._2.pattern, duration))

      if (rules.isEmpty)
        rules = t._2.flatMap(s => getFareSegments(s._1, s._2, fromTime))

      rules
    }).toVector
  }

  def getFareSegments(transitSegment: TransitSegment, transitJourneyID: TransitJourneyID, fromTime: ZonedDateTime): Vector[BeamFareSegment] = {
    val pattern = getPattern(transitSegment, transitJourneyID)
    val route = getRoute(pattern)
    val routeId = route.route_id
    val agencyId = route.agency_id

    val fromStopId = getStopId(transitSegment.from)
    val toStopId = getStopId(transitSegment.to)
    val duration = ChronoUnit.SECONDS.between(fromTime, pattern.toArrivalTime.get(transitJourneyID.time))

    var fr = getFareSegments(agencyId, routeId, fromStopId, toStopId).map(f => BeamFareSegment(f, transitJourneyID.pattern, duration))
    if (fr.nonEmpty)
      fr = Vector(fr.minBy(_.fare.price))
    fr
  }

  def getFareSegments(agencyId: String, routeId: String, fromId: String, toId: String, containsIds: Set[String] = null): Vector[BeamFareSegment] = {
    fareCalculator.getFareSegments(agencyId, routeId, fromId, toId, containsIds)
  }

  private def getRoute(transitSegment: TransitSegment, transitJourneyID: TransitJourneyID) =
    transportNetwork.transitLayer.routes.get(getPattern(transitSegment, transitJourneyID).routeIndex)

  private def getRoute(segmentPattern: SegmentPattern) =
    transportNetwork.transitLayer.routes.get(segmentPattern.routeIndex)

  private def getPattern(transitSegment: TransitSegment, transitJourneyID: TransitJourneyID) =
    transitSegment.segmentPatterns.get(transitJourneyID.pattern)

  private def getStopId(stop: Stop) = stop.stopId.split(":")(1)

}

object R5RoutingWorker {
  def props(beamServices: BeamServices, transportNetwork: TransportNetwork, network: Network, fareCalculator: FareCalculator) = Props(new R5RoutingWorker(beamServices, transportNetwork, network, fareCalculator))

  case class TripWithFares(trip: BeamTrip, legFares: Map[Int, Double])

}<|MERGE_RESOLUTION|>--- conflicted
+++ resolved
@@ -56,11 +56,9 @@
       this.maybeTravelTime = Some(travelTime)
   }
 
-  def getPlanFromR5(from: Coord, to: Coord, time: WindowTime, directMode: LegMode, accessMode: LegMode, transitModes: Seq[TransitModes], egressMode: LegMode): ProfileResponse = {
-    val maxStreetTime = 2 * 60
-
-<<<<<<< HEAD
-    def getPlanFromR5(from: Coord, to: Coord, time: WindowTime, directMode: LegMode, accessMode: LegMode, transitModes: Seq[TransitModes], egressMode: LegMode): ProfileResponse = {
+
+
+    def getPlanFromR5(from: Coord, to: Coord, time: WindowTime, directMode: LegMode, accessMode: LegMode, transitModes: Seq[TransitModes], egressMode: LegMode): ProfileResponse = {val maxStreetTime = 2 * 60
       // If we already have observed travel times, probably from the previous iteration,
       // let R5 use those. Otherwise, let R5 use its own travel time estimates.
       val pointToPointQuery = maybeTravelTime match {
@@ -69,9 +67,7 @@
             // An R5 internal edge, probably connecting transit to the street network. We don't have those in the
             // MATSim network.
             (edge.getLengthM / edge.calculateSpeed(req, streetMode)).toFloat
-          } else {
-            travelTime.getLinkTravelTime(network.getLinks.get(Id.createLinkId(edge.getEdgeIndex)), durationSeconds, null, null).asInstanceOf[Float]
-          }
+          } else {travelTime.getLinkTravelTime(network.getLinks.get(Id.createLinkId(edge.getEdgeIndex)), durationSeconds, null, null).asInstanceOf[Float]}
         })
         case None => new BeamPointToPointQuery(beamServices.beamConfig, transportNetwork, new EdgeStore.DefaultTravelTimeCalculator)
       }
@@ -98,40 +94,7 @@
         profileRequest.egressModes = util.EnumSet.of(egressMode)
       }
       return pointToPointQuery.getPlan(profileRequest)
-=======
-    // If we already have observed travel times, probably from the previous iteration,
-    // let R5 use those. Otherwise, let R5 use its own travel time estimates.
-    val pointToPointQuery = maybeTravelTime match {
-      case Some(travelTime) => new BeamPointToPointQuery(beamServices.beamConfig, transportNetwork, (edge: EdgeStore#Edge, durationSeconds: Int, streetMode: StreetMode, req: ProfileRequest) => {
-        travelTime.getLinkTravelTime(network.getLinks.get(Id.createLinkId(edge.getEdgeIndex)), durationSeconds, null, null).asInstanceOf[Float]
-      })
-      case None => new BeamPointToPointQuery(beamServices.beamConfig, transportNetwork, new EdgeStore.DefaultTravelTimeCalculator)
->>>>>>> 0651db91
     }
-    val profileRequest = new ProfileRequest()
-    profileRequest.fromLon = from.getX
-    profileRequest.fromLat = from.getY
-    profileRequest.toLon = to.getX
-    profileRequest.toLat = to.getY
-    profileRequest.maxWalkTime = 3 * 60
-    profileRequest.maxCarTime = 4 * 60
-    profileRequest.maxBikeTime = 4 * 60
-    profileRequest.streetTime = maxStreetTime
-    profileRequest.maxTripDurationMinutes = 4 * 60
-    profileRequest.wheelchair = false
-    profileRequest.bikeTrafficStress = 4
-    profileRequest.zoneId = transportNetwork.getTimeZone
-    profileRequest.fromTime = time.fromTime
-    profileRequest.toTime = time.toTime
-    profileRequest.date = beamServices.dates.localBaseDate
-    profileRequest.directModes = util.EnumSet.of(directMode)
-    if (transitModes.nonEmpty) {
-      profileRequest.transitModes = util.EnumSet.copyOf(transitModes.asJavaCollection)
-      profileRequest.accessModes = util.EnumSet.of(accessMode)
-      profileRequest.egressModes = util.EnumSet.of(egressMode)
-    }
-    return pointToPointQuery.getPlan(profileRequest)
-  }
 
 
   def calcRoute(routingRequestTripInfo: RoutingRequestTripInfo): RoutingResponse = {
