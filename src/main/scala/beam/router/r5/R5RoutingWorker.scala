package beam.router.r5

import java.time.temporal.ChronoUnit
import java.time.{ZoneOffset, ZonedDateTime}
import java.util
import java.util.concurrent.{ExecutorService, Executors}
import java.util.{Collections, Optional}

import akka.actor._
import akka.pattern._
import beam.agentsim.agents.choice.mode.{DrivingCost, PtFares}
import beam.agentsim.agents.vehicles.FuelType.FuelType
import beam.agentsim.agents.vehicles.VehicleProtocol.StreetVehicle
import beam.agentsim.agents.vehicles._
import beam.agentsim.events.SpaceTime
import beam.router.BeamRouter._
import beam.router.Modes.BeamMode.WALK
import beam.router.Modes._
import beam.router._
import beam.router.gtfs.FareCalculator
import beam.router.gtfs.FareCalculator._
import beam.router.model.BeamLeg._
import beam.router.model.RoutingModel.TransitStopsInfo
import beam.router.model.{EmbodiedBeamTrip, RoutingModel, _}
import beam.router.osm.TollCalculator
import beam.router.r5.R5RoutingWorker.{R5Request, StopVisitor, createBushwackingBeamLeg}
import beam.sim.BeamScenario
import beam.sim.common.{GeoUtils, GeoUtilsImpl}
import beam.sim.config.{BeamConfig, MatSimBeamConfigBuilder}
import beam.sim.metrics.{Metrics, MetricsSupport}
import beam.utils.BeamVehicleUtils.{readBeamVehicleTypeFile, readFuelTypeFile}
import beam.utils._
import com.conveyal.r5.analyst.fare.SimpleInRoutingFareCalculator
import com.conveyal.r5.api.ProfileResponse
import com.conveyal.r5.api.util._
import com.conveyal.r5.profile._
import com.conveyal.r5.streets._
import com.conveyal.r5.transit.{TransitLayer, TransportNetwork}
import com.google.common.util.concurrent.ThreadFactoryBuilder
import com.typesafe.config.Config
import gnu.trove.map.TIntIntMap
import gnu.trove.map.hash.TIntIntHashMap
import org.matsim.api.core.v01.network.Network
import org.matsim.api.core.v01.{Coord, Id, Scenario}
import org.matsim.core.router.util.TravelTime
import org.matsim.core.scenario.{MutableScenario, ScenarioUtils}
import org.matsim.vehicles.{Vehicle, Vehicles}

import scala.collection.JavaConverters._
import scala.collection.mutable
import scala.collection.mutable.ArrayBuffer
import scala.concurrent.duration._
import scala.concurrent.{ExecutionContext, Future}
import scala.language.postfixOps

case class WorkerParameters(
  beamConfig: BeamConfig,
  transportNetwork: TransportNetwork,
  vehicleTypes: Map[Id[BeamVehicleType], BeamVehicleType],
  fuelTypePrices: Map[FuelType, Double],
  ptFares: PtFares,
  geo: GeoUtils,
  dates: DateUtils,
  networkHelper: NetworkHelper,
  fareCalculator: FareCalculator,
  tollCalculator: TollCalculator
)

class R5RoutingWorker(workerParams: WorkerParameters) extends Actor with ActorLogging with MetricsSupport {

  def this(config: Config) {
    this(workerParams = {
      val beamConfig = BeamConfig(config)
      val outputDirectory = FileUtils.getConfigOutputFile(
        beamConfig.beam.outputs.baseOutputDirectory,
        beamConfig.beam.agentsim.simulationName,
        beamConfig.beam.outputs.addTimestampToOutputDirectory
      )
      val networkCoordinator = DefaultNetworkCoordinator(beamConfig)
      networkCoordinator.init()
      val matsimConfig = new MatSimBeamConfigBuilder(config).buildMatSimConf()
      matsimConfig.planCalcScore().setMemorizingExperiencedPlans(true)
      LoggingUtil.initLogger(outputDirectory, beamConfig.beam.logger.keepConsoleAppenderOn)
      matsimConfig.controler.setOutputDirectory(outputDirectory)
      matsimConfig.controler().setWritePlansInterval(beamConfig.beam.outputs.writePlansInterval)
      val scenario = ScenarioUtils.loadScenario(matsimConfig).asInstanceOf[MutableScenario]
      scenario.setNetwork(networkCoordinator.network)
      val dates: DateUtils = DateUtils(
        ZonedDateTime.parse(beamConfig.beam.routing.baseDate).toLocalDateTime,
        ZonedDateTime.parse(beamConfig.beam.routing.baseDate)
      )
      val geo = new GeoUtilsImpl(beamConfig)
      val vehicleTypes = readBeamVehicleTypeFile(beamConfig.beam.agentsim.agents.vehicles.vehicleTypesFilePath)
      val fuelTypePrices = readFuelTypeFile(beamConfig.beam.agentsim.agents.vehicles.fuelTypesFilePath).toMap
      val ptFares = PtFares(beamConfig.beam.agentsim.agents.ptFare.filePath)
      val fareCalculator = new FareCalculator(beamConfig)
      val tollCalculator = new TollCalculator(beamConfig)
      BeamRouter.checkForConsistentTimeZoneOffsets(dates, networkCoordinator.transportNetwork)
      WorkerParameters(
        beamConfig,
        networkCoordinator.transportNetwork,
        vehicleTypes,
        fuelTypePrices,
        ptFares,
        geo,
        dates,
        new NetworkHelperImpl(networkCoordinator.network),
        fareCalculator,
        tollCalculator
      )
    })
  }

  private val numOfThreads: Int =
    if (Runtime.getRuntime.availableProcessors() <= 2) 1
    else Runtime.getRuntime.availableProcessors() - 2
  private val execSvc: ExecutorService = Executors.newFixedThreadPool(
    numOfThreads,
    new ThreadFactoryBuilder().setDaemon(true).setNameFormat("r5-routing-worker-%d").build()
  )
  private implicit val executionContext: ExecutionContext = ExecutionContext.fromExecutorService(execSvc)

  private val tickTask: Cancellable =
    context.system.scheduler.schedule(2.seconds, 10.seconds, self, "tick")(context.dispatcher)
  private var msgs: Long = 0
  private var firstMsgTime: Option[ZonedDateTime] = None
  log.info("R5RoutingWorker_v2[{}] `{}` is ready", hashCode(), self.path)
  log.info(
    "Num of available processors: {}. Will use: {}",
    Runtime.getRuntime.availableProcessors(),
    numOfThreads
  )

  private def getNameAndHashCode: String = s"R5RoutingWorker_v2[${hashCode()}], Path: `${self.path}`"

  private var workAssigner: ActorRef = context.parent

  private var r5: R5Wrapper = new R5Wrapper(workerParams, new FreeFlowTravelTime)

  private val linksBelowMinCarSpeed =
    workerParams.networkHelper.allLinks.count(l => l.getFreespeed < workerParams.beamConfig.beam.physsim.quick_fix_minCarSpeedInMetersPerSecond)
  if (linksBelowMinCarSpeed > 0) {
    log.warning(
      "{} links are below quick_fix_minCarSpeedInMetersPerSecond, already in free-flow",
      linksBelowMinCarSpeed
    )
  }

  override def preStart(): Unit = {
    askForMoreWork()
  }

  override def postStop(): Unit = {
    tickTask.cancel()
    execSvc.shutdown()
  }

  // Let the dispatcher on which the Future in receive will be running
  // be the dispatcher on which this actor is running.

  override final def receive: Receive = {
    case "tick" =>
      firstMsgTime match {
        case Some(firstMsgTimeValue) =>
          val seconds =
            ChronoUnit.SECONDS.between(firstMsgTimeValue, ZonedDateTime.now(ZoneOffset.UTC))
          if (seconds > 0) {
            val rate = msgs.toDouble / seconds
            if (seconds > 60) {
              firstMsgTime = None
              msgs = 0
            }
            if (workerParams.beamConfig.beam.outputs.displayPerformanceTimings) {
              log.info(
                "Receiving {} per seconds of RoutingRequest with first message time set to {} for the next round",
                rate,
                firstMsgTime
              )
            } else {
              log.debug(
                "Receiving {} per seconds of RoutingRequest with first message time set to {} for the next round",
                rate,
                firstMsgTime
              )
            }
          }
        case None => //
      }
    case WorkAvailable =>
      workAssigner = sender
      askForMoreWork()

    case request: RoutingRequest =>
      msgs += 1
      if (firstMsgTime.isEmpty) firstMsgTime = Some(ZonedDateTime.now(ZoneOffset.UTC))
      val eventualResponse = Future {
        latency("request-router-time", Metrics.RegularLevel) {
          r5.calcRoute(request)
            .copy(requestId = request.requestId)
        }
      }
      eventualResponse.recover {
        case e =>
          log.error(e, "calcRoute failed")
          RoutingFailure(e, request.requestId)
      } pipeTo sender
      askForMoreWork()

    case UpdateTravelTimeLocal(newTravelTime) =>
      r5 = new R5Wrapper(workerParams, newTravelTime)
      log.info(s"{} UpdateTravelTimeLocal. Set new travel time", getNameAndHashCode)
      askForMoreWork()

    case UpdateTravelTimeRemote(map) =>
      r5 = new R5Wrapper(workerParams, TravelTimeCalculatorHelper.CreateTravelTimeCalculator(workerParams.beamConfig.beam.agentsim.timeBinSize, map))
      log.info(
        s"{} UpdateTravelTimeRemote. Set new travel time from map with size {}",
        getNameAndHashCode,
        map.keySet().size()
      )
      askForMoreWork()

    case EmbodyWithCurrentTravelTime(
<<<<<<< HEAD
    leg: BeamLeg,
    vehicleId: Id[Vehicle],
    vehicleTypeId: Id[BeamVehicleType],
    embodyRequestId: Int
    ) =>
      val response: RoutingResponse = r5.embodyWithCurrentTravelTime(leg, vehicleId, vehicleTypeId, embodyRequestId)
      sender ! response
=======
        leg: BeamLeg,
        vehicleId: Id[Vehicle],
        vehicleTypeId: Id[BeamVehicleType],
        embodyRequestId: Int
        ) =>
      // Why don't we respect `leg.duration` ?
      val linksTimesAndDistances = RoutingModel.linksToTimeAndDistance(
        leg.travelPath.linkIds,
        leg.startTime,
        travelTimeByLinkCalculator(vehicleTypes(vehicleTypeId)),
        toR5StreetMode(leg.mode),
        transportNetwork.streetLayer
      )
      val updatedTravelPath = buildStreetPath(linksTimesAndDistances, leg.startTime)
      val updatedLeg = leg.copy(travelPath = updatedTravelPath, duration = updatedTravelPath.duration)

      sender ! RoutingResponse(
        Vector(
          EmbodiedBeamTrip(
            Vector(
              EmbodiedBeamLeg(
                updatedLeg,
                vehicleId,
                vehicleTypeId,
                asDriver = true,
                0,
                unbecomeDriverOnCompletion = true
              )
            )
          )
        ),
        embodyRequestId
      )
>>>>>>> 76780b8b
      askForMoreWork()
  }

  private def askForMoreWork(): Unit =
    if (workAssigner != null) workAssigner ! GimmeWork //Master will retry if it hasn't heard
}

class R5Wrapper(workerParams: WorkerParameters, travelTime: TravelTime) extends MetricsSupport {

  private val WorkerParameters(
  beamConfig,
  transportNetwork,
  vehicleTypes,
  fuelTypePrices,
  ptFares,
  geo,
  dates,
  networkHelper,
  fareCalculator,
  tollCalculator
  ) = workerParams

  private val maxFreeSpeed = networkHelper.allLinks.map(_.getFreespeed).max

  def embodyWithCurrentTravelTime(leg: BeamLeg, vehicleId: Id[Vehicle], vehicleTypeId: Id[BeamVehicleType], embodyRequestId: Int) = {
    val linksTimesAndDistances = RoutingModel.linksToTimeAndDistance(
      leg.travelPath.linkIds,
      leg.startTime,
      travelTimeByLinkCalculator(vehicleTypes(vehicleTypeId)),
      toR5StreetMode(leg.mode),
      transportNetwork.streetLayer
    )
    val startLoc = geo.coordOfR5Edge(transportNetwork.streetLayer, linksTimesAndDistances.linkIds.head)
    val endLoc = geo.coordOfR5Edge(transportNetwork.streetLayer, linksTimesAndDistances.linkIds.last)
    val duration = linksTimesAndDistances.travelTimes.tail.sum
    val updatedTravelPath = BeamPath(
      linksTimesAndDistances.linkIds,
      linksTimesAndDistances.travelTimes,
      None,
      SpaceTime(startLoc.getX, startLoc.getY, leg.startTime),
      SpaceTime(
        endLoc.getX,
        endLoc.getY,
        leg.startTime + duration
      ),
      duration
    )
    val updatedLeg = leg.copy(travelPath = updatedTravelPath, duration = updatedTravelPath.duration)
    val response = RoutingResponse(
      Vector(
        EmbodiedBeamTrip(
          Vector(
            EmbodiedBeamLeg(
              updatedLeg,
              vehicleId,
              vehicleTypeId,
              asDriver = true,
              0,
              unbecomeDriverOnCompletion = true
            )
          )
        )
      ),
      embodyRequestId
    )
    response
  }

  private def getStreetPlanFromR5(request: R5Request): ProfileResponse = {
    countOccurrence("r5-plans-count")

    val profileRequest = createProfileRequest
    profileRequest.fromLon = request.from.getX
    profileRequest.fromLat = request.from.getY
    profileRequest.toLon = request.to.getX
    profileRequest.toLat = request.to.getY
    profileRequest.fromTime = request.time
    profileRequest.toTime = request.time + 61 // Important to allow 61 seconds for transit schedules to be considered!
    profileRequest.directModes = if (request.directMode == null) {
      util.EnumSet.noneOf(classOf[LegMode])
    } else {
      util.EnumSet.of(request.directMode)
    }

    try {
      val profileResponse = new ProfileResponse
      val directOption = new ProfileOption
      profileRequest.reverseSearch = false
      for (mode <- profileRequest.directModes.asScala) {
        val streetRouter = new StreetRouter(
          transportNetwork.streetLayer,
          travelTimeCalculator(vehicleTypes(request.beamVehicleTypeId), profileRequest.fromTime),
          turnCostCalculator,
          travelCostCalculator(request.timeValueOfMoney, profileRequest.fromTime)
        )
        streetRouter.profileRequest = profileRequest
        streetRouter.streetMode = toR5StreetMode(mode)
        streetRouter.timeLimitSeconds = profileRequest.streetTime * 60
        if (streetRouter.setOrigin(profileRequest.fromLat, profileRequest.fromLon)) {
          if (streetRouter.setDestination(profileRequest.toLat, profileRequest.toLon)) {
            latency("route-transit-time", Metrics.VerboseLevel) {
              streetRouter.route() //latency 1
            }
            val lastState = streetRouter.getState(streetRouter.getDestinationSplit)
            if (lastState != null) {
              val streetPath = new StreetPath(lastState, transportNetwork, false)
              val streetSegment = new StreetSegment(streetPath, mode, transportNetwork.streetLayer)
              directOption.addDirect(streetSegment, profileRequest.getFromTimeDateZD)
            }
          }
        }
      }
      directOption.summary = directOption.generateSummary
      profileResponse.addOption(directOption)
      profileResponse.recomputeStats(profileRequest)
      profileResponse
    } catch {
      case _: IllegalStateException =>
        new ProfileResponse
      case _: ArrayIndexOutOfBoundsException =>
        new ProfileResponse
    }
  }

  private def createProfileRequest = {
    val profileRequest = new ProfileRequest()
    // Warning: carSpeed is not used for link traversal (rather, the OSM travel time model is used),
    // but for R5-internal bushwhacking from network to coordinate, AND ALSO for the A* remaining weight heuristic,
    // which means that this value must be an over(!)estimation, otherwise we will miss optimal routes,
    // particularly in the presence of tolls.
    profileRequest.carSpeed = maxFreeSpeed.toFloat
    profileRequest.maxWalkTime = 30
    profileRequest.maxCarTime = 30
    profileRequest.maxBikeTime = 30
    // Maximum number of transit segments. This was previously hardcoded as 4 in R5, now it is a parameter
    // that defaults to 8 unless I reset it here. It is directly related to the amount of work the
    // transit router has to do.
    profileRequest.maxRides = 4
    profileRequest.streetTime = 2 * 60
    profileRequest.maxTripDurationMinutes = 4 * 60
    profileRequest.wheelchair = false
    profileRequest.bikeTrafficStress = 4
    profileRequest.zoneId = transportNetwork.getTimeZone
    profileRequest.monteCarloDraws = beamConfig.beam.routing.r5.numberOfSamples
    profileRequest.date = dates.localBaseDate
    // Doesn't calculate any fares, is just a no-op placeholder
    profileRequest.inRoutingFareCalculator = new SimpleInRoutingFareCalculator
    profileRequest.suboptimalMinutes = 0
    profileRequest
  }

  def calcRoute(request: RoutingRequest): RoutingResponse = {
    //    log.debug(routingRequest.toString)

    // For each street vehicle (including body, if available): Route from origin to street vehicle, from street vehicle to destination.
    val isRouteForPerson = request.streetVehicles.exists(_.mode == WALK)

    def calcRouteToVehicle(vehicle: StreetVehicle): Option[EmbodiedBeamLeg] = {
      val mainRouteFromVehicle = request.streetVehiclesUseIntermodalUse == Access && isRouteForPerson && vehicle.mode != WALK
      if (mainRouteFromVehicle) {
        val body = request.streetVehicles.find(_.mode == WALK).get
        if (geo.distUTMInMeters(vehicle.locationUTM.loc, request.originUTM) > beamConfig.beam.agentsim.thresholdForWalkingInMeters) {
          val from = geo.snapToR5Edge(
            transportNetwork.streetLayer,
            geo.utm2Wgs(request.originUTM),
            10E3
          )
          val to = geo.snapToR5Edge(
            transportNetwork.streetLayer,
            geo.utm2Wgs(vehicle.locationUTM.loc),
            10E3
          )
          val directMode = LegMode.WALK
          val accessMode = LegMode.WALK
          val egressMode = LegMode.WALK
          val profileResponse =
            latency("walkToVehicleRoute-router-time", Metrics.RegularLevel) {
              getStreetPlanFromR5(
                R5Request(
                  from,
                  to,
                  request.departureTime,
                  directMode,
                  accessMode,
                  withTransit = false,
                  egressMode,
                  request.timeValueOfMoney,
                  body.vehicleTypeId
                )
              )
            }
          if (profileResponse.options.isEmpty) {
            Some(
              EmbodiedBeamLeg(
                createBushwackingBeamLeg(request.departureTime, from, to, geo),
                body.id,
                body.vehicleTypeId,
                asDriver = true,
                0,
                unbecomeDriverOnCompletion = false
              )
            )
          } else {
            val streetSegment = profileResponse.options.get(0).access.get(0)
            Some(buildStreetBasedLegs(streetSegment, request.departureTime, body))
          }
        } else {
          Some(
            EmbodiedBeamLeg(
              dummyLeg(request.departureTime, geo.utm2Wgs(vehicle.locationUTM.loc)),
              body.id,
              body.vehicleTypeId,
              body.asDriver,
              0.0,
              false
            )
          )
        }
      } else {
        None
      }
    }

    def routeFromVehicleToDestination(vehicle: StreetVehicle) = {
      // assume 13 mph / 5.8 m/s as average PT speed: http://cityobservatory.org/urban-buses-are-slowing-down/
      val estimateDurationToGetToVeh: Int = math
        .round(geo.distUTMInMeters(request.originUTM, vehicle.locationUTM.loc) / 5.8)
        .intValue()
      val time = request.departureTime + estimateDurationToGetToVeh
      val from = geo.snapToR5Edge(
        transportNetwork.streetLayer,
        geo.utm2Wgs(vehicle.locationUTM.loc),
        10E3
      )
      val to = geo.snapToR5Edge(
        transportNetwork.streetLayer,
        geo.utm2Wgs(request.destinationUTM),
        10E3
      )
      val directMode = vehicle.mode.r5Mode.get.left.get
      val accessMode = vehicle.mode.r5Mode.get.left.get
      val egressMode = LegMode.WALK
      val profileResponse =
        latency("vehicleOnEgressRoute-router-time", Metrics.RegularLevel) {
          getStreetPlanFromR5(
            R5Request(
              from,
              to,
              time,
              directMode,
              accessMode,
              withTransit = false,
              egressMode,
              request.timeValueOfMoney,
              vehicle.vehicleTypeId
            )
          )
        }
      if (!profileResponse.options.isEmpty) {
        val streetSegment = profileResponse.options.get(0).access.get(0)
        buildStreetBasedLegs(streetSegment, time, vehicle)
      } else {
        EmbodiedBeamLeg(
          createBushwackingBeamLeg(request.departureTime, from, to, geo),
          vehicle.id,
          vehicle.vehicleTypeId,
          asDriver = true,
          0,
          unbecomeDriverOnCompletion = true
        )
      }
    }

    /*
     * Our algorithm captures a few different patterns of travel. Two of these require extra routing beyond what we
     * call the "main" route calculation below. In both cases, we have a single main transit route
     * which is only calculate once in the code below. But we optionally add a WALK leg from the origin to the
     * beginning of the route (called "mainRouteFromVehicle" as opposed to main route from origin). Or we optionally
     * add a vehicle-based trip on the egress portion of the trip (called "mainRouteToVehicle" as opposed to main route
     * to destination).
     *
     * Or we use the R5 egress concept to accomplish "mainRouteRideHailTransit" pattern we use DRIVE mode on both
     * access and egress legs. For the other "mainRoute" patterns, we want to fix the location of the vehicle, not
     * make it dynamic. Also note that in all cases, these patterns are only the result of human travelers, we assume
     * AI is fixed to a vehicle and therefore only needs the simplest of routes.
     *
     * For the mainRouteFromVehicle pattern, the traveler is using a vehicle within the context of a
     * trip that could be multimodal (e.g. drive to transit) or unimodal (drive only). We don't assume the vehicle is
     * co-located with the person, so this first block of code determines the distance from the vehicle to the person and based
     * on a threshold, optionally routes a WALK leg to the vehicle and adjusts the main route location & time accordingly.
     *
     */
    val mainRouteToVehicle = request.streetVehiclesUseIntermodalUse == Egress && isRouteForPerson
    val mainRouteRideHailTransit = request.streetVehiclesUseIntermodalUse == AccessAndEgress && isRouteForPerson

    val profileRequest = createProfileRequest
    val accessVehicles = if (mainRouteToVehicle) {
      Vector(request.streetVehicles.find(_.mode == WALK).get)
    } else if (mainRouteRideHailTransit) {
      request.streetVehicles.filter(_.mode != WALK)
    } else {
      request.streetVehicles
    }

    val maybeWalkToVehicle: Map[StreetVehicle, Option[EmbodiedBeamLeg]] =
      accessVehicles.map(v => v -> calcRouteToVehicle(v)).toMap

    val egressVehicles = if (mainRouteRideHailTransit) {
      request.streetVehicles.filter(_.mode != WALK)
    } else if (request.withTransit) {
      Vector(request.streetVehicles.find(_.mode == WALK).get)
    } else {
      Vector()
    }
    val destinationVehicles = if (mainRouteToVehicle) {
      request.streetVehicles.filter(_.mode != WALK)
    } else {
      Vector()
    }
    if (request.withTransit) {
      profileRequest.transitModes = util.EnumSet.allOf(classOf[TransitModes])
    }

    val destinationVehicle = destinationVehicles.headOption
    val vehicleToDestinationLeg = destinationVehicle.map(v => routeFromVehicleToDestination(v))

    val accessRouters = mutable.Map[LegMode, StreetRouter]()
    val accessStopsByMode = mutable.Map[LegMode, StopVisitor]()
    val profileResponse = new ProfileResponse
    val directOption = new ProfileOption
    profileRequest.reverseSearch = false
    for (vehicle <- accessVehicles) {
      val theOrigin = if (mainRouteToVehicle || mainRouteRideHailTransit) {
        request.originUTM
      } else {
        vehicle.locationUTM.loc
      }
      val theDestination = if (mainRouteToVehicle) {
        destinationVehicle.get.locationUTM.loc
      } else {
        request.destinationUTM
      }
      val from = geo.snapToR5Edge(
        transportNetwork.streetLayer,
        geo.utm2Wgs(theOrigin),
        10E3
      )
      val to = geo.snapToR5Edge(
        transportNetwork.streetLayer,
        geo.utm2Wgs(theDestination),
        10E3
      )
      profileRequest.fromLon = from.getX
      profileRequest.fromLat = from.getY
      profileRequest.toLon = to.getX
      profileRequest.toLat = to.getY
      val walkToVehicleDuration = maybeWalkToVehicle(vehicle).map(leg => leg.beamLeg.duration).getOrElse(0)
      profileRequest.fromTime = request.departureTime + walkToVehicleDuration
      profileRequest.toTime = profileRequest.fromTime + 61 // Important to allow 61 seconds for transit schedules to be considered!
      val streetRouter = new StreetRouter(
        transportNetwork.streetLayer,
        travelTimeCalculator(vehicleTypes(vehicle.vehicleTypeId), profileRequest.fromTime),
        turnCostCalculator,
        travelCostCalculator(request.timeValueOfMoney, profileRequest.fromTime)
      )
      streetRouter.profileRequest = profileRequest
      streetRouter.streetMode = toR5StreetMode(vehicle.mode)
      if (streetRouter.setOrigin(profileRequest.fromLat, profileRequest.fromLon)) {
        if (profileRequest.hasTransit) {
          val destinationSplit = transportNetwork.streetLayer.findSplit(
            profileRequest.toLat,
            profileRequest.toLon,
            StreetLayer.LINK_RADIUS_METERS,
            streetRouter.streetMode
          )
          val stopVisitor = new StopVisitor(
            transportNetwork.streetLayer,
            streetRouter.quantityToMinimize,
            streetRouter.transitStopSearchQuantity,
            profileRequest.getMinTimeLimit(streetRouter.streetMode),
            destinationSplit
          )
          streetRouter.setRoutingVisitor(stopVisitor)
          streetRouter.timeLimitSeconds = profileRequest.getTimeLimit(vehicle.mode.r5Mode.get.left.get)
          streetRouter.route()
          accessRouters.put(vehicle.mode.r5Mode.get.left.get, streetRouter)
          accessStopsByMode.put(vehicle.mode.r5Mode.get.left.get, stopVisitor)
          if (!mainRouteRideHailTransit) {
            // Not interested in direct options in the ride-hail-transit case,
            // only in the option where we actually use non-empty ride-hail for access and egress.
            // This is only for saving a computation, and only because the requests are structured like they are.
            if (streetRouter.setDestination(profileRequest.toLat, profileRequest.toLon)) {
              val lastState = streetRouter.getState(streetRouter.getDestinationSplit)
              if (lastState != null) {
                val streetPath = new StreetPath(lastState, transportNetwork, false)
                val streetSegment =
                  new StreetSegment(streetPath, vehicle.mode.r5Mode.get.left.get, transportNetwork.streetLayer)
                directOption.addDirect(streetSegment, profileRequest.getFromTimeDateZD)
              } else if (profileRequest.streetTime * 60 > streetRouter.timeLimitSeconds) {
                val streetRouter = new StreetRouter(
                  transportNetwork.streetLayer,
                  travelTimeCalculator(vehicleTypes(vehicle.vehicleTypeId), profileRequest.fromTime),
                  turnCostCalculator,
                  travelCostCalculator(request.timeValueOfMoney, profileRequest.fromTime)
                )
                streetRouter.profileRequest = profileRequest
                streetRouter.streetMode = toR5StreetMode(vehicle.mode)
                streetRouter.timeLimitSeconds = profileRequest.streetTime * 60
                streetRouter.setOrigin(profileRequest.fromLat, profileRequest.fromLon)
                streetRouter.setDestination(profileRequest.toLat, profileRequest.toLon)
                streetRouter.route()
                val lastState = streetRouter.getState(streetRouter.getDestinationSplit)
                if (lastState != null) {
                  val streetPath = new StreetPath(lastState, transportNetwork, false)
                  val streetSegment =
                    new StreetSegment(streetPath, vehicle.mode.r5Mode.get.left.get, transportNetwork.streetLayer)
                  directOption.addDirect(streetSegment, profileRequest.getFromTimeDateZD)
                }
              }
            }
          }
        } else if (!mainRouteRideHailTransit) {
          streetRouter.timeLimitSeconds = profileRequest.streetTime * 60
          if (streetRouter.setDestination(profileRequest.toLat, profileRequest.toLon)) {
            streetRouter.route()
            val lastState = streetRouter.getState(streetRouter.getDestinationSplit)
            if (lastState != null) {
              val streetPath = new StreetPath(lastState, transportNetwork, false)
              val streetSegment =
                new StreetSegment(streetPath, vehicle.mode.r5Mode.get.left.get, transportNetwork.streetLayer)
              directOption.addDirect(streetSegment, profileRequest.getFromTimeDateZD)
            }
          }
        }
      }
    }
    directOption.summary = directOption.generateSummary
    profileResponse.addOption(directOption)

    if (profileRequest.hasTransit) {
      val egressRouters = mutable.Map[LegMode, StreetRouter]()
      val egressStopsByMode = mutable.Map[LegMode, StopVisitor]()
      profileRequest.reverseSearch = true
      for (vehicle <- egressVehicles) {
        val theDestination = if (mainRouteToVehicle) {
          destinationVehicle.get.locationUTM.loc
        } else {
          request.destinationUTM
        }
        val to = geo.snapToR5Edge(
          transportNetwork.streetLayer,
          geo.utm2Wgs(theDestination),
          10E3
        )
        profileRequest.toLon = to.getX
        profileRequest.toLat = to.getY
        val streetRouter = new StreetRouter(
          transportNetwork.streetLayer,
          travelTimeCalculator(vehicleTypes(vehicle.vehicleTypeId), profileRequest.fromTime),
          turnCostCalculator,
          travelCostCalculator(request.timeValueOfMoney, profileRequest.fromTime)
        )
        streetRouter.streetMode = toR5StreetMode(vehicle.mode)
        streetRouter.profileRequest = profileRequest
        streetRouter.timeLimitSeconds = profileRequest.getTimeLimit(vehicle.mode.r5Mode.get.left.get)
        val destinationSplit = transportNetwork.streetLayer.findSplit(
          profileRequest.fromLat,
          profileRequest.fromLon,
          StreetLayer.LINK_RADIUS_METERS,
          streetRouter.streetMode
        )
        val stopVisitor = new StopVisitor(
          transportNetwork.streetLayer,
          streetRouter.quantityToMinimize,
          streetRouter.transitStopSearchQuantity,
          profileRequest.getMinTimeLimit(streetRouter.streetMode),
          destinationSplit
        )
        streetRouter.setRoutingVisitor(stopVisitor)
        if (streetRouter.setOrigin(profileRequest.toLat, profileRequest.toLon)) {
          streetRouter.route()
          egressRouters.put(vehicle.mode.r5Mode.get.left.get, streetRouter)
          egressStopsByMode.put(vehicle.mode.r5Mode.get.left.get, stopVisitor)
        }
      }

      val transitPaths = latency("getpath-transit-time", Metrics.VerboseLevel) {
        profileRequest.fromTime = request.departureTime
        profileRequest.toTime = request.departureTime + 61 // Important to allow 61 seconds for transit schedules to be considered!
        val router = new McRaptorSuboptimalPathProfileRouter(
          transportNetwork,
          profileRequest,
          accessStopsByMode.mapValues(_.stops).asJava,
          egressStopsByMode.mapValues(_.stops).asJava,
          (departureTime: Int) =>
            new BeamDominatingList(
              profileRequest.inRoutingFareCalculator,
              Integer.MAX_VALUE,
              departureTime + profileRequest.maxTripDurationMinutes * 60
          ),
          null
        )
        router.getPaths.asScala
      }

      for (transitPath <- transitPaths) {
        profileResponse.addTransitPath(
          accessRouters.asJava,
          egressRouters.asJava,
          transitPath,
          transportNetwork,
          profileRequest.getFromTimeDateZD
        )
      }

      latency("transfer-transit-time", Metrics.VerboseLevel) {
        profileResponse.generateStreetTransfers(transportNetwork, profileRequest)
      }
    }
    profileResponse.recomputeStats(profileRequest)

    val embodiedTrips = profileResponse.options.asScala.flatMap { option =>
      option.itinerary.asScala
        .map { itinerary =>
          // Using itinerary start as access leg's startTime
          val tripStartTime = dates
            .toBaseMidnightSeconds(
              itinerary.startTime,
              transportNetwork.transitLayer.routes.size() == 0
            )
            .toInt

          var arrivalTime: Int = Int.MinValue
          val embodiedBeamLegs = mutable.ArrayBuffer.empty[EmbodiedBeamLeg]
          val access = option.access.get(itinerary.connection.access)
          val vehicle = accessVehicles.find(v => v.mode.r5Mode.get.left.get == access.mode).get
          maybeWalkToVehicle(vehicle).foreach(walkLeg => {
            // Glue the walk to vehicle in front of the trip without a gap
            embodiedBeamLegs += walkLeg
              .copy(beamLeg = walkLeg.beamLeg.updateStartTime(tripStartTime - walkLeg.beamLeg.duration))
          })

          embodiedBeamLegs += buildStreetBasedLegs(access, tripStartTime, vehicle)

          arrivalTime = embodiedBeamLegs.last.beamLeg.endTime

          val transitSegments = Optional.ofNullable(option.transit).orElse(Collections.emptyList()).asScala
          val transitJourneyIDs =
            Optional.ofNullable(itinerary.connection.transit).orElse(Collections.emptyList()).asScala
          // Based on "Index in transit list specifies transit with same index" (comment from PointToPointConnection line 14)
          // assuming that: For each transit in option there is a TransitJourneyID in connection
          val segments = transitSegments zip transitJourneyIDs

          // Lazy because this looks expensive and we may not need it because there's _another_ fare
          // calculation that takes precedence
          lazy val fares = latency("fare-transit-time", Metrics.VerboseLevel) {
            val fareSegments = getFareSegments(segments.toVector)
            filterFaresOnTransfers(fareSegments)
          }

          segments.foreach {
            case (transitSegment, transitJourneyID) =>
              val segmentPattern = transitSegment.segmentPatterns.get(transitJourneyID.pattern)
              val tripPattern = profileResponse.getPatterns.asScala
                .find { tp =>
                  tp.getTripPatternIdx == segmentPattern.patternIdx
                }
                .getOrElse(throw new RuntimeException())
              val tripId = segmentPattern.tripIds.get(transitJourneyID.time)
              val route = transportNetwork.transitLayer.routes.get(tripPattern.getRouteIdx)
              val fromStop = tripPattern.getStops.get(segmentPattern.fromIndex)
              val toStop = tripPattern.getStops.get(segmentPattern.toIndex)
              val startTime = dates
                .toBaseMidnightSeconds(
                  segmentPattern.fromDepartureTime.get(transitJourneyID.time),
                  hasTransit = true
                )
                .toInt
              val endTime = dates
                .toBaseMidnightSeconds(
                  segmentPattern.toArrivalTime.get(transitJourneyID.time),
                  hasTransit = true
                )
                .toInt
              val segmentLeg = BeamLeg(
                startTime,
                Modes.mapTransitMode(TransitLayer.getTransitModes(route.route_type)),
                java.time.temporal.ChronoUnit.SECONDS
                  .between(
                    segmentPattern.fromDepartureTime.get(transitJourneyID.time),
                    segmentPattern.toArrivalTime.get(transitJourneyID.time)
                  )
                  .toInt,
                BeamPath(
                  Vector(),
                  Vector(),
                  Some(
                    TransitStopsInfo(
                      route.agency_id,
                      tripPattern.getRouteId,
                      Id.createVehicleId(tripId),
                      segmentPattern.fromIndex,
                      segmentPattern.toIndex
                    )
                  ),
                  SpaceTime(fromStop.lon, fromStop.lat, startTime),
                  SpaceTime(toStop.lon, toStop.lat, endTime),
                  0.0
                )
              )
              embodiedBeamLegs += EmbodiedBeamLeg(
                segmentLeg,
                segmentLeg.travelPath.transitStops.get.vehicleId,
                null,
                asDriver = false,
                ptFares
                  .getPtFare(
                    Some(segmentLeg.travelPath.transitStops.get.agencyId),
                    Some(segmentLeg.travelPath.transitStops.get.routeId),
                    request.attributesOfIndividual.flatMap(_.age)
                  )
                  .getOrElse {
                    val fs =
                      fares.view
                        .filter(_.patternIndex == segmentPattern.patternIdx)
                        .map(_.fare.price)
                    if (fs.nonEmpty) fs.min else 0.0
                  },
                unbecomeDriverOnCompletion = false
              )
              arrivalTime = dates
                .toBaseMidnightSeconds(
                  segmentPattern.toArrivalTime.get(transitJourneyID.time),
                  hasTransit = true
                )
                .toInt
              if (transitSegment.middle != null) {
                val body = request.streetVehicles.find(_.mode == WALK).get
                embodiedBeamLegs += buildStreetBasedLegs(transitSegment.middle, arrivalTime, body)
                arrivalTime = arrivalTime + transitSegment.middle.duration
              }
          }

          if (itinerary.connection.egress != null) {
            val egress = option.egress.get(itinerary.connection.egress)
            val vehicle = egressVehicles.find(v => v.mode.r5Mode.get.left.get == egress.mode).get
            embodiedBeamLegs += buildStreetBasedLegs(egress, arrivalTime, vehicle)
            val body = request.streetVehicles.find(_.mode == WALK).get
            if (isRouteForPerson && egress.mode != LegMode.WALK) {
              embodiedBeamLegs += EmbodiedBeamLeg(
                dummyLeg(arrivalTime + egress.duration, embodiedBeamLegs.last.beamLeg.travelPath.endPoint.loc),
                body.id,
                body.vehicleTypeId,
                body.asDriver,
                0.0,
                false
              )
            }
          }

          vehicleToDestinationLeg.foreach { legWithFare =>
            // Glue the drive to the final destination behind the trip without a gap
            embodiedBeamLegs += legWithFare.copy(
              beamLeg = legWithFare.beamLeg.updateStartTime(embodiedBeamLegs.last.beamLeg.endTime)
            )
          }
          if (isRouteForPerson && embodiedBeamLegs.last.beamLeg.mode != WALK) {
            val body = request.streetVehicles.find(_.mode == WALK).get
            embodiedBeamLegs += EmbodiedBeamLeg(
              dummyLeg(embodiedBeamLegs.last.beamLeg.endTime, embodiedBeamLegs.last.beamLeg.travelPath.endPoint.loc),
              body.id,
              body.vehicleTypeId,
              body.asDriver,
              0.0,
              false
            )
          }
          EmbodiedBeamTrip(embodiedBeamLegs)
        }
        .filter { trip: EmbodiedBeamTrip =>
          //TODO make a more sensible window not just 30 minutes
          trip.legs.head.beamLeg.startTime >= request.departureTime && trip.legs.head.beamLeg.startTime <= request.departureTime + 1800
        }
    }

    if (!embodiedTrips.exists(_.tripClassifier == WALK) && !mainRouteToVehicle) {
      val maybeBody = accessVehicles.find(_.mode == WALK)
      if (maybeBody.isDefined) {
        val dummyTrip = R5RoutingWorker.createBushwackingTrip(
          new Coord(request.originUTM.getX, request.originUTM.getY),
          new Coord(request.destinationUTM.getX, request.destinationUTM.getY),
          request.departureTime,
          maybeBody.get,
          geo
        )
        RoutingResponse(
          embodiedTrips :+ dummyTrip,
          request.requestId
        )
      } else {
        RoutingResponse(
          embodiedTrips,
          request.requestId
        )
      }
    } else {
      RoutingResponse(embodiedTrips, request.requestId)
    }
  }

  private def buildStreetBasedLegs(
    segment: StreetSegment,
    tripStartTime: Int,
    vehicle: StreetVehicle
  ): EmbodiedBeamLeg = {
    var activeLinkIds = ArrayBuffer[Int]()
    for (edge: StreetEdgeInfo <- segment.streetEdges.asScala) {
      activeLinkIds += edge.edgeId.intValue()
    }
    val linksTimesDistances = RoutingModel.linksToTimeAndDistance(
      activeLinkIds,
      tripStartTime,
      travelTimeByLinkCalculator(vehicleTypes(vehicle.vehicleTypeId)),
      toR5StreetMode(segment.mode),
      transportNetwork.streetLayer
    )
    val distance = linksTimesDistances.distances.tail.sum // note we exclude the first link to keep with MATSim convention
    val theTravelPath = BeamPath(
      activeLinkIds,
      linksTimesDistances.travelTimes,
      None,
      SpaceTime(
        segment.geometry.getStartPoint.getX,
        segment.geometry.getStartPoint.getY,
        tripStartTime
      ),
      SpaceTime(
        segment.geometry.getEndPoint.getX,
        segment.geometry.getEndPoint.getY,
        tripStartTime + math.round(linksTimesDistances.travelTimes.tail.sum.toFloat)
      ),
      distance
    )
<<<<<<< HEAD
    val beamLeg = BeamLeg(
      tripStartTime,
      mapLegMode(segment.mode),
      theTravelPath.duration,
      travelPath = theTravelPath
    )
    val toll = if (segment.mode == LegMode.CAR) {
      val osm = segment.streetEdges.asScala
        .map(
          e =>
            transportNetwork.streetLayer.edgeStore
              .getCursor(e.edgeId)
              .getOSMID
        )
        .toVector
      tollCalculator.calcTollByOsmIds(osm) + tollCalculator.calcTollByLinkIds(theTravelPath)
    } else 0.0
    val drivingCost = if (segment.mode == LegMode.CAR) {
      DrivingCost.estimateDrivingCost(beamLeg, vehicleTypes(vehicle.vehicleTypeId), fuelTypePrices)
    } else 0.0
    EmbodiedBeamLeg(
      beamLeg,
      vehicle.id,
      vehicle.vehicleTypeId,
      vehicle.asDriver,
      drivingCost + toll,
      false
=======
  }

  private def buildStreetPath(
    linksTimesDistances: LinksTimesDistances,
    tripStartTime: Int
  ): BeamPath = {
    val startLoc = geo.coordOfR5Edge(transportNetwork.streetLayer, linksTimesDistances.linkIds.head)
    val endLoc = geo.coordOfR5Edge(transportNetwork.streetLayer, linksTimesDistances.linkIds.last)
    BeamPath(
      linksTimesDistances.linkIds,
      linksTimesDistances.travelTimes,
      None,
      SpaceTime(startLoc.getX, startLoc.getY, tripStartTime),
      SpaceTime(
        endLoc.getX,
        endLoc.getY,
        tripStartTime + math.round(linksTimesDistances.travelTimes.tail.sum.toFloat)
      ),
      linksTimesDistances.distances.tail.foldLeft(0.0)(_ + _)
>>>>>>> 76780b8b
    )
  }

  /**
    * Use to extract a collection of FareSegments for an itinerary.
    *
    * @param segments IndexedSeq[(TransitSegment, TransitJourneyID)]
    * @return a collection of FareSegments for an itinerary.
    */
  private def getFareSegments(
    segments: IndexedSeq[(TransitSegment, TransitJourneyID)]
  ): IndexedSeq[BeamFareSegment] = {
    segments
      .groupBy(s => getRoute(s._1, s._2).agency_id)
      .flatMap(t => {
        val pattern = getPattern(t._2.head._1, t._2.head._2)
        val fromTime = pattern.fromDepartureTime.get(t._2.head._2.time)

        var rules = t._2.flatMap(s => getFareSegments(s._1, s._2, fromTime))

        if (rules.isEmpty) {
          val route = getRoute(pattern)
          val agencyId = route.agency_id
          val routeId = route.route_id

          val fromId = getStopId(t._2.head._1.from)
          val toId = getStopId(t._2.last._1.to)

          val toTime = getPattern(t._2.last._1, t._2.last._2).toArrivalTime
            .get(t._2.last._2.time)
          val duration = ChronoUnit.SECONDS.between(fromTime, toTime)

          val containsIds =
            t._2
              .flatMap(s => IndexedSeq(getStopId(s._1.from), getStopId(s._1.to)))
              .toSet

          rules = getFareSegments(agencyId, routeId, fromId, toId, containsIds)
            .map(f => BeamFareSegment(f, pattern.patternIdx, duration))
        }
        rules
      })
      .toIndexedSeq
  }

  private def getFareSegments(
    transitSegment: TransitSegment,
    transitJourneyID: TransitJourneyID,
    fromTime: ZonedDateTime
  ): IndexedSeq[BeamFareSegment] = {
    val pattern = getPattern(transitSegment, transitJourneyID)
    val route = getRoute(pattern)
    val routeId = route.route_id
    val agencyId = route.agency_id

    val fromStopId = getStopId(transitSegment.from)
    val toStopId = getStopId(transitSegment.to)
    val duration =
      ChronoUnit.SECONDS
        .between(fromTime, pattern.toArrivalTime.get(transitJourneyID.time))

    var fr = getFareSegments(agencyId, routeId, fromStopId, toStopId).map(
      f => BeamFareSegment(f, pattern.patternIdx, duration)
    )
    if (fr.nonEmpty && fr.forall(_.patternIndex == fr.head.patternIndex))
      fr = Vector(fr.minBy(_.fare.price))
    fr
  }

  private def getFareSegments(
    agencyId: String,
    routeId: String,
    fromId: String,
    toId: String,
    containsIds: Set[String] = null
  ): IndexedSeq[BeamFareSegment] =
    fareCalculator.getFareSegments(agencyId, routeId, fromId, toId, containsIds)

  private def getRoute(transitSegment: TransitSegment, transitJourneyID: TransitJourneyID) =
    transportNetwork.transitLayer.routes
      .get(getPattern(transitSegment, transitJourneyID).routeIndex)

  private def getRoute(segmentPattern: SegmentPattern) =
    transportNetwork.transitLayer.routes.get(segmentPattern.routeIndex)

  private def getPattern(transitSegment: TransitSegment, transitJourneyID: TransitJourneyID) =
    transitSegment.segmentPatterns.get(transitJourneyID.pattern)

  private def getStopId(stop: Stop) = stop.stopId.split(":")(1)

  private def travelTimeCalculator(vehicleType: BeamVehicleType, startTime: Int): TravelTimeCalculator = {
    val ttc = travelTimeByLinkCalculator(vehicleType)
    (edge: EdgeStore#Edge, durationSeconds: Int, streetMode: StreetMode, _) =>
      {
        ttc(startTime + durationSeconds, edge.getEdgeIndex, streetMode).floatValue()
      }
  }

  private def travelTimeByLinkCalculator(vehicleType: BeamVehicleType): (Double, Int, StreetMode) => Double = {
    val profileRequest = createProfileRequest
    (time: Double, linkId: Int, streetMode: StreetMode) =>
      {
        val edge = transportNetwork.streetLayer.edgeStore.getCursor(linkId)
        val maxSpeed: Double = vehicleType.maxVelocity.getOrElse(profileRequest.getSpeedForMode(streetMode))
        val minTravelTime = (edge.getLengthM / maxSpeed).ceil.toInt
        val minSpeed = beamConfig.beam.physsim.quick_fix_minCarSpeedInMetersPerSecond
        val maxTravelTime = (edge.getLengthM / minSpeed).ceil.toInt
        if (streetMode != StreetMode.CAR) {
          minTravelTime
        } else {
          val link = networkHelper.getLinkUnsafe(linkId)
          assert(link != null)
          val physSimTravelTime = travelTime.getLinkTravelTime(link, time, null, null).ceil.toInt
          val linkTravelTime = Math.max(physSimTravelTime, minTravelTime)
          Math.min(linkTravelTime, maxTravelTime)
        }
      }
  }

  private val turnCostCalculator: TurnCostCalculator =
    new TurnCostCalculator(transportNetwork.streetLayer, true) {
      override def computeTurnCost(fromEdge: Int, toEdge: Int, streetMode: StreetMode): Int = 0
    }

  private def travelCostCalculator(timeValueOfMoney: Double, startTime: Int): TravelCostCalculator =
    (edge: EdgeStore#Edge, legDurationSeconds: Int, traversalTimeSeconds: Float) => {
      traversalTimeSeconds + (timeValueOfMoney * tollCalculator.calcTollByLinkId(
        edge.getEdgeIndex,
        startTime + legDurationSeconds
      )).toFloat
    }
}

object R5RoutingWorker {
  val BUSHWHACKING_SPEED_IN_METERS_PER_SECOND = 0.447 // 1 mile per hour

  def props(
    beamScenario: BeamScenario,
    transportNetwork: TransportNetwork,
    network: Network,
    networkHelper: NetworkHelper,
    scenario: Scenario,
    fareCalculator: FareCalculator,
    tollCalculator: TollCalculator,
    transitVehicles: Vehicles
  ) = Props(
    new R5RoutingWorker(
      WorkerParameters(
        beamScenario.beamConfig,
        transportNetwork,
        beamScenario.vehicleTypes,
        beamScenario.fuelTypePrices,
        beamScenario.ptFares,
        new GeoUtilsImpl(beamScenario.beamConfig),
        beamScenario.dates,
        networkHelper,
        fareCalculator,
        tollCalculator
      )
    )
  )

  case class R5Request(
    from: Coord,
    to: Coord,
    time: Int,
    directMode: LegMode,
    accessMode: LegMode,
    withTransit: Boolean,
    egressMode: LegMode,
    timeValueOfMoney: Double,
    beamVehicleTypeId: Id[BeamVehicleType]
  )

  def createBushwackingBeamLeg(
    atTime: Int,
    startUTM: Location,
    endUTM: Location,
    geo: GeoUtils
  ): BeamLeg = {
    val beelineDistanceInMeters = geo.distUTMInMeters(startUTM, endUTM)
    val bushwhackingTime = Math.round(beelineDistanceInMeters / BUSHWHACKING_SPEED_IN_METERS_PER_SECOND)
    val path = BeamPath(
      Vector(),
      Vector(),
      None,
      SpaceTime(geo.utm2Wgs(startUTM), atTime),
      SpaceTime(geo.utm2Wgs(endUTM), atTime + bushwhackingTime.toInt),
      beelineDistanceInMeters
    )
    BeamLeg(atTime, WALK, bushwhackingTime.toInt, path)
  }

  def createBushwackingTrip(
    originUTM: Location,
    destUTM: Location,
    atTime: Int,
    body: StreetVehicle,
    geo: GeoUtils
  ): EmbodiedBeamTrip = {
    EmbodiedBeamTrip(
      Vector(
        EmbodiedBeamLeg(
          createBushwackingBeamLeg(atTime, originUTM, destUTM, geo),
          body.id,
          body.vehicleTypeId,
          asDriver = true,
          0,
          unbecomeDriverOnCompletion = false
        )
      )
    )
  }

  class StopVisitor(
    val streetLayer: StreetLayer,
    val dominanceVariable: StreetRouter.State.RoutingVariable,
    val maxStops: Int,
    val minTravelTimeSeconds: Int,
    val destinationSplit: Split
  ) extends RoutingVisitor {
    private val NO_STOP_FOUND = streetLayer.parentNetwork.transitLayer.stopForStreetVertex.getNoEntryKey
    val stops: TIntIntMap = new TIntIntHashMap
    private var s0: StreetRouter.State = _

    override def visitVertex(state: StreetRouter.State): Unit = {
      s0 = state
      val stop = streetLayer.parentNetwork.transitLayer.stopForStreetVertex.get(state.vertex)
      if (stop != NO_STOP_FOUND) {
        if (state.getDurationSeconds < minTravelTimeSeconds) return
        if (!stops.containsKey(stop) || stops.get(stop) > state.getRoutingVariable(dominanceVariable))
          stops.put(stop, state.getRoutingVariable(dominanceVariable))
      }
    }

    override def shouldBreakSearch: Boolean =
      stops.size >= this.maxStops || s0.vertex == destinationSplit.vertex0 || s0.vertex == destinationSplit.vertex1
  }

}<|MERGE_RESOLUTION|>--- conflicted
+++ resolved
@@ -221,7 +221,6 @@
       askForMoreWork()
 
     case EmbodyWithCurrentTravelTime(
-<<<<<<< HEAD
     leg: BeamLeg,
     vehicleId: Id[Vehicle],
     vehicleTypeId: Id[BeamVehicleType],
@@ -229,41 +228,6 @@
     ) =>
       val response: RoutingResponse = r5.embodyWithCurrentTravelTime(leg, vehicleId, vehicleTypeId, embodyRequestId)
       sender ! response
-=======
-        leg: BeamLeg,
-        vehicleId: Id[Vehicle],
-        vehicleTypeId: Id[BeamVehicleType],
-        embodyRequestId: Int
-        ) =>
-      // Why don't we respect `leg.duration` ?
-      val linksTimesAndDistances = RoutingModel.linksToTimeAndDistance(
-        leg.travelPath.linkIds,
-        leg.startTime,
-        travelTimeByLinkCalculator(vehicleTypes(vehicleTypeId)),
-        toR5StreetMode(leg.mode),
-        transportNetwork.streetLayer
-      )
-      val updatedTravelPath = buildStreetPath(linksTimesAndDistances, leg.startTime)
-      val updatedLeg = leg.copy(travelPath = updatedTravelPath, duration = updatedTravelPath.duration)
-
-      sender ! RoutingResponse(
-        Vector(
-          EmbodiedBeamTrip(
-            Vector(
-              EmbodiedBeamLeg(
-                updatedLeg,
-                vehicleId,
-                vehicleTypeId,
-                asDriver = true,
-                0,
-                unbecomeDriverOnCompletion = true
-              )
-            )
-          )
-        ),
-        embodyRequestId
-      )
->>>>>>> 76780b8b
       askForMoreWork()
   }
 
@@ -307,7 +271,7 @@
       SpaceTime(
         endLoc.getX,
         endLoc.getY,
-        leg.startTime + duration
+        leg.startTime + Math.round(duration.toFloat)
       ),
       duration
     )
@@ -1007,7 +971,6 @@
       ),
       distance
     )
-<<<<<<< HEAD
     val beamLeg = BeamLeg(
       tripStartTime,
       mapLegMode(segment.mode),
@@ -1035,27 +998,6 @@
       vehicle.asDriver,
       drivingCost + toll,
       false
-=======
-  }
-
-  private def buildStreetPath(
-    linksTimesDistances: LinksTimesDistances,
-    tripStartTime: Int
-  ): BeamPath = {
-    val startLoc = geo.coordOfR5Edge(transportNetwork.streetLayer, linksTimesDistances.linkIds.head)
-    val endLoc = geo.coordOfR5Edge(transportNetwork.streetLayer, linksTimesDistances.linkIds.last)
-    BeamPath(
-      linksTimesDistances.linkIds,
-      linksTimesDistances.travelTimes,
-      None,
-      SpaceTime(startLoc.getX, startLoc.getY, tripStartTime),
-      SpaceTime(
-        endLoc.getX,
-        endLoc.getY,
-        tripStartTime + math.round(linksTimesDistances.travelTimes.tail.sum.toFloat)
-      ),
-      linksTimesDistances.distances.tail.foldLeft(0.0)(_ + _)
->>>>>>> 76780b8b
     )
   }
 
