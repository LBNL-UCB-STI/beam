--- conflicted
+++ resolved
@@ -718,11 +718,7 @@
                   (beamLeg.mode != CAR && beamLeg.mode != WALK) ||
                   (beamLeg.mode == WALK && index == tripWithFares.trip.legs.size - 1))
                   if (beamLeg.mode == WALK) {
-<<<<<<< HEAD
-                    if (routingRequest.streetVehicles.find(_.mode == WALK).isEmpty) {
-=======
                     if (!routingRequest.streetVehicles.exists(_.mode == WALK)) {
->>>>>>> 1e69105f
                       val i = 0
                     }
                     val body =
