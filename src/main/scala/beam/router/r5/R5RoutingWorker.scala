--- conflicted
+++ resolved
@@ -43,60 +43,6 @@
 
   implicit val timeout = Timeout(5 seconds)
 
-<<<<<<< HEAD
-  /*
-   * Plan of action:
-   * Each TripSchedule within each TripPattern represents a transit vehicle trip and will spawn a transitDriverAgent and a vehicle
-   * The arrivals/departures within the TripSchedules are vectors of the same length as the "stops" field in the TripPattern
-   * The stop IDs will be used to extract the Coordinate of the stop from the transitLayer (don't see exactly how yet)
-   * Also should hold onto the route and trip IDs and use route to lookup the transit agency which ultimately should
-   * be used to decide what type of vehicle to assign
-   *
-   */
-  def initTransit(): Unit = {
-    //    transportNetwork.transitLayer.routes.listIterator().asScala.foreach{ routeInfo =>
-    //      log.debug(routeInfo.toString)
-    //    }
-    val transitCache = mutable.Map[(Int, Int), BeamPath]()
-
-    val size = transportNetwork.transitLayer.tripPatterns.size()
-    val workerNumber = beamServices.beamConfig.beam.routing.workerNumber
-    val patternsPerWorker = size / workerNumber
-    val patternsStartIndex = patternsPerWorker * workerId
-    //XXX: last worker takes rest of schedule
-    val patternsEndIndex = if (workerId == workerNumber - 1) {
-      size
-    } else {
-      patternsStartIndex + patternsPerWorker
-    }
-    log.info(s" ${transportNetwork.transitLayer.tripPatterns.size()} trips founded, Start Transit initialization of [$patternsStartIndex, $patternsEndIndex) slice")
-    val transitTrips = transportNetwork.transitLayer.tripPatterns.subList(patternsStartIndex, patternsEndIndex).asScala.toArray
-    val transitData = transitTrips.flatMap { tripPattern =>
-      val route = transportNetwork.transitLayer.routes.get(tripPattern.routeIndex)
-      val mode = Modes.mapTransitMode(TransitLayer.getTransitModes(route.route_type))
-      val transitRouteTrips = tripPattern.tripSchedules.asScala
-      transitRouteTrips.filter(_.getNStops > 0).map { transitTrip =>
-        // First create a unique for this trip which will become the transit agent and vehicle ids
-        val tripVehId = Id.create(transitTrip.tripId, classOf[Vehicle])
-        val numStops = transitTrip.departures.length
-        val passengerSchedule = PassengerSchedule()
-
-        if (numStops > 1) {
-          var stopStopDepartTuple = (-1, -1, 0L)
-          var previousBeamLeg: Option[BeamLeg] = None
-          val travelStops = transitTrip.departures.zipWithIndex.sliding(2)
-          travelStops.foreach { case Array((departureTimeFrom, from), (depatureTimeTo, to)) =>
-            val duration = transitTrip.arrivals(to) - departureTimeFrom
-            //XXX: inconsistency between Stop.stop_id and and data in stopIdForIndex, Stop.stop_id = stopIdForIndex + 1
-            //XXX: we have to use data from stopIdForIndex otherwise router want find vehicle by beamleg in beamServices.transitVehiclesByBeamLeg
-            val fromStopIdx = tripPattern.stops(from)
-            val toStopIdx = tripPattern.stops(to)
-            val fromStopId = tripPattern.stops(from)
-            val toStopId = tripPattern.stops(to)
-            val stopsInfo = TransitStopsInfo(fromStopId, toStopId)
-            if(tripVehId.toString.equals("SM:43|10748241:T1|15:00") && departureTimeFrom.toLong == 1500L){
-              val i =0
-=======
   override def calcRoute(requestId: Id[RoutingRequest], routingRequestTripInfo: RoutingRequestTripInfo): RoutingResponse = {
     val pointToPointQuery = new PointToPointQuery(transportNetwork)
     val maxStreetTime = 2 * 60
@@ -147,7 +93,6 @@
               //FIXME
               log.error("Router swallowed a transit leg because it couldn't find something.")
               EmbodiedBeamLeg.empty
->>>>>>> 111ccd7b
             }
           } else {
             val unbecomeDriverAtComplete = Modes.isR5LegMode(beamLeg.mode) && (beamLeg.mode != WALK || beamLeg == tripWithFares.trip.legs.last)
@@ -157,24 +102,6 @@
             } else {
               EmbodiedBeamLeg(beamLeg, vehicle.id, vehicle.asDriver, None, 0.0, unbecomeDriverAtComplete)
             }
-<<<<<<< HEAD
-            val theLeg = BeamLeg(departureTimeFrom.toLong, mode, duration, transitPath)
-            passengerSchedule.addLegs(Seq(theLeg))
-            beamServices.transitVehiclesByBeamLeg += (theLeg -> tripVehId)
-
-            previousBeamLeg.foreach { prevLeg =>
-              beamServices.transitLegsByStopAndDeparture += (stopStopDepartTuple -> BeamLegWithNext(prevLeg, Some(theLeg)))
-            }
-            previousBeamLeg = Some(theLeg)
-            val previousTransitStops: TransitStopsInfo = previousBeamLeg.get.travelPath.transitStops match {
-              case Some(stops) =>
-                stops
-              case None =>
-                TransitStopsInfo(-1, -1)
-            }
-            stopStopDepartTuple = (previousTransitStops.fromStopId, previousTransitStops.toStopId, previousBeamLeg.get.startTime)
-=======
->>>>>>> 111ccd7b
           }
         }
         EmbodiedBeamTrip(embodiedLegs)
@@ -198,238 +125,12 @@
         RoutingResponse(requestId, embodiedTrips)
       }
     } else {
-<<<<<<< HEAD
-      log.info(s"no specific vehicleType available for mode and transit agency pair '${vehicleTypeId.toString})', using default vehicleType instead")
-      transitVehicles.getVehicleTypes.get(Id.create(mode.toString.toUpperCase + "-DEFAULT", classOf[VehicleType]));
-    }
-
-    mode match {
-      case (BUS | SUBWAY | TRAM | CABLE_CAR | RAIL | FERRY) if vehicleType != null =>
-        val matSimTransitVehicle = VehicleUtils.getFactory.createVehicle(transitVehId, vehicleType)
-        matSimTransitVehicle.getType.setDescription(mode.value)
-        val consumption = Option(vehicleType.getEngineInformation).map(_.getGasConsumption).getOrElse(Powertrain.AverageMilesPerGallon)
-        val transitVehProps = TransitVehicle.props(beamServices, matSimTransitVehicle.getId, TransitVehicleData(), Powertrain.PowertrainFromMilesPerGallon(consumption), matSimTransitVehicle, new Attributes())
-        val transitVehRef = context.actorOf(transitVehProps, BeamVehicle.buildActorName(matSimTransitVehicle))
-        beamServices.vehicles += (transitVehId -> matSimTransitVehicle)
-        beamServices.vehicleRefs += (transitVehId -> transitVehRef)
-        beamServices.schedulerRef ! ScheduleTrigger(InitializeTrigger(0.0), transitVehRef)
-
-        val vehicleIdAndRef = BeamVehicleIdAndRef(transitVehId, transitVehRef)
-        val transitDriverId = TransitDriverAgent.createAgentIdFromVehicleId(transitVehId)
-        val transitDriverAgentProps = TransitDriverAgent.props(beamServices, transitDriverId, vehicleIdAndRef, passengerSchedule)
-        val transitDriver = context.actorOf(transitDriverAgentProps, transitDriverId.toString)
-        beamServices.agentRefs += (transitDriverId.toString -> transitDriver)
-        beamServices.transitDriversByVehicle += (transitVehId -> transitDriverId)
-        beamServices.schedulerRef ! ScheduleTrigger(InitializeTrigger(0.0), transitDriver)
-
-      case _ =>
-        log.error(mode + " is not supported yet")
-    }
-  }
-
-  override def calcRoute(requestId: Id[RoutingRequest], routingRequestTripInfo: RoutingRequestTripInfo, person: Person): RoutingResponse = {
-    //Gets a response:
-    if(routingRequestTripInfo.departureTime == 1500){
-      val i = 0
-    }
-    val pointToPointQuery = new PointToPointQuery(transportNetwork)
-    val isRouteForPerson = routingRequestTripInfo.streetVehicles.exists(_.mode == WALK)
-
-    val profileRequestToVehicles: ProfileRequestToVehicles = if (isRouteForPerson) {
-      buildRequestsForPerson(routingRequestTripInfo)
-    } else {
-      buildRequestsForNonPerson(routingRequestTripInfo)
-    }
-    val profileResponse = try {
-      Some(pointToPointQuery.getPlan(profileRequestToVehicles.originalProfile))
-    } catch {
-      case e: IllegalStateException =>
-        None
-    }
-    profileResponse match {
-      case Some(response) =>
-        val originalResponse = buildResponse(response, isRouteForPerson)
-        val walkModeToVehicle: Map[BeamMode, StreetVehicle] = if (isRouteForPerson) Map(WALK -> profileRequestToVehicles.originalProfileModeToVehicle(WALK).head) else Map()
-
-        var embodiedTrips: Vector[EmbodiedBeamTrip] = Vector()
-        originalResponse.trips.zipWithIndex.filter(_._1.accessMode == WALK).foreach { trip =>
-          embodiedTrips = embodiedTrips :+ EmbodiedBeamTrip.embodyWithStreetVehicles(trip._1, walkModeToVehicle, walkModeToVehicle, originalResponse.tripFares(trip._2), beamServices)
-        }
-
-        profileRequestToVehicles.originalProfileModeToVehicle.keys.foreach { mode =>
-          val streetVehicles = profileRequestToVehicles.originalProfileModeToVehicle(mode)
-          originalResponse.trips.zipWithIndex.filter(_._1.accessMode == mode).foreach { trip =>
-            streetVehicles.foreach { veh: StreetVehicle =>
-              embodiedTrips = embodiedTrips :+ EmbodiedBeamTrip.embodyWithStreetVehicles(trip._1, walkModeToVehicle ++ Map(mode -> veh), walkModeToVehicle, originalResponse.tripFares(trip._2), beamServices)
-            }
-          }
-        }
-        if(embodiedTrips.isEmpty){
-          val i = 0
-        }
-        RoutingResponse(requestId, embodiedTrips)
-      case None =>
-        RoutingResponse(requestId, Vector())
-    }
-  }
-
-  protected def buildRequestsForNonPerson(routingRequestTripInfo: RoutingRequestTripInfo): ProfileRequestToVehicles = {
-    val originalProfileModeToVehicle = new mutable.HashMap[BeamMode, mutable.Set[StreetVehicle]] with mutable.MultiMap[BeamMode, StreetVehicle]
-    ////////////////////////////////////////////////////////////////////////////////////////////////////////////////////
-    // From requester's origin to destination, the street modes must be within XXm of origin because this agent can't walk
-    ////////////////////////////////////////////////////////////////////////////////////////////////////////////////////
-
-    val streetVehiclesAtRequesterOrigin: Vector[StreetVehicle] = routingRequestTripInfo.streetVehicles.filter(veh => beamServices.geo.distInMeters(veh.location.loc, routingRequestTripInfo.origin) <= distanceThresholdToIgnoreWalking)
-    if (streetVehiclesAtRequesterOrigin.isEmpty) {
-      log.error(s"A routing request for a Non Person (which therefore cannot walk) was submitted with no StreetVehicle within ${distanceThresholdToIgnoreWalking} m of the requested origin.")
-    }
-    val uniqueBeamModes: Vector[BeamMode] = streetVehiclesAtRequesterOrigin.map(_.mode).distinct
-    val uniqueLegModes: Vector[LegMode] = uniqueBeamModes.map(_.r5Mode.get match { case Left(leg) => leg }).distinct
-    uniqueBeamModes.foreach(beamMode =>
-      streetVehiclesAtRequesterOrigin.filter(_.mode == beamMode).foreach(veh =>
-        originalProfileModeToVehicle.addBinding(beamMode, veh)
-      )
-    )
-
-    val profileRequest = new ProfileRequest()
-    //Set timezone to timezone of transport network
-    profileRequest.zoneId = transportNetwork.getTimeZone
-    val fromPosTransformed = beamServices.geo.utm2Wgs(routingRequestTripInfo.origin)
-    val toPosTransformed = beamServices.geo.utm2Wgs(routingRequestTripInfo.destination)
-    profileRequest.fromLon = fromPosTransformed.getX
-    profileRequest.fromLat = fromPosTransformed.getY
-    profileRequest.toLon = toPosTransformed.getX
-    profileRequest.toLat = toPosTransformed.getY
-        profileRequest.maxWalkTime = 2*60
-    profileRequest.maxCarTime = 3 * 60
-    profileRequest.streetTime = 3 * 60
-    //    profileRequest.maxBikeTime = 3*60
-    profileRequest.maxTripDurationMinutes = 3 * 60
-    profileRequest.wheelchair = false
-    profileRequest.bikeTrafficStress = 4
-    val time = routingRequestTripInfo.departureTime match {
-      case time: DiscreteTime => WindowTime(time.atTime, beamServices.beamConfig.beam.routing.r5.departureWindow)
-      case time: WindowTime => time
-    }
-    profileRequest.fromTime = time.fromTime
-    profileRequest.toTime = time.toTime
-    profileRequest.date = beamServices.dates.localBaseDate
-    //      ZonedDateTime.parse(beamServices.beamConfig.beam.routing.baseDate).toLocalDate
-    profileRequest.directModes = util.EnumSet.copyOf(uniqueLegModes.asJavaCollection)
-    // We constrain these to be non-transit trips since they are by NonPersons who we assume don't board transit
-    profileRequest.accessModes = profileRequest.directModes
-
-    ProfileRequestToVehicles(profileRequest, originalProfileModeToVehicle, Vector(), Map())
-  }
-
-  /*
-     * buildRequests
-     *
-     * Here we build the Vector of routing requests to send to R5. There could be 1-3 origins associated with the
-     * location of the requester and her CAR and BIKE if those personal vehicles are sufficiently far from her location
-     * (otherwise we ignore the difference).
-     */
-  protected def buildRequestsForPerson(routingRequestTripInfo: RoutingRequestTripInfo): ProfileRequestToVehicles = {
-
-    val originalProfileModeToVehicle = new mutable.HashMap[BeamMode, mutable.Set[StreetVehicle]] with mutable.MultiMap[BeamMode, StreetVehicle]
-    var walkOnlyProfiles: Vector[ProfileRequest] = Vector[ProfileRequest]()
-    var vehicleAsOriginProfiles: Map[ProfileRequest, StreetVehicle] = Map[ProfileRequest, StreetVehicle]()
-
-    ////////////////////////////////////////////////////////////////////////////////////////////////////////////////////
-    // First request is from requester's origin to destination, the street modes in addition to WALK depend on
-    // whether StreetVehicles are within XXm of the origin
-    ////////////////////////////////////////////////////////////////////////////////////////////////////////////////////
-
-    val streetVehiclesAtRequesterOrigin: Vector[StreetVehicle] = routingRequestTripInfo.streetVehicles.filter(veh => beamServices.geo.distInMeters(veh.location.loc, routingRequestTripInfo.origin) <= distanceThresholdToIgnoreWalking)
-    val uniqueBeamModes: Vector[BeamMode] = streetVehiclesAtRequesterOrigin.map(_.mode).distinct
-    val uniqueLegModes: Vector[LegMode] = uniqueBeamModes.map(_.r5Mode.get match { case Left(leg) => leg }).distinct
-    uniqueBeamModes.foreach(beamMode =>
-      streetVehiclesAtRequesterOrigin.filter(_.mode == beamMode).foreach(veh =>
-        originalProfileModeToVehicle.addBinding(beamMode, veh)
-      )
-    )
-    if (!uniqueBeamModes.contains(WALK))
-      log.warning("R5RoutingWorker expects a HumanBodyVehicle to be included in StreetVehicle vector passed from RoutingRequest but none were found.")
-
-    val profileRequest = createProfileRequest(routingRequestTripInfo, true)
-    profileRequest.maxWalkTime = 60
-    profileRequest.maxBikeTime = 3 * 60
-    profileRequest.directModes = util.EnumSet.copyOf(uniqueLegModes.asJavaCollection)
-    val isTransit = routingRequestTripInfo.transitModes.nonEmpty
-    if (isTransit) {
-      val transitModes: Vector[TransitModes] = routingRequestTripInfo.transitModes.map(_.r5Mode.get.right.get)
-      profileRequest.transitModes = util.EnumSet.copyOf(transitModes.asJavaCollection)
-      profileRequest.accessModes = profileRequest.directModes
-      profileRequest.egressModes = util.EnumSet.of(LegMode.WALK)
-    }
-
-    ////////////////////////////////////////////////////////////////////////////////////////////////////////////////////
-    // The next requests are for walk only trips to vehicles and simultaneously the vehicle to destination
-    ////////////////////////////////////////////////////////////////////////////////////////////////////////////////////
-    //TODO can we configure the walkOnly trips so that only one alternative is returned by R5 or do we need to deal with that in post?
-    val streetVehiclesNotAtRequesterOrigin: Vector[StreetVehicle] = routingRequestTripInfo.streetVehicles.filter(veh => beamServices.geo.distInMeters(veh.location.loc, routingRequestTripInfo.origin) > distanceThresholdToIgnoreWalking)
-    streetVehiclesNotAtRequesterOrigin.foreach { veh =>
-      // Walking to Vehicle
-      val newFromPosTransformed = veh.location.loc.toWgs
-      val newProfileRequest = profileRequest.clone()
-      newProfileRequest.toLon = newFromPosTransformed.getX
-      newProfileRequest.toLat = newFromPosTransformed.getY
-      newProfileRequest.directModes = util.EnumSet.copyOf(Vector(LegMode.WALK).asJavaCollection)
-      walkOnlyProfiles = walkOnlyProfiles :+ newProfileRequest
-
-      // Vehicle to Destination
-      val vehToDestination = profileRequest.clone()
-      vehToDestination.fromLon = newFromPosTransformed.getX
-      vehToDestination.fromLat = newFromPosTransformed.getY
-      vehToDestination.directModes = util.EnumSet.copyOf(Vector(veh.mode.r5Mode.get.left.get).asJavaCollection)
-      vehicleAsOriginProfiles = vehicleAsOriginProfiles + (vehToDestination -> veh)
-    }
-
-    ProfileRequestToVehicles(profileRequest, originalProfileModeToVehicle, walkOnlyProfiles, vehicleAsOriginProfiles)
-  }
-
-  private def createProfileRequest(routingRequestTripInfo: RoutingRequestTripInfo, isPerson: Boolean = false) = {
-    val profileRequest = new ProfileRequest()
-    //Set timezone to timezone of transport network
-    profileRequest.zoneId = transportNetwork.getTimeZone
-    var fromLocation = beamServices.geo.utm2Wgs(routingRequestTripInfo.origin)
-    var toLocation = beamServices.geo.utm2Wgs(routingRequestTripInfo.destination)
-    if(isPerson) {
-      fromLocation =  beamServices.geo.snapToR5Edge(transportNetwork.streetLayer, fromLocation)
-      toLocation = beamServices.geo.snapToR5Edge(transportNetwork.streetLayer, toLocation)
-    }
-    profileRequest.fromLon = fromLocation.getX
-    profileRequest.fromLat = fromLocation.getY
-    profileRequest.toLon = toLocation.getX
-    profileRequest.toLat = toLocation.getY
-    profileRequest.wheelchair = false
-    profileRequest.bikeTrafficStress = 4
-    val time = routingRequestTripInfo.departureTime match {
-      case time: DiscreteTime => WindowTime(time.atTime, beamServices.beamConfig.beam.routing.r5.departureWindow)
-      case time: WindowTime => time
-    }
-    profileRequest.fromTime = time.fromTime
-    profileRequest.toTime = time.toTime
-    profileRequest.date = beamServices.dates.localBaseDate
-    profileRequest.maxCarTime = 3 * 60
-    profileRequest.maxTripDurationMinutes = 3 * 60
-    profileRequest
-  }
-
-
-  def buildResponse(plan: ProfileResponse, forPerson: Boolean): TripFareTuple = {
-
-    var trips = Vector[BeamTrip]()
-    var tripFares = Vector[Map[Int, Double]]()
-    plan.options.asScala.foreach(option => {
-=======
       RoutingResponse(requestId, embodiedTrips)
     }
   }
 
   def extractTripsAndCalculateFares(plan: ProfileResponse, forPerson: Boolean): Seq[TripWithFares] = {
     plan.options.asScala.flatMap(option => {
->>>>>>> 111ccd7b
       /*
         * Iterating all itinerary from a ProfileOption to construct the BeamTrip,
         * itinerary has a PointToPointConnection object that help relating access,
