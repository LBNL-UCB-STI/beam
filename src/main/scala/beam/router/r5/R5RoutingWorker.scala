--- conflicted
+++ resolved
@@ -99,8 +99,8 @@
       }
       val duration = RoutingModel
         .traverseStreetLeg(leg, vehicleId, travelTime)
-        .maxBy(e => e.getTime)
-        .getTime - leg.startTime
+        .map(e => e.getTime)
+        .max - leg.startTime
 
       sender ! RoutingResponse(
         Vector(
@@ -399,9 +399,6 @@
             R5Request(from, to, time, directMode, accessMode, transitModes, egressMode)
           )
         }
-<<<<<<< HEAD
-      val tripsWithFares = profileResponse.options.asScala.view.flatMap(option => {
-=======
       def splitLegForParking(leg: BeamLeg): Vector[BeamLeg] = {
         val theLinkIds = leg.travelPath.linkIds
         if (theLinkIds.length <= 1) {
@@ -438,7 +435,6 @@
       }
 
       val tripsWithFares = profileResponse.options.asScala.flatMap(option => {
->>>>>>> 38cecc4b
         /*
          * Iterating all itinerary from a ProfileOption to construct the BeamTrip,
          * itinerary has a PointToPointConnection object that help relating access,
@@ -449,7 +445,7 @@
          * And after locating through these indexes, constructing BeamLeg for each and
          * finally add these legs back to BeamTrip.
          */
-        option.itinerary.asScala.view
+        option.itinerary.asScala
           .filter { itin =>
             val startTime = beamServices.dates.toBaseMidnightSeconds(
               itin.startTime,
@@ -465,7 +461,7 @@
 
             val access = option.access.get(itinerary.connection.access)
             val toll = if (access.mode == LegMode.CAR) {
-              val osm = access.streetEdges.asScala.view
+              val osm = access.streetEdges.asScala
                 .map(
                   e =>
                     transportNetwork.streetLayer.edgeStore
@@ -524,7 +520,7 @@
                   val tripId = segmentPattern.tripIds.get(transitJourneyID.time)
                   //              val trip = tripPattern.tripSchedules.asScala.find(_.tripId == tripId).get
                   val fs =
-                    fares.view
+                    fares
                       .filter(_.patternIndex == segmentPattern.patternIdx)
                       .map(_.fare.price)
                   val fare = if (fs.nonEmpty) fs.min else 0.0
@@ -583,7 +579,7 @@
             }
             TripWithFares(
               BeamTrip(legsWithFares.map(_._1).toVector, mapLegMode(access.mode)),
-              legsWithFares.view.map(_._2).zipWithIndex.map(_.swap).toMap
+              legsWithFares.map(_._2).zipWithIndex.map(_.swap).toMap
             )
           })
       })
