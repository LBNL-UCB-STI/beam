package beam.router.r5

import java.util

import akka.actor.Props
import beam.agentsim.agents.vehicles.BeamVehicle.{BeamVehicleIdAndRef, StreetVehicle}
import beam.agentsim.agents.vehicles._
import beam.agentsim.agents.{InitializeTrigger, TransitDriverAgent}
import beam.agentsim.scheduler.BeamAgentScheduler.ScheduleTrigger
import beam.router.BeamRouter.{RoutingRequest, RoutingRequestTripInfo, RoutingResponse}
import beam.router.Modes.BeamMode.{BUS, CABLE_CAR, FERRY, RAIL, SUBWAY, TRAM, WALK}
import beam.router.Modes.{BeamMode, _}
import beam.router.RoutingModel.BeamLeg._
import beam.router.RoutingModel._
import beam.router.RoutingWorker.HasProps
import beam.router.gtfs.FareCalculator
import beam.router.r5.NetworkCoordinator.{beamPathBuilder, _}
import beam.router.r5.R5RoutingWorker.{ProfileRequestToVehicles, TripFareTuple}
import beam.router.{Modes, RoutingWorker, TrajectoryByEdgeIdsResolver}
import beam.sim.BeamServices
import beam.sim.common.GeoUtils._
import com.conveyal.r5.api.ProfileResponse
import com.conveyal.r5.api.util._
import com.conveyal.r5.point_to_point.builder.PointToPointQuery
import com.conveyal.r5.profile.{ProfileRequest, StreetMode}
import com.conveyal.r5.transit.{RouteInfo, TransitLayer}
import org.matsim.api.core.v01.Id
import org.matsim.api.core.v01.population.Person
import org.matsim.utils.objectattributes.attributable.Attributes
import org.matsim.vehicles.{Vehicle, VehicleType, VehicleUtils}
import org.opentripplanner.routing.vertextype.TransitStop

import scala.collection.JavaConverters._
import scala.collection.mutable

class R5RoutingWorker(val beamServices: BeamServices, val workerId: Int) extends RoutingWorker {
  //TODO this needs to be inferred from the TransitNetwork or configured
  //  val localDateAsString: String = "2016-10-17"
  //  val baseTime: Long = ZonedDateTime.parse(localDateAsString + "T00:00:00-07:00[UTC-07:00]").toEpochSecond
  //TODO make this actually come from beamConfig
  //  val graphPathOutputsNeeded = beamServices.beamConfig.beam.outputs.writeGraphPathTraversals
  val graphPathOutputsNeeded = false
  val distanceThresholdToIgnoreWalking = beamServices.beamConfig.beam.agentsim.thresholdForWalkingInMeters // meters
  var hasWarnedAboutLegPair = Set[Tuple2[Int, Int]]()

  override def init: Unit = {
  }

  /*
   * Plan of action:
   * Each TripSchedule within each TripPattern represents a transit vehicle trip and will spawn a transitDriverAgent and a vehicle
   * The arrivals/departures within the TripSchedules are vectors of the same length as the "stops" field in the TripPattern
   * The stop IDs will be used to extract the Coordinate of the stop from the transitLayer (don't see exactly how yet)
   * Also should hold onto the route and trip IDs and use route to lookup the transit agency which ultimately should
   * be used to decide what type of vehicle to assign
   *
   */
  def initTransit(): Unit = {
    //    transportNetwork.transitLayer.routes.listIterator().asScala.foreach{ routeInfo =>
    //      log.debug(routeInfo.toString)
    //    }
    val transitCache = mutable.Map[(Int, Int), BeamPath]()

    val size = transportNetwork.transitLayer.tripPatterns.size()
    val workerNumber = beamServices.beamConfig.beam.routing.workerNumber
    val patternsPerWorker = size / workerNumber
    val patternsStartIndex = patternsPerWorker * workerId
    //XXX: last worker takes rest of schedule
    val patternsEndIndex = if (workerId == workerNumber - 1) {
      size
    } else {
      patternsStartIndex + patternsPerWorker
    }
    log.info(s" ${transportNetwork.transitLayer.tripPatterns.size()} trips founded, Start Transit initialization of [$patternsStartIndex, $patternsEndIndex) slice")
    val transitTrips = transportNetwork.transitLayer.tripPatterns.subList(patternsStartIndex, patternsEndIndex).asScala.toArray
    val transitData = transitTrips.flatMap { tripPattern =>
      val route = transportNetwork.transitLayer.routes.get(tripPattern.routeIndex)
      val mode = Modes.mapTransitMode(TransitLayer.getTransitModes(route.route_type))
      val transitRouteTrips = tripPattern.tripSchedules.asScala
      transitRouteTrips.filter(_.getNStops > 0).map { transitTrip =>
        // First create a unique for this trip which will become the transit agent and vehicle ids
        val tripVehId = Id.create(transitTrip.tripId, classOf[Vehicle])
        val numStops = transitTrip.departures.length
        val passengerSchedule = PassengerSchedule()

        if (numStops > 1) {
          var stopStopDepartTuple = (-1, -1, 0L)
          var previousBeamLeg: Option[BeamLeg] = None
          val travelStops = transitTrip.departures.zipWithIndex.sliding(2)
          travelStops.foreach { case Array((departureFrom, from), (departureTo, to)) =>
            val duration = transitTrip.arrivals(to) - departureFrom
            //XXX: inconsistency between Stop.stop_id and and data in stopIdForIndex, Stop.stop_id = stopIdForIndex + 1
            //XXX: we have to use data from stopIdForIndex otherwise router want find vehicle by beamleg in beamServices.transitVehiclesByBeamLeg
            val fromStopIdx = tripPattern.stops(from)
            val toStopIdx = tripPattern.stops(to)
            val fromStopId = tripPattern.stops(from)
            val toStopId = tripPattern.stops(to)
            val stopsInfo = TransitStopsInfo(fromStopId, toStopId)
            val transitPath = if (isOnStreetTransit(mode)) {
              transitCache.get((fromStopIdx, toStopIdx)).fold {
                val bp = beamPathBuilder.routeTransitPathThroughStreets(departureFrom.toLong, fromStopIdx, toStopIdx, stopsInfo, duration)
                transitCache += ((fromStopIdx, toStopIdx) -> bp)
                bp
              } { x =>
                beamPathBuilder.createFromExistingWithUpdatedTimes(x, departureFrom, duration)
              }
            } else {
              val edgeIds = beamPathBuilder.resolveFirstLastTransitEdges(fromStopIdx, toStopIdx)
              BeamPath(edgeIds, Option(stopsInfo), TrajectoryByEdgeIdsResolver(transportNetwork.streetLayer, departureFrom.toLong, duration))
            }
            val theLeg = BeamLeg(departureFrom.toLong, mode, duration, transitPath)
            passengerSchedule.addLegs(Seq(theLeg))
            beamServices.transitVehiclesByBeamLeg += (theLeg -> tripVehId)

            previousBeamLeg.foreach { prevLeg =>
              beamServices.transitLegsByStopAndDeparture += (stopStopDepartTuple -> BeamLegWithNext(prevLeg, Some(theLeg)))
            }
            previousBeamLeg = Some(theLeg)
            val previousTransitStops: TransitStopsInfo = previousBeamLeg.get.travelPath.transitStops match {
              case Some(stops) =>
                stops
              case None =>
                TransitStopsInfo(-1, -1)
            }
            stopStopDepartTuple = (previousTransitStops.fromStopId, previousTransitStops.toStopId, previousBeamLeg.get.startTime)
          }
          beamServices.transitLegsByStopAndDeparture += (stopStopDepartTuple -> BeamLegWithNext(previousBeamLeg.get, None))
        } else {
          log.warning(s"Transit trip  ${transitTrip.tripId} has only one stop ")
          val departureStart = transitTrip.departures(0)
          val fromStopIdx = tripPattern.stops(0)
          //XXX: inconsistency between Stop.stop_id and and data in stopIdForIndex, Stop.stop_id = stopIdForIndex + 1
          //XXX: we have to use data from stopIdForIndex otherwise router want find vehicle by beamleg in beamServices.transitVehiclesByBeamLeg
          val duration = 1L
          val edgeIds = beamPathBuilder.resolveFirstLastTransitEdges(fromStopIdx)
          val stopsInfo = TransitStopsInfo(fromStopIdx, fromStopIdx)
          val transitPath = BeamPath(edgeIds, Option(stopsInfo),
            new TrajectoryByEdgeIdsResolver(transportNetwork.streetLayer, departureStart.toLong, duration))
          val theLeg = BeamLeg(departureStart.toLong, mode, duration, transitPath)
          passengerSchedule.addLegs(Seq(theLeg))
          beamServices.transitVehiclesByBeamLeg += (theLeg -> tripVehId)
        }

        (tripVehId, route, passengerSchedule)
      }
    }
    val transitScheduleToCreate = transitData.filter(_._3.schedule.nonEmpty).sortBy(_._3.getStartLeg().startTime)
    transitScheduleToCreate.foreach { case (tripVehId, route, passengerSchedule) =>
      createTransitVehicle(tripVehId, route, passengerSchedule)
    }

    log.info(s"Finished Transit initialization trips, ${transitData.length}")
  }

  def createTransitVehicle(transitVehId: Id[Vehicle], route: RouteInfo, passengerSchedule: PassengerSchedule) = {

    val mode = Modes.mapTransitMode(TransitLayer.getTransitModes(route.route_type))
    val vehicleTypeId = Id.create(mode.toString.toLowerCase, classOf[VehicleType])
    val vehicleType = transitVehicles.getVehicleTypes.get(vehicleTypeId)
    mode match {
      case (BUS | SUBWAY | TRAM | CABLE_CAR | RAIL | FERRY) if vehicleType != null =>
        val matSimTransitVehicle = VehicleUtils.getFactory.createVehicle(transitVehId, vehicleType)
        matSimTransitVehicle.getType.setDescription(mode.value)
        val consumption = Option(vehicleType.getEngineInformation).map(_.getGasConsumption).getOrElse(Powertrain.AverageMilesPerGallon)
        val transitVehProps = TransitVehicle.props(beamServices, matSimTransitVehicle.getId, TransitVehicleData(), Powertrain.PowertrainFromMilesPerGallon(consumption), matSimTransitVehicle, new Attributes())
        val transitVehRef = context.actorOf(transitVehProps, BeamVehicle.buildActorName(matSimTransitVehicle))
        beamServices.vehicles += (transitVehId -> matSimTransitVehicle)
        beamServices.vehicleRefs += (transitVehId -> transitVehRef)
        beamServices.schedulerRef ! ScheduleTrigger(InitializeTrigger(0.0), transitVehRef)

        val vehicleIdAndRef = BeamVehicleIdAndRef(transitVehId, transitVehRef)
        val transitDriverId = TransitDriverAgent.createAgentIdFromVehicleId(transitVehId)
        val transitDriverAgentProps = TransitDriverAgent.props(beamServices, transitDriverId, vehicleIdAndRef, passengerSchedule)
        val transitDriver = context.actorOf(transitDriverAgentProps, transitDriverId.toString)
        beamServices.agentRefs += (transitDriverId.toString -> transitDriver)
        beamServices.transitDriversByVehicle += (transitVehId -> transitDriverId)
        beamServices.schedulerRef ! ScheduleTrigger(InitializeTrigger(0.0), transitDriver)

      case _ =>
        log.error(mode + " is not supported yet")
    }
  }

  override def calcRoute(requestId: Id[RoutingRequest], routingRequestTripInfo: RoutingRequestTripInfo, person: Person): RoutingResponse = {
    //Gets a response:
    val pointToPointQuery = new PointToPointQuery(transportNetwork)
    val isRouteForPerson = routingRequestTripInfo.streetVehicles.exists(_.mode == WALK)

    val profileRequestToVehicles: ProfileRequestToVehicles = if (isRouteForPerson) {
      buildRequestsForPerson(routingRequestTripInfo)
    } else {
      buildRequestsForNonPerson(routingRequestTripInfo)
    }
    val profileResponse = try {
      Some(pointToPointQuery.getPlan(profileRequestToVehicles.originalProfile))
    } catch {
      case e: IllegalStateException =>
        None
    }
    profileResponse match {
      case Some(response) =>
        val originalResponse = buildResponse(response, isRouteForPerson)
        val walkModeToVehicle: Map[BeamMode, StreetVehicle] = if (isRouteForPerson) Map(WALK -> profileRequestToVehicles.originalProfileModeToVehicle(WALK).head) else Map()

        var embodiedTrips: Vector[EmbodiedBeamTrip] = Vector()
        originalResponse.trips.zipWithIndex.filter(_._1.accessMode == WALK).foreach { trip =>
          embodiedTrips = embodiedTrips :+ EmbodiedBeamTrip.embodyWithStreetVehicles(trip._1, walkModeToVehicle, walkModeToVehicle, originalResponse.tripFares(trip._2), beamServices)
        }

        profileRequestToVehicles.originalProfileModeToVehicle.keys.foreach { mode =>
          val streetVehicles = profileRequestToVehicles.originalProfileModeToVehicle(mode)
          originalResponse.trips.zipWithIndex.filter(_._1.accessMode == mode).foreach { trip =>
            streetVehicles.foreach { veh: StreetVehicle =>
              embodiedTrips = embodiedTrips :+ EmbodiedBeamTrip.embodyWithStreetVehicles(trip._1, walkModeToVehicle ++ Map(mode -> veh), walkModeToVehicle, originalResponse.tripFares(trip._2), beamServices)
            }
          }
        }
        RoutingResponse(requestId, embodiedTrips)
      case None =>
        RoutingResponse(requestId, Vector())
    }
  }

  protected def buildRequestsForNonPerson(routingRequestTripInfo: RoutingRequestTripInfo): ProfileRequestToVehicles = {
    val originalProfileModeToVehicle = new mutable.HashMap[BeamMode, mutable.Set[StreetVehicle]] with mutable.MultiMap[BeamMode, StreetVehicle]
    ////////////////////////////////////////////////////////////////////////////////////////////////////////////////////
    // From requester's origin to destination, the street modes must be within XXm of origin because this agent can't walk
    ////////////////////////////////////////////////////////////////////////////////////////////////////////////////////

    val streetVehiclesAtRequesterOrigin: Vector[StreetVehicle] = routingRequestTripInfo.streetVehicles.filter(veh => beamServices.geo.distInMeters(veh.location.loc, routingRequestTripInfo.origin) <= distanceThresholdToIgnoreWalking)
    if (streetVehiclesAtRequesterOrigin.isEmpty) {
      log.error(s"A routing request for a Non Person (which therefore cannot walk) was submitted with no StreetVehicle within ${distanceThresholdToIgnoreWalking} m of the requested origin.")
    }
    val uniqueBeamModes: Vector[BeamMode] = streetVehiclesAtRequesterOrigin.map(_.mode).distinct
    val uniqueLegModes: Vector[LegMode] = uniqueBeamModes.map(_.r5Mode.get match { case Left(leg) => leg }).distinct
    uniqueBeamModes.foreach(beamMode =>
      streetVehiclesAtRequesterOrigin.filter(_.mode == beamMode).foreach(veh =>
        originalProfileModeToVehicle.addBinding(beamMode, veh)
      )
    )

    val profileRequest = createProfileRequest(routingRequestTripInfo)
    profileRequest.maxCarTime = 3 * 60
    profileRequest.maxTripDurationMinutes = 3 * 60

    profileRequest.directModes = util.EnumSet.copyOf(uniqueLegModes.asJavaCollection)
    // We constrain these to be non-transit trips since they are by NonPersons who we assume don't board transit
    profileRequest.accessModes = profileRequest.directModes

    ProfileRequestToVehicles(profileRequest, originalProfileModeToVehicle, Vector(), Map())
  }

  /*
     * buildRequests
     *
     * Here we build the Vector of routing requests to send to R5. There could be 1-3 origins associated with the
     * location of the requester and her CAR and BIKE if those personal vehicles are sufficiently far from her location
     * (otherwise we ignore the difference).
     */
  protected def buildRequestsForPerson(routingRequestTripInfo: RoutingRequestTripInfo): ProfileRequestToVehicles = {

    val originalProfileModeToVehicle = new mutable.HashMap[BeamMode, mutable.Set[StreetVehicle]] with mutable.MultiMap[BeamMode, StreetVehicle]
    var walkOnlyProfiles: Vector[ProfileRequest] = Vector[ProfileRequest]()
    var vehicleAsOriginProfiles: Map[ProfileRequest, StreetVehicle] = Map[ProfileRequest, StreetVehicle]()

    ////////////////////////////////////////////////////////////////////////////////////////////////////////////////////
    // First request is from requester's origin to destination, the street modes in addition to WALK depend on
    // whether StreetVehicles are within XXm of the origin
    ////////////////////////////////////////////////////////////////////////////////////////////////////////////////////

    val streetVehiclesAtRequesterOrigin: Vector[StreetVehicle] = routingRequestTripInfo.streetVehicles.filter(veh => beamServices.geo.distInMeters(veh.location.loc, routingRequestTripInfo.origin) <= distanceThresholdToIgnoreWalking)
    val uniqueBeamModes: Vector[BeamMode] = streetVehiclesAtRequesterOrigin.map(_.mode).distinct
    val uniqueLegModes: Vector[LegMode] = uniqueBeamModes.map(_.r5Mode.get match { case Left(leg) => leg }).distinct
    uniqueBeamModes.foreach(beamMode =>
      streetVehiclesAtRequesterOrigin.filter(_.mode == beamMode).foreach(veh =>
        originalProfileModeToVehicle.addBinding(beamMode, veh)
      )
    )
    if (!uniqueBeamModes.contains(WALK))
      log.warning("R5RoutingWorker expects a HumanBodyVehicle to be included in StreetVehicle vector passed from RoutingRequest but none were found.")

<<<<<<< HEAD
    val profileRequest = new ProfileRequest()
    //Set timezone to timezone of transport network
    profileRequest.zoneId = transportNetwork.getTimeZone
    val fromPosTransformed =  beamServices.geo.snapToR5Edge(transportNetwork.streetLayer,beamServices.geo.utm2Wgs(routingRequestTripInfo.origin))
    val toPosTransformed = beamServices.geo.snapToR5Edge(transportNetwork.streetLayer,beamServices.geo.utm2Wgs(routingRequestTripInfo.destination))
    profileRequest.fromLon = fromPosTransformed.getX
    profileRequest.fromLat = fromPosTransformed.getY
    profileRequest.toLon = toPosTransformed.getX
    profileRequest.toLat = toPosTransformed.getY
=======
    val profileRequest = createProfileRequest(routingRequestTripInfo)
>>>>>>> 153327ed
    profileRequest.maxWalkTime = 60
    profileRequest.maxCarTime = 3 * 60
    profileRequest.maxBikeTime = 3 * 60
    profileRequest.maxTripDurationMinutes = 3 * 60
    profileRequest.directModes = util.EnumSet.copyOf(uniqueLegModes.asJavaCollection)
    val isTransit = routingRequestTripInfo.transitModes.nonEmpty
    if (isTransit) {
      val transitModes: Vector[TransitModes] = routingRequestTripInfo.transitModes.map(_.r5Mode.get.right.get)
      profileRequest.transitModes = util.EnumSet.copyOf(transitModes.asJavaCollection)
      profileRequest.accessModes = profileRequest.directModes
      profileRequest.egressModes = util.EnumSet.of(LegMode.WALK)
    }

    ////////////////////////////////////////////////////////////////////////////////////////////////////////////////////
    // The next requests are for walk only trips to vehicles and simultaneously the vehicle to destination
    ////////////////////////////////////////////////////////////////////////////////////////////////////////////////////
    //TODO can we configure the walkOnly trips so that only one alternative is returned by R5 or do we need to deal with that in post?
    val streetVehiclesNotAtRequesterOrigin: Vector[StreetVehicle] = routingRequestTripInfo.streetVehicles.filter(veh => beamServices.geo.distInMeters(veh.location.loc, routingRequestTripInfo.origin) > distanceThresholdToIgnoreWalking)
    streetVehiclesNotAtRequesterOrigin.foreach { veh =>
      // Walking to Vehicle
      val newFromPosTransformed = veh.location.loc.toWgs
      val newProfileRequest = profileRequest.clone()
      newProfileRequest.toLon = newFromPosTransformed.getX
      newProfileRequest.toLat = newFromPosTransformed.getY
      newProfileRequest.directModes = util.EnumSet.copyOf(Vector(LegMode.WALK).asJavaCollection)
      walkOnlyProfiles = walkOnlyProfiles :+ newProfileRequest

      // Vehicle to Destination
      val vehToDestination = profileRequest.clone()
      vehToDestination.fromLon = newFromPosTransformed.getX
      vehToDestination.fromLat = newFromPosTransformed.getY
      vehToDestination.directModes = util.EnumSet.copyOf(Vector(veh.mode.r5Mode.get.left.get).asJavaCollection)
      vehicleAsOriginProfiles = vehicleAsOriginProfiles + (vehToDestination -> veh)
    }

    ProfileRequestToVehicles(profileRequest, originalProfileModeToVehicle, walkOnlyProfiles, vehicleAsOriginProfiles)
  }

  private def createProfileRequest(routingRequestTripInfo: RoutingRequestTripInfo) = {
    val profileRequest = new ProfileRequest()
    //Set timezone to timezone of transport network
    profileRequest.zoneId = transportNetwork.getTimeZone
    val fromLocation = beamServices.geo.utm2Wgs(routingRequestTripInfo.origin)
    val toLocation = beamServices.geo.utm2Wgs(routingRequestTripInfo.destination)
    profileRequest.fromLon = fromLocation.getX
    profileRequest.fromLat = fromLocation.getY
    profileRequest.toLon = toLocation.getX
    profileRequest.toLat = toLocation.getY
    profileRequest.wheelchair = false
    profileRequest.bikeTrafficStress = 4
    val time = routingRequestTripInfo.departureTime match {
      case time: DiscreteTime => WindowTime(time.atTime, beamServices.beamConfig.beam.routing.r5)
      case time: WindowTime => time
    }
    profileRequest.fromTime = time.fromTime
    profileRequest.toTime = time.toTime
    profileRequest.date = beamServices.dates.localBaseDate
    profileRequest
  }


  def buildResponse(plan: ProfileResponse, forPerson: Boolean): TripFareTuple = {

    var trips = Vector[BeamTrip]()
    var tripFares = Vector[Map[Int, Double]]()
    plan.options.asScala.foreach(option => {
      /*
        * Iterating all itinerary from a ProfileOption to construct the BeamTrip,
        * itinerary has a PointToPointConnection object that help relating access,
        * egress and transit for the particular itinerary. That contains indexes of
        * access and egress and actual object could be located from lists under option object,
        * as there are separate collections for each.
        *
        * And after locating through these indexes, constructing BeamLeg for each and
        * finally add these legs back to BeamTrip.
        */
      option.itinerary.asScala.foreach(itinerary => {
        var legs = Vector[BeamLeg]()
        var legFares = Map[Int, Double]()

        val access = option.access.get(itinerary.connection.access)

        // Using itinerary start as access leg's startTime
        val tripStartTime = beamServices.dates.toBaseMidnightSeconds(itinerary.startTime, transportNetwork.transitLayer.routes.size() == 0)
        val isTransit = itinerary.connection.transit != null && !itinerary.connection.transit.isEmpty
        legs = legs :+ BeamLeg(tripStartTime, mapLegMode(access.mode), access.duration, travelPath = beamPathBuilder.buildStreetPath(access, tripStartTime))

        //add a Dummy BeamLeg to the beginning and end of that trip BeamTrip using the dummyWalk
        if (forPerson && access.mode != LegMode.WALK) {
          legs = dummyWalk(tripStartTime) +: legs
          if (!isTransit) legs = legs :+ dummyWalk(tripStartTime + access.duration)
        }

        if (isTransit) {
          var arrivalTime: Long = Long.MinValue
          var isMiddle: Boolean = false
          /*
           Based on "Index in transit list specifies transit with same index" (comment from PointToPointConnection line 14)
           assuming that: For each transit in option there is a TransitJourneyID in connection
           */
          val segments = option.transit.asScala zip itinerary.connection.transit.asScala
          val fares = FareCalculator.filterTransferFares(FareCalculator.getFareSegments(segments.toVector))

          segments.foreach { case (transitSegment, transitJourneyID) =>

            val segmentPattern = transitSegment.segmentPatterns.get(transitJourneyID.pattern)

            val fs = fares.filter(_.patternIndex == transitJourneyID.pattern).map(_.fare.price)
            val fare = if (fs.nonEmpty) fs.min else 0.0

            // when this is the last SegmentPattern, we should use the toArrivalTime instead of the toDepartureTime
            val duration = (if (option.transit.indexOf(transitSegment) < option.transit.size() - 1)
              segmentPattern.toDepartureTime
            else
              segmentPattern.toArrivalTime).get(transitJourneyID.time).toEpochSecond -
              segmentPattern.fromDepartureTime.get(transitJourneyID.time).toEpochSecond

            val segmentLegs = buildPath(beamServices.dates.toBaseMidnightSeconds(segmentPattern.fromDepartureTime.get(transitJourneyID.time), isTransit),
              mapTransitMode(transitSegment.mode),
              duration,
              transitSegment,
              transitJourneyID)

            legFares += legs.size -> fare
            legs = legs ++ segmentLegs
            arrivalTime = beamServices.dates.toBaseMidnightSeconds(segmentPattern.toArrivalTime.get(transitJourneyID.time), isTransit)
            if (transitSegment.middle != null) {
              isMiddle = true
              legs = legs :+ BeamLeg(arrivalTime, mapLegMode(transitSegment.middle.mode), transitSegment.middle.duration, travelPath = beamPathBuilder.buildStreetPath(transitSegment.middle, arrivalTime))
              arrivalTime = arrivalTime + transitSegment.middle.duration // in case of middle arrival time would update
            }
          }

          // egress would only be present if there is some transit, so its under transit presence check
          if (itinerary.connection.egress != null) {
            val egress = option.egress.get(itinerary.connection.egress)
            //start time would be the arrival time of last stop and 5 second alighting
            legs = legs :+ BeamLeg(arrivalTime, mapLegMode(egress.mode), egress.duration, beamPathBuilder.buildStreetPath(egress, arrivalTime))
            if (forPerson && egress.mode != LegMode.WALK) legs :+ dummyWalk(arrivalTime + egress.duration)
          }
        }

        trips = trips :+ BeamTrip(legs, mapLegMode(access.mode))
        tripFares = tripFares :+ legFares
      })
    })
    TripFareTuple(trips, tripFares)
  }

  private def buildPath(departureTime: Long, mode: BeamMode, totalDuration: Long, transitSegment: TransitSegment, transitJourneyID: TransitJourneyID): Vector[BeamLeg] = {
    var legs: Vector[BeamLeg] = Vector()
    val tripPattern = transportNetwork.transitLayer.tripPatterns.get(transitSegment.segmentPatterns.get(transitJourneyID.pattern).patternIdx)
    val allStopIds = tripPattern.stops.map(transportNetwork.transitLayer.stopIdForIndex.get(_)).toVector
    val stopsInTrip = tripPattern.stops.toVector.slice(allStopIds.indexOf(transitSegment.from.stopId), allStopIds.indexOf(transitSegment.to.stopId) + 1)

    if (stopsInTrip.size == 1) {
      log.debug("Access and egress point the same on trip. No transit needed.")
      legs
    } else {
      var workingDeparture = departureTime
      stopsInTrip.sliding(2).foreach { stopPair =>
        val legPair = beamServices.transitLegsByStopAndDeparture.get((stopPair(0), stopPair(1), workingDeparture))
        legPair match {
          case Some(lp) =>
            legs = legs :+ lp.leg
            lp.nextLeg match {
              case Some(theNextLeg) =>
                workingDeparture = theNextLeg.startTime
              case None =>
                if (!hasWarnedAboutLegPair.contains(Tuple2(stopPair(0), stopPair(1)))) {
                  log.warning(s"Leg pair ${stopPair(0)} to ${stopPair(1)} at ${workingDeparture} not found in beamServices.transitLegsByStopAndDeparture")
                  hasWarnedAboutLegPair = hasWarnedAboutLegPair + Tuple2(stopPair(0), stopPair(1))
                }
            }
          case None =>
        }
      }
      legs
    }
  }

  def createStopId(stopId: String): Id[TransitStop] = {
    Id.create(stopId, classOf[TransitStop])
  }

  /*
    private def buildPath(profileRequest: ProfileRequest, streetMode: StreetMode): BeamStreetPath = {
      val streetRouter = new StreetRouter(transportNetwork.streetLayer)
      streetRouter.profileRequest = profileRequest
      streetRouter.streetMode = streetMode

      // TODO use target pruning instead of a distance limit
      streetRouter.distanceLimitMeters = 100000

      streetRouter.setOrigin(profileRequest.fromLat, profileRequest.fromLon)
      streetRouter.setDestination(profileRequest.toLat, profileRequest.toLon)

      streetRouter.route

      //Gets lowest weight state for end coordinate split
      val lastState = streetRouter.getState(streetRouter.getDestinationSplit())
      val streetPath = new StreetPath(lastState, transportNetwork)

      var activeLinkIds = Vector[String]()
      //TODO the coords and times should only be collected if the particular logging event that requires them is enabled
      var activeCoords = Vector[Coord]()
      var activeTimes = Vector[Long]()

      for (state <- streetPath.getStates.asScala) {
        val edgeIdx = state.backEdge
        if (edgeIdx != -1) {
          val edge = transportNetwork.streetLayer.edgeStore.getCursor(edgeIdx)
          activeLinkIds = activeLinkIds :+ edgeIdx.toString
          if(graphPathOutputsNeeded){
            activeCoords = activeCoords :+ GeoUtils.toCoord(edge.getGeometry)
            activeTimes = activeTimes :+ state.getDurationSeconds.toLong
          }
        }
      }
      BeamStreetPath(activeLinkIds, activeCoords, activeTimes)
    }*/

  private def transitVehicles = {
    beamServices.matsimServices.getScenario.getTransitVehicles
  }
}

object R5RoutingWorker extends HasProps {
  override def props(beamServices: BeamServices, workerId: Int) = Props(classOf[R5RoutingWorker], beamServices, workerId)

  case class ProfileRequestToVehicles(originalProfile: ProfileRequest,
                                      originalProfileModeToVehicle: mutable.Map[BeamMode, mutable.Set[StreetVehicle]],
                                      walkOnlyProfiles: Vector[ProfileRequest],
                                      vehicleAsOriginProfiles: Map[ProfileRequest, StreetVehicle])

  case class TripFareTuple(trips: Vector[BeamTrip], tripFares: Vector[Map[Int, Double]])

}<|MERGE_RESOLUTION|>--- conflicted
+++ resolved
@@ -279,19 +279,8 @@
     if (!uniqueBeamModes.contains(WALK))
       log.warning("R5RoutingWorker expects a HumanBodyVehicle to be included in StreetVehicle vector passed from RoutingRequest but none were found.")
 
-<<<<<<< HEAD
-    val profileRequest = new ProfileRequest()
-    //Set timezone to timezone of transport network
-    profileRequest.zoneId = transportNetwork.getTimeZone
-    val fromPosTransformed =  beamServices.geo.snapToR5Edge(transportNetwork.streetLayer,beamServices.geo.utm2Wgs(routingRequestTripInfo.origin))
-    val toPosTransformed = beamServices.geo.snapToR5Edge(transportNetwork.streetLayer,beamServices.geo.utm2Wgs(routingRequestTripInfo.destination))
-    profileRequest.fromLon = fromPosTransformed.getX
-    profileRequest.fromLat = fromPosTransformed.getY
-    profileRequest.toLon = toPosTransformed.getX
-    profileRequest.toLat = toPosTransformed.getY
-=======
-    val profileRequest = createProfileRequest(routingRequestTripInfo)
->>>>>>> 153327ed
+    val profileRequest = createProfileRequest(routingRequestTripInfo, true)
+
     profileRequest.maxWalkTime = 60
     profileRequest.maxCarTime = 3 * 60
     profileRequest.maxBikeTime = 3 * 60
@@ -330,12 +319,16 @@
     ProfileRequestToVehicles(profileRequest, originalProfileModeToVehicle, walkOnlyProfiles, vehicleAsOriginProfiles)
   }
 
-  private def createProfileRequest(routingRequestTripInfo: RoutingRequestTripInfo) = {
+  private def createProfileRequest(routingRequestTripInfo: RoutingRequestTripInfo, isPerson: Boolean = false) = {
     val profileRequest = new ProfileRequest()
     //Set timezone to timezone of transport network
     profileRequest.zoneId = transportNetwork.getTimeZone
-    val fromLocation = beamServices.geo.utm2Wgs(routingRequestTripInfo.origin)
-    val toLocation = beamServices.geo.utm2Wgs(routingRequestTripInfo.destination)
+    var fromLocation = beamServices.geo.utm2Wgs(routingRequestTripInfo.origin)
+    var toLocation = beamServices.geo.utm2Wgs(routingRequestTripInfo.destination)
+    if(isPerson) {
+      fromLocation =  beamServices.geo.snapToR5Edge(transportNetwork.streetLayer,beamServices.geo.utm2Wgs(routingRequestTripInfo.origin))
+      toLocation = beamServices.geo.snapToR5Edge(transportNetwork.streetLayer,beamServices.geo.utm2Wgs(routingRequestTripInfo.destination))
+    }
     profileRequest.fromLon = fromLocation.getX
     profileRequest.fromLat = fromLocation.getY
     profileRequest.toLon = toLocation.getX
