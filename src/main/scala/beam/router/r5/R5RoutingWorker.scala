--- conflicted
+++ resolved
@@ -100,13 +100,8 @@
         )
         override var beamRouter: ActorRef = _
         override val personRefs: TrieMap[Id[Person], ActorRef] = TrieMap()
-<<<<<<< HEAD
-        override val vehicles: TrieMap[Id[BeamVehicle], BeamVehicle] =
-          TrieMap()
-=======
         override val vehicles: TrieMap[Id[BeamVehicle], BeamVehicle] = TrieMap()
         override var personHouseholds: Map[Id[Person], Household] = Map()
->>>>>>> 60bfaa3e
         val fuelTypes: TrieMap[Id[FuelType], FuelType] =
           BeamServices.readFuelTypeFile(beamConfig.beam.agentsim.agents.vehicles.beamFuelTypesFile)
         val vehicleTypes: TrieMap[Id[BeamVehicleType], BeamVehicleType] =
