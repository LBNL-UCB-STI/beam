--- conflicted
+++ resolved
@@ -9,15 +9,11 @@
 
 import akka.actor.Props
 import beam.agentsim.agents.PersonAgent
-<<<<<<< HEAD
-import beam.router.BeamRouter.{RouteLocation, RoutingRequest, RoutingRequestParams, RoutingResponse}
-import beam.router.Modes.BeamMode
-=======
-import beam.router.BeamRouter.RoutingResponse
 import beam.router.Modes.BeamMode.WALK
 import beam.router.Modes._
 import beam.router.RoutingModel.BeamLeg._
->>>>>>> e949268f
+import beam.router.BeamRouter.{RouteLocation, RoutingRequest, RoutingRequestParams, RoutingResponse}
+import beam.router.Modes.BeamMode
 import beam.router.RoutingModel._
 import beam.router.RoutingWorker
 import beam.router.RoutingWorker.HasProps
@@ -33,7 +29,6 @@
 import com.vividsolutions.jts.geom.LineString
 import org.matsim.api.core.v01.population.Person
 import org.matsim.api.core.v01.{Coord, Id}
-import org.matsim.facilities.Facility
 
 import scala.collection.JavaConverters._
 
@@ -45,12 +40,7 @@
 //  val graphPathOutputsNeeded = beamServices.beamConfig.beam.outputs.writeGraphPathTraversals
   val graphPathOutputsNeeded = false
 
-<<<<<<< HEAD
-  override def init = loadMap
-=======
-  override var services: BeamServices = beamServices
   override def init: Unit = loadMap
->>>>>>> e949268f
 
   def loadMap = {
     val networkDir = beamServices.beamConfig.beam.routing.r5.directory
@@ -69,7 +59,6 @@
     }
   }
 
-<<<<<<< HEAD
   override def calcRoute(requestId: Id[RoutingRequest], fromFacility: RouteLocation, toFacility:RouteLocation, params: RoutingRequestParams, person: Person): RoutingResponse = {
     //Gets a response:
     val pointToPointQuery = new PointToPointQuery(transportNetwork)
@@ -79,33 +68,17 @@
   }
 
   protected def buildRequest(fromFacility: RouteLocation, toFacility: RouteLocation, departureTime: BeamTime, modes: Vector[BeamMode]) : ProfileRequest = {
-=======
-  override def calcRoute(fromFacility: Facility[_], toFacility: Facility[_], departureTime: BeamTime, modes: Vector[BeamMode], person: Person): RoutingResponse = {
-    //Gets a response:
-    val pointToPointQuery = new PointToPointQuery(transportNetwork)
-    val plan: ProfileResponse = pointToPointQuery.getPlan(buildRequest(fromFacility, toFacility, departureTime, modes))
-    log.debug("Plan executed successfully, started building response.")
-    buildResponse(plan)
-  }
-
-  def buildRequest(fromFacility: Facility[_], toFacility: Facility[_], departureTime: BeamTime, modes: Vector[BeamMode]): ProfileRequest = {
->>>>>>> e949268f
     val profileRequest = new ProfileRequest()
     //Set timezone to timezone of transport network
     profileRequest.zoneId = transportNetwork.getTimeZone
 
-<<<<<<< HEAD
     val fromPosTransformed = GeoUtils.transform.Utm2Wgs(fromFacility)
     val toPosTransformed = GeoUtils.transform.Utm2Wgs(toFacility)
-=======
-    val fromLocation = GeoUtils.transform.Utm2Wgs(fromFacility.getCoord)
-    val toLocation = GeoUtils.transform.Utm2Wgs(toFacility.getCoord)
->>>>>>> e949268f
-
-    profileRequest.fromLon = fromLocation.getX
-    profileRequest.fromLat = fromLocation.getY
-    profileRequest.toLon = toLocation.getX
-    profileRequest.toLat = toLocation.getY
+
+    profileRequest.fromLon = fromPosTransformed.getX
+    profileRequest.fromLat = fromPosTransformed.getY
+    profileRequest.toLon = toPosTransformed.getX
+    profileRequest.toLat = toPosTransformed.getY
     profileRequest.wheelchair = false
     profileRequest.bikeTrafficStress = 4
 
@@ -132,25 +105,7 @@
     profileRequest
   }
 
-<<<<<<< HEAD
-  protected def buildResponse(plan: ProfileResponse)  = {
-//    RoutingResponse((for(option: ProfileOption <- plan.options.asScala) yield
-//      BeamTrip( (for((itinerary, access) <- option.itinerary.asScala zip option.access.asScala) yield
-//        BeamLeg(itinerary.startTime.toEpochSecond, BeamMode.withValue(access.mode.name()), itinerary.duration, null)
-//      ).toVector)
-//    ).toVector)
-
-    plan.options.asScala.map(option =>
-      BeamTrip( (for((itinerary, access) <- option.itinerary.asScala zip option.access.asScala) yield
-        BeamLeg(itinerary.startTime.toEpochSecond, access.mode match {
-          case LegMode.BICYCLE | LegMode.BICYCLE_RENT => BeamMode.BIKE
-          case LegMode.WALK => BeamMode.WALK
-          case LegMode.CAR | LegMode.CAR_PARK => BeamMode.CAR
-        }, itinerary.duration, buildGraphPath(access), None)
-      ).toVector)
-    ).toVector
-=======
-  def buildResponse(plan: ProfileResponse): RoutingResponse = {
+  def buildResponse(plan: ProfileResponse) = {
 
     var trips = Vector[BeamTrip]()
     for(option <- plan.options.asScala) {
@@ -246,8 +201,7 @@
         trips = trips :+ BeamTrip(legs)
       }
     }
-    RoutingResponse(trips)
->>>>>>> e949268f
+    trips
   }
 
   private def boardingTime = {
