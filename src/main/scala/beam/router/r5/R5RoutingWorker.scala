--- conflicted
+++ resolved
@@ -14,12 +14,8 @@
 import beam.router.RoutingModel._
 import beam.router.RoutingWorker.HasProps
 import beam.router.gtfs.FareCalculator
-<<<<<<< HEAD
 import beam.router.osm.TollCalculator
 import beam.router.r5.NetworkCoordinator._
-=======
-import beam.router.r5.NetworkCoordinator.{beamPathBuilder, _}
->>>>>>> 62e83097
 import beam.router.r5.R5RoutingWorker.{ProfileRequestToVehicles, TripFareTuple}
 import beam.router.{Modes, RoutingWorker, TrajectoryByEdgeIdsResolver}
 import beam.sim.BeamServices
@@ -419,12 +415,8 @@
         // Using itinerary start as access leg's startTime
         val tripStartTime = beamServices.dates.toBaseMidnightSeconds(itinerary.startTime, transportNetwork.transitLayer.routes.size() == 0)
         val isTransit = itinerary.connection.transit != null && !itinerary.connection.transit.isEmpty
-<<<<<<< HEAD
         legFares += legs.size -> toll
-        legs = legs :+ BeamLeg(tripStartTime, mapLegMode(access.mode), access.duration, travelPath = beamPathBuilder.buildStreetPath(access,tripStartTime))
-=======
         legs = legs :+ BeamLeg(tripStartTime, mapLegMode(access.mode), access.duration, travelPath = beamPathBuilder.buildStreetPath(access, tripStartTime))
->>>>>>> 62e83097
 
         //add a Dummy BeamLeg to the beginning and end of that trip BeamTrip using the dummyWalk
         if (forPerson && access.mode != LegMode.WALK) {
