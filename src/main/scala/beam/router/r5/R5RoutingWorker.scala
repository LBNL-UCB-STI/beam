--- conflicted
+++ resolved
@@ -34,11 +34,7 @@
 
 class R5RoutingWorker(val beamServices: BeamServices, val fareCalculator: FareCalculator) extends Actor with ActorLogging {
   val distanceThresholdToIgnoreWalking = beamServices.beamConfig.beam.agentsim.thresholdForWalkingInMeters // meters
-<<<<<<< HEAD
-  val BUSHWALKING_SPEED_IN_METERS_PER_SECOND = 0.447; // 1 mile per hour
-=======
   val BUSHWHACKING_SPEED_IN_METERS_PER_SECOND=0.447; // 1 mile per hour
->>>>>>> 27500420
 
   var maybeTravelTime: Option[TravelTime] = None
   var transitSchedule: Map[Id[Vehicle], (RouteInfo, Seq[BeamLeg])] = Map()
@@ -64,25 +60,16 @@
   : RoutingResponse = {
     val maxStreetTime = 2 * 60
 
-<<<<<<< HEAD
     def getPlanFromR5(from: Coord, to: Coord, time: WindowTime, directMode: LegMode, accessMode: LegMode,
-                      transitModes: Seq[TransitModes], egressMode: LegMode) = {
+                      transitModes: Seq[TransitModes], egressMode: LegMode): ProfileResponse = {
       // If we already have observed travel times, probably from the previous iteration,
       // let R5 use those. Otherwise, let R5 use its own travel time estimates.
       val pointToPointQuery = maybeTravelTime match {
-        case Some(travelTime) => new PointToPointQuery(transportNetwork, (edge: EdgeStore#Edge, durationSeconds: Int,
+        case Some(travelTime) => new BeamPointToPointQuery(beamServices.beamConfig, transportNetwork, (edge: EdgeStore#Edge, durationSeconds: Int,
                                                                           streetMode: StreetMode,
                                                                           req: ProfileRequest) => {
           travelTime.getLinkTravelTime(beamServices.matsimServices.getScenario.getNetwork.getLinks.get(Id
             .createLinkId(edge.getEdgeIndex)), durationSeconds, null, null).asInstanceOf[Float]
-=======
-    def getPlanFromR5(from: Coord, to: Coord, time: WindowTime, directMode: LegMode, accessMode: LegMode, transitModes: Seq[TransitModes], egressMode: LegMode): ProfileResponse = {
-      // If we already have observed travel times, probably from the previous iteration,
-      // let R5 use those. Otherwise, let R5 use its own travel time estimates.
-      val pointToPointQuery = maybeTravelTime match {
-        case Some(travelTime) => new BeamPointToPointQuery(beamServices.beamConfig, transportNetwork, (edge: EdgeStore#Edge, durationSeconds: Int, streetMode: StreetMode, req: ProfileRequest) => {
-          travelTime.getLinkTravelTime(beamServices.matsimServices.getScenario.getNetwork.getLinks.get(Id.createLinkId(edge.getEdgeIndex)), durationSeconds, null, null).asInstanceOf[Float]
->>>>>>> 27500420
         })
         case None => new BeamPointToPointQuery(beamServices.beamConfig, transportNetwork, new EdgeStore.DefaultTravelTimeCalculator)
       }
@@ -267,22 +254,6 @@
       val maybeBody = routingRequestTripInfo.streetVehicles.find(_.mode == WALK)
       if (maybeBody.isDefined) {
         log.warning("Adding dummy walk route with maximum street time.")
-<<<<<<< HEAD
-        val originX = routingRequestTripInfo.origin.getX
-        val originY = routingRequestTripInfo.origin.getY
-
-        val destX = routingRequestTripInfo.destination.getX
-        val destY = routingRequestTripInfo.destination.getY
-
-        val distanceInMeters=beamServices.geo.distInMeters(new Coord(originX,originY),new Coord(destX,destY))
-        val bushwhackingTime=Math.round(distanceInMeters/BUSHWALKING_SPEED_IN_METERS_PER_SECOND);
-
-        val body = routingRequestTripInfo.streetVehicles.find(_.mode == WALK).get
-        val dummyTrip = EmbodiedBeamTrip(
-          Vector(
-            EmbodiedBeamLeg(BeamLeg(routingRequestTripInfo.departureTime.atTime, WALK, bushwhackingTime),
-                body.id, body.asDriver, None, 0, unbecomeDriverOnCompletion = false)
-=======
         val origin = new Coord(routingRequestTripInfo.origin.getX, routingRequestTripInfo.origin.getY)
         val dest = new Coord(routingRequestTripInfo.destination.getX, routingRequestTripInfo.destination.getY)
         val beelineDistanceInMeters = beamServices.geo.distInMeters(origin, dest)
@@ -291,7 +262,6 @@
           Vector(
               EmbodiedBeamLeg(BeamLeg(routingRequestTripInfo.departureTime.atTime, WALK, bushwhackingTime),
                 maybeBody.get.id, maybeBody.get.asDriver, None, 0, unbecomeDriverOnCompletion = false)
->>>>>>> 27500420
           )
         )
         RoutingResponse(embodiedTrips :+ dummyTrip)
@@ -381,9 +351,8 @@
 
 }
 
-object R5RoutingWorker  {
-   def props(beamServices: BeamServices, fareCalculator: FareCalculator) : Props=
-  Props(newR5RoutingWorker( beamServices, fareCalculator))
+object R5RoutingWorker {
+  def props(beamServices: BeamServices, fareCalculator: FareCalculator) = Props(classOf[R5RoutingWorker], beamServices, fareCalculator)
 
   case class TripWithFares(trip: BeamTrip, legFares: Map[Int, Double])
 
