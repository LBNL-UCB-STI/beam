--- conflicted
+++ resolved
@@ -64,13 +64,8 @@
       // If we already have observed travel times, probably from the previous iteration,
       // let R5 use those. Otherwise, let R5 use its own travel time estimates.
       val pointToPointQuery = maybeTravelTime match {
-<<<<<<< HEAD
-        case Some(travelTime) => new PointToPointQuery(transportNetwork, (edge: EdgeStore#Edge, durationSeconds: Int, streetMode: StreetMode, req: ProfileRequest) => {
+        case Some(travelTime) => new BeamPointToPointQuery(beamServices.beamConfig, transportNetwork, (edge: EdgeStore#Edge, durationSeconds: Int, streetMode: StreetMode, req: ProfileRequest) => {
           travelTime.getLinkTravelTime(network.getLinks.get(Id.createLinkId(edge.getEdgeIndex)), durationSeconds, null, null).asInstanceOf[Float]
-=======
-        case Some(travelTime) => new BeamPointToPointQuery(beamServices.beamConfig, transportNetwork, (edge: EdgeStore#Edge, durationSeconds: Int, streetMode: StreetMode, req: ProfileRequest) => {
-          travelTime.getLinkTravelTime(beamServices.matsimServices.getScenario.getNetwork.getLinks.get(Id.createLinkId(edge.getEdgeIndex)), durationSeconds, null, null).asInstanceOf[Float]
->>>>>>> e8b0ff2a
         })
         case None => new BeamPointToPointQuery(beamServices.beamConfig, transportNetwork, new EdgeStore.DefaultTravelTimeCalculator)
       }
@@ -151,15 +146,7 @@
           * And after locating through these indexes, constructing BeamLeg for each and
           * finally add these legs back to BeamTrip.
           */
-<<<<<<< HEAD
         option.itinerary.asScala.map(itinerary => {
-=======
-        option.itinerary.asScala.filter{itin =>
-          val startTime = beamServices.dates.toBaseMidnightSeconds(itin.startTime, transportNetwork.transitLayer.routes.size() == 0)
-          //TODO make a more sensible window not just 30 minutes
-          startTime >= time.fromTime && startTime <= time.fromTime + 1800
-          }.map(itinerary => {
->>>>>>> e8b0ff2a
           var legsWithFares = Vector[(BeamLeg, Double)]()
           maybeWalkToVehicle.foreach(legsWithFares +:= (_, 0.0))
 
