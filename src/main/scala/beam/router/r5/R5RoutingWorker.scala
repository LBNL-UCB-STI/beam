--- conflicted
+++ resolved
@@ -58,11 +58,7 @@
     }
   }
 
-<<<<<<< HEAD
-  override def calcRoute(fromFacility: Facility[_], toFacility: Facility[_], departureTime: BeamTime, accessMode: Vector[BeamMode], person: Person, considerTransit: Boolean = false): RoutingResponse = {
-=======
   override def calcRoute(fromFacility: Facility[_], toFacility: Facility[_], departureTime: BeamTime, modes: Vector[BeamMode], person: Person) = {
->>>>>>> 52882370
     //Gets a response:
     val pointToPointQuery = new PointToPointQuery(transportNetwork)
     val plan: ProfileResponse = pointToPointQuery.getPlan(buildRequest(fromFacility, toFacility, departureTime, modes))
@@ -135,35 +131,31 @@
     }
 
     RoutingResponse(plan.options.asScala.map(option =>
-<<<<<<< HEAD
       BeamTrip( {
         var legs = Vector[BeamLeg]()
         for(itinerary <- option.itinerary.asScala) {
-          //TODO create separate BeamLeg for access, egress and transits
+
           val access = option.access.get(itinerary.connection.access)
-          //TODO find out what time and duration should use with separate legs for access, egress,etc
-          legs = legs :+ BeamLeg(toBaseMidnightSecond(itinerary.startTime), mapLegMode(access.mode), itinerary.duration, buildGraphPath(access))
-          for((conn, segment) <- itinerary.connection.transit.asScala zip option.transit.asScala) {
+
+          // TODO Need to figure out vehicle id for access, egress, middle, transit and specify as last argument of BeamLeg
+          // As access is nonnull, so using itinerary start time as access start
+          legs = legs :+ BeamLeg(toBaseMidnightSecond(itinerary.startTime), mapLegMode(access.mode), access.duration, buildGraphPath(access))
+          // TODO filter transits for current itinerary and create legs using them, use segmentPattern to specify the start time of leg
+          for(segment <- option.transit.asScala) {
             legs = legs :+ BeamLeg(toBaseMidnightSecond(itinerary.startTime), mapTransitMode(segment.mode), itinerary.duration, buildGraphPath(segment))
+            // TODO calculate the distance and add it in start time to use middle start time
+            if(segment.middle != null) legs = legs :+ BeamLeg(toBaseMidnightSecond(itinerary.startTime), mapLegMode(segment.middle.mode), segment.middle.duration, buildGraphPath(segment.middle))
+
           }
-          val transit = option.transit.get((itinerary.connection.transit.get(0).pattern))
-          legs = legs :+ BeamLeg(toBaseMidnightSecond(itinerary.startTime), mapLegMode(access.mode), itinerary.duration, buildGraphPath(access))
+
           if(itinerary.connection.egress != null) {
             val egress = option.egress.get(itinerary.connection.egress)
-            legs = legs :+ BeamLeg(toBaseMidnightSecond(itinerary.startTime), mapLegMode(egress.mode), itinerary.duration, buildGraphPath(egress))
+            //TODO find out what time and duration should use with egress legs
+            legs = legs :+ BeamLeg(toBaseMidnightSecond(itinerary.startTime), mapLegMode(egress.mode), egress.duration, buildGraphPath(egress))
           }
         }
         legs
       })
-=======
-      BeamTrip( (for((itinerary, access) <- option.itinerary.asScala zip option.access.asScala) yield
-        BeamLeg(toBaseMidnightSecond(itinerary.startTime), access.mode match {
-          case LegMode.BICYCLE | LegMode.BICYCLE_RENT => BeamMode.BIKE
-          case LegMode.WALK => BeamMode.WALK
-          case LegMode.CAR | LegMode.CAR_PARK => BeamMode.CAR
-        }, itinerary.duration, buildGraphPath(access), None)
-      ).toVector)
->>>>>>> 52882370
     ).toVector)
   }
 
@@ -186,8 +178,8 @@
     var activeTimes = Vector[Long]()
     activeLinkIds = activeLinkIds :+ segment.from.stopId
     activeLinkIds = activeLinkIds :+ segment.to.stopId
-    activeCoords = activeCoords :+ new Coord(segment.from.lat, segment.from.lon)
-    activeCoords = activeCoords :+ new Coord(segment.to.lat, segment.to.lon)
+    activeCoords = activeCoords :+ new Coord(segment.from.lon, segment.from.lat)
+    activeCoords = activeCoords :+ new Coord(segment.to.lon, segment.to.lat)
 //    activeTimes = activeTimes :+ segment.segmentPatterns.get(0).fromDepartureTime
 
 //    for(pattern: SegmentPattern <- segment.segmentPatterns.asScala) {
