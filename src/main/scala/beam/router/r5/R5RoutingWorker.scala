--- conflicted
+++ resolved
@@ -648,7 +648,7 @@
               )
             }
 
-          val tripsWithFares = profileResponse.options.asScala.flatMap { option =>
+          val tripsWithFares = profileResponse.options.asScala.flatMap(option => {
             /*
              * Iterating all itinerary from a ProfileOption to construct the BeamTrip,
              * itinerary has a PointToPointConnection object that help relating access,
@@ -668,12 +668,6 @@
                 //TODO make a more sensible window not just 30 minutes
                 startTime >= time.fromTime && startTime <= time.fromTime + 1800
               }
-<<<<<<< HEAD
-              .map { itinerary =>
-                toBeamTrip(isRouteForPerson, maybeWalkToVehicle, maybeUseVehicleOnEgress, option, itinerary, routingRequest)
-              }
-          }
-=======
               .map(itinerary => {
                 // Using itinerary start as access leg's startTime
                 val tripStartTime = beamServices.dates
@@ -781,7 +775,6 @@
                 )
               })
           })
->>>>>>> 8775a127
 
           tripsWithFares.map(tripWithFares => {
             val indexOfFirstCarLegInParkingTrip = tripWithFares.trip.legs
@@ -923,183 +916,6 @@
     }
   }
 
-  def toBeamTrip(isRouteForPerson: Boolean, maybeWalkToVehicle: Option[BeamLeg], maybeUseVehicleOnEgress: Option[BeamLeg],
-                 option: ProfileOption, itinerary: Itinerary, routingRequest: RoutingRequest): TripWithFares = {
-    // Using itinerary start as access leg's startTime
-    val tripStartTime = beamServices.dates
-      .toBaseMidnightSeconds(
-        itinerary.startTime,
-        transportNetwork.transitLayer.routes.size() == 0
-      )
-      .toInt
-
-    val legsWithFares = mutable.ArrayBuffer.empty[(BeamLeg, Double)]
-    maybeWalkToVehicle.foreach(walkLeg => {
-      // If there's a gap between access leg start time and walk leg, we need to move that ahead
-      // this covers the various contingencies for doing this.
-      val delayStartTime =
-      Math.max(0.0, (tripStartTime - routingRequest.departureTime.atTime) - walkLeg.duration)
-      legsWithFares += ((walkLeg.updateStartTime(walkLeg.startTime + delayStartTime.toInt), 0.0))
-    })
-
-    val access = option.access.get(itinerary.connection.access)
-    val theTravelPath = buildStreetPath(access, tripStartTime, toR5StreetMode(access.mode))
-    val toll = if (access.mode == LegMode.CAR) {
-      val osm = access.streetEdges.asScala
-        .map(
-          e =>
-            transportNetwork.streetLayer.edgeStore
-              .getCursor(e.edgeId)
-              .getOSMID
-        )
-        .toVector
-      tollCalculator.calcTollByOsmIds(osm) + tollCalculator.calcTollByLinkIds(theTravelPath)
-    } else 0.0
-    val isTransit = itinerary.connection.transit != null && !itinerary.connection.transit.isEmpty
-
-    val theLeg = BeamLeg(
-      tripStartTime,
-      mapLegMode(access.mode),
-      theTravelPath.duration,
-      travelPath = theTravelPath
-    )
-    val splitLegs = if (access.mode != LegMode.WALK && routingRequest.mustParkAtEnd) {
-      splitLegForParking(theLeg)
-    } else {
-      Vector(theLeg)
-    }
-    // assign toll to first part of the split
-    legsWithFares += ((splitLegs.head, toll))
-    splitLegs.tail.foreach(leg => legsWithFares += ((leg, 0.0)))
-
-    //add a Dummy walk BeamLeg to the end of that trip
-    if (isRouteForPerson && access.mode != LegMode.WALK) {
-      if (!isTransit)
-        legsWithFares += ((dummyWalk(splitLegs.last.endTime), 0.0))
-    }
-
-    if (isTransit) {
-      var arrivalTime: Int = Int.MinValue
-      /*
- Based on "Index in transit list specifies transit with same index" (comment from PointToPointConnection line 14)
- assuming that: For each transit in option there is a TransitJourneyID in connection
-       */
-      val segments = option.transit.asScala zip itinerary.connection.transit.asScala
-      val fares = latency("fare-transit-time", Metrics.VerboseLevel) {
-        val fareSegments = getFareSegments(segments.toVector)
-        filterFaresOnTransfers(fareSegments)
-      }
-
-      segments.foreach {
-        case (transitSegment, transitJourneyID) =>
-          val segmentPattern =
-            transitSegment.segmentPatterns.get(transitJourneyID.pattern)
-          //              val tripPattern = transportNetwork.transitLayer.tripPatterns.get(segmentPattern.patternIdx)
-          val tripId = segmentPattern.tripIds.get(transitJourneyID.time)
-          //              val trip = tripPattern.tripSchedules.asScala.find(_.tripId == tripId).get
-          val fs =
-            fares.view
-              .filter(_.patternIndex == segmentPattern.patternIdx)
-              .map(_.fare.price)
-          val fare = if (fs.nonEmpty) fs.min else 0.0
-          val segmentLegs =
-            transitSchedule(Id.createVehicleId(tripId))._2
-              .slice(segmentPattern.fromIndex, segmentPattern.toIndex)
-          legsWithFares ++= segmentLegs.zipWithIndex
-            .map(beamLeg => (beamLeg._1, if (beamLeg._2 == 0) fare else 0.0))
-          arrivalTime = beamServices.dates
-            .toBaseMidnightSeconds(
-              segmentPattern.toArrivalTime.get(transitJourneyID.time),
-              isTransit
-            )
-            .toInt
-          if (transitSegment.middle != null) {
-            legsWithFares += (
-              (
-                BeamLeg(
-                  arrivalTime,
-                  mapLegMode(transitSegment.middle.mode),
-                  transitSegment.middle.duration,
-                  travelPath = buildStreetPath(
-                    transitSegment.middle,
-                    arrivalTime,
-                    toR5StreetMode(transitSegment.middle.mode)
-                  )
-                ),
-                0.0
-              )
-              )
-            arrivalTime = arrivalTime + transitSegment.middle.duration // in case of middle arrival time would update
-          }
-      }
-
-      // egress would only be present if there is some transit, so its under transit presence check
-      if (itinerary.connection.egress != null) {
-        val egress = option.egress.get(itinerary.connection.egress)
-        //start time would be the arrival time of last stop and 5 second alighting
-        legsWithFares += (
-          (
-            BeamLeg(
-              arrivalTime,
-              mapLegMode(egress.mode),
-              egress.duration,
-              buildStreetPath(egress, arrivalTime, toR5StreetMode(egress.mode))
-            ),
-            0.0
-          )
-          )
-        if (isRouteForPerson && egress.mode != LegMode.WALK)
-          legsWithFares += ((dummyWalk(arrivalTime + egress.duration), 0.0))
-      }
-    }
-    maybeUseVehicleOnEgress.foreach { leg =>
-      val departAt = legsWithFares.last._1.endTime
-      val updatedLeg = leg.updateStartTime(departAt)
-      legsWithFares += ((updatedLeg, 0.0))
-      legsWithFares += ((dummyWalk(updatedLeg.endTime), 0.0))
-    }
-
-    // TODO is it correct way to find first non-dummy leg
-    val fistNonDummyLeg = legsWithFares.collectFirst{
-      case (leg, _) if leg.mode == BeamMode.WALK && leg.travelPath.linkIds.nonEmpty =>
-        leg
-    }
-
-    val withUpdatedTimeAndCost = legsWithFares.map { case (leg, fare) =>
-      val travelPath = leg.travelPath
-      val TimeAndCost(timeOpt, costOpt) = travelTimeAndCost.overrideTravelTimeAndCostFor(travelPath.startPoint.loc,
-        travelPath.endPoint.loc, leg.startTime, leg.mode)
-      val updatedTravelPath = if (timeOpt.isDefined) {
-        val newTravelTime = timeOpt.get
-        val newLinkTravelTimes = TravelTimeUtils.scaleTravelTime(newTravelTime, travelPath.endPoint.time,
-          travelPath.linkTravelTime)
-        BeamPath(
-          linkIds = travelPath.linkIds,
-          linkTravelTime = newLinkTravelTimes,
-          transitStops = travelPath.transitStops,
-          startPoint = travelPath.startPoint,
-          endPoint = travelPath.endPoint.copy(time = newTravelTime),
-          distanceInM = travelPath.distanceInM)
-      }
-      else {
-        travelPath
-      }
-
-      val newCost = costOpt.map { cost =>
-        if (fistNonDummyLeg.contains(leg)) cost
-        else 0.0
-      }.getOrElse(fare)
-
-      // Update travel path and cost
-      (leg.copy(travelPath = updatedTravelPath), newCost)
-    }
-
-    TripWithFares(
-      BeamTrip(withUpdatedTimeAndCost.map(_._1).toVector, mapLegMode(access.mode)),
-      withUpdatedTimeAndCost.map(_._2).zipWithIndex.map(_.swap).toMap
-    )
-  }
-
   private def buildStreetPath(
     segment: StreetSegment,
     tripStartTime: Int,
