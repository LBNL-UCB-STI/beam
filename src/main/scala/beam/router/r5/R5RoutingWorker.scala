--- conflicted
+++ resolved
@@ -16,10 +16,7 @@
 import beam.router.gtfs.FareCalculator
 import beam.router.gtfs.FareCalculator._
 import beam.router.osm.TollCalculator
-<<<<<<< HEAD
-=======
 import beam.router.r5.R5RoutingWorker.{R5Request, TripWithFares}
->>>>>>> 9af834d8
 import beam.router.r5.profile.BeamMcRaptorSuboptimalPathProfileRouter
 import beam.router.{Modes, RoutingModel}
 import beam.sim.BeamServices
@@ -40,610 +37,6 @@
 import scala.concurrent.Future
 import scala.language.postfixOps
 
-<<<<<<< HEAD
-case class TripWithFares(trip: BeamTrip, legFares: Map[Int, Double])
-
-//
-//class R5RoutingWorker(val beamServices: BeamServices, val transportNetwork: TransportNetwork, val network: Network, val fareCalculator: FareCalculator, tollCalculator: TollCalculator) extends Actor with ActorLogging with MetricsSupport {
-//  val distanceThresholdToIgnoreWalking = beamServices.beamConfig.beam.agentsim.thresholdForWalkingInMeters // meters
-//  val BUSHWHACKING_SPEED_IN_METERS_PER_SECOND = 0.447 // 1 mile per hour
-//
-//  var maybeTravelTime: Option[TravelTime] = None
-//  var transitSchedule: Map[Id[Vehicle], (RouteInfo, Seq[BeamLeg])] = Map()
-//
-////  val cache = CacheBuilder.newBuilder().recordStats().maximumSize(1000).build(new CacheLoader[R5Request, ProfileResponse] {
-////    override def load(key: R5Request) = {
-////      getPlanFromR5(key)
-////    }
-////  })
-//
-//  // Let the dispatcher on which the Future in receive will be running
-//  // be the dispatcher on which this actor is running.
-//  import context.dispatcher
-//  override final def receive: Receive = {
-//    case t =>
-//      1
-//  }
-//  //  override final def receive: Receive = {
-////    case TransitInited(newTransitSchedule) =>
-////      transitSchedule = newTransitSchedule
-////    case request: RoutingRequest =>
-////      val eventualResponse = Future {
-////
-////        latency("request-router-time", Metrics.RegularLevel) {
-////          calcRoute(request)
-////        }
-////      }
-////      eventualResponse.failed.foreach(log.error(_, ""))
-////      eventualResponse pipeTo sender
-////    case UpdateTravelTime(travelTime) =>
-////      maybeTravelTime = Some(travelTime)
-////      cache.invalidateAll()
-////    case EmbodyWithCurrentTravelTime(leg: BeamLeg, vehicleId: Id[Vehicle], createdAt) =>
-////      val travelTime = (time: Long, linkId: Int) => maybeTravelTime match {
-////        case Some(matsimTravelTime) =>
-////          matsimTravelTime.getLinkTravelTime(network.getLinks.get(Id.createLinkId(linkId)), time.toDouble, null, null).toLong
-////        case None =>
-////          val edge = transportNetwork.streetLayer.edgeStore.getCursor(linkId)
-////          (edge.getLengthM / edge.calculateSpeed(new ProfileRequest, StreetMode.valueOf(leg.mode.r5Mode.get.left.get.toString))).toLong
-////      }
-////      val duration = RoutingModel.traverseStreetLeg(leg, vehicleId, travelTime).map(e => e.getTime).max - leg.startTime
-////
-//////      sender ! RoutingResponse(Vector(EmbodiedBeamTrip(Vector(EmbodiedBeamLeg(leg.copy(duration = duration.toLong), vehicleId, true, None, BigDecimal.valueOf(0), true)))),
-//////        requestCreatedAt = createdAt)
-////  }
-//
-//  case class R5Request(from: Coord, to: Coord, time: WindowTime, directMode: LegMode, accessMode: LegMode, transitModes: Seq[TransitModes], egressMode: LegMode)
-//
-////  def getPlanFromR5(request: R5Request): ProfileResponse = {
-////    val maxStreetTime = 2 * 60
-////    // If we already have observed travel times, probably from the previous iteration,
-////    // let R5 use those. Otherwise, let R5 use its own travel time estimates.
-////    val profileRequest = new ProfileRequest()
-////    profileRequest.fromLon = request.from.getX
-////    profileRequest.fromLat = request.from.getY
-////    profileRequest.toLon = request.to.getX
-////    profileRequest.toLat = request.to.getY
-////    profileRequest.maxWalkTime = 3 * 60
-////    profileRequest.maxCarTime = 4 * 60
-////    profileRequest.maxBikeTime = 4 * 60
-////    profileRequest.streetTime = maxStreetTime
-////    profileRequest.maxTripDurationMinutes = 4 * 60
-////    profileRequest.wheelchair = false
-////    profileRequest.bikeTrafficStress = 4
-////    profileRequest.zoneId = transportNetwork.getTimeZone
-////    profileRequest.fromTime = request.time.fromTime
-////    profileRequest.toTime = request.time.toTime
-////    profileRequest.date = beamServices.dates.localBaseDate
-////    profileRequest.directModes = util.EnumSet.of(request.directMode)
-////    profileRequest.suboptimalMinutes = 0
-////    if (request.transitModes.nonEmpty) {
-////      profileRequest.transitModes = util.EnumSet.copyOf(request.transitModes.asJavaCollection)
-////      profileRequest.accessModes = util.EnumSet.of(request.accessMode)
-////      profileRequest.egressModes = util.EnumSet.of(request.egressMode)
-////    }
-////    log.debug(profileRequest.toString)
-////    val result = try {
-////      getPlan(profileRequest)
-////    } catch {
-////      case e: IllegalStateException =>
-////        new ProfileResponse
-////      case e: ArrayIndexOutOfBoundsException =>
-////        new ProfileResponse
-////    }
-////    log.debug(s"# options found = ${result.options.size()}")
-////    result
-////  }
-////
-////
-////  def calcRoute(routingRequest: RoutingRequest): RoutingResponse = {
-////    log.debug(routingRequest.toString)
-////
-////    // For each street vehicle (including body, if available): Route from origin to street vehicle, from street vehicle to destination.
-////    val isRouteForPerson = routingRequest.streetVehicles.exists(_.mode == WALK)
-////
-////    def tripsForVehicle(vehicle: StreetVehicle): Seq[EmbodiedBeamTrip] = {
-////      /*
-////       * Our algorithm captures a few different patterns of travel. Two of these require extra routing beyond what we
-////       * call the "main" route calculation below. In both cases, we have a single main transit route
-////       * which is only calculate once in the code below. But we optionally add a WALK leg from the origin to the
-////       * beginning of the route (called "mainRouteFromVehicle" as opposed to main route from origin). Or we optionally
-////       * add a vehicle-based trip on the egress portion of the trip (called "mainRouteToVehicle" as opposed to main route
-////       * to destination).
-////       *
-////       * Note that we don't use the R5 egress concept to accomplish the mainRouteToVehicle pattern because
-////       * we want to fix the location of the vehicle, not make it dynamic (this may change when we enable TNC's with transit).
-////       * Also note that in both cases, these patterns are only the result of human travelers, we assume AI is fixed to
-////       * a vehicle and therefore only needs the simplest of routes.
-////       *
-////       * For the mainRouteFromVehicle pattern, the traveler is using a vehicle within the context of a
-////       * trip that could be multimodal (e.g. drive to transit) or unimodal (drive only). We don't assume the vehicle is
-////       * co-located with the person, so this first block of code determines the distance from the vehicle to the person and based
-////       * on a threshold, optionally routes a WALK leg to the vehicle and adjusts the main route location & time accordingly.
-////       *
-////       */
-////      val mainRouteFromVehicle = routingRequest.streetVehiclesAsAccess && isRouteForPerson && vehicle.mode != WALK
-////      val maybeWalkToVehicle: Option[BeamLeg] = if (mainRouteFromVehicle) {
-////        val time = routingRequest.departureTime match {
-////          case time: DiscreteTime => WindowTime(time.atTime, beamServices.beamConfig.beam.routing.r5.departureWindow)
-////          case time: WindowTime => time
-////        }
-////        if (beamServices.geo.distInMeters(vehicle.location.loc, routingRequest.origin) > distanceThresholdToIgnoreWalking) {
-////          val from = beamServices.geo.snapToR5Edge(transportNetwork.streetLayer, beamServices.geo.utm2Wgs(routingRequest.origin), 10E3)
-////          val to = beamServices.geo.snapToR5Edge(transportNetwork.streetLayer, beamServices.geo.utm2Wgs(vehicle.location.loc), 10E3)
-////          val directMode = LegMode.WALK
-////          val accessMode = LegMode.WALK
-////          val egressMode = LegMode.WALK
-////          val transitModes = Nil
-////          val profileResponse = latency("walkToVehicleRoute-router-time", Metrics.RegularLevel) {
-////            cache.get(R5Request(from, to, time, directMode, accessMode, transitModes, egressMode))
-////          }
-////          if (profileResponse.options.isEmpty) {
-////            return Nil // Cannot walk to vehicle, so no options from this vehicle.
-////          }
-////          val travelTime = profileResponse.options.get(0).itinerary.get(0).duration
-////          val streetSegment = profileResponse.options.get(0).access.get(0)
-////          Some(BeamLeg(time.atTime, mapLegMode(LegMode.WALK), travelTime, travelPath = buildStreetPath(streetSegment, time.atTime)))
-////        } else {
-////          Some(dummyWalk(time.atTime))
-////        }
-////      } else {
-////        None
-////      }
-////      /*
-////       * For the mainRouteToVehicle pattern (see above), we look for RequestTripInfo.streetVehiclesAsAccess == false, and then we
-////       * route separately from the vehicle to the destination with an estimate of the start time and adjust the timing of this route
-////       * after finding the main route from origin to vehicle.
-////       */
-////      val mainRouteToVehicle = !routingRequest.streetVehiclesAsAccess && isRouteForPerson && vehicle.mode != WALK
-////      val maybeUseVehicleOnEgress: Option[BeamLeg] = if (mainRouteToVehicle) {
-////        // assume 13 mph / 5.8 m/s as average PT speed: http://cityobservatory.org/urban-buses-are-slowing-down/
-////        val estimateDurationToGetToVeh: Int = math.round(beamServices.geo.distInMeters(routingRequest.origin, vehicle.location.loc) / 5.8).intValue()
-////        val time = routingRequest.departureTime match {
-////          case time: DiscreteTime => WindowTime(time.atTime + estimateDurationToGetToVeh, beamServices.beamConfig.beam.routing.r5.departureWindow)
-////          case time: WindowTime => time.copy(time.atTime + estimateDurationToGetToVeh)
-////        }
-////        val from = beamServices.geo.snapToR5Edge(transportNetwork.streetLayer, beamServices.geo.utm2Wgs(vehicle.location.loc), 10E3)
-////        val to = beamServices.geo.snapToR5Edge(transportNetwork.streetLayer, beamServices.geo.utm2Wgs(routingRequest.destination), 10E3)
-////        val directMode = vehicle.mode.r5Mode.get.left.get
-////        val accessMode = vehicle.mode.r5Mode.get.left.get
-////        val egressMode = LegMode.WALK
-////        val transitModes = Nil
-////        val profileResponse = latency("vehicleOnEgressRoute-router-time", Metrics.RegularLevel) {
-////          cache.get(R5Request(from, to, time, directMode, accessMode, transitModes, egressMode))
-////        }
-////        if (!profileResponse.options.isEmpty) {
-////          val travelTime = profileResponse.options.get(0).itinerary.get(0).duration
-////          val streetSegment = profileResponse.options.get(0).access.get(0)
-////          Some(BeamLeg(time.atTime, vehicle.mode, travelTime, travelPath = buildStreetPath(streetSegment, time.atTime)))
-////        } else {
-////          return Nil // Cannot go to destination with this vehicle, so no options from this vehicle.
-////        }
-////      } else {
-////        None
-////      }
-////
-////      val theOrigin = if (mainRouteToVehicle) {
-////        routingRequest.origin
-////      } else {
-////        vehicle.location.loc
-////      }
-////      val theDestination = if (mainRouteToVehicle) {
-////        vehicle.location.loc
-////      } else {
-////        routingRequest.destination
-////      }
-////      val from = beamServices.geo.snapToR5Edge(transportNetwork.streetLayer, beamServices.geo.utm2Wgs(theOrigin), 10E3)
-////      val to = beamServices.geo.snapToR5Edge(transportNetwork.streetLayer, beamServices.geo.utm2Wgs(theDestination), 10E3)
-////      val directMode = if (mainRouteToVehicle) {
-////        LegMode.WALK
-////      } else {
-////        vehicle.mode.r5Mode.get.left.get
-////      }
-////      val accessMode = directMode
-////      val egressMode = LegMode.WALK
-////      val walkToVehicleDuration = maybeWalkToVehicle.map(leg => leg.duration).getOrElse(0l).toInt
-////      val time = routingRequest.departureTime match {
-////        case time: DiscreteTime => WindowTime(time.atTime + walkToVehicleDuration, beamServices.beamConfig.beam.routing.r5.departureWindow)
-////        case time: WindowTime => WindowTime(time.atTime + walkToVehicleDuration, 0)
-////      }
-////      val transitModes: Vector[TransitModes] = routingRequest.transitModes.map(_.r5Mode.get.right.get)
-////      val latencyTag = (if (transitModes.isEmpty) "mainVehicleToDestinationRoute" else "mainTransitRoute") + "-router-time"
-////      val profileResponse: ProfileResponse = latency(latencyTag, Metrics.RegularLevel) {
-////        cache.get(R5Request(from, to, time, directMode, accessMode, transitModes, egressMode))
-////      }
-////      val tripsWithFares = profileResponse.options.asScala.flatMap(option => {
-////        /*
-////          * Iterating all itinerary from a ProfileOption to construct the BeamTrip,
-////          * itinerary has a PointToPointConnection object that help relating access,
-////          * egress and transit for the particular itinerary. That contains indexes of
-////          * access and egress and actual object could be located from lists under option object,
-////          * as there are separate collections for each.
-////          *
-////          * And after locating through these indexes, constructing BeamLeg for each and
-////          * finally add these legs back to BeamTrip.
-////          */
-////        option.itinerary.asScala.filter { itin =>
-////          val startTime = beamServices.dates.toBaseMidnightSeconds(itin.startTime, transportNetwork.transitLayer.routes.size() == 0)
-////          //TODO make a more sensible window not just 30 minutes
-////          startTime >= time.fromTime && startTime <= time.fromTime + 1800
-////        }.map(itinerary => {
-////          var legsWithFares = Vector[(BeamLeg, Double)]()
-////          maybeWalkToVehicle.foreach(legsWithFares +:= (_, 0.0))
-////
-////          val access = option.access.get(itinerary.connection.access)
-////          val toll = if (access.mode == LegMode.CAR) {
-////            val osm = access.streetEdges.asScala.map(e => transportNetwork.streetLayer.edgeStore.getCursor(e.edgeId).getOSMID).toVector
-////            tollCalculator.calcToll(osm)
-////          } else 0.0
-////          // Using itinerary start as access leg's startTime
-////          val tripStartTime = beamServices.dates.toBaseMidnightSeconds(itinerary.startTime, transportNetwork.transitLayer.routes.size() == 0)
-////          val isTransit = itinerary.connection.transit != null && !itinerary.connection.transit.isEmpty
-////          //        legFares += legs.size -> toll
-////          legsWithFares :+= (BeamLeg(tripStartTime, mapLegMode(access.mode), access.duration, travelPath = buildStreetPath(access, tripStartTime)), toll)
-////
-////          //add a Dummy walk BeamLeg to the end of that trip
-////          if (isRouteForPerson && access.mode != LegMode.WALK) {
-////            if (!isTransit) legsWithFares = legsWithFares :+ (dummyWalk(tripStartTime + access.duration), 0.0)
-////          }
-////
-////          if (isTransit) {
-////            var arrivalTime: Long = Long.MinValue
-////            /*
-////             Based on "Index in transit list specifies transit with same index" (comment from PointToPointConnection line 14)
-////             assuming that: For each transit in option there is a TransitJourneyID in connection
-////             */
-////            val segments = option.transit.asScala zip itinerary.connection.transit.asScala
-////            val fares = latency("fare-transit-time", Metrics.VerboseLevel) {
-////              val fareSegments = getFareSegments(segments.toVector)
-////              filterFaresOnTransfers(fareSegments)
-////            }
-////
-////            segments.foreach { case (transitSegment, transitJourneyID) =>
-////              val segmentPattern = transitSegment.segmentPatterns.get(transitJourneyID.pattern)
-////              //              val tripPattern = transportNetwork.transitLayer.tripPatterns.get(segmentPattern.patternIdx)
-////              val tripId = segmentPattern.tripIds.get(transitJourneyID.time)
-////              //              val trip = tripPattern.tripSchedules.asScala.find(_.tripId == tripId).get
-////              val fs = fares.filter(_.patternIndex == segmentPattern.patternIdx).map(_.fare.price)
-////              val fare = if (fs.nonEmpty) fs.min else 0.0
-////              val segmentLegs = transitSchedule(Id.createVehicleId(tripId))._2.slice(segmentPattern.fromIndex, segmentPattern.toIndex)
-////              legsWithFares ++= segmentLegs.zipWithIndex.map(beamLeg => (beamLeg._1, if (beamLeg._2 == 0) fare else 0.0))
-////              arrivalTime = beamServices.dates.toBaseMidnightSeconds(segmentPattern.toArrivalTime.get(transitJourneyID.time), isTransit)
-////              if (transitSegment.middle != null) {
-////                legsWithFares :+= (BeamLeg(arrivalTime, mapLegMode(transitSegment.middle.mode), transitSegment.middle.duration, travelPath = buildStreetPath(transitSegment.middle, arrivalTime)), 0.0)
-////                arrivalTime = arrivalTime + transitSegment.middle.duration // in case of middle arrival time would update
-////              }
-////            }
-////
-////            // egress would only be present if there is some transit, so its under transit presence check
-////            if (itinerary.connection.egress != null) {
-////              val egress = option.egress.get(itinerary.connection.egress)
-////              //start time would be the arrival time of last stop and 5 second alighting
-////              legsWithFares :+= (BeamLeg(arrivalTime, mapLegMode(egress.mode), egress.duration, buildStreetPath(egress, arrivalTime)), 0.0)
-////              if (isRouteForPerson && egress.mode != LegMode.WALK) legsWithFares :+= (dummyWalk(arrivalTime + egress.duration), 0.0)
-////            }
-////          }
-////          maybeUseVehicleOnEgress.foreach { leg =>
-////            val departAt = legsWithFares.last._1.endTime
-////            legsWithFares :+= (leg.copy(startTime = departAt), 0.0)
-////            legsWithFares :+= (dummyWalk(departAt + leg.duration), 0.0)
-////          }
-////          TripWithFares(BeamTrip(legsWithFares.map(_._1), mapLegMode(access.mode)), legsWithFares.map(_._2).zipWithIndex.map(_.swap).toMap)
-////        })
-////      })
-////
-////      tripsWithFares.map(tripWithFares => {
-////        val embodiedLegs: Vector[EmbodiedBeamLeg] = for ((beamLeg, index) <- tripWithFares.trip.legs.zipWithIndex) yield {
-////          val cost = tripWithFares.legFares.getOrElse(index, 0.0) // FIXME this value is never used.
-////          if (Modes.isR5TransitMode(beamLeg.mode)) {
-////            EmbodiedBeamLeg(beamLeg, beamLeg.travelPath.transitStops.get.vehicleId, false, None, cost, false)
-////          } else {
-////            val unbecomeDriverAtComplete = Modes.isR5LegMode(beamLeg.mode) && (beamLeg.mode != WALK || beamLeg == tripWithFares.trip.legs.last)
-////            if (beamLeg.mode == WALK) {
-////              val body = routingRequest.streetVehicles.find(_.mode == WALK).get
-////              EmbodiedBeamLeg(beamLeg, body.id, body.asDriver, None, 0.0, unbecomeDriverAtComplete)
-////            } else {
-////              EmbodiedBeamLeg(beamLeg, vehicle.id, vehicle.asDriver, None, cost, unbecomeDriverAtComplete)
-////            }
-////          }
-////        }
-////        EmbodiedBeamTrip(embodiedLegs)
-////      })
-////
-////    }
-////
-////    val embodiedTrips = routingRequest.streetVehicles.flatMap(vehicle => tripsForVehicle(vehicle))
-////
-////    if (!embodiedTrips.exists(_.tripClassifier == WALK)) {
-////      log.debug("No walk route found. {}", routingRequest)
-////      val maybeBody = routingRequest.streetVehicles.find(_.mode == WALK)
-////      if (maybeBody.isDefined) {
-////        log.debug("Adding dummy walk route with maximum street time.")
-////        val origin = new Coord(routingRequest.origin.getX, routingRequest.origin.getY)
-////        val dest = new Coord(routingRequest.destination.getX, routingRequest.destination.getY)
-////        val beelineDistanceInMeters = beamServices.geo.distInMeters(origin, dest)
-////        val bushwhackingTime = Math.round(beelineDistanceInMeters / BUSHWHACKING_SPEED_IN_METERS_PER_SECOND)
-////        val dummyTrip = EmbodiedBeamTrip(
-////          Vector(
-////            EmbodiedBeamLeg(
-////              BeamLeg(
-////                routingRequest.departureTime.atTime,
-////                WALK,
-////                bushwhackingTime,
-////                BeamPath(
-////                  Vector(),
-////                  None,
-////                  SpaceTime(origin, routingRequest.departureTime.atTime),
-////                  SpaceTime(dest, routingRequest.departureTime.atTime + bushwhackingTime),
-////                  beelineDistanceInMeters)
-////              ),
-////              maybeBody.get.id, maybeBody.get.asDriver, None, 0, unbecomeDriverOnCompletion = false)
-////          )
-////        )
-////        RoutingResponse(embodiedTrips :+ dummyTrip, requestCreatedAt = routingRequest.createdAt)
-////      } else {
-////        log.debug("Not adding a dummy walk route since agent has no body.")
-////        RoutingResponse(embodiedTrips, requestCreatedAt = routingRequest.createdAt)
-////      }
-////    } else {
-////      RoutingResponse(embodiedTrips, requestCreatedAt = routingRequest.createdAt)
-////    }
-////  }
-////
-////  private def buildStreetPath(segment: StreetSegment, tripStartTime: Long): BeamPath = {
-////    var activeLinkIds = Vector[Int]()
-////    for (edge: StreetEdgeInfo <- segment.streetEdges.asScala) {
-////      if (!network.getLinks.containsKey(Id.createLinkId(edge.edgeId.longValue()))) {
-////        throw new RuntimeException("Link not found: " + edge.edgeId)
-////      }
-////      activeLinkIds = activeLinkIds :+ edge.edgeId.intValue()
-////    }
-////    BeamPath(
-////      activeLinkIds,
-////      None,
-////      SpaceTime(segment.geometry.getStartPoint.getX, segment.geometry.getStartPoint.getY, tripStartTime),
-////      SpaceTime(segment.geometry.getEndPoint.getX, segment.geometry.getEndPoint.getY, tripStartTime + segment.duration),
-////      segment.distance.toDouble / 1000)
-////  }
-//
-//  /**
-//    * Use to extract a collection of FareSegments for an itinerary.
-//    *
-//    * @param segments
-//    * @return a collection of FareSegments for an itinerary.
-//    */
-//  private def getFareSegments(segments: Vector[(TransitSegment, TransitJourneyID)]): Vector[BeamFareSegment] = {
-//    segments.groupBy(s => getRoute(s._1, s._2).agency_id).flatMap(t => {
-//      val pattern = getPattern(t._2.head._1, t._2.head._2)
-//      val fromTime = pattern.fromDepartureTime.get(t._2.head._2.time)
-//
-//      var rules = t._2.flatMap(s => getFareSegments(s._1, s._2, fromTime))
-//
-//      if (rules.isEmpty) {
-//        val route = getRoute(pattern)
-//        val agencyId = route.agency_id
-//        val routeId = route.route_id
-//
-//        val fromId = getStopId(t._2.head._1.from)
-//        val toId = getStopId(t._2.last._1.to)
-//
-//        val toTime = getPattern(t._2.last._1, t._2.last._2).toArrivalTime.get(t._2.last._2.time)
-//        val duration = ChronoUnit.SECONDS.between(fromTime, toTime)
-//
-//        val containsIds = t._2.flatMap(s => Vector(getStopId(s._1.from), getStopId(s._1.to))).toSet
-//
-//        rules = getFareSegments(agencyId, routeId, fromId, toId, containsIds).map(f => BeamFareSegment(f, pattern.patternIdx, duration))
-//      }
-//      rules
-//    }).toVector
-//  }
-//
-//  private def getFareSegments(transitSegment: TransitSegment, transitJourneyID: TransitJourneyID, fromTime: ZonedDateTime): Vector[BeamFareSegment] = {
-//    val pattern = getPattern(transitSegment, transitJourneyID)
-//    val route = getRoute(pattern)
-//    val routeId = route.route_id
-//    val agencyId = route.agency_id
-//
-//    val fromStopId = getStopId(transitSegment.from)
-//    val toStopId = getStopId(transitSegment.to)
-//    val duration = ChronoUnit.SECONDS.between(fromTime, pattern.toArrivalTime.get(transitJourneyID.time))
-//
-//    var fr = getFareSegments(agencyId, routeId, fromStopId, toStopId).map(f => BeamFareSegment(f, pattern.patternIdx, duration))
-//    if (fr.nonEmpty && fr.forall(_.patternIndex == fr.head.patternIndex))
-//      fr = Vector(fr.minBy(_.fare.price))
-//    fr
-//  }
-//
-//  private def getFareSegments(agencyId: String, routeId: String, fromId: String, toId: String, containsIds: Set[String] = null): Vector[BeamFareSegment] =
-//    fareCalculator.getFareSegments(agencyId, routeId, fromId, toId, containsIds)
-//
-//  private def getRoute(transitSegment: TransitSegment, transitJourneyID: TransitJourneyID) =
-//    transportNetwork.transitLayer.routes.get(getPattern(transitSegment, transitJourneyID).routeIndex)
-//
-//  private def getRoute(segmentPattern: SegmentPattern) =
-//    transportNetwork.transitLayer.routes.get(segmentPattern.routeIndex)
-//
-//  private def getPattern(transitSegment: TransitSegment, transitJourneyID: TransitJourneyID) =
-//    transitSegment.segmentPatterns.get(transitJourneyID.pattern)
-//
-//  private def getStopId(stop: Stop) = stop.stopId.split(":")(1)
-//
-//  def getTimezone: ZoneId = this.transportNetwork.getTimeZone
-//
-//  private def travelTimeCalculator(startTime: Int): TravelTimeCalculator = maybeTravelTime match {
-//    case Some(travelTime) => (edge: EdgeStore#Edge, durationSeconds: Int, streetMode: StreetMode, req: ProfileRequest) => {
-//      if (streetMode != StreetMode.CAR || edge.getOSMID < 0) {
-//        // An R5 internal edge, probably connecting transit to the street network. We don't have those in the
-//        // MATSim network.
-//        (edge.getLengthM / edge.calculateSpeed(req, streetMode)).toFloat
-//      } else {
-//        travelTime.getLinkTravelTime(network.getLinks.get(Id.createLinkId(edge.getEdgeIndex)), startTime + durationSeconds, null, null).asInstanceOf[Float]
-//      }
-//    }
-//    case None => new EdgeStore.DefaultTravelTimeCalculator
-//  }
-//
-//  private val turnCostCalculator: TurnCostCalculator = new TurnCostCalculator(transportNetwork.streetLayer, true) {
-//    override def computeTurnCost(fromEdge: Int, toEdge: Int, streetMode: StreetMode): Int = 0
-//  }
-//
-//  //Does point to point routing with data from request
-//  def getPlan(request: ProfileRequest): ProfileResponse = {
-//    val startRouting = System.currentTimeMillis
-//    request.zoneId = transportNetwork.getTimeZone
-//    //Do the query and return result
-//    val profileResponse = new ProfileResponse
-//    val option = new ProfileOption
-//    request.reverseSearch = false
-//    //For direct modes
-//
-//    for (mode <- request.directModes.asScala) {
-//      val streetRouter = new StreetRouter(transportNetwork.streetLayer, travelTimeCalculator(request.fromTime), turnCostCalculator)
-//      var streetPath: StreetPath = null
-//      streetRouter.profileRequest = request
-//      streetRouter.streetMode = StreetMode.valueOf(mode.toString)
-//      streetRouter.timeLimitSeconds = request.streetTime * 60
-//      if (streetRouter.setOrigin(request.fromLat, request.fromLon)) {
-//        if (streetRouter.setDestination(request.toLat, request.toLon)) {
-//          latency("route-transit-time", Metrics.VerboseLevel) {
-//            streetRouter.route() //latency 1
-//          }
-//          val lastState = streetRouter.getState(streetRouter.getDestinationSplit)
-//          if (lastState != null) {
-//            streetPath = new StreetPath(lastState, transportNetwork, false)
-//            val streetSegment = new StreetSegment(streetPath, mode, transportNetwork.streetLayer)
-//            option.addDirect(streetSegment, request.getFromTimeDateZD)
-//          } else {
-//            log.debug("Direct mode {} last state wasn't found", mode)
-//          }
-//        } else {
-//          log.debug("Direct mode {} destination wasn't found!", mode)
-//        }
-//      } else {
-//        log.debug("Direct mode {} origin wasn't found!", mode)
-//      }
-//    }
-//    option.summary = option.generateSummary
-//    profileResponse.addOption(option)
-//    if (request.hasTransit) {
-//      val accessRouter = findAccessPaths(request)
-//      val egressRouter = findEgressPaths(request)
-//      import scala.collection.JavaConverters._
-//      //latency 2nd step
-//      val router = new BeamMcRaptorSuboptimalPathProfileRouter(transportNetwork, request, accessRouter.mapValues(_.getReachedStops).asJava, egressRouter.mapValues(_.getReachedStops).asJava)
-//      router.NUMBER_OF_SEARCHES = beamServices.beamConfig.beam.routing.r5.numberOfSamples
-//      val usefullpathList = new util.ArrayList[PathWithTimes]
-//      // getPaths actually returns a set, which is important so that things are deduplicated. However we need a list
-//      // so we can sort it below.
-//      latency("getpath-transit-time", Metrics.VerboseLevel) {
-//        usefullpathList.addAll(router.getPaths) //latency of get paths
-//      }
-//      //This sort is necessary only for text debug output so it will be disabled when it is finished
-//      /**
-//        * Orders first no transfers then one transfers 2 etc
-//        * - then orders according to first trip:
-//        *   - board stop
-//        *   - alight stop
-//        *   - alight time
-//        * - same for one transfer trip
-//        */
-//      usefullpathList.sort((o1: PathWithTimes, o2: PathWithTimes) => {
-//        def foo(o1: PathWithTimes, o2: PathWithTimes) = {
-//          var c = 0
-//          c = Integer.compare(o1.patterns.length, o2.patterns.length)
-//          if (c == 0) c = Integer.compare(o1.boardStops(0), o2.boardStops(0))
-//          if (c == 0) c = Integer.compare(o1.alightStops(0), o2.alightStops(0))
-//          if (c == 0) c = Integer.compare(o1.alightTimes(0), o2.alightTimes(0))
-//          if (c == 0 && o1.patterns.length == 2) {
-//            c = Integer.compare(o1.boardStops(1), o2.boardStops(1))
-//            if (c == 0) c = Integer.compare(o1.alightStops(1), o2.alightStops(1))
-//            if (c == 0) c = Integer.compare(o1.alightTimes(1), o2.alightTimes(1))
-//          }
-//          c
-//        }
-//
-//        foo(o1, o2)
-//      })
-//      log.debug("Usefull paths:{}", usefullpathList.size)
-//
-//      for (path <- usefullpathList.asScala) {
-//        profileResponse.addTransitPath(accessRouter.asJava, egressRouter.asJava, path, transportNetwork, request.getFromTimeDateZD)
-//      }
-//      latency("transfer-transit-time", Metrics.VerboseLevel) {
-//        profileResponse.generateStreetTransfers(transportNetwork, request)
-//      } // latency possible candidate
-//    }
-//    profileResponse.recomputeStats(request)
-//    log.debug("Returned {} options", profileResponse.getOptions.size)
-//    log.debug("Took {} ms", System.currentTimeMillis - startRouting)
-//    profileResponse
-//  }
-//
-//  /**
-//    * Finds all egress paths from to coordinate to end stop and adds routers to egressRouter
-//    *
-//    * @param request
-//    */
-//  private def findEgressPaths(request: ProfileRequest) = {
-//    val egressRouter = mutable.Map[LegMode, StreetRouter]()
-//    //For egress
-//    //TODO: this must be reverse search
-//    request.reverseSearch = true
-//
-//    for (mode <- request.egressModes.asScala) {
-//      val streetRouter = new StreetRouter(transportNetwork.streetLayer, travelTimeCalculator(request.fromTime), turnCostCalculator)
-//      streetRouter.transitStopSearch = true
-//      streetRouter.quantityToMinimize = StreetRouter.State.RoutingVariable.DURATION_SECONDS
-//      streetRouter.streetMode = StreetMode.valueOf(mode.toString)
-//      streetRouter.profileRequest = request
-//      streetRouter.timeLimitSeconds = request.getTimeLimit(mode)
-//      if (streetRouter.setOrigin(request.toLat, request.toLon)) {
-//        streetRouter.route()
-//        val stops = streetRouter.getReachedStops
-//        egressRouter.put(mode, streetRouter)
-//        log.debug("Added {} edgres stops for mode {}", stops.size, mode)
-//      }
-//      else log.debug("MODE:{}, Edge near the origin coordinate wasn't found. Routing didn't start!", mode)
-//    }
-//    egressRouter
-//  }
-//
-//  /**
-//    * Finds access paths from from coordinate in request and adds all routers with paths to accessRouter map
-//    *
-//    * @param request
-//    */
-//  private def findAccessPaths(request: ProfileRequest) = {
-//    request.reverseSearch = false
-//    // Routes all access modes
-//    val accessRouter = mutable.Map[LegMode, StreetRouter]()
-//
-//    for (mode <- request.accessModes.asScala) {
-//      var streetRouter = new StreetRouter(transportNetwork.streetLayer, travelTimeCalculator(request.fromTime), turnCostCalculator)
-//      streetRouter.profileRequest = request
-//      streetRouter.streetMode = StreetMode.valueOf(mode.toString)
-//      //Gets correct maxCar/Bike/Walk time in seconds for access leg based on mode since it depends on the mode
-//      streetRouter.timeLimitSeconds = request.getTimeLimit(mode)
-//      streetRouter.transitStopSearch = true
-//      streetRouter.quantityToMinimize = StreetRouter.State.RoutingVariable.DURATION_SECONDS
-//      if (streetRouter.setOrigin(request.fromLat, request.fromLon)) {
-//        streetRouter.route()
-//        //Searching for access paths
-//        accessRouter.put(mode, streetRouter)
-//      }
-//      else log.debug("MODE:{}, Edge near the origin coordinate wasn't found. Routing didn't start!", mode)
-//    }
-//    accessRouter
-//  }
-//
-//}
-//
-//object R5RoutingWorker {
-//  def props(beamServices: BeamServices, transportNetwork: TransportNetwork, network: Network, fareCalculator: FareCalculator, tollCalculator: TollCalculator) = Props(new R5RoutingWorker(beamServices, transportNetwork, network, fareCalculator, tollCalculator))
-//
-//
-//}
-=======
 class R5RoutingWorker(val beamServices: BeamServices, val transportNetwork: TransportNetwork, val network: Network, val fareCalculator: FareCalculator, tollCalculator: TollCalculator) extends Actor with ActorLogging with MetricsSupport {
   val distanceThresholdToIgnoreWalking = beamServices.beamConfig.beam.agentsim.thresholdForWalkingInMeters // meters
   val BUSHWHACKING_SPEED_IN_METERS_PER_SECOND = 0.447 // 1 mile per hour
@@ -1255,5 +648,4 @@
 
   case class TripWithFares(trip: BeamTrip, legFares: Map[Int, Double])
   case class R5Request(from: Coord, to: Coord, time: WindowTime, directMode: LegMode, accessMode: LegMode, transitModes: Seq[TransitModes], egressMode: LegMode)
-}
->>>>>>> 9af834d8
+}