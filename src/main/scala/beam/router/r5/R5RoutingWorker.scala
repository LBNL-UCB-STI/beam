package beam.router.r5

import java.io.File
import java.nio.file.Files.exists
import java.nio.file.Paths
import java.time.ZonedDateTime
import java.time.temporal.ChronoUnit
import java.util

import akka.actor.Props
<<<<<<< HEAD
import beam.agentsim.agents.vehicles.BeamVehicle.{BeamVehicleIdAndRef, StreetVehicle}
import beam.agentsim.agents.vehicles._
import beam.agentsim.agents.{InitializeTrigger, TransitDriverAgent}
import beam.agentsim.events.SpaceTime
import beam.router.BeamRouter.{RoutingRequest, RoutingRequestTripInfo, RoutingResponse}
import beam.router.Modes.BeamMode.{BUS, TRANSIT, WALK}
=======
import beam.agentsim.agents.vehicles.BeamVehicle.StreetVehicle
import beam.agentsim.agents.vehicles.PassengerSchedule
import beam.agentsim.events.SpaceTime
import beam.router.BeamRouter.{RoutingRequest, RoutingRequestTripInfo, RoutingResponse}
import beam.router.Modes.BeamMode.{SUBWAY, WALK}
>>>>>>> 0efd02a9
import beam.router.Modes.{BeamMode, _}
import beam.router.RoutingModel.BeamLeg._
import beam.router.RoutingModel._
import beam.router.RoutingWorker.HasProps
import beam.router.r5.R5RoutingWorker.{GRAPH_FILE, ProfileRequestToVehicles, transportNetwork}
import beam.router.{Modes, RoutingWorker}
import beam.sim.BeamServices
import beam.utils.{GeoUtils, RefectionUtils}
import com.conveyal.r5.api.ProfileResponse
import com.conveyal.r5.api.util._
import com.conveyal.r5.point_to_point.builder.PointToPointQuery
import com.conveyal.r5.profile.ProfileRequest
import com.conveyal.r5.streets.StreetLayer
import com.conveyal.r5.transit.{RouteInfo, TransitLayer, TransportNetwork}
import com.vividsolutions.jts.geom.LineString
import org.matsim.api.core.v01.population.Person
import org.matsim.api.core.v01.{Coord, Id}
<<<<<<< HEAD
import org.matsim.vehicles.{Vehicle, VehicleType, VehicleUtils}
import org.matsim.facilities.Facility
import org.matsim.utils.objectattributes.attributable.Attributes
import org.opentripplanner.routing.vertextype.TransitStop
=======
import org.matsim.vehicles.{Vehicle, VehicleType}
>>>>>>> 0efd02a9

import scala.collection.JavaConverters._
import scala.collection.mutable

class R5RoutingWorker(val beamServices: BeamServices) extends RoutingWorker {
  //TODO this needs to be inferred from the TransitNetwork or configured
//  val localDateAsString: String = "2016-10-17"
//  val baseTime: Long = ZonedDateTime.parse(localDateAsString + "T00:00:00-07:00[UTC-07:00]").toEpochSecond
  //TODO make this actually come from beamConfig
//  val graphPathOutputsNeeded = beamServices.beamConfig.beam.outputs.writeGraphPathTraversals
  val graphPathOutputsNeeded = false

  override def init: Unit = {
    loadMap
    overrideR5EdgeSearchRadius(2000)
    initTransitVehicles()
  }

  private def loadMap = {
    val networkDir = beamServices.beamConfig.beam.routing.r5.directory
    val networkDirPath = Paths.get(networkDir)
    if (!exists(networkDirPath)) {
      Paths.get(networkDir).toFile.mkdir()
    }
    val networkFilePath = Paths.get(networkDir, GRAPH_FILE)
    val networkFile : File = networkFilePath.toFile
    if (exists(networkFilePath)) {
      log.debug(s"Initializing router by reading network from: ${networkFilePath.toAbsolutePath}")
      transportNetwork = TransportNetwork.read(networkFile)
    } else {
      log.debug(s"Network file [${networkFilePath.toAbsolutePath}] not found. ")
      log.debug(s"Initializing router by creating network from: ${networkDirPath.toAbsolutePath}")
      transportNetwork = TransportNetwork.fromDirectory(networkDirPath.toFile)
      transportNetwork.write(networkFile)
      transportNetwork = TransportNetwork.read(networkFile) // Needed because R5 closes DB on write
    }
<<<<<<< HEAD
    overrideR5EdgeSearchRadius(2000)

=======
>>>>>>> 0efd02a9
  }

  /*
   * Plan of action:
   * Each TripSchedule within each TripPatter represents a transit vehicle trip and will spawn a transitDriverAgent and a vehicle
   * The arrivals/departures within the TripSchedules are vectors of the same length as the "stops" field in the TripPattern
   * The stop IDs will be used to extract the Coordinate of the stop from the transitLayer (don't see exactly how yet)
   * Also should hold onto the route and trip IDs and use route to lookup the transit agency which ultimately should
   * be used to decide what type of vehicle to assign
   *
   */
  def initTransitVehicles(): Unit = {
    //    transportNetwork.transitLayer.routes.listIterator().asScala.foreach{ routeInfo =>
    //      log.debug(routeInfo.toString)
    //    }
    log.info(s"Start Transit initialization  ${ transportNetwork.transitLayer.tripPatterns.size()} trips founded")
    val transitTrips  = transportNetwork.transitLayer.tripPatterns.listIterator().asScala.toArray
    val transitData = transitTrips.flatMap { tripPattern =>
      //      log.debug(tripPattern.toString)
      val route = transportNetwork.transitLayer.routes.get(tripPattern.routeIndex)
      val mode = Modes.mapTransitMode(TransitLayer.getTransitModes(route.route_type))
      val firstStop = tripPattern.tripSchedules.asScala
      firstStop.map { tripSchedule =>
        // First create a unique for this trip which will become the transit agent and vehicle ids
<<<<<<< HEAD
        val tripVehId = TransitVehicle.createId(tripSchedule)
=======
        val tripVehId = Id.create(tripSchedule.tripId, classOf[Vehicle])
>>>>>>> 0efd02a9
        val numStops = tripSchedule.departures.length
        val passengerSchedule = PassengerSchedule()
        tripSchedule.departures.zipWithIndex.foreach { case (departure, i) =>
          val duration = if(i == numStops-1){ 1L }else{ tripSchedule.arrivals(i+1) - departure }
          val fromStop = transportNetwork.transitLayer.stopIdForIndex.get(tripPattern.stops(i))
          val toStop = transportNetwork.transitLayer.stopIdForIndex.get(if(i == numStops-1){ tripPattern.stops(0) }else{ tripPattern.stops(i+1)})
          val transitLeg = BeamTransitSegment(fromStop,toStop,departure)
          val theLeg = BeamLeg(departure.toLong, mode, duration, transitLeg)
          passengerSchedule.addLegs(Seq(theLeg))
          beamServices.transitVehiclesByBeamLeg += (theLeg -> tripVehId)
        }
        // Create the driver agent and vehicle here
<<<<<<< HEAD
        // https://developers.google.com/transit/gtfs/reference/routes-file
/*
            0: Tram, Streetcar, Light rail. Any light rail or street level system within a metropolitan area.
            1: Subway, Metro. Any underground rail system within a metropolitan area.
            2: Rail. Used for intercity or long-distance travel.
            3: Bus. Used for short- and long-distance bus routes.
            4: Ferry. Used for short- and long-distance boat service.
            5: Cable car. Used for street-level cable cars where the cable runs beneath the car.
            6: Gondola, Suspended cable car. Typically used for aerial cable cars where the car is suspended from the cable.
            7: Funicular. Any rail system designed for steep inclines.
*/
        //createTransitVehicle(tripVehId, route, passengerSchedule)
        (tripVehId, route, passengerSchedule)
=======
        //TODO we need to use the correct vehicle based on the agency and/or route info, for now we hard code 1 == BUS/OTHER and 2 == TRAIN
        val matsimVehicle = beamServices.matsimServices.getScenario.getTransitVehicles.getVehicleTypes.get(Id.create(mode match { case SUBWAY => "2"; case _ => "1" },classOf[VehicleType]))
//        val transitVehRef = context.actorOf(TransitVehicle.props(services, matsimBodyVehicle, personId, HumanBodyVehicle.PowertrainForHumanBody()),BeamVehicle.buildActorName(matsimBodyVehicle))

>>>>>>> 0efd02a9
      }
    }
    val transitScheduleToCreate = transitData.filter(_._3.schedule.nonEmpty).sortBy(_._3.getStartLeg().startTime).take(1000)
    transitScheduleToCreate.foreach{ case (tripVehId, route, passengerSchedule) =>
      createTransitVehicle(tripVehId, route, passengerSchedule)
    }
    log.info(s"Finished Transit initialization trips, ${transitData.length}")
  }

  private def transitVehicles = {
    beamServices.matsimServices.getScenario.getTransitVehicles
  }

  def createTransitVehicle(tripVehId: Id[Vehicle], route: RouteInfo, passengerSchedule: PassengerSchedule) = {
    val vehicleTypeId = Id.create(route.route_type.toString, classOf[VehicleType])
    //TODO we need to use the correct vehicle based on the agency and/or route info, for now we hard code 1 == BUS/OTHER and 2 == TRAIN
    val vehicleType = transitVehicles.getVehicleTypes.get(vehicleTypeId)
    val mode = Modes.mapTransitMode(TransitLayer.getTransitModes(route.route_type))
    mode match {
      case (BUS | TRANSIT) if vehicleType != null =>
        val matSimTransitVehicle = VehicleUtils.getFactory.createVehicle(tripVehId, vehicleType)
        val consumption = Option(vehicleType.getEngineInformation).map(_.getGasConsumption).getOrElse(Powertrain.AverageMilesPerGallon)
        val initialMatsimAttributes = new Attributes()
        val transitVehProps = TransitVehicle.props(beamServices, matSimTransitVehicle.getId, TransitVehicleData(), Powertrain.PowertrainFromMilesPerGallon(consumption), matSimTransitVehicle, initialMatsimAttributes)
        val transitVehRef = context.actorOf(transitVehProps, BeamVehicle.buildActorName(matSimTransitVehicle))
        beamServices.vehicles.put(tripVehId, matSimTransitVehicle)
        beamServices.vehicleRefs.put(tripVehId, transitVehRef)
        transitVehRef ! InitializeTrigger(0.0)

        val vehicleIdAndRef = BeamVehicleIdAndRef(tripVehId, transitVehRef)
        val transitDriverId = TransitDriverAgent.createAgentId(tripVehId)
        val transitDriverAgentProps = TransitDriverAgent.props(beamServices, transitDriverId, vehicleIdAndRef, passengerSchedule)
        val transitDriver =  context.actorOf(transitDriverAgentProps, transitDriverId.toString)
        beamServices.agentRefs.put(transitDriverId.toString, transitDriver)
        transitDriver ! InitializeTrigger(0.0)

      case _ =>
        log.error(mode + " is not supported yet")

    }
  }

  override def calcRoute(requestId: Id[RoutingRequest], routingRequestTripInfo: RoutingRequestTripInfo, person: Person): RoutingResponse = {
    //Gets a response:
    val pointToPointQuery = new PointToPointQuery(transportNetwork)

    val profileRequestToVehicles: ProfileRequestToVehicles = buildRequests(routingRequestTripInfo)
    val originalResponse: Vector[BeamTrip] = buildResponse(pointToPointQuery.getPlan(profileRequestToVehicles.originalProfile))
    val walkModeToVehicle: Map[BeamMode, Id[Vehicle]] = Map(WALK -> profileRequestToVehicles.originalProfileModeToVehicle(WALK).head)

    var embodiedTrips: Vector[EmbodiedBeamTrip] = Vector()
    originalResponse.filter(_.accessMode == WALK).foreach { trip =>
      embodiedTrips = embodiedTrips :+ EmbodiedBeamTrip.embodyWithStreetVehicles(trip, walkModeToVehicle, walkModeToVehicle, beamServices)
    }

    profileRequestToVehicles.originalProfileModeToVehicle.keys.foreach{ mode =>
      val vehicleIds = profileRequestToVehicles.originalProfileModeToVehicle(mode)
      originalResponse.filter(_.accessMode == mode).foreach { trip =>
        vehicleIds.foreach { vehId: Id[Vehicle] =>
          embodiedTrips = embodiedTrips :+ EmbodiedBeamTrip.embodyWithStreetVehicles(trip, walkModeToVehicle ++ Map(mode -> vehId), walkModeToVehicle, beamServices)
        }
      }
    }

    //TODO: process the walkOnly and vehicleCentered profiles and their responses here...

    RoutingResponse(requestId, embodiedTrips)
  }

  /*
   * buildRequests
   *
   * Here we build the Vector of routing requests to send to R5. There could be 1-3 origins associated with the
   * location of the requester and her CAR and BIKE if those personal vehicles are sufficiently far from her location
   * (otherwise we ignore the difference).
   */
  protected def buildRequests(routingRequestTripInfo: RoutingRequestTripInfo): ProfileRequestToVehicles = {
    //TODO parameterize the distance threshold here
    val distanceThresholdToIgnoreWalking = 100.0 // meters

    val originalProfileModeToVehicle = new mutable.HashMap[BeamMode, mutable.Set[Id[Vehicle]]] with mutable.MultiMap[BeamMode, Id[Vehicle]]
    var walkOnlyProfiles: Vector[ProfileRequest] = Vector[ProfileRequest]()
    var vehicleAsOriginProfiles: Map[ProfileRequest,Id[Vehicle]] = Map[ProfileRequest,Id[Vehicle]]()

    ////////////////////////////////////////////////////////////////////////////////////////////////////////////////////
    // First request is from requester's origin to destination, the street modes in addition to WALK depend on
    // whether StreetVehicles are within XXm of the origin
    ////////////////////////////////////////////////////////////////////////////////////////////////////////////////////

    val streetVehiclesAtRequesterOrigin: Vector[StreetVehicle] = routingRequestTripInfo.streetVehicles.filter(veh => GeoUtils.distInMeters(veh.location.loc, routingRequestTripInfo.origin) <= distanceThresholdToIgnoreWalking  )
    val uniqueBeamModes: Vector[BeamMode] = streetVehiclesAtRequesterOrigin.map(_.mode).distinct
    val uniqueLegModes: Vector[LegMode] = uniqueBeamModes.map(_.r5Mode.get match { case Left(leg) => leg }).distinct
    uniqueBeamModes.foreach(beamMode =>
      streetVehiclesAtRequesterOrigin.filter(_.mode == beamMode).foreach(veh =>
        originalProfileModeToVehicle.addBinding(beamMode,veh.id)
      )
    )
    if(!uniqueBeamModes.contains(WALK)) log.warning("R5RoutingWorker expects a HumanBodyVehicle to be included in StreetVehicle vector passed from RoutingRequest but none were found.")

    val profileRequest = new ProfileRequest()
    //Set timezone to timezone of transport network
    profileRequest.zoneId = transportNetwork.getTimeZone
    val fromPosTransformed = GeoUtils.transform.Utm2Wgs(routingRequestTripInfo.origin)
    val toPosTransformed = GeoUtils.transform.Utm2Wgs(routingRequestTripInfo.destination)
    profileRequest.fromLon = fromPosTransformed.getX
    profileRequest.fromLat = fromPosTransformed.getY
    profileRequest.toLon = toPosTransformed.getX
    profileRequest.toLat = toPosTransformed.getY
    profileRequest.maxWalkTime = 3*3600
    profileRequest.maxCarTime = 6*3600
    profileRequest.maxBikeTime = 3*3600
    profileRequest.wheelchair = false
    profileRequest.bikeTrafficStress = 4
    val time = routingRequestTripInfo.departureTime match {
      case time: DiscreteTime => WindowTime(time.atTime, beamServices.beamConfig.beam.routing.r5)
      case time: WindowTime => time
    }
    profileRequest.fromTime = time.fromTime
    profileRequest.toTime = time.toTime
    profileRequest.date = ZonedDateTime.parse(beamServices.beamConfig.beam.routing.baseDate).toLocalDate
    profileRequest.directModes = util.EnumSet.copyOf( uniqueLegModes.asJavaCollection )
    val isTransit = routingRequestTripInfo.transitModes.nonEmpty
    if(isTransit){
      val transitModes : Vector[TransitModes] = routingRequestTripInfo.transitModes.map(_.r5Mode.get.right.get)
      profileRequest.transitModes = util.EnumSet.copyOf(transitModes.asJavaCollection)
      profileRequest.accessModes = profileRequest.directModes
      profileRequest.egressModes = util.EnumSet.of(LegMode.WALK)
    }

    ////////////////////////////////////////////////////////////////////////////////////////////////////////////////////
    // The next requests are for walk only trips to vehicles and simultaneously the vehicle to destination
    ////////////////////////////////////////////////////////////////////////////////////////////////////////////////////
    //TODO can we configure the walkOnly trips so that only one alternative is returned by R5 or do we need to deal with that in post?
    val streetVehiclesNotAtRequesterOrigin: Vector[StreetVehicle] = routingRequestTripInfo.streetVehicles.filter(veh => GeoUtils.distInMeters(veh.location.loc, routingRequestTripInfo.origin) > distanceThresholdToIgnoreWalking  )
    streetVehiclesNotAtRequesterOrigin.foreach{ veh =>
      // Walking to Vehicle
      val newFromPosTransformed = GeoUtils.transform.Utm2Wgs(veh.location.loc)
      val newProfileRequest = profileRequest.clone()
      newProfileRequest.toLon = newFromPosTransformed.getX
      newProfileRequest.toLat = newFromPosTransformed.getY
      newProfileRequest.directModes = util.EnumSet.copyOf(Vector(LegMode.WALK).asJavaCollection)
      walkOnlyProfiles = walkOnlyProfiles :+ newProfileRequest

      // Vehicle to Destination
      val newProfileRequest2 = profileRequest.clone()
      newProfileRequest2.fromLon = newFromPosTransformed.getX
      newProfileRequest2.fromLat = newFromPosTransformed.getY
      newProfileRequest2.directModes = util.EnumSet.copyOf(Vector(veh.mode.r5Mode.get.left.get).asJavaCollection)
      vehicleAsOriginProfiles = vehicleAsOriginProfiles + (newProfileRequest2 -> veh.id)
    }

    ProfileRequestToVehicles(profileRequest, originalProfileModeToVehicle, walkOnlyProfiles, vehicleAsOriginProfiles)
  }

  def buildResponse(plan: ProfileResponse): Vector[BeamTrip] = {

    var trips = Vector[BeamTrip]()
    for(option <- plan.options.asScala) {
//      log.debug(s"Summary of trip is: $option")
      /*
        * Iterating all itinerary from a ProfileOption to construct the BeamTrip,
        * itinerary has a PointToPointConnection object that help relating access,
        * egress and transit for the particular itinerary. That contains indexes of
        * access and egress and actual object could be located from lists under option object,
        * as there are separate collections for each.
        *
        * And after locating through these indexes, constructing BeamLeg for each and
        * finally add these legs back to BeamTrip.
        */
      for(itinerary <- option.itinerary.asScala) {
        var legs = Vector[BeamLeg]()

        val access = option.access.get(itinerary.connection.access)

        // Using itinerary start as access leg's startTime
        val tripStartTime = toBaseMidnightSeconds(itinerary.startTime)
        val isTransit = itinerary.connection.transit != null && !itinerary.connection.transit.isEmpty
        legs = legs :+ BeamLeg(tripStartTime, mapLegMode(access.mode), access.duration, buildStreetPath(access))

        //add a Dummy BeamLeg to the beginning and end of that trip BeamTrip using the dummyWalk
        if(access.mode != LegMode.WALK) {
          legs = dummyWalk(tripStartTime) +: legs
          if(!isTransit) legs = legs :+ dummyWalk(tripStartTime + access.duration)
        }

        if(isTransit) {
          var arrivalTime: Long = Long.MinValue
          var isMiddle: Boolean = false
          /*
           Based on "Index in transit list specifies transit with same index" (comment from PointToPointConnection line 14)
           assuming that: For each transit in option there is a TransitJourneyID in connection
           */
          for ((transitSegment, transitJourneyID) <- option.transit.asScala zip itinerary.connection.transit.asScala) {

            val segmentPattern = transitSegment.segmentPatterns.get(transitJourneyID.pattern)

            val toStopId: String = transportNetwork.transitLayer.stopIdForIndex.get(segmentPattern.toIndex)
            // when this is the last SegmentPattern, we should use the toArrivalTime instead of the toDepartureTime
            val duration = ( if(option.transit.indexOf(transitSegment) < option.transit.size() - 1)
                              segmentPattern.toDepartureTime
                            else
                              segmentPattern.toArrivalTime ).get(transitJourneyID.time).toEpochSecond -
              segmentPattern.fromDepartureTime.get(transitJourneyID.time).toEpochSecond

            legs = legs :+ new BeamLeg(toBaseMidnightSeconds(segmentPattern.fromDepartureTime.get(transitJourneyID.time)),
              mapTransitMode(transitSegment.mode),
              duration,
              buildPath(transitSegment, transitJourneyID))

            arrivalTime = toBaseMidnightSeconds(segmentPattern.toArrivalTime.get(transitJourneyID.time))
            if(transitSegment.middle != null) {
              isMiddle = true
              legs = legs :+ BeamLeg(arrivalTime, mapLegMode(transitSegment.middle.mode), transitSegment.middle.duration, buildStreetPath(transitSegment.middle))
              arrivalTime = arrivalTime + transitSegment.middle.duration // in case of middle arrival time would update
            }
          }

          // egress would only be present if there is some transit, so its under transit presence check
          if(itinerary.connection.egress != null) {
            val egress = option.egress.get(itinerary.connection.egress)
            //start time would be the arival time of last stop and 5 second alighting
            legs = legs :+ BeamLeg(arrivalTime, mapLegMode(egress.mode), egress.duration, buildStreetPath(egress))
            if(egress.mode != LegMode.WALK) legs :+ dummyWalk(arrivalTime + egress.duration)
          }
        }

        trips = trips :+ BeamTrip(legs, mapLegMode(access.mode))
      }
    }
    trips
  }

  // TODO Need to figure out vehicle id for access, egress, middle, transit and specify as argument of StreetPath
  private def buildStreetPath(segment: StreetSegment): BeamStreetPath = {
    var activeLinkIds = Vector[String]()
    var spaceTime = Vector[SpaceTime]()
    for (edge: StreetEdgeInfo <- segment.streetEdges.asScala) {
      activeLinkIds = activeLinkIds :+ edge.edgeId.toString
//      if(graphPathOutputsNeeded) {
//        activeCoords = activeCoords :+ toCoord(edge.geometry)
//      }
      //TODO: time need to be extrected and provided as last argument of SpaceTime
      spaceTime = spaceTime :+ SpaceTime(edge.geometry.getCoordinate.x, edge.geometry.getCoordinate.y, -1)
    }

    BeamStreetPath(activeLinkIds, trajectory = Some(spaceTime))
  }

  private def buildPath(segment: TransitSegment, transitJourneyID: TransitJourneyID): BeamTransitSegment = {
    val segmentPattern: SegmentPattern = segment.segmentPatterns.get(transitJourneyID.pattern)
    val beamVehicleId = Id.createVehicleId(segmentPattern.tripIds.get(transitJourneyID.time))
    val departureTime = toBaseMidnightSeconds(segmentPattern.fromDepartureTime.get(transitJourneyID.time))

    BeamTransitSegment(segment.from.stopId, segment.to.stopId, departureTime)
  }
/*
  private def buildPath(profileRequest: ProfileRequest, streetMode: StreetMode): BeamStreetPath = {
    val streetRouter = new StreetRouter(transportNetwork.streetLayer)
    streetRouter.profileRequest = profileRequest
    streetRouter.streetMode = streetMode

    // TODO use target pruning instead of a distance limit
    streetRouter.distanceLimitMeters = 100000

    streetRouter.setOrigin(profileRequest.fromLat, profileRequest.fromLon)
    streetRouter.setDestination(profileRequest.toLat, profileRequest.toLon)

    streetRouter.route

    //Gets lowest weight state for end coordinate split
    val lastState = streetRouter.getState(streetRouter.getDestinationSplit())
    val streetPath = new StreetPath(lastState, transportNetwork)

    var activeLinkIds = Vector[String]()
    //TODO the coords and times should only be collected if the particular logging event that requires them is enabled
    var activeCoords = Vector[Coord]()
    var activeTimes = Vector[Long]()

    for (state <- streetPath.getStates.asScala) {
      val edgeIdx = state.backEdge
      if (edgeIdx != -1) {
        val edge = transportNetwork.streetLayer.edgeStore.getCursor(edgeIdx)
        activeLinkIds = activeLinkIds :+ edgeIdx.toString
        if(graphPathOutputsNeeded){
          activeCoords = activeCoords :+ toCoord(edge.getGeometry)
          activeTimes = activeTimes :+ state.getDurationSeconds.toLong
        }
      }
    }
    BeamStreetPath(activeLinkIds, activeCoords, activeTimes)
  }*/

  private def toBaseMidnightSeconds(time: ZonedDateTime): Long = {
    val baseDate = ZonedDateTime.parse(beamServices.beamConfig.beam.routing.baseDate)
    ChronoUnit.SECONDS.between(baseDate, time)
  }

  private def toCoord(geometry: LineString): Coord = {
    new Coord(geometry.getCoordinate.x, geometry.getCoordinate.y, geometry.getCoordinate.z)
  }

<<<<<<< HEAD
  private def overrideR5EdgeSearchRadius(newRadius: Double): Unit = {
    val field: Field = classOf[StreetLayer].getField("LINK_RADIUS_METERS")
    field.setAccessible(true);
    val modifiersField: Field = classOf[Field].getDeclaredField("modifiers");
    modifiersField.setAccessible(true);
    modifiersField.setInt(field, field.getModifiers() & ~Modifier.FINAL);
    field.set(null, newRadius);
  }

  override def initTransit: Unit = {
    initTransitVehicles()
  }
=======
  private def overrideR5EdgeSearchRadius(newRadius: Double): Unit =
    RefectionUtils.setFinalField(classOf[StreetLayer], "LINK_RADIUS_METERS", newRadius)
>>>>>>> 0efd02a9
}

object R5RoutingWorker extends HasProps {
  val GRAPH_FILE = "/network.dat"

  var transportNetwork: TransportNetwork = _

  override def props(beamServices: BeamServices) = Props(classOf[R5RoutingWorker], beamServices)

  case class ProfileRequestToVehicles(originalProfile: ProfileRequest,
                                      originalProfileModeToVehicle: mutable.Map[BeamMode,mutable.Set[Id[Vehicle]]],
                                      walkOnlyProfiles: Vector[ProfileRequest],
                                      vehicleAsOriginProfiles: Map[ProfileRequest,Id[Vehicle]])
}<|MERGE_RESOLUTION|>--- conflicted
+++ resolved
@@ -8,20 +8,11 @@
 import java.util
 
 import akka.actor.Props
-<<<<<<< HEAD
-import beam.agentsim.agents.vehicles.BeamVehicle.{BeamVehicleIdAndRef, StreetVehicle}
-import beam.agentsim.agents.vehicles._
-import beam.agentsim.agents.{InitializeTrigger, TransitDriverAgent}
-import beam.agentsim.events.SpaceTime
-import beam.router.BeamRouter.{RoutingRequest, RoutingRequestTripInfo, RoutingResponse}
-import beam.router.Modes.BeamMode.{BUS, TRANSIT, WALK}
-=======
 import beam.agentsim.agents.vehicles.BeamVehicle.StreetVehicle
 import beam.agentsim.agents.vehicles.PassengerSchedule
 import beam.agentsim.events.SpaceTime
 import beam.router.BeamRouter.{RoutingRequest, RoutingRequestTripInfo, RoutingResponse}
 import beam.router.Modes.BeamMode.{SUBWAY, WALK}
->>>>>>> 0efd02a9
 import beam.router.Modes.{BeamMode, _}
 import beam.router.RoutingModel.BeamLeg._
 import beam.router.RoutingModel._
@@ -39,14 +30,7 @@
 import com.vividsolutions.jts.geom.LineString
 import org.matsim.api.core.v01.population.Person
 import org.matsim.api.core.v01.{Coord, Id}
-<<<<<<< HEAD
-import org.matsim.vehicles.{Vehicle, VehicleType, VehicleUtils}
-import org.matsim.facilities.Facility
-import org.matsim.utils.objectattributes.attributable.Attributes
-import org.opentripplanner.routing.vertextype.TransitStop
-=======
 import org.matsim.vehicles.{Vehicle, VehicleType}
->>>>>>> 0efd02a9
 
 import scala.collection.JavaConverters._
 import scala.collection.mutable
@@ -83,11 +67,6 @@
       transportNetwork.write(networkFile)
       transportNetwork = TransportNetwork.read(networkFile) // Needed because R5 closes DB on write
     }
-<<<<<<< HEAD
-    overrideR5EdgeSearchRadius(2000)
-
-=======
->>>>>>> 0efd02a9
   }
 
   /*
@@ -112,11 +91,7 @@
       val firstStop = tripPattern.tripSchedules.asScala
       firstStop.map { tripSchedule =>
         // First create a unique for this trip which will become the transit agent and vehicle ids
-<<<<<<< HEAD
-        val tripVehId = TransitVehicle.createId(tripSchedule)
-=======
         val tripVehId = Id.create(tripSchedule.tripId, classOf[Vehicle])
->>>>>>> 0efd02a9
         val numStops = tripSchedule.departures.length
         val passengerSchedule = PassengerSchedule()
         tripSchedule.departures.zipWithIndex.foreach { case (departure, i) =>
@@ -129,26 +104,10 @@
           beamServices.transitVehiclesByBeamLeg += (theLeg -> tripVehId)
         }
         // Create the driver agent and vehicle here
-<<<<<<< HEAD
-        // https://developers.google.com/transit/gtfs/reference/routes-file
-/*
-            0: Tram, Streetcar, Light rail. Any light rail or street level system within a metropolitan area.
-            1: Subway, Metro. Any underground rail system within a metropolitan area.
-            2: Rail. Used for intercity or long-distance travel.
-            3: Bus. Used for short- and long-distance bus routes.
-            4: Ferry. Used for short- and long-distance boat service.
-            5: Cable car. Used for street-level cable cars where the cable runs beneath the car.
-            6: Gondola, Suspended cable car. Typically used for aerial cable cars where the car is suspended from the cable.
-            7: Funicular. Any rail system designed for steep inclines.
-*/
-        //createTransitVehicle(tripVehId, route, passengerSchedule)
-        (tripVehId, route, passengerSchedule)
-=======
         //TODO we need to use the correct vehicle based on the agency and/or route info, for now we hard code 1 == BUS/OTHER and 2 == TRAIN
         val matsimVehicle = beamServices.matsimServices.getScenario.getTransitVehicles.getVehicleTypes.get(Id.create(mode match { case SUBWAY => "2"; case _ => "1" },classOf[VehicleType]))
 //        val transitVehRef = context.actorOf(TransitVehicle.props(services, matsimBodyVehicle, personId, HumanBodyVehicle.PowertrainForHumanBody()),BeamVehicle.buildActorName(matsimBodyVehicle))
 
->>>>>>> 0efd02a9
       }
     }
     val transitScheduleToCreate = transitData.filter(_._3.schedule.nonEmpty).sortBy(_._3.getStartLeg().startTime).take(1000)
@@ -450,23 +409,8 @@
     new Coord(geometry.getCoordinate.x, geometry.getCoordinate.y, geometry.getCoordinate.z)
   }
 
-<<<<<<< HEAD
-  private def overrideR5EdgeSearchRadius(newRadius: Double): Unit = {
-    val field: Field = classOf[StreetLayer].getField("LINK_RADIUS_METERS")
-    field.setAccessible(true);
-    val modifiersField: Field = classOf[Field].getDeclaredField("modifiers");
-    modifiersField.setAccessible(true);
-    modifiersField.setInt(field, field.getModifiers() & ~Modifier.FINAL);
-    field.set(null, newRadius);
-  }
-
-  override def initTransit: Unit = {
-    initTransitVehicles()
-  }
-=======
   private def overrideR5EdgeSearchRadius(newRadius: Double): Unit =
     RefectionUtils.setFinalField(classOf[StreetLayer], "LINK_RADIUS_METERS", newRadius)
->>>>>>> 0efd02a9
 }
 
 object R5RoutingWorker extends HasProps {
