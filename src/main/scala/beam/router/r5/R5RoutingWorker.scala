--- conflicted
+++ resolved
@@ -254,10 +254,7 @@
         var legs = Vector[BeamLeg]()
 
         val access = option.access.get(itinerary.connection.access)
-<<<<<<< HEAD
-
-=======
->>>>>>> 0c4d8b32
+
         // Using itinerary start as access leg's startTime
         val tripStartTime = toBaseMidnightSeconds(itinerary.startTime)
         val isTransit = itinerary.connection.transit != null && !itinerary.connection.transit.isEmpty
