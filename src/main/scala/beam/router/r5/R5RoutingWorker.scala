package beam.router.r5

import java.time.temporal.ChronoUnit
import java.time.{ZoneOffset, ZonedDateTime}
import java.util
import java.util.concurrent.atomic.AtomicInteger
import java.util.concurrent.{ExecutorService, Executors, ThreadLocalRandom}
import java.util.{Collections, Optional}

import akka.actor._
import akka.pattern._
import beam.agentsim.agents.choice.mode.{DrivingCost, PtFares}
import beam.agentsim.agents.vehicles.FuelType.FuelType
import beam.agentsim.agents.vehicles.VehicleProtocol.StreetVehicle
import beam.agentsim.agents.vehicles._
import beam.agentsim.events.SpaceTime
import beam.router.BeamRouter._
import beam.router.Modes.BeamMode.{CAR, WALK}
import beam.router.Modes._
import beam.router._
import beam.router.gtfs.FareCalculator
import beam.router.gtfs.FareCalculator._
import beam.router.model.BeamLeg._
import beam.router.model.RoutingModel.TransitStopsInfo
import beam.router.model.{EmbodiedBeamTrip, RoutingModel, _}
import beam.router.osm.TollCalculator
import beam.router.r5.R5RoutingWorker.{createBushwackingBeamLeg, R5Request, StopVisitor}
import beam.sim.BeamScenario
import beam.sim.common.{GeoUtils, GeoUtilsImpl}
import beam.sim.config.{BeamConfig, MatSimBeamConfigBuilder}
import beam.sim.metrics.{Metrics, MetricsSupport}
import beam.utils.BeamVehicleUtils.{readBeamVehicleTypeFile, readFuelTypeFile}
import beam.utils._
import com.conveyal.r5.analyst.fare.SimpleInRoutingFareCalculator
import com.conveyal.r5.api.ProfileResponse
import com.conveyal.r5.api.util._
import com.conveyal.r5.profile._
import com.conveyal.r5.streets._
import com.conveyal.r5.transit.{TransitLayer, TransportNetwork}
import com.google.common.util.concurrent.ThreadFactoryBuilder
import com.typesafe.config.Config
import gnu.trove.map.TIntIntMap
import gnu.trove.map.hash.TIntIntHashMap
import org.matsim.api.core.v01.network.Network
import org.matsim.api.core.v01.{Coord, Id, Scenario}
import org.matsim.core.router.util.TravelTime
import org.matsim.core.scenario.{MutableScenario, ScenarioUtils}
import org.matsim.vehicles.{Vehicle, Vehicles}

import scala.collection.JavaConverters._
import scala.collection.mutable
import scala.collection.mutable.ArrayBuffer
import scala.concurrent.duration._
import scala.concurrent.{ExecutionContext, Future}
import scala.language.postfixOps
import scala.util.Try

case class WorkerParameters(
  beamConfig: BeamConfig,
  transportNetwork: TransportNetwork,
  vehicleTypes: Map[Id[BeamVehicleType], BeamVehicleType],
  fuelTypePrices: Map[FuelType, Double],
  ptFares: PtFares,
  geo: GeoUtils,
  dates: DateUtils,
  networkHelper: NetworkHelper,
  fareCalculator: FareCalculator,
  tollCalculator: TollCalculator
)

class R5RoutingWorker(workerParams: WorkerParameters) extends Actor with ActorLogging with MetricsSupport {

  def this(config: Config) {
    this(workerParams = {
      val beamConfig = BeamConfig(config)
      val outputDirectory = FileUtils.getConfigOutputFile(
        beamConfig.beam.outputs.baseOutputDirectory,
        beamConfig.beam.agentsim.simulationName,
        beamConfig.beam.outputs.addTimestampToOutputDirectory
      )
      val networkCoordinator = DefaultNetworkCoordinator(beamConfig)
      networkCoordinator.init()
      val matsimConfig = new MatSimBeamConfigBuilder(config).buildMatSimConf()
      matsimConfig.planCalcScore().setMemorizingExperiencedPlans(true)
      LoggingUtil.initLogger(outputDirectory, beamConfig.beam.logger.keepConsoleAppenderOn)
      matsimConfig.controler.setOutputDirectory(outputDirectory)
      matsimConfig.controler().setWritePlansInterval(beamConfig.beam.outputs.writePlansInterval)
      val scenario = ScenarioUtils.loadScenario(matsimConfig).asInstanceOf[MutableScenario]
      scenario.setNetwork(networkCoordinator.network)
      val dates: DateUtils = DateUtils(
        ZonedDateTime.parse(beamConfig.beam.routing.baseDate).toLocalDateTime,
        ZonedDateTime.parse(beamConfig.beam.routing.baseDate)
      )
      val geo = new GeoUtilsImpl(beamConfig)
      val vehicleTypes = readBeamVehicleTypeFile(beamConfig.beam.agentsim.agents.vehicles.vehicleTypesFilePath)
      val fuelTypePrices = readFuelTypeFile(beamConfig.beam.agentsim.agents.vehicles.fuelTypesFilePath).toMap
      val ptFares = PtFares(beamConfig.beam.agentsim.agents.ptFare.filePath)
      val fareCalculator = new FareCalculator(beamConfig)
      val tollCalculator = new TollCalculator(beamConfig)
      BeamRouter.checkForConsistentTimeZoneOffsets(dates, networkCoordinator.transportNetwork)
      WorkerParameters(
        beamConfig,
        networkCoordinator.transportNetwork,
        vehicleTypes,
        fuelTypePrices,
        ptFares,
        geo,
        dates,
        new NetworkHelperImpl(networkCoordinator.network),
        fareCalculator,
        tollCalculator
      )
    })
  }

  private val numOfThreads: Int =
    if (Runtime.getRuntime.availableProcessors() <= 2) 1
    else Runtime.getRuntime.availableProcessors() - 2
  private val execSvc: ExecutorService = Executors.newFixedThreadPool(
    numOfThreads,
    new ThreadFactoryBuilder().setDaemon(true).setNameFormat("r5-routing-worker-%d").build()
  )
  private implicit val executionContext: ExecutionContext = ExecutionContext.fromExecutorService(execSvc)

  private val tickTask: Cancellable =
    context.system.scheduler.schedule(2.seconds, 10.seconds, self, "tick")(context.dispatcher)
  private var msgs: Long = 0
  private var firstMsgTime: Option[ZonedDateTime] = None
  log.info("R5RoutingWorker_v2[{}] `{}` is ready", hashCode(), self.path)
  log.info(
    "Num of available processors: {}. Will use: {}",
    Runtime.getRuntime.availableProcessors(),
    numOfThreads
  )

  private def getNameAndHashCode: String = s"R5RoutingWorker_v2[${hashCode()}], Path: `${self.path}`"

  private var workAssigner: ActorRef = context.parent

  private var r5: R5Wrapper = new R5Wrapper(
    workerParams,
    new FreeFlowTravelTime,
    workerParams.beamConfig.beam.routing.r5.travelTimeNoiseFraction
  )

  private val linksBelowMinCarSpeed =
    workerParams.networkHelper.allLinks
      .count(l => l.getFreespeed < workerParams.beamConfig.beam.physsim.quick_fix_minCarSpeedInMetersPerSecond)
  if (linksBelowMinCarSpeed > 0) {
    log.warning(
      "{} links are below quick_fix_minCarSpeedInMetersPerSecond, already in free-flow",
      linksBelowMinCarSpeed
    )
  }

  override def preStart(): Unit = {
    askForMoreWork()
  }

  override def postStop(): Unit = {
    tickTask.cancel()
    execSvc.shutdown()
  }

  val shouldFixError: Boolean = true

  // Let the dispatcher on which the Future in receive will be running
  // be the dispatcher on which this actor is running.

  override final def receive: Receive = {
    case "tick" =>
      firstMsgTime match {
        case Some(firstMsgTimeValue) =>
          val seconds =
            ChronoUnit.SECONDS.between(firstMsgTimeValue, ZonedDateTime.now(ZoneOffset.UTC))
          if (seconds > 0) {
            val rate = msgs.toDouble / seconds
            if (seconds > 60) {
              firstMsgTime = None
              msgs = 0
            }
            if (workerParams.beamConfig.beam.outputs.displayPerformanceTimings) {
              log.info(
                "Receiving {} per seconds of RoutingRequest with first message time set to {} for the next round",
                rate,
                firstMsgTime
              )
            } else {
              log.debug(
                "Receiving {} per seconds of RoutingRequest with first message time set to {} for the next round",
                rate,
                firstMsgTime
              )
            }
          }
        case None => //
      }
    case WorkAvailable =>
      workAssigner = sender
      askForMoreWork()

    case request: RoutingRequest =>
      msgs += 1
      if (firstMsgTime.isEmpty) firstMsgTime = Some(ZonedDateTime.now(ZoneOffset.UTC))
      val eventualResponse = Future {
        latency("request-router-time", Metrics.RegularLevel) {
          val routeWithError = r5.calcRoute(request)
//          if (request.departureTime == 24400 && request.streetVehicles.exists(x => x.mode == BeamMode.CAR)) {
//            val beamLegs = routeWithError.itineraries.flatMap(x => x.legs.map(l => l.beamLeg))
//            val msg =
//              s"""Request: ${request}
//                 |Resp: ${routeWithError}
//                 |ExtResp: ${beamLegs.map(l => (l, s"linkIds: [${l.travelPath.linkIds.mkString(" ")}]", (workerParams.geo.wgs2Utm(l.travelPath.startPoint), workerParams.geo.wgs2Utm(l.travelPath.endPoint))))}
//                 |""".stripMargin
//            println(msg)
//          }

          if (shouldFixError && workerParams.beamConfig.beam.routing.r5.travelTimeNoiseFraction > 0) {
            val itinerariesWithoutError = routeWithError.itineraries.map { itinerary =>
              if (!itinerary.tripClassifier.isTransit) {
                val newLegs = itinerary.legs.map { leg =>
                  if (leg.beamLeg.mode == BeamMode.CAR) {
                    val updatedLeg = r5.createBeamLeg(
                      leg.beamVehicleTypeId,
                      leg.beamLeg.travelPath.startPoint,
                      leg.beamLeg.travelPath.endPoint.loc,
                      leg.beamLeg.mode.r5Mode.get.left.get,
                      leg.beamLeg.travelPath.linkIds,
                      request
                    )
                    leg.copy(beamLeg = updatedLeg)
                  } else leg
                }
                itinerary.copy(legs = newLegs)
              } else itinerary
            }
            routeWithError.copy(itineraries = itinerariesWithoutError)
          } else routeWithError
        }
      }
      eventualResponse.recover {
        case e =>
          log.error(e, "calcRoute failed")
          RoutingFailure(e, request.requestId)
      } pipeTo sender
      askForMoreWork()

    case UpdateTravelTimeLocal(newTravelTime) =>
      r5 = new R5Wrapper(
        workerParams,
        newTravelTime,
        workerParams.beamConfig.beam.routing.r5.travelTimeNoiseFraction
      )
      log.info(s"{} UpdateTravelTimeLocal. Set new travel time", getNameAndHashCode)
      askForMoreWork()

    case UpdateTravelTimeRemote(map) =>
      r5 = new R5Wrapper(
        workerParams,
        TravelTimeCalculatorHelper.CreateTravelTimeCalculator(workerParams.beamConfig.beam.agentsim.timeBinSize, map),
        workerParams.beamConfig.beam.routing.r5.travelTimeNoiseFraction
      )
      log.info(
        s"{} UpdateTravelTimeRemote. Set new travel time from map with size {}",
        getNameAndHashCode,
        map.keySet().size()
      )
      askForMoreWork()

    case EmbodyWithCurrentTravelTime(
        leg: BeamLeg,
        vehicleId: Id[Vehicle],
        vehicleTypeId: Id[BeamVehicleType],
        embodyRequestId: Int
        ) =>
      val response: RoutingResponse = r5.embodyWithCurrentTravelTime(leg, vehicleId, vehicleTypeId, embodyRequestId)
      sender ! response
      askForMoreWork()
  }

  private def askForMoreWork(): Unit =
    if (workAssigner != null) workAssigner ! GimmeWork //Master will retry if it hasn't heard
}

<<<<<<< HEAD
class R5Wrapper(workerParams: WorkerParameters, travelTime: TravelTime, travelTimeNoiseFraction: Double)
    extends MetricsSupport {
=======
class R5Wrapper(workerParams: WorkerParameters, travelTime: TravelTime) extends MetricsSupport {
  private val maxDistanceForBikeMeters: Int =
    workerParams.beamConfig.beam.routing.r5.maxDistanceLimitByModeInMeters.bike
>>>>>>> 0a2fa52c

  private val WorkerParameters(
    beamConfig,
    transportNetwork,
    vehicleTypes,
    fuelTypePrices,
    ptFares,
    geo,
    dates,
    networkHelper,
    fareCalculator,
    tollCalculator
  ) = workerParams

  private val maxFreeSpeed = networkHelper.allLinks.map(_.getFreespeed).max

  def embodyWithCurrentTravelTime(
    leg: BeamLeg,
    vehicleId: Id[Vehicle],
    vehicleTypeId: Id[BeamVehicleType],
    embodyRequestId: Int
  ): RoutingResponse = {
    val linksTimesAndDistances = RoutingModel.linksToTimeAndDistance(
      leg.travelPath.linkIds,
      leg.startTime,
      travelTimeByLinkCalculator(vehicleTypes(vehicleTypeId), shouldAddErr = false),
      toR5StreetMode(leg.mode),
      transportNetwork.streetLayer
    )
    val startLoc = geo.coordOfR5Edge(transportNetwork.streetLayer, linksTimesAndDistances.linkIds.head)
    val endLoc = geo.coordOfR5Edge(transportNetwork.streetLayer, linksTimesAndDistances.linkIds.last)
    val duration = linksTimesAndDistances.travelTimes.tail.sum
    val updatedTravelPath = BeamPath(
      linksTimesAndDistances.linkIds,
      linksTimesAndDistances.travelTimes,
      None,
      SpaceTime(startLoc.getX, startLoc.getY, leg.startTime),
      SpaceTime(
        endLoc.getX,
        endLoc.getY,
        leg.startTime + Math.round(duration.toFloat)
      ),
      distanceInM = linksTimesAndDistances.distances.tail.sum
    )
    val toll = tollCalculator.calcTollByLinkIds(updatedTravelPath)
    val updatedLeg = leg.copy(travelPath = updatedTravelPath, duration = updatedTravelPath.duration)
    val drivingCost = DrivingCost.estimateDrivingCost(updatedLeg, vehicleTypes(vehicleTypeId), fuelTypePrices)
    val totalCost = drivingCost + (if (updatedLeg.mode == BeamMode.CAR) toll else 0)
    val response = RoutingResponse(
      Vector(
        EmbodiedBeamTrip(
          Vector(
            EmbodiedBeamLeg(
              updatedLeg,
              vehicleId,
              vehicleTypeId,
              asDriver = true,
              totalCost,
              unbecomeDriverOnCompletion = true
            )
          )
        )
      ),
      embodyRequestId
    )
    response
  }

  private def getStreetPlanFromR5(request: R5Request): ProfileResponse = {
    countOccurrence("r5-plans-count", request.time)

    val profileRequest = createProfileRequest
    profileRequest.fromLon = request.from.getX
    profileRequest.fromLat = request.from.getY
    profileRequest.toLon = request.to.getX
    profileRequest.toLat = request.to.getY
    profileRequest.fromTime = request.time
    profileRequest.toTime = request.time + 61 // Important to allow 61 seconds for transit schedules to be considered!
    profileRequest.directModes = if (request.directMode == null) {
      util.EnumSet.noneOf(classOf[LegMode])
    } else {
      util.EnumSet.of(request.directMode)
    }

    try {
      val profileResponse = new ProfileResponse
      val directOption = new ProfileOption
      profileRequest.reverseSearch = false
      for (mode <- profileRequest.directModes.asScala) {
        val streetRouter = new StreetRouter(
          transportNetwork.streetLayer,
          travelTimeCalculator(
            vehicleTypes(request.beamVehicleTypeId),
            profileRequest.fromTime,
            shouldAddErr = !profileRequest.hasTransit
          ), // Add error if it is not transit
          turnCostCalculator,
          travelCostCalculator(request.timeValueOfMoney, profileRequest.fromTime)
        )
        if (request.accessMode == LegMode.BICYCLE) {
          streetRouter.distanceLimitMeters = maxDistanceForBikeMeters
        }
        streetRouter.profileRequest = profileRequest
        streetRouter.streetMode = toR5StreetMode(mode)
        streetRouter.timeLimitSeconds = profileRequest.streetTime * 60
        if (streetRouter.setOrigin(profileRequest.fromLat, profileRequest.fromLon)) {
          if (streetRouter.setDestination(profileRequest.toLat, profileRequest.toLon)) {
            latency("route-transit-time", Metrics.VerboseLevel) {
              streetRouter.route() //latency 1
            }
            val lastState = streetRouter.getState(streetRouter.getDestinationSplit)
            if (lastState != null) {
              val streetPath = new StreetPath(lastState, transportNetwork, false)
              val streetSegment = new StreetSegment(streetPath, mode, transportNetwork.streetLayer)
              directOption.addDirect(streetSegment, profileRequest.getFromTimeDateZD)
            }
          }
        }
      }
      directOption.summary = directOption.generateSummary
      profileResponse.addOption(directOption)
      profileResponse.recomputeStats(profileRequest)
      profileResponse
    } catch {
      case _: IllegalStateException =>
        new ProfileResponse
      case _: ArrayIndexOutOfBoundsException =>
        new ProfileResponse
    }
  }

  private def createProfileRequest = {
    val profileRequest = new ProfileRequest()
    // Warning: carSpeed is not used for link traversal (rather, the OSM travel time model is used),
    // but for R5-internal bushwhacking from network to coordinate, AND ALSO for the A* remaining weight heuristic,
    // which means that this value must be an over(!)estimation, otherwise we will miss optimal routes,
    // particularly in the presence of tolls.
    profileRequest.carSpeed = maxFreeSpeed.toFloat
    profileRequest.maxWalkTime = 30
    profileRequest.maxCarTime = 30
    profileRequest.maxBikeTime = 30
    // Maximum number of transit segments. This was previously hardcoded as 4 in R5, now it is a parameter
    // that defaults to 8 unless I reset it here. It is directly related to the amount of work the
    // transit router has to do.
    profileRequest.maxRides = 4
    profileRequest.streetTime = 2 * 60
    profileRequest.maxTripDurationMinutes = 4 * 60
    profileRequest.wheelchair = false
    profileRequest.bikeTrafficStress = 4
    profileRequest.zoneId = transportNetwork.getTimeZone
    profileRequest.monteCarloDraws = beamConfig.beam.routing.r5.numberOfSamples
    profileRequest.date = dates.localBaseDate
    // Doesn't calculate any fares, is just a no-op placeholder
    profileRequest.inRoutingFareCalculator = new SimpleInRoutingFareCalculator
    profileRequest.suboptimalMinutes = 0
    profileRequest
  }

  def calcRoute(request: RoutingRequest): RoutingResponse = {
    //    log.debug(routingRequest.toString)

    // For each street vehicle (including body, if available): Route from origin to street vehicle, from street vehicle to destination.
    val isRouteForPerson = request.streetVehicles.exists(_.mode == WALK)

    def calcRouteToVehicle(vehicle: StreetVehicle): Option[EmbodiedBeamLeg] = {
      val mainRouteFromVehicle = request.streetVehiclesUseIntermodalUse == Access && isRouteForPerson && vehicle.mode != WALK
      if (mainRouteFromVehicle) {
        val body = request.streetVehicles.find(_.mode == WALK).get
        if (geo.distUTMInMeters(vehicle.locationUTM.loc, request.originUTM) > beamConfig.beam.agentsim.thresholdForWalkingInMeters) {
          val from = geo.snapToR5Edge(
            transportNetwork.streetLayer,
            geo.utm2Wgs(request.originUTM),
            10E3
          )
          val to = geo.snapToR5Edge(
            transportNetwork.streetLayer,
            geo.utm2Wgs(vehicle.locationUTM.loc),
            10E3
          )
          val directMode = LegMode.WALK
          val accessMode = LegMode.WALK
          val egressMode = LegMode.WALK
          val profileResponse =
            latency("walkToVehicleRoute-router-time", Metrics.RegularLevel) {
              getStreetPlanFromR5(
                R5Request(
                  from,
                  to,
                  request.departureTime,
                  directMode,
                  accessMode,
                  withTransit = false,
                  egressMode,
                  request.timeValueOfMoney,
                  body.vehicleTypeId
                )
              )
            }
          if (profileResponse.options.isEmpty) {
            Some(
              EmbodiedBeamLeg(
                createBushwackingBeamLeg(request.departureTime, from, to, geo, Some(request)),
                body.id,
                body.vehicleTypeId,
                asDriver = true,
                0,
                unbecomeDriverOnCompletion = false
              )
            )
          } else {
            val streetSegment = profileResponse.options.get(0).access.get(0)
            Some(
              buildStreetBasedLegs(
                streetSegment,
                request.departureTime,
                body,
                unbecomeDriverOnCompletion = false,
                request
              )
            )
          }
        } else {
          Some(
            EmbodiedBeamLeg(
              dummyLeg(request.departureTime, geo.utm2Wgs(vehicle.locationUTM.loc)),
              body.id,
              body.vehicleTypeId,
              body.asDriver,
              0.0,
              unbecomeDriverOnCompletion = false
            )
          )
        }
      } else {
        None
      }
    }

    def routeFromVehicleToDestination(vehicle: StreetVehicle) = {
      // assume 13 mph / 5.8 m/s as average PT speed: http://cityobservatory.org/urban-buses-are-slowing-down/
      val estimateDurationToGetToVeh: Int = math
        .round(geo.distUTMInMeters(request.originUTM, vehicle.locationUTM.loc) / 5.8)
        .intValue()
      val time = request.departureTime + estimateDurationToGetToVeh
      val from = geo.snapToR5Edge(
        transportNetwork.streetLayer,
        geo.utm2Wgs(vehicle.locationUTM.loc),
        10E3
      )
      val to = geo.snapToR5Edge(
        transportNetwork.streetLayer,
        geo.utm2Wgs(request.destinationUTM),
        10E3
      )
      val directMode = vehicle.mode.r5Mode.get.left.get
      val accessMode = vehicle.mode.r5Mode.get.left.get
      val egressMode = LegMode.WALK
      val profileResponse =
        latency("vehicleOnEgressRoute-router-time", Metrics.RegularLevel) {
          getStreetPlanFromR5(
            R5Request(
              from,
              to,
              time,
              directMode,
              accessMode,
              withTransit = false,
              egressMode,
              request.timeValueOfMoney,
              vehicle.vehicleTypeId
            )
          )
        }
      if (!profileResponse.options.isEmpty) {
        val streetSegment = profileResponse.options.get(0).access.get(0)
        buildStreetBasedLegs(
          streetSegment,
          time,
          vehicle,
          unbecomeDriverOnCompletion = true,
          request
        )
      } else {
        EmbodiedBeamLeg(
          createBushwackingBeamLeg(request.departureTime, from, to, geo, Some(request)),
          vehicle.id,
          vehicle.vehicleTypeId,
          asDriver = true,
          0,
          unbecomeDriverOnCompletion = true
        )
      }
    }

    /*
     * Our algorithm captures a few different patterns of travel. Two of these require extra routing beyond what we
     * call the "main" route calculation below. In both cases, we have a single main transit route
     * which is only calculate once in the code below. But we optionally add a WALK leg from the origin to the
     * beginning of the route (called "mainRouteFromVehicle" as opposed to main route from origin). Or we optionally
     * add a vehicle-based trip on the egress portion of the trip (called "mainRouteToVehicle" as opposed to main route
     * to destination).
     *
     * Or we use the R5 egress concept to accomplish "mainRouteRideHailTransit" pattern we use DRIVE mode on both
     * access and egress legs. For the other "mainRoute" patterns, we want to fix the location of the vehicle, not
     * make it dynamic. Also note that in all cases, these patterns are only the result of human travelers, we assume
     * AI is fixed to a vehicle and therefore only needs the simplest of routes.
     *
     * For the mainRouteFromVehicle pattern, the traveler is using a vehicle within the context of a
     * trip that could be multimodal (e.g. drive to transit) or unimodal (drive only). We don't assume the vehicle is
     * co-located with the person, so this first block of code determines the distance from the vehicle to the person and based
     * on a threshold, optionally routes a WALK leg to the vehicle and adjusts the main route location & time accordingly.
     *
     */
    val mainRouteToVehicle = request.streetVehiclesUseIntermodalUse == Egress && isRouteForPerson
    val mainRouteRideHailTransit = request.streetVehiclesUseIntermodalUse == AccessAndEgress && isRouteForPerson

    val profileRequest = createProfileRequest
    val accessVehicles = if (mainRouteToVehicle) {
      Vector(request.streetVehicles.find(_.mode == WALK).get)
    } else if (mainRouteRideHailTransit) {
      request.streetVehicles.filter(_.mode != WALK)
    } else {
      request.streetVehicles
    }

    val maybeWalkToVehicle: Map[StreetVehicle, Option[EmbodiedBeamLeg]] =
      accessVehicles.map(v => v -> calcRouteToVehicle(v)).toMap

    val bestAccessVehiclesByR5Mode: Map[LegMode, StreetVehicle] = accessVehicles
      .groupBy(_.mode.r5Mode.get.left.get)
      .mapValues(vehicles => vehicles.minBy(maybeWalkToVehicle(_).map(leg => leg.beamLeg.duration).getOrElse(0)))

    val egressVehicles = if (mainRouteRideHailTransit) {
      request.streetVehicles.filter(_.mode != WALK)
    } else if (request.withTransit) {
      Vector(request.streetVehicles.find(_.mode == WALK).get)
    } else {
      Vector()
    }
    val destinationVehicles = if (mainRouteToVehicle) {
      request.streetVehicles.filter(_.mode != WALK)
    } else {
      Vector()
    }
    if (request.withTransit) {
      profileRequest.transitModes = util.EnumSet.allOf(classOf[TransitModes])
    }

    val destinationVehicle = destinationVehicles.headOption
    val vehicleToDestinationLeg = destinationVehicle.map(v => routeFromVehicleToDestination(v))

    val accessRouters = mutable.Map[LegMode, StreetRouter]()
    val accessStopsByMode = mutable.Map[LegMode, StopVisitor]()
    val profileResponse = new ProfileResponse
    val directOption = new ProfileOption
    profileRequest.reverseSearch = false
    for (vehicle <- bestAccessVehiclesByR5Mode.values) {
      val theOrigin = if (mainRouteToVehicle || mainRouteRideHailTransit) {
        request.originUTM
      } else {
        vehicle.locationUTM.loc
      }
      val theDestination = if (mainRouteToVehicle) {
        destinationVehicle.get.locationUTM.loc
      } else {
        request.destinationUTM
      }
      val from = geo.snapToR5Edge(
        transportNetwork.streetLayer,
        geo.utm2Wgs(theOrigin),
        10E3
      )
      val to = geo.snapToR5Edge(
        transportNetwork.streetLayer,
        geo.utm2Wgs(theDestination),
        10E3
      )
      profileRequest.fromLon = from.getX
      profileRequest.fromLat = from.getY
      profileRequest.toLon = to.getX
      profileRequest.toLat = to.getY
      val walkToVehicleDuration = maybeWalkToVehicle(vehicle).map(leg => leg.beamLeg.duration).getOrElse(0)
      profileRequest.fromTime = request.departureTime + walkToVehicleDuration
      profileRequest.toTime = profileRequest.fromTime + 61 // Important to allow 61 seconds for transit schedules to be considered!
      val streetRouter = new StreetRouter(
        transportNetwork.streetLayer,
        travelTimeCalculator(
          vehicleTypes(vehicle.vehicleTypeId),
          profileRequest.fromTime,
          shouldAddErr = !profileRequest.hasTransit()
        ),
        turnCostCalculator,
        travelCostCalculator(request.timeValueOfMoney, profileRequest.fromTime)
      )
      if (vehicle.mode == BeamMode.BIKE) {
        streetRouter.distanceLimitMeters = maxDistanceForBikeMeters
      }
      streetRouter.profileRequest = profileRequest
      streetRouter.streetMode = toR5StreetMode(vehicle.mode)
      if (streetRouter.setOrigin(profileRequest.fromLat, profileRequest.fromLon)) {
        if (profileRequest.hasTransit) {
          val destinationSplit = transportNetwork.streetLayer.findSplit(
            profileRequest.toLat,
            profileRequest.toLon,
            StreetLayer.LINK_RADIUS_METERS,
            streetRouter.streetMode
          )
          val stopVisitor = new StopVisitor(
            transportNetwork.streetLayer,
            streetRouter.quantityToMinimize,
            streetRouter.transitStopSearchQuantity,
            profileRequest.getMinTimeLimit(streetRouter.streetMode),
            destinationSplit
          )
          streetRouter.setRoutingVisitor(stopVisitor)
          streetRouter.timeLimitSeconds = profileRequest.getTimeLimit(vehicle.mode.r5Mode.get.left.get)
          streetRouter.route()
          accessRouters.put(vehicle.mode.r5Mode.get.left.get, streetRouter)
          accessStopsByMode.put(vehicle.mode.r5Mode.get.left.get, stopVisitor)
          if (!mainRouteRideHailTransit) {
            // Not interested in direct options in the ride-hail-transit case,
            // only in the option where we actually use non-empty ride-hail for access and egress.
            // This is only for saving a computation, and only because the requests are structured like they are.
            if (streetRouter.setDestination(profileRequest.toLat, profileRequest.toLon)) {
              val lastState = streetRouter.getState(streetRouter.getDestinationSplit)
              if (lastState != null) {
                val streetPath = new StreetPath(lastState, transportNetwork, false)
                val streetSegment =
                  new StreetSegment(streetPath, vehicle.mode.r5Mode.get.left.get, transportNetwork.streetLayer)
                directOption.addDirect(streetSegment, profileRequest.getFromTimeDateZD)
              } else if (profileRequest.streetTime * 60 > streetRouter.timeLimitSeconds) {
                val streetRouter = new StreetRouter(
                  transportNetwork.streetLayer,
                  travelTimeCalculator(
                    vehicleTypes(vehicle.vehicleTypeId),
                    profileRequest.fromTime,
                    shouldAddErr = !profileRequest.hasTransit
                  ),
                  turnCostCalculator,
                  travelCostCalculator(request.timeValueOfMoney, profileRequest.fromTime)
                )
                if (vehicle.mode == BeamMode.BIKE) {
                  streetRouter.distanceLimitMeters = maxDistanceForBikeMeters
                }
                streetRouter.profileRequest = profileRequest
                streetRouter.streetMode = toR5StreetMode(vehicle.mode)
                streetRouter.timeLimitSeconds = profileRequest.streetTime * 60
                streetRouter.setOrigin(profileRequest.fromLat, profileRequest.fromLon)
                streetRouter.setDestination(profileRequest.toLat, profileRequest.toLon)
                streetRouter.route()
                val lastState = streetRouter.getState(streetRouter.getDestinationSplit)
                if (lastState != null) {
                  val streetPath = new StreetPath(lastState, transportNetwork, false)
                  val streetSegment =
                    new StreetSegment(streetPath, vehicle.mode.r5Mode.get.left.get, transportNetwork.streetLayer)
                  directOption.addDirect(streetSegment, profileRequest.getFromTimeDateZD)
                }
              }
            }
          }
        } else if (!mainRouteRideHailTransit) {
          streetRouter.timeLimitSeconds = profileRequest.streetTime * 60
          if (streetRouter.setDestination(profileRequest.toLat, profileRequest.toLon)) {
            streetRouter.route()
            val lastState = streetRouter.getState(streetRouter.getDestinationSplit)
            if (lastState != null) {
              val streetPath = new StreetPath(lastState, transportNetwork, false)
              val streetSegment =
                new StreetSegment(streetPath, vehicle.mode.r5Mode.get.left.get, transportNetwork.streetLayer)
              directOption.addDirect(streetSegment, profileRequest.getFromTimeDateZD)
            }
          }
        }
      }
    }
    directOption.summary = directOption.generateSummary
    profileResponse.addOption(directOption)

    if (profileRequest.hasTransit) {
      val egressRouters = mutable.Map[LegMode, StreetRouter]()
      val egressStopsByMode = mutable.Map[LegMode, StopVisitor]()
      profileRequest.reverseSearch = true
      for (vehicle <- egressVehicles) {
        val theDestination = if (mainRouteToVehicle) {
          destinationVehicle.get.locationUTM.loc
        } else {
          request.destinationUTM
        }
        val to = geo.snapToR5Edge(
          transportNetwork.streetLayer,
          geo.utm2Wgs(theDestination),
          10E3
        )
        profileRequest.toLon = to.getX
        profileRequest.toLat = to.getY
        val streetRouter = new StreetRouter(
          transportNetwork.streetLayer,
          travelTimeCalculator(
            vehicleTypes(vehicle.vehicleTypeId),
            profileRequest.fromTime,
            shouldAddErr = !profileRequest.hasTransit
          ),
          turnCostCalculator,
          travelCostCalculator(request.timeValueOfMoney, profileRequest.fromTime)
        )
        if (vehicle.mode == BeamMode.BIKE) {
          streetRouter.distanceLimitMeters = maxDistanceForBikeMeters
        }
        streetRouter.streetMode = toR5StreetMode(vehicle.mode)
        streetRouter.profileRequest = profileRequest
        streetRouter.timeLimitSeconds = profileRequest.getTimeLimit(vehicle.mode.r5Mode.get.left.get)
        val destinationSplit = transportNetwork.streetLayer.findSplit(
          profileRequest.fromLat,
          profileRequest.fromLon,
          StreetLayer.LINK_RADIUS_METERS,
          streetRouter.streetMode
        )
        val stopVisitor = new StopVisitor(
          transportNetwork.streetLayer,
          streetRouter.quantityToMinimize,
          streetRouter.transitStopSearchQuantity,
          profileRequest.getMinTimeLimit(streetRouter.streetMode),
          destinationSplit
        )
        streetRouter.setRoutingVisitor(stopVisitor)
        if (streetRouter.setOrigin(profileRequest.toLat, profileRequest.toLon)) {
          streetRouter.route()
          egressRouters.put(vehicle.mode.r5Mode.get.left.get, streetRouter)
          egressStopsByMode.put(vehicle.mode.r5Mode.get.left.get, stopVisitor)
        }
      }

      val transitPaths = latency("getpath-transit-time", Metrics.VerboseLevel) {
        profileRequest.fromTime = request.departureTime
        profileRequest.toTime = request.departureTime + 61 // Important to allow 61 seconds for transit schedules to be considered!
        val router = new McRaptorSuboptimalPathProfileRouter(
          transportNetwork,
          profileRequest,
          accessStopsByMode.mapValues(_.stops).asJava,
          egressStopsByMode.mapValues(_.stops).asJava,
          (departureTime: Int) =>
            new BeamDominatingList(
              profileRequest.inRoutingFareCalculator,
              Integer.MAX_VALUE,
              departureTime + profileRequest.maxTripDurationMinutes * 60
          ),
          null
        )
        Try(router.getPaths.asScala).getOrElse(Nil) // Catch IllegalStateException in R5.StatsCalculator
      }

      for (transitPath <- transitPaths) {
        profileResponse.addTransitPath(
          accessRouters.asJava,
          egressRouters.asJava,
          transitPath,
          transportNetwork,
          profileRequest.getFromTimeDateZD
        )
      }

      latency("transfer-transit-time", Metrics.VerboseLevel) {
        profileResponse.generateStreetTransfers(transportNetwork, profileRequest)
      }
    }
    profileResponse.recomputeStats(profileRequest)

    val embodiedTrips = profileResponse.options.asScala.flatMap { option =>
      option.itinerary.asScala
        .map { itinerary =>
          // Using itinerary start as access leg's startTime
          val tripStartTime = dates
            .toBaseMidnightSeconds(
              itinerary.startTime,
              transportNetwork.transitLayer.routes.size() == 0
            )
            .toInt

          var arrivalTime: Int = Int.MinValue
          val embodiedBeamLegs = mutable.ArrayBuffer.empty[EmbodiedBeamLeg]
          val access = option.access.get(itinerary.connection.access)
          val vehicle = bestAccessVehiclesByR5Mode(access.mode)
          maybeWalkToVehicle(vehicle).foreach(walkLeg => {
            // Glue the walk to vehicle in front of the trip without a gap
            embodiedBeamLegs += walkLeg
              .copy(beamLeg = walkLeg.beamLeg.updateStartTime(tripStartTime - walkLeg.beamLeg.duration))
          })

          embodiedBeamLegs += buildStreetBasedLegs(
            access,
            tripStartTime,
            vehicle,
            unbecomeDriverOnCompletion = access.mode != LegMode.WALK || option.transit == null,
            request
          )

          arrivalTime = embodiedBeamLegs.last.beamLeg.endTime

          val transitSegments = Optional.ofNullable(option.transit).orElse(Collections.emptyList()).asScala
          val transitJourneyIDs =
            Optional.ofNullable(itinerary.connection.transit).orElse(Collections.emptyList()).asScala
          // Based on "Index in transit list specifies transit with same index" (comment from PointToPointConnection line 14)
          // assuming that: For each transit in option there is a TransitJourneyID in connection
          val segments = transitSegments zip transitJourneyIDs

          // Lazy because this looks expensive and we may not need it because there's _another_ fare
          // calculation that takes precedence
          lazy val fares = latency("fare-transit-time", Metrics.VerboseLevel) {
            val fareSegments = getFareSegments(segments.toVector)
            filterFaresOnTransfers(fareSegments)
          }
          segments.foreach {
            case (transitSegment, transitJourneyID) =>
              val segmentPattern = transitSegment.segmentPatterns.get(transitJourneyID.pattern)
              val tripPattern = profileResponse.getPatterns.asScala
                .find { tp =>
                  tp.getTripPatternIdx == segmentPattern.patternIdx
                }
                .getOrElse(throw new RuntimeException())
              val tripId = segmentPattern.tripIds.get(transitJourneyID.time)
              val route = transportNetwork.transitLayer.routes.get(tripPattern.getRouteIdx)
              val fromStop = tripPattern.getStops.get(segmentPattern.fromIndex)
              val toStop = tripPattern.getStops.get(segmentPattern.toIndex)
              val startTime = dates
                .toBaseMidnightSeconds(
                  segmentPattern.fromDepartureTime.get(transitJourneyID.time),
                  hasTransit = true
                )
                .toInt
              val endTime = dates
                .toBaseMidnightSeconds(
                  segmentPattern.toArrivalTime.get(transitJourneyID.time),
                  hasTransit = true
                )
                .toInt
              val stopSequence =
                tripPattern.getStops.asScala.toList.slice(segmentPattern.fromIndex, segmentPattern.toIndex + 1)
              val segmentLeg = BeamLeg(
                startTime,
                Modes.mapTransitMode(TransitLayer.getTransitModes(route.route_type)),
                java.time.temporal.ChronoUnit.SECONDS
                  .between(
                    segmentPattern.fromDepartureTime.get(transitJourneyID.time),
                    segmentPattern.toArrivalTime.get(transitJourneyID.time)
                  )
                  .toInt,
                BeamPath(
                  Vector(),
                  Vector(),
                  Some(
                    TransitStopsInfo(
                      route.agency_id,
                      tripPattern.getRouteId,
                      Id.createVehicleId(tripId),
                      segmentPattern.fromIndex,
                      segmentPattern.toIndex
                    )
                  ),
                  SpaceTime(fromStop.lon, fromStop.lat, startTime),
                  SpaceTime(toStop.lon, toStop.lat, endTime),
                  stopSequence.sliding(2).map(x => getDistanceBetweenStops(x.head, x.last)).sum
                )
              )
              embodiedBeamLegs += EmbodiedBeamLeg(
                segmentLeg,
                segmentLeg.travelPath.transitStops.get.vehicleId,
                null,
                asDriver = false,
                ptFares
                  .getPtFare(
                    Some(segmentLeg.travelPath.transitStops.get.agencyId),
                    Some(segmentLeg.travelPath.transitStops.get.routeId),
                    request.attributesOfIndividual.flatMap(_.age)
                  )
                  .getOrElse {
                    val fs =
                      fares.view
                        .filter(_.patternIndex == segmentPattern.patternIdx)
                        .map(_.fare.price)
                    if (fs.nonEmpty) fs.min else 0.0
                  },
                unbecomeDriverOnCompletion = false
              )
              arrivalTime = dates
                .toBaseMidnightSeconds(
                  segmentPattern.toArrivalTime.get(transitJourneyID.time),
                  hasTransit = true
                )
                .toInt
              if (transitSegment.middle != null) {
                val body = request.streetVehicles.find(_.mode == WALK).get
                embodiedBeamLegs += buildStreetBasedLegs(
                  transitSegment.middle,
                  arrivalTime,
                  body,
<<<<<<< HEAD
                  unbecomeDriverOnCompletion = false,
                  request
=======
                  unbecomeDriverOnCompletion = false
>>>>>>> 0a2fa52c
                )
                arrivalTime = arrivalTime + transitSegment.middle.duration
              }
          }

          if (itinerary.connection.egress != null) {
            val egress = option.egress.get(itinerary.connection.egress)
            val vehicle = egressVehicles.find(v => v.mode.r5Mode.get.left.get == egress.mode).get
<<<<<<< HEAD
            embodiedBeamLegs += buildStreetBasedLegs(
              egress,
              arrivalTime,
              vehicle,
              unbecomeDriverOnCompletion = true,
              request
            )
=======
            embodiedBeamLegs += buildStreetBasedLegs(egress, arrivalTime, vehicle, unbecomeDriverOnCompletion = true)
>>>>>>> 0a2fa52c
            val body = request.streetVehicles.find(_.mode == WALK).get
            if (isRouteForPerson && egress.mode != LegMode.WALK) {
              embodiedBeamLegs += EmbodiedBeamLeg(
                dummyLeg(arrivalTime + egress.duration, embodiedBeamLegs.last.beamLeg.travelPath.endPoint.loc),
                body.id,
                body.vehicleTypeId,
                body.asDriver,
                0.0,
                unbecomeDriverOnCompletion = true
              )
            }
          }

          vehicleToDestinationLeg.foreach { legWithFare =>
            // Glue the drive to the final destination behind the trip without a gap
            embodiedBeamLegs += legWithFare.copy(
              beamLeg = legWithFare.beamLeg.updateStartTime(embodiedBeamLegs.last.beamLeg.endTime)
            )
          }
          if (isRouteForPerson && embodiedBeamLegs.last.beamLeg.mode != WALK) {
            val body = request.streetVehicles.find(_.mode == WALK).get
            embodiedBeamLegs += EmbodiedBeamLeg(
              dummyLeg(embodiedBeamLegs.last.beamLeg.endTime, embodiedBeamLegs.last.beamLeg.travelPath.endPoint.loc),
              body.id,
              body.vehicleTypeId,
              body.asDriver,
              0.0,
              unbecomeDriverOnCompletion = true
            )
          }
          EmbodiedBeamTrip(embodiedBeamLegs)
        }
        .filter { trip: EmbodiedBeamTrip =>
          //TODO make a more sensible window not just 30 minutes
          trip.legs.head.beamLeg.startTime >= request.departureTime && trip.legs.head.beamLeg.startTime <= request.departureTime + 1800
        }
    }

    if (!embodiedTrips.exists(_.tripClassifier == WALK) && !mainRouteToVehicle) {
      val maybeBody = accessVehicles.find(_.mode == WALK)
      if (maybeBody.isDefined) {
        val dummyTrip = R5RoutingWorker.createBushwackingTrip(
          new Coord(request.originUTM.getX, request.originUTM.getY),
          new Coord(request.destinationUTM.getX, request.destinationUTM.getY),
          request.departureTime,
          maybeBody.get,
          geo,
          Some(request)
        )
        RoutingResponse(
          embodiedTrips :+ dummyTrip,
          request.requestId
        )
      } else {
        RoutingResponse(
          embodiedTrips,
          request.requestId
        )
      }
    } else {
      RoutingResponse(embodiedTrips, request.requestId)
    }
  }

  private def getDistanceBetweenStops(fromStop: Stop, toStop: Stop): Double = {
    geo.distLatLon2Meters(new Coord(fromStop.lon, fromStop.lat), new Coord(toStop.lon, toStop.lat))
  }

  private def buildStreetBasedLegs(
    segment: StreetSegment,
    tripStartTime: Int,
    vehicle: StreetVehicle,
    unbecomeDriverOnCompletion: Boolean,
    request: RoutingRequest
  ): EmbodiedBeamLeg = {
    val startPoint = SpaceTime(
      segment.geometry.getStartPoint.getX,
      segment.geometry.getStartPoint.getY,
      tripStartTime
    )
    val endCoord = new Coord(
      segment.geometry.getEndPoint.getX,
      segment.geometry.getEndPoint.getY,
    )

    var activeLinkIds = ArrayBuffer[Int]()
    for (edge: StreetEdgeInfo <- segment.streetEdges.asScala) {
      activeLinkIds += edge.edgeId.intValue()
    }
    val beamLeg: BeamLeg =
      createBeamLeg(vehicle.vehicleTypeId, startPoint, endCoord, segment.mode, activeLinkIds, request)
    val toll = if (segment.mode == LegMode.CAR) {
      val osm = segment.streetEdges.asScala
        .map(
          e =>
            transportNetwork.streetLayer.edgeStore
              .getCursor(e.edgeId)
              .getOSMID
        )
        .toVector
      tollCalculator.calcTollByOsmIds(osm) + tollCalculator.calcTollByLinkIds(beamLeg.travelPath)
    } else 0.0
    val drivingCost = if (segment.mode == LegMode.CAR) {
      DrivingCost.estimateDrivingCost(beamLeg, vehicleTypes(vehicle.vehicleTypeId), fuelTypePrices)
    } else 0.0
    EmbodiedBeamLeg(
      beamLeg,
      vehicle.id,
      vehicle.vehicleTypeId,
      vehicle.asDriver,
      drivingCost + toll,
      unbecomeDriverOnCompletion
    )
  }

  def createBeamLeg(
    vehicleTypeId: Id[BeamVehicleType],
    startPoint: SpaceTime,
    endCoord: Coord,
    legMode: LegMode,
    activeLinkIds: IndexedSeq[Int],
    request: RoutingRequest
  ): BeamLeg = {
    val tripStartTime: Int = startPoint.time
    val linksTimesDistances = RoutingModel.linksToTimeAndDistance(
      activeLinkIds,
      tripStartTime,
      travelTimeByLinkCalculator(vehicleTypes(vehicleTypeId), shouldAddErr = false),
      toR5StreetMode(legMode),
      transportNetwork.streetLayer
    )
    val distance = linksTimesDistances.distances.tail.sum // note we exclude the first link to keep with MATSim convention
    val theTravelPath = BeamPath(
      linkIds = activeLinkIds,
      linkTravelTime = linksTimesDistances.travelTimes,
      transitStops = None,
      startPoint = startPoint,
      endPoint = SpaceTime(endCoord, startPoint.time + math.round(linksTimesDistances.travelTimes.tail.sum.toFloat)),
      distanceInM = distance
    )
    val beamLeg = BeamLeg(
      tripStartTime,
      mapLegMode(legMode),
      theTravelPath.duration,
      travelPath = theTravelPath
    )
    beamLeg
  }

  /**
    * Use to extract a collection of FareSegments for an itinerary.
    *
    * @param segments IndexedSeq[(TransitSegment, TransitJourneyID)]
    * @return a collection of FareSegments for an itinerary.
    */
  private def getFareSegments(
    segments: IndexedSeq[(TransitSegment, TransitJourneyID)]
  ): IndexedSeq[BeamFareSegment] = {
    segments
      .groupBy(s => getRoute(s._1, s._2).agency_id)
      .flatMap(t => {
        val pattern = getPattern(t._2.head._1, t._2.head._2)
        val fromTime = pattern.fromDepartureTime.get(t._2.head._2.time)

        var rules = t._2.flatMap(s => getFareSegments(s._1, s._2, fromTime))

        if (rules.isEmpty) {
          val route = getRoute(pattern)
          val agencyId = route.agency_id
          val routeId = route.route_id

          val fromId = getStopId(t._2.head._1.from)
          val toId = getStopId(t._2.last._1.to)

          val toTime = getPattern(t._2.last._1, t._2.last._2).toArrivalTime
            .get(t._2.last._2.time)
          val duration = ChronoUnit.SECONDS.between(fromTime, toTime)

          val containsIds =
            t._2
              .flatMap(s => IndexedSeq(getStopId(s._1.from), getStopId(s._1.to)))
              .toSet

          rules = getFareSegments(agencyId, routeId, fromId, toId, containsIds)
            .map(f => BeamFareSegment(f, pattern.patternIdx, duration))
        }
        rules
      })
      .toIndexedSeq
  }

  private def getFareSegments(
    transitSegment: TransitSegment,
    transitJourneyID: TransitJourneyID,
    fromTime: ZonedDateTime
  ): IndexedSeq[BeamFareSegment] = {
    val pattern = getPattern(transitSegment, transitJourneyID)
    val route = getRoute(pattern)
    val routeId = route.route_id
    val agencyId = route.agency_id

    val fromStopId = getStopId(transitSegment.from)
    val toStopId = getStopId(transitSegment.to)
    val duration =
      ChronoUnit.SECONDS
        .between(fromTime, pattern.toArrivalTime.get(transitJourneyID.time))

    var fr = getFareSegments(agencyId, routeId, fromStopId, toStopId).map(
      f => BeamFareSegment(f, pattern.patternIdx, duration)
    )
    if (fr.nonEmpty && fr.forall(_.patternIndex == fr.head.patternIndex))
      fr = Vector(fr.minBy(_.fare.price))
    fr
  }

  private def getFareSegments(
    agencyId: String,
    routeId: String,
    fromId: String,
    toId: String,
    containsIds: Set[String] = null
  ): IndexedSeq[BeamFareSegment] =
    fareCalculator.getFareSegments(agencyId, routeId, fromId, toId, containsIds)

  private def getRoute(transitSegment: TransitSegment, transitJourneyID: TransitJourneyID) =
    transportNetwork.transitLayer.routes
      .get(getPattern(transitSegment, transitJourneyID).routeIndex)

  private def getRoute(segmentPattern: SegmentPattern) =
    transportNetwork.transitLayer.routes.get(segmentPattern.routeIndex)

  private def getPattern(transitSegment: TransitSegment, transitJourneyID: TransitJourneyID) =
    transitSegment.segmentPatterns.get(transitJourneyID.pattern)

  private def getStopId(stop: Stop) = stop.stopId.split(":")(1)

  private def travelTimeCalculator(
    vehicleType: BeamVehicleType,
    startTime: Int,
    shouldAddErr: Boolean
  ): TravelTimeCalculator = {
    val ttc = travelTimeByLinkCalculator(vehicleType, shouldAddErr)
    (edge: EdgeStore#Edge, durationSeconds: Int, streetMode: StreetMode, _) =>
      {
        ttc(startTime + durationSeconds, edge.getEdgeIndex, streetMode).floatValue()
      }
  }

  private val travelTimeNoises: Array[Double] = if (travelTimeNoiseFraction == 0.0) {
    Array.empty
  } else {
    Array.fill(1000000) {
      ThreadLocalRandom.current().nextDouble(1 - travelTimeNoiseFraction, 1 + travelTimeNoiseFraction)
    }
  }
  private val noiseIdx: AtomicInteger = new AtomicInteger(0)

  private def travelTimeByLinkCalculator(
    vehicleType: BeamVehicleType,
    shouldAddErr: Boolean
  ): (Double, Int, StreetMode) => Double = {
    val profileRequest = createProfileRequest
    (time: Double, linkId: Int, streetMode: StreetMode) =>
      {
        val edge = transportNetwork.streetLayer.edgeStore.getCursor(linkId)
        val maxSpeed: Double = vehicleType.maxVelocity.getOrElse(profileRequest.getSpeedForMode(streetMode))
        val minTravelTime = (edge.getLengthM / maxSpeed).ceil.toInt
        val minSpeed = beamConfig.beam.physsim.quick_fix_minCarSpeedInMetersPerSecond
        val maxTravelTime = (edge.getLengthM / minSpeed).ceil.toInt
        if (streetMode != StreetMode.CAR) {
          minTravelTime
        } else {
          val link = networkHelper.getLinkUnsafe(linkId)
          assert(link != null)
          val physSimTravelTime = travelTime.getLinkTravelTime(link, time, null, null)
          val physSimTravelTimeWithNoise =
            (if (travelTimeNoiseFraction == 0.0 || !shouldAddErr) { physSimTravelTime } else {
               val idx = Math.abs(noiseIdx.getAndIncrement() % travelTimeNoises.length)
               physSimTravelTime * travelTimeNoises(idx)
             }).ceil.toInt
          val linkTravelTime = Math.max(physSimTravelTimeWithNoise, minTravelTime)
          Math.min(linkTravelTime, maxTravelTime)
        }
      }
  }

  private val turnCostCalculator: TurnCostCalculator =
    new TurnCostCalculator(transportNetwork.streetLayer, true) {
      override def computeTurnCost(fromEdge: Int, toEdge: Int, streetMode: StreetMode): Int = 0
    }

  private def travelCostCalculator(timeValueOfMoney: Double, startTime: Int): TravelCostCalculator =
    (edge: EdgeStore#Edge, legDurationSeconds: Int, traversalTimeSeconds: Float) => {
      traversalTimeSeconds + (timeValueOfMoney * tollCalculator.calcTollByLinkId(
        edge.getEdgeIndex,
        startTime + legDurationSeconds
      )).toFloat
    }
}

object R5RoutingWorker {
  val BUSHWHACKING_SPEED_IN_METERS_PER_SECOND = 1.38

  // 3.1 mph -> 1.38 meter per second, changed from 1 mph
  def props(
    beamScenario: BeamScenario,
    transportNetwork: TransportNetwork,
    network: Network,
    networkHelper: NetworkHelper,
    scenario: Scenario,
    fareCalculator: FareCalculator,
    tollCalculator: TollCalculator,
    transitVehicles: Vehicles
  ): Props = Props(
    new R5RoutingWorker(
      WorkerParameters(
        beamScenario.beamConfig,
        transportNetwork,
        beamScenario.vehicleTypes,
        beamScenario.fuelTypePrices,
        beamScenario.ptFares,
        new GeoUtilsImpl(beamScenario.beamConfig),
        beamScenario.dates,
        networkHelper,
        fareCalculator,
        tollCalculator
      )
    )
  )

  case class R5Request(
    from: Coord,
    to: Coord,
    time: Int,
    directMode: LegMode,
    accessMode: LegMode,
    withTransit: Boolean,
    egressMode: LegMode,
    timeValueOfMoney: Double,
    beamVehicleTypeId: Id[BeamVehicleType]
  )

  def createBushwackingBeamLeg(
    atTime: Int,
    startUTM: Location,
    endUTM: Location,
    geo: GeoUtils,
    request: Option[RoutingRequest]
  ): BeamLeg = {
    val distanceInMeters = GeoUtils.minkowskiDistFormula(startUTM, endUTM) //changed from geo.distUTMInMeters(startUTM, endUTM)
    val bushwhackingTime = Math.round(distanceInMeters / BUSHWHACKING_SPEED_IN_METERS_PER_SECOND)
    val path = BeamPath(
      Vector(),
      Vector(),
      None,
      SpaceTime(geo.utm2Wgs(startUTM), atTime),
      SpaceTime(geo.utm2Wgs(endUTM), atTime + bushwhackingTime.toInt),
      distanceInMeters
    )
    BeamLeg(atTime, WALK, bushwhackingTime.toInt, path)
  }

  def createBushwackingTrip(
    originUTM: Location,
    destUTM: Location,
    atTime: Int,
    body: StreetVehicle,
    geo: GeoUtils,
    request: Option[RoutingRequest] = None
  ): EmbodiedBeamTrip = {
    EmbodiedBeamTrip(
      Vector(
        EmbodiedBeamLeg(
          createBushwackingBeamLeg(atTime, originUTM, destUTM, geo, request),
          body.id,
          body.vehicleTypeId,
          asDriver = true,
          0,
          unbecomeDriverOnCompletion = true
        )
      )
    )
  }

  class StopVisitor(
    val streetLayer: StreetLayer,
    val dominanceVariable: StreetRouter.State.RoutingVariable,
    val maxStops: Int,
    val minTravelTimeSeconds: Int,
    val destinationSplit: Split
  ) extends RoutingVisitor {
    private val NO_STOP_FOUND = streetLayer.parentNetwork.transitLayer.stopForStreetVertex.getNoEntryKey
    val stops: TIntIntMap = new TIntIntHashMap
    private var s0: StreetRouter.State = _
    private val destinationSplitVertex0 = if (destinationSplit != null) destinationSplit.vertex0 else -1
    private val destinationSplitVertex1 = if (destinationSplit != null) destinationSplit.vertex1 else -1

    override def visitVertex(state: StreetRouter.State): Unit = {
      s0 = state
      val stop = streetLayer.parentNetwork.transitLayer.stopForStreetVertex.get(state.vertex)
      if (stop != NO_STOP_FOUND) {
        if (state.getDurationSeconds < minTravelTimeSeconds) return
        if (!stops.containsKey(stop) || stops.get(stop) > state.getRoutingVariable(dominanceVariable))
          stops.put(stop, state.getRoutingVariable(dominanceVariable))
      }
    }

    override def shouldBreakSearch: Boolean =
      stops.size >= this.maxStops || s0.vertex == destinationSplitVertex0 || s0.vertex == destinationSplitVertex1
  }

}<|MERGE_RESOLUTION|>--- conflicted
+++ resolved
@@ -282,14 +282,10 @@
     if (workAssigner != null) workAssigner ! GimmeWork //Master will retry if it hasn't heard
 }
 
-<<<<<<< HEAD
 class R5Wrapper(workerParams: WorkerParameters, travelTime: TravelTime, travelTimeNoiseFraction: Double)
     extends MetricsSupport {
-=======
-class R5Wrapper(workerParams: WorkerParameters, travelTime: TravelTime) extends MetricsSupport {
   private val maxDistanceForBikeMeters: Int =
     workerParams.beamConfig.beam.routing.r5.maxDistanceLimitByModeInMeters.bike
->>>>>>> 0a2fa52c
 
   private val WorkerParameters(
     beamConfig,
@@ -985,12 +981,8 @@
                   transitSegment.middle,
                   arrivalTime,
                   body,
-<<<<<<< HEAD
                   unbecomeDriverOnCompletion = false,
                   request
-=======
-                  unbecomeDriverOnCompletion = false
->>>>>>> 0a2fa52c
                 )
                 arrivalTime = arrivalTime + transitSegment.middle.duration
               }
@@ -999,7 +991,6 @@
           if (itinerary.connection.egress != null) {
             val egress = option.egress.get(itinerary.connection.egress)
             val vehicle = egressVehicles.find(v => v.mode.r5Mode.get.left.get == egress.mode).get
-<<<<<<< HEAD
             embodiedBeamLegs += buildStreetBasedLegs(
               egress,
               arrivalTime,
@@ -1007,9 +998,6 @@
               unbecomeDriverOnCompletion = true,
               request
             )
-=======
-            embodiedBeamLegs += buildStreetBasedLegs(egress, arrivalTime, vehicle, unbecomeDriverOnCompletion = true)
->>>>>>> 0a2fa52c
             val body = request.streetVehicles.find(_.mode == WALK).get
             if (isRouteForPerson && egress.mode != LegMode.WALK) {
               embodiedBeamLegs += EmbodiedBeamLeg(
