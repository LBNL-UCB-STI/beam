package beam.router.r5

import java.time.temporal.ChronoUnit
import java.time.{ZoneId, ZoneOffset, ZonedDateTime}
import java.util
import java.util.UUID
import java.util.concurrent.Executors

import akka.actor._
import akka.pattern._
import beam.agentsim.agents.choice.mode.ModeSubsidy
import beam.agentsim.agents.modalbehaviors.ModeChoiceCalculator
import beam.agentsim.agents.vehicles.VehicleProtocol.StreetVehicle
import beam.agentsim.agents.vehicles.{BeamVehicle, BeamVehicleType, FuelType}
import beam.agentsim.events.SpaceTime
import beam.router.BeamRouter._
import beam.router.Modes.BeamMode.{CAR, WALK}
import beam.router.Modes._
import beam.router.gtfs.FareCalculator
import beam.router.gtfs.FareCalculator._
import beam.router.model.BeamLeg._
import beam.router.model.RoutingModel.{DiscreteTime, LinksTimesDistances, WindowTime}
import beam.router.model.{EmbodiedBeamTrip, RoutingModel, _}
import beam.router.osm.TollCalculator
import beam.router.r5.R5RoutingWorker.{R5Request, TripWithFares}
import beam.router.r5.profile.BeamMcRaptorSuboptimalPathProfileRouter
import beam.router.{Modes, TransitInitializer}
import beam.sim.BeamServices
import beam.sim.common.{GeoUtils, GeoUtilsImpl}
import beam.sim.config.{BeamConfig, MatSimBeamConfigBuilder}
import beam.sim.metrics.{Metrics, MetricsSupport}
import beam.sim.population.AttributesOfIndividual
import beam.utils.reflection.ReflectionUtils
import beam.utils.{DateUtils, FileUtils, LoggingUtil, TravelTimeCalculatorHelper}
import com.conveyal.r5.api.ProfileResponse
import com.conveyal.r5.api.util._
import com.conveyal.r5.profile._
import com.conveyal.r5.streets._
import com.conveyal.r5.transit.{RouteInfo, TransportNetwork}
import com.google.common.cache.{CacheBuilder, CacheLoader}
import com.google.inject.Injector
import com.typesafe.config.Config
import org.matsim.api.core.v01.network.{Link, Network}
import org.matsim.api.core.v01.population.Person
import org.matsim.api.core.v01.{Coord, Id, Scenario}
import org.matsim.core.config.groups.TravelTimeCalculatorConfigGroup
import org.matsim.core.controler.ControlerI
import org.matsim.core.router.util.TravelTime
import org.matsim.core.scenario.{MutableScenario, ScenarioUtils}
import org.matsim.households.Household
import org.matsim.vehicles.{Vehicle, Vehicles}

import scala.collection.JavaConverters._
import scala.collection.concurrent.TrieMap
import scala.collection.immutable.HashMap
import scala.collection.mutable
import scala.collection.mutable.ArrayBuffer
import scala.concurrent.duration._
import scala.concurrent.{ExecutionContext, Future}
import scala.language.postfixOps
import scala.util.{Failure, Success, Try}

case class WorkerParameters(
  beamServices: BeamServices,
  transportNetwork: TransportNetwork,
  network: Network,
<<<<<<< HEAD
=======
  scenario: Scenario,
>>>>>>> 459c09cb
  fareCalculator: FareCalculator,
  tollCalculator: TollCalculator,
  transitVehicles: Vehicles,
  transitMap: Map[Id[BeamVehicle], (RouteInfo, Seq[BeamLeg])]
)

object DestinationUnreachableException extends Exception

class R5RoutingWorker(workerParams: WorkerParameters) extends Actor with ActorLogging with MetricsSupport {

  def this(config: Config) {
    this(workerParams = {
      val beamConfig = BeamConfig(config)
      val outputDirectory = FileUtils.getConfigOutputFile(
        beamConfig.beam.outputs.baseOutputDirectory,
        beamConfig.beam.agentsim.simulationName,
        beamConfig.beam.outputs.addTimestampToOutputDirectory
      )
      val matsimConfig = new MatSimBeamConfigBuilder(config).buildMatSamConf()
      matsimConfig.planCalcScore().setMemorizingExperiencedPlans(true)
      ReflectionUtils.setFinalField(classOf[StreetLayer], "LINK_RADIUS_METERS", 2000.0)
      LoggingUtil.createFileLogger(outputDirectory)
      matsimConfig.controler.setOutputDirectory(outputDirectory)
      matsimConfig.controler().setWritePlansInterval(beamConfig.beam.outputs.writePlansInterval)
      val scenario = ScenarioUtils.loadScenario(matsimConfig).asInstanceOf[MutableScenario]
      val networkCoordinator = new DefaultNetworkCoordinator(beamConfig)
      networkCoordinator.init()
      scenario.setNetwork(networkCoordinator.network)
      val network = networkCoordinator.network
      val transportNetwork = networkCoordinator.transportNetwork
      val beamServices: BeamServices = new BeamServices {
        override lazy val controler: ControlerI = ???
        override val beamConfig: BeamConfig = BeamConfig(config)
        override lazy val geo: GeoUtils = new GeoUtilsImpl(this)
        override var modeChoiceCalculatorFactory: AttributesOfIndividual => ModeChoiceCalculator = _
        override val dates: DateUtils = DateUtils(
          ZonedDateTime.parse(beamConfig.beam.routing.baseDate).toLocalDateTime,
          ZonedDateTime.parse(beamConfig.beam.routing.baseDate)
        )
        override var beamRouter: ActorRef = _
        override val personRefs: TrieMap[Id[Person], ActorRef] = TrieMap()
        override val vehicles: TrieMap[Id[BeamVehicle], BeamVehicle] = TrieMap()
        override var personHouseholds: Map[Id[Person], Household] = Map()
        val fuelTypes: TrieMap[Id[FuelType], FuelType] =
          BeamServices.readFuelTypeFile(beamConfig.beam.agentsim.agents.vehicles.beamFuelTypesFile)
        val vehicleTypes: TrieMap[Id[BeamVehicleType], BeamVehicleType] =
          BeamServices.readBeamVehicleTypeFile(beamConfig.beam.agentsim.agents.vehicles.beamVehicleTypesFile, fuelTypes)
        val privateVehicles: TrieMap[Id[BeamVehicle], BeamVehicle] =
          BeamServices.readVehiclesFile(beamConfig.beam.agentsim.agents.vehicles.beamVehiclesFile, vehicleTypes)
        override val modeSubsidies: ModeSubsidy =
          ModeSubsidy(ModeSubsidy.loadSubsidies(beamConfig.beam.agentsim.agents.modeSubsidy.file))

        override def startNewIteration(): Unit = throw new Exception("???")

        override protected def injector: Injector = throw new Exception("???")

        override def matsimServices_=(x$1: org.matsim.core.controler.MatsimServices): Unit = ???

        override def rideHailIterationHistoryActor_=(x$1: akka.actor.ActorRef): Unit = ???

        override val tazTreeMap: beam.agentsim.infrastructure.TAZTreeMap =
          beam.sim.BeamServices.getTazTreeMap(beamConfig.beam.agentsim.taz.file)

        override def matsimServices: org.matsim.core.controler.MatsimServices = ???

        override def rideHailIterationHistoryActor: akka.actor.ActorRef = ???

        override val travelTimeCalculatorConfigGroup: TravelTimeCalculatorConfigGroup =
          matsimConfig.travelTimeCalculator()
      }

      val initializer = new TransitInitializer(beamServices, transportNetwork, scenario.getTransitVehicles)
      val transits = initializer.initMap

      val fareCalculator = new FareCalculator(beamConfig.beam.routing.r5.directory)
      val tollCalculator = new TollCalculator(beamConfig, beamConfig.beam.routing.r5.directory)
      WorkerParameters(
        beamServices,
        transportNetwork,
        network,
        scenario,
        fareCalculator,
        tollCalculator,
        scenario.getTransitVehicles,
        transits
      )
    })
  }

  val WorkerParameters(
    beamServices,
    transportNetwork,
    network,
<<<<<<< HEAD
=======
    scenario,
>>>>>>> 459c09cb
    fareCalculator,
    tollCalculator,
    transitVehicles,
    transitMap
  ) = workerParams

  private val distanceThresholdToIgnoreWalking =
    beamServices.beamConfig.beam.agentsim.thresholdForWalkingInMeters // meters

  val numOfThreads: Int =
    if (Runtime.getRuntime.availableProcessors() <= 2) 1
    else Runtime.getRuntime.availableProcessors() - 2
  implicit val executionContext: ExecutionContext =
    ExecutionContext.fromExecutorService(Executors.newFixedThreadPool(numOfThreads))

  val tickTask: Cancellable =
    context.system.scheduler.schedule(2.seconds, 10.seconds, self, "tick")(context.dispatcher)
  var msgs: Long = 0
  var firstMsgTime: Option[ZonedDateTime] = None
  log.info("R5RoutingWorker_v2[{}] `{}` is ready", hashCode(), self.path)
  log.info(
    "Num of available processors: {}. Will use: {}",
    Runtime.getRuntime.availableProcessors(),
    numOfThreads
  )

  def getNameAndHashCode: String = s"R5RoutingWorker_v2[${hashCode()}], Path: `${self.path}`"

  var workAssigner: ActorRef = context.parent

  private var maybeTravelTime: Option[TravelTime] = None

  private val links = network.getLinks

  private val linkIdMap: HashMap[Int, Link] = {
    val start = System.currentTimeMillis()
    val pairs = links.asScala.map { case (k, v) => k.toString.toInt -> v }.toSeq
    val map = HashMap(pairs: _*)
    val end = System.currentTimeMillis()
    log.info("linkIdMap is built in {} ms", end - start)
    map
  }

  private var transitSchedule: Map[Id[BeamVehicle], (RouteInfo, Seq[BeamLeg])] = transitMap

  private val cache = CacheBuilder
    .newBuilder()
    .recordStats()
    .maximumSize(1000)
    .build(new CacheLoader[R5Request, ProfileResponse] {
      override def load(key: R5Request): ProfileResponse = {
        getPlanFromR5(key)
      }
    })

  override def preStart(): Unit = {
    askForMoreWork()
  }

  // Let the dispatcher on which the Future in receive will be running
  // be the dispatcher on which this actor is running.

  override final def receive: Receive = {
    case "tick" =>
      firstMsgTime match {
        case Some(firstMsgTimeValue) =>
          val seconds =
            ChronoUnit.SECONDS.between(firstMsgTimeValue, ZonedDateTime.now(ZoneOffset.UTC))
          if (seconds > 0) {
            val rate = msgs.toDouble / seconds
            if (seconds > 60) {
              firstMsgTime = None
              msgs = 0
            }
            log.info(
              "Receiving {} per seconds of RoutingRequest with first message time set to {} for the next round",
              rate,
              firstMsgTime
            )
          }
        case None => //
      }
    case WorkAvailable =>
      workAssigner = sender
      askForMoreWork()

    case TransitInited(newTransitSchedule) =>
      transitSchedule = newTransitSchedule
      askForMoreWork()

    case request: RoutingRequest =>
      msgs += 1
      if (firstMsgTime.isEmpty) firstMsgTime = Some(ZonedDateTime.now(ZoneOffset.UTC))
      val eventualResponse = Future {
        latency("request-router-time", Metrics.RegularLevel) {
          calcRoute(request)
            .copy(requestId = Some(request.requestId), staticRequestId = request.staticRequestId)
        }
      }
      eventualResponse.onComplete {
        case scala.util.Failure(ex) =>
          log.error(ex, "calcRoute failed")
        case _ =>
      }
      eventualResponse pipeTo sender
      askForMoreWork()

    case UpdateTravelTimeLocal(travelTime) =>
      maybeTravelTime = Some(travelTime)
      log.info(s"{} UpdateTravelTimeLocal. Set new travel time", getNameAndHashCode)
      cache.invalidateAll()
      askForMoreWork()

    case UpdateTravelTimeRemote(map) =>
      val travelTimeCalc =
        TravelTimeCalculatorHelper.CreateTravelTimeCalculator(beamServices.beamConfig.beam.agentsim.timeBinSize, map)
      maybeTravelTime = Some(travelTimeCalc)
      log.info(
        s"{} UpdateTravelTimeRemote. Set new travel time from map with size {}",
        getNameAndHashCode,
        map.keySet().size()
      )
      cache.invalidateAll()
      askForMoreWork

    case EmbodyWithCurrentTravelTime(
        leg: BeamLeg,
        vehicleId: Id[Vehicle],
        embodyRequestId: UUID,
        mustParkAtEnd: Boolean
        ) =>
      val now = ZonedDateTime.now(ZoneOffset.UTC)
      val travelTime = (time: Int, linkId: Int) =>
        maybeTravelTime match {
          case Some(matsimTravelTime) =>
            getTravelTime(time, linkId, matsimTravelTime).toInt
          case None =>
            val edge = transportNetwork.streetLayer.edgeStore.getCursor(linkId)
            (edge.getLengthM / edge.calculateSpeed(
              new ProfileRequest,
              StreetMode.valueOf(leg.mode.r5Mode.get.left.get.toString)
            )).toInt
      }
      val duration = RoutingModel
        .traverseStreetLeg(leg, vehicleId, travelTime)
        .maxBy(e => e.getTime)
        .getTime - leg.startTime

      val finalLegs = if (mustParkAtEnd) {
        val legPair = splitLegForParking(leg.copy(duration = duration.toInt))
        val embodiedPair = Vector(
          EmbodiedBeamLeg(legPair.head, vehicleId, asDriver = true, None, 0, unbecomeDriverOnCompletion = false),
          EmbodiedBeamLeg(legPair.last, vehicleId, asDriver = true, None, 0, unbecomeDriverOnCompletion = true)
        )
        if (legPair.size == 1) {
          Vector(embodiedPair.head)
        } else {
          embodiedPair
        }
      } else {
        Vector(
          EmbodiedBeamLeg(
            leg.copy(duration = duration.toInt),
            vehicleId,
            asDriver = true,
            None,
            0,
            unbecomeDriverOnCompletion = true
          )
        )
      }

      sender ! RoutingResponse(
        Vector(
          EmbodiedBeamTrip(
            finalLegs
          )
        ),
        embodyRequestId
      )
      askForMoreWork()
  }

  private def askForMoreWork(): Unit =
    if (workAssigner != null) workAssigner ! GimmeWork //Master will retry if it hasn't heard

  def updateLegWithCurrentTravelTime(leg: BeamLeg): BeamLeg = {
    val linksTimesAndDistances = RoutingModel.linksToTimeAndDistance(
      leg.travelPath.linkIds,
      leg.startTime,
      travelTimeByLinkCalculator,
      toR5StreetMode(leg.mode),
      transportNetwork.streetLayer
    )
    val updatedTravelPath = buildStreetPath(linksTimesAndDistances, leg.startTime)
    leg.copy(travelPath = updatedTravelPath, duration = updatedTravelPath.duration)
  }

  def lengthOfLink(linkId: Int): Double = {
    val edge = transportNetwork.streetLayer.edgeStore.getCursor(linkId)
    edge.getLengthM
  }

  private def getPlanUsingCache(request: R5Request) = {
    var plan = latencyIfNonNull("cache-router-time", Metrics.VerboseLevel) {
      cache.getIfPresent(request)
    }
    if (plan == null) {
      val planWithTime = measure(cache.get(request))
      plan = planWithTime._1

      var nt = ""
      if (request.transitModes.isEmpty) nt = "non"

      record(s"noncache-${nt}transit-router-time", Metrics.VerboseLevel, planWithTime._2)
      record("noncache-router-time", Metrics.VerboseLevel, planWithTime._2)
    }
    plan
  }

  def getPlanFromR5(request: R5Request): ProfileResponse = {
    countOccurrence("r5-plans-count")
    val maxStreetTime = 2 * 60
    // If we already have observed travel times, probably from the pre
    // let R5 use those. Otherwise, let R5 use its own travel time estimates.
    val profileRequest = new ProfileRequest()
    profileRequest.fromLon = request.from.getX
    profileRequest.fromLat = request.from.getY
    profileRequest.toLon = request.to.getX
    profileRequest.toLat = request.to.getY
    profileRequest.maxWalkTime = 3 * 60
    profileRequest.maxCarTime = 4 * 60
    profileRequest.maxBikeTime = 4 * 60
    profileRequest.streetTime = maxStreetTime
    profileRequest.maxTripDurationMinutes = 4 * 60
    profileRequest.wheelchair = false
    profileRequest.bikeTrafficStress = 4
    profileRequest.zoneId = transportNetwork.getTimeZone
    profileRequest.fromTime = request.time.fromTime
    profileRequest.toTime = request.time.toTime
    profileRequest.date = beamServices.dates.localBaseDate
    profileRequest.directModes = if (request.directMode == null) {
      util.EnumSet.noneOf(classOf[LegMode])
    } else {
      util.EnumSet.of(request.directMode)
    }
    profileRequest.suboptimalMinutes = 0
    if (request.transitModes.nonEmpty) {
      profileRequest.transitModes = util.EnumSet.copyOf(request.transitModes.asJavaCollection)
      profileRequest.accessModes = util.EnumSet.of(request.accessMode)
      profileRequest.egressModes = util.EnumSet.of(request.egressMode)
    }
    //    log.debug(profileRequest.toString)
    val result = try {
      getPlan(profileRequest, request.timeValueOfMoney)
    } catch {
      case _: IllegalStateException =>
        new ProfileResponse
      case _: ArrayIndexOutOfBoundsException =>
        new ProfileResponse
    }
    //    log.debug(s"# options found = ${result.options.size()}")
    result
  }

  def calcRoute(routingRequest: RoutingRequest): RoutingResponse = {
    //    log.debug(routingRequest.toString)

    // For each street vehicle (including body, if available): Route from origin to street vehicle, from street vehicle to destination.
    val isRouteForPerson = routingRequest.streetVehicles.exists(_.mode == WALK)

    def tripsForVehicle(vehicle: StreetVehicle): Seq[EmbodiedBeamTrip] = {
      /*
       * Our algorithm captures a few different patterns of travel. Two of these require extra routing beyond what we
       * call the "main" route calculation below. In both cases, we have a single main transit route
       * which is only calculate once in the code below. But we optionally add a WALK leg from the origin to the
       * beginning of the route (called "mainRouteFromVehicle" as opposed to main route from origin). Or we optionally
       * add a vehicle-based trip on the egress portion of the trip (called "mainRouteToVehicle" as opposed to main route
       * to destination).
       *
       * Or we use the R5 egress concept to accomplish "mainRouteRideHailTransit" pattern we use DRIVE mode on both
       * access and egress legs. For the other "mainRoute" patterns, we want to fix the location of the vehicle, not
       * make it dynamic. Also note that in all cases, these patterns are only the result of human travelers, we assume
       * AI is fixed to a vehicle and therefore only needs the simplest of routes.
       *
       * For the mainRouteFromVehicle pattern, the traveler is using a vehicle within the context of a
       * trip that could be multimodal (e.g. drive to transit) or unimodal (drive only). We don't assume the vehicle is
       * co-located with the person, so this first block of code determines the distance from the vehicle to the person and based
       * on a threshold, optionally routes a WALK leg to the vehicle and adjusts the main route location & time accordingly.
       *
       */
      // First classify the main route type
      val mainRouteFromVehicle = routingRequest.streetVehiclesUseIntermodalUse == Access && isRouteForPerson && vehicle.mode != WALK
      val mainRouteToVehicle = routingRequest.streetVehiclesUseIntermodalUse == Egress && isRouteForPerson && vehicle.mode != WALK
      val mainRouteRideHailTransit = routingRequest.streetVehiclesUseIntermodalUse == AccessAndEgress && isRouteForPerson && vehicle.mode != WALK

      val maybeWalkToVehicle: Option[BeamLeg] = if (mainRouteFromVehicle) {
        val time = routingRequest.departureTime match {
          case time: DiscreteTime =>
            WindowTime(time.atTime, beamServices.beamConfig.beam.routing.r5.departureWindow)
          case time: WindowTime => time
        }
        if (beamServices.geo.distInMeters(vehicle.location.loc, routingRequest.origin) > distanceThresholdToIgnoreWalking) {
          val from = beamServices.geo.snapToR5Edge(
            transportNetwork.streetLayer,
            beamServices.geo.utm2Wgs(routingRequest.origin),
            10E3
          )
          val to = beamServices.geo.snapToR5Edge(
            transportNetwork.streetLayer,
            beamServices.geo.utm2Wgs(vehicle.location.loc),
            10E3
          )
          val directMode = LegMode.WALK
          val accessMode = LegMode.WALK
          val egressMode = LegMode.WALK
          val transitModes = Nil
          val profileResponse =
            latency("walkToVehicleRoute-router-time", Metrics.RegularLevel) {
              cache.get(
                R5Request(
                  from,
                  to,
                  time,
                  directMode,
                  accessMode,
                  transitModes,
                  egressMode,
                  routingRequest.timeValueOfMoney
                )
              )
            }
          if (profileResponse.options.isEmpty) {
            Some(R5RoutingWorker.createBushwackingBeamLeg(time.atTime, from, to, beamServices))
          } else {
            val streetSegment = profileResponse.options.get(0).access.get(0)
            val theTravelPath = buildStreetPath(streetSegment, time.atTime, StreetMode.WALK)
            Some(
              BeamLeg(
                time.atTime,
                mapLegMode(LegMode.WALK),
                theTravelPath.duration,
                travelPath = theTravelPath
              )
            )
          }
        } else {
          Some(dummyWalk(time.atTime))
        }
      } else {
        None
      }
      /*
       * For the mainRouteToVehicle pattern (see above), we look for RequestTripInfo.streetVehiclesUseIntermodalUse == Egress, and then we
       * route separately from the vehicle to the destination with an estimate of the start time and adjust the timing of this route
       * after finding the main route from origin to vehicle.
       */
      val maybeUseVehicleOnEgressTry: Try[Option[BeamLeg]] = Try {
        if (mainRouteToVehicle) {
          // assume 13 mph / 5.8 m/s as average PT speed: http://cityobservatory.org/urban-buses-are-slowing-down/
          val estimateDurationToGetToVeh: Int = math
            .round(beamServices.geo.distInMeters(routingRequest.origin, vehicle.location.loc) / 5.8)
            .intValue()
          val time = routingRequest.departureTime match {
            case time: DiscreteTime =>
              WindowTime(
                time.atTime + estimateDurationToGetToVeh,
                beamServices.beamConfig.beam.routing.r5.departureWindow
              )
            case time: WindowTime =>
              time.copy(time.atTime + estimateDurationToGetToVeh)
          }
          val from = beamServices.geo.snapToR5Edge(
            transportNetwork.streetLayer,
            beamServices.geo.utm2Wgs(vehicle.location.loc),
            10E3
          )
          val to = beamServices.geo.snapToR5Edge(
            transportNetwork.streetLayer,
            beamServices.geo.utm2Wgs(routingRequest.destination),
            10E3
          )
          val directMode = vehicle.mode.r5Mode.get.left.get
          val accessMode = vehicle.mode.r5Mode.get.left.get
          val egressMode = LegMode.WALK
          val transitModes = Nil
          val profileResponse =
            latency("vehicleOnEgressRoute-router-time", Metrics.RegularLevel) {
              cache.get(
                R5Request(
                  from,
                  to,
                  time,
                  directMode,
                  accessMode,
                  transitModes,
                  egressMode,
                  routingRequest.timeValueOfMoney
                )
              )
            }
          if (!profileResponse.options.isEmpty) {
            val streetSegment = profileResponse.options.get(0).access.get(0)
            val theTravelPath =
              buildStreetPath(streetSegment, time.atTime, toR5StreetMode(vehicle.mode))
            Some(
              BeamLeg(time.atTime, vehicle.mode, theTravelPath.duration, travelPath = theTravelPath)
            )
          } else {
            throw DestinationUnreachableException // Cannot go to destination with this vehicle, so no options from this vehicle.
          }
        } else {
          None
        }
      }

      maybeUseVehicleOnEgressTry match {
        case Success(maybeUseVehicleOnEgress) => {
          val theOrigin = if (mainRouteToVehicle || mainRouteRideHailTransit) {
            routingRequest.origin
          } else {
            vehicle.location.loc
          }
          val theDestination = if (mainRouteToVehicle) {
            vehicle.location.loc
          } else {
            routingRequest.destination
          }
          val from = beamServices.geo.snapToR5Edge(
            transportNetwork.streetLayer,
            beamServices.geo.utm2Wgs(theOrigin),
            10E3
          )
          val to = beamServices.geo.snapToR5Edge(
            transportNetwork.streetLayer,
            beamServices.geo.utm2Wgs(theDestination),
            10E3
          )
          val directMode = if (mainRouteToVehicle) {
            LegMode.WALK
          } else if (mainRouteRideHailTransit) {
            null
          } else {
            vehicle.mode.r5Mode.get.left.get
          }
          val accessMode = if (mainRouteRideHailTransit) {
            LegMode.CAR
          } else {
            directMode
          }
          val egressMode = if (mainRouteRideHailTransit) {
            LegMode.CAR
          } else {
            LegMode.WALK
          }
          val walkToVehicleDuration =
            maybeWalkToVehicle.map(leg => leg.duration).getOrElse(0)
          val time = routingRequest.departureTime match {
            case time: DiscreteTime =>
              WindowTime(
                time.atTime + walkToVehicleDuration,
                beamServices.beamConfig.beam.routing.r5.departureWindow
              )
            case time: WindowTime =>
              WindowTime(time.atTime + walkToVehicleDuration, 0)
          }
          val transitModes: IndexedSeq[TransitModes] =
            routingRequest.transitModes.map(_.r5Mode.get.right.get)
          val latencyTag = (if (transitModes.isEmpty)
                              "mainVehicleToDestinationRoute"
                            else "mainTransitRoute") + "-router-time"
          val profileResponse: ProfileResponse =
            latency(latencyTag, Metrics.RegularLevel) {
              cache.get(
                R5Request(
                  from,
                  to,
                  time,
                  directMode,
                  accessMode,
                  transitModes,
                  egressMode,
                  routingRequest.timeValueOfMoney
                )
              )
            }

          val tripsWithFares = profileResponse.options.asScala.flatMap(option => {
            /*
             * Iterating all itinerary from a ProfileOption to construct the BeamTrip,
             * itinerary has a PointToPointConnection object that help relating access,
             * egress and transit for the particular itinerary. That contains indexes of
             * access and egress and actual object could be located from lists under option object,
             * as there are separate collections for each.
             *
             * And after locating through these indexes, constructing BeamLeg for each and
             * finally add these legs back to BeamTrip.
             */
            option.itinerary.asScala.view
              .filter { itin =>
                val startTime = beamServices.dates.toBaseMidnightSeconds(
                  itin.startTime,
                  transportNetwork.transitLayer.routes.size() == 0
                )
                //TODO make a more sensible window not just 30 minutes
                startTime >= time.fromTime && startTime <= time.fromTime + 1800
              }
              .map(itinerary => {
                // Using itinerary start as access leg's startTime
                val tripStartTime = beamServices.dates
                  .toBaseMidnightSeconds(
                    itinerary.startTime,
                    transportNetwork.transitLayer.routes.size() == 0
                  )
                  .toInt

                val legsWithFares = mutable.ArrayBuffer.empty[(BeamLeg, Double)]
                maybeWalkToVehicle.foreach(walkLeg => {
                  // If there's a gap between access leg start time and walk leg, we need to move that ahead
                  // this covers the various contingencies for doing this.
                  val delayStartTime =
                    Math.max(0.0, (tripStartTime - routingRequest.departureTime.atTime) - walkLeg.duration)
                  legsWithFares += ((walkLeg.updateStartTime(walkLeg.startTime + delayStartTime.toInt), 0.0))
                })

                val access = option.access.get(itinerary.connection.access)
                val theTravelPath = buildStreetPath(access, tripStartTime, toR5StreetMode(access.mode))
                val toll = if (access.mode == LegMode.CAR) {
                  val osm = access.streetEdges.asScala
                    .map(
                      e =>
                        transportNetwork.streetLayer.edgeStore
                          .getCursor(e.edgeId)
                          .getOSMID
                    )
                    .toVector
                  tollCalculator.calcTollByOsmIds(osm) + tollCalculator.calcTollByLinkIds(theTravelPath)
                } else 0.0
                val isTransit = itinerary.connection.transit != null && !itinerary.connection.transit.isEmpty

                val theLeg = BeamLeg(
                  tripStartTime,
                  mapLegMode(access.mode),
                  theTravelPath.duration,
                  travelPath = theTravelPath
                )
                val splitLegs = if (access.mode != LegMode.WALK && routingRequest.mustParkAtEnd) {
                  splitLegForParking(theLeg)
                } else {
                  Vector(theLeg)
                }
                // assign toll to first part of the split
                legsWithFares += ((splitLegs.head, toll))
                splitLegs.tail.foreach(leg => legsWithFares += ((leg, 0.0)))

                //add a Dummy walk BeamLeg to the end of that trip
                if (isRouteForPerson && access.mode != LegMode.WALK) {
                  if (!isTransit)
                    legsWithFares += ((dummyWalk(splitLegs.last.endTime), 0.0))
                }

                if (isTransit) {
                  var arrivalTime: Int = Int.MinValue
                  /*
             Based on "Index in transit list specifies transit with same index" (comment from PointToPointConnection line 14)
             assuming that: For each transit in option there is a TransitJourneyID in connection
                   */
                  val segments = option.transit.asScala zip itinerary.connection.transit.asScala
                  val fares = latency("fare-transit-time", Metrics.VerboseLevel) {
                    val fareSegments = getFareSegments(segments.toVector)
                    filterFaresOnTransfers(fareSegments)
                  }

                  segments.foreach {
                    case (transitSegment, transitJourneyID) =>
                      val segmentPattern =
                        transitSegment.segmentPatterns.get(transitJourneyID.pattern)
                      //              val tripPattern = transportNetwork.transitLayer.tripPatterns.get(segmentPattern.patternIdx)
                      val tripId = segmentPattern.tripIds.get(transitJourneyID.time)
                      //              val trip = tripPattern.tripSchedules.asScala.find(_.tripId == tripId).get
                      val fs =
                        fares.view
                          .filter(_.patternIndex == segmentPattern.patternIdx)
                          .map(_.fare.price)
                      val fare = if (fs.nonEmpty) fs.min else 0.0
                      val segmentLegs =
                        transitSchedule(Id.createVehicleId(tripId))._2
                          .slice(segmentPattern.fromIndex, segmentPattern.toIndex)
                      legsWithFares ++= segmentLegs.zipWithIndex
                        .map(beamLeg => (beamLeg._1, if (beamLeg._2 == 0) fare else 0.0))
                      arrivalTime = beamServices.dates
                        .toBaseMidnightSeconds(
                          segmentPattern.toArrivalTime.get(transitJourneyID.time),
                          isTransit
                        )
                        .toInt
                      if (transitSegment.middle != null) {
                        legsWithFares += (
                          (
                            BeamLeg(
                              arrivalTime,
                              mapLegMode(transitSegment.middle.mode),
                              transitSegment.middle.duration,
                              travelPath = buildStreetPath(
                                transitSegment.middle,
                                arrivalTime,
                                toR5StreetMode(transitSegment.middle.mode)
                              )
                            ),
                            0.0
                          )
                        )
                        arrivalTime = arrivalTime + transitSegment.middle.duration // in case of middle arrival time would update
                      }
                  }

                  // egress would only be present if there is some transit, so its under transit presence check
                  if (itinerary.connection.egress != null) {
                    val egress = option.egress.get(itinerary.connection.egress)
                    //start time would be the arrival time of last stop and 5 second alighting
                    legsWithFares += (
                      (
                        BeamLeg(
                          arrivalTime,
                          mapLegMode(egress.mode),
                          egress.duration,
                          buildStreetPath(egress, arrivalTime, toR5StreetMode(egress.mode))
                        ),
                        0.0
                      )
                    )
                    if (isRouteForPerson && egress.mode != LegMode.WALK)
                      legsWithFares += ((dummyWalk(arrivalTime + egress.duration), 0.0))
                  }
                }
                maybeUseVehicleOnEgress.foreach { leg =>
                  val departAt = legsWithFares.last._1.endTime
                  val updatedLeg = leg.updateStartTime(departAt)
                  legsWithFares += ((updatedLeg, 0.0))
                  legsWithFares += ((dummyWalk(updatedLeg.endTime), 0.0))
                }
                TripWithFares(
                  BeamTrip(legsWithFares.map(_._1).toVector, mapLegMode(access.mode)),
                  legsWithFares.map(_._2).zipWithIndex.map(_.swap).toMap
                )
              })
          })

          tripsWithFares.map(tripWithFares => {
            val indexOfFirstCarLegInParkingTrip = tripWithFares.trip.legs
              .sliding(2)
              .indexWhere(pair => pair.size == 2 && pair.head.mode == CAR && pair.head.mode == pair.last.mode)
            val embodiedLegs: IndexedSeq[EmbodiedBeamLeg] =
              for ((beamLeg, index) <- tripWithFares.trip.legs.zipWithIndex) yield {
                val cost = tripWithFares.legFares.getOrElse(index, 0.0) // FIXME this value is never used.
                if (Modes.isR5TransitMode(beamLeg.mode)) {
                  EmbodiedBeamLeg(
                    beamLeg,
                    beamLeg.travelPath.transitStops.get.vehicleId,
                    asDriver = false,
                    None,
                    cost,
                    unbecomeDriverOnCompletion = false
                  )
                } else {
                  val unbecomeDriverAtComplete = Modes
                    .isR5LegMode(beamLeg.mode) && vehicle.asDriver && ((beamLeg.mode == CAR && (indexOfFirstCarLegInParkingTrip < 0 || index != indexOfFirstCarLegInParkingTrip)) ||
                  (beamLeg.mode != CAR && beamLeg.mode != WALK) ||
                  (beamLeg.mode == WALK && index == tripWithFares.trip.legs.size - 1))
                  if (beamLeg.mode == WALK) {
                    val body =
                      routingRequest.streetVehicles.find(_.mode == WALK).get
                    EmbodiedBeamLeg(beamLeg, body.id, body.asDriver, None, 0.0, unbecomeDriverAtComplete)
                  } else {
                    EmbodiedBeamLeg(beamLeg, vehicle.id, vehicle.asDriver, None, cost, unbecomeDriverAtComplete)
                  }
                }
              }
            EmbodiedBeamTrip(embodiedLegs)
          })
        }
        case Failure(e) if e == DestinationUnreachableException => Nil
        case Failure(e)                                         => throw e
      }
    }

    val embodiedTrips =
      routingRequest.streetVehicles.flatMap(vehicle => tripsForVehicle(vehicle))

    if (!embodiedTrips.exists(_.tripClassifier == WALK)) {
      //      log.debug("No walk route found. {}", routingRequest)
      val maybeBody = routingRequest.streetVehicles.find(_.mode == WALK)
      if (maybeBody.isDefined) {
        //        log.debug("Adding dummy walk route with maximum street time.")
        val dummyTrip = R5RoutingWorker.createBushwackingTrip(
          beamServices.geo.utm2Wgs(new Coord(routingRequest.origin.getX, routingRequest.origin.getY)),
          beamServices.geo.utm2Wgs(new Coord(routingRequest.destination.getX, routingRequest.destination.getY)),
          routingRequest.departureTime.atTime,
          maybeBody.get.id,
          beamServices
        )
        RoutingResponse(
          embodiedTrips :+ dummyTrip,
          routingRequest.staticRequestId,
          Some(routingRequest.requestId)
        )
      } else {
        //        log.debug("Not adding a dummy walk route since agent has no body.")
        RoutingResponse(
          embodiedTrips,
          routingRequest.staticRequestId,
          Some(routingRequest.requestId)
        )
      }
    } else {
      RoutingResponse(embodiedTrips, routingRequest.staticRequestId, Some(routingRequest.requestId))
    }
  }

  def splitLegForParking(leg: BeamLeg): IndexedSeq[BeamLeg] = {
    val theLinkIds = leg.travelPath.linkIds
    if (theLinkIds.length <= 1) {
      Vector(leg)
    } else if (leg.travelPath.distanceInM < beamServices.beamConfig.beam.agentsim.thresholdForMakingParkingChoiceInMeters) {
      val firstLeg = updateLegWithCurrentTravelTime(leg.updateLinks(Vector(theLinkIds.head)))
      val secondLeg = updateLegWithCurrentTravelTime(
        leg
          .updateLinks(theLinkIds.tail)
          .copy(startTime = firstLeg.startTime + firstLeg.duration)
      )
      Vector(firstLeg, secondLeg)
    } else {
      val indexFromEnd = Math.min(
        Math.max(
          theLinkIds.reverse
            .map(lengthOfLink)
            .scanLeft(0.0)(_ + _)
            .indexWhere(
              _ > beamServices.beamConfig.beam.agentsim.thresholdForMakingParkingChoiceInMeters
            ),
          1
        ),
        theLinkIds.length - 1
      )
      val indexFromBeg = theLinkIds.length - indexFromEnd
      val firstLeg = updateLegWithCurrentTravelTime(
        leg.updateLinks(theLinkIds.take(indexFromBeg))
      )
      val secondLeg = updateLegWithCurrentTravelTime(
        leg
          .updateLinks(theLinkIds.takeRight(indexFromEnd))
          .copy(startTime = firstLeg.startTime + firstLeg.duration)
      )
      Vector(firstLeg, secondLeg)
    }
  }

  private def buildStreetPath(
    segment: StreetSegment,
    tripStartTime: Int,
    mode: StreetMode
  ): BeamPath = {
    var activeLinkIds = ArrayBuffer[Int]()
    for (edge: StreetEdgeInfo <- segment.streetEdges.asScala) {
      if (!links.containsKey(Id.createLinkId(edge.edgeId.longValue()))) {
        throw new RuntimeException("Link not found: " + edge.edgeId)
      }
      activeLinkIds += edge.edgeId.intValue()
    }
    val linksTimesDistances = RoutingModel.linksToTimeAndDistance(
      activeLinkIds,
      tripStartTime,
      travelTimeByLinkCalculator,
      mode,
      transportNetwork.streetLayer
    )
    val duration = linksTimesDistances.travelTimes.tail.sum // note we exclude the first link to keep with MATSim convention
    val distance = linksTimesDistances.distances.tail.sum // note we exclude the first link to keep with MATSim convention
    BeamPath(
      activeLinkIds,
      linksTimesDistances.travelTimes,
      None,
      SpaceTime(
        segment.geometry.getStartPoint.getX,
        segment.geometry.getStartPoint.getY,
        tripStartTime
      ),
      SpaceTime(
        segment.geometry.getEndPoint.getX,
        segment.geometry.getEndPoint.getY,
        tripStartTime + segment.duration
      ),
      segment.distance.toDouble / 1000
    )
  }

  private def buildStreetPath(
    linksTimesDistances: LinksTimesDistances,
    tripStartTime: Int
  ): BeamPath = {
    val startLoc = beamServices.geo.coordOfR5Edge(transportNetwork.streetLayer, linksTimesDistances.linkIds.head)
    val endLoc = beamServices.geo.coordOfR5Edge(transportNetwork.streetLayer, linksTimesDistances.linkIds.last)
    BeamPath(
      linksTimesDistances.linkIds,
      linksTimesDistances.travelTimes,
      None,
      SpaceTime(startLoc.getX, startLoc.getY, tripStartTime),
      SpaceTime(
        endLoc.getX,
        endLoc.getY,
        tripStartTime + linksTimesDistances.travelTimes.tail.sum
      ),
      linksTimesDistances.distances.tail.foldLeft(0.0)(_ + _)
    )
  }

  /**
    * Use to extract a collection of FareSegments for an itinerary.
    *
    * @param segments IndexedSeq[(TransitSegment, TransitJourneyID)]
    * @return a collection of FareSegments for an itinerary.
    */
  private def getFareSegments(
    segments: IndexedSeq[(TransitSegment, TransitJourneyID)]
  ): IndexedSeq[BeamFareSegment] = {
    segments
      .groupBy(s => getRoute(s._1, s._2).agency_id)
      .flatMap(t => {
        val pattern = getPattern(t._2.head._1, t._2.head._2)
        val fromTime = pattern.fromDepartureTime.get(t._2.head._2.time)

        var rules = t._2.flatMap(s => getFareSegments(s._1, s._2, fromTime))

        if (rules.isEmpty) {
          val route = getRoute(pattern)
          val agencyId = route.agency_id
          val routeId = route.route_id

          val fromId = getStopId(t._2.head._1.from)
          val toId = getStopId(t._2.last._1.to)

          val toTime = getPattern(t._2.last._1, t._2.last._2).toArrivalTime
            .get(t._2.last._2.time)
          val duration = ChronoUnit.SECONDS.between(fromTime, toTime)

          val containsIds =
            t._2
              .flatMap(s => IndexedSeq(getStopId(s._1.from), getStopId(s._1.to)))
              .toSet

          rules = getFareSegments(agencyId, routeId, fromId, toId, containsIds)
            .map(f => BeamFareSegment(f, pattern.patternIdx, duration))
        }
        rules
      })
      .toIndexedSeq
  }

  private def getFareSegments(
    transitSegment: TransitSegment,
    transitJourneyID: TransitJourneyID,
    fromTime: ZonedDateTime
  ): IndexedSeq[BeamFareSegment] = {
    val pattern = getPattern(transitSegment, transitJourneyID)
    val route = getRoute(pattern)
    val routeId = route.route_id
    val agencyId = route.agency_id

    val fromStopId = getStopId(transitSegment.from)
    val toStopId = getStopId(transitSegment.to)
    val duration =
      ChronoUnit.SECONDS
        .between(fromTime, pattern.toArrivalTime.get(transitJourneyID.time))

    var fr = getFareSegments(agencyId, routeId, fromStopId, toStopId).map(
      f => BeamFareSegment(f, pattern.patternIdx, duration)
    )
    if (fr.nonEmpty && fr.forall(_.patternIndex == fr.head.patternIndex))
      fr = Vector(fr.minBy(_.fare.price))
    fr
  }

  private def getFareSegments(
    agencyId: String,
    routeId: String,
    fromId: String,
    toId: String,
    containsIds: Set[String] = null
  ): IndexedSeq[BeamFareSegment] =
    fareCalculator.getFareSegments(agencyId, routeId, fromId, toId, containsIds)

  private def getRoute(transitSegment: TransitSegment, transitJourneyID: TransitJourneyID) =
    transportNetwork.transitLayer.routes
      .get(getPattern(transitSegment, transitJourneyID).routeIndex)

  private def getRoute(segmentPattern: SegmentPattern) =
    transportNetwork.transitLayer.routes.get(segmentPattern.routeIndex)

  private def getPattern(transitSegment: TransitSegment, transitJourneyID: TransitJourneyID) =
    transitSegment.segmentPatterns.get(transitJourneyID.pattern)

  private def getStopId(stop: Stop) = stop.stopId.split(":")(1)

  def getTimezone: ZoneId = this.transportNetwork.getTimeZone

  private def travelTimeCalculator(startTime: Int): TravelTimeCalculator =
    maybeTravelTime match {
      case Some(travelTime) =>
        (edge: EdgeStore#Edge, durationSeconds: Int, streetMode: StreetMode, req: ProfileRequest) =>
          {
            if (streetMode != StreetMode.CAR || edge.getOSMID < 0) {
              // An R5 internal edge, probably connecting transit to the street network. We don't have those in the
              // MATSim network.
              (edge.getLengthM / edge.calculateSpeed(req, streetMode)).toFloat
            } else {
              getTravelTime(startTime + durationSeconds, edge.getEdgeIndex, travelTime).toFloat
            }
          }
      case None => new EdgeStore.DefaultTravelTimeCalculator
    }

  private def travelTimeByLinkCalculator(time: Int, linkId: Int, mode: StreetMode): Int = {
    maybeTravelTime match {
      case Some(matsimTravelTime) if mode == StreetMode.CAR =>
        getTravelTime(time, linkId, matsimTravelTime).toInt

      case _ =>
        val edge = transportNetwork.streetLayer.edgeStore.getCursor(linkId)
        //        (new EdgeStore.DefaultTravelTimeCalculator).getTravelTimeMilliseconds(edge,)
        val tt = (edge.getLengthM / edge.calculateSpeed(new ProfileRequest, mode)).round
        tt.toInt
    }
  }

  private def getTravelTime(time: Int, linkId: Int, travelTime: TravelTime): Double = {
    val link = linkIdMap(linkId)
    val tt = travelTime.getLinkTravelTime(link, time, null, null)
    val travelSpeed = link.getLength / tt
    if (travelSpeed < beamServices.beamConfig.beam.physsim.quick_fix_minCarSpeedInMetersPerSecond) {
      link.getLength / beamServices.beamConfig.beam.physsim.quick_fix_minCarSpeedInMetersPerSecond
    } else {
      tt
    }
  }

  private val turnCostCalculator: TurnCostCalculator =
    new TurnCostCalculator(transportNetwork.streetLayer, true) {
      override def computeTurnCost(fromEdge: Int, toEdge: Int, streetMode: StreetMode): Int = 0
    }

  private def travelCostCalculator(timeValueOfMoney: Double, startTime: Int): TravelCostCalculator =
    (edge: EdgeStore#Edge, legDurationSeconds: Int, traversalTimeSeconds: Float) => {
      traversalTimeSeconds + (timeValueOfMoney * tollCalculator.calcTollByLinkId(
        edge.getEdgeIndex,
        startTime + legDurationSeconds
      )).toFloat

    }

  //Does point to point routing with data from request
  def getPlan(request: ProfileRequest, timeValueOfMoney: Double): ProfileResponse = {
    val startRouting = System.currentTimeMillis
    request.zoneId = transportNetwork.getTimeZone
    //Do the query and return result
    val profileResponse = new ProfileResponse
    val option = new ProfileOption
    request.reverseSearch = false
    //For direct modes

    for (mode <- request.directModes.asScala) {
      val streetRouter = new StreetRouter(
        transportNetwork.streetLayer,
        travelTimeCalculator(request.fromTime),
        turnCostCalculator,
        travelCostCalculator(timeValueOfMoney, request.fromTime)
      )
      var streetPath: StreetPath = null
      streetRouter.profileRequest = request
      streetRouter.streetMode = toR5StreetMode(mode)
      streetRouter.timeLimitSeconds = request.streetTime * 60
      if (streetRouter.setOrigin(request.fromLat, request.fromLon)) {
        if (streetRouter.setDestination(request.toLat, request.toLon)) {
          latency("route-transit-time", Metrics.VerboseLevel) {
            streetRouter.route() //latency 1
          }
          val lastState =
            streetRouter.getState(streetRouter.getDestinationSplit)
          if (lastState != null) {
            streetPath = new StreetPath(lastState, transportNetwork, false)
            val streetSegment =
              new StreetSegment(streetPath, mode, transportNetwork.streetLayer)
            option.addDirect(streetSegment, request.getFromTimeDateZD)
          } else {
            //            log.debug("Direct mode {} last state wasn't found", mode)
          }
        } else {
          //          log.debug("Direct mode {} destination wasn't found!", mode)
        }
      } else {
        //        log.debug("Direct mode {} origin wasn't found!", mode)
      }
    }
    option.summary = option.generateSummary
    profileResponse.addOption(option)
    if (request.hasTransit) {
      val accessRouter = findAccessPaths(request, timeValueOfMoney)
      val egressRouter = findEgressPaths(request, timeValueOfMoney)
      import scala.collection.JavaConverters._
      //latency 2nd step
      val router = new BeamMcRaptorSuboptimalPathProfileRouter(
        transportNetwork,
        request,
        accessRouter.mapValues(_.getReachedStops).asJava,
        egressRouter.mapValues(_.getReachedStops).asJava
      )
      router.NUMBER_OF_SEARCHES = beamServices.beamConfig.beam.routing.r5.numberOfSamples
      val usefullpathList = new util.ArrayList[PathWithTimes]
      // getPaths actually returns a set, which is important so that things are deduplicated. However we need a list
      // so we can sort it below.
      latency("getpath-transit-time", Metrics.VerboseLevel) {
        usefullpathList.addAll(router.getPaths) //latency of get paths
      }
      //This sort is necessary only for text debug output so it will be disabled when it is finished
      /**
        * Orders first no transfers then one transfers 2 etc
        * - then orders according to first trip:
        *   - board stop
        *   - alight stop
        *   - alight time
        * - same for one transfer trip
        */
      usefullpathList.sort((o1: PathWithTimes, o2: PathWithTimes) => {
        def foo(o1: PathWithTimes, o2: PathWithTimes) = {
          var c = 0
          c = Integer.compare(o1.patterns.length, o2.patterns.length)
          if (c == 0) c = Integer.compare(o1.boardStops(0), o2.boardStops(0))
          if (c == 0) c = Integer.compare(o1.alightStops(0), o2.alightStops(0))
          if (c == 0) c = Integer.compare(o1.alightTimes(0), o2.alightTimes(0))
          if (c == 0 && o1.patterns.length == 2) {
            c = Integer.compare(o1.boardStops(1), o2.boardStops(1))
            if (c == 0)
              c = Integer.compare(o1.alightStops(1), o2.alightStops(1))
            if (c == 0)
              c = Integer.compare(o1.alightTimes(1), o2.alightTimes(1))
          }
          c
        }

        foo(o1, o2)
      })
      //      log.debug("Usefull paths:{}", usefullpathList.size)

      for (path <- usefullpathList.asScala) {
        profileResponse.addTransitPath(
          accessRouter.asJava,
          egressRouter.asJava,
          path,
          transportNetwork,
          request.getFromTimeDateZD
        )
      }
      latency("transfer-transit-time", Metrics.VerboseLevel) {
        profileResponse.generateStreetTransfers(transportNetwork, request)
      } // latency possible candidate
    }
    profileResponse.recomputeStats(request)
    //    log.debug("Returned {} options", profileResponse.getOptions.size)
    //    log.debug("Took {} ms", System.currentTimeMillis - startRouting)
    profileResponse
  }

  /**
    * Finds all egress paths from to coordinate to end stop and adds routers to egressRouter
    *
    * @param request ProfileRequest
    */
  private def findEgressPaths(request: ProfileRequest, timeValueOfMoney: Double) = {
    val egressRouter = mutable.Map[LegMode, StreetRouter]()
    //For egress
    //TODO: this must be reverse search
    request.reverseSearch = true

    for (mode <- request.egressModes.asScala) {
      val streetRouter = new StreetRouter(
        transportNetwork.streetLayer,
        travelTimeCalculator(request.fromTime),
        turnCostCalculator,
        travelCostCalculator(timeValueOfMoney, request.fromTime)
      )
      streetRouter.transitStopSearch = true
      streetRouter.quantityToMinimize = StreetRouter.State.RoutingVariable.DURATION_SECONDS
      streetRouter.streetMode = toR5StreetMode(mode)
      streetRouter.profileRequest = request
      streetRouter.timeLimitSeconds = request.getTimeLimit(mode)
      if (streetRouter.setOrigin(request.toLat, request.toLon)) {
        streetRouter.route()
        val stops = streetRouter.getReachedStops
        egressRouter.put(mode, streetRouter)
        log.debug("Added {} edgres stops for mode {}", stops.size, mode)
      } else
        log.debug(
          "MODE:{}, Edge near the origin coordinate wasn't found. Routing didn't start!",
          mode
        )
    }
    egressRouter
  }

  /**
    * Finds access paths from from coordinate in request and adds all routers with paths to accessRouter map
    *
    * @param request ProfileRequest
    */
  private def findAccessPaths(request: ProfileRequest, timeValueOfMoney: Double) = {
    request.reverseSearch = false
    // Routes all access modes
    val accessRouter = mutable.Map[LegMode, StreetRouter]()

    for (mode <- request.accessModes.asScala) {
      val streetRouter = new StreetRouter(
        transportNetwork.streetLayer,
        travelTimeCalculator(request.fromTime),
        turnCostCalculator,
        travelCostCalculator(timeValueOfMoney, request.fromTime)
      )
      streetRouter.profileRequest = request
      streetRouter.streetMode = toR5StreetMode(mode)
      //Gets correct maxCar/Bike/Walk time in seconds for access leg based on mode since it depends on the mode
      streetRouter.timeLimitSeconds = request.getTimeLimit(mode)
      streetRouter.transitStopSearch = true
      streetRouter.quantityToMinimize = StreetRouter.State.RoutingVariable.DURATION_SECONDS
      if (streetRouter.setOrigin(request.fromLat, request.fromLon)) {
        streetRouter.route()
        //Searching for access paths
        accessRouter.put(mode, streetRouter)
      } else
        log.debug(
          "MODE:{}, Edge near the origin coordinate wasn't found. Routing didn't start!",
          mode
        )
    }
    accessRouter
  }

}

object R5RoutingWorker {
  val BUSHWHACKING_SPEED_IN_METERS_PER_SECOND = 0.447 // 1 mile per hour

  def props(
    beamServices: BeamServices,
    transportNetwork: TransportNetwork,
    network: Network,
<<<<<<< HEAD
=======
    scenario: Scenario,
>>>>>>> 459c09cb
    fareCalculator: FareCalculator,
    tollCalculator: TollCalculator,
    transitVehicles: Vehicles
  ) =
    Props(
      new R5RoutingWorker(
        WorkerParameters(
          beamServices,
          transportNetwork,
          network,
          scenario,
          fareCalculator,
          tollCalculator,
          transitVehicles,
          Map.empty
        )
      )
    )

  case class TripWithFares(trip: BeamTrip, legFares: Map[Int, Double])

  case class R5Request(
    from: Coord,
    to: Coord,
    time: WindowTime,
    directMode: LegMode,
    accessMode: LegMode,
    transitModes: Seq[TransitModes],
    egressMode: LegMode,
    timeValueOfMoney: Double
  )

  def createBushwackingBeamLeg(atTime: Int, start: Location, end: Location, beamServices: BeamServices): BeamLeg = {
    val beelineDistanceInMeters = beamServices.geo.distInMeters(start, end)
    val bushwhackingTime = Math.round(beelineDistanceInMeters / BUSHWHACKING_SPEED_IN_METERS_PER_SECOND)
    createBushwackingBeamLeg(atTime, bushwhackingTime.toInt, start, end, beelineDistanceInMeters)
  }

  def createBushwackingBeamLeg(
    atTime: Int,
    duration: Int,
    start: Location,
    end: Location,
    distance: Double
  ): BeamLeg = {
    val path = BeamPath(Vector(), Vector(), None, SpaceTime(start, atTime), SpaceTime(end, atTime + duration), distance)
    BeamLeg(atTime, WALK, duration, path)
  }

  def createBushwackingTrip(
    origin: Location,
    dest: Location,
    atTime: Int,
    bodyId: Id[Vehicle],
    beamServices: BeamServices
  ): EmbodiedBeamTrip = {
    EmbodiedBeamTrip(
      Vector(
        EmbodiedBeamLeg(
          createBushwackingBeamLeg(atTime, origin, dest, beamServices),
          bodyId,
          asDriver = true,
          None,
          0,
          unbecomeDriverOnCompletion = false
        )
      )
    )
  }
}<|MERGE_RESOLUTION|>--- conflicted
+++ resolved
@@ -64,10 +64,7 @@
   beamServices: BeamServices,
   transportNetwork: TransportNetwork,
   network: Network,
-<<<<<<< HEAD
-=======
   scenario: Scenario,
->>>>>>> 459c09cb
   fareCalculator: FareCalculator,
   tollCalculator: TollCalculator,
   transitVehicles: Vehicles,
@@ -161,10 +158,7 @@
     beamServices,
     transportNetwork,
     network,
-<<<<<<< HEAD
-=======
     scenario,
->>>>>>> 459c09cb
     fareCalculator,
     tollCalculator,
     transitVehicles,
@@ -1318,10 +1312,7 @@
     beamServices: BeamServices,
     transportNetwork: TransportNetwork,
     network: Network,
-<<<<<<< HEAD
-=======
     scenario: Scenario,
->>>>>>> 459c09cb
     fareCalculator: FareCalculator,
     tollCalculator: TollCalculator,
     transitVehicles: Vehicles
