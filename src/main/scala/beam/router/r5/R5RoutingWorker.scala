--- conflicted
+++ resolved
@@ -61,26 +61,15 @@
 import scala.util.{Failure, Success, Try}
 
 case class WorkerParameters(
-<<<<<<< HEAD
-  beamServices: BeamServices,
-  transportNetwork: TransportNetwork,
-  network: Network,
-  scenario: Scenario,
+                             beamServices: BeamServices,
+                             transportNetwork: TransportNetwork,
+                             network: Network,
+                             scenario: Scenario,
   fareCalculator: FareCalculator,
   tollCalculator: TollCalculator,
   transitVehicles: Vehicles,
   transitMap: Map[Id[BeamVehicle], (RouteInfo, Seq[BeamLeg])]
 )
-=======
-                             beamServices: BeamServices,
-                             transportNetwork: TransportNetwork,
-                             network: Network,
-                             fareCalculator: FareCalculator,
-                             tollCalculator: TollCalculator,
-                             transitVehicles: Vehicles,
-                             transitMap: Map[Id[BeamVehicle], (RouteInfo, Seq[BeamLeg])]
-                           )
->>>>>>> aa92a97c
 
 object DestinationUnreachableException extends Exception
 
@@ -142,11 +131,7 @@
 
         override def rideHailIterationHistoryActor: akka.actor.ActorRef = ???
 
-<<<<<<< HEAD
-        override  val travelTimeCalculatorConfigGroup: TravelTimeCalculatorConfigGroup = matsimConfig.travelTimeCalculator()
-=======
         override val travelTimeCalculatorConfigGroup: TravelTimeCalculatorConfigGroup = ???
->>>>>>> aa92a97c
       }
 
       val initializer = new TransitInitializer(beamServices, transportNetwork, scenario.getTransitVehicles)
@@ -168,24 +153,14 @@
   }
 
   val WorkerParameters(
-<<<<<<< HEAD
-    beamServices,
-    transportNetwork,
-    network,
-    scenario,
+  beamServices,
+  transportNetwork,
+  network,
+  scenario,
     fareCalculator,
     tollCalculator,
     transitVehicles,
     transitMap
-=======
-  beamServices,
-  transportNetwork,
-  network,
-  fareCalculator,
-  tollCalculator,
-  transitVehicles,
-  transitMap
->>>>>>> aa92a97c
   ) = workerParams
 
   private val distanceThresholdToIgnoreWalking =
@@ -1281,24 +1256,14 @@
   val BUSHWHACKING_SPEED_IN_METERS_PER_SECOND = 0.447 // 1 mile per hour
 
   def props(
-<<<<<<< HEAD
-    beamServices: BeamServices,
-    transportNetwork: TransportNetwork,
-    network: Network,
-    scenario: Scenario,
+             beamServices: BeamServices,
+             transportNetwork: TransportNetwork,
+             network: Network,
+             scenario: Scenario,
     fareCalculator: FareCalculator,
     tollCalculator: TollCalculator,
     transitVehicles: Vehicles
   ) =
-=======
-             beamServices: BeamServices,
-             transportNetwork: TransportNetwork,
-             network: Network,
-             fareCalculator: FareCalculator,
-             tollCalculator: TollCalculator,
-             transitVehicles: Vehicles
-           ) =
->>>>>>> aa92a97c
     Props(
       new R5RoutingWorker(
         WorkerParameters(
