--- conflicted
+++ resolved
@@ -19,12 +19,8 @@
 import beam.router.RoutingModel.BeamLeg._
 import beam.router.RoutingModel._
 import beam.router.RoutingWorker.HasProps
-<<<<<<< HEAD
 import beam.router.gtfs.FareCalculator
-import beam.router.r5.R5RoutingWorker.{GRAPH_FILE, ProfileRequestToVehicles, transportNetwork}
-=======
 import beam.router.r5.R5RoutingWorker.{GRAPH_FILE, ProfileRequestToVehicles}
->>>>>>> fe8229bb
 import beam.router.{Modes, RoutingWorker}
 import beam.router.RoutingWorker.HasProps
 import beam.router.r5.R5RoutingWorker.{GRAPH_FILE, ProfileRequestToVehicles}
@@ -384,14 +380,10 @@
 
             val segmentPattern = transitSegment.segmentPatterns.get(transitJourneyID.pattern)
 
-<<<<<<< HEAD
             var fs = fares.filter(_.patternIndex == transitJourneyID.pattern).map(_.fare.price)
 
             val fare = if (fs.nonEmpty) Some(fs.min) else None
 
-=======
-            val toStopId: String = NetworkCoordinator.transportNetwork.transitLayer.stopIdForIndex.get(segmentPattern.toIndex)
->>>>>>> fe8229bb
             // when this is the last SegmentPattern, we should use the toArrivalTime instead of the toDepartureTime
             val duration = (if (option.transit.indexOf(transitSegment) < option.transit.size() - 1)
                               segmentPattern.toDepartureTime
