package beam.router.r5

import java.time.temporal.ChronoUnit
import java.time.{ZoneId, ZoneOffset, ZonedDateTime}
import java.util
import java.util.concurrent.{ExecutorService, Executors}

import akka.actor._
import akka.pattern._
import beam.agentsim.agents.choice.mode.{DrivingCost, ModeIncentive, PtFares}
import beam.agentsim.agents.modalbehaviors.ModeChoiceCalculator
import beam.agentsim.agents.vehicles.FuelType.FuelType
import beam.agentsim.agents.vehicles.VehicleProtocol.StreetVehicle
import beam.agentsim.agents.vehicles.{BeamVehicle, BeamVehicleType}
import beam.agentsim.events.SpaceTime
import beam.router.BeamRouter._
import beam.router.Modes.BeamMode.{CAR, WALK}
import beam.router.Modes._
import beam.router._
import beam.router.gtfs.FareCalculator
import beam.router.gtfs.FareCalculator._
import beam.router.model.BeamLeg._
import beam.router.model.RoutingModel.LinksTimesDistances
import beam.router.model.{EmbodiedBeamTrip, RoutingModel, _}
import beam.router.osm.TollCalculator
import beam.router.r5.R5RoutingWorker.{R5Request, TripWithFares}
import beam.router.r5.profile.BeamMcRaptorSuboptimalPathProfileRouter
import beam.sim.BeamServices
import beam.sim.common.{GeoUtils, GeoUtilsImpl}
import beam.sim.config.{BeamConfig, MatSimBeamConfigBuilder}
import beam.sim.metrics.{Metrics, MetricsSupport}
import beam.sim.population.AttributesOfIndividual
import beam.utils._
import beam.utils.reflection.ReflectionUtils
import com.conveyal.r5.api.ProfileResponse
import com.conveyal.r5.api.util._
import com.conveyal.r5.profile._
import com.conveyal.r5.streets._
import com.conveyal.r5.transit.{RouteInfo, TransportNetwork}
import com.google.common.cache.{CacheBuilder, CacheLoader}
import com.google.common.util.concurrent.ThreadFactoryBuilder
import com.typesafe.config.Config
import org.matsim.api.core.v01.network.Network
import org.matsim.api.core.v01.population.Person
import org.matsim.api.core.v01.{Coord, Id, Scenario}
import org.matsim.core.controler.ControlerI
import org.matsim.core.router.util.TravelTime
import org.matsim.core.scenario.{MutableScenario, ScenarioUtils}
import org.matsim.households.Household
import org.matsim.vehicles.{Vehicle, Vehicles}

import scala.collection.JavaConverters._
import scala.collection.concurrent.TrieMap
import scala.collection.mutable
import scala.collection.mutable.ArrayBuffer
import scala.concurrent.duration._
import scala.concurrent.{ExecutionContext, Future}
import scala.language.postfixOps
import scala.util.{Failure, Success, Try}

case class WorkerParameters(
  beamServices: BeamServices,
  transportNetwork: TransportNetwork,
  network: Network,
  scenario: Scenario,
  fareCalculator: FareCalculator,
  tollCalculator: TollCalculator,
  transitVehicles: Vehicles,
  travelTimeAndCost: TravelTimeAndCost,
  transitMap: Map[Id[BeamVehicle], (RouteInfo, Seq[BeamLeg])]
)

case class LegWithFare(leg: BeamLeg, fare: Double)

object DestinationUnreachableException extends Exception

class R5RoutingWorker(workerParams: WorkerParameters) extends Actor with ActorLogging with MetricsSupport {

  def this(config: Config) {
    this(workerParams = {
      val beamConfig = BeamConfig(config)
      val outputDirectory = FileUtils.getConfigOutputFile(
        beamConfig.beam.outputs.baseOutputDirectory,
        beamConfig.beam.agentsim.simulationName,
        beamConfig.beam.outputs.addTimestampToOutputDirectory
      )
      val matsimConfig = new MatSimBeamConfigBuilder(config).buildMatSamConf()
      matsimConfig.planCalcScore().setMemorizingExperiencedPlans(true)
      ReflectionUtils.setFinalField(classOf[StreetLayer], "LINK_RADIUS_METERS", 2000.0)
      LoggingUtil.createFileLogger(outputDirectory)
      matsimConfig.controler.setOutputDirectory(outputDirectory)
      matsimConfig.controler().setWritePlansInterval(beamConfig.beam.outputs.writePlansInterval)
      val scenario = ScenarioUtils.loadScenario(matsimConfig).asInstanceOf[MutableScenario]
      val networkCoordinator = DefaultNetworkCoordinator(beamConfig)
      networkCoordinator.init()
      scenario.setNetwork(networkCoordinator.network)
      val network = networkCoordinator.network
      val transportNetwork = networkCoordinator.transportNetwork

      val netHelper: NetworkHelper = new NetworkHelperImpl(network)

      val beamServices: BeamServices = new BeamServices {
        override lazy val controler: ControlerI = ???
        override val beamConfig: BeamConfig = BeamConfig(config)
        override lazy val geo: GeoUtils = new GeoUtilsImpl(this)
        val transportNetwork = networkCoordinator.transportNetwork
        override var modeChoiceCalculatorFactory: AttributesOfIndividual => ModeChoiceCalculator = _
        override val dates: DateUtils = DateUtils(
          ZonedDateTime.parse(beamConfig.beam.routing.baseDate).toLocalDateTime,
          ZonedDateTime.parse(beamConfig.beam.routing.baseDate)
        )
        override var beamRouter: ActorRef = _
        override val agencyAndRouteByVehicleIds: TrieMap[Id[Vehicle], (String, String)] = TrieMap()
        override var personHouseholds: Map[Id[Person], Household] = Map()
        val fuelTypePrices: Map[FuelType, Double] =
          BeamServices.readFuelTypeFile(beamConfig.beam.agentsim.agents.vehicles.beamFuelTypesFile).toMap

        // TODO Fix me once `TrieMap` is removed
        val vehicleTypes: TrieMap[Id[BeamVehicleType], BeamVehicleType] =
          TrieMap(
            BeamServices
              .readBeamVehicleTypeFile(beamConfig.beam.agentsim.agents.vehicles.beamVehicleTypesFile, fuelTypePrices)
              .toSeq: _*
          )

        // TODO Fix me once `TrieMap` is removed
        val privateVehicles: TrieMap[Id[BeamVehicle], BeamVehicle] =
          TrieMap(
            BeamServices
              .readVehiclesFile(beamConfig.beam.agentsim.agents.vehicles.beamVehiclesFile, vehicleTypes)
              .toSeq: _*
          )

        override val modeIncentives: ModeIncentive =
          ModeIncentive(beamConfig.beam.agentsim.agents.modeIncentive.file)
        override val ptFares: PtFares = PtFares(beamConfig.beam.agentsim.agents.ptFare.file)
        override def startNewIteration(): Unit = throw new Exception("???")
        override def matsimServices_=(x$1: org.matsim.core.controler.MatsimServices): Unit = ???
        override val rideHailTransitModes: List[BeamMode] = BeamMode.massTransitModes
        override val tazTreeMap: beam.agentsim.infrastructure.TAZTreeMap =
          beam.sim.BeamServices.getTazTreeMap(beamConfig.beam.agentsim.taz.file)

        override def matsimServices: org.matsim.core.controler.MatsimServices = ???

<<<<<<< HEAD
        override def networkHelper: NetworkHelper = netHelper
=======
        override def networkHelper: NetworkHelper = ???
        override def setTransitFleetSizes(
          tripFleetSizeMap: mutable.HashMap[String, Integer]
        ): Unit = {}
>>>>>>> 35cbf794
      }

      val defaultTravelTimeByLink = (time: Int, linkId: Int, mode: StreetMode) => {
        val edge = transportNetwork.streetLayer.edgeStore.getCursor(linkId)
        val tt = (edge.getLengthM / edge.calculateSpeed(new ProfileRequest, mode)).round
        tt.toInt
      }
      val initializer =
        new TransitInitializer(beamServices, transportNetwork, scenario.getTransitVehicles, defaultTravelTimeByLink)
      val transits = initializer.initMap

      val fareCalculator = new FareCalculator(beamConfig.beam.routing.r5.directory)
      val tollCalculator = new TollCalculator(beamConfig)
      // TODO FIX ME
      val travelTimeAndCost = new TravelTimeAndCost {
        override def overrideTravelTimeAndCostFor(
          origin: Location,
          destination: Location,
          departureTime: Int,
          mode: BeamMode
        ): TimeAndCost = TimeAndCost(None, None)
      }
      BeamRouter.checkForConsistentTimeZoneOffsets(beamServices, transportNetwork)
      WorkerParameters(
        beamServices,
        transportNetwork,
        network,
        scenario,
        fareCalculator,
        tollCalculator,
        scenario.getTransitVehicles,
        travelTimeAndCost,
        transits
      )
    })
  }

  val WorkerParameters(
    beamServices,
    transportNetwork,
    network,
    scenario,
    fareCalculator,
    tollCalculator,
    transitVehicles,
    travelTimeAndCost,
    transitMap
  ) = workerParams

  private val distanceThresholdToIgnoreWalking =
    beamServices.beamConfig.beam.agentsim.thresholdForWalkingInMeters // meters

  val numOfThreads: Int =
    if (Runtime.getRuntime.availableProcessors() <= 2) 1
    else Runtime.getRuntime.availableProcessors() - 2
  private val execSvc: ExecutorService = Executors.newFixedThreadPool(
    numOfThreads,
    new ThreadFactoryBuilder().setDaemon(true).setNameFormat("r5-routing-worker-%d").build()
  )
  implicit val executionContext: ExecutionContext = ExecutionContext.fromExecutorService(execSvc)

  val tickTask: Cancellable =
    context.system.scheduler.schedule(2.seconds, 10.seconds, self, "tick")(context.dispatcher)
  var msgs: Long = 0
  var firstMsgTime: Option[ZonedDateTime] = None
  log.info("R5RoutingWorker_v2[{}] `{}` is ready", hashCode(), self.path)
  log.info(
    "Num of available processors: {}. Will use: {}",
    Runtime.getRuntime.availableProcessors(),
    numOfThreads
  )

  def getNameAndHashCode: String = s"R5RoutingWorker_v2[${hashCode()}], Path: `${self.path}`"

  var workAssigner: ActorRef = context.parent

  private var maybeTravelTime: Option[TravelTime] = None

  private var transitSchedule: Map[Id[BeamVehicle], (RouteInfo, Seq[BeamLeg])] = transitMap

  private val cache = CacheBuilder
    .newBuilder()
    .recordStats()
    .maximumSize(1000)
    .build(new CacheLoader[R5Request, ProfileResponse] {
      override def load(key: R5Request): ProfileResponse = {
        getPlanFromR5(key)
      }
    })

  override def preStart(): Unit = {
    askForMoreWork()
  }

  // Let the dispatcher on which the Future in receive will be running
  // be the dispatcher on which this actor is running.

  override final def receive: Receive = {
    case "tick" =>
      firstMsgTime match {
        case Some(firstMsgTimeValue) =>
          val seconds =
            ChronoUnit.SECONDS.between(firstMsgTimeValue, ZonedDateTime.now(ZoneOffset.UTC))
          if (seconds > 0) {
            val rate = msgs.toDouble / seconds
            if (seconds > 60) {
              firstMsgTime = None
              msgs = 0
            }
            if (beamServices.beamConfig.beam.outputs.displayPerformanceTimings) {
              log.info(
                "Receiving {} per seconds of RoutingRequest with first message time set to {} for the next round",
                rate,
                firstMsgTime
              )
            } else {
              log.debug(
                "Receiving {} per seconds of RoutingRequest with first message time set to {} for the next round",
                rate,
                firstMsgTime
              )
            }
          }
        case None => //
      }
    case WorkAvailable =>
      workAssigner = sender
      askForMoreWork()

    case TransitInited(newTransitSchedule) =>
      transitSchedule = newTransitSchedule
      askForMoreWork()

    case request: RoutingRequest =>
      msgs += 1
      if (firstMsgTime.isEmpty) firstMsgTime = Some(ZonedDateTime.now(ZoneOffset.UTC))
      val eventualResponse = Future {
        latency("request-router-time", Metrics.RegularLevel) {
          calcRoute(request)
            .copy(requestId = request.requestId)
        }
      }
      eventualResponse.onComplete {
        case scala.util.Failure(ex) =>
          log.error(ex, "calcRoute failed")
        case _ =>
      }
      eventualResponse pipeTo sender
      askForMoreWork()

    case UpdateTravelTimeLocal(travelTime) =>
      maybeTravelTime = Some(travelTime)
      log.info(s"{} UpdateTravelTimeLocal. Set new travel time", getNameAndHashCode)
      cache.invalidateAll()
      askForMoreWork()

    case UpdateTravelTimeRemote(map) =>
      val travelTimeCalc =
        TravelTimeCalculatorHelper.CreateTravelTimeCalculator(beamServices.beamConfig.beam.agentsim.timeBinSize, map)
      maybeTravelTime = Some(travelTimeCalc)
      log.info(
        s"{} UpdateTravelTimeRemote. Set new travel time from map with size {}",
        getNameAndHashCode,
        map.keySet().size()
      )
      cache.invalidateAll()
      askForMoreWork

    case EmbodyWithCurrentTravelTime(
        leg: BeamLeg,
        vehicleId: Id[Vehicle],
        vehicleTypeId: Id[BeamVehicleType],
        embodyRequestId: Int,
        mustParkAtEnd: Boolean,
        destinationForSplitting: Option[Coord]
        ) =>
      val travelTime = (time: Int, linkId: Int) =>
        maybeTravelTime match {
          case Some(matsimTravelTime) =>
            getTravelTime(time, linkId, matsimTravelTime).toInt
          case None =>
            val edge = transportNetwork.streetLayer.edgeStore.getCursor(linkId)
            (edge.getLengthM / edge.calculateSpeed(
              new ProfileRequest,
              StreetMode.valueOf(leg.mode.r5Mode.get.left.get.toString)
            )).toInt
      }
      val linkEvents = RoutingModel.traverseStreetLeg(leg, vehicleId, travelTime)
      val linkTimes = linkEvents
        .drop(1)
        .grouped(2)
        .map(pair => Math.round(pair.last.getTime - pair.head.getTime).toInt)
        .toIndexedSeq :+ 0
      val duration = linkEvents
        .maxBy(e => e.getTime)
        .getTime - leg.startTime

      val finalLegs = if (mustParkAtEnd) {
        val legPair = splitLegForParking(
          leg.copy(duration = duration.toInt, travelPath = leg.travelPath.copy(linkTravelTime = linkTimes)),
          destinationForSplitting
        )
        val fuelAndTollCostPerLeg = legPair.map { beamLeg =>
          val fuelCost = DrivingCost.estimateDrivingCost(beamLeg, vehicleTypeId, beamServices)
          val toll = if (beamLeg.mode == CAR) {
            val osm = beamLeg.travelPath.linkIds.map { e =>
              transportNetwork.streetLayer.edgeStore
                .getCursor(e)
                .getOSMID
            }
            tollCalculator.calcTollByOsmIds(osm) + tollCalculator.calcTollByLinkIds(beamLeg.travelPath)
          } else 0.0
          fuelCost + toll
        }
        val embodiedPair = Vector(
          EmbodiedBeamLeg(
            legPair.head,
            vehicleId,
            vehicleTypeId,
            asDriver = true,
            fuelAndTollCostPerLeg.head,
            unbecomeDriverOnCompletion = false
          ),
          EmbodiedBeamLeg(
            legPair.last,
            vehicleId,
            vehicleTypeId,
            asDriver = true,
            fuelAndTollCostPerLeg.last,
            unbecomeDriverOnCompletion = true
          )
        )
        if (legPair.size == 1) {
          Vector(embodiedPair.head)
        } else {
          embodiedPair
        }
      } else {
        Vector(
          EmbodiedBeamLeg(
            leg.copy(duration = duration.toInt),
            vehicleId,
            vehicleTypeId,
            asDriver = true,
            0,
            unbecomeDriverOnCompletion = true
          )
        )
      }

      sender ! RoutingResponse(
        Vector(
          EmbodiedBeamTrip(
            finalLegs
          )
        ),
        embodyRequestId
      )
      askForMoreWork()
  }

  private def askForMoreWork(): Unit =
    if (workAssigner != null) workAssigner ! GimmeWork //Master will retry if it hasn't heard

  def updateLegWithCurrentTravelTime(leg: BeamLeg): BeamLeg = {
    val linksTimesAndDistances = RoutingModel.linksToTimeAndDistance(
      leg.travelPath.linkIds,
      leg.startTime,
      travelTimeByLinkCalculator,
      toR5StreetMode(leg.mode),
      transportNetwork.streetLayer
    )
    val updatedTravelPath = buildStreetPath(linksTimesAndDistances, leg.startTime)
    leg.copy(travelPath = updatedTravelPath, duration = updatedTravelPath.duration)
  }

  def lengthOfLink(linkId: Int): Double = {
    val edge = transportNetwork.streetLayer.edgeStore.getCursor(linkId)
    edge.getLengthM
  }

  private def getPlanUsingCache(request: R5Request) = {
    var plan = latencyIfNonNull("cache-router-time", Metrics.VerboseLevel) {
      cache.getIfPresent(request)
    }
    if (plan == null) {
      val planWithTime = measure(cache.get(request))
      plan = planWithTime._1

      var nt = ""
      if (request.transitModes.isEmpty) nt = "non"

      record(s"noncache-${nt}transit-router-time", Metrics.VerboseLevel, planWithTime._2)
      record("noncache-router-time", Metrics.VerboseLevel, planWithTime._2)
    }
    plan
  }

  def getPlanFromR5(request: R5Request): ProfileResponse = {
    countOccurrence("r5-plans-count")
    val maxStreetTime = 2 * 60
    // If we already have observed travel times, probably from the pre
    // let R5 use those. Otherwise, let R5 use its own travel time estimates.
    val profileRequest = new ProfileRequest()
    profileRequest.fromLon = request.from.getX
    profileRequest.fromLat = request.from.getY
    profileRequest.toLon = request.to.getX
    profileRequest.toLat = request.to.getY
    profileRequest.maxWalkTime = 3 * 60
    profileRequest.maxCarTime = 4 * 60
    profileRequest.maxBikeTime = 4 * 60
    profileRequest.streetTime = maxStreetTime
    profileRequest.maxTripDurationMinutes = 4 * 60
    profileRequest.wheelchair = false
    profileRequest.bikeTrafficStress = 4
    profileRequest.zoneId = transportNetwork.getTimeZone
    profileRequest.fromTime = request.time
    profileRequest.toTime = request.time + 61 // Important to allow 61 seconds for transit schedules to be considered!
    profileRequest.date = beamServices.dates.localBaseDate
    profileRequest.directModes = if (request.directMode == null) {
      util.EnumSet.noneOf(classOf[LegMode])
    } else {
      util.EnumSet.of(request.directMode)
    }
    profileRequest.suboptimalMinutes = 0
    if (request.transitModes.nonEmpty) {
      profileRequest.transitModes = util.EnumSet.copyOf(request.transitModes.asJavaCollection)
      profileRequest.accessModes = util.EnumSet.of(request.accessMode)
      profileRequest.egressModes = util.EnumSet.of(request.egressMode)
    }
    //    log.debug(profileRequest.toString)
    val result = try {
      getPlan(profileRequest, request.timeValueOfMoney)
    } catch {
      case _: IllegalStateException =>
        new ProfileResponse
      case _: ArrayIndexOutOfBoundsException =>
        new ProfileResponse
    }
    //    log.debug(s"# options found = ${result.options.size()}")
    result
  }

  def calcRoute(routingRequest: RoutingRequest): RoutingResponse = {
    //    log.debug(routingRequest.toString)

    // For each street vehicle (including body, if available): Route from origin to street vehicle, from street vehicle to destination.
    val isRouteForPerson = routingRequest.streetVehicles.exists(_.mode == WALK)

    def tripsForVehicle(vehicle: StreetVehicle): Seq[EmbodiedBeamTrip] = {
      /*
       * Our algorithm captures a few different patterns of travel. Two of these require extra routing beyond what we
       * call the "main" route calculation below. In both cases, we have a single main transit route
       * which is only calculate once in the code below. But we optionally add a WALK leg from the origin to the
       * beginning of the route (called "mainRouteFromVehicle" as opposed to main route from origin). Or we optionally
       * add a vehicle-based trip on the egress portion of the trip (called "mainRouteToVehicle" as opposed to main route
       * to destination).
       *
       * Or we use the R5 egress concept to accomplish "mainRouteRideHailTransit" pattern we use DRIVE mode on both
       * access and egress legs. For the other "mainRoute" patterns, we want to fix the location of the vehicle, not
       * make it dynamic. Also note that in all cases, these patterns are only the result of human travelers, we assume
       * AI is fixed to a vehicle and therefore only needs the simplest of routes.
       *
       * For the mainRouteFromVehicle pattern, the traveler is using a vehicle within the context of a
       * trip that could be multimodal (e.g. drive to transit) or unimodal (drive only). We don't assume the vehicle is
       * co-located with the person, so this first block of code determines the distance from the vehicle to the person and based
       * on a threshold, optionally routes a WALK leg to the vehicle and adjusts the main route location & time accordingly.
       *
       */
      // First classify the main route type
      val mainRouteFromVehicle = routingRequest.streetVehiclesUseIntermodalUse == Access && isRouteForPerson && vehicle.mode != WALK
      val mainRouteToVehicle = routingRequest.streetVehiclesUseIntermodalUse == Egress && isRouteForPerson && vehicle.mode != WALK
      val mainRouteRideHailTransit = routingRequest.streetVehiclesUseIntermodalUse == AccessAndEgress && isRouteForPerson && vehicle.mode != WALK

      val maybeWalkToVehicle: Option[BeamLeg] = if (mainRouteFromVehicle) {
        if (beamServices.geo.distUTMInMeters(vehicle.locationUTM.loc, routingRequest.originUTM) > distanceThresholdToIgnoreWalking) {
          val from = beamServices.geo.snapToR5Edge(
            transportNetwork.streetLayer,
            beamServices.geo.utm2Wgs(routingRequest.originUTM),
            10E3
          )
          val to = beamServices.geo.snapToR5Edge(
            transportNetwork.streetLayer,
            beamServices.geo.utm2Wgs(vehicle.locationUTM.loc),
            10E3
          )
          val directMode = LegMode.WALK
          val accessMode = LegMode.WALK
          val egressMode = LegMode.WALK
          val transitModes = Nil
          val profileResponse =
            latency("walkToVehicleRoute-router-time", Metrics.RegularLevel) {
              cache.get(
                R5Request(
                  from,
                  to,
                  routingRequest.departureTime,
                  directMode,
                  accessMode,
                  transitModes,
                  egressMode,
                  routingRequest.timeValueOfMoney
                )
              )
            }
          if (profileResponse.options.isEmpty) {
            Some(R5RoutingWorker.createBushwackingBeamLeg(routingRequest.departureTime, from, to, beamServices))
          } else {
            val streetSegment = profileResponse.options.get(0).access.get(0)
            val theTravelPath = buildStreetPath(streetSegment, routingRequest.departureTime, StreetMode.WALK)
            Some(
              BeamLeg(
                routingRequest.departureTime,
                mapLegMode(LegMode.WALK),
                theTravelPath.duration,
                travelPath = theTravelPath
              )
            )
          }
        } else {
          Some(dummyWalk(routingRequest.departureTime))
        }
      } else {
        None
      }
      /*
       * For the mainRouteToVehicle pattern (see above), we look for RequestTripInfo.streetVehiclesUseIntermodalUse == Egress, and then we
       * route separately from the vehicle to the destination with an estimate of the start time and adjust the timing of this route
       * after finding the main route from origin to vehicle.
       */
      val maybeUseVehicleOnEgressTry: Try[Vector[LegWithFare]] = Try {
        if (mainRouteToVehicle) {
          // assume 13 mph / 5.8 m/s as average PT speed: http://cityobservatory.org/urban-buses-are-slowing-down/
          val estimateDurationToGetToVeh: Int = math
            .round(beamServices.geo.distUTMInMeters(routingRequest.originUTM, vehicle.locationUTM.loc) / 5.8)
            .intValue()
          val time = routingRequest.departureTime + estimateDurationToGetToVeh
          val from = beamServices.geo.snapToR5Edge(
            transportNetwork.streetLayer,
            beamServices.geo.utm2Wgs(vehicle.locationUTM.loc),
            10E3
          )
          val to = beamServices.geo.snapToR5Edge(
            transportNetwork.streetLayer,
            beamServices.geo.utm2Wgs(routingRequest.destinationUTM),
            10E3
          )
          val directMode = vehicle.mode.r5Mode.get.left.get
          val accessMode = vehicle.mode.r5Mode.get.left.get
          val egressMode = LegMode.WALK
          val transitModes = Nil
          val profileResponse =
            latency("vehicleOnEgressRoute-router-time", Metrics.RegularLevel) {
              cache.get(
                R5Request(
                  from,
                  to,
                  time,
                  directMode,
                  accessMode,
                  transitModes,
                  egressMode,
                  routingRequest.timeValueOfMoney
                )
              )
            }
          if (!profileResponse.options.isEmpty) {
            val streetSegment = profileResponse.options.get(0).access.get(0)
            buildStreetBasedLegs(streetSegment, time, routingRequest.mustParkAtEnd)
          } else {
            throw DestinationUnreachableException // Cannot go to destination with this vehicle, so no options from this vehicle.
          }
        } else {
          Vector()
        }
      }

      maybeUseVehicleOnEgressTry match {
        case Success(maybeUseVehicleOnEgress) => {
          val theOrigin = if (mainRouteToVehicle || mainRouteRideHailTransit) {
            routingRequest.originUTM
          } else {
            vehicle.locationUTM.loc
          }
          val theDestination = if (mainRouteToVehicle) {
            vehicle.locationUTM.loc
          } else {
            routingRequest.destinationUTM
          }
          val from = beamServices.geo.snapToR5Edge(
            transportNetwork.streetLayer,
            beamServices.geo.utm2Wgs(theOrigin),
            10E3
          )
          val to = beamServices.geo.snapToR5Edge(
            transportNetwork.streetLayer,
            beamServices.geo.utm2Wgs(theDestination),
            10E3
          )
          val directMode = if (mainRouteToVehicle) {
            LegMode.WALK
          } else if (mainRouteRideHailTransit) {
            null
          } else {
            vehicle.mode.r5Mode.get.left.get
          }
          val accessMode = if (mainRouteRideHailTransit) {
            LegMode.CAR
          } else {
            directMode
          }
          val egressMode = if (mainRouteRideHailTransit) {
            LegMode.CAR
          } else {
            LegMode.WALK
          }
          val walkToVehicleDuration =
            maybeWalkToVehicle.map(leg => leg.duration).getOrElse(0)
          val time = routingRequest.departureTime + walkToVehicleDuration
          val transitModes: IndexedSeq[TransitModes] =
            routingRequest.transitModes.map(_.r5Mode.get.right.get)
          val latencyTag = (if (transitModes.isEmpty)
                              "mainVehicleToDestinationRoute"
                            else "mainTransitRoute") + "-router-time"
          val profileResponse: ProfileResponse =
            latency(latencyTag, Metrics.RegularLevel) {
              cache.get(
                R5Request(
                  from,
                  to,
                  time,
                  directMode,
                  accessMode,
                  transitModes,
                  egressMode,
                  routingRequest.timeValueOfMoney
                )
              )
            }

          val tripsWithFares = profileResponse.options.asScala.flatMap { option =>
            /*
             * Iterating all itinerary from a ProfileOption to construct the BeamTrip,
             * itinerary has a PointToPointConnection object that help relating access,
             * egress and transit for the particular itinerary. That contains indexes of
             * access and egress and actual object could be located from lists under option object,
             * as there are separate collections for each.
             *
             * And after locating through these indexes, constructing BeamLeg for each and
             * finally add these legs back to BeamTrip.
             */
            option.itinerary.asScala.view
              .filter { itin =>
                val startTime = beamServices.dates.toBaseMidnightSeconds(
                  itin.startTime,
                  transportNetwork.transitLayer.routes.size() == 0
                )
                //TODO make a more sensible window not just 30 minutes
                startTime >= time && startTime <= time + 1800
              }
              .map { itinerary =>
                toBeamTrip(
                  isRouteForPerson,
                  maybeWalkToVehicle,
                  maybeUseVehicleOnEgress,
                  option,
                  itinerary,
                  routingRequest
                )
              }
          }

          tripsWithFares.map(tripWithFares => {
            val indexOfFirstCarLegInParkingTrip = tripWithFares.trip.legs
              .sliding(2)
              .indexWhere(pair => pair.size == 2 && pair.head.mode == CAR && pair.head.mode == pair.last.mode)
            val embodiedLegs: IndexedSeq[EmbodiedBeamLeg] =
              for ((beamLeg, index) <- tripWithFares.trip.legs.zipWithIndex) yield {
                var cost = tripWithFares.legFares.getOrElse(index, 0.0)
                val age = routingRequest.attributesOfIndividual.flatMap(_.age)
                val ids = beamServices.agencyAndRouteByVehicleIds.get(
                  beamLeg.travelPath.transitStops.fold(vehicle.id)(_.vehicleId)
                )
                cost =
                  ids.fold(cost)(id => beamServices.ptFares.getPtFare(Some(id._1), Some(id._2), age).getOrElse(cost))

                if (Modes.isR5TransitMode(beamLeg.mode)) {
                  EmbodiedBeamLeg(
                    beamLeg,
                    beamLeg.travelPath.transitStops.get.vehicleId,
                    BeamVehicleType.defaultTransitBeamVehicleType.id,
                    asDriver = false,
                    cost,
                    unbecomeDriverOnCompletion = false
                  )
                } else {
                  val unbecomeDriverAtComplete = Modes
                    .isR5LegMode(beamLeg.mode) && vehicle.asDriver && ((beamLeg.mode == CAR && (indexOfFirstCarLegInParkingTrip < 0 || index != indexOfFirstCarLegInParkingTrip)) ||
                  (beamLeg.mode != CAR && beamLeg.mode != WALK) ||
                  (beamLeg.mode == WALK && index == tripWithFares.trip.legs.size - 1))
                  if (beamLeg.mode == WALK) {
                    val body = routingRequest.streetVehicles.find(_.mode == WALK).get
                    EmbodiedBeamLeg(beamLeg, body.id, body.vehicleTypeId, body.asDriver, 0.0, unbecomeDriverAtComplete)
                  } else {
                    if (beamLeg.mode == CAR) {
                      cost = cost + DrivingCost
                        .estimateDrivingCost(beamLeg, vehicle.vehicleTypeId, beamServices)
                    }
                    EmbodiedBeamLeg(
                      beamLeg,
                      vehicle.id,
                      vehicle.vehicleTypeId,
                      vehicle.asDriver,
                      cost,
                      unbecomeDriverAtComplete
                    )
                  }
                }
              }
            EmbodiedBeamTrip(embodiedLegs)
          })
        }
        case Failure(e) if e == DestinationUnreachableException => Nil
        case Failure(e)                                         => throw e
      }
    }

    val embodiedTrips =
      routingRequest.streetVehicles.flatMap(vehicle => tripsForVehicle(vehicle))

    if (!embodiedTrips.exists(_.tripClassifier == WALK)) {
      //      log.debug("No walk route found. {}", routingRequest)
      val maybeBody = routingRequest.streetVehicles.find(_.mode == WALK)
      if (maybeBody.isDefined) {
        //        log.debug("Adding dummy walk route with maximum street time.")
        val dummyTrip = R5RoutingWorker.createBushwackingTrip(
          beamServices.geo.utm2Wgs(new Coord(routingRequest.originUTM.getX, routingRequest.originUTM.getY)),
          beamServices.geo.utm2Wgs(new Coord(routingRequest.destinationUTM.getX, routingRequest.destinationUTM.getY)),
          routingRequest.departureTime,
          maybeBody.get,
          beamServices
        )
        RoutingResponse(
          embodiedTrips :+ dummyTrip,
          routingRequest.requestId
        )
      } else {
        //        log.debug("Not adding a dummy walk route since agent has no body.")
        RoutingResponse(
          embodiedTrips,
          routingRequest.requestId
        )
      }
    } else {
      RoutingResponse(embodiedTrips, routingRequest.requestId)
    }
  }

  def buildStreetBasedLegs(r5Leg: StreetSegment, tripStartTime: Int, mustParkAtEnd: Boolean): Vector[LegWithFare] = {
    val theTravelPath = buildStreetPath(r5Leg, tripStartTime, toR5StreetMode(r5Leg.mode))
    val toll = if (r5Leg.mode == LegMode.CAR) {
      val osm = r5Leg.streetEdges.asScala
        .map(
          e =>
            transportNetwork.streetLayer.edgeStore
              .getCursor(e.edgeId)
              .getOSMID
        )
        .toVector
      tollCalculator.calcTollByOsmIds(osm) + tollCalculator.calcTollByLinkIds(theTravelPath)
    } else 0.0
    val theLeg = BeamLeg(
      tripStartTime,
      mapLegMode(r5Leg.mode),
      theTravelPath.duration,
      travelPath = theTravelPath
    )
    val splitLegs = if (mustParkAtEnd && r5Leg.mode == LegMode.CAR) {
      splitLegForParking(theLeg, None)
    } else {
      Vector(theLeg)
    }
    // assign toll to first part of the split
    Vector(LegWithFare(splitLegs.head, toll)) ++ splitLegs.tail.map(leg => LegWithFare(leg, 0.0))
  }

  def splitLegForParking(leg: BeamLeg, destinationForSplitting: Option[Coord]): IndexedSeq[BeamLeg] = {
    val theLinkIds = leg.travelPath.linkIds
    if (theLinkIds.length <= 1) {
      Vector(leg)
    } else {
      val originWithinSplittingDistance = destinationForSplitting match {
        case Some(destForSplitting) =>
          beamServices.geo
            .distLatLon2Meters(destForSplitting, leg.travelPath.startPoint.loc) < beamServices.beamConfig.beam.agentsim.thresholdForMakingParkingChoiceInMeters
        case None =>
          leg.travelPath.distanceInM < beamServices.beamConfig.beam.agentsim.thresholdForMakingParkingChoiceInMeters
      }
      if (originWithinSplittingDistance) {
        val firstLeg = updateLegWithCurrentTravelTime(leg.updateLinks(Vector(theLinkIds.head)))
        val secondLeg = updateLegWithCurrentTravelTime(
          leg
            .updateLinks(theLinkIds)
            .copy(startTime = firstLeg.startTime + firstLeg.duration)
        )
        Vector(firstLeg, secondLeg)
      } else {
        val indexFromEnd = destinationForSplitting match {
          case Some(destForSplitting) =>
            Math.min(
              Math.max(
                theLinkIds.reverse.indexWhere(
                  link =>
                    beamServices.geo
                      .distLatLon2Meters(R5RoutingWorker.linkIdToCoord(link, transportNetwork), destForSplitting) >
                    beamServices.beamConfig.beam.agentsim.thresholdForMakingParkingChoiceInMeters
                ),
                1
              ),
              theLinkIds.length - 1
            )
          case None =>
            Math.min(
              Math.max(
                theLinkIds.reverse
                  .map(lengthOfLink)
                  .scanLeft(0.0)(_ + _)
                  .indexWhere(
                    _ > beamServices.beamConfig.beam.agentsim.thresholdForMakingParkingChoiceInMeters
                  ),
                1
              ),
              theLinkIds.length - 1
            )
        }

        val indexFromBeg = theLinkIds.length - indexFromEnd
        val firstLeg = updateLegWithCurrentTravelTime(
          leg.updateLinks(theLinkIds.take(indexFromBeg))
        )
        val secondLeg = updateLegWithCurrentTravelTime(
          leg
            .updateLinks(theLinkIds.takeRight(indexFromEnd + 1))
            .copy(startTime = firstLeg.startTime + firstLeg.duration)
        )
        Vector(firstLeg, secondLeg)
      }
    }
  }

  private def buildStreetPath(
    segment: StreetSegment,
    tripStartTime: Int,
    mode: StreetMode
  ): BeamPath = {
    var activeLinkIds = ArrayBuffer[Int]()
    for (edge: StreetEdgeInfo <- segment.streetEdges.asScala) {
      val maybeLink = beamServices.networkHelper.getLink(edge.edgeId)
      if (maybeLink.isEmpty) {
        throw new RuntimeException("Link not found: " + edge.edgeId)
      }
      activeLinkIds += edge.edgeId.intValue()
    }
    val linksTimesDistances = RoutingModel.linksToTimeAndDistance(
      activeLinkIds,
      tripStartTime,
      travelTimeByLinkCalculator,
      mode,
      transportNetwork.streetLayer
    )
    val duration = linksTimesDistances.travelTimes.tail.sum // note we exclude the first link to keep with MATSim convention
    val distance = linksTimesDistances.distances.tail.sum // note we exclude the first link to keep with MATSim convention
    BeamPath(
      activeLinkIds,
      linksTimesDistances.travelTimes,
      None,
      SpaceTime(
        segment.geometry.getStartPoint.getX,
        segment.geometry.getStartPoint.getY,
        tripStartTime
      ),
      SpaceTime(
        segment.geometry.getEndPoint.getX,
        segment.geometry.getEndPoint.getY,
        tripStartTime + segment.duration
      ),
      segment.distance.toDouble / 1000
    )
  }

  private def buildStreetPath(
    linksTimesDistances: LinksTimesDistances,
    tripStartTime: Int
  ): BeamPath = {
    val startLoc = beamServices.geo.coordOfR5Edge(transportNetwork.streetLayer, linksTimesDistances.linkIds.head)
    val endLoc = beamServices.geo.coordOfR5Edge(transportNetwork.streetLayer, linksTimesDistances.linkIds.last)
    BeamPath(
      linksTimesDistances.linkIds,
      linksTimesDistances.travelTimes,
      None,
      SpaceTime(startLoc.getX, startLoc.getY, tripStartTime),
      SpaceTime(
        endLoc.getX,
        endLoc.getY,
        tripStartTime + linksTimesDistances.travelTimes.tail.sum
      ),
      linksTimesDistances.distances.tail.foldLeft(0.0)(_ + _)
    )
  }

  /**
    * Use to extract a collection of FareSegments for an itinerary.
    *
    * @param segments IndexedSeq[(TransitSegment, TransitJourneyID)]
    * @return a collection of FareSegments for an itinerary.
    */
  private def getFareSegments(
    segments: IndexedSeq[(TransitSegment, TransitJourneyID)]
  ): IndexedSeq[BeamFareSegment] = {
    segments
      .groupBy(s => getRoute(s._1, s._2).agency_id)
      .flatMap(t => {
        val pattern = getPattern(t._2.head._1, t._2.head._2)
        val fromTime = pattern.fromDepartureTime.get(t._2.head._2.time)

        var rules = t._2.flatMap(s => getFareSegments(s._1, s._2, fromTime))

        if (rules.isEmpty) {
          val route = getRoute(pattern)
          val agencyId = route.agency_id
          val routeId = route.route_id

          val fromId = getStopId(t._2.head._1.from)
          val toId = getStopId(t._2.last._1.to)

          val toTime = getPattern(t._2.last._1, t._2.last._2).toArrivalTime
            .get(t._2.last._2.time)
          val duration = ChronoUnit.SECONDS.between(fromTime, toTime)

          val containsIds =
            t._2
              .flatMap(s => IndexedSeq(getStopId(s._1.from), getStopId(s._1.to)))
              .toSet

          rules = getFareSegments(agencyId, routeId, fromId, toId, containsIds)
            .map(f => BeamFareSegment(f, pattern.patternIdx, duration))
        }
        rules
      })
      .toIndexedSeq
  }

  private def getFareSegments(
    transitSegment: TransitSegment,
    transitJourneyID: TransitJourneyID,
    fromTime: ZonedDateTime
  ): IndexedSeq[BeamFareSegment] = {
    val pattern = getPattern(transitSegment, transitJourneyID)
    val route = getRoute(pattern)
    val routeId = route.route_id
    val agencyId = route.agency_id

    val fromStopId = getStopId(transitSegment.from)
    val toStopId = getStopId(transitSegment.to)
    val duration =
      ChronoUnit.SECONDS
        .between(fromTime, pattern.toArrivalTime.get(transitJourneyID.time))

    var fr = getFareSegments(agencyId, routeId, fromStopId, toStopId).map(
      f => BeamFareSegment(f, pattern.patternIdx, duration)
    )
    if (fr.nonEmpty && fr.forall(_.patternIndex == fr.head.patternIndex))
      fr = Vector(fr.minBy(_.fare.price))
    fr
  }

  private def getFareSegments(
    agencyId: String,
    routeId: String,
    fromId: String,
    toId: String,
    containsIds: Set[String] = null
  ): IndexedSeq[BeamFareSegment] =
    fareCalculator.getFareSegments(agencyId, routeId, fromId, toId, containsIds)

  private def getRoute(transitSegment: TransitSegment, transitJourneyID: TransitJourneyID) =
    transportNetwork.transitLayer.routes
      .get(getPattern(transitSegment, transitJourneyID).routeIndex)

  private def getRoute(segmentPattern: SegmentPattern) =
    transportNetwork.transitLayer.routes.get(segmentPattern.routeIndex)

  private def getPattern(transitSegment: TransitSegment, transitJourneyID: TransitJourneyID) =
    transitSegment.segmentPatterns.get(transitJourneyID.pattern)

  private def getStopId(stop: Stop) = stop.stopId.split(":")(1)

  def getTimezone: ZoneId = this.transportNetwork.getTimeZone

  private def travelTimeCalculator(startTime: Int): TravelTimeCalculator =
    maybeTravelTime match {
      case Some(travelTime) =>
        (edge: EdgeStore#Edge, durationSeconds: Int, streetMode: StreetMode, req: ProfileRequest) =>
          {
            if (streetMode != StreetMode.CAR || edge.getOSMID < 0) {
              // An R5 internal edge, probably connecting transit to the street network. We don't have those in the
              // MATSim network.
              (edge.getLengthM / edge.calculateSpeed(req, streetMode)).toFloat
            } else {
              getTravelTime(startTime + durationSeconds, edge.getEdgeIndex, travelTime).toFloat
            }
          }
      case None => new EdgeStore.DefaultTravelTimeCalculator
    }

  private def travelTimeByLinkCalculator(time: Int, linkId: Int, mode: StreetMode): Int = {
    maybeTravelTime match {
      case Some(matsimTravelTime) if mode == StreetMode.CAR =>
        getTravelTime(time, linkId, matsimTravelTime).round.toInt

      case _ =>
        val edge = transportNetwork.streetLayer.edgeStore.getCursor(linkId)
        //        (new EdgeStore.DefaultTravelTimeCalculator).getTravelTimeMilliseconds(edge,)
        val tt = (edge.getLengthM / edge.calculateSpeed(new ProfileRequest, mode)).round
        tt.toInt
    }
  }

  private def getTravelTime(time: Int, linkId: Int, travelTime: TravelTime): Double = {
    val link = beamServices.networkHelper.getLinkUnsafe(linkId)
    assert(link != null)
    val tt = travelTime.getLinkTravelTime(link, time, null, null)
    val travelSpeed = link.getLength / tt
    if (travelSpeed < beamServices.beamConfig.beam.physsim.quick_fix_minCarSpeedInMetersPerSecond) {
      link.getLength / beamServices.beamConfig.beam.physsim.quick_fix_minCarSpeedInMetersPerSecond
    } else {
      tt
    }
  }

  private val turnCostCalculator: TurnCostCalculator =
    new TurnCostCalculator(transportNetwork.streetLayer, true) {
      override def computeTurnCost(fromEdge: Int, toEdge: Int, streetMode: StreetMode): Int = 0
    }

  private def travelCostCalculator(timeValueOfMoney: Double, startTime: Int): TravelCostCalculator =
    (edge: EdgeStore#Edge, legDurationSeconds: Int, traversalTimeSeconds: Float) => {
      traversalTimeSeconds + (timeValueOfMoney * tollCalculator.calcTollByLinkId(
        edge.getEdgeIndex,
        startTime + legDurationSeconds
      )).toFloat

    }

  //Does point to point routing with data from request
  def getPlan(request: ProfileRequest, timeValueOfMoney: Double): ProfileResponse = {
    val startRouting = System.currentTimeMillis
    request.zoneId = transportNetwork.getTimeZone
    //Do the query and return result
    val profileResponse = new ProfileResponse
    val option = new ProfileOption
    request.reverseSearch = false
    //For direct modes

    for (mode <- request.directModes.asScala) {
      val streetRouter = new StreetRouter(
        transportNetwork.streetLayer,
        travelTimeCalculator(request.fromTime),
        turnCostCalculator,
        travelCostCalculator(timeValueOfMoney, request.fromTime)
      )
      var streetPath: StreetPath = null
      streetRouter.profileRequest = request
      streetRouter.streetMode = toR5StreetMode(mode)
      streetRouter.timeLimitSeconds = request.streetTime * 60
      if (streetRouter.setOrigin(request.fromLat, request.fromLon)) {
        if (streetRouter.setDestination(request.toLat, request.toLon)) {
          latency("route-transit-time", Metrics.VerboseLevel) {
            streetRouter.route() //latency 1
          }
          val lastState =
            streetRouter.getState(streetRouter.getDestinationSplit)
          if (lastState != null) {
            streetPath = new StreetPath(lastState, transportNetwork, false)
            val streetSegment =
              new StreetSegment(streetPath, mode, transportNetwork.streetLayer)
            option.addDirect(streetSegment, request.getFromTimeDateZD)
          } else {
            //            log.debug("Direct mode {} last state wasn't found", mode)
          }
        } else {
          //          log.debug("Direct mode {} destination wasn't found!", mode)
        }
      } else {
        //        log.debug("Direct mode {} origin wasn't found!", mode)
      }
    }
    option.summary = option.generateSummary
    profileResponse.addOption(option)
    if (request.hasTransit) {
      val accessRouter = findAccessPaths(request, timeValueOfMoney)
      val egressRouter = findEgressPaths(request, timeValueOfMoney)
      import scala.collection.JavaConverters._
      //latency 2nd step
      val router = new BeamMcRaptorSuboptimalPathProfileRouter(
        transportNetwork,
        request,
        accessRouter.mapValues(_.getReachedStops).asJava,
        egressRouter.mapValues(_.getReachedStops).asJava
      )
      router.NUMBER_OF_SEARCHES = beamServices.beamConfig.beam.routing.r5.numberOfSamples
      val usefullpathList = new util.ArrayList[PathWithTimes]
      // getPaths actually returns a set, which is important so that things are deduplicated. However we need a list
      // so we can sort it below.
      latency("getpath-transit-time", Metrics.VerboseLevel) {
        usefullpathList.addAll(router.getPaths) //latency of get paths
      }
      //This sort is necessary only for text debug output so it will be disabled when it is finished
      /**
        * Orders first no transfers then one transfers 2 etc
        * - then orders according to first trip:
        *   - board stop
        *   - alight stop
        *   - alight time
        * - same for one transfer trip
        */
      usefullpathList.sort((o1: PathWithTimes, o2: PathWithTimes) => {
        def foo(o1: PathWithTimes, o2: PathWithTimes) = {
          var c = 0
          c = Integer.compare(o1.patterns.length, o2.patterns.length)
          if (c == 0) c = Integer.compare(o1.boardStops(0), o2.boardStops(0))
          if (c == 0) c = Integer.compare(o1.alightStops(0), o2.alightStops(0))
          if (c == 0) c = Integer.compare(o1.alightTimes(0), o2.alightTimes(0))
          if (c == 0 && o1.patterns.length == 2) {
            c = Integer.compare(o1.boardStops(1), o2.boardStops(1))
            if (c == 0)
              c = Integer.compare(o1.alightStops(1), o2.alightStops(1))
            if (c == 0)
              c = Integer.compare(o1.alightTimes(1), o2.alightTimes(1))
          }
          c
        }

        foo(o1, o2)
      })
      //      log.debug("Usefull paths:{}", usefullpathList.size)

      for (path <- usefullpathList.asScala) {
        profileResponse.addTransitPath(
          accessRouter.asJava,
          egressRouter.asJava,
          path,
          transportNetwork,
          request.getFromTimeDateZD
        )
      }
      latency("transfer-transit-time", Metrics.VerboseLevel) {
        profileResponse.generateStreetTransfers(transportNetwork, request)
      } // latency possible candidate
    }
    profileResponse.recomputeStats(request)
    //    log.debug("Returned {} options", profileResponse.getOptions.size)
    //    log.debug("Took {} ms", System.currentTimeMillis - startRouting)
    profileResponse
  }

  /**
    * Finds all egress paths from to coordinate to end stop and adds routers to egressRouter
    *
    * @param request ProfileRequest
    */
  private def findEgressPaths(request: ProfileRequest, timeValueOfMoney: Double) = {
    val egressRouter = mutable.Map[LegMode, StreetRouter]()
    //For egress
    //TODO: this must be reverse search
    request.reverseSearch = true

    for (mode <- request.egressModes.asScala) {
      val streetRouter = new StreetRouter(
        transportNetwork.streetLayer,
        travelTimeCalculator(request.fromTime),
        turnCostCalculator,
        travelCostCalculator(timeValueOfMoney, request.fromTime)
      )
      streetRouter.transitStopSearch = true
      streetRouter.quantityToMinimize = StreetRouter.State.RoutingVariable.DURATION_SECONDS
      streetRouter.streetMode = toR5StreetMode(mode)
      streetRouter.profileRequest = request
      streetRouter.timeLimitSeconds = request.getTimeLimit(mode)
      if (streetRouter.setOrigin(request.toLat, request.toLon)) {
        streetRouter.route()
        val stops = streetRouter.getReachedStops
        egressRouter.put(mode, streetRouter)
        log.debug("Added {} edgres stops for mode {}", stops.size, mode)
      } else
        log.debug(
          "MODE:{}, Edge near the origin coordinate wasn't found. Routing didn't start!",
          mode
        )
    }
    egressRouter
  }

  def toBeamTrip(
    isRouteForPerson: Boolean,
    maybeWalkToVehicle: Option[BeamLeg],
    maybeUseVehicleOnEgress: Seq[LegWithFare],
    option: ProfileOption,
    itinerary: Itinerary,
    routingRequest: RoutingRequest
  ): TripWithFares = {
    // Using itinerary start as access leg's startTime
    val tripStartTime = beamServices.dates
      .toBaseMidnightSeconds(
        itinerary.startTime,
        transportNetwork.transitLayer.routes.size() == 0
      )
      .toInt

    val legsWithFares = mutable.ArrayBuffer.empty[LegWithFare]
    maybeWalkToVehicle.foreach(walkLeg => {
      // If there's a gap between access leg start time and walk leg, we need to move that ahead
      // this covers the various contingencies for doing this.
      val delayStartTime =
        Math.max(0.0, (tripStartTime - routingRequest.departureTime) - walkLeg.duration)
      legsWithFares += LegWithFare(walkLeg.updateStartTime(walkLeg.startTime + delayStartTime.toInt), 0.0)
    })

    val isTransit = itinerary.connection.transit != null && !itinerary.connection.transit.isEmpty

    val access = option.access.get(itinerary.connection.access)
    legsWithFares ++= buildStreetBasedLegs(access, tripStartTime, routingRequest.mustParkAtEnd)

    // Optionally add a Dummy walk BeamLeg to the end of that trip
    if (isRouteForPerson && access.mode != LegMode.WALK) {
      if (!isTransit)
        legsWithFares += LegWithFare(dummyWalk(legsWithFares.last.leg.endTime), 0.0)
    }

    if (isTransit) {
      var arrivalTime: Int = Int.MinValue
      /*
   Based on "Index in transit list specifies transit with same index" (comment from PointToPointConnection line 14)
   assuming that: For each transit in option there is a TransitJourneyID in connection
       */
      val segments = option.transit.asScala zip itinerary.connection.transit.asScala
      val fares = latency("fare-transit-time", Metrics.VerboseLevel) {
        val fareSegments = getFareSegments(segments.toVector)
        filterFaresOnTransfers(fareSegments)
      }

      segments.foreach {
        case (transitSegment, transitJourneyID) =>
          val segmentPattern =
            transitSegment.segmentPatterns.get(transitJourneyID.pattern)
          //              val tripPattern = transportNetwork.transitLayer.tripPatterns.get(segmentPattern.patternIdx)
          val tripId = segmentPattern.tripIds.get(transitJourneyID.time)
          //              val trip = tripPattern.tripSchedules.asScala.find(_.tripId == tripId).get
          val fs =
            fares.view
              .filter(_.patternIndex == segmentPattern.patternIdx)
              .map(_.fare.price)
          val fare = if (fs.nonEmpty) fs.min else 0.0
          val segmentLegs =
            transitSchedule(Id.createVehicleId(tripId))._2
              .slice(segmentPattern.fromIndex, segmentPattern.toIndex)
          legsWithFares ++= segmentLegs.zipWithIndex
            .map(beamLeg => LegWithFare(beamLeg._1, if (beamLeg._2 == 0) fare else 0.0))
          arrivalTime = beamServices.dates
            .toBaseMidnightSeconds(
              segmentPattern.toArrivalTime.get(transitJourneyID.time),
              isTransit
            )
            .toInt
          if (transitSegment.middle != null) {
            legsWithFares += LegWithFare(
              BeamLeg(
                arrivalTime,
                mapLegMode(transitSegment.middle.mode),
                transitSegment.middle.duration,
                travelPath = buildStreetPath(
                  transitSegment.middle,
                  arrivalTime,
                  toR5StreetMode(transitSegment.middle.mode)
                )
              ),
              0.0
            )
            arrivalTime = arrivalTime + transitSegment.middle.duration // in case of middle arrival time would update
          }
      }

      // egress would only be present if there is some transit, so its under transit presence check
      if (itinerary.connection.egress != null) {
        val egress = option.egress.get(itinerary.connection.egress)
        legsWithFares ++= buildStreetBasedLegs(egress, arrivalTime, routingRequest.mustParkAtEnd)
        if (isRouteForPerson && egress.mode != LegMode.WALK)
          legsWithFares += LegWithFare(dummyWalk(arrivalTime + egress.duration), 0.0)
      }
    }
    maybeUseVehicleOnEgress.foreach { legWithFare =>
      val departAt = legsWithFares.last.leg.endTime
      val updatedLeg = legWithFare.leg.updateStartTime(departAt)
      legsWithFares += LegWithFare(updatedLeg, legWithFare.fare)
    }
    if (maybeUseVehicleOnEgress.nonEmpty && isRouteForPerson) {
      legsWithFares += LegWithFare(dummyWalk(legsWithFares.last.leg.endTime), 0.0)
    }
    // TODO is it correct way to find first non-dummy leg
    val fistNonDummyLeg = legsWithFares.collectFirst {
      case legWithFare if legWithFare.leg.mode == BeamMode.WALK && legWithFare.leg.travelPath.linkIds.nonEmpty =>
        legWithFare.leg
    }

    val withUpdatedTimeAndCost = legsWithFares.map {
      case legWithFare =>
        val leg = legWithFare.leg
        val fare = legWithFare.fare
        val travelPath = leg.travelPath
        val TimeAndCost(timeOpt, costOpt) = travelTimeAndCost.overrideTravelTimeAndCostFor(
          travelPath.startPoint.loc,
          travelPath.endPoint.loc,
          leg.startTime,
          leg.mode
        )
        val updatedTravelPath = if (timeOpt.isDefined) {
          val newTravelTime = timeOpt.get
          val newLinkTravelTimes =
            TravelTimeUtils.scaleTravelTime(newTravelTime, travelPath.endPoint.time, travelPath.linkTravelTime)
          BeamPath(
            linkIds = travelPath.linkIds,
            linkTravelTime = newLinkTravelTimes,
            transitStops = travelPath.transitStops,
            startPoint = travelPath.startPoint,
            endPoint = travelPath.endPoint.copy(time = newTravelTime),
            distanceInM = travelPath.distanceInM
          )
        } else {
          travelPath
        }

        val newCost = costOpt
          .map { cost =>
            if (fistNonDummyLeg.contains(leg)) cost
            else 0.0
          }
          .getOrElse(fare)

        // Update travel path and cost
        LegWithFare(leg.copy(travelPath = updatedTravelPath), newCost)
    }

    TripWithFares(
      BeamTrip(withUpdatedTimeAndCost.map(_.leg).toVector),
      withUpdatedTimeAndCost.map(_.fare).zipWithIndex.map(_.swap).toMap
    )
  }

  /**
    * Finds access paths from from coordinate in request and adds all routers with paths to accessRouter map
    *
    * @param request ProfileRequest
    */
  private def findAccessPaths(request: ProfileRequest, timeValueOfMoney: Double) = {
    request.reverseSearch = false
    // Routes all access modes
    val accessRouter = mutable.Map[LegMode, StreetRouter]()

    for (mode <- request.accessModes.asScala) {
      val streetRouter = new StreetRouter(
        transportNetwork.streetLayer,
        travelTimeCalculator(request.fromTime),
        turnCostCalculator,
        travelCostCalculator(timeValueOfMoney, request.fromTime)
      )
      streetRouter.profileRequest = request
      streetRouter.streetMode = toR5StreetMode(mode)
      //Gets correct maxCar/Bike/Walk time in seconds for access leg based on mode since it depends on the mode
      streetRouter.timeLimitSeconds = request.getTimeLimit(mode)
      streetRouter.transitStopSearch = true
      streetRouter.quantityToMinimize = StreetRouter.State.RoutingVariable.DURATION_SECONDS
      if (streetRouter.setOrigin(request.fromLat, request.fromLon)) {
        streetRouter.route()
        //Searching for access paths
        accessRouter.put(mode, streetRouter)
      } else
        log.debug(
          "MODE:{}, Edge near the origin coordinate wasn't found. Routing didn't start!",
          mode
        )
    }
    accessRouter
  }

}

object R5RoutingWorker {
  val BUSHWHACKING_SPEED_IN_METERS_PER_SECOND = 0.447 // 1 mile per hour

  def props(
    beamServices: BeamServices,
    transportNetwork: TransportNetwork,
    network: Network,
    scenario: Scenario,
    fareCalculator: FareCalculator,
    tollCalculator: TollCalculator,
    transitVehicles: Vehicles,
    travelTimeAndCost: TravelTimeAndCost
  ) = Props(
    new R5RoutingWorker(
      WorkerParameters(
        beamServices,
        transportNetwork,
        network,
        scenario,
        fareCalculator,
        tollCalculator,
        transitVehicles,
        travelTimeAndCost,
        Map.empty
      )
    )
  )

  case class TripWithFares(trip: BeamTrip, legFares: Map[Int, Double])

  case class R5Request(
    from: Coord,
    to: Coord,
    time: Int,
    directMode: LegMode,
    accessMode: LegMode,
    transitModes: Seq[TransitModes],
    egressMode: LegMode,
    timeValueOfMoney: Double
  )

  def linkIdToCoord(id: Int, transportNetwork: TransportNetwork): Coord = {
    val edge = transportNetwork.streetLayer.edgeStore.getCursor(id)
    new Coord(
      (edge.getGeometry.getEndPoint.getX + edge.getGeometry.getStartPoint.getX) / 2.0,
      (edge.getGeometry.getEndPoint.getY + edge.getGeometry.getStartPoint.getY) / 2.0
    )
  }

  def createBushwackingBeamLeg(atTime: Int, start: Location, end: Location, beamServices: BeamServices): BeamLeg = {
    val beelineDistanceInMeters = beamServices.geo.distUTMInMeters(start, end)
    val bushwhackingTime = Math.round(beelineDistanceInMeters / BUSHWHACKING_SPEED_IN_METERS_PER_SECOND)
    createBushwackingBeamLeg(atTime, bushwhackingTime.toInt, start, end, beelineDistanceInMeters)
  }

  def createBushwackingBeamLeg(
    atTime: Int,
    duration: Int,
    start: Location,
    end: Location,
    distance: Double
  ): BeamLeg = {
    val path = BeamPath(Vector(), Vector(), None, SpaceTime(start, atTime), SpaceTime(end, atTime + duration), distance)
    BeamLeg(atTime, WALK, duration, path)
  }

  def createBushwackingTrip(
    origin: Location,
    dest: Location,
    atTime: Int,
    body: StreetVehicle,
    beamServices: BeamServices
  ): EmbodiedBeamTrip = {
    EmbodiedBeamTrip(
      Vector(
        EmbodiedBeamLeg(
          createBushwackingBeamLeg(atTime, origin, dest, beamServices),
          body.id,
          body.vehicleTypeId,
          asDriver = true,
          0,
          unbecomeDriverOnCompletion = false
        )
      )
    )
  }

}<|MERGE_RESOLUTION|>--- conflicted
+++ resolved
@@ -51,6 +51,7 @@
 
 import scala.collection.JavaConverters._
 import scala.collection.concurrent.TrieMap
+import scala.collection.immutable.HashMap
 import scala.collection.mutable
 import scala.collection.mutable.ArrayBuffer
 import scala.concurrent.duration._
@@ -142,14 +143,10 @@
 
         override def matsimServices: org.matsim.core.controler.MatsimServices = ???
 
-<<<<<<< HEAD
         override def networkHelper: NetworkHelper = netHelper
-=======
-        override def networkHelper: NetworkHelper = ???
         override def setTransitFleetSizes(
           tripFleetSizeMap: mutable.HashMap[String, Integer]
         ): Unit = {}
->>>>>>> 35cbf794
       }
 
       val defaultTravelTimeByLink = (time: Int, linkId: Int, mode: StreetMode) => {
