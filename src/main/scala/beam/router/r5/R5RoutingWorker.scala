package beam.router.r5

import java.time.temporal.ChronoUnit
import java.time.{ZoneId, ZoneOffset, ZonedDateTime}
import java.util
import java.util.concurrent.{ExecutorService, Executors}

import akka.actor._
import akka.pattern._
import beam.agentsim.agents.choice.mode.{DrivingCost, ModeIncentive, PtFares}
import beam.agentsim.agents.modalbehaviors.ModeChoiceCalculator
import beam.agentsim.agents.vehicles.FuelType.FuelType
import beam.agentsim.agents.vehicles.VehicleProtocol.StreetVehicle
import beam.agentsim.agents.vehicles.{BeamVehicle, BeamVehicleType}
import beam.agentsim.events.SpaceTime
import beam.router.BeamRouter._
import beam.router.Modes.BeamMode.{CAR, WALK}
import beam.router.Modes._
import beam.router._
import beam.router.gtfs.FareCalculator
import beam.router.gtfs.FareCalculator._
import beam.router.model.BeamLeg._
import beam.router.model.RoutingModel.LinksTimesDistances
import beam.router.model.{EmbodiedBeamTrip, RoutingModel, _}
import beam.router.osm.TollCalculator
import beam.router.r5.R5RoutingWorker.{R5Request, TripWithFares}
import beam.router.r5.profile.BeamMcRaptorSuboptimalPathProfileRouter
import beam.sim.BeamServices
import beam.sim.common.{GeoUtils, GeoUtilsImpl}
import beam.sim.config.{BeamConfig, MatSimBeamConfigBuilder}
import beam.sim.metrics.{Metrics, MetricsSupport}
import beam.sim.population.AttributesOfIndividual
import beam.utils._
import beam.utils.reflection.ReflectionUtils
import com.conveyal.r5.api.ProfileResponse
import com.conveyal.r5.api.util._
import com.conveyal.r5.profile._
import com.conveyal.r5.streets._
import com.conveyal.r5.transit.{RouteInfo, TransportNetwork}
import com.google.common.cache.{CacheBuilder, CacheLoader}
import com.google.common.util.concurrent.ThreadFactoryBuilder
import com.typesafe.config.Config
import org.matsim.api.core.v01.network.{Link, Network}
import org.matsim.api.core.v01.population.Person
import org.matsim.api.core.v01.{Coord, Id, Scenario}
import org.matsim.core.controler.ControlerI
import org.matsim.core.router.util.TravelTime
import org.matsim.core.scenario.{MutableScenario, ScenarioUtils}
import org.matsim.households.Household
import org.matsim.vehicles.{Vehicle, Vehicles}

import scala.collection.JavaConverters._
import scala.collection.concurrent.TrieMap
import scala.collection.immutable.HashMap
import scala.collection.mutable
import scala.collection.mutable.ArrayBuffer
import scala.concurrent.duration._
import scala.concurrent.{ExecutionContext, Future}
import scala.language.postfixOps
import scala.util.{Failure, Success, Try}

case class WorkerParameters(
  beamServices: BeamServices,
  transportNetwork: TransportNetwork,
  network: Network,
  scenario: Scenario,
  fareCalculator: FareCalculator,
  tollCalculator: TollCalculator,
  transitVehicles: Vehicles,
  travelTimeAndCost: TravelTimeAndCost,
  transitMap: Map[Id[BeamVehicle], (RouteInfo, Seq[BeamLeg])]
)

case class LegWithFare(leg: BeamLeg, fare: Double)

object DestinationUnreachableException extends Exception

class R5RoutingWorker(workerParams: WorkerParameters) extends Actor with ActorLogging with MetricsSupport {

  def this(config: Config) {
    this(workerParams = {
      val beamConfig = BeamConfig(config)
      val outputDirectory = FileUtils.getConfigOutputFile(
        beamConfig.beam.outputs.baseOutputDirectory,
        beamConfig.beam.agentsim.simulationName,
        beamConfig.beam.outputs.addTimestampToOutputDirectory
      )
      val matsimConfig = new MatSimBeamConfigBuilder(config).buildMatSamConf()
      matsimConfig.planCalcScore().setMemorizingExperiencedPlans(true)
      ReflectionUtils.setFinalField(classOf[StreetLayer], "LINK_RADIUS_METERS", 2000.0)
      LoggingUtil.createFileLogger(outputDirectory)
      matsimConfig.controler.setOutputDirectory(outputDirectory)
      matsimConfig.controler().setWritePlansInterval(beamConfig.beam.outputs.writePlansInterval)
      val scenario = ScenarioUtils.loadScenario(matsimConfig).asInstanceOf[MutableScenario]
      val networkCoordinator = DefaultNetworkCoordinator(beamConfig)
      networkCoordinator.init()
      scenario.setNetwork(networkCoordinator.network)
      val network = networkCoordinator.network
      val transportNetwork = networkCoordinator.transportNetwork
      val beamServices: BeamServices = new BeamServices {
        override lazy val controler: ControlerI = ???
        override val beamConfig: BeamConfig = BeamConfig(config)
        override lazy val geo: GeoUtils = new GeoUtilsImpl(this)
        override var modeChoiceCalculatorFactory: AttributesOfIndividual => ModeChoiceCalculator = _
        override val dates: DateUtils = DateUtils(
          ZonedDateTime.parse(beamConfig.beam.routing.baseDate).toLocalDateTime,
          ZonedDateTime.parse(beamConfig.beam.routing.baseDate)
        )
        override var beamRouter: ActorRef = _
        override val agencyAndRouteByVehicleIds: TrieMap[Id[Vehicle], (String, String)] = TrieMap()
        override var personHouseholds: Map[Id[Person], Household] = Map()
        val fuelTypePrices: Map[FuelType, Double] =
          BeamServices.readFuelTypeFile(beamConfig.beam.agentsim.agents.vehicles.beamFuelTypesFile).toMap

        // TODO Fix me once `TrieMap` is removed
        val vehicleTypes: TrieMap[Id[BeamVehicleType], BeamVehicleType] =
          TrieMap(
            BeamServices
              .readBeamVehicleTypeFile(beamConfig.beam.agentsim.agents.vehicles.beamVehicleTypesFile, fuelTypePrices)
              .toSeq: _*
          )

        // TODO Fix me once `TrieMap` is removed
        val privateVehicles: TrieMap[Id[BeamVehicle], BeamVehicle] =
          TrieMap(
            BeamServices
              .readVehiclesFile(beamConfig.beam.agentsim.agents.vehicles.beamVehiclesFile, vehicleTypes)
              .toSeq: _*
          )

        override val modeIncentives: ModeIncentive =
          ModeIncentive(beamConfig.beam.agentsim.agents.modeIncentive.file)
        override val ptFares: PtFares = PtFares(beamConfig.beam.agentsim.agents.ptFare.file)
        override def startNewIteration(): Unit = throw new Exception("???")
        override def matsimServices_=(x$1: org.matsim.core.controler.MatsimServices): Unit = ???
        override val rideHailTransitModes: List[BeamMode] = BeamMode.massTransitModes
        override val tazTreeMap: beam.agentsim.infrastructure.TAZTreeMap =
          beam.sim.BeamServices.getTazTreeMap(beamConfig.beam.agentsim.taz.file)

        override def matsimServices: org.matsim.core.controler.MatsimServices = ???
<<<<<<< HEAD
        override def setNetworkTripFleetSizes(
          tripFleetSizeMap: mutable.HashMap[String, Integer]
        ): Unit = {}
=======

        override def networkHelper: NetworkHelper = ???
>>>>>>> 8ea5ea95
      }

      val defaultTravelTimeByLink = (time: Int, linkId: Int, mode: StreetMode) => {
        val edge = transportNetwork.streetLayer.edgeStore.getCursor(linkId)
        val tt = (edge.getLengthM / edge.calculateSpeed(new ProfileRequest, mode)).round
        tt.toInt
      }
      val initializer =
        new TransitInitializer(beamServices, transportNetwork, scenario.getTransitVehicles, defaultTravelTimeByLink)
      val transits = initializer.initMap

      val fareCalculator = new FareCalculator(beamConfig.beam.routing.r5.directory)
      val tollCalculator = new TollCalculator(beamConfig)
      // TODO FIX ME
      val travelTimeAndCost = new TravelTimeAndCost {
        override def overrideTravelTimeAndCostFor(
          origin: Location,
          destination: Location,
          departureTime: Int,
          mode: BeamMode
        ): TimeAndCost = TimeAndCost(None, None)
      }
      BeamRouter.checkForConsistentTimeZoneOffsets(beamServices, transportNetwork)
      WorkerParameters(
        beamServices,
        transportNetwork,
        network,
        scenario,
        fareCalculator,
        tollCalculator,
        scenario.getTransitVehicles,
        travelTimeAndCost,
        transits
      )
    })
  }

  val WorkerParameters(
    beamServices,
    transportNetwork,
    network,
    scenario,
    fareCalculator,
    tollCalculator,
    transitVehicles,
    travelTimeAndCost,
    transitMap
  ) = workerParams

  private val distanceThresholdToIgnoreWalking =
    beamServices.beamConfig.beam.agentsim.thresholdForWalkingInMeters // meters

  val numOfThreads: Int =
    if (Runtime.getRuntime.availableProcessors() <= 2) 1
    else Runtime.getRuntime.availableProcessors() - 2
  private val execSvc: ExecutorService = Executors.newFixedThreadPool(
    numOfThreads,
    new ThreadFactoryBuilder().setDaemon(true).setNameFormat("r5-routing-worker-%d").build()
  )
  implicit val executionContext: ExecutionContext = ExecutionContext.fromExecutorService(execSvc)

  val tickTask: Cancellable =
    context.system.scheduler.schedule(2.seconds, 10.seconds, self, "tick")(context.dispatcher)
  var msgs: Long = 0
  var firstMsgTime: Option[ZonedDateTime] = None
  log.info("R5RoutingWorker_v2[{}] `{}` is ready", hashCode(), self.path)
  log.info(
    "Num of available processors: {}. Will use: {}",
    Runtime.getRuntime.availableProcessors(),
    numOfThreads
  )

  def getNameAndHashCode: String = s"R5RoutingWorker_v2[${hashCode()}], Path: `${self.path}`"

  var workAssigner: ActorRef = context.parent

  private var maybeTravelTime: Option[TravelTime] = None

  private val links = network.getLinks

  private val linkIdMap: HashMap[Int, Link] = {
    val start = System.currentTimeMillis()
    val pairs = links.asScala.map { case (k, v) => k.toString.toInt -> v }.toSeq
    val map = HashMap(pairs: _*)
    val end = System.currentTimeMillis()
    log.info("linkIdMap is built in {} ms", end - start)
    map
  }

  private var transitSchedule: Map[Id[BeamVehicle], (RouteInfo, Seq[BeamLeg])] = transitMap

  private val cache = CacheBuilder
    .newBuilder()
    .recordStats()
    .maximumSize(1000)
    .build(new CacheLoader[R5Request, ProfileResponse] {
      override def load(key: R5Request): ProfileResponse = {
        getPlanFromR5(key)
      }
    })

  override def preStart(): Unit = {
    askForMoreWork()
  }

  // Let the dispatcher on which the Future in receive will be running
  // be the dispatcher on which this actor is running.

  override final def receive: Receive = {
    case "tick" =>
      firstMsgTime match {
        case Some(firstMsgTimeValue) =>
          val seconds =
            ChronoUnit.SECONDS.between(firstMsgTimeValue, ZonedDateTime.now(ZoneOffset.UTC))
          if (seconds > 0) {
            val rate = msgs.toDouble / seconds
            if (seconds > 60) {
              firstMsgTime = None
              msgs = 0
            }
            if (beamServices.beamConfig.beam.outputs.displayPerformanceTimings) {
              log.info(
                "Receiving {} per seconds of RoutingRequest with first message time set to {} for the next round",
                rate,
                firstMsgTime
              )
            } else {
              log.debug(
                "Receiving {} per seconds of RoutingRequest with first message time set to {} for the next round",
                rate,
                firstMsgTime
              )
            }
          }
        case None => //
      }
    case WorkAvailable =>
      workAssigner = sender
      askForMoreWork()

    case TransitInited(newTransitSchedule) =>
      transitSchedule = newTransitSchedule
      askForMoreWork()

    case request: RoutingRequest =>
      msgs += 1
      if (firstMsgTime.isEmpty) firstMsgTime = Some(ZonedDateTime.now(ZoneOffset.UTC))
      val eventualResponse = Future {
        latency("request-router-time", Metrics.RegularLevel) {
          calcRoute(request)
            .copy(requestId = request.requestId)
        }
      }
      eventualResponse.onComplete {
        case scala.util.Failure(ex) =>
          log.error(ex, "calcRoute failed")
        case _ =>
      }
      eventualResponse pipeTo sender
      askForMoreWork()

    case UpdateTravelTimeLocal(travelTime) =>
      maybeTravelTime = Some(travelTime)
      log.info(s"{} UpdateTravelTimeLocal. Set new travel time", getNameAndHashCode)
      cache.invalidateAll()
      askForMoreWork()

    case UpdateTravelTimeRemote(map) =>
      val travelTimeCalc =
        TravelTimeCalculatorHelper.CreateTravelTimeCalculator(beamServices.beamConfig.beam.agentsim.timeBinSize, map)
      maybeTravelTime = Some(travelTimeCalc)
      log.info(
        s"{} UpdateTravelTimeRemote. Set new travel time from map with size {}",
        getNameAndHashCode,
        map.keySet().size()
      )
      cache.invalidateAll()
      askForMoreWork

    case EmbodyWithCurrentTravelTime(
        leg: BeamLeg,
        vehicleId: Id[Vehicle],
        vehicleTypeId: Id[BeamVehicleType],
        embodyRequestId: Int,
        mustParkAtEnd: Boolean,
        destinationForSplitting: Option[Coord]
        ) =>
      val travelTime = (time: Int, linkId: Int) =>
        maybeTravelTime match {
          case Some(matsimTravelTime) =>
            getTravelTime(time, linkId, matsimTravelTime).toInt
          case None =>
            val edge = transportNetwork.streetLayer.edgeStore.getCursor(linkId)
            (edge.getLengthM / edge.calculateSpeed(
              new ProfileRequest,
              StreetMode.valueOf(leg.mode.r5Mode.get.left.get.toString)
            )).toInt
      }
      val linkEvents = RoutingModel.traverseStreetLeg(leg, vehicleId, travelTime)
      val linkTimes = linkEvents
        .drop(1)
        .grouped(2)
        .map(pair => Math.round(pair.last.getTime - pair.head.getTime).toInt)
        .toIndexedSeq :+ 0
      val duration = linkEvents
        .maxBy(e => e.getTime)
        .getTime - leg.startTime

      val finalLegs = if (mustParkAtEnd) {
        val legPair = splitLegForParking(
          leg.copy(duration = duration.toInt, travelPath = leg.travelPath.copy(linkTravelTime = linkTimes)),
          destinationForSplitting
        )
        val fuelAndTollCostPerLeg = legPair.map { beamLeg =>
          val fuelCost = DrivingCost.estimateDrivingCost(beamLeg, vehicleTypeId, beamServices)
          val toll = if (beamLeg.mode == CAR) {
            val osm = beamLeg.travelPath.linkIds.toVector.map { e =>
              transportNetwork.streetLayer.edgeStore
                .getCursor(e)
                .getOSMID
            }
            tollCalculator.calcTollByOsmIds(osm) + tollCalculator.calcTollByLinkIds(beamLeg.travelPath)
          } else 0.0
          fuelCost + toll
        }
        val embodiedPair = Vector(
          EmbodiedBeamLeg(
            legPair.head,
            vehicleId,
            vehicleTypeId,
            asDriver = true,
            fuelAndTollCostPerLeg.head,
            unbecomeDriverOnCompletion = false
          ),
          EmbodiedBeamLeg(
            legPair.last,
            vehicleId,
            vehicleTypeId,
            asDriver = true,
            fuelAndTollCostPerLeg.last,
            unbecomeDriverOnCompletion = true
          )
        )
        if (legPair.size == 1) {
          Vector(embodiedPair.head)
        } else {
          embodiedPair
        }
      } else {
        Vector(
          EmbodiedBeamLeg(
            leg.copy(duration = duration.toInt),
            vehicleId,
            vehicleTypeId,
            asDriver = true,
            0,
            unbecomeDriverOnCompletion = true
          )
        )
      }

      sender ! RoutingResponse(
        Vector(
          EmbodiedBeamTrip(
            finalLegs
          )
        ),
        embodyRequestId
      )
      askForMoreWork()
  }

  private def askForMoreWork(): Unit =
    if (workAssigner != null) workAssigner ! GimmeWork //Master will retry if it hasn't heard

  def updateLegWithCurrentTravelTime(leg: BeamLeg): BeamLeg = {
    val linksTimesAndDistances = RoutingModel.linksToTimeAndDistance(
      leg.travelPath.linkIds,
      leg.startTime,
      travelTimeByLinkCalculator,
      toR5StreetMode(leg.mode),
      transportNetwork.streetLayer
    )
    val updatedTravelPath = buildStreetPath(linksTimesAndDistances, leg.startTime)
    leg.copy(travelPath = updatedTravelPath, duration = updatedTravelPath.duration)
  }

  def lengthOfLink(linkId: Int): Double = {
    val edge = transportNetwork.streetLayer.edgeStore.getCursor(linkId)
    edge.getLengthM
  }

  private def getPlanUsingCache(request: R5Request) = {
    var plan = latencyIfNonNull("cache-router-time", Metrics.VerboseLevel) {
      cache.getIfPresent(request)
    }
    if (plan == null) {
      val planWithTime = measure(cache.get(request))
      plan = planWithTime._1

      var nt = ""
      if (request.transitModes.isEmpty) nt = "non"

      record(s"noncache-${nt}transit-router-time", Metrics.VerboseLevel, planWithTime._2)
      record("noncache-router-time", Metrics.VerboseLevel, planWithTime._2)
    }
    plan
  }

  def getPlanFromR5(request: R5Request): ProfileResponse = {
    countOccurrence("r5-plans-count")
    val maxStreetTime = 2 * 60
    // If we already have observed travel times, probably from the pre
    // let R5 use those. Otherwise, let R5 use its own travel time estimates.
    val profileRequest = new ProfileRequest()
    profileRequest.fromLon = request.from.getX
    profileRequest.fromLat = request.from.getY
    profileRequest.toLon = request.to.getX
    profileRequest.toLat = request.to.getY
    profileRequest.maxWalkTime = 3 * 60
    profileRequest.maxCarTime = 4 * 60
    profileRequest.maxBikeTime = 4 * 60
    profileRequest.streetTime = maxStreetTime
    profileRequest.maxTripDurationMinutes = 4 * 60
    profileRequest.wheelchair = false
    profileRequest.bikeTrafficStress = 4
    profileRequest.zoneId = transportNetwork.getTimeZone
    profileRequest.fromTime = request.time
    profileRequest.toTime = request.time + 61 // Important to allow 61 seconds for transit schedules to be considered!
    profileRequest.date = beamServices.dates.localBaseDate
    profileRequest.directModes = if (request.directMode == null) {
      util.EnumSet.noneOf(classOf[LegMode])
    } else {
      util.EnumSet.of(request.directMode)
    }
    profileRequest.suboptimalMinutes = 0
    if (request.transitModes.nonEmpty) {
      profileRequest.transitModes = util.EnumSet.copyOf(request.transitModes.asJavaCollection)
      profileRequest.accessModes = util.EnumSet.of(request.accessMode)
      profileRequest.egressModes = util.EnumSet.of(request.egressMode)
    }
    //    log.debug(profileRequest.toString)
    val result = try {
      getPlan(profileRequest, request.timeValueOfMoney)
    } catch {
      case _: IllegalStateException =>
        new ProfileResponse
      case _: ArrayIndexOutOfBoundsException =>
        new ProfileResponse
    }
    //    log.debug(s"# options found = ${result.options.size()}")
    result
  }

  def calcRoute(routingRequest: RoutingRequest): RoutingResponse = {
    //    log.debug(routingRequest.toString)

    // For each street vehicle (including body, if available): Route from origin to street vehicle, from street vehicle to destination.
    val isRouteForPerson = routingRequest.streetVehicles.exists(_.mode == WALK)

    def tripsForVehicle(vehicle: StreetVehicle): Seq[EmbodiedBeamTrip] = {
      /*
       * Our algorithm captures a few different patterns of travel. Two of these require extra routing beyond what we
       * call the "main" route calculation below. In both cases, we have a single main transit route
       * which is only calculate once in the code below. But we optionally add a WALK leg from the origin to the
       * beginning of the route (called "mainRouteFromVehicle" as opposed to main route from origin). Or we optionally
       * add a vehicle-based trip on the egress portion of the trip (called "mainRouteToVehicle" as opposed to main route
       * to destination).
       *
       * Or we use the R5 egress concept to accomplish "mainRouteRideHailTransit" pattern we use DRIVE mode on both
       * access and egress legs. For the other "mainRoute" patterns, we want to fix the location of the vehicle, not
       * make it dynamic. Also note that in all cases, these patterns are only the result of human travelers, we assume
       * AI is fixed to a vehicle and therefore only needs the simplest of routes.
       *
       * For the mainRouteFromVehicle pattern, the traveler is using a vehicle within the context of a
       * trip that could be multimodal (e.g. drive to transit) or unimodal (drive only). We don't assume the vehicle is
       * co-located with the person, so this first block of code determines the distance from the vehicle to the person and based
       * on a threshold, optionally routes a WALK leg to the vehicle and adjusts the main route location & time accordingly.
       *
       */
      // First classify the main route type
      val mainRouteFromVehicle = routingRequest.streetVehiclesUseIntermodalUse == Access && isRouteForPerson && vehicle.mode != WALK
      val mainRouteToVehicle = routingRequest.streetVehiclesUseIntermodalUse == Egress && isRouteForPerson && vehicle.mode != WALK
      val mainRouteRideHailTransit = routingRequest.streetVehiclesUseIntermodalUse == AccessAndEgress && isRouteForPerson && vehicle.mode != WALK

      val maybeWalkToVehicle: Option[BeamLeg] = if (mainRouteFromVehicle) {
        if (beamServices.geo.distUTMInMeters(vehicle.locationUTM.loc, routingRequest.originUTM) > distanceThresholdToIgnoreWalking) {
          val from = beamServices.geo.snapToR5Edge(
            transportNetwork.streetLayer,
            beamServices.geo.utm2Wgs(routingRequest.originUTM),
            10E3
          )
          val to = beamServices.geo.snapToR5Edge(
            transportNetwork.streetLayer,
            beamServices.geo.utm2Wgs(vehicle.locationUTM.loc),
            10E3
          )
          val directMode = LegMode.WALK
          val accessMode = LegMode.WALK
          val egressMode = LegMode.WALK
          val transitModes = Nil
          val profileResponse =
            latency("walkToVehicleRoute-router-time", Metrics.RegularLevel) {
              cache.get(
                R5Request(
                  from,
                  to,
                  routingRequest.departureTime,
                  directMode,
                  accessMode,
                  transitModes,
                  egressMode,
                  routingRequest.timeValueOfMoney
                )
              )
            }
          if (profileResponse.options.isEmpty) {
            Some(R5RoutingWorker.createBushwackingBeamLeg(routingRequest.departureTime, from, to, beamServices))
          } else {
            val streetSegment = profileResponse.options.get(0).access.get(0)
            val theTravelPath = buildStreetPath(streetSegment, routingRequest.departureTime, StreetMode.WALK)
            Some(
              BeamLeg(
                routingRequest.departureTime,
                mapLegMode(LegMode.WALK),
                theTravelPath.duration,
                travelPath = theTravelPath
              )
            )
          }
        } else {
          Some(dummyWalk(routingRequest.departureTime))
        }
      } else {
        None
      }
      /*
       * For the mainRouteToVehicle pattern (see above), we look for RequestTripInfo.streetVehiclesUseIntermodalUse == Egress, and then we
       * route separately from the vehicle to the destination with an estimate of the start time and adjust the timing of this route
       * after finding the main route from origin to vehicle.
       */
      val maybeUseVehicleOnEgressTry: Try[Vector[LegWithFare]] = Try {
        if (mainRouteToVehicle) {
          // assume 13 mph / 5.8 m/s as average PT speed: http://cityobservatory.org/urban-buses-are-slowing-down/
          val estimateDurationToGetToVeh: Int = math
            .round(beamServices.geo.distUTMInMeters(routingRequest.originUTM, vehicle.locationUTM.loc) / 5.8)
            .intValue()
          val time = routingRequest.departureTime + estimateDurationToGetToVeh
          val from = beamServices.geo.snapToR5Edge(
            transportNetwork.streetLayer,
            beamServices.geo.utm2Wgs(vehicle.locationUTM.loc),
            10E3
          )
          val to = beamServices.geo.snapToR5Edge(
            transportNetwork.streetLayer,
            beamServices.geo.utm2Wgs(routingRequest.destinationUTM),
            10E3
          )
          val directMode = vehicle.mode.r5Mode.get.left.get
          val accessMode = vehicle.mode.r5Mode.get.left.get
          val egressMode = LegMode.WALK
          val transitModes = Nil
          val profileResponse =
            latency("vehicleOnEgressRoute-router-time", Metrics.RegularLevel) {
              cache.get(
                R5Request(
                  from,
                  to,
                  time,
                  directMode,
                  accessMode,
                  transitModes,
                  egressMode,
                  routingRequest.timeValueOfMoney
                )
              )
            }
          if (!profileResponse.options.isEmpty) {
            val streetSegment = profileResponse.options.get(0).access.get(0)
            buildStreetBasedLegs(streetSegment, time, routingRequest.mustParkAtEnd)
          } else {
            throw DestinationUnreachableException // Cannot go to destination with this vehicle, so no options from this vehicle.
          }
        } else {
          Vector()
        }
      }

      maybeUseVehicleOnEgressTry match {
        case Success(maybeUseVehicleOnEgress) => {
          val theOrigin = if (mainRouteToVehicle || mainRouteRideHailTransit) {
            routingRequest.originUTM
          } else {
            vehicle.locationUTM.loc
          }
          val theDestination = if (mainRouteToVehicle) {
            vehicle.locationUTM.loc
          } else {
            routingRequest.destinationUTM
          }
          val from = beamServices.geo.snapToR5Edge(
            transportNetwork.streetLayer,
            beamServices.geo.utm2Wgs(theOrigin),
            10E3
          )
          val to = beamServices.geo.snapToR5Edge(
            transportNetwork.streetLayer,
            beamServices.geo.utm2Wgs(theDestination),
            10E3
          )
          val directMode = if (mainRouteToVehicle) {
            LegMode.WALK
          } else if (mainRouteRideHailTransit) {
            null
          } else {
            vehicle.mode.r5Mode.get.left.get
          }
          val accessMode = if (mainRouteRideHailTransit) {
            LegMode.CAR
          } else {
            directMode
          }
          val egressMode = if (mainRouteRideHailTransit) {
            LegMode.CAR
          } else {
            LegMode.WALK
          }
          val walkToVehicleDuration =
            maybeWalkToVehicle.map(leg => leg.duration).getOrElse(0)
          val time = routingRequest.departureTime + walkToVehicleDuration
          val transitModes: IndexedSeq[TransitModes] =
            routingRequest.transitModes.map(_.r5Mode.get.right.get)
          val latencyTag = (if (transitModes.isEmpty)
                              "mainVehicleToDestinationRoute"
                            else "mainTransitRoute") + "-router-time"
          val profileResponse: ProfileResponse =
            latency(latencyTag, Metrics.RegularLevel) {
              cache.get(
                R5Request(
                  from,
                  to,
                  time,
                  directMode,
                  accessMode,
                  transitModes,
                  egressMode,
                  routingRequest.timeValueOfMoney
                )
              )
            }

          val tripsWithFares = profileResponse.options.asScala.flatMap { option =>
            /*
             * Iterating all itinerary from a ProfileOption to construct the BeamTrip,
             * itinerary has a PointToPointConnection object that help relating access,
             * egress and transit for the particular itinerary. That contains indexes of
             * access and egress and actual object could be located from lists under option object,
             * as there are separate collections for each.
             *
             * And after locating through these indexes, constructing BeamLeg for each and
             * finally add these legs back to BeamTrip.
             */
            option.itinerary.asScala.view
              .filter { itin =>
                val startTime = beamServices.dates.toBaseMidnightSeconds(
                  itin.startTime,
                  transportNetwork.transitLayer.routes.size() == 0
                )
                //TODO make a more sensible window not just 30 minutes
                startTime >= time && startTime <= time + 1800
              }
              .map { itinerary =>
                toBeamTrip(
                  isRouteForPerson,
                  maybeWalkToVehicle,
                  maybeUseVehicleOnEgress,
                  option,
                  itinerary,
                  routingRequest
                )
              }
          }

          tripsWithFares.map(tripWithFares => {
            val indexOfFirstCarLegInParkingTrip = tripWithFares.trip.legs
              .sliding(2)
              .indexWhere(pair => pair.size == 2 && pair.head.mode == CAR && pair.head.mode == pair.last.mode)
            val embodiedLegs: IndexedSeq[EmbodiedBeamLeg] =
              for ((beamLeg, index) <- tripWithFares.trip.legs.zipWithIndex) yield {
                var cost = tripWithFares.legFares.getOrElse(index, 0.0)
                val age = routingRequest.attributesOfIndividual.flatMap(_.age)
                val ids = beamServices.agencyAndRouteByVehicleIds.get(
                  beamLeg.travelPath.transitStops.fold(vehicle.id)(_.vehicleId)
                )
                cost =
                  ids.fold(cost)(id => beamServices.ptFares.getPtFare(Some(id._1), Some(id._2), age).getOrElse(cost))

                if (Modes.isR5TransitMode(beamLeg.mode)) {
                  EmbodiedBeamLeg(
                    beamLeg,
                    beamLeg.travelPath.transitStops.get.vehicleId,
                    BeamVehicleType.defaultTransitBeamVehicleType.id,
                    asDriver = false,
                    cost,
                    unbecomeDriverOnCompletion = false
                  )
                } else {
                  val unbecomeDriverAtComplete = Modes
                    .isR5LegMode(beamLeg.mode) && vehicle.asDriver && ((beamLeg.mode == CAR && (indexOfFirstCarLegInParkingTrip < 0 || index != indexOfFirstCarLegInParkingTrip)) ||
                  (beamLeg.mode != CAR && beamLeg.mode != WALK) ||
                  (beamLeg.mode == WALK && index == tripWithFares.trip.legs.size - 1))
                  if (beamLeg.mode == WALK) {
                    val body = routingRequest.streetVehicles.find(_.mode == WALK).get
                    EmbodiedBeamLeg(beamLeg, body.id, body.vehicleTypeId, body.asDriver, 0.0, unbecomeDriverAtComplete)
                  } else {
                    if (beamLeg.mode == CAR) {
                      cost = cost + DrivingCost
                        .estimateDrivingCost(beamLeg, vehicle.vehicleTypeId, beamServices)
                    }
                    EmbodiedBeamLeg(
                      beamLeg,
                      vehicle.id,
                      vehicle.vehicleTypeId,
                      vehicle.asDriver,
                      cost,
                      unbecomeDriverAtComplete
                    )
                  }
                }
              }
            EmbodiedBeamTrip(embodiedLegs)
          })
        }
        case Failure(e) if e == DestinationUnreachableException => Nil
        case Failure(e)                                         => throw e
      }
    }

    val embodiedTrips =
      routingRequest.streetVehicles.flatMap(vehicle => tripsForVehicle(vehicle))

    if (!embodiedTrips.exists(_.tripClassifier == WALK)) {
      //      log.debug("No walk route found. {}", routingRequest)
      val maybeBody = routingRequest.streetVehicles.find(_.mode == WALK)
      if (maybeBody.isDefined) {
        //        log.debug("Adding dummy walk route with maximum street time.")
        val dummyTrip = R5RoutingWorker.createBushwackingTrip(
          beamServices.geo.utm2Wgs(new Coord(routingRequest.originUTM.getX, routingRequest.originUTM.getY)),
          beamServices.geo.utm2Wgs(new Coord(routingRequest.destinationUTM.getX, routingRequest.destinationUTM.getY)),
          routingRequest.departureTime,
          maybeBody.get,
          beamServices
        )
        RoutingResponse(
          embodiedTrips :+ dummyTrip,
          routingRequest.requestId
        )
      } else {
        //        log.debug("Not adding a dummy walk route since agent has no body.")
        RoutingResponse(
          embodiedTrips,
          routingRequest.requestId
        )
      }
    } else {
      RoutingResponse(embodiedTrips, routingRequest.requestId)
    }
  }

  def buildStreetBasedLegs(r5Leg: StreetSegment, tripStartTime: Int, mustParkAtEnd: Boolean): Vector[LegWithFare] = {
    val theTravelPath = buildStreetPath(r5Leg, tripStartTime, toR5StreetMode(r5Leg.mode))
    val toll = if (r5Leg.mode == LegMode.CAR) {
      val osm = r5Leg.streetEdges.asScala
        .map(
          e =>
            transportNetwork.streetLayer.edgeStore
              .getCursor(e.edgeId)
              .getOSMID
        )
        .toVector
      tollCalculator.calcTollByOsmIds(osm) + tollCalculator.calcTollByLinkIds(theTravelPath)
    } else 0.0
    val theLeg = BeamLeg(
      tripStartTime,
      mapLegMode(r5Leg.mode),
      theTravelPath.duration,
      travelPath = theTravelPath
    )
    val splitLegs = if (mustParkAtEnd && r5Leg.mode == LegMode.CAR) {
      splitLegForParking(theLeg, None)
    } else {
      Vector(theLeg)
    }
    // assign toll to first part of the split
    Vector(LegWithFare(splitLegs.head, toll)) ++ splitLegs.tail.map(leg => LegWithFare(leg, 0.0))
  }

  def splitLegForParking(leg: BeamLeg, destinationForSplitting: Option[Coord]): IndexedSeq[BeamLeg] = {
    val theLinkIds = leg.travelPath.linkIds
    if (theLinkIds.length <= 1) {
      Vector(leg)
    } else {
      val originWithinSplittingDistance = destinationForSplitting match {
        case Some(destForSplitting) =>
          beamServices.geo
            .distLatLon2Meters(destForSplitting, leg.travelPath.startPoint.loc) < beamServices.beamConfig.beam.agentsim.thresholdForMakingParkingChoiceInMeters
        case None =>
          leg.travelPath.distanceInM < beamServices.beamConfig.beam.agentsim.thresholdForMakingParkingChoiceInMeters
      }
      if (originWithinSplittingDistance) {
        val firstLeg = updateLegWithCurrentTravelTime(leg.updateLinks(Vector(theLinkIds.head)))
        val secondLeg = updateLegWithCurrentTravelTime(
          leg
            .updateLinks(theLinkIds)
            .copy(startTime = firstLeg.startTime + firstLeg.duration)
        )
        Vector(firstLeg, secondLeg)
      } else {
        val indexFromEnd = destinationForSplitting match {
          case Some(destForSplitting) =>
            Math.min(
              Math.max(
                theLinkIds.reverse.indexWhere(
                  link =>
                    beamServices.geo
                      .distLatLon2Meters(R5RoutingWorker.linkIdToCoord(link, transportNetwork), destForSplitting) >
                    beamServices.beamConfig.beam.agentsim.thresholdForMakingParkingChoiceInMeters
                ),
                1
              ),
              theLinkIds.length - 1
            )
          case None =>
            Math.min(
              Math.max(
                theLinkIds.reverse
                  .map(lengthOfLink)
                  .scanLeft(0.0)(_ + _)
                  .indexWhere(
                    _ > beamServices.beamConfig.beam.agentsim.thresholdForMakingParkingChoiceInMeters
                  ),
                1
              ),
              theLinkIds.length - 1
            )
        }

        val indexFromBeg = theLinkIds.length - indexFromEnd
        val firstLeg = updateLegWithCurrentTravelTime(
          leg.updateLinks(theLinkIds.take(indexFromBeg))
        )
        val secondLeg = updateLegWithCurrentTravelTime(
          leg
            .updateLinks(theLinkIds.takeRight(indexFromEnd + 1))
            .copy(startTime = firstLeg.startTime + firstLeg.duration)
        )
        Vector(firstLeg, secondLeg)
      }
    }
  }

  private def buildStreetPath(
    segment: StreetSegment,
    tripStartTime: Int,
    mode: StreetMode
  ): BeamPath = {
    var activeLinkIds = ArrayBuffer[Int]()
    for (edge: StreetEdgeInfo <- segment.streetEdges.asScala) {
      if (!links.containsKey(Id.createLinkId(edge.edgeId.longValue()))) {
        throw new RuntimeException("Link not found: " + edge.edgeId)
      }
      activeLinkIds += edge.edgeId.intValue()
    }
    val linksTimesDistances = RoutingModel.linksToTimeAndDistance(
      activeLinkIds,
      tripStartTime,
      travelTimeByLinkCalculator,
      mode,
      transportNetwork.streetLayer
    )
    val duration = linksTimesDistances.travelTimes.tail.sum // note we exclude the first link to keep with MATSim convention
    val distance = linksTimesDistances.distances.tail.sum // note we exclude the first link to keep with MATSim convention
    BeamPath(
      activeLinkIds,
      linksTimesDistances.travelTimes,
      None,
      SpaceTime(
        segment.geometry.getStartPoint.getX,
        segment.geometry.getStartPoint.getY,
        tripStartTime
      ),
      SpaceTime(
        segment.geometry.getEndPoint.getX,
        segment.geometry.getEndPoint.getY,
        tripStartTime + segment.duration
      ),
      segment.distance.toDouble / 1000
    )
  }

  private def buildStreetPath(
    linksTimesDistances: LinksTimesDistances,
    tripStartTime: Int
  ): BeamPath = {
    val startLoc = beamServices.geo.coordOfR5Edge(transportNetwork.streetLayer, linksTimesDistances.linkIds.head)
    val endLoc = beamServices.geo.coordOfR5Edge(transportNetwork.streetLayer, linksTimesDistances.linkIds.last)
    BeamPath(
      linksTimesDistances.linkIds,
      linksTimesDistances.travelTimes,
      None,
      SpaceTime(startLoc.getX, startLoc.getY, tripStartTime),
      SpaceTime(
        endLoc.getX,
        endLoc.getY,
        tripStartTime + linksTimesDistances.travelTimes.tail.sum
      ),
      linksTimesDistances.distances.tail.foldLeft(0.0)(_ + _)
    )
  }

  /**
    * Use to extract a collection of FareSegments for an itinerary.
    *
    * @param segments IndexedSeq[(TransitSegment, TransitJourneyID)]
    * @return a collection of FareSegments for an itinerary.
    */
  private def getFareSegments(
    segments: IndexedSeq[(TransitSegment, TransitJourneyID)]
  ): IndexedSeq[BeamFareSegment] = {
    segments
      .groupBy(s => getRoute(s._1, s._2).agency_id)
      .flatMap(t => {
        val pattern = getPattern(t._2.head._1, t._2.head._2)
        val fromTime = pattern.fromDepartureTime.get(t._2.head._2.time)

        var rules = t._2.flatMap(s => getFareSegments(s._1, s._2, fromTime))

        if (rules.isEmpty) {
          val route = getRoute(pattern)
          val agencyId = route.agency_id
          val routeId = route.route_id

          val fromId = getStopId(t._2.head._1.from)
          val toId = getStopId(t._2.last._1.to)

          val toTime = getPattern(t._2.last._1, t._2.last._2).toArrivalTime
            .get(t._2.last._2.time)
          val duration = ChronoUnit.SECONDS.between(fromTime, toTime)

          val containsIds =
            t._2
              .flatMap(s => IndexedSeq(getStopId(s._1.from), getStopId(s._1.to)))
              .toSet

          rules = getFareSegments(agencyId, routeId, fromId, toId, containsIds)
            .map(f => BeamFareSegment(f, pattern.patternIdx, duration))
        }
        rules
      })
      .toIndexedSeq
  }

  private def getFareSegments(
    transitSegment: TransitSegment,
    transitJourneyID: TransitJourneyID,
    fromTime: ZonedDateTime
  ): IndexedSeq[BeamFareSegment] = {
    val pattern = getPattern(transitSegment, transitJourneyID)
    val route = getRoute(pattern)
    val routeId = route.route_id
    val agencyId = route.agency_id

    val fromStopId = getStopId(transitSegment.from)
    val toStopId = getStopId(transitSegment.to)
    val duration =
      ChronoUnit.SECONDS
        .between(fromTime, pattern.toArrivalTime.get(transitJourneyID.time))

    var fr = getFareSegments(agencyId, routeId, fromStopId, toStopId).map(
      f => BeamFareSegment(f, pattern.patternIdx, duration)
    )
    if (fr.nonEmpty && fr.forall(_.patternIndex == fr.head.patternIndex))
      fr = Vector(fr.minBy(_.fare.price))
    fr
  }

  private def getFareSegments(
    agencyId: String,
    routeId: String,
    fromId: String,
    toId: String,
    containsIds: Set[String] = null
  ): IndexedSeq[BeamFareSegment] =
    fareCalculator.getFareSegments(agencyId, routeId, fromId, toId, containsIds)

  private def getRoute(transitSegment: TransitSegment, transitJourneyID: TransitJourneyID) =
    transportNetwork.transitLayer.routes
      .get(getPattern(transitSegment, transitJourneyID).routeIndex)

  private def getRoute(segmentPattern: SegmentPattern) =
    transportNetwork.transitLayer.routes.get(segmentPattern.routeIndex)

  private def getPattern(transitSegment: TransitSegment, transitJourneyID: TransitJourneyID) =
    transitSegment.segmentPatterns.get(transitJourneyID.pattern)

  private def getStopId(stop: Stop) = stop.stopId.split(":")(1)

  def getTimezone: ZoneId = this.transportNetwork.getTimeZone

  private def travelTimeCalculator(startTime: Int): TravelTimeCalculator =
    maybeTravelTime match {
      case Some(travelTime) =>
        (edge: EdgeStore#Edge, durationSeconds: Int, streetMode: StreetMode, req: ProfileRequest) =>
          {
            if (streetMode != StreetMode.CAR || edge.getOSMID < 0) {
              // An R5 internal edge, probably connecting transit to the street network. We don't have those in the
              // MATSim network.
              (edge.getLengthM / edge.calculateSpeed(req, streetMode)).toFloat
            } else {
              getTravelTime(startTime + durationSeconds, edge.getEdgeIndex, travelTime).toFloat
            }
          }
      case None => new EdgeStore.DefaultTravelTimeCalculator
    }

  private def travelTimeByLinkCalculator(time: Int, linkId: Int, mode: StreetMode): Int = {
    maybeTravelTime match {
      case Some(matsimTravelTime) if mode == StreetMode.CAR =>
        getTravelTime(time, linkId, matsimTravelTime).round.toInt

      case _ =>
        val edge = transportNetwork.streetLayer.edgeStore.getCursor(linkId)
        //        (new EdgeStore.DefaultTravelTimeCalculator).getTravelTimeMilliseconds(edge,)
        val tt = (edge.getLengthM / edge.calculateSpeed(new ProfileRequest, mode)).round
        tt.toInt
    }
  }

  private def getTravelTime(time: Int, linkId: Int, travelTime: TravelTime): Double = {
    val link = linkIdMap(linkId)
    val tt = travelTime.getLinkTravelTime(link, time, null, null)
    val travelSpeed = link.getLength / tt
    if (travelSpeed < beamServices.beamConfig.beam.physsim.quick_fix_minCarSpeedInMetersPerSecond) {
      link.getLength / beamServices.beamConfig.beam.physsim.quick_fix_minCarSpeedInMetersPerSecond
    } else {
      tt
    }
  }

  private val turnCostCalculator: TurnCostCalculator =
    new TurnCostCalculator(transportNetwork.streetLayer, true) {
      override def computeTurnCost(fromEdge: Int, toEdge: Int, streetMode: StreetMode): Int = 0
    }

  private def travelCostCalculator(timeValueOfMoney: Double, startTime: Int): TravelCostCalculator =
    (edge: EdgeStore#Edge, legDurationSeconds: Int, traversalTimeSeconds: Float) => {
      traversalTimeSeconds + (timeValueOfMoney * tollCalculator.calcTollByLinkId(
        edge.getEdgeIndex,
        startTime + legDurationSeconds
      )).toFloat

    }

  //Does point to point routing with data from request
  def getPlan(request: ProfileRequest, timeValueOfMoney: Double): ProfileResponse = {
    val startRouting = System.currentTimeMillis
    request.zoneId = transportNetwork.getTimeZone
    //Do the query and return result
    val profileResponse = new ProfileResponse
    val option = new ProfileOption
    request.reverseSearch = false
    //For direct modes

    for (mode <- request.directModes.asScala) {
      val streetRouter = new StreetRouter(
        transportNetwork.streetLayer,
        travelTimeCalculator(request.fromTime),
        turnCostCalculator,
        travelCostCalculator(timeValueOfMoney, request.fromTime)
      )
      var streetPath: StreetPath = null
      streetRouter.profileRequest = request
      streetRouter.streetMode = toR5StreetMode(mode)
      streetRouter.timeLimitSeconds = request.streetTime * 60
      if (streetRouter.setOrigin(request.fromLat, request.fromLon)) {
        if (streetRouter.setDestination(request.toLat, request.toLon)) {
          latency("route-transit-time", Metrics.VerboseLevel) {
            streetRouter.route() //latency 1
          }
          val lastState =
            streetRouter.getState(streetRouter.getDestinationSplit)
          if (lastState != null) {
            streetPath = new StreetPath(lastState, transportNetwork, false)
            val streetSegment =
              new StreetSegment(streetPath, mode, transportNetwork.streetLayer)
            option.addDirect(streetSegment, request.getFromTimeDateZD)
          } else {
            //            log.debug("Direct mode {} last state wasn't found", mode)
          }
        } else {
          //          log.debug("Direct mode {} destination wasn't found!", mode)
        }
      } else {
        //        log.debug("Direct mode {} origin wasn't found!", mode)
      }
    }
    option.summary = option.generateSummary
    profileResponse.addOption(option)
    if (request.hasTransit) {
      val accessRouter = findAccessPaths(request, timeValueOfMoney)
      val egressRouter = findEgressPaths(request, timeValueOfMoney)
      import scala.collection.JavaConverters._
      //latency 2nd step
      val router = new BeamMcRaptorSuboptimalPathProfileRouter(
        transportNetwork,
        request,
        accessRouter.mapValues(_.getReachedStops).asJava,
        egressRouter.mapValues(_.getReachedStops).asJava
      )
      router.NUMBER_OF_SEARCHES = beamServices.beamConfig.beam.routing.r5.numberOfSamples
      val usefullpathList = new util.ArrayList[PathWithTimes]
      // getPaths actually returns a set, which is important so that things are deduplicated. However we need a list
      // so we can sort it below.
      latency("getpath-transit-time", Metrics.VerboseLevel) {
        usefullpathList.addAll(router.getPaths) //latency of get paths
      }
      //This sort is necessary only for text debug output so it will be disabled when it is finished
      /**
        * Orders first no transfers then one transfers 2 etc
        * - then orders according to first trip:
        *   - board stop
        *   - alight stop
        *   - alight time
        * - same for one transfer trip
        */
      usefullpathList.sort((o1: PathWithTimes, o2: PathWithTimes) => {
        def foo(o1: PathWithTimes, o2: PathWithTimes) = {
          var c = 0
          c = Integer.compare(o1.patterns.length, o2.patterns.length)
          if (c == 0) c = Integer.compare(o1.boardStops(0), o2.boardStops(0))
          if (c == 0) c = Integer.compare(o1.alightStops(0), o2.alightStops(0))
          if (c == 0) c = Integer.compare(o1.alightTimes(0), o2.alightTimes(0))
          if (c == 0 && o1.patterns.length == 2) {
            c = Integer.compare(o1.boardStops(1), o2.boardStops(1))
            if (c == 0)
              c = Integer.compare(o1.alightStops(1), o2.alightStops(1))
            if (c == 0)
              c = Integer.compare(o1.alightTimes(1), o2.alightTimes(1))
          }
          c
        }

        foo(o1, o2)
      })
      //      log.debug("Usefull paths:{}", usefullpathList.size)

      for (path <- usefullpathList.asScala) {
        profileResponse.addTransitPath(
          accessRouter.asJava,
          egressRouter.asJava,
          path,
          transportNetwork,
          request.getFromTimeDateZD
        )
      }
      latency("transfer-transit-time", Metrics.VerboseLevel) {
        profileResponse.generateStreetTransfers(transportNetwork, request)
      } // latency possible candidate
    }
    profileResponse.recomputeStats(request)
    //    log.debug("Returned {} options", profileResponse.getOptions.size)
    //    log.debug("Took {} ms", System.currentTimeMillis - startRouting)
    profileResponse
  }

  /**
    * Finds all egress paths from to coordinate to end stop and adds routers to egressRouter
    *
    * @param request ProfileRequest
    */
  private def findEgressPaths(request: ProfileRequest, timeValueOfMoney: Double) = {
    val egressRouter = mutable.Map[LegMode, StreetRouter]()
    //For egress
    //TODO: this must be reverse search
    request.reverseSearch = true

    for (mode <- request.egressModes.asScala) {
      val streetRouter = new StreetRouter(
        transportNetwork.streetLayer,
        travelTimeCalculator(request.fromTime),
        turnCostCalculator,
        travelCostCalculator(timeValueOfMoney, request.fromTime)
      )
      streetRouter.transitStopSearch = true
      streetRouter.quantityToMinimize = StreetRouter.State.RoutingVariable.DURATION_SECONDS
      streetRouter.streetMode = toR5StreetMode(mode)
      streetRouter.profileRequest = request
      streetRouter.timeLimitSeconds = request.getTimeLimit(mode)
      if (streetRouter.setOrigin(request.toLat, request.toLon)) {
        streetRouter.route()
        val stops = streetRouter.getReachedStops
        egressRouter.put(mode, streetRouter)
        log.debug("Added {} edgres stops for mode {}", stops.size, mode)
      } else
        log.debug(
          "MODE:{}, Edge near the origin coordinate wasn't found. Routing didn't start!",
          mode
        )
    }
    egressRouter
  }

  def toBeamTrip(
    isRouteForPerson: Boolean,
    maybeWalkToVehicle: Option[BeamLeg],
    maybeUseVehicleOnEgress: Seq[LegWithFare],
    option: ProfileOption,
    itinerary: Itinerary,
    routingRequest: RoutingRequest
  ): TripWithFares = {
    // Using itinerary start as access leg's startTime
    val tripStartTime = beamServices.dates
      .toBaseMidnightSeconds(
        itinerary.startTime,
        transportNetwork.transitLayer.routes.size() == 0
      )
      .toInt

    val legsWithFares = mutable.ArrayBuffer.empty[LegWithFare]
    maybeWalkToVehicle.foreach(walkLeg => {
      // If there's a gap between access leg start time and walk leg, we need to move that ahead
      // this covers the various contingencies for doing this.
      val delayStartTime =
        Math.max(0.0, (tripStartTime - routingRequest.departureTime) - walkLeg.duration)
      legsWithFares += LegWithFare(walkLeg.updateStartTime(walkLeg.startTime + delayStartTime.toInt), 0.0)
    })

    val isTransit = itinerary.connection.transit != null && !itinerary.connection.transit.isEmpty

    val access = option.access.get(itinerary.connection.access)
    legsWithFares ++= buildStreetBasedLegs(access, tripStartTime, routingRequest.mustParkAtEnd)

    // Optionally add a Dummy walk BeamLeg to the end of that trip
    if (isRouteForPerson && access.mode != LegMode.WALK) {
      if (!isTransit)
        legsWithFares += LegWithFare(dummyWalk(legsWithFares.last.leg.endTime), 0.0)
    }

    if (isTransit) {
      var arrivalTime: Int = Int.MinValue
      /*
   Based on "Index in transit list specifies transit with same index" (comment from PointToPointConnection line 14)
   assuming that: For each transit in option there is a TransitJourneyID in connection
       */
      val segments = option.transit.asScala zip itinerary.connection.transit.asScala
      val fares = latency("fare-transit-time", Metrics.VerboseLevel) {
        val fareSegments = getFareSegments(segments.toVector)
        filterFaresOnTransfers(fareSegments)
      }

      segments.foreach {
        case (transitSegment, transitJourneyID) =>
          val segmentPattern =
            transitSegment.segmentPatterns.get(transitJourneyID.pattern)
          //              val tripPattern = transportNetwork.transitLayer.tripPatterns.get(segmentPattern.patternIdx)
          val tripId = segmentPattern.tripIds.get(transitJourneyID.time)
          //              val trip = tripPattern.tripSchedules.asScala.find(_.tripId == tripId).get
          val fs =
            fares.view
              .filter(_.patternIndex == segmentPattern.patternIdx)
              .map(_.fare.price)
          val fare = if (fs.nonEmpty) fs.min else 0.0
          val segmentLegs =
            transitSchedule(Id.createVehicleId(tripId))._2
              .slice(segmentPattern.fromIndex, segmentPattern.toIndex)
          legsWithFares ++= segmentLegs.zipWithIndex
            .map(beamLeg => LegWithFare(beamLeg._1, if (beamLeg._2 == 0) fare else 0.0))
          arrivalTime = beamServices.dates
            .toBaseMidnightSeconds(
              segmentPattern.toArrivalTime.get(transitJourneyID.time),
              isTransit
            )
            .toInt
          if (transitSegment.middle != null) {
            legsWithFares += LegWithFare(
              BeamLeg(
                arrivalTime,
                mapLegMode(transitSegment.middle.mode),
                transitSegment.middle.duration,
                travelPath = buildStreetPath(
                  transitSegment.middle,
                  arrivalTime,
                  toR5StreetMode(transitSegment.middle.mode)
                )
              ),
              0.0
            )
            arrivalTime = arrivalTime + transitSegment.middle.duration // in case of middle arrival time would update
          }
      }

      // egress would only be present if there is some transit, so its under transit presence check
      if (itinerary.connection.egress != null) {
        val egress = option.egress.get(itinerary.connection.egress)
        legsWithFares ++= buildStreetBasedLegs(egress, arrivalTime, routingRequest.mustParkAtEnd)
        if (isRouteForPerson && egress.mode != LegMode.WALK)
          legsWithFares += LegWithFare(dummyWalk(arrivalTime + egress.duration), 0.0)
      }
    }
    maybeUseVehicleOnEgress.foreach { legWithFare =>
      val departAt = legsWithFares.last.leg.endTime
      val updatedLeg = legWithFare.leg.updateStartTime(departAt)
      legsWithFares += LegWithFare(updatedLeg, legWithFare.fare)
    }
    if (maybeUseVehicleOnEgress.nonEmpty && isRouteForPerson) {
      legsWithFares += LegWithFare(dummyWalk(legsWithFares.last.leg.endTime), 0.0)
    }
    // TODO is it correct way to find first non-dummy leg
    val fistNonDummyLeg = legsWithFares.collectFirst {
      case legWithFare if legWithFare.leg.mode == BeamMode.WALK && legWithFare.leg.travelPath.linkIds.nonEmpty =>
        legWithFare.leg
    }

    val withUpdatedTimeAndCost = legsWithFares.map {
      case legWithFare =>
        val leg = legWithFare.leg
        val fare = legWithFare.fare
        val travelPath = leg.travelPath
        val TimeAndCost(timeOpt, costOpt) = travelTimeAndCost.overrideTravelTimeAndCostFor(
          travelPath.startPoint.loc,
          travelPath.endPoint.loc,
          leg.startTime,
          leg.mode
        )
        val updatedTravelPath = if (timeOpt.isDefined) {
          val newTravelTime = timeOpt.get
          val newLinkTravelTimes =
            TravelTimeUtils.scaleTravelTime(newTravelTime, travelPath.endPoint.time, travelPath.linkTravelTime)
          BeamPath(
            linkIds = travelPath.linkIds,
            linkTravelTime = newLinkTravelTimes,
            transitStops = travelPath.transitStops,
            startPoint = travelPath.startPoint,
            endPoint = travelPath.endPoint.copy(time = newTravelTime),
            distanceInM = travelPath.distanceInM
          )
        } else {
          travelPath
        }

        val newCost = costOpt
          .map { cost =>
            if (fistNonDummyLeg.contains(leg)) cost
            else 0.0
          }
          .getOrElse(fare)

        // Update travel path and cost
        LegWithFare(leg.copy(travelPath = updatedTravelPath), newCost)
    }

    TripWithFares(
      BeamTrip(withUpdatedTimeAndCost.map(_.leg).toVector),
      withUpdatedTimeAndCost.map(_.fare).zipWithIndex.map(_.swap).toMap
    )
  }

  /**
    * Finds access paths from from coordinate in request and adds all routers with paths to accessRouter map
    *
    * @param request ProfileRequest
    */
  private def findAccessPaths(request: ProfileRequest, timeValueOfMoney: Double) = {
    request.reverseSearch = false
    // Routes all access modes
    val accessRouter = mutable.Map[LegMode, StreetRouter]()

    for (mode <- request.accessModes.asScala) {
      val streetRouter = new StreetRouter(
        transportNetwork.streetLayer,
        travelTimeCalculator(request.fromTime),
        turnCostCalculator,
        travelCostCalculator(timeValueOfMoney, request.fromTime)
      )
      streetRouter.profileRequest = request
      streetRouter.streetMode = toR5StreetMode(mode)
      //Gets correct maxCar/Bike/Walk time in seconds for access leg based on mode since it depends on the mode
      streetRouter.timeLimitSeconds = request.getTimeLimit(mode)
      streetRouter.transitStopSearch = true
      streetRouter.quantityToMinimize = StreetRouter.State.RoutingVariable.DURATION_SECONDS
      if (streetRouter.setOrigin(request.fromLat, request.fromLon)) {
        streetRouter.route()
        //Searching for access paths
        accessRouter.put(mode, streetRouter)
      } else
        log.debug(
          "MODE:{}, Edge near the origin coordinate wasn't found. Routing didn't start!",
          mode
        )
    }
    accessRouter
  }

}

object R5RoutingWorker {
  val BUSHWHACKING_SPEED_IN_METERS_PER_SECOND = 0.447 // 1 mile per hour

  def props(
    beamServices: BeamServices,
    transportNetwork: TransportNetwork,
    network: Network,
    scenario: Scenario,
    fareCalculator: FareCalculator,
    tollCalculator: TollCalculator,
    transitVehicles: Vehicles,
    travelTimeAndCost: TravelTimeAndCost
  ) = Props(
    new R5RoutingWorker(
      WorkerParameters(
        beamServices,
        transportNetwork,
        network,
        scenario,
        fareCalculator,
        tollCalculator,
        transitVehicles,
        travelTimeAndCost,
        Map.empty
      )
    )
  )

  case class TripWithFares(trip: BeamTrip, legFares: Map[Int, Double])

  case class R5Request(
    from: Coord,
    to: Coord,
    time: Int,
    directMode: LegMode,
    accessMode: LegMode,
    transitModes: Seq[TransitModes],
    egressMode: LegMode,
    timeValueOfMoney: Double
  )

  def linkIdToCoord(id: Int, transportNetwork: TransportNetwork): Coord = {
    val edge = transportNetwork.streetLayer.edgeStore.getCursor(id)
    new Coord(
      (edge.getGeometry.getEndPoint.getX + edge.getGeometry.getStartPoint.getX) / 2.0,
      (edge.getGeometry.getEndPoint.getY + edge.getGeometry.getStartPoint.getY) / 2.0
    )
  }

  def createBushwackingBeamLeg(atTime: Int, start: Location, end: Location, beamServices: BeamServices): BeamLeg = {
    val beelineDistanceInMeters = beamServices.geo.distUTMInMeters(start, end)
    val bushwhackingTime = Math.round(beelineDistanceInMeters / BUSHWHACKING_SPEED_IN_METERS_PER_SECOND)
    createBushwackingBeamLeg(atTime, bushwhackingTime.toInt, start, end, beelineDistanceInMeters)
  }

  def createBushwackingBeamLeg(
    atTime: Int,
    duration: Int,
    start: Location,
    end: Location,
    distance: Double
  ): BeamLeg = {
    val path = BeamPath(Vector(), Vector(), None, SpaceTime(start, atTime), SpaceTime(end, atTime + duration), distance)
    BeamLeg(atTime, WALK, duration, path)
  }

  def createBushwackingTrip(
    origin: Location,
    dest: Location,
    atTime: Int,
    body: StreetVehicle,
    beamServices: BeamServices
  ): EmbodiedBeamTrip = {
    EmbodiedBeamTrip(
      Vector(
        EmbodiedBeamLeg(
          createBushwackingBeamLeg(atTime, origin, dest, beamServices),
          body.id,
          body.vehicleTypeId,
          asDriver = true,
          0,
          unbecomeDriverOnCompletion = false
        )
      )
    )
  }

}<|MERGE_RESOLUTION|>--- conflicted
+++ resolved
@@ -138,14 +138,8 @@
           beam.sim.BeamServices.getTazTreeMap(beamConfig.beam.agentsim.taz.file)
 
         override def matsimServices: org.matsim.core.controler.MatsimServices = ???
-<<<<<<< HEAD
-        override def setNetworkTripFleetSizes(
-          tripFleetSizeMap: mutable.HashMap[String, Integer]
-        ): Unit = {}
-=======
 
         override def networkHelper: NetworkHelper = ???
->>>>>>> 8ea5ea95
       }
 
       val defaultTravelTimeByLink = (time: Int, linkId: Int, mode: StreetMode) => {
