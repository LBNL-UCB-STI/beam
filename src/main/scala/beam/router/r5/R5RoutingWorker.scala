package beam.router.r5

import java.time.temporal.ChronoUnit
import java.time.{ZoneId, ZoneOffset, ZonedDateTime}
import java.util
import java.util.UUID
import java.util.concurrent.Executors

import akka.actor._
import akka.pattern._
import beam.agentsim.agents.household.HouseholdActor
import beam.agentsim.agents.modalbehaviors.ModeChoiceCalculator
import beam.agentsim.agents.vehicles.{BeamVehicle, BeamVehicleType, FuelType}
import beam.agentsim.agents.vehicles.EnergyEconomyAttributes.Powertrain
import beam.agentsim.agents.vehicles.VehicleProtocol.StreetVehicle
import beam.agentsim.agents.vehicles.{BeamVehicle, BeamVehicleType, FuelType}
import beam.agentsim.events.SpaceTime
import beam.router.BeamRouter._
import beam.router.Modes.BeamMode.WALK
import beam.router.Modes._
import beam.router.RoutingModel.BeamLeg._
import beam.router.RoutingModel.{EmbodiedBeamTrip, _}
import beam.router.gtfs.FareCalculator
import beam.router.gtfs.FareCalculator._
import beam.router.osm.TollCalculator
import beam.router.r5.R5RoutingWorker.{R5Request, TripWithFares}
import beam.router.r5.profile.BeamMcRaptorSuboptimalPathProfileRouter
import beam.router.{Modes, RoutingModel, TransitInitializer}
import beam.sim.BeamServices
import beam.sim.common.{GeoUtils, GeoUtilsImpl}
import beam.sim.config.{BeamConfig, MatSimBeamConfigBuilder}
import beam.sim.metrics.{Metrics, MetricsSupport}
import beam.utils.reflection.ReflectionUtils
import beam.utils.{DateUtils, FileUtils, LoggingUtil}
import com.conveyal.r5.api.ProfileResponse
import com.conveyal.r5.api.util._
import com.conveyal.r5.profile._
import com.conveyal.r5.streets._
import com.conveyal.r5.transit.{RouteInfo, TransportNetwork}
import com.google.common.cache.{CacheBuilder, CacheLoader}
import com.google.inject.Injector
import com.typesafe.config.Config
import org.matsim.api.core.v01.events.{Event, LinkEnterEvent, LinkLeaveEvent}
import org.matsim.api.core.v01.network.Network
import org.matsim.api.core.v01.population.Person
import org.matsim.api.core.v01.{Coord, Id}
import org.matsim.core.controler.ControlerI
import org.matsim.core.router.util.TravelTime
import org.matsim.core.scenario.{MutableScenario, ScenarioUtils}
import org.matsim.vehicles.{Vehicle, Vehicles}

import scala.collection.JavaConverters._
import scala.collection.concurrent.TrieMap
import scala.collection.mutable
import scala.collection.mutable.ArrayBuffer
import scala.concurrent.duration._
import scala.concurrent.{ExecutionContext, Future}
import scala.language.postfixOps

case class WorkerParameters(
  beamServices: BeamServices,
  transportNetwork: TransportNetwork,
  network: Network,
  fareCalculator: FareCalculator,
  tollCalculator: TollCalculator,
  transitVehicles: Vehicles,
  transitMap: Map[Id[BeamVehicle], (RouteInfo, Seq[BeamLeg])]
)

class R5RoutingWorker(workerParams: WorkerParameters) extends Actor with ActorLogging with MetricsSupport {

  def this(config: Config) {
    this(workerParams = {
      val beamConfig = BeamConfig(config)
      val outputDirectory = FileUtils.getConfigOutputFile(
        beamConfig.beam.outputs.baseOutputDirectory,
        beamConfig.beam.agentsim.simulationName,
        beamConfig.beam.outputs.addTimestampToOutputDirectory
      )
      val matsimConfig = new MatSimBeamConfigBuilder(config).buildMatSamConf()
      matsimConfig.planCalcScore().setMemorizingExperiencedPlans(true)
      ReflectionUtils.setFinalField(classOf[StreetLayer], "LINK_RADIUS_METERS", 2000.0)
      LoggingUtil.createFileLogger(outputDirectory)
      matsimConfig.controler.setOutputDirectory(outputDirectory)
      matsimConfig.controler().setWritePlansInterval(beamConfig.beam.outputs.writePlansInterval)
      val scenario = ScenarioUtils.loadScenario(matsimConfig).asInstanceOf[MutableScenario]
      val networkCoordinator = new NetworkCoordinator(beamConfig)
      networkCoordinator.loadNetwork()
      scenario.setNetwork(networkCoordinator.network)
      val network = networkCoordinator.network
      val transportNetwork = networkCoordinator.transportNetwork
      val beamServices: BeamServices = new BeamServices {
        override lazy val controler: ControlerI = ???
        override val beamConfig: BeamConfig = BeamConfig(config)
        override lazy val geo: GeoUtils = new GeoUtilsImpl(this)
        override var modeChoiceCalculatorFactory: HouseholdActor.AttributesOfIndividual => ModeChoiceCalculator = _
        override val dates: DateUtils = DateUtils(
          ZonedDateTime.parse(beamConfig.beam.routing.baseDate).toLocalDateTime,
          ZonedDateTime.parse(beamConfig.beam.routing.baseDate)
        )
        override var beamRouter: ActorRef = _
        override val personRefs: TrieMap[Id[Person], ActorRef] = TrieMap[Id[Person], ActorRef]()
        override val vehicles: TrieMap[Id[BeamVehicle], BeamVehicle] =
          TrieMap[Id[BeamVehicle], BeamVehicle]()
        val fuelTypes: TrieMap[Id[FuelType], FuelType] =
          BeamServices.readFuelTypeFile(beamConfig.beam.agentsim.agents.vehicles.beamFuelTypesFile)
        val vehicleTypes: TrieMap[Id[BeamVehicleType], BeamVehicleType] =
          BeamServices.readBeamVehicleTypeFile(beamConfig.beam.agentsim.agents.vehicles.beamVehicleTypesFile, fuelTypes)
        val privateVehicles: TrieMap[Id[BeamVehicle], BeamVehicle] =
          BeamServices.readVehiclesFile(beamConfig.beam.agentsim.agents.vehicles.beamVehiclesFile, vehicleTypes)

        override def startNewIteration(): Unit = throw new Exception("???")

        override protected def injector: Injector = throw new Exception("???")

        override def matsimServices_=(x$1: org.matsim.core.controler.MatsimServices): Unit = ???

        override def rideHailIterationHistoryActor_=(x$1: akka.actor.ActorRef): Unit = ???

        override val tazTreeMap: beam.agentsim.infrastructure.TAZTreeMap =
          beam.sim.BeamServices.getTazTreeMap(beamConfig.beam.agentsim.taz.file)

        override def matsimServices: org.matsim.core.controler.MatsimServices = ???

        override def rideHailIterationHistoryActor: akka.actor.ActorRef = ???
      }

      val initializer = new TransitInitializer(beamServices, transportNetwork, scenario.getTransitVehicles)
      val transits = initializer.initMap

      val fareCalculator = new FareCalculator(beamConfig.beam.routing.r5.directory)
      val tollCalculator = new TollCalculator(beamConfig.beam.routing.r5.directory)
      WorkerParameters(
        beamServices,
        transportNetwork,
        network,
        fareCalculator,
        tollCalculator,
        scenario.getTransitVehicles,
        transits
      )
    })
  }

  val WorkerParameters(
    beamServices,
    transportNetwork,
    network,
    fareCalculator,
    tollCalculator,
    transitVehicles,
    transitMap
  ) = workerParams

  private val distanceThresholdToIgnoreWalking =
    beamServices.beamConfig.beam.agentsim.thresholdForWalkingInMeters // meters

  val numOfThreads: Int =
    if (Runtime.getRuntime.availableProcessors() <= 2) 1
    else Runtime.getRuntime.availableProcessors() - 2
  implicit val executionContext: ExecutionContext =
    ExecutionContext.fromExecutorService(Executors.newFixedThreadPool(numOfThreads))

  val tickTask: Cancellable =
    context.system.scheduler.schedule(2.seconds, 10.seconds, self, "tick")(context.dispatcher)
  var msgs: Long = 0
  var firstMsgTime: Option[ZonedDateTime] = None
  log.info("R5RoutingWorker_v2[{}] `{}` is ready", hashCode(), self.path)
  log.info(
    "Num of available processors: {}. Will use: {}",
    Runtime.getRuntime.availableProcessors(),
    numOfThreads
  )
  def getNameAndHashCode: String = s"R5RoutingWorker_v2[${hashCode()}], Path: `${self.path}`"

  var workAssigner: ActorRef = context.parent

  private var maybeTravelTime: Option[TravelTime] = None

  private var transitSchedule: Map[Id[BeamVehicle], (RouteInfo, Seq[BeamLeg])] = transitMap

  private val cache = CacheBuilder
    .newBuilder()
    .recordStats()
    .maximumSize(1000)
    .build(new CacheLoader[R5Request, ProfileResponse] {
      override def load(key: R5Request): ProfileResponse = {
        getPlanFromR5(key)
      }
    })

  override def preStart(): Unit = {
    askForMoreWork()
  }

  // Let the dispatcher on which the Future in receive will be running
  // be the dispatcher on which this actor is running.

  override final def receive: Receive = {
    case "tick" =>
      firstMsgTime match {
        case Some(firstMsgTimeValue) =>
          val seconds =
            ChronoUnit.SECONDS.between(firstMsgTimeValue, ZonedDateTime.now(ZoneOffset.UTC))
          if (seconds > 0) {
            val rate = msgs.toDouble / seconds
            if (seconds > 60) {
              firstMsgTime = None
              msgs = 0
            }
            log.debug(
              "Receiving {} per seconds of RoutingRequest with first message time set to {} for the next round",
              rate,
              firstMsgTime
            )
          }
        case None => //
      }
    case WorkAvailable =>
      workAssigner = sender
      askForMoreWork()

    case TransitInited(newTransitSchedule) =>
      transitSchedule = newTransitSchedule
      askForMoreWork()

    case request: RoutingRequest =>
      msgs += 1
      if (firstMsgTime.isEmpty) firstMsgTime = Some(ZonedDateTime.now(ZoneOffset.UTC))
      val eventualResponse = Future {
        latency("request-router-time", Metrics.RegularLevel) {
          calcRoute(request)
            .copy(requestId = Some(request.requestId), staticRequestId = request.staticRequestId)
        }
      }
      eventualResponse.onComplete {
        case scala.util.Failure(ex) =>
          log.error("calcRoute failed", ex)
        case _ =>
      }
      eventualResponse pipeTo sender
      askForMoreWork()
    case UpdateTravelTime(travelTime) =>
      if (!beamServices.beamConfig.beam.cluster.enabled) {
        log.info(s"{} UpdateTravelTime", getNameAndHashCode)
        maybeTravelTime = Some(travelTime)
        cache.invalidateAll()
      }
      askForMoreWork()
    case EmbodyWithCurrentTravelTime(
        leg: BeamLeg,
        vehicleId: Id[Vehicle],
        embodyRequestId: UUID,
        mustParkAtEnd: Boolean
        ) =>
      val now = ZonedDateTime.now(ZoneOffset.UTC)
      val travelTime = (time: Int, linkId: Int) =>
        maybeTravelTime match {
          case Some(matsimTravelTime) =>
            matsimTravelTime
              .getLinkTravelTime(
                network.getLinks.get(Id.createLinkId(linkId)),
                time.toDouble,
                null,
                null
              )
              .toInt
          case None =>
            val edge = transportNetwork.streetLayer.edgeStore.getCursor(linkId)
            (edge.getLengthM / edge.calculateSpeed(
              new ProfileRequest,
              StreetMode.valueOf(leg.mode.r5Mode.get.left.get.toString)
            )).toInt
      }
      val linkLeaveEnterEvents = RoutingModel.traverseStreetLeg(leg, vehicleId, travelTime)
      val durationOpt = getDuration(leg, linkLeaveEnterEvents)
      log.info("EmbodyWithCurrentTravelTime: Generated {} events. Duration: {}", linkLeaveEnterEvents.size,
        durationOpt)

<<<<<<< HEAD
      val legWithNewDuration = durationOpt.map { d => leg.copy(duration = d.toLong) }.getOrElse(leg)
      sender ! RoutingResponse(
        Vector(
          EmbodiedBeamTrip(
            Vector(
              EmbodiedBeamLeg(
                legWithNewDuration,
                vehicleId,
                asDriver = true,
                None,
                BigDecimal.valueOf(0),
                unbecomeDriverOnCompletion = true
              )
            )
=======
      val finalLegs = if (mustParkAtEnd) {
        val legPair = splitLegForParking(leg.copy(duration = duration.toInt))
        val embodiedPair = Vector(
          EmbodiedBeamLeg(
            legPair.head,
            vehicleId,
            asDriver = true,
            None,
            BigDecimal.valueOf(0),
            unbecomeDriverOnCompletion = false
          ),
          EmbodiedBeamLeg(
            legPair.last,
            vehicleId,
            asDriver = true,
            None,
            BigDecimal.valueOf(0),
            unbecomeDriverOnCompletion = true
          )
        )
        if (legPair.size == 1) { Vector(embodiedPair.head) } else { embodiedPair }
      } else {
        Vector(
          EmbodiedBeamLeg(
            leg.copy(duration = duration.toInt),
            vehicleId,
            asDriver = true,
            None,
            BigDecimal.valueOf(0),
            unbecomeDriverOnCompletion = true
          )
        )
      }

      sender ! RoutingResponse(
        Vector(
          EmbodiedBeamTrip(
            finalLegs
>>>>>>> 5741fe0d
          )
        ),
        embodyRequestId
      )
<<<<<<< HEAD
      askForMoreWork

    case GenerateLinkLeaveEnterEvents(leg: BeamLeg, vehicleId: Id[Vehicle], embodyRequestId: UUID) =>
      val now = ZonedDateTime.now(ZoneOffset.UTC)
      val mode = leg.mode.r5Mode.get.left.getOrElse(StreetMode.CAR).toString
      val travelTime = (time: Long, linkId: Int) => travelTimeByLinkCalculator(time, linkId, StreetMode.valueOf(mode))
      val linkLeaveEnterEvents: Array[LinkEvent] = (RoutingModel.traverseStreetLeg(leg, vehicleId, travelTime).map {
        case event if event.isInstanceOf[LinkLeaveEvent] =>
          val leave = event.asInstanceOf[LinkLeaveEvent]
          LinkEvent(leave.getTime, leave.getVehicleId.toString, leave.getLinkId.toString, isEnter = false)
        case event if event.isInstanceOf[LinkEnterEvent] =>
          val enter = event.asInstanceOf[LinkEnterEvent]
          LinkEvent(enter.getTime, enter.getVehicleId.toString, enter.getLinkId.toString, isEnter = true)
      }).toArray
      log.debug("GenerateLinkLeaveEnterEvents: Generated {} events", linkLeaveEnterEvents.length)
      sender ! LinkEvents(linkLeaveEnterEvents)
      askForMoreWork
  }

  private def getDuration(leg: BeamLeg, events: Iterator[Event]): Option[Double] = {
    if (events.isEmpty) None
    else {
      Some(events.maxBy(e => e.getTime).getTime - leg.startTime)
    }
  }
  private def askForMoreWork =
=======
      askForMoreWork()
  }

  private def askForMoreWork(): Unit =
>>>>>>> 5741fe0d
    if (workAssigner != null) workAssigner ! GimmeWork //Master will retry if it hasn't heard

  def updateLegWithCurrentTravelTime(leg: BeamLeg): BeamLeg = {
    val linksTimesAndDistances = RoutingModel.linksToTimeAndDistance(
      leg.travelPath.linkIds,
      leg.startTime,
      travelTimeByLinkCalculator,
      toR5StreetMode(leg.mode),
      transportNetwork.streetLayer
    )
    val updatedTravelPath = buildStreetPath(linksTimesAndDistances, leg.startTime)
    leg.copy(travelPath = updatedTravelPath, duration = updatedTravelPath.duration)
  }

  def lengthOfLink(linkId: Int): Double = {
    val edge = transportNetwork.streetLayer.edgeStore.getCursor(linkId)
    edge.getLengthM
  }

  private def getPlanUsingCache(request: R5Request) = {
    var plan = latencyIfNonNull("cache-router-time", Metrics.VerboseLevel) {
      cache.getIfPresent(request)
    }
    if (plan == null) {
      val planWithTime = measure(cache.get(request))
      plan = planWithTime._1

      var nt = ""
      if (request.transitModes.isEmpty) nt = "non"

      record(s"noncache-${nt}transit-router-time", Metrics.VerboseLevel, planWithTime._2)
      record("noncache-router-time", Metrics.VerboseLevel, planWithTime._2)
    }
    plan
  }

  def getPlanFromR5(request: R5Request): ProfileResponse = {
    val maxStreetTime = 2 * 60
    // If we already have observed travel times, probably from the pre
    // let R5 use those. Otherwise, let R5 use its own travel time estimates.
    val profileRequest = new ProfileRequest()
    profileRequest.fromLon = request.from.getX
    profileRequest.fromLat = request.from.getY
    profileRequest.toLon = request.to.getX
    profileRequest.toLat = request.to.getY
    profileRequest.maxWalkTime = 3 * 60
    profileRequest.maxCarTime = 4 * 60
    profileRequest.maxBikeTime = 4 * 60
    profileRequest.streetTime = maxStreetTime
    profileRequest.maxTripDurationMinutes = 4 * 60
    profileRequest.wheelchair = false
    profileRequest.bikeTrafficStress = 4
    profileRequest.zoneId = transportNetwork.getTimeZone
    profileRequest.fromTime = request.time.fromTime
    profileRequest.toTime = request.time.toTime
    profileRequest.date = beamServices.dates.localBaseDate
    profileRequest.directModes = if (request.directMode == null) {
      util.EnumSet.noneOf(classOf[LegMode])
    } else { util.EnumSet.of(request.directMode) }
    profileRequest.suboptimalMinutes = 0
    if (request.transitModes.nonEmpty) {
      profileRequest.transitModes = util.EnumSet.copyOf(request.transitModes.asJavaCollection)
      profileRequest.accessModes = util.EnumSet.of(request.accessMode)
      profileRequest.egressModes = util.EnumSet.of(request.egressMode)
    }
//    log.debug(profileRequest.toString)
    val result = try {
      getPlan(profileRequest)
    } catch {
      case _: IllegalStateException =>
        new ProfileResponse
      case _: ArrayIndexOutOfBoundsException =>
        new ProfileResponse
    }
//    log.debug(s"# options found = ${result.options.size()}")
    result
  }

  def calcRoute(routingRequest: RoutingRequest): RoutingResponse = {
//    log.debug(routingRequest.toString)

    // For each street vehicle (including body, if available): Route from origin to street vehicle, from street vehicle to destination.
    val isRouteForPerson = routingRequest.streetVehicles.exists(_.mode == WALK)

    def tripsForVehicle(vehicle: StreetVehicle): Seq[EmbodiedBeamTrip] = {
      /*
       * Our algorithm captures a few different patterns of travel. Two of these require extra routing beyond what we
       * call the "main" route calculation below. In both cases, we have a single main transit route
       * which is only calculate once in the code below. But we optionally add a WALK leg from the origin to the
       * beginning of the route (called "mainRouteFromVehicle" as opposed to main route from origin). Or we optionally
       * add a vehicle-based trip on the egress portion of the trip (called "mainRouteToVehicle" as opposed to main route
       * to destination).
       *
       * Or we use the R5 egress concept to accomplish "mainRouteRideHailTransit" pattern we use DRIVE mode on both
       * access and egress legs. For the other "mainRoute" patterns, we want to fix the location of the vehicle, not
       * make it dynamic. Also note that in all cases, these patterns are only the result of human travelers, we assume
       * AI is fixed to a vehicle and therefore only needs the simplest of routes.
       *
       * For the mainRouteFromVehicle pattern, the traveler is using a vehicle within the context of a
       * trip that could be multimodal (e.g. drive to transit) or unimodal (drive only). We don't assume the vehicle is
       * co-located with the person, so this first block of code determines the distance from the vehicle to the person and based
       * on a threshold, optionally routes a WALK leg to the vehicle and adjusts the main route location & time accordingly.
       *
       */
      // First classify the main route type
      val mainRouteFromVehicle = routingRequest.streetVehiclesUseIntermodalUse == Access && isRouteForPerson && vehicle.mode != WALK
      val mainRouteToVehicle = routingRequest.streetVehiclesUseIntermodalUse == Egress && isRouteForPerson && vehicle.mode != WALK
      val mainRouteRideHailTransit = routingRequest.streetVehiclesUseIntermodalUse == AccessAndEgress && isRouteForPerson && vehicle.mode != WALK

      val maybeWalkToVehicle: Option[BeamLeg] = if (mainRouteFromVehicle) {
        val time = routingRequest.departureTime match {
          case time: DiscreteTime =>
            WindowTime(time.atTime, beamServices.beamConfig.beam.routing.r5.departureWindow)
          case time: WindowTime => time
        }
        if (beamServices.geo.distInMeters(vehicle.location.loc, routingRequest.origin) > distanceThresholdToIgnoreWalking) {
          val from = beamServices.geo.snapToR5Edge(
            transportNetwork.streetLayer,
            beamServices.geo.utm2Wgs(routingRequest.origin),
            10E3
          )
          val to = beamServices.geo.snapToR5Edge(
            transportNetwork.streetLayer,
            beamServices.geo.utm2Wgs(vehicle.location.loc),
            10E3
          )
          val directMode = LegMode.WALK
          val accessMode = LegMode.WALK
          val egressMode = LegMode.WALK
          val transitModes = Nil
          val profileResponse =
            latency("walkToVehicleRoute-router-time", Metrics.RegularLevel) {
              cache.get(
                R5Request(from, to, time, directMode, accessMode, transitModes, egressMode)
              )
            }
          if (profileResponse.options.isEmpty) {
            Some(R5RoutingWorker.createBushwackingBeamLeg(time.atTime, from, to, beamServices))
          } else {
            val streetSegment = profileResponse.options.get(0).access.get(0)
            val theTravelPath = buildStreetPath(streetSegment, time.atTime, StreetMode.WALK)
            Some(
              BeamLeg(
                time.atTime,
                mapLegMode(LegMode.WALK),
                theTravelPath.duration,
                travelPath = theTravelPath
              )
            )
          }
        } else {
          Some(dummyWalk(time.atTime))
        }
      } else {
        None
      }
      /*
       * For the mainRouteToVehicle pattern (see above), we look for RequestTripInfo.streetVehiclesUseIntermodalUse == Egress, and then we
       * route separately from the vehicle to the destination with an estimate of the start time and adjust the timing of this route
       * after finding the main route from origin to vehicle.
       */
      val maybeUseVehicleOnEgress: Option[BeamLeg] = if (mainRouteToVehicle) {
        // assume 13 mph / 5.8 m/s as average PT speed: http://cityobservatory.org/urban-buses-are-slowing-down/
        val estimateDurationToGetToVeh: Int = math
          .round(beamServices.geo.distInMeters(routingRequest.origin, vehicle.location.loc) / 5.8)
          .intValue()
        val time = routingRequest.departureTime match {
          case time: DiscreteTime =>
            WindowTime(
              time.atTime + estimateDurationToGetToVeh,
              beamServices.beamConfig.beam.routing.r5.departureWindow
            )
          case time: WindowTime =>
            time.copy(time.atTime + estimateDurationToGetToVeh)
        }
        val from = beamServices.geo.snapToR5Edge(
          transportNetwork.streetLayer,
          beamServices.geo.utm2Wgs(vehicle.location.loc),
          10E3
        )
        val to = beamServices.geo.snapToR5Edge(
          transportNetwork.streetLayer,
          beamServices.geo.utm2Wgs(routingRequest.destination),
          10E3
        )
        val directMode = vehicle.mode.r5Mode.get.left.get
        val accessMode = vehicle.mode.r5Mode.get.left.get
        val egressMode = LegMode.WALK
        val transitModes = Nil
        val profileResponse =
          latency("vehicleOnEgressRoute-router-time", Metrics.RegularLevel) {
            cache.get(
              R5Request(from, to, time, directMode, accessMode, transitModes, egressMode)
            )
          }
        if (!profileResponse.options.isEmpty) {
          val streetSegment = profileResponse.options.get(0).access.get(0)
          val theTravelPath =
            buildStreetPath(streetSegment, time.atTime, toR5StreetMode(vehicle.mode))
          Some(
            BeamLeg(time.atTime, vehicle.mode, theTravelPath.duration, travelPath = theTravelPath)
          )
        } else {
          return Nil // Cannot go to destination with this vehicle, so no options from this vehicle.
        }
      } else {
        None
      }

      val theOrigin = if (mainRouteToVehicle || mainRouteRideHailTransit) {
        routingRequest.origin
      } else {
        vehicle.location.loc
      }
      val theDestination = if (mainRouteToVehicle) {
        vehicle.location.loc
      } else {
        routingRequest.destination
      }
      val from = beamServices.geo.snapToR5Edge(
        transportNetwork.streetLayer,
        beamServices.geo.utm2Wgs(theOrigin),
        10E3
      )
      val to = beamServices.geo.snapToR5Edge(
        transportNetwork.streetLayer,
        beamServices.geo.utm2Wgs(theDestination),
        10E3
      )
      val directMode = if (mainRouteToVehicle) {
        LegMode.WALK
      } else if (mainRouteRideHailTransit) {
        null
      } else {
        vehicle.mode.r5Mode.get.left.get
      }
      val accessMode = if (mainRouteRideHailTransit) {
        LegMode.CAR
      } else {
        directMode
      }
      val egressMode = if (mainRouteRideHailTransit) {
        LegMode.CAR
      } else {
        LegMode.WALK
      }
      val walkToVehicleDuration =
        maybeWalkToVehicle.map(leg => leg.duration).getOrElse(0)
      val time = routingRequest.departureTime match {
        case time: DiscreteTime =>
          WindowTime(
            time.atTime + walkToVehicleDuration,
            beamServices.beamConfig.beam.routing.r5.departureWindow
          )
        case time: WindowTime =>
          WindowTime(time.atTime + walkToVehicleDuration, 0)
      }
      val transitModes: IndexedSeq[TransitModes] =
        routingRequest.transitModes.map(_.r5Mode.get.right.get)
      val latencyTag = (if (transitModes.isEmpty)
                          "mainVehicleToDestinationRoute"
                        else "mainTransitRoute") + "-router-time"
      val profileResponse: ProfileResponse =
        latency(latencyTag, Metrics.RegularLevel) {
          cache.get(
            R5Request(from, to, time, directMode, accessMode, transitModes, egressMode)
          )
        }

      val tripsWithFares = profileResponse.options.asScala.flatMap(option => {
        /*
         * Iterating all itinerary from a ProfileOption to construct the BeamTrip,
         * itinerary has a PointToPointConnection object that help relating access,
         * egress and transit for the particular itinerary. That contains indexes of
         * access and egress and actual object could be located from lists under option object,
         * as there are separate collections for each.
         *
         * And after locating through these indexes, constructing BeamLeg for each and
         * finally add these legs back to BeamTrip.
         */
        option.itinerary.asScala.view
          .filter { itin =>
            val startTime = beamServices.dates.toBaseMidnightSeconds(
              itin.startTime,
              transportNetwork.transitLayer.routes.size() == 0
            )
            //TODO make a more sensible window not just 30 minutes
            startTime >= time.fromTime && startTime <= time.fromTime + 1800
          }
          .map(itinerary => {
            // Using itinerary start as access leg's startTime
            val tripStartTime = beamServices.dates
              .toBaseMidnightSeconds(
                itinerary.startTime,
                transportNetwork.transitLayer.routes.size() == 0
              )
              .toInt

            val legsWithFares = mutable.ArrayBuffer.empty[(BeamLeg, Double)]
            maybeWalkToVehicle.foreach(walkLeg => {
              // If there's a gap between access leg start time and walk leg, we need to move that ahead
              // this covers the various contingencies for doing this.
              val delayStartTime =
                Math.max(0.0, (tripStartTime - routingRequest.departureTime.atTime) - walkLeg.duration)
              legsWithFares += ((walkLeg.updateStartTime(walkLeg.startTime + delayStartTime.toInt), 0.0))
            })

            val access = option.access.get(itinerary.connection.access)
            val toll = if (access.mode == LegMode.CAR) {
              val osm = access.streetEdges.asScala
                .map(
                  e =>
                    transportNetwork.streetLayer.edgeStore
                      .getCursor(e.edgeId)
                      .getOSMID
                )
                .toVector
              tollCalculator.calcToll(osm)
            } else 0.0
            val isTransit = itinerary.connection.transit != null && !itinerary.connection.transit.isEmpty

            val theTravelPath = buildStreetPath(access, tripStartTime, toR5StreetMode(access.mode))
            val theLeg = BeamLeg(
              tripStartTime,
              mapLegMode(access.mode),
              theTravelPath.duration,
              travelPath = theTravelPath
            )
            val splitLegs = if (access.mode != LegMode.WALK && routingRequest.mustParkAtEnd) {
              splitLegForParking(theLeg)
            } else {
              Vector(theLeg)
            }
            // assign toll to first part of the split
            legsWithFares += ((splitLegs.head, toll))
            splitLegs.tail.foreach(leg => legsWithFares += ((leg, 0.0)))

            //add a Dummy walk BeamLeg to the end of that trip
            if (isRouteForPerson && access.mode != LegMode.WALK) {
              if (!isTransit)
                legsWithFares += ((dummyWalk(splitLegs.last.endTime), 0.0))
            }

            if (isTransit) {
              var arrivalTime: Int = Int.MinValue
              /*
             Based on "Index in transit list specifies transit with same index" (comment from PointToPointConnection line 14)
             assuming that: For each transit in option there is a TransitJourneyID in connection
               */
              val segments = option.transit.asScala zip itinerary.connection.transit.asScala
              val fares = latency("fare-transit-time", Metrics.VerboseLevel) {
                val fareSegments = getFareSegments(segments.toVector)
                filterFaresOnTransfers(fareSegments)
              }

              segments.foreach {
                case (transitSegment, transitJourneyID) =>
                  val segmentPattern =
                    transitSegment.segmentPatterns.get(transitJourneyID.pattern)
                  //              val tripPattern = transportNetwork.transitLayer.tripPatterns.get(segmentPattern.patternIdx)
                  val tripId = segmentPattern.tripIds.get(transitJourneyID.time)
                  //              val trip = tripPattern.tripSchedules.asScala.find(_.tripId == tripId).get
                  val fs =
                    fares.view
                      .filter(_.patternIndex == segmentPattern.patternIdx)
                      .map(_.fare.price)
                  val fare = if (fs.nonEmpty) fs.min else 0.0
                  val segmentLegs =
                    transitSchedule(Id.createVehicleId(tripId))._2
                      .slice(segmentPattern.fromIndex, segmentPattern.toIndex)
                  legsWithFares ++= segmentLegs.zipWithIndex
                    .map(beamLeg => (beamLeg._1, if (beamLeg._2 == 0) fare else 0.0))
                  arrivalTime = beamServices.dates
                    .toBaseMidnightSeconds(
                      segmentPattern.toArrivalTime.get(transitJourneyID.time),
                      isTransit
                    )
                    .toInt
                  if (transitSegment.middle != null) {
                    legsWithFares += (
                      (
                        BeamLeg(
                          arrivalTime,
                          mapLegMode(transitSegment.middle.mode),
                          transitSegment.middle.duration,
                          travelPath = buildStreetPath(
                            transitSegment.middle,
                            arrivalTime,
                            toR5StreetMode(transitSegment.middle.mode)
                          )
                        ),
                        0.0
                      )
                    )
                    arrivalTime = arrivalTime + transitSegment.middle.duration // in case of middle arrival time would update
                  }
              }

              // egress would only be present if there is some transit, so its under transit presence check
              if (itinerary.connection.egress != null) {
                val egress = option.egress.get(itinerary.connection.egress)
                //start time would be the arrival time of last stop and 5 second alighting
                legsWithFares += (
                  (
                    BeamLeg(
                      arrivalTime,
                      mapLegMode(egress.mode),
                      egress.duration,
                      buildStreetPath(egress, arrivalTime, toR5StreetMode(egress.mode))
                    ),
                    0.0
                  )
                )
                if (isRouteForPerson && egress.mode != LegMode.WALK)
                  legsWithFares += ((dummyWalk(arrivalTime + egress.duration), 0.0))
              }
            }
            maybeUseVehicleOnEgress.foreach { leg =>
              val departAt = legsWithFares.last._1.endTime
              val updatedLeg = leg.updateStartTime(departAt)
              legsWithFares += ((updatedLeg, 0.0))
              legsWithFares += ((dummyWalk(updatedLeg.endTime), 0.0))
            }
            TripWithFares(
              BeamTrip(legsWithFares.map(_._1).toVector, mapLegMode(access.mode)),
              legsWithFares.map(_._2).zipWithIndex.map(_.swap).toMap
            )
          })
      })

      tripsWithFares.map(tripWithFares => {
        val embodiedLegs: IndexedSeq[EmbodiedBeamLeg] =
          for ((beamLeg, index) <- tripWithFares.trip.legs.zipWithIndex) yield {
            val cost = tripWithFares.legFares.getOrElse(index, 0.0) // FIXME this value is never used.
            if (Modes.isR5TransitMode(beamLeg.mode)) {
              EmbodiedBeamLeg(
                beamLeg,
                beamLeg.travelPath.transitStops.get.vehicleId,
                asDriver = false,
                None,
                cost,
                unbecomeDriverOnCompletion = false
              )
            } else {
              val unbecomeDriverAtComplete = Modes
                .isR5LegMode(beamLeg.mode) && (beamLeg.mode != WALK || index == tripWithFares.trip.legs.size - 1)
              if (beamLeg.mode == WALK) {
                val body =
                  routingRequest.streetVehicles.find(_.mode == WALK).get
                EmbodiedBeamLeg(
                  beamLeg,
                  body.id,
                  body.asDriver,
                  None,
                  0.0,
                  unbecomeDriverAtComplete
                )
              } else {
                EmbodiedBeamLeg(
                  beamLeg,
                  vehicle.id,
                  vehicle.asDriver,
                  None,
                  cost,
                  unbecomeDriverAtComplete
                )
              }
            }
          }
        EmbodiedBeamTrip(embodiedLegs)
      })
    }

    val embodiedTrips =
      routingRequest.streetVehicles.flatMap(vehicle => tripsForVehicle(vehicle))

    if (!embodiedTrips.exists(_.tripClassifier == WALK)) {
//      log.debug("No walk route found. {}", routingRequest)
      val maybeBody = routingRequest.streetVehicles.find(_.mode == WALK)
      if (maybeBody.isDefined) {
//        log.debug("Adding dummy walk route with maximum street time.")
        val dummyTrip = R5RoutingWorker.createBushwackingTrip(
          beamServices.geo.utm2Wgs(new Coord(routingRequest.origin.getX, routingRequest.origin.getY)),
          beamServices.geo.utm2Wgs(new Coord(routingRequest.destination.getX, routingRequest.destination.getY)),
          routingRequest.departureTime.atTime,
          maybeBody.get.id,
          beamServices
        )
        RoutingResponse(
          embodiedTrips :+ dummyTrip,
          routingRequest.staticRequestId,
          Some(routingRequest.requestId)
        )
      } else {
//        log.debug("Not adding a dummy walk route since agent has no body.")
        RoutingResponse(
          embodiedTrips,
          routingRequest.staticRequestId,
          Some(routingRequest.requestId)
        )
      }
    } else {
      RoutingResponse(embodiedTrips, routingRequest.staticRequestId, Some(routingRequest.requestId))
    }
  }

  def splitLegForParking(leg: BeamLeg): IndexedSeq[BeamLeg] = {
    val theLinkIds = leg.travelPath.linkIds
    if (theLinkIds.length <= 1) {
      Vector(leg)
    } else if (leg.travelPath.distanceInM < beamServices.beamConfig.beam.agentsim.thresholdForMakingParkingChoiceInMeters) {
      val firstLeg = updateLegWithCurrentTravelTime(leg.updateLinks(Vector(theLinkIds.head)))
      val secondLeg = updateLegWithCurrentTravelTime(
        leg
          .updateLinks(theLinkIds.tail)
          .copy(startTime = firstLeg.startTime + firstLeg.duration)
      )
      Vector(firstLeg, secondLeg)
    } else {
      val indexFromEnd = Math.min(
        Math.max(
          theLinkIds.reverse
            .map(lengthOfLink)
            .scanLeft(0.0)(_ + _)
            .indexWhere(
              _ > beamServices.beamConfig.beam.agentsim.thresholdForMakingParkingChoiceInMeters
            ),
          1
        ),
        theLinkIds.length - 1
      )
      val indexFromBeg = theLinkIds.length - indexFromEnd
      val firstLeg = updateLegWithCurrentTravelTime(
        leg.updateLinks(theLinkIds.take(indexFromBeg))
      )
      val secondLeg = updateLegWithCurrentTravelTime(
        leg
          .updateLinks(theLinkIds.takeRight(indexFromEnd))
          .copy(startTime = firstLeg.startTime + firstLeg.duration)
      )
      Vector(firstLeg, secondLeg)
    }
  }

  private def buildStreetPath(
    segment: StreetSegment,
    tripStartTime: Int,
    mode: StreetMode
  ): BeamPath = {
    var activeLinkIds = ArrayBuffer[Int]()
    for (edge: StreetEdgeInfo <- segment.streetEdges.asScala) {
      if (!network.getLinks.containsKey(Id.createLinkId(edge.edgeId.longValue()))) {
        throw new RuntimeException("Link not found: " + edge.edgeId)
      }
      activeLinkIds += edge.edgeId.intValue()
    }
    val linksTimesDistances = RoutingModel.linksToTimeAndDistance(
      activeLinkIds,
      tripStartTime,
      travelTimeByLinkCalculator,
      mode,
      transportNetwork.streetLayer
    )
    val duration = linksTimesDistances.travelTimes.tail.foldLeft(0)(_ + _) // note we exclude the first link to keep with MATSim convention
    val distance = linksTimesDistances.distances.tail.foldLeft(0.0)(_ + _) // note we exclude the first link to keep with MATSim convention
    BeamPath(
      activeLinkIds,
      None,
      SpaceTime(
        segment.geometry.getStartPoint.getX,
        segment.geometry.getStartPoint.getY,
        tripStartTime
      ),
      SpaceTime(
        segment.geometry.getEndPoint.getX,
        segment.geometry.getEndPoint.getY,
        tripStartTime + segment.duration
      ),
      segment.distance.toDouble / 1000
    )
  }
  private def buildStreetPath(
    linksTimesDistances: LinksTimesDistances,
    tripStartTime: Int
  ): BeamPath = {
    val startLoc = beamServices.geo.coordOfR5Edge(transportNetwork.streetLayer, linksTimesDistances.linkIds.head)
    val endLoc = beamServices.geo.coordOfR5Edge(transportNetwork.streetLayer, linksTimesDistances.linkIds.last)
    BeamPath(
      linksTimesDistances.linkIds,
      None,
      SpaceTime(startLoc.getX, startLoc.getY, tripStartTime),
      SpaceTime(
        endLoc.getX,
        endLoc.getY,
        tripStartTime + linksTimesDistances.travelTimes.tail.foldLeft(0)(_ + _)
      ),
      linksTimesDistances.distances.tail.foldLeft(0.0)(_ + _)
    )
  }

  /**
    * Use to extract a collection of FareSegments for an itinerary.
    *
    * @param segments IndexedSeq[(TransitSegment, TransitJourneyID)]
    * @return a collection of FareSegments for an itinerary.
    */
  private def getFareSegments(
    segments: IndexedSeq[(TransitSegment, TransitJourneyID)]
  ): IndexedSeq[BeamFareSegment] = {
    segments
      .groupBy(s => getRoute(s._1, s._2).agency_id)
      .flatMap(t => {
        val pattern = getPattern(t._2.head._1, t._2.head._2)
        val fromTime = pattern.fromDepartureTime.get(t._2.head._2.time)

        var rules = t._2.flatMap(s => getFareSegments(s._1, s._2, fromTime))

        if (rules.isEmpty) {
          val route = getRoute(pattern)
          val agencyId = route.agency_id
          val routeId = route.route_id

          val fromId = getStopId(t._2.head._1.from)
          val toId = getStopId(t._2.last._1.to)

          val toTime = getPattern(t._2.last._1, t._2.last._2).toArrivalTime
            .get(t._2.last._2.time)
          val duration = ChronoUnit.SECONDS.between(fromTime, toTime)

          val containsIds =
            t._2
              .flatMap(s => IndexedSeq(getStopId(s._1.from), getStopId(s._1.to)))
              .toSet

          rules = getFareSegments(agencyId, routeId, fromId, toId, containsIds)
            .map(f => BeamFareSegment(f, pattern.patternIdx, duration))
        }
        rules
      })
      .toIndexedSeq
  }

  private def getFareSegments(
    transitSegment: TransitSegment,
    transitJourneyID: TransitJourneyID,
    fromTime: ZonedDateTime
  ): IndexedSeq[BeamFareSegment] = {
    val pattern = getPattern(transitSegment, transitJourneyID)
    val route = getRoute(pattern)
    val routeId = route.route_id
    val agencyId = route.agency_id

    val fromStopId = getStopId(transitSegment.from)
    val toStopId = getStopId(transitSegment.to)
    val duration =
      ChronoUnit.SECONDS
        .between(fromTime, pattern.toArrivalTime.get(transitJourneyID.time))

    var fr = getFareSegments(agencyId, routeId, fromStopId, toStopId).map(
      f => BeamFareSegment(f, pattern.patternIdx, duration)
    )
    if (fr.nonEmpty && fr.forall(_.patternIndex == fr.head.patternIndex))
      fr = Vector(fr.minBy(_.fare.price))
    fr
  }

  private def getFareSegments(
    agencyId: String,
    routeId: String,
    fromId: String,
    toId: String,
    containsIds: Set[String] = null
  ): IndexedSeq[BeamFareSegment] =
    fareCalculator.getFareSegments(agencyId, routeId, fromId, toId, containsIds)

  private def getRoute(transitSegment: TransitSegment, transitJourneyID: TransitJourneyID) =
    transportNetwork.transitLayer.routes
      .get(getPattern(transitSegment, transitJourneyID).routeIndex)

  private def getRoute(segmentPattern: SegmentPattern) =
    transportNetwork.transitLayer.routes.get(segmentPattern.routeIndex)

  private def getPattern(transitSegment: TransitSegment, transitJourneyID: TransitJourneyID) =
    transitSegment.segmentPatterns.get(transitJourneyID.pattern)

  private def getStopId(stop: Stop) = stop.stopId.split(":")(1)

  def getTimezone: ZoneId = this.transportNetwork.getTimeZone

  private def travelTimeCalculator(startTime: Int): TravelTimeCalculator =
    maybeTravelTime match {
      case Some(travelTime) =>
        (edge: EdgeStore#Edge, durationSeconds: Int, streetMode: StreetMode, req: ProfileRequest) =>
          {
            if (streetMode != StreetMode.CAR || edge.getOSMID < 0) {
              // An R5 internal edge, probably connecting transit to the street network. We don't have those in the
              // MATSim network.
              (edge.getLengthM / edge.calculateSpeed(req, streetMode)).toFloat
            } else {
              travelTime
                .getLinkTravelTime(
                  network.getLinks.get(Id.createLinkId(edge.getEdgeIndex)),
                  startTime + durationSeconds,
                  null,
                  null
                )
                .asInstanceOf[Float]
            }
          }
      case None => new EdgeStore.DefaultTravelTimeCalculator
    }
  private def travelTimeByLinkCalculator(time: Int, linkId: Int, mode: StreetMode): Int = {
    maybeTravelTime match {
      case Some(matsimTravelTime) if mode == StreetMode.CAR =>
        matsimTravelTime
          .getLinkTravelTime(
            network.getLinks.get(Id.createLinkId(linkId)),
            time.toDouble,
            null,
            null
          )
          .toInt
      case _ =>
        val edge = transportNetwork.streetLayer.edgeStore.getCursor(linkId)
        //        (new EdgeStore.DefaultTravelTimeCalculator).getTravelTimeMilliseconds(edge,)
        val tt = (edge.getLengthM / edge.calculateSpeed(new ProfileRequest, mode)).round
        tt.toInt
    }
  }

  private val turnCostCalculator: TurnCostCalculator =
    new TurnCostCalculator(transportNetwork.streetLayer, true) {
      override def computeTurnCost(fromEdge: Int, toEdge: Int, streetMode: StreetMode): Int = 0
    }

  //Does point to point routing with data from request
  def getPlan(request: ProfileRequest): ProfileResponse = {
    val startRouting = System.currentTimeMillis
    request.zoneId = transportNetwork.getTimeZone
    //Do the query and return result
    val profileResponse = new ProfileResponse
    val option = new ProfileOption
    request.reverseSearch = false
    //For direct modes

    for (mode <- request.directModes.asScala) {
      val streetRouter = new StreetRouter(
        transportNetwork.streetLayer,
        travelTimeCalculator(request.fromTime),
        turnCostCalculator
      )
      var streetPath: StreetPath = null
      streetRouter.profileRequest = request
      streetRouter.streetMode = toR5StreetMode(mode)
      streetRouter.timeLimitSeconds = request.streetTime * 60
      if (streetRouter.setOrigin(request.fromLat, request.fromLon)) {
        if (streetRouter.setDestination(request.toLat, request.toLon)) {
          latency("route-transit-time", Metrics.VerboseLevel) {
            streetRouter.route() //latency 1
          }
          val lastState =
            streetRouter.getState(streetRouter.getDestinationSplit)
          if (lastState != null) {
            streetPath = new StreetPath(lastState, transportNetwork, false)
            val streetSegment =
              new StreetSegment(streetPath, mode, transportNetwork.streetLayer)
            option.addDirect(streetSegment, request.getFromTimeDateZD)
          } else {
//            log.debug("Direct mode {} last state wasn't found", mode)
          }
        } else {
//          log.debug("Direct mode {} destination wasn't found!", mode)
        }
      } else {
//        log.debug("Direct mode {} origin wasn't found!", mode)
      }
    }
    option.summary = option.generateSummary
    profileResponse.addOption(option)
    if (request.hasTransit) {
      val accessRouter = findAccessPaths(request)
      val egressRouter = findEgressPaths(request)
      import scala.collection.JavaConverters._
      //latency 2nd step
      val router = new BeamMcRaptorSuboptimalPathProfileRouter(
        transportNetwork,
        request,
        accessRouter.mapValues(_.getReachedStops).asJava,
        egressRouter.mapValues(_.getReachedStops).asJava
      )
      router.NUMBER_OF_SEARCHES = beamServices.beamConfig.beam.routing.r5.numberOfSamples
      val usefullpathList = new util.ArrayList[PathWithTimes]
      // getPaths actually returns a set, which is important so that things are deduplicated. However we need a list
      // so we can sort it below.
      latency("getpath-transit-time", Metrics.VerboseLevel) {
        usefullpathList.addAll(router.getPaths) //latency of get paths
      }
      //This sort is necessary only for text debug output so it will be disabled when it is finished
      /**
        * Orders first no transfers then one transfers 2 etc
        * - then orders according to first trip:
        *   - board stop
        *   - alight stop
        *   - alight time
        * - same for one transfer trip
        */
      usefullpathList.sort((o1: PathWithTimes, o2: PathWithTimes) => {
        def foo(o1: PathWithTimes, o2: PathWithTimes) = {
          var c = 0
          c = Integer.compare(o1.patterns.length, o2.patterns.length)
          if (c == 0) c = Integer.compare(o1.boardStops(0), o2.boardStops(0))
          if (c == 0) c = Integer.compare(o1.alightStops(0), o2.alightStops(0))
          if (c == 0) c = Integer.compare(o1.alightTimes(0), o2.alightTimes(0))
          if (c == 0 && o1.patterns.length == 2) {
            c = Integer.compare(o1.boardStops(1), o2.boardStops(1))
            if (c == 0)
              c = Integer.compare(o1.alightStops(1), o2.alightStops(1))
            if (c == 0)
              c = Integer.compare(o1.alightTimes(1), o2.alightTimes(1))
          }
          c
        }

        foo(o1, o2)
      })
//      log.debug("Usefull paths:{}", usefullpathList.size)

      for (path <- usefullpathList.asScala) {
        profileResponse.addTransitPath(
          accessRouter.asJava,
          egressRouter.asJava,
          path,
          transportNetwork,
          request.getFromTimeDateZD
        )
      }
      latency("transfer-transit-time", Metrics.VerboseLevel) {
        profileResponse.generateStreetTransfers(transportNetwork, request)
      } // latency possible candidate
    }
    profileResponse.recomputeStats(request)
//    log.debug("Returned {} options", profileResponse.getOptions.size)
//    log.debug("Took {} ms", System.currentTimeMillis - startRouting)
    profileResponse
  }

  /**
    * Finds all egress paths from to coordinate to end stop and adds routers to egressRouter
    *
    * @param request ProfileRequest
    */
  private def findEgressPaths(request: ProfileRequest) = {
    val egressRouter = mutable.Map[LegMode, StreetRouter]()
    //For egress
    //TODO: this must be reverse search
    request.reverseSearch = true

    for (mode <- request.egressModes.asScala) {
      val streetRouter = new StreetRouter(
        transportNetwork.streetLayer,
        travelTimeCalculator(request.fromTime),
        turnCostCalculator
      )
      streetRouter.transitStopSearch = true
      streetRouter.quantityToMinimize = StreetRouter.State.RoutingVariable.DURATION_SECONDS
      streetRouter.streetMode = toR5StreetMode(mode)
      streetRouter.profileRequest = request
      streetRouter.timeLimitSeconds = request.getTimeLimit(mode)
      if (streetRouter.setOrigin(request.toLat, request.toLon)) {
        streetRouter.route()
        val stops = streetRouter.getReachedStops
        egressRouter.put(mode, streetRouter)
        log.debug("Added {} edgres stops for mode {}", stops.size, mode)
      } else
        log.debug(
          "MODE:{}, Edge near the origin coordinate wasn't found. Routing didn't start!",
          mode
        )
    }
    egressRouter
  }

  /**
    * Finds access paths from from coordinate in request and adds all routers with paths to accessRouter map
    *
    * @param request ProfileRequest
    */
  private def findAccessPaths(request: ProfileRequest) = {
    request.reverseSearch = false
    // Routes all access modes
    val accessRouter = mutable.Map[LegMode, StreetRouter]()

    for (mode <- request.accessModes.asScala) {
      val streetRouter = new StreetRouter(
        transportNetwork.streetLayer,
        travelTimeCalculator(request.fromTime),
        turnCostCalculator
      )
      streetRouter.profileRequest = request
      streetRouter.streetMode = toR5StreetMode(mode)
      //Gets correct maxCar/Bike/Walk time in seconds for access leg based on mode since it depends on the mode
      streetRouter.timeLimitSeconds = request.getTimeLimit(mode)
      streetRouter.transitStopSearch = true
      streetRouter.quantityToMinimize = StreetRouter.State.RoutingVariable.DURATION_SECONDS
      if (streetRouter.setOrigin(request.fromLat, request.fromLon)) {
        streetRouter.route()
        //Searching for access paths
        accessRouter.put(mode, streetRouter)
      } else
        log.debug(
          "MODE:{}, Edge near the origin coordinate wasn't found. Routing didn't start!",
          mode
        )
    }
    accessRouter
  }

}

object R5RoutingWorker {
  val BUSHWHACKING_SPEED_IN_METERS_PER_SECOND = 0.447 // 1 mile per hour

  def props(
    beamServices: BeamServices,
    transportNetwork: TransportNetwork,
    network: Network,
    fareCalculator: FareCalculator,
    tollCalculator: TollCalculator,
    transitVehicles: Vehicles
  ) =
    Props(
      new R5RoutingWorker(
        WorkerParameters(
          beamServices,
          transportNetwork,
          network,
          fareCalculator,
          tollCalculator,
          transitVehicles,
          Map.empty
        )
      )
    )

  case class TripWithFares(trip: BeamTrip, legFares: Map[Int, Double])
  case class R5Request(
    from: Coord,
    to: Coord,
    time: WindowTime,
    directMode: LegMode,
    accessMode: LegMode,
    transitModes: Seq[TransitModes],
    egressMode: LegMode
  )

  def createBushwackingBeamLeg(atTime: Int, start: Location, end: Location, beamServices: BeamServices): BeamLeg = {
    val beelineDistanceInMeters = beamServices.geo.distInMeters(start, end)
    val bushwhackingTime = Math.round(beelineDistanceInMeters / BUSHWHACKING_SPEED_IN_METERS_PER_SECOND)
    createBushwackingBeamLeg(atTime, bushwhackingTime.toInt, start, end, beelineDistanceInMeters)
  }

  def createBushwackingBeamLeg(
    atTime: Int,
    duration: Int,
    start: Location,
    end: Location,
    distance: Double
  ): BeamLeg = {
    val path = BeamPath(Vector(), None, SpaceTime(start, atTime), SpaceTime(end, atTime + duration), distance)
    BeamLeg(atTime, WALK, duration, path)
  }

  def createBushwackingTrip(
    origin: Location,
    dest: Location,
    atTime: Int,
    bodyId: Id[Vehicle],
    beamServices: BeamServices
  ): EmbodiedBeamTrip = {
    EmbodiedBeamTrip(
      Vector(
        EmbodiedBeamLeg(
          createBushwackingBeamLeg(atTime, origin, dest, beamServices),
          bodyId,
          asDriver = true,
          None,
          0,
          unbecomeDriverOnCompletion = false
        )
      )
    )
  }
}<|MERGE_RESOLUTION|>--- conflicted
+++ resolved
@@ -30,6 +30,7 @@
 import beam.sim.common.{GeoUtils, GeoUtilsImpl}
 import beam.sim.config.{BeamConfig, MatSimBeamConfigBuilder}
 import beam.sim.metrics.{Metrics, MetricsSupport}
+import beam.sim.{BeamServices, TransitInitializer}
 import beam.utils.reflection.ReflectionUtils
 import beam.utils.{DateUtils, FileUtils, LoggingUtil}
 import com.conveyal.r5.api.ProfileResponse
@@ -272,27 +273,11 @@
               StreetMode.valueOf(leg.mode.r5Mode.get.left.get.toString)
             )).toInt
       }
-      val linkLeaveEnterEvents = RoutingModel.traverseStreetLeg(leg, vehicleId, travelTime)
-      val durationOpt = getDuration(leg, linkLeaveEnterEvents)
-      log.info("EmbodyWithCurrentTravelTime: Generated {} events. Duration: {}", linkLeaveEnterEvents.size,
-        durationOpt)
-
-<<<<<<< HEAD
-      val legWithNewDuration = durationOpt.map { d => leg.copy(duration = d.toLong) }.getOrElse(leg)
-      sender ! RoutingResponse(
-        Vector(
-          EmbodiedBeamTrip(
-            Vector(
-              EmbodiedBeamLeg(
-                legWithNewDuration,
-                vehicleId,
-                asDriver = true,
-                None,
-                BigDecimal.valueOf(0),
-                unbecomeDriverOnCompletion = true
-              )
-            )
-=======
+      val duration = RoutingModel
+        .traverseStreetLeg(leg, vehicleId, travelTime)
+        .maxBy(e => e.getTime)
+        .getTime - leg.startTime
+
       val finalLegs = if (mustParkAtEnd) {
         val legPair = splitLegForParking(leg.copy(duration = duration.toInt))
         val embodiedPair = Vector(
@@ -331,12 +316,10 @@
         Vector(
           EmbodiedBeamTrip(
             finalLegs
->>>>>>> 5741fe0d
           )
         ),
         embodyRequestId
       )
-<<<<<<< HEAD
       askForMoreWork
 
     case GenerateLinkLeaveEnterEvents(leg: BeamLeg, vehicleId: Id[Vehicle], embodyRequestId: UUID) =>
@@ -362,13 +345,7 @@
       Some(events.maxBy(e => e.getTime).getTime - leg.startTime)
     }
   }
-  private def askForMoreWork =
-=======
-      askForMoreWork()
-  }
-
   private def askForMoreWork(): Unit =
->>>>>>> 5741fe0d
     if (workAssigner != null) workAssigner ! GimmeWork //Master will retry if it hasn't heard
 
   def updateLegWithCurrentTravelTime(leg: BeamLeg): BeamLeg = {
