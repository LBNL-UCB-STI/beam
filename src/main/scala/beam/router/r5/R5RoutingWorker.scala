package beam.router.r5

import java.time.temporal.ChronoUnit
import java.time.{ZoneId, ZoneOffset, ZonedDateTime}
import java.util
import java.util.UUID
import java.util.concurrent.Executors

import akka.actor._
import akka.pattern._
import beam.agentsim.agents.household.HouseholdActor
import beam.agentsim.agents.modalbehaviors.ModeChoiceCalculator
import beam.agentsim.agents.vehicles.VehicleProtocol.StreetVehicle
import beam.agentsim.agents.vehicles.{BeamVehicle, BeamVehicleType, FuelType}
import beam.agentsim.events.SpaceTime
import beam.router.BeamRouter._
import beam.router.Modes.BeamMode.WALK
import beam.router.Modes._
import beam.router.RoutingModel.BeamLeg._
import beam.router.RoutingModel.{EmbodiedBeamTrip, _}
import beam.router.gtfs.FareCalculator
import beam.router.gtfs.FareCalculator._
import beam.router.osm.TollCalculator
import beam.router.r5.R5RoutingWorker.{R5Request, TripWithFares}
import beam.router.r5.profile.BeamMcRaptorSuboptimalPathProfileRouter
import beam.router.{Modes, RoutingModel}
import beam.sim.common.{GeoUtils, GeoUtilsImpl}
import beam.sim.config.{BeamConfig, MatSimBeamConfigBuilder}
import beam.sim.metrics.{Metrics, MetricsSupport}
import beam.sim.{BeamServices, TransitInitializer}
import beam.utils.reflection.ReflectionUtils
import beam.utils.{DateUtils, FileUtils, LoggingUtil}
import com.conveyal.r5.api.ProfileResponse
import com.conveyal.r5.api.util._
import com.conveyal.r5.profile._
import com.conveyal.r5.streets._
import com.conveyal.r5.transit.{RouteInfo, TransportNetwork}
import com.google.common.cache.{CacheBuilder, CacheLoader}
import com.google.inject.Injector
import com.typesafe.config.Config
import org.matsim.api.core.v01.network.Network
import org.matsim.api.core.v01.population.Person
import org.matsim.api.core.v01.{Coord, Id}
import org.matsim.core.controler.ControlerI
import org.matsim.core.router.util.TravelTime
import org.matsim.core.scenario.{MutableScenario, ScenarioUtils}
import org.matsim.vehicles.{Vehicle, Vehicles}

import scala.collection.JavaConverters._
import scala.collection.concurrent.TrieMap
import scala.collection.mutable
import scala.collection.mutable.ArrayBuffer
import scala.concurrent.duration._
import scala.concurrent.{ExecutionContext, Future}
import scala.language.postfixOps

case class WorkerParameters(
  beamServices: BeamServices,
  transportNetwork: TransportNetwork,
  network: Network,
  fareCalculator: FareCalculator,
  tollCalculator: TollCalculator,
  transitVehicles: Vehicles,
  transitMap: Map[Id[BeamVehicle], (RouteInfo, Seq[BeamLeg])]
)

class R5RoutingWorker(workerParams: WorkerParameters) extends Actor with ActorLogging with MetricsSupport {

  def this(config: Config) {
    this(workerParams = {
      val beamConfig = BeamConfig(config)
      val outputDirectory = FileUtils.getConfigOutputFile(
        beamConfig.beam.outputs.baseOutputDirectory,
        beamConfig.beam.agentsim.simulationName,
        beamConfig.beam.outputs.addTimestampToOutputDirectory
      )
      val matsimConfig = new MatSimBeamConfigBuilder(config).buildMatSamConf()
      matsimConfig.planCalcScore().setMemorizingExperiencedPlans(true)
      ReflectionUtils.setFinalField(classOf[StreetLayer], "LINK_RADIUS_METERS", 2000.0)
      LoggingUtil.createFileLogger(outputDirectory)
      matsimConfig.controler.setOutputDirectory(outputDirectory)
      matsimConfig.controler().setWritePlansInterval(beamConfig.beam.outputs.writePlansInterval)
      val scenario = ScenarioUtils.loadScenario(matsimConfig).asInstanceOf[MutableScenario]
      val networkCoordinator = new NetworkCoordinator(beamConfig)
      networkCoordinator.loadNetwork()
      scenario.setNetwork(networkCoordinator.network)
      val network = networkCoordinator.network
      val transportNetwork = networkCoordinator.transportNetwork
      val beamServices: BeamServices = new BeamServices {
        override lazy val controler: ControlerI = ???
        override val beamConfig: BeamConfig = BeamConfig(config)
        override lazy val geo: GeoUtils = new GeoUtilsImpl(this)
        override var modeChoiceCalculatorFactory: HouseholdActor.AttributesOfIndividual => ModeChoiceCalculator = _
        override val dates: DateUtils = DateUtils(
          ZonedDateTime.parse(beamConfig.beam.routing.baseDate).toLocalDateTime,
          ZonedDateTime.parse(beamConfig.beam.routing.baseDate)
        )
        override var beamRouter: ActorRef = _
        override val personRefs: TrieMap[Id[Person], ActorRef] = TrieMap[Id[Person], ActorRef]()
        override val vehicles: TrieMap[Id[BeamVehicle], BeamVehicle] =
          TrieMap[Id[BeamVehicle], BeamVehicle]()
        val fuelTypes: TrieMap[Id[FuelType], FuelType] =
          BeamServices.readFuelTypeFile(beamConfig.beam.agentsim.agents.vehicles.beamFuelTypesFile)
        val vehicleTypes: TrieMap[Id[BeamVehicleType], BeamVehicleType] =
          BeamServices.readBeamVehicleTypeFile(beamConfig.beam.agentsim.agents.vehicles.beamVehicleTypesFile, fuelTypes)
        val privateVehicles: TrieMap[Id[BeamVehicle], BeamVehicle] =
          BeamServices.readVehiclesFile(beamConfig.beam.agentsim.agents.vehicles.beamVehiclesFile, vehicleTypes)

        override def startNewIteration: Unit = throw new Exception("???")

        override protected def injector: Injector = throw new Exception("???")

        override def matsimServices_=(x$1: org.matsim.core.controler.MatsimServices): Unit = ???

        override def rideHailIterationHistoryActor_=(x$1: akka.actor.ActorRef): Unit = ???

        override val tazTreeMap: beam.agentsim.infrastructure.TAZTreeMap =
          beam.sim.BeamServices.getTazTreeMap(beamConfig.beam.agentsim.taz.file)

        override def matsimServices: org.matsim.core.controler.MatsimServices = ???

        override def rideHailIterationHistoryActor: akka.actor.ActorRef = ???
      }

      val initializer = new TransitInitializer(beamServices, transportNetwork, scenario.getTransitVehicles)
      val transits = initializer.initMap

      val fareCalculator = new FareCalculator(beamConfig.beam.routing.r5.directory)
      val tollCalculator = new TollCalculator(beamConfig.beam.routing.r5.directory)
      WorkerParameters(
        beamServices,
        transportNetwork,
        network,
        fareCalculator,
        tollCalculator,
        scenario.getTransitVehicles,
        transits
      )
    })
  }

  val WorkerParameters(
    beamServices,
    transportNetwork,
    network,
    fareCalculator,
    tollCalculator,
    transitVehicles,
    transitMap
  ) = workerParams

  private val distanceThresholdToIgnoreWalking =
    beamServices.beamConfig.beam.agentsim.thresholdForWalkingInMeters // meters

  val numOfThreads =
    if (Runtime.getRuntime().availableProcessors() <= 2) 1
    else Runtime.getRuntime().availableProcessors() - 2
  implicit val executionContext: ExecutionContext =
    ExecutionContext.fromExecutorService(Executors.newFixedThreadPool(numOfThreads))

  val tickTask =
    context.system.scheduler.schedule(2.seconds, 10.seconds, self, "tick")(context.dispatcher)
  var msgs: Long = 0
  var firstMsgTime: Option[ZonedDateTime] = None
  log.info("R5RoutingWorker_v2[{}] `{}` is ready", hashCode(), self.path)
  log.info(
    "Num of available processors: {}. Will use: {}",
    Runtime.getRuntime().availableProcessors(),
    numOfThreads
  )
  def getNameAndHashCode: String = s"R5RoutingWorker_v2[${hashCode()}], Path: `${self.path}`"

  var workAssigner: ActorRef = context.parent

  private var maybeTravelTime: Option[TravelTime] = None

  private var transitSchedule: Map[Id[BeamVehicle], (RouteInfo, Seq[BeamLeg])] = transitMap

  private val cache = CacheBuilder
    .newBuilder()
    .recordStats()
    .maximumSize(1000)
    .build(new CacheLoader[R5Request, ProfileResponse] {
      override def load(key: R5Request): ProfileResponse = {
        getPlanFromR5(key)
      }
    })

  override def preStart(): Unit = {
    askForMoreWork
  }

  // Let the dispatcher on which the Future in receive will be running
  // be the dispatcher on which this actor is running.

  override final def receive: Receive = {
    case "tick" =>
      firstMsgTime match {
        case Some(firstMsgTimeValue) =>
          val seconds =
            ChronoUnit.SECONDS.between(firstMsgTimeValue, ZonedDateTime.now(ZoneOffset.UTC))
          if (seconds > 0) {
            val rate = msgs.toDouble / seconds
            if (seconds > 60) {
              firstMsgTime = None
              msgs = 0
            }
            log.debug(
              "Receiving {} per seconds of RoutingRequest with first message time set to {} for the next round",
              rate,
              firstMsgTime
            )
          }
        case None => //
      }
    case WorkAvailable =>
      workAssigner = sender
      askForMoreWork

    case TransitInited(newTransitSchedule) =>
      transitSchedule = newTransitSchedule
      askForMoreWork

    case request: RoutingRequest =>
      msgs += 1
      if (firstMsgTime.isEmpty) firstMsgTime = Some(ZonedDateTime.now(ZoneOffset.UTC))
      val eventualResponse = Future {
        latency("request-router-time", Metrics.RegularLevel) {
          calcRoute(request)
            .copy(requestId = Some(request.requestId), staticRequestId = request.staticRequestId)
        }
      }
      eventualResponse.onComplete {
        case scala.util.Failure(ex) =>
          log.error("calcRoute failed", ex)
        case _ =>
      }
      eventualResponse pipeTo sender
      askForMoreWork
    case UpdateTravelTime(travelTime) =>
      if (!beamServices.beamConfig.beam.cluster.enabled) {
        log.info(s"{} UpdateTravelTime", getNameAndHashCode)
        maybeTravelTime = Some(travelTime)
        cache.invalidateAll()
      }
      askForMoreWork
    case EmbodyWithCurrentTravelTime(leg: BeamLeg, vehicleId: Id[Vehicle], embodyRequestId: UUID) =>
      val now = ZonedDateTime.now(ZoneOffset.UTC)
      val travelTime = (time: Int, linkId: Int) =>
        maybeTravelTime match {
          case Some(matsimTravelTime) =>
            matsimTravelTime
              .getLinkTravelTime(
                network.getLinks.get(Id.createLinkId(linkId)),
                time.toDouble,
                null,
                null
              )
              .toInt
          case None =>
            val edge = transportNetwork.streetLayer.edgeStore.getCursor(linkId)
            (edge.getLengthM / edge.calculateSpeed(
              new ProfileRequest,
              StreetMode.valueOf(leg.mode.r5Mode.get.left.get.toString)
            )).toInt
      }
      val duration = RoutingModel
        .traverseStreetLeg(leg, vehicleId, travelTime)
        .maxBy(e => e.getTime)
        .getTime
        .toInt - leg.startTime

      sender ! RoutingResponse(
        Vector(
          EmbodiedBeamTrip(
            Vector(
              EmbodiedBeamLeg(
                leg.copy(duration = duration),
                vehicleId,
                asDriver = true,
                None,
                BigDecimal.valueOf(0),
                unbecomeDriverOnCompletion = true
              )
            )
          )
        ),
        embodyRequestId
      )
      askForMoreWork
  }

  private def askForMoreWork =
    if (workAssigner != null) workAssigner ! GimmeWork //Master will retry if it hasn't heard

  def updateLegWithCurrentTravelTime(leg: BeamLeg): BeamLeg = {
    val linksTimesAndDistances = RoutingModel.linksToTimeAndDistance(
      leg.travelPath.linkIds,
      leg.startTime,
      travelTimeByLinkCalculator,
      toR5StreetMode(leg.mode),
      transportNetwork.streetLayer
    )
    val updatedTravelPath = buildStreetPath(linksTimesAndDistances, leg.startTime)
    leg.copy(travelPath = updatedTravelPath, duration = updatedTravelPath.duration)
  }

  def lengthOfLink(linkId: Int): Double = {
    val edge = transportNetwork.streetLayer.edgeStore.getCursor(linkId)
    edge.getLengthM
  }

  private def getPlanUsingCache(request: R5Request) = {
    var plan = latencyIfNonNull("cache-router-time", Metrics.VerboseLevel) {
      cache.getIfPresent(request)
    }
    if (plan == null) {
      val planWithTime = measure(cache.get(request))
      plan = planWithTime._1

      var nt = ""
      if (request.transitModes.isEmpty) nt = "non"

      record(s"noncache-${nt}transit-router-time", Metrics.VerboseLevel, planWithTime._2)
      record("noncache-router-time", Metrics.VerboseLevel, planWithTime._2)
    }
    plan
  }

  def getPlanFromR5(request: R5Request): ProfileResponse = {
    val maxStreetTime = 2 * 60
    // If we already have observed travel times, probably from the pre
    // let R5 use those. Otherwise, let R5 use its own travel time estimates.
    val profileRequest = new ProfileRequest()
    profileRequest.fromLon = request.from.getX
    profileRequest.fromLat = request.from.getY
    profileRequest.toLon = request.to.getX
    profileRequest.toLat = request.to.getY
    profileRequest.maxWalkTime = 3 * 60
    profileRequest.maxCarTime = 4 * 60
    profileRequest.maxBikeTime = 4 * 60
    profileRequest.streetTime = maxStreetTime
    profileRequest.maxTripDurationMinutes = 4 * 60
    profileRequest.wheelchair = false
    profileRequest.bikeTrafficStress = 4
    profileRequest.zoneId = transportNetwork.getTimeZone
    profileRequest.fromTime = request.time.fromTime
    profileRequest.toTime = request.time.toTime
    profileRequest.date = beamServices.dates.localBaseDate
    profileRequest.directModes = if (request.directMode == null) {
      util.EnumSet.noneOf(classOf[LegMode])
    } else { util.EnumSet.of(request.directMode) }
    profileRequest.suboptimalMinutes = 0
    if (request.transitModes.nonEmpty) {
      profileRequest.transitModes = util.EnumSet.copyOf(request.transitModes.asJavaCollection)
      profileRequest.accessModes = util.EnumSet.of(request.accessMode)
      profileRequest.egressModes = util.EnumSet.of(request.egressMode)
    }
//    log.debug(profileRequest.toString)
    val result = try {
      getPlan(profileRequest)
    } catch {
      case _: IllegalStateException =>
        new ProfileResponse
      case _: ArrayIndexOutOfBoundsException =>
        new ProfileResponse
    }
//    log.debug(s"# options found = ${result.options.size()}")
    result
  }

  def calcRoute(routingRequest: RoutingRequest): RoutingResponse = {
//    log.debug(routingRequest.toString)

    // For each street vehicle (including body, if available): Route from origin to street vehicle, from street vehicle to destination.
    val isRouteForPerson = routingRequest.streetVehicles.exists(_.mode == WALK)

    def tripsForVehicle(vehicle: StreetVehicle): Seq[EmbodiedBeamTrip] = {
      /*
       * Our algorithm captures a few different patterns of travel. Two of these require extra routing beyond what we
       * call the "main" route calculation below. In both cases, we have a single main transit route
       * which is only calculate once in the code below. But we optionally add a WALK leg from the origin to the
       * beginning of the route (called "mainRouteFromVehicle" as opposed to main route from origin). Or we optionally
       * add a vehicle-based trip on the egress portion of the trip (called "mainRouteToVehicle" as opposed to main route
       * to destination).
       *
       * Or we use the R5 egress concept to accomplish "mainRouteRideHailTransit" pattern we use DRIVE mode on both
       * access and egress legs. For the other "mainRoute" patterns, we want to fix the location of the vehicle, not
       * make it dynamic. Also note that in all cases, these patterns are only the result of human travelers, we assume
       * AI is fixed to a vehicle and therefore only needs the simplest of routes.
       *
       * For the mainRouteFromVehicle pattern, the traveler is using a vehicle within the context of a
       * trip that could be multimodal (e.g. drive to transit) or unimodal (drive only). We don't assume the vehicle is
       * co-located with the person, so this first block of code determines the distance from the vehicle to the person and based
       * on a threshold, optionally routes a WALK leg to the vehicle and adjusts the main route location & time accordingly.
       *
       */
      // First classify the main route type
      val mainRouteFromVehicle = routingRequest.streetVehiclesUseIntermodalUse == Access && isRouteForPerson && vehicle.mode != WALK
      val mainRouteToVehicle = routingRequest.streetVehiclesUseIntermodalUse == Egress && isRouteForPerson && vehicle.mode != WALK
      val mainRouteRideHailTransit = routingRequest.streetVehiclesUseIntermodalUse == AccessAndEgress && isRouteForPerson && vehicle.mode != WALK

      val maybeWalkToVehicle: Option[BeamLeg] = if (mainRouteFromVehicle) {
        val time = routingRequest.departureTime match {
          case time: DiscreteTime =>
            WindowTime(time.atTime, beamServices.beamConfig.beam.routing.r5.departureWindow)
          case time: WindowTime => time
        }
        if (beamServices.geo.distInMeters(vehicle.location.loc, routingRequest.origin) > distanceThresholdToIgnoreWalking) {
          val from = beamServices.geo.snapToR5Edge(
            transportNetwork.streetLayer,
            beamServices.geo.utm2Wgs(routingRequest.origin),
            10E3
          )
          val to = beamServices.geo.snapToR5Edge(
            transportNetwork.streetLayer,
            beamServices.geo.utm2Wgs(vehicle.location.loc),
            10E3
          )
          val directMode = LegMode.WALK
          val accessMode = LegMode.WALK
          val egressMode = LegMode.WALK
          val transitModes = Nil
          val profileResponse =
            latency("walkToVehicleRoute-router-time", Metrics.RegularLevel) {
              cache.get(
                R5Request(from, to, time, directMode, accessMode, transitModes, egressMode)
              )
            }
          if (profileResponse.options.isEmpty) {
            Some(R5RoutingWorker.createBushwackingBeamLeg(time.atTime, from, to, beamServices))
          } else {
            val streetSegment = profileResponse.options.get(0).access.get(0)
            val theTravelPath = buildStreetPath(streetSegment, time.atTime, StreetMode.WALK)
            Some(
              BeamLeg(
                time.atTime,
                mapLegMode(LegMode.WALK),
                theTravelPath.duration,
                travelPath = theTravelPath
              )
            )
          }
        } else {
          Some(dummyWalk(time.atTime))
        }
      } else {
        None
      }
      /*
       * For the mainRouteToVehicle pattern (see above), we look for RequestTripInfo.streetVehiclesUseIntermodalUse == Egress, and then we
       * route separately from the vehicle to the destination with an estimate of the start time and adjust the timing of this route
       * after finding the main route from origin to vehicle.
       */
      val maybeUseVehicleOnEgress: Option[BeamLeg] = if (mainRouteToVehicle) {
        // assume 13 mph / 5.8 m/s as average PT speed: http://cityobservatory.org/urban-buses-are-slowing-down/
        val estimateDurationToGetToVeh: Int = math
          .round(beamServices.geo.distInMeters(routingRequest.origin, vehicle.location.loc) / 5.8)
          .intValue()
        val time = routingRequest.departureTime match {
          case time: DiscreteTime =>
            WindowTime(
              time.atTime + estimateDurationToGetToVeh,
              beamServices.beamConfig.beam.routing.r5.departureWindow
            )
          case time: WindowTime =>
            time.copy(time.atTime + estimateDurationToGetToVeh)
        }
        val from = beamServices.geo.snapToR5Edge(
          transportNetwork.streetLayer,
          beamServices.geo.utm2Wgs(vehicle.location.loc),
          10E3
        )
        val to = beamServices.geo.snapToR5Edge(
          transportNetwork.streetLayer,
          beamServices.geo.utm2Wgs(routingRequest.destination),
          10E3
        )
        val directMode = vehicle.mode.r5Mode.get.left.get
        val accessMode = vehicle.mode.r5Mode.get.left.get
        val egressMode = LegMode.WALK
        val transitModes = Nil
        val profileResponse =
          latency("vehicleOnEgressRoute-router-time", Metrics.RegularLevel) {
            cache.get(
              R5Request(from, to, time, directMode, accessMode, transitModes, egressMode)
            )
          }
        if (!profileResponse.options.isEmpty) {
          val streetSegment = profileResponse.options.get(0).access.get(0)
          val theTravelPath =
            buildStreetPath(streetSegment, time.atTime, toR5StreetMode(vehicle.mode))
          Some(
            BeamLeg(time.atTime, vehicle.mode, theTravelPath.duration, travelPath = theTravelPath)
          )
        } else {
          return Nil // Cannot go to destination with this vehicle, so no options from this vehicle.
        }
      } else {
        None
      }

      val theOrigin = if (mainRouteToVehicle || mainRouteRideHailTransit) {
        routingRequest.origin
      } else {
        vehicle.location.loc
      }
      val theDestination = if (mainRouteToVehicle) {
        vehicle.location.loc
      } else {
        routingRequest.destination
      }
      val from = beamServices.geo.snapToR5Edge(
        transportNetwork.streetLayer,
        beamServices.geo.utm2Wgs(theOrigin),
        10E3
      )
      val to = beamServices.geo.snapToR5Edge(
        transportNetwork.streetLayer,
        beamServices.geo.utm2Wgs(theDestination),
        10E3
      )
      val directMode = if (mainRouteToVehicle) {
        LegMode.WALK
      } else if (mainRouteRideHailTransit) {
        null
      } else {
        vehicle.mode.r5Mode.get.left.get
      }
      val accessMode = if (mainRouteRideHailTransit) {
        LegMode.CAR
      } else {
        directMode
      }
      val egressMode = if (mainRouteRideHailTransit) {
        LegMode.CAR
      } else {
        LegMode.WALK
      }
      val walkToVehicleDuration =
        maybeWalkToVehicle.map(leg => leg.duration).getOrElse(0)
      val time = routingRequest.departureTime match {
        case time: DiscreteTime =>
          WindowTime(
            time.atTime + walkToVehicleDuration,
            beamServices.beamConfig.beam.routing.r5.departureWindow
          )
        case time: WindowTime =>
          WindowTime(time.atTime + walkToVehicleDuration, 0)
      }
      val transitModes: IndexedSeq[TransitModes] =
        routingRequest.transitModes.map(_.r5Mode.get.right.get)
      val latencyTag = (if (transitModes.isEmpty)
                          "mainVehicleToDestinationRoute"
                        else "mainTransitRoute") + "-router-time"
      val profileResponse: ProfileResponse =
        latency(latencyTag, Metrics.RegularLevel) {
          cache.get(
            R5Request(from, to, time, directMode, accessMode, transitModes, egressMode)
          )
        }
      def splitLegForParking(leg: BeamLeg): IndexedSeq[BeamLeg] = {
        val theLinkIds = leg.travelPath.linkIds
        if (theLinkIds.length <= 1) {
          Vector(leg)
        } else if (leg.travelPath.distanceInM < beamServices.beamConfig.beam.agentsim.thresholdForMakingParkingChoiceInMeters) {
          val firstLeg = updateLegWithCurrentTravelTime(leg.updateLinks(Vector(theLinkIds.head)))
          val secondLeg = updateLegWithCurrentTravelTime(
            leg
              .updateLinks(theLinkIds.tail)
              .copy(startTime = firstLeg.startTime + firstLeg.duration)
          )
          Vector(firstLeg, secondLeg)
        } else {
          val indexFromEnd = Math.min(
            Math.max(
              theLinkIds.reverse
                .map(lengthOfLink(_))
                .scanLeft(0.0)(_ + _)
                .indexWhere(
                  _ > beamServices.beamConfig.beam.agentsim.thresholdForMakingParkingChoiceInMeters
                ),
              1
            ),
            theLinkIds.length - 1
          )
          val indexFromBeg = theLinkIds.length - indexFromEnd
          val firstLeg = updateLegWithCurrentTravelTime(
            leg.updateLinks(theLinkIds.take(indexFromBeg))
          )
          val secondLeg = updateLegWithCurrentTravelTime(
            leg
              .updateLinks(theLinkIds.takeRight(indexFromEnd))
              .copy(startTime = firstLeg.startTime + firstLeg.duration)
          )
          Vector(firstLeg, secondLeg)
        }
      }

      val tripsWithFares = profileResponse.options.asScala.flatMap(option => {
        /*
         * Iterating all itinerary from a ProfileOption to construct the BeamTrip,
         * itinerary has a PointToPointConnection object that help relating access,
         * egress and transit for the particular itinerary. That contains indexes of
         * access and egress and actual object could be located from lists under option object,
         * as there are separate collections for each.
         *
         * And after locating through these indexes, constructing BeamLeg for each and
         * finally add these legs back to BeamTrip.
         */
        option.itinerary.asScala.view
          .filter { itin =>
            val startTime = beamServices.dates.toBaseMidnightSeconds(
              itin.startTime,
              transportNetwork.transitLayer.routes.size() == 0
            )
            //TODO make a more sensible window not just 30 minutes
            startTime >= time.fromTime && startTime <= time.fromTime + 1800
          }
          .map(itinerary => {
            // Using itinerary start as access leg's startTime
            val tripStartTime = beamServices.dates
              .toBaseMidnightSeconds(
                itinerary.startTime,
                transportNetwork.transitLayer.routes.size() == 0
              )
              .toInt

            val legsWithFares = mutable.ArrayBuffer.empty[(BeamLeg, Double)]
            maybeWalkToVehicle.foreach(walkLeg => {
              // If there's a gap between access leg start time and walk leg, we need to move that ahead
              // this covers the various contingencies for doing this.
              val delayStartTime =
<<<<<<< HEAD
                Math.max(0.0, (tripStartTime - routingRequest.departureTime.atTime) - walkLeg.duration).toInt
              legsWithFares += ((walkLeg.updateStartTime(walkLeg.startTime + delayStartTime), 0.0))
=======
                Math.max(0.0, (tripStartTime - routingRequest.departureTime.atTime) - walkLeg.duration)
              legsWithFares += ((walkLeg.updateStartTime(walkLeg.startTime + delayStartTime.toLong), 0.0))
>>>>>>> ad8d8929
            })

            val access = option.access.get(itinerary.connection.access)
            val toll = if (access.mode == LegMode.CAR) {
              val osm = access.streetEdges.asScala
                .map(
                  e =>
                    transportNetwork.streetLayer.edgeStore
                      .getCursor(e.edgeId)
                      .getOSMID
                )
                .toVector
              tollCalculator.calcToll(osm)
            } else 0.0
            val isTransit = itinerary.connection.transit != null && !itinerary.connection.transit.isEmpty

            val theTravelPath = buildStreetPath(access, tripStartTime, toR5StreetMode(access.mode))
            val theLeg = BeamLeg(
              tripStartTime,
              mapLegMode(access.mode),
              theTravelPath.duration,
              travelPath = theTravelPath
            )
            val splitLegs = if (access.mode != LegMode.WALK && routingRequest.mustParkAtEnd) {
              splitLegForParking(theLeg)
            } else {
              Vector(theLeg)
            }
            // assign toll to first part of the split
            legsWithFares += ((splitLegs.head, toll))
            splitLegs.tail.foreach(leg => legsWithFares += ((leg, 0.0)))

            //add a Dummy walk BeamLeg to the end of that trip
            if (isRouteForPerson && access.mode != LegMode.WALK) {
              if (!isTransit)
                legsWithFares += ((dummyWalk(splitLegs.last.endTime), 0.0))
            }

            if (isTransit) {
              var arrivalTime: Int = Int.MinValue
              /*
             Based on "Index in transit list specifies transit with same index" (comment from PointToPointConnection line 14)
             assuming that: For each transit in option there is a TransitJourneyID in connection
               */
              val segments = option.transit.asScala zip itinerary.connection.transit.asScala
              val fares = latency("fare-transit-time", Metrics.VerboseLevel) {
                val fareSegments = getFareSegments(segments.toVector)
                filterFaresOnTransfers(fareSegments)
              }

              segments.foreach {
                case (transitSegment, transitJourneyID) =>
                  val segmentPattern =
                    transitSegment.segmentPatterns.get(transitJourneyID.pattern)
                  //              val tripPattern = transportNetwork.transitLayer.tripPatterns.get(segmentPattern.patternIdx)
                  val tripId = segmentPattern.tripIds.get(transitJourneyID.time)
                  //              val trip = tripPattern.tripSchedules.asScala.find(_.tripId == tripId).get
                  val fs =
                    fares.view
                      .filter(_.patternIndex == segmentPattern.patternIdx)
                      .map(_.fare.price)
                  val fare = if (fs.nonEmpty) fs.min else 0.0
                  val segmentLegs =
                    transitSchedule(Id.createVehicleId(tripId))._2
                      .slice(segmentPattern.fromIndex, segmentPattern.toIndex)
                  legsWithFares ++= segmentLegs.zipWithIndex
                    .map(beamLeg => (beamLeg._1, if (beamLeg._2 == 0) fare else 0.0))
                  arrivalTime = beamServices.dates
                    .toBaseMidnightSeconds(
                      segmentPattern.toArrivalTime.get(transitJourneyID.time),
                      isTransit
                    )
                    .toInt
                  if (transitSegment.middle != null) {
                    legsWithFares += (
                      (
                        BeamLeg(
                          arrivalTime,
                          mapLegMode(transitSegment.middle.mode),
                          transitSegment.middle.duration,
                          travelPath = buildStreetPath(
                            transitSegment.middle,
                            arrivalTime,
                            toR5StreetMode(transitSegment.middle.mode)
                          )
                        ),
                        0.0
                      )
                    )
                    arrivalTime = arrivalTime + transitSegment.middle.duration // in case of middle arrival time would update
                  }
              }

              // egress would only be present if there is some transit, so its under transit presence check
              if (itinerary.connection.egress != null) {
                val egress = option.egress.get(itinerary.connection.egress)
                //start time would be the arrival time of last stop and 5 second alighting
                legsWithFares += (
                  (
                    BeamLeg(
                      arrivalTime,
                      mapLegMode(egress.mode),
                      egress.duration,
                      buildStreetPath(egress, arrivalTime, toR5StreetMode(egress.mode))
                    ),
                    0.0
                  )
                )
                if (isRouteForPerson && egress.mode != LegMode.WALK)
                  legsWithFares += ((dummyWalk(arrivalTime + egress.duration), 0.0))
              }
            }
            maybeUseVehicleOnEgress.foreach { leg =>
              val departAt = legsWithFares.last._1.endTime
              val updatedLeg = leg.updateStartTime(departAt)
              legsWithFares += ((updatedLeg, 0.0))
              legsWithFares += ((dummyWalk(updatedLeg.endTime), 0.0))
            }
            TripWithFares(
              BeamTrip(legsWithFares.map(_._1).toVector, mapLegMode(access.mode)),
              legsWithFares.map(_._2).zipWithIndex.map(_.swap).toMap
            )
          })
      })

      tripsWithFares.map(tripWithFares => {
        val embodiedLegs: IndexedSeq[EmbodiedBeamLeg] =
          for ((beamLeg, index) <- tripWithFares.trip.legs.zipWithIndex) yield {
            val cost = tripWithFares.legFares.getOrElse(index, 0.0) // FIXME this value is never used.
            if (Modes.isR5TransitMode(beamLeg.mode)) {
              EmbodiedBeamLeg(
                beamLeg,
                beamLeg.travelPath.transitStops.get.vehicleId,
                asDriver = false,
                None,
                cost,
                unbecomeDriverOnCompletion = false
              )
            } else {
              val unbecomeDriverAtComplete = Modes
                .isR5LegMode(beamLeg.mode) && (beamLeg.mode != WALK || index == tripWithFares.trip.legs.size - 1)
              if (beamLeg.mode == WALK) {
                val body =
                  routingRequest.streetVehicles.find(_.mode == WALK).get
                EmbodiedBeamLeg(
                  beamLeg,
                  body.id,
                  body.asDriver,
                  None,
                  0.0,
                  unbecomeDriverAtComplete
                )
              } else {
                EmbodiedBeamLeg(
                  beamLeg,
                  vehicle.id,
                  vehicle.asDriver,
                  None,
                  cost,
                  unbecomeDriverAtComplete
                )
              }
            }
          }
        EmbodiedBeamTrip(embodiedLegs)
      })
    }

    val embodiedTrips =
      routingRequest.streetVehicles.flatMap(vehicle => tripsForVehicle(vehicle))

    if (!embodiedTrips.exists(_.tripClassifier == WALK)) {
//      log.debug("No walk route found. {}", routingRequest)
      val maybeBody = routingRequest.streetVehicles.find(_.mode == WALK)
      if (maybeBody.isDefined) {
//        log.debug("Adding dummy walk route with maximum street time.")
        val dummyTrip = R5RoutingWorker.createBushwackingTrip(
          beamServices.geo.utm2Wgs(new Coord(routingRequest.origin.getX, routingRequest.origin.getY)),
          beamServices.geo.utm2Wgs(new Coord(routingRequest.destination.getX, routingRequest.destination.getY)),
          routingRequest.departureTime.atTime,
          maybeBody.get.id,
          beamServices
        )
        RoutingResponse(
          embodiedTrips :+ dummyTrip,
          routingRequest.staticRequestId,
          Some(routingRequest.requestId)
        )
      } else {
//        log.debug("Not adding a dummy walk route since agent has no body.")
        RoutingResponse(
          embodiedTrips,
          routingRequest.staticRequestId,
          Some(routingRequest.requestId)
        )
      }
    } else {
      RoutingResponse(embodiedTrips, routingRequest.staticRequestId, Some(routingRequest.requestId))
    }
  }

  private def buildStreetPath(
    segment: StreetSegment,
    tripStartTime: Int,
    mode: StreetMode
  ): BeamPath = {
    var activeLinkIds = ArrayBuffer[Int]()
    for (edge: StreetEdgeInfo <- segment.streetEdges.asScala) {
      if (!network.getLinks.containsKey(Id.createLinkId(edge.edgeId.longValue()))) {
        throw new RuntimeException("Link not found: " + edge.edgeId)
      }
      activeLinkIds += edge.edgeId.intValue()
    }
    val linksTimesDistances = RoutingModel.linksToTimeAndDistance(
      activeLinkIds,
      tripStartTime,
      travelTimeByLinkCalculator,
      mode,
      transportNetwork.streetLayer
    )
    val duration = linksTimesDistances.travelTimes.tail.foldLeft(0L)(_ + _) // note we exclude the first link to keep with MATSim convention
    val distance = linksTimesDistances.distances.tail.foldLeft(0.0)(_ + _) // note we exclude the first link to keep with MATSim convention
    BeamPath(
      activeLinkIds,
      None,
      SpaceTime(
        segment.geometry.getStartPoint.getX,
        segment.geometry.getStartPoint.getY,
        tripStartTime
      ),
      SpaceTime(
        segment.geometry.getEndPoint.getX,
        segment.geometry.getEndPoint.getY,
        tripStartTime + segment.duration
      ),
      segment.distance.toDouble / 1000
    )
  }
  private def buildStreetPath(
    linksTimesDistances: LinksTimesDistances,
    tripStartTime: Int
  ): BeamPath = {
    val startLoc =
      beamServices.geo.coordOfR5Edge(transportNetwork.streetLayer, linksTimesDistances.linkIds.head)
    val endLoc =
      beamServices.geo.coordOfR5Edge(transportNetwork.streetLayer, linksTimesDistances.linkIds.last)
    BeamPath(
      linksTimesDistances.linkIds,
      None,
      SpaceTime(startLoc.getX, startLoc.getY, tripStartTime),
      SpaceTime(
        endLoc.getX,
        endLoc.getY,
        tripStartTime + linksTimesDistances.travelTimes.tail.foldLeft(0L)(_ + _).toInt
      ),
      linksTimesDistances.distances.tail.foldLeft(0.0)(_ + _)
    )
  }

  /**
    * Use to extract a collection of FareSegments for an itinerary.
    *
    * @param segments IndexedSeq[(TransitSegment, TransitJourneyID)]
    * @return a collection of FareSegments for an itinerary.
    */
  private def getFareSegments(
    segments: IndexedSeq[(TransitSegment, TransitJourneyID)]
  ): IndexedSeq[BeamFareSegment] = {
    segments
      .groupBy(s => getRoute(s._1, s._2).agency_id)
      .flatMap(t => {
        val pattern = getPattern(t._2.head._1, t._2.head._2)
        val fromTime = pattern.fromDepartureTime.get(t._2.head._2.time)

        var rules = t._2.flatMap(s => getFareSegments(s._1, s._2, fromTime))

        if (rules.isEmpty) {
          val route = getRoute(pattern)
          val agencyId = route.agency_id
          val routeId = route.route_id

          val fromId = getStopId(t._2.head._1.from)
          val toId = getStopId(t._2.last._1.to)

          val toTime = getPattern(t._2.last._1, t._2.last._2).toArrivalTime
            .get(t._2.last._2.time)
          val duration = ChronoUnit.SECONDS.between(fromTime, toTime)

          val containsIds =
            t._2
              .flatMap(s => IndexedSeq(getStopId(s._1.from), getStopId(s._1.to)))
              .toSet

          rules = getFareSegments(agencyId, routeId, fromId, toId, containsIds)
            .map(f => BeamFareSegment(f, pattern.patternIdx, duration))
        }
        rules
      })
      .toIndexedSeq
  }

  private def getFareSegments(
    transitSegment: TransitSegment,
    transitJourneyID: TransitJourneyID,
    fromTime: ZonedDateTime
  ): IndexedSeq[BeamFareSegment] = {
    val pattern = getPattern(transitSegment, transitJourneyID)
    val route = getRoute(pattern)
    val routeId = route.route_id
    val agencyId = route.agency_id

    val fromStopId = getStopId(transitSegment.from)
    val toStopId = getStopId(transitSegment.to)
    val duration =
      ChronoUnit.SECONDS
        .between(fromTime, pattern.toArrivalTime.get(transitJourneyID.time))

    var fr = getFareSegments(agencyId, routeId, fromStopId, toStopId).map(
      f => BeamFareSegment(f, pattern.patternIdx, duration)
    )
    if (fr.nonEmpty && fr.forall(_.patternIndex == fr.head.patternIndex))
      fr = Vector(fr.minBy(_.fare.price))
    fr
  }

  private def getFareSegments(
    agencyId: String,
    routeId: String,
    fromId: String,
    toId: String,
    containsIds: Set[String] = null
  ): IndexedSeq[BeamFareSegment] =
    fareCalculator.getFareSegments(agencyId, routeId, fromId, toId, containsIds)

  private def getRoute(transitSegment: TransitSegment, transitJourneyID: TransitJourneyID) =
    transportNetwork.transitLayer.routes
      .get(getPattern(transitSegment, transitJourneyID).routeIndex)

  private def getRoute(segmentPattern: SegmentPattern) =
    transportNetwork.transitLayer.routes.get(segmentPattern.routeIndex)

  private def getPattern(transitSegment: TransitSegment, transitJourneyID: TransitJourneyID) =
    transitSegment.segmentPatterns.get(transitJourneyID.pattern)

  private def getStopId(stop: Stop) = stop.stopId.split(":")(1)

  def getTimezone: ZoneId = this.transportNetwork.getTimeZone

  private def travelTimeCalculator(startTime: Int): TravelTimeCalculator =
    maybeTravelTime match {
      case Some(travelTime) =>
        (edge: EdgeStore#Edge, durationSeconds: Int, streetMode: StreetMode, req: ProfileRequest) =>
          {
            if (streetMode != StreetMode.CAR || edge.getOSMID < 0) {
              // An R5 internal edge, probably connecting transit to the street network. We don't have those in the
              // MATSim network.
              (edge.getLengthM / edge.calculateSpeed(req, streetMode)).toFloat
            } else {
              travelTime
                .getLinkTravelTime(
                  network.getLinks.get(Id.createLinkId(edge.getEdgeIndex)),
                  startTime + durationSeconds,
                  null,
                  null
                )
                .asInstanceOf[Float]
            }
          }
      case None => new EdgeStore.DefaultTravelTimeCalculator
    }
  private def travelTimeByLinkCalculator(time: Long, linkId: Int, mode: StreetMode): Long = {
    maybeTravelTime match {
      case Some(matsimTravelTime) if mode == StreetMode.CAR =>
        matsimTravelTime
          .getLinkTravelTime(
            network.getLinks.get(Id.createLinkId(linkId)),
            time.toDouble,
            null,
            null
          )
          .toLong
      case _ =>
        val edge = transportNetwork.streetLayer.edgeStore.getCursor(linkId)
        //        (new EdgeStore.DefaultTravelTimeCalculator).getTravelTimeMilliseconds(edge,)
        val tt = (edge.getLengthM / edge.calculateSpeed(new ProfileRequest, mode)).round
        tt
    }
  }

  private val turnCostCalculator: TurnCostCalculator =
    new TurnCostCalculator(transportNetwork.streetLayer, true) {
      override def computeTurnCost(fromEdge: Int, toEdge: Int, streetMode: StreetMode): Int = 0
    }

  //Does point to point routing with data from request
  def getPlan(request: ProfileRequest): ProfileResponse = {
    val startRouting = System.currentTimeMillis
    request.zoneId = transportNetwork.getTimeZone
    //Do the query and return result
    val profileResponse = new ProfileResponse
    val option = new ProfileOption
    request.reverseSearch = false
    //For direct modes

    for (mode <- request.directModes.asScala) {
      val streetRouter = new StreetRouter(
        transportNetwork.streetLayer,
        travelTimeCalculator(request.fromTime),
        turnCostCalculator
      )
      var streetPath: StreetPath = null
      streetRouter.profileRequest = request
      streetRouter.streetMode = toR5StreetMode(mode)
      streetRouter.timeLimitSeconds = request.streetTime * 60
      if (streetRouter.setOrigin(request.fromLat, request.fromLon)) {
        if (streetRouter.setDestination(request.toLat, request.toLon)) {
          latency("route-transit-time", Metrics.VerboseLevel) {
            streetRouter.route() //latency 1
          }
          val lastState =
            streetRouter.getState(streetRouter.getDestinationSplit)
          if (lastState != null) {
            streetPath = new StreetPath(lastState, transportNetwork, false)
            val streetSegment =
              new StreetSegment(streetPath, mode, transportNetwork.streetLayer)
            option.addDirect(streetSegment, request.getFromTimeDateZD)
          } else {
//            log.debug("Direct mode {} last state wasn't found", mode)
          }
        } else {
//          log.debug("Direct mode {} destination wasn't found!", mode)
        }
      } else {
//        log.debug("Direct mode {} origin wasn't found!", mode)
      }
    }
    option.summary = option.generateSummary
    profileResponse.addOption(option)
    if (request.hasTransit) {
      val accessRouter = findAccessPaths(request)
      val egressRouter = findEgressPaths(request)
      import scala.collection.JavaConverters._
      //latency 2nd step
      val router = new BeamMcRaptorSuboptimalPathProfileRouter(
        transportNetwork,
        request,
        accessRouter.mapValues(_.getReachedStops).asJava,
        egressRouter.mapValues(_.getReachedStops).asJava
      )
      router.NUMBER_OF_SEARCHES = beamServices.beamConfig.beam.routing.r5.numberOfSamples
      val usefullpathList = new util.ArrayList[PathWithTimes]
      // getPaths actually returns a set, which is important so that things are deduplicated. However we need a list
      // so we can sort it below.
      latency("getpath-transit-time", Metrics.VerboseLevel) {
        usefullpathList.addAll(router.getPaths) //latency of get paths
      }
      //This sort is necessary only for text debug output so it will be disabled when it is finished
      /**
        * Orders first no transfers then one transfers 2 etc
        * - then orders according to first trip:
        *   - board stop
        *   - alight stop
        *   - alight time
        * - same for one transfer trip
        */
      usefullpathList.sort((o1: PathWithTimes, o2: PathWithTimes) => {
        def foo(o1: PathWithTimes, o2: PathWithTimes) = {
          var c = 0
          c = Integer.compare(o1.patterns.length, o2.patterns.length)
          if (c == 0) c = Integer.compare(o1.boardStops(0), o2.boardStops(0))
          if (c == 0) c = Integer.compare(o1.alightStops(0), o2.alightStops(0))
          if (c == 0) c = Integer.compare(o1.alightTimes(0), o2.alightTimes(0))
          if (c == 0 && o1.patterns.length == 2) {
            c = Integer.compare(o1.boardStops(1), o2.boardStops(1))
            if (c == 0)
              c = Integer.compare(o1.alightStops(1), o2.alightStops(1))
            if (c == 0)
              c = Integer.compare(o1.alightTimes(1), o2.alightTimes(1))
          }
          c
        }

        foo(o1, o2)
      })
//      log.debug("Usefull paths:{}", usefullpathList.size)

      for (path <- usefullpathList.asScala) {
        profileResponse.addTransitPath(
          accessRouter.asJava,
          egressRouter.asJava,
          path,
          transportNetwork,
          request.getFromTimeDateZD
        )
      }
      latency("transfer-transit-time", Metrics.VerboseLevel) {
        profileResponse.generateStreetTransfers(transportNetwork, request)
      } // latency possible candidate
    }
    profileResponse.recomputeStats(request)
//    log.debug("Returned {} options", profileResponse.getOptions.size)
//    log.debug("Took {} ms", System.currentTimeMillis - startRouting)
    profileResponse
  }

  /**
    * Finds all egress paths from to coordinate to end stop and adds routers to egressRouter
    *
    * @param request ProfileRequest
    */
  private def findEgressPaths(request: ProfileRequest) = {
    val egressRouter = mutable.Map[LegMode, StreetRouter]()
    //For egress
    //TODO: this must be reverse search
    request.reverseSearch = true

    for (mode <- request.egressModes.asScala) {
      val streetRouter = new StreetRouter(
        transportNetwork.streetLayer,
        travelTimeCalculator(request.fromTime),
        turnCostCalculator
      )
      streetRouter.transitStopSearch = true
      streetRouter.quantityToMinimize = StreetRouter.State.RoutingVariable.DURATION_SECONDS
      streetRouter.streetMode = toR5StreetMode(mode)
      streetRouter.profileRequest = request
      streetRouter.timeLimitSeconds = request.getTimeLimit(mode)
      if (streetRouter.setOrigin(request.toLat, request.toLon)) {
        streetRouter.route()
        val stops = streetRouter.getReachedStops
        egressRouter.put(mode, streetRouter)
        log.debug("Added {} edgres stops for mode {}", stops.size, mode)
      } else
        log.debug(
          "MODE:{}, Edge near the origin coordinate wasn't found. Routing didn't start!",
          mode
        )
    }
    egressRouter
  }

  /**
    * Finds access paths from from coordinate in request and adds all routers with paths to accessRouter map
    *
    * @param request ProfileRequest
    */
  private def findAccessPaths(request: ProfileRequest) = {
    request.reverseSearch = false
    // Routes all access modes
    val accessRouter = mutable.Map[LegMode, StreetRouter]()

    for (mode <- request.accessModes.asScala) {
      val streetRouter = new StreetRouter(
        transportNetwork.streetLayer,
        travelTimeCalculator(request.fromTime),
        turnCostCalculator
      )
      streetRouter.profileRequest = request
      streetRouter.streetMode = toR5StreetMode(mode)
      //Gets correct maxCar/Bike/Walk time in seconds for access leg based on mode since it depends on the mode
      streetRouter.timeLimitSeconds = request.getTimeLimit(mode)
      streetRouter.transitStopSearch = true
      streetRouter.quantityToMinimize = StreetRouter.State.RoutingVariable.DURATION_SECONDS
      if (streetRouter.setOrigin(request.fromLat, request.fromLon)) {
        streetRouter.route()
        //Searching for access paths
        accessRouter.put(mode, streetRouter)
      } else
        log.debug(
          "MODE:{}, Edge near the origin coordinate wasn't found. Routing didn't start!",
          mode
        )
    }
    accessRouter
  }

}

object R5RoutingWorker {
  val BUSHWHACKING_SPEED_IN_METERS_PER_SECOND = 0.447 // 1 mile per hour

  def props(
    beamServices: BeamServices,
    transportNetwork: TransportNetwork,
    network: Network,
    fareCalculator: FareCalculator,
    tollCalculator: TollCalculator,
    transitVehicles: Vehicles
  ) =
    Props(
      new R5RoutingWorker(
        new WorkerParameters(
          beamServices,
          transportNetwork,
          network,
          fareCalculator,
          tollCalculator,
          transitVehicles,
          Map.empty
        )
      )
    )

  case class TripWithFares(trip: BeamTrip, legFares: Map[Int, Double])
  case class R5Request(
    from: Coord,
    to: Coord,
    time: WindowTime,
    directMode: LegMode,
    accessMode: LegMode,
    transitModes: Seq[TransitModes],
    egressMode: LegMode
  )

  def createBushwackingBeamLeg(atTime: Long, start: Location, end: Location, beamServices: BeamServices): BeamLeg = {
    val beelineDistanceInMeters = beamServices.geo.distInMeters(start, end)
    val bushwhackingTime =
      Math.round(beelineDistanceInMeters / BUSHWHACKING_SPEED_IN_METERS_PER_SECOND)
    createBushwackingBeamLeg(atTime, bushwhackingTime, start, end, beelineDistanceInMeters)
  }

  def createBushwackingBeamLeg(
    atTime: Long,
    duration: Long,
    start: Location,
    end: Location,
    distance: Double
  ): BeamLeg = {
    BeamLeg(
      atTime,
      WALK,
      duration,
      BeamPath(
        Vector(),
        None,
        SpaceTime(start, atTime),
        SpaceTime(end, atTime + duration),
        distance
      )
    )
  }

  def createBushwackingTrip(
    origin: Location,
    dest: Location,
    atTime: Int,
    bodyId: Id[Vehicle],
    beamServices: BeamServices
  ): EmbodiedBeamTrip = {
<<<<<<< HEAD
    val beelineDistanceInMeters = beamServices.geo.distInMeters(origin, dest)
    val bushwhackingTime =
      Math.round(beelineDistanceInMeters / BUSHWHACKING_SPEED_IN_METERS_PER_SECOND).toInt
=======
>>>>>>> ad8d8929
    EmbodiedBeamTrip(
      Vector(
        EmbodiedBeamLeg(
          createBushwackingBeamLeg(atTime, origin, dest, beamServices),
          bodyId,
          asDriver = true,
          None,
          0,
          unbecomeDriverOnCompletion = false
        )
      )
    )
  }
}<|MERGE_RESOLUTION|>--- conflicted
+++ resolved
@@ -246,7 +246,7 @@
       askForMoreWork
     case EmbodyWithCurrentTravelTime(leg: BeamLeg, vehicleId: Id[Vehicle], embodyRequestId: UUID) =>
       val now = ZonedDateTime.now(ZoneOffset.UTC)
-      val travelTime = (time: Int, linkId: Int) =>
+      val travelTime = (time: Long, linkId: Int) =>
         maybeTravelTime match {
           case Some(matsimTravelTime) =>
             matsimTravelTime
@@ -256,26 +256,25 @@
                 null,
                 null
               )
-              .toInt
+              .toLong
           case None =>
             val edge = transportNetwork.streetLayer.edgeStore.getCursor(linkId)
             (edge.getLengthM / edge.calculateSpeed(
               new ProfileRequest,
               StreetMode.valueOf(leg.mode.r5Mode.get.left.get.toString)
-            )).toInt
+            )).toLong
       }
       val duration = RoutingModel
         .traverseStreetLeg(leg, vehicleId, travelTime)
         .maxBy(e => e.getTime)
-        .getTime
-        .toInt - leg.startTime
+        .getTime - leg.startTime
 
       sender ! RoutingResponse(
         Vector(
           EmbodiedBeamTrip(
             Vector(
               EmbodiedBeamLeg(
-                leg.copy(duration = duration),
+                leg.copy(duration = duration.toLong),
                 vehicleId,
                 asDriver = true,
                 None,
@@ -538,7 +537,7 @@
         LegMode.WALK
       }
       val walkToVehicleDuration =
-        maybeWalkToVehicle.map(leg => leg.duration).getOrElse(0)
+        maybeWalkToVehicle.map(leg => leg.duration).getOrElse(0l).toInt
       val time = routingRequest.departureTime match {
         case time: DiscreteTime =>
           WindowTime(
@@ -619,25 +618,18 @@
           }
           .map(itinerary => {
             // Using itinerary start as access leg's startTime
-            val tripStartTime = beamServices.dates
-              .toBaseMidnightSeconds(
-                itinerary.startTime,
-                transportNetwork.transitLayer.routes.size() == 0
-              )
-              .toInt
+            val tripStartTime = beamServices.dates.toBaseMidnightSeconds(
+              itinerary.startTime,
+              transportNetwork.transitLayer.routes.size() == 0
+            )
 
             val legsWithFares = mutable.ArrayBuffer.empty[(BeamLeg, Double)]
             maybeWalkToVehicle.foreach(walkLeg => {
               // If there's a gap between access leg start time and walk leg, we need to move that ahead
               // this covers the various contingencies for doing this.
               val delayStartTime =
-<<<<<<< HEAD
-                Math.max(0.0, (tripStartTime - routingRequest.departureTime.atTime) - walkLeg.duration).toInt
-              legsWithFares += ((walkLeg.updateStartTime(walkLeg.startTime + delayStartTime), 0.0))
-=======
                 Math.max(0.0, (tripStartTime - routingRequest.departureTime.atTime) - walkLeg.duration)
               legsWithFares += ((walkLeg.updateStartTime(walkLeg.startTime + delayStartTime.toLong), 0.0))
->>>>>>> ad8d8929
             })
 
             val access = option.access.get(itinerary.connection.access)
@@ -677,7 +669,7 @@
             }
 
             if (isTransit) {
-              var arrivalTime: Int = Int.MinValue
+              var arrivalTime: Long = Long.MinValue
               /*
              Based on "Index in transit list specifies transit with same index" (comment from PointToPointConnection line 14)
              assuming that: For each transit in option there is a TransitJourneyID in connection
@@ -705,12 +697,10 @@
                       .slice(segmentPattern.fromIndex, segmentPattern.toIndex)
                   legsWithFares ++= segmentLegs.zipWithIndex
                     .map(beamLeg => (beamLeg._1, if (beamLeg._2 == 0) fare else 0.0))
-                  arrivalTime = beamServices.dates
-                    .toBaseMidnightSeconds(
-                      segmentPattern.toArrivalTime.get(transitJourneyID.time),
-                      isTransit
-                    )
-                    .toInt
+                  arrivalTime = beamServices.dates.toBaseMidnightSeconds(
+                    segmentPattern.toArrivalTime.get(transitJourneyID.time),
+                    isTransit
+                  )
                   if (transitSegment.middle != null) {
                     legsWithFares += (
                       (
@@ -841,7 +831,7 @@
 
   private def buildStreetPath(
     segment: StreetSegment,
-    tripStartTime: Int,
+    tripStartTime: Long,
     mode: StreetMode
   ): BeamPath = {
     var activeLinkIds = ArrayBuffer[Int]()
@@ -878,7 +868,7 @@
   }
   private def buildStreetPath(
     linksTimesDistances: LinksTimesDistances,
-    tripStartTime: Int
+    tripStartTime: Long
   ): BeamPath = {
     val startLoc =
       beamServices.geo.coordOfR5Edge(transportNetwork.streetLayer, linksTimesDistances.linkIds.head)
@@ -891,7 +881,7 @@
       SpaceTime(
         endLoc.getX,
         endLoc.getY,
-        tripStartTime + linksTimesDistances.travelTimes.tail.foldLeft(0L)(_ + _).toInt
+        tripStartTime + linksTimesDistances.travelTimes.tail.foldLeft(0L)(_ + _)
       ),
       linksTimesDistances.distances.tail.foldLeft(0.0)(_ + _)
     )
@@ -1287,12 +1277,6 @@
     bodyId: Id[Vehicle],
     beamServices: BeamServices
   ): EmbodiedBeamTrip = {
-<<<<<<< HEAD
-    val beelineDistanceInMeters = beamServices.geo.distInMeters(origin, dest)
-    val bushwhackingTime =
-      Math.round(beelineDistanceInMeters / BUSHWHACKING_SPEED_IN_METERS_PER_SECOND).toInt
-=======
->>>>>>> ad8d8929
     EmbodiedBeamTrip(
       Vector(
         EmbodiedBeamLeg(
