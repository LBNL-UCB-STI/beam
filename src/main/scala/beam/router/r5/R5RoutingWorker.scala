package beam.router.r5

import java.time.temporal.ChronoUnit
import java.time.{ZoneId, ZoneOffset, ZonedDateTime}
import java.util
import java.util.UUID
import java.util.concurrent.Executors

import akka.actor._
import akka.pattern._
<<<<<<< HEAD
import beam.agentsim.agents.choice.mode.{ModeSubsidy, PtFares}
=======
import beam.agentsim.agents.choice.mode.{DrivingCostDefaults, ModeSubsidy, PtFares}
>>>>>>> 90d87741
import beam.agentsim.agents.modalbehaviors.ModeChoiceCalculator
import beam.agentsim.agents.vehicles.{BeamVehicle, BeamVehicleType, FuelType}
import beam.agentsim.agents.vehicles.EnergyEconomyAttributes.Powertrain
import beam.agentsim.agents.vehicles.VehicleProtocol.StreetVehicle
import beam.agentsim.agents.vehicles.{BeamVehicle, BeamVehicleType, FuelType}
import beam.agentsim.events.SpaceTime
import beam.router.BeamRouter._
import beam.router.Modes.BeamMode.{CAR, WALK}
import beam.router.Modes._
import beam.router.gtfs.FareCalculator
import beam.router.gtfs.FareCalculator._
import beam.router.model.BeamLeg._
import beam.router.model.RoutingModel.{LinksTimesDistances}
import beam.router.model.{EmbodiedBeamTrip, RoutingModel, _}
import beam.router.osm.TollCalculator
import beam.router.r5.R5RoutingWorker.{R5Request, TripWithFares}
import beam.router.r5.profile.BeamMcRaptorSuboptimalPathProfileRouter
import beam.router._
import beam.sim.BeamServices
import beam.sim.common.{GeoUtils, GeoUtilsImpl}
import beam.sim.config.{BeamConfig, MatSimBeamConfigBuilder}
import beam.sim.metrics.{Metrics, MetricsSupport}
import beam.sim.population.AttributesOfIndividual
import beam.utils.reflection.ReflectionUtils
import beam.utils._
import com.conveyal.r5.api.ProfileResponse
import com.conveyal.r5.api.util._
import com.conveyal.r5.profile._
import com.conveyal.r5.streets._
import com.conveyal.r5.transit.{RouteInfo, TransportNetwork}
import com.google.common.cache.{CacheBuilder, CacheLoader}
import com.google.inject.Injector
import com.typesafe.config.Config
import org.matsim.api.core.v01.network.{Link, Network}
import org.matsim.api.core.v01.population.Person
import org.matsim.api.core.v01.{Coord, Id, Scenario}
import org.matsim.core.config.groups.TravelTimeCalculatorConfigGroup
import org.matsim.core.controler.ControlerI
import org.matsim.core.router.util.TravelTime
import org.matsim.core.scenario.{MutableScenario, ScenarioUtils}
import org.matsim.households.Household
import org.matsim.vehicles.{Vehicle, Vehicles}

import scala.collection.JavaConverters._
import scala.collection.concurrent.TrieMap
import scala.collection.immutable.HashMap
import scala.collection.mutable
import scala.collection.mutable.ArrayBuffer
import scala.concurrent.duration._
import scala.concurrent.{ExecutionContext, Future}
import scala.language.postfixOps
import scala.reflect.ClassTag
import scala.util.{Failure, Success, Try}

case class WorkerParameters(
  beamServices: BeamServices,
  transportNetwork: TransportNetwork,
  network: Network,
  scenario: Scenario,
  fareCalculator: FareCalculator,
  tollCalculator: TollCalculator,
  transitVehicles: Vehicles,
  travelTimeAndCost: TravelTimeAndCost,
  transitMap: Map[Id[BeamVehicle], (RouteInfo, Seq[BeamLeg])]
)

case class LegWithFare(leg: BeamLeg, fare: Double)

object DestinationUnreachableException extends Exception

class R5RoutingWorker(workerParams: WorkerParameters) extends Actor with ActorLogging with MetricsSupport {

  def this(config: Config) {
    this(workerParams = {
      val beamConfig = BeamConfig(config)
      val outputDirectory = FileUtils.getConfigOutputFile(
        beamConfig.beam.outputs.baseOutputDirectory,
        beamConfig.beam.agentsim.simulationName,
        beamConfig.beam.outputs.addTimestampToOutputDirectory
      )
      val matsimConfig = new MatSimBeamConfigBuilder(config).buildMatSamConf()
      matsimConfig.planCalcScore().setMemorizingExperiencedPlans(true)
      ReflectionUtils.setFinalField(classOf[StreetLayer], "LINK_RADIUS_METERS", 2000.0)
      LoggingUtil.createFileLogger(outputDirectory)
      matsimConfig.controler.setOutputDirectory(outputDirectory)
      matsimConfig.controler().setWritePlansInterval(beamConfig.beam.outputs.writePlansInterval)
      val scenario = ScenarioUtils.loadScenario(matsimConfig).asInstanceOf[MutableScenario]
      val networkCoordinator = new DefaultNetworkCoordinator(beamConfig)
      networkCoordinator.init()
      scenario.setNetwork(networkCoordinator.network)
      val network = networkCoordinator.network
      val transportNetwork = networkCoordinator.transportNetwork
      val beamServices: BeamServices = new BeamServices {
        override lazy val controler: ControlerI = ???
        override val beamConfig: BeamConfig = BeamConfig(config)
        override lazy val geo: GeoUtils = new GeoUtilsImpl(this)
        override var modeChoiceCalculatorFactory: AttributesOfIndividual => ModeChoiceCalculator = _
        override val dates: DateUtils = DateUtils(
          ZonedDateTime.parse(beamConfig.beam.routing.baseDate).toLocalDateTime,
          ZonedDateTime.parse(beamConfig.beam.routing.baseDate)
        )
        override var beamRouter: ActorRef = _
        override val personRefs: TrieMap[Id[Person], ActorRef] = TrieMap()
        override val vehicles: TrieMap[Id[BeamVehicle], BeamVehicle] = TrieMap()
        override val agencyAndRouteByVehicleIds: TrieMap[Id[Vehicle], (String, String)] = TrieMap()
        override var personHouseholds: Map[Id[Person], Household] = Map()
        val fuelTypes: TrieMap[Id[FuelType], FuelType] =
          BeamServices.readFuelTypeFile(beamConfig.beam.agentsim.agents.vehicles.beamFuelTypesFile)
        val vehicleTypes: TrieMap[Id[BeamVehicleType], BeamVehicleType] =
          BeamServices.readBeamVehicleTypeFile(beamConfig.beam.agentsim.agents.vehicles.beamVehicleTypesFile, fuelTypes)
        val privateVehicles: TrieMap[Id[BeamVehicle], BeamVehicle] =
          BeamServices.readVehiclesFile(beamConfig.beam.agentsim.agents.vehicles.beamVehiclesFile, vehicleTypes)
        override val modeSubsidies: ModeSubsidy =
          ModeSubsidy(beamConfig.beam.agentsim.agents.modeSubsidy.file)
        override val ptFares: PtFares = PtFares(beamConfig.beam.agentsim.agents.ptFare.file)
        override protected def injectActor[A <: Actor](implicit factory: ActorRefFactory, tag: ClassTag[A]): ActorRef =
          super.injectActor
        override def startNewIteration(): Unit = throw new Exception("???")

        override protected def injector: Injector = throw new Exception("???")

        override def matsimServices_=(x$1: org.matsim.core.controler.MatsimServices): Unit = ???

        override def rideHailIterationHistoryActor_=(x$1: akka.actor.ActorRef): Unit = ???
        override val rideHailTransitModes = BeamMode.massTransitModes

        override val tazTreeMap: beam.agentsim.infrastructure.TAZTreeMap =
          beam.sim.BeamServices.getTazTreeMap(beamConfig.beam.agentsim.taz.file)

        override def matsimServices: org.matsim.core.controler.MatsimServices = ???

        override def rideHailIterationHistoryActor: akka.actor.ActorRef = ???
      }

      val initializer = new TransitInitializer(beamServices, transportNetwork, scenario.getTransitVehicles)
      val transits = initializer.initMap

      val fareCalculator = new FareCalculator(beamConfig.beam.routing.r5.directory)
      val tollCalculator = new TollCalculator(beamConfig)
      // TODO FIX ME
      val travelTimeAndCost = new TravelTimeAndCost {
        override def overrideTravelTimeAndCostFor(
          origin: Location,
          destination: Location,
          departureTime: Int,
          mode: BeamMode
        ): TimeAndCost = TimeAndCost(None, None)
      }
      BeamRouter.checkForConsistentTimeZoneOffsets(beamServices, transportNetwork)
      WorkerParameters(
        beamServices,
        transportNetwork,
        network,
        scenario,
        fareCalculator,
        tollCalculator,
        scenario.getTransitVehicles,
        travelTimeAndCost,
        transits
      )
    })
  }

  val WorkerParameters(
    beamServices,
    transportNetwork,
    network,
    scenario,
    fareCalculator,
    tollCalculator,
    transitVehicles,
    travelTimeAndCost,
    transitMap
  ) = workerParams

  private val distanceThresholdToIgnoreWalking =
    beamServices.beamConfig.beam.agentsim.thresholdForWalkingInMeters // meters

  val numOfThreads: Int =
    if (Runtime.getRuntime.availableProcessors() <= 2) 1
    else Runtime.getRuntime.availableProcessors() - 2
  implicit val executionContext: ExecutionContext =
    ExecutionContext.fromExecutorService(Executors.newFixedThreadPool(numOfThreads))

  val tickTask: Cancellable =
    context.system.scheduler.schedule(2.seconds, 10.seconds, self, "tick")(context.dispatcher)
  var msgs: Long = 0
  var firstMsgTime: Option[ZonedDateTime] = None
  log.info("R5RoutingWorker_v2[{}] `{}` is ready", hashCode(), self.path)
  log.info(
    "Num of available processors: {}. Will use: {}",
    Runtime.getRuntime.availableProcessors(),
    numOfThreads
  )

  def getNameAndHashCode: String = s"R5RoutingWorker_v2[${hashCode()}], Path: `${self.path}`"

  var workAssigner: ActorRef = context.parent

  private var maybeTravelTime: Option[TravelTime] = None

  private val links = network.getLinks

  private val linkIdMap: HashMap[Int, Link] = {
    val start = System.currentTimeMillis()
    val pairs = links.asScala.map { case (k, v) => k.toString.toInt -> v }.toSeq
    val map = HashMap(pairs: _*)
    val end = System.currentTimeMillis()
    log.info("linkIdMap is built in {} ms", end - start)
    map
  }

  private var transitSchedule: Map[Id[BeamVehicle], (RouteInfo, Seq[BeamLeg])] = transitMap

  private val cache = CacheBuilder
    .newBuilder()
    .recordStats()
    .maximumSize(1000)
    .build(new CacheLoader[R5Request, ProfileResponse] {
      override def load(key: R5Request): ProfileResponse = {
        getPlanFromR5(key)
      }
    })

  override def preStart(): Unit = {
    askForMoreWork()
  }

  // Let the dispatcher on which the Future in receive will be running
  // be the dispatcher on which this actor is running.

  override final def receive: Receive = {
    case "tick" =>
      firstMsgTime match {
        case Some(firstMsgTimeValue) =>
          val seconds =
            ChronoUnit.SECONDS.between(firstMsgTimeValue, ZonedDateTime.now(ZoneOffset.UTC))
          if (seconds > 0) {
            val rate = msgs.toDouble / seconds
            if (seconds > 60) {
              firstMsgTime = None
              msgs = 0
            }
<<<<<<< HEAD
            log.info(
              "Receiving {} per seconds of RoutingRequest with first message time set to {} for the next round",
              rate,
              firstMsgTime
            )
=======
            if (beamServices.beamConfig.beam.outputs.displayPerformanceTimings) {
              log.info(
                "Receiving {} per seconds of RoutingRequest with first message time set to {} for the next round",
                rate,
                firstMsgTime
              )
            } else {
              log.debug(
                "Receiving {} per seconds of RoutingRequest with first message time set to {} for the next round",
                rate,
                firstMsgTime
              )
            }
>>>>>>> 90d87741
          }
        case None => //
      }
    case WorkAvailable =>
      workAssigner = sender
      askForMoreWork()

    case TransitInited(newTransitSchedule) =>
      transitSchedule = newTransitSchedule
      askForMoreWork()

    case request: RoutingRequest =>
      msgs += 1
      if (firstMsgTime.isEmpty) firstMsgTime = Some(ZonedDateTime.now(ZoneOffset.UTC))
      val eventualResponse = Future {
        latency("request-router-time", Metrics.RegularLevel) {
          calcRoute(request)
            .copy(requestId = Some(request.requestId), staticRequestId = request.staticRequestId)
        }
      }
      eventualResponse.onComplete {
        case scala.util.Failure(ex) =>
          log.error(ex, "calcRoute failed")
        case _ =>
      }
      eventualResponse pipeTo sender
      askForMoreWork()

    case UpdateTravelTimeLocal(travelTime) =>
      maybeTravelTime = Some(travelTime)
      log.info(s"{} UpdateTravelTimeLocal. Set new travel time", getNameAndHashCode)
      cache.invalidateAll()
      askForMoreWork()

    case UpdateTravelTimeRemote(map) =>
      val travelTimeCalc =
        TravelTimeCalculatorHelper.CreateTravelTimeCalculator(beamServices.beamConfig.beam.agentsim.timeBinSize, map)
      maybeTravelTime = Some(travelTimeCalc)
      log.info(
        s"{} UpdateTravelTimeRemote. Set new travel time from map with size {}",
        getNameAndHashCode,
        map.keySet().size()
      )
      cache.invalidateAll()
      askForMoreWork

    case EmbodyWithCurrentTravelTime(
        leg: BeamLeg,
        vehicleId: Id[Vehicle],
        embodyRequestId: Int,
<<<<<<< HEAD
        mustParkAtEnd: Boolean
=======
        mustParkAtEnd: Boolean,
        destinationForSplitting: Option[Coord]
>>>>>>> 90d87741
        ) =>
      val travelTime = (time: Int, linkId: Int) =>
        maybeTravelTime match {
          case Some(matsimTravelTime) =>
            getTravelTime(time, linkId, matsimTravelTime).toInt
          case None =>
            val edge = transportNetwork.streetLayer.edgeStore.getCursor(linkId)
            (edge.getLengthM / edge.calculateSpeed(
              new ProfileRequest,
              StreetMode.valueOf(leg.mode.r5Mode.get.left.get.toString)
            )).toInt
      }
      val linkEvents = RoutingModel.traverseStreetLeg(leg, vehicleId, travelTime)
      val linkTimes = linkEvents
        .drop(1)
        .grouped(2)
        .map(pair => (pair.last.getTime - pair.head.getTime).toInt)
        .toIndexedSeq :+ 0
      val duration = linkEvents
        .maxBy(e => e.getTime)
        .getTime - leg.startTime

      val finalLegs = if (mustParkAtEnd) {
        val legPair = splitLegForParking(
          leg.copy(duration = duration.toInt, travelPath = leg.travelPath.copy(linkTravelTime = linkTimes)),
          destinationForSplitting
        )
        val fuelAndTollCostPerLeg = legPair.map { beamLeg =>
          val fuelCost = DrivingCostDefaults.estimateFuelCost(beamLeg, vehicleId, beamServices)
          val toll = if (beamLeg.mode == CAR) {
            val osm = beamLeg.travelPath.linkIds.toVector.map { e =>
              transportNetwork.streetLayer.edgeStore
                .getCursor(e)
                .getOSMID
            }
            tollCalculator.calcTollByOsmIds(osm) + tollCalculator.calcTollByLinkIds(beamLeg.travelPath)
          } else 0.0
          fuelCost + toll
        }
        val embodiedPair = Vector(
<<<<<<< HEAD
          EmbodiedBeamLeg(legPair.head, vehicleId, asDriver = true, 0, unbecomeDriverOnCompletion = false),
          EmbodiedBeamLeg(legPair.last, vehicleId, asDriver = true, 0, unbecomeDriverOnCompletion = true)
=======
          EmbodiedBeamLeg(
            legPair.head,
            vehicleId,
            asDriver = true,
            fuelAndTollCostPerLeg.head,
            unbecomeDriverOnCompletion = false
          ),
          EmbodiedBeamLeg(
            legPair.last,
            vehicleId,
            asDriver = true,
            fuelAndTollCostPerLeg.last,
            unbecomeDriverOnCompletion = true
          )
>>>>>>> 90d87741
        )
        if (legPair.size == 1) {
          Vector(embodiedPair.head)
        } else {
          embodiedPair
        }
      } else {
        Vector(
          EmbodiedBeamLeg(
            leg.copy(duration = duration.toInt),
            vehicleId,
            asDriver = true,
            0,
            unbecomeDriverOnCompletion = true
          )
        )
      }

      sender ! RoutingResponse(
        Vector(
          EmbodiedBeamTrip(
            finalLegs
          )
        ),
        embodyRequestId
      )
      askForMoreWork()
  }

  private def askForMoreWork(): Unit =
    if (workAssigner != null) workAssigner ! GimmeWork //Master will retry if it hasn't heard

  def updateLegWithCurrentTravelTime(leg: BeamLeg): BeamLeg = {
    val linksTimesAndDistances = RoutingModel.linksToTimeAndDistance(
      leg.travelPath.linkIds,
      leg.startTime,
      travelTimeByLinkCalculator,
      toR5StreetMode(leg.mode),
      transportNetwork.streetLayer
    )
    val updatedTravelPath = buildStreetPath(linksTimesAndDistances, leg.startTime)
    leg.copy(travelPath = updatedTravelPath, duration = updatedTravelPath.duration)
  }

  def lengthOfLink(linkId: Int): Double = {
    val edge = transportNetwork.streetLayer.edgeStore.getCursor(linkId)
    edge.getLengthM
  }

  private def getPlanUsingCache(request: R5Request) = {
    var plan = latencyIfNonNull("cache-router-time", Metrics.VerboseLevel) {
      cache.getIfPresent(request)
    }
    if (plan == null) {
      val planWithTime = measure(cache.get(request))
      plan = planWithTime._1

      var nt = ""
      if (request.transitModes.isEmpty) nt = "non"

      record(s"noncache-${nt}transit-router-time", Metrics.VerboseLevel, planWithTime._2)
      record("noncache-router-time", Metrics.VerboseLevel, planWithTime._2)
    }
    plan
  }

  def getPlanFromR5(request: R5Request): ProfileResponse = {
    countOccurrence("r5-plans-count")
    val maxStreetTime = 2 * 60
    // If we already have observed travel times, probably from the pre
    // let R5 use those. Otherwise, let R5 use its own travel time estimates.
    val profileRequest = new ProfileRequest()
    profileRequest.fromLon = request.from.getX
    profileRequest.fromLat = request.from.getY
    profileRequest.toLon = request.to.getX
    profileRequest.toLat = request.to.getY
    profileRequest.maxWalkTime = 3 * 60
    profileRequest.maxCarTime = 4 * 60
    profileRequest.maxBikeTime = 4 * 60
    profileRequest.streetTime = maxStreetTime
    profileRequest.maxTripDurationMinutes = 4 * 60
    profileRequest.wheelchair = false
    profileRequest.bikeTrafficStress = 4
    profileRequest.zoneId = transportNetwork.getTimeZone
    profileRequest.fromTime = request.time
    profileRequest.toTime = request.time + 61 // Important to allow 61 seconds for transit schedules to be considered!
    profileRequest.date = beamServices.dates.localBaseDate
    profileRequest.directModes = if (request.directMode == null) {
      util.EnumSet.noneOf(classOf[LegMode])
    } else {
      util.EnumSet.of(request.directMode)
    }
    profileRequest.suboptimalMinutes = 0
    if (request.transitModes.nonEmpty) {
      profileRequest.transitModes = util.EnumSet.copyOf(request.transitModes.asJavaCollection)
      profileRequest.accessModes = util.EnumSet.of(request.accessMode)
      profileRequest.egressModes = util.EnumSet.of(request.egressMode)
    }
    //    log.debug(profileRequest.toString)
    val result = try {
      getPlan(profileRequest, request.timeValueOfMoney)
    } catch {
      case _: IllegalStateException =>
        new ProfileResponse
      case _: ArrayIndexOutOfBoundsException =>
        new ProfileResponse
    }
    //    log.debug(s"# options found = ${result.options.size()}")
    result
  }

  def calcRoute(routingRequest: RoutingRequest): RoutingResponse = {
    //    log.debug(routingRequest.toString)

    // For each street vehicle (including body, if available): Route from origin to street vehicle, from street vehicle to destination.
    val isRouteForPerson = routingRequest.streetVehicles.exists(_.mode == WALK)

    if (!isRouteForPerson) {
      val i = 0
    }

    def tripsForVehicle(vehicle: StreetVehicle): Seq[EmbodiedBeamTrip] = {
      /*
       * Our algorithm captures a few different patterns of travel. Two of these require extra routing beyond what we
       * call the "main" route calculation below. In both cases, we have a single main transit route
       * which is only calculate once in the code below. But we optionally add a WALK leg from the origin to the
       * beginning of the route (called "mainRouteFromVehicle" as opposed to main route from origin). Or we optionally
       * add a vehicle-based trip on the egress portion of the trip (called "mainRouteToVehicle" as opposed to main route
       * to destination).
       *
       * Or we use the R5 egress concept to accomplish "mainRouteRideHailTransit" pattern we use DRIVE mode on both
       * access and egress legs. For the other "mainRoute" patterns, we want to fix the location of the vehicle, not
       * make it dynamic. Also note that in all cases, these patterns are only the result of human travelers, we assume
       * AI is fixed to a vehicle and therefore only needs the simplest of routes.
       *
       * For the mainRouteFromVehicle pattern, the traveler is using a vehicle within the context of a
       * trip that could be multimodal (e.g. drive to transit) or unimodal (drive only). We don't assume the vehicle is
       * co-located with the person, so this first block of code determines the distance from the vehicle to the person and based
       * on a threshold, optionally routes a WALK leg to the vehicle and adjusts the main route location & time accordingly.
       *
       */
      // First classify the main route type
      val mainRouteFromVehicle = routingRequest.streetVehiclesUseIntermodalUse == Access && isRouteForPerson && vehicle.mode != WALK
      val mainRouteToVehicle = routingRequest.streetVehiclesUseIntermodalUse == Egress && isRouteForPerson && vehicle.mode != WALK
      val mainRouteRideHailTransit = routingRequest.streetVehiclesUseIntermodalUse == AccessAndEgress && isRouteForPerson && vehicle.mode != WALK

      val maybeWalkToVehicle: Option[BeamLeg] = if (mainRouteFromVehicle) {
<<<<<<< HEAD
        if (beamServices.geo.distInMeters(vehicle.location.loc, routingRequest.origin) > distanceThresholdToIgnoreWalking) {
=======
        if (beamServices.geo.distUTMInMeters(vehicle.locationUTM.loc, routingRequest.originUTM) > distanceThresholdToIgnoreWalking) {
>>>>>>> 90d87741
          val from = beamServices.geo.snapToR5Edge(
            transportNetwork.streetLayer,
            beamServices.geo.utm2Wgs(routingRequest.originUTM),
            10E3
          )
          val to = beamServices.geo.snapToR5Edge(
            transportNetwork.streetLayer,
            beamServices.geo.utm2Wgs(vehicle.locationUTM.loc),
            10E3
          )
          val directMode = LegMode.WALK
          val accessMode = LegMode.WALK
          val egressMode = LegMode.WALK
          val transitModes = Nil
          val profileResponse =
            latency("walkToVehicleRoute-router-time", Metrics.RegularLevel) {
              cache.get(
                R5Request(
                  from,
                  to,
                  routingRequest.departureTime,
                  directMode,
                  accessMode,
                  transitModes,
                  egressMode,
                  routingRequest.timeValueOfMoney
                )
              )
            }
          if (profileResponse.options.isEmpty) {
            Some(R5RoutingWorker.createBushwackingBeamLeg(routingRequest.departureTime, from, to, beamServices))
          } else {
            val streetSegment = profileResponse.options.get(0).access.get(0)
            val theTravelPath = buildStreetPath(streetSegment, routingRequest.departureTime, StreetMode.WALK)
            Some(
              BeamLeg(
                routingRequest.departureTime,
                mapLegMode(LegMode.WALK),
                theTravelPath.duration,
                travelPath = theTravelPath
              )
            )
          }
        } else {
          Some(dummyWalk(routingRequest.departureTime))
        }
      } else {
        None
      }
      /*
       * For the mainRouteToVehicle pattern (see above), we look for RequestTripInfo.streetVehiclesUseIntermodalUse == Egress, and then we
       * route separately from the vehicle to the destination with an estimate of the start time and adjust the timing of this route
       * after finding the main route from origin to vehicle.
       */
      val maybeUseVehicleOnEgressTry: Try[Vector[LegWithFare]] = Try {
        if (mainRouteToVehicle) {
          // assume 13 mph / 5.8 m/s as average PT speed: http://cityobservatory.org/urban-buses-are-slowing-down/
          val estimateDurationToGetToVeh: Int = math
            .round(beamServices.geo.distUTMInMeters(routingRequest.originUTM, vehicle.locationUTM.loc) / 5.8)
            .intValue()
          val time = routingRequest.departureTime + estimateDurationToGetToVeh
          val from = beamServices.geo.snapToR5Edge(
            transportNetwork.streetLayer,
            beamServices.geo.utm2Wgs(vehicle.locationUTM.loc),
            10E3
          )
          val to = beamServices.geo.snapToR5Edge(
            transportNetwork.streetLayer,
            beamServices.geo.utm2Wgs(routingRequest.destinationUTM),
            10E3
          )
          val directMode = vehicle.mode.r5Mode.get.left.get
          val accessMode = vehicle.mode.r5Mode.get.left.get
          val egressMode = LegMode.WALK
          val transitModes = Nil
          val profileResponse =
            latency("vehicleOnEgressRoute-router-time", Metrics.RegularLevel) {
              cache.get(
                R5Request(
                  from,
                  to,
                  time,
                  directMode,
                  accessMode,
                  transitModes,
                  egressMode,
                  routingRequest.timeValueOfMoney
                )
              )
            }
          if (!profileResponse.options.isEmpty) {
            val streetSegment = profileResponse.options.get(0).access.get(0)
            buildStreetBasedLegs(streetSegment, time, routingRequest.mustParkAtEnd)
          } else {
            throw DestinationUnreachableException // Cannot go to destination with this vehicle, so no options from this vehicle.
          }
        } else {
          Vector()
        }
      }

      maybeUseVehicleOnEgressTry match {
        case Success(maybeUseVehicleOnEgress) => {
          val theOrigin = if (mainRouteToVehicle || mainRouteRideHailTransit) {
            routingRequest.originUTM
          } else {
            vehicle.locationUTM.loc
          }
          val theDestination = if (mainRouteToVehicle) {
            vehicle.locationUTM.loc
          } else {
            routingRequest.destinationUTM
          }
          val from = beamServices.geo.snapToR5Edge(
            transportNetwork.streetLayer,
            beamServices.geo.utm2Wgs(theOrigin),
            10E3
          )
          val to = beamServices.geo.snapToR5Edge(
            transportNetwork.streetLayer,
            beamServices.geo.utm2Wgs(theDestination),
            10E3
          )
          val directMode = if (mainRouteToVehicle) {
            LegMode.WALK
          } else if (mainRouteRideHailTransit) {
            null
          } else {
            vehicle.mode.r5Mode.get.left.get
          }
          val accessMode = if (mainRouteRideHailTransit) {
            LegMode.CAR
          } else {
            directMode
          }
          val egressMode = if (mainRouteRideHailTransit) {
            LegMode.CAR
          } else {
            LegMode.WALK
          }
          val walkToVehicleDuration =
            maybeWalkToVehicle.map(leg => leg.duration).getOrElse(0)
          val time = routingRequest.departureTime + walkToVehicleDuration
          val transitModes: IndexedSeq[TransitModes] =
            routingRequest.transitModes.map(_.r5Mode.get.right.get)
          val latencyTag = (if (transitModes.isEmpty)
                              "mainVehicleToDestinationRoute"
                            else "mainTransitRoute") + "-router-time"
          val profileResponse: ProfileResponse =
            latency(latencyTag, Metrics.RegularLevel) {
              cache.get(
                R5Request(
                  from,
                  to,
                  time,
                  directMode,
                  accessMode,
                  transitModes,
                  egressMode,
                  routingRequest.timeValueOfMoney
                )
              )
            }

          val tripsWithFares = profileResponse.options.asScala.flatMap { option =>
            /*
             * Iterating all itinerary from a ProfileOption to construct the BeamTrip,
             * itinerary has a PointToPointConnection object that help relating access,
             * egress and transit for the particular itinerary. That contains indexes of
             * access and egress and actual object could be located from lists under option object,
             * as there are separate collections for each.
             *
             * And after locating through these indexes, constructing BeamLeg for each and
             * finally add these legs back to BeamTrip.
             */
            option.itinerary.asScala.view
              .filter { itin =>
                val startTime = beamServices.dates.toBaseMidnightSeconds(
                  itin.startTime,
                  transportNetwork.transitLayer.routes.size() == 0
                )
                //TODO make a more sensible window not just 30 minutes
                startTime >= time && startTime <= time + 1800
              }
              .map { itinerary =>
                toBeamTrip(
                  isRouteForPerson,
                  maybeWalkToVehicle,
                  maybeUseVehicleOnEgress,
                  option,
                  itinerary,
                  routingRequest
                )
              }
          }

          tripsWithFares.map(tripWithFares => {
            val indexOfFirstCarLegInParkingTrip = tripWithFares.trip.legs
              .sliding(2)
              .indexWhere(pair => pair.size == 2 && pair.head.mode == CAR && pair.head.mode == pair.last.mode)
            val embodiedLegs: IndexedSeq[EmbodiedBeamLeg] =
              for ((beamLeg, index) <- tripWithFares.trip.legs.zipWithIndex) yield {
                var cost = tripWithFares.legFares.getOrElse(index, 0.0)
                val age = routingRequest.attributesOfIndividual.flatMap(_.age)
                val ids = beamServices.agencyAndRouteByVehicleIds.get(
                  beamLeg.travelPath.transitStops.fold(vehicle.id)(_.vehicleId)
                )
                cost = ids.fold(cost)(id => beamServices.ptFares.getPtFare(id._1, Some(id._2), age).getOrElse(cost))

                if (Modes.isR5TransitMode(beamLeg.mode)) {
                  EmbodiedBeamLeg(
                    beamLeg,
                    beamLeg.travelPath.transitStops.get.vehicleId,
                    asDriver = false,
                    cost,
                    unbecomeDriverOnCompletion = false
                  )
                } else {
                  val unbecomeDriverAtComplete = Modes
                    .isR5LegMode(beamLeg.mode) && vehicle.asDriver && ((beamLeg.mode == CAR && (indexOfFirstCarLegInParkingTrip < 0 || index != indexOfFirstCarLegInParkingTrip)) ||
                  (beamLeg.mode != CAR && beamLeg.mode != WALK) ||
                  (beamLeg.mode == WALK && index == tripWithFares.trip.legs.size - 1))
                  if (beamLeg.mode == WALK) {
                    if (!routingRequest.streetVehicles.exists(_.mode == WALK)) {
                      val i = 0
                    }
                    val body =
                      routingRequest.streetVehicles.find(_.mode == WALK).get
                    EmbodiedBeamLeg(beamLeg, body.id, body.asDriver, 0.0, unbecomeDriverAtComplete)
                  } else {
<<<<<<< HEAD
=======
                    if (beamLeg.mode == CAR) {
                      cost = cost + DrivingCostDefaults.estimateFuelCost(beamLeg, vehicle.id, beamServices)
                    }
>>>>>>> 90d87741
                    EmbodiedBeamLeg(beamLeg, vehicle.id, vehicle.asDriver, cost, unbecomeDriverAtComplete)
                  }
                }
              }
            EmbodiedBeamTrip(embodiedLegs)
          })
        }
        case Failure(e) if e == DestinationUnreachableException => Nil
        case Failure(e)                                         => throw e
      }
    }

    val embodiedTrips =
      routingRequest.streetVehicles.flatMap(vehicle => tripsForVehicle(vehicle))

    if (!embodiedTrips.exists(_.tripClassifier == WALK)) {
      //      log.debug("No walk route found. {}", routingRequest)
      val maybeBody = routingRequest.streetVehicles.find(_.mode == WALK)
      if (maybeBody.isDefined) {
        //        log.debug("Adding dummy walk route with maximum street time.")
        val dummyTrip = R5RoutingWorker.createBushwackingTrip(
<<<<<<< HEAD
          beamServices.geo.utm2Wgs(new Coord(routingRequest.origin.getX, routingRequest.origin.getY)),
          beamServices.geo.utm2Wgs(new Coord(routingRequest.destination.getX, routingRequest.destination.getY)),
=======
          beamServices.geo.utm2Wgs(new Coord(routingRequest.originUTM.getX, routingRequest.originUTM.getY)),
          beamServices.geo.utm2Wgs(new Coord(routingRequest.destinationUTM.getX, routingRequest.destinationUTM.getY)),
>>>>>>> 90d87741
          routingRequest.departureTime,
          maybeBody.get.id,
          beamServices
        )
        RoutingResponse(
          embodiedTrips :+ dummyTrip,
          routingRequest.staticRequestId,
          Some(routingRequest.requestId)
        )
      } else {
        //        log.debug("Not adding a dummy walk route since agent has no body.")
        RoutingResponse(
          embodiedTrips,
          routingRequest.staticRequestId,
          Some(routingRequest.requestId)
        )
      }
    } else {
      RoutingResponse(embodiedTrips, routingRequest.staticRequestId, Some(routingRequest.requestId))
    }
  }

  def buildStreetBasedLegs(r5Leg: StreetSegment, tripStartTime: Int, mustParkAtEnd: Boolean): Vector[LegWithFare] = {
    val theTravelPath = buildStreetPath(r5Leg, tripStartTime, toR5StreetMode(r5Leg.mode))
    val toll = if (r5Leg.mode == LegMode.CAR) {
      val osm = r5Leg.streetEdges.asScala
        .map(
          e =>
            transportNetwork.streetLayer.edgeStore
              .getCursor(e.edgeId)
              .getOSMID
        )
        .toVector
      tollCalculator.calcTollByOsmIds(osm) + tollCalculator.calcTollByLinkIds(theTravelPath)
    } else 0.0
    val theLeg = BeamLeg(
      tripStartTime,
      mapLegMode(r5Leg.mode),
      theTravelPath.duration,
      travelPath = theTravelPath
    )
    var splitLegs = if (mustParkAtEnd && r5Leg.mode == LegMode.CAR) {
<<<<<<< HEAD
      splitLegForParking(theLeg)
=======
      splitLegForParking(theLeg, None)
>>>>>>> 90d87741
    } else {
      Vector(theLeg)
    }
    // assign toll to first part of the split
    Vector(LegWithFare(splitLegs.head, toll)) ++ splitLegs.tail.map(leg => LegWithFare(leg, 0.0))
  }

<<<<<<< HEAD
  def splitLegForParking(leg: BeamLeg): IndexedSeq[BeamLeg] = {
=======
  def splitLegForParking(leg: BeamLeg, destinationForSplitting: Option[Coord]): IndexedSeq[BeamLeg] = {
>>>>>>> 90d87741
    val theLinkIds = leg.travelPath.linkIds
    if (theLinkIds.length <= 1) {
      Vector(leg)
    } else {
      val originWithinSplittingDistance = destinationForSplitting match {
        case Some(destForSplitting) =>
          beamServices.geo
            .distLatLon2Meters(destForSplitting, leg.travelPath.startPoint.loc) < beamServices.beamConfig.beam.agentsim.thresholdForMakingParkingChoiceInMeters
        case None =>
          leg.travelPath.distanceInM < beamServices.beamConfig.beam.agentsim.thresholdForMakingParkingChoiceInMeters
      }
      if (originWithinSplittingDistance) {
        val firstLeg = updateLegWithCurrentTravelTime(leg.updateLinks(Vector(theLinkIds.head)))
        val secondLeg = updateLegWithCurrentTravelTime(
          leg
            .updateLinks(theLinkIds)
            .copy(startTime = firstLeg.startTime + firstLeg.duration)
        )
        Vector(firstLeg, secondLeg)
      } else {
        val indexFromEnd = destinationForSplitting match {
          case Some(destForSplitting) =>
            Math.min(
              Math.max(
                theLinkIds.reverse.indexWhere(
                  link =>
                    beamServices.geo
                      .distLatLon2Meters(R5RoutingWorker.linkIdToCoord(link, transportNetwork), destForSplitting) >
                    beamServices.beamConfig.beam.agentsim.thresholdForMakingParkingChoiceInMeters
                ),
                1
              ),
              theLinkIds.length - 1
            )
          case None =>
            Math.min(
              Math.max(
                theLinkIds.reverse
                  .map(lengthOfLink)
                  .scanLeft(0.0)(_ + _)
                  .indexWhere(
                    _ > beamServices.beamConfig.beam.agentsim.thresholdForMakingParkingChoiceInMeters
                  ),
                1
              ),
              theLinkIds.length - 1
            )
        }

        val indexFromBeg = theLinkIds.length - indexFromEnd
        val firstLeg = updateLegWithCurrentTravelTime(
          leg.updateLinks(theLinkIds.take(indexFromBeg))
        )
        val secondLeg = updateLegWithCurrentTravelTime(
          leg
            .updateLinks(theLinkIds.takeRight(indexFromEnd + 1))
            .copy(startTime = firstLeg.startTime + firstLeg.duration)
        )
        Vector(firstLeg, secondLeg)
      }
    }
  }

  private def buildStreetPath(
    segment: StreetSegment,
    tripStartTime: Int,
    mode: StreetMode
  ): BeamPath = {
    var activeLinkIds = ArrayBuffer[Int]()
    for (edge: StreetEdgeInfo <- segment.streetEdges.asScala) {
      if (!links.containsKey(Id.createLinkId(edge.edgeId.longValue()))) {
        throw new RuntimeException("Link not found: " + edge.edgeId)
      }
      activeLinkIds += edge.edgeId.intValue()
    }
    val linksTimesDistances = RoutingModel.linksToTimeAndDistance(
      activeLinkIds,
      tripStartTime,
      travelTimeByLinkCalculator,
      mode,
      transportNetwork.streetLayer
    )
    val duration = linksTimesDistances.travelTimes.tail.sum // note we exclude the first link to keep with MATSim convention
    val distance = linksTimesDistances.distances.tail.sum // note we exclude the first link to keep with MATSim convention
    BeamPath(
      activeLinkIds,
      linksTimesDistances.travelTimes,
      None,
      SpaceTime(
        segment.geometry.getStartPoint.getX,
        segment.geometry.getStartPoint.getY,
        tripStartTime
      ),
      SpaceTime(
        segment.geometry.getEndPoint.getX,
        segment.geometry.getEndPoint.getY,
        tripStartTime + segment.duration
      ),
      segment.distance.toDouble / 1000
    )
  }

  private def buildStreetPath(
    linksTimesDistances: LinksTimesDistances,
    tripStartTime: Int
  ): BeamPath = {
    val startLoc = beamServices.geo.coordOfR5Edge(transportNetwork.streetLayer, linksTimesDistances.linkIds.head)
    val endLoc = beamServices.geo.coordOfR5Edge(transportNetwork.streetLayer, linksTimesDistances.linkIds.last)
    BeamPath(
      linksTimesDistances.linkIds,
      linksTimesDistances.travelTimes,
      None,
      SpaceTime(startLoc.getX, startLoc.getY, tripStartTime),
      SpaceTime(
        endLoc.getX,
        endLoc.getY,
        tripStartTime + linksTimesDistances.travelTimes.tail.sum
      ),
      linksTimesDistances.distances.tail.foldLeft(0.0)(_ + _)
    )
  }

  /**
    * Use to extract a collection of FareSegments for an itinerary.
    *
    * @param segments IndexedSeq[(TransitSegment, TransitJourneyID)]
    * @return a collection of FareSegments for an itinerary.
    */
  private def getFareSegments(
    segments: IndexedSeq[(TransitSegment, TransitJourneyID)]
  ): IndexedSeq[BeamFareSegment] = {
    segments
      .groupBy(s => getRoute(s._1, s._2).agency_id)
      .flatMap(t => {
        val pattern = getPattern(t._2.head._1, t._2.head._2)
        val fromTime = pattern.fromDepartureTime.get(t._2.head._2.time)

        var rules = t._2.flatMap(s => getFareSegments(s._1, s._2, fromTime))

        if (rules.isEmpty) {
          val route = getRoute(pattern)
          val agencyId = route.agency_id
          val routeId = route.route_id

          val fromId = getStopId(t._2.head._1.from)
          val toId = getStopId(t._2.last._1.to)

          val toTime = getPattern(t._2.last._1, t._2.last._2).toArrivalTime
            .get(t._2.last._2.time)
          val duration = ChronoUnit.SECONDS.between(fromTime, toTime)

          val containsIds =
            t._2
              .flatMap(s => IndexedSeq(getStopId(s._1.from), getStopId(s._1.to)))
              .toSet

          rules = getFareSegments(agencyId, routeId, fromId, toId, containsIds)
            .map(f => BeamFareSegment(f, pattern.patternIdx, duration))
        }
        rules
      })
      .toIndexedSeq
  }

  private def getFareSegments(
    transitSegment: TransitSegment,
    transitJourneyID: TransitJourneyID,
    fromTime: ZonedDateTime
  ): IndexedSeq[BeamFareSegment] = {
    val pattern = getPattern(transitSegment, transitJourneyID)
    val route = getRoute(pattern)
    val routeId = route.route_id
    val agencyId = route.agency_id

    val fromStopId = getStopId(transitSegment.from)
    val toStopId = getStopId(transitSegment.to)
    val duration =
      ChronoUnit.SECONDS
        .between(fromTime, pattern.toArrivalTime.get(transitJourneyID.time))

    var fr = getFareSegments(agencyId, routeId, fromStopId, toStopId).map(
      f => BeamFareSegment(f, pattern.patternIdx, duration)
    )
    if (fr.nonEmpty && fr.forall(_.patternIndex == fr.head.patternIndex))
      fr = Vector(fr.minBy(_.fare.price))
    fr
  }

  private def getFareSegments(
    agencyId: String,
    routeId: String,
    fromId: String,
    toId: String,
    containsIds: Set[String] = null
  ): IndexedSeq[BeamFareSegment] =
    fareCalculator.getFareSegments(agencyId, routeId, fromId, toId, containsIds)

  private def getRoute(transitSegment: TransitSegment, transitJourneyID: TransitJourneyID) =
    transportNetwork.transitLayer.routes
      .get(getPattern(transitSegment, transitJourneyID).routeIndex)

  private def getRoute(segmentPattern: SegmentPattern) =
    transportNetwork.transitLayer.routes.get(segmentPattern.routeIndex)

  private def getPattern(transitSegment: TransitSegment, transitJourneyID: TransitJourneyID) =
    transitSegment.segmentPatterns.get(transitJourneyID.pattern)

  private def getStopId(stop: Stop) = stop.stopId.split(":")(1)

  def getTimezone: ZoneId = this.transportNetwork.getTimeZone

  private def travelTimeCalculator(startTime: Int): TravelTimeCalculator =
    maybeTravelTime match {
      case Some(travelTime) =>
        (edge: EdgeStore#Edge, durationSeconds: Int, streetMode: StreetMode, req: ProfileRequest) =>
          {
            if (streetMode != StreetMode.CAR || edge.getOSMID < 0) {
              // An R5 internal edge, probably connecting transit to the street network. We don't have those in the
              // MATSim network.
              (edge.getLengthM / edge.calculateSpeed(req, streetMode)).toFloat
            } else {
              getTravelTime(startTime + durationSeconds, edge.getEdgeIndex, travelTime).toFloat
            }
          }
      case None => new EdgeStore.DefaultTravelTimeCalculator
    }

  private def travelTimeByLinkCalculator(time: Int, linkId: Int, mode: StreetMode): Int = {
    maybeTravelTime match {
      case Some(matsimTravelTime) if mode == StreetMode.CAR =>
        getTravelTime(time, linkId, matsimTravelTime).toInt

      case _ =>
        val edge = transportNetwork.streetLayer.edgeStore.getCursor(linkId)
        //        (new EdgeStore.DefaultTravelTimeCalculator).getTravelTimeMilliseconds(edge,)
        val tt = (edge.getLengthM / edge.calculateSpeed(new ProfileRequest, mode)).round
        tt.toInt
    }
  }

  private def getTravelTime(time: Int, linkId: Int, travelTime: TravelTime): Double = {
    val link = linkIdMap(linkId)
    val tt = travelTime.getLinkTravelTime(link, time, null, null)
    val travelSpeed = link.getLength / tt
    if (travelSpeed < beamServices.beamConfig.beam.physsim.quick_fix_minCarSpeedInMetersPerSecond) {
      link.getLength / beamServices.beamConfig.beam.physsim.quick_fix_minCarSpeedInMetersPerSecond
    } else {
      tt
    }
  }

  private val turnCostCalculator: TurnCostCalculator =
    new TurnCostCalculator(transportNetwork.streetLayer, true) {
      override def computeTurnCost(fromEdge: Int, toEdge: Int, streetMode: StreetMode): Int = 0
    }

  private def travelCostCalculator(timeValueOfMoney: Double, startTime: Int): TravelCostCalculator =
    (edge: EdgeStore#Edge, legDurationSeconds: Int, traversalTimeSeconds: Float) => {
      traversalTimeSeconds + (timeValueOfMoney * tollCalculator.calcTollByLinkId(
        edge.getEdgeIndex,
        startTime + legDurationSeconds
      )).toFloat

    }

  //Does point to point routing with data from request
  def getPlan(request: ProfileRequest, timeValueOfMoney: Double): ProfileResponse = {
    val startRouting = System.currentTimeMillis
    request.zoneId = transportNetwork.getTimeZone
    //Do the query and return result
    val profileResponse = new ProfileResponse
    val option = new ProfileOption
    request.reverseSearch = false
    //For direct modes

    for (mode <- request.directModes.asScala) {
      val streetRouter = new StreetRouter(
        transportNetwork.streetLayer,
        travelTimeCalculator(request.fromTime),
        turnCostCalculator,
        travelCostCalculator(timeValueOfMoney, request.fromTime)
      )
      var streetPath: StreetPath = null
      streetRouter.profileRequest = request
      streetRouter.streetMode = toR5StreetMode(mode)
      streetRouter.timeLimitSeconds = request.streetTime * 60
      if (streetRouter.setOrigin(request.fromLat, request.fromLon)) {
        if (streetRouter.setDestination(request.toLat, request.toLon)) {
          latency("route-transit-time", Metrics.VerboseLevel) {
            streetRouter.route() //latency 1
          }
          val lastState =
            streetRouter.getState(streetRouter.getDestinationSplit)
          if (lastState != null) {
            streetPath = new StreetPath(lastState, transportNetwork, false)
            val streetSegment =
              new StreetSegment(streetPath, mode, transportNetwork.streetLayer)
            option.addDirect(streetSegment, request.getFromTimeDateZD)
          } else {
            //            log.debug("Direct mode {} last state wasn't found", mode)
          }
        } else {
          //          log.debug("Direct mode {} destination wasn't found!", mode)
        }
      } else {
        //        log.debug("Direct mode {} origin wasn't found!", mode)
      }
    }
    option.summary = option.generateSummary
    profileResponse.addOption(option)
    if (request.hasTransit) {
      val accessRouter = findAccessPaths(request, timeValueOfMoney)
      val egressRouter = findEgressPaths(request, timeValueOfMoney)
      import scala.collection.JavaConverters._
      //latency 2nd step
      val router = new BeamMcRaptorSuboptimalPathProfileRouter(
        transportNetwork,
        request,
        accessRouter.mapValues(_.getReachedStops).asJava,
        egressRouter.mapValues(_.getReachedStops).asJava
      )
      router.NUMBER_OF_SEARCHES = beamServices.beamConfig.beam.routing.r5.numberOfSamples
      val usefullpathList = new util.ArrayList[PathWithTimes]
      // getPaths actually returns a set, which is important so that things are deduplicated. However we need a list
      // so we can sort it below.
      latency("getpath-transit-time", Metrics.VerboseLevel) {
        usefullpathList.addAll(router.getPaths) //latency of get paths
      }
      //This sort is necessary only for text debug output so it will be disabled when it is finished
      /**
        * Orders first no transfers then one transfers 2 etc
        * - then orders according to first trip:
        *   - board stop
        *   - alight stop
        *   - alight time
        * - same for one transfer trip
        */
      usefullpathList.sort((o1: PathWithTimes, o2: PathWithTimes) => {
        def foo(o1: PathWithTimes, o2: PathWithTimes) = {
          var c = 0
          c = Integer.compare(o1.patterns.length, o2.patterns.length)
          if (c == 0) c = Integer.compare(o1.boardStops(0), o2.boardStops(0))
          if (c == 0) c = Integer.compare(o1.alightStops(0), o2.alightStops(0))
          if (c == 0) c = Integer.compare(o1.alightTimes(0), o2.alightTimes(0))
          if (c == 0 && o1.patterns.length == 2) {
            c = Integer.compare(o1.boardStops(1), o2.boardStops(1))
            if (c == 0)
              c = Integer.compare(o1.alightStops(1), o2.alightStops(1))
            if (c == 0)
              c = Integer.compare(o1.alightTimes(1), o2.alightTimes(1))
          }
          c
        }

        foo(o1, o2)
      })
      //      log.debug("Usefull paths:{}", usefullpathList.size)

      for (path <- usefullpathList.asScala) {
        profileResponse.addTransitPath(
          accessRouter.asJava,
          egressRouter.asJava,
          path,
          transportNetwork,
          request.getFromTimeDateZD
        )
      }
      latency("transfer-transit-time", Metrics.VerboseLevel) {
        profileResponse.generateStreetTransfers(transportNetwork, request)
      } // latency possible candidate
    }
    profileResponse.recomputeStats(request)
    //    log.debug("Returned {} options", profileResponse.getOptions.size)
    //    log.debug("Took {} ms", System.currentTimeMillis - startRouting)
    profileResponse
  }

  /**
    * Finds all egress paths from to coordinate to end stop and adds routers to egressRouter
    *
    * @param request ProfileRequest
    */
  private def findEgressPaths(request: ProfileRequest, timeValueOfMoney: Double) = {
    val egressRouter = mutable.Map[LegMode, StreetRouter]()
    //For egress
    //TODO: this must be reverse search
    request.reverseSearch = true

    for (mode <- request.egressModes.asScala) {
      val streetRouter = new StreetRouter(
        transportNetwork.streetLayer,
        travelTimeCalculator(request.fromTime),
        turnCostCalculator,
        travelCostCalculator(timeValueOfMoney, request.fromTime)
      )
      streetRouter.transitStopSearch = true
      streetRouter.quantityToMinimize = StreetRouter.State.RoutingVariable.DURATION_SECONDS
      streetRouter.streetMode = toR5StreetMode(mode)
      streetRouter.profileRequest = request
      streetRouter.timeLimitSeconds = request.getTimeLimit(mode)
      if (streetRouter.setOrigin(request.toLat, request.toLon)) {
        streetRouter.route()
        val stops = streetRouter.getReachedStops
        egressRouter.put(mode, streetRouter)
        log.debug("Added {} edgres stops for mode {}", stops.size, mode)
      } else
        log.debug(
          "MODE:{}, Edge near the origin coordinate wasn't found. Routing didn't start!",
          mode
        )
    }
    egressRouter
  }

  def toBeamTrip(
    isRouteForPerson: Boolean,
    maybeWalkToVehicle: Option[BeamLeg],
    maybeUseVehicleOnEgress: Seq[LegWithFare],
    option: ProfileOption,
    itinerary: Itinerary,
    routingRequest: RoutingRequest
  ): TripWithFares = {
    // Using itinerary start as access leg's startTime
    val tripStartTime = beamServices.dates
      .toBaseMidnightSeconds(
        itinerary.startTime,
        transportNetwork.transitLayer.routes.size() == 0
      )
      .toInt

    val legsWithFares = mutable.ArrayBuffer.empty[LegWithFare]
    maybeWalkToVehicle.foreach(walkLeg => {
      // If there's a gap between access leg start time and walk leg, we need to move that ahead
      // this covers the various contingencies for doing this.
      val delayStartTime =
        Math.max(0.0, (tripStartTime - routingRequest.departureTime) - walkLeg.duration)
      legsWithFares += LegWithFare(walkLeg.updateStartTime(walkLeg.startTime + delayStartTime.toInt), 0.0)
    })

    val isTransit = itinerary.connection.transit != null && !itinerary.connection.transit.isEmpty

    val access = option.access.get(itinerary.connection.access)
    legsWithFares ++= buildStreetBasedLegs(access, tripStartTime, routingRequest.mustParkAtEnd)

    // Optionally add a Dummy walk BeamLeg to the end of that trip
    if (isRouteForPerson && access.mode != LegMode.WALK) {
      if (!isTransit)
        legsWithFares += LegWithFare(dummyWalk(legsWithFares.last.leg.endTime), 0.0)
    }

    if (isTransit) {
      var arrivalTime: Int = Int.MinValue
      /*
   Based on "Index in transit list specifies transit with same index" (comment from PointToPointConnection line 14)
   assuming that: For each transit in option there is a TransitJourneyID in connection
       */
      val segments = option.transit.asScala zip itinerary.connection.transit.asScala
      val fares = latency("fare-transit-time", Metrics.VerboseLevel) {
        val fareSegments = getFareSegments(segments.toVector)
        filterFaresOnTransfers(fareSegments)
      }

      segments.foreach {
        case (transitSegment, transitJourneyID) =>
          val segmentPattern =
            transitSegment.segmentPatterns.get(transitJourneyID.pattern)
          //              val tripPattern = transportNetwork.transitLayer.tripPatterns.get(segmentPattern.patternIdx)
          val tripId = segmentPattern.tripIds.get(transitJourneyID.time)
          //              val trip = tripPattern.tripSchedules.asScala.find(_.tripId == tripId).get
          val fs =
            fares.view
              .filter(_.patternIndex == segmentPattern.patternIdx)
              .map(_.fare.price)
          val fare = if (fs.nonEmpty) fs.min else 0.0
          val segmentLegs =
            transitSchedule(Id.createVehicleId(tripId))._2
              .slice(segmentPattern.fromIndex, segmentPattern.toIndex)
          legsWithFares ++= segmentLegs.zipWithIndex
            .map(beamLeg => LegWithFare(beamLeg._1, if (beamLeg._2 == 0) fare else 0.0))
          arrivalTime = beamServices.dates
            .toBaseMidnightSeconds(
              segmentPattern.toArrivalTime.get(transitJourneyID.time),
              isTransit
            )
            .toInt
          if (transitSegment.middle != null) {
            legsWithFares += LegWithFare(
              BeamLeg(
                arrivalTime,
                mapLegMode(transitSegment.middle.mode),
                transitSegment.middle.duration,
                travelPath = buildStreetPath(
                  transitSegment.middle,
                  arrivalTime,
                  toR5StreetMode(transitSegment.middle.mode)
                )
              ),
              0.0
            )
            arrivalTime = arrivalTime + transitSegment.middle.duration // in case of middle arrival time would update
          }
      }

      // egress would only be present if there is some transit, so its under transit presence check
      if (itinerary.connection.egress != null) {
        val egress = option.egress.get(itinerary.connection.egress)
        legsWithFares ++= buildStreetBasedLegs(egress, arrivalTime, routingRequest.mustParkAtEnd)
        if (isRouteForPerson && egress.mode != LegMode.WALK)
          legsWithFares += LegWithFare(dummyWalk(arrivalTime + egress.duration), 0.0)
<<<<<<< HEAD
        if (egress.mode == LegMode.CAR && routingRequest.mustParkAtEnd) {
          val i = 0
        }
=======
>>>>>>> 90d87741
      }
    }
    maybeUseVehicleOnEgress.foreach { legWithFare =>
      val departAt = legsWithFares.last.leg.endTime
      val updatedLeg = legWithFare.leg.updateStartTime(departAt)
      legsWithFares += LegWithFare(updatedLeg, legWithFare.fare)
    }
    if (maybeUseVehicleOnEgress.nonEmpty && isRouteForPerson) {
      legsWithFares += LegWithFare(dummyWalk(legsWithFares.last.leg.endTime), 0.0)
    }
    // TODO is it correct way to find first non-dummy leg
    val fistNonDummyLeg = legsWithFares.collectFirst {
      case legWithFare if legWithFare.leg.mode == BeamMode.WALK && legWithFare.leg.travelPath.linkIds.nonEmpty =>
        legWithFare.leg
    }

    val withUpdatedTimeAndCost = legsWithFares.map {
      case legWithFare =>
        val leg = legWithFare.leg
        val fare = legWithFare.fare
        val travelPath = leg.travelPath
        val TimeAndCost(timeOpt, costOpt) = travelTimeAndCost.overrideTravelTimeAndCostFor(
          travelPath.startPoint.loc,
          travelPath.endPoint.loc,
          leg.startTime,
          leg.mode
        )
        val updatedTravelPath = if (timeOpt.isDefined) {
          val newTravelTime = timeOpt.get
          val newLinkTravelTimes =
            TravelTimeUtils.scaleTravelTime(newTravelTime, travelPath.endPoint.time, travelPath.linkTravelTime)
          BeamPath(
            linkIds = travelPath.linkIds,
            linkTravelTime = newLinkTravelTimes,
            transitStops = travelPath.transitStops,
            startPoint = travelPath.startPoint,
            endPoint = travelPath.endPoint.copy(time = newTravelTime),
            distanceInM = travelPath.distanceInM
          )
        } else {
          travelPath
        }

        val newCost = costOpt
          .map { cost =>
            if (fistNonDummyLeg.contains(leg)) cost
            else 0.0
          }
          .getOrElse(fare)

        // Update travel path and cost
        LegWithFare(leg.copy(travelPath = updatedTravelPath), newCost)
    }

    TripWithFares(
      BeamTrip(withUpdatedTimeAndCost.map(_.leg).toVector),
      withUpdatedTimeAndCost.map(_.fare).zipWithIndex.map(_.swap).toMap
    )
  }

  /**
    * Finds access paths from from coordinate in request and adds all routers with paths to accessRouter map
    *
    * @param request ProfileRequest
    */
  private def findAccessPaths(request: ProfileRequest, timeValueOfMoney: Double) = {
    request.reverseSearch = false
    // Routes all access modes
    val accessRouter = mutable.Map[LegMode, StreetRouter]()

    for (mode <- request.accessModes.asScala) {
      val streetRouter = new StreetRouter(
        transportNetwork.streetLayer,
        travelTimeCalculator(request.fromTime),
        turnCostCalculator,
        travelCostCalculator(timeValueOfMoney, request.fromTime)
      )
      streetRouter.profileRequest = request
      streetRouter.streetMode = toR5StreetMode(mode)
      //Gets correct maxCar/Bike/Walk time in seconds for access leg based on mode since it depends on the mode
      streetRouter.timeLimitSeconds = request.getTimeLimit(mode)
      streetRouter.transitStopSearch = true
      streetRouter.quantityToMinimize = StreetRouter.State.RoutingVariable.DURATION_SECONDS
      if (streetRouter.setOrigin(request.fromLat, request.fromLon)) {
        streetRouter.route()
        //Searching for access paths
        accessRouter.put(mode, streetRouter)
      } else
        log.debug(
          "MODE:{}, Edge near the origin coordinate wasn't found. Routing didn't start!",
          mode
        )
    }
    accessRouter
  }

}

object R5RoutingWorker {
  val BUSHWHACKING_SPEED_IN_METERS_PER_SECOND = 0.447 // 1 mile per hour

  def props(
    beamServices: BeamServices,
    transportNetwork: TransportNetwork,
    network: Network,
    scenario: Scenario,
    fareCalculator: FareCalculator,
    tollCalculator: TollCalculator,
    transitVehicles: Vehicles,
    travelTimeAndCost: TravelTimeAndCost
  ) = Props(
    new R5RoutingWorker(
      WorkerParameters(
        beamServices,
        transportNetwork,
        network,
        scenario,
        fareCalculator,
        tollCalculator,
        transitVehicles,
        travelTimeAndCost,
        Map.empty
      )
    )
  )

  case class TripWithFares(trip: BeamTrip, legFares: Map[Int, Double])

  case class R5Request(
    from: Coord,
    to: Coord,
    time: Int,
    directMode: LegMode,
    accessMode: LegMode,
    transitModes: Seq[TransitModes],
    egressMode: LegMode,
    timeValueOfMoney: Double
  )

  def linkIdToCoord(id: Int, transportNetwork: TransportNetwork): Coord = {
    val edge = transportNetwork.streetLayer.edgeStore.getCursor(id)
    new Coord(
      (edge.getGeometry.getEndPoint.getX + edge.getGeometry.getStartPoint.getX) / 2.0,
      (edge.getGeometry.getEndPoint.getY + edge.getGeometry.getStartPoint.getY) / 2.0
    )
  }

  def createBushwackingBeamLeg(atTime: Int, start: Location, end: Location, beamServices: BeamServices): BeamLeg = {
    val beelineDistanceInMeters = beamServices.geo.distUTMInMeters(start, end)
    val bushwhackingTime = Math.round(beelineDistanceInMeters / BUSHWHACKING_SPEED_IN_METERS_PER_SECOND)
    createBushwackingBeamLeg(atTime, bushwhackingTime.toInt, start, end, beelineDistanceInMeters)
  }

  def createBushwackingBeamLeg(
    atTime: Int,
    duration: Int,
    start: Location,
    end: Location,
    distance: Double
  ): BeamLeg = {
    val path = BeamPath(Vector(), Vector(), None, SpaceTime(start, atTime), SpaceTime(end, atTime + duration), distance)
    BeamLeg(atTime, WALK, duration, path)
  }

  def createBushwackingTrip(
    origin: Location,
    dest: Location,
    atTime: Int,
    bodyId: Id[Vehicle],
    beamServices: BeamServices
  ): EmbodiedBeamTrip = {
    EmbodiedBeamTrip(
      Vector(
        EmbodiedBeamLeg(
          createBushwackingBeamLeg(atTime, origin, dest, beamServices),
          bodyId,
          asDriver = true,
          0,
          unbecomeDriverOnCompletion = false
        )
      )
    )
  }
}<|MERGE_RESOLUTION|>--- conflicted
+++ resolved
@@ -8,11 +8,7 @@
 
 import akka.actor._
 import akka.pattern._
-<<<<<<< HEAD
-import beam.agentsim.agents.choice.mode.{ModeSubsidy, PtFares}
-=======
 import beam.agentsim.agents.choice.mode.{DrivingCostDefaults, ModeSubsidy, PtFares}
->>>>>>> 90d87741
 import beam.agentsim.agents.modalbehaviors.ModeChoiceCalculator
 import beam.agentsim.agents.vehicles.{BeamVehicle, BeamVehicleType, FuelType}
 import beam.agentsim.agents.vehicles.EnergyEconomyAttributes.Powertrain
@@ -256,13 +252,6 @@
               firstMsgTime = None
               msgs = 0
             }
-<<<<<<< HEAD
-            log.info(
-              "Receiving {} per seconds of RoutingRequest with first message time set to {} for the next round",
-              rate,
-              firstMsgTime
-            )
-=======
             if (beamServices.beamConfig.beam.outputs.displayPerformanceTimings) {
               log.info(
                 "Receiving {} per seconds of RoutingRequest with first message time set to {} for the next round",
@@ -276,7 +265,6 @@
                 firstMsgTime
               )
             }
->>>>>>> 90d87741
           }
         case None => //
       }
@@ -327,12 +315,8 @@
         leg: BeamLeg,
         vehicleId: Id[Vehicle],
         embodyRequestId: Int,
-<<<<<<< HEAD
-        mustParkAtEnd: Boolean
-=======
         mustParkAtEnd: Boolean,
         destinationForSplitting: Option[Coord]
->>>>>>> 90d87741
         ) =>
       val travelTime = (time: Int, linkId: Int) =>
         maybeTravelTime match {
@@ -373,10 +357,6 @@
           fuelCost + toll
         }
         val embodiedPair = Vector(
-<<<<<<< HEAD
-          EmbodiedBeamLeg(legPair.head, vehicleId, asDriver = true, 0, unbecomeDriverOnCompletion = false),
-          EmbodiedBeamLeg(legPair.last, vehicleId, asDriver = true, 0, unbecomeDriverOnCompletion = true)
-=======
           EmbodiedBeamLeg(
             legPair.head,
             vehicleId,
@@ -391,7 +371,6 @@
             fuelAndTollCostPerLeg.last,
             unbecomeDriverOnCompletion = true
           )
->>>>>>> 90d87741
         )
         if (legPair.size == 1) {
           Vector(embodiedPair.head)
@@ -539,11 +518,7 @@
       val mainRouteRideHailTransit = routingRequest.streetVehiclesUseIntermodalUse == AccessAndEgress && isRouteForPerson && vehicle.mode != WALK
 
       val maybeWalkToVehicle: Option[BeamLeg] = if (mainRouteFromVehicle) {
-<<<<<<< HEAD
-        if (beamServices.geo.distInMeters(vehicle.location.loc, routingRequest.origin) > distanceThresholdToIgnoreWalking) {
-=======
         if (beamServices.geo.distUTMInMeters(vehicle.locationUTM.loc, routingRequest.originUTM) > distanceThresholdToIgnoreWalking) {
->>>>>>> 90d87741
           val from = beamServices.geo.snapToR5Edge(
             transportNetwork.streetLayer,
             beamServices.geo.utm2Wgs(routingRequest.originUTM),
@@ -774,12 +749,9 @@
                       routingRequest.streetVehicles.find(_.mode == WALK).get
                     EmbodiedBeamLeg(beamLeg, body.id, body.asDriver, 0.0, unbecomeDriverAtComplete)
                   } else {
-<<<<<<< HEAD
-=======
                     if (beamLeg.mode == CAR) {
                       cost = cost + DrivingCostDefaults.estimateFuelCost(beamLeg, vehicle.id, beamServices)
                     }
->>>>>>> 90d87741
                     EmbodiedBeamLeg(beamLeg, vehicle.id, vehicle.asDriver, cost, unbecomeDriverAtComplete)
                   }
                 }
@@ -801,13 +773,8 @@
       if (maybeBody.isDefined) {
         //        log.debug("Adding dummy walk route with maximum street time.")
         val dummyTrip = R5RoutingWorker.createBushwackingTrip(
-<<<<<<< HEAD
-          beamServices.geo.utm2Wgs(new Coord(routingRequest.origin.getX, routingRequest.origin.getY)),
-          beamServices.geo.utm2Wgs(new Coord(routingRequest.destination.getX, routingRequest.destination.getY)),
-=======
           beamServices.geo.utm2Wgs(new Coord(routingRequest.originUTM.getX, routingRequest.originUTM.getY)),
           beamServices.geo.utm2Wgs(new Coord(routingRequest.destinationUTM.getX, routingRequest.destinationUTM.getY)),
->>>>>>> 90d87741
           routingRequest.departureTime,
           maybeBody.get.id,
           beamServices
@@ -850,11 +817,7 @@
       travelPath = theTravelPath
     )
     var splitLegs = if (mustParkAtEnd && r5Leg.mode == LegMode.CAR) {
-<<<<<<< HEAD
-      splitLegForParking(theLeg)
-=======
       splitLegForParking(theLeg, None)
->>>>>>> 90d87741
     } else {
       Vector(theLeg)
     }
@@ -862,11 +825,7 @@
     Vector(LegWithFare(splitLegs.head, toll)) ++ splitLegs.tail.map(leg => LegWithFare(leg, 0.0))
   }
 
-<<<<<<< HEAD
-  def splitLegForParking(leg: BeamLeg): IndexedSeq[BeamLeg] = {
-=======
   def splitLegForParking(leg: BeamLeg, destinationForSplitting: Option[Coord]): IndexedSeq[BeamLeg] = {
->>>>>>> 90d87741
     val theLinkIds = leg.travelPath.linkIds
     if (theLinkIds.length <= 1) {
       Vector(leg)
@@ -1376,12 +1335,6 @@
         legsWithFares ++= buildStreetBasedLegs(egress, arrivalTime, routingRequest.mustParkAtEnd)
         if (isRouteForPerson && egress.mode != LegMode.WALK)
           legsWithFares += LegWithFare(dummyWalk(arrivalTime + egress.duration), 0.0)
-<<<<<<< HEAD
-        if (egress.mode == LegMode.CAR && routingRequest.mustParkAtEnd) {
-          val i = 0
-        }
-=======
->>>>>>> 90d87741
       }
     }
     maybeUseVehicleOnEgress.foreach { legWithFare =>
