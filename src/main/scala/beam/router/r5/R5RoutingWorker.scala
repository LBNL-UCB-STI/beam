package beam.router.r5

import java.time.{ZoneOffset, ZonedDateTime}
import java.time.temporal.ChronoUnit
import java.util.concurrent.{ExecutorService, Executors}

import scala.concurrent.{ExecutionContext, Future}
import scala.concurrent.duration._
import scala.language.postfixOps

import akka.actor._
import akka.pattern._
import beam.agentsim.agents.vehicles._
import beam.agentsim.agents.vehicles.VehicleProtocol.StreetVehicle
import beam.agentsim.events.SpaceTime
import beam.router._
import beam.router.BeamRouter._
import beam.router.Modes.BeamMode.WALK
import beam.router.gtfs.FareCalculator
import beam.router.model.{EmbodiedBeamTrip, _}
import beam.router.osm.TollCalculator
import beam.sim.BeamScenario
import beam.sim.common.{GeoUtils, GeoUtilsImpl}
import beam.sim.metrics.{Metrics, MetricsSupport}
import beam.utils._
import com.conveyal.r5.api.util._
import com.conveyal.r5.streets._
import com.conveyal.r5.transit.TransportNetwork
import com.google.common.util.concurrent.ThreadFactoryBuilder
import com.typesafe.config.Config
import com.typesafe.scalalogging.LazyLogging
import gnu.trove.map.TIntIntMap
import gnu.trove.map.hash.TIntIntHashMap
import org.matsim.api.core.v01.{Coord, Id, Scenario}
import org.matsim.api.core.v01.network.Network
import org.matsim.vehicles.{Vehicle, Vehicles}

class R5RoutingWorker(workerParams: WorkerParameters) extends Actor with ActorLogging with MetricsSupport {

  def this(config: Config) {
    this(workerParams = {
      WorkerParameters.fromConfig(config)
    })
  }

  private val numOfThreads: Int =
    if (Runtime.getRuntime.availableProcessors() <= 2) 1
    else Runtime.getRuntime.availableProcessors() - 2
  private val execSvc: ExecutorService = Executors.newFixedThreadPool(
    numOfThreads,
    new ThreadFactoryBuilder().setDaemon(true).setNameFormat("r5-routing-worker-%d").build()
  )
  private implicit val executionContext: ExecutionContext = ExecutionContext.fromExecutorService(execSvc)

  private val tickTask: Cancellable =
    context.system.scheduler.scheduleWithFixedDelay(2.seconds, 10.seconds, self, "tick")(context.dispatcher)
  private var msgs: Long = 0
  private var firstMsgTime: Option[ZonedDateTime] = None
  log.info("R5RoutingWorker_v2[{}] `{}` is ready", hashCode(), self.path)
  log.info(
    "Num of available processors: {}. Will use: {}",
    Runtime.getRuntime.availableProcessors(),
    numOfThreads
  )

  private def getNameAndHashCode: String = s"R5RoutingWorker_v2[${hashCode()}], Path: `${self.path}`"

  private var workAssigner: ActorRef = context.parent

  private var r5: R5Wrapper = new R5Wrapper(
    workerParams,
    new FreeFlowTravelTime,
    workerParams.beamConfig.beam.routing.r5.travelTimeNoiseFraction
  )

  private val linksBelowMinCarSpeed =
    workerParams.networkHelper.allLinks
      .count(l => l.getFreespeed < workerParams.beamConfig.beam.physsim.quick_fix_minCarSpeedInMetersPerSecond)
  if (linksBelowMinCarSpeed > 0) {
    log.warning(
      "{} links are below quick_fix_minCarSpeedInMetersPerSecond, already in free-flow",
      linksBelowMinCarSpeed
    )
  }

  override def preStart(): Unit = {
    askForMoreWork()
  }

  override def postStop(): Unit = {
    tickTask.cancel()
    execSvc.shutdown()
  }

  // Let the dispatcher on which the Future in receive will be running
  // be the dispatcher on which this actor is running.

  override final def receive: Receive = {
    case "tick" =>
      firstMsgTime match {
        case Some(firstMsgTimeValue) =>
          val seconds =
            ChronoUnit.SECONDS.between(firstMsgTimeValue, ZonedDateTime.now(ZoneOffset.UTC))
          if (seconds > 0) {
            val rate = msgs.toDouble / seconds
            if (seconds > 60) {
              firstMsgTime = None
              msgs = 0
            }
            if (workerParams.beamConfig.beam.outputs.displayPerformanceTimings) {
              log.info(
                "Receiving {} per seconds of RoutingRequest with first message time set to {} for the next round",
                rate,
                firstMsgTime
              )
            } else {
              log.debug(
                "Receiving {} per seconds of RoutingRequest with first message time set to {} for the next round",
                rate,
                firstMsgTime
              )
            }
          }
        case None => //
      }
    case WorkAvailable =>
      workAssigner = sender
      askForMoreWork()

    case request: RoutingRequest =>
      msgs += 1
      if (firstMsgTime.isEmpty) firstMsgTime = Some(ZonedDateTime.now(ZoneOffset.UTC))
      val eventualResponse = Future {
        latency("request-router-time", Metrics.RegularLevel) {
          r5.calcRoute(request)
        }
      }
      eventualResponse.recover {
        case e =>
          log.error(e, "calcRoute failed")
          RoutingFailure(e, request.requestId)
      } pipeTo sender
      askForMoreWork()

    case UpdateTravelTimeLocal(newTravelTime) =>
      r5 = new R5Wrapper(
        workerParams,
        newTravelTime,
        workerParams.beamConfig.beam.routing.r5.travelTimeNoiseFraction
      )
      log.info(s"{} UpdateTravelTimeLocal. Set new travel time", getNameAndHashCode)
      askForMoreWork()

    case UpdateTravelTimeRemote(map) =>
      r5 = new R5Wrapper(
        workerParams,
        TravelTimeCalculatorHelper.CreateTravelTimeCalculator(workerParams.beamConfig.beam.agentsim.timeBinSize, map),
        workerParams.beamConfig.beam.routing.r5.travelTimeNoiseFraction
      )
      log.info(
        s"{} UpdateTravelTimeRemote. Set new travel time from map with size {}",
        getNameAndHashCode,
        map.keySet().size()
      )
      askForMoreWork()

    case EmbodyWithCurrentTravelTime(
        leg: BeamLeg,
        vehicleId: Id[Vehicle],
        vehicleTypeId: Id[BeamVehicleType],
        embodyRequestId: Int
        ) =>
      val response: RoutingResponse = r5.embodyWithCurrentTravelTime(leg, vehicleId, vehicleTypeId, embodyRequestId)
      sender ! response
      askForMoreWork()
  }

  private def askForMoreWork(): Unit =
    if (workAssigner != null) workAssigner ! GimmeWork //Master will retry if it hasn't heard
}

<<<<<<< HEAD
class R5Wrapper(workerParams: WorkerParameters, travelTime: TravelTime, travelTimeNoiseFraction: Double)
    extends MetricsSupport
    with LazyLogging {
  private val maxDistanceForBikeMeters: Int =
    workerParams.beamConfig.beam.routing.r5.maxDistanceLimitByModeInMeters.bike

  logger.info(s"max distance for BIKE in meters: $maxDistanceForBikeMeters")
  private val WorkerParameters(
    beamConfig,
    transportNetwork,
    vehicleTypes,
    fuelTypePrices,
    ptFares,
    geo,
    dates,
    networkHelper,
    fareCalculator,
    tollCalculator
  ) = workerParams

  private val maxFreeSpeed = networkHelper.allLinks.map(_.getFreespeed).max

  def embodyWithCurrentTravelTime(
    leg: BeamLeg,
    vehicleId: Id[Vehicle],
    vehicleTypeId: Id[BeamVehicleType],
    embodyRequestId: Int
  ): RoutingResponse = {
    val linksTimesAndDistances = RoutingModel.linksToTimeAndDistance(
      leg.travelPath.linkIds,
      leg.startTime,
      travelTimeByLinkCalculator(vehicleTypes(vehicleTypeId), shouldAddNoise = false),
      toR5StreetMode(leg.mode),
      transportNetwork.streetLayer
    )
    val startLoc = geo.coordOfR5Edge(transportNetwork.streetLayer, linksTimesAndDistances.linkIds.head)
    val endLoc = geo.coordOfR5Edge(transportNetwork.streetLayer, linksTimesAndDistances.linkIds.last)
    val duration = linksTimesAndDistances.travelTimes.tail.sum
    val updatedTravelPath = BeamPath(
      linksTimesAndDistances.linkIds,
      linksTimesAndDistances.travelTimes,
      None,
      SpaceTime(startLoc.getX, startLoc.getY, leg.startTime),
      SpaceTime(
        endLoc.getX,
        endLoc.getY,
        leg.startTime + Math.round(duration.toFloat)
      ),
      distanceInM = linksTimesAndDistances.distances.tail.sum
    )
    val toll = tollCalculator.calcTollByLinkIds(updatedTravelPath)
    val updatedLeg = leg.copy(travelPath = updatedTravelPath, duration = updatedTravelPath.duration)
    val drivingCost = DrivingCost.estimateDrivingCost(updatedLeg, vehicleTypes(vehicleTypeId), fuelTypePrices)
    val totalCost = drivingCost + (if (updatedLeg.mode == BeamMode.CAR) toll else 0)
    val response = RoutingResponse(
      Vector(
        EmbodiedBeamTrip(
          Vector(
            EmbodiedBeamLeg(
              updatedLeg,
              vehicleId,
              vehicleTypeId,
              asDriver = true,
              totalCost,
              unbecomeDriverOnCompletion = true
            )
          )
        )
      ),
      embodyRequestId,
      None,
      isEmbodyWithCurrentTravelTime = true
    )
    response
  }

  private def getStreetPlanFromR5(request: R5Request): ProfileResponse = {
    countOccurrence("r5-plans-count", request.time)

    val profileRequest = createProfileRequest
    profileRequest.fromLon = request.from.getX
    profileRequest.fromLat = request.from.getY
    profileRequest.toLon = request.to.getX
    profileRequest.toLat = request.to.getY
    profileRequest.fromTime = request.time
    profileRequest.toTime = request.time + 61 // Important to allow 61 seconds for transit schedules to be considered!
    profileRequest.directModes = if (request.directMode == null) {
      util.EnumSet.noneOf(classOf[LegMode])
    } else {
      util.EnumSet.of(request.directMode)
    }

    try {
      val profileResponse = new ProfileResponse
      val directOption = new ProfileOption
      profileRequest.reverseSearch = false
      for (mode <- profileRequest.directModes.asScala) {
        val streetRouter = new StreetRouter(
          transportNetwork.streetLayer,
          travelTimeCalculator(
            vehicleTypes(request.beamVehicleTypeId),
            profileRequest.fromTime,
            shouldAddNoise = !profileRequest.hasTransit
          ), // Add error if it is not transit
          turnCostCalculator,
          travelCostCalculator(request.timeValueOfMoney, profileRequest.fromTime)
        )
        if (request.accessMode == LegMode.BICYCLE) {
          streetRouter.distanceLimitMeters = maxDistanceForBikeMeters
        }
        streetRouter.profileRequest = profileRequest
        streetRouter.streetMode = toR5StreetMode(mode)
        streetRouter.timeLimitSeconds = profileRequest.streetTime * 60
        if (streetRouter.setOrigin(profileRequest.fromLat, profileRequest.fromLon)) {
          if (streetRouter.setDestination(profileRequest.toLat, profileRequest.toLon)) {
            latency("route-transit-time", Metrics.VerboseLevel) {
              streetRouter.route() //latency 1
            }
            val lastState = streetRouter.getState(streetRouter.getDestinationSplit)
            if (lastState != null) {
              val streetPath = new StreetPath(lastState, transportNetwork, false)
              val streetSegment = new StreetSegment(streetPath, mode, transportNetwork.streetLayer)
              directOption.addDirect(streetSegment, profileRequest.getFromTimeDateZD)
            }
          }
        }
      }
      directOption.summary = directOption.generateSummary
      profileResponse.addOption(directOption)
      profileResponse.recomputeStats(profileRequest)
      profileResponse
    } catch {
      case _: IllegalStateException =>
        new ProfileResponse
      case _: ArrayIndexOutOfBoundsException =>
        new ProfileResponse
    }
  }

  private def createProfileRequest = {
    val profileRequest = new ProfileRequest()
    // Warning: carSpeed is not used for link traversal (rather, the OSM travel time model is used),
    // but for R5-internal bushwhacking from network to coordinate, AND ALSO for the A* remaining weight heuristic,
    // which means that this value must be an over(!)estimation, otherwise we will miss optimal routes,
    // particularly in the presence of tolls.
    profileRequest.carSpeed = maxFreeSpeed.toFloat
    profileRequest.maxWalkTime = 30
    profileRequest.maxCarTime = 30
    profileRequest.maxBikeTime = 30
    // Maximum number of transit segments. This was previously hardcoded as 4 in R5, now it is a parameter
    // that defaults to 8 unless I reset it here. It is directly related to the amount of work the
    // transit router has to do.
    profileRequest.maxRides = 4
    profileRequest.streetTime = 2 * 60
    profileRequest.maxTripDurationMinutes = 4 * 60
    profileRequest.wheelchair = false
    profileRequest.bikeTrafficStress = 4
    profileRequest.zoneId = transportNetwork.getTimeZone
    profileRequest.monteCarloDraws = beamConfig.beam.routing.r5.numberOfSamples
    profileRequest.date = dates.localBaseDate
    // Doesn't calculate any fares, is just a no-op placeholder
    profileRequest.inRoutingFareCalculator = new SimpleInRoutingFareCalculator
    profileRequest.suboptimalMinutes = 0
    profileRequest
  }

  def removeBikeVehiclesIfDistanceTooHigh(originalRequest: RoutingRequest): RoutingRequest = {
    if (originalRequest.streetVehicles
          .exists(_.mode == BeamMode.BIKE) && geo.distUTMInMeters(
          originalRequest.originUTM,
          originalRequest.destinationUTM
        ) > maxDistanceForBikeMeters) {
      originalRequest.copy(streetVehicles = originalRequest.streetVehicles.filter(_.mode != BeamMode.BIKE))
    } else {
      originalRequest
    }
  }

  def calcRoute(originalRequest: RoutingRequest): RoutingResponse = {
    val startTimeMillis = System.currentTimeMillis()

    val request = removeBikeVehiclesIfDistanceTooHigh(originalRequest)

    // For each street vehicle (including body, if available): Route from origin to street vehicle, from street vehicle to destination.
    val isRouteForPerson = request.streetVehicles.exists(_.mode == WALK)

    def calcRouteToVehicle(vehicle: StreetVehicle): Option[EmbodiedBeamLeg] = {
      val mainRouteFromVehicle = request.streetVehiclesUseIntermodalUse == Access && isRouteForPerson && vehicle.mode != WALK
      if (mainRouteFromVehicle) {
        val body = request.streetVehicles.find(_.mode == WALK).get
        if (geo.distUTMInMeters(vehicle.locationUTM.loc, request.originUTM) > beamConfig.beam.agentsim.thresholdForWalkingInMeters) {
          val from = geo.snapToR5Edge(
            transportNetwork.streetLayer,
            geo.utm2Wgs(request.originUTM),
            10E3
          )
          val to = geo.snapToR5Edge(
            transportNetwork.streetLayer,
            geo.utm2Wgs(vehicle.locationUTM.loc),
            10E3
          )
          val directMode = LegMode.WALK
          val accessMode = LegMode.WALK
          val egressMode = LegMode.WALK
          val profileResponse =
            latency("walkToVehicleRoute-router-time", Metrics.RegularLevel) {
              getStreetPlanFromR5(
                R5Request(
                  from,
                  to,
                  request.departureTime,
                  directMode,
                  accessMode,
                  withTransit = false,
                  egressMode,
                  request.timeValueOfMoney,
                  body.vehicleTypeId
                )
              )
            }
          if (profileResponse.options.isEmpty) {
            Some(
              EmbodiedBeamLeg(
                createBushwackingBeamLeg(request.departureTime, from, to, geo),
                body.id,
                body.vehicleTypeId,
                asDriver = true,
                0,
                unbecomeDriverOnCompletion = false
              )
            )
          } else {
            val streetSegment = profileResponse.options.get(0).access.get(0)
            Some(
              buildStreetBasedLegs(
                streetSegment,
                request.departureTime,
                body,
                unbecomeDriverOnCompletion = false
              )
            )
          }
        } else {
          Some(
            EmbodiedBeamLeg(
              dummyLeg(request.departureTime, geo.utm2Wgs(vehicle.locationUTM.loc)),
              body.id,
              body.vehicleTypeId,
              body.asDriver,
              0.0,
              unbecomeDriverOnCompletion = false
            )
          )
        }
      } else {
        None
      }
    }

    def routeFromVehicleToDestination(vehicle: StreetVehicle) = {
      // assume 13 mph / 5.8 m/s as average PT speed: http://cityobservatory.org/urban-buses-are-slowing-down/
      val estimateDurationToGetToVeh: Int = math
        .round(geo.distUTMInMeters(request.originUTM, vehicle.locationUTM.loc) / 5.8)
        .intValue()
      val time = request.departureTime + estimateDurationToGetToVeh
      val from = geo.snapToR5Edge(
        transportNetwork.streetLayer,
        geo.utm2Wgs(vehicle.locationUTM.loc),
        10E3
      )
      val to = geo.snapToR5Edge(
        transportNetwork.streetLayer,
        geo.utm2Wgs(request.destinationUTM),
        10E3
      )
      val directMode = vehicle.mode.r5Mode.get.left.get
      val accessMode = vehicle.mode.r5Mode.get.left.get
      val egressMode = LegMode.WALK
      val profileResponse =
        latency("vehicleOnEgressRoute-router-time", Metrics.RegularLevel) {
          getStreetPlanFromR5(
            R5Request(
              from,
              to,
              time,
              directMode,
              accessMode,
              withTransit = false,
              egressMode,
              request.timeValueOfMoney,
              vehicle.vehicleTypeId
            )
          )
        }
      if (!profileResponse.options.isEmpty) {
        val streetSegment = profileResponse.options.get(0).access.get(0)
        buildStreetBasedLegs(
          streetSegment,
          time,
          vehicle,
          unbecomeDriverOnCompletion = true
        )
      } else {
        EmbodiedBeamLeg(
          createBushwackingBeamLeg(request.departureTime, from, to, geo),
          vehicle.id,
          vehicle.vehicleTypeId,
          asDriver = true,
          0,
          unbecomeDriverOnCompletion = true
        )
      }
    }

    /*
     * Our algorithm captures a few different patterns of travel. Two of these require extra routing beyond what we
     * call the "main" route calculation below. In both cases, we have a single main transit route
     * which is only calculate once in the code below. But we optionally add a WALK leg from the origin to the
     * beginning of the route (called "mainRouteFromVehicle" as opposed to main route from origin). Or we optionally
     * add a vehicle-based trip on the egress portion of the trip (called "mainRouteToVehicle" as opposed to main route
     * to destination).
     *
     * Or we use the R5 egress concept to accomplish "mainRouteRideHailTransit" pattern we use DRIVE mode on both
     * access and egress legs. For the other "mainRoute" patterns, we want to fix the location of the vehicle, not
     * make it dynamic. Also note that in all cases, these patterns are only the result of human travelers, we assume
     * AI is fixed to a vehicle and therefore only needs the simplest of routes.
     *
     * For the mainRouteFromVehicle pattern, the traveler is using a vehicle within the context of a
     * trip that could be multimodal (e.g. drive to transit) or unimodal (drive only). We don't assume the vehicle is
     * co-located with the person, so this first block of code determines the distance from the vehicle to the person and based
     * on a threshold, optionally routes a WALK leg to the vehicle and adjusts the main route location & time accordingly.
     *
     */
    val mainRouteToVehicle = request.streetVehiclesUseIntermodalUse == Egress && isRouteForPerson
    val mainRouteRideHailTransit = request.streetVehiclesUseIntermodalUse == AccessAndEgress && isRouteForPerson

    val profileRequest = createProfileRequest
    val accessVehicles = if (mainRouteToVehicle) {
      Vector(request.streetVehicles.find(_.mode == WALK).get)
    } else if (mainRouteRideHailTransit) {
      request.streetVehicles.filter(_.mode != WALK)
    } else {
      request.streetVehicles
    }

    val maybeWalkToVehicle: Map[StreetVehicle, Option[EmbodiedBeamLeg]] =
      accessVehicles.map(v => v -> calcRouteToVehicle(v)).toMap

    val bestAccessVehiclesByR5Mode: Map[LegMode, StreetVehicle] = accessVehicles
      .groupBy(_.mode.r5Mode.get.left.get)
      .mapValues(vehicles => vehicles.minBy(maybeWalkToVehicle(_).map(leg => leg.beamLeg.duration).getOrElse(0)))

    val egressVehicles = if (mainRouteRideHailTransit) {
      request.streetVehicles.filter(_.mode != WALK)
    } else if (request.withTransit) {
      Vector(request.streetVehicles.find(_.mode == WALK).get)
    } else {
      Vector()
    }
    val destinationVehicles = if (mainRouteToVehicle) {
      request.streetVehicles.filter(_.mode != WALK)
    } else {
      Vector()
    }
    if (request.withTransit) {
      profileRequest.transitModes = util.EnumSet.allOf(classOf[TransitModes])
    }

    val destinationVehicle = destinationVehicles.headOption
    val vehicleToDestinationLeg = destinationVehicle.map(v => routeFromVehicleToDestination(v))

    val accessRouters = mutable.Map[LegMode, StreetRouter]()
    val accessStopsByMode = mutable.Map[LegMode, StopVisitor]()
    val profileResponse = new ProfileResponse
    val directOption = new ProfileOption
    profileRequest.reverseSearch = false
    for (vehicle <- bestAccessVehiclesByR5Mode.values) {
      val theOrigin = if (mainRouteToVehicle || mainRouteRideHailTransit) {
        request.originUTM
      } else {
        vehicle.locationUTM.loc
      }
      val theDestination = if (mainRouteToVehicle) {
        destinationVehicle.get.locationUTM.loc
      } else {
        request.destinationUTM
      }
      val from = geo.snapToR5Edge(
        transportNetwork.streetLayer,
        geo.utm2Wgs(theOrigin),
        10E3
      )
      val to = geo.snapToR5Edge(
        transportNetwork.streetLayer,
        geo.utm2Wgs(theDestination),
        10E3
      )
      profileRequest.fromLon = from.getX
      profileRequest.fromLat = from.getY
      profileRequest.toLon = to.getX
      profileRequest.toLat = to.getY
      val walkToVehicleDuration = maybeWalkToVehicle(vehicle).map(leg => leg.beamLeg.duration).getOrElse(0)
      profileRequest.fromTime = request.departureTime + walkToVehicleDuration
      profileRequest.toTime = profileRequest.fromTime + 61 // Important to allow 61 seconds for transit schedules to be considered!
      val streetRouter = new StreetRouter(
        transportNetwork.streetLayer,
        travelTimeCalculator(
          vehicleTypes(vehicle.vehicleTypeId),
          profileRequest.fromTime,
          shouldAddNoise = !profileRequest.hasTransit()
        ),
        turnCostCalculator,
        travelCostCalculator(request.timeValueOfMoney, profileRequest.fromTime)
      )
      if (vehicle.mode == BeamMode.BIKE) {
        streetRouter.distanceLimitMeters = maxDistanceForBikeMeters
      }
      streetRouter.profileRequest = profileRequest
      streetRouter.streetMode = toR5StreetMode(vehicle.mode)
      if (streetRouter.setOrigin(profileRequest.fromLat, profileRequest.fromLon)) {
        if (profileRequest.hasTransit) {
          val destinationSplit = transportNetwork.streetLayer.findSplit(
            profileRequest.toLat,
            profileRequest.toLon,
            StreetLayer.LINK_RADIUS_METERS,
            streetRouter.streetMode
          )
          val stopVisitor = new StopVisitor(
            transportNetwork.streetLayer,
            streetRouter.quantityToMinimize,
            streetRouter.transitStopSearchQuantity,
            profileRequest.getMinTimeLimit(streetRouter.streetMode),
            destinationSplit
          )
          streetRouter.setRoutingVisitor(stopVisitor)
          streetRouter.timeLimitSeconds = profileRequest.getTimeLimit(vehicle.mode.r5Mode.get.left.get)
          streetRouter.route()
          accessRouters.put(vehicle.mode.r5Mode.get.left.get, streetRouter)
          accessStopsByMode.put(vehicle.mode.r5Mode.get.left.get, stopVisitor)
          if (!mainRouteRideHailTransit) {
            // Not interested in direct options in the ride-hail-transit case,
            // only in the option where we actually use non-empty ride-hail for access and egress.
            // This is only for saving a computation, and only because the requests are structured like they are.
            if (streetRouter.setDestination(profileRequest.toLat, profileRequest.toLon)) {
              val lastState = streetRouter.getState(streetRouter.getDestinationSplit)
              if (lastState != null) {
                val streetPath = new StreetPath(lastState, transportNetwork, false)
                val streetSegment =
                  new StreetSegment(streetPath, vehicle.mode.r5Mode.get.left.get, transportNetwork.streetLayer)
                directOption.addDirect(streetSegment, profileRequest.getFromTimeDateZD)
              } else if (profileRequest.streetTime * 60 > streetRouter.timeLimitSeconds) {
                val streetRouter = new StreetRouter(
                  transportNetwork.streetLayer,
                  travelTimeCalculator(
                    vehicleTypes(vehicle.vehicleTypeId),
                    profileRequest.fromTime,
                    shouldAddNoise = !profileRequest.hasTransit
                  ),
                  turnCostCalculator,
                  travelCostCalculator(request.timeValueOfMoney, profileRequest.fromTime)
                )
                if (vehicle.mode == BeamMode.BIKE) {
                  streetRouter.distanceLimitMeters = maxDistanceForBikeMeters
                }
                streetRouter.profileRequest = profileRequest
                streetRouter.streetMode = toR5StreetMode(vehicle.mode)
                streetRouter.timeLimitSeconds = profileRequest.streetTime * 60
                streetRouter.setOrigin(profileRequest.fromLat, profileRequest.fromLon)
                streetRouter.setDestination(profileRequest.toLat, profileRequest.toLon)
                streetRouter.route()
                val lastState = streetRouter.getState(streetRouter.getDestinationSplit)
                if (lastState != null) {
                  val streetPath = new StreetPath(lastState, transportNetwork, false)
                  val streetSegment =
                    new StreetSegment(streetPath, vehicle.mode.r5Mode.get.left.get, transportNetwork.streetLayer)
                  directOption.addDirect(streetSegment, profileRequest.getFromTimeDateZD)
                }
              }
            }
          }
        } else if (!mainRouteRideHailTransit) {
          streetRouter.timeLimitSeconds = profileRequest.streetTime * 60
          if (streetRouter.setDestination(profileRequest.toLat, profileRequest.toLon)) {
            streetRouter.route()
            val lastState = streetRouter.getState(streetRouter.getDestinationSplit)
            if (lastState != null) {
              val streetPath = new StreetPath(lastState, transportNetwork, false)
              val streetSegment =
                new StreetSegment(streetPath, vehicle.mode.r5Mode.get.left.get, transportNetwork.streetLayer)
              directOption.addDirect(streetSegment, profileRequest.getFromTimeDateZD)
            }
          }
        }
      }
    }
    directOption.summary = directOption.generateSummary
    profileResponse.addOption(directOption)

    if (profileRequest.hasTransit) {
      val egressRouters = mutable.Map[LegMode, StreetRouter]()
      val egressStopsByMode = mutable.Map[LegMode, StopVisitor]()
      profileRequest.reverseSearch = true
      for (vehicle <- egressVehicles) {
        val theDestination = if (mainRouteToVehicle) {
          destinationVehicle.get.locationUTM.loc
        } else {
          request.destinationUTM
        }
        val to = geo.snapToR5Edge(
          transportNetwork.streetLayer,
          geo.utm2Wgs(theDestination),
          10E3
        )
        profileRequest.toLon = to.getX
        profileRequest.toLat = to.getY
        val streetRouter = new StreetRouter(
          transportNetwork.streetLayer,
          travelTimeCalculator(
            vehicleTypes(vehicle.vehicleTypeId),
            profileRequest.fromTime,
            shouldAddNoise = !profileRequest.hasTransit
          ),
          turnCostCalculator,
          travelCostCalculator(request.timeValueOfMoney, profileRequest.fromTime)
        )
        if (vehicle.mode == BeamMode.BIKE) {
          streetRouter.distanceLimitMeters = maxDistanceForBikeMeters
        }
        streetRouter.streetMode = toR5StreetMode(vehicle.mode)
        streetRouter.profileRequest = profileRequest
        streetRouter.timeLimitSeconds = profileRequest.getTimeLimit(vehicle.mode.r5Mode.get.left.get)
        val destinationSplit = transportNetwork.streetLayer.findSplit(
          profileRequest.fromLat,
          profileRequest.fromLon,
          StreetLayer.LINK_RADIUS_METERS,
          streetRouter.streetMode
        )
        val stopVisitor = new StopVisitor(
          transportNetwork.streetLayer,
          streetRouter.quantityToMinimize,
          streetRouter.transitStopSearchQuantity,
          profileRequest.getMinTimeLimit(streetRouter.streetMode),
          destinationSplit
        )
        streetRouter.setRoutingVisitor(stopVisitor)
        if (streetRouter.setOrigin(profileRequest.toLat, profileRequest.toLon)) {
          streetRouter.route()
          egressRouters.put(vehicle.mode.r5Mode.get.left.get, streetRouter)
          egressStopsByMode.put(vehicle.mode.r5Mode.get.left.get, stopVisitor)
        }
      }

      val transitPaths = latency("getpath-transit-time", Metrics.VerboseLevel) {
        profileRequest.fromTime = request.departureTime
        profileRequest.toTime = request.departureTime + 61 // Important to allow 61 seconds for transit schedules to be considered!
        val router = new McRaptorSuboptimalPathProfileRouter(
          transportNetwork,
          profileRequest,
          accessStopsByMode.mapValues(_.stops).asJava,
          egressStopsByMode.mapValues(_.stops).asJava,
          (departureTime: Int) =>
            new BeamDominatingList(
              profileRequest.inRoutingFareCalculator,
              Integer.MAX_VALUE,
              departureTime + profileRequest.maxTripDurationMinutes * 60
          ),
          null
        )
        Try(router.getPaths.asScala).getOrElse(Nil) // Catch IllegalStateException in R5.StatsCalculator
      }

      for (transitPath <- transitPaths) {
        profileResponse.addTransitPath(
          accessRouters.asJava,
          egressRouters.asJava,
          transitPath,
          transportNetwork,
          profileRequest.getFromTimeDateZD
        )
      }

      latency("transfer-transit-time", Metrics.VerboseLevel) {
        profileResponse.generateStreetTransfers(transportNetwork, profileRequest)
      }
    }
    profileResponse.recomputeStats(profileRequest)

    val embodiedTrips = profileResponse.options.asScala.flatMap { option =>
      option.itinerary.asScala
        .map { itinerary =>
          // Using itinerary start as access leg's startTime
          val tripStartTime = dates
            .toBaseMidnightSeconds(
              itinerary.startTime,
              transportNetwork.transitLayer.routes.size() == 0
            )
            .toInt

          var arrivalTime: Int = Int.MinValue
          val embodiedBeamLegs = mutable.ArrayBuffer.empty[EmbodiedBeamLeg]
          val access = option.access.get(itinerary.connection.access)
          val vehicle = bestAccessVehiclesByR5Mode(access.mode)
          maybeWalkToVehicle(vehicle).foreach(walkLeg => {
            // Glue the walk to vehicle in front of the trip without a gap
            embodiedBeamLegs += walkLeg
              .copy(beamLeg = walkLeg.beamLeg.updateStartTime(tripStartTime - walkLeg.beamLeg.duration))
          })

          embodiedBeamLegs += buildStreetBasedLegs(
            access,
            tripStartTime,
            vehicle,
            unbecomeDriverOnCompletion = access.mode != LegMode.WALK || option.transit == null
          )

          arrivalTime = embodiedBeamLegs.last.beamLeg.endTime

          val transitSegments = Optional.ofNullable(option.transit).orElse(Collections.emptyList()).asScala
          val transitJourneyIDs =
            Optional.ofNullable(itinerary.connection.transit).orElse(Collections.emptyList()).asScala
          // Based on "Index in transit list specifies transit with same index" (comment from PointToPointConnection line 14)
          // assuming that: For each transit in option there is a TransitJourneyID in connection
          val segments = transitSegments zip transitJourneyIDs

          // Lazy because this looks expensive and we may not need it because there's _another_ fare
          // calculation that takes precedence
          lazy val fares = latency("fare-transit-time", Metrics.VerboseLevel) {
            val fareSegments = getFareSegments(segments.toVector)
            filterFaresOnTransfers(fareSegments)
          }
          segments.foreach {
            case (transitSegment, transitJourneyID) =>
              val segmentPattern = transitSegment.segmentPatterns.get(transitJourneyID.pattern)
              val tripPattern = profileResponse.getPatterns.asScala
                .find { tp =>
                  tp.getTripPatternIdx == segmentPattern.patternIdx
                }
                .getOrElse(throw new RuntimeException())
              val tripId = segmentPattern.tripIds.get(transitJourneyID.time)
              val route = transportNetwork.transitLayer.routes.get(tripPattern.getRouteIdx)
              val fromStop = tripPattern.getStops.get(segmentPattern.fromIndex)
              val toStop = tripPattern.getStops.get(segmentPattern.toIndex)
              val startTime = dates
                .toBaseMidnightSeconds(
                  segmentPattern.fromDepartureTime.get(transitJourneyID.time),
                  hasTransit = true
                )
                .toInt
              val endTime = dates
                .toBaseMidnightSeconds(
                  segmentPattern.toArrivalTime.get(transitJourneyID.time),
                  hasTransit = true
                )
                .toInt
              val stopSequence =
                tripPattern.getStops.asScala.toList.slice(segmentPattern.fromIndex, segmentPattern.toIndex + 1)
              val segmentLeg = BeamLeg(
                startTime,
                Modes.mapTransitMode(TransitLayer.getTransitModes(route.route_type)),
                java.time.temporal.ChronoUnit.SECONDS
                  .between(
                    segmentPattern.fromDepartureTime.get(transitJourneyID.time),
                    segmentPattern.toArrivalTime.get(transitJourneyID.time)
                  )
                  .toInt,
                BeamPath(
                  Vector(),
                  Vector(),
                  Some(
                    TransitStopsInfo(
                      route.agency_id,
                      tripPattern.getRouteId,
                      Id.createVehicleId(tripId),
                      segmentPattern.fromIndex,
                      segmentPattern.toIndex
                    )
                  ),
                  SpaceTime(fromStop.lon, fromStop.lat, startTime),
                  SpaceTime(toStop.lon, toStop.lat, endTime),
                  stopSequence.sliding(2).map(x => getDistanceBetweenStops(x.head, x.last)).sum
                )
              )
              embodiedBeamLegs += EmbodiedBeamLeg(
                segmentLeg,
                segmentLeg.travelPath.transitStops.get.vehicleId,
                null,
                asDriver = false,
                ptFares
                  .getPtFare(
                    Some(segmentLeg.travelPath.transitStops.get.agencyId),
                    Some(segmentLeg.travelPath.transitStops.get.routeId),
                    request.attributesOfIndividual.flatMap(_.age)
                  )
                  .getOrElse {
                    val fs =
                      fares.view
                        .filter(_.patternIndex == segmentPattern.patternIdx)
                        .map(_.fare.price)
                    if (fs.nonEmpty) fs.min else 0.0
                  },
                unbecomeDriverOnCompletion = false
              )
              arrivalTime = dates
                .toBaseMidnightSeconds(
                  segmentPattern.toArrivalTime.get(transitJourneyID.time),
                  hasTransit = true
                )
                .toInt
              if (transitSegment.middle != null) {
                val body = request.streetVehicles.find(_.mode == WALK).get
                embodiedBeamLegs += buildStreetBasedLegs(
                  transitSegment.middle,
                  arrivalTime,
                  body,
                  unbecomeDriverOnCompletion = false
                )
                arrivalTime = arrivalTime + transitSegment.middle.duration
              }
          }

          if (itinerary.connection.egress != null) {
            val egress = option.egress.get(itinerary.connection.egress)
            val vehicle = egressVehicles.find(v => v.mode.r5Mode.get.left.get == egress.mode).get
            embodiedBeamLegs += buildStreetBasedLegs(
              egress,
              arrivalTime,
              vehicle,
              unbecomeDriverOnCompletion = true
            )
            val body = request.streetVehicles.find(_.mode == WALK).get
            if (isRouteForPerson && egress.mode != LegMode.WALK) {
              embodiedBeamLegs += EmbodiedBeamLeg(
                dummyLeg(arrivalTime + egress.duration, embodiedBeamLegs.last.beamLeg.travelPath.endPoint.loc),
                body.id,
                body.vehicleTypeId,
                body.asDriver,
                0.0,
                unbecomeDriverOnCompletion = true
              )
            }
          }

          vehicleToDestinationLeg.foreach { legWithFare =>
            // Glue the drive to the final destination behind the trip without a gap
            embodiedBeamLegs += legWithFare.copy(
              beamLeg = legWithFare.beamLeg.updateStartTime(embodiedBeamLegs.last.beamLeg.endTime)
            )
          }
          if (isRouteForPerson && embodiedBeamLegs.last.beamLeg.mode != WALK) {
            val body = request.streetVehicles.find(_.mode == WALK).get
            embodiedBeamLegs += EmbodiedBeamLeg(
              dummyLeg(embodiedBeamLegs.last.beamLeg.endTime, embodiedBeamLegs.last.beamLeg.travelPath.endPoint.loc),
              body.id,
              body.vehicleTypeId,
              body.asDriver,
              0.0,
              unbecomeDriverOnCompletion = true
            )
          }
          EmbodiedBeamTrip(embodiedBeamLegs)
        }
        .filter { trip: EmbodiedBeamTrip =>
          //TODO make a more sensible window not just 30 minutes
          trip.legs.head.beamLeg.startTime >= request.departureTime && trip.legs.head.beamLeg.startTime <= request.departureTime + 1800
        }
    }

    if (false) {
      val endTimeMillis = System.currentTimeMillis()
      val durationSeconds = (endTimeMillis - startTimeMillis) / 1000.0

      val wgsFrom = workerParams.geo.utm2Wgs(request.originUTM)
      val wgsTo = workerParams.geo.utm2Wgs(request.destinationUTM)
      val modes = request.streetVehicles.map(sv => sv.mode).mkString
      val distance = geo.distLatLon2Meters(wgsFrom, wgsTo)
      val tripInfo = if (embodiedTrips.isEmpty) {
        "isEmpty"
      } else {
        s"${embodiedTrips.map(_.tripClassifier).mkString}:${embodiedTrips.length}"
      }
      logger.info(
        s"CalcRoute from:$wgsFrom to:$wgsTo distance:$distance mode:$modes trip $tripInfo took $durationSeconds seconds"
      )
    }

    if (!embodiedTrips.exists(_.tripClassifier == WALK) && !mainRouteToVehicle) {
      val maybeBody = accessVehicles.find(_.mode == WALK)
      if (maybeBody.isDefined) {
        val dummyTrip = R5RoutingWorker.createBushwackingTrip(
          new Coord(request.originUTM.getX, request.originUTM.getY),
          new Coord(request.destinationUTM.getX, request.destinationUTM.getY),
          request.departureTime,
          maybeBody.get,
          geo
        )
        RoutingResponse(
          embodiedTrips :+ dummyTrip,
          request.requestId,
          Some(request),
          isEmbodyWithCurrentTravelTime = false
        )
      } else {
        RoutingResponse(
          embodiedTrips,
          request.requestId,
          Some(request),
          isEmbodyWithCurrentTravelTime = false
        )
      }
    } else {
      RoutingResponse(embodiedTrips, request.requestId, Some(request), isEmbodyWithCurrentTravelTime = false)
    }
  }

  private def getDistanceBetweenStops(fromStop: Stop, toStop: Stop): Double = {
    geo.distLatLon2Meters(new Coord(fromStop.lon, fromStop.lat), new Coord(toStop.lon, toStop.lat))
  }

  private def buildStreetBasedLegs(
    segment: StreetSegment,
    tripStartTime: Int,
    vehicle: StreetVehicle,
    unbecomeDriverOnCompletion: Boolean
  ): EmbodiedBeamLeg = {
    val startPoint = SpaceTime(
      segment.geometry.getStartPoint.getX,
      segment.geometry.getStartPoint.getY,
      tripStartTime
    )
    val endCoord = new Coord(
      segment.geometry.getEndPoint.getX,
      segment.geometry.getEndPoint.getY,
    )

    var activeLinkIds = ArrayBuffer[Int]()
    for (edge: StreetEdgeInfo <- segment.streetEdges.asScala) {
      activeLinkIds += edge.edgeId.intValue()
    }
    val beamLeg: BeamLeg =
      createBeamLeg(vehicle.vehicleTypeId, startPoint, endCoord, segment.mode, activeLinkIds)
    val toll = if (segment.mode == LegMode.CAR) {
      val osm = segment.streetEdges.asScala
        .map(
          e =>
            transportNetwork.streetLayer.edgeStore
              .getCursor(e.edgeId)
              .getOSMID
        )
        .toVector
      tollCalculator.calcTollByOsmIds(osm) + tollCalculator.calcTollByLinkIds(beamLeg.travelPath)
    } else 0.0
    val drivingCost = if (segment.mode == LegMode.CAR) {
      DrivingCost.estimateDrivingCost(beamLeg, vehicleTypes(vehicle.vehicleTypeId), fuelTypePrices)
    } else 0.0
    EmbodiedBeamLeg(
      beamLeg,
      vehicle.id,
      vehicle.vehicleTypeId,
      vehicle.asDriver,
      drivingCost + toll,
      unbecomeDriverOnCompletion
    )
  }

  def createBeamLeg(
    vehicleTypeId: Id[BeamVehicleType],
    startPoint: SpaceTime,
    endCoord: Coord,
    legMode: LegMode,
    activeLinkIds: IndexedSeq[Int]
  ): BeamLeg = {
    val tripStartTime: Int = startPoint.time
    // During routing `travelTimeByLinkCalculator` is used with shouldAddNoise = true (if it is not transit)
    // That trick gives us back diverse route. Now we want to compute travel time per link and we don't want to include that noise
    val linksTimesDistances = RoutingModel.linksToTimeAndDistance(
      activeLinkIds,
      tripStartTime,
      travelTimeByLinkCalculator(vehicleTypes(vehicleTypeId), shouldAddNoise = false), // Do not add noise!
      toR5StreetMode(legMode),
      transportNetwork.streetLayer
    )
    val distance = linksTimesDistances.distances.tail.sum // note we exclude the first link to keep with MATSim convention
    val theTravelPath = BeamPath(
      linkIds = activeLinkIds,
      linkTravelTime = linksTimesDistances.travelTimes,
      transitStops = None,
      startPoint = startPoint,
      endPoint = SpaceTime(endCoord, startPoint.time + math.round(linksTimesDistances.travelTimes.tail.sum.toFloat)),
      distanceInM = distance
    )
    val beamLeg = BeamLeg(
      tripStartTime,
      mapLegMode(legMode),
      theTravelPath.duration,
      travelPath = theTravelPath
    )
    beamLeg
  }

  /**
    * Use to extract a collection of FareSegments for an itinerary.
    *
    * @param segments IndexedSeq[(TransitSegment, TransitJourneyID)]
    * @return a collection of FareSegments for an itinerary.
    */
  private def getFareSegments(
    segments: IndexedSeq[(TransitSegment, TransitJourneyID)]
  ): IndexedSeq[BeamFareSegment] = {
    segments
      .groupBy(s => getRoute(s._1, s._2).agency_id)
      .flatMap(t => {
        val pattern = getPattern(t._2.head._1, t._2.head._2)
        val fromTime = pattern.fromDepartureTime.get(t._2.head._2.time)

        var rules = t._2.flatMap(s => getFareSegments(s._1, s._2, fromTime))

        if (rules.isEmpty) {
          val route = getRoute(pattern)
          val agencyId = route.agency_id
          val routeId = route.route_id

          val fromId = getStopId(t._2.head._1.from)
          val toId = getStopId(t._2.last._1.to)

          val toTime = getPattern(t._2.last._1, t._2.last._2).toArrivalTime
            .get(t._2.last._2.time)
          val duration = ChronoUnit.SECONDS.between(fromTime, toTime)

          val containsIds =
            t._2
              .flatMap(s => IndexedSeq(getStopId(s._1.from), getStopId(s._1.to)))
              .toSet

          rules = getFareSegments(agencyId, routeId, fromId, toId, containsIds)
            .map(f => BeamFareSegment(f, pattern.patternIdx, duration))
        }
        rules
      })
      .toIndexedSeq
  }

  private def getFareSegments(
    transitSegment: TransitSegment,
    transitJourneyID: TransitJourneyID,
    fromTime: ZonedDateTime
  ): IndexedSeq[BeamFareSegment] = {
    val pattern = getPattern(transitSegment, transitJourneyID)
    val route = getRoute(pattern)
    val routeId = route.route_id
    val agencyId = route.agency_id

    val fromStopId = getStopId(transitSegment.from)
    val toStopId = getStopId(transitSegment.to)
    val duration =
      ChronoUnit.SECONDS
        .between(fromTime, pattern.toArrivalTime.get(transitJourneyID.time))

    var fr = getFareSegments(agencyId, routeId, fromStopId, toStopId).map(
      f => BeamFareSegment(f, pattern.patternIdx, duration)
    )
    if (fr.nonEmpty && fr.forall(_.patternIndex == fr.head.patternIndex))
      fr = Vector(fr.minBy(_.fare.price))
    fr
  }

  private def getFareSegments(
    agencyId: String,
    routeId: String,
    fromId: String,
    toId: String,
    containsIds: Set[String] = null
  ): IndexedSeq[BeamFareSegment] =
    fareCalculator.getFareSegments(agencyId, routeId, fromId, toId, containsIds)

  private def getRoute(transitSegment: TransitSegment, transitJourneyID: TransitJourneyID) =
    transportNetwork.transitLayer.routes
      .get(getPattern(transitSegment, transitJourneyID).routeIndex)

  private def getRoute(segmentPattern: SegmentPattern) =
    transportNetwork.transitLayer.routes.get(segmentPattern.routeIndex)

  private def getPattern(transitSegment: TransitSegment, transitJourneyID: TransitJourneyID) =
    transitSegment.segmentPatterns.get(transitJourneyID.pattern)

  private def getStopId(stop: Stop) = stop.stopId.split(":")(1)

  private def travelTimeCalculator(
    vehicleType: BeamVehicleType,
    startTime: Int,
    shouldAddNoise: Boolean
  ): TravelTimeCalculator = {
    val ttc = travelTimeByLinkCalculator(vehicleType, shouldAddNoise)
    (edge: EdgeStore#Edge, durationSeconds: Int, streetMode: StreetMode, _) =>
      {
        ttc(startTime + durationSeconds, edge.getEdgeIndex, streetMode).floatValue()
      }
  }

  private val travelTimeNoises: Array[Double] = if (travelTimeNoiseFraction == 0.0) {
    Array.empty
  } else {
    Array.fill(1000000) {
      ThreadLocalRandom.current().nextDouble(1 - travelTimeNoiseFraction, 1 + travelTimeNoiseFraction)
    }
  }
  private val noiseIdx: AtomicInteger = new AtomicInteger(0)

  private def travelTimeByLinkCalculator(
    vehicleType: BeamVehicleType,
    shouldAddNoise: Boolean
  ): (Double, Int, StreetMode) => Double = {
    val profileRequest = createProfileRequest
    (time: Double, linkId: Int, streetMode: StreetMode) =>
      {
        val edge = transportNetwork.streetLayer.edgeStore.getCursor(linkId)
        val maxSpeed: Double = vehicleType.maxVelocity.getOrElse(profileRequest.getSpeedForMode(streetMode))
        val minTravelTime = (edge.getLengthM / maxSpeed).ceil.toInt
        val minSpeed = beamConfig.beam.physsim.quick_fix_minCarSpeedInMetersPerSecond
        val maxTravelTime = (edge.getLengthM / minSpeed).ceil.toInt
        if (streetMode != StreetMode.CAR) {
          minTravelTime
        } else {
          val link = networkHelper.getLinkUnsafe(linkId)
          assert(link != null)
          val physSimTravelTime = travelTime.getLinkTravelTime(link, time, null, null)
          val physSimTravelTimeWithNoise =
            (if (travelTimeNoiseFraction == 0.0 || !shouldAddNoise) { physSimTravelTime } else {
               val idx = Math.abs(noiseIdx.getAndIncrement() % travelTimeNoises.length)
               physSimTravelTime * travelTimeNoises(idx)
             }).ceil.toInt
          val linkTravelTime = Math.max(physSimTravelTimeWithNoise, minTravelTime)
          Math.min(linkTravelTime, maxTravelTime)
        }
      }
  }

  private val turnCostCalculator: TurnCostCalculator =
    new TurnCostCalculator(transportNetwork.streetLayer, true) {
      override def computeTurnCost(fromEdge: Int, toEdge: Int, streetMode: StreetMode): Int = 0
    }

  private def travelCostCalculator(timeValueOfMoney: Double, startTime: Int): TravelCostCalculator =
    (edge: EdgeStore#Edge, legDurationSeconds: Int, traversalTimeSeconds: Float) => {
      traversalTimeSeconds + (timeValueOfMoney * tollCalculator.calcTollByLinkId(
        edge.getEdgeIndex,
        startTime + legDurationSeconds
      )).toFloat
    }
}

=======
>>>>>>> e652687d
object R5RoutingWorker {
  val BUSHWHACKING_SPEED_IN_METERS_PER_SECOND = 1.38

  // 3.1 mph -> 1.38 meter per second, changed from 1 mph
  def props(
    beamScenario: BeamScenario,
    transportNetwork: TransportNetwork,
    network: Network,
    networkHelper: NetworkHelper,
    scenario: Scenario,
    fareCalculator: FareCalculator,
    tollCalculator: TollCalculator,
    transitVehicles: Vehicles
  ): Props = Props(
    new R5RoutingWorker(
      WorkerParameters(
        beamScenario.beamConfig,
        transportNetwork,
        beamScenario.vehicleTypes,
        beamScenario.fuelTypePrices,
        beamScenario.ptFares,
        new GeoUtilsImpl(beamScenario.beamConfig),
        beamScenario.dates,
        networkHelper,
        fareCalculator,
        tollCalculator
      )
    )
  )

  case class R5Request(
    from: Coord,
    to: Coord,
    time: Int,
    directMode: LegMode,
    accessMode: LegMode,
    withTransit: Boolean,
    egressMode: LegMode,
    timeValueOfMoney: Double,
    beamVehicleTypeId: Id[BeamVehicleType]
  )

  def createBushwackingBeamLeg(
    atTime: Int,
    startUTM: Location,
    endUTM: Location,
    geo: GeoUtils
  ): BeamLeg = {
    val distanceInMeters = GeoUtils.minkowskiDistFormula(startUTM, endUTM) //changed from geo.distUTMInMeters(startUTM, endUTM)
    val bushwhackingTime = Math.round(distanceInMeters / BUSHWHACKING_SPEED_IN_METERS_PER_SECOND)
    val path = BeamPath(
      Vector(),
      Vector(),
      None,
      SpaceTime(geo.utm2Wgs(startUTM), atTime),
      SpaceTime(geo.utm2Wgs(endUTM), atTime + bushwhackingTime.toInt),
      distanceInMeters
    )
    BeamLeg(atTime, WALK, bushwhackingTime.toInt, path)
  }

  def createBushwackingTrip(
    originUTM: Location,
    destUTM: Location,
    atTime: Int,
    body: StreetVehicle,
    geo: GeoUtils
  ): EmbodiedBeamTrip = {
    EmbodiedBeamTrip(
      Vector(
        EmbodiedBeamLeg(
          createBushwackingBeamLeg(atTime, originUTM, destUTM, geo),
          body.id,
          body.vehicleTypeId,
          asDriver = true,
          0,
          unbecomeDriverOnCompletion = true
        )
      )
    )
  }

  class StopVisitor(
    val streetLayer: StreetLayer,
    val dominanceVariable: StreetRouter.State.RoutingVariable,
    val maxStops: Int,
    val minTravelTimeSeconds: Int,
    val destinationSplit: Split
  ) extends RoutingVisitor {
    private val NO_STOP_FOUND = streetLayer.parentNetwork.transitLayer.stopForStreetVertex.getNoEntryKey
    val stops: TIntIntMap = new TIntIntHashMap
    private var s0: StreetRouter.State = _
    private val destinationSplitVertex0 = if (destinationSplit != null) destinationSplit.vertex0 else -1
    private val destinationSplitVertex1 = if (destinationSplit != null) destinationSplit.vertex1 else -1

    override def visitVertex(state: StreetRouter.State): Unit = {
      s0 = state
      val stop = streetLayer.parentNetwork.transitLayer.stopForStreetVertex.get(state.vertex)
      if (stop != NO_STOP_FOUND) {
        if (state.getDurationSeconds < minTravelTimeSeconds) return
        if (!stops.containsKey(stop) || stops.get(stop) > state.getRoutingVariable(dominanceVariable))
          stops.put(stop, state.getRoutingVariable(dominanceVariable))
      }
    }

    override def shouldBreakSearch: Boolean =
      stops.size >= this.maxStops || s0.vertex == destinationSplitVertex0 || s0.vertex == destinationSplitVertex1
  }

}<|MERGE_RESOLUTION|>--- conflicted
+++ resolved
@@ -28,7 +28,6 @@
 import com.conveyal.r5.transit.TransportNetwork
 import com.google.common.util.concurrent.ThreadFactoryBuilder
 import com.typesafe.config.Config
-import com.typesafe.scalalogging.LazyLogging
 import gnu.trove.map.TIntIntMap
 import gnu.trove.map.hash.TIntIntHashMap
 import org.matsim.api.core.v01.{Coord, Id, Scenario}
@@ -179,1059 +178,6 @@
     if (workAssigner != null) workAssigner ! GimmeWork //Master will retry if it hasn't heard
 }
 
-<<<<<<< HEAD
-class R5Wrapper(workerParams: WorkerParameters, travelTime: TravelTime, travelTimeNoiseFraction: Double)
-    extends MetricsSupport
-    with LazyLogging {
-  private val maxDistanceForBikeMeters: Int =
-    workerParams.beamConfig.beam.routing.r5.maxDistanceLimitByModeInMeters.bike
-
-  logger.info(s"max distance for BIKE in meters: $maxDistanceForBikeMeters")
-  private val WorkerParameters(
-    beamConfig,
-    transportNetwork,
-    vehicleTypes,
-    fuelTypePrices,
-    ptFares,
-    geo,
-    dates,
-    networkHelper,
-    fareCalculator,
-    tollCalculator
-  ) = workerParams
-
-  private val maxFreeSpeed = networkHelper.allLinks.map(_.getFreespeed).max
-
-  def embodyWithCurrentTravelTime(
-    leg: BeamLeg,
-    vehicleId: Id[Vehicle],
-    vehicleTypeId: Id[BeamVehicleType],
-    embodyRequestId: Int
-  ): RoutingResponse = {
-    val linksTimesAndDistances = RoutingModel.linksToTimeAndDistance(
-      leg.travelPath.linkIds,
-      leg.startTime,
-      travelTimeByLinkCalculator(vehicleTypes(vehicleTypeId), shouldAddNoise = false),
-      toR5StreetMode(leg.mode),
-      transportNetwork.streetLayer
-    )
-    val startLoc = geo.coordOfR5Edge(transportNetwork.streetLayer, linksTimesAndDistances.linkIds.head)
-    val endLoc = geo.coordOfR5Edge(transportNetwork.streetLayer, linksTimesAndDistances.linkIds.last)
-    val duration = linksTimesAndDistances.travelTimes.tail.sum
-    val updatedTravelPath = BeamPath(
-      linksTimesAndDistances.linkIds,
-      linksTimesAndDistances.travelTimes,
-      None,
-      SpaceTime(startLoc.getX, startLoc.getY, leg.startTime),
-      SpaceTime(
-        endLoc.getX,
-        endLoc.getY,
-        leg.startTime + Math.round(duration.toFloat)
-      ),
-      distanceInM = linksTimesAndDistances.distances.tail.sum
-    )
-    val toll = tollCalculator.calcTollByLinkIds(updatedTravelPath)
-    val updatedLeg = leg.copy(travelPath = updatedTravelPath, duration = updatedTravelPath.duration)
-    val drivingCost = DrivingCost.estimateDrivingCost(updatedLeg, vehicleTypes(vehicleTypeId), fuelTypePrices)
-    val totalCost = drivingCost + (if (updatedLeg.mode == BeamMode.CAR) toll else 0)
-    val response = RoutingResponse(
-      Vector(
-        EmbodiedBeamTrip(
-          Vector(
-            EmbodiedBeamLeg(
-              updatedLeg,
-              vehicleId,
-              vehicleTypeId,
-              asDriver = true,
-              totalCost,
-              unbecomeDriverOnCompletion = true
-            )
-          )
-        )
-      ),
-      embodyRequestId,
-      None,
-      isEmbodyWithCurrentTravelTime = true
-    )
-    response
-  }
-
-  private def getStreetPlanFromR5(request: R5Request): ProfileResponse = {
-    countOccurrence("r5-plans-count", request.time)
-
-    val profileRequest = createProfileRequest
-    profileRequest.fromLon = request.from.getX
-    profileRequest.fromLat = request.from.getY
-    profileRequest.toLon = request.to.getX
-    profileRequest.toLat = request.to.getY
-    profileRequest.fromTime = request.time
-    profileRequest.toTime = request.time + 61 // Important to allow 61 seconds for transit schedules to be considered!
-    profileRequest.directModes = if (request.directMode == null) {
-      util.EnumSet.noneOf(classOf[LegMode])
-    } else {
-      util.EnumSet.of(request.directMode)
-    }
-
-    try {
-      val profileResponse = new ProfileResponse
-      val directOption = new ProfileOption
-      profileRequest.reverseSearch = false
-      for (mode <- profileRequest.directModes.asScala) {
-        val streetRouter = new StreetRouter(
-          transportNetwork.streetLayer,
-          travelTimeCalculator(
-            vehicleTypes(request.beamVehicleTypeId),
-            profileRequest.fromTime,
-            shouldAddNoise = !profileRequest.hasTransit
-          ), // Add error if it is not transit
-          turnCostCalculator,
-          travelCostCalculator(request.timeValueOfMoney, profileRequest.fromTime)
-        )
-        if (request.accessMode == LegMode.BICYCLE) {
-          streetRouter.distanceLimitMeters = maxDistanceForBikeMeters
-        }
-        streetRouter.profileRequest = profileRequest
-        streetRouter.streetMode = toR5StreetMode(mode)
-        streetRouter.timeLimitSeconds = profileRequest.streetTime * 60
-        if (streetRouter.setOrigin(profileRequest.fromLat, profileRequest.fromLon)) {
-          if (streetRouter.setDestination(profileRequest.toLat, profileRequest.toLon)) {
-            latency("route-transit-time", Metrics.VerboseLevel) {
-              streetRouter.route() //latency 1
-            }
-            val lastState = streetRouter.getState(streetRouter.getDestinationSplit)
-            if (lastState != null) {
-              val streetPath = new StreetPath(lastState, transportNetwork, false)
-              val streetSegment = new StreetSegment(streetPath, mode, transportNetwork.streetLayer)
-              directOption.addDirect(streetSegment, profileRequest.getFromTimeDateZD)
-            }
-          }
-        }
-      }
-      directOption.summary = directOption.generateSummary
-      profileResponse.addOption(directOption)
-      profileResponse.recomputeStats(profileRequest)
-      profileResponse
-    } catch {
-      case _: IllegalStateException =>
-        new ProfileResponse
-      case _: ArrayIndexOutOfBoundsException =>
-        new ProfileResponse
-    }
-  }
-
-  private def createProfileRequest = {
-    val profileRequest = new ProfileRequest()
-    // Warning: carSpeed is not used for link traversal (rather, the OSM travel time model is used),
-    // but for R5-internal bushwhacking from network to coordinate, AND ALSO for the A* remaining weight heuristic,
-    // which means that this value must be an over(!)estimation, otherwise we will miss optimal routes,
-    // particularly in the presence of tolls.
-    profileRequest.carSpeed = maxFreeSpeed.toFloat
-    profileRequest.maxWalkTime = 30
-    profileRequest.maxCarTime = 30
-    profileRequest.maxBikeTime = 30
-    // Maximum number of transit segments. This was previously hardcoded as 4 in R5, now it is a parameter
-    // that defaults to 8 unless I reset it here. It is directly related to the amount of work the
-    // transit router has to do.
-    profileRequest.maxRides = 4
-    profileRequest.streetTime = 2 * 60
-    profileRequest.maxTripDurationMinutes = 4 * 60
-    profileRequest.wheelchair = false
-    profileRequest.bikeTrafficStress = 4
-    profileRequest.zoneId = transportNetwork.getTimeZone
-    profileRequest.monteCarloDraws = beamConfig.beam.routing.r5.numberOfSamples
-    profileRequest.date = dates.localBaseDate
-    // Doesn't calculate any fares, is just a no-op placeholder
-    profileRequest.inRoutingFareCalculator = new SimpleInRoutingFareCalculator
-    profileRequest.suboptimalMinutes = 0
-    profileRequest
-  }
-
-  def removeBikeVehiclesIfDistanceTooHigh(originalRequest: RoutingRequest): RoutingRequest = {
-    if (originalRequest.streetVehicles
-          .exists(_.mode == BeamMode.BIKE) && geo.distUTMInMeters(
-          originalRequest.originUTM,
-          originalRequest.destinationUTM
-        ) > maxDistanceForBikeMeters) {
-      originalRequest.copy(streetVehicles = originalRequest.streetVehicles.filter(_.mode != BeamMode.BIKE))
-    } else {
-      originalRequest
-    }
-  }
-
-  def calcRoute(originalRequest: RoutingRequest): RoutingResponse = {
-    val startTimeMillis = System.currentTimeMillis()
-
-    val request = removeBikeVehiclesIfDistanceTooHigh(originalRequest)
-
-    // For each street vehicle (including body, if available): Route from origin to street vehicle, from street vehicle to destination.
-    val isRouteForPerson = request.streetVehicles.exists(_.mode == WALK)
-
-    def calcRouteToVehicle(vehicle: StreetVehicle): Option[EmbodiedBeamLeg] = {
-      val mainRouteFromVehicle = request.streetVehiclesUseIntermodalUse == Access && isRouteForPerson && vehicle.mode != WALK
-      if (mainRouteFromVehicle) {
-        val body = request.streetVehicles.find(_.mode == WALK).get
-        if (geo.distUTMInMeters(vehicle.locationUTM.loc, request.originUTM) > beamConfig.beam.agentsim.thresholdForWalkingInMeters) {
-          val from = geo.snapToR5Edge(
-            transportNetwork.streetLayer,
-            geo.utm2Wgs(request.originUTM),
-            10E3
-          )
-          val to = geo.snapToR5Edge(
-            transportNetwork.streetLayer,
-            geo.utm2Wgs(vehicle.locationUTM.loc),
-            10E3
-          )
-          val directMode = LegMode.WALK
-          val accessMode = LegMode.WALK
-          val egressMode = LegMode.WALK
-          val profileResponse =
-            latency("walkToVehicleRoute-router-time", Metrics.RegularLevel) {
-              getStreetPlanFromR5(
-                R5Request(
-                  from,
-                  to,
-                  request.departureTime,
-                  directMode,
-                  accessMode,
-                  withTransit = false,
-                  egressMode,
-                  request.timeValueOfMoney,
-                  body.vehicleTypeId
-                )
-              )
-            }
-          if (profileResponse.options.isEmpty) {
-            Some(
-              EmbodiedBeamLeg(
-                createBushwackingBeamLeg(request.departureTime, from, to, geo),
-                body.id,
-                body.vehicleTypeId,
-                asDriver = true,
-                0,
-                unbecomeDriverOnCompletion = false
-              )
-            )
-          } else {
-            val streetSegment = profileResponse.options.get(0).access.get(0)
-            Some(
-              buildStreetBasedLegs(
-                streetSegment,
-                request.departureTime,
-                body,
-                unbecomeDriverOnCompletion = false
-              )
-            )
-          }
-        } else {
-          Some(
-            EmbodiedBeamLeg(
-              dummyLeg(request.departureTime, geo.utm2Wgs(vehicle.locationUTM.loc)),
-              body.id,
-              body.vehicleTypeId,
-              body.asDriver,
-              0.0,
-              unbecomeDriverOnCompletion = false
-            )
-          )
-        }
-      } else {
-        None
-      }
-    }
-
-    def routeFromVehicleToDestination(vehicle: StreetVehicle) = {
-      // assume 13 mph / 5.8 m/s as average PT speed: http://cityobservatory.org/urban-buses-are-slowing-down/
-      val estimateDurationToGetToVeh: Int = math
-        .round(geo.distUTMInMeters(request.originUTM, vehicle.locationUTM.loc) / 5.8)
-        .intValue()
-      val time = request.departureTime + estimateDurationToGetToVeh
-      val from = geo.snapToR5Edge(
-        transportNetwork.streetLayer,
-        geo.utm2Wgs(vehicle.locationUTM.loc),
-        10E3
-      )
-      val to = geo.snapToR5Edge(
-        transportNetwork.streetLayer,
-        geo.utm2Wgs(request.destinationUTM),
-        10E3
-      )
-      val directMode = vehicle.mode.r5Mode.get.left.get
-      val accessMode = vehicle.mode.r5Mode.get.left.get
-      val egressMode = LegMode.WALK
-      val profileResponse =
-        latency("vehicleOnEgressRoute-router-time", Metrics.RegularLevel) {
-          getStreetPlanFromR5(
-            R5Request(
-              from,
-              to,
-              time,
-              directMode,
-              accessMode,
-              withTransit = false,
-              egressMode,
-              request.timeValueOfMoney,
-              vehicle.vehicleTypeId
-            )
-          )
-        }
-      if (!profileResponse.options.isEmpty) {
-        val streetSegment = profileResponse.options.get(0).access.get(0)
-        buildStreetBasedLegs(
-          streetSegment,
-          time,
-          vehicle,
-          unbecomeDriverOnCompletion = true
-        )
-      } else {
-        EmbodiedBeamLeg(
-          createBushwackingBeamLeg(request.departureTime, from, to, geo),
-          vehicle.id,
-          vehicle.vehicleTypeId,
-          asDriver = true,
-          0,
-          unbecomeDriverOnCompletion = true
-        )
-      }
-    }
-
-    /*
-     * Our algorithm captures a few different patterns of travel. Two of these require extra routing beyond what we
-     * call the "main" route calculation below. In both cases, we have a single main transit route
-     * which is only calculate once in the code below. But we optionally add a WALK leg from the origin to the
-     * beginning of the route (called "mainRouteFromVehicle" as opposed to main route from origin). Or we optionally
-     * add a vehicle-based trip on the egress portion of the trip (called "mainRouteToVehicle" as opposed to main route
-     * to destination).
-     *
-     * Or we use the R5 egress concept to accomplish "mainRouteRideHailTransit" pattern we use DRIVE mode on both
-     * access and egress legs. For the other "mainRoute" patterns, we want to fix the location of the vehicle, not
-     * make it dynamic. Also note that in all cases, these patterns are only the result of human travelers, we assume
-     * AI is fixed to a vehicle and therefore only needs the simplest of routes.
-     *
-     * For the mainRouteFromVehicle pattern, the traveler is using a vehicle within the context of a
-     * trip that could be multimodal (e.g. drive to transit) or unimodal (drive only). We don't assume the vehicle is
-     * co-located with the person, so this first block of code determines the distance from the vehicle to the person and based
-     * on a threshold, optionally routes a WALK leg to the vehicle and adjusts the main route location & time accordingly.
-     *
-     */
-    val mainRouteToVehicle = request.streetVehiclesUseIntermodalUse == Egress && isRouteForPerson
-    val mainRouteRideHailTransit = request.streetVehiclesUseIntermodalUse == AccessAndEgress && isRouteForPerson
-
-    val profileRequest = createProfileRequest
-    val accessVehicles = if (mainRouteToVehicle) {
-      Vector(request.streetVehicles.find(_.mode == WALK).get)
-    } else if (mainRouteRideHailTransit) {
-      request.streetVehicles.filter(_.mode != WALK)
-    } else {
-      request.streetVehicles
-    }
-
-    val maybeWalkToVehicle: Map[StreetVehicle, Option[EmbodiedBeamLeg]] =
-      accessVehicles.map(v => v -> calcRouteToVehicle(v)).toMap
-
-    val bestAccessVehiclesByR5Mode: Map[LegMode, StreetVehicle] = accessVehicles
-      .groupBy(_.mode.r5Mode.get.left.get)
-      .mapValues(vehicles => vehicles.minBy(maybeWalkToVehicle(_).map(leg => leg.beamLeg.duration).getOrElse(0)))
-
-    val egressVehicles = if (mainRouteRideHailTransit) {
-      request.streetVehicles.filter(_.mode != WALK)
-    } else if (request.withTransit) {
-      Vector(request.streetVehicles.find(_.mode == WALK).get)
-    } else {
-      Vector()
-    }
-    val destinationVehicles = if (mainRouteToVehicle) {
-      request.streetVehicles.filter(_.mode != WALK)
-    } else {
-      Vector()
-    }
-    if (request.withTransit) {
-      profileRequest.transitModes = util.EnumSet.allOf(classOf[TransitModes])
-    }
-
-    val destinationVehicle = destinationVehicles.headOption
-    val vehicleToDestinationLeg = destinationVehicle.map(v => routeFromVehicleToDestination(v))
-
-    val accessRouters = mutable.Map[LegMode, StreetRouter]()
-    val accessStopsByMode = mutable.Map[LegMode, StopVisitor]()
-    val profileResponse = new ProfileResponse
-    val directOption = new ProfileOption
-    profileRequest.reverseSearch = false
-    for (vehicle <- bestAccessVehiclesByR5Mode.values) {
-      val theOrigin = if (mainRouteToVehicle || mainRouteRideHailTransit) {
-        request.originUTM
-      } else {
-        vehicle.locationUTM.loc
-      }
-      val theDestination = if (mainRouteToVehicle) {
-        destinationVehicle.get.locationUTM.loc
-      } else {
-        request.destinationUTM
-      }
-      val from = geo.snapToR5Edge(
-        transportNetwork.streetLayer,
-        geo.utm2Wgs(theOrigin),
-        10E3
-      )
-      val to = geo.snapToR5Edge(
-        transportNetwork.streetLayer,
-        geo.utm2Wgs(theDestination),
-        10E3
-      )
-      profileRequest.fromLon = from.getX
-      profileRequest.fromLat = from.getY
-      profileRequest.toLon = to.getX
-      profileRequest.toLat = to.getY
-      val walkToVehicleDuration = maybeWalkToVehicle(vehicle).map(leg => leg.beamLeg.duration).getOrElse(0)
-      profileRequest.fromTime = request.departureTime + walkToVehicleDuration
-      profileRequest.toTime = profileRequest.fromTime + 61 // Important to allow 61 seconds for transit schedules to be considered!
-      val streetRouter = new StreetRouter(
-        transportNetwork.streetLayer,
-        travelTimeCalculator(
-          vehicleTypes(vehicle.vehicleTypeId),
-          profileRequest.fromTime,
-          shouldAddNoise = !profileRequest.hasTransit()
-        ),
-        turnCostCalculator,
-        travelCostCalculator(request.timeValueOfMoney, profileRequest.fromTime)
-      )
-      if (vehicle.mode == BeamMode.BIKE) {
-        streetRouter.distanceLimitMeters = maxDistanceForBikeMeters
-      }
-      streetRouter.profileRequest = profileRequest
-      streetRouter.streetMode = toR5StreetMode(vehicle.mode)
-      if (streetRouter.setOrigin(profileRequest.fromLat, profileRequest.fromLon)) {
-        if (profileRequest.hasTransit) {
-          val destinationSplit = transportNetwork.streetLayer.findSplit(
-            profileRequest.toLat,
-            profileRequest.toLon,
-            StreetLayer.LINK_RADIUS_METERS,
-            streetRouter.streetMode
-          )
-          val stopVisitor = new StopVisitor(
-            transportNetwork.streetLayer,
-            streetRouter.quantityToMinimize,
-            streetRouter.transitStopSearchQuantity,
-            profileRequest.getMinTimeLimit(streetRouter.streetMode),
-            destinationSplit
-          )
-          streetRouter.setRoutingVisitor(stopVisitor)
-          streetRouter.timeLimitSeconds = profileRequest.getTimeLimit(vehicle.mode.r5Mode.get.left.get)
-          streetRouter.route()
-          accessRouters.put(vehicle.mode.r5Mode.get.left.get, streetRouter)
-          accessStopsByMode.put(vehicle.mode.r5Mode.get.left.get, stopVisitor)
-          if (!mainRouteRideHailTransit) {
-            // Not interested in direct options in the ride-hail-transit case,
-            // only in the option where we actually use non-empty ride-hail for access and egress.
-            // This is only for saving a computation, and only because the requests are structured like they are.
-            if (streetRouter.setDestination(profileRequest.toLat, profileRequest.toLon)) {
-              val lastState = streetRouter.getState(streetRouter.getDestinationSplit)
-              if (lastState != null) {
-                val streetPath = new StreetPath(lastState, transportNetwork, false)
-                val streetSegment =
-                  new StreetSegment(streetPath, vehicle.mode.r5Mode.get.left.get, transportNetwork.streetLayer)
-                directOption.addDirect(streetSegment, profileRequest.getFromTimeDateZD)
-              } else if (profileRequest.streetTime * 60 > streetRouter.timeLimitSeconds) {
-                val streetRouter = new StreetRouter(
-                  transportNetwork.streetLayer,
-                  travelTimeCalculator(
-                    vehicleTypes(vehicle.vehicleTypeId),
-                    profileRequest.fromTime,
-                    shouldAddNoise = !profileRequest.hasTransit
-                  ),
-                  turnCostCalculator,
-                  travelCostCalculator(request.timeValueOfMoney, profileRequest.fromTime)
-                )
-                if (vehicle.mode == BeamMode.BIKE) {
-                  streetRouter.distanceLimitMeters = maxDistanceForBikeMeters
-                }
-                streetRouter.profileRequest = profileRequest
-                streetRouter.streetMode = toR5StreetMode(vehicle.mode)
-                streetRouter.timeLimitSeconds = profileRequest.streetTime * 60
-                streetRouter.setOrigin(profileRequest.fromLat, profileRequest.fromLon)
-                streetRouter.setDestination(profileRequest.toLat, profileRequest.toLon)
-                streetRouter.route()
-                val lastState = streetRouter.getState(streetRouter.getDestinationSplit)
-                if (lastState != null) {
-                  val streetPath = new StreetPath(lastState, transportNetwork, false)
-                  val streetSegment =
-                    new StreetSegment(streetPath, vehicle.mode.r5Mode.get.left.get, transportNetwork.streetLayer)
-                  directOption.addDirect(streetSegment, profileRequest.getFromTimeDateZD)
-                }
-              }
-            }
-          }
-        } else if (!mainRouteRideHailTransit) {
-          streetRouter.timeLimitSeconds = profileRequest.streetTime * 60
-          if (streetRouter.setDestination(profileRequest.toLat, profileRequest.toLon)) {
-            streetRouter.route()
-            val lastState = streetRouter.getState(streetRouter.getDestinationSplit)
-            if (lastState != null) {
-              val streetPath = new StreetPath(lastState, transportNetwork, false)
-              val streetSegment =
-                new StreetSegment(streetPath, vehicle.mode.r5Mode.get.left.get, transportNetwork.streetLayer)
-              directOption.addDirect(streetSegment, profileRequest.getFromTimeDateZD)
-            }
-          }
-        }
-      }
-    }
-    directOption.summary = directOption.generateSummary
-    profileResponse.addOption(directOption)
-
-    if (profileRequest.hasTransit) {
-      val egressRouters = mutable.Map[LegMode, StreetRouter]()
-      val egressStopsByMode = mutable.Map[LegMode, StopVisitor]()
-      profileRequest.reverseSearch = true
-      for (vehicle <- egressVehicles) {
-        val theDestination = if (mainRouteToVehicle) {
-          destinationVehicle.get.locationUTM.loc
-        } else {
-          request.destinationUTM
-        }
-        val to = geo.snapToR5Edge(
-          transportNetwork.streetLayer,
-          geo.utm2Wgs(theDestination),
-          10E3
-        )
-        profileRequest.toLon = to.getX
-        profileRequest.toLat = to.getY
-        val streetRouter = new StreetRouter(
-          transportNetwork.streetLayer,
-          travelTimeCalculator(
-            vehicleTypes(vehicle.vehicleTypeId),
-            profileRequest.fromTime,
-            shouldAddNoise = !profileRequest.hasTransit
-          ),
-          turnCostCalculator,
-          travelCostCalculator(request.timeValueOfMoney, profileRequest.fromTime)
-        )
-        if (vehicle.mode == BeamMode.BIKE) {
-          streetRouter.distanceLimitMeters = maxDistanceForBikeMeters
-        }
-        streetRouter.streetMode = toR5StreetMode(vehicle.mode)
-        streetRouter.profileRequest = profileRequest
-        streetRouter.timeLimitSeconds = profileRequest.getTimeLimit(vehicle.mode.r5Mode.get.left.get)
-        val destinationSplit = transportNetwork.streetLayer.findSplit(
-          profileRequest.fromLat,
-          profileRequest.fromLon,
-          StreetLayer.LINK_RADIUS_METERS,
-          streetRouter.streetMode
-        )
-        val stopVisitor = new StopVisitor(
-          transportNetwork.streetLayer,
-          streetRouter.quantityToMinimize,
-          streetRouter.transitStopSearchQuantity,
-          profileRequest.getMinTimeLimit(streetRouter.streetMode),
-          destinationSplit
-        )
-        streetRouter.setRoutingVisitor(stopVisitor)
-        if (streetRouter.setOrigin(profileRequest.toLat, profileRequest.toLon)) {
-          streetRouter.route()
-          egressRouters.put(vehicle.mode.r5Mode.get.left.get, streetRouter)
-          egressStopsByMode.put(vehicle.mode.r5Mode.get.left.get, stopVisitor)
-        }
-      }
-
-      val transitPaths = latency("getpath-transit-time", Metrics.VerboseLevel) {
-        profileRequest.fromTime = request.departureTime
-        profileRequest.toTime = request.departureTime + 61 // Important to allow 61 seconds for transit schedules to be considered!
-        val router = new McRaptorSuboptimalPathProfileRouter(
-          transportNetwork,
-          profileRequest,
-          accessStopsByMode.mapValues(_.stops).asJava,
-          egressStopsByMode.mapValues(_.stops).asJava,
-          (departureTime: Int) =>
-            new BeamDominatingList(
-              profileRequest.inRoutingFareCalculator,
-              Integer.MAX_VALUE,
-              departureTime + profileRequest.maxTripDurationMinutes * 60
-          ),
-          null
-        )
-        Try(router.getPaths.asScala).getOrElse(Nil) // Catch IllegalStateException in R5.StatsCalculator
-      }
-
-      for (transitPath <- transitPaths) {
-        profileResponse.addTransitPath(
-          accessRouters.asJava,
-          egressRouters.asJava,
-          transitPath,
-          transportNetwork,
-          profileRequest.getFromTimeDateZD
-        )
-      }
-
-      latency("transfer-transit-time", Metrics.VerboseLevel) {
-        profileResponse.generateStreetTransfers(transportNetwork, profileRequest)
-      }
-    }
-    profileResponse.recomputeStats(profileRequest)
-
-    val embodiedTrips = profileResponse.options.asScala.flatMap { option =>
-      option.itinerary.asScala
-        .map { itinerary =>
-          // Using itinerary start as access leg's startTime
-          val tripStartTime = dates
-            .toBaseMidnightSeconds(
-              itinerary.startTime,
-              transportNetwork.transitLayer.routes.size() == 0
-            )
-            .toInt
-
-          var arrivalTime: Int = Int.MinValue
-          val embodiedBeamLegs = mutable.ArrayBuffer.empty[EmbodiedBeamLeg]
-          val access = option.access.get(itinerary.connection.access)
-          val vehicle = bestAccessVehiclesByR5Mode(access.mode)
-          maybeWalkToVehicle(vehicle).foreach(walkLeg => {
-            // Glue the walk to vehicle in front of the trip without a gap
-            embodiedBeamLegs += walkLeg
-              .copy(beamLeg = walkLeg.beamLeg.updateStartTime(tripStartTime - walkLeg.beamLeg.duration))
-          })
-
-          embodiedBeamLegs += buildStreetBasedLegs(
-            access,
-            tripStartTime,
-            vehicle,
-            unbecomeDriverOnCompletion = access.mode != LegMode.WALK || option.transit == null
-          )
-
-          arrivalTime = embodiedBeamLegs.last.beamLeg.endTime
-
-          val transitSegments = Optional.ofNullable(option.transit).orElse(Collections.emptyList()).asScala
-          val transitJourneyIDs =
-            Optional.ofNullable(itinerary.connection.transit).orElse(Collections.emptyList()).asScala
-          // Based on "Index in transit list specifies transit with same index" (comment from PointToPointConnection line 14)
-          // assuming that: For each transit in option there is a TransitJourneyID in connection
-          val segments = transitSegments zip transitJourneyIDs
-
-          // Lazy because this looks expensive and we may not need it because there's _another_ fare
-          // calculation that takes precedence
-          lazy val fares = latency("fare-transit-time", Metrics.VerboseLevel) {
-            val fareSegments = getFareSegments(segments.toVector)
-            filterFaresOnTransfers(fareSegments)
-          }
-          segments.foreach {
-            case (transitSegment, transitJourneyID) =>
-              val segmentPattern = transitSegment.segmentPatterns.get(transitJourneyID.pattern)
-              val tripPattern = profileResponse.getPatterns.asScala
-                .find { tp =>
-                  tp.getTripPatternIdx == segmentPattern.patternIdx
-                }
-                .getOrElse(throw new RuntimeException())
-              val tripId = segmentPattern.tripIds.get(transitJourneyID.time)
-              val route = transportNetwork.transitLayer.routes.get(tripPattern.getRouteIdx)
-              val fromStop = tripPattern.getStops.get(segmentPattern.fromIndex)
-              val toStop = tripPattern.getStops.get(segmentPattern.toIndex)
-              val startTime = dates
-                .toBaseMidnightSeconds(
-                  segmentPattern.fromDepartureTime.get(transitJourneyID.time),
-                  hasTransit = true
-                )
-                .toInt
-              val endTime = dates
-                .toBaseMidnightSeconds(
-                  segmentPattern.toArrivalTime.get(transitJourneyID.time),
-                  hasTransit = true
-                )
-                .toInt
-              val stopSequence =
-                tripPattern.getStops.asScala.toList.slice(segmentPattern.fromIndex, segmentPattern.toIndex + 1)
-              val segmentLeg = BeamLeg(
-                startTime,
-                Modes.mapTransitMode(TransitLayer.getTransitModes(route.route_type)),
-                java.time.temporal.ChronoUnit.SECONDS
-                  .between(
-                    segmentPattern.fromDepartureTime.get(transitJourneyID.time),
-                    segmentPattern.toArrivalTime.get(transitJourneyID.time)
-                  )
-                  .toInt,
-                BeamPath(
-                  Vector(),
-                  Vector(),
-                  Some(
-                    TransitStopsInfo(
-                      route.agency_id,
-                      tripPattern.getRouteId,
-                      Id.createVehicleId(tripId),
-                      segmentPattern.fromIndex,
-                      segmentPattern.toIndex
-                    )
-                  ),
-                  SpaceTime(fromStop.lon, fromStop.lat, startTime),
-                  SpaceTime(toStop.lon, toStop.lat, endTime),
-                  stopSequence.sliding(2).map(x => getDistanceBetweenStops(x.head, x.last)).sum
-                )
-              )
-              embodiedBeamLegs += EmbodiedBeamLeg(
-                segmentLeg,
-                segmentLeg.travelPath.transitStops.get.vehicleId,
-                null,
-                asDriver = false,
-                ptFares
-                  .getPtFare(
-                    Some(segmentLeg.travelPath.transitStops.get.agencyId),
-                    Some(segmentLeg.travelPath.transitStops.get.routeId),
-                    request.attributesOfIndividual.flatMap(_.age)
-                  )
-                  .getOrElse {
-                    val fs =
-                      fares.view
-                        .filter(_.patternIndex == segmentPattern.patternIdx)
-                        .map(_.fare.price)
-                    if (fs.nonEmpty) fs.min else 0.0
-                  },
-                unbecomeDriverOnCompletion = false
-              )
-              arrivalTime = dates
-                .toBaseMidnightSeconds(
-                  segmentPattern.toArrivalTime.get(transitJourneyID.time),
-                  hasTransit = true
-                )
-                .toInt
-              if (transitSegment.middle != null) {
-                val body = request.streetVehicles.find(_.mode == WALK).get
-                embodiedBeamLegs += buildStreetBasedLegs(
-                  transitSegment.middle,
-                  arrivalTime,
-                  body,
-                  unbecomeDriverOnCompletion = false
-                )
-                arrivalTime = arrivalTime + transitSegment.middle.duration
-              }
-          }
-
-          if (itinerary.connection.egress != null) {
-            val egress = option.egress.get(itinerary.connection.egress)
-            val vehicle = egressVehicles.find(v => v.mode.r5Mode.get.left.get == egress.mode).get
-            embodiedBeamLegs += buildStreetBasedLegs(
-              egress,
-              arrivalTime,
-              vehicle,
-              unbecomeDriverOnCompletion = true
-            )
-            val body = request.streetVehicles.find(_.mode == WALK).get
-            if (isRouteForPerson && egress.mode != LegMode.WALK) {
-              embodiedBeamLegs += EmbodiedBeamLeg(
-                dummyLeg(arrivalTime + egress.duration, embodiedBeamLegs.last.beamLeg.travelPath.endPoint.loc),
-                body.id,
-                body.vehicleTypeId,
-                body.asDriver,
-                0.0,
-                unbecomeDriverOnCompletion = true
-              )
-            }
-          }
-
-          vehicleToDestinationLeg.foreach { legWithFare =>
-            // Glue the drive to the final destination behind the trip without a gap
-            embodiedBeamLegs += legWithFare.copy(
-              beamLeg = legWithFare.beamLeg.updateStartTime(embodiedBeamLegs.last.beamLeg.endTime)
-            )
-          }
-          if (isRouteForPerson && embodiedBeamLegs.last.beamLeg.mode != WALK) {
-            val body = request.streetVehicles.find(_.mode == WALK).get
-            embodiedBeamLegs += EmbodiedBeamLeg(
-              dummyLeg(embodiedBeamLegs.last.beamLeg.endTime, embodiedBeamLegs.last.beamLeg.travelPath.endPoint.loc),
-              body.id,
-              body.vehicleTypeId,
-              body.asDriver,
-              0.0,
-              unbecomeDriverOnCompletion = true
-            )
-          }
-          EmbodiedBeamTrip(embodiedBeamLegs)
-        }
-        .filter { trip: EmbodiedBeamTrip =>
-          //TODO make a more sensible window not just 30 minutes
-          trip.legs.head.beamLeg.startTime >= request.departureTime && trip.legs.head.beamLeg.startTime <= request.departureTime + 1800
-        }
-    }
-
-    if (false) {
-      val endTimeMillis = System.currentTimeMillis()
-      val durationSeconds = (endTimeMillis - startTimeMillis) / 1000.0
-
-      val wgsFrom = workerParams.geo.utm2Wgs(request.originUTM)
-      val wgsTo = workerParams.geo.utm2Wgs(request.destinationUTM)
-      val modes = request.streetVehicles.map(sv => sv.mode).mkString
-      val distance = geo.distLatLon2Meters(wgsFrom, wgsTo)
-      val tripInfo = if (embodiedTrips.isEmpty) {
-        "isEmpty"
-      } else {
-        s"${embodiedTrips.map(_.tripClassifier).mkString}:${embodiedTrips.length}"
-      }
-      logger.info(
-        s"CalcRoute from:$wgsFrom to:$wgsTo distance:$distance mode:$modes trip $tripInfo took $durationSeconds seconds"
-      )
-    }
-
-    if (!embodiedTrips.exists(_.tripClassifier == WALK) && !mainRouteToVehicle) {
-      val maybeBody = accessVehicles.find(_.mode == WALK)
-      if (maybeBody.isDefined) {
-        val dummyTrip = R5RoutingWorker.createBushwackingTrip(
-          new Coord(request.originUTM.getX, request.originUTM.getY),
-          new Coord(request.destinationUTM.getX, request.destinationUTM.getY),
-          request.departureTime,
-          maybeBody.get,
-          geo
-        )
-        RoutingResponse(
-          embodiedTrips :+ dummyTrip,
-          request.requestId,
-          Some(request),
-          isEmbodyWithCurrentTravelTime = false
-        )
-      } else {
-        RoutingResponse(
-          embodiedTrips,
-          request.requestId,
-          Some(request),
-          isEmbodyWithCurrentTravelTime = false
-        )
-      }
-    } else {
-      RoutingResponse(embodiedTrips, request.requestId, Some(request), isEmbodyWithCurrentTravelTime = false)
-    }
-  }
-
-  private def getDistanceBetweenStops(fromStop: Stop, toStop: Stop): Double = {
-    geo.distLatLon2Meters(new Coord(fromStop.lon, fromStop.lat), new Coord(toStop.lon, toStop.lat))
-  }
-
-  private def buildStreetBasedLegs(
-    segment: StreetSegment,
-    tripStartTime: Int,
-    vehicle: StreetVehicle,
-    unbecomeDriverOnCompletion: Boolean
-  ): EmbodiedBeamLeg = {
-    val startPoint = SpaceTime(
-      segment.geometry.getStartPoint.getX,
-      segment.geometry.getStartPoint.getY,
-      tripStartTime
-    )
-    val endCoord = new Coord(
-      segment.geometry.getEndPoint.getX,
-      segment.geometry.getEndPoint.getY,
-    )
-
-    var activeLinkIds = ArrayBuffer[Int]()
-    for (edge: StreetEdgeInfo <- segment.streetEdges.asScala) {
-      activeLinkIds += edge.edgeId.intValue()
-    }
-    val beamLeg: BeamLeg =
-      createBeamLeg(vehicle.vehicleTypeId, startPoint, endCoord, segment.mode, activeLinkIds)
-    val toll = if (segment.mode == LegMode.CAR) {
-      val osm = segment.streetEdges.asScala
-        .map(
-          e =>
-            transportNetwork.streetLayer.edgeStore
-              .getCursor(e.edgeId)
-              .getOSMID
-        )
-        .toVector
-      tollCalculator.calcTollByOsmIds(osm) + tollCalculator.calcTollByLinkIds(beamLeg.travelPath)
-    } else 0.0
-    val drivingCost = if (segment.mode == LegMode.CAR) {
-      DrivingCost.estimateDrivingCost(beamLeg, vehicleTypes(vehicle.vehicleTypeId), fuelTypePrices)
-    } else 0.0
-    EmbodiedBeamLeg(
-      beamLeg,
-      vehicle.id,
-      vehicle.vehicleTypeId,
-      vehicle.asDriver,
-      drivingCost + toll,
-      unbecomeDriverOnCompletion
-    )
-  }
-
-  def createBeamLeg(
-    vehicleTypeId: Id[BeamVehicleType],
-    startPoint: SpaceTime,
-    endCoord: Coord,
-    legMode: LegMode,
-    activeLinkIds: IndexedSeq[Int]
-  ): BeamLeg = {
-    val tripStartTime: Int = startPoint.time
-    // During routing `travelTimeByLinkCalculator` is used with shouldAddNoise = true (if it is not transit)
-    // That trick gives us back diverse route. Now we want to compute travel time per link and we don't want to include that noise
-    val linksTimesDistances = RoutingModel.linksToTimeAndDistance(
-      activeLinkIds,
-      tripStartTime,
-      travelTimeByLinkCalculator(vehicleTypes(vehicleTypeId), shouldAddNoise = false), // Do not add noise!
-      toR5StreetMode(legMode),
-      transportNetwork.streetLayer
-    )
-    val distance = linksTimesDistances.distances.tail.sum // note we exclude the first link to keep with MATSim convention
-    val theTravelPath = BeamPath(
-      linkIds = activeLinkIds,
-      linkTravelTime = linksTimesDistances.travelTimes,
-      transitStops = None,
-      startPoint = startPoint,
-      endPoint = SpaceTime(endCoord, startPoint.time + math.round(linksTimesDistances.travelTimes.tail.sum.toFloat)),
-      distanceInM = distance
-    )
-    val beamLeg = BeamLeg(
-      tripStartTime,
-      mapLegMode(legMode),
-      theTravelPath.duration,
-      travelPath = theTravelPath
-    )
-    beamLeg
-  }
-
-  /**
-    * Use to extract a collection of FareSegments for an itinerary.
-    *
-    * @param segments IndexedSeq[(TransitSegment, TransitJourneyID)]
-    * @return a collection of FareSegments for an itinerary.
-    */
-  private def getFareSegments(
-    segments: IndexedSeq[(TransitSegment, TransitJourneyID)]
-  ): IndexedSeq[BeamFareSegment] = {
-    segments
-      .groupBy(s => getRoute(s._1, s._2).agency_id)
-      .flatMap(t => {
-        val pattern = getPattern(t._2.head._1, t._2.head._2)
-        val fromTime = pattern.fromDepartureTime.get(t._2.head._2.time)
-
-        var rules = t._2.flatMap(s => getFareSegments(s._1, s._2, fromTime))
-
-        if (rules.isEmpty) {
-          val route = getRoute(pattern)
-          val agencyId = route.agency_id
-          val routeId = route.route_id
-
-          val fromId = getStopId(t._2.head._1.from)
-          val toId = getStopId(t._2.last._1.to)
-
-          val toTime = getPattern(t._2.last._1, t._2.last._2).toArrivalTime
-            .get(t._2.last._2.time)
-          val duration = ChronoUnit.SECONDS.between(fromTime, toTime)
-
-          val containsIds =
-            t._2
-              .flatMap(s => IndexedSeq(getStopId(s._1.from), getStopId(s._1.to)))
-              .toSet
-
-          rules = getFareSegments(agencyId, routeId, fromId, toId, containsIds)
-            .map(f => BeamFareSegment(f, pattern.patternIdx, duration))
-        }
-        rules
-      })
-      .toIndexedSeq
-  }
-
-  private def getFareSegments(
-    transitSegment: TransitSegment,
-    transitJourneyID: TransitJourneyID,
-    fromTime: ZonedDateTime
-  ): IndexedSeq[BeamFareSegment] = {
-    val pattern = getPattern(transitSegment, transitJourneyID)
-    val route = getRoute(pattern)
-    val routeId = route.route_id
-    val agencyId = route.agency_id
-
-    val fromStopId = getStopId(transitSegment.from)
-    val toStopId = getStopId(transitSegment.to)
-    val duration =
-      ChronoUnit.SECONDS
-        .between(fromTime, pattern.toArrivalTime.get(transitJourneyID.time))
-
-    var fr = getFareSegments(agencyId, routeId, fromStopId, toStopId).map(
-      f => BeamFareSegment(f, pattern.patternIdx, duration)
-    )
-    if (fr.nonEmpty && fr.forall(_.patternIndex == fr.head.patternIndex))
-      fr = Vector(fr.minBy(_.fare.price))
-    fr
-  }
-
-  private def getFareSegments(
-    agencyId: String,
-    routeId: String,
-    fromId: String,
-    toId: String,
-    containsIds: Set[String] = null
-  ): IndexedSeq[BeamFareSegment] =
-    fareCalculator.getFareSegments(agencyId, routeId, fromId, toId, containsIds)
-
-  private def getRoute(transitSegment: TransitSegment, transitJourneyID: TransitJourneyID) =
-    transportNetwork.transitLayer.routes
-      .get(getPattern(transitSegment, transitJourneyID).routeIndex)
-
-  private def getRoute(segmentPattern: SegmentPattern) =
-    transportNetwork.transitLayer.routes.get(segmentPattern.routeIndex)
-
-  private def getPattern(transitSegment: TransitSegment, transitJourneyID: TransitJourneyID) =
-    transitSegment.segmentPatterns.get(transitJourneyID.pattern)
-
-  private def getStopId(stop: Stop) = stop.stopId.split(":")(1)
-
-  private def travelTimeCalculator(
-    vehicleType: BeamVehicleType,
-    startTime: Int,
-    shouldAddNoise: Boolean
-  ): TravelTimeCalculator = {
-    val ttc = travelTimeByLinkCalculator(vehicleType, shouldAddNoise)
-    (edge: EdgeStore#Edge, durationSeconds: Int, streetMode: StreetMode, _) =>
-      {
-        ttc(startTime + durationSeconds, edge.getEdgeIndex, streetMode).floatValue()
-      }
-  }
-
-  private val travelTimeNoises: Array[Double] = if (travelTimeNoiseFraction == 0.0) {
-    Array.empty
-  } else {
-    Array.fill(1000000) {
-      ThreadLocalRandom.current().nextDouble(1 - travelTimeNoiseFraction, 1 + travelTimeNoiseFraction)
-    }
-  }
-  private val noiseIdx: AtomicInteger = new AtomicInteger(0)
-
-  private def travelTimeByLinkCalculator(
-    vehicleType: BeamVehicleType,
-    shouldAddNoise: Boolean
-  ): (Double, Int, StreetMode) => Double = {
-    val profileRequest = createProfileRequest
-    (time: Double, linkId: Int, streetMode: StreetMode) =>
-      {
-        val edge = transportNetwork.streetLayer.edgeStore.getCursor(linkId)
-        val maxSpeed: Double = vehicleType.maxVelocity.getOrElse(profileRequest.getSpeedForMode(streetMode))
-        val minTravelTime = (edge.getLengthM / maxSpeed).ceil.toInt
-        val minSpeed = beamConfig.beam.physsim.quick_fix_minCarSpeedInMetersPerSecond
-        val maxTravelTime = (edge.getLengthM / minSpeed).ceil.toInt
-        if (streetMode != StreetMode.CAR) {
-          minTravelTime
-        } else {
-          val link = networkHelper.getLinkUnsafe(linkId)
-          assert(link != null)
-          val physSimTravelTime = travelTime.getLinkTravelTime(link, time, null, null)
-          val physSimTravelTimeWithNoise =
-            (if (travelTimeNoiseFraction == 0.0 || !shouldAddNoise) { physSimTravelTime } else {
-               val idx = Math.abs(noiseIdx.getAndIncrement() % travelTimeNoises.length)
-               physSimTravelTime * travelTimeNoises(idx)
-             }).ceil.toInt
-          val linkTravelTime = Math.max(physSimTravelTimeWithNoise, minTravelTime)
-          Math.min(linkTravelTime, maxTravelTime)
-        }
-      }
-  }
-
-  private val turnCostCalculator: TurnCostCalculator =
-    new TurnCostCalculator(transportNetwork.streetLayer, true) {
-      override def computeTurnCost(fromEdge: Int, toEdge: Int, streetMode: StreetMode): Int = 0
-    }
-
-  private def travelCostCalculator(timeValueOfMoney: Double, startTime: Int): TravelCostCalculator =
-    (edge: EdgeStore#Edge, legDurationSeconds: Int, traversalTimeSeconds: Float) => {
-      traversalTimeSeconds + (timeValueOfMoney * tollCalculator.calcTollByLinkId(
-        edge.getEdgeIndex,
-        startTime + legDurationSeconds
-      )).toFloat
-    }
-}
-
-=======
->>>>>>> e652687d
 object R5RoutingWorker {
   val BUSHWHACKING_SPEED_IN_METERS_PER_SECOND = 1.38
 
