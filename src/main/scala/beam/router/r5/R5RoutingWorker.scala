package beam.router.r5

import java.io.File
import java.lang.reflect.{Field, Modifier}
import java.nio.file.Files.exists
import java.nio.file.Paths
import java.time.ZonedDateTime
import java.time.temporal.ChronoUnit
import java.util
import java.util.stream.Collectors

import akka.actor.Props
import beam.agentsim.agents.PersonAgent
import beam.agentsim.agents.vehicles.BeamVehicle.StreetVehicle
import beam.agentsim.agents.vehicles.{HumanBodyVehicle, HumanBodyVehicleData, PassengerSchedule}
import beam.agentsim.events.SpaceTime
import beam.physsim.model.LinkTime
import beam.router.BeamRouter.RoutingResponse
import beam.router.Modes.BeamMode.{SUBWAY, WALK}
import beam.router.Modes._
import beam.router.RoutingModel.BeamLeg._
import beam.router.BeamRouter.{Location, RoutingRequest, RoutingRequestTripInfo, RoutingResponse}
import beam.router.Modes.BeamMode
import beam.router.RoutingModel._
import beam.router.{Modes, RoutingWorker}
import beam.router.RoutingWorker.HasProps
import beam.router.r5.R5RoutingWorker.{GRAPH_FILE, ProfileRequestToVehicles, transportNetwork}
import beam.sim.BeamServices
import beam.utils.{GeoUtils, CloneSerializedObject}
import com.conveyal.r5.analyst.error.TaskError
import com.conveyal.r5.analyst.scenario.Scenario
import com.conveyal.r5.api.ProfileResponse
import com.conveyal.r5.api.util._
import com.conveyal.r5.point_to_point.builder.PointToPointQuery
import com.conveyal.r5.profile.ProfileRequest
import com.conveyal.r5.streets.StreetLayer
import com.conveyal.r5.transit.{TransferFinder, TransitLayer, TransportNetwork}
import com.vividsolutions.jts.geom.{Geometry, LineString}
import org.matsim.api.core.v01.population.Person
import org.matsim.api.core.v01.{Coord, Id}
import org.matsim.core.trafficmonitoring.TravelTimeCalculator
import org.matsim.vehicles.{Vehicle, VehicleType}
import org.matsim.facilities.Facility
import org.opentripplanner.routing.vertextype.TransitStop

import scala.collection.JavaConverters._
import scala.collection.mutable

class R5RoutingWorker(val beamServices: BeamServices) extends RoutingWorker {
  //TODO this needs to be inferred from the TransitNetwork or configured
//  val localDateAsString: String = "2016-10-17"
//  val baseTime: Long = ZonedDateTime.parse(localDateAsString + "T00:00:00-07:00[UTC-07:00]").toEpochSecond
  //TODO make this actually come from beamConfig
//  val graphPathOutputsNeeded = beamServices.beamConfig.beam.outputs.writeGraphPathTraversals
  val graphPathOutputsNeeded = false

  override def init: Unit = loadMap

  def loadMap = {
    val networkDir = beamServices.beamConfig.beam.routing.r5.directory
    val networkDirPath = Paths.get(networkDir)
    if (!exists(networkDirPath)) {
      Paths.get(networkDir).toFile.mkdir();
    }
    val networkFilePath = Paths.get(networkDir, GRAPH_FILE)
    val networkFile : File = networkFilePath.toFile
    if (exists(networkFilePath)) {
      log.debug(s"Initializing router by reading network from: ${networkFilePath.toAbsolutePath}")
      transportNetwork = TransportNetwork.read(networkFile)
    } else {
      log.debug(s"Network file [${networkFilePath.toAbsolutePath}] not found. ")
      log.debug(s"Initializing router by creating network from: ${networkDirPath.toAbsolutePath}")
      transportNetwork = TransportNetwork.fromDirectory(networkDirPath.toFile)
      transportNetwork.write(networkFile);
      transportNetwork = TransportNetwork.read(networkFile) // Needed because R5 closes DB on write
    }
    overrideR5EdgeSearchRadius(2000)

    initTransitVehicles()
  }

  /*
   * Plan of action:
   * Each TripSchedule within each TripPatter represents a transit vehicle trip and will spawn a transitDriverAgent and a vehicle
   * The arrivals/departures within the TripSchedules are vectors of the same length as the "stops" field in the TripPattern
   * The stop IDs will be used to extract the Coordinate of the stop from the transitLayer (don't see exactly how yet)
   * Also should hold onto the route and trip IDs and use route to lookup the transit agency which ultimately should
   * be used to decide what type of vehicle to assign
   *
   */
  def initTransitVehicles() = {
    //    transportNetwork.transitLayer.routes.listIterator().asScala.foreach{ routeInfo =>
    //      log.debug(routeInfo.toString)
    //    }
    transportNetwork.transitLayer.tripPatterns.listIterator().asScala.foreach { tripPattern =>
      //      log.debug(tripPattern.toString)
      val route = transportNetwork.transitLayer.routes.get(tripPattern.routeIndex)
      val mode = Modes.mapTransitMode(TransitLayer.getTransitModes(route.route_type))
      tripPattern.tripSchedules.asScala.foreach { tripSchedule =>
        // First create a unique for this trip which will become the transit agent and vehicle ids
        val tripVehId = Id.create(tripSchedule.tripId, classOf[Vehicle])
        val numStops = tripSchedule.departures.size
        val passengerSchedule = PassengerSchedule()
        tripSchedule.departures.zipWithIndex.foreach { case (departure, i) =>
          val duration = if(i == numStops-1){ 1L }else{ tripSchedule.arrivals(i+1) - departure }
          val fromStop = transportNetwork.transitLayer.stopIdForIndex.get(tripPattern.stops(i))
          val toStop = transportNetwork.transitLayer.stopIdForIndex.get(if(i == numStops-1){ tripPattern.stops(0) }else{ tripPattern.stops(i+1)})
          val transitLeg = BeamTransitSegment(fromStop,toStop,departure)
          val theLeg = BeamLeg(departure.toLong, mode, duration, transitLeg)
          passengerSchedule.addLegs(Seq(theLeg))
          beamServices.transitVehiclesByBeamLeg += (theLeg -> tripVehId)
        }
        // Create the driver agent and vehicle here
        //TODO we need to use the correct vehicle based on the agency and/or route info, for now we hard code 1 == BUS/OTHER and 2 == TRAIN
        val matsimVehicle = if(mode==SUBWAY){
          beamServices.matsimServices.getScenario.getTransitVehicles.getVehicleTypes.get(Id.create("2",classOf[VehicleType]))
        }else{
          beamServices.matsimServices.getScenario.getTransitVehicles.getVehicleTypes.get(Id.create("1",classOf[VehicleType]))
        }
//        val transitVehRef = context.actorOf(TransitVehicle.props(services, matsimBodyVehicle, personId, HumanBodyVehicle.PowertrainForHumanBody()),BeamVehicle.buildActorName(matsimBodyVehicle))

      }
    }
  }

  override def calcRoute(requestId: Id[RoutingRequest], routingRequestTripInfo: RoutingRequestTripInfo, person: Person): RoutingResponse = {
    //Gets a response:
    val pointToPointQuery = new PointToPointQuery(transportNetwork)

    val profileRequestToVehicles: ProfileRequestToVehicles = buildRequests(routingRequestTripInfo)
    val originalResponse: Vector[BeamTrip] = buildResponse(pointToPointQuery.getPlan(profileRequestToVehicles.originalProfile))
    val walkModeToVehicle: Map[BeamMode, Id[Vehicle]] = Map( (WALK -> profileRequestToVehicles.originalProfileModeToVehicle.get(WALK).get.head) )

    var embodiedTrips: Vector[EmbodiedBeamTrip] = Vector()
    originalResponse.filter(_.accessMode == WALK).foreach { trip =>
      embodiedTrips = embodiedTrips :+ EmbodiedBeamTrip.embodyWithStreetVehicles(trip, walkModeToVehicle, walkModeToVehicle, beamServices)
    }

    profileRequestToVehicles.originalProfileModeToVehicle.keys.foreach{ mode =>
      val vehicleIds = profileRequestToVehicles.originalProfileModeToVehicle.get(mode).get
      originalResponse.filter(_.accessMode == mode).foreach { trip =>
        vehicleIds.foreach { vehId: Id[Vehicle] =>
          embodiedTrips = embodiedTrips :+ EmbodiedBeamTrip.embodyWithStreetVehicles(trip, walkModeToVehicle ++ Map( (mode -> vehId) ), walkModeToVehicle, beamServices)
        }
      }
    }

    //TODO: process the walkOnly and vehicleCentered profiles and their responses here...

    RoutingResponse(requestId, embodiedTrips)
  }

  /*
   * buildRequests
   *
   * Here we build the Vector of routing requests to send to R5. There could be 1-3 origins associated with the
   * location of the requester and her CAR and BIKE if those personal vehicles are sufficiently far from her location
   * (otherwise we ignore the difference).
   */
  protected def buildRequests(routingRequestTripInfo: RoutingRequestTripInfo) : ProfileRequestToVehicles = {
    //TODO parameterize the distance threshold here
    val distanceThresholdToIgnoreWalking = 100.0 // meters

    val originalProfileModeToVehicle = new mutable.HashMap[BeamMode, mutable.Set[Id[Vehicle]]] with mutable.MultiMap[BeamMode, Id[Vehicle]]
    var walkOnlyProfiles: Vector[ProfileRequest] = Vector[ProfileRequest]()
    var vehicleAsOriginProfiles: Map[ProfileRequest,Id[Vehicle]] = Map[ProfileRequest,Id[Vehicle]]()

    ////////////////////////////////////////////////////////////////////////////////////////////////////////////////////
    // First request is from requester's origin to destination, the street modes in addition to WALK depend on
    // whether StreetVehicles are within XXm of the origin
    ////////////////////////////////////////////////////////////////////////////////////////////////////////////////////

    val streetVehiclesAtRequesterOrigin: Vector[StreetVehicle] = routingRequestTripInfo.streetVehicles.filter(veh => GeoUtils.distInMeters(veh.location.loc, routingRequestTripInfo.origin) <= distanceThresholdToIgnoreWalking  )
    val uniqueBeamModes: Vector[BeamMode] = streetVehiclesAtRequesterOrigin.map(veh => veh.mode).distinct
    val uniqueLegModes: Vector[LegMode] = uniqueBeamModes.map(mode => mode.r5Mode.get match { case Left(leg) => leg }).distinct
    uniqueBeamModes.foreach(beamMode =>
      streetVehiclesAtRequesterOrigin.filter(veh => veh.mode == beamMode).foreach(veh =>
        originalProfileModeToVehicle.addBinding(beamMode,veh.id)
      )
    )
    if(!uniqueBeamModes.contains(WALK))log.warning("R5RoutingWorker expects a HumanBodyVehicle to be included in StreetVehicle vector passed from RoutingRequest but none were found.")

    val profileRequest = new ProfileRequest()
    //Set timezone to timezone of transport network
    profileRequest.zoneId = transportNetwork.getTimeZone
    val fromPosTransformed = GeoUtils.transform.Utm2Wgs(routingRequestTripInfo.origin)
    val toPosTransformed = GeoUtils.transform.Utm2Wgs(routingRequestTripInfo.destination)
    profileRequest.fromLon = fromPosTransformed.getX
    profileRequest.fromLat = fromPosTransformed.getY
    profileRequest.toLon = toPosTransformed.getX
    profileRequest.toLat = toPosTransformed.getY
    profileRequest.maxWalkTime = 3*3600
    profileRequest.maxCarTime = 6*3600
    profileRequest.maxBikeTime = 3*3600
    profileRequest.wheelchair = false
    profileRequest.bikeTrafficStress = 4
    val time = routingRequestTripInfo.departureTime match {
      case time: DiscreteTime => WindowTime(time.atTime, beamServices.beamConfig.beam.routing.r5)
      case time: WindowTime => time
    }
    profileRequest.fromTime = time.fromTime
    profileRequest.toTime = time.toTime
    profileRequest.date = ZonedDateTime.parse(beamServices.beamConfig.beam.routing.baseDate).toLocalDate
    profileRequest.directModes = util.EnumSet.copyOf( uniqueLegModes.asJavaCollection )
    val isTransit = routingRequestTripInfo.transitModes.size > 0
    if(isTransit){
      val transitModes : Vector[TransitModes] = routingRequestTripInfo.transitModes.map(_.r5Mode.get.right.get)
      profileRequest.transitModes = util.EnumSet.copyOf(transitModes.asJavaCollection)
      profileRequest.accessModes = profileRequest.directModes
      profileRequest.egressModes = util.EnumSet.of(LegMode.WALK)
    }

    ////////////////////////////////////////////////////////////////////////////////////////////////////////////////////
    // The next requests are for walk only trips to vehicles and simultaneously the vehicle to destination
    ////////////////////////////////////////////////////////////////////////////////////////////////////////////////////
    //TODO can we configure the walkOnly trips so that only one alternative is returned by R5 or do we need to deal with that in post?
    val streetVehiclesNotAtRequesterOrigin: Vector[StreetVehicle] = routingRequestTripInfo.streetVehicles.filter(veh => GeoUtils.distInMeters(veh.location.loc, routingRequestTripInfo.origin) > distanceThresholdToIgnoreWalking  )
    streetVehiclesNotAtRequesterOrigin.foreach{ veh =>
      // Walking to Vehicle
      val newFromPosTransformed = GeoUtils.transform.Utm2Wgs(veh.location.loc)
      val newProfileRequest = profileRequest.clone()
      newProfileRequest.toLon = newFromPosTransformed.getX
      newProfileRequest.toLat = newFromPosTransformed.getY
      newProfileRequest.directModes = util.EnumSet.copyOf(Vector(LegMode.WALK).asJavaCollection)
      walkOnlyProfiles = walkOnlyProfiles :+ newProfileRequest

      // Vehicle to Destination
      val newProfileRequest2 = profileRequest.clone()
      newProfileRequest2.fromLon = newFromPosTransformed.getX
      newProfileRequest2.fromLat = newFromPosTransformed.getY
      newProfileRequest2.directModes = util.EnumSet.copyOf(Vector(veh.mode.r5Mode.get.left.get).asJavaCollection)
      vehicleAsOriginProfiles = vehicleAsOriginProfiles + (newProfileRequest2 -> veh.id)
    }

    ProfileRequestToVehicles(profileRequest, originalProfileModeToVehicle, walkOnlyProfiles, vehicleAsOriginProfiles)
  }

  def buildResponse(plan: ProfileResponse): Vector[BeamTrip] = {

    var trips = Vector[BeamTrip]()
    for(option <- plan.options.asScala) {
//      log.debug(s"Summary of trip is: $option")
      /*
        * Iterating all itinerary from a ProfileOption to construct the BeamTrip,
        * itinerary has a PointToPointConnection object that help relating access,
        * egress and transit for the particular itinerary. That contains indexes of
        * access and egress and actual object could be located from lists under option object,
        * as there are separate collections for each.
        *
        * And after locating through these indexes, constructing BeamLeg for each and
        * finally add these legs back to BeamTrip.
        */
      for(itinerary <- option.itinerary.asScala) {
        var legs = Vector[BeamLeg]()

        val access = option.access.get(itinerary.connection.access)

        // Using itinerary start as access leg's startTime
        val tripStartTime = toBaseMidnightSeconds(itinerary.startTime)
        val isTransit = itinerary.connection.transit != null && !itinerary.connection.transit.isEmpty
        legs = legs :+ BeamLeg(tripStartTime, mapLegMode(access.mode), access.duration, buildStreetPath(access))

        //add a Dummy BeamLeg to the beginning and end of that trip BeamTrip using the dummyWalk
        if(access.mode != LegMode.WALK) {
          legs = dummyWalk(tripStartTime) +: legs
          if(!isTransit) legs = legs :+ dummyWalk(tripStartTime + access.duration)
        }

        if(isTransit) {
          var arrivalTime: Long = Long.MinValue
          var isMiddle: Boolean = false
          /*
           Based on "Index in transit list specifies transit with same index" (comment from PointToPointConnection line 14)
           assuming that: For each transit in option there is a TransitJourneyID in connection
           */
          for ((transitSegment, transitJourneyID) <- option.transit.asScala zip itinerary.connection.transit.asScala) {

            val segmentPattern = transitSegment.segmentPatterns.get(transitJourneyID.pattern)

            val toStopId: String = transportNetwork.transitLayer.stopIdForIndex.get(segmentPattern.toIndex)
            // when this is the last SegmentPattern, we should use the toArrivalTime instead of the toDepartureTime
            val duration = ( if(option.transit.indexOf(transitSegment) < option.transit.size() - 1)
                              segmentPattern.toDepartureTime.get(transitJourneyID.time).toEpochSecond
                            else
                              segmentPattern.toArrivalTime.get(transitJourneyID.time).toEpochSecond ) -
              segmentPattern.fromDepartureTime.get(transitJourneyID.time).toEpochSecond

            legs = legs :+ new BeamLeg(toBaseMidnightSeconds(segmentPattern.fromDepartureTime.get(transitJourneyID.time)),
              mapTransitMode(transitSegment.mode),
              duration,
              buildPath(transitSegment, transitJourneyID))

            arrivalTime = toBaseMidnightSeconds(segmentPattern.toArrivalTime.get(transitJourneyID.time))
            if(transitSegment.middle != null) {
              isMiddle = true
              legs = legs :+ BeamLeg(arrivalTime, mapLegMode(transitSegment.middle.mode), transitSegment.middle.duration, buildStreetPath(transitSegment.middle))
              arrivalTime = arrivalTime + transitSegment.middle.duration // in case of middle arrival time would update
            }
          }

          // egress would only be present if there is some transit, so its under transit presence check
          if(itinerary.connection.egress != null) {
            val egress = option.egress.get(itinerary.connection.egress)
            //start time would be the arival time of last stop and 5 second alighting
            legs = legs :+ BeamLeg(arrivalTime, mapLegMode(egress.mode), egress.duration, buildStreetPath(egress))
            if(egress.mode != WALK) legs :+ dummyWalk(arrivalTime + egress.duration)
          }
        }

        trips = trips :+ BeamTrip(legs, mapLegMode(access.mode))
      }
    }
    trips
  }

  // TODO Need to figure out vehicle id for access, egress, middle, transit and specify as argument of StreetPath
  private def buildStreetPath(segment: StreetSegment): BeamStreetPath = {
    var activeLinkIds = Vector[String]()
    var spaceTime = Vector[SpaceTime]()
    for (edge: StreetEdgeInfo <- segment.streetEdges.asScala) {
      activeLinkIds = activeLinkIds :+ edge.edgeId.toString
//      if(graphPathOutputsNeeded) {
//        activeCoords = activeCoords :+ toCoord(edge.geometry)
//      }
      //TODO: time need to be extrected and provided as last argument of SpaceTime
      spaceTime = spaceTime :+ SpaceTime(edge.geometry.getCoordinate.x, edge.geometry.getCoordinate.y, -1)
    }

    BeamStreetPath(activeLinkIds, trajectory = Some(spaceTime))
  }

  private def buildPath(segment: TransitSegment, transitJourneyID: TransitJourneyID): BeamTransitSegment = {
    val segmentPattern: SegmentPattern = segment.segmentPatterns.get(transitJourneyID.pattern)
    val beamVehicleId = Id.createVehicleId(segmentPattern.tripIds.get(transitJourneyID.time))
    val departureTime = toBaseMidnightSeconds(segmentPattern.fromDepartureTime.get(transitJourneyID.time))

    BeamTransitSegment(segment.from.stopId, segment.to.stopId, departureTime)
  }
/*
  private def buildPath(profileRequest: ProfileRequest, streetMode: StreetMode): BeamStreetPath = {
    val streetRouter = new StreetRouter(transportNetwork.streetLayer)
    streetRouter.profileRequest = profileRequest
    streetRouter.streetMode = streetMode

    // TODO use target pruning instead of a distance limit
    streetRouter.distanceLimitMeters = 100000

    streetRouter.setOrigin(profileRequest.fromLat, profileRequest.fromLon)
    streetRouter.setDestination(profileRequest.toLat, profileRequest.toLon)

    streetRouter.route

    //Gets lowest weight state for end coordinate split
    val lastState = streetRouter.getState(streetRouter.getDestinationSplit())
    val streetPath = new StreetPath(lastState, transportNetwork)

    var activeLinkIds = Vector[String]()
    //TODO the coords and times should only be collected if the particular logging event that requires them is enabled
    var activeCoords = Vector[Coord]()
    var activeTimes = Vector[Long]()

    for (state <- streetPath.getStates.asScala) {
      val edgeIdx = state.backEdge
      if (edgeIdx != -1) {
        val edge = transportNetwork.streetLayer.edgeStore.getCursor(edgeIdx)
        activeLinkIds = activeLinkIds :+ edgeIdx.toString
        if(graphPathOutputsNeeded){
          activeCoords = activeCoords :+ toCoord(edge.getGeometry)
          activeTimes = activeTimes :+ state.getDurationSeconds.toLong
        }
      }
    }
    BeamStreetPath(activeLinkIds, activeCoords, activeTimes)
  }*/

  private def toBaseMidnightSeconds(time: ZonedDateTime): Long = {
    val baseDate = ZonedDateTime.parse(beamServices.beamConfig.beam.routing.baseDate)
    ChronoUnit.SECONDS.between(baseDate, time)
  }

  private def toCoord(geometry: LineString): Coord = {
    new Coord(geometry.getCoordinate.x, geometry.getCoordinate.y, geometry.getCoordinate.z)
  }

  private def overrideR5EdgeSearchRadius(newRadius: Double): Unit = {
    val field: Field = classOf[StreetLayer].getField("LINK_RADIUS_METERS")
    field.setAccessible(true);
    val modifiersField: Field = classOf[Field].getDeclaredField("modifiers");
    modifiersField.setAccessible(true);
    modifiersField.setInt(field, field.getModifiers() & ~Modifier.FINAL);
    field.set(null, newRadius);
  }
}

object R5RoutingWorker extends HasProps {
  val GRAPH_FILE = "/network.dat"

  var transportNetwork: TransportNetwork = null
  var linkMap: util.Map[Int, Long] = new util.HashMap[Int, Long]()

  def getOsmId(edgeIndex: Int): Long = {
    if(linkMap.containsKey(edgeIndex)){
      linkMap.get(edgeIndex)
    }else {
      val osmLinkId = R5RoutingWorker.transportNetwork.streetLayer.edgeStore.getCursor(edgeIndex).getOSMID
      linkMap.put(edgeIndex, osmLinkId)
      osmLinkId
    }
  }

  var streetLayerCopy: StreetLayer = null

  var copiedNetwork:TransportNetwork  = null
  override def props(beamServices: BeamServices) = Props(classOf[R5RoutingWorker], beamServices)
  case class ProfileRequestToVehicles(originalProfile: ProfileRequest,
                                      originalProfileModeToVehicle: mutable.Map[BeamMode,mutable.Set[Id[Vehicle]]],
                                      walkOnlyProfiles: Vector[ProfileRequest],
                                      vehicleAsOriginProfiles: Map[ProfileRequest,Id[Vehicle]])

  def updateTimesTest = {

    /*copiedNetwork= transportNetwork.scenarioCopy(new Scenario())
    copiedNetwork.transitLayer.rebuildTransientIndexes()
    copiedNetwork.streetLayer.buildEdgeLists()
    val treeRebuildZone = copiedNetwork.streetLayer.scenarioEdgesBoundingGeometry(TransitLayer.DISTANCE_TABLE_SIZE_METERS)
    copiedNetwork.transitLayer.buildDistanceTables(treeRebuildZone)
    new TransferFinder(copiedNetwork).findTransfers()
    copiedNetwork.rebuildLinkedGridPointSet()*/
     copiedNetwork = CloneSerializedObject.deepCopy(transportNetwork).asInstanceOf[TransportNetwork]

    for (i <- 0 until     copiedNetwork.streetLayer.edgeStore.nEdges()){

      copiedNetwork.streetLayer.edgeStore.getCursor(i).setSpeed(10000)
      /*
      We receive a message here in the router and we calculate the average time for a link for the entire day
      0 seconds to 24 hours(84000 seconds approx)
      We make a step size of 60 seconds, link, time of the day, what is time at 0, at 60 and 120 and take the average
      and setSpeed to that average
       */

      /** ********/
      // Send whole travelTimeCalculator to the router
      // The router will basically use it and the second argument will be for what time for.
    }
  }

  def updateTimes(times: java.util.List[LinkTime] ) = {
    for (time <- times.asScala){
      copiedNetwork.streetLayer.edgeStore.getCursor(
        copiedNetwork.streetLayer.edgeStore.osmids.binarySearch(time.getLinkId())).setSpeed(time.getTime().toShort)
    }
  }
  def replaceNetwork = {
    if(transportNetwork != copiedNetwork)
      transportNetwork = copiedNetwork
    else{
      /*To-do: allow switching if we just say warning or we should stop system allow here
      Log warning to stop or error to warning

      Throw exception
        This case it might happen as we are operating non thread safe environment it might happen that transport network variable set
      by transport Network actor not possible visible to if it is not a critical error as worker will be continue working on obsolete state
      */
    }
  }
  def printUpdatedNetworkEdge = {
    for (i <- 0 until     transportNetwork.streetLayer.edgeStore.nEdges()){
      val edge = transportNetwork.streetLayer.edgeStore.getCursor(i)
      val linkId = edge.getOSMID
      System.out.println("Link Id [" + linkId + "] => " + edge.getEdgeIndex + ", " + i+", Speed"+edge.getSpeed )
    }
  }
  def getLinkTimeTest(linkId: Long) = {
    transportNetwork.streetLayer.edgeStore.getCursor(transportNetwork.streetLayer.edgeStore.osmids.binarySearch(linkId)).getSpeed()
  }

  def updateTimes(travelTimeCalculator: TravelTimeCalculator) = {
<<<<<<< HEAD
    copiedNetwork = CloneSerializedObject.deepCopy(transportNetwork).asInstanceOf[TransportNetwork]
    System.out.println("No of edges -> " + copiedNetwork.streetLayer.edgeStore.nEdges())
    for (i <- 0 until copiedNetwork.streetLayer.edgeStore.nEdges() - 1){
      val edge = copiedNetwork.streetLayer.edgeStore.getCursor(i)
      val linkId = edge.getOSMID
      System.out.print("Average time for link [" + linkId + "] => " + edge.getEdgeIndex + ", " + i)

      if(linkId > 0) {
        val avgTime = getAverageTime(linkId, travelTimeCalculator) // question about this
        System.out.println(" - " + avgTime)
        edge.setSpeed(avgTime)
      }else{
        System.out.println()
=======
    /*for (time <- times.asScala){
      transportNetwork.streetLayer.edgeStore.getCursor(
        transportNetwork.streetLayer.edgeStore.osmids.binarySearch(time.getLinkId())).setSpeed(time.getTime().toShort)

    }*/
    // Create hashmap that has all the osm to r5 mapping and we just need to iterate over only that map
    // every id in our matsim network needs to have corresponding r5

    //travelTimeCalculator.getLinkTravelTimes()
    //for (TravelTime tt : travelTimeCalculator.)
    System.out.println("No of edges -> " + transportNetwork.streetLayer.edgeStore.nEdges())
    //for (i <- 0 until linkMap.keySet().size() - 1){
    linkMap.keySet().forEach((key) => {
        //val edgeIndex = linkMap.keySet()
        val edge = transportNetwork.streetLayer.edgeStore.getCursor(key)
        val linkId = edge.getOSMID

        System.out.print("Average time for link (osmid, edgeid, avg) => (" + linkId + ", " + edge.getEdgeIndex + ", " );

        if (linkId > 0) {
          val avgTime = getAverageTime(linkId, travelTimeCalculator) // question about this
          System.out.println(avgTime + ")");
          edge.setSpeed(avgTime)
          //System.out.println("TIME FOR LINK ->> " + time);
        } else {
          System.out.println(" - )");
        }
>>>>>>> 0a156ad8
      }
    )


  }

  def getAverageTime(linkId: Long, travelTimeCalculator: TravelTimeCalculator) = {

    var avgTime = 0.0
    var totalTime = 0.0
    var totalIterations = 0
    var link: Id[org.matsim.api.core.v01.network.Link] = Id.createLinkId(linkId)

    if(link != null) {
      for (i <- 0 until 86400 by 60) {
        totalTime = totalTime + travelTimeCalculator.getLinkTravelTime(link, i.toDouble)
        totalIterations = totalIterations + 1
      }
    }

    (totalTime/totalIterations).toShort
  }

}<|MERGE_RESOLUTION|>--- conflicted
+++ resolved
@@ -7,7 +7,6 @@
 import java.time.ZonedDateTime
 import java.time.temporal.ChronoUnit
 import java.util
-import java.util.stream.Collectors
 
 import akka.actor.Props
 import beam.agentsim.agents.PersonAgent
@@ -26,16 +25,14 @@
 import beam.router.RoutingWorker.HasProps
 import beam.router.r5.R5RoutingWorker.{GRAPH_FILE, ProfileRequestToVehicles, transportNetwork}
 import beam.sim.BeamServices
-import beam.utils.{GeoUtils, CloneSerializedObject}
-import com.conveyal.r5.analyst.error.TaskError
-import com.conveyal.r5.analyst.scenario.Scenario
+import beam.utils.GeoUtils
 import com.conveyal.r5.api.ProfileResponse
 import com.conveyal.r5.api.util._
 import com.conveyal.r5.point_to_point.builder.PointToPointQuery
 import com.conveyal.r5.profile.ProfileRequest
 import com.conveyal.r5.streets.StreetLayer
-import com.conveyal.r5.transit.{TransferFinder, TransitLayer, TransportNetwork}
-import com.vividsolutions.jts.geom.{Geometry, LineString}
+import com.conveyal.r5.transit.{TransitLayer, TransportNetwork}
+import com.vividsolutions.jts.geom.LineString
 import org.matsim.api.core.v01.population.Person
 import org.matsim.api.core.v01.{Coord, Id}
 import org.matsim.core.trafficmonitoring.TravelTimeCalculator
@@ -418,19 +415,8 @@
                                       vehicleAsOriginProfiles: Map[ProfileRequest,Id[Vehicle]])
 
   def updateTimesTest = {
-
-    /*copiedNetwork= transportNetwork.scenarioCopy(new Scenario())
-    copiedNetwork.transitLayer.rebuildTransientIndexes()
-    copiedNetwork.streetLayer.buildEdgeLists()
-    val treeRebuildZone = copiedNetwork.streetLayer.scenarioEdgesBoundingGeometry(TransitLayer.DISTANCE_TABLE_SIZE_METERS)
-    copiedNetwork.transitLayer.buildDistanceTables(treeRebuildZone)
-    new TransferFinder(copiedNetwork).findTransfers()
-    copiedNetwork.rebuildLinkedGridPointSet()*/
-     copiedNetwork = CloneSerializedObject.deepCopy(transportNetwork).asInstanceOf[TransportNetwork]
-
-    for (i <- 0 until     copiedNetwork.streetLayer.edgeStore.nEdges()){
-
-      copiedNetwork.streetLayer.edgeStore.getCursor(i).setSpeed(10000)
+    for (i <- 0 until     transportNetwork.streetLayer.edgeStore.nEdges()){
+      transportNetwork.streetLayer.edgeStore.getCursor(i).setSpeed(10000)
       /*
       We receive a message here in the router and we calculate the average time for a link for the entire day
       0 seconds to 24 hours(84000 seconds approx)
@@ -446,40 +432,28 @@
 
   def updateTimes(times: java.util.List[LinkTime] ) = {
     for (time <- times.asScala){
-      copiedNetwork.streetLayer.edgeStore.getCursor(
-        copiedNetwork.streetLayer.edgeStore.osmids.binarySearch(time.getLinkId())).setSpeed(time.getTime().toShort)
-    }
-  }
-  def replaceNetwork = {
-    if(transportNetwork != copiedNetwork)
-      transportNetwork = copiedNetwork
-    else{
-      /*To-do: allow switching if we just say warning or we should stop system allow here
-      Log warning to stop or error to warning
-
-      Throw exception
-        This case it might happen as we are operating non thread safe environment it might happen that transport network variable set
-      by transport Network actor not possible visible to if it is not a critical error as worker will be continue working on obsolete state
-      */
-    }
-  }
-  def printUpdatedNetworkEdge = {
-    for (i <- 0 until     transportNetwork.streetLayer.edgeStore.nEdges()){
-      val edge = transportNetwork.streetLayer.edgeStore.getCursor(i)
-      val linkId = edge.getOSMID
-      System.out.println("Link Id [" + linkId + "] => " + edge.getEdgeIndex + ", " + i+", Speed"+edge.getSpeed )
-    }
-  }
+      transportNetwork.streetLayer.edgeStore.getCursor(
+        transportNetwork.streetLayer.edgeStore.osmids.binarySearch(time.getLinkId())).setSpeed(time.getTime().toShort)
+
+    }
+  }
+
   def getLinkTimeTest(linkId: Long) = {
     transportNetwork.streetLayer.edgeStore.getCursor(transportNetwork.streetLayer.edgeStore.osmids.binarySearch(linkId)).getSpeed()
   }
 
   def updateTimes(travelTimeCalculator: TravelTimeCalculator) = {
-<<<<<<< HEAD
-    copiedNetwork = CloneSerializedObject.deepCopy(transportNetwork).asInstanceOf[TransportNetwork]
-    System.out.println("No of edges -> " + copiedNetwork.streetLayer.edgeStore.nEdges())
-    for (i <- 0 until copiedNetwork.streetLayer.edgeStore.nEdges() - 1){
-      val edge = copiedNetwork.streetLayer.edgeStore.getCursor(i)
+    /*for (time <- times.asScala){
+      transportNetwork.streetLayer.edgeStore.getCursor(
+        transportNetwork.streetLayer.edgeStore.osmids.binarySearch(time.getLinkId())).setSpeed(time.getTime().toShort)
+
+    }*/
+
+    //travelTimeCalculator.getLinkTravelTimes()
+    //for (TravelTime tt : travelTimeCalculator.)
+    System.out.println("No of edges -> " + transportNetwork.streetLayer.edgeStore.nEdges())
+    for (i <- 0 until transportNetwork.streetLayer.edgeStore.nEdges() - 1){
+      val edge = transportNetwork.streetLayer.edgeStore.getCursor(i)
       val linkId = edge.getOSMID
       System.out.print("Average time for link [" + linkId + "] => " + edge.getEdgeIndex + ", " + i)
 
@@ -487,39 +461,11 @@
         val avgTime = getAverageTime(linkId, travelTimeCalculator) // question about this
         System.out.println(" - " + avgTime)
         edge.setSpeed(avgTime)
+        //System.out.println("TIME FOR LINK ->> " + time);
       }else{
         System.out.println()
-=======
-    /*for (time <- times.asScala){
-      transportNetwork.streetLayer.edgeStore.getCursor(
-        transportNetwork.streetLayer.edgeStore.osmids.binarySearch(time.getLinkId())).setSpeed(time.getTime().toShort)
-
-    }*/
-    // Create hashmap that has all the osm to r5 mapping and we just need to iterate over only that map
-    // every id in our matsim network needs to have corresponding r5
-
-    //travelTimeCalculator.getLinkTravelTimes()
-    //for (TravelTime tt : travelTimeCalculator.)
-    System.out.println("No of edges -> " + transportNetwork.streetLayer.edgeStore.nEdges())
-    //for (i <- 0 until linkMap.keySet().size() - 1){
-    linkMap.keySet().forEach((key) => {
-        //val edgeIndex = linkMap.keySet()
-        val edge = transportNetwork.streetLayer.edgeStore.getCursor(key)
-        val linkId = edge.getOSMID
-
-        System.out.print("Average time for link (osmid, edgeid, avg) => (" + linkId + ", " + edge.getEdgeIndex + ", " );
-
-        if (linkId > 0) {
-          val avgTime = getAverageTime(linkId, travelTimeCalculator) // question about this
-          System.out.println(avgTime + ")");
-          edge.setSpeed(avgTime)
-          //System.out.println("TIME FOR LINK ->> " + time);
-        } else {
-          System.out.println(" - )");
-        }
->>>>>>> 0a156ad8
-      }
-    )
+      }
+    }
 
 
   }
@@ -540,5 +486,4 @@
 
     (totalTime/totalIterations).toShort
   }
-
 }