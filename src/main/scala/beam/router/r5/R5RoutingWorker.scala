package beam.router.r5

import java.io.File
import java.nio.file.Files.exists
import java.nio.file.Paths
import java.time.ZonedDateTime
import java.time.temporal.ChronoUnit
import java.util

import akka.actor.Props
import beam.agentsim.agents.{InitializeTrigger, TransitDriverAgent}
import beam.agentsim.agents.vehicles.BeamVehicle.{BeamVehicleIdAndRef, StreetVehicle}
import beam.agentsim.agents.vehicles._
import beam.agentsim.events.SpaceTime
import beam.agentsim.scheduler.BeamAgentScheduler.ScheduleTrigger
import beam.router.BeamRouter.{RoutingRequest, RoutingRequestTripInfo, RoutingResponse}
import beam.router.Modes.BeamMode.{BUS, SUBWAY, TRANSIT, WALK}
import beam.router.Modes.{BeamMode, _}
import beam.router.RoutingModel.BeamLeg._
import beam.router.RoutingModel._
import beam.router.RoutingWorker.HasProps
import beam.router.gtfs.FareCalculator
import beam.router.r5.R5RoutingWorker.{GRAPH_FILE, ProfileRequestToVehicles, transportNetwork}
import beam.router.{Modes, RoutingWorker}
import beam.sim.BeamServices
import beam.utils.{GeoUtils, RefectionUtils}
import com.conveyal.r5.api.ProfileResponse
import com.conveyal.r5.api.util._
import com.conveyal.r5.point_to_point.builder.PointToPointQuery
import com.conveyal.r5.profile.ProfileRequest
import com.conveyal.r5.streets.StreetLayer
import com.conveyal.r5.transit.{RouteInfo, TransitLayer, TransportNetwork}
import com.vividsolutions.jts.geom.LineString
import org.matsim.api.core.v01.population.Person
import org.matsim.api.core.v01.{Coord, Id}
<<<<<<< HEAD
import org.matsim.vehicles.{Vehicle, VehicleType}
import org.opentripplanner.routing.vertextype.TransitStop
=======
import org.matsim.utils.objectattributes.attributable.Attributes
import org.matsim.vehicles.{Vehicle, VehicleType, VehicleUtils}
>>>>>>> 4845566e

import scala.collection.JavaConverters._
import scala.collection.mutable

class R5RoutingWorker(val beamServices: BeamServices) extends RoutingWorker {
  //TODO this needs to be inferred from the TransitNetwork or configured
  //  val localDateAsString: String = "2016-10-17"
  //  val baseTime: Long = ZonedDateTime.parse(localDateAsString + "T00:00:00-07:00[UTC-07:00]").toEpochSecond
  //TODO make this actually come from beamConfig
  //  val graphPathOutputsNeeded = beamServices.beamConfig.beam.outputs.writeGraphPathTraversals
  val graphPathOutputsNeeded = false
  //TODO parameterize the distance threshold here
  val distanceThresholdToIgnoreWalking = 100.0 // meters


  override def init: Unit = {
    loadMap
    FareCalculator.fromDirectory(Paths.get(beamServices.beamConfig.beam.routing.r5.directory))
    overrideR5EdgeSearchRadius(2000)
  }

  private def loadMap = {
    val networkDir = beamServices.beamConfig.beam.routing.r5.directory
    val networkDirPath = Paths.get(networkDir)
    if (!exists(networkDirPath)) {
      Paths.get(networkDir).toFile.mkdir()
    }
    val networkFilePath = Paths.get(networkDir, GRAPH_FILE)
    val networkFile: File = networkFilePath.toFile
    if (exists(networkFilePath)) {
      log.debug(s"Initializing router by reading network from: ${networkFilePath.toAbsolutePath}")
      transportNetwork = TransportNetwork.read(networkFile)
    } else {
      log.debug(s"Network file [${networkFilePath.toAbsolutePath}] not found. ")
      log.debug(s"Initializing router by creating network from: ${networkDirPath.toAbsolutePath}")
      transportNetwork = TransportNetwork.fromDirectory(networkDirPath.toFile)
      transportNetwork.write(networkFile)
      transportNetwork = TransportNetwork.read(networkFile) // Needed because R5 closes DB on write
    }
  }

  /*
   * Plan of action:
   * Each TripSchedule within each TripPatter represents a transit vehicle trip and will spawn a transitDriverAgent and a vehicle
   * The arrivals/departures within the TripSchedules are vectors of the same length as the "stops" field in the TripPattern
   * The stop IDs will be used to extract the Coordinate of the stop from the transitLayer (don't see exactly how yet)
   * Also should hold onto the route and trip IDs and use route to lookup the transit agency which ultimately should
   * be used to decide what type of vehicle to assign
   *
   */
  def initTransit(): Unit = {
    //    transportNetwork.transitLayer.routes.listIterator().asScala.foreach{ routeInfo =>
    //      log.debug(routeInfo.toString)
    //    }
    log.info(s"Start Transit initialization  ${ transportNetwork.transitLayer.tripPatterns.size()} trips founded")
    val transitTrips  = transportNetwork.transitLayer.tripPatterns.listIterator().asScala.toArray
    val transitData = transitTrips.flatMap { tripPattern =>
      //      log.debug(tripPattern.toString)
      val route = transportNetwork.transitLayer.routes.get(tripPattern.routeIndex)
      val mode = Modes.mapTransitMode(TransitLayer.getTransitModes(route.route_type))
      val firstStop = tripPattern.tripSchedules.asScala
      firstStop.map { tripSchedule =>
        // First create a unique for this trip which will become the transit agent and vehicle ids
        val tripVehId = Id.create(tripSchedule.tripId, classOf[Vehicle])
        val numStops = tripSchedule.departures.length
        val passengerSchedule = PassengerSchedule()
        tripSchedule.departures.zipWithIndex.foreach { case (departure, i) =>
          val duration = if(i == numStops-1){ 1L }else{ tripSchedule.arrivals(i+1) - departure }
          val fromStop = transportNetwork.transitLayer.stopIdForIndex.get(tripPattern.stops(i))
          val toStop = transportNetwork.transitLayer.stopIdForIndex.get(if(i == numStops-1){ tripPattern.stops(0) }else{ tripPattern.stops(i+1)})
          val transitLeg = BeamTransitSegment(fromStop,toStop,departure)
          val theLeg = BeamLeg(departure.toLong, mode, duration, travelPath = transitLeg)
          passengerSchedule.addLegs(Seq(theLeg))
          beamServices.transitVehiclesByBeamLeg += (theLeg -> tripVehId)
        }
        // Create the driver agent and vehicle here
        //TODO we need to use the correct vehicle based on the agency and/or route info, for now we hard code 1 == BUS/OTHER and 2 == TRAIN
        val matsimVehicle = beamServices.matsimServices.getScenario.getTransitVehicles.getVehicleTypes.get(Id.create(mode match { case SUBWAY => "2"; case _ => "1" },classOf[VehicleType]))
//        val transitVehRef = context.actorOf(TransitVehicle.props(services, matsimBodyVehicle, personId, HumanBodyVehicle.PowertrainForHumanBody()),BeamVehicle.buildActorName(matsimBodyVehicle))
        (tripVehId,route,passengerSchedule)
      }
    }
    val transitScheduleToCreate = transitData.filter(_._3.schedule.nonEmpty).sortBy(_._3.getStartLeg().startTime).take(1000)
    transitScheduleToCreate.foreach{ case (tripVehId, route, passengerSchedule) =>
      createTransitVehicle(tripVehId, route, passengerSchedule)
    }
    log.info(s"Finished Transit initialization trips, ${transitData.length}")
  }

  private def transitVehicles = {
    beamServices.matsimServices.getScenario.getTransitVehicles
  }

  def createTransitVehicle(transitVehId: Id[Vehicle], route: RouteInfo, passengerSchedule: PassengerSchedule) = {
    //TODO we need to use the correct vehicle based on the agency and/or route info, for now we hard code 1 == BUS/OTHER and 2 == TRAIN
    val mode = Modes.mapTransitMode(TransitLayer.getTransitModes(route.route_type))
    val vehicleTypeId = Id.create((if(mode==SUBWAY){ 2 }else{ 1 }).toString, classOf[VehicleType])
    val vehicleType = transitVehicles.getVehicleTypes.get(vehicleTypeId)
    mode match {
      case (BUS | SUBWAY) if vehicleType != null =>
        val matSimTransitVehicle = VehicleUtils.getFactory.createVehicle(transitVehId, vehicleType)
        val consumption = Option(vehicleType.getEngineInformation).map(_.getGasConsumption).getOrElse(Powertrain.AverageMilesPerGallon)
        val initialMatsimAttributes = new Attributes()
        val transitVehProps = TransitVehicle.props(beamServices, matSimTransitVehicle.getId, TransitVehicleData(), Powertrain.PowertrainFromMilesPerGallon(consumption), matSimTransitVehicle, initialMatsimAttributes)
        val transitVehRef = context.actorOf(transitVehProps, BeamVehicle.buildActorName(matSimTransitVehicle))
        beamServices.vehicles.put(transitVehId, matSimTransitVehicle)
        beamServices.vehicleRefs.put(transitVehId, transitVehRef)
        beamServices.schedulerRef ! ScheduleTrigger(InitializeTrigger(0.0),transitVehRef)

        val vehicleIdAndRef = BeamVehicleIdAndRef(transitVehId, transitVehRef)
        val transitDriverId = TransitDriverAgent.createAgentIdFromVehicleId(transitVehId)
        val transitDriverAgentProps = TransitDriverAgent.props(beamServices, transitDriverId, vehicleIdAndRef, passengerSchedule)
        val transitDriver =  context.actorOf(transitDriverAgentProps, transitDriverId.toString)
        beamServices.agentRefs.put(transitDriverId.toString, transitDriver)
        beamServices.transitDriversByVehicle.put(transitVehId,transitDriverId)
        beamServices.schedulerRef ! ScheduleTrigger(InitializeTrigger(0.0), transitDriver)

      case _ =>
        log.error(mode + " is not supported yet")

    }
  }

  override def calcRoute(requestId: Id[RoutingRequest], routingRequestTripInfo: RoutingRequestTripInfo, person: Person): RoutingResponse = {
    //Gets a response:
    val pointToPointQuery = new PointToPointQuery(transportNetwork)
    val isRouteForPerson = routingRequestTripInfo.streetVehicles.filter(_.mode == WALK).size > 0

<<<<<<< HEAD
    val profileRequestToVehicles: ProfileRequestToVehicles = buildRequests(routingRequestTripInfo)
    val originalResponse: (Vector[BeamTrip], Vector[Map[Int, Option[Double]]]) = buildResponse(pointToPointQuery.getPlan(profileRequestToVehicles.originalProfile))
    val walkModeToVehicle: Map[BeamMode, Id[Vehicle]] = Map(WALK -> profileRequestToVehicles.originalProfileModeToVehicle(WALK).head)
=======
    val profileRequestToVehicles: ProfileRequestToVehicles = if(isRouteForPerson){
      buildRequestsForPerson(routingRequestTripInfo)
    }else{
      buildRequestsForNonPerson(routingRequestTripInfo)
    }
    val originalResponse: Vector[BeamTrip] = buildResponse(pointToPointQuery.getPlan(profileRequestToVehicles.originalProfile),isRouteForPerson)
    val walkModeToVehicle: Map[BeamMode, StreetVehicle] = if(isRouteForPerson){ Map(WALK -> profileRequestToVehicles.originalProfileModeToVehicle(WALK).head) }else{ Map() }
>>>>>>> 4845566e

    var embodiedTrips: Vector[EmbodiedBeamTrip] = Vector()
    originalResponse._1.zipWithIndex.filter(_._1.accessMode == WALK).foreach { trip =>
      embodiedTrips = embodiedTrips :+ EmbodiedBeamTrip.embodyWithStreetVehicles(trip._1, walkModeToVehicle, walkModeToVehicle, originalResponse._2(trip._2), beamServices)
    }

    profileRequestToVehicles.originalProfileModeToVehicle.keys.foreach{ mode =>
<<<<<<< HEAD
      val vehicleIds = profileRequestToVehicles.originalProfileModeToVehicle(mode)
      originalResponse._1.zipWithIndex.filter(_._1.accessMode == mode).foreach { trip =>
        vehicleIds.foreach { vehId: Id[Vehicle] =>
          embodiedTrips = embodiedTrips :+ EmbodiedBeamTrip.embodyWithStreetVehicles(trip._1, walkModeToVehicle ++ Map(mode -> vehId), walkModeToVehicle, originalResponse._2(trip._2), beamServices)
=======
      val streetVehicles = profileRequestToVehicles.originalProfileModeToVehicle(mode)
      originalResponse.filter(_.accessMode == mode).foreach { trip =>
        streetVehicles.foreach { veh: StreetVehicle =>
          embodiedTrips = embodiedTrips :+ EmbodiedBeamTrip.embodyWithStreetVehicles(trip, walkModeToVehicle ++ Map(mode -> veh), walkModeToVehicle, beamServices)
>>>>>>> 4845566e
        }
      }
    }

    //TODO: process the walkOnly and vehicleCentered profiles and their responses here...

    RoutingResponse(requestId, embodiedTrips)
  }

  protected def buildRequestsForNonPerson(routingRequestTripInfo: RoutingRequestTripInfo): ProfileRequestToVehicles = {
    val originalProfileModeToVehicle = new mutable.HashMap[BeamMode, mutable.Set[StreetVehicle]] with mutable.MultiMap[BeamMode, StreetVehicle]
    var walkOnlyProfiles: Vector[ProfileRequest] = Vector[ProfileRequest]()
    var vehicleAsOriginProfiles: Map[ProfileRequest,StreetVehicle] = Map[ProfileRequest,StreetVehicle]()

    ////////////////////////////////////////////////////////////////////////////////////////////////////////////////////
    // From requester's origin to destination, the street modes must be within XXm of origin because this agent can't walk
    ////////////////////////////////////////////////////////////////////////////////////////////////////////////////////

    val streetVehiclesAtRequesterOrigin: Vector[StreetVehicle] = routingRequestTripInfo.streetVehicles.filter(veh => GeoUtils.distInMeters(veh.location.loc, routingRequestTripInfo.origin) <= distanceThresholdToIgnoreWalking  )
    if(streetVehiclesAtRequesterOrigin.isEmpty){
      log.error(s"A routing request for a Non Person (which therefore cannot walk) was submitted with no StreetVehicle within ${distanceThresholdToIgnoreWalking} m of the requested origin.")
    }
    val uniqueBeamModes: Vector[BeamMode] = streetVehiclesAtRequesterOrigin.map(_.mode).distinct
    val uniqueLegModes: Vector[LegMode] = uniqueBeamModes.map(_.r5Mode.get match { case Left(leg) => leg }).distinct
    uniqueBeamModes.foreach(beamMode =>
      streetVehiclesAtRequesterOrigin.filter(_.mode == beamMode).foreach(veh =>
        originalProfileModeToVehicle.addBinding(beamMode,veh)
      )
    )

    val profileRequest = new ProfileRequest()
    //Set timezone to timezone of transport network
    profileRequest.zoneId = transportNetwork.getTimeZone
    val fromPosTransformed = GeoUtils.transform.Utm2Wgs(routingRequestTripInfo.origin)
    val toPosTransformed = GeoUtils.transform.Utm2Wgs(routingRequestTripInfo.destination)
    profileRequest.fromLon = fromPosTransformed.getX
    profileRequest.fromLat = fromPosTransformed.getY
    profileRequest.toLon = toPosTransformed.getX
    profileRequest.toLat = toPosTransformed.getY
    profileRequest.maxWalkTime = 3*3600
    profileRequest.maxCarTime = 6*3600
    profileRequest.maxBikeTime = 3*3600
    profileRequest.wheelchair = false
    profileRequest.bikeTrafficStress = 4
    val time = routingRequestTripInfo.departureTime match {
      case time: DiscreteTime => WindowTime(time.atTime, beamServices.beamConfig.beam.routing.r5)
      case time: WindowTime => time
    }
    profileRequest.fromTime = time.fromTime
    profileRequest.toTime = time.toTime
    profileRequest.date = ZonedDateTime.parse(beamServices.beamConfig.beam.routing.baseDate).toLocalDate
    profileRequest.directModes = util.EnumSet.copyOf( uniqueLegModes.asJavaCollection )
    // We constrain these to be non-transit trips since they are by NonPersons who we assume don't board transit
    profileRequest.transitModes = null
    profileRequest.accessModes = profileRequest.directModes
    profileRequest.egressModes = null

    ProfileRequestToVehicles(profileRequest, originalProfileModeToVehicle, walkOnlyProfiles, vehicleAsOriginProfiles)
  }
  /*
   * buildRequests
   *
   * Here we build the Vector of routing requests to send to R5. There could be 1-3 origins associated with the
   * location of the requester and her CAR and BIKE if those personal vehicles are sufficiently far from her location
   * (otherwise we ignore the difference).
   */
  protected def buildRequestsForPerson(routingRequestTripInfo: RoutingRequestTripInfo): ProfileRequestToVehicles = {

    val originalProfileModeToVehicle = new mutable.HashMap[BeamMode, mutable.Set[StreetVehicle]] with mutable.MultiMap[BeamMode, StreetVehicle]
    var walkOnlyProfiles: Vector[ProfileRequest] = Vector[ProfileRequest]()
    var vehicleAsOriginProfiles: Map[ProfileRequest,StreetVehicle] = Map[ProfileRequest,StreetVehicle]()

    ////////////////////////////////////////////////////////////////////////////////////////////////////////////////////
    // First request is from requester's origin to destination, the street modes in addition to WALK depend on
    // whether StreetVehicles are within XXm of the origin
    ////////////////////////////////////////////////////////////////////////////////////////////////////////////////////

    val streetVehiclesAtRequesterOrigin: Vector[StreetVehicle] = routingRequestTripInfo.streetVehicles.filter(veh => GeoUtils.distInMeters(veh.location.loc, routingRequestTripInfo.origin) <= distanceThresholdToIgnoreWalking  )
    val uniqueBeamModes: Vector[BeamMode] = streetVehiclesAtRequesterOrigin.map(_.mode).distinct
    val uniqueLegModes: Vector[LegMode] = uniqueBeamModes.map(_.r5Mode.get match { case Left(leg) => leg }).distinct
    uniqueBeamModes.foreach(beamMode =>
      streetVehiclesAtRequesterOrigin.filter(_.mode == beamMode).foreach(veh =>
        originalProfileModeToVehicle.addBinding(beamMode,veh)
      )
    )
    if(!uniqueBeamModes.contains(WALK))
      log.warning("R5RoutingWorker expects a HumanBodyVehicle to be included in StreetVehicle vector passed from RoutingRequest but none were found.")

    val profileRequest = new ProfileRequest()
    //Set timezone to timezone of transport network
    profileRequest.zoneId = transportNetwork.getTimeZone
    val fromPosTransformed = GeoUtils.transform.Utm2Wgs(routingRequestTripInfo.origin)
    val toPosTransformed = GeoUtils.transform.Utm2Wgs(routingRequestTripInfo.destination)
    profileRequest.fromLon = fromPosTransformed.getX
    profileRequest.fromLat = fromPosTransformed.getY
    profileRequest.toLon = toPosTransformed.getX
    profileRequest.toLat = toPosTransformed.getY
    profileRequest.maxWalkTime = 3*3600
    profileRequest.maxCarTime = 6*3600
    profileRequest.maxBikeTime = 3*3600
    profileRequest.wheelchair = false
    profileRequest.bikeTrafficStress = 4
    val time = routingRequestTripInfo.departureTime match {
      case time: DiscreteTime => WindowTime(time.atTime, beamServices.beamConfig.beam.routing.r5)
      case time: WindowTime => time
    }
    profileRequest.fromTime = time.fromTime
    profileRequest.toTime = time.toTime
    profileRequest.date = ZonedDateTime.parse(beamServices.beamConfig.beam.routing.baseDate).toLocalDate
    profileRequest.directModes = util.EnumSet.copyOf( uniqueLegModes.asJavaCollection )
    val isTransit = routingRequestTripInfo.transitModes.nonEmpty
    if (isTransit) {
      val transitModes : Vector[TransitModes] = routingRequestTripInfo.transitModes.map(_.r5Mode.get.right.get)
      profileRequest.transitModes = util.EnumSet.copyOf(transitModes.asJavaCollection)
      profileRequest.accessModes = profileRequest.directModes
      profileRequest.egressModes = util.EnumSet.of(LegMode.WALK)
    }

    ////////////////////////////////////////////////////////////////////////////////////////////////////////////////////
    // The next requests are for walk only trips to vehicles and simultaneously the vehicle to destination
    ////////////////////////////////////////////////////////////////////////////////////////////////////////////////////
    //TODO can we configure the walkOnly trips so that only one alternative is returned by R5 or do we need to deal with that in post?
    val streetVehiclesNotAtRequesterOrigin: Vector[StreetVehicle] = routingRequestTripInfo.streetVehicles.filter(veh => GeoUtils.distInMeters(veh.location.loc, routingRequestTripInfo.origin) > distanceThresholdToIgnoreWalking )
    streetVehiclesNotAtRequesterOrigin.foreach{ veh =>
      // Walking to Vehicle
      val newFromPosTransformed = GeoUtils.transform.Utm2Wgs(veh.location.loc)
      val newProfileRequest = profileRequest.clone()
      newProfileRequest.toLon = newFromPosTransformed.getX
      newProfileRequest.toLat = newFromPosTransformed.getY
      newProfileRequest.directModes = util.EnumSet.copyOf(Vector(LegMode.WALK).asJavaCollection)
      walkOnlyProfiles = walkOnlyProfiles :+ newProfileRequest

      // Vehicle to Destination
      val newProfileRequest2 = profileRequest.clone()
      newProfileRequest2.fromLon = newFromPosTransformed.getX
      newProfileRequest2.fromLat = newFromPosTransformed.getY
      newProfileRequest2.directModes = util.EnumSet.copyOf(Vector(veh.mode.r5Mode.get.left.get).asJavaCollection)
      vehicleAsOriginProfiles = vehicleAsOriginProfiles + (newProfileRequest2 -> veh)
    }

    ProfileRequestToVehicles(profileRequest, originalProfileModeToVehicle, walkOnlyProfiles, vehicleAsOriginProfiles)
  }

<<<<<<< HEAD
  def buildResponse(plan: ProfileResponse): (Vector[BeamTrip], Vector[Map[Int, Option[Double]]]) = {
=======
  def buildResponse(plan: ProfileResponse, forPerson: Boolean): Vector[BeamTrip] = {
>>>>>>> 4845566e

    var trips = Vector[BeamTrip]()
    var tripFares = Vector[Map[Int, Option[Double]]]()
    for(option <- plan.options.asScala) {
//      log.debug(s"Summary of trip is: $option")
      /*
        * Iterating all itinerary from a ProfileOption to construct the BeamTrip,
        * itinerary has a PointToPointConnection object that help relating access,
        * egress and transit for the particular itinerary. That contains indexes of
        * access and egress and actual object could be located from lists under option object,
        * as there are separate collections for each.
        *
        * And after locating through these indexes, constructing BeamLeg for each and
        * finally add these legs back to BeamTrip.
        */
      for (itinerary <- option.itinerary.asScala) {
        var legs = Vector[BeamLeg]()
        var legFares = Map[Int, Option[Double]]()

        val access = option.access.get(itinerary.connection.access)

        // Using itinerary start as access leg's startTime
        val tripStartTime = toBaseMidnightSeconds(itinerary.startTime)
        val isTransit = itinerary.connection.transit != null && !itinerary.connection.transit.isEmpty
        legs = legs :+ BeamLeg(tripStartTime, mapLegMode(access.mode), access.duration, travelPath = buildStreetPath(access))

        //add a Dummy BeamLeg to the beginning and end of that trip BeamTrip using the dummyWalk
<<<<<<< HEAD
        if (access.mode != LegMode.WALK) {
=======
        if(forPerson && access.mode != LegMode.WALK) {
>>>>>>> 4845566e
          legs = dummyWalk(tripStartTime) +: legs
          if (!isTransit) legs = legs :+ dummyWalk(tripStartTime + access.duration)
        }

        if (isTransit) {
          var arrivalTime: Long = Long.MinValue
          var isMiddle: Boolean = false
          /*
           Based on "Index in transit list specifies transit with same index" (comment from PointToPointConnection line 14)
           assuming that: For each transit in option there is a TransitJourneyID in connection
           */
          val segments = option.transit.asScala zip itinerary.connection.transit.asScala
          val fares = FareCalculator.filterTransferFares(FareCalculator.getFareSegments(segments.toVector))

          for ((transitSegment, transitJourneyID) <- segments) {

            val segmentPattern = transitSegment.segmentPatterns.get(transitJourneyID.pattern)

            var fs = fares.filter(_.patternIndex == transitJourneyID.pattern).map(_.fare.price)

            val fare = if (fs.nonEmpty) Some(fs.min) else None

            // when this is the last SegmentPattern, we should use the toArrivalTime instead of the toDepartureTime
            val duration = (if (option.transit.indexOf(transitSegment) < option.transit.size() - 1)
                              segmentPattern.toDepartureTime
                            else
                              segmentPattern.toArrivalTime ).get(transitJourneyID.time).toEpochSecond -
              segmentPattern.fromDepartureTime.get(transitJourneyID.time).toEpochSecond

            val leg = new BeamLeg(toBaseMidnightSeconds(segmentPattern.fromDepartureTime.get(transitJourneyID.time)),
              mapTransitMode(transitSegment.mode),
              duration,
              buildPath(transitSegment, transitJourneyID))

            legFares += legs.size -> fare
            legs = legs :+ leg
            arrivalTime = toBaseMidnightSeconds(segmentPattern.toArrivalTime.get(transitJourneyID.time))
            if (transitSegment.middle != null) {
              isMiddle = true
              legs = legs :+ BeamLeg(arrivalTime, mapLegMode(transitSegment.middle.mode), transitSegment.middle.duration, travelPath = buildStreetPath(transitSegment.middle))
              arrivalTime = arrivalTime + transitSegment.middle.duration // in case of middle arrival time would update
            }
          }

          // egress would only be present if there is some transit, so its under transit presence check
          if (itinerary.connection.egress != null) {
            val egress = option.egress.get(itinerary.connection.egress)
            //start time would be the arival time of last stop and 5 second alighting
<<<<<<< HEAD
            legs = legs :+ BeamLeg(arrivalTime, mapLegMode(egress.mode), egress.duration, travelPath = buildStreetPath(egress))
            if(egress.mode != LegMode.WALK) legs :+ dummyWalk(arrivalTime + egress.duration)
=======
            legs = legs :+ BeamLeg(arrivalTime, mapLegMode(egress.mode), egress.duration, buildStreetPath(egress))
            if(forPerson && egress.mode != LegMode.WALK) legs :+ dummyWalk(arrivalTime + egress.duration)
>>>>>>> 4845566e
          }
        }

        trips = trips :+ BeamTrip(legs, mapLegMode(access.mode))
        tripFares = tripFares :+ legFares
      }
    }
    (trips,tripFares)
  }

  // TODO Need to figure out vehicle id for access, egress, middle, transit and specify as argument of StreetPath
  private def buildStreetPath(segment: StreetSegment): BeamStreetPath = {
    var activeLinkIds = Vector[String]()
    var spaceTime = Vector[SpaceTime]()
    for (edge: StreetEdgeInfo <- segment.streetEdges.asScala) {
      activeLinkIds = activeLinkIds :+ edge.edgeId.toString
      //      if(graphPathOutputsNeeded) {
      //        activeCoords = activeCoords :+ toCoord(edge.geometry)
      //      }
      //TODO: time need to be extrected and provided as last argument of SpaceTime
      spaceTime = spaceTime :+ SpaceTime(edge.geometry.getCoordinate.x, edge.geometry.getCoordinate.y, -1)
    }

    BeamStreetPath(activeLinkIds, trajectory = Some(spaceTime))
  }

  private def buildPath(segment: TransitSegment, transitJourneyID: TransitJourneyID): BeamTransitSegment = {
    val segmentPattern: SegmentPattern = segment.segmentPatterns.get(transitJourneyID.pattern)
    val beamVehicleId = Id.createVehicleId(segmentPattern.tripIds.get(transitJourneyID.time))
    val departureTime = toBaseMidnightSeconds(segmentPattern.fromDepartureTime.get(transitJourneyID.time))

    BeamTransitSegment(segment.from.stopId, segment.to.stopId, departureTime)
  }

  def createStopId(stopId: String): Id[TransitStop] = {
    Id.create(stopId, classOf[TransitStop])
  }

  /*
    private def buildPath(profileRequest: ProfileRequest, streetMode: StreetMode): BeamStreetPath = {
      val streetRouter = new StreetRouter(transportNetwork.streetLayer)
      streetRouter.profileRequest = profileRequest
      streetRouter.streetMode = streetMode

      // TODO use target pruning instead of a distance limit
      streetRouter.distanceLimitMeters = 100000

      streetRouter.setOrigin(profileRequest.fromLat, profileRequest.fromLon)
      streetRouter.setDestination(profileRequest.toLat, profileRequest.toLon)

      streetRouter.route

      //Gets lowest weight state for end coordinate split
      val lastState = streetRouter.getState(streetRouter.getDestinationSplit())
      val streetPath = new StreetPath(lastState, transportNetwork)

      var activeLinkIds = Vector[String]()
      //TODO the coords and times should only be collected if the particular logging event that requires them is enabled
      var activeCoords = Vector[Coord]()
      var activeTimes = Vector[Long]()

      for (state <- streetPath.getStates.asScala) {
        val edgeIdx = state.backEdge
        if (edgeIdx != -1) {
          val edge = transportNetwork.streetLayer.edgeStore.getCursor(edgeIdx)
          activeLinkIds = activeLinkIds :+ edgeIdx.toString
          if(graphPathOutputsNeeded){
            activeCoords = activeCoords :+ toCoord(edge.getGeometry)
            activeTimes = activeTimes :+ state.getDurationSeconds.toLong
          }
        }
      }
      BeamStreetPath(activeLinkIds, activeCoords, activeTimes)
    }*/

  private def toBaseMidnightSeconds(time: ZonedDateTime): Long = {
    val baseDate = ZonedDateTime.parse(beamServices.beamConfig.beam.routing.baseDate)
    ChronoUnit.SECONDS.between(baseDate, time)
  }

  private def toCoord(geometry: LineString): Coord = {
    new Coord(geometry.getCoordinate.x, geometry.getCoordinate.y, geometry.getCoordinate.z)
  }

  private def overrideR5EdgeSearchRadius(newRadius: Double): Unit =
    RefectionUtils.setFinalField(classOf[StreetLayer], "LINK_RADIUS_METERS", newRadius)
}

object R5RoutingWorker extends HasProps {
  val GRAPH_FILE = "/network.dat"

  var transportNetwork: TransportNetwork = _

  override def props(beamServices: BeamServices) = Props(classOf[R5RoutingWorker], beamServices)

  case class ProfileRequestToVehicles(originalProfile: ProfileRequest,
                                      originalProfileModeToVehicle: mutable.Map[BeamMode,mutable.Set[StreetVehicle]],
                                      walkOnlyProfiles: Vector[ProfileRequest],
                                      vehicleAsOriginProfiles: Map[ProfileRequest,StreetVehicle])
}<|MERGE_RESOLUTION|>--- conflicted
+++ resolved
@@ -33,13 +33,9 @@
 import com.vividsolutions.jts.geom.LineString
 import org.matsim.api.core.v01.population.Person
 import org.matsim.api.core.v01.{Coord, Id}
-<<<<<<< HEAD
-import org.matsim.vehicles.{Vehicle, VehicleType}
-import org.opentripplanner.routing.vertextype.TransitStop
-=======
 import org.matsim.utils.objectattributes.attributable.Attributes
 import org.matsim.vehicles.{Vehicle, VehicleType, VehicleUtils}
->>>>>>> 4845566e
+import org.opentripplanner.routing.vertextype.TransitStop
 
 import scala.collection.JavaConverters._
 import scala.collection.mutable
@@ -168,19 +164,13 @@
     val pointToPointQuery = new PointToPointQuery(transportNetwork)
     val isRouteForPerson = routingRequestTripInfo.streetVehicles.filter(_.mode == WALK).size > 0
 
-<<<<<<< HEAD
-    val profileRequestToVehicles: ProfileRequestToVehicles = buildRequests(routingRequestTripInfo)
-    val originalResponse: (Vector[BeamTrip], Vector[Map[Int, Option[Double]]]) = buildResponse(pointToPointQuery.getPlan(profileRequestToVehicles.originalProfile))
-    val walkModeToVehicle: Map[BeamMode, Id[Vehicle]] = Map(WALK -> profileRequestToVehicles.originalProfileModeToVehicle(WALK).head)
-=======
     val profileRequestToVehicles: ProfileRequestToVehicles = if(isRouteForPerson){
       buildRequestsForPerson(routingRequestTripInfo)
     }else{
       buildRequestsForNonPerson(routingRequestTripInfo)
     }
-    val originalResponse: Vector[BeamTrip] = buildResponse(pointToPointQuery.getPlan(profileRequestToVehicles.originalProfile),isRouteForPerson)
+    val originalResponse: (Vector[BeamTrip], Vector[Map[Int, Option[Double]]]) = buildResponse(pointToPointQuery.getPlan(profileRequestToVehicles.originalProfile))
     val walkModeToVehicle: Map[BeamMode, StreetVehicle] = if(isRouteForPerson){ Map(WALK -> profileRequestToVehicles.originalProfileModeToVehicle(WALK).head) }else{ Map() }
->>>>>>> 4845566e
 
     var embodiedTrips: Vector[EmbodiedBeamTrip] = Vector()
     originalResponse._1.zipWithIndex.filter(_._1.accessMode == WALK).foreach { trip =>
@@ -188,17 +178,10 @@
     }
 
     profileRequestToVehicles.originalProfileModeToVehicle.keys.foreach{ mode =>
-<<<<<<< HEAD
-      val vehicleIds = profileRequestToVehicles.originalProfileModeToVehicle(mode)
+      val streetVehicles = profileRequestToVehicles.originalProfileModeToVehicle(mode)
       originalResponse._1.zipWithIndex.filter(_._1.accessMode == mode).foreach { trip =>
-        vehicleIds.foreach { vehId: Id[Vehicle] =>
-          embodiedTrips = embodiedTrips :+ EmbodiedBeamTrip.embodyWithStreetVehicles(trip._1, walkModeToVehicle ++ Map(mode -> vehId), walkModeToVehicle, originalResponse._2(trip._2), beamServices)
-=======
-      val streetVehicles = profileRequestToVehicles.originalProfileModeToVehicle(mode)
-      originalResponse.filter(_.accessMode == mode).foreach { trip =>
         streetVehicles.foreach { veh: StreetVehicle =>
-          embodiedTrips = embodiedTrips :+ EmbodiedBeamTrip.embodyWithStreetVehicles(trip, walkModeToVehicle ++ Map(mode -> veh), walkModeToVehicle, beamServices)
->>>>>>> 4845566e
+          embodiedTrips = embodiedTrips :+ EmbodiedBeamTrip.embodyWithStreetVehicles(trip, walkModeToVehicle ++ Map(mode -> vehId), walkModeToVehicle, beamServices)
         }
       }
     }
@@ -342,11 +325,7 @@
     ProfileRequestToVehicles(profileRequest, originalProfileModeToVehicle, walkOnlyProfiles, vehicleAsOriginProfiles)
   }
 
-<<<<<<< HEAD
-  def buildResponse(plan: ProfileResponse): (Vector[BeamTrip], Vector[Map[Int, Option[Double]]]) = {
-=======
-  def buildResponse(plan: ProfileResponse, forPerson: Boolean): Vector[BeamTrip] = {
->>>>>>> 4845566e
+  def buildResponse(plan: ProfileResponse): (Vector[BeamTrip], Vector[Map[Int, Option[Double]]], forPerson: Boolean) = {
 
     var trips = Vector[BeamTrip]()
     var tripFares = Vector[Map[Int, Option[Double]]]()
@@ -374,11 +353,7 @@
         legs = legs :+ BeamLeg(tripStartTime, mapLegMode(access.mode), access.duration, travelPath = buildStreetPath(access))
 
         //add a Dummy BeamLeg to the beginning and end of that trip BeamTrip using the dummyWalk
-<<<<<<< HEAD
-        if (access.mode != LegMode.WALK) {
-=======
         if(forPerson && access.mode != LegMode.WALK) {
->>>>>>> 4845566e
           legs = dummyWalk(tripStartTime) +: legs
           if (!isTransit) legs = legs :+ dummyWalk(tripStartTime + access.duration)
         }
@@ -427,13 +402,8 @@
           if (itinerary.connection.egress != null) {
             val egress = option.egress.get(itinerary.connection.egress)
             //start time would be the arival time of last stop and 5 second alighting
-<<<<<<< HEAD
-            legs = legs :+ BeamLeg(arrivalTime, mapLegMode(egress.mode), egress.duration, travelPath = buildStreetPath(egress))
-            if(egress.mode != LegMode.WALK) legs :+ dummyWalk(arrivalTime + egress.duration)
-=======
             legs = legs :+ BeamLeg(arrivalTime, mapLegMode(egress.mode), egress.duration, buildStreetPath(egress))
             if(forPerson && egress.mode != LegMode.WALK) legs :+ dummyWalk(arrivalTime + egress.duration)
->>>>>>> 4845566e
           }
         }
 
