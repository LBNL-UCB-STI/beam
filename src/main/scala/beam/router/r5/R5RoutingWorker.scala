package beam.router.r5

import java.time.ZonedDateTime
import java.time.temporal.ChronoUnit
import java.util

import akka.actor._
import beam.agentsim.agents.vehicles.VehicleProtocol.StreetVehicle
import beam.router.BeamRouter.{RoutingRequest, RoutingRequestTripInfo, RoutingResponse}
import beam.router.Modes.BeamMode.WALK
import beam.router.Modes.{BeamMode, _}
import beam.router.RoutingModel.BeamLeg._
import beam.router.RoutingModel.{EmbodiedBeamTrip, _}
import beam.router.RoutingWorker.HasProps
import beam.router.gtfs.FareCalculator
import beam.router.gtfs.FareCalculator._
import beam.router.r5.NetworkCoordinator.{beamPathBuilder, _}
import beam.router.r5.R5RoutingWorker.TripWithFares
import beam.router.{Modes, RoutingWorker}
import beam.sim.BeamServices
import com.conveyal.r5.api.ProfileResponse
import com.conveyal.r5.api.util._
import com.conveyal.r5.common.JsonUtilities
import com.conveyal.r5.point_to_point.builder.PointToPointQuery
import com.conveyal.r5.profile.{ProfileRequest, StreetMode}
import com.conveyal.r5.streets.EdgeStore
import org.matsim.api.core.v01.{Coord, Id}

import scala.collection.JavaConverters._
import scala.language.postfixOps

class R5RoutingWorker(val beamServices: BeamServices, val fareCalculator: FareCalculator, val workerId: Int) extends
  RoutingWorker {
  val distanceThresholdToIgnoreWalking = beamServices.beamConfig.beam.agentsim.thresholdForWalkingInMeters // meters
  var hasWarnedAboutLegPair = Set[Tuple2[Int, Int]]()
  val BUSHWALKING_SPEED_IN_METERS_PER_SECOND = 0.447; // 1 mile per hour

  override def calcRoute(requestId: Id[RoutingRequest], routingRequestTripInfo: RoutingRequestTripInfo)
  : RoutingResponse = {
    val maxStreetTime = 2 * 60

    def getPlanFromR5(from: Coord, to: Coord, time: WindowTime, directMode: LegMode, accessMode: LegMode,
                      transitModes: Seq[TransitModes], egressMode: LegMode) = {
      // If we already have observed travel times, probably from the previous iteration,
      // let R5 use those. Otherwise, let R5 use its own travel time estimates.
      val pointToPointQuery = maybeTravelTime match {
        case Some(travelTime) => new PointToPointQuery(transportNetwork, (edge: EdgeStore#Edge, durationSeconds: Int,
                                                                          streetMode: StreetMode,
                                                                          req: ProfileRequest) => {
          travelTime.getLinkTravelTime(beamServices.matsimServices.getScenario.getNetwork.getLinks.get(Id
            .createLinkId(edge.getEdgeIndex)), durationSeconds, null, null).asInstanceOf[Float]
        })
        case None => new PointToPointQuery(transportNetwork)
      }
      val profileRequest = new ProfileRequest()
      profileRequest.fromLon = from.getX
      profileRequest.fromLat = from.getY
      profileRequest.toLon = to.getX
      profileRequest.toLat = to.getY
      profileRequest.maxWalkTime = 3 * 60
      profileRequest.maxCarTime = 4 * 60
      profileRequest.maxBikeTime = 4 * 60
      profileRequest.streetTime = maxStreetTime
      profileRequest.maxTripDurationMinutes = 4 * 60
      profileRequest.wheelchair = false
      profileRequest.bikeTrafficStress = 4
      profileRequest.zoneId = transportNetwork.getTimeZone
      profileRequest.fromTime = time.fromTime
      profileRequest.toTime = time.toTime
      profileRequest.date = beamServices.dates.localBaseDate
      profileRequest.directModes = util.EnumSet.of(directMode)
      if (transitModes.nonEmpty) {
        profileRequest.transitModes = util.EnumSet.copyOf(transitModes.asJavaCollection)
        profileRequest.accessModes = util.EnumSet.of(accessMode)
        profileRequest.egressModes = util.EnumSet.of(egressMode)
      }
      pointToPointQuery.getPlan(profileRequest)
    }

    // For each street vehicle (including body, if available): Route from origin to street vehicle, from street
    // vehicle to destination.
    val isRouteForPerson = routingRequestTripInfo.streetVehicles.exists(_.mode == WALK)

    def tripsForVehicle(vehicle: StreetVehicle): Seq[EmbodiedBeamTrip] = {
      var maybeWalkToVehicle: Option[BeamLeg] = None
      if (isRouteForPerson && vehicle.mode != WALK) {
        val time = routingRequestTripInfo.departureTime match {
          case time: DiscreteTime => WindowTime(time.atTime, beamServices.beamConfig.beam.routing.r5.departureWindow)
          case time: WindowTime => time
        }
        if (beamServices.geo.distInMeters(vehicle.location.loc, routingRequestTripInfo.origin) >
          distanceThresholdToIgnoreWalking) {
          val from = beamServices.geo.snapToR5Edge(transportNetwork.streetLayer, beamServices.geo.utm2Wgs
          (routingRequestTripInfo.origin), 10E3)
          val to = beamServices.geo.snapToR5Edge(transportNetwork.streetLayer, beamServices.geo.utm2Wgs(vehicle
            .location.loc), 10E3)
          val directMode = LegMode.WALK
          val accessMode = LegMode.WALK
          val egressMode = LegMode.WALK
          val transitModes = Nil
          val profileResponse = getPlanFromR5(from, to, time, directMode, accessMode, transitModes, egressMode)
          if (profileResponse.options.isEmpty) {
            return Nil // Cannot walk to vehicle, so no options from this vehicle.
          }
          val travelTime = profileResponse.options.get(0).itinerary.get(0).duration
          val streetSegment = profileResponse.options.get(0).access.get(0)
          maybeWalkToVehicle = Some(BeamLeg(time.atTime, mapLegMode(LegMode.WALK), travelTime, travelPath =
            beamPathBuilder.buildStreetPath(streetSegment, time.atTime)))
        } else {
          maybeWalkToVehicle = Some(dummyWalk(time.atTime))
        }
      }

      val from = beamServices.geo.snapToR5Edge(transportNetwork.streetLayer, beamServices.geo.utm2Wgs(vehicle
        .location.loc), 10E3)
      val to = beamServices.geo.snapToR5Edge(transportNetwork.streetLayer, beamServices.geo.utm2Wgs
      (routingRequestTripInfo.destination), 10E3)
      val directMode = vehicle.mode.r5Mode.get.left.get
      val accessMode = vehicle.mode.r5Mode.get.left.get
      val egressMode = LegMode.WALK
      val walkToVehicleDuration = maybeWalkToVehicle.map(leg => leg.duration).getOrElse(0l).toInt
      val time = routingRequestTripInfo.departureTime match {
        case time: DiscreteTime => WindowTime(time.atTime + walkToVehicleDuration, beamServices.beamConfig.beam
          .routing.r5.departureWindow)
        case time: WindowTime => WindowTime(time.atTime + walkToVehicleDuration, 0)
      }
      val transitModes: Vector[TransitModes] = routingRequestTripInfo.transitModes.map(_.r5Mode.get.right.get)
      val profileResponse: ProfileResponse = getPlanFromR5(from, to, time, directMode, accessMode, transitModes,
        egressMode)
      val tripsWithFares = profileResponse.options.asScala.flatMap(option => {
        /*
          * Iterating all itinerary from a ProfileOption to construct the BeamTrip,
          * itinerary has a PointToPointConnection object that help relating access,
          * egress and transit for the particular itinerary. That contains indexes of
          * access and egress and actual object could be located from lists under option object,
          * as there are separate collections for each.
          *
          * And after locating through these indexes, constructing BeamLeg for each and
          * finally add these legs back to BeamTrip.
          */
        option.itinerary.asScala.map(itinerary => {
          var legsWithFares = Vector[(BeamLeg, Double)]()
          maybeWalkToVehicle.foreach(legsWithFares +:= (_, 0.0))

          val access = option.access.get(itinerary.connection.access)

          // Using itinerary start as access leg's startTime
          val tripStartTime = beamServices.dates.toBaseMidnightSeconds(itinerary.startTime, transportNetwork
            .transitLayer.routes.size() == 0)
          val isTransit = itinerary.connection.transit != null && !itinerary.connection.transit.isEmpty
          legsWithFares :+= (BeamLeg(tripStartTime, mapLegMode(access.mode), access.duration, travelPath =
            beamPathBuilder.buildStreetPath(access, tripStartTime)), 0.0)

          //add a Dummy walk BeamLeg to the end of that trip
          if (isRouteForPerson && access.mode != LegMode.WALK) {
            if (!isTransit) legsWithFares = legsWithFares :+ (dummyWalk(tripStartTime + access.duration), 0.0)
          }

          if (isTransit) {
            var arrivalTime: Long = Long.MinValue
            /*
             Based on "Index in transit list specifies transit with same index" (comment from PointToPointConnection
             line 14)
             assuming that: For each transit in option there is a TransitJourneyID in connection
             */
            val segments = option.transit.asScala zip itinerary.connection.transit.asScala
            val fares = filterTransferFares(getFareSegments(segments.toVector))

            segments.foreach { case (transitSegment, transitJourneyID) =>

              val segmentPattern = transitSegment.segmentPatterns.get(transitJourneyID.pattern)

              val fs = fares.filter(_.patternIndex == transitJourneyID.pattern).map(_.fare.price)
              val fare = if (fs.nonEmpty) fs.min else 0.0

              // when this is the last SegmentPattern, we should use the toArrivalTime instead of the toDepartureTime
              val duration = (if (option.transit.indexOf(transitSegment) < option.transit.size() - 1)
                segmentPattern.toDepartureTime
              else
                segmentPattern.toArrivalTime).get(transitJourneyID.time).toEpochSecond -
                segmentPattern.fromDepartureTime.get(transitJourneyID.time).toEpochSecond

              val segmentLegs = buildPath(beamServices.dates.toBaseMidnightSeconds(segmentPattern.fromDepartureTime
                .get(transitJourneyID.time), isTransit),
                mapTransitMode(transitSegment.mode),
                duration,
                transitSegment,
                transitJourneyID)

              legsWithFares ++= segmentLegs.map(beamLeg => (beamLeg, 0.0))
              arrivalTime = beamServices.dates.toBaseMidnightSeconds(segmentPattern.toArrivalTime.get
              (transitJourneyID.time), isTransit)
              if (transitSegment.middle != null) {
                legsWithFares :+= (BeamLeg(arrivalTime, mapLegMode(transitSegment.middle.mode), transitSegment.middle
                  .duration, travelPath = beamPathBuilder.buildStreetPath(transitSegment.middle, arrivalTime)), 0.0)
                arrivalTime = arrivalTime + transitSegment.middle.duration // in case of middle arrival time would
                // update
              }
            }

            // egress would only be present if there is some transit, so its under transit presence check
            if (itinerary.connection.egress != null) {
              val egress = option.egress.get(itinerary.connection.egress)
              //start time would be the arrival time of last stop and 5 second alighting
              legsWithFares :+= (BeamLeg(arrivalTime, mapLegMode(egress.mode), egress.duration, beamPathBuilder
                .buildStreetPath(egress, arrivalTime)), 0.0)
              if (isRouteForPerson && egress.mode != LegMode.WALK) legsWithFares :+= (dummyWalk(arrivalTime + egress
                .duration), 0.0)
            }
          }
          TripWithFares(BeamTrip(legsWithFares.map(_._1), mapLegMode(access.mode)), legsWithFares.map(_._2)
            .zipWithIndex.map(_.swap).toMap)
        })
      })

      tripsWithFares.map(tripWithFares => {
        val embodiedLegs: Vector[EmbodiedBeamLeg] = for ((beamLeg, index) <- tripWithFares.trip.legs.zipWithIndex)
          yield {
          val cost = tripWithFares.legFares.getOrElse(index, 0.0) // FIXME this value is never used.
          if (Modes.isR5TransitMode(beamLeg.mode)) {
            if (beamServices.transitVehiclesByBeamLeg.contains(beamLeg)) {
              EmbodiedBeamLeg(beamLeg, beamServices.transitVehiclesByBeamLeg(beamLeg), false, None, 0.0, false)
            } else {
              //FIXME
              log.error("Router swallowed a transit leg because it couldn't find something.")
              EmbodiedBeamLeg.empty
            }
          } else {
            val unbecomeDriverAtComplete = Modes.isR5LegMode(beamLeg.mode) && (beamLeg.mode != WALK || beamLeg ==
              tripWithFares.trip.legs.last)
            if (beamLeg.mode == WALK) {
              val body = routingRequestTripInfo.streetVehicles.find(_.mode == WALK).get
              EmbodiedBeamLeg(beamLeg, body.id, body.asDriver, None, 0.0, unbecomeDriverAtComplete)
            } else {
              EmbodiedBeamLeg(beamLeg, vehicle.id, vehicle.asDriver, None, 0.0, unbecomeDriverAtComplete)
            }
          }
        }
        EmbodiedBeamTrip(embodiedLegs)
      })

    }

    val embodiedTrips = routingRequestTripInfo.streetVehicles.flatMap(vehicle => tripsForVehicle(vehicle))

    if (!embodiedTrips.exists(_.tripClassifier == WALK)) {
      log.warning("No walk route found. {}",
        JsonUtilities.objectMapper.writeValueAsString(routingRequestTripInfo))
      val maybeBody = routingRequestTripInfo.streetVehicles.find(_.mode == WALK)
      if (maybeBody.isDefined) {
        log.warning("Adding dummy walk route with maximum street time.")
        val originX = routingRequestTripInfo.origin.getX();
        val originY = routingRequestTripInfo.origin.getY();

        val destX = routingRequestTripInfo.destination.getX();
        val destY = routingRequestTripInfo.destination.getY();

        val distanceInMeters = beamServices.geo.distInMeters(new Coord(originX, originY), new Coord(destX, destY))
        val bushWalkingTime = Math.round(distanceInMeters / BUSHWALKING_SPEED_IN_METERS_PER_SECOND);

        val dummyTrip = EmbodiedBeamTrip(
          Vector(
            EmbodiedBeamLeg(BeamLeg(routingRequestTripInfo.departureTime.atTime, WALK, bushWalkingTime))
          )
        )
        RoutingResponse(requestId, embodiedTrips :+ dummyTrip)
      } else {
        log.warning("Not adding a dummy walk route since agent has no body.")
        RoutingResponse(requestId, embodiedTrips)
      }
    } else {
      RoutingResponse(requestId, embodiedTrips)
    }
  }

  private def buildPath(departureTime: Long, mode: BeamMode, totalDuration: Long, transitSegment: TransitSegment,
                        transitJourneyID: TransitJourneyID): Vector[BeamLeg] = {
    var legs: Vector[BeamLeg] = Vector()
<<<<<<< HEAD
    val segmentPattern: SegmentPattern = transitSegment.segmentPatterns.get(transitJourneyID.pattern)
    val beamVehicleId = Id.createVehicleId(segmentPattern.tripIds.get(transitJourneyID.time))
    val tripPattern = transportNetwork.transitLayer.tripPatterns.get(transitSegment.segmentPatterns.get(0).patternIdx)
    val allStopInds = tripPattern.stops.map(transportNetwork.transitLayer.stopIdForIndex.get(_)).toVector
    val stopsInTrip = tripPattern.stops.toVector.slice(allStopInds.indexOf(transitSegment.from.stopId), allStopInds
      .indexOf(transitSegment.to.stopId) + 1)
=======
    val tripPattern = transportNetwork.transitLayer.tripPatterns.get(transitSegment.segmentPatterns.get(transitJourneyID.pattern).patternIdx)
    val allStopIds = tripPattern.stops.map(transportNetwork.transitLayer.stopIdForIndex.get(_)).toVector
    val stopsInTrip = tripPattern.stops.toVector.slice(allStopIds.indexOf(transitSegment.from.stopId), allStopIds.indexOf(transitSegment.to.stopId) + 1)
>>>>>>> 662165e5

    if (stopsInTrip.size == 1) {
      log.debug("Access and egress point the same on trip. No transit needed.")
      legs
    } else {
      var workingDeparture = departureTime
      stopsInTrip.sliding(2).foreach { stopPair =>
        val legPair = beamServices.transitLegsByStopAndDeparture.get((stopPair(0), stopPair(1), workingDeparture))
        legPair match {
          case Some(lp) =>
            legs = legs :+ lp.leg
            lp.nextLeg match {
              case Some(theNextLeg) =>
                workingDeparture = theNextLeg.startTime
              case None =>
                if (!hasWarnedAboutLegPair.contains(Tuple2(stopPair(0), stopPair(1)))) {
<<<<<<< HEAD
                  log.warning(s"Leg pair ${stopPair(0)} to ${stopPair(1)} at ${workingDepature} not found in " +
                    s"beamServices.transitLegsByStopAndDeparture")
=======
                  log.warning(s"Leg pair ${stopPair(0)} to ${stopPair(1)} at ${workingDeparture} not found in beamServices.transitLegsByStopAndDeparture")
>>>>>>> 662165e5
                  hasWarnedAboutLegPair = hasWarnedAboutLegPair + Tuple2(stopPair(0), stopPair(1))
                }
            }
          case None =>
        }
      }
      legs
    }
  }

  /**
    * Use to extract a collection of FareSegments for an itinerary.
    *
    * @param segments
    * @return a collection of FareSegments for an itinerary.
    */
  def getFareSegments(segments: Vector[(TransitSegment, TransitJourneyID)]): Vector[BeamFareSegment] = {
    segments.groupBy(s => getRoute(s._1, s._2).agency_id).flatMap(t => {
      val pattern = getPattern(t._2.head._1, t._2.head._2)
      val route = getRoute(pattern)
      val agencyId = route.agency_id
      val routeId = route.route_id

      val fromId = getStopId(t._2.head._1.from)
      val toId = getStopId(t._2.last._1.to)

      val fromTime = pattern.fromDepartureTime.get(t._2.head._2.time)
      val toTime = getPattern(t._2.last._1, t._2.last._2).toArrivalTime.get(t._2.last._2.time)
      val duration = ChronoUnit.SECONDS.between(fromTime, toTime)


      val containsIds = t._2.flatMap(s => Vector(getStopId(s._1.from), getStopId(s._1.to))).toSet

      var rules = getFareSegments(agencyId, routeId, fromId, toId, containsIds).map(f => BeamFareSegment(f, t._2.head
        ._2.pattern, duration))

      if (rules.isEmpty)
        rules = t._2.flatMap(s => getFareSegments(s._1, s._2, fromTime))

      rules
    }).toVector
  }

  def getFareSegments(transitSegment: TransitSegment, transitJourneyID: TransitJourneyID, fromTime: ZonedDateTime)
  : Vector[BeamFareSegment] = {
    val pattern = getPattern(transitSegment, transitJourneyID)
    val route = getRoute(pattern)
    val routeId = route.route_id
    val agencyId = route.agency_id

    val fromStopId = getStopId(transitSegment.from)
    val toStopId = getStopId(transitSegment.to)
    val duration = ChronoUnit.SECONDS.between(fromTime, pattern.toArrivalTime.get(transitJourneyID.time))

    var fr = getFareSegments(agencyId, routeId, fromStopId, toStopId).map(f => BeamFareSegment(f, transitJourneyID
      .pattern, duration))
    if (fr.nonEmpty)
      fr = Vector(fr.minBy(_.fare.price))
    fr
  }

  def getFareSegments(agencyId: String, routeId: String, fromId: String, toId: String, containsIds: Set[String] =
  null): Vector[BeamFareSegment] = {
    fareCalculator.getFareSegments(agencyId, routeId, fromId, toId, containsIds)
  }

  private def getRoute(transitSegment: TransitSegment, transitJourneyID: TransitJourneyID) =
    transportNetwork.transitLayer.routes.get(getPattern(transitSegment, transitJourneyID).routeIndex)

  private def getRoute(segmentPattern: SegmentPattern) =
    transportNetwork.transitLayer.routes.get(segmentPattern.routeIndex)

  private def getPattern(transitSegment: TransitSegment, transitJourneyID: TransitJourneyID) =
    transitSegment.segmentPatterns.get(transitJourneyID.pattern)

  private def getStopId(stop: Stop) = stop.stopId.split(":")(1)

}

object R5RoutingWorker extends HasProps {

  override def props(beamServices: BeamServices, fareCalculator: FareCalculator, workerId: Int): Props =
  Props(new R5RoutingWorker(beamServices, fareCalculator, workerId))

  case class TripWithFares(trip: BeamTrip, legFares: Map[Int, Double])

}<|MERGE_RESOLUTION|>--- conflicted
+++ resolved
@@ -276,18 +276,10 @@
   private def buildPath(departureTime: Long, mode: BeamMode, totalDuration: Long, transitSegment: TransitSegment,
                         transitJourneyID: TransitJourneyID): Vector[BeamLeg] = {
     var legs: Vector[BeamLeg] = Vector()
-<<<<<<< HEAD
-    val segmentPattern: SegmentPattern = transitSegment.segmentPatterns.get(transitJourneyID.pattern)
-    val beamVehicleId = Id.createVehicleId(segmentPattern.tripIds.get(transitJourneyID.time))
-    val tripPattern = transportNetwork.transitLayer.tripPatterns.get(transitSegment.segmentPatterns.get(0).patternIdx)
-    val allStopInds = tripPattern.stops.map(transportNetwork.transitLayer.stopIdForIndex.get(_)).toVector
-    val stopsInTrip = tripPattern.stops.toVector.slice(allStopInds.indexOf(transitSegment.from.stopId), allStopInds
-      .indexOf(transitSegment.to.stopId) + 1)
-=======
+
     val tripPattern = transportNetwork.transitLayer.tripPatterns.get(transitSegment.segmentPatterns.get(transitJourneyID.pattern).patternIdx)
     val allStopIds = tripPattern.stops.map(transportNetwork.transitLayer.stopIdForIndex.get(_)).toVector
     val stopsInTrip = tripPattern.stops.toVector.slice(allStopIds.indexOf(transitSegment.from.stopId), allStopIds.indexOf(transitSegment.to.stopId) + 1)
->>>>>>> 662165e5
 
     if (stopsInTrip.size == 1) {
       log.debug("Access and egress point the same on trip. No transit needed.")
@@ -304,12 +296,8 @@
                 workingDeparture = theNextLeg.startTime
               case None =>
                 if (!hasWarnedAboutLegPair.contains(Tuple2(stopPair(0), stopPair(1)))) {
-<<<<<<< HEAD
-                  log.warning(s"Leg pair ${stopPair(0)} to ${stopPair(1)} at ${workingDepature} not found in " +
+                  log.warning(s"Leg pair ${stopPair(0)} to ${stopPair(1)} at ${workingDeparture} not found in " +
                     s"beamServices.transitLegsByStopAndDeparture")
-=======
-                  log.warning(s"Leg pair ${stopPair(0)} to ${stopPair(1)} at ${workingDeparture} not found in beamServices.transitLegsByStopAndDeparture")
->>>>>>> 662165e5
                   hasWarnedAboutLegPair = hasWarnedAboutLegPair + Tuple2(stopPair(0), stopPair(1))
                 }
             }
