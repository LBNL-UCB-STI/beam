--- conflicted
+++ resolved
@@ -689,24 +689,12 @@
           // Using itinerary start as access leg's startTime
           val access = option.access.get(itinerary.connection.access)
           val transitAccessBuffer = access.mode match {
-<<<<<<< HEAD
             case _ if option.transit == null => 0
             case LegMode.WALK                => beamConfig.beam.routing.r5.accessBufferTimeSeconds.walk
             case LegMode.BICYCLE             => beamConfig.beam.routing.r5.accessBufferTimeSeconds.bike
             case LegMode.BICYCLE_RENT        => beamConfig.beam.routing.r5.accessBufferTimeSeconds.bike_rent
-            case LegMode.CAR_PARK            => beamConfig.beam.routing.r5.accessBufferTimeSeconds.car
+            case LegMode.CAR_PARK            => beamConfig.beam.routing.r5.accessBufferTimeSeconds.carcase LegMode.CAR if mainRouteRideHailTransit => beamConfig.beam.routing.r5.accessBufferTimeSeconds.ride_hail
             case LegMode.CAR                 => beamConfig.beam.routing.r5.accessBufferTimeSeconds.car
-
-=======
-            case _ if option.transit == null             => 0
-            case LegMode.WALK                            => beamConfig.beam.routing.r5.accessBufferTimeSeconds.walk
-            case LegMode.BICYCLE                         => beamConfig.beam.routing.r5.accessBufferTimeSeconds.bike
-            case LegMode.BICYCLE_RENT                    => beamConfig.beam.routing.r5.accessBufferTimeSeconds.bike_rent
-            case LegMode.CAR_PARK                        => beamConfig.beam.routing.r5.accessBufferTimeSeconds.car
-            case LegMode.CAR if mainRouteRideHailTransit => beamConfig.beam.routing.r5.accessBufferTimeSeconds.ride_hail
-            case LegMode.CAR                             => beamConfig.beam.routing.r5.accessBufferTimeSeconds.car
-            case _                                       => 0
->>>>>>> 94bc3d11
           }
           val tripStartTime = dates
             .toBaseMidnightSeconds(
