package beam.router.r5

import beam.agentsim.agents.choice.mode.DrivingCost
import beam.agentsim.agents.ridehail.RideHailVehicleId.{getFleetName, isRideHail}
import beam.agentsim.agents.vehicles.VehicleProtocol.StreetVehicle
import beam.agentsim.agents.vehicles.{BeamVehicleType, VehicleCategory}
import beam.agentsim.events.SpaceTime
import beam.router.BeamRouter.IntermodalUse._
import beam.router.BeamRouter._
import beam.router.Modes.BeamMode._
import beam.router.Modes.{mapLegMode, toR5StreetMode, BeamMode}
import beam.router.RoutingWorker.{createBushwackingBeamLeg, R5Request, StopVisitor}
import beam.router.gtfs.FareCalculator.{filterFaresOnTransfers, BeamFareSegment}
import beam.router.model.BeamLeg.dummyLeg
import beam.router.model.RoutingModel.TransitStopsInfo
import beam.router.model._
<<<<<<< HEAD
import beam.router.skim.SkimsUtils.getRideHailManagerCosts
=======
import beam.router.r5.R5Wrapper._
>>>>>>> ad617bfe
import beam.router.{Modes, Router, RoutingWorker}
import beam.sim.metrics.{Metrics, MetricsSupport}
import beam.utils.MeasureUnitConversion.METERS_IN_MILE
import com.conveyal.r5.analyst.fare.SimpleInRoutingFareCalculator
import com.conveyal.r5.api.ProfileResponse
import com.conveyal.r5.api.util._
import com.conveyal.r5.profile._
import com.conveyal.r5.streets._
import com.conveyal.r5.transit.TransitLayer
import com.typesafe.scalalogging.StrictLogging
import org.matsim.api.core.v01.{Coord, Id}
import org.matsim.core.router.util.TravelTime
import org.matsim.vehicles.Vehicle

import java.time.ZonedDateTime
import java.time.temporal.ChronoUnit
import java.util
import java.util.function.IntFunction
import java.util.{Collections, Optional}
import scala.collection.JavaConverters._
import scala.collection.mutable
import scala.collection.mutable.ArrayBuffer
import scala.language.postfixOps
import scala.util.Try

trait TravelTimeByLinkCalculator {
  def apply(time: Double, linkId: Int, streetMode: StreetMode): Double
}

class R5Wrapper(workerParams: R5Parameters, travelTime: TravelTime, travelTimeNoiseFraction: Double)
    extends MetricsSupport
    with StrictLogging
    with Router {
  import R5Wrapper._

  private val maxDistanceForBikeMeters: Int =
    workerParams.beamConfig.beam.routing.r5.maxDistanceLimitByModeInMeters.bike

  private val R5Parameters(
    beamConfig,
    transportNetwork,
    vehicleTypes,
    fuelTypePrices,
    ptFares,
    geo,
    dates,
    networkHelper,
    fareCalculator,
    tollCalculator
  ) = workerParams

  private lazy val osmIdToRoadRestriction: Map[Long, RoadRestrictions] = networkHelper.allLinks.flatMap { link =>
    for {
      osmIdStr <- Option(link.getAttributes.getAttribute("origid"))
      osmId    <- Try(osmIdStr.toString.toLong).toOption
    } yield osmId -> RoadRestrictions(
      Option(link.getAttributes.getAttribute(HighDutyVehicleTag))
        .flatMap(attr => Try(attr.toString.toBoolean).toOption)
        .getOrElse(false),
      Option(link.getAttributes.getAttribute(MediumDutyVehicleTag))
        .flatMap(attr => Try(attr.toString.toBoolean).toOption)
        .getOrElse(false),
      Try(link.getFreespeed).getOrElse(0.0)
    )
  }.toMap

  private val linkRadiusMeters: Double =
    beamConfig.beam.routing.r5.linkRadiusMeters

  private val carWeightCalculator = new CarWeightCalculator(workerParams, travelTimeNoiseFraction)
  private val bikeLanesAdjustment = BikeLanesAdjustment(beamConfig)

  def embodyWithCurrentTravelTime(
    leg: BeamLeg,
    vehicleId: Id[Vehicle],
    vehicleTypeId: Id[BeamVehicleType],
    embodyRequestId: Int,
    triggerId: Long
  ): RoutingResponse = {
    val s = System.currentTimeMillis()
    val vehicleType = vehicleTypes(vehicleTypeId)
    val linksTimesAndDistances = RoutingModel.linksToTimeAndDistance(
      leg.travelPath.linkIds,
      leg.startTime,
      travelTimeByLinkCalculator(vehicleType, shouldAddNoise = false),
      toR5StreetMode(leg.mode),
      transportNetwork.streetLayer
    )
    @SuppressWarnings(Array("UnsafeTraversableMethods"))
    val startLoc = geo.coordOfR5Edge(transportNetwork.streetLayer, linksTimesAndDistances.linkIds.head)
    @SuppressWarnings(Array("UnsafeTraversableMethods"))
    val endLoc = geo.coordOfR5Edge(transportNetwork.streetLayer, linksTimesAndDistances.linkIds.last)
    val duration = linksTimesAndDistances.travelTimes.tail.sum
    val updatedTravelPath = BeamPath(
      linksTimesAndDistances.linkIds.toArray,
      linksTimesAndDistances.travelTimes.toArray,
      None,
      SpaceTime(startLoc.getX, startLoc.getY, leg.startTime),
      SpaceTime(
        endLoc.getX,
        endLoc.getY,
        leg.startTime + Math.round(duration.toFloat)
      ),
      distanceInM = linksTimesAndDistances.distances.tail.sum
    )
    val toll = tollCalculator.calcTollByLinkIds(updatedTravelPath)
    val updatedLeg = leg.copy(travelPath = updatedTravelPath, duration = updatedTravelPath.duration)
    val drivingCost = DrivingCost.estimateDrivingCost(
      updatedLeg.travelPath.distanceInM,
      updatedLeg.duration,
      vehicleType,
      fuelTypePrices.getOrElse(vehicleType.primaryFuelType, 0.0)
    )
    val totalCost = drivingCost + (if (updatedLeg.mode == BeamMode.CAR) toll else 0)

    val response = RoutingResponse(
      Vector(
        EmbodiedBeamTrip(
          Vector(
            EmbodiedBeamLeg(
              updatedLeg,
              vehicleId,
              vehicleTypeId,
              asDriver = true,
              totalCost,
              unbecomeDriverOnCompletion = true
            )
          ),
          Some("R5")
        )
      ),
      embodyRequestId,
      None,
      isEmbodyWithCurrentTravelTime = true,
      System.currentTimeMillis() - s,
      searchedModes = Set.empty,
      triggerId
    )
    response
  }

  private def getStreetPlanFromR5(request: R5Request): ProfileResponse = {
    countOccurrence("r5-plans-count", request.time)
    val vehicleType = vehicleTypes(request.beamVehicleTypeId)
    val profileRequest = createProfileRequestFromRequest(request)
    try {
      val profileResponse = new ProfileResponse
      val directOption = new ProfileOption
      profileRequest.reverseSearch = false
      for (mode <- profileRequest.directModes.asScala) {

        val streetRouter = new StreetRouter(
          transportNetwork.streetLayer,
          travelTimeCalculator(
            vehicleType,
            profileRequest.fromTime,
            shouldAddNoise = !profileRequest.hasTransit
          ), // Add error if it is not transit
          turnCostCalculator,
          travelCostCalculator(vehicleType, request.timeValueOfMoney, profileRequest.fromTime)
        )
        if (request.accessMode == LegMode.BICYCLE) {
          streetRouter.distanceLimitMeters = maxDistanceForBikeMeters
        }
        streetRouter.profileRequest = profileRequest
        streetRouter.streetMode = toR5StreetMode(mode)
        streetRouter.timeLimitSeconds = profileRequest.streetTime * 60
        if (streetRouter.setOrigin(profileRequest.fromLat, profileRequest.fromLon, linkRadiusMeters)) {
          if (streetRouter.setDestination(profileRequest.toLat, profileRequest.toLon, linkRadiusMeters)) {
            latency("route-transit-time", Metrics.VerboseLevel) {
              streetRouter.route() // latency 1
            }
            val lastState = streetRouter.getState(streetRouter.getDestinationSplit)
            if (lastState != null) {
              val streetPath = new StreetPath(lastState, transportNetwork, false)
              val streetSegment = new StreetSegment(streetPath, mode, transportNetwork.streetLayer)
              directOption.addDirect(streetSegment, profileRequest.getFromTimeDateZD)
            }
          }
        }
      }
      directOption.summary = directOption.generateSummary
      profileResponse.addOption(directOption)
      profileResponse.recomputeStats(profileRequest)
      profileResponse
    } catch {
      case _: IllegalStateException =>
        new ProfileResponse
      case _: ArrayIndexOutOfBoundsException =>
        new ProfileResponse
    }
  }

  private def createProfileRequestFromRequest(request: R5Request) = {
    val result = createProfileRequest
    result.fromLon = request.from.getX
    result.fromLat = request.from.getY
    result.toLon = request.to.getX
    result.toLat = request.to.getY
    result.fromTime = request.time
    result.toTime = request.time + 61 // Important to allow 61 seconds for transit schedules to be considered!
    result.directModes = if (request.directMode == null) {
      util.EnumSet.noneOf(classOf[LegMode])
    } else {
      util.EnumSet.of(request.directMode)
    }
    result
  }

  def createProfileRequest = {
    val profileRequest = new ProfileRequest()
    // Warning: carSpeed is not used for link traversal (rather, the OSM travel time model is used),
    // but for R5-internal bushwhacking from network to coordinate, AND ALSO for the A* remaining weight heuristic,
    // which means that this value must be an over(!)estimation, otherwise we will miss optimal routes,
    // particularly in the presence of tolls.
    profileRequest.carSpeed = carWeightCalculator.maxFreeSpeed.toFloat
    profileRequest.maxWalkTime = 30
    profileRequest.maxCarTime = 30
    profileRequest.maxBikeTime = 30
    // Maximum number of transit segments. This was previously hardcoded as 4 in R5, now it is a parameter
    // that defaults to 8 unless I reset it here. It is directly related to the amount of work the
    // transit router has to do.
    profileRequest.maxRides = 4
    profileRequest.streetTime = 2 * 60
    profileRequest.maxTripDurationMinutes = 4 * 60
    profileRequest.wheelchair = false
    profileRequest.bikeTrafficStress = 4
    profileRequest.zoneId = transportNetwork.getTimeZone
    profileRequest.monteCarloDraws = beamConfig.beam.routing.r5.numberOfSamples
    profileRequest.date = dates.localBaseDate
    // Doesn't calculate any fares, is just a no-op placeholder
    profileRequest.inRoutingFareCalculator = new SimpleInRoutingFareCalculator
    profileRequest.suboptimalMinutes = beamConfig.beam.routing.r5.suboptimalMinutes
    profileRequest
  }

  def calcRoute(
    request: RoutingRequest,
    buildDirectCarRoute: Boolean,
    buildDirectWalkRoute: Boolean
  ): RoutingResponse = {
    val routeCalcStarted = System.currentTimeMillis()
    // For each street vehicle (including body, if available): Route from origin to street vehicle, from street vehicle to destination.
    val isRouteForPerson = request.streetVehicles.exists(_.mode == WALK)

    def calcRouteToVehicle(vehicle: StreetVehicle): Option[EmbodiedBeamLeg] = {
      val mainRouteFromVehicle =
        request.streetVehiclesUseIntermodalUse == Access && isRouteForPerson && vehicle.mode != WALK
      if (mainRouteFromVehicle) {
        val body = request.streetVehicles.find(_.mode == WALK).get
        if (
          geo.distUTMInMeters(
            vehicle.locationUTM.loc,
            request.originUTM
          ) > beamConfig.beam.agentsim.thresholdForWalkingInMeters
        ) {
          val fromWgs = geo.snapToR5Edge(
            transportNetwork.streetLayer,
            geo.utm2Wgs(request.originUTM),
            linkRadiusMeters
          )
          val toWgs = geo.snapToR5Edge(
            transportNetwork.streetLayer,
            geo.utm2Wgs(vehicle.locationUTM.loc),
            linkRadiusMeters
          )
          val directMode = LegMode.WALK
          val accessMode = LegMode.WALK
          val egressMode = LegMode.WALK
          val profileResponse =
            latency("walkToVehicleRoute-router-time", Metrics.RegularLevel) {
              getStreetPlanFromR5(
                R5Request(
                  fromWgs,
                  toWgs,
                  request.departureTime,
                  directMode,
                  accessMode,
                  withTransit = false,
                  egressMode,
                  request.timeValueOfMoney,
                  body.vehicleTypeId
                )
              )
            }
          if (profileResponse.options.isEmpty) {
            Some(
              EmbodiedBeamLeg(
                createBushwackingBeamLeg(request.departureTime, request.originUTM, vehicle.locationUTM.loc, geo),
                body.id,
                body.vehicleTypeId,
                asDriver = true,
                0,
                unbecomeDriverOnCompletion = false
              )
            )
          } else {
            val streetSegment = profileResponse.options.get(0).access.get(0)
            Some(
              buildStreetBasedLegs(
                streetSegment,
                request.departureTime,
                body,
                unbecomeDriverOnCompletion = false
              )
            )
          }
        } else {
          Some(
            EmbodiedBeamLeg(
              dummyLeg(request.departureTime, geo.utm2Wgs(vehicle.locationUTM.loc)),
              body.id,
              body.vehicleTypeId,
              body.asDriver,
              0.0,
              unbecomeDriverOnCompletion = false
            )
          )
        }
      } else {
        None
      }
    }

    def routeFromVehicleToDestination(vehicle: StreetVehicle) = {
      // assume 13 mph / 5.8 m/s as average PT speed: http://cityobservatory.org/urban-buses-are-slowing-down/
      val estimateDurationToGetToVeh: Int = math
        .round(geo.distUTMInMeters(request.originUTM, vehicle.locationUTM.loc) / 5.8)
        .intValue()
      val time = request.departureTime + estimateDurationToGetToVeh
      val linkRadiusMeters = beamConfig.beam.routing.r5.linkRadiusMeters
      val fromWgs = geo.snapToR5Edge(
        transportNetwork.streetLayer,
        geo.utm2Wgs(vehicle.locationUTM.loc),
        linkRadiusMeters
      )
      val toWgs = geo.snapToR5Edge(
        transportNetwork.streetLayer,
        geo.utm2Wgs(request.destinationUTM),
        linkRadiusMeters
      )
      val vehicleLegMode = vehicle.mode.r5Mode.flatMap(_.left.toOption).getOrElse(LegMode.valueOf(""))
      val profileResponse =
        latency("vehicleOnEgressRoute-router-time", Metrics.RegularLevel) {
          getStreetPlanFromR5(
            R5Request(
              fromWgs,
              toWgs,
              time,
              directMode = vehicleLegMode,
              accessMode = vehicleLegMode,
              withTransit = false,
              egressMode = LegMode.WALK,
              request.timeValueOfMoney,
              vehicle.vehicleTypeId
            )
          )
        }
      if (!profileResponse.options.isEmpty) {
        val streetSegment = profileResponse.options.get(0).access.get(0)
        buildStreetBasedLegs(
          streetSegment,
          time,
          vehicle,
          unbecomeDriverOnCompletion = true
        )
      } else {
        EmbodiedBeamLeg(
          createBushwackingBeamLeg(request.departureTime, vehicle.locationUTM.loc, request.destinationUTM, geo),
          vehicle.id,
          vehicle.vehicleTypeId,
          asDriver = true,
          0,
          unbecomeDriverOnCompletion = true
        )
      }
    }

    /*
     * Our algorithm captures a few different patterns of travel. Two of these require extra routing beyond what we
     * call the "main" route calculation below. In both cases, we have a single main transit route
     * which is only calculate once in the code below. But we optionally add a WALK leg from the origin to the
     * beginning of the route (called "mainRouteFromVehicle" as opposed to main route from origin). Or we optionally
     * add a vehicle-based trip on the egress portion of the trip (called "mainRouteToVehicle" as opposed to main route
     * to destination).
     *
     * Or we use the R5 egress concept to accomplish "mainRouteRideHailTransit" pattern we use DRIVE mode on both
     * access and egress legs. For the other "mainRoute" patterns, we want to fix the location of the vehicle, not
     * make it dynamic. Also note that in all cases, these patterns are only the result of human travelers, we assume
     * AI is fixed to a vehicle and therefore only needs the simplest of routes.
     *
     * For the mainRouteFromVehicle pattern, the traveler is using a vehicle within the context of a
     * trip that could be multimodal (e.g. drive to transit) or unimodal (drive only). We don't assume the vehicle is
     * co-located with the person, so this first block of code determines the distance from the vehicle to the person and based
     * on a threshold, optionally routes a WALK leg to the vehicle and adjusts the main route location & time accordingly.
     *
     */
    val mainRouteToVehicle = request.streetVehiclesUseIntermodalUse == Egress && isRouteForPerson
    val mainRouteRideHailTransit =
      Set(AccessAndEgress, AccessAndOrEgress).contains(request.streetVehiclesUseIntermodalUse) && isRouteForPerson

    val profileRequest = createProfileRequest
    val accessVehicles = if (mainRouteToVehicle) {
      Vector(request.streetVehicles.find(_.mode == WALK).get)
    } else {
      request.streetVehiclesUseIntermodalUse match {
        case AccessAndEgress => request.streetVehicles.filter(_.mode != WALK)
        case _               => request.streetVehicles
      }
    }

    val maybeWalkToVehicle: Map[StreetVehicle, Option[EmbodiedBeamLeg]] =
      accessVehicles.map(v => v -> calcRouteToVehicle(v)).toMap

    @SuppressWarnings(Array("UnsafeTraversableMethods"))
    val bestAccessVehiclesByR5Mode: Map[LegMode, StreetVehicle] = accessVehicles
      .groupBy(_.mode.r5Mode.flatMap(_.left.toOption).getOrElse(LegMode.valueOf("")))
      .mapValues(vehicles => vehicles.minBy(maybeWalkToVehicle(_).map(leg => leg.beamLeg.duration).getOrElse(0)))

    val egressVehicles = if (mainRouteRideHailTransit) {
      request.streetVehiclesUseIntermodalUse match {
        case AccessAndEgress => request.streetVehicles.filter(_.mode != WALK)
        case _               => request.streetVehicles
      }
    } else if (request.withTransit) {
      request.possibleEgressVehicles :+ request.streetVehicles.find(_.mode == WALK).get
    } else {
      Vector()
    }
    val destinationVehicles = if (mainRouteToVehicle) {
      request.streetVehicles.filter(_.mode != WALK)
    } else {
      Vector()
    }
    if (request.withTransit) {
      profileRequest.transitModes = util.EnumSet.allOf(classOf[TransitModes])
    }

    val destinationVehicle = destinationVehicles.headOption
    val vehicleToDestinationLeg = destinationVehicle.map(v => routeFromVehicleToDestination(v))

    val accessRouters = mutable.Map[LegMode, StreetRouter]()
    val accessStopsByMode = mutable.Map[LegMode, StopVisitor]()
    val profileResponse = new ProfileResponse
    val directOption = new ProfileOption
    profileRequest.reverseSearch = false
    for (vehicle <- bestAccessVehiclesByR5Mode.values) {
      val theOrigin = if (mainRouteToVehicle || mainRouteRideHailTransit) {
        request.originUTM
      } else {
        vehicle.locationUTM.loc
      }
      val theDestination = if (mainRouteToVehicle) {
        destinationVehicle.get.locationUTM.loc
      } else {
        request.destinationUTM
      }
      val from = geo.snapToR5Edge(
        transportNetwork.streetLayer,
        geo.utm2Wgs(theOrigin),
        linkRadiusMeters
      )
      val to = geo.snapToR5Edge(
        transportNetwork.streetLayer,
        geo.utm2Wgs(theDestination),
        linkRadiusMeters
      )
      profileRequest.fromLon = from.getX
      profileRequest.fromLat = from.getY
      profileRequest.toLon = to.getX
      profileRequest.toLat = to.getY
      val walkToVehicleDuration = maybeWalkToVehicle(vehicle).map(leg => leg.beamLeg.duration).getOrElse(0)
      profileRequest.fromTime = request.departureTime + walkToVehicleDuration
      profileRequest.toTime =
        profileRequest.fromTime + 61 // Important to allow 61 seconds for transit schedules to be considered!
      val vehicleType = vehicleTypes(vehicle.vehicleTypeId)
      val (costPerMile, costPerMinute) = getVehicleCosts(vehicle)
      val streetRouter = new StreetRouter(
        transportNetwork.streetLayer,
        travelTimeCalculator(
          vehicleType,
          profileRequest.fromTime,
          shouldAddNoise = !profileRequest.hasTransit
        ),
        turnCostCalculator,
        travelCostCalculator(
          vehicleType,
          request.timeValueOfMoney,
          profileRequest.fromTime,
          costPerMile,
          costPerMinute
        )
      )
      if (vehicle.mode == BeamMode.BIKE) {
        streetRouter.distanceLimitMeters = maxDistanceForBikeMeters
      }
      streetRouter.profileRequest = profileRequest
      streetRouter.streetMode = toR5StreetMode(vehicle.mode)
      val legMode: LegMode = vehicle.mode.r5Mode.flatMap(_.left.toOption).getOrElse(LegMode.valueOf(""))
      val calcDirectRoute = legMode match {
        case LegMode.WALK => buildDirectWalkRoute
        case LegMode.CAR  => buildDirectCarRoute
        case _            => true
      }
      if (streetRouter.setOrigin(profileRequest.fromLat, profileRequest.fromLon, linkRadiusMeters)) {
        if (profileRequest.hasTransit) {
          val destinationSplit = transportNetwork.streetLayer.findSplit(
            profileRequest.toLat,
            profileRequest.toLon,
            linkRadiusMeters,
            streetRouter.streetMode
          )
          val stopVisitor = new StopVisitor(
            transportNetwork.streetLayer,
            streetRouter.quantityToMinimize,
            streetRouter.transitStopSearchQuantity,
            profileRequest.getMinTimeSeconds(streetRouter.streetMode),
            destinationSplit
          )
          streetRouter.setRoutingVisitor(stopVisitor)
          streetRouter.timeLimitSeconds = profileRequest.getMaxTimeSeconds(legMode)
          streetRouter.route()
          accessRouters.put(legMode, streetRouter)
          accessStopsByMode.put(legMode, stopVisitor)
          if (calcDirectRoute && !mainRouteRideHailTransit) {
            // Not interested in direct options in the ride-hail-transit case,
            // only in the option where we actually use non-empty ride-hail for access and egress.
            // This is only for saving a computation, and only because the requests are structured like they are.
            if (streetRouter.setDestination(profileRequest.toLat, profileRequest.toLon, linkRadiusMeters)) {
              val lastState = streetRouter.getState(streetRouter.getDestinationSplit)
              if (lastState != null) {
                val streetPath = new StreetPath(lastState, transportNetwork, false)
                val streetSegment =
                  new StreetSegment(streetPath, legMode, transportNetwork.streetLayer)
                directOption.addDirect(streetSegment, profileRequest.getFromTimeDateZD)
              } else if (profileRequest.streetTime * 60 > streetRouter.timeLimitSeconds) {
                val vehicleType = vehicleTypes(vehicle.vehicleTypeId)
                val streetRouter = new StreetRouter(
                  transportNetwork.streetLayer,
                  travelTimeCalculator(
                    vehicleType,
                    profileRequest.fromTime,
                    shouldAddNoise = !profileRequest.hasTransit
                  ),
                  turnCostCalculator,
                  travelCostCalculator(
                    vehicleType,
                    request.timeValueOfMoney,
                    profileRequest.fromTime,
                    costPerMile,
                    costPerMinute
                  )
                )
                if (vehicle.mode == BeamMode.BIKE) {
                  streetRouter.distanceLimitMeters = maxDistanceForBikeMeters
                }
                streetRouter.profileRequest = profileRequest
                streetRouter.streetMode = toR5StreetMode(vehicle.mode)
                streetRouter.timeLimitSeconds = profileRequest.streetTime * 60
                streetRouter.setOrigin(profileRequest.fromLat, profileRequest.fromLon, linkRadiusMeters)
                streetRouter.setDestination(profileRequest.toLat, profileRequest.toLon, linkRadiusMeters)
                streetRouter.route()
                val lastState = streetRouter.getState(streetRouter.getDestinationSplit)
                if (lastState != null) {
                  val streetPath = new StreetPath(lastState, transportNetwork, false)
                  val streetSegment =
                    new StreetSegment(streetPath, legMode, transportNetwork.streetLayer)
                  directOption.addDirect(streetSegment, profileRequest.getFromTimeDateZD)
                }
              }
            }
          }
        } else if (calcDirectRoute && !mainRouteRideHailTransit) {
          streetRouter.timeLimitSeconds = profileRequest.streetTime * 60
          if (streetRouter.setDestination(profileRequest.toLat, profileRequest.toLon, linkRadiusMeters)) {
            streetRouter.route()
            val lastState = streetRouter.getState(streetRouter.getDestinationSplit)
            if (lastState != null) {
              val streetPath = new StreetPath(lastState, transportNetwork, false)
              val streetSegment =
                new StreetSegment(streetPath, legMode, transportNetwork.streetLayer)
              directOption.addDirect(streetSegment, profileRequest.getFromTimeDateZD)
            }
          } else {
            val coord_str = s"lat:${profileRequest.toLat}, lon:${profileRequest.toLon}"
            logger.warn(s"Can't 'set destination' to coord $coord_str with streetRouter's maxDistance and mode.")
          }
        }
      }
    }
    directOption.summary = directOption.generateSummary
    profileResponse.addOption(directOption)

    if (profileRequest.hasTransit) {
      val egressRouters = mutable.Map[LegMode, StreetRouter]()
      val egressStopsByMode = mutable.Map[LegMode, StopVisitor]()
      profileRequest.reverseSearch = true
      for (vehicle <- egressVehicles) {
        val (costPerMile, costPerMinute) = getVehicleCosts(vehicle)
        val theDestination = if (mainRouteToVehicle) {
          destinationVehicle.get.locationUTM.loc
        } else {
          request.destinationUTM
        }
        val to = geo.snapToR5Edge(
          transportNetwork.streetLayer,
          geo.utm2Wgs(theDestination),
          linkRadiusMeters
        )
        profileRequest.toLon = to.getX
        profileRequest.toLat = to.getY
        val vehicleType = vehicleTypes(vehicle.vehicleTypeId)
        val streetRouter = new StreetRouter(
          transportNetwork.streetLayer,
          travelTimeCalculator(
            vehicleType,
            profileRequest.fromTime,
            shouldAddNoise = !profileRequest.hasTransit
          ),
          turnCostCalculator,
          travelCostCalculator(
            vehicleType,
            request.timeValueOfMoney,
            profileRequest.fromTime,
            costPerMile,
            costPerMinute
          )
        )
        if (vehicle.mode == BeamMode.BIKE) {
          streetRouter.distanceLimitMeters = maxDistanceForBikeMeters
        }
        val legMode = vehicle.mode.r5Mode.flatMap(_.left.toOption).getOrElse(LegMode.valueOf(""))
        streetRouter.streetMode = toR5StreetMode(vehicle.mode)
        streetRouter.profileRequest = profileRequest
        streetRouter.timeLimitSeconds = profileRequest.getMaxTimeSeconds(legMode)
        val destinationSplit = transportNetwork.streetLayer.findSplit(
          profileRequest.fromLat,
          profileRequest.fromLon,
          linkRadiusMeters,
          streetRouter.streetMode
        )
        val stopVisitor = new StopVisitor(
          transportNetwork.streetLayer,
          streetRouter.quantityToMinimize,
          streetRouter.transitStopSearchQuantity,
          profileRequest.getMinTimeSeconds(streetRouter.streetMode),
          destinationSplit
        )
        streetRouter.setRoutingVisitor(stopVisitor)
        if (streetRouter.setOrigin(profileRequest.toLat, profileRequest.toLon, linkRadiusMeters)) {
          streetRouter.route()
          egressRouters.put(legMode, streetRouter)
          egressStopsByMode.put(legMode, stopVisitor)
        }
      }

      val departureTimeToDominatingList: IntFunction[DominatingList] = (departureTime: Int) =>
        beamConfig.beam.routing.r5.transitAlternativeList.toLowerCase match {
          case "optimal" =>
            new BeamDominatingList(
              profileRequest.inRoutingFareCalculator,
              Integer.MAX_VALUE,
              departureTime + profileRequest.maxTripDurationMinutes * 60
            )
          case _ =>
            new SuboptimalDominatingList(
              profileRequest.suboptimalMinutes
            )

        }

      val transitPaths = latency("getpath-transit-time", Metrics.VerboseLevel) {
        profileRequest.fromTime = request.departureTime
        accessStopsByMode.flatMap { case (mode, stopVisitor) =>
          val modeSpecificBuffer = mode match {
            case LegMode.WALK         => beamConfig.beam.routing.r5.accessBufferTimeSeconds.walk
            case LegMode.BICYCLE      => beamConfig.beam.routing.r5.accessBufferTimeSeconds.bike
            case LegMode.BICYCLE_RENT => beamConfig.beam.routing.r5.accessBufferTimeSeconds.bike_rent
            case LegMode.CAR_PARK     => beamConfig.beam.routing.r5.accessBufferTimeSeconds.car
            case LegMode.CAR          => beamConfig.beam.routing.r5.accessBufferTimeSeconds.car
            case _                    => 0
          }
          profileRequest.toTime = request.departureTime + modeSpecificBuffer + 61
          // Important to allow 61 seconds for transit schedules to be considered! Along with any other buffers
          val router = new McRaptorSuboptimalPathProfileRouter(
            transportNetwork,
            profileRequest,
            Map(mode -> stopVisitor.stops).asJava,
            egressStopsByMode.mapValues(_.stops).asJava,
            departureTimeToDominatingList,
            null
          )
          Try(router.getPaths.asScala).getOrElse(Nil)
        }

        // Catch IllegalStateException in R5.StatsCalculator
      }

      for (transitPath <- transitPaths) {
        profileResponse.addTransitPath(
          accessRouters.asJava,
          egressRouters.asJava,
          transitPath,
          transportNetwork,
          profileRequest.getFromTimeDateZD
        )
      }

      latency("transfer-transit-time", Metrics.VerboseLevel) {
        profileResponse.generateStreetTransfers(transportNetwork, profileRequest)
      }
    }
    profileResponse.recomputeStats(profileRequest)

    val embodiedTrips = profileResponse.options.asScala.flatMap { option =>
      option.itinerary.asScala
        .map { itinerary =>
          // Using itinerary start as access leg's startTime
          val access = option.access.get(itinerary.connection.access)
          val transitAccessBuffer = access.mode match {
            case _ if option.transit == null             => 0
            case LegMode.WALK                            => beamConfig.beam.routing.r5.accessBufferTimeSeconds.walk
            case LegMode.BICYCLE                         => beamConfig.beam.routing.r5.accessBufferTimeSeconds.bike
            case LegMode.BICYCLE_RENT                    => beamConfig.beam.routing.r5.accessBufferTimeSeconds.bike_rent
            case LegMode.CAR_PARK                        => beamConfig.beam.routing.r5.accessBufferTimeSeconds.car
            case LegMode.CAR if mainRouteRideHailTransit => beamConfig.beam.routing.r5.accessBufferTimeSeconds.ride_hail
            case LegMode.CAR                             => beamConfig.beam.routing.r5.accessBufferTimeSeconds.car
            case _                                       => 0
          }
          val tripStartTime = dates
            .toBaseMidnightSeconds(
              itinerary.startTime,
              transportNetwork.transitLayer.routes.size() == 0
            )
            .toInt - transitAccessBuffer

          var arrivalTime: Int = Int.MinValue
          val embodiedBeamLegs = mutable.ArrayBuffer.empty[EmbodiedBeamLeg]
          val vehicle = bestAccessVehiclesByR5Mode(access.mode)

          maybeWalkToVehicle(vehicle).foreach(walkLeg => {
            // Glue the walk to vehicle in front of the trip without a gap
            embodiedBeamLegs += walkLeg
              .copy(beamLeg = walkLeg.beamLeg.updateStartTime(tripStartTime - walkLeg.beamLeg.duration))
          })

          embodiedBeamLegs += buildStreetBasedLegs(
            access,
            tripStartTime,
            vehicle,
            unbecomeDriverOnCompletion = access.mode != LegMode.WALK || option.transit == null
          )

          arrivalTime = embodiedBeamLegs.last.beamLeg.endTime

          val transitSegments = Optional.ofNullable(option.transit).orElse(Collections.emptyList()).asScala
          val transitJourneyIDs =
            Optional.ofNullable(itinerary.connection.transit).orElse(Collections.emptyList()).asScala
          // Based on "Index in transit list specifies transit with same index" (comment from PointToPointConnection line 14)
          // assuming that: For each transit in option there is a TransitJourneyID in connection
          val segments = transitSegments zip transitJourneyIDs

          // Lazy because this looks expensive and we may not need it because there's _another_ fare
          // calculation that takes precedence
          lazy val fares = latency("fare-transit-time", Metrics.VerboseLevel) {
            val fareSegments = getFareSegments(segments.toVector)
            filterFaresOnTransfers(fareSegments)
          }
          segments.foreach { case (transitSegment, transitJourneyID) =>
            val segmentPattern = transitSegment.segmentPatterns.get(transitJourneyID.pattern)
            val tripPattern = profileResponse.getPatterns.asScala
              .find { tp =>
                tp.getTripPatternIdx == segmentPattern.patternIdx
              }
              .getOrElse(throw new RuntimeException())
            val tripId = segmentPattern.tripIds.get(transitJourneyID.time)
            val route = transportNetwork.transitLayer.routes.get(tripPattern.getRouteIdx)
            val fromStop = tripPattern.getStops.get(segmentPattern.fromIndex)
            val toStop = tripPattern.getStops.get(segmentPattern.toIndex)
            val startTime = dates
              .toBaseMidnightSeconds(
                segmentPattern.fromDepartureTime.get(transitJourneyID.time),
                hasTransit = true
              )
              .toInt
            val endTime = dates
              .toBaseMidnightSeconds(
                segmentPattern.toArrivalTime.get(transitJourneyID.time),
                hasTransit = true
              )
              .toInt
            val stopSequence =
              tripPattern.getStops.asScala.toList.slice(segmentPattern.fromIndex, segmentPattern.toIndex + 1)
            val segmentLeg = BeamLeg(
              startTime,
              Modes.mapTransitMode(TransitLayer.getTransitModes(route.route_type)),
              java.time.temporal.ChronoUnit.SECONDS
                .between(
                  segmentPattern.fromDepartureTime.get(transitJourneyID.time),
                  segmentPattern.toArrivalTime.get(transitJourneyID.time)
                )
                .toInt,
              BeamPath(
                Array[Int](),
                Array[Double](),
                Some(
                  TransitStopsInfo(
                    route.agency_id,
                    tripPattern.getRouteId,
                    Id.createVehicleId(tripId),
                    segmentPattern.fromIndex,
                    segmentPattern.toIndex
                  )
                ),
                SpaceTime(fromStop.lon, fromStop.lat, startTime),
                SpaceTime(toStop.lon, toStop.lat, endTime),
                stopSequence.sliding(2).map(x => getDistanceBetweenStops(x.head, x.last)).sum
              )
            )
            embodiedBeamLegs += EmbodiedBeamLeg(
              segmentLeg,
              segmentLeg.travelPath.transitStops.get.vehicleId,
              null,
              asDriver = false,
              ptFares
                .getPtFare(
                  Some(segmentLeg.travelPath.transitStops.get.agencyId),
                  Some(segmentLeg.travelPath.transitStops.get.routeId),
                  request.attributesOfIndividual.flatMap(_.age)
                )
                .getOrElse {
                  val fs =
                    fares.view
                      .filter(_.patternIndex == segmentPattern.patternIdx)
                      .map(_.fare.price)
                  if (fs.nonEmpty) fs.min else 0.0
                },
              unbecomeDriverOnCompletion = false
            )
            arrivalTime = dates
              .toBaseMidnightSeconds(
                segmentPattern.toArrivalTime.get(transitJourneyID.time),
                hasTransit = true
              )
              .toInt
            if (transitSegment.middle != null) {
              val body = request.streetVehicles.find(_.mode == WALK).get
              embodiedBeamLegs += buildStreetBasedLegs(
                transitSegment.middle,
                arrivalTime,
                body,
                unbecomeDriverOnCompletion = false
              )
              arrivalTime = arrivalTime + transitSegment.middle.duration
            }
          }

          if (itinerary.connection.egress != null) {
            val egress = option.egress.get(itinerary.connection.egress)
            val vehicle =
              egressVehicles
                .find(v => v.mode.r5Mode.flatMap(_.left.toOption).getOrElse(LegMode.valueOf("")) == egress.mode)
                .get
            embodiedBeamLegs += buildStreetBasedLegs(
              egress,
              arrivalTime,
              vehicle,
              unbecomeDriverOnCompletion = true
            )
            val body = request.streetVehicles.find(_.mode == WALK).get
            if (isRouteForPerson && egress.mode != LegMode.WALK) {
              embodiedBeamLegs += EmbodiedBeamLeg(
                dummyLeg(arrivalTime + egress.duration, embodiedBeamLegs.last.beamLeg.travelPath.endPoint.loc),
                body.id,
                body.vehicleTypeId,
                body.asDriver,
                0.0,
                unbecomeDriverOnCompletion = true
              )
            }
          }

          vehicleToDestinationLeg.foreach { legWithFare =>
            // Glue the drive to the final destination behind the trip without a gap
            embodiedBeamLegs += legWithFare.copy(
              beamLeg = legWithFare.beamLeg.updateStartTime(embodiedBeamLegs.last.beamLeg.endTime)
            )
          }
          if (isRouteForPerson && embodiedBeamLegs.last.beamLeg.mode != WALK) {
            val body = request.streetVehicles.find(_.mode == WALK).get
            embodiedBeamLegs += EmbodiedBeamLeg(
              dummyLeg(embodiedBeamLegs.last.beamLeg.endTime, embodiedBeamLegs.last.beamLeg.travelPath.endPoint.loc),
              body.id,
              body.vehicleTypeId,
              body.asDriver,
              0.0,
              unbecomeDriverOnCompletion = true
            )
          }
          EmbodiedBeamTrip(embodiedBeamLegs, Some("R5"))
        }
        .filter { trip: EmbodiedBeamTrip =>
          //TODO make a more sensible window not just 30 minutes
          trip.legs.head.beamLeg.startTime >= request.departureTime && trip.legs.head.beamLeg.startTime <= request.departureTime + 1800
        }
    }

    val modesWeSearched =
      searchedModes(request, buildDirectCarRoute, buildDirectWalkRoute, isRouteForPerson, mainRouteRideHailTransit)

    val routingResponse = if (!embodiedTrips.exists(_.tripClassifier == WALK) && !mainRouteToVehicle) {
      val maybeBody = accessVehicles.find(_.mode == WALK)
      if (buildDirectWalkRoute && maybeBody.isDefined) {
        val dummyTrip = RoutingWorker.createBushwackingTrip(
          new Coord(request.originUTM.getX, request.originUTM.getY),
          new Coord(request.destinationUTM.getX, request.destinationUTM.getY),
          request.departureTime,
          maybeBody.get,
          geo
        )
        RoutingResponse(
          embodiedTrips :+ dummyTrip,
          request.requestId,
          Some(request),
          isEmbodyWithCurrentTravelTime = false,
          System.currentTimeMillis() - routeCalcStarted,
          modesWeSearched,
          request.triggerId
        )
      } else {
        RoutingResponse(
          embodiedTrips,
          request.requestId,
          Some(request),
          isEmbodyWithCurrentTravelTime = false,
          System.currentTimeMillis() - routeCalcStarted,
          modesWeSearched,
          request.triggerId
        )
      }
    } else {
      RoutingResponse(
        embodiedTrips,
        request.requestId,
        Some(request),
        isEmbodyWithCurrentTravelTime = false,
        System.currentTimeMillis() - routeCalcStarted,
        modesWeSearched,
        request.triggerId
      )
    }

    routingResponse
  }

  private def searchedModes(
    request: RoutingRequest,
    buildDirectCarRoute: Boolean,
    buildDirectWalkRoute: Boolean,
    isRouteForPerson: Boolean,
    mainRouteRideHailTransit: Boolean
  ): Set[BeamMode] = {
    val searchedModes: Set[BeamMode] = if (mainRouteRideHailTransit) {
      Set(RIDE_HAIL_TRANSIT)
    } else if (!isRouteForPerson) {
      Set(RIDE_HAIL)
    } else {
      val hasBike = request.streetVehicles.exists(_.mode == BIKE)
      val hasCar = request.streetVehicles.exists(_.mode == CAR)
      val modes: Set[BeamMode] = (hasBike, hasCar) match {
        case (false, false) => Set(WALK)
        case (true, false)  => Set(WALK, BIKE)
        case (false, true)  => Set(WALK, CAR)
        case (true, true)   => Set(WALK, BIKE, CAR)
      }
      if (request.withTransit) modes + TRANSIT else modes
    }
    (buildDirectWalkRoute, buildDirectCarRoute) match {
      case (true, true)   => searchedModes
      case (false, false) => searchedModes - WALK - CAR
      case (false, true)  => searchedModes - WALK
      case (true, false)  => searchedModes - CAR
    }
  }

  private def getDistanceBetweenStops(fromStop: Stop, toStop: Stop): Double = {
    geo.distLatLon2Meters(new Coord(fromStop.lon, fromStop.lat), new Coord(toStop.lon, toStop.lat))
  }

  private def buildStreetBasedLegs(
    segment: StreetSegment,
    tripStartTime: Int,
    vehicle: StreetVehicle,
    unbecomeDriverOnCompletion: Boolean
  ): EmbodiedBeamLeg = {
    val startPoint = SpaceTime(
      segment.geometry.getStartPoint.getX,
      segment.geometry.getStartPoint.getY,
      tripStartTime
    )
    val endCoord = new Coord(
      segment.geometry.getEndPoint.getX,
      segment.geometry.getEndPoint.getY
    )

    val activeLinkIds = ArrayBuffer[Int]()
    for (edge: StreetEdgeInfo <- segment.streetEdges.asScala) {
      activeLinkIds += edge.edgeId.intValue()
    }

    val beamLeg: BeamLeg =
      createBeamLeg(vehicle.vehicleTypeId, startPoint, endCoord, segment.mode, activeLinkIds, Some(vehicle.mode))
    val toll = if (segment.mode == LegMode.CAR) {
      val osm = segment.streetEdges.asScala
        .map(e =>
          transportNetwork.streetLayer.edgeStore
            .getCursor(e.edgeId)
            .getOSMID
        )
        .toVector
      tollCalculator.calcTollByOsmIds(osm) + tollCalculator.calcTollByLinkIds(beamLeg.travelPath)
    } else 0.0
    val drivingCost = if (segment.mode == LegMode.CAR || vehicle.needsToCalculateCost) {
      val vehicleType = vehicleTypes(vehicle.vehicleTypeId)
      DrivingCost.estimateDrivingCost(
        beamLeg.travelPath.distanceInM,
        beamLeg.duration,
        vehicleType,
        fuelTypePrices.getOrElse(vehicleType.primaryFuelType, 0.0)
      )
    } else 0.0
    EmbodiedBeamLeg(
      beamLeg,
      vehicle.id,
      vehicle.vehicleTypeId,
      vehicle.asDriver,
      drivingCost + toll,
      unbecomeDriverOnCompletion
    )
  }

  private def createBeamLeg(
    vehicleTypeId: Id[BeamVehicleType],
    startPoint: SpaceTime,
    endCoord: Coord,
    legMode: LegMode,
    activeLinkIds: IndexedSeq[Int],
    maybeVehicleMode: Option[BeamMode] = None
  ): BeamLeg = {
    val tripStartTime: Int = startPoint.time
    // During routing `travelTimeByLinkCalculator` is used with shouldAddNoise = true (if it is not transit)
    // That trick gives us back diverse route. Now we want to compute travel time per link and we don't want to include that noise
    val linksTimesDistances = RoutingModel.linksToTimeAndDistance(
      activeLinkIds,
      tripStartTime,
      travelTimeByLinkCalculator(vehicleTypes(vehicleTypeId), shouldAddNoise = false), // Do not add noise!
      toR5StreetMode(legMode),
      transportNetwork.streetLayer
    )
    val distance =
      linksTimesDistances.distances.tail.sum // note we exclude the first link to keep with MATSim convention
    val theTravelPath = BeamPath(
      linkIds = activeLinkIds.toArray,
      linkTravelTime = linksTimesDistances.travelTimes.toArray,
      transitStops = None,
      startPoint = startPoint,
      endPoint = SpaceTime(endCoord, startPoint.time + math.round(linksTimesDistances.travelTimes.tail.sum.toFloat)),
      distanceInM = distance
    )

    val newLegMode = maybeVehicleMode match {
      case Some(vehicleMode @ CAR) => vehicleMode
      case _                       => mapLegMode(legMode)
    }

    val beamLeg = BeamLeg(
      tripStartTime,
      newLegMode,
      theTravelPath.duration,
      travelPath = theTravelPath
    )
    beamLeg
  }

  /**
    * Use to extract a collection of FareSegments for an itinerary.
    *
    * @param segments IndexedSeq[(TransitSegment, TransitJourneyID)]
    * @return a collection of FareSegments for an itinerary.
    */
  private def getFareSegments(
    segments: IndexedSeq[(TransitSegment, TransitJourneyID)]
  ): IndexedSeq[BeamFareSegment] = {
    segments
      .groupBy(s => getRoute(s._1, s._2).agency_id)
      .flatMap(t => {
        val pattern = getPattern(t._2.head._1, t._2.head._2)
        val fromTime = pattern.fromDepartureTime.get(t._2.head._2.time)

        var rules = t._2.flatMap(s => getFareSegments(s._1, s._2, fromTime))

        if (rules.isEmpty) {
          val route = getRoute(pattern)
          val agencyId = route.agency_id
          val routeId = route.route_id

          val fromId = getStopId(t._2.head._1.from)
          val toId = getStopId(t._2.last._1.to)

          val toTime = getPattern(t._2.last._1, t._2.last._2).toArrivalTime
            .get(t._2.last._2.time)
          val duration = ChronoUnit.SECONDS.between(fromTime, toTime)

          val containsIds =
            t._2
              .flatMap(s => IndexedSeq(getStopId(s._1.from), getStopId(s._1.to)))
              .toSet

          rules = getFareSegments(agencyId, routeId, fromId, toId, containsIds)
            .map(f => BeamFareSegment(f, pattern.patternIdx, duration))
        }
        rules
      })
      .toIndexedSeq
  }

  private def getFareSegments(
    transitSegment: TransitSegment,
    transitJourneyID: TransitJourneyID,
    fromTime: ZonedDateTime
  ): IndexedSeq[BeamFareSegment] = {
    val pattern = getPattern(transitSegment, transitJourneyID)
    val route = getRoute(pattern)
    val routeId = route.route_id
    val agencyId = route.agency_id

    val fromStopId = getStopId(transitSegment.from)
    val toStopId = getStopId(transitSegment.to)
    val duration =
      ChronoUnit.SECONDS
        .between(fromTime, pattern.toArrivalTime.get(transitJourneyID.time))

    calculateFr(pattern, routeId, agencyId, fromStopId, toStopId, duration)
  }

  @SuppressWarnings(Array("UnsafeTraversableMethods"))
  private def calculateFr(
    pattern: SegmentPattern,
    routeId: String,
    agencyId: String,
    fromStopId: String,
    toStopId: String,
    duration: Long
  ): IndexedSeq[BeamFareSegment] = {
    var fr = getFareSegments(agencyId, routeId, fromStopId, toStopId).map(f =>
      BeamFareSegment(f, pattern.patternIdx, duration)
    )
    if (fr.nonEmpty && fr.forall(_.patternIndex == fr.head.patternIndex)) {
      fr = Vector(fr.minBy(_.fare.price))
    }
    fr
  }

  private def getFareSegments(
    agencyId: String,
    routeId: String,
    fromId: String,
    toId: String,
    containsIds: Set[String] = null
  ): IndexedSeq[BeamFareSegment] =
    fareCalculator.getFareSegments(agencyId, routeId, fromId, toId, containsIds)

  private def getRoute(transitSegment: TransitSegment, transitJourneyID: TransitJourneyID) =
    transportNetwork.transitLayer.routes
      .get(getPattern(transitSegment, transitJourneyID).routeIndex)

  private def getRoute(segmentPattern: SegmentPattern) =
    transportNetwork.transitLayer.routes.get(segmentPattern.routeIndex)

  private def getPattern(transitSegment: TransitSegment, transitJourneyID: TransitJourneyID) =
    transitSegment.segmentPatterns.get(transitJourneyID.pattern)

  private def getStopId(stop: Stop) = stop.stopId.split(":")(1)

  private def getVehicleCosts(
    vehicle: StreetVehicle
  ): (Double, Double) = {
    val (costPerMile, costPerMinute, _) = vehicle.mode match {
      case CAR if isRideHail(vehicle.id) => getRideHailManagerCosts(RIDE_HAIL, getFleetName(vehicle.id), beamConfig)
      case _                             => (0.0, 0.0, 0.0)
    }
    (costPerMile, costPerMinute)
  }

  private def travelTimeCalculator(
    vehicleType: BeamVehicleType,
    startTime: Int,
    shouldAddNoise: Boolean
  ): TravelTimeCalculator = {
    new TravelTimeCalculator {
      val ttc = travelTimeByLinkCalculator(vehicleType, shouldAddNoise, shouldApplyBicycleScaleFactor = true)
      override def getTravelTimeSeconds(
        edge: EdgeStore#Edge,
        durationSeconds: Int,
        streetMode: StreetMode,
        req: ProfileRequest
      ): Float = {
        ttc(startTime + durationSeconds, edge.getEdgeIndex, streetMode).floatValue().ceil
      }
    }
  }

  private def travelTimeByLinkCalculator(
    vehicleType: BeamVehicleType,
    shouldAddNoise: Boolean,
    shouldApplyBicycleScaleFactor: Boolean = false
  ): TravelTimeByLinkCalculator = {
    val profileRequest = createProfileRequest
    new TravelTimeByLinkCalculator {
      override def apply(time: Double, linkId: Int, streetMode: StreetMode): Double = {
        val edge = transportNetwork.streetLayer.edgeStore.getCursor(linkId)
        val maxSpeed: Double = vehicleType.maxVelocity.getOrElse(profileRequest.getSpeedForMode(streetMode))
        val minTravelTime = edge.getLengthM / maxSpeed
        if (streetMode == StreetMode.CAR) {
          carWeightCalculator.calcTravelTime(linkId, travelTime, Some(vehicleType), time, shouldAddNoise)
        } else if (streetMode == StreetMode.BICYCLE && shouldApplyBicycleScaleFactor) {
          val scaleFactor = bikeLanesAdjustment.scaleFactor(vehicleType, linkId)
          minTravelTime * scaleFactor
        } else {
          minTravelTime
        }
      }
    }
  }

  private val turnCostCalculator: TurnCostCalculator =
    new TurnCostCalculator(transportNetwork.streetLayer, true) {
      override def computeTurnCost(fromEdge: Int, toEdge: Int, streetMode: StreetMode): Int = 0
    }

  private def travelCostCalculator(
    vehicleType: BeamVehicleType,
    timeValueOfMoney: Double,
    startTime: Int,
    perMileCost: Double = 0.0,
    perMinuteCost: Double = 0.0
  ): TravelCostCalculator = { (edge: EdgeStore#Edge, legDurationSeconds: Int, traversalTimeSeconds: Float) =>
    {
      val roadRestrictionWeightMultiplier: Float =
        if (
          osmIdToRoadRestriction
            .get(edge.getOSMID)
            .exists(
              _.isRestricted(
                vehicleType.vehicleCategory,
                vehicleType.restrictRoadsByFreeSpeedInMeterPerSecond.getOrElse(Double.MaxValue)
              )
            )
        )
          workerParams.beamConfig.beam.agentsim.agents.vehicles.roadRestrictionWeightMultiplier.toFloat
        else 1f

      val fare: Double = traversalTimeSeconds / 60.0 * perMinuteCost + edge.getLengthM / METERS_IN_MILE * perMileCost

      (traversalTimeSeconds + (timeValueOfMoney * (tollCalculator.calcTollByLinkId(
        edge.getEdgeIndex,
        startTime + legDurationSeconds
<<<<<<< HEAD
      ) + fare)).toFloat) * nonHGVLinkWeightMultiplier * roadVelocityRestrictionWeightMultiplier
=======
      )).toFloat) * roadRestrictionWeightMultiplier
    }
  }
}

object R5Wrapper {
  // Road restrictions for heavy- and medium- duty vehicles are defined as following
  // mdvBannedByWeight = (weightInTons & (numericWeight <= 3.0)) | (weightInLbs & (numericWeight <= 6000))
  // hdvBannedByWeight = (weightInTons & (numericWeight <= 7.0)) | (weightInLbs & (numericWeight <= 14000))
  // hgvAllowedByDefault = edges.hgv.str.lower() != "no"
  // longVehiclesBanned = ~edges.maxlength.isna()
  // hgv = hgvAllowedByDefault & ~hdvBannedByWeight & ~longVehiclesBanned
  // mdv = hgvAllowedByDefault & ~mdvBannedByWeight
  // More info from March, 2024: https://github.com/zneedell/osmnx/blob/numeric-lanes/scratch/downloadSfBay.py
  private val HighDutyVehicleTag = "hgv"
  private val MediumDutyVehicleTag = "mdv"

  private case class RoadRestrictions(hdv: Boolean, mdv: Boolean, freeSpeed: Double) {

    def isRestricted(category: VehicleCategory.VehicleCategory, speedThreshold: Double): Boolean = {
      category match {
        case VehicleCategory.HeavyDutyTruck => !hdv
        case VehicleCategory.LightDutyTruck => !mdv
        case _                              => freeSpeed > speedThreshold
      }
>>>>>>> ad617bfe
    }
  }
}<|MERGE_RESOLUTION|>--- conflicted
+++ resolved
@@ -14,11 +14,8 @@
 import beam.router.model.BeamLeg.dummyLeg
 import beam.router.model.RoutingModel.TransitStopsInfo
 import beam.router.model._
-<<<<<<< HEAD
 import beam.router.skim.SkimsUtils.getRideHailManagerCosts
-=======
 import beam.router.r5.R5Wrapper._
->>>>>>> ad617bfe
 import beam.router.{Modes, Router, RoutingWorker}
 import beam.sim.metrics.{Metrics, MetricsSupport}
 import beam.utils.MeasureUnitConversion.METERS_IN_MILE
@@ -1286,10 +1283,7 @@
       (traversalTimeSeconds + (timeValueOfMoney * (tollCalculator.calcTollByLinkId(
         edge.getEdgeIndex,
         startTime + legDurationSeconds
-<<<<<<< HEAD
-      ) + fare)).toFloat) * nonHGVLinkWeightMultiplier * roadVelocityRestrictionWeightMultiplier
-=======
-      )).toFloat) * roadRestrictionWeightMultiplier
+      ) + fare)).toFloat) * roadRestrictionWeightMultiplier
     }
   }
 }
@@ -1314,7 +1308,6 @@
         case VehicleCategory.LightDutyTruck => !mdv
         case _                              => freeSpeed > speedThreshold
       }
->>>>>>> ad617bfe
     }
   }
 }