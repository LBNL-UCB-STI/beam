package beam.router.r5

import java.util

import beam.agentsim.agents.vehicles.VehicleProtocol.StreetVehicle
import beam.agentsim.events.SpaceTime
import beam.router.BeamRouter.{EmbodyWithCurrentTravelTime, RoutingRequest, RoutingResponse}
import beam.router.model.BeamLeg
import beam.sim.BeamServices
import beam.sim.population.{AttributesOfIndividual, HouseholdAttributes}
import org.apache.avro.Schema.Type
import org.apache.avro.generic.GenericData
import org.apache.avro.{Schema, SchemaBuilder}
import org.apache.hadoop.fs.Path
import org.apache.parquet.avro.AvroParquetWriter
import org.apache.parquet.hadoop.ParquetWriter
import org.apache.parquet.hadoop.metadata.CompressionCodecName
import org.matsim.api.core.v01.events.Event
import org.matsim.core.controler.OutputDirectoryHierarchy
import org.matsim.core.controler.events.{IterationEndsEvent, IterationStartsEvent}
import org.matsim.core.controler.listener.{IterationEndsListener, IterationStartsListener}
import org.matsim.core.events.handler.BasicEventHandler

<<<<<<< HEAD
import scala.collection.JavaConverters._
=======
import java.util.Objects
>>>>>>> 1e21e352
import scala.reflect.ClassTag

class RouteDumper(beamServices: BeamServices)
    extends BasicEventHandler
    with IterationStartsListener
    with IterationEndsListener {
  import RouteDumper._

  private val controllerIO: OutputDirectoryHierarchy = beamServices.matsimServices.getControlerIO

  @volatile
  private var routingRequestWriter: Option[ParquetWriter[GenericData.Record]] = None

  @volatile
  private var embodyWithCurrentTravelTimeWriter: Option[ParquetWriter[GenericData.Record]] = None

  @volatile
  private var routingResponseWriter: Option[ParquetWriter[GenericData.Record]] = None

  @volatile
  private var currentIteration: Int = 0

  def shouldWrite(iteration: Int): Boolean = {
    val interval = beamServices.beamConfig.beam.outputs.writeR5RoutesInterval
    interval > 0 && iteration % interval == 0
  }

  override def handleEvent(event: Event): Unit = {
    if (shouldWrite(currentIteration)) {
      event match {
        case event: RoutingRequestEvent =>
          routingRequestWriter.foreach(_.write(RouteDumper.toRecord(event.routingRequest)))
        case event: EmbodyWithCurrentTravelTimeEvent =>
          val record = RouteDumper.toRecord(event.embodyWithCurrentTravelTime)
          embodyWithCurrentTravelTimeWriter.foreach(_.write(record))
        case event: RoutingResponseEvent =>
          val records =
            RouteDumper.toRecords(event.routingResponse)
          routingResponseWriter.foreach { writer =>
            records.forEach(x => writer.write(x))
          }
        case _ =>
      }
    }
  }

  override def notifyIterationStarts(event: IterationStartsEvent): Unit = {
    currentIteration = event.getIteration
    if (shouldWrite(currentIteration)) {
      routingRequestWriter = Some(
        createWriter(
          controllerIO.getIterationFilename(event.getIteration, "routingRequest.parquet"),
          RouteDumper.routingRequestSchema
        )
      )
      embodyWithCurrentTravelTimeWriter = Some(
        createWriter(
          controllerIO.getIterationFilename(event.getIteration, "embodyWithCurrentTravelTime.parquet"),
          RouteDumper.embodyWithCurrentTravelTimeSchema
        )
      )
      routingResponseWriter = Some(
        createWriter(
          controllerIO.getIterationFilename(event.getIteration, "routingResponse.parquet"),
          RouteDumper.routingResponseSchema
        )
      )
    } else {
      routingRequestWriter = None
      embodyWithCurrentTravelTimeWriter = None
      routingResponseWriter = None
    }
  }

  private def createWriter(path: String, schema: Schema): ParquetWriter[GenericData.Record] = {
    AvroParquetWriter
      .builder[GenericData.Record](
        new Path(path)
      )
      .withSchema(schema)
      .withCompressionCodec(CompressionCodecName.SNAPPY)
      .build()
  }

  override def notifyIterationEnds(event: IterationEndsEvent): Unit = {
    routingRequestWriter.foreach(_.close())
    embodyWithCurrentTravelTimeWriter.foreach(_.close())
    routingResponseWriter.foreach(_.close())
  }
}

object RouteDumper {
<<<<<<< HEAD
  import io.circe.syntax._
  import beam.utils.json.AllNeededFormats._
=======
>>>>>>> 1e21e352

  case class RoutingRequestEvent(routingRequest: RoutingRequest) extends Event(routingRequest.departureTime) {
    override def getEventType: String = "RoutingRequestEvent"
  }

  case class EmbodyWithCurrentTravelTimeEvent(embodyWithCurrentTravelTime: EmbodyWithCurrentTravelTime)
      extends Event(embodyWithCurrentTravelTime.leg.startTime) {
    override def getEventType: String = "EmbodyWithCurrentTravelTimeEvent"
  }

  case class RoutingResponseEvent(routingResponse: RoutingResponse)
      extends Event(
        routingResponse.itineraries.headOption.flatMap(_.beamLegs.headOption).map(_.startTime.toDouble).getOrElse(-1.0)
      ) {
    override def getEventType: String = "RoutingResponseEvent"
  }

  import scala.reflect.classTag

  def requestIdField: Schema.Field = {
    new Schema.Field("requestId", Schema.create(Type.INT), "requestId", null.asInstanceOf[Any])
  }

  def toRecord(spaceTime: SpaceTime): GenericData.Record = {
    val record = new GenericData.Record(spaceTimeSchema)
    record.put("loc_x", spaceTime.loc.getX)
    record.put("loc_y", spaceTime.loc.getY)
    record.put("time", spaceTime.time)
    record
  }

<<<<<<< HEAD
  def toRecord(record: GenericData.Record, streetVehicle: StreetVehicle, prefix: String): Unit = {
    record.put(s"${prefix}_id", streetVehicle.id.toString)
    record.put(s"${prefix}_vehicleTypeId", streetVehicle.vehicleTypeId.toString)
    record.put(s"${prefix}_locationUTM_X", streetVehicle.locationUTM.loc.getX)
    record.put(s"${prefix}_locationUTM_Y", streetVehicle.locationUTM.loc.getY)
    record.put(s"${prefix}_locationUTM_time", streetVehicle.locationUTM.time)
    record.put(s"${prefix}_mode", streetVehicle.mode.value)
    record.put(s"${prefix}_asDriver", streetVehicle.asDriver)
=======
  def toRecord(streetVehicle: StreetVehicle): GenericData.Record = {
    val record = new GenericData.Record(streetVehicleSchema)
    record.put("id", streetVehicle.id.toString)
    record.put("vehicleTypeId", streetVehicle.vehicleTypeId.toString)
    record.put("locationUTM_X", streetVehicle.locationUTM.loc.getX)
    record.put("locationUTM_Y", streetVehicle.locationUTM.loc.getY)
    record.put("locationUTM_time", streetVehicle.locationUTM.time)
    record.put("mode", streetVehicle.mode.value)
    record.put("asDriver", streetVehicle.asDriver)
    record
  }

  def toRecord(streetVehicles: IndexedSeq[StreetVehicle]): GenericData.Array[Any] = {
    val arr = new GenericData.Array[Any](streetVehicles.length, Schema.createArray(streetVehicleSchema))
    streetVehicles.zipWithIndex.foreach { case (sv, idx) =>
      arr.add(idx, toRecord(sv))
    }
    arr
>>>>>>> 1e21e352
  }

  def toRecord(householdAttributes: HouseholdAttributes): GenericData.Record = {
    val record = new GenericData.Record(householdAttributesSchema)
    record.put("householdId", householdAttributes.householdId)
    record.put("householdIncome", householdAttributes.householdIncome)
    record.put("householdSize", householdAttributes.householdSize)
    record.put("numCars", householdAttributes.numCars)
    record.put("numBikes", householdAttributes.numBikes)
    record
  }

  def toRecord(attributesOfIndividual: AttributesOfIndividual): GenericData.Record = {
    val record = new GenericData.Record(attributesOfIndividualSchema)
    record.put("householdAttributes", toRecord(attributesOfIndividual.householdAttributes))
    record.put("modalityStyle", attributesOfIndividual.modalityStyle.orNull)
    record.put("isMale", attributesOfIndividual.isMale)
    record.put("availableModes", attributesOfIndividual.availableModes.map(_.value).mkString(" "))
    record.put("valueOfTime", attributesOfIndividual.valueOfTime)
    attributesOfIndividual.age.foreach(record.put("age", _))
    attributesOfIndividual.income.foreach(record.put("income", _))
    record
  }

  def toRecord(routingRequest: RoutingRequest): GenericData.Record = {
    val record = new GenericData.Record(routingRequestSchema)
    record.put("requestId", routingRequest.requestId)
    record.put("originUTM_X", routingRequest.originUTM.getX)
    record.put("originUTM_Y", routingRequest.originUTM.getY)
    record.put("destinationUTM_X", routingRequest.destinationUTM.getX)
    record.put("destinationUTM_Y", routingRequest.destinationUTM.getY)
    record.put("departureTime", routingRequest.departureTime)
    record.put("withTransit", routingRequest.withTransit)
    record.put("streetVehiclesUseIntermodalUse", routingRequest.streetVehiclesUseIntermodalUse.toString)
    record.put("initiatedFrom", routingRequest.initiatedFrom)
    record.put("requestAsJson", routingRequest.asJson.toString())

    routingRequest.streetVehicles.lift(0).foreach { streetVehicle =>
      toRecord(record, streetVehicle, "streetVehicle_0")
    }
    routingRequest.streetVehicles.lift(1).foreach { streetVehicle =>
      toRecord(record, streetVehicle, "streetVehicle_1")
    }
    routingRequest.streetVehicles.lift(2).foreach { streetVehicle =>
      toRecord(record, streetVehicle, "streetVehicle_2")
    }
    routingRequest.attributesOfIndividual.foreach { attibs =>
      record.put("attributesOfIndividual", toRecord(attibs))
    }

    record
  }

  def toRecord(embodyWithCurrentTravelTime: EmbodyWithCurrentTravelTime): GenericData.Record = {
    val record = new GenericData.Record(embodyWithCurrentTravelTimeSchema)
    record.put("requestId", embodyWithCurrentTravelTime.requestId)
    record.put("vehicleId", Option(embodyWithCurrentTravelTime.vehicleId).map(_.toString).orNull)
    record.put("vehicleTypeId", Option(embodyWithCurrentTravelTime.vehicleTypeId).map(_.toString).orNull)

    // We add leg fields to this object - kind of explode it so easier to query the data
    addToRecord(record, embodyWithCurrentTravelTime.leg)

    record
  }

  def toRecords(routingResponse: RoutingResponse): java.util.ArrayList[GenericData.Record] = {
    val records = new java.util.ArrayList[GenericData.Record]
<<<<<<< HEAD
    routingResponse.itineraries.zipWithIndex.foreach {
      case (itinerary, itineraryIndex) =>
        itinerary.legs.zipWithIndex.foreach {
          case (embodiedBeamLeg, legIndex) =>
            val record = new GenericData.Record(routingResponseSchema)
            record.put("requestId", routingResponse.requestId)
            record.put("computedInMs", routingResponse.computedInMs)
            record.put("isEmbodyWithCurrentTravelTime", routingResponse.isEmbodyWithCurrentTravelTime)

            record.put("itineraries", routingResponse.itineraries.length)
            record.put("itineraryIndex", itineraryIndex)
            record.put("costEstimate", itinerary.costEstimate)
            record.put("tripClassifier", itinerary.tripClassifier.value)
            record.put("replanningPenalty", itinerary.replanningPenalty)
            record.put("totalTravelTimeInSecs", itinerary.totalTravelTimeInSecs)
            record.put("legs", itinerary.legs.length)
            record.put("legIndex", legIndex)

            record.put("beamVehicleId", Option(embodiedBeamLeg.beamVehicleId).map(_.toString).orNull)
            record.put("beamVehicleTypeId", Option(embodiedBeamLeg.beamVehicleTypeId).map(_.toString).orNull)
            record.put("asDriver", embodiedBeamLeg.asDriver)
            record.put("cost", embodiedBeamLeg.cost)
            record.put("unbecomeDriverOnCompletion", embodiedBeamLeg.unbecomeDriverOnCompletion)
            record.put("isPooledTrip", embodiedBeamLeg.isPooledTrip)
            record.put("isRideHail", embodiedBeamLeg.isRideHail)

            addToRecord(record, embodiedBeamLeg.beamLeg)
            records.add(record)
        }
=======
    routingResponse.itineraries.zipWithIndex.foreach { case (itinerary, itineraryIndex) =>
      itinerary.beamLegs.zipWithIndex.foreach { case (leg, legIndex) =>
        val record = new GenericData.Record(routingResponseSchema)
        record.put("requestId", routingResponse.requestId)
        record.put("isEmbodyWithCurrentTravelTime", routingResponse.isEmbodyWithCurrentTravelTime)

        record.put("itineraryIndex", itineraryIndex)
        record.put("costEstimate", itinerary.costEstimate)
        record.put("tripClassifier", itinerary.tripClassifier.value)
        record.put("replanningPenalty", itinerary.replanningPenalty)
        record.put("totalTravelTimeInSecs", itinerary.totalTravelTimeInSecs)

        record.put("legIndex", legIndex)
        addToRecord(record, leg)
        records.add(record)
      }
>>>>>>> 1e21e352
    }
    records
  }

  def addToRecord(record: GenericData.Record, beamLeg: BeamLeg): Unit = {
    record.put("startTime", beamLeg.startTime)
    record.put("mode", beamLeg.mode.value)
    record.put("duration", beamLeg.duration)
    record.put("linkIds", beamLeg.travelPath.linkIds.mkString(", "))
    record.put("linkTravelTime", beamLeg.travelPath.linkTravelTime.mkString(", "))
    beamLeg.travelPath.transitStops.foreach { transitStop =>
      record.put("transitStops_agencyId", transitStop.agencyId)
      record.put("transitStops_routeId", transitStop.routeId)
      record.put("transitStops_vehicleId", transitStop.vehicleId.toString)
      record.put("transitStops_fromIdx", transitStop.fromIdx)
      record.put("transitStops_toIdx", transitStop.toIdx)
    }
    record.put("startPoint_X", beamLeg.travelPath.startPoint.loc.getX)
    record.put("startPoint_Y", beamLeg.travelPath.startPoint.loc.getY)
    record.put("startPoint_time", beamLeg.travelPath.startPoint.time)
    record.put("endPoint_X", beamLeg.travelPath.endPoint.loc.getX)
    record.put("endPoint_Y", beamLeg.travelPath.endPoint.loc.getY)
    record.put("endPoint_time", beamLeg.travelPath.endPoint.time)
    record.put("distanceInM", beamLeg.travelPath.distanceInM)
  }

  def beamLegFields: List[Schema.Field] = {
    val startTime = {
      new Schema.Field("startTime", Schema.create(Type.INT), "startTime", null.asInstanceOf[Any])
    }
    val mode = {
      new Schema.Field("mode", Schema.create(Type.STRING), "mode", null.asInstanceOf[Any])
    }
    val duration = {
      new Schema.Field("duration", Schema.create(Type.INT), "duration", null.asInstanceOf[Any])
    }
    val linkIds = {
      new Schema.Field("linkIds", Schema.create(Type.STRING), "linkIds", null.asInstanceOf[Any])
    }
    val linkTravelTime = {
      new Schema.Field(
        "linkTravelTime",
<<<<<<< HEAD
        Schema.create(Type.STRING),
=======
        Schema.createArray(Schema.create(Type.DOUBLE)),
>>>>>>> 1e21e352
        "linkTravelTime",
        null.asInstanceOf[Any]
      )
    }
    val transitStops = {
      List(
        new Schema.Field("transitStops_agencyId", nullable[String], "transitStops_agencyId", null.asInstanceOf[Any]),
        new Schema.Field("transitStops_routeId", nullable[String], "transitStops_routeId", null.asInstanceOf[Any]),
        new Schema.Field("transitStops_vehicleId", nullable[String], "transitStops_vehicleId", null.asInstanceOf[Any]),
        new Schema.Field("transitStops_fromIdx", nullable[Int], "transitStops_fromIdx", null.asInstanceOf[Any]),
        new Schema.Field("transitStops_toIdx", nullable[Int], "transitStops_toIdx", null.asInstanceOf[Any])
      )
    }
    val startPoint_X = {
      new Schema.Field("startPoint_X", Schema.create(Type.DOUBLE), "startPoint_X", null.asInstanceOf[Any])
    }
    val startPoint_Y = {
      new Schema.Field("startPoint_Y", Schema.create(Type.DOUBLE), "startPoint_Y", null.asInstanceOf[Any])
    }
    val startPoint_time = {
      new Schema.Field("startPoint_time", Schema.create(Type.INT), "startPoint_time", null.asInstanceOf[Any])
    }
    val endPoint_X = {
      new Schema.Field("endPoint_X", Schema.create(Type.DOUBLE), "endPoint_X", null.asInstanceOf[Any])
    }
    val endPoint_Y = {
      new Schema.Field("endPoint_Y", Schema.create(Type.DOUBLE), "endPoint_Y", null.asInstanceOf[Any])
    }
    val endPoint_time = {
      new Schema.Field("endPoint_time", Schema.create(Type.INT), "endPoint_time", null.asInstanceOf[Any])
    }
    val distanceInM = {
      new Schema.Field("distanceInM", Schema.create(Type.DOUBLE), "distanceInM", null.asInstanceOf[Any])
    }
    List(
      startTime,
      mode,
      duration,
      linkIds,
      linkTravelTime,
      startPoint_X,
      startPoint_Y,
      startPoint_time,
      endPoint_X,
      endPoint_Y,
      endPoint_time,
      distanceInM
    ) ++ transitStops
  }

  val routingResponseSchema: Schema = {
    val isEmbodyWithCurrentTravelTime = new Schema.Field(
      "isEmbodyWithCurrentTravelTime",
      Schema.create(Type.BOOLEAN),
      "isEmbodyWithCurrentTravelTime",
      null.asInstanceOf[Any]
    )

    val itineraries = new Schema.Field("itineraries", Schema.create(Type.INT), "itineraries", null.asInstanceOf[Any])
    val itineraryIndex =
      new Schema.Field("itineraryIndex", Schema.create(Type.INT), "itineraryIndex", null.asInstanceOf[Any])
    val costEstimate =
      new Schema.Field("costEstimate", Schema.create(Type.DOUBLE), "costEstimate", null.asInstanceOf[Any])
    val tripClassifier =
      new Schema.Field("tripClassifier", nullable[String], "tripClassifier", null.asInstanceOf[Any])
    val replanningPenalty =
      new Schema.Field("replanningPenalty", Schema.create(Type.DOUBLE), "replanningPenalty", null.asInstanceOf[Any])
    val totalTravelTimeInSecs = new Schema.Field(
      "totalTravelTimeInSecs",
      Schema.create(Type.INT),
      "totalTravelTimeInSecs",
      null.asInstanceOf[Any]
    )

    val legIndex = new Schema.Field("legIndex", Schema.create(Type.INT), "legIndex", null.asInstanceOf[Any])
    val beamVehicleId = new Schema.Field("beamVehicleId", nullable[String], "beamVehicleId", null.asInstanceOf[Any])
    val beamVehicleTypeId =
      new Schema.Field("beamVehicleTypeId", nullable[String], "beamVehicleTypeId", null.asInstanceOf[Any])
    val asDriver = new Schema.Field("asDriver", Schema.create(Type.BOOLEAN), "asDriver", null.asInstanceOf[Any])
    val cost = new Schema.Field("cost", Schema.create(Type.DOUBLE), "cost", null.asInstanceOf[Any])
    val unbecomeDriverOnCompletion = new Schema.Field(
      "unbecomeDriverOnCompletion",
      Schema.create(Type.BOOLEAN),
      "unbecomeDriverOnCompletion",
      null.asInstanceOf[Any]
    )
    val isPooledTrip =
      new Schema.Field("isPooledTrip", Schema.create(Type.BOOLEAN), "isPooledTrip", null.asInstanceOf[Any])
    val isRideHail = new Schema.Field("isRideHail", Schema.create(Type.BOOLEAN), "isRideHail", null.asInstanceOf[Any])
    val computedInMs =
      new Schema.Field("computedInMs", Schema.create(Type.LONG), "computedInMs", null.asInstanceOf[Any])
    val legs = new Schema.Field("legs", Schema.create(Type.INT), "legs", null.asInstanceOf[Any])

    val fields = List(
      requestIdField,
      computedInMs,
      isEmbodyWithCurrentTravelTime,
      itineraries,
      itineraryIndex,
      costEstimate,
      tripClassifier,
      replanningPenalty,
      totalTravelTimeInSecs,
      legs,
      legIndex,
      beamVehicleId,
      beamVehicleTypeId,
      asDriver,
      cost,
      unbecomeDriverOnCompletion,
      isPooledTrip,
      isRideHail
    ) ++ beamLegFields
    Schema.createRecord("routingResponse", "", "", false, fields.asJava)
  }

  val embodyWithCurrentTravelTimeSchema: Schema = {
    val vehicleId = {
      new Schema.Field("vehicleId", nullable[String], "vehicleId", null.asInstanceOf[Any])
    }
    val vehicleTypeId = {
      new Schema.Field("vehicleTypeId", nullable[String], "vehicleTypeId", null.asInstanceOf[Any])
    }
    val fields = List(requestIdField, vehicleId, vehicleTypeId) ++ beamLegFields
    Schema.createRecord("embodyWithCurrentTravelTime", "", "", false, fields.asJava)
  }

  val householdAttributesSchema: Schema = {
    val fields = List(
      new Schema.Field("householdId", nullable[String], "householdId", null.asInstanceOf[Any]),
      new Schema.Field("householdIncome", nullable[Double], "householdIncome", null.asInstanceOf[Any]),
      new Schema.Field("householdSize", nullable[Int], "householdSize", null.asInstanceOf[Any]),
      new Schema.Field("numCars", nullable[Int], "numCars", null.asInstanceOf[Any]),
      new Schema.Field("numBikes", nullable[Int], "numBikes", null.asInstanceOf[Any])
    )
    Schema.createRecord("HouseholdAttributes", "", "", false, fields.asJava)
  }

  val attributesOfIndividualSchema: Schema = {
    val fields = List(
      new Schema.Field("householdAttributes", householdAttributesSchema, "householdAttributes", null.asInstanceOf[Any]),
      new Schema.Field("modalityStyle", nullable[String], "modalityStyle", null.asInstanceOf[Any]),
      new Schema.Field("isMale", nullable[Boolean], "isMale", null.asInstanceOf[Any]),
      new Schema.Field("availableModes", nullable[String], "availableModes", null.asInstanceOf[Any]),
      new Schema.Field("valueOfTime", nullable[Double], "valueOfTime", null.asInstanceOf[Any]),
      new Schema.Field("age", nullable[Int], "age", null.asInstanceOf[Any]),
      new Schema.Field("income", nullable[Double], "income", null.asInstanceOf[Any])
    )
    Schema.createRecord("AttributesOfIndividual", "", "", false, fields.asJava)
  }

  val spaceTimeSchema: Schema = {
    val fields = List(
      new Schema.Field("loc_x", nullable[Double], "loc_x", null.asInstanceOf[Any]),
      new Schema.Field("loc_y", nullable[Double], "loc_y", null.asInstanceOf[Any]),
      new Schema.Field("time", nullable[Int], "time", null.asInstanceOf[Any])
    )
    Schema.createRecord("SpaceTimeSchema", "", "", false, fields.asJava)
  }

  def streetVehicleSchema(prefix: String): List[Schema.Field] = {
    val fields = List(
<<<<<<< HEAD
      new Schema.Field(s"${prefix}_id", nullable[String], "id", null.asInstanceOf[Any]),
      new Schema.Field(s"${prefix}_vehicleTypeId", nullable[String], "vehicleTypeId", null.asInstanceOf[Any]),
      new Schema.Field(s"${prefix}_locationUTM_X", nullable[Double], "locationUTM_X", null.asInstanceOf[Any]),
      new Schema.Field(s"${prefix}_locationUTM_Y", nullable[Double], "locationUTM_Y", null.asInstanceOf[Any]),
      new Schema.Field(s"${prefix}_locationUTM_time", nullable[Int], "locationUTM_time", null.asInstanceOf[Any]),
      new Schema.Field(s"${prefix}_mode", nullable[String], "mode", null.asInstanceOf[Any]),
      new Schema.Field(s"${prefix}_asDriver", nullable[Boolean], "asDriver", null.asInstanceOf[Any]),
=======
      new Schema.Field("id", nullable[String], "id", null.asInstanceOf[Any]),
      new Schema.Field("vehicleTypeId", nullable[String], "vehicleTypeId", null.asInstanceOf[Any]),
      //new Schema.Field("locationUTM", spaceTimeSchema, "locationUTM", null.asInstanceOf[Any]),
      new Schema.Field("locationUTM_X", nullable[Double], "locationUTM_X", null.asInstanceOf[Any]),
      new Schema.Field("locationUTM_Y", nullable[Double], "locationUTM_Y", null.asInstanceOf[Any]),
      new Schema.Field("locationUTM_time", nullable[Int], "locationUTM_time", null.asInstanceOf[Any]),
      new Schema.Field("mode", nullable[String], "mode", null.asInstanceOf[Any]),
      new Schema.Field("asDriver", nullable[Boolean], "asDriver", null.asInstanceOf[Any])
>>>>>>> 1e21e352
    )
    fields
  }

  val routingRequestSchema: Schema = {
    val originUTM_X = {
      new Schema.Field("originUTM_X", Schema.create(Type.DOUBLE), "originUTM_X", null.asInstanceOf[Any])
    }
    val originUTM_Y = {
      new Schema.Field("originUTM_Y", Schema.create(Type.DOUBLE), "originUTM_Y", null.asInstanceOf[Any])
    }
    val destinationUTM_X = {
      new Schema.Field("destinationUTM_X", Schema.create(Type.DOUBLE), "destinationUTM_X", null.asInstanceOf[Any])
    }
    val destinationUTM_Y = {
      new Schema.Field("destinationUTM_Y", Schema.create(Type.DOUBLE), "destinationUTM_Y", null.asInstanceOf[Any])
    }
    val departureTime = {
      new Schema.Field("departureTime", Schema.create(Type.INT), "departureTime", null.asInstanceOf[Any])
    }
    val withTransit = {
      new Schema.Field("withTransit", Schema.create(Type.BOOLEAN), "withTransit", null.asInstanceOf[Any])
    }

    val attributesOfIndividual = {
      new Schema.Field(
        "attributesOfIndividual",
<<<<<<< HEAD
        Schema.createUnion(util.Arrays.asList(attributesOfIndividualSchema, Schema.create(Schema.Type.NULL))),
=======
        SchemaBuilder.unionOf().nullType().and().`type`(attributesOfIndividualSchema).endUnion(),
>>>>>>> 1e21e352
        "attributesOfIndividual",
        null.asInstanceOf[Any]
      )
    }
    val streetVehiclesUseIntermodalUse = {
      new Schema.Field(
        "streetVehiclesUseIntermodalUse",
        Schema.create(Type.STRING),
        "streetVehiclesUseIntermodalUse",
        null.asInstanceOf[Any]
      )
    }
    val initiatedFrom = {
      new Schema.Field("initiatedFrom", Schema.create(Type.STRING), "initiatedFrom", null.asInstanceOf[Any])
    }
    val requestAsJson = {
      new Schema.Field("requestAsJson", Schema.create(Type.STRING), "requestAsJson", null.asInstanceOf[Any])
    }

    val fields = List(
      requestIdField,
      originUTM_X,
      originUTM_Y,
      destinationUTM_X,
      destinationUTM_Y,
      departureTime,
      withTransit,
      attributesOfIndividual,
      streetVehiclesUseIntermodalUse,
<<<<<<< HEAD
      initiatedFrom,
      requestAsJson,
    ) ++ (streetVehicleSchema("streetVehicle_0") ++ streetVehicleSchema("streetVehicle_1") ++ streetVehicleSchema(
      "streetVehicle_2"
    ))
=======
      initiatedFrom
    )
>>>>>>> 1e21e352
    Schema.createRecord("routingRequest", "", "", false, fields.asJava)
  }

  def nullable[T](implicit ct: ClassTag[T]): Schema = {
    val nullType = SchemaBuilder.unionOf().nullType()
    ct match {
      case ClassTag.Boolean =>
        nullType.and().booleanType().endUnion()
      case ClassTag.Int =>
        nullType.and().intType().endUnion()
      case ClassTag.Long =>
        nullType.and().longType().endUnion()
      case ClassTag.Float =>
        nullType.and().floatType().endUnion()
      case ClassTag.Double =>
        nullType.and().doubleType().endUnion()
      case x if Objects.equals(x, classTag[String]) =>
        nullType.and().stringType().endUnion()
      case x =>
        throw new IllegalStateException(s"Don't know what to do with $x")
    }
  }
}<|MERGE_RESOLUTION|>--- conflicted
+++ resolved
@@ -21,11 +21,8 @@
 import org.matsim.core.controler.listener.{IterationEndsListener, IterationStartsListener}
 import org.matsim.core.events.handler.BasicEventHandler
 
-<<<<<<< HEAD
+import java.util.Objects
 import scala.collection.JavaConverters._
-=======
-import java.util.Objects
->>>>>>> 1e21e352
 import scala.reflect.ClassTag
 
 class RouteDumper(beamServices: BeamServices)
@@ -118,11 +115,9 @@
 }
 
 object RouteDumper {
-<<<<<<< HEAD
+
   import io.circe.syntax._
   import beam.utils.json.AllNeededFormats._
-=======
->>>>>>> 1e21e352
 
   case class RoutingRequestEvent(routingRequest: RoutingRequest) extends Event(routingRequest.departureTime) {
     override def getEventType: String = "RoutingRequestEvent"
@@ -154,16 +149,6 @@
     record
   }
 
-<<<<<<< HEAD
-  def toRecord(record: GenericData.Record, streetVehicle: StreetVehicle, prefix: String): Unit = {
-    record.put(s"${prefix}_id", streetVehicle.id.toString)
-    record.put(s"${prefix}_vehicleTypeId", streetVehicle.vehicleTypeId.toString)
-    record.put(s"${prefix}_locationUTM_X", streetVehicle.locationUTM.loc.getX)
-    record.put(s"${prefix}_locationUTM_Y", streetVehicle.locationUTM.loc.getY)
-    record.put(s"${prefix}_locationUTM_time", streetVehicle.locationUTM.time)
-    record.put(s"${prefix}_mode", streetVehicle.mode.value)
-    record.put(s"${prefix}_asDriver", streetVehicle.asDriver)
-=======
   def toRecord(streetVehicle: StreetVehicle): GenericData.Record = {
     val record = new GenericData.Record(streetVehicleSchema)
     record.put("id", streetVehicle.id.toString)
@@ -182,7 +167,16 @@
       arr.add(idx, toRecord(sv))
     }
     arr
->>>>>>> 1e21e352
+  }
+
+  def toRecord(record: GenericData.Record, streetVehicle: StreetVehicle, prefix: String): Unit = {
+    record.put(s"${prefix}_id", streetVehicle.id.toString)
+    record.put(s"${prefix}_vehicleTypeId", streetVehicle.vehicleTypeId.toString)
+    record.put(s"${prefix}_locationUTM_X", streetVehicle.locationUTM.loc.getX)
+    record.put(s"${prefix}_locationUTM_Y", streetVehicle.locationUTM.loc.getY)
+    record.put(s"${prefix}_locationUTM_time", streetVehicle.locationUTM.time)
+    record.put(s"${prefix}_mode", streetVehicle.mode.value)
+    record.put(s"${prefix}_asDriver", streetVehicle.asDriver)
   }
 
   def toRecord(householdAttributes: HouseholdAttributes): GenericData.Record = {
@@ -250,7 +244,6 @@
 
   def toRecords(routingResponse: RoutingResponse): java.util.ArrayList[GenericData.Record] = {
     val records = new java.util.ArrayList[GenericData.Record]
-<<<<<<< HEAD
     routingResponse.itineraries.zipWithIndex.foreach {
       case (itinerary, itineraryIndex) =>
         itinerary.legs.zipWithIndex.foreach {
@@ -280,24 +273,6 @@
             addToRecord(record, embodiedBeamLeg.beamLeg)
             records.add(record)
         }
-=======
-    routingResponse.itineraries.zipWithIndex.foreach { case (itinerary, itineraryIndex) =>
-      itinerary.beamLegs.zipWithIndex.foreach { case (leg, legIndex) =>
-        val record = new GenericData.Record(routingResponseSchema)
-        record.put("requestId", routingResponse.requestId)
-        record.put("isEmbodyWithCurrentTravelTime", routingResponse.isEmbodyWithCurrentTravelTime)
-
-        record.put("itineraryIndex", itineraryIndex)
-        record.put("costEstimate", itinerary.costEstimate)
-        record.put("tripClassifier", itinerary.tripClassifier.value)
-        record.put("replanningPenalty", itinerary.replanningPenalty)
-        record.put("totalTravelTimeInSecs", itinerary.totalTravelTimeInSecs)
-
-        record.put("legIndex", legIndex)
-        addToRecord(record, leg)
-        records.add(record)
-      }
->>>>>>> 1e21e352
     }
     records
   }
@@ -340,11 +315,7 @@
     val linkTravelTime = {
       new Schema.Field(
         "linkTravelTime",
-<<<<<<< HEAD
-        Schema.create(Type.STRING),
-=======
         Schema.createArray(Schema.create(Type.DOUBLE)),
->>>>>>> 1e21e352
         "linkTravelTime",
         null.asInstanceOf[Any]
       )
@@ -505,17 +476,8 @@
     Schema.createRecord("SpaceTimeSchema", "", "", false, fields.asJava)
   }
 
-  def streetVehicleSchema(prefix: String): List[Schema.Field] = {
+  def streetVehicleSchema: Schema = {
     val fields = List(
-<<<<<<< HEAD
-      new Schema.Field(s"${prefix}_id", nullable[String], "id", null.asInstanceOf[Any]),
-      new Schema.Field(s"${prefix}_vehicleTypeId", nullable[String], "vehicleTypeId", null.asInstanceOf[Any]),
-      new Schema.Field(s"${prefix}_locationUTM_X", nullable[Double], "locationUTM_X", null.asInstanceOf[Any]),
-      new Schema.Field(s"${prefix}_locationUTM_Y", nullable[Double], "locationUTM_Y", null.asInstanceOf[Any]),
-      new Schema.Field(s"${prefix}_locationUTM_time", nullable[Int], "locationUTM_time", null.asInstanceOf[Any]),
-      new Schema.Field(s"${prefix}_mode", nullable[String], "mode", null.asInstanceOf[Any]),
-      new Schema.Field(s"${prefix}_asDriver", nullable[Boolean], "asDriver", null.asInstanceOf[Any]),
-=======
       new Schema.Field("id", nullable[String], "id", null.asInstanceOf[Any]),
       new Schema.Field("vehicleTypeId", nullable[String], "vehicleTypeId", null.asInstanceOf[Any]),
       //new Schema.Field("locationUTM", spaceTimeSchema, "locationUTM", null.asInstanceOf[Any]),
@@ -524,9 +486,8 @@
       new Schema.Field("locationUTM_time", nullable[Int], "locationUTM_time", null.asInstanceOf[Any]),
       new Schema.Field("mode", nullable[String], "mode", null.asInstanceOf[Any]),
       new Schema.Field("asDriver", nullable[Boolean], "asDriver", null.asInstanceOf[Any])
->>>>>>> 1e21e352
-    )
-    fields
+    )
+    Schema.createRecord("StreetVehicle", "", "", false, fields.asJava)
   }
 
   val routingRequestSchema: Schema = {
@@ -548,15 +509,18 @@
     val withTransit = {
       new Schema.Field("withTransit", Schema.create(Type.BOOLEAN), "withTransit", null.asInstanceOf[Any])
     }
-
+    val streetVehicles = {
+      new Schema.Field(
+        "streetVehicles",
+        Schema.createArray(streetVehicleSchema),
+        "streetVehicles",
+        null.asInstanceOf[Any]
+      )
+    }
     val attributesOfIndividual = {
       new Schema.Field(
         "attributesOfIndividual",
-<<<<<<< HEAD
-        Schema.createUnion(util.Arrays.asList(attributesOfIndividualSchema, Schema.create(Schema.Type.NULL))),
-=======
         SchemaBuilder.unionOf().nullType().and().`type`(attributesOfIndividualSchema).endUnion(),
->>>>>>> 1e21e352
         "attributesOfIndividual",
         null.asInstanceOf[Any]
       )
@@ -584,18 +548,11 @@
       destinationUTM_Y,
       departureTime,
       withTransit,
+      streetVehicles,
       attributesOfIndividual,
       streetVehiclesUseIntermodalUse,
-<<<<<<< HEAD
-      initiatedFrom,
-      requestAsJson,
-    ) ++ (streetVehicleSchema("streetVehicle_0") ++ streetVehicleSchema("streetVehicle_1") ++ streetVehicleSchema(
-      "streetVehicle_2"
-    ))
-=======
       initiatedFrom
     )
->>>>>>> 1e21e352
     Schema.createRecord("routingRequest", "", "", false, fields.asJava)
   }
 
