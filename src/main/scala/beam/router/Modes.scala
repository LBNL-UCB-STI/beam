--- conflicted
+++ resolved
@@ -73,12 +73,8 @@
 
     case object WALK extends BeamMode(value = "walk", Some(Left(LegMode.WALK)), TransportMode.walk)
 
-<<<<<<< HEAD
     case object BIKE
-        extends BeamMode(value = "bike", Some(Left(LegMode.BICYCLE)), TransportMode.walk)
-=======
-    case object BIKE extends BeamMode(value = "bike", Some(Left(LegMode.BICYCLE)), TransportMode.bike)
->>>>>>> 1edf9546
+        extends BeamMode(value = "bike", Some(Left(LegMode.BICYCLE)), TransportMode.bike)
 
     // Transit-specific
     case object LEG_SWITCH extends BeamMode(value = "leg_switch", None, TransportMode.other) // This is kind-of like a transit walk, but not really... best to make leg_switch its own type
