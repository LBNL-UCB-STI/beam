package beam.router

import beam.agentsim.agents.modalbehaviors.DrivesVehicle.VehicleOrToken
import beam.agentsim.agents.vehicles.VehicleCategory._
import com.conveyal.r5.api.util.{LegMode, TransitModes}
import com.conveyal.r5.profile.StreetMode
import enumeratum.values._
import org.matsim.api.core.v01.TransportMode

import scala.collection.immutable
import scala.language.implicitConversions

/**
  * [[ValueEnum]] containing all of the translations b/w BEAM <==> R5[[LegMode]] MATSim [[TransportMode]].
  *
  * Note: There is an implicit conversion
  *
  * Created by sfeygin on 4/5/17.
  */
object Modes {

  sealed abstract class BeamMode(
    val value: String,
    val r5Mode: Option[Either[LegMode, TransitModes]],
    val matsimMode: String
  ) extends StringEnumEntry {

    import BeamMode._

    override def equals(obj: Any): Boolean = obj match {
      case mode: BeamMode if BeamMode.isCar(mode.value) => BeamMode.isCar(this.value)
      case _                                            => super.equals(obj)
    }

    def isTransit: Boolean = isR5TransitMode(this)
    def isMassTransit: Boolean = this == SUBWAY || this == RAIL || this == FERRY || this == TRAM
    def isRideHail: Boolean = this == RIDE_HAIL
<<<<<<< HEAD
    def isHovTeleportation: Boolean = this == HOV2_TELEPORTATION || this == HOV3_TELEPORTATION
=======
    def isTeleportation: Boolean = this == HOV2_TELEPORTATION || this == HOV3_TELEPORTATION
>>>>>>> b1681529
  }

  object BeamMode extends StringEnum[BeamMode] with StringCirceEnum[BeamMode] {

    def isCar(stringMode: String): Boolean =
      stringMode.equalsIgnoreCase(CAR.value) ||
      stringMode.equalsIgnoreCase(CAR_HOV2.value) ||
      stringMode.equalsIgnoreCase(CAR_HOV3.value)

    override val values: immutable.IndexedSeq[BeamMode] = findValues

    case object HOV2_TELEPORTATION extends BeamMode(value = "hov2_teleportation", None, "")

    case object HOV3_TELEPORTATION extends BeamMode(value = "hov3_teleportation", None, "")

    // Driving / Automobile-like (hailed rides are a bit of a hybrid)

    case object CAR extends BeamMode(value = "car", Some(Left(LegMode.CAR)), TransportMode.car)

    // car with 1 guaranteed additional passenger
    case object CAR_HOV2 extends BeamMode(value = "car_hov2", Some(Left(LegMode.CAR)), TransportMode.car)

    // car with 2 guaranteed additional passengers
    case object CAR_HOV3 extends BeamMode(value = "car_hov3", Some(Left(LegMode.CAR)), TransportMode.car)

    case object CAV extends BeamMode(value = "cav", Some(Left(LegMode.CAR)), TransportMode.car)

    case object RIDE_HAIL extends BeamMode(value = "ride_hail", Some(Left(LegMode.CAR)), TransportMode.other)

    case object RIDE_HAIL_POOLED
        extends BeamMode(value = "ride_hail_pooled", Some(Left(LegMode.CAR)), TransportMode.other)

    case object FREIGHT extends BeamMode(value = "freight", Some(Left(LegMode.CAR)), TransportMode.truck)
    // Transit

    case object BUS extends BeamMode(value = "bus", Some(Right(TransitModes.BUS)), TransportMode.pt)

    case object FUNICULAR extends BeamMode(value = "funicular", Some(Right(TransitModes.FUNICULAR)), TransportMode.pt)

    case object GONDOLA extends BeamMode(value = "gondola", Some(Right(TransitModes.GONDOLA)), TransportMode.pt)

    case object CABLE_CAR extends BeamMode(value = "cable_car", Some(Right(TransitModes.CABLE_CAR)), TransportMode.pt)

    case object FERRY extends BeamMode(value = "ferry", Some(Right(TransitModes.FERRY)), TransportMode.pt)

    case object TRANSIT extends BeamMode(value = "transit", Some(Right(TransitModes.TRANSIT)), TransportMode.pt)

    case object RAIL extends BeamMode(value = "rail", Some(Right(TransitModes.RAIL)), TransportMode.pt)

    case object SUBWAY extends BeamMode(value = "subway", Some(Right(TransitModes.SUBWAY)), TransportMode.pt)

    case object TRAM extends BeamMode(value = "tram", Some(Right(TransitModes.TRAM)), TransportMode.pt)

    // Non-motorized

    case object WALK extends BeamMode(value = "walk", Some(Left(LegMode.WALK)), TransportMode.walk)

    case object BIKE extends BeamMode(value = "bike", Some(Left(LegMode.BICYCLE)), TransportMode.bike)

    // Transit-specific
    case object WALK_TRANSIT
        extends BeamMode(
          value = "walk_transit",
          Some(Right(TransitModes.TRANSIT)),
          TransportMode.transit_walk
        )

    case object DRIVE_TRANSIT
        extends BeamMode(
          value = "drive_transit",
          Some(Right(TransitModes.TRANSIT)),
          TransportMode.pt
        )

    case object RIDE_HAIL_TRANSIT
        extends BeamMode(
          value = "ride_hail_transit",
          Some(Right(TransitModes.TRANSIT)),
          TransportMode.pt
        )

    case object BIKE_TRANSIT
        extends BeamMode(
          value = "bike_transit",
          Some(Right(TransitModes.TRANSIT)),
          TransportMode.pt
        )

    val chainBasedModes = Seq(CAR, BIKE)

    val personalVehicleModes = Seq(CAR, BIKE, DRIVE_TRANSIT, BIKE_TRANSIT)

    val nonPersonalVehicleModes = Seq(WALK, RIDE_HAIL, RIDE_HAIL_POOLED, RIDE_HAIL_TRANSIT, WALK_TRANSIT)

    val transitModes =
      Seq(BUS, FUNICULAR, GONDOLA, CABLE_CAR, FERRY, TRAM, TRANSIT, RAIL, SUBWAY)

    val massTransitModes: List[BeamMode] = List(FERRY, TRANSIT, RAIL, SUBWAY, TRAM)

    val allModes: Seq[BeamMode] =
      Seq(
        CAR,
        CAV,
        WALK,
        BIKE,
        TRANSIT,
        RIDE_HAIL,
        RIDE_HAIL_POOLED,
        RIDE_HAIL_TRANSIT,
        DRIVE_TRANSIT,
        WALK_TRANSIT,
        BIKE_TRANSIT,
        HOV2_TELEPORTATION,
        HOV3_TELEPORTATION
      )

    def fromString(stringMode: String): Option[BeamMode] = {
      if (stringMode.equals("") || stringMode.equals("other")) {
        None
      } else if (stringMode.equalsIgnoreCase("drive")) {
        Some(CAR)
      } else if (stringMode.equalsIgnoreCase("transit_walk")) {
        Some(WALK_TRANSIT)
      } else {
        Some(BeamMode.withValue(stringMode))
      }
    }
  }

  def isChainBasedMode(beamMode: BeamMode): Boolean = BeamMode.chainBasedModes.contains(beamMode)

  def isPersonalVehicleMode(beamMode: BeamMode): Boolean = BeamMode.personalVehicleModes.contains(beamMode)

  implicit def beamMode2R5Mode(beamMode: BeamMode): Either[LegMode, TransitModes] =
    beamMode.r5Mode.get

  def isR5TransitMode(beamMode: BeamMode): Boolean = {
    beamMode.r5Mode match {
      case Some(Right(_)) =>
        true
      case _ => false
    }
  }

  def isR5LegMode(beamMode: BeamMode): Boolean = {
    beamMode.r5Mode match {
      case Some(Left(_)) =>
        true
      case _ => false
    }
  }

  def isOnStreetTransit(beamMode: BeamMode): Boolean = {
    beamMode.r5Mode match {
      case Some(Left(_)) =>
        false
      case Some(Right(transitMode)) =>
        transitMode match {
          case TransitModes.BUS =>
            true
          case _ =>
            false
        }
      case _ =>
        false
    }
  }

  def toR5StreetMode(mode: BeamMode): StreetMode = mode match {
    case BeamMode.BIKE => StreetMode.BICYCLE
    case BeamMode.WALK => StreetMode.WALK
    case BeamMode.CAR  => StreetMode.CAR
    case BeamMode.CAV  => StreetMode.CAR
    case _             => throw new IllegalArgumentException
  }

  def toR5StreetMode(mode: LegMode): StreetMode = mode match {
    case LegMode.BICYCLE | LegMode.BICYCLE_RENT => StreetMode.BICYCLE
    case LegMode.WALK                           => StreetMode.WALK
    case LegMode.CAR                            => StreetMode.CAR
    case _                                      => throw new IllegalArgumentException
  }

  def mapLegMode(mode: LegMode): BeamMode = mode match {
    case LegMode.BICYCLE | LegMode.BICYCLE_RENT => BeamMode.BIKE
    case LegMode.WALK                           => BeamMode.WALK
    case LegMode.CAR | LegMode.CAR_PARK         => BeamMode.CAR
  }

  def mapTransitMode(mode: TransitModes): BeamMode = mode match {
    case TransitModes.TRANSIT   => BeamMode.TRANSIT
    case TransitModes.SUBWAY    => BeamMode.SUBWAY
    case TransitModes.BUS       => BeamMode.BUS
    case TransitModes.FUNICULAR => BeamMode.FUNICULAR
    case TransitModes.GONDOLA   => BeamMode.GONDOLA
    case TransitModes.CABLE_CAR => BeamMode.CABLE_CAR
    case TransitModes.FERRY     => BeamMode.FERRY
    case TransitModes.RAIL      => BeamMode.RAIL
    case TransitModes.TRAM      => BeamMode.TRAM
    case _                      => throw new IllegalArgumentException
  }

  def getAccessVehicleMode(mode: BeamMode): BeamMode = mode match {
    case BeamMode.TRANSIT           => throw new IllegalArgumentException("access vehicle is unknown")
    case BeamMode.WALK_TRANSIT      => BeamMode.WALK
    case BeamMode.DRIVE_TRANSIT     => BeamMode.CAR
    case BeamMode.RIDE_HAIL_TRANSIT => BeamMode.CAR
    case BeamMode.BIKE_TRANSIT      => BeamMode.BIKE
    case _                          => throw new IllegalArgumentException("not a transit mode: " + mode.value)
  }

}

object TourModes {
  import beam.router.Modes.BeamMode
  import beam.router.Modes.BeamMode._

  sealed abstract class BeamTourMode(
    val value: String,
    val vehicleCategory: VehicleCategory,
    val allowedBeamModes: Seq[BeamMode],
    val allowedBeamModesForFirstAndLastLeg: Seq[BeamMode]
  ) extends StringEnumEntry {

    import BeamTourMode._

    def allowedBeamModesGivenAvailableVehicles(
      vehicles: Vector[VehicleOrToken],
      firstOrLastLeg: Boolean
    ): Seq[BeamMode] = {
      val relevantModes = if (firstOrLastLeg) { allowedBeamModesForFirstAndLastLeg }
      else allowedBeamModes
      if (
        vehicles
          .exists(vehOrToken => !vehOrToken.vehicle.isSharedVehicle && vehOrToken.streetVehicle.mode.in(relevantModes))
      ) { relevantModes }
      else { Seq.empty[BeamMode] }
    }

    def isVehicleBased: Boolean = this match {
      case WALK_BASED => false
      case _          => true
    }
  }

  object BeamTourMode extends StringEnum[BeamTourMode] with StringCirceEnum[BeamTourMode] {

    override val values: immutable.IndexedSeq[BeamTourMode] = findValues

    val enabledModes: Map[BeamMode, Seq[BeamMode]] =
      Map[BeamMode, Seq[BeamMode]](CAR -> Seq(DRIVE_TRANSIT), BIKE -> Seq(BIKE_TRANSIT))

    // TODO: Also allow use of shared bikes/cars in walk based tours
    case object WALK_BASED
        extends BeamTourMode(
          "walk_based",
          Body,
          Seq[BeamMode](
            WALK,
            WALK_TRANSIT,
            RIDE_HAIL,
            RIDE_HAIL_POOLED,
            RIDE_HAIL_TRANSIT,
            HOV2_TELEPORTATION,
            HOV3_TELEPORTATION
          ),
          Seq[BeamMode](
            WALK,
            WALK_TRANSIT,
            RIDE_HAIL,
            RIDE_HAIL_POOLED,
            RIDE_HAIL_TRANSIT,
            DRIVE_TRANSIT,
            BIKE_TRANSIT,
            HOV2_TELEPORTATION,
            HOV3_TELEPORTATION
          )
        ) {

      // When we're on a walk based tour, we can still use shared vehicles
      override def allowedBeamModesGivenAvailableVehicles(
        vehicles: Vector[VehicleOrToken],
        firstOrLastLeg: Boolean
      ): Seq[BeamMode] = {
        vehicles.flatMap { veh =>
          if (veh.vehicle.isSharedVehicle) { Seq(veh.streetVehicle.mode) ++ enabledModes(veh.streetVehicle.mode) }
          else { Seq.empty[BeamMode] }
        } ++ allowedBeamModes
      }
    }

    case object CAR_BASED
        extends BeamTourMode(
          "car_based",
          Car,
          Seq[BeamMode](CAR, CAR_HOV2, CAR_HOV3),
          Seq[BeamMode](CAR, CAR_HOV2, CAR_HOV3)
        )

    case object BIKE_BASED extends BeamTourMode("bike_based", Bike, Seq[BeamMode](BIKE), Seq[BeamMode](BIKE))

  }

}<|MERGE_RESOLUTION|>--- conflicted
+++ resolved
@@ -35,11 +35,7 @@
     def isTransit: Boolean = isR5TransitMode(this)
     def isMassTransit: Boolean = this == SUBWAY || this == RAIL || this == FERRY || this == TRAM
     def isRideHail: Boolean = this == RIDE_HAIL
-<<<<<<< HEAD
-    def isHovTeleportation: Boolean = this == HOV2_TELEPORTATION || this == HOV3_TELEPORTATION
-=======
     def isTeleportation: Boolean = this == HOV2_TELEPORTATION || this == HOV3_TELEPORTATION
->>>>>>> b1681529
   }
 
   object BeamMode extends StringEnum[BeamMode] with StringCirceEnum[BeamMode] {
