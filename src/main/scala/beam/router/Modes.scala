--- conflicted
+++ resolved
@@ -19,14 +19,10 @@
 object Modes {
 
   sealed abstract class BeamMode(val value: String, val r5Mode: Option[Either[LegMode,TransitModes]], val matsimMode: String) extends StringEnumEntry {
-<<<<<<< HEAD
+
     def isTransit: Boolean = isR5TransitMode(this)
-=======
-
-    def isTransit(): Boolean = isR5TransitMode(this)
     def isMassTransit(): Boolean = this == SUBWAY || this == RAIL || this == FERRY || this == TRAM
     def isRideHail(): Boolean = this == RIDE_HAIL
->>>>>>> da059169
   }
 
   object BeamMode extends StringEnum[BeamMode] with StringCirceEnum[BeamMode] {
