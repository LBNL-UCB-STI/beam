--- conflicted
+++ resolved
@@ -82,13 +82,6 @@
     // Transit-specific
     case object LEG_SWITCH extends BeamMode(value = "leg_switch", None, TransportMode.other) // This is kind-of like a transit walk, but not really... best to make leg_switch its own type
 
-<<<<<<< HEAD
-    case object WALK_TRANSIT extends BeamMode(value = "walk_transit", Some(Right(TransitModes.TRANSIT)), TransportMode.transit_walk)
-
-    case object DRIVE_TRANSIT extends BeamMode(value = "drive_transit", Some(Right(TransitModes.TRANSIT)), TransportMode.pt)
-
-    case object RIDE_HAIL_TRANSIT extends BeamMode(value = "ride_hail_transit", Some(Right(TransitModes.TRANSIT)), TransportMode.pt)
-=======
     case object WALK_TRANSIT
         extends BeamMode(
           value = "walk_transit",
@@ -109,25 +102,14 @@
           Some(Right(TransitModes.TRANSIT)),
           TransportMode.pt
         )
->>>>>>> 636d8906
 
     case object WAITING extends BeamMode(value = "waiting", None, TransportMode.other)
 
     val chainBasedModes = Seq(CAR, EV, BIKE)
 
-<<<<<<< HEAD
-    def fromString(stringMode: String) : BeamMode = {
-      if(stringMode.equals("")){
-        NONE
-      }else{
-        BeamMode.withValue(stringMode)
-      }
-    }
-=======
     val transitModes =
       Seq(BUS, FUNICULAR, GONDOLA, CABLE_CAR, FERRY, TRAM, TRANSIT, RAIL, SUBWAY, TRAM)
     val availableModes: Seq[BeamMode] = Seq(CAR, RIDE_HAIL, BIKE) ++ transitModes
->>>>>>> 636d8906
   }
 
   def isChainBasedMode(beamMode: BeamMode): Boolean = BeamMode.chainBasedModes.contains(beamMode)
