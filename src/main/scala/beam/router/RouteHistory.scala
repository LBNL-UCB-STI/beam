--- conflicted
+++ resolved
@@ -111,19 +111,11 @@
     }
   }
   override def notifyIterationEnds(event: IterationEndsEvent): Unit = {
-<<<<<<< HEAD
-=======
-
-    val filePath = event.getServices.getControlerIO.getIterationFilename(
-      event.getServices.getIterationNumber,
-      beamConfig.beam.warmStart.routeHistoryFileName
-    )
->>>>>>> b6a5281a
-
+    
     if (shouldWriteInIteration(event.getIteration, beamConfig.beam.physsim.writeRouteHistoryInterval)) {
       val filePath = event.getServices.getControlerIO.getIterationFilename(
         event.getServices.getIterationNumber,
-        RouteHistory.outputFileBaseName + ".csv.gz"
+        beamConfig.beam.warmStart.routeHistoryFileName
       )
 
       FileUtils.writeToFile(
