package beam.router

import beam.agentsim.agents.vehicles.BeamVehicle.StreetVehicle
import beam.agentsim.agents.vehicles.{PassengerSchedule, Trajectory}
import beam.agentsim.events.SpaceTime
import beam.router.Modes.BeamMode
import beam.router.Modes.BeamMode.{BIKE, CAR, RIDEHAIL, TRANSIT, WALK}
import beam.sim.BeamServices
import beam.sim.config.BeamConfig
import org.matsim.api.core.v01.{Coord, Id}
import org.matsim.vehicles.Vehicle

/**
  * BEAM
  */
object RoutingModel {

  type LegCostEstimator = BeamLeg => Option[Double]


  case class BeamTrip(legs: Vector[BeamLeg],
                      accessMode: BeamMode) {
    lazy val tripClassifier: BeamMode = if (legs map (_.mode) contains CAR) {
      CAR
    } else {
      TRANSIT
    }
    val totalTravelTime: Long = legs.map(_.duration).sum
  }

  object BeamTrip {
    def apply(legs: Vector[BeamLeg]): BeamTrip = BeamTrip(legs, legs.head.mode)

    val empty: BeamTrip = BeamTrip(Vector(), BeamMode.WALK)
  }

  case class EmbodiedBeamTrip(legs: Vector[EmbodiedBeamLeg]) {

    lazy val costEstimate: BigDecimal = legs.map(_.cost).sum /// Generalize or remove
    lazy val tripClassifier: BeamMode = determineTripMode(legs)
    val totalTravelTime: Long = legs.map(_.beamLeg.duration).sum

    def beamLegs(): Vector[BeamLeg] = legs.map(embodiedLeg => embodiedLeg.beamLeg)

    def toBeamTrip(): BeamTrip = BeamTrip(beamLegs())

    def determineTripMode(legs: Vector[EmbodiedBeamLeg]): BeamMode = {
      var theMode: BeamMode = WALK
      legs.foreach { leg =>
        // Any presence of transit makes it transit
        if (leg.beamLeg.mode.isTransit) {
          theMode = TRANSIT
        } else if (theMode == WALK && leg.beamLeg.mode == CAR) {
          if((legs.size == 1 && legs(0).beamVehicleId.toString.contains("rideHailingVehicle")) ||
            (legs.size>1 && legs(1).beamVehicleId.toString.contains("rideHailingVehicle")) ){
            theMode = RIDEHAIL
          }else{
            theMode = CAR
          }
        } else if (theMode == WALK && leg.beamLeg.mode == BIKE) {
          theMode = BIKE
        }
      }
      theMode
    }
  }

  object EmbodiedBeamTrip {


    //TODO this is a prelimnary version of embodyWithStreetVehicle that assumes Person drives a single access vehicle (either CAR or BIKE) that is left behind as soon as a different mode is encountered in the trip, it also doesn't allow for chaining of Legs without exiting the vehilce in between, e.g. WALK->CAR->CAR->WALK
    //TODO this needs unit testing
<<<<<<< HEAD
    def embodyWithStreetVehicles(trip: BeamTrip, accessVehiclesByMode: Map[BeamMode, StreetVehicle], egressVehiclesByMode: Map[BeamMode, StreetVehicle], services: BeamServices): EmbodiedBeamTrip = {
      if (trip.legs.isEmpty) {
=======
    def embodyWithStreetVehicles(trip: BeamTrip, accessVehiclesByMode: Map[BeamMode, StreetVehicle], egressVehiclesByMode: Map[BeamMode, StreetVehicle], legFares: Map[Int, Double], services: BeamServices): EmbodiedBeamTrip = {
      if(trip.legs.isEmpty){
>>>>>>> 5122d987
        EmbodiedBeamTrip.empty
      } else {
        var inAccessPhase = true
        val embodiedLegs: Vector[EmbodiedBeamLeg] = for(tuple <- trip.legs.zipWithIndex) yield {
          val beamLeg = tuple._1
          val currentMode: BeamMode = beamLeg.mode
          val unbecomeDriverAtComplete = Modes.isR5LegMode(currentMode) && (currentMode != WALK || beamLeg == trip.legs(trip.legs.size - 1))
          val cost = legFares.getOrElse(tuple._2, 0.0)
          if (Modes.isR5TransitMode(currentMode)) {
<<<<<<< HEAD
            inAccessPhase = false
            EmbodiedBeamLeg(beamLeg, services.transitVehiclesByBeamLeg(beamLeg), false, None, 0.0, false)
=======
            if(services.transitVehiclesByBeamLeg.contains(beamLeg)) {
              EmbodiedBeamLeg(beamLeg, services.transitVehiclesByBeamLeg(beamLeg), false, None, 0.0, false)
            }else{
              EmbodiedBeamLeg.empty
            }
>>>>>>> 5122d987
          } else if (inAccessPhase) {
            EmbodiedBeamLeg(beamLeg, accessVehiclesByMode(currentMode).id, accessVehiclesByMode(currentMode).asDriver, None, 0.0, unbecomeDriverAtComplete)
          } else {
            EmbodiedBeamLeg(beamLeg, egressVehiclesByMode(currentMode).id, egressVehiclesByMode(currentMode).asDriver, None, 0.0, unbecomeDriverAtComplete)
          }
        }
        EmbodiedBeamTrip(embodiedLegs)
      }
    }

    def beamModeToVehicleId(beamMode: BeamMode): Id[Vehicle] = {
      if (beamMode == WALK) {
        Id.create("body", classOf[Vehicle])
      } else if (Modes.isR5TransitMode(beamMode)) {
        Id.create("transit", classOf[Vehicle])
      } else {
        Id.create("", classOf[Vehicle])
      }
    }

    val empty: EmbodiedBeamTrip = EmbodiedBeamTrip(BeamTrip.empty)

    def apply(beamTrip: BeamTrip) = new EmbodiedBeamTrip(beamTrip.legs.map(leg => EmbodiedBeamLeg(leg)))
  }

  /**
    *
    * @param startTime time in seconds from base midnight
    * @param mode
    * @param duration  period in seconds
    * @param travelPath
    */
  case class BeamLeg(startTime: Long,
                     mode: BeamMode,
                     duration: Long,
<<<<<<< HEAD
                     travelPath: BeamPath = EmptyBeamPath.path) {
    require(duration > -1)
    def endTime: Long = startTime + duration
=======
                     travelPath: BeamPath = empty) {
    val endTime: Long = startTime + duration
>>>>>>> 5122d987
  }

  object BeamLeg {
    val beamLegOrdering: Ordering[BeamLeg] = Ordering.by(x=>(x.startTime,x.duration))

    def dummyWalk(startTime: Long): BeamLeg = new BeamLeg(startTime, WALK, 0)
  }

  case class EmbodiedBeamLeg(beamLeg: BeamLeg,
                             beamVehicleId: Id[Vehicle],
                             asDriver: Boolean,
                             passengerSchedule: Option[PassengerSchedule],
                             cost: BigDecimal,
                             unbecomeDriverOnCompletion: Boolean
                            ) {
    val isHumanBodyVehicle: Boolean = beamVehicleId.toString.equalsIgnoreCase("body")
  }

  object EmbodiedBeamLeg {
    def apply(leg: BeamLeg): EmbodiedBeamLeg = EmbodiedBeamLeg(leg, Id.create("", classOf[Vehicle]), false, None, 0.0, false)

    def empty: EmbodiedBeamLeg = EmbodiedBeamLeg(BeamLeg.dummyWalk(0L), Id.create("", classOf[Vehicle]), false, None, 0.0, false)
  }

  case class TransitStopsInfo(fromStopId: String, toStopId: String)

  /**
    *
    * @param linkIds either matsim linkId or R5 edgeIds that describes whole path
    * @param transitStops start and end stop if this path is transit (partial) route

    */
  case class BeamPath(linkIds: Vector[String], transitStops: Option[TransitStopsInfo], protected[router] val resolver: TrajectoryResolver) {

    def isTransit = transitStops.isDefined

    def toTrajectory = {
      resolver.resolve(this)
    }

    def canEqual(other: Any): Boolean = other.isInstanceOf[BeamPath]

    override def equals(other: Any): Boolean = other match {
      case that: BeamPath =>
        (that eq this) || (
            if (this.isTransit && that.isTransit) {
              transitStops == that.transitStops
            } else if (!this.isTransit && !that.isTransit) {
              this.linkIds == that.linkIds
            } else {
              false
            }
          )
      case _ => false
    }

    override def hashCode(): Int = {
      if (this.isTransit) {
        transitStops.hashCode()
      } else {
        linkIds.hashCode()
      }
    }
  }

  //case object EmptyBeamPath extends BeamPath(Vector[String](), None, departure = SpaceTime(Double.PositiveInfinity, Double.PositiveInfinity, Long.MaxValue), arrival = SpaceTime(Double.NegativeInfinity, Double.NegativeInfinity, Long.MinValue))
  object EmptyBeamPath {
    val path = BeamPath(Vector[String](), None, EmptyTrajectoryResolver)
  }

  case class EdgeModeTime(fromVertexLabel: String, mode: BeamMode, time: Long, fromCoord: Coord, toCoord: Coord)

  /**
    * Represent the time in seconds since midnight.
    * attribute atTime seconds since midnight
    */
  sealed trait BeamTime {
    val atTime: Int
  }

  case class DiscreteTime(override val atTime: Int) extends BeamTime

  case class WindowTime(override val atTime: Int, timeFrame: Int = 15 * 60) extends BeamTime {
    lazy val fromTime: Int = atTime
    lazy val toTime: Int = atTime + timeFrame
  }

  object WindowTime {
    def apply(atTime: Int, r5: BeamConfig.Beam.Routing.R5): WindowTime =
      new WindowTime(atTime, r5.departureWindow * 60)
  }

}
<|MERGE_RESOLUTION|>--- conflicted
+++ resolved
@@ -70,13 +70,8 @@
 
     //TODO this is a prelimnary version of embodyWithStreetVehicle that assumes Person drives a single access vehicle (either CAR or BIKE) that is left behind as soon as a different mode is encountered in the trip, it also doesn't allow for chaining of Legs without exiting the vehilce in between, e.g. WALK->CAR->CAR->WALK
     //TODO this needs unit testing
-<<<<<<< HEAD
-    def embodyWithStreetVehicles(trip: BeamTrip, accessVehiclesByMode: Map[BeamMode, StreetVehicle], egressVehiclesByMode: Map[BeamMode, StreetVehicle], services: BeamServices): EmbodiedBeamTrip = {
-      if (trip.legs.isEmpty) {
-=======
     def embodyWithStreetVehicles(trip: BeamTrip, accessVehiclesByMode: Map[BeamMode, StreetVehicle], egressVehiclesByMode: Map[BeamMode, StreetVehicle], legFares: Map[Int, Double], services: BeamServices): EmbodiedBeamTrip = {
       if(trip.legs.isEmpty){
->>>>>>> 5122d987
         EmbodiedBeamTrip.empty
       } else {
         var inAccessPhase = true
@@ -86,16 +81,11 @@
           val unbecomeDriverAtComplete = Modes.isR5LegMode(currentMode) && (currentMode != WALK || beamLeg == trip.legs(trip.legs.size - 1))
           val cost = legFares.getOrElse(tuple._2, 0.0)
           if (Modes.isR5TransitMode(currentMode)) {
-<<<<<<< HEAD
-            inAccessPhase = false
-            EmbodiedBeamLeg(beamLeg, services.transitVehiclesByBeamLeg(beamLeg), false, None, 0.0, false)
-=======
             if(services.transitVehiclesByBeamLeg.contains(beamLeg)) {
               EmbodiedBeamLeg(beamLeg, services.transitVehiclesByBeamLeg(beamLeg), false, None, 0.0, false)
             }else{
               EmbodiedBeamLeg.empty
             }
->>>>>>> 5122d987
           } else if (inAccessPhase) {
             EmbodiedBeamLeg(beamLeg, accessVehiclesByMode(currentMode).id, accessVehiclesByMode(currentMode).asDriver, None, 0.0, unbecomeDriverAtComplete)
           } else {
@@ -131,14 +121,8 @@
   case class BeamLeg(startTime: Long,
                      mode: BeamMode,
                      duration: Long,
-<<<<<<< HEAD
-                     travelPath: BeamPath = EmptyBeamPath.path) {
-    require(duration > -1)
-    def endTime: Long = startTime + duration
-=======
                      travelPath: BeamPath = empty) {
     val endTime: Long = startTime + duration
->>>>>>> 5122d987
   }
 
   object BeamLeg {
