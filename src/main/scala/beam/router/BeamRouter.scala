--- conflicted
+++ resolved
@@ -136,13 +136,10 @@
   }
 
   private var traveTimeOpt: Option[TravelTime] = None
-<<<<<<< HEAD
-=======
 
   val kryoSerializer = new KryoSerializer(context.system.asInstanceOf[ExtendedActorSystem])
 
   private val updateTravelTimeTimeout: Timeout = Timeout(3, TimeUnit.MINUTES)
->>>>>>> 94fa1c70
 
   override def receive: PartialFunction[Any, Unit] = {
     case `tick` =>
