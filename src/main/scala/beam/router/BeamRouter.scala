package beam.router

import java.time.{ZoneOffset, ZonedDateTime}
import java.util.UUID
import java.util.concurrent.TimeUnit

import akka.actor.Status.Success
import akka.actor.{Actor, ActorLogging, ActorRef, Address, Props, RelativeActorPath, RootActorPath, Stash}
import akka.cluster.ClusterEvent._
import akka.cluster.{Cluster, Member, MemberStatus}
import akka.pattern._
import akka.util.Timeout
<<<<<<< HEAD
import beam.agentsim.agents.vehicles.{BeamVehicle, BeamVehicleType}
//import beam.agentsim.agents.vehicles.BeamVehicleType.TransitVehicle
import beam.agentsim.agents.vehicles.EnergyEconomyAttributes.Powertrain
=======
>>>>>>> 0aaa6123
import beam.agentsim.agents.vehicles.VehicleProtocol.StreetVehicle
import beam.agentsim.agents.{InitializeTrigger, TransitDriverAgent}
import beam.agentsim.scheduler.BeamAgentScheduler.ScheduleTrigger
import beam.router.BeamRouter._
import beam.router.Modes.BeamMode
import beam.router.RoutingModel._
import beam.router.gtfs.FareCalculator
import beam.router.osm.TollCalculator
import beam.router.r5.R5RoutingWorker
import beam.sim.{BeamServices, TransitInitializer}
import beam.sim.metrics.MetricsPrinter
import beam.sim.metrics.MetricsPrinter.{Print, Subscribe}
import com.conveyal.r5.transit.{RouteInfo, TransportNetwork}
import org.matsim.api.core.v01.network.Network
import org.matsim.api.core.v01.{Coord, Id}
import org.matsim.core.api.experimental.events.EventsManager
import org.matsim.core.router.util.TravelTime
import org.matsim.vehicles.{Vehicle, Vehicles}

import scala.concurrent.{Await, Future}
import scala.concurrent.duration._
import scala.collection.mutable

class BeamRouter(
  services: BeamServices,
  transportNetwork: TransportNetwork,
  network: Network,
  eventsManager: EventsManager,
  transitVehicles: Vehicles,
  fareCalculator: FareCalculator,
  tollCalculator: TollCalculator
) extends Actor
    with Stash
    with ActorLogging {
  type Worker = ActorRef
  type OriginalSender = ActorRef
  type WorkWithOriginalSender = (Any, OriginalSender)
  type WorkId = UUID
  type TimeSent = ZonedDateTime

  val clearRoutedOutstandingWorkEnabled = services.beamConfig.beam.debug.clearRoutedOutstandingWorkEnabled

  val secondsToWaitToClearRoutedOutstandingWork =
    services.beamConfig.beam.debug.secondsToWaitToClearRoutedOutstandingWork

  val availableWorkWithOriginalSender: mutable.Queue[WorkWithOriginalSender] =
    mutable.Queue.empty[WorkWithOriginalSender]
  val availableWorkers: mutable.Set[Worker] = mutable.Set.empty[Worker]

  val outstandingWorkIdToOriginalSenderMap: mutable.Map[WorkId, OriginalSender] =
    mutable.Map.empty[WorkId, OriginalSender]

  val outstandingWorkIdToTimeSent: mutable.Map[WorkId, TimeSent] =
    mutable.Map.empty[WorkId, TimeSent]
  //TODO: Add actual request with who sent so can handle retry better
  //TODO: Implement timeouts using stored sending time
  //TODO: What is better for memory? Separate mutable maps or a custom object containing everything needed?

  // TODO Fix me!
  val servicePath = "/user/statsServiceProxy"

  val clusterOption =
    if (services.beamConfig.beam.cluster.enabled) Some(Cluster(context.system)) else None

  val servicePathElements = servicePath match {
    case RelativeActorPath(elements) => elements
    case _ =>
      throw new IllegalArgumentException(
        "servicePath [%s] is not a valid relative actor path" format servicePath
      )
  }

  var remoteNodes = Set.empty[Address]
  var localNodes = Set.empty[ActorRef]
  implicit val ex = context.system.dispatcher
  log.info("BeamRouter: {}", self.path)

  override def preStart(): Unit = {
    clusterOption.foreach(_.subscribe(self, classOf[MemberEvent], classOf[ReachabilityEvent]))
  }

  override def postStop(): Unit = {
    clusterOption.foreach(_.unsubscribe(self))
  }

  val tick = "work-pull-tick"

  val tickTask =
    context.system.scheduler.schedule(10.seconds, 30.seconds, self, tick)(context.dispatcher)

  private implicit val timeout: Timeout = Timeout(50000, TimeUnit.SECONDS)

  private val config = services.beamConfig.beam.routing

  if (services.beamConfig.beam.useLocalWorker) {
    val localWorker = context.actorOf(
      R5RoutingWorker.props(
        services,
        transportNetwork,
        network,
        fareCalculator,
        tollCalculator,
        transitVehicles
      ),
      "router-worker"
    )
    localNodes += localWorker
    //TODO: Add Deathwatch to remove node
  }

  private val metricsPrinter = context.actorOf(MetricsPrinter.props())
  private var numStopsNotFound = 0

  override def receive: PartialFunction[Any, Unit] = {
    case `tick` =>
      if (isWorkAndNoAvailableWorkers) notifyWorkersOfAvailableWork
      logExcessiveOutstandingWorkAndClearIfEnabledAndOver
    case InitTransit(scheduler, parkingManager, id) =>
      // We have to send TransitInited as Broadcast because our R5RoutingWorker is stateful!
      val f = Future
        .sequence(
          remoteNodes.map {
            case address =>
              context
                .actorSelection(RootActorPath(address) / servicePathElements)
                .resolveOne(10.seconds)
                .flatMap { serviceActor: ActorRef =>
                  log.info("Sending InitTransit to  {}", serviceActor)
                  serviceActor ? InitTransit(scheduler, parkingManager, id)
                }
          } + Future {
            val initializer = new TransitInitializer(services, transportNetwork, transitVehicles)
            val transits = initializer.initMap
            initDriverAgents(initializer, scheduler, parkingManager, transits)
            metricsPrinter ! Subscribe("histogram", "**")
            localNodes.map {
              case localWorker => {
                localWorker ! TransitInited(transits)
              }
            }
          }
        )
        .map { _ =>
          Success("success")
        }
      f.pipeTo(sender)
    case msg: UpdateTravelTime =>
      if (!services.beamConfig.beam.cluster.enabled) {
        metricsPrinter ! Print(
          Seq(
            "cache-router-time",
            "noncache-router-time",
            "noncache-transit-router-time",
            "noncache-nontransit-router-time"
          ),
          Nil
        )
        remoteNodes.foreach(address => {
          val remoteWorker = Await.result(workerFrom(address).resolveOne, 60.seconds)
          remoteWorker.forward(msg)
        })
        localNodes.foreach(_.forward(msg))
      }
    case GetMatSimNetwork =>
      sender ! MATSimNetwork(network)
    case state: CurrentClusterState =>
      log.info("CurrentClusterState: {}", state)
      remoteNodes = state.members.collect {
        case m if m.hasRole("compute") && m.status == MemberStatus.Up => m.address
      }
      if (isWorkAvailable) notifyWorkersOfAvailableWork
    case MemberUp(m) if m.hasRole("compute") =>
      log.info("MemberUp[compute]: {}", m)
      remoteNodes += m.address
      notifyNewWorkerIfWorkAvailable(m.address, receivePath = "MemberUp[compute]")
    case other: MemberEvent =>
      log.info("MemberEvent: {}", other)
      remoteNodes -= other.member.address
      removeUnavailableMemberFromAvailableWorkers(other.member)
    //Why is this a removal?
    case UnreachableMember(m) =>
      log.info("UnreachableMember: {}", m)
      remoteNodes -= m.address
      removeUnavailableMemberFromAvailableWorkers(m)
    case ReachableMember(m) if m.hasRole("compute") =>
      log.info("ReachableMember: {}", m)
      remoteNodes += m.address
      notifyNewWorkerIfWorkAvailable(
        m.address,
        receivePath = "ReachableMember[compute]"
      )
    case GimmeWork =>
      val worker = context.sender
      if (!isWorkAvailable)
        availableWorkers.add(worker) //Request must have been delayed since no work, but will send when something comes in
      else {
        val (work, originalSender) = availableWorkWithOriginalSender.dequeue()
        sendWorkTo(worker, work, originalSender, receivePath = "GimmeWork")
      }
    case routingResp: RoutingResponse =>
      pipeResponseToOriginalSender(routingResp)
      logIfResponseTookExcessiveTime(routingResp)
    case ClearRoutedWorkerTracker(workIdToClear) =>
      //TODO: Maybe do this for all tracker removals?
      removeOutstandingWorkBy(workIdToClear)
    case work =>
      val originalSender = context.sender
      if (!isWorkAvailable) { //No existing work
        if (!isWorkerAvailable) {
          notifyWorkersOfAvailableWork
          availableWorkWithOriginalSender.enqueue((work, originalSender))
        } else {
          val worker: Worker = removeAndReturnFirstAvailableWorker
          sendWorkTo(worker, work, originalSender, "Receive CatchAll")
        }
      } else { //Use existing work first
        if (!isWorkerAvailable) notifyWorkersOfAvailableWork //Shouldn't need this but it should be relatively idempotent
        availableWorkWithOriginalSender.enqueue((work, originalSender))
      }
  }

<<<<<<< HEAD
  private def getVehicleType(vehicleTypeId: Id[BeamVehicleType], mode: Modes.BeamMode): BeamVehicleType = {
      if (services.vehicleTypes.contains(vehicleTypeId)) {
        services.vehicleTypes.get(vehicleTypeId).get
      } else {
        log.debug(
          "no specific vehicleType available for mode and transit agency pair '{}', using default vehicleType instead",
          vehicleTypeId.toString
        )
        //There has to be a default one defined
        services.vehicleTypes.get(
          Id.create(mode.toString.toUpperCase + "-DEFAULT", classOf[BeamVehicleType])
        ).getOrElse(BeamVehicleType.defaultTransitBeamVehicleType)
      }
  }
  /*
   * Plan of action:
   * Each TripSchedule within each TripPattern represents a transit vehicle trip and will spawn a transitDriverAgent and
   * a vehicle
   * The arrivals/departures within the TripSchedules are vectors of the same length as the "stops" field in the
   * TripPattern
   * The stop IDs will be used to extract the Coordinate of the stop from the transitLayer (don't see exactly how yet)
   * Also should hold onto the route and trip IDs and use route to lookup the transit agency which ultimately should
   * be used to decide what type of vehicle to assign
   *
   */
  private def initTransit(scheduler: ActorRef, parkingManager: ActorRef) = {
    def createTransitVehicle(
      transitVehId: Id[Vehicle],
      route: RouteInfo,
      legs: Seq[BeamLeg]
    ): Unit = {

      val mode =
        Modes.mapTransitMode(TransitLayer.getTransitModes(route.route_type))

      val vehicleTypeId =
        Id.create(mode.toString.toUpperCase + "-" + route.agency_id, classOf[BeamVehicleType])

      val vehicleType = getVehicleType(vehicleTypeId, mode)

      mode match {
        case (BUS | SUBWAY | TRAM | CABLE_CAR | RAIL | FERRY | GONDOLA) if vehicleType != null =>

          val powertrain = Option(vehicleType.primaryFuelConsumptionInJoule)
              .map(new Powertrain(_))
              .getOrElse(Powertrain.PowertrainFromMilesPerGallon(Powertrain.AverageMilesPerGallon))

          val beamVehicleId = BeamVehicle.createId(transitVehId)//, Some(mode.toString)

          val vehicle: BeamVehicle = new BeamVehicle(
            beamVehicleId,
            powertrain,
            None,
            vehicleType,
            None,
            None
          ) // TODO: implement fuel level later as needed
          val transitBeamVehId:Id[BeamVehicle] = transitVehId
          services.vehicles += (transitBeamVehId -> vehicle)
=======
  private def isWorkAvailable: Boolean = availableWorkWithOriginalSender.nonEmpty

  private def isWorkerAvailable: Boolean = availableWorkers.nonEmpty

  private def isWorkAndNoAvailableWorkers: Boolean =
    isWorkAvailable && !isWorkerAvailable

  private def notifyWorkersOfAvailableWork: Unit = {
    remoteNodes.foreach(workerAddress => workerFrom(workerAddress) ! WorkAvailable)
    localNodes.foreach(_ ! WorkAvailable)
  }

  private def workerFrom(workerAddress: Address) =
    context.actorSelection(RootActorPath(workerAddress) / servicePathElements)

  private def getCurrentTime: ZonedDateTime = ZonedDateTime.now(ZoneOffset.UTC)

  private def logExcessiveOutstandingWorkAndClearIfEnabledAndOver = Future {
    val currentTime = getCurrentTime
    outstandingWorkIdToTimeSent.collect {
      case (workId: WorkId, timeSent: TimeSent) => {
        val secondsSinceSent = timeSent.until(currentTime, java.time.temporal.ChronoUnit.SECONDS)
        if (clearRoutedOutstandingWorkEnabled && secondsSinceSent > secondsToWaitToClearRoutedOutstandingWork) {
          //TODO: Can the logs be combined?
          log.warning(
            "Haven't heard back from work ID '{}' for {} seconds. " +
            "This is over the configured threshold {}, so submitting to be cleared.",
            workId,
            secondsSinceSent,
            secondsToWaitToClearRoutedOutstandingWork
          )
          self ! ClearRoutedWorkerTracker(workIdToClear = workId)
        } else if (secondsSinceSent > 120)
          log.warning(
            "Haven't heard back from work ID '{}' for {} seconds.",
            workId,
            secondsSinceSent
          )
      }
    }
  }

  private def removeUnavailableMemberFromAvailableWorkers(
    member: Member
  ) = {
    val worker = Await.result(workerFrom(member.address).resolveOne, 60.seconds)
    if (availableWorkers.contains(worker)) { availableWorkers.remove(worker) }
    //TODO: If there is work outstanding then it needs handled
  }

  private def notifyNewWorkerIfWorkAvailable(
    workerAddress: => Address,
    receivePath: => String
  ) = {
    if (isWorkAvailable) {
      val worker = workerFrom(workerAddress)
      log.debug("Sending WorkAvailable via {}: {}", receivePath, worker)
      worker ! WorkAvailable
    }
  }

  private def sendWorkTo(
    worker: Worker,
    work: Any,
    originalSender: OriginalSender,
    receivePath: => String
  ) = {
    work match {
      case routingRequest: RoutingRequest =>
        outstandingWorkIdToOriginalSenderMap.put(routingRequest.staticRequestId, originalSender) //TODO: Add a central Id trait so can just match on that and combine logic
        outstandingWorkIdToTimeSent.put(routingRequest.staticRequestId, getCurrentTime)
        worker ! work
      case embodyWithCurrentTravelTime: EmbodyWithCurrentTravelTime =>
        outstandingWorkIdToOriginalSenderMap.put(
          embodyWithCurrentTravelTime.id,
          originalSender
        )
        outstandingWorkIdToTimeSent.put(embodyWithCurrentTravelTime.id, getCurrentTime)
        worker ! work
      case otherWork =>
        log.warning(
          "Forwarding work via {} instead of telling because it isn't a handled type - {}",
          receivePath,
          work
        )
        worker.forward(work)
    }
  }

  private def pipeResponseToOriginalSender(routingResp: RoutingResponse) =
    outstandingWorkIdToOriginalSenderMap.remove(routingResp.staticRequestId) match {
      case Some(originalSender) => originalSender ! routingResp
      case None =>
        log.error(
          "Received a RoutingResponse that does not match a tracked WorkId: {}",
          routingResp.staticRequestId
        )
    }

  private def logIfResponseTookExcessiveTime(routingResp: RoutingResponse) =
    outstandingWorkIdToTimeSent.remove(routingResp.staticRequestId) match {
      case Some(timeSent) =>
        val secondsSinceSent = timeSent.until(getCurrentTime, java.time.temporal.ChronoUnit.SECONDS)
        if (secondsSinceSent > 30)
          log.warning(
            "Took longer than 30 seconds to hear back from work id '{}' - {} seconds",
            routingResp.staticRequestId,
            secondsSinceSent
          )
      case None => //No matching id. No need to log since this is more for analysis
    }

  private def removeAndReturnFirstAvailableWorker: Worker = {
    val worker = availableWorkers.head
    availableWorkers.remove(worker)
    worker
  }

  private def removeOutstandingWorkBy(workId: UUID): Unit = {
    outstandingWorkIdToOriginalSenderMap.remove(workId)
    outstandingWorkIdToTimeSent.remove(workId)
  }

  private def initDriverAgents(
    initializer: TransitInitializer,
    scheduler: ActorRef,
    parkingManager: ActorRef,
    transits: Map[Id[Vehicle], (RouteInfo, Seq[BeamLeg])]
  ): Unit = {
    transits.foreach {
      case (tripVehId, (route, legs)) =>
        initializer.createTransitVehicle(tripVehId, route, legs).foreach { vehicle =>
          services.vehicles += (tripVehId -> vehicle)
>>>>>>> 0aaa6123
          val transitDriverId =
            TransitDriverAgent.createAgentIdFromVehicleId(tripVehId)
          val transitDriverAgentProps = TransitDriverAgent.props(
            scheduler,
            services,
            transportNetwork,
            eventsManager,
            parkingManager,
            transitDriverId,
            vehicle,
            legs
          )
          val transitDriver =
            context.actorOf(transitDriverAgentProps, transitDriverId.toString)
          scheduler ! ScheduleTrigger(InitializeTrigger(0.0), transitDriver)
        }
    }
  }
}

object BeamRouter {
  type Location = Coord

  case class ClearRoutedWorkerTracker(workIdToClear: UUID)
  case class InitTransit(scheduler: ActorRef, parkingManager: ActorRef, id: UUID = UUID.randomUUID())
  case class TransitInited(transitSchedule: Map[Id[Vehicle], (RouteInfo, Seq[BeamLeg])])
  case class EmbodyWithCurrentTravelTime(
    leg: BeamLeg,
    vehicleId: Id[Vehicle],
    id: UUID = UUID.randomUUID()
  )
  case class UpdateTravelTime(travelTime: TravelTime)
  case class R5Network(transportNetwork: TransportNetwork)
  case object GetTravelTime
  case class MATSimNetwork(network: Network)
  case object GetMatSimNetwork

  /**
    * It is use to represent a request object
    *
    * @param origin                 start/from location of the route
    * @param destination            end/to location of the route
    * @param departureTime          time in seconds from base midnight
    * @param transitModes           what transit modes should be considered
    * @param streetVehicles         what vehicles should be considered in route calc
    * @param streetVehiclesUseIntermodalUse boolean (default true), if false, the vehicles considered for use on egress
    */
  case class RoutingRequest(
    origin: Location,
    destination: Location,
    departureTime: BeamTime,
    transitModes: IndexedSeq[BeamMode],
    streetVehicles: IndexedSeq[StreetVehicle],
    streetVehiclesUseIntermodalUse: IntermodalUse = Access,
    mustParkAtEnd: Boolean = false
  ) {
    lazy val requestId: Int = this.hashCode()
    lazy val staticRequestId: UUID = UUID.randomUUID()
  }

  sealed trait IntermodalUse
  case object Access extends IntermodalUse
  case object Egress extends IntermodalUse
  case object AccessAndEgress extends IntermodalUse

  /**
    * Message to respond a plan against a particular router request
    *
    * @param itineraries a vector of planned routes
    */
  case class RoutingResponse(
    itineraries: Seq[EmbodiedBeamTrip],
    staticRequestId: UUID,
    requestId: Option[Int] = None
  ) {
    lazy val responseId: UUID = UUID.randomUUID()
  }

  def props(
    beamServices: BeamServices,
    transportNetwork: TransportNetwork,
    network: Network,
    eventsManager: EventsManager,
    transitVehicles: Vehicles,
    fareCalculator: FareCalculator,
    tollCalculator: TollCalculator
  ) =
    Props(
      new BeamRouter(
        beamServices,
        transportNetwork,
        network,
        eventsManager,
        transitVehicles,
        fareCalculator,
        tollCalculator
      )
    )

  sealed trait WorkMessage
  case object GimmeWork extends WorkMessage
  case object WorkAvailable extends WorkMessage
}<|MERGE_RESOLUTION|>--- conflicted
+++ resolved
@@ -10,12 +10,9 @@
 import akka.cluster.{Cluster, Member, MemberStatus}
 import akka.pattern._
 import akka.util.Timeout
-<<<<<<< HEAD
 import beam.agentsim.agents.vehicles.{BeamVehicle, BeamVehicleType}
 //import beam.agentsim.agents.vehicles.BeamVehicleType.TransitVehicle
 import beam.agentsim.agents.vehicles.EnergyEconomyAttributes.Powertrain
-=======
->>>>>>> 0aaa6123
 import beam.agentsim.agents.vehicles.VehicleProtocol.StreetVehicle
 import beam.agentsim.agents.{InitializeTrigger, TransitDriverAgent}
 import beam.agentsim.scheduler.BeamAgentScheduler.ScheduleTrigger
@@ -237,67 +234,6 @@
       }
   }
 
-<<<<<<< HEAD
-  private def getVehicleType(vehicleTypeId: Id[BeamVehicleType], mode: Modes.BeamMode): BeamVehicleType = {
-      if (services.vehicleTypes.contains(vehicleTypeId)) {
-        services.vehicleTypes.get(vehicleTypeId).get
-      } else {
-        log.debug(
-          "no specific vehicleType available for mode and transit agency pair '{}', using default vehicleType instead",
-          vehicleTypeId.toString
-        )
-        //There has to be a default one defined
-        services.vehicleTypes.get(
-          Id.create(mode.toString.toUpperCase + "-DEFAULT", classOf[BeamVehicleType])
-        ).getOrElse(BeamVehicleType.defaultTransitBeamVehicleType)
-      }
-  }
-  /*
-   * Plan of action:
-   * Each TripSchedule within each TripPattern represents a transit vehicle trip and will spawn a transitDriverAgent and
-   * a vehicle
-   * The arrivals/departures within the TripSchedules are vectors of the same length as the "stops" field in the
-   * TripPattern
-   * The stop IDs will be used to extract the Coordinate of the stop from the transitLayer (don't see exactly how yet)
-   * Also should hold onto the route and trip IDs and use route to lookup the transit agency which ultimately should
-   * be used to decide what type of vehicle to assign
-   *
-   */
-  private def initTransit(scheduler: ActorRef, parkingManager: ActorRef) = {
-    def createTransitVehicle(
-      transitVehId: Id[Vehicle],
-      route: RouteInfo,
-      legs: Seq[BeamLeg]
-    ): Unit = {
-
-      val mode =
-        Modes.mapTransitMode(TransitLayer.getTransitModes(route.route_type))
-
-      val vehicleTypeId =
-        Id.create(mode.toString.toUpperCase + "-" + route.agency_id, classOf[BeamVehicleType])
-
-      val vehicleType = getVehicleType(vehicleTypeId, mode)
-
-      mode match {
-        case (BUS | SUBWAY | TRAM | CABLE_CAR | RAIL | FERRY | GONDOLA) if vehicleType != null =>
-
-          val powertrain = Option(vehicleType.primaryFuelConsumptionInJoule)
-              .map(new Powertrain(_))
-              .getOrElse(Powertrain.PowertrainFromMilesPerGallon(Powertrain.AverageMilesPerGallon))
-
-          val beamVehicleId = BeamVehicle.createId(transitVehId)//, Some(mode.toString)
-
-          val vehicle: BeamVehicle = new BeamVehicle(
-            beamVehicleId,
-            powertrain,
-            None,
-            vehicleType,
-            None,
-            None
-          ) // TODO: implement fuel level later as needed
-          val transitBeamVehId:Id[BeamVehicle] = transitVehId
-          services.vehicles += (transitBeamVehId -> vehicle)
-=======
   private def isWorkAvailable: Boolean = availableWorkWithOriginalSender.nonEmpty
 
   private def isWorkerAvailable: Boolean = availableWorkers.nonEmpty
@@ -425,13 +361,12 @@
     initializer: TransitInitializer,
     scheduler: ActorRef,
     parkingManager: ActorRef,
-    transits: Map[Id[Vehicle], (RouteInfo, Seq[BeamLeg])]
+    transits: Map[Id[BeamVehicle], (RouteInfo, Seq[BeamLeg])]
   ): Unit = {
     transits.foreach {
       case (tripVehId, (route, legs)) =>
         initializer.createTransitVehicle(tripVehId, route, legs).foreach { vehicle =>
           services.vehicles += (tripVehId -> vehicle)
->>>>>>> 0aaa6123
           val transitDriverId =
             TransitDriverAgent.createAgentIdFromVehicleId(tripVehId)
           val transitDriverAgentProps = TransitDriverAgent.props(
@@ -457,7 +392,7 @@
 
   case class ClearRoutedWorkerTracker(workIdToClear: UUID)
   case class InitTransit(scheduler: ActorRef, parkingManager: ActorRef, id: UUID = UUID.randomUUID())
-  case class TransitInited(transitSchedule: Map[Id[Vehicle], (RouteInfo, Seq[BeamLeg])])
+  case class TransitInited(transitSchedule: Map[Id[BeamVehicle], (RouteInfo, Seq[BeamLeg])])
   case class EmbodyWithCurrentTravelTime(
     leg: BeamLeg,
     vehicleId: Id[Vehicle],
