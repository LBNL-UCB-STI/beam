--- conflicted
+++ resolved
@@ -58,13 +58,9 @@
   private implicit val timeout = Timeout(50000, TimeUnit.SECONDS)
 
   private val config = services.beamConfig.beam.routing
-<<<<<<< HEAD
-  // private val routerWorker = context.actorOf(R5RoutingWorker.props(services, transportNetwork, network, fareCalculator, tollCalculator), "router-worker")
-=======
   private val routerWorker = context.actorOf(R5RoutingWorker.props(services, transportNetwork, network, fareCalculator, tollCalculator), "router-worker")
 
   private val metricsPrinter = context.actorOf(MetricsPrinter.props())
->>>>>>> 9af834d8
   private var numStopsNotFound = 0
 
   var nodes = Set.empty[Address]
@@ -90,7 +86,7 @@
 
   override def receive = {
     case InitTransit(scheduler) =>
-<<<<<<< HEAD
+      metricsPrinter ! Subscribe("histogram","**")
       // We have to send TransitInited as Broadcast because our R5RoutingWorker is stateful!
       val f = Future.sequence(nodes.map { address =>
         context.actorSelection(RootActorPath(address) / servicePathElements).resolveOne(10.seconds)
@@ -138,15 +134,6 @@
         actorRef ! resp
       }
 
-=======
-      val transitSchedule = initTransit(scheduler)
-      metricsPrinter ! Subscribe("histogram","**")
-      routerWorker ! TransitInited(transitSchedule)
-      sender ! Success("success")
-    case msg: UpdateTravelTime =>
-      metricsPrinter ! Print(Seq("cache-router-time", "noncache-router-time", "noncache-transit-router-time", "noncache-nontransit-router-time"), Nil)
-      routerWorker.forward(msg)
->>>>>>> 9af834d8
     case other =>
       val address = nodes.toIndexedSeq(ThreadLocalRandom.current.nextInt(nodes.size))
       val service = context.actorSelection(RootActorPath(address) / servicePathElements)
@@ -165,7 +152,205 @@
 * be used to decide what type of vehicle to assign
 *
 */
-
+  private def initTransit(scheduler: ActorRef) = {
+    def createTransitVehicle(transitVehId: Id[Vehicle], route: RouteInfo, legs: Seq[BeamLeg]): Unit = {
+
+      val mode = Modes.mapTransitMode(TransitLayer.getTransitModes(route.route_type))
+      val vehicleTypeId = Id.create(mode.toString.toUpperCase + "-" + route.agency_id, classOf[VehicleType])
+
+      val vehicleType = if (transitVehicles.getVehicleTypes.containsKey(vehicleTypeId)) {
+        transitVehicles.getVehicleTypes.get(vehicleTypeId)
+      } else {
+        log.debug(s"no specific vehicleType available for mode and transit agency pair '${vehicleTypeId.toString})', using default vehicleType instead")
+        transitVehicles.getVehicleTypes.get(Id.create(mode.toString.toUpperCase + "-DEFAULT", classOf[VehicleType]))
+      }
+
+      mode match {
+        case (BUS | SUBWAY | TRAM | CABLE_CAR | RAIL | FERRY) if vehicleType != null =>
+          val matSimTransitVehicle = VehicleUtils.getFactory.createVehicle(transitVehId, vehicleType)
+          matSimTransitVehicle.getType.setDescription(mode.value)
+          val consumption = Option(vehicleType.getEngineInformation).map(_.getGasConsumption).getOrElse(Powertrain
+            .AverageMilesPerGallon)
+          //        val transitVehProps = TransitVehicle.props(services, matSimTransitVehicle.getId, TransitVehicleData
+          // (), Powertrain.PowertrainFromMilesPerGallon(consumption), matSimTransitVehicle, new Attributes())
+          //        val transitVehRef = context.actorOf(transitVehProps, BeamVehicle.buildActorName(matSimTransitVehicle))
+          val vehicle: BeamVehicle = new BeamVehicle(Powertrain.PowertrainFromMilesPerGallon(consumption),
+            matSimTransitVehicle, None, TransitVehicle)
+          services.vehicles += (transitVehId -> vehicle)
+          val transitDriverId = TransitDriverAgent.createAgentIdFromVehicleId(transitVehId)
+          val transitDriverAgentProps = TransitDriverAgent.props(scheduler, services, transportNetwork, eventsManager, transitDriverId, vehicle, legs)
+          val transitDriver = context.actorOf(transitDriverAgentProps, transitDriverId.toString)
+          scheduler ! ScheduleTrigger(InitializeTrigger(0.0), transitDriver)
+
+        case _ =>
+          log.error(mode + " is not supported yet")
+      }
+    }
+
+    val activeServicesToday = transportNetwork.transitLayer.getActiveServicesForDate(services.dates.localBaseDate)
+    val stopToStopStreetSegmentCache = mutable.Map[(Int, Int), Option[StreetPath]]()
+    val transitTrips = transportNetwork.transitLayer.tripPatterns.asScala.toStream
+    val transitData = transitTrips.flatMap { tripPattern =>
+      val route = transportNetwork.transitLayer.routes.get(tripPattern.routeIndex)
+      val mode = Modes.mapTransitMode(TransitLayer.getTransitModes(route.route_type))
+      val transitPaths = tripPattern.stops.indices.sliding(2).map { case IndexedSeq(fromStopIdx, toStopIdx) =>
+        val fromStop = tripPattern.stops(fromStopIdx)
+        val toStop = tripPattern.stops(toStopIdx)
+        if (config.transitOnStreetNetwork && isOnStreetTransit(mode)) {
+          stopToStopStreetSegmentCache.getOrElseUpdate((fromStop, toStop), routeTransitPathThroughStreets(fromStop, toStop)) match {
+            case Some(streetSeg) =>
+              val edges = streetSeg.getEdges.asScala
+              val startEdge = transportNetwork.streetLayer.edgeStore.getCursor(edges.head)
+              val endEdge = transportNetwork.streetLayer.edgeStore.getCursor(edges.last)
+              (departureTime: Long, duration: Int, vehicleId: Id[Vehicle]) =>
+                BeamPath(
+                  edges.map(_.intValue()).toVector,
+                  Option(TransitStopsInfo(fromStop, vehicleId, toStop)),
+                  SpaceTime(startEdge.getGeometry.getStartPoint.getX, startEdge.getGeometry.getStartPoint.getY, departureTime),
+                  SpaceTime(endEdge.getGeometry.getEndPoint.getX, endEdge.getGeometry.getEndPoint.getY, departureTime + streetSeg.getDuration),
+                  streetSeg.getDistance.toDouble / 1000)
+            case None =>
+              val edgeIds = resolveFirstLastTransitEdges(fromStop, toStop)
+              val startEdge = transportNetwork.streetLayer.edgeStore.getCursor(edgeIds.head)
+              val endEdge = transportNetwork.streetLayer.edgeStore.getCursor(edgeIds.last)
+              (departureTime: Long, duration: Int, vehicleId: Id[Vehicle]) =>
+                BeamPath(
+                  edgeIds,
+                  Option(TransitStopsInfo(fromStop, vehicleId, toStop)),
+                  SpaceTime(startEdge.getGeometry.getStartPoint.getX, startEdge.getGeometry.getStartPoint.getY, departureTime),
+                  SpaceTime(endEdge.getGeometry.getEndPoint.getX, endEdge.getGeometry.getEndPoint.getY, departureTime + duration),
+                  services.geo.distLatLon2Meters(new Coord(startEdge.getGeometry.getStartPoint.getX, startEdge.getGeometry.getStartPoint.getY),
+                    new Coord(endEdge.getGeometry.getEndPoint.getX, endEdge.getGeometry.getEndPoint.getY))
+                )
+          }
+        } else {
+          val edgeIds = resolveFirstLastTransitEdges(fromStop, toStop)
+          val startEdge = transportNetwork.streetLayer.edgeStore.getCursor(edgeIds.head)
+          val endEdge = transportNetwork.streetLayer.edgeStore.getCursor(edgeIds.last)
+          (departureTime: Long, duration: Int, vehicleId: Id[Vehicle]) =>
+            BeamPath(
+              edgeIds,
+              Option(TransitStopsInfo(fromStop, vehicleId, toStop)),
+              SpaceTime(startEdge.getGeometry.getStartPoint.getX, startEdge.getGeometry.getStartPoint.getY, departureTime),
+              SpaceTime(endEdge.getGeometry.getEndPoint.getX, endEdge.getGeometry.getEndPoint.getY, departureTime + duration),
+              services.geo.distLatLon2Meters(new Coord(startEdge.getGeometry.getStartPoint.getX, startEdge.getGeometry.getStartPoint.getY),
+                new Coord(endEdge.getGeometry.getEndPoint.getX, endEdge.getGeometry.getEndPoint.getY))
+            )
+        }
+      }.toSeq
+      tripPattern.tripSchedules.asScala
+        .filter(tripSchedule => activeServicesToday.get(tripSchedule.serviceCode))
+        .map { tripSchedule =>
+          // First create a unique for this trip which will become the transit agent and vehicle ids
+          val tripVehId = Id.create(tripSchedule.tripId, classOf[Vehicle])
+          var legs: Seq[BeamLeg] = Nil
+          tripSchedule.departures.zipWithIndex.sliding(2).foreach { case Array((departureTimeFrom, from), (departureTimeTo, to)) =>
+            val duration = tripSchedule.arrivals(to) - departureTimeFrom
+            legs :+= BeamLeg(departureTimeFrom.toLong, mode, duration, transitPaths(from)(departureTimeFrom.toLong, duration, tripVehId))
+          }
+          (tripVehId, (route, legs))
+        }
+    }
+    val transitScheduleToCreate = transitData.toMap
+    transitScheduleToCreate.foreach { case (tripVehId, (route, legs)) =>
+      createTransitVehicle(tripVehId, route, legs)
+    }
+    log.info(s"Finished Transit initialization trips, ${transitData.length}")
+    transitScheduleToCreate
+  }
+
+  /**
+    * Does point2point routing request to resolve appropriated route between stops
+    *
+    * @param fromStopIdx from stop
+    * @param toStopIdx   to stop
+    * @return
+    */
+  private def routeTransitPathThroughStreets(fromStopIdx: Int, toStopIdx: Int) = {
+
+    val profileRequest = new ProfileRequest()
+    //Set timezone to timezone of transport network
+    profileRequest.zoneId = transportNetwork.getTimeZone
+
+    val fromVertex = transportNetwork.streetLayer.vertexStore.getCursor(transportNetwork.transitLayer.streetVertexForStop.get(fromStopIdx))
+    val toVertex = transportNetwork.streetLayer.vertexStore.getCursor(transportNetwork.transitLayer.streetVertexForStop.get(toStopIdx))
+    val fromPosTransformed = services.geo.snapToR5Edge(transportNetwork.streetLayer, new Coord(fromVertex.getLon, fromVertex.getLat), 100E3, StreetMode.WALK)
+    val toPosTransformed = services.geo.snapToR5Edge(transportNetwork.streetLayer, new Coord(toVertex.getLon, toVertex.getLat), 100E3, StreetMode.WALK)
+
+    profileRequest.fromLon = fromPosTransformed.getX
+    profileRequest.fromLat = fromPosTransformed.getY
+    profileRequest.toLon = toPosTransformed.getX
+    profileRequest.toLat = toPosTransformed.getY
+    val time = WindowTime(0, services.beamConfig.beam.routing.r5.departureWindow)
+    profileRequest.fromTime = time.fromTime
+    profileRequest.toTime = time.toTime
+    profileRequest.date = services.dates.localBaseDate
+    profileRequest.directModes = util.EnumSet.copyOf(Collections.singleton(LegMode.CAR))
+    profileRequest.transitModes = null
+    profileRequest.accessModes = profileRequest.directModes
+    profileRequest.egressModes = null
+
+    val streetRouter = new StreetRouter(transportNetwork.streetLayer)
+    streetRouter.profileRequest = profileRequest
+    streetRouter.streetMode = StreetMode.valueOf("CAR")
+    streetRouter.timeLimitSeconds = profileRequest.streetTime * 60
+    if (streetRouter.setOrigin(profileRequest.fromLat, profileRequest.fromLon)) {
+      if (streetRouter.setDestination(profileRequest.toLat, profileRequest.toLon)) {
+        streetRouter.route()
+        val lastState = streetRouter.getState(streetRouter.getDestinationSplit)
+        if (lastState != null) {
+          Some(new StreetPath(lastState, transportNetwork, false))
+        } else {
+          None
+        }
+      } else {
+        None
+      }
+    } else {
+      None
+    }
+  }
+
+  private def resolveFirstLastTransitEdges(stopIdxs: Int*) = {
+    val edgeIds: Vector[Int] = stopIdxs.map { stopIdx =>
+      if (transportNetwork.transitLayer.streetVertexForStop.get(stopIdx) >= 0) {
+        val stopVertex = transportNetwork.streetLayer.vertexStore.getCursor(transportNetwork.transitLayer
+          .streetVertexForStop.get(stopIdx))
+        val split = transportNetwork.streetLayer.findSplit(stopVertex.getLat, stopVertex.getLon, 10000, StreetMode.CAR)
+        if (split != null) {
+          split.edge
+        } else {
+          limitedWarn(stopIdx)
+          createDummyEdgeFromVertex(stopVertex)
+        }
+      } else {
+        limitedWarn(stopIdx)
+        createDummyEdge
+      }
+    }.toVector.distinct
+    edgeIds
+  }
+
+  private def limitedWarn(stopIdx: Int): Unit = {
+    if (numStopsNotFound < 5) {
+      log.warning(s"Stop $stopIdx not linked to street network.")
+      numStopsNotFound = numStopsNotFound + 1
+    } else if (numStopsNotFound == 5) {
+      log.warning(s"Stop $stopIdx not linked to street network. Further warnings messages will be suppressed")
+      numStopsNotFound = numStopsNotFound + 1
+    }
+  }
+
+  private def createDummyEdge(): Int = {
+    val fromVert = transportNetwork.streetLayer.vertexStore.addVertex(38, -122)
+    val toVert = transportNetwork.streetLayer.vertexStore.addVertex(38.001, -122.001)
+    transportNetwork.streetLayer.edgeStore.addStreetPair(fromVert, toVert, 1000, -1).getEdgeIndex
+  }
+
+  private def createDummyEdgeFromVertex(stopVertex: VertexStore#Vertex): Int = {
+    val toVert = transportNetwork.streetLayer.vertexStore.addVertex(stopVertex.getLat + 0.001, stopVertex.getLon + 0.001)
+    transportNetwork.streetLayer.edgeStore.addStreetPair(stopVertex.index, toVert, 1000, -1).getEdgeIndex
+  }
 
 }
 
