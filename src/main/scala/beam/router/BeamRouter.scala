package beam.router

import java.time.{ZoneOffset, ZonedDateTime}
import java.util.UUID
import java.util.concurrent.TimeUnit

import akka.actor.Status.{Status, Success}
import akka.actor.{
  Actor,
  ActorLogging,
  ActorRef,
  Address,
  Cancellable,
  ExtendedActorSystem,
  Props,
  RelativeActorPath,
  RootActorPath,
  Stash
}
import akka.cluster.ClusterEvent._
import akka.cluster.{Cluster, Member, MemberStatus}
import akka.pattern._
import akka.util.Timeout
import beam.agentsim.agents.vehicles.VehicleProtocol.StreetVehicle
import beam.agentsim.agents.vehicles.{BeamVehicle, BeamVehicleType}
import beam.agentsim.agents.{InitializeTrigger, TransitDriverAgent}
import beam.agentsim.scheduler.BeamAgentScheduler.ScheduleTrigger
import beam.router.BeamRouter._
import beam.router.Modes.BeamMode
import beam.router.gtfs.FareCalculator
import beam.router.model._
import beam.router.osm.TollCalculator
import beam.router.r5.R5RoutingWorker
import beam.sim.BeamServices
import beam.sim.population.AttributesOfIndividual
import beam.utils.IdGeneratorImpl
import com.conveyal.r5.profile.StreetMode
import com.conveyal.r5.transit.{RouteInfo, TransportNetwork}
import com.romix.akka.serialization.kryo.KryoSerializer
import org.matsim.api.core.v01.network.Network
import org.matsim.api.core.v01.{Coord, Id, Scenario}
import org.matsim.core.api.experimental.events.EventsManager
import org.matsim.core.router.util.TravelTime
import org.matsim.vehicles.{Vehicle, Vehicles}

import scala.collection.{immutable, mutable}
import scala.concurrent.duration._
import scala.concurrent.{Await, ExecutionContextExecutor, Future}
import scala.util.Try

class BeamRouter(
  services: BeamServices,
  transportNetwork: TransportNetwork,
  network: Network,
  scenario: Scenario,
  eventsManager: EventsManager,
  transitVehicles: Vehicles,
  fareCalculator: FareCalculator,
  tollCalculator: TollCalculator
) extends Actor
    with Stash
    with ActorLogging {
  type Worker = ActorRef
  type OriginalSender = ActorRef
  type WorkWithOriginalSender = (Any, OriginalSender)
  type WorkId = Int
  type TimeSent = ZonedDateTime

  val clearRoutedOutstandingWorkEnabled: Boolean = services.beamConfig.beam.debug.clearRoutedOutstandingWorkEnabled

  val secondsToWaitToClearRoutedOutstandingWork: Int =
    services.beamConfig.beam.debug.secondsToWaitToClearRoutedOutstandingWork

  val availableWorkWithOriginalSender: mutable.Queue[WorkWithOriginalSender] =
    mutable.Queue.empty[WorkWithOriginalSender]
  val availableWorkers: mutable.Set[Worker] = mutable.Set.empty[Worker]

  val outstandingWorkIdToOriginalSenderMap: mutable.Map[WorkId, OriginalSender] =
    mutable.Map.empty[WorkId, OriginalSender]

  val outstandingWorkIdToTimeSent: mutable.Map[WorkId, TimeSent] =
    mutable.Map.empty[WorkId, TimeSent]
  //TODO: Add actual request with who sent so can handle retry better
  //TODO: Implement timeouts using stored sending time
  //TODO: What is better for memory? Separate mutable maps or a custom object containing everything needed?

  // TODO Fix me!
  val servicePath = "/user/statsServiceProxy"

  val clusterOption: Option[Cluster] =
    if (services.beamConfig.beam.cluster.enabled) Some(Cluster(context.system)) else None

  val servicePathElements: immutable.Seq[String] = servicePath match {
    case RelativeActorPath(elements) => elements
    case _ =>
      throw new IllegalArgumentException(
        "servicePath [%s] is not a valid relative actor path" format servicePath
      )
  }

  var remoteNodes = Set.empty[Address]
  var localNodes = Set.empty[ActorRef]
  implicit val ex: ExecutionContextExecutor = context.system.dispatcher
  log.info("BeamRouter: {}", self.path)

  override def preStart(): Unit = {
    clusterOption.foreach(_.subscribe(self, classOf[MemberEvent], classOf[ReachabilityEvent]))
  }

  override def postStop(): Unit = {
    clusterOption.foreach(_.unsubscribe(self))
  }

  val tick = "work-pull-tick"

  val tickTask: Cancellable =
    context.system.scheduler.schedule(10.seconds, 30.seconds, self, tick)(context.dispatcher)

  private implicit val timeout: Timeout = Timeout(50000, TimeUnit.SECONDS)

  // TODO FIX ME
  val travelTimeAndCost = new TravelTimeAndCost {
    override def overrideTravelTimeAndCostFor(
      origin: Location,
      destination: Location,
      departureTime: Int,
      mode: BeamMode
    ): TimeAndCost = TimeAndCost(None, None)
  }

  if (services.beamConfig.beam.useLocalWorker) {
    val localWorker = context.actorOf(
      R5RoutingWorker.props(
        services,
        transportNetwork,
        network,
        scenario,
        fareCalculator,
        tollCalculator,
        transitVehicles,
        travelTimeAndCost
      ),
      "router-worker"
    )
    localNodes += localWorker
    //TODO: Add Deathwatch to remove node
  }

  private var traveTimeOpt: Option[TravelTime] = None

  val kryoSerializer = new KryoSerializer(context.system.asInstanceOf[ExtendedActorSystem])

  private val updateTravelTimeTimeout: Timeout = Timeout(3, TimeUnit.MINUTES)

  override def receive: PartialFunction[Any, Unit] = {
    case `tick` =>
      if (isWorkAndNoAvailableWorkers) notifyWorkersOfAvailableWork()
      logExcessiveOutstandingWorkAndClearIfEnabledAndOver
    case t: TryToSerialize =>
      if (log.isDebugEnabled) {
        val byteArray = kryoSerializer.toBinary(t)
        log.debug("TryToSerialize size in bytes: {}, MBytes: {}", byteArray.size, byteArray.size.toDouble / 1024 / 1024)
      }
    case msg: UpdateTravelTimeLocal =>
      traveTimeOpt = Some(msg.travelTime)
      localNodes.foreach(_.forward(msg))
    case UpdateTravelTimeRemote(map) =>
      val nodes = remoteNodes
      nodes.foreach { address =>
        resolveAddressBlocking(address).foreach { serviceActor =>
          log.info("Sending UpdateTravelTime_v2 to  {}", serviceActor)
          serviceActor.ask(UpdateTravelTimeRemote(map))(updateTravelTimeTimeout)
        }
      }
    case InitTransit(scheduler, parkingManager, _) =>
      val localInit: Future[Set[Status]] = Future {
        val initializer =
          new TransitInitializer(services, transportNetwork, transitVehicles, BeamRouter.oneSecondTravelTime)
        val transits = initializer.initMap
        initDriverAgents(initializer, scheduler, parkingManager, transits)
        localNodes.map { localWorker =>
          localWorker ! TransitInited(transits)
          Success(s"local worker '$localWorker' inited")
        }
      }
      localInit.pipeTo(sender)
    case GetMatSimNetwork =>
      sender ! MATSimNetwork(network)
    case GetTravelTime =>
      traveTimeOpt match {
        case Some(travelTime) => sender ! UpdateTravelTimeLocal(travelTime)
        case None             => sender ! R5Network(transportNetwork)
      }
    case state: CurrentClusterState =>
      log.info("CurrentClusterState: {}", state)
      remoteNodes = state.members.collect {
        case m if m.hasRole("compute") && m.status == MemberStatus.Up => m.address
      }
      if (isWorkAvailable) notifyWorkersOfAvailableWork()
    case MemberUp(m) if m.hasRole("compute") =>
      log.info("MemberUp[compute]: {}", m)
      remoteNodes += m.address
      notifyNewWorkerIfWorkAvailable(m.address, receivePath = "MemberUp[compute]")
    case other: MemberEvent =>
      log.info("MemberEvent: {}", other)
      remoteNodes -= other.member.address
      removeUnavailableMemberFromAvailableWorkers(other.member)
    //Why is this a removal?
    case UnreachableMember(m) =>
      log.info("UnreachableMember: {}", m)
      remoteNodes -= m.address
      removeUnavailableMemberFromAvailableWorkers(m)
    case ReachableMember(m) if m.hasRole("compute") =>
      log.info("ReachableMember: {}", m)
      remoteNodes += m.address
      notifyNewWorkerIfWorkAvailable(
        m.address,
        receivePath = "ReachableMember[compute]"
      )
    case GimmeWork =>
      val worker = context.sender
      if (!isWorkAvailable)
        availableWorkers.add(worker) //Request must have been delayed since no work, but will send when something comes in
      else {
        val (work, originalSender) = availableWorkWithOriginalSender.dequeue()
        sendWorkTo(worker, work, originalSender, receivePath = "GimmeWork")
      }
    case routingResp: RoutingResponse =>
      pipeResponseToOriginalSender(routingResp)
      logIfResponseTookExcessiveTime(routingResp)
    case ClearRoutedWorkerTracker(workIdToClear) =>
      //TODO: Maybe do this for all tracker removals?
      removeOutstandingWorkBy(workIdToClear)
    case work =>
      val originalSender = context.sender
      if (!isWorkAvailable) { //No existing work
        if (!isWorkerAvailable) {
          notifyWorkersOfAvailableWork()
          availableWorkWithOriginalSender.enqueue((work, originalSender))
        } else {
          val worker: Worker = removeAndReturnFirstAvailableWorker()
          sendWorkTo(worker, work, originalSender, "Receive CatchAll")
        }
      } else { //Use existing work first
        if (!isWorkerAvailable) notifyWorkersOfAvailableWork() //Shouldn't need this but it should be relatively idempotent
        availableWorkWithOriginalSender.enqueue((work, originalSender))
      }
  }

  private def isWorkAvailable: Boolean = availableWorkWithOriginalSender.nonEmpty

  private def isWorkerAvailable: Boolean = availableWorkers.nonEmpty

  private def isWorkAndNoAvailableWorkers: Boolean =
    isWorkAvailable && !isWorkerAvailable

  private def notifyWorkersOfAvailableWork(): Unit = {
    remoteNodes.foreach(workerAddress => workerFrom(workerAddress) ! WorkAvailable)
    localNodes.foreach(_ ! WorkAvailable)
  }

  private def workerFrom(workerAddress: Address) =
    context.actorSelection(RootActorPath(workerAddress) / servicePathElements)

  private def getCurrentTime: ZonedDateTime = ZonedDateTime.now(ZoneOffset.UTC)

  private def logExcessiveOutstandingWorkAndClearIfEnabledAndOver = Future {
    val currentTime = getCurrentTime
    outstandingWorkIdToTimeSent.collect {
      case (workId: WorkId, timeSent: TimeSent) =>
        val secondsSinceSent = timeSent.until(currentTime, java.time.temporal.ChronoUnit.SECONDS)
        if (clearRoutedOutstandingWorkEnabled && secondsSinceSent > secondsToWaitToClearRoutedOutstandingWork) {
          //TODO: Can the logs be combined?
          log.warning(
            "Haven't heard back from work ID '{}' for {} seconds. " +
            "This is over the configured threshold {}, so submitting to be cleared.",
            workId,
            secondsSinceSent,
            secondsToWaitToClearRoutedOutstandingWork
          )
          self ! ClearRoutedWorkerTracker(workIdToClear = workId)
        } else if (secondsSinceSent > 120)
          log.warning(
            "Haven't heard back from work ID '{}' for {} seconds.",
            workId,
            secondsSinceSent
          )
    }
  }

  private def removeUnavailableMemberFromAvailableWorkers(
    member: Member
  ) = {
    val worker = Await.result(workerFrom(member.address).resolveOne, 60.seconds)
    if (availableWorkers.contains(worker)) { availableWorkers.remove(worker) }
    //TODO: If there is work outstanding then it needs handled
  }

  private def notifyNewWorkerIfWorkAvailable(
    workerAddress: => Address,
    receivePath: => String
  ): Unit = {
    if (isWorkAvailable) {
      val worker = workerFrom(workerAddress)
      log.debug("Sending WorkAvailable via {}: {}", receivePath, worker)
      worker ! WorkAvailable
    }
  }

  private def sendWorkTo(
    worker: Worker,
    work: Any,
    originalSender: OriginalSender,
    receivePath: => String
  ): Unit = {
    work match {
      case routingRequest: RoutingRequest =>
        outstandingWorkIdToOriginalSenderMap.put(routingRequest.requestId, originalSender) //TODO: Add a central Id trait so can just match on that and combine logic
        outstandingWorkIdToTimeSent.put(routingRequest.requestId, getCurrentTime)
        worker ! work
      case embodyWithCurrentTravelTime: EmbodyWithCurrentTravelTime =>
        outstandingWorkIdToOriginalSenderMap.put(
          embodyWithCurrentTravelTime.requestId,
          originalSender
        )
        outstandingWorkIdToTimeSent.put(embodyWithCurrentTravelTime.requestId, getCurrentTime)
        worker ! work
      case _ =>
        log.warning(
          "Forwarding work via {} instead of telling because it isn't a handled type - {}",
          receivePath,
          work
        )
        worker.forward(work)
    }
  }

  private def pipeResponseToOriginalSender(routingResp: RoutingResponse): Unit =
    outstandingWorkIdToOriginalSenderMap.remove(routingResp.requestId) match {
      case Some(originalSender) => originalSender ! routingResp
      case None =>
        log.error(
          "Received a RoutingResponse that does not match a tracked WorkId: {}",
          routingResp.requestId
        )
    }

  private def logIfResponseTookExcessiveTime(routingResp: RoutingResponse): Unit =
    outstandingWorkIdToTimeSent.remove(routingResp.requestId) match {
      case Some(timeSent) =>
        val secondsSinceSent = timeSent.until(getCurrentTime, java.time.temporal.ChronoUnit.SECONDS)
        if (secondsSinceSent > 30)
          log.warning(
            "Took longer than 30 seconds to hear back from work id '{}' - {} seconds",
            routingResp.requestId,
            secondsSinceSent
          )
      case None => //No matching id. No need to log since this is more for analysis
    }

  private def removeAndReturnFirstAvailableWorker(): Worker = {
    val worker = availableWorkers.head
    availableWorkers.remove(worker)
    worker
  }

  private def removeOutstandingWorkBy(workId: Int): Unit = {
    outstandingWorkIdToOriginalSenderMap.remove(workId)
    outstandingWorkIdToTimeSent.remove(workId)
  }

  private def resolveAddressBlocking(addr: Address, d: FiniteDuration = 60.seconds): Option[ActorRef] = {
    Try(Await.result(resolveAddress(addr, d), d)).recover {
      case t: Throwable =>
        log.error(t, "resolveAddressBlocking failed to resolve '{}' in {}: {}", addr, d, t.getMessage)
        None
    }.get
  }

  private def resolveAddress(addr: Address, duration: FiniteDuration = 60.seconds): Future[Option[ActorRef]] = {
    workerFrom(addr)
      .resolveOne(duration)
      .map { r =>
        Option(r)
      }
      .recover {
        case t: Throwable =>
          log.error(t, "Can't resolve '{}': {}", addr, t.getMessage)
          None
      }
  }

  private def initDriverAgents(
    initializer: TransitInitializer,
    scheduler: ActorRef,
    parkingManager: ActorRef,
    transits: Map[Id[BeamVehicle], (RouteInfo, Seq[BeamLeg])]
  ): Unit = {
    transits.foreach {
      case (tripVehId, (route, legs)) =>
        initializer.createTransitVehicle(tripVehId, route, legs).foreach { vehicle =>
          services.agencyAndRouteByVehicleIds += (Id
            .createVehicleId(tripVehId.toString) -> (route.agency_id, route.route_id))
          val transitDriverId = TransitDriverAgent.createAgentIdFromVehicleId(tripVehId)
          val transitDriverAgentProps = TransitDriverAgent.props(
            scheduler,
            services,
            transportNetwork,
            tollCalculator,
            eventsManager,
            parkingManager,
            transitDriverId,
            vehicle,
            legs
          )
          val transitDriver = context.actorOf(transitDriverAgentProps, transitDriverId.toString)
          scheduler ! ScheduleTrigger(InitializeTrigger(0), transitDriver)
        }
    }
  }
}

object BeamRouter {
  type Location = Coord

  case class ClearRoutedWorkerTracker(workIdToClear: Int)
  case class InitTransit(scheduler: ActorRef, parkingManager: ActorRef, id: UUID = UUID.randomUUID())
  case class TransitInited(transitSchedule: Map[Id[BeamVehicle], (RouteInfo, Seq[BeamLeg])])
  case class EmbodyWithCurrentTravelTime(
    leg: BeamLeg,
    vehicleId: Id[Vehicle],
    vehicleTypeId: Id[BeamVehicleType],
    requestId: Int = IdGeneratorImpl.nextId,
    mustParkAtEnd: Boolean = false,
    destinationForSplitting: Option[Coord] = None
  )
  case class UpdateTravelTimeLocal(travelTime: TravelTime)
  case class R5Network(transportNetwork: TransportNetwork)
  case object GetTravelTime
  case class MATSimNetwork(network: Network)
  case object GetMatSimNetwork

  case class TryToSerialize(obj: Object)
  case class UpdateTravelTimeRemote(linkIdToTravelTimePerHour: java.util.Map[String, Array[Double]])

  /**
    * It is use to represent a request object
    *
    * @param originUTM                 start/from location of the route
    * @param destinationUTM            end/to location of the route
    * @param departureTime          time in seconds from base midnight
    * @param transitModes           what transit modes should be considered
    * @param streetVehicles         what vehicles should be considered in route calc
    * @param streetVehiclesUseIntermodalUse boolean (default true), if false, the vehicles considered for use on egress
    */
  case class RoutingRequest(
    originUTM: Location,
    destinationUTM: Location,
    departureTime: Int,
    transitModes: IndexedSeq[BeamMode],
    streetVehicles: IndexedSeq[StreetVehicle],
    attributesOfIndividual: Option[AttributesOfIndividual] = None,
    streetVehiclesUseIntermodalUse: IntermodalUse = Access,
    mustParkAtEnd: Boolean = false,
    requestId: Int = IdGeneratorImpl.nextId
  ) {
<<<<<<< HEAD
    val requestId: Int = IdGeneratorImpl.nextId
=======
>>>>>>> e6bd352f
    lazy val timeValueOfMoney
      : Double = attributesOfIndividual.fold(360.0)(3600.0 / _.valueOfTime) // 360 seconds per Dollar, i.e. 10$/h value of travel time savings
  }

  sealed trait IntermodalUse
  case object Access extends IntermodalUse
  case object Egress extends IntermodalUse
  case object AccessAndEgress extends IntermodalUse

  /**
    * Message to respond a plan against a particular router request
    *
    * @param itineraries a vector of planned routes
    */
  case class RoutingResponse(
    itineraries: Seq[EmbodiedBeamTrip],
    requestId: Int
<<<<<<< HEAD
  ) {}
=======
  )
>>>>>>> e6bd352f

  object RoutingResponse {
    val dummyRoutingResponse = Some(RoutingResponse(Vector(), IdGeneratorImpl.nextId))
  }

  def props(
    beamServices: BeamServices,
    transportNetwork: TransportNetwork,
    network: Network,
    scenario: Scenario,
    eventsManager: EventsManager,
    transitVehicles: Vehicles,
    fareCalculator: FareCalculator,
    tollCalculator: TollCalculator
  ) = {
    checkForConsistentTimeZoneOffsets(beamServices, transportNetwork)

    Props(
      new BeamRouter(
        beamServices,
        transportNetwork,
        network,
        scenario,
        eventsManager,
        transitVehicles,
        fareCalculator,
        tollCalculator
      )
    )
  }

  def checkForConsistentTimeZoneOffsets(beamServices: BeamServices, transportNetwork: TransportNetwork) = {
    if (beamServices.dates.zonedBaseDateTime.getOffset != transportNetwork.getTimeZone.getRules.getOffset(
          beamServices.dates.localBaseDateTime
        )) {
      throw new RuntimeException(
        s"Time Zone Mismatch\n\n" +
        s"\tZone offset inferred by R5: ${transportNetwork.getTimeZone.getRules.getOffset(beamServices.dates.localBaseDateTime)}\n" +
        s"\tZone offset specified in Beam config file: ${beamServices.dates.zonedBaseDateTime.getOffset}\n\n" +
        "Detailed Explanation:\n\n" +
        "There is a subtle requirement in BEAM related to timezones that is easy to miss and cause problems.\n\n" +
        "BEAM uses the R5 router, which was designed as a stand-alone service either for doing accessibility analysis or as a point to point trip planner. R5 was designed with public transit at the top of the developers’ minds, so they infer the time zone of the region being modeled from the 'timezone' field in the 'agency.txt' file in the first GTFS data archive that is parsed during the network building process.\n\n" +
        "Therefore, if no GTFS data is provided to R5, it cannot infer the locate timezone and it then assumes UTC.\n\n" +
        "Meanwhile, there is a parameter in beam, 'beam.routing.baseDate' that is used to ensure that routing requests to R5 are send with the appropriate timestamp. This allows you to run BEAM using any sub-schedule in your GTFS archive. I.e. if your base date is a weekday, R5 will use the weekday schedules for transit, if it’s a weekend day, then the weekend schedules will be used.\n\n" +
        "The time zone in the baseDate parameter (e.g. for PST one might use '2016-10-17T00:00:00-07:00') must match the time zone in the GTFS archive(s) provided to R5.\n\n" +
        "As a default, we provide a 'dummy' GTFS data archive that is literally empty of any transit schedules, but is still a valid GTFS archive. This archive happens to have a time zone of Los Angeles. You can download a copy of this archive here:\n\n" +
        "https://www.dropbox.com/s/2tfbhxuvmep7wf7/dummy.zip?dl=1\n\n" +
        "But in general, if you use your own GTFS data for your region, then you may need to change this baseDate parameter to reflect the local time zone there. Look for the 'timezone' field in the 'agency.txt' data file in the GTFS archive.\n\n" +
        "The date specified by the baseDate parameter must fall within the schedule of all GTFS archives included in the R5 sub-directory. See the 'calendar.txt' data file in the GTFS archive and make sure your baseDate is within the 'start_date' and 'end_date' fields folder across all GTFS inputs. If this is not the case, you can either change baseDate or you can change the GTFS data, expanding the date ranges… the particular dates chosen are arbitrary and will have no other impact on the simulation results.\n\n" +
        "One more word of caution. If you make changes to GTFS data, then make sure your properly zip the data back into an archive. You do this by selecting all of the individual text files and then right-click-compress. Do not compress the folder containing the GTFS files, if you do this, R5 will fail to read your data and will do so without any warning or errors.\n\n" +
        "Finally, any time you make a changes to either the GTFS inputs or the OSM network inputs, then you need to delete the file 'network.dat' under the 'r5' sub-directory. This will signal to the R5 library to re-build the network."
      )
    }

  }

  sealed trait WorkMessage
  case object GimmeWork extends WorkMessage
  case object WorkAvailable extends WorkMessage

  def oneSecondTravelTime(a: Int, b: Int, c: StreetMode) = 1
}<|MERGE_RESOLUTION|>--- conflicted
+++ resolved
@@ -464,10 +464,6 @@
     mustParkAtEnd: Boolean = false,
     requestId: Int = IdGeneratorImpl.nextId
   ) {
-<<<<<<< HEAD
-    val requestId: Int = IdGeneratorImpl.nextId
-=======
->>>>>>> e6bd352f
     lazy val timeValueOfMoney
       : Double = attributesOfIndividual.fold(360.0)(3600.0 / _.valueOfTime) // 360 seconds per Dollar, i.e. 10$/h value of travel time savings
   }
@@ -485,11 +481,7 @@
   case class RoutingResponse(
     itineraries: Seq[EmbodiedBeamTrip],
     requestId: Int
-<<<<<<< HEAD
-  ) {}
-=======
   )
->>>>>>> e6bd352f
 
   object RoutingResponse {
     val dummyRoutingResponse = Some(RoutingResponse(Vector(), IdGeneratorImpl.nextId))
