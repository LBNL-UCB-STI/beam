--- conflicted
+++ resolved
@@ -304,11 +304,8 @@
     * @param streetVehicles         what vehicles should be considered in route calc
     * @param streetVehiclesUseIntermodalUse boolean (default true), if false, the vehicles considered for use on egress
     */
-<<<<<<< HEAD
-  case class RoutingRequest(origin: Location, destination: Location, departureTime: BeamTime, transitModes: Vector[BeamMode], streetVehicles: Vector[StreetVehicle], streetVehiclesAsAccess: Boolean = true, mustParkAtEnd: Boolean = true)
-=======
   case class RoutingRequest(origin: Location, destination: Location, departureTime: BeamTime, transitModes: Vector[BeamMode],
-                            streetVehicles: Vector[StreetVehicle], streetVehiclesUseIntermodalUse: IntermodalUse = Access){
+                            streetVehicles: Vector[StreetVehicle], streetVehiclesAsAccess: Boolean = true, mustParkAtEnd: Boolean = true, streetVehiclesUseIntermodalUse: IntermodalUse = Access){
     // We make requestId be independent of request type, all that matters is details of the customer
     lazy val requestId = this.hashCode()
   }
@@ -317,7 +314,6 @@
   case object Access extends IntermodalUse
   case object Egress extends IntermodalUse
   case object AccessAndEgress extends IntermodalUse
->>>>>>> aae37912
 
   /**
     * Message to respond a plan against a particular router request
