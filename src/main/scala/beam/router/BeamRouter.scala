package beam.router

import java.time.{ZoneOffset, ZonedDateTime}
import java.util.UUID
import java.util.concurrent.TimeUnit

import akka.actor.Status.{Status, Success}
import akka.actor.{Actor, ActorLogging, ActorRef, Address, Cancellable, ExtendedActorSystem, Props, RelativeActorPath, RootActorPath, Stash}
import akka.cluster.ClusterEvent._
import akka.cluster.{Cluster, Member, MemberStatus}
import akka.pattern._
import akka.util.Timeout
import beam.agentsim.agents.vehicles.BeamVehicle
import beam.agentsim.agents.vehicles.VehicleProtocol.StreetVehicle
import beam.agentsim.agents.{InitializeTrigger, TransitDriverAgent}
import beam.agentsim.scheduler.BeamAgentScheduler.ScheduleTrigger
import beam.router.BeamRouter._
import beam.router.Modes.BeamMode
import beam.router.gtfs.FareCalculator
import beam.router.model.RoutingModel.BeamTime
import beam.router.model._
import beam.router.osm.TollCalculator
import beam.router.r5.R5RoutingWorker
import beam.sim.BeamServices
import beam.sim.metrics.MetricsPrinter
import beam.sim.metrics.MetricsPrinter.Subscribe
import com.conveyal.r5.transit.{RouteInfo, TransportNetwork}
import com.romix.akka.serialization.kryo.KryoSerializer
import org.matsim.api.core.v01.network.Network
import org.matsim.api.core.v01.{Coord, Id, Scenario}
import org.matsim.core.api.experimental.events.EventsManager
import org.matsim.core.router.util.TravelTime
import org.matsim.vehicles.{Vehicle, Vehicles}

import scala.collection.{immutable, mutable}
import scala.concurrent.duration._
import scala.concurrent.{Await, ExecutionContextExecutor, Future}
import scala.util.Try

class BeamRouter(
  services: BeamServices,
  transportNetwork: TransportNetwork,
  network: Network,
  scenario: Scenario,
  eventsManager: EventsManager,
  transitVehicles: Vehicles,
  fareCalculator: FareCalculator,
  tollCalculator: TollCalculator
) extends Actor
    with Stash
    with ActorLogging {
  type Worker = ActorRef
  type OriginalSender = ActorRef
  type WorkWithOriginalSender = (Any, OriginalSender)
  type WorkId = UUID
  type TimeSent = ZonedDateTime

  val clearRoutedOutstandingWorkEnabled: Boolean = services.beamConfig.beam.debug.clearRoutedOutstandingWorkEnabled

  val secondsToWaitToClearRoutedOutstandingWork: Int =
    services.beamConfig.beam.debug.secondsToWaitToClearRoutedOutstandingWork

  val availableWorkWithOriginalSender: mutable.Queue[WorkWithOriginalSender] =
    mutable.Queue.empty[WorkWithOriginalSender]
  val availableWorkers: mutable.Set[Worker] = mutable.Set.empty[Worker]

  val outstandingWorkIdToOriginalSenderMap: mutable.Map[WorkId, OriginalSender] =
    mutable.Map.empty[WorkId, OriginalSender]

  val outstandingWorkIdToTimeSent: mutable.Map[WorkId, TimeSent] =
    mutable.Map.empty[WorkId, TimeSent]
  //TODO: Add actual request with who sent so can handle retry better
  //TODO: Implement timeouts using stored sending time
  //TODO: What is better for memory? Separate mutable maps or a custom object containing everything needed?

  // TODO Fix me!
  val servicePath = "/user/statsServiceProxy"

  val clusterOption: Option[Cluster] =
    if (services.beamConfig.beam.cluster.enabled) Some(Cluster(context.system)) else None

  val servicePathElements: immutable.Seq[String] = servicePath match {
    case RelativeActorPath(elements) => elements
    case _ =>
      throw new IllegalArgumentException(
        "servicePath [%s] is not a valid relative actor path" format servicePath
      )
  }

  var remoteNodes = Set.empty[Address]
  var localNodes = Set.empty[ActorRef]
  implicit val ex: ExecutionContextExecutor = context.system.dispatcher
  log.info("BeamRouter: {}", self.path)

  override def preStart(): Unit = {
    clusterOption.foreach(_.subscribe(self, classOf[MemberEvent], classOf[ReachabilityEvent]))
  }

  override def postStop(): Unit = {
    clusterOption.foreach(_.unsubscribe(self))
  }

  val tick = "work-pull-tick"

  val tickTask: Cancellable =
    context.system.scheduler.schedule(10.seconds, 30.seconds, self, tick)(context.dispatcher)

  private implicit val timeout: Timeout = Timeout(50000, TimeUnit.SECONDS)

  if (services.beamConfig.beam.useLocalWorker) {
    val localWorker = context.actorOf(
      R5RoutingWorker.props(
        services,
        transportNetwork,
        network,
        scenario,
        fareCalculator,
        tollCalculator,
        transitVehicles
      ),
      "router-worker"
    )
    localNodes += localWorker
    //TODO: Add Deathwatch to remove node
  }



  private var traveTimeOpt: Option[TravelTime] = None

  val kryoSerializer = new KryoSerializer(context.system.asInstanceOf[ExtendedActorSystem])

  private val updateTravelTimeTimeout: Timeout = Timeout(3, TimeUnit.MINUTES)

  override def receive: PartialFunction[Any, Unit] = {
    case `tick` =>
      if (isWorkAndNoAvailableWorkers) notifyWorkersOfAvailableWork()
      logExcessiveOutstandingWorkAndClearIfEnabledAndOver
    case t: TryToSerialize =>
      if (log.isDebugEnabled) {
        val byteArray = kryoSerializer.toBinary(t)
        log.debug("TryToSerialize size in bytes: {}, MBytes: {}", byteArray.size, byteArray.size.toDouble / 1024 / 1024)
      }
    case msg: UpdateTravelTimeLocal =>
      traveTimeOpt = Some(msg.travelTime)
      localNodes.foreach(_.forward(msg))
    case UpdateTravelTimeRemote(map) =>
      val nodes = remoteNodes
      nodes.foreach { address =>
        resolveAddressBlocking(address).foreach { serviceActor =>
          log.info("Sending UpdateTravelTime_v2 to  {}", serviceActor)
          serviceActor.ask(UpdateTravelTimeRemote(map))(updateTravelTimeTimeout)
        }
      }
    case InitTransit(scheduler, parkingManager, _) =>
      val localInit: Future[Set[Status]] = Future {
        val initializer = new TransitInitializer(services, transportNetwork, transitVehicles)
        val transits = initializer.initMap
        initDriverAgents(initializer, scheduler, parkingManager, transits)
        localNodes.map { localWorker =>
          localWorker ! TransitInited(transits)
          Success(s"local worker '$localWorker' inited")
        }
      }
      localInit.pipeTo(sender)
<<<<<<< HEAD
=======
    case msg: UpdateTravelTime =>
      traveTimeOpt = Some(msg.travelTime)
      if (!services.beamConfig.beam.cluster.enabled) {
        remoteNodes.foreach(address => {
          val remoteWorker = Await.result(workerFrom(address).resolveOne, 60.seconds)
          remoteWorker.forward(msg)
        })
        localNodes.foreach(_.forward(msg))
      }
>>>>>>> b4aaa193
    case GetMatSimNetwork =>
      sender ! MATSimNetwork(network)
    case GetTravelTime =>
      traveTimeOpt match {
        case Some(travelTime) => sender ! UpdateTravelTimeLocal(travelTime)
        case None             => sender ! R5Network(transportNetwork)
      }
    case state: CurrentClusterState =>
      log.info("CurrentClusterState: {}", state)
      remoteNodes = state.members.collect {
        case m if m.hasRole("compute") && m.status == MemberStatus.Up => m.address
      }
      if (isWorkAvailable) notifyWorkersOfAvailableWork()
    case MemberUp(m) if m.hasRole("compute") =>
      log.info("MemberUp[compute]: {}", m)
      remoteNodes += m.address
      notifyNewWorkerIfWorkAvailable(m.address, receivePath = "MemberUp[compute]")
    case other: MemberEvent =>
      log.info("MemberEvent: {}", other)
      remoteNodes -= other.member.address
      removeUnavailableMemberFromAvailableWorkers(other.member)
    //Why is this a removal?
    case UnreachableMember(m) =>
      log.info("UnreachableMember: {}", m)
      remoteNodes -= m.address
      removeUnavailableMemberFromAvailableWorkers(m)
    case ReachableMember(m) if m.hasRole("compute") =>
      log.info("ReachableMember: {}", m)
      remoteNodes += m.address
      notifyNewWorkerIfWorkAvailable(
        m.address,
        receivePath = "ReachableMember[compute]"
      )
    case GimmeWork =>
      val worker = context.sender
      if (!isWorkAvailable)
        availableWorkers.add(worker) //Request must have been delayed since no work, but will send when something comes in
      else {
        val (work, originalSender) = availableWorkWithOriginalSender.dequeue()
        sendWorkTo(worker, work, originalSender, receivePath = "GimmeWork")
      }
    case routingResp: RoutingResponse =>
      pipeResponseToOriginalSender(routingResp)
      logIfResponseTookExcessiveTime(routingResp)
    case ClearRoutedWorkerTracker(workIdToClear) =>
      //TODO: Maybe do this for all tracker removals?
      removeOutstandingWorkBy(workIdToClear)
    case work =>
      val originalSender = context.sender
      if (!isWorkAvailable) { //No existing work
        if (!isWorkerAvailable) {
          notifyWorkersOfAvailableWork()
          availableWorkWithOriginalSender.enqueue((work, originalSender))
        } else {
          val worker: Worker = removeAndReturnFirstAvailableWorker()
          sendWorkTo(worker, work, originalSender, "Receive CatchAll")
        }
      } else { //Use existing work first
        if (!isWorkerAvailable) notifyWorkersOfAvailableWork() //Shouldn't need this but it should be relatively idempotent
        availableWorkWithOriginalSender.enqueue((work, originalSender))
      }
  }

  private def isWorkAvailable: Boolean = availableWorkWithOriginalSender.nonEmpty

  private def isWorkerAvailable: Boolean = availableWorkers.nonEmpty

  private def isWorkAndNoAvailableWorkers: Boolean =
    isWorkAvailable && !isWorkerAvailable

  private def notifyWorkersOfAvailableWork(): Unit = {
    remoteNodes.foreach(workerAddress => workerFrom(workerAddress) ! WorkAvailable)
    localNodes.foreach(_ ! WorkAvailable)
  }

  private def workerFrom(workerAddress: Address) =
    context.actorSelection(RootActorPath(workerAddress) / servicePathElements)

  private def getCurrentTime: ZonedDateTime = ZonedDateTime.now(ZoneOffset.UTC)

  private def logExcessiveOutstandingWorkAndClearIfEnabledAndOver = Future {
    val currentTime = getCurrentTime
    outstandingWorkIdToTimeSent.collect {
      case (workId: WorkId, timeSent: TimeSent) =>
        val secondsSinceSent = timeSent.until(currentTime, java.time.temporal.ChronoUnit.SECONDS)
        if (clearRoutedOutstandingWorkEnabled && secondsSinceSent > secondsToWaitToClearRoutedOutstandingWork) {
          //TODO: Can the logs be combined?
          log.warning(
            "Haven't heard back from work ID '{}' for {} seconds. " +
            "This is over the configured threshold {}, so submitting to be cleared.",
            workId,
            secondsSinceSent,
            secondsToWaitToClearRoutedOutstandingWork
          )
          self ! ClearRoutedWorkerTracker(workIdToClear = workId)
        } else if (secondsSinceSent > 120)
          log.warning(
            "Haven't heard back from work ID '{}' for {} seconds.",
            workId,
            secondsSinceSent
          )
    }
  }

  private def removeUnavailableMemberFromAvailableWorkers(
    member: Member
  ) = {
    val worker = Await.result(workerFrom(member.address).resolveOne, 60.seconds)
    if (availableWorkers.contains(worker)) { availableWorkers.remove(worker) }
    //TODO: If there is work outstanding then it needs handled
  }

  private def notifyNewWorkerIfWorkAvailable(
    workerAddress: => Address,
    receivePath: => String
  ): Unit = {
    if (isWorkAvailable) {
      val worker = workerFrom(workerAddress)
      log.debug("Sending WorkAvailable via {}: {}", receivePath, worker)
      worker ! WorkAvailable
    }
  }

  private def sendWorkTo(
    worker: Worker,
    work: Any,
    originalSender: OriginalSender,
    receivePath: => String
  ): Unit = {
    work match {
      case routingRequest: RoutingRequest =>
        outstandingWorkIdToOriginalSenderMap.put(routingRequest.staticRequestId, originalSender) //TODO: Add a central Id trait so can just match on that and combine logic
        outstandingWorkIdToTimeSent.put(routingRequest.staticRequestId, getCurrentTime)
        worker ! work
      case embodyWithCurrentTravelTime: EmbodyWithCurrentTravelTime =>
        outstandingWorkIdToOriginalSenderMap.put(
          embodyWithCurrentTravelTime.id,
          originalSender
        )
        outstandingWorkIdToTimeSent.put(embodyWithCurrentTravelTime.id, getCurrentTime)
        worker ! work
      case _ =>
        log.warning(
          "Forwarding work via {} instead of telling because it isn't a handled type - {}",
          receivePath,
          work
        )
        worker.forward(work)
    }
  }

  private def pipeResponseToOriginalSender(routingResp: RoutingResponse): Unit =
    outstandingWorkIdToOriginalSenderMap.remove(routingResp.staticRequestId) match {
      case Some(originalSender) => originalSender ! routingResp
      case None =>
        log.error(
          "Received a RoutingResponse that does not match a tracked WorkId: {}",
          routingResp.staticRequestId
        )
    }

  private def logIfResponseTookExcessiveTime(routingResp: RoutingResponse): Unit =
    outstandingWorkIdToTimeSent.remove(routingResp.staticRequestId) match {
      case Some(timeSent) =>
        val secondsSinceSent = timeSent.until(getCurrentTime, java.time.temporal.ChronoUnit.SECONDS)
        if (secondsSinceSent > 30)
          log.warning(
            "Took longer than 30 seconds to hear back from work id '{}' - {} seconds",
            routingResp.staticRequestId,
            secondsSinceSent
          )
      case None => //No matching id. No need to log since this is more for analysis
    }

  private def removeAndReturnFirstAvailableWorker(): Worker = {
    val worker = availableWorkers.head
    availableWorkers.remove(worker)
    worker
  }

  private def removeOutstandingWorkBy(workId: UUID): Unit = {
    outstandingWorkIdToOriginalSenderMap.remove(workId)
    outstandingWorkIdToTimeSent.remove(workId)
  }

  private def resolveAddressBlocking(addr: Address, d: FiniteDuration = 60.seconds): Option[ActorRef] = {
    Try(Await.result(resolveAddress(addr, d), d)).recover {
      case t: Throwable =>
        log.error(t, "resolveAddressBlocking failed to resolve '{}' in {}: {}", addr, d, t.getMessage)
        None
    }.get
  }

  private def resolveAddress(addr: Address, duration: FiniteDuration = 60.seconds): Future[Option[ActorRef]] = {
    workerFrom(addr)
      .resolveOne(duration)
      .map { r =>
        Option(r)
      }
      .recover {
        case t: Throwable =>
          log.error(t, "Can't resolve '{}': {}", addr, t.getMessage)
          None
      }
  }

  private def initDriverAgents(
    initializer: TransitInitializer,
    scheduler: ActorRef,
    parkingManager: ActorRef,
    transits: Map[Id[BeamVehicle], (RouteInfo, Seq[BeamLeg])]
  ): Unit = {
    transits.foreach {
      case (tripVehId, (route, legs)) =>
        initializer.createTransitVehicle(tripVehId, route, legs).foreach { vehicle =>
          services.vehicles += (tripVehId -> vehicle)
          val transitDriverId = TransitDriverAgent.createAgentIdFromVehicleId(tripVehId)
          val transitDriverAgentProps = TransitDriverAgent.props(
            scheduler,
            services,
            transportNetwork,
            eventsManager,
            parkingManager,
            transitDriverId,
            vehicle,
            legs
          )
          val transitDriver = context.actorOf(transitDriverAgentProps, transitDriverId.toString)
          scheduler ! ScheduleTrigger(InitializeTrigger(0), transitDriver)
        }
    }
  }
}

object BeamRouter {
  type Location = Coord

  case class ClearRoutedWorkerTracker(workIdToClear: UUID)
  case class InitTransit(scheduler: ActorRef, parkingManager: ActorRef, id: UUID = UUID.randomUUID())
  case class TransitInited(transitSchedule: Map[Id[BeamVehicle], (RouteInfo, Seq[BeamLeg])])
  case class EmbodyWithCurrentTravelTime(
    leg: BeamLeg,
    vehicleId: Id[Vehicle],
    id: UUID = UUID.randomUUID(),
    mustParkAtEnd: Boolean = false
  )
  case class UpdateTravelTimeLocal(travelTime: TravelTime)
  case class R5Network(transportNetwork: TransportNetwork)
  case object GetTravelTime
  case class MATSimNetwork(network: Network)
  case object GetMatSimNetwork

  case class TryToSerialize(obj: Object)
  case class UpdateTravelTimeRemote(linkIdToTravelTimePerHour: java.util.Map[String, Array[Double]])

  /**
    * It is use to represent a request object
    *
    * @param origin                 start/from location of the route
    * @param destination            end/to location of the route
    * @param departureTime          time in seconds from base midnight
    * @param transitModes           what transit modes should be considered
    * @param streetVehicles         what vehicles should be considered in route calc
    * @param streetVehiclesUseIntermodalUse boolean (default true), if false, the vehicles considered for use on egress
    */
  case class RoutingRequest(
    origin: Location,
    destination: Location,
    departureTime: BeamTime,
    transitModes: IndexedSeq[BeamMode],
    streetVehicles: IndexedSeq[StreetVehicle],
    streetVehiclesUseIntermodalUse: IntermodalUse = Access,
    mustParkAtEnd: Boolean = false,
    timeValueOfMoney: Double = 360.0 // 360 seconds per Dollar, i.e. 10$/h value of travel time savings
  ) {
    lazy val requestId: Int = this.hashCode()
    lazy val staticRequestId: UUID = UUID.randomUUID()
  }

  sealed trait IntermodalUse
  case object Access extends IntermodalUse
  case object Egress extends IntermodalUse
  case object AccessAndEgress extends IntermodalUse

  /**
    * Message to respond a plan against a particular router request
    *
    * @param itineraries a vector of planned routes
    */
  case class RoutingResponse(
    itineraries: Seq[EmbodiedBeamTrip],
    staticRequestId: UUID,
    requestId: Option[Int] = None
  ) {
    lazy val responseId: UUID = UUID.randomUUID()
  }

  def props(
    beamServices: BeamServices,
    transportNetwork: TransportNetwork,
    network: Network,
    scenario: Scenario,
    eventsManager: EventsManager,
    transitVehicles: Vehicles,
    fareCalculator: FareCalculator,
    tollCalculator: TollCalculator
  ) =
    Props(
      new BeamRouter(
        beamServices,
        transportNetwork,
        network,
        scenario,
        eventsManager,
        transitVehicles,
        fareCalculator,
        tollCalculator
      )
    )

  sealed trait WorkMessage
  case object GimmeWork extends WorkMessage
  case object WorkAvailable extends WorkMessage
}<|MERGE_RESOLUTION|>--- conflicted
+++ resolved
@@ -163,18 +163,6 @@
         }
       }
       localInit.pipeTo(sender)
-<<<<<<< HEAD
-=======
-    case msg: UpdateTravelTime =>
-      traveTimeOpt = Some(msg.travelTime)
-      if (!services.beamConfig.beam.cluster.enabled) {
-        remoteNodes.foreach(address => {
-          val remoteWorker = Await.result(workerFrom(address).resolveOne, 60.seconds)
-          remoteWorker.forward(msg)
-        })
-        localNodes.foreach(_.forward(msg))
-      }
->>>>>>> b4aaa193
     case GetMatSimNetwork =>
       sender ! MATSimNetwork(network)
     case GetTravelTime =>
