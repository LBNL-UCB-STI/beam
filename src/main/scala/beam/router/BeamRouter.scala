--- conflicted
+++ resolved
@@ -430,12 +430,8 @@
     leg: BeamLeg,
     vehicleId: Id[Vehicle],
     id: Int = UUID.randomUUID().hashCode(),
-<<<<<<< HEAD
-    mustParkAtEnd: Boolean = false
-=======
     mustParkAtEnd: Boolean = false,
     destinationForSplitting: Option[Coord] = None
->>>>>>> 90d87741
   )
   case class UpdateTravelTimeLocal(travelTime: TravelTime)
   case class R5Network(transportNetwork: TransportNetwork)
@@ -457,13 +453,8 @@
     * @param streetVehiclesUseIntermodalUse boolean (default true), if false, the vehicles considered for use on egress
     */
   case class RoutingRequest(
-<<<<<<< HEAD
-    origin: Location,
-    destination: Location,
-=======
     originUTM: Location,
     destinationUTM: Location,
->>>>>>> 90d87741
     departureTime: Int,
     transitModes: IndexedSeq[BeamMode],
     streetVehicles: IndexedSeq[StreetVehicle],
