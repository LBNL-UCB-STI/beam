package beam.router

import java.util.UUID
import java.util.concurrent.TimeUnit

import akka.actor.{Actor, ActorLogging, ActorRef, Identify, Props, Stash, Terminated}
import akka.routing._
import akka.util.Timeout
import beam.agentsim.agents.PersonAgent
import beam.agentsim.agents.vehicles.BeamVehicle.StreetVehicle
import beam.router.BeamRouter._
import beam.router.Modes.BeamMode
import beam.router.RoutingModel.{BeamTime, EmbodiedBeamTrip}
import beam.router.gtfs.FareCalculator
import beam.router.r5.{NetworkCoordinator, R5RoutingWorker}
import beam.sim.BeamServices
import org.matsim.api.core.v01.population.Activity
import org.matsim.api.core.v01.{Coord, Id, Identifiable}
import org.matsim.core.router.util.TravelTime

import scala.beans.BeanProperty
import scala.concurrent.Await
import akka.pattern._
import org.matsim.vehicles.Vehicles


class BeamRouter(services: BeamServices, transitVehicles: Vehicles, fareCalculator: FareCalculator) extends Actor with Stash with ActorLogging {
  private implicit val timeout = Timeout(50000, TimeUnit.SECONDS)

  private var networkCoordinator = context.actorOf(NetworkCoordinator.props(transitVehicles, services), "network-coordinator")

<<<<<<< HEAD
  // FIXME Wait for networkCoordinator because it initializes global variables.
  Await.ready(networkCoordinator ? Identify(0), timeout.duration)

  private var routerWorker = context.actorOf(R5RoutingWorker.props(services, fareCalculator), "router-worker")
=======
  def receive = uninitialized

  // Uninitialized state
  def uninitialized: Receive = {
    case InitializeRouter =>
      log.info("Initializing Router.")
      networkCoordinator.forward(InitializeRouter)
      context.become(initializing)
    case RoutingRequest =>
      sender() ! RouterNeedInitialization
    case Terminated(r) =>
      handleTermination(r)
    case msg =>
      log.info(s"Unknown message[$msg] received by Router.")
  }

  // Initializing state
  def initializing: Receive = {
    case InitializeRouter =>
      log.debug("Router initialization in-progress...")
      stash()
    case RoutingRequest =>
      stash()
    case InitTransit =>
      stash()
    case RouterInitialized if sender().path.parent == self.path =>
      unstashAll()
      context.become(initialized)
    case Terminated(r) =>
      handleTermination(r)
    case msg =>
      log.info(s"Unknown message[$msg] received by Router.")
  }
>>>>>>> 318d96d0

  override def receive = {
    case InitTransit =>
      networkCoordinator.forward(InitTransit)
<<<<<<< HEAD
    case updateRequest: UpdateTravelTime =>
      networkCoordinator.forward(updateRequest)
    case w: RoutingRequest =>
      routerWorker.forward(w)
=======
    case InitializeRouter =>
      log.debug("Router already initialized.")
      sender() ! RouterInitialized
    case Terminated(r) =>
      handleTermination(r)
    case UpdateTravelTime(travelTime) =>
      router.route(Broadcast(UpdateTravelTime(travelTime)), sender)
    case msg => {
      log.info(s"Unknown message[$msg] received by Router.")
    }
  }

  private def handleTermination(r: ActorRef): Unit = {
    if (r.path.name.startsWith("router-worker-")) {
      val workerId = r.path.name.substring("router-worker-".length).toInt
      router = router.removeRoutee(r)
      val workerActor = createAndWatch(workerId)
      router = router.addRoutee(workerActor)
    } else {
      log.warning(s"Can't resolve router workerId from ${r.path.name}. Invalid actor name")
    }
  }

  private def createAndWatch(workerId: Int): ActorRef = {
    val routerProps = RoutingWorker.getRouterProps(services.beamConfig.beam.routing.routerClass, services, fareCalculator, workerId)
    val r = context.actorOf(routerProps, s"router-worker-$workerId")
    context watch r
>>>>>>> 318d96d0
  }
}

object BeamRouter {
  type Location = Coord

  def nextId = Id.create(UUID.randomUUID().toString, classOf[RoutingRequest])

  case object InitializeRouter
  case object RouterInitialized
  case object RouterNeedInitialization
  case object InitTransit
  case object TransitInited
  case class UpdateTravelTime(travelTime: TravelTime)

  /**
    * It is use to represent a request object
    * @param origin start/from location of the route
    * @param destination end/to location of the route
    * @param departureTime time in seconds from base midnight
    * @param transitModes what transit modes should be considered
    * @param streetVehicles what vehicles should be considered in route calc
    * @param personId
    */
  case class RoutingRequestTripInfo(origin: Location,
                                    destination: Location,
                                    departureTime: BeamTime,
                                    transitModes: Vector[BeamMode],
                                    streetVehicles: Vector[StreetVehicle],
                                    personId: Id[PersonAgent])

  /**
    * Message to request a route plan
    * @param id used to represent a request uniquely
    * @param params route information that is needs a plan
    */
  case class RoutingRequest(@BeanProperty id: Id[RoutingRequest],
                            params: RoutingRequestTripInfo) extends Identifiable[RoutingRequest]

  /**
    * Message to respond a plan against a particular router request
    * @param id same id that was send with request
    * @param itineraries a vector of planned routes
    */
  case class RoutingResponse(@BeanProperty id: Id[RoutingRequest],
                             itineraries: Vector[EmbodiedBeamTrip]) extends Identifiable[RoutingRequest]

  /**
    *
    * @param fromLocation
    * @param toOptions
    */
  case class BatchRoutingRequest(fromLocation: Location, toOptions: Vector[Location])

  object RoutingRequest {
    def apply(fromActivity: Activity, toActivity: Activity, departureTime: BeamTime, transitModes: Vector[BeamMode], streetVehicles: Vector[StreetVehicle], personId: Id[PersonAgent]): RoutingRequest = {
      new RoutingRequest(BeamRouter.nextId,
        RoutingRequestTripInfo(fromActivity.getCoord, toActivity.getCoord, departureTime,  Modes.filterForTransit(transitModes), streetVehicles, personId))
    }
    def apply(params : RoutingRequestTripInfo) = {
      new RoutingRequest(BeamRouter.nextId, params)
    }
  }

  def props(beamServices: BeamServices, transitVehicles: Vehicles, fareCalculator: FareCalculator) = Props(classOf[BeamRouter], beamServices, transitVehicles, fareCalculator)
}<|MERGE_RESOLUTION|>--- conflicted
+++ resolved
@@ -29,84 +29,18 @@
 
   private var networkCoordinator = context.actorOf(NetworkCoordinator.props(transitVehicles, services), "network-coordinator")
 
-<<<<<<< HEAD
   // FIXME Wait for networkCoordinator because it initializes global variables.
   Await.ready(networkCoordinator ? Identify(0), timeout.duration)
 
   private var routerWorker = context.actorOf(R5RoutingWorker.props(services, fareCalculator), "router-worker")
-=======
-  def receive = uninitialized
-
-  // Uninitialized state
-  def uninitialized: Receive = {
-    case InitializeRouter =>
-      log.info("Initializing Router.")
-      networkCoordinator.forward(InitializeRouter)
-      context.become(initializing)
-    case RoutingRequest =>
-      sender() ! RouterNeedInitialization
-    case Terminated(r) =>
-      handleTermination(r)
-    case msg =>
-      log.info(s"Unknown message[$msg] received by Router.")
-  }
-
-  // Initializing state
-  def initializing: Receive = {
-    case InitializeRouter =>
-      log.debug("Router initialization in-progress...")
-      stash()
-    case RoutingRequest =>
-      stash()
-    case InitTransit =>
-      stash()
-    case RouterInitialized if sender().path.parent == self.path =>
-      unstashAll()
-      context.become(initialized)
-    case Terminated(r) =>
-      handleTermination(r)
-    case msg =>
-      log.info(s"Unknown message[$msg] received by Router.")
-  }
->>>>>>> 318d96d0
 
   override def receive = {
     case InitTransit =>
       networkCoordinator.forward(InitTransit)
-<<<<<<< HEAD
     case updateRequest: UpdateTravelTime =>
-      networkCoordinator.forward(updateRequest)
+      routerWorker.forward(updateRequest)
     case w: RoutingRequest =>
       routerWorker.forward(w)
-=======
-    case InitializeRouter =>
-      log.debug("Router already initialized.")
-      sender() ! RouterInitialized
-    case Terminated(r) =>
-      handleTermination(r)
-    case UpdateTravelTime(travelTime) =>
-      router.route(Broadcast(UpdateTravelTime(travelTime)), sender)
-    case msg => {
-      log.info(s"Unknown message[$msg] received by Router.")
-    }
-  }
-
-  private def handleTermination(r: ActorRef): Unit = {
-    if (r.path.name.startsWith("router-worker-")) {
-      val workerId = r.path.name.substring("router-worker-".length).toInt
-      router = router.removeRoutee(r)
-      val workerActor = createAndWatch(workerId)
-      router = router.addRoutee(workerActor)
-    } else {
-      log.warning(s"Can't resolve router workerId from ${r.path.name}. Invalid actor name")
-    }
-  }
-
-  private def createAndWatch(workerId: Int): ActorRef = {
-    val routerProps = RoutingWorker.getRouterProps(services.beamConfig.beam.routing.routerClass, services, fareCalculator, workerId)
-    val r = context.actorOf(routerProps, s"router-worker-$workerId")
-    context watch r
->>>>>>> 318d96d0
   }
 }
 
