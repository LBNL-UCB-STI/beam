--- conflicted
+++ resolved
@@ -152,7 +152,7 @@
     //TODO: Add Deathwatch to remove node
   }
 
-  private var traveTimeOpt: Option[TravelTime] = None
+  private var travelTimeOpt: Option[TravelTime] = None
 
   val kryoSerializer = new KryoSerializer(context.system.asInstanceOf[ExtendedActorSystem])
 
@@ -182,7 +182,7 @@
         )
       }
     case msg: UpdateTravelTimeLocal =>
-      traveTimeOpt = Some(msg.travelTime)
+      travelTimeOpt = Some(msg.travelTime)
       localNodes.foreach(_.forward(msg))
     case UpdateTravelTimeRemote(map) =>
       val nodes = remoteNodes
@@ -195,7 +195,7 @@
     case GetMatSimNetwork =>
       sender ! MATSimNetwork(network)
     case GetTravelTime =>
-      traveTimeOpt match {
+      travelTimeOpt match {
         case Some(travelTime) => sender ! UpdateTravelTimeLocal(travelTime)
         case None             => sender ! R5Network(transportNetwork)
       }
@@ -532,14 +532,10 @@
     requestId: Int,
     request: Option[RoutingRequest],
     isEmbodyWithCurrentTravelTime: Boolean,
-<<<<<<< HEAD
-    computedInMs: Long = -1
-  )
-=======
+    computedInMs: Long = -1,
     searchedModes: Set[BeamMode] = Set.empty,
     triggerId: Long
   ) extends HasTriggerId
->>>>>>> 1e21e352
 
   case class RoutingFailure(cause: Throwable, request: RoutingRequest)
 
