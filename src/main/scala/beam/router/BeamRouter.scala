--- conflicted
+++ resolved
@@ -159,15 +159,7 @@
     case t: TryToSerialize =>
       if (log.isDebugEnabled) {
         val byteArray = kryoSerializer.toBinary(t)
-<<<<<<< HEAD
-        log.debug(
-          "TryToSerialize size in bytes: {}, MBytes: {}",
-          byteArray.length,
-          byteArray.size.toDouble / 1024 / 1024
-        )
-=======
         log.debug("TryToSerialize size in bytes: {}, MBytes: {}", byteArray.size, byteArray.size.toDouble / 1024 / 1024)
->>>>>>> 1e69105f
       }
     case msg: UpdateTravelTimeLocal =>
       traveTimeOpt = Some(msg.travelTime)
@@ -470,13 +462,9 @@
     mustParkAtEnd: Boolean = false
   ) {
     lazy val requestId: Int = this.hashCode()
-<<<<<<< HEAD
-    lazy val staticRequestId: Int = UUID.randomUUID().hashCode()
-=======
     lazy val staticRequestId: UUID = UUID.randomUUID()
     lazy val timeValueOfMoney
       : Double = attributesOfIndividual.fold(360.0)(3600.0 / _.valueOfTime) // 360 seconds per Dollar, i.e. 10$/h value of travel time savings
->>>>>>> 1e69105f
   }
 
   sealed trait IntermodalUse
