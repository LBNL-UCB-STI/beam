package beam.router

import java.time.{ZoneOffset, ZonedDateTime}
import java.util.UUID
import java.util.concurrent.TimeUnit

import akka.actor.Status.Success
import akka.actor.{Actor, ActorLogging, ActorRef, Address, Props, RelativeActorPath, RootActorPath, Stash}
import akka.cluster.ClusterEvent._
import akka.cluster.{Cluster, Member, MemberStatus}
import akka.pattern._
import akka.util.Timeout
import beam.agentsim.agents.vehicles.VehicleProtocol.StreetVehicle
import beam.agentsim.agents.{InitializeTrigger, TransitDriverAgent}
import beam.agentsim.scheduler.BeamAgentScheduler.ScheduleTrigger
import beam.router.BeamRouter._
import beam.router.Modes.BeamMode
import beam.router.RoutingModel._
import beam.router.gtfs.FareCalculator
import beam.router.osm.TollCalculator
import beam.router.r5.R5RoutingWorker
import beam.sim.{BeamServices, TransitInitializer}
import beam.sim.metrics.MetricsPrinter
import beam.sim.metrics.MetricsPrinter.{Print, Subscribe}
import com.conveyal.r5.transit.{RouteInfo, TransportNetwork}
import org.matsim.api.core.v01.network.Network
import org.matsim.api.core.v01.{Coord, Id}
import org.matsim.core.api.experimental.events.EventsManager
import org.matsim.core.router.util.TravelTime
import org.matsim.vehicles.{Vehicle, Vehicles}

import scala.concurrent.{Await, Future}
import scala.concurrent.duration._
import scala.collection.mutable

class BeamRouter(
  services: BeamServices,
  transportNetwork: TransportNetwork,
  network: Network,
  eventsManager: EventsManager,
  transitVehicles: Vehicles,
  fareCalculator: FareCalculator,
  tollCalculator: TollCalculator
) extends Actor
    with Stash
    with ActorLogging {
  type Worker = ActorRef
  type OriginalSender = ActorRef
  type WorkWithOriginalSender = (Any, OriginalSender)
  type WorkId = UUID
  type TimeSent = ZonedDateTime

  val availableWorkWithOriginalSender: mutable.Queue[WorkWithOriginalSender] =
    mutable.Queue.empty[WorkWithOriginalSender]
  val availableWorkers: mutable.Set[Worker] = mutable.Set.empty[Worker]

  val outstandingWorkIdToOriginalSenderMap: mutable.Map[WorkId, OriginalSender] =
    mutable.Map.empty[WorkId, OriginalSender]

  val outstandingWorkIdToTimeSent: mutable.Map[WorkId, TimeSent] =
    mutable.Map.empty[WorkId, TimeSent]
  //TODO: Add actual request with who sent so can handle retry better
  //TODO: Implement timeouts using stored sending time
  //TODO: What is better for memory? Separate mutable maps or a custom object containing everything needed?

  // TODO Fix me!
  val servicePath = "/user/statsServiceProxy"

  val clusterOption =
    if (services.beamConfig.beam.cluster.enabled) Some(Cluster(context.system)) else None

  val servicePathElements = servicePath match {
    case RelativeActorPath(elements) => elements
    case _ =>
      throw new IllegalArgumentException(
        "servicePath [%s] is not a valid relative actor path" format servicePath
      )
  }

  var remoteNodes = Set.empty[Address]
  var localNodes = Set.empty[ActorRef]
  implicit val ex = context.system.dispatcher
  log.info("BeamRouter: {}", self.path)

  override def preStart(): Unit = {
    clusterOption.foreach(_.subscribe(self, classOf[MemberEvent], classOf[ReachabilityEvent]))
  }

  override def postStop(): Unit = {
    clusterOption.foreach(_.unsubscribe(self))
  }

  val tick = "work-pull-tick"

  val tickTask =
    context.system.scheduler.schedule(10.seconds, 30.seconds, self, tick)(context.dispatcher)

  private implicit val timeout: Timeout = Timeout(50000, TimeUnit.SECONDS)

  private val config = services.beamConfig.beam.routing

  if (services.beamConfig.beam.useLocalWorker) {
    val localWorker = context.actorOf(
      R5RoutingWorker.props(
        services,
        transportNetwork,
        network,
        fareCalculator,
        tollCalculator,
        transitVehicles
      ),
      "router-worker"
    )
    localNodes += localWorker
    //TODO: Add Deathwatch to remove node
  }

  private val metricsPrinter = context.actorOf(MetricsPrinter.props())
  private var numStopsNotFound = 0

  override def receive: PartialFunction[Any, Unit] = {
<<<<<<< HEAD
    case `tick` =>
      if (isWorkAndNoAvailableWorkers) notifyWorkersOfAvailableWork
      logExcessiveOutstandingWork
    case InitTransit(scheduler, id) =>
      // We have to send TransitInited as Broadcast because our R5RoutingWorker is stateful!
      val f = Future
        .sequence(
          remoteNodes.map {
            case address =>
              context
                .actorSelection(RootActorPath(address) / servicePathElements)
                .resolveOne(10.seconds)
                .flatMap { serviceActor: ActorRef =>
                  log.info("Sending InitTransit to  {}", serviceActor)
                  serviceActor ? InitTransit(scheduler, id)
                }
          } + Future {
            val initializer = new TransitInitializer(services, transportNetwork, transitVehicles)
            val transits = initializer.initMap
            initDriverAgents(initializer, scheduler, transits)
            localNodes.map {
              case localWorker => {
                localWorker ! TransitInited(transits)
              }
            }
          }
        )
        .map { _ =>
          Success("success")
        }
      f.pipeTo(sender)
=======
    case InitTransit(scheduler,parkingManager) =>
      val transitSchedule = initTransit(scheduler, parkingManager)
      metricsPrinter ! Subscribe("histogram", "**")
      routerWorker ! TransitInited(transitSchedule)
      sender ! Success("success")
>>>>>>> 9b5817d3
    case msg: UpdateTravelTime =>
      if (!services.beamConfig.beam.cluster.enabled) {
        metricsPrinter ! Print(
          Seq(
            "cache-router-time",
            "noncache-router-time",
            "noncache-transit-router-time",
            "noncache-nontransit-router-time"
          ),
          Nil
        )
        remoteNodes.foreach(address => {
          val remoteWorker = Await.result(workerFrom(address).resolveOne, 60.seconds)
          remoteWorker.forward(msg)
        })
        localNodes.foreach(_.forward(msg))
      }
    case GetMatSimNetwork =>
      sender ! MATSimNetwork(network)
    case state: CurrentClusterState =>
      log.info("CurrentClusterState: {}", state)
      remoteNodes = state.members.collect {
        case m if m.hasRole("compute") && m.status == MemberStatus.Up => m.address
      }
      if (isWorkAvailable) notifyWorkersOfAvailableWork
    case MemberUp(m) if m.hasRole("compute") =>
      log.info("MemberUp[compute]: {}", m)
      remoteNodes += m.address
      notifyNewWorkerIfWorkAvailable(m.address, receivePath = "MemberUp[compute]")
    case other: MemberEvent =>
      log.info("MemberEvent: {}", other)
      remoteNodes -= other.member.address
      removeUnavailableMemberFromAvailableWorkers(other.member)
    //Why is this a removal?
    case UnreachableMember(m) =>
      log.info("UnreachableMember: {}", m)
      remoteNodes -= m.address
      removeUnavailableMemberFromAvailableWorkers(m)
    case ReachableMember(m) if m.hasRole("compute") =>
      log.info("ReachableMember: {}", m)
      remoteNodes += m.address
      notifyNewWorkerIfWorkAvailable(
        m.address,
        receivePath = "ReachableMember[compute]"
      )
    case GimmeWork =>
      val worker = context.sender
      if (!isWorkAvailable)
        availableWorkers.add(worker) //Request must have been delayed since no work, but will send when something comes in
      else {
        val (work, originalSender) = availableWorkWithOriginalSender.dequeue()
        sendWorkTo(worker, work, originalSender, receivePath = "GimmeWork")
      }
    case routingResp: RoutingResponse =>
      pipeResponseToOriginalSender(routingResp)
      logIfResponseTookExcessiveTime(routingResp)
    case work =>
      val originalSender = context.sender
      if (!isWorkAvailable) { //No existing work
        if (!isWorkerAvailable) {
          notifyWorkersOfAvailableWork
          availableWorkWithOriginalSender.enqueue((work, originalSender))
        } else {
          val worker: Worker = removeAndReturnFirstAvailableWorker
          sendWorkTo(worker, work, originalSender, "Receive CatchAll")
        }
      } else { //Use existing work first
        if (!isWorkerAvailable) notifyWorkersOfAvailableWork //Shouldn't need this but it should be relatively idempotent
        availableWorkWithOriginalSender.enqueue((work, originalSender))
      }
  }

<<<<<<< HEAD
  private def isWorkAvailable: Boolean = availableWorkWithOriginalSender.nonEmpty

  private def isWorkerAvailable: Boolean = availableWorkers.nonEmpty

  private def isWorkAndNoAvailableWorkers: Boolean =
    isWorkAvailable && !isWorkerAvailable

  private def notifyWorkersOfAvailableWork: Unit = {
    remoteNodes.foreach(workerAddress => workerFrom(workerAddress) ! WorkAvailable)
    localNodes.foreach(_ ! WorkAvailable)
  }

  private def workerFrom(workerAddress: Address) =
    context.actorSelection(RootActorPath(workerAddress) / servicePathElements)

  private def getCurrentTime: ZonedDateTime = ZonedDateTime.now(ZoneOffset.UTC)

  private def logExcessiveOutstandingWork = Future {
    val currentTime = getCurrentTime
    outstandingWorkIdToTimeSent.collect {
      case (workId: WorkId, timeSent: TimeSent) => {
        val secondsSinceSent = timeSent.until(currentTime, java.time.temporal.ChronoUnit.SECONDS)
        if (secondsSinceSent > 120)
          log.warning(
            "Haven't heard back from work ID '{}' for {} seconds.",
            workId,
            secondsSinceSent
=======
  /*
   * Plan of action:
   * Each TripSchedule within each TripPattern represents a transit vehicle trip and will spawn a transitDriverAgent and
   * a vehicle
   * The arrivals/departures within the TripSchedules are vectors of the same length as the "stops" field in the
   * TripPattern
   * The stop IDs will be used to extract the Coordinate of the stop from the transitLayer (don't see exactly how yet)
   * Also should hold onto the route and trip IDs and use route to lookup the transit agency which ultimately should
   * be used to decide what type of vehicle to assign
   *
   */
  private def initTransit(scheduler: ActorRef, parkingManager: ActorRef) = {
    def createTransitVehicle(
      transitVehId: Id[Vehicle],
      route: RouteInfo,
      legs: Seq[BeamLeg]
    ): Unit = {

      val mode =
        Modes.mapTransitMode(TransitLayer.getTransitModes(route.route_type))
      val vehicleTypeId =
        Id.create(mode.toString.toUpperCase + "-" + route.agency_id, classOf[VehicleType])

      val vehicleType =
        if (transitVehicles.getVehicleTypes.containsKey(vehicleTypeId)) {
          transitVehicles.getVehicleTypes.get(vehicleTypeId)
        } else {
          log.debug(
            "no specific vehicleType available for mode and transit agency pair '{}', using default vehicleType instead",
            vehicleTypeId.toString
>>>>>>> 9b5817d3
          )
      }
    }
  }

  private def removeUnavailableMemberFromAvailableWorkers(
    member: Member
  ) = {
    val worker = Await.result(workerFrom(member.address).resolveOne, 60.seconds)
    if (availableWorkers.contains(worker)) { availableWorkers.remove(worker) }
    //TODO: If there is work outstanding then it needs handled
  }

  private def notifyNewWorkerIfWorkAvailable(
    workerAddress: => Address,
    receivePath: => String
  ) = {
    if (isWorkAvailable) {
      val worker = workerFrom(workerAddress)
      log.debug("Sending WorkAvailable via {}: {}", receivePath, worker)
      worker ! WorkAvailable
    }
  }

  private def sendWorkTo(
    worker: Worker,
    work: Any,
    originalSender: OriginalSender,
    receivePath: => String
  ) = {
    work match {
      case routingRequest: RoutingRequest =>
        outstandingWorkIdToOriginalSenderMap.put(routingRequest.staticRequestId, originalSender) //TODO: Add a central Id trait so can just match on that and combine logic
        outstandingWorkIdToTimeSent.put(routingRequest.staticRequestId, getCurrentTime)
        worker ! work
      case embodyWithCurrentTravelTime: EmbodyWithCurrentTravelTime =>
        outstandingWorkIdToOriginalSenderMap.put(
          embodyWithCurrentTravelTime.id,
          originalSender
        )
        outstandingWorkIdToTimeSent.put(embodyWithCurrentTravelTime.id, getCurrentTime)
        worker ! work
      case otherWork =>
        log.warning(
          "Forwarding work via {} instead of telling because it isn't a handled type - {}",
          receivePath,
          work
        )
        worker.forward(work)
    }
  }

  private def pipeResponseToOriginalSender(routingResp: RoutingResponse) =
    outstandingWorkIdToOriginalSenderMap.remove(routingResp.staticRequestId) match {
      case Some(originalSender) => originalSender ! routingResp
      case None =>
        log.error(
          "Received a RoutingResponse that does not match a tracked WorkId: {}",
          routingResp.staticRequestId
        )
    }

  private def logIfResponseTookExcessiveTime(routingResp: RoutingResponse) =
    outstandingWorkIdToTimeSent.remove(routingResp.staticRequestId) match {
      case Some(timeSent) =>
        val secondsSinceSent = timeSent.until(getCurrentTime, java.time.temporal.ChronoUnit.SECONDS)
        if (secondsSinceSent > 30)
          log.warning(
            "Took longer than 30 seconds to hear back from work id '{}' - {} seconds",
            routingResp.staticRequestId,
            secondsSinceSent
          )
      case None => //No matching id. No need to log since this is more for analysis
    }

  private def removeAndReturnFirstAvailableWorker: Worker = {
    val worker = availableWorkers.head
    availableWorkers.remove(worker)
    worker
  }

<<<<<<< HEAD
  private def initDriverAgents(
    initializer: TransitInitializer,
    scheduler: ActorRef,
    transits: Map[Id[Vehicle], (RouteInfo, Seq[BeamLeg])]
  ): Unit = {
    transits.foreach {
      case (tripVehId, (route, legs)) =>
        initializer.createTransitVehicle(tripVehId, route, legs).foreach { vehicle =>
          services.vehicles += (tripVehId -> vehicle)
=======
      mode match {
        case (BUS | SUBWAY | TRAM | CABLE_CAR | RAIL | FERRY | GONDOLA) if vehicleType != null =>
          val matSimTransitVehicle =
            VehicleUtils.getFactory.createVehicle(transitVehId, vehicleType)
          matSimTransitVehicle.getType.setDescription(mode.value)
          val consumption = Option(vehicleType.getEngineInformation)
            .map(_.getGasConsumption)
            .getOrElse(Powertrain.AverageMilesPerGallon)
          //        val transitVehProps = TransitVehicle.props(services, matSimTransitVehicle.getId, TransitVehicleData
          // (), Powertrain.PowertrainFromMilesPerGallon(consumption), matSimTransitVehicle, new Attributes())
          //        val transitVehRef = context.actorOf(transitVehProps, BeamVehicle.buildActorName(matSimTransitVehicle))
          val vehicle: BeamVehicle = new BeamVehicle(
            Powertrain.PowertrainFromMilesPerGallon(consumption),
            matSimTransitVehicle,
            TransitVehicle,
            None,
            None,
            None
          ) // TODO: implement fuel level later as needed
          services.vehicles += (transitVehId -> vehicle)
>>>>>>> 9b5817d3
          val transitDriverId =
            TransitDriverAgent.createAgentIdFromVehicleId(tripVehId)
          val transitDriverAgentProps = TransitDriverAgent.props(
            scheduler,
            services,
            transportNetwork,
            eventsManager,
            parkingManager,
            transitDriverId,
            vehicle,
            legs
          )
          val transitDriver =
            context.actorOf(transitDriverAgentProps, transitDriverId.toString)
          scheduler ! ScheduleTrigger(InitializeTrigger(0.0), transitDriver)
        }
    }
  }
}

object BeamRouter {
  type Location = Coord

<<<<<<< HEAD
  case class InitTransit(scheduler: ActorRef, id: UUID = UUID.randomUUID())
=======
  case class InitTransit(scheduler: ActorRef, parkingManager: ActorRef)
>>>>>>> 9b5817d3

  case class TransitInited(transitSchedule: Map[Id[Vehicle], (RouteInfo, Seq[BeamLeg])])

  case class EmbodyWithCurrentTravelTime(
    leg: BeamLeg,
    vehicleId: Id[Vehicle],
    id: UUID = UUID.randomUUID()
  )

  case class UpdateTravelTime(travelTime: TravelTime)

  case class R5Network(transportNetwork: TransportNetwork)

  case object GetTravelTime

  case class MATSimNetwork(network: Network)

  case object GetMatSimNetwork

  /**
    * It is use to represent a request object
    *
    * @param origin                 start/from location of the route
    * @param destination            end/to location of the route
    * @param departureTime          time in seconds from base midnight
    * @param transitModes           what transit modes should be considered
    * @param streetVehicles         what vehicles should be considered in route calc
    * @param streetVehiclesUseIntermodalUse boolean (default true), if false, the vehicles considered for use on egress
    */
  case class RoutingRequest(
    origin: Location,
    destination: Location,
    departureTime: BeamTime,
    transitModes: IndexedSeq[BeamMode],
    streetVehicles: IndexedSeq[StreetVehicle],
    streetVehiclesUseIntermodalUse: IntermodalUse = Access,
    mustParkAtEnd: Boolean = false
  ) {
    lazy val requestId: Int = this.hashCode()
    lazy val staticRequestId: UUID = UUID.randomUUID()
  }

  sealed trait IntermodalUse
  case object Access extends IntermodalUse
  case object Egress extends IntermodalUse
  case object AccessAndEgress extends IntermodalUse

  /**
    * Message to respond a plan against a particular router request
    *
    * @param itineraries a vector of planned routes
    */
  case class RoutingResponse(
    itineraries: Seq[EmbodiedBeamTrip],
    staticRequestId: UUID,
    requestId: Option[Int] = None
  ) {
    lazy val responseId: UUID = UUID.randomUUID()
  }

  def props(
    beamServices: BeamServices,
    transportNetwork: TransportNetwork,
    network: Network,
    eventsManager: EventsManager,
    transitVehicles: Vehicles,
    fareCalculator: FareCalculator,
    tollCalculator: TollCalculator
  ) =
    Props(
      new BeamRouter(
        beamServices,
        transportNetwork,
        network,
        eventsManager,
        transitVehicles,
        fareCalculator,
        tollCalculator
      )
    )

  sealed trait WorkMessage
  case object GimmeWork extends WorkMessage
  case object WorkAvailable extends WorkMessage
}<|MERGE_RESOLUTION|>--- conflicted
+++ resolved
@@ -119,11 +119,10 @@
   private var numStopsNotFound = 0
 
   override def receive: PartialFunction[Any, Unit] = {
-<<<<<<< HEAD
     case `tick` =>
       if (isWorkAndNoAvailableWorkers) notifyWorkersOfAvailableWork
       logExcessiveOutstandingWork
-    case InitTransit(scheduler, id) =>
+    case InitTransit(scheduler, parkingManager, id) =>
       // We have to send TransitInited as Broadcast because our R5RoutingWorker is stateful!
       val f = Future
         .sequence(
@@ -134,12 +133,12 @@
                 .resolveOne(10.seconds)
                 .flatMap { serviceActor: ActorRef =>
                   log.info("Sending InitTransit to  {}", serviceActor)
-                  serviceActor ? InitTransit(scheduler, id)
+                  serviceActor ? InitTransit(scheduler, parkingManager, id)
                 }
           } + Future {
             val initializer = new TransitInitializer(services, transportNetwork, transitVehicles)
             val transits = initializer.initMap
-            initDriverAgents(initializer, scheduler, transits)
+            initDriverAgents(initializer, scheduler, parkingManager, transits)
             localNodes.map {
               case localWorker => {
                 localWorker ! TransitInited(transits)
@@ -151,13 +150,6 @@
           Success("success")
         }
       f.pipeTo(sender)
-=======
-    case InitTransit(scheduler,parkingManager) =>
-      val transitSchedule = initTransit(scheduler, parkingManager)
-      metricsPrinter ! Subscribe("histogram", "**")
-      routerWorker ! TransitInited(transitSchedule)
-      sender ! Success("success")
->>>>>>> 9b5817d3
     case msg: UpdateTravelTime =>
       if (!services.beamConfig.beam.cluster.enabled) {
         metricsPrinter ! Print(
@@ -230,7 +222,6 @@
       }
   }
 
-<<<<<<< HEAD
   private def isWorkAvailable: Boolean = availableWorkWithOriginalSender.nonEmpty
 
   private def isWorkerAvailable: Boolean = availableWorkers.nonEmpty
@@ -258,38 +249,6 @@
             "Haven't heard back from work ID '{}' for {} seconds.",
             workId,
             secondsSinceSent
-=======
-  /*
-   * Plan of action:
-   * Each TripSchedule within each TripPattern represents a transit vehicle trip and will spawn a transitDriverAgent and
-   * a vehicle
-   * The arrivals/departures within the TripSchedules are vectors of the same length as the "stops" field in the
-   * TripPattern
-   * The stop IDs will be used to extract the Coordinate of the stop from the transitLayer (don't see exactly how yet)
-   * Also should hold onto the route and trip IDs and use route to lookup the transit agency which ultimately should
-   * be used to decide what type of vehicle to assign
-   *
-   */
-  private def initTransit(scheduler: ActorRef, parkingManager: ActorRef) = {
-    def createTransitVehicle(
-      transitVehId: Id[Vehicle],
-      route: RouteInfo,
-      legs: Seq[BeamLeg]
-    ): Unit = {
-
-      val mode =
-        Modes.mapTransitMode(TransitLayer.getTransitModes(route.route_type))
-      val vehicleTypeId =
-        Id.create(mode.toString.toUpperCase + "-" + route.agency_id, classOf[VehicleType])
-
-      val vehicleType =
-        if (transitVehicles.getVehicleTypes.containsKey(vehicleTypeId)) {
-          transitVehicles.getVehicleTypes.get(vehicleTypeId)
-        } else {
-          log.debug(
-            "no specific vehicleType available for mode and transit agency pair '{}', using default vehicleType instead",
-            vehicleTypeId.toString
->>>>>>> 9b5817d3
           )
       }
     }
@@ -371,38 +330,15 @@
     worker
   }
 
-<<<<<<< HEAD
   private def initDriverAgents(
     initializer: TransitInitializer,
-    scheduler: ActorRef,
+    scheduler: ActorRef, parkingManager: ActorRef,
     transits: Map[Id[Vehicle], (RouteInfo, Seq[BeamLeg])]
   ): Unit = {
     transits.foreach {
       case (tripVehId, (route, legs)) =>
         initializer.createTransitVehicle(tripVehId, route, legs).foreach { vehicle =>
           services.vehicles += (tripVehId -> vehicle)
-=======
-      mode match {
-        case (BUS | SUBWAY | TRAM | CABLE_CAR | RAIL | FERRY | GONDOLA) if vehicleType != null =>
-          val matSimTransitVehicle =
-            VehicleUtils.getFactory.createVehicle(transitVehId, vehicleType)
-          matSimTransitVehicle.getType.setDescription(mode.value)
-          val consumption = Option(vehicleType.getEngineInformation)
-            .map(_.getGasConsumption)
-            .getOrElse(Powertrain.AverageMilesPerGallon)
-          //        val transitVehProps = TransitVehicle.props(services, matSimTransitVehicle.getId, TransitVehicleData
-          // (), Powertrain.PowertrainFromMilesPerGallon(consumption), matSimTransitVehicle, new Attributes())
-          //        val transitVehRef = context.actorOf(transitVehProps, BeamVehicle.buildActorName(matSimTransitVehicle))
-          val vehicle: BeamVehicle = new BeamVehicle(
-            Powertrain.PowertrainFromMilesPerGallon(consumption),
-            matSimTransitVehicle,
-            TransitVehicle,
-            None,
-            None,
-            None
-          ) // TODO: implement fuel level later as needed
-          services.vehicles += (transitVehId -> vehicle)
->>>>>>> 9b5817d3
           val transitDriverId =
             TransitDriverAgent.createAgentIdFromVehicleId(tripVehId)
           val transitDriverAgentProps = TransitDriverAgent.props(
@@ -426,28 +362,17 @@
 object BeamRouter {
   type Location = Coord
 
-<<<<<<< HEAD
-  case class InitTransit(scheduler: ActorRef, id: UUID = UUID.randomUUID())
-=======
-  case class InitTransit(scheduler: ActorRef, parkingManager: ActorRef)
->>>>>>> 9b5817d3
-
+  case class InitTransit(scheduler: ActorRef, parkingManager: ActorRef, id: UUID = UUID.randomUUID())
   case class TransitInited(transitSchedule: Map[Id[Vehicle], (RouteInfo, Seq[BeamLeg])])
-
   case class EmbodyWithCurrentTravelTime(
     leg: BeamLeg,
     vehicleId: Id[Vehicle],
     id: UUID = UUID.randomUUID()
   )
-
   case class UpdateTravelTime(travelTime: TravelTime)
-
   case class R5Network(transportNetwork: TransportNetwork)
-
   case object GetTravelTime
-
   case class MATSimNetwork(network: Network)
-
   case object GetMatSimNetwork
 
   /**
