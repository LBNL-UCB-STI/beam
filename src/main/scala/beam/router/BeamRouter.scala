--- conflicted
+++ resolved
@@ -18,13 +18,8 @@
 import beam.router.Modes.{BeamMode, isOnStreetTransit}
 import beam.router.RoutingModel._
 import beam.router.gtfs.FareCalculator
-<<<<<<< HEAD
 import beam.router.osm.TollCalculator
-import beam.router.r5.NetworkCoordinator.transportNetwork
-import beam.router.r5.{NetworkCoordinator, R5RoutingWorker}
-=======
-import beam.router.r5.{BeamPointToPointQuery, NetworkCoordinator, R5RoutingWorker}
->>>>>>> cb791b80
+import beam.router.r5.{BeamPointToPointQuery, R5RoutingWorker}
 import beam.sim.BeamServices
 import com.conveyal.r5.api.util.{LegMode, StreetEdgeInfo, StreetSegment}
 import com.conveyal.r5.profile.{ProfileRequest, StreetMode}
@@ -40,23 +35,11 @@
 import scala.collection.JavaConverters._
 import scala.collection.mutable
 
-<<<<<<< HEAD
-class BeamRouter(services: BeamServices, transitVehicles: Vehicles, fareCalculator: FareCalculator, tollCalculator: TollCalculator) extends Actor with Stash with ActorLogging {
+class BeamRouter(services: BeamServices, transportNetwork: TransportNetwork, network: Network, eventsManager: EventsManager, transitVehicles: Vehicles, fareCalculator: FareCalculator, tollCalculator: TollCalculator) extends Actor with Stash with ActorLogging {
   private implicit val timeout = Timeout(50000, TimeUnit.SECONDS)
 
-  private val networkCoordinator = context.actorOf(NetworkCoordinator.props(transitVehicles, services), "network-coordinator")
-
-  // FIXME Wait for networkCoordinator because it initializes global variables.
-  Await.ready(networkCoordinator ? Identify(0), timeout.duration)
-
-  private val routerWorker = context.actorOf(R5RoutingWorker.props(services, fareCalculator, tollCalculator), "router-worker")
-=======
-class BeamRouter(services: BeamServices, transportNetwork: TransportNetwork, network: Network, eventsManager: EventsManager, transitVehicles: Vehicles, fareCalculator: FareCalculator) extends Actor with Stash with ActorLogging {
-  private implicit val timeout = Timeout(50000, TimeUnit.SECONDS)
-
   private val config = services.beamConfig.beam.routing
-  private val routerWorker = context.actorOf(R5RoutingWorker.props(services, transportNetwork, network, fareCalculator), "router-worker")
->>>>>>> cb791b80
+  private val routerWorker = context.actorOf(R5RoutingWorker.props(services, transportNetwork, network, fareCalculator, tollCalculator), "router-worker")
 
   override def receive = {
     case InitTransit =>
@@ -154,7 +137,7 @@
           matSimTransitVehicle, None, TransitVehicle)
         services.vehicles += (transitVehId -> vehicle)
         val transitDriverId = TransitDriverAgent.createAgentIdFromVehicleId(transitVehId)
-        val transitDriverAgentProps = TransitDriverAgent.props(services, transportNetwork,eventsManager, transitDriverId, vehicle, legs)
+        val transitDriverAgentProps = TransitDriverAgent.props(services, transportNetwork, eventsManager, transitDriverId, vehicle, legs)
         val transitDriver = context.actorOf(transitDriverAgentProps, transitDriverId.toString)
         services.agentRefs += (transitDriverId.toString -> transitDriver)
         services.schedulerRef ! ScheduleTrigger(InitializeTrigger(0.0), transitDriver)
@@ -238,16 +221,19 @@
   type Location = Coord
 
   case object InitTransit
+
   case class TransitInited(transitSchedule: Map[Id[Vehicle], (RouteInfo, Seq[BeamLeg])])
+
   case class UpdateTravelTime(travelTime: TravelTime)
 
   /**
     * It is use to represent a request object
-    * @param origin start/from location of the route
-    * @param destination end/to location of the route
-    * @param departureTime time in seconds from base midnight
-    * @param transitModes what transit modes should be considered
-    * @param streetVehicles what vehicles should be considered in route calc
+    *
+    * @param origin                 start/from location of the route
+    * @param destination            end/to location of the route
+    * @param departureTime          time in seconds from base midnight
+    * @param transitModes           what transit modes should be considered
+    * @param streetVehicles         what vehicles should be considered in route calc
     * @param personId
     * @param streetVehiclesAsAccess boolean (default true), if false, the vehicles considered for use on egress
     */
@@ -258,32 +244,31 @@
                                     transitModes: Vector[BeamMode],
                                     streetVehicles: Vector[StreetVehicle],
                                     streetVehiclesAsAccess: Boolean = true
-                                    )
+                                   )
 
   /**
     * Message to request a route plan
+    *
     * @param params route information that is needs a plan
     */
   case class RoutingRequest(params: RoutingRequestTripInfo)
 
   /**
     * Message to respond a plan against a particular router request
+    *
     * @param itineraries a vector of planned routes
     */
   case class RoutingResponse(itineraries: Vector[EmbodiedBeamTrip])
 
   object RoutingRequest {
     def apply(fromActivity: Activity, toActivity: Activity, departureTime: BeamTime, transitModes: Vector[BeamMode], streetVehicles: Vector[StreetVehicle], personId: Id[PersonAgent], streetVehiclesAsAccess: Boolean = true): RoutingRequest = {
-      new RoutingRequest(RoutingRequestTripInfo(personId, fromActivity.getCoord, toActivity.getCoord, departureTime,  Modes.filterForTransit(transitModes), streetVehicles, streetVehiclesAsAccess))
-    }
-    def apply(params : RoutingRequestTripInfo): RoutingRequest = {
+      new RoutingRequest(RoutingRequestTripInfo(personId, fromActivity.getCoord, toActivity.getCoord, departureTime, Modes.filterForTransit(transitModes), streetVehicles, streetVehiclesAsAccess))
+    }
+
+    def apply(params: RoutingRequestTripInfo): RoutingRequest = {
       new RoutingRequest(params)
     }
   }
 
-<<<<<<< HEAD
-  def props(beamServices: BeamServices, transitVehicles: Vehicles, fareCalculator: FareCalculator, tollCalculator: TollCalculator) = Props(classOf[BeamRouter], beamServices, transitVehicles, fareCalculator, tollCalculator)
-=======
-  def props(beamServices: BeamServices, transportNetwork: TransportNetwork, network: Network, eventsManager: EventsManager, transitVehicles: Vehicles, fareCalculator: FareCalculator) = Props(new BeamRouter(beamServices, transportNetwork, network, eventsManager, transitVehicles, fareCalculator))
->>>>>>> cb791b80
+  def props(beamServices: BeamServices, transportNetwork: TransportNetwork, network: Network, eventsManager: EventsManager, transitVehicles: Vehicles, fareCalculator: FareCalculator, tollCalculator: TollCalculator) = Props(new BeamRouter(beamServices, transportNetwork, network, eventsManager, transitVehicles, fareCalculator, tollCalculator))
 }