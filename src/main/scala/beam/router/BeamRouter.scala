package beam.router

import java.time.{ZoneOffset, ZonedDateTime}
import java.util.UUID
import java.util.concurrent.TimeUnit

import akka.actor.Status.{Status, Success}
import akka.actor.{
  Actor,
  ActorLogging,
  ActorRef,
  Address,
  Cancellable,
  ExtendedActorSystem,
  Props,
  RelativeActorPath,
  RootActorPath,
  Stash
}
import akka.cluster.ClusterEvent._
import akka.cluster.{Cluster, Member, MemberStatus}
import akka.pattern._
import akka.util.Timeout
<<<<<<< HEAD
import beam.agentsim.agents.vehicles.{BeamVehicle, BeamVehicleType}
=======
>>>>>>> f9f5770a
import beam.agentsim.agents.vehicles.VehicleProtocol.StreetVehicle
import beam.agentsim.agents.vehicles.{BeamVehicle, BeamVehicleType}
import beam.agentsim.agents.{InitializeTrigger, TransitDriverAgent}
import beam.agentsim.scheduler.BeamAgentScheduler.ScheduleTrigger
import beam.router.BeamRouter._
import beam.router.Modes.BeamMode
import beam.router.gtfs.FareCalculator
import beam.router.model._
import beam.router.osm.TollCalculator
import beam.router.r5.R5RoutingWorker
import beam.sim.BeamServices
import beam.sim.population.AttributesOfIndividual
import beam.utils.IdGeneratorImpl
import com.conveyal.r5.profile.StreetMode
import com.conveyal.r5.transit.{RouteInfo, TransportNetwork}
import com.romix.akka.serialization.kryo.KryoSerializer
import org.matsim.api.core.v01.network.Network
import org.matsim.api.core.v01.{Coord, Id, Scenario}
import org.matsim.core.api.experimental.events.EventsManager
import org.matsim.core.router.util.TravelTime
import org.matsim.vehicles.{Vehicle, Vehicles}

import scala.collection.{immutable, mutable}
import scala.concurrent.duration._
import scala.concurrent.{Await, ExecutionContextExecutor, Future}
import scala.util.Try

class BeamRouter(
  services: BeamServices,
  transportNetwork: TransportNetwork,
  network: Network,
  scenario: Scenario,
  eventsManager: EventsManager,
  transitVehicles: Vehicles,
  fareCalculator: FareCalculator,
  tollCalculator: TollCalculator
) extends Actor
    with Stash
    with ActorLogging {
  type Worker = ActorRef
  type OriginalSender = ActorRef
  type WorkWithOriginalSender = (Any, OriginalSender)
  type WorkId = Int
  type TimeSent = ZonedDateTime

  val clearRoutedOutstandingWorkEnabled: Boolean = services.beamConfig.beam.debug.clearRoutedOutstandingWorkEnabled

  val secondsToWaitToClearRoutedOutstandingWork: Int =
    services.beamConfig.beam.debug.secondsToWaitToClearRoutedOutstandingWork

  val availableWorkWithOriginalSender: mutable.Queue[WorkWithOriginalSender] =
    mutable.Queue.empty[WorkWithOriginalSender]
  val availableWorkers: mutable.Set[Worker] = mutable.Set.empty[Worker]

  val outstandingWorkIdToOriginalSenderMap: mutable.Map[WorkId, OriginalSender] =
    mutable.Map.empty[WorkId, OriginalSender]

  val outstandingWorkIdToTimeSent: mutable.Map[WorkId, TimeSent] =
    mutable.Map.empty[WorkId, TimeSent]
  //TODO: Add actual request with who sent so can handle retry better
  //TODO: Implement timeouts using stored sending time
  //TODO: What is better for memory? Separate mutable maps or a custom object containing everything needed?

  // TODO Fix me!
  val servicePath = "/user/statsServiceProxy"

  val clusterOption: Option[Cluster] =
    if (services.beamConfig.beam.cluster.enabled) Some(Cluster(context.system)) else None

  val servicePathElements: immutable.Seq[String] = servicePath match {
    case RelativeActorPath(elements) => elements
    case _ =>
      throw new IllegalArgumentException(
        "servicePath [%s] is not a valid relative actor path" format servicePath
      )
  }

  var remoteNodes = Set.empty[Address]
  var localNodes = Set.empty[ActorRef]
  implicit val ex: ExecutionContextExecutor = context.system.dispatcher
  log.info("BeamRouter: {}", self.path)

  override def preStart(): Unit = {
    clusterOption.foreach(_.subscribe(self, classOf[MemberEvent], classOf[ReachabilityEvent]))
  }

  override def postStop(): Unit = {
    clusterOption.foreach(_.unsubscribe(self))
  }

  val tick = "work-pull-tick"

  val tickTask: Cancellable =
    context.system.scheduler.schedule(10.seconds, 30.seconds, self, tick)(context.dispatcher)

  private implicit val timeout: Timeout = Timeout(50000, TimeUnit.SECONDS)

  // TODO FIX ME
  val travelTimeAndCost = new TravelTimeAndCost {
    override def overrideTravelTimeAndCostFor(
      origin: Location,
      destination: Location,
      departureTime: Int,
      mode: BeamMode
    ): TimeAndCost = TimeAndCost(None, None)
  }

  if (services.beamConfig.beam.useLocalWorker) {
    val localWorker = context.actorOf(
      R5RoutingWorker.props(
        services,
        transportNetwork,
        network,
        scenario,
        fareCalculator,
        tollCalculator,
        transitVehicles,
        travelTimeAndCost
      ),
      "router-worker"
    )
    localNodes += localWorker
    //TODO: Add Deathwatch to remove node
  }

  private var traveTimeOpt: Option[TravelTime] = None

  val kryoSerializer = new KryoSerializer(context.system.asInstanceOf[ExtendedActorSystem])

  private val updateTravelTimeTimeout: Timeout = Timeout(3, TimeUnit.MINUTES)

  override def receive: PartialFunction[Any, Unit] = {
    case `tick` =>
      if (isWorkAndNoAvailableWorkers) notifyWorkersOfAvailableWork()
      logExcessiveOutstandingWorkAndClearIfEnabledAndOver
    case t: TryToSerialize =>
      if (log.isDebugEnabled) {
        val byteArray = kryoSerializer.toBinary(t)
        log.debug("TryToSerialize size in bytes: {}, MBytes: {}", byteArray.size, byteArray.size.toDouble / 1024 / 1024)
      }
    case msg: UpdateTravelTimeLocal =>
      traveTimeOpt = Some(msg.travelTime)
      localNodes.foreach(_.forward(msg))
    case UpdateTravelTimeRemote(map) =>
      val nodes = remoteNodes
      nodes.foreach { address =>
        resolveAddressBlocking(address).foreach { serviceActor =>
          log.info("Sending UpdateTravelTime_v2 to  {}", serviceActor)
          serviceActor.ask(UpdateTravelTimeRemote(map))(updateTravelTimeTimeout)
        }
      }
    case InitTransit(scheduler, parkingManager, _) =>
      val localInit: Future[Set[Status]] = Future {
        val initializer =
          new TransitInitializer(services, transportNetwork, transitVehicles, BeamRouter.oneSecondTravelTime)
        val transits = initializer.initMap
        initDriverAgents(initializer, scheduler, parkingManager, transits)
        localNodes.map { localWorker =>
          localWorker ! TransitInited(transits)
          Success(s"local worker '$localWorker' inited")
        }
      }
      localInit.pipeTo(sender)
    case GetMatSimNetwork =>
      sender ! MATSimNetwork(network)
    case GetTravelTime =>
      traveTimeOpt match {
        case Some(travelTime) => sender ! UpdateTravelTimeLocal(travelTime)
        case None             => sender ! R5Network(transportNetwork)
      }
    case state: CurrentClusterState =>
      log.info("CurrentClusterState: {}", state)
      remoteNodes = state.members.collect {
        case m if m.hasRole("compute") && m.status == MemberStatus.Up => m.address
      }
      if (isWorkAvailable) notifyWorkersOfAvailableWork()
    case MemberUp(m) if m.hasRole("compute") =>
      log.info("MemberUp[compute]: {}", m)
      remoteNodes += m.address
      notifyNewWorkerIfWorkAvailable(m.address, receivePath = "MemberUp[compute]")
    case other: MemberEvent =>
      log.info("MemberEvent: {}", other)
      remoteNodes -= other.member.address
      removeUnavailableMemberFromAvailableWorkers(other.member)
    //Why is this a removal?
    case UnreachableMember(m) =>
      log.info("UnreachableMember: {}", m)
      remoteNodes -= m.address
      removeUnavailableMemberFromAvailableWorkers(m)
    case ReachableMember(m) if m.hasRole("compute") =>
      log.info("ReachableMember: {}", m)
      remoteNodes += m.address
      notifyNewWorkerIfWorkAvailable(
        m.address,
        receivePath = "ReachableMember[compute]"
      )
    case GimmeWork =>
      val worker = context.sender
      if (!isWorkAvailable)
        availableWorkers.add(worker) //Request must have been delayed since no work, but will send when something comes in
      else {
        val (work, originalSender) = availableWorkWithOriginalSender.dequeue()
        sendWorkTo(worker, work, originalSender, receivePath = "GimmeWork")
      }
    case routingResp: RoutingResponse =>
      pipeResponseToOriginalSender(routingResp)
      logIfResponseTookExcessiveTime(routingResp)
    case ClearRoutedWorkerTracker(workIdToClear) =>
      //TODO: Maybe do this for all tracker removals?
      removeOutstandingWorkBy(workIdToClear)
    case work =>
      val originalSender = context.sender
      if (!isWorkAvailable) { //No existing work
        if (!isWorkerAvailable) {
          notifyWorkersOfAvailableWork()
          availableWorkWithOriginalSender.enqueue((work, originalSender))
        } else {
          val worker: Worker = removeAndReturnFirstAvailableWorker()
          sendWorkTo(worker, work, originalSender, "Receive CatchAll")
        }
      } else { //Use existing work first
        if (!isWorkerAvailable) notifyWorkersOfAvailableWork() //Shouldn't need this but it should be relatively idempotent
        availableWorkWithOriginalSender.enqueue((work, originalSender))
      }
  }

  private def isWorkAvailable: Boolean = availableWorkWithOriginalSender.nonEmpty

  private def isWorkerAvailable: Boolean = availableWorkers.nonEmpty

  private def isWorkAndNoAvailableWorkers: Boolean =
    isWorkAvailable && !isWorkerAvailable

  private def notifyWorkersOfAvailableWork(): Unit = {
    remoteNodes.foreach(workerAddress => workerFrom(workerAddress) ! WorkAvailable)
    localNodes.foreach(_ ! WorkAvailable)
  }

  private def workerFrom(workerAddress: Address) =
    context.actorSelection(RootActorPath(workerAddress) / servicePathElements)

  private def getCurrentTime: ZonedDateTime = ZonedDateTime.now(ZoneOffset.UTC)

  private def logExcessiveOutstandingWorkAndClearIfEnabledAndOver = Future {
    val currentTime = getCurrentTime
    outstandingWorkIdToTimeSent.collect {
      case (workId: WorkId, timeSent: TimeSent) =>
        val secondsSinceSent = timeSent.until(currentTime, java.time.temporal.ChronoUnit.SECONDS)
        if (clearRoutedOutstandingWorkEnabled && secondsSinceSent > secondsToWaitToClearRoutedOutstandingWork) {
          //TODO: Can the logs be combined?
          log.warning(
            "Haven't heard back from work ID '{}' for {} seconds. " +
            "This is over the configured threshold {}, so submitting to be cleared.",
            workId,
            secondsSinceSent,
            secondsToWaitToClearRoutedOutstandingWork
          )
          self ! ClearRoutedWorkerTracker(workIdToClear = workId)
        } else if (secondsSinceSent > 120)
          log.warning(
            "Haven't heard back from work ID '{}' for {} seconds.",
            workId,
            secondsSinceSent
          )
    }
  }

  private def removeUnavailableMemberFromAvailableWorkers(
    member: Member
  ) = {
    val worker = Await.result(workerFrom(member.address).resolveOne, 60.seconds)
    if (availableWorkers.contains(worker)) { availableWorkers.remove(worker) }
    //TODO: If there is work outstanding then it needs handled
  }

  private def notifyNewWorkerIfWorkAvailable(
    workerAddress: => Address,
    receivePath: => String
  ): Unit = {
    if (isWorkAvailable) {
      val worker = workerFrom(workerAddress)
      log.debug("Sending WorkAvailable via {}: {}", receivePath, worker)
      worker ! WorkAvailable
    }
  }

  private def sendWorkTo(
    worker: Worker,
    work: Any,
    originalSender: OriginalSender,
    receivePath: => String
  ): Unit = {
    work match {
      case routingRequest: RoutingRequest =>
        outstandingWorkIdToOriginalSenderMap.put(routingRequest.requestId, originalSender) //TODO: Add a central Id trait so can just match on that and combine logic
        outstandingWorkIdToTimeSent.put(routingRequest.requestId, getCurrentTime)
        worker ! work
      case embodyWithCurrentTravelTime: EmbodyWithCurrentTravelTime =>
        outstandingWorkIdToOriginalSenderMap.put(
          embodyWithCurrentTravelTime.requestId,
          originalSender
        )
        outstandingWorkIdToTimeSent.put(embodyWithCurrentTravelTime.requestId, getCurrentTime)
        worker ! work
      case _ =>
        log.warning(
          "Forwarding work via {} instead of telling because it isn't a handled type - {}",
          receivePath,
          work
        )
        worker.forward(work)
    }
  }

  private def pipeResponseToOriginalSender(routingResp: RoutingResponse): Unit =
    outstandingWorkIdToOriginalSenderMap.remove(routingResp.requestId) match {
      case Some(originalSender) => originalSender ! routingResp
      case None =>
        log.error(
          "Received a RoutingResponse that does not match a tracked WorkId: {}",
          routingResp.requestId
        )
    }

  private def logIfResponseTookExcessiveTime(routingResp: RoutingResponse): Unit =
    outstandingWorkIdToTimeSent.remove(routingResp.requestId) match {
      case Some(timeSent) =>
        val secondsSinceSent = timeSent.until(getCurrentTime, java.time.temporal.ChronoUnit.SECONDS)
        if (secondsSinceSent > 30)
          log.warning(
            "Took longer than 30 seconds to hear back from work id '{}' - {} seconds",
            routingResp.requestId,
            secondsSinceSent
          )
      case None => //No matching id. No need to log since this is more for analysis
    }

  private def removeAndReturnFirstAvailableWorker(): Worker = {
    val worker = availableWorkers.head
    availableWorkers.remove(worker)
    worker
  }

  private def removeOutstandingWorkBy(workId: Int): Unit = {
    outstandingWorkIdToOriginalSenderMap.remove(workId)
    outstandingWorkIdToTimeSent.remove(workId)
  }

  private def resolveAddressBlocking(addr: Address, d: FiniteDuration = 60.seconds): Option[ActorRef] = {
    Try(Await.result(resolveAddress(addr, d), d)).recover {
      case t: Throwable =>
        log.error(t, "resolveAddressBlocking failed to resolve '{}' in {}: {}", addr, d, t.getMessage)
        None
    }.get
  }

  private def resolveAddress(addr: Address, duration: FiniteDuration = 60.seconds): Future[Option[ActorRef]] = {
    workerFrom(addr)
      .resolveOne(duration)
      .map { r =>
        Option(r)
      }
      .recover {
        case t: Throwable =>
          log.error(t, "Can't resolve '{}': {}", addr, t.getMessage)
          None
      }
  }

  private def initDriverAgents(
    initializer: TransitInitializer,
    scheduler: ActorRef,
    parkingManager: ActorRef,
    transits: Map[Id[BeamVehicle], (RouteInfo, Seq[BeamLeg])]
  ): Unit = {
    transits.foreach {
      case (tripVehId, (route, legs)) =>
        initializer.createTransitVehicle(tripVehId, route, legs).foreach { vehicle =>
          services.agencyAndRouteByVehicleIds += (Id
            .createVehicleId(tripVehId.toString) -> (route.agency_id, route.route_id))
          val transitDriverId = TransitDriverAgent.createAgentIdFromVehicleId(tripVehId)
          val transitDriverAgentProps = TransitDriverAgent.props(
            scheduler,
            services,
            transportNetwork,
            tollCalculator,
            eventsManager,
            parkingManager,
            transitDriverId,
            vehicle,
            legs
          )
          val transitDriver = context.actorOf(transitDriverAgentProps, transitDriverId.toString)
          scheduler ! ScheduleTrigger(InitializeTrigger(0), transitDriver)
        }
    }
  }
}

object BeamRouter {
  type Location = Coord

  case class ClearRoutedWorkerTracker(workIdToClear: Int)
  case class InitTransit(scheduler: ActorRef, parkingManager: ActorRef, id: UUID = UUID.randomUUID())
  case class TransitInited(transitSchedule: Map[Id[BeamVehicle], (RouteInfo, Seq[BeamLeg])])
  case class EmbodyWithCurrentTravelTime(
    leg: BeamLeg,
    vehicleId: Id[Vehicle],
    vehicleTypeId: Id[BeamVehicleType],
<<<<<<< HEAD
    id: Int = UUID.randomUUID().hashCode(),
=======
    requestId: Int = IdGeneratorImpl.nextId,
>>>>>>> f9f5770a
    mustParkAtEnd: Boolean = false,
    destinationForSplitting: Option[Coord] = None
  )
  case class UpdateTravelTimeLocal(travelTime: TravelTime)
  case class R5Network(transportNetwork: TransportNetwork)
  case object GetTravelTime
  case class MATSimNetwork(network: Network)
  case object GetMatSimNetwork

  case class TryToSerialize(obj: Object)
  case class UpdateTravelTimeRemote(linkIdToTravelTimePerHour: java.util.Map[String, Array[Double]])

  /**
    * It is use to represent a request object
    *
    * @param originUTM                 start/from location of the route
    * @param destinationUTM            end/to location of the route
    * @param departureTime          time in seconds from base midnight
    * @param transitModes           what transit modes should be considered
    * @param streetVehicles         what vehicles should be considered in route calc
    * @param streetVehiclesUseIntermodalUse boolean (default true), if false, the vehicles considered for use on egress
    */
  case class RoutingRequest(
    originUTM: Location,
    destinationUTM: Location,
    departureTime: Int,
    transitModes: IndexedSeq[BeamMode],
    streetVehicles: IndexedSeq[StreetVehicle],
    attributesOfIndividual: Option[AttributesOfIndividual] = None,
    streetVehiclesUseIntermodalUse: IntermodalUse = Access,
    mustParkAtEnd: Boolean = false,
    requestId: Int = IdGeneratorImpl.nextId
  ) {
    lazy val timeValueOfMoney
      : Double = attributesOfIndividual.fold(360.0)(3600.0 / _.valueOfTime) // 360 seconds per Dollar, i.e. 10$/h value of travel time savings
  }

  sealed trait IntermodalUse
  case object Access extends IntermodalUse
  case object Egress extends IntermodalUse
  case object AccessAndEgress extends IntermodalUse

  /**
    * Message to respond a plan against a particular router request
    *
    * @param itineraries a vector of planned routes
    */
  case class RoutingResponse(
    itineraries: Seq[EmbodiedBeamTrip],
    requestId: Int
  )

  object RoutingResponse {
    val dummyRoutingResponse = Some(RoutingResponse(Vector(), IdGeneratorImpl.nextId))
  }

  def props(
    beamServices: BeamServices,
    transportNetwork: TransportNetwork,
    network: Network,
    scenario: Scenario,
    eventsManager: EventsManager,
    transitVehicles: Vehicles,
    fareCalculator: FareCalculator,
    tollCalculator: TollCalculator
  ) = {
    checkForConsistentTimeZoneOffsets(beamServices, transportNetwork)

    Props(
      new BeamRouter(
        beamServices,
        transportNetwork,
        network,
        scenario,
        eventsManager,
        transitVehicles,
        fareCalculator,
        tollCalculator
      )
    )
  }

  def checkForConsistentTimeZoneOffsets(beamServices: BeamServices, transportNetwork: TransportNetwork) = {
    if (beamServices.dates.zonedBaseDateTime.getOffset != transportNetwork.getTimeZone.getRules.getOffset(
          beamServices.dates.localBaseDateTime
        )) {
      throw new RuntimeException(
        s"Time Zone Mismatch\n\n" +
        s"\tZone offset inferred by R5: ${transportNetwork.getTimeZone.getRules.getOffset(beamServices.dates.localBaseDateTime)}\n" +
        s"\tZone offset specified in Beam config file: ${beamServices.dates.zonedBaseDateTime.getOffset}\n\n" +
        "Detailed Explanation:\n\n" +
        "There is a subtle requirement in BEAM related to timezones that is easy to miss and cause problems.\n\n" +
        "BEAM uses the R5 router, which was designed as a stand-alone service either for doing accessibility analysis or as a point to point trip planner. R5 was designed with public transit at the top of the developers’ minds, so they infer the time zone of the region being modeled from the 'timezone' field in the 'agency.txt' file in the first GTFS data archive that is parsed during the network building process.\n\n" +
        "Therefore, if no GTFS data is provided to R5, it cannot infer the locate timezone and it then assumes UTC.\n\n" +
        "Meanwhile, there is a parameter in beam, 'beam.routing.baseDate' that is used to ensure that routing requests to R5 are send with the appropriate timestamp. This allows you to run BEAM using any sub-schedule in your GTFS archive. I.e. if your base date is a weekday, R5 will use the weekday schedules for transit, if it’s a weekend day, then the weekend schedules will be used.\n\n" +
        "The time zone in the baseDate parameter (e.g. for PST one might use '2016-10-17T00:00:00-07:00') must match the time zone in the GTFS archive(s) provided to R5.\n\n" +
        "As a default, we provide a 'dummy' GTFS data archive that is literally empty of any transit schedules, but is still a valid GTFS archive. This archive happens to have a time zone of Los Angeles. You can download a copy of this archive here:\n\n" +
        "https://www.dropbox.com/s/2tfbhxuvmep7wf7/dummy.zip?dl=1\n\n" +
        "But in general, if you use your own GTFS data for your region, then you may need to change this baseDate parameter to reflect the local time zone there. Look for the 'timezone' field in the 'agency.txt' data file in the GTFS archive.\n\n" +
        "The date specified by the baseDate parameter must fall within the schedule of all GTFS archives included in the R5 sub-directory. See the 'calendar.txt' data file in the GTFS archive and make sure your baseDate is within the 'start_date' and 'end_date' fields folder across all GTFS inputs. If this is not the case, you can either change baseDate or you can change the GTFS data, expanding the date ranges… the particular dates chosen are arbitrary and will have no other impact on the simulation results.\n\n" +
        "One more word of caution. If you make changes to GTFS data, then make sure your properly zip the data back into an archive. You do this by selecting all of the individual text files and then right-click-compress. Do not compress the folder containing the GTFS files, if you do this, R5 will fail to read your data and will do so without any warning or errors.\n\n" +
        "Finally, any time you make a changes to either the GTFS inputs or the OSM network inputs, then you need to delete the file 'network.dat' under the 'r5' sub-directory. This will signal to the R5 library to re-build the network."
      )
    }

  }

  sealed trait WorkMessage
  case object GimmeWork extends WorkMessage
  case object WorkAvailable extends WorkMessage

  def oneSecondTravelTime(a: Int, b: Int, c: StreetMode) = 1
}<|MERGE_RESOLUTION|>--- conflicted
+++ resolved
@@ -21,10 +21,6 @@
 import akka.cluster.{Cluster, Member, MemberStatus}
 import akka.pattern._
 import akka.util.Timeout
-<<<<<<< HEAD
-import beam.agentsim.agents.vehicles.{BeamVehicle, BeamVehicleType}
-=======
->>>>>>> f9f5770a
 import beam.agentsim.agents.vehicles.VehicleProtocol.StreetVehicle
 import beam.agentsim.agents.vehicles.{BeamVehicle, BeamVehicleType}
 import beam.agentsim.agents.{InitializeTrigger, TransitDriverAgent}
@@ -434,11 +430,7 @@
     leg: BeamLeg,
     vehicleId: Id[Vehicle],
     vehicleTypeId: Id[BeamVehicleType],
-<<<<<<< HEAD
-    id: Int = UUID.randomUUID().hashCode(),
-=======
     requestId: Int = IdGeneratorImpl.nextId,
->>>>>>> f9f5770a
     mustParkAtEnd: Boolean = false,
     destinationForSplitting: Option[Coord] = None
   )
