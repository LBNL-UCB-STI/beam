package beam.api

import beam.agentsim.events.eventbuilder.ComplexEventBuilder
import beam.api.agentsim.agents.ridehail.allocation.{DefaultRepositionManagerFactory, RepositionManagerFactory}
import beam.api.agentsim.agents.ridehail.{DefaultRidehailManagerCustomization, RidehailManagerCustomizationAPI}
import beam.api.agentsim.agents.vehicles.BeamVehicleAfterUseFuelHook
import beam.api.sim.termination.{DefaultTerminationCriterionFactory, TerminationCriterionFactory}
import org.matsim.api.core.v01.events.Event
import org.matsim.core.api.experimental.events.EventsManager

<<<<<<< HEAD
import scala.util.Random

/** Beam customization API and its default implementation.
=======
/**
  * Beam customization API and its default implementation.
>>>>>>> cc46647f
  */
trait BeamCustomizationAPI {

  /** Allows to provide a custom [[RepositionManagerFactory]].
    * @return
    */
  def getRepositionManagerFactory: RepositionManagerFactory

<<<<<<< HEAD
  /** Allows to provide a custom [[ChargingManagerFactory]].
    * @return
    */
  def getChargingManagerFactory: ChargingManagerFactory

  /** Allows to provide a custom implementation of [[BeamVehicleAfterUseFuelHook]]
=======
  /**
    * Allows to provide a custom implementation of [[BeamVehicleAfterUseFuelHook]]
>>>>>>> cc46647f
    * @return
    */
  def beamVehicleAfterUseFuelHook: Option[BeamVehicleAfterUseFuelHook]

  /** Allows to provide a custom implementation of [[RidehailManagerCustomizationAPI]]
    * @return
    */
  def getRidehailManagerCustomizationAPI: RidehailManagerCustomizationAPI

  /** Allows to register new/custom events with [[BeamEventsLogger]].
    * @param className
    * @return
    */
  def customEventsLogging(className: String): Option[Class[Event]]

<<<<<<< HEAD
  /** Allows to provide a custom [[StallAssignmentStrategyFactory]].
    * @return
    */
  def getStallAssignmentStrategyFactory: StallAssignmentStrategyFactory

  /** A list of custom [[ComplexEventBuilder]]s can be provided.
=======
  /**
    * A list of custom [[ComplexEventBuilder]]s can be provided.
>>>>>>> cc46647f
    * @param eventsManager
    * @return
    */
  def getEventBuilders(eventsManager: EventsManager): List[ComplexEventBuilder]

<<<<<<< HEAD
  /** Allows to specify a custom implementation of [[RideHailDepotParkingManager]].
    * @param beamServices
    * @param boundingBox
    * @return
    */
  def getRideHailDepotParkingManager(beamServices: BeamServices, boundingBox: Envelope): RideHailDepotParkingManager[_]

  /** Allows to provide a custom [[TerminationCriterionFactory]].
=======
  /**
    * Allows to provide a custom [[TerminationCriterionFactory]].
>>>>>>> cc46647f
    * @return
    */
  def getTerminationCriterionFactory: TerminationCriterionFactory
}

/** Default implementation of [[BeamCustomizationAPI]].
  */
class DefaultAPIImplementation extends BeamCustomizationAPI {
  override def getRepositionManagerFactory: RepositionManagerFactory = new DefaultRepositionManagerFactory()

  override def beamVehicleAfterUseFuelHook: Option[BeamVehicleAfterUseFuelHook] = None

  override def getRidehailManagerCustomizationAPI: RidehailManagerCustomizationAPI =
    new DefaultRidehailManagerCustomization()

  override def customEventsLogging(className: String): Option[Class[Event]] = None

  override def getEventBuilders(eventsManager: EventsManager): List[ComplexEventBuilder] = List.empty

  override def getTerminationCriterionFactory: TerminationCriterionFactory = new DefaultTerminationCriterionFactory()
}<|MERGE_RESOLUTION|>--- conflicted
+++ resolved
@@ -8,83 +8,52 @@
 import org.matsim.api.core.v01.events.Event
 import org.matsim.core.api.experimental.events.EventsManager
 
-<<<<<<< HEAD
-import scala.util.Random
-
-/** Beam customization API and its default implementation.
-=======
 /**
   * Beam customization API and its default implementation.
->>>>>>> cc46647f
   */
 trait BeamCustomizationAPI {
 
-  /** Allows to provide a custom [[RepositionManagerFactory]].
+  /**
+    * Allows to provide a custom [[RepositionManagerFactory]].
     * @return
     */
   def getRepositionManagerFactory: RepositionManagerFactory
 
-<<<<<<< HEAD
-  /** Allows to provide a custom [[ChargingManagerFactory]].
-    * @return
-    */
-  def getChargingManagerFactory: ChargingManagerFactory
-
-  /** Allows to provide a custom implementation of [[BeamVehicleAfterUseFuelHook]]
-=======
   /**
     * Allows to provide a custom implementation of [[BeamVehicleAfterUseFuelHook]]
->>>>>>> cc46647f
     * @return
     */
   def beamVehicleAfterUseFuelHook: Option[BeamVehicleAfterUseFuelHook]
 
-  /** Allows to provide a custom implementation of [[RidehailManagerCustomizationAPI]]
+  /**
+    * Allows to provide a custom implementation of [[RidehailManagerCustomizationAPI]]
     * @return
     */
   def getRidehailManagerCustomizationAPI: RidehailManagerCustomizationAPI
 
-  /** Allows to register new/custom events with [[BeamEventsLogger]].
+  /**
+    * Allows to register new/custom events with [[BeamEventsLogger]].
     * @param className
     * @return
     */
   def customEventsLogging(className: String): Option[Class[Event]]
 
-<<<<<<< HEAD
-  /** Allows to provide a custom [[StallAssignmentStrategyFactory]].
-    * @return
-    */
-  def getStallAssignmentStrategyFactory: StallAssignmentStrategyFactory
-
-  /** A list of custom [[ComplexEventBuilder]]s can be provided.
-=======
   /**
     * A list of custom [[ComplexEventBuilder]]s can be provided.
->>>>>>> cc46647f
     * @param eventsManager
     * @return
     */
   def getEventBuilders(eventsManager: EventsManager): List[ComplexEventBuilder]
 
-<<<<<<< HEAD
-  /** Allows to specify a custom implementation of [[RideHailDepotParkingManager]].
-    * @param beamServices
-    * @param boundingBox
-    * @return
-    */
-  def getRideHailDepotParkingManager(beamServices: BeamServices, boundingBox: Envelope): RideHailDepotParkingManager[_]
-
-  /** Allows to provide a custom [[TerminationCriterionFactory]].
-=======
   /**
     * Allows to provide a custom [[TerminationCriterionFactory]].
->>>>>>> cc46647f
     * @return
     */
   def getTerminationCriterionFactory: TerminationCriterionFactory
 }
 
-/** Default implementation of [[BeamCustomizationAPI]].
+/**
+  * Default implementation of [[BeamCustomizationAPI]].
   */
 class DefaultAPIImplementation extends BeamCustomizationAPI {
   override def getRepositionManagerFactory: RepositionManagerFactory = new DefaultRepositionManagerFactory()
