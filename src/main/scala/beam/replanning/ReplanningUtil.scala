--- conflicted
+++ resolved
@@ -25,15 +25,11 @@
       for (i <- 0 until (experiencedPlan.getPlanElements.size() - 1)) {
         experiencedPlan.getPlanElements.get(i) match {
           case leg: Leg =>
-<<<<<<< HEAD
-            leg.getAttributes.putAttribute("vehicles", person.getSelectedPlan.getPlanElements.get(i).getAttributes.getAttribute("vehicles"))
-=======
             // Make sure it is not `null`
             Option(person.getSelectedPlan.getPlanElements.get(i).getAttributes.getAttribute("vehicles")).foreach {
               attibValue =>
                 leg.getAttributes.putAttribute("vehicles", attibValue)
             }
->>>>>>> d2e61945
           case _ =>
         }
       }
