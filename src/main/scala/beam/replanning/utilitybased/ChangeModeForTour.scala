--- conflicted
+++ resolved
@@ -1,4 +1,3 @@
-<<<<<<< HEAD
 package beam.replanning.utilitybased
 
 import java.util
@@ -280,289 +279,4 @@
       case _ =>
     }
   }
-}
-=======
-package beam.replanning.utilitybased
-
-import java.util
-import java.util.Collections
-
-import beam.agentsim.agents.Population
-import beam.agentsim.agents.choice.mode.DrivingCostDefaults.LITERS_PER_GALLON
-import beam.agentsim.agents.choice.mode.TransitFareDefaults
-import beam.agentsim.agents.household.HouseholdActor.AttributesOfIndividual
-import beam.agentsim.agents.modalbehaviors.ModeChoiceCalculator
-import beam.router.Modes.BeamMode
-import beam.router.Modes.BeamMode.{BUS, CAR, DRIVE_TRANSIT, FERRY, RAIL, RIDE_HAIL, SUBWAY, WALK, WALK_TRANSIT}
-import beam.sim.BeamServices
-import beam.agentsim.agents.choice.mode.DrivingCostDefaults.LITERS_PER_GALLON
-import beam.utils.plansampling.AvailableModeUtils.availableModeParser
-import org.apache.commons.math3.distribution.EnumeratedDistribution
-import org.apache.commons.math3.random.MersenneTwister
-import org.apache.commons.math3.util.Pair
-import org.matsim.api.core.v01.Id
-import org.matsim.api.core.v01.population._
-import org.matsim.core.population.algorithms.PlanAlgorithm
-import org.matsim.core.router.TripStructureUtils.Subtour
-import org.matsim.core.router.{CompositeStageActivityTypes, TripRouter, TripStructureUtils}
-import org.matsim.utils.objectattributes.ObjectAttributes
-
-import scala.collection.JavaConverters._
-import scala.collection.{mutable, JavaConverters}
-import scala.util.Random
-
-class ChangeModeForTour(
-  beamServices: BeamServices,
-  chainBasedTourVehicleAllocator: ChainBasedTourVehicleAllocator
-) extends PlanAlgorithm {
-
-  val rng = new MersenneTwister(3004568) // Random.org
-  val random = new Random(3004568)
-
-  val weightedRandom = new EnumeratedDistribution[BeamMode](
-    rng,
-    JavaConverters.bufferAsJavaList(
-      mutable.Buffer[Pair[BeamMode, java.lang.Double]](
-        new Pair[BeamMode, java.lang.Double](BUS, 0.8),
-        new Pair[BeamMode, java.lang.Double](SUBWAY, 0.15),
-        new Pair[BeamMode, java.lang.Double](FERRY, 0.005),
-        new Pair[BeamMode, java.lang.Double](RAIL, 0.045)
-      )
-    )
-  )
-
-  private val drivingCostConfig =
-    beamServices.beamConfig.beam.agentsim.agents.drivingCost
-  private val rideHailConfig =
-    beamServices.beamConfig.beam.agentsim.agents.rideHail
-
-  val DefaultRideHailCostPerMile = BigDecimal(rideHailConfig.defaultCostPerMile)
-  val DefaultRideHailCostPerMinute = BigDecimal(rideHailConfig.defaultCostPerMinute)
-
-  val stageActivityTypes = new CompositeStageActivityTypes()
-
-  def findAlternativesForTour(tour: Subtour, person: Person): Vector[BeamMode] = {
-    val res = weightedRandom.sample(1, Array())
-    chainBasedTourVehicleAllocator.identifyChainBasedModesForAgent(person.getId) ++ Vector[
-      BeamMode
-    ](res(0)) ++
-    Vector[BeamMode](WALK, RIDE_HAIL)
-  }
-
-  def scoreTour(
-    tour: Subtour,
-    person: Person,
-    modeChoiceCalculator: ModeChoiceCalculator
-  ): Map[BeamMode, Double] = {
-    val alternativesForTour = findAlternativesForTour(tour, person)
-    (for { alt <- alternativesForTour } yield {
-      alt -> JavaConverters
-        .collectionAsScalaIterable(tour.getTrips)
-        .map(trip => {
-          val timeDist =
-            getCostAndTimeForMode(alt, trip.getOriginActivity, trip.getDestinationActivity)
-          if (alt.isTransit) {
-            modeChoiceCalculator.utilityOf(
-              if (alternativesForTour.contains(CAR)) DRIVE_TRANSIT
-              else WALK_TRANSIT,
-              timeDist._1,
-              timeDist._2,
-              numTransfers = rng.nextInt(4) + 1
-            )
-          } else {
-            modeChoiceCalculator.utilityOf(alt, timeDist._1, timeDist._2)
-          }
-        })
-        .sum
-    }).toMap
-  }
-
-  def getCostAndTimeForMode(
-    beamMode: BeamMode,
-    origin: Activity,
-    dest: Activity
-  ): (Double, Double) = {
-    val originCoord = origin.getCoord
-    val destCoord = dest.getCoord
-    val tripDistanceInMeters = beamServices.geo
-      .distLatLon2Meters(beamServices.geo.utm2Wgs(originCoord), beamServices.geo.utm2Wgs(destCoord))
-    val distanceCost = distanceScaling(beamMode, tripDistanceInMeters)
-    val timeCost = timeScaling(beamMode, tripDistanceInMeters)
-    (distanceCost, timeCost)
-  }
-
-  def distanceScaling(beamMode: BeamMode, distance: Double): Double = {
-    beamMode match {
-      case BeamMode.CAR =>
-        distance * (drivingCostConfig.defaultLitersPerMeter / LITERS_PER_GALLON) * drivingCostConfig.defaultPricePerGallon
-      case WALK => distance * 6 // MATSim Default
-      case RIDE_HAIL =>
-        distance * DefaultRideHailCostPerMile.toDouble * (1 / 1609.34) // 1 mile = 1609.34
-      case a: BeamMode if a.isTransit =>
-        TransitFareDefaults.faresByMode(beamMode)
-    }
-  }
-
-  def timeScaling(beamMode: BeamMode, tripDistanceInMeters: Double): Double = {
-    val transitSpeedDefault = 10 // m/s
-    val transit2AutoRatio = 1.7 // car is 1.7 times faster than transit
-
-    beamMode match {
-      case BeamMode.CAR =>
-        tripDistanceInMeters / (transitSpeedDefault * transit2AutoRatio)
-      case WALK =>
-        tripDistanceInMeters / 1.4 // 1.4 m/s beeline walk (typical default)
-      case RIDE_HAIL =>
-        tripDistanceInMeters / (transitSpeedDefault * transit2AutoRatio) * DefaultRideHailCostPerMinute.toDouble
-      case a: BeamMode if a.isTransit =>
-        tripDistanceInMeters / transitSpeedDefault
-    }
-  }
-
-  def rankAlternatives(
-    plan: Plan,
-    attributesOfIndividual: AttributesOfIndividual
-  ): Map[Int, Map[BeamMode, Double]] = {
-    val modeChoiceCalculator =
-      beamServices.modeChoiceCalculatorFactory(attributesOfIndividual)
-    val subTours = JavaConverters.collectionAsScalaIterable(
-      TripStructureUtils.getSubtours(plan, stageActivityTypes)
-    )
-    subTours.zipWithIndex
-      .map({
-        case (tour, idx) =>
-          idx -> scoreTour(tour, plan.getPerson, modeChoiceCalculator)
-      })
-      .toMap
-  }
-
-  def changeModeForTour(subtour: Subtour, plan: Plan, mode: BeamMode): Unit = {
-    val trips = JavaConverters.collectionAsScalaIterable(subtour.getTrips)
-
-    val legs = trips.flatMap(
-      trip =>
-        JavaConverters
-          .collectionAsScalaIterable(trip.getLegsOnly)
-    )
-
-    if (legs.isEmpty) {
-      for { trip <- trips } yield {
-        insertEmptyTrip(
-          plan,
-          trip.getOriginActivity,
-          trip.getDestinationActivity,
-          mode.toString,
-          chainBasedTourVehicleAllocator.population.getFactory
-        )
-      }
-    }
-
-    if (mode.isTransit) {
-      legs.foreach(leg => leg.setMode(WALK_TRANSIT.value))
-    } else {
-      chainBasedTourVehicleAllocator.allocateChainBasedModesforHouseholdMember(
-        plan.getPerson.getId,
-        subtour,
-        plan
-      )
-    }
-  }
-
-  private def scrubRoutes(plan: Plan): Unit = {
-    plan.getPlanElements.forEach {
-      case leg: Leg =>
-        leg.setRoute(null)
-      case _ =>
-    }
-  }
-
-  def insertEmptyTrip(
-    plan: Plan,
-    fromActivity: Activity,
-    toActivity: Activity,
-    mainMode: String,
-    pf: PopulationFactory
-  ): Unit = {
-    val list: util.List[Leg] = Collections.singletonList(pf.createLeg(mainMode))
-    TripRouter.insertTrip(plan, fromActivity, list, toActivity)
-  }
-
-  def addTripsBetweenActivities(plan: Plan): Unit = {
-    val activities = JavaConverters
-      .collectionAsScalaIterable(TripStructureUtils.getActivities(plan, stageActivityTypes))
-      .toIndexedSeq
-    activities
-      .sliding(2)
-      .foreach(
-        acts =>
-          insertEmptyTrip(
-            plan,
-            acts(0),
-            acts(1),
-            "car",
-            chainBasedTourVehicleAllocator.population.getFactory
-        )
-      )
-  }
-
-  override def run(plan: Plan): Unit = {
-    maybeFixPlans(plan)
-    val person = plan.getPerson
-    val household =
-      chainBasedTourVehicleAllocator.householdMemberships(person.getId)
-    val personAttributes: ObjectAttributes =
-      beamServices.matsimServices.getScenario.getPopulation.getPersonAttributes
-    val availableModes: Seq[BeamMode] = Option(
-      personAttributes.getAttribute(
-        person.getId.toString,
-        beam.utils.plansampling.PlansSampler.availableModeString
-      )
-    ).fold(BeamMode.availableModes)(
-      attr => availableModeParser(attr.toString)
-    )
-    val householdVehicles =
-      Population.getVehiclesFromHousehold(household, beamServices)
-    val valueOfTime =
-      personAttributes.getAttribute(person.getId.toString, "valueOfTime").asInstanceOf[Double]
-    val attributesOfIndividual =
-      AttributesOfIndividual(person, household, householdVehicles, availableModes, valueOfTime)
-
-    person.getCustomAttributes.put("beam-attributes", attributesOfIndividual)
-    val rankedAlternatives = rankAlternatives(plan, attributesOfIndividual)
-    val tours: Seq[Subtour] = JavaConverters
-      .collectionAsScalaIterable(TripStructureUtils.getSubtours(plan, stageActivityTypes))
-      .toIndexedSeq
-
-    rankedAlternatives.foreach({
-      case (tourIdx, alts) =>
-        val denom = Math.abs(alts.values.map(Math.exp).sum)
-        val altIter = alts.map { x =>
-          new Pair[BeamMode, java.lang.Double](x._1, Math.exp(x._2) / denom)
-        }
-        val dist = new EnumeratedDistribution[BeamMode](
-          rng,
-          JavaConverters.bufferAsJavaList(altIter.toBuffer)
-        )
-        val choice = dist.sample()
-        val subtour: Subtour = tours(tourIdx)
-        changeModeForTour(subtour, plan, choice)
-    })
-
-    scrubRoutes(plan)
-
-  }
-
-  private def maybeFixPlans(plan: Plan): Unit = {
-    if (JavaConverters
-          .collectionAsScalaIterable(TripStructureUtils.getLegs(plan))
-          .isEmpty) {
-      addTripsBetweenActivities(plan)
-    }
-    plan.getPlanElements.asScala.foreach {
-      case act: Activity if act.getLinkId == null =>
-        act.setLinkId(Id.createLinkId("dummy"))
-      case _ =>
-    }
-  }
-}
->>>>>>> 85d8b249
+}