--- conflicted
+++ resolved
@@ -247,11 +247,7 @@
       attr => availableModeParser(attr.toString)
     )
     val householdVehicles =
-<<<<<<< HEAD
-      Population.getVehiclesFromHousehold(household, chainBasedTourVehicleAllocator.vehicles)
-=======
       Population.getVehiclesFromHousehold(household, beamServices)
->>>>>>> 38cecc4b
     val valueOfTime =
       personAttributes.getAttribute(person.getId.toString, "valueOfTime").asInstanceOf[Double]
     val attributesOfIndividual =
