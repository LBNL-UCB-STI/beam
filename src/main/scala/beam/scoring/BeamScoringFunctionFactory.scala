package beam.scoring

import beam.agentsim.agents.choice.logit.LatentClassChoiceModel.{Mandatory, TourType}
import beam.agentsim.agents.choice.logit.{
  AlternativeAttributes,
  LatentClassChoiceModel,
  MultinomialLogit
}
import beam.agentsim.agents.household.HouseholdActor.AttributesOfIndividual
import beam.agentsim.events.ModeChoiceEvent
import beam.router.RoutingModel.EmbodiedBeamTrip
import beam.sim.{BeamServices, MapStringDouble}
import javax.inject.Inject

import org.slf4j.LoggerFactory
import org.matsim.api.core.v01.events.Event
<<<<<<< HEAD
import org.matsim.api.core.v01.population.{Activity, Leg, Person}
=======
import org.matsim.api.core.v01.population.{Activity, Leg, Person, Plan}
>>>>>>> 0c83e662
import org.matsim.core.scoring.{ScoringFunction, ScoringFunctionFactory}

import scala.collection.JavaConverters._
import scala.collection.mutable

class MyScoringFunction(
  beamServices: BeamServices,
  person: Person,
  classMembershipModels: Map[TourType, MultinomialLogit]
) extends ScoringFunction {
  private var finalScore = 0.0
  private var trips = mutable.ListBuffer[EmbodiedBeamTrip]()

  override def handleEvent(event: Event): Unit = {
    event match {
      case modeChoiceEvent: ModeChoiceEvent =>
        trips.append(modeChoiceEvent.chosenTrip)
      case _ =>
    }
  }

<<<<<<< HEAD
  override def addMoney(amount: Double): Unit = {}
=======
  private val log = LoggerFactory.getLogger(classOf[BeamScoringFunctionFactory])
>>>>>>> 0c83e662

  override def agentStuck(time: Double): Unit = {}

  override def handleLeg(leg: Leg): Unit = {}

  override def finish(): Unit = {
    val attributes =
      person.getCustomAttributes.get("beam-attributes").asInstanceOf[AttributesOfIndividual]

<<<<<<< HEAD
    val modeChoiceCalculator = beamServices.modeChoiceCalculatorFactory(attributes)
    val scoreOfThisOutcomeGivenMyClass =
      trips.map(trip => modeChoiceCalculator.utilityOf(trip)).sum

    // Compute and log all-day score w.r.t. all modality styles
    // One of them has many suspicious-looking 0.0 values. Probably something which
    // should be minus infinity or exception instead.
    val vectorOfUtilities = List("class1", "class2", "class3", "class4", "class5", "class6")
      .map { style =>
        style -> beamServices.modeChoiceCalculatorFactory( // call-by-name
          attributes.copy(modalityStyle = Some(style))
        )
=======
      override def addMoney(amount: Double): Unit = {}

      override def agentStuck(time: Double): Unit = {}

      override def handleLeg(leg: Leg): Unit = {}

      override def finish(): Unit = {
        val attributes =
          person.getCustomAttributes.get("beam-attributes").asInstanceOf[AttributesOfIndividual]

        val modeChoiceCalculator = beamServices.modeChoiceCalculatorFactory(attributes)
        val scoreOfThisOutcomeGivenMyClass =
          trips.map(trip => modeChoiceCalculator.utilityOf(trip)).sum

        val scoreOfBeingInClassGivenThisOutcome =
          if (beamServices.beamConfig.beam.agentsim.agents.modalBehaviors.modeChoiceClass
                .equals("ModeChoiceLCCM")) {
            // Compute and log all-day score w.r.t. all modality styles
            // One of them has many suspicious-looking 0.0 values. Probably something which
            // should be minus infinity or exception instead.
            val vectorOfUtilities = List("class1", "class2", "class3", "class4", "class5", "class6")
              .map { style =>
                style -> beamServices.modeChoiceCalculatorFactory(
                  attributes.copy(modalityStyle = Some(style))
                )
              }
              .toMap
              .mapValues(
                modeChoiceCalculatorForStyle =>
                  trips.map(trip => modeChoiceCalculatorForStyle.utilityOf(trip)).sum
              )
            log.debug(vectorOfUtilities.toString())
            person.getSelectedPlan.getAttributes
              .putAttribute("scores", MapStringDouble(vectorOfUtilities))

            // TODO: Start writing something like a scala API for MATSim, so that uglinesses like that vv don't have to be in user code, but only in one place.

            val logsum = Option(
              math.log(
                person
                  .getPlans()
                  .asScala
                  .map(
                    plan =>
                      plan.getAttributes
                        .getAttribute("scores")
                        .asInstanceOf[MapStringDouble]
                        .data(attributes.modalityStyle.get)
                  )
                  .map(score => math.exp(score))
                  .sum
              )
            ).filterNot(x => x < -100D).getOrElse(-100D)

            // Score of being in class given this outcome
            lccm
              .classMembershipModels(Mandatory)
              .getUtilityOfAlternative(
                AlternativeAttributes(
                  attributes.modalityStyle.get,
                  Map(
                    "income"        -> attributes.householdAttributes.householdIncome,
                    "householdSize" -> attributes.householdAttributes.householdSize.toDouble,
                    "male" -> (if (attributes.isMale) {
                                 1.0
                               } else {
                                 0.0
                               }),
                    "numCars"  -> attributes.householdAttributes.numCars.toDouble,
                    "numBikes" -> attributes.householdAttributes.numBikes.toDouble,
                    "surplus"  -> logsum // not the logsum-thing (yet), but the conditional utility of this actual plan given the class
                  )
                )
              )
          } else {
            person.getSelectedPlan.getAttributes
              .putAttribute("scores", MapStringDouble(Map("NA" -> Double.NaN)))
            scoreOfThisOutcomeGivenMyClass
          }

        finalScore = scoreOfBeingInClassGivenThisOutcome + leavingParkingEventScore
        finalScore = Math.max(finalScore, -100000) // keep scores no further below -100 to keep MATSim happy (doesn't like -Infinity) but knowing
        // that if changes to utility function drive the true scores below -100, this will need to be replaced with another big number.
>>>>>>> 0c83e662
      }
      .toMap
      .mapValues(
        modeChoiceCalculatorForStyle =>
          trips.map(trip => modeChoiceCalculatorForStyle.utilityOf(trip)).sum
      )
      .toArray
      .toMap // to force computation DO NOT TOUCH IT, because here is call-by-name and it's lazy which will hold a lot of memory !!! :)

    person.getSelectedPlan.getAttributes
      .putAttribute("scores", MapStringDouble(vectorOfUtilities))

    // TODO: Start writing something like a scala API for MATSim, so that uglinesses like that vv don't have to be in user code, but only in one place.

    val logsum = Option(
      math.log(
        person
          .getPlans()
          .asScala
          .map(
            plan =>
              plan.getAttributes
                .getAttribute("scores")
                .asInstanceOf[MapStringDouble]
                .data(attributes.modalityStyle.get)
          )
          .map(score => math.exp(score))
          .sum
      )
    ).filterNot(x => x < -100D).getOrElse(-100D)

    val scoreOfBeingInClassGivenThisOutcome = classMembershipModels(Mandatory)
      .getUtilityOfAlternative(
        AlternativeAttributes(
          attributes.modalityStyle.get,
          Map(
            "income"        -> attributes.householdAttributes.householdIncome,
            "householdSize" -> attributes.householdAttributes.householdSize.toDouble,
            "male" -> (if (attributes.isMale) {
                         1.0
                       } else {
                         0.0
                       }),
            "numCars"  -> attributes.householdAttributes.numCars.toDouble,
            "numBikes" -> attributes.householdAttributes.numBikes.toDouble,
            "surplus"  -> logsum // not the logsum-thing (yet), but the conditional utility of this actual plan given the class
          )
        )
      )

    finalScore = Math.max(scoreOfBeingInClassGivenThisOutcome, -100.0) // keep scores no further below -100 to keep MATSim happy (doesn't like -Infinity) but knowing
    // that if changes to utility function drive the true scores below -100, this will need to be replaced with another big number.
  }

  override def handleActivity(activity: Activity): Unit = {}

  override def getScore: Double = finalScore
}

class BeamScoringFunctionFactory @Inject()(beamServices: BeamServices)
    extends ScoringFunctionFactory {

  private val log = Logger.getLogger(classOf[BeamScoringFunctionFactory])

  val lccm = new LatentClassChoiceModel(beamServices)

  override def createNewScoringFunction(person: Person): ScoringFunction = {
    new MyScoringFunction(beamServices, person, lccm.classMembershipModels)
  }
}<|MERGE_RESOLUTION|>--- conflicted
+++ resolved
@@ -1,73 +1,47 @@
 package beam.scoring
 
-import beam.agentsim.agents.choice.logit.LatentClassChoiceModel.{Mandatory, TourType}
-import beam.agentsim.agents.choice.logit.{
-  AlternativeAttributes,
-  LatentClassChoiceModel,
-  MultinomialLogit
-}
+import beam.agentsim.agents.choice.logit.LatentClassChoiceModel.Mandatory
+import beam.agentsim.agents.choice.logit.{AlternativeAttributes, LatentClassChoiceModel}
 import beam.agentsim.agents.household.HouseholdActor.AttributesOfIndividual
-import beam.agentsim.events.ModeChoiceEvent
+import beam.agentsim.events.{LeavingParkingEvent, ModeChoiceEvent, ReplanningEvent}
 import beam.router.RoutingModel.EmbodiedBeamTrip
 import beam.sim.{BeamServices, MapStringDouble}
 import javax.inject.Inject
 
 import org.slf4j.LoggerFactory
 import org.matsim.api.core.v01.events.Event
-<<<<<<< HEAD
-import org.matsim.api.core.v01.population.{Activity, Leg, Person}
-=======
 import org.matsim.api.core.v01.population.{Activity, Leg, Person, Plan}
->>>>>>> 0c83e662
 import org.matsim.core.scoring.{ScoringFunction, ScoringFunctionFactory}
 
 import scala.collection.JavaConverters._
 import scala.collection.mutable
 
-class MyScoringFunction(
-  beamServices: BeamServices,
-  person: Person,
-  classMembershipModels: Map[TourType, MultinomialLogit]
-) extends ScoringFunction {
-  private var finalScore = 0.0
-  private var trips = mutable.ListBuffer[EmbodiedBeamTrip]()
+class BeamScoringFunctionFactory @Inject()(beamServices: BeamServices)
+    extends ScoringFunctionFactory {
 
-  override def handleEvent(event: Event): Unit = {
-    event match {
-      case modeChoiceEvent: ModeChoiceEvent =>
-        trips.append(modeChoiceEvent.chosenTrip)
-      case _ =>
-    }
-  }
+  private val log = LoggerFactory.getLogger(classOf[BeamScoringFunctionFactory])
 
-<<<<<<< HEAD
-  override def addMoney(amount: Double): Unit = {}
-=======
-  private val log = LoggerFactory.getLogger(classOf[BeamScoringFunctionFactory])
->>>>>>> 0c83e662
+  lazy val lccm = new LatentClassChoiceModel(beamServices)
 
-  override def agentStuck(time: Double): Unit = {}
+  override def createNewScoringFunction(person: Person): ScoringFunction = {
+    new ScoringFunction {
 
-  override def handleLeg(leg: Leg): Unit = {}
+      private var finalScore = 0.0
+      private val trips = mutable.ListBuffer[EmbodiedBeamTrip]()
+      private var leavingParkingEventScore = 0.0
 
-  override def finish(): Unit = {
-    val attributes =
-      person.getCustomAttributes.get("beam-attributes").asInstanceOf[AttributesOfIndividual]
+      override def handleEvent(event: Event): Unit = {
+        event match {
+          case modeChoiceEvent: ModeChoiceEvent =>
+            trips.append(modeChoiceEvent.chosenTrip)
+          case _: ReplanningEvent =>
+            trips.remove(trips.size - 1)
+          case leavingParkingEvent: LeavingParkingEvent =>
+            leavingParkingEventScore += leavingParkingEvent.score
+          case _ =>
+        }
+      }
 
-<<<<<<< HEAD
-    val modeChoiceCalculator = beamServices.modeChoiceCalculatorFactory(attributes)
-    val scoreOfThisOutcomeGivenMyClass =
-      trips.map(trip => modeChoiceCalculator.utilityOf(trip)).sum
-
-    // Compute and log all-day score w.r.t. all modality styles
-    // One of them has many suspicious-looking 0.0 values. Probably something which
-    // should be minus infinity or exception instead.
-    val vectorOfUtilities = List("class1", "class2", "class3", "class4", "class5", "class6")
-      .map { style =>
-        style -> beamServices.modeChoiceCalculatorFactory( // call-by-name
-          attributes.copy(modalityStyle = Some(style))
-        )
-=======
       override def addMoney(amount: Double): Unit = {}
 
       override def agentStuck(time: Double): Unit = {}
@@ -151,74 +125,11 @@
         finalScore = scoreOfBeingInClassGivenThisOutcome + leavingParkingEventScore
         finalScore = Math.max(finalScore, -100000) // keep scores no further below -100 to keep MATSim happy (doesn't like -Infinity) but knowing
         // that if changes to utility function drive the true scores below -100, this will need to be replaced with another big number.
->>>>>>> 0c83e662
       }
-      .toMap
-      .mapValues(
-        modeChoiceCalculatorForStyle =>
-          trips.map(trip => modeChoiceCalculatorForStyle.utilityOf(trip)).sum
-      )
-      .toArray
-      .toMap // to force computation DO NOT TOUCH IT, because here is call-by-name and it's lazy which will hold a lot of memory !!! :)
 
-    person.getSelectedPlan.getAttributes
-      .putAttribute("scores", MapStringDouble(vectorOfUtilities))
+      override def handleActivity(activity: Activity): Unit = {}
 
-    // TODO: Start writing something like a scala API for MATSim, so that uglinesses like that vv don't have to be in user code, but only in one place.
-
-    val logsum = Option(
-      math.log(
-        person
-          .getPlans()
-          .asScala
-          .map(
-            plan =>
-              plan.getAttributes
-                .getAttribute("scores")
-                .asInstanceOf[MapStringDouble]
-                .data(attributes.modalityStyle.get)
-          )
-          .map(score => math.exp(score))
-          .sum
-      )
-    ).filterNot(x => x < -100D).getOrElse(-100D)
-
-    val scoreOfBeingInClassGivenThisOutcome = classMembershipModels(Mandatory)
-      .getUtilityOfAlternative(
-        AlternativeAttributes(
-          attributes.modalityStyle.get,
-          Map(
-            "income"        -> attributes.householdAttributes.householdIncome,
-            "householdSize" -> attributes.householdAttributes.householdSize.toDouble,
-            "male" -> (if (attributes.isMale) {
-                         1.0
-                       } else {
-                         0.0
-                       }),
-            "numCars"  -> attributes.householdAttributes.numCars.toDouble,
-            "numBikes" -> attributes.householdAttributes.numBikes.toDouble,
-            "surplus"  -> logsum // not the logsum-thing (yet), but the conditional utility of this actual plan given the class
-          )
-        )
-      )
-
-    finalScore = Math.max(scoreOfBeingInClassGivenThisOutcome, -100.0) // keep scores no further below -100 to keep MATSim happy (doesn't like -Infinity) but knowing
-    // that if changes to utility function drive the true scores below -100, this will need to be replaced with another big number.
-  }
-
-  override def handleActivity(activity: Activity): Unit = {}
-
-  override def getScore: Double = finalScore
-}
-
-class BeamScoringFunctionFactory @Inject()(beamServices: BeamServices)
-    extends ScoringFunctionFactory {
-
-  private val log = Logger.getLogger(classOf[BeamScoringFunctionFactory])
-
-  val lccm = new LatentClassChoiceModel(beamServices)
-
-  override def createNewScoringFunction(person: Person): ScoringFunction = {
-    new MyScoringFunction(beamServices, person, lccm.classMembershipModels)
+      override def getScore: Double = finalScore
+    }
   }
 }