<?xml version="1.0" encoding="UTF-8"?>
<configuration>
    <statusListener class="ch.qos.logback.core.status.NopStatusListener" />

   <appender name="STDOUT" class="ch.qos.logback.core.ConsoleAppender">
        <layout class="ch.qos.logback.classic.PatternLayout">
            <Pattern>
                %d{HH:mm:ss.SSS} %-5level %logger{36} - %msg%n
            </Pattern>
        </layout>
    </appender>

    <appender name="FILE" class="ch.qos.logback.core.FileAppender">
        <File>${log-path}/beamLog.out</File>
        <layout class="ch.qos.logback.classic.PatternLayout">
            <Pattern>
                %d{HH:mm:ss.SSS} [%thread] %-5level %logger{36} - %msg%n
            </Pattern>
        </layout>
    </appender>

    <root level="info">
        <appender-ref ref="STDOUT"/>
        <appender-ref ref="FILE"/>
    </root>

    <logger name="com.conveyal" level="error" />

    <!--    MATSIM -->
    <logger name="org.matsim" level="ERROR" />
    <Logger name="org.matsim.core.controler.corelisteners.DumpDataAtEndImpl" level="OFF" />

    <logger name="beam.router.r5.profile.BeamMcRaptorSuboptimalPathProfileRouter" level="ERROR" />
    <Logger name="beam.agentsim.agents.ridehail.RideHailModifyPassengerScheduleManager" level="ERROR" />
    <Logger name="beam.utils.DebugActorWithTimer" level="ERROR" />
    <Logger name="beam.calibration" level="INFO" />
    <Logger name="beam.router.BeamRouter" level="INFO" />
    <Logger name="beam.agentsim.agents.TransitDriverAgent" level="ERROR" />
    <Logger name="beam.router.r5.R5RoutingWorker" level="INFO" />
    <!--<Logger name="beam.agentsim.agents.vehicles.BeamVehicle" level="error" additivity="false">-->
        <!--<appender-ref ref="STDOUT"/>-->

    <!--<Logger name="beam.agentsim.agents.PersonAgent" level="error" additivity="false">-->
        <!--<appender-ref ref="STDOUT"/>-->
    <!--</Logger>-->

    <!--<Logger name="beam.agentsim.agents.ridehail" level="error" additivity="false">-->
        <!--<appender-ref ref="STDOUT"/>-->
    <!--</Logger>-->

    <!--<Logger name="beam.agentsim.agents.modalbehaviors.DrivesVehicle" level="error" additivity="false">-->
        <!--<appender-ref ref="STDOUT"/>-->
    <!--</Logger>-->

    <!--<Logger name="beam.agentsim.agents.ridehail.RideHailAgent" level="error" additivity="false">-->
        <!--<appender-ref ref="STDOUT"/>-->
    <!--</Logger>-->

    <!--<Logger name="beam.agentsim.agents.ridehail.TNCIterationStats" level="error" additivity="false">-->
        <!--<appender-ref ref="STDOUT"/>-->
    <!--</Logger>-->

    <!--<Logger name="beam.agentsim.agents.ridehail.allocation.RepositioningLowWaitingTimes" level="error" additivity="false">-->
        <!--<appender-ref ref="STDOUT"/>-->
    <!--</Logger>-->



<<<<<<< HEAD
    <Logger name="beam.calibration" level="Info" additivity="false">
        <appender-ref ref="STDOUT"/>

    </Logger>

    <Logger name="beam.router.BeamRouter" level="ERROR" additivity="false">
        <appender-ref ref="STDOUT"/>
    </Logger>

    <Logger name="org.apache.parquet" level="WARN" additivity="false">
        <appender-ref ref="STDOUT"/>
    </Logger>

=======
    <Logger name="org.apache.parquet" level="WARN" />
    <Logger name="org.reflections" level="ERROR" />
>>>>>>> 7255d947

</configuration><|MERGE_RESOLUTION|>--- conflicted
+++ resolved
@@ -2,7 +2,7 @@
 <configuration>
     <statusListener class="ch.qos.logback.core.status.NopStatusListener" />
 
-   <appender name="STDOUT" class="ch.qos.logback.core.ConsoleAppender">
+    <appender name="STDOUT" class="ch.qos.logback.core.ConsoleAppender">
         <layout class="ch.qos.logback.classic.PatternLayout">
             <Pattern>
                 %d{HH:mm:ss.SSS} %-5level %logger{36} - %msg%n
@@ -66,23 +66,7 @@
 
 
 
-<<<<<<< HEAD
-    <Logger name="beam.calibration" level="Info" additivity="false">
-        <appender-ref ref="STDOUT"/>
-
-    </Logger>
-
-    <Logger name="beam.router.BeamRouter" level="ERROR" additivity="false">
-        <appender-ref ref="STDOUT"/>
-    </Logger>
-
-    <Logger name="org.apache.parquet" level="WARN" additivity="false">
-        <appender-ref ref="STDOUT"/>
-    </Logger>
-
-=======
     <Logger name="org.apache.parquet" level="WARN" />
     <Logger name="org.reflections" level="ERROR" />
->>>>>>> 7255d947
 
 </configuration>