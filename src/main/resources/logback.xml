--- conflicted
+++ resolved
@@ -66,23 +66,7 @@
 
 
 
-<<<<<<< HEAD
-    <Logger name="beam.calibration" level="Info" additivity="false">
-        <appender-ref ref="STDOUT"/>
-
-    </Logger>
-
-    <Logger name="beam.router.BeamRouter" level="INFO" additivity="false">
-        <appender-ref ref="STDOUT"/>
-    </Logger>
-
-    <Logger name="org.apache.parquet" level="WARN" additivity="false">
-        <appender-ref ref="STDOUT"/>
-    </Logger>
-
-=======
     <Logger name="org.apache.parquet" level="WARN" />
     <Logger name="org.reflections" level="ERROR" />
->>>>>>> 26e7b107
 
 </configuration>