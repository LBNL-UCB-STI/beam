--- conflicted
+++ resolved
@@ -207,12 +207,8 @@
 beam.agentsim.agents.rideHail.surgePricing.numberOfCategories = "int | 6"
 # Ride Hailing Managers Params
 beam.agentsim.agents.rideHail.managers = [{
-<<<<<<< HEAD
+  name = "GlobalRHM"
   supportedModes = "ride_hail, ride_hail_pooled"
-=======
-  name = "GlobalRHM"
-  supportedModes="ride_hail, ride_hail_pooled"
->>>>>>> 11798b24
   initialization.initType = "PROCEDURAL" # Other possible values - FILE
   initialization.filePath = ""
   initialization.parking.filePath = ""
