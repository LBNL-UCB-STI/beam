##################################################################
# EXPERIMENTAL
##################################################################
beam.experimental.optimizer.enabled = "boolean | false"
##################################################################
# EXECUTION
##################################################################
beam.cluster.enabled = "boolean | false"
beam.actorSystemName = "string | ClusterSystem"
beam.cluster.clusterType = "String? |"
beam.useLocalWorker = "boolean | true"

##################################################################
# SIMULATION
##################################################################
beam.inputDirectory = "/test/input/beamville"
# For sequential beam runs (some data will be loaded from the latest found run in this directory)
beam.input.lastBaseOutputDir = ${beam.outputs.baseOutputDirectory}
# This prefix is used to find the last run output directory within beam.input.lastBaseOutputDir directory
beam.input.simulationPrefix = ${beam.agentsim.simulationName}

beam.agentsim.simulationName = "beamville"
beam.agentsim.randomSeedForPopulationSampling = "int?"
beam.agentsim.agentSampleSizeAsFractionOfPopulation = "double | 1.0"
beam.agentsim.fractionOfPlansWithSingleActivity = "double | 0.0"
beam.agentsim.thresholdForWalkingInMeters = 100
beam.agentsim.thresholdForMakingParkingChoiceInMeters = 100
beam.agentsim.schedulerParallelismWindow = "int | 30"
beam.agentsim.timeBinSize = "int | 3600"
beam.agentsim.firstIteration = "int | 0"
beam.agentsim.lastIteration = "int | 0"
beam.agentsim.endTime = "30:00:00"
beam.agentsim.scheduleMonitorTask.initialDelay = 1
beam.agentsim.scheduleMonitorTask.interval = 30
beam.agentsim.snapLocationAndRemoveInvalidInputs = "boolean | false"

beam.agentsim.agents.bodyType = "BODY-TYPE-DEFAULT"

# TERMINATION CRITERION NAME OPTIONS:
# TerminateAtFixedIterationNumber TerminateAtRideHailFleetStoredElectricityConvergence
beam.sim.termination.criterionName = "TerminateAtFixedIterationNumber"
beam.sim.termination.terminateAtRideHailFleetStoredElectricityConvergence.minLastIteration = "int | 0"
beam.sim.termination.terminateAtRideHailFleetStoredElectricityConvergence.maxLastIteration = "int | 0"
beam.sim.termination.terminateAtRideHailFleetStoredElectricityConvergence.relativeTolerance = "double | 0.01"


# MODE CHOICE OPTIONS:
# ModeChoiceMultinomialLogit ModeChoiceTransitIfAvailable ModeChoiceDriveIfAvailable ModeChoiceRideHailIfAvailable
# ModeChoiceUniformRandom ModeChoiceLCCM
beam.agentsim.agents.modalBehaviors.modeChoiceClass = "ModeChoiceMultinomialLogit"
beam.agentsim.agents.modalBehaviors.maximumNumberOfReplanningAttempts = 3
beam.agentsim.agents.modalBehaviors.defaultValueOfTime = "double | 8.0"
beam.agentsim.agents.modalBehaviors.minimumValueOfTime = "double | 7.25"
# The types have to be in sync with file pointed in the parameter `beam.agentsim.agents.vehicles.vehicleTypesFilePath`
# ["BUS-DEFAULT:1.0","RAIL-DEFAULT:1.0","FERRY-DEFAULT:1.0","SUBWAY-DEFAULT:1.0","CABLE_CAR-DEFAULT:1.0","TRAM-DEFAULT:1.0"]
#@optional
beam.agentsim.agents.modalBehaviors.transitVehicleTypeVOTMultipliers = [string] | []
beam.agentsim.agents.modalBehaviors.modeVotMultiplier.transit = "double | 1.0"
beam.agentsim.agents.modalBehaviors.modeVotMultiplier.bike = "double | 1.0"
beam.agentsim.agents.modalBehaviors.modeVotMultiplier.walk = "double | 1.0"
beam.agentsim.agents.modalBehaviors.modeVotMultiplier.rideHail = "double | 1.0"
beam.agentsim.agents.modalBehaviors.modeVotMultiplier.rideHailPooled = "double | 1.0"
beam.agentsim.agents.modalBehaviors.modeVotMultiplier.rideHailTransit = "double | 1.0"
beam.agentsim.agents.modalBehaviors.modeVotMultiplier.waiting = "double | 1.0"
beam.agentsim.agents.modalBehaviors.modeVotMultiplier.CAV = "double | 1.0"
beam.agentsim.agents.modalBehaviors.modeVotMultiplier.drive = "double | 1.0"
beam.agentsim.agents.modalBehaviors.overrideAutomationLevel = "int | 1"
beam.agentsim.agents.modalBehaviors.overrideAutomationForVOTT = "boolean | false"
beam.agentsim.agents.modalBehaviors.poolingMultiplier.Level5 = "double | 1.0"
beam.agentsim.agents.modalBehaviors.poolingMultiplier.Level4 = "double | 1.0"
beam.agentsim.agents.modalBehaviors.poolingMultiplier.Level3 = "double | 1.0"
beam.agentsim.agents.modalBehaviors.poolingMultiplier.LevelLE2 = "double | 1.0"
beam.agentsim.agents.modalBehaviors.bikeMultiplier.commute.ageGT50 = "double | 1.0"
beam.agentsim.agents.modalBehaviors.bikeMultiplier.noncommute.ageGT50 = "double | 1.0"
beam.agentsim.agents.modalBehaviors.bikeMultiplier.commute.ageLE50 = "double | 1.0"
beam.agentsim.agents.modalBehaviors.bikeMultiplier.noncommute.ageLE50 = "double | 1.0"
beam.agentsim.agents.modalBehaviors.highTimeSensitivity.highCongestion.highwayFactor.Level5 = "double | 1.0"
beam.agentsim.agents.modalBehaviors.highTimeSensitivity.highCongestion.nonHighwayFactor.Level5 = "double | 1.0"
beam.agentsim.agents.modalBehaviors.highTimeSensitivity.lowCongestion.highwayFactor.Level5 = "double | 1.0"
beam.agentsim.agents.modalBehaviors.highTimeSensitivity.lowCongestion.nonHighwayFactor.Level5 = "double | 1.0"
beam.agentsim.agents.modalBehaviors.lowTimeSensitivity.highCongestion.highwayFactor.Level5 = "double | 1.0"
beam.agentsim.agents.modalBehaviors.lowTimeSensitivity.highCongestion.nonHighwayFactor.Level5 = "double | 1.0"
beam.agentsim.agents.modalBehaviors.lowTimeSensitivity.lowCongestion.highwayFactor.Level5 = "double | 1.0"
beam.agentsim.agents.modalBehaviors.lowTimeSensitivity.lowCongestion.nonHighwayFactor.Level5 = "double | 1.0"
beam.agentsim.agents.modalBehaviors.highTimeSensitivity.highCongestion.highwayFactor.Level4 = "double | 1.0"
beam.agentsim.agents.modalBehaviors.highTimeSensitivity.highCongestion.nonHighwayFactor.Level4 = "double | 1.0"
beam.agentsim.agents.modalBehaviors.highTimeSensitivity.lowCongestion.highwayFactor.Level4 = "double | 1.0"
beam.agentsim.agents.modalBehaviors.highTimeSensitivity.lowCongestion.nonHighwayFactor.Level4 = "double | 1.0"
beam.agentsim.agents.modalBehaviors.lowTimeSensitivity.highCongestion.highwayFactor.Level4 = "double | 1.0"
beam.agentsim.agents.modalBehaviors.lowTimeSensitivity.highCongestion.nonHighwayFactor.Level4 = "double | 1.0"
beam.agentsim.agents.modalBehaviors.lowTimeSensitivity.lowCongestion.highwayFactor.Level4 = "double | 1.0"
beam.agentsim.agents.modalBehaviors.lowTimeSensitivity.lowCongestion.nonHighwayFactor.Level4 = "double | 1.0"
beam.agentsim.agents.modalBehaviors.highTimeSensitivity.highCongestion.highwayFactor.Level3 = "double | 1.0"
beam.agentsim.agents.modalBehaviors.highTimeSensitivity.highCongestion.nonHighwayFactor.Level3 = "double | 1.0"
beam.agentsim.agents.modalBehaviors.highTimeSensitivity.lowCongestion.highwayFactor.Level3 = "double | 1.0"
beam.agentsim.agents.modalBehaviors.highTimeSensitivity.lowCongestion.nonHighwayFactor.Level3 = "double | 1.0"
beam.agentsim.agents.modalBehaviors.lowTimeSensitivity.highCongestion.highwayFactor.Level3 = "double | 1.0"
beam.agentsim.agents.modalBehaviors.lowTimeSensitivity.highCongestion.nonHighwayFactor.Level3 = "double | 1.0"
beam.agentsim.agents.modalBehaviors.lowTimeSensitivity.lowCongestion.highwayFactor.Level3 = "double | 1.0"
beam.agentsim.agents.modalBehaviors.lowTimeSensitivity.lowCongestion.nonHighwayFactor.Level3 = "double | 1.0"
beam.agentsim.agents.modalBehaviors.highTimeSensitivity.highCongestion.highwayFactor.LevelLE2 = "double | 1.0"
beam.agentsim.agents.modalBehaviors.highTimeSensitivity.highCongestion.nonHighwayFactor.LevelLE2 = "double | 1.0"
beam.agentsim.agents.modalBehaviors.highTimeSensitivity.lowCongestion.highwayFactor.LevelLE2 = "double | 1.0"
beam.agentsim.agents.modalBehaviors.highTimeSensitivity.lowCongestion.nonHighwayFactor.LevelLE2 = "double | 1.0"
beam.agentsim.agents.modalBehaviors.lowTimeSensitivity.highCongestion.highwayFactor.LevelLE2 = "double | 1.0"
beam.agentsim.agents.modalBehaviors.lowTimeSensitivity.highCongestion.nonHighwayFactor.LevelLE2 = "double | 1.0"
beam.agentsim.agents.modalBehaviors.lowTimeSensitivity.lowCongestion.highwayFactor.LevelLE2 = "double | 1.0"
beam.agentsim.agents.modalBehaviors.lowTimeSensitivity.lowCongestion.nonHighwayFactor.LevelLE2 = "double | 1.0"
beam.agentsim.agents.modalBehaviors.multinomialLogit.params.transfer = "double | -1.4"
beam.agentsim.agents.modalBehaviors.multinomialLogit.params.transit_crowding = "double | 0.0"
beam.agentsim.agents.modalBehaviors.multinomialLogit.params.transit_crowding_percentile = "double | 90.0"
# any positive value
beam.agentsim.agents.modalBehaviors.multinomialLogit.params.transit_crowding_VOT_multiplier = "double | 0.0"
# from 0 to 1.
# how full should be a vehicle to turn on crowding calculation. 0 - empty, 1 - full
beam.agentsim.agents.modalBehaviors.multinomialLogit.params.transit_crowding_VOT_threshold = "double | 0.5"
beam.agentsim.agents.modalBehaviors.multinomialLogit.params.car_intercept = "double | 0.0"
beam.agentsim.agents.modalBehaviors.multinomialLogit.params.cav_intercept = "double | 0.0"
beam.agentsim.agents.modalBehaviors.multinomialLogit.params.walk_transit_intercept = "double | 0.0"
beam.agentsim.agents.modalBehaviors.multinomialLogit.params.drive_transit_intercept = "double | 0.0"
beam.agentsim.agents.modalBehaviors.multinomialLogit.params.ride_hail_transit_intercept = "double | 0.0"
beam.agentsim.agents.modalBehaviors.multinomialLogit.params.ride_hail_intercept = "double | 0.0"
beam.agentsim.agents.modalBehaviors.multinomialLogit.params.ride_hail_pooled_intercept = "double | 0.0"
beam.agentsim.agents.modalBehaviors.multinomialLogit.params.walk_intercept = "double | 0.0"
beam.agentsim.agents.modalBehaviors.multinomialLogit.params.bike_intercept = "double | 0.0"
beam.agentsim.agents.modalBehaviors.multinomialLogit.params.bike_transit_intercept = "double | 0.0"
beam.agentsim.agents.modalBehaviors.multinomialLogit.params.ride_hail_subscription = "double | 0.0"
beam.agentsim.agents.modalBehaviors.multinomialLogit.utility_scale_factor = "double | 1.0"
beam.agentsim.agents.modalBehaviors.lccm.filePath = ${beam.inputDirectory}"/lccm-long.csv"

## SECONDARY ACTIVITIES GENERATION
# Allow/disallow generation of secondary activities
beam.agentsim.agents.tripBehaviors.multinomialLogit.generate_secondary_activities = "boolean | false"
# Input file giving the relative likelihoods of starting different activities at different times of the day
beam.agentsim.agents.tripBehaviors.multinomialLogit.intercept_file_path = ""
# Input file giving parameters for the different activity types, including mean duration (duration is drawn from an
# exponential distribution with that mean) and value of time multiplier. The value of time multiplier modifies how
# willing agents are to incur travel time and cost in order to accomplish that activity. For example, a value of 0.5
# means that they get 50% more value out of participating in that activity than they would being at home or work.
# So, if it's a 30 minute activity, they would on average be willing to spend 15 minutes round trip to participate in
# it. If the value is 2, they get 200% more value, so on average they would be willing to spend 60 minutes round trip
# commuting to participate in this activity.
#
# You can adjust the VOT values up or down to get more or less of a given activity
beam.agentsim.agents.tripBehaviors.multinomialLogit.activity_file_path = ""
#This is an intercept value you can add to make all secondary activities more or less likely
beam.agentsim.agents.tripBehaviors.multinomialLogit.additional_trip_utility = "double | 0.0"
# This sets a maximum distance in looking for places to participate in secondary activities. Increasing it
# increases the maximum and mean trip distance for secondary activities.
beam.agentsim.agents.tripBehaviors.multinomialLogit.max_destination_distance_meters = "double | 32000"
# This determines how many options for secondary activity locations an agent chooses between. Increasing this
# number decreases the mean distance traveled to secondary activities and slightly increases the number of trips
# that are made (because the agents are more likely to find a suitable location for a secondary activity nearby)
beam.agentsim.agents.tripBehaviors.multinomialLogit.max_destination_choice_set_size = "int | 20"
#These three values should all be between zero and one and determine the amount of noise in each level of
# the nested choice process. Increasing destination_nest_scale_factor means that people are more likely to
# choose a less optimal destination, mode_nest_scale_factor means people are more likely to value destinations
# accessible by multiple modes, and trip_nest_scale_factor means that people are more likely to take secondary
# trips even if the costs are greater than the benefits
beam.agentsim.agents.tripBehaviors.multinomialLogit.destination_nest_scale_factor = "double | 1.0"
beam.agentsim.agents.tripBehaviors.multinomialLogit.mode_nest_scale_factor = "double | 1.0"
beam.agentsim.agents.tripBehaviors.multinomialLogit.trip_nest_scale_factor = "double | 1.0"
beam.agentsim.agents.tripBehaviors.carUsage.minDistanceToTrainStop = "double | 0.0"


beam.agentsim.agents.modeIncentive.filePath = ""
beam.agentsim.agents.ptFare.filePath = ""
beam.agentsim.agents.parking.multinomialLogit.params.rangeAnxietyMultiplier = "double | -0.5"   # fit range anxiety between [-1, 0]
beam.agentsim.agents.parking.multinomialLogit.params.distanceMultiplier = "double | -0.086"     # based on 20m walk, VoT = $35/hr should be u=-1.0
beam.agentsim.agents.parking.multinomialLogit.params.parkingPriceMultiplier = "double | -0.005" # based on avg. parking prices up to $200!
beam.agentsim.agents.parking.multinomialLogit.params.homeActivityPrefersResidentialParkingMultiplier = "double | 1.0" # positive boost of 1.0 if true
beam.agentsim.agents.parking.multinomialLogit.params.enrouteDetourMultiplier = "double | -0.05" # based on skim travel time and the defined VoT from modalBehaviors and income
beam.agentsim.agents.parking.rangeAnxietyBuffer = "double | 20000.0" # if our remaining range exceeds our remaining tour plus this many meters, then we feel no anxiety; default 20k
beam.agentsim.agents.parking.minSearchRadius = "double | 250.00"  # something small enough that, on average, we see 2 orders of magnitude of samples at most
beam.agentsim.agents.parking.maxSearchRadius = "double | 8046.72" # something large enough that we do not strand our drivers in an oasis
beam.agentsim.agents.parking.searchMaxDistanceRelativeToEllipseFoci = "double | 4.0" # something large enough that we do not travel longer than the actual distance to destination
beam.agentsim.agents.parking.estimatedMinParkingDurationInSeconds = "double | 60.0" # in seconds, something small enough but has meaningful impact on pricing
beam.agentsim.agents.parking.estimatedMeanEnRouteChargingDurationInSeconds = "double | 1800.0" # 80% of the battery charges in 30min
beam.agentsim.agents.parking.fractionOfSameTypeZones = "double | 0.5"
beam.agentsim.agents.parking.minNumberOfSameTypeZones = "int | 10"
beam.agentsim.agents.parking.forceParkingType = "boolean | false"

#TAZ params (Can be TAZ or any other zoning system)
beam.agentsim.taz.filePath = ${beam.inputDirectory}"/taz-centers.csv"
beam.agentsim.taz.tazIdFieldName = "tazId"
beam.agentsim.taz.parkingFilePath = ""
beam.agentsim.taz.parkingStallCountScalingFactor = "double | 1.0"
beam.agentsim.taz.parkingCostScalingFactor = "double | 1.0"
# options: DEFAULT, HIERARCHICAL, PARALLEL
beam.agentsim.taz.parkingManager.method = "String | DEFAULT"
beam.agentsim.taz.parkingManager.displayPerformanceTimings = false
beam.agentsim.taz.parkingManager.parallel.numberOfClusters = "int | 8"
# Toll params
beam.agentsim.toll.filePath = ""
# Ride Hailing Params: Options are ALL, MASS, or the individual modes comma separate, e.g. BUS,TRAM
beam.agentsim.agents.rideHailTransit.modesToConsider = "MASS"
# Ride Hailing Params: Options are MIN_COST, MIN_UTILITY
beam.agentsim.agents.rideHail.bestResponseType = "MIN_COST"

# Ride Hailing General Params
beam.agentsim.agents.rideHail.linkFleetStateAcrossIterations = "boolean | false"
beam.agentsim.agents.rideHail.iterationStats.timeBinSizeInSec = "double | 3600.0"
# Ride Hailing SurgePricing parameters
beam.agentsim.agents.rideHail.surgePricing.surgeLevelAdaptionStep = "double | 0.1"
beam.agentsim.agents.rideHail.surgePricing.minimumSurgeLevel = "double | 0.1"
beam.agentsim.agents.rideHail.surgePricing.priceAdjustmentStrategy = "KEEP_PRICE_LEVEL_FIXED_AT_ONE"
beam.agentsim.agents.rideHail.surgePricing.numberOfCategories = "int | 6"
# Ride Hailing Managers Params
beam.agentsim.agents.rideHail.managers = [{
  name = "GlobalRHM"
  supportedModes = "ride_hail, ride_hail_pooled"
  initialization.initType = "PROCEDURAL" # Other possible values - FILE
  initialization.filePath = ""
  initialization.parking.filePath = ""
  initialization.procedural.vehicleTypeId = "Car"
  initialization.procedural.vehicleTypePrefix = "RH"
  initialization.procedural.fractionOfInitialVehicleFleet = "double | 0.1"
  # HOME, RANDOM_ACTIVITY, UNIFORM_RANDOM, ALL_AT_CENTER, ALL_IN_CORNER
  initialization.procedural.initialLocation.name = "HOME"
  initialization.procedural.initialLocation.home.radiusInMeters = "double | 10000"
  initialization.procedural.vehicleAdjustmentMethod = ""

  #@optional
  stopFilePath = string
  radiusInMeters = "double | 5000"
  maximumWalkDistanceToStopInM = 800.0
  defaultBaseCost = 1.8
  defaultCostPerMile = 0.91
  defaultCostPerMinute = 0.28
  pooledBaseCost = 1.89
  pooledCostPerMile = 1.11
  pooledCostPerMinute = 0.07

  allocationManager.name = "DEFAULT_MANAGER"
  allocationManager.maxWaitingTimeInSec = "int | 900"
  allocationManager.maxExcessRideTime = "double | 0.5" # up to +50%
  allocationManager.requestBufferTimeoutInSeconds = "int | 0"
  # ASYNC_GREEDY_VEHICLE_CENTRIC_MATCHING, ALONSO_MORA_MATCHING_WITH_ASYNC_GREEDY_ASSIGNMENT, ALONSO_MORA_MATCHING_WITH_MIP_ASSIGNMENT
  allocationManager.matchingAlgorithm = "ALONSO_MORA_MATCHING_WITH_ASYNC_GREEDY_ASSIGNMENT"
  # ALONSO MORA
  allocationManager.alonsoMora.maxRequestsPerVehicle = "int | 5"
  # Reposition
  allocationManager.pooledRideHailIntervalAsMultipleOfSoloRideHail = "int | 1"

  # DEFAULT_REPOSITIONING_MANAGER, DEMAND_FOLLOWING_REPOSITIONING_MANAGER, INVERSE_SQUARE_DISTANCE_REPOSITIONING_FACTOR, REPOSITIONING_LOW_WAITING_TIMES, THE_SAME_LOCATION_REPOSITIONING_MANAGER, ALWAYS_BE_REPOSITIONING_MANAGER
  repositioningManager.name = "DEFAULT_REPOSITIONING_MANAGER"
  repositioningManager.timeout = "int | 0"
  # Larger value increase probability of the ride-hail vehicle to reposition
  repositioningManager.demandFollowingRepositioningManager.sensitivityOfRepositioningToDemand = "double | 1"
  repositioningManager.demandFollowingRepositioningManager.sensitivityOfRepositioningToDemandForCAVs = "double | 1"
  repositioningManager.demandFollowingRepositioningManager.numberOfClustersForDemand = "int | 30"
  repositioningManager.demandFollowingRepositioningManager.fractionOfClosestClustersToConsider = "double | 0.2"
  repositioningManager.demandFollowingRepositioningManager.horizon = "int | 1200"
  # inverse Square Distance Repositioning Factor
  repositioningManager.inverseSquareDistanceRepositioningFactor.sensitivityOfRepositioningToDemand = "double | 0.4"
  repositioningManager.inverseSquareDistanceRepositioningFactor.sensitivityOfRepositioningToDistance = "double | 0.9"
  repositioningManager.inverseSquareDistanceRepositioningFactor.predictionHorizon = "int | 3600"
  # reposition Low Waiting Times
  repositioningManager.repositionLowWaitingTimes.repositionCircleRadiusInMeters = "double | 3000"
  repositioningManager.repositionLowWaitingTimes.minimumNumberOfIdlingVehiclesThresholdForRepositioning = "int | 1"
  repositioningManager.repositionLowWaitingTimes.percentageOfVehiclesToReposition = "double | 0.01"
  repositioningManager.repositionLowWaitingTimes.timeWindowSizeInSecForDecidingAboutRepositioning = "double | 1200"
  repositioningManager.repositionLowWaitingTimes.allowIncreasingRadiusIfDemandInRadiusLow = true
  repositioningManager.repositionLowWaitingTimes.minDemandPercentageInRadius = "double | 0.1"
  repositioningManager.repositionLowWaitingTimes.repositioningMethod = "TOP_SCORES"
  repositioningManager.repositionLowWaitingTimes.keepMaxTopNScores = "int | 1"
  repositioningManager.repositionLowWaitingTimes.minScoreThresholdForRepositioning = "double | 0.1"
  repositioningManager.repositionLowWaitingTimes.distanceWeight = "double | 0.01"
  repositioningManager.repositionLowWaitingTimes.waitingTimeWeight = "double | 4.0"
  repositioningManager.repositionLowWaitingTimes.demandWeight = "double | 4.0"
  repositioningManager.repositionLowWaitingTimes.produceDebugImages = true
}]

beam.agentsim.agents.rideHail.cav.valueOfTime = 1.00
# when range below refuelRequiredThresholdInMeters, EV Ride Hail CAVs will charge
# when range above noRefuelThresholdInMeters, EV Ride Hail CAVs will not charge
# (between these params probability of charging is linear interpolation from 0% to 100%)
beam.agentsim.agents.rideHail.human.refuelRequiredThresholdInMeters = 32180.0 # 20 miles
beam.agentsim.agents.rideHail.human.noRefuelThresholdInMeters = 128720.0 # 80 miles
beam.agentsim.agents.rideHail.cav.refuelRequiredThresholdInMeters = 16090.0 # 10 miles
beam.agentsim.agents.rideHail.cav.noRefuelThresholdInMeters = 96540.0 # 60 miles
beam.agentsim.agents.rideHail.rangeBufferForDispatchInMeters = 10000 # do not dispatch vehicles below this range to ensure enough available to get to charger

beam.agentsim.agents.rideHail.charging.multinomialLogit.params.drivingTimeMultiplier = "double | -0.01666667" // one minute of driving is one util
beam.agentsim.agents.rideHail.charging.multinomialLogit.params.queueingTimeMultiplier = "double | -0.01666667" // one minute of queueing is one util
beam.agentsim.agents.rideHail.charging.multinomialLogit.params.chargingTimeMultiplier = "double | -0.01666667" // one minute of charging is one util
beam.agentsim.agents.rideHail.charging.multinomialLogit.params.insufficientRangeMultiplier = "double | -60.0" // indicator variable so straight 60 minute penalty if out of range

beam.agentsim.agents.freight {
  enabled = false
  plansFilePath = ${beam.inputDirectory}"/freight/payload-plans.csv"
  toursFilePath = ${beam.inputDirectory}"/freight/freight-tours.csv"
  carriersFilePath = ${beam.inputDirectory}"/freight/freight-carriers.csv"
  reader = "Generic"
  isWgs = "boolean | false"
  generateFixedActivitiesDurations = "boolean | false"
  name = "Freight"
  tourSampleSizeAsFractionOfTotal = "double | 1.0" # value should be within [0,1]
  #@optional
  carrierParkingFilePath = string
  #@optional
  vehicleTypesFilePath = string
  replanning {
    disableAfterIteration = -1
    #8 AM, required for wholeFleet strategy. The vehicle departure times are distributed in time interval ±1 hour
    departureTime = 28800
    #Possible options: singleTour (when each freight tour is rearranged) | wholeFleet
    strategy = "singleTour"
  }
}

#@optional
beam.agentsim.agents.activities.activityTypeToFixedDurationMap = [string]

beam.agentsim.agents.plans.inputPlansFilePath = ${beam.inputDirectory}"/population.xml.gz"
beam.agentsim.agents.plans.inputPersonAttributesFilePath = ${beam.inputDirectory}"/populationAttributes.xml.gz"
# fraction of input plans (taken from the beam.input.lastBaseOutputDir) to be merged into the latest output plans
beam.agentsim.agents.plans.merge.fraction = "double | 0.0"

beam.agentsim.agents.households.inputFilePath = ${beam.inputDirectory}"/households.xml.gz"
beam.agentsim.agents.households.inputHouseholdAttributesFilePath = ${beam.inputDirectory}"/householdAttributes.xml.gz"

#BeamVehicles Params
beam.agentsim.agents.vehicles.fractionOfInitialVehicleFleet = "double | 1.0"
beam.agentsim.agents.vehicles.vehicleAdjustmentMethod = "UNIFORM"
beam.agentsim.agents.vehicles.downsamplingMethod = "SECONDARY_VEHICLES_FIRST"
beam.agentsim.agents.vehicles.fractionOfPeopleWithBicycle = "double | 1.0"
beam.agentsim.agents.vehicles.linkToGradePercentFilePath = ""
beam.agentsim.agents.vehicles.fuelTypesFilePath = ${beam.inputDirectory}"/beamFuelTypes.csv"
beam.agentsim.agents.vehicles.vehicleTypesFilePath = ${beam.inputDirectory}"/vehicleTypes.csv"
beam.agentsim.agents.vehicles.vehiclesFilePath = ""
beam.agentsim.agents.vehicles.meanPrivateVehicleStartingSOC = "double | 1.0"
beam.agentsim.agents.vehicles.linkSocAcrossIterations = "boolean | false"
beam.agentsim.agents.vehicles.meanRidehailVehicleStartingSOC = "double | 1.0"
beam.agentsim.agents.vehicles.roadRestrictionWeightMultiplier = "double | 2.0"
beam.agentsim.agents.vehicles.transitVehicleTypesByRouteFile = ""
beam.agentsim.agents.vehicles.generateEmergencyHouseholdVehicleWhenPlansRequireIt = "boolean | false"
beam.agentsim.agents.vehicles.replanOnTheFlyWhenHouseholdVehiclesAreNotAvailable = "boolean | false"
beam.agentsim.agents.vehicles.enroute.refuelRequiredThresholdOffsetInMeters = 0.0 # 0 miles
beam.agentsim.agents.vehicles.enroute.noRefuelThresholdOffsetInMeters = 32186.9 # 20 miles
beam.agentsim.agents.vehicles.enroute.noRefuelAtRemainingDistanceThresholdInMeters = 500 # 500 meters
beam.agentsim.agents.vehicles.enroute.remainingDistanceWrtBatteryCapacityThreshold = 2 # this represents +/- the number of times an agent will enroute when ranger is x times lower than the remaining distance
beam.agentsim.agents.vehicles.destination.refuelRequiredThresholdInMeters = 482803 # 300 miles
beam.agentsim.agents.vehicles.destination.noRefuelThresholdInMeters = 482803 # 300 miles
beam.agentsim.agents.vehicles.destination.home.refuelRequiredThresholdInMeters = 482803 # 300 miles
beam.agentsim.agents.vehicles.destination.home.noRefuelThresholdInMeters = 482803 # 300 miles
beam.agentsim.agents.vehicles.destination.work.refuelRequiredThresholdInMeters = 482803 # 300 miles
beam.agentsim.agents.vehicles.destination.work.noRefuelThresholdInMeters = 482803 # 300 miles
beam.agentsim.agents.vehicles.destination.secondary.refuelRequiredThresholdInMeters = 482803 # 300 miles
beam.agentsim.agents.vehicles.destination.secondary.noRefuelThresholdInMeters = 482803 # 300 miles
# these must be one of the shared vehicle types
beam.agentsim.agents.vehicles.dummySharedCar.vehicleTypeId = "sharedVehicle-sharedCar"
beam.agentsim.agents.vehicles.dummySharedBike.vehicleTypeId = "sharedVehicle-sharedBike"
beam.agentsim.agents.vehicles.sharedFleets = [
  {
    name = "my-fixed-non-reserving-fleet"
    managerType = "fixed-non-reserving"
    parkingFilePath = ""
    #@optional
    fixed-non-reserving {
      vehicleTypeId = "String | sharedVehicle-sharedCar",
      maxWalkingDistance = "int | 500"
    }
    #@optional
    inexhaustible-reserving {
      vehicleTypeId = "String | sharedVehicle-sharedCar"
    }
    #@optional
    fixed-non-reserving-fleet-by-taz {
      vehicleTypeId = "String | sharedVehicle-sharedCar",
      vehiclesSharePerTAZFromCSV = "String? |",
      maxWalkingDistance = "int | 500",
      fleetSize = "int | 10"
    }
    #@optional
    reposition {
      name = "my-reposition-algorithm"
      repositionTimeBin = "int | 3600",
      statTimeBin = "int | 300",
      #@optional
      min-availability-undersupply-algorithm {
        matchLimit = "int | 99999"
      }
    }
  }
]


beam.agentsim.chargingNetworkManager {
  timeStepInSeconds = "int | 300"
  # Overnight charging is still a work in progress and might produce unexpected results
  overnightChargingEnabled = "boolean | false"
  chargingPointCountScalingFactor = "double | 1.0"
  chargingPointCostScalingFactor = "double | 1.0"
  chargingPointFilePath = ""
  scaleUp {
    enabled = "boolean | false"
    expansionFactor = "double | 1.0"
    activitiesLocationFilePath = ""
  }
  #@optional
  sitePowerManagerController {
    connect = "boolean | false"
    expectFeedback = "boolean | true"
    numberOfFederates = "int | 1"
    brokerAddress = "String | tcp://127.0.0.1"
    coreType = "String | zmq"
    timeDeltaProperty = "double | 1.0"
    intLogLevel = "int | 1"
    beamFederatePrefix = "String | BEAM_FED"
    beamFederatePublication = "String | CHARGING_VEHICLES"
    spmFederatePrefix = "String | SPM_FED"
    spmFederateSubscription = "String | CHARGING_COMMANDS"
    bufferSize = "Int | 10000000"
  }
  #@optional
  powerManagerController {
    connect = "boolean | false"
    feedbackEnabled = "boolean | true"
    brokerAddress = "String | tcp://127.0.0.1"
    coreType = "String | zmq"
    timeDeltaProperty = "double | 1.0"
    intLogLevel = "int | 1"
    beamFederateName = "String | BEAM_FED"
    beamFederatePublication = "String | LOAD_DEMAND"
    pmcFederateName = "String | GRID_FED"
    pmcFederateSubscription = "String | POWER_LIMITS"
    bufferSize = "Int | 10000000"
  }
}

beam.agentsim.agents.population.useVehicleSampling = "boolean | false"
beam.agentsim.agents.population.industryRemovalProbabilty.enabled = "boolean | false"
beam.agentsim.agents.population.industryRemovalProbabilty.inputFilePath = ""
# options: RemovePersonFromScenario, KeepPersonButRemoveAllActivities
beam.agentsim.agents.population.industryRemovalProbabilty.removalStrategy = "String | RemovePersonFromScenario"

beam.exchange {
  scenario {# source for now can be "Beam" or "UrbanSim"
    source = "Beam"
    # Input file format for scenario loader can be "xml", "csv" or "parquet"
    fileFormat = "xml"
    folder = ""
    # Allows to match urbansim modes to beam modes
    #@optional
    modeMap = [
      "BIKE           -> bike",
      "DRIVEALONEFREE -> car",
      "DRIVEALONEPAY  -> car",
      "DRIVE_COM      -> drive_transit",
      "DRIVE_EXP      -> drive_transit",
      "DRIVE_HVY      -> drive_transit",
      "DRIVE_LOC      -> drive_transit",
      "DRIVE_LRF      -> drive_transit",
      "SHARED2FREE    -> hov2",
      "SHARED2PAY     -> hov2",
      "SHARED3FREE    -> hov3",
      "SHARED3PAY     -> hov3",
      "TAXI           -> ride_hail",
      "TNC_SHARED     -> ride_hail_pooled",
      "TNC_SINGLE     -> ride_hail",
      "WALK           -> walk",
      "WALK_COM       -> walk_transit",
      "WALK_EXP       -> walk_transit",
      "WALK_HVY       -> walk_transit",
      "WALK_LOC       -> walk_transit",
      "WALK_LRF       -> walk_transit",
    ]
    convertWgs2Utm = "boolean | false"
    urbansim.activitySimEnabled = "boolean | false"
    urbansim.scenarioLoadingTimeoutSeconds = "int | 3000"
  }
  output {
    emissions {
        # This is the list of pollutants to filter out among
        # "CH4", "CO", "CO2", "HC", "NH3", "NOx", "PM", "PM10", "PM2_5", "ROG", "SOx", "TOG"
        #@optional
        pollutantsToFilterOut = [string] | []
        # This will embed emissions profiles in the following events: PathTraversalEvent, LeavingParkingEvent
        events = "boolean | false"
        # This will produce link-level skims through emissions-skimmer
        skims = "boolean | false"
    }
    #@optional
    activity-sim-skimmer {
        primary.enabled = "boolean | false"
        secondary.enabled = "boolean | false"
        # To filter the modes in the mapped skim using beam mode schema
        secondary.beamModeFilter = [
            "car",
            "bike",
            "drive_transit",
            "hov2",
            "hov3",
            "ride_hail",
            "ride_hail_pooled",
            "walk",
            "walk_transit",
        ]
        # geo level different than beam.agentsim.taz format
        secondary.taz.filePath = string
        secondary.taz.tazIdFieldName = string
        #@optional
        secondary.taz.tazMapping {
            # To map this taz level with beam.agentsim.taz using two columns CSV file
            # One of the column name should be the value of secondary.taz.tazIdFieldName
            # The other column name should be the value of beam.agentsim.taz.tazIdFieldName
            # If left empty, BEAM will automatically map beam.agentsim.taz to this zone system
            filePath = string
            tazIdFieldNameKey = string
            tazIdFieldNameValue = string
        }
    }
  }
}

# Scaling and Tuning Params
beam.agentsim.tuning.fuelCapacityInJoules = "double | 86400000"
beam.agentsim.tuning.transitCapacity = "Double?"
beam.agentsim.tuning.transitPrice = "double | 1.0"
beam.agentsim.tuning.tollPrice = "double | 1.0"
beam.agentsim.tuning.rideHailPrice = "double | 1.0"
# Population Adjustment (DEFAULT_ADJUSTMENT | PERCENTAGE_ADJUSTMENT | DIFFUSION_POTENTIAL_ADJUSTMENT | EXCLUDE_TRANSIT | HALF_TRANSIT | CAR_RIDE_HAIL_ONLY)
beam.agentsim.populationAdjustment = "DEFAULT_ADJUSTMENT"
# Transit Scenarios
beam.agentsim.scenarios.frequencyAdjustmentFile = ${beam.inputDirectory}"/r5/FrequencyAdjustment.csv"
# PhysSim Scaling Params
beam.physsim.flowCapacityFactor = "double | 1.0"
beam.physsim.storageCapacityFactor = "double | 1.0"
beam.physsim.speedScalingFactor = "double | 1.0"
beam.physsim.maxLinkLengthToApplySpeedScalingFactor = "double | 50.0"
beam.physsim.linkStatsWriteInterval = "int | 1"
beam.physsim.linkStatsBinSize = "int | 3600"
beam.physsim.ptSampleSize = "double | 1.0"
beam.physsim.eventsForFullVersionOfVia = true
beam.physsim.eventsSampling = "double | 1.0"
beam.physsim.initializeRouterWithFreeFlowTimes = true
# heads up beam.physsim.minCarSpeedInMetersPerSecond affects beam.physsim.jdeqsim.cacc
beam.physsim.minCarSpeedInMetersPerSecond = "double | 0.5"
beam.physsim.inputNetworkFilePath = ${beam.routing.r5.directory}"/physsim-network.xml"
beam.physsim.events.fileOutputFormats = "csv" # valid options: xml(.gz) , csv(.gz), none - DEFAULT: csv.gz
beam.physsim.events.eventsToWrite = "PersonArrivalEvent,PersonDepartureEvent,ActivityEndEvent,ActivityStartEvent,PersonEntersVehicleEvent,PersonLeavesVehicleEvent,ModeChoiceEvent,PathTraversalEvent,ReserveRideHailEvent,ReplanningEvent,RefuelSessionEvent,ChargingPlugInEvent,ChargingPlugOutEvent,ParkingEvent,LeavingParkingEvent,PersonCostEvent,TeleportationEvent"

# The `duplicatePTE` group of configs allows to increase physSim population without increasing agentSim population.
# The idea behind that is the following - bigger physSim population allows to use higher values of flowCapacityFactor
# thus reducing the rounding error for links capacity.
# This should allow better speed calibration without too high agentSim population.
beam.physsim.duplicatePTE.fractionOfEventsToDuplicate = "double | 0.0"
beam.physsim.duplicatePTE.departureTimeShiftMin = "int | -600"
beam.physsim.duplicatePTE.departureTimeShiftMax = "int | 600"

beam.physsim.skipPhysSim = false
# values: JDEQSim, BPRSim, PARBPRSim, CCHRoutingAssignment
beam.physsim.name = "JDEQSim"
# values: Auto, Sequential, Parallel
beam.physsim.eventManager.type = "Auto"
# number of threads for parallel event manager,
# 1 thread usually shows the best performance (async event handling)
beam.physsim.eventManager.numberOfThreads = "int | 1"

beam.physsim.pickUpDropOffAnalysis.enabled = "boolean | false"
beam.physsim.pickUpDropOffAnalysis.secondsFromPickUpPropOffToAffectTravelTime = "int | 600"
beam.physsim.pickUpDropOffAnalysis.additionalTravelTimeMultiplier = "double | 1.0"

# JDEQSim

beam.physsim.jdeqsim.agentSimPhysSimInterfaceDebugger.enabled = false
beam.physsim.jdeqsim.cacc.enabled = false
beam.physsim.jdeqsim.cacc.minRoadCapacity = "int | 2000"
beam.physsim.jdeqsim.cacc.minSpeedMetersPerSec = "int | 20"
beam.physsim.jdeqsim.cacc.speedAdjustmentFactor = "double | 1.0"
beam.physsim.jdeqsim.cacc.capacityPlansWriteInterval = 0
# The following parameter has been replaced by beam.physsim.minCarSpeedInMetersPerSecond = 2.0
# beam.physsim.jdeqsim.cacc.adjustedMinimumRoadSpeedInMetersPerSecond = "double | 1.3"

# values: BPR, FREE_FLOW
beam.physsim.bprsim.travelTimeFunction = "BPR"
beam.physsim.bprsim.minFlowToUseBPRFunction = "int | 0"
beam.physsim.bprsim.inFlowAggregationTimeWindowInSeconds = "int | 900"
beam.physsim.parbprsim.numberOfClusters = "int | 8"
# sync of bpr sim clusters every syncInterval seconds
beam.physsim.parbprsim.syncInterval = "int | 60"

# CCHRoutingAssignment

#Used to calculate ods number multiplier with following formula:
#1 / agentSampleSizeAsFractionOfPopulation * congestionFactor
beam.physsim.cchRoutingAssignment.congestionFactor = "double | 1.0"

beam.physsim.overwriteLinkParamPath = ""

# Possible type is one of: normal, experiment_2.0, experiment_2.1, experiment_3.0, experiment_4.0, experiment_5.0, experiment_5.1, experiment_5.2, consecutive_increase_of_population
beam.physsim.relaxation.type = "normal"
beam.physsim.relaxation.experiment2_0.internalNumberOfIterations = "int | 15"
beam.physsim.relaxation.experiment2_0.fractionOfPopulationToReroute = "double | 0.1"
beam.physsim.relaxation.experiment2_0.clearRoutesEveryIteration = "boolean | true"
beam.physsim.relaxation.experiment2_0.clearModesEveryIteration = "boolean | true"

beam.physsim.relaxation.experiment2_1.internalNumberOfIterations = "int | 15"
beam.physsim.relaxation.experiment2_1.fractionOfPopulationToReroute = "double | 0.1"
beam.physsim.relaxation.experiment2_1.clearRoutesEveryIteration = "boolean | true"
beam.physsim.relaxation.experiment2_1.clearModesEveryIteration = "boolean | true"

beam.physsim.relaxation.experiment3_0.internalNumberOfIterations = "int | 15"
beam.physsim.relaxation.experiment3_0.fractionOfPopulationToReroute = "double | 0.1"

#@optional
beam.physsim.relaxation.experiment4_0.percentToSimulate = [double]
#@optional
beam.physsim.relaxation.experiment5_0.percentToSimulate = [double]
#@optional
beam.physsim.relaxation.experiment5_1.percentToSimulate = [double]
#@optional
beam.physsim.relaxation.experiment5_2.percentToSimulate = [double]

beam.physsim.network.overwriteRoadTypeProperties {
  enabled = false
  motorway {
    speed = "double?"
    capacity = "int?"
    lanes = "int?"
    alpha = "double?"
    beta = "double?"
  }
  motorwayLink {
    speed = "double?"
    capacity = "int?"
    lanes = "int?"
    alpha = "double?"
    beta = "double?"
  }
  primary {
    speed = "double?"
    capacity = "int?"
    lanes = "int?"
    alpha = "double?"
    beta = "double?"
  }
  primaryLink {
    speed = "double?"
    capacity = "int?"
    lanes = "int?"
    alpha = "double?"
    beta = "double?"
  }
  trunk {
    speed = "double?"
    capacity = "int?"
    lanes = "int?"
    alpha = "double?"
    beta = "double?"
  }
  trunkLink {
    speed = "double?"
    capacity = "int?"
    lanes = "int?"
    alpha = "double?"
    beta = "double?"
  }
  secondary {
    speed = "double?"
    capacity = "int?"
    lanes = "int?"
    alpha = "double?"
    beta = "double?"
  }
  secondaryLink {
    speed = "double?"
    capacity = "int?"
    lanes = "int?"
    alpha = "double?"
    beta = "double?"
  }
  tertiary {
    speed = "double?"
    capacity = "int?"
    lanes = "int?"
    alpha = "double?"
    beta = "double?"
  }
  tertiaryLink {
    speed = "double?"
    capacity = "int?"
    lanes = "int?"
    alpha = "double?"
    beta = "double?"
  }
  minor {
    speed = "double?"
    capacity = "int?"
    lanes = "int?"
    alpha = "double?"
    beta = "double?"
  }
  residential {
    speed = "double?"
    capacity = "int?"
    lanes = "int?"
    alpha = "double?"
    beta = "double?"
  }
  livingStreet {
    speed = "double?"
    capacity = "int?"
    lanes = "int?"
    alpha = "double?"
    beta = "double?"
  }
  unclassified {
    speed = "double?"
    capacity = "int?"
    lanes = "int?"
    alpha = "double?"
    beta = "double?"
  }
  default {
    alpha = "double | 1.0"
    beta = "double | 2.0"
  }
}

beam.physsim.network.maxSpeedInference {
  enabled = "boolean | false"
  # Possible types of inference: MEAN, MEDIAN
  type = "String | MEAN"
}

# For a small test OSM map (10-20 nodes) it might be possible that R5 TransportNetwork would incorrectly consider
# all nodes to be an island and will remove it. Set this to `false` to override that.
beam.physsim.network.removeIslands = "boolean | true"

# Replanning
beam.replanning.replanningPenaltyInDollars = "double | 100.0"
beam.replanning.maxAgentPlanMemorySize = "int | 5"
beam.replanning.planSelectionBeta = "double | 1.0"
beam.replanning.Module_1 = "SelectExpBeta"
beam.replanning.ModuleProbability_1 = 0.8
beam.replanning.Module_2 = "ClearRoutes"
beam.replanning.ModuleProbability_2 = 0.1
beam.replanning.Module_3 = "ClearModes"
beam.replanning.ModuleProbability_3 = 0.1
beam.replanning.Module_4 = "TimeMutator"
beam.replanning.ModuleProbability_4 = 0.0
beam.replanning.fractionOfIterationsToDisableInnovation = "double | Double.PositiveInfinity"
#@optional
beam.replanning.clearModes.modes = [string] | []
beam.replanning.clearModes.iteration = "int | 0"
#clear mode strategy options: AtBeginningOfIteration | AtBeginningAndAllSubsequentIterations
beam.replanning.clearModes.strategy = "AtBeginningOfIteration"

#skims
beam.router.skim = {
  keepKLatestSkims = "int | 1"
  writeSkimsInterval = "int | 0"
  writeAggregatedSkimsInterval = "int | 0"
  sendNonChosenTripsToSkimmer = "boolean | true"
  activity-sim-skimmer {
    name = "activity-sim-skimmer"
    fileBaseName = "String | skimsActivitySimOD"
    #values: csv | omx
    fileOutputFormat = "csv"
  }
  drive-time-skimmer {
    name = "drive-time-skimmer"
    fileBaseName = "String | skimsTravelTimeObservedVsSimulated"
  }
  origin-destination-skimmer {
    name = "od-skimmer"
    fileBaseName = "String | skimsOD"
    writeAllModeSkimsForPeakNonPeakPeriodsInterval = "int | 0"
    writeFullSkimsInterval = "int | 0"
    poolingTravelTimeOverheadFactor = "double | 1.21"
  }
  taz-skimmer {
    name = "taz-skimmer"
    fileBaseName = "String | skimsTAZ"
    geoHierarchy = "String | TAZ" # TAZ or H3
  }
  transit-crowding-skimmer {
    name = "transit-crowding-skimmer"
    fileBaseName = "String | skimsTransitCrowding"
  }
<<<<<<< HEAD
  emissions-skimmer {
    name = "emissions-skimmer"
    fileBaseName = "String | skimsEmissions"
=======
  origin-destination-vehicle-type-skimmer {
    # Comma separated list of VehicleCategories that the skim is generated for
    vehicleCategories = "Car"
>>>>>>> db2d22d0
  }
}

#h3taz
beam.agentsim.h3taz = {
  lowerBoundResolution = "int | 6"
  upperBoundResolution = "int | 9"
}

##################################################################
# Warm Mode
##################################################################
# valid options: 
# * disabled
# * full
# * linkStatsOnly (only link stats is loaded (all the other data is got from the input directory))
# * linkStatsFromLastRun (only link stats is loaded from beam.input.lastBaseOutputDir directory)
beam.warmStart.type = "disabled"
beam.warmStart.samplePopulationIntegerFlag = 0 # Int chosen instead of Boolean, as passthrough coverts Boolean to Int
#PATH can be a directory or zip archive of the output directory (e.g. like what get's stored on S3), including a URL to an S3 output.
beam.warmStart.path = ""
# If the full warmstart directory isn't being used, it is possible to only load in a linkStats file instead to pre-
# populate the link travel times. Add path to linkStats file here
beam.warmStart.initialLinkstatsFilePath = ""

#creates warmstart_data.zip that can be used for warmstart
beam.warmStart.prepareData = false
#@optional
beam.warmStart.skimsFilePaths = [  # Filled by warmstart
  {
    skimType = "String"
    skimsFilePath = ""
  }
]

##################################################################
# Debugging
##################################################################
beam.debug {
  debugEnabled = false
  agentTripScoresInterval = 0

  triggerMeasurer {
    enabled = false
    writeStuckAgentDetectionConfig = true
  }

  stuckAgentDetection {
    enabled = false
    checkIntervalMs = "duration:ms | 200ms"
    defaultTimeoutMs = "duration:ms | 60s"
    overallSimulationTimeoutMs = "duration:ms | 100s"
    checkMaxNumberOfMessagesEnabled = true
    thresholds = [
      # Possible values (with deviations from default):
      # triggerType = "beam.agentsim.agents.PersonAgent$ActivityStartTrigger" && markAsStuckAfterMs = 20s
      # triggerType = "beam.agentsim.agents.PersonAgent$ActivityEndTrigger" && markAsStuckAfterMs = 60s
      # triggerType = "beam.agentsim.agents.PersonAgent$PersonDepartureTrigger"
      # triggerType = "beam.agentsim.agents.modalbehaviors.DrivesVehicle$StartLegTrigger" && markAsStuckAfterMs = 18s
      # triggerType = "beam.agentsim.agents.modalbehaviors.DrivesVehicle$EndLegTrigger" && markAsStuckAfterMs = 60s
      # triggerType = "beam.agentsim.agents.modalbehaviors.DrivesVehicle$AlightVehicleTrigger" && markAsStuckAfterMs = 21s
      # triggerType = "beam.agentsim.agents.modalbehaviors.DrivesVehicle$BoardVehicleTrigger" && markAsStuckAfterMs = 21s
      # triggerType = "beam.agentsim.agents.modalbehaviors.DrivesVehicle$StartRefuelSessionTrigger" && markAsStuckAfterMs = 21s
      # riggerType = "beam.agentsim.agents.modalbehaviors.DrivesVehicle$EndRefuelSessionTrigger" && markAsStuckAfterMs = 21s
      # triggerType = "beam.agentsim.agents.InitializeTrigger"
      # triggerType = "beam.agentsim.agents.ridehail.RideHailManager$BufferedRideHailRequestsTimeout"
      # triggerType = "beam.agentsim.agents.ridehail.RideHailManager$RideHailAllocationManagerTimeout" && markAsStuckAfterMs = 40s
      {
        triggerType = "beam.agentsim.agents.PersonAgent$ActivityStartTrigger"
        markAsStuckAfterMs = "duration:ms | 20s"
        actorTypeToMaxNumberOfMessages {
          population = "int?"
          transitDriverAgent = "int?"
          rideHailAgent = "int?"
          rideHailManager = "int?"
        }
      }
    ]
  }

  debugActorTimerIntervalInSec = "int | 0"
  actor.logDepth = "int | 0"
  memoryConsumptionDisplayTimeoutInSec = "int | 0"
  clearRoutedOutstandingWorkEnabled = "boolean | false"
  secondsToWaitToClearRoutedOutstandingWork = 60

  vmInformation.createGCClassHistogram = "boolean | false"
  # it implies vmInformation.createGCClassHistogram = true
  vmInformation.writeHeapDump = "boolean | false"
  writeModeChoiceAlternatives = "boolean | false"

  writeRealizedModeChoiceFile = "boolean | false"
  messageLogging = "boolean | false"
  # the max of the next 2 values is taken for the initialization step
  maxSimulationStepTimeBeforeConsideredStuckMin = "int | 60"
  maxSimulationStepTimeBeforeConsideredStuckAtInitializationMin = "int | 600"
}

beam.logger.keepConsoleAppenderOn = "boolean | true"

##################################################################
# Metrics
##################################################################
beam.metrics.level = "verbose"

##################################################################
# Calibration
##################################################################
# CountsObjectiveFunction, ModeChoiceAndCountsObjectiveFunction, ModeChoiceObjectiveFunction_RMSPE,
# ModeChoiceObjectiveFunction_AbsolutError, ModeChoiceObjectiveFunction_AbsolutErrorWithPreferrenceForModeDiversity,
# ModeChoiceObjectiveFunction_AbsoluteErrorWithMinLevelRepresentationOfMode, RideHail_maximizeReservationCount
beam.calibration.objectiveFunction = "CountsObjectiveFunction"
beam.calibration.meanToCountsWeightRatio = "double | 0.5"
beam.calibration.mode.benchmarkFilePath = ""
beam.calibration.roadNetwork.travelTimes.zoneBoundariesFilePath = ""
beam.calibration.roadNetwork.travelTimes.zoneODTravelTimesFilePath = ""

beam.calibration.google.travelTimes.enable = "boolean | false"
beam.calibration.google.travelTimes.numDataPointsOver24Hours = "int | 1000"
beam.calibration.google.travelTimes.minDistanceInMeters = "double | 5000.0"
beam.calibration.google.travelTimes.iterationInterval = "int | 5"
beam.calibration.google.travelTimes.tolls = "boolean | true"
beam.calibration.google.travelTimes.queryDate = "2020-10-14"
beam.calibration.google.travelTimes.offPeakEnabled = "boolean | false"

beam.calibration.studyArea.enabled = "boolean | false"
beam.calibration.studyArea.lat = "double | 0"
beam.calibration.studyArea.lon = "double | 0"
beam.calibration.studyArea.radius = "double | 0"

##################################################################
# OUTPUTS
##################################################################
# The outputDirectory is the base directory where outputs will be written. The beam.agentsim.simulationName param will
# be used as the name of a sub-directory beneath the baseOutputDirectory for simulation results.
# If addTimestampToOutputDirectory == true, a timestamp will be added, e.g. "beamville_2017-12-18_16-48-57"
beam.outputs.baseOutputDirectory = "output"
beam.outputs.baseOutputDirectory = ${?BEAM_OUTPUT}
beam.outputs.addTimestampToOutputDirectory = true
beam.outputs.writeGraphs = true
beam.outputs.collectAndCreateBeamAnalysisAndGraphs = "boolean | true" # TODO: when merged upstream, resolve overlap with 'writeGraphs'
beam.outputs.displayPerformanceTimings = false
beam.outputs.generalizedLinkStats.startTime = 0
beam.outputs.generalizedLinkStats.endTime = 108000

# To keep all logging params in one place, BEAM overrides MATSim params normally in the controller config module
beam.outputs.defaultWriteInterval = 1
beam.outputs.writePlansInterval = "int | 0"
beam.outputs.writeEventsInterval = "int | 1"
beam.outputs.writeR5RoutesInterval = "int | 0"
beam.physsim.writeEventsInterval = "int | 0"
beam.physsim.writePlansInterval = "int | 0"
beam.physsim.writeRouteHistoryInterval = "int | 10"
beam.physsim.linkStatsWriteInterval = "int | 0"
beam.outputs.generalizedLinkStatsInterval = 0

# this will write out plans and throw and exception at the beginning of simulation
beam.output.writePlansAndStopSimulation = "boolean | false"

# The remaining params customize how events are written to output files
beam.outputs.events.fileOutputFormats = "csv" # valid options: xml(.gz) , csv(.gz), none - DEFAULT: csv.gz

# Events Writing Logging Levels:
# Any event types not explicitly listed in overrideWritingLevels take on defaultWritingLevel
beam.outputs.events.eventsToWrite = "ActivityEndEvent,ActivityStartEvent,PersonEntersVehicleEvent,PersonLeavesVehicleEvent,ModeChoiceEvent,PathTraversalEvent,ReserveRideHailEvent,ReplanningEvent,RefuelSessionEvent,ChargingPlugInEvent,ChargingPlugOutEvent,ParkingEvent,LeavingParkingEvent"
beam.outputs.stats.binSize = 3600

#Delete MATSim files from root folder:
#beam.outputs.matsim.deleteRootFolderFiles="output_config.xml,output_counts.xml.gz,output_facilities.xml.gz,output_householdAttributes.xml.gz,output_households.xml.gz,output_lanes.xml.gz,output_network.xml.gz,output_experienced_plans.xml.gz,output_personAttributes.xml.gz,output_plans.xml.gz,output_vehicles.xml.gz,scorestats.txt,scorestats.png,traveldistancestats.txt,traveldistancestats.png,tmp"
beam.outputs.matsim.deleteRootFolderFiles = ""

#Delete MATSim files from ITERS folder:
#beam.outputs.matsim.deleteITERSFolderFiles="experienced_plans.xml.gz,legHistogram.txt,legHistogram_all.png,legHistogram_bike.png,legHistogram_cav.png,legHistogram_ride_hail.png,legHistogram_walk.png,legHistogram_car.png,legHistogram_walk_transit.png,tripdurations.txt"
beam.outputs.matsim.deleteITERSFolderFiles = ""
# post processing with python scripts
beam.outputs.analysis = {
    #@optional
    iterationScripts = [string] | []
    #@optional
    simulationScripts = [string] | []
    # How much time in minutes beam waits for the process to end after the simulation finishes
    processWaitTimeInMinutes = 60
}

##################################################################
# SPATIAL
##################################################################
beam.spatial = {
  localCRS = "epsg:32631"  # what crs to use for distance calculations, must be in units of meters
  boundingBoxBuffer = 5000 # meters of buffer around network for defining extend of spatial indices
}

##################################################################
# MATSim Conversion
##################################################################
matsim.conversion {
  scenarioDirectory = "/path/to/scenario/directory"
  populationFile = "Siouxfalls_population.xml"
  matsimNetworkFile = "Siouxfalls_network_PT.xml"
  generateVehicles = true
  vehiclesFile = "Siouxfalls_vehicles.xml"
  defaultHouseholdIncome {
    currency = "usd"
    period = "year"
    value = 50000
  }
  osmFile = "south-dakota-latest.osm.pbf"
  shapeConfig {
    shapeFile = "tz46_d00.shp"
    tazIdFieldName = "TZ46_D00_I"
  }
}

##################################################################
# BEAM ROUTING
##################################################################
# values: R5, staticGH, quasiDynamicGH, nativeCCH (Linux Only)
beam.routing.carRouter = "R5"
beam.routing {
  #Base local date in ISO 8061 YYYY-MM-DDTHH:MM:SS+HH:MM
  baseDate = "2016-10-17T00:00:00-07:00"
  transitOnStreetNetwork = true # PathTraversalEvents for transit vehicles
  r5 {
    directory = ${beam.inputDirectory}"/r5"
    #allows to use the second r5 router in order to increase returned options
    directory2 = "String? |"
    # Departure window in min
    departureWindow = "double | 15.0"
    numberOfSamples = "int | 1"
    osmMapdbFile = ${beam.routing.r5.directory}"/osm.mapdb"
    mNetBuilder.fromCRS = "EPSG:4326"   # WGS84
    mNetBuilder.toCRS = "EPSG:26910"    # UTM10N
    travelTimeNoiseFraction = "double | 0.0"
    maxDistanceLimitByModeInMeters {
      bike = "int | 40000"
    }
    bikeLaneScaleFactor = "double | 1.0"
    bikeLaneLinkIdsFilePath = ""
    linkRadiusMeters = "double | 10000.0"
    # Determines the way R5 chooses to keep alternative routes listed.
    # OPTIMAL - keeps a route only if there is no other route with the same access and egress modes
    # that is both cheaper and faster;
    # SUBOPTIMAL - keeps all possible routes that are a configurable amount of time slower than
    # the fastest observed route.
    transitAlternativeList = "OPTIMAL"
    # Used only for transitAlternativeList = "SUBOPTIMAL", configures the amount of time other possible
    # routes can be slower than the fastest one and be kept in the alternative routes list.
    # If the route has the same access mode as the fastest, this parameter determines how many minutes
    # a route can be slower to be kept;
    # if the route has a different access mode to the fastest, the actual amount of minutes used to decide
    # if it will be kept is 5 times this parameter.
    suboptimalMinutes = "int | 0"
    # HOW LONG DOES IT TAKE YOU TO PARK YOUR VEHICLE AT THE STATION
    accessBufferTimeSeconds {
      bike = "int | 60"
      bike_rent = "int | 180"
      walk = "int | 0"
      car = "int | 300"
      ride_hail = "int | 0"
    }
  }
  gh {
    useAlternativeRoutes = "boolean | false"
  }
  startingIterationForTravelTimesMSA = "int | 0"
  overrideNetworkTravelTimesUsingSkims = "boolean | false"

  # Set a lower bound on travel times that can possibly be used to override the network-based
  # travel time in the route.This is used to prevent unrealistically fast trips or negative
  # duration trips.
  minimumPossibleSkimBasedTravelTimeInS = "int | 60"
  skimTravelTimesScalingFactor = "double | 0.0"
  writeRoutingStatistic = "boolean | false"
}

##################################################################
# Counts
##################################################################
beam.calibration.counts {
  countsScaleFactor = 10
  writeCountsInterval = 1
  averageCountsOverIterations = 1
  inputCountsFile = ""
}

##################################################################
# MATSim Modules
##################################################################

matsim.modules {
  global {
    randomSeed = 4711
    coordinateSystem = "Atlantis"
  }
  counts {
    countsScaleFactor = 10.355
    averageCountsOverIterations = 0
    writeCountsInterval = 0
    inputCountsFile = ""
    outputformat = "all"
  }
  network {
    inputNetworkFile = ${beam.routing.r5.directory}"/physsim-network.xml"
  }
  plans {
    inputPlansFile = ${beam.inputDirectory}"/population.xml"
    inputPersonAttributesFile = ${beam.inputDirectory}"/populationAttributes.xml"
  }
  households {
    inputFile = ${beam.inputDirectory}"/households.xml"
    inputHouseholdAttributesFile = ${beam.inputDirectory}"/householdAttributes.xml"
  }
  vehicles {
    vehiclesFile = ""
  }
  strategy {
    maxAgentPlanMemorySize = 5
    planSelectorForRemoval = "WorstPlanForRemovalSelector"

    ModuleProbability_1 = 0.0
    Module_1 = ""

    ModuleProbability_2 = 0.0
    Module_2 = ""

    ModuleProbability_3 = 0.0
    Module_3 = ""

    ModuleProbability_4 = 0.0
    Module_4 = ""

    fractionOfIterationsToDisableInnovation = 999999

    parameterset = [
      {
        type = "strategysettings"
        disableAfterIteration = -1
        strategyName = ""
        weight = 0.0
      }
    ]
  }
  parallelEventHandling {
    #Estimated number of events during mobsim run. An optional optimization hint for the framework.
    estimatedNumberOfEvents = 1000000000
    #Number of threads for parallel events handler. 0 or null means the framework decides by itself.
    numberOfThreads = 1
    #If enabled, each event handler is assigned to its own thread. Note that enabling this feature disabled the numberOfThreads option! This feature is still experimental!
    oneThreadPerHandler = false
    # If enabled, it is ensured that all events that are created during a time step of the mobility simulation are processed before the next time step is simulated. E.g. neccessary when within-day replanning is used.
    synchronizeOnSimSteps = false
  }
  controler {
    outputDirectory = ""
    firstIteration = 0
    lastIteration = 0
    eventsFileFormat = "xml"
    mobsim = "metasim"
    overwriteFiles = "overwriteExistingFiles"
  }
  qsim {
    #"start/endTime" of MobSim (00:00:00 == take earliest activity time/ run as long as active vehicles exist) -->
    startTime = "00:00:00"
    endTime = "30:00:00"
    #00:00:00 means NO snapshot writing
    snapshotperiod = "00:00:00"
  }
  transit {
    useTransit = false
    vehiclesFile = ""
    transitModes = "pt"
  }
  changeMode {
    modes = "car,pt"
  }
  planCalcScore {
    writeExperiencedPlans = true
    learningRate = "1.0"
    BrainExpBeta = "2.0"
    lateArrival = "-18"
    earlyDeparture = "-0"
    performing = "6.0"
    traveling = "-6.0"
    waiting = "-0"

    parameterset = [
      # Possible values (with deviations from default):
      # activityType = "Home" && typicalDuration = "01:00:00"
      # activityType = "Work" && typicalDuration = "09:00:00"
      # activityType = "Shopping" && typicalDuration = "09:00:00"
      # activityType = "Social" && typicalDuration = "04:00:00"
      # activityType = "Eatout" && typicalDuration = "02:00:00"
      # activityType = "School" && typicalDuration = "08:00:00"
      # activityType = "Escort" && typicalDuration = "00:30:00"
      # activityType = "University" && typicalDuration = "08:00:00"
      # activityType = "Other" && typicalDuration = "02:00:00"
      {
        type = "activityParams"
        activityType = "Home"
        priority = 1.0
        scoringThisActivityAtAll = true
        typicalDuration = "01:00:00"
        typicalDurationScoreComputation = "uniform"
      }
    ]
  }
  linkStats {
    writeLinkStatsInterval = "int | 10"
    averageLinkStatsOverIterations = "int | 5"
  }
}

beam.sim.metric.collector {
  influxDbSimulationMetricCollector {
    database = "beam"
    connectionString = "http://localhost:8086"
  }
  metrics = "beam-run, beam-iteration"
}

beam.urbansim.fractionOfModesToClear {
  allModes = "double | 0.0"
  car = "double | 0.0"
  bike = "double | 0.0"
  walk = "double | 0.0"
  walk_transit = "double | 0.0"
  drive_transit = "double | 0.0"
}

beam.urbansim.backgroundODSkimsCreator {
  enabled = "boolean | false"
  calculationTimeoutHours = "int | 6"
  modesToBuild = {
    walk = "boolean | true"
    drive = "boolean | true"
    transit = "boolean | true"
  }
  maxTravelDistanceInMeters = {
    bike = "int | 33000"
    walk = "int | 10000"
  }
  #@optional
  peakHours = [double]
  # possible values: r5, r5+gh
  routerType = "string | r5"
  # possible values: taz, h3
  skimsGeoType = "string | h3"
  # possible values: od, activitySim, activitySimOmx
  skimsKind = "string | od"
  numberOfH3Indexes = "int | 1000"
}
<|MERGE_RESOLUTION|>--- conflicted
+++ resolved
@@ -780,15 +780,13 @@
     name = "transit-crowding-skimmer"
     fileBaseName = "String | skimsTransitCrowding"
   }
-<<<<<<< HEAD
+  origin-destination-vehicle-type-skimmer {
+    # Comma separated list of VehicleCategories that the skim is generated for
+    vehicleCategories = "Car"
+  }
   emissions-skimmer {
     name = "emissions-skimmer"
     fileBaseName = "String | skimsEmissions"
-=======
-  origin-destination-vehicle-type-skimmer {
-    # Comma separated list of VehicleCategories that the skim is generated for
-    vehicleCategories = "Car"
->>>>>>> db2d22d0
   }
 }
 
