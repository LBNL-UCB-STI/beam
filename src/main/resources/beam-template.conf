##################################################################
# EXPERIMENTAL
##################################################################
beam.experimental.optimizer.enabled = "boolean | false"
##################################################################
# EXECUTION
##################################################################
beam.cluster.enabled = "boolean | false"
beam.actorSystemName = "string | ClusterSystem"
beam.cluster.clusterType = "String? |"
beam.useLocalWorker = "boolean | true"

##################################################################
# SIMULATION
##################################################################
beam.inputDirectory = "/test/input/beamville"
# For subsequential beam runs (some data will be laoded from the latest found run in this directory)
beam.input.lastBaseOutputDir = ${beam.outputs.baseOutputDirectory}
# This prefix is used to find the last run output directory within beam.input.lastBaseOutputDir direcotry
beam.input.simulationPrefix = ${beam.agentsim.simulationName}

beam.agentsim.simulationName = "beamville"
beam.agentsim.randomSeedForPopulationSampling = "int?"
beam.agentsim.agentSampleSizeAsFractionOfPopulation = "double | 1.0"
beam.agentsim.minimumAgentAgeToIncludeInSimulation = "int | 0"
beam.agentsim.fractionOfPlansWithSingleActivity = "double | 0.0"
beam.agentsim.thresholdForWalkingInMeters = 100
beam.agentsim.thresholdForMakingParkingChoiceInMeters = 100
beam.agentsim.schedulerParallelismWindow = "int | 30"
beam.agentsim.timeBinSize = "int | 3600"
beam.agentsim.firstIteration = "int | 0"
beam.agentsim.lastIteration = "int | 0"
beam.agentsim.endTime = "30:00:00"
beam.agentsim.scheduleMonitorTask.initialDelay = 1
beam.agentsim.scheduleMonitorTask.interval = 30
beam.agentsim.snapLocationAndRemoveInvalidInputs = "boolean | false"

beam.agentsim.agents.bodyType = "BODY-TYPE-DEFAULT"

# TERMINATION CRITERION NAME OPTIONS:
# TerminateAtFixedIterationNumber TerminateAtRideHailFleetStoredElectricityConvergence
beam.sim.termination.criterionName = "TerminateAtFixedIterationNumber"
beam.sim.termination.terminateAtRideHailFleetStoredElectricityConvergence.minLastIteration = "int | 0"
beam.sim.termination.terminateAtRideHailFleetStoredElectricityConvergence.maxLastIteration = "int | 0"
beam.sim.termination.terminateAtRideHailFleetStoredElectricityConvergence.relativeTolerance = "double | 0.01"


# MODE CHOICE OPTIONS:
# ModeChoiceMultinomialLogit ModeChoiceTransitIfAvailable ModeChoiceDriveIfAvailable ModeChoiceRideHailIfAvailable
# ModeChoiceUniformRandom ModeChoiceLCCM
beam.agentsim.agents.modalBehaviors.modeChoiceClass = "ModeChoiceMultinomialLogit"
beam.agentsim.agents.modalBehaviors.maximumNumberOfReplanningAttempts = 3
beam.agentsim.agents.modalBehaviors.defaultValueOfTime = "double | 8.0"
beam.agentsim.agents.modalBehaviors.minimumValueOfTime = "double | 7.25"
# The types have to be in sync with file pointed in the parameter `beam.agentsim.agents.vehicles.vehicleTypesFilePath`
# ["BUS-DEFAULT:1.0","RAIL-DEFAULT:1.0","FERRY-DEFAULT:1.0","SUBWAY-DEFAULT:1.0","CABLE_CAR-DEFAULT:1.0","TRAM-DEFAULT:1.0"]
#@optional
beam.agentsim.agents.modalBehaviors.transitVehicleTypeVOTMultipliers = [string] | []
beam.agentsim.agents.modalBehaviors.modeVotMultiplier.transit = "double | 1.0"
beam.agentsim.agents.modalBehaviors.modeVotMultiplier.bike = "double | 1.0"
beam.agentsim.agents.modalBehaviors.modeVotMultiplier.walk = "double | 1.0"
beam.agentsim.agents.modalBehaviors.modeVotMultiplier.rideHail = "double | 1.0"
beam.agentsim.agents.modalBehaviors.modeVotMultiplier.rideHailPooled = "double | 1.0"
beam.agentsim.agents.modalBehaviors.modeVotMultiplier.rideHailTransit = "double | 1.0"
beam.agentsim.agents.modalBehaviors.modeVotMultiplier.waiting = "double | 1.0"
beam.agentsim.agents.modalBehaviors.modeVotMultiplier.CAV = "double | 1.0"
beam.agentsim.agents.modalBehaviors.modeVotMultiplier.drive = "double | 1.0"
beam.agentsim.agents.modalBehaviors.overrideAutomationLevel = "int | 1"
beam.agentsim.agents.modalBehaviors.overrideAutomationForVOTT = "boolean | false"
beam.agentsim.agents.modalBehaviors.poolingMultiplier.Level5 = "double | 1.0"
beam.agentsim.agents.modalBehaviors.poolingMultiplier.Level4 = "double | 1.0"
beam.agentsim.agents.modalBehaviors.poolingMultiplier.Level3 = "double | 1.0"
beam.agentsim.agents.modalBehaviors.poolingMultiplier.LevelLE2 = "double | 1.0"
beam.agentsim.agents.modalBehaviors.bikeMultiplier.commute.ageGT50 = "double | 1.0"
beam.agentsim.agents.modalBehaviors.bikeMultiplier.noncommute.ageGT50 = "double | 1.0"
beam.agentsim.agents.modalBehaviors.bikeMultiplier.commute.ageLE50 = "double | 1.0"
beam.agentsim.agents.modalBehaviors.bikeMultiplier.noncommute.ageLE50 = "double | 1.0"
beam.agentsim.agents.modalBehaviors.highTimeSensitivity.highCongestion.highwayFactor.Level5 = "double | 1.0"
beam.agentsim.agents.modalBehaviors.highTimeSensitivity.highCongestion.nonHighwayFactor.Level5 = "double | 1.0"
beam.agentsim.agents.modalBehaviors.highTimeSensitivity.lowCongestion.highwayFactor.Level5 = "double | 1.0"
beam.agentsim.agents.modalBehaviors.highTimeSensitivity.lowCongestion.nonHighwayFactor.Level5 = "double | 1.0"
beam.agentsim.agents.modalBehaviors.lowTimeSensitivity.highCongestion.highwayFactor.Level5 = "double | 1.0"
beam.agentsim.agents.modalBehaviors.lowTimeSensitivity.highCongestion.nonHighwayFactor.Level5 = "double | 1.0"
beam.agentsim.agents.modalBehaviors.lowTimeSensitivity.lowCongestion.highwayFactor.Level5 = "double | 1.0"
beam.agentsim.agents.modalBehaviors.lowTimeSensitivity.lowCongestion.nonHighwayFactor.Level5 = "double | 1.0"
beam.agentsim.agents.modalBehaviors.highTimeSensitivity.highCongestion.highwayFactor.Level4 = "double | 1.0"
beam.agentsim.agents.modalBehaviors.highTimeSensitivity.highCongestion.nonHighwayFactor.Level4 = "double | 1.0"
beam.agentsim.agents.modalBehaviors.highTimeSensitivity.lowCongestion.highwayFactor.Level4 = "double | 1.0"
beam.agentsim.agents.modalBehaviors.highTimeSensitivity.lowCongestion.nonHighwayFactor.Level4 = "double | 1.0"
beam.agentsim.agents.modalBehaviors.lowTimeSensitivity.highCongestion.highwayFactor.Level4 = "double | 1.0"
beam.agentsim.agents.modalBehaviors.lowTimeSensitivity.highCongestion.nonHighwayFactor.Level4 = "double | 1.0"
beam.agentsim.agents.modalBehaviors.lowTimeSensitivity.lowCongestion.highwayFactor.Level4 = "double | 1.0"
beam.agentsim.agents.modalBehaviors.lowTimeSensitivity.lowCongestion.nonHighwayFactor.Level4 = "double | 1.0"
beam.agentsim.agents.modalBehaviors.highTimeSensitivity.highCongestion.highwayFactor.Level3 = "double | 1.0"
beam.agentsim.agents.modalBehaviors.highTimeSensitivity.highCongestion.nonHighwayFactor.Level3 = "double | 1.0"
beam.agentsim.agents.modalBehaviors.highTimeSensitivity.lowCongestion.highwayFactor.Level3 = "double | 1.0"
beam.agentsim.agents.modalBehaviors.highTimeSensitivity.lowCongestion.nonHighwayFactor.Level3 = "double | 1.0"
beam.agentsim.agents.modalBehaviors.lowTimeSensitivity.highCongestion.highwayFactor.Level3 = "double | 1.0"
beam.agentsim.agents.modalBehaviors.lowTimeSensitivity.highCongestion.nonHighwayFactor.Level3 = "double | 1.0"
beam.agentsim.agents.modalBehaviors.lowTimeSensitivity.lowCongestion.highwayFactor.Level3 = "double | 1.0"
beam.agentsim.agents.modalBehaviors.lowTimeSensitivity.lowCongestion.nonHighwayFactor.Level3 = "double | 1.0"
beam.agentsim.agents.modalBehaviors.highTimeSensitivity.highCongestion.highwayFactor.LevelLE2 = "double | 1.0"
beam.agentsim.agents.modalBehaviors.highTimeSensitivity.highCongestion.nonHighwayFactor.LevelLE2 = "double | 1.0"
beam.agentsim.agents.modalBehaviors.highTimeSensitivity.lowCongestion.highwayFactor.LevelLE2 = "double | 1.0"
beam.agentsim.agents.modalBehaviors.highTimeSensitivity.lowCongestion.nonHighwayFactor.LevelLE2 = "double | 1.0"
beam.agentsim.agents.modalBehaviors.lowTimeSensitivity.highCongestion.highwayFactor.LevelLE2 = "double | 1.0"
beam.agentsim.agents.modalBehaviors.lowTimeSensitivity.highCongestion.nonHighwayFactor.LevelLE2 = "double | 1.0"
beam.agentsim.agents.modalBehaviors.lowTimeSensitivity.lowCongestion.highwayFactor.LevelLE2 = "double | 1.0"
beam.agentsim.agents.modalBehaviors.lowTimeSensitivity.lowCongestion.nonHighwayFactor.LevelLE2 = "double | 1.0"
beam.agentsim.agents.modalBehaviors.multinomialLogit.params.transfer = "double | -1.4"
beam.agentsim.agents.modalBehaviors.multinomialLogit.params.transit_crowding = "double | 0.0"
beam.agentsim.agents.modalBehaviors.multinomialLogit.params.transit_crowding_percentile = "double | 90.0"
# any positive value
beam.agentsim.agents.modalBehaviors.multinomialLogit.params.transit_crowding_VOT_multiplier = "double | 0.0"
# from 0 to 1.
# how full should be a vehicle to turn on crowding calculation. 0 - empty, 1 - full
beam.agentsim.agents.modalBehaviors.multinomialLogit.params.transit_crowding_VOT_threshold = "double | 0.5"
beam.agentsim.agents.modalBehaviors.multinomialLogit.params.car_intercept = "double | 0.0"
beam.agentsim.agents.modalBehaviors.multinomialLogit.params.cav_intercept = "double | 0.0"
beam.agentsim.agents.modalBehaviors.multinomialLogit.params.walk_transit_intercept = "double | 0.0"
beam.agentsim.agents.modalBehaviors.multinomialLogit.params.drive_transit_intercept = "double | 0.0"
beam.agentsim.agents.modalBehaviors.multinomialLogit.params.ride_hail_transit_intercept = "double | 0.0"
beam.agentsim.agents.modalBehaviors.multinomialLogit.params.ride_hail_intercept = "double | 0.0"
beam.agentsim.agents.modalBehaviors.multinomialLogit.params.ride_hail_pooled_intercept = "double | 0.0"
beam.agentsim.agents.modalBehaviors.multinomialLogit.params.walk_intercept = "double | 0.0"
beam.agentsim.agents.modalBehaviors.multinomialLogit.params.bike_intercept = "double | 0.0"
beam.agentsim.agents.modalBehaviors.multinomialLogit.params.bike_transit_intercept = "double | 0.0"
beam.agentsim.agents.modalBehaviors.multinomialLogit.utility_scale_factor = "double | 1.0"
beam.agentsim.agents.modalBehaviors.lccm.filePath = ${beam.inputDirectory}"/lccm-long.csv"

# If set to true then after reading input plans and after generation of secondary activities (if enabled)
# will replace modes in plans according to the modeMap
beam.agentsim.agents.tripBehaviors.replaceModes.enabled = "boolean | false"
# Modes to replace in input plans before starting the simulation.
# Require a list of strings "<mode to replace> -> <by mode>"
#@optional
beam.agentsim.agents.tripBehaviors.replaceModes.modeMap = ["car -> car"]

## SECONDARY ACTIVITIES GENERATION
# Allow/disallow generation of secondary activities
<<<<<<< HEAD
beam.agentsim.agents.tripBehaviors.multinomialLogit.generate_secondary_activities = "boolean | false"
beam.agentsim.agents.tripBehaviors.multinomialLogit.fill_in_modes_from_skims = "boolean | false"

# When filling in modes during generation of secondary activities, look for closest hour in OD skims
# for calculation of travel cost. If skims are empty for given OD pair and all hours from min to max - the default value will be used.
beam.agentsim.agents.tripBehaviors.multinomialLogit.look_for_closest_hour_in_OD_skims_for_fill_in_modes = "boolean | false"
# Min and max hours used as range when looking for closest hour in OD skims for given OD pair
# if between min and max hour no value found - the default value will be used.
# Increasing the min-max range might increase execution time of generation of secondary activities.
beam.agentsim.agents.tripBehaviors.multinomialLogit.min_hour_for_closest_hour_in_OD_skims_request = "int | 6"
beam.agentsim.agents.tripBehaviors.multinomialLogit.max_hour_for_closest_hour_in_OD_skims_request = "int | 20"
=======
beam.agentsim.agents.tripBehaviors.mulitnomialLogit.generate_secondary_activities = "boolean | false"
beam.agentsim.agents.tripBehaviors.mulitnomialLogit.fill_in_modes_from_skims = "boolean | false"

# When filling in modes during generation of secondary activities, look for closest hour in OD skims
# for calculation of travel cost. If skims are empty for given OD pair and all hours from min to max - the default value will be used.
beam.agentsim.agents.tripBehaviors.mulitnomialLogit.look_for_closest_hour_in_OD_skims_for_fill_in_modes = "boolean | false"
# Min and max hours used as range when looking for closest hour in OD skims for given OD pair
# if between min and max hour no value found - the default value will be used.
# Increasing the min-max range might increase execution time of generation of secondary activities.
beam.agentsim.agents.tripBehaviors.mulitnomialLogit.min_hour_for_closest_hour_in_OD_skims_request = "int | 6"
beam.agentsim.agents.tripBehaviors.mulitnomialLogit.max_hour_for_closest_hour_in_OD_skims_request = "int | 20"
>>>>>>> b0007841

# Input file giving the relative likelihoods of starting different activities at different times of the day
beam.agentsim.agents.tripBehaviors.multinomialLogit.intercept_file_path = ""
# Input file giving parameters for the different activity types, including mean duration (duration is drawn from an
# exponential distribution with that mean) and value of time multiplier. The value of time multiplier modifies how
# willing agents are to incur travel time and cost in order to accomplish that activity. For example, a value of 0.5
# means that they get 50% more value out of participating in that activity than they would being at home or work.
# So, if it's a 30 minute activity, they would on average be willing to spend 15 minutes round trip to participate in
# it. If the value is 2, they get 200% more value, so on average they would be willing to spend 60 minutes round trip
# commuting to participate in this activity.
#
# You can adjust the VOT values up or down to get more or less of a given activity
beam.agentsim.agents.tripBehaviors.multinomialLogit.activity_file_path = ""
#This is an intercept value you can add to make all secondary activities more or less likely
beam.agentsim.agents.tripBehaviors.multinomialLogit.additional_trip_utility = "double | 0.0"
# This sets a maximum distance in looking for places to participate in secondary activities. Increasing it
# increases the maximum and mean trip distance for secondary activities.
beam.agentsim.agents.tripBehaviors.multinomialLogit.max_destination_distance_meters = "double | 32000"
# This determines how many options for secondary activity locations an agent chooses between. Increasing this
# number decreases the mean distance traveled to secondary activities and slightly increases the number of trips
# that are made (because the agents are more likely to find a suitable location for a secondary activity nearby)
beam.agentsim.agents.tripBehaviors.multinomialLogit.max_destination_choice_set_size = "int | 20"
#These three values should all be between zero and one and determine the amount of noise in each level of
# the nested choice process. Increasing destination_nest_scale_factor means that people are more likely to
# choose a less optimal destination, mode_nest_scale_factor means people are more likely to value destinations
# accessible by multiple modes, and trip_nest_scale_factor means that people are more likely to take secondary
# trips even if the costs are greater than the benefits
beam.agentsim.agents.tripBehaviors.multinomialLogit.destination_nest_scale_factor = "double | 1.0"
beam.agentsim.agents.tripBehaviors.multinomialLogit.mode_nest_scale_factor = "double | 1.0"
beam.agentsim.agents.tripBehaviors.multinomialLogit.trip_nest_scale_factor = "double | 1.0"
beam.agentsim.agents.tripBehaviors.carUsage.minDistanceToTrainStop = "double | 0.0"


beam.agentsim.agents.modeIncentive.filePath = ""
beam.agentsim.agents.ptFare.filePath = ""
beam.agentsim.agents.parking.multinomialLogit.params.rangeAnxietyMultiplier = "double | -0.5"   # fit range anxiety between [-1, 0]
beam.agentsim.agents.parking.multinomialLogit.params.distanceMultiplier = "double | -0.086"     # based on 20m walk, VoT = $35/hr should be u=-1.0
beam.agentsim.agents.parking.multinomialLogit.params.parkingPriceMultiplier = "double | -0.005" # based on avg. parking prices up to $200!
beam.agentsim.agents.parking.multinomialLogit.params.homeActivityPrefersResidentialParkingMultiplier = "double | 1.0" # positive boost of 1.0 if true
beam.agentsim.agents.parking.multinomialLogit.params.enrouteDetourMultiplier = "double | 1.0" # based on skim travel time and the defined VoT for car trips
beam.agentsim.agents.parking.rangeAnxietyBuffer = "double | 20000.0" # if our remaining range exceeds our remaining tour plus this many meters, then we feel no anxiety; default 20k
beam.agentsim.agents.parking.minSearchRadius = "double | 250.00"  # something small enough that, on average, we see 2 orders of magnitude of samples at most
beam.agentsim.agents.parking.maxSearchRadius = "double | 8046.72" # something large enough that we do not strand our drivers in an oasis
beam.agentsim.agents.parking.searchMaxDistanceRelativeToEllipseFoci = "double | 4.0" # something large enough that we do not travel longer than the actual distance to destination
beam.agentsim.agents.parking.fractionOfSameTypeZones = "double | 0.5"
beam.agentsim.agents.parking.minNumberOfSameTypeZones = "int | 10"

#TAZ params
beam.agentsim.taz.filePath = ${beam.inputDirectory}"/taz-centers.csv"
beam.agentsim.taz.parkingFilePath = ""
beam.agentsim.taz.parkingStallCountScalingFactor = "double | 1.0"
beam.agentsim.taz.parkingCostScalingFactor = "double | 1.0"
# options: DEFAULT, HIERARCHICAL, PARALLEL
beam.agentsim.taz.parkingManager.method = "String | DEFAULT"
beam.agentsim.taz.parkingManager.displayPerformanceTimings = false
beam.agentsim.taz.parkingManager.parallel.numberOfClusters = "int | 8"
#Toll params
beam.agentsim.toll.filePath = ${beam.inputDirectory}"/toll-prices.csv"
# Ride Hailing Params: Options are ALL, MASS, or the individual modes comma separate, e.g. BUS,TRAM
beam.agentsim.agents.rideHailTransit.modesToConsider = "MASS"
# Ride Hailing Params
beam.agentsim.agents.rideHail.initialization.initType = "PROCEDURAL" # Other possible values - FILE
beam.agentsim.agents.rideHail.initialization.filePath = ""
beam.agentsim.agents.rideHail.initialization.parking.filePath = ""
beam.agentsim.agents.rideHail.defaultBaseCost = 1.8
beam.agentsim.agents.rideHail.defaultCostPerMile = 0.91
beam.agentsim.agents.rideHail.defaultCostPerMinute = 0.28
beam.agentsim.agents.rideHail.pooledBaseCost = 1.89
beam.agentsim.agents.rideHail.pooledCostPerMile = 1.11
beam.agentsim.agents.rideHail.pooledCostPerMinute = 0.07
beam.agentsim.agents.rideHail.initialization.procedural.vehicleTypeId = "Car"
beam.agentsim.agents.rideHail.initialization.procedural.vehicleTypePrefix = "RH"
beam.agentsim.agents.rideHail.initialization.procedural.fractionOfInitialVehicleFleet = "double | 0.1"
beam.agentsim.agents.rideHail.rideHailManager.radiusInMeters = "double | 5000"
beam.agentsim.agents.rideHail.allocationManager.maxWaitingTimeInSec = "int | 900"
beam.agentsim.agents.rideHail.allocationManager.maxExcessRideTime = "double | 0.5" # up to +50%
beam.agentsim.agents.rideHail.allocationManager.name = "DEFAULT_MANAGER"
beam.agentsim.agents.rideHail.allocationManager.requestBufferTimeoutInSeconds = "int | 0"
beam.agentsim.agents.rideHail.name = "GlobalRHM"
# ASYNC_GREEDY_VEHICLE_CENTRIC_MATCHING, ALONSO_MORA_MATCHING_WITH_ASYNC_GREEDY_ASSIGNMENT, ALONSO_MORA_MATCHING_WITH_MIP_ASSIGNMENT
beam.agentsim.agents.rideHail.allocationManager.matchingAlgorithm = "ALONSO_MORA_MATCHING_WITH_ASYNC_GREEDY_ASSIGNMENT"
# ALONSO MORA
beam.agentsim.agents.rideHail.allocationManager.alonsoMora.maxRequestsPerVehicle = "int | 5"
# Reposition
beam.agentsim.agents.rideHail.allocationManager.pooledRideHailIntervalAsMultipleOfSoloRideHail = "int | 1"

beam.agentsim.agents.rideHail.linkFleetStateAcrossIterations = "boolean | false"

beam.agentsim.agents.rideHail.repositioningManager.name = "DEFAULT_REPOSITIONING_MANAGER"
beam.agentsim.agents.rideHail.repositioningManager.timeout = "int | 0"
# Larger value increase probability of the ride-hail vehicle to reposition
beam.agentsim.agents.rideHail.repositioningManager.demandFollowingRepositioningManager.sensitivityOfRepositioningToDemand = "double | 1"
beam.agentsim.agents.rideHail.repositioningManager.demandFollowingRepositioningManager.sensitivityOfRepositioningToDemandForCAVs = "double | 1"
beam.agentsim.agents.rideHail.repositioningManager.demandFollowingRepositioningManager.numberOfClustersForDemand = "int | 30"
beam.agentsim.agents.rideHail.repositioningManager.demandFollowingRepositioningManager.fractionOfClosestClustersToConsider = "double | 0.2"
beam.agentsim.agents.rideHail.repositioningManager.demandFollowingRepositioningManager.horizon = "int | 1200"
# inverse Square Distance Repositioning Factor
beam.agentsim.agents.rideHail.repositioningManager.inverseSquareDistanceRepositioningFactor.sensitivityOfRepositioningToDemand = "double | 0.4"
beam.agentsim.agents.rideHail.repositioningManager.inverseSquareDistanceRepositioningFactor.sensitivityOfRepositioningToDistance = "double | 0.9"
beam.agentsim.agents.rideHail.repositioningManager.inverseSquareDistanceRepositioningFactor.predictionHorizon = "int | 3600"
# reposition Low Waiting Times
beam.agentsim.agents.rideHail.allocationManager.repositionLowWaitingTimes.repositionCircleRadiusInMeters = "double | 3000"
beam.agentsim.agents.rideHail.allocationManager.repositionLowWaitingTimes.minimumNumberOfIdlingVehiclesThresholdForRepositioning = "int | 1"
beam.agentsim.agents.rideHail.allocationManager.repositionLowWaitingTimes.percentageOfVehiclesToReposition = "double | 0.01"
beam.agentsim.agents.rideHail.allocationManager.repositionLowWaitingTimes.timeWindowSizeInSecForDecidingAboutRepositioning = "double | 1200"
beam.agentsim.agents.rideHail.allocationManager.repositionLowWaitingTimes.allowIncreasingRadiusIfDemandInRadiusLow = true
beam.agentsim.agents.rideHail.allocationManager.repositionLowWaitingTimes.minDemandPercentageInRadius = "double | 0.1"
beam.agentsim.agents.rideHail.allocationManager.repositionLowWaitingTimes.repositioningMethod = "TOP_SCORES"
beam.agentsim.agents.rideHail.allocationManager.repositionLowWaitingTimes.keepMaxTopNScores = "int | 1"
beam.agentsim.agents.rideHail.allocationManager.repositionLowWaitingTimes.minScoreThresholdForRepositioning = "double | 0.1"
beam.agentsim.agents.rideHail.allocationManager.repositionLowWaitingTimes.distanceWeight = "double | 0.01"
beam.agentsim.agents.rideHail.allocationManager.repositionLowWaitingTimes.waitingTimeWeight = "double | 4.0"
beam.agentsim.agents.rideHail.allocationManager.repositionLowWaitingTimes.demandWeight = "double | 4.0"
beam.agentsim.agents.rideHail.allocationManager.repositionLowWaitingTimes.produceDebugImages = true

beam.agentsim.agents.rideHail.cav.valueOfTime = 1.00
# when range below refuelRequiredThresholdInMeters, EV Ride Hail CAVs will charge
# when range above noRefuelThresholdInMeters, EV Ride Hail CAVs will not charge
# (between these params probability of charging is linear interpolation from 0% to 100%)
beam.agentsim.agents.rideHail.human.refuelRequiredThresholdInMeters = 32180.0 # 20 miles
beam.agentsim.agents.rideHail.human.noRefuelThresholdInMeters = 128720.0 # 80 miles
beam.agentsim.agents.rideHail.cav.refuelRequiredThresholdInMeters = 16090.0 # 10 miles
beam.agentsim.agents.rideHail.cav.noRefuelThresholdInMeters = 96540.0 # 60 miles
beam.agentsim.agents.rideHail.rangeBufferForDispatchInMeters = 10000 # do not dispatch vehicles below this range to ensure enough available to get to charger

beam.agentsim.agents.rideHail.charging.vehicleChargingManager.defaultVehicleChargingManager.multinomialLogit.params.drivingTimeMultiplier = "double | -0.01666667" // one minute of driving is one util
beam.agentsim.agents.rideHail.charging.vehicleChargingManager.defaultVehicleChargingManager.multinomialLogit.params.queueingTimeMultiplier = "double | -0.01666667" // one minute of queueing is one util
beam.agentsim.agents.rideHail.charging.vehicleChargingManager.defaultVehicleChargingManager.multinomialLogit.params.chargingTimeMultiplier = "double | -0.01666667" // one minute of charging is one util
beam.agentsim.agents.rideHail.charging.vehicleChargingManager.defaultVehicleChargingManager.multinomialLogit.params.insufficientRangeMultiplier = "double | -60.0" // indicator variable so straight 60 minute penalty if out of range

beam.agentsim.agents.freight {
  enabled = false
  plansFilePath = ${beam.inputDirectory}"/freight/payload-plans.csv"
  toursFilePath = ${beam.inputDirectory}"/freight/freight-tours.csv"
  carriersFilePath = ${beam.inputDirectory}"/freight/freight-carriers.csv"
  #Possible options: Generic | NREL
  reader = "Generic"
  convertWgs2Utm = "boolean | false"
  generateFixedActivitiesDurations = "boolean | false"
  name = "Freight"
  #@optional
  carrierParkingFilePath = string
  replanning {
    disableAfterIteration = -1
    #8 AM, required for wholeFleet strategy. The vehicle departure times are distributed in time interval ±1 hour
    departureTime = 28800
    #Possible options: singleTour (when each freight tour is rearranged) | wholeFleet
    strategy = "singleTour"
  }
}

#@optional
beam.agentsim.agents.activities.activityTypeToFixedDurationMap = [string]

beam.agentsim.agents.plans.inputPlansFilePath = ${beam.inputDirectory}"/population.xml.gz"
beam.agentsim.agents.plans.inputPersonAttributesFilePath = ${beam.inputDirectory}"/populationAttributes.xml.gz"
# fraction of input plans (taken from the beam.input.lastBaseOutputDir) to be merged into the latest output plans
beam.agentsim.agents.plans.merge.fraction = "double | 0.0"

beam.agentsim.agents.households.inputFilePath = ${beam.inputDirectory}"/households.xml.gz"
beam.agentsim.agents.households.inputHouseholdAttributesFilePath = ${beam.inputDirectory}"/householdAttributes.xml.gz"

#BeamVehicles Params
beam.agentsim.agents.vehicles.fractionOfInitialVehicleFleet = "double | 1.0"
beam.agentsim.agents.vehicles.vehicleAdjustmentMethod = "UNIFORM"
beam.agentsim.agents.vehicles.downsamplingMethod = "SECONDARY_VEHICLES_FIRST"
beam.agentsim.agents.vehicles.fractionOfPeopleWithBicycle = "double | 1.0"
beam.agentsim.agents.vehicles.linkToGradePercentFilePath = ""
beam.agentsim.agents.vehicles.fuelTypesFilePath = ${beam.inputDirectory}"/beamFuelTypes.csv"
beam.agentsim.agents.vehicles.vehicleTypesFilePath = ${beam.inputDirectory}"/vehicleTypes.csv"
beam.agentsim.agents.vehicles.vehiclesFilePath = ${beam.inputDirectory}"/vehicles.csv"
beam.agentsim.agents.vehicles.meanPrivateVehicleStartingSOC = "double | 1.0"
beam.agentsim.agents.vehicles.linkSocAcrossIterations = "boolean | false"
beam.agentsim.agents.vehicles.meanRidehailVehicleStartingSOC = "double | 1.0"
beam.agentsim.agents.vehicles.transitVehicleTypesByRouteFile = ""
beam.agentsim.agents.vehicles.generateEmergencyHouseholdVehicleWhenPlansRequireIt = "boolean | false"
beam.agentsim.agents.vehicles.enroute.noRefuelThresholdOffsetInMeters = 32186.9 # 20 miles
beam.agentsim.agents.vehicles.enroute.noRefuelAtRemainingDistanceThresholdInMeters = 500 # 500 meters
beam.agentsim.agents.vehicles.enroute.estimateOfMeanChargingDurationInSecond = 1800 # 80% of the battery charges in 30min
beam.agentsim.agents.vehicles.enroute.remainingDistanceWrtBatteryCapacityThreshold = 2 # this represents +/- the number of times an agent will enroute when ranger is x times lower than the remaining distance
# these must be one of the shared vehicle types
beam.agentsim.agents.vehicles.dummySharedCar.vehicleTypeId = "sharedVehicle-sharedCar"
beam.agentsim.agents.vehicles.dummySharedBike.vehicleTypeId = "sharedVehicle-sharedBike"
beam.agentsim.agents.vehicles.sharedFleets = [
  {
    name = "my-fixed-non-reserving-fleet"
    managerType = "fixed-non-reserving"
    parkingFilePath = ""
    #@optional
    fixed-non-reserving {
      vehicleTypeId = "String | sharedVehicle-sharedCar",
      maxWalkingDistance = "int | 500"
    }
    #@optional
    inexhaustible-reserving {
      vehicleTypeId = "String | sharedVehicle-sharedCar"
    }
    #@optional
    fixed-non-reserving-fleet-by-taz {
      vehicleTypeId = "String | sharedVehicle-sharedCar",
      vehiclesSharePerTAZFromCSV = "String? |",
      maxWalkingDistance = "int | 500",
      fleetSize = "int | 10"
    }
    #@optional
    reposition {
      name = "my-reposition-algorithm"
      repositionTimeBin = "int | 3600",
      statTimeBin = "int | 300",
      #@optional
      min-availability-undersupply-algorithm {
        matchLimit = "int | 99999"
      }
    }
  }
]


beam.agentsim.chargingNetworkManager {
  timeStepInSeconds = "int | 300"
  chargingPointCountScalingFactor = "double | 1.0"
  chargingPointCostScalingFactor = "double | 1.0"
  chargingPointFilePath = ""
  scaleUp {
    enabled = "boolean | false"
    expansionFactor_home_activity = "double | 1.0"
    expansionFactor_work_activity = "double | 1.0"
    expansionFactor_charge_activity = "double | 1.0"
    expansionFactor_init_activity = "double | 1.0"
    expansionFactor_wherever_activity = "double | 1.0"
  }
  helics {
    connectionEnabled = "boolean | false"
    feedbackEnabled = "boolean | true"
    coreInitString = "String | --federates=1 --broker_address=tcp://127.0.0.1"
    coreType = "String | zmq"
    timeDeltaProperty = "double | 1.0"
    intLogLevel = "int | 1"
    federateName = "String | CNMFederate"
    dataOutStreamPoint = "String | PowerDemand"
    dataInStreamPoint = "String | GridFed/PhysicalBounds"
    bufferSize = "Int | 1000"
  }
}

beam.agentsim.agents.population.useVehicleSampling = "boolean | false"
beam.agentsim.agents.population.industryRemovalProbabilty.enabled = "boolean | false"
beam.agentsim.agents.population.industryRemovalProbabilty.inputFilePath = ""
# options: RemovePersonFromScenario, KeepPersonButRemoveAllActivities
beam.agentsim.agents.population.industryRemovalProbabilty.removalStrategy = "String | RemovePersonFromScenario"

beam.exchange {
  scenario {# source for now can be "Beam" or "UrbanSim"
    source = "Beam"
    # Input file format for scenario loader can be "xml", "csv" or "parquet"
    fileFormat = "xml"
    folder = ""
    # Allows to match urbansim modes to beam modes
    #@optional
    modeMap = [
      "BIKE           -> bike",
      "DRIVEALONEFREE -> car",
      "DRIVEALONEPAY  -> car",
      "DRIVE_COM      -> drive_transit",
      "DRIVE_EXP      -> drive_transit",
      "DRIVE_HVY      -> drive_transit",
      "DRIVE_LOC      -> drive_transit",
      "DRIVE_LRF      -> drive_transit",
      "SHARED2FREE    -> car",
      "SHARED2PAY     -> car",
      "SHARED3FREE    -> car",
      "SHARED3PAY     -> car",
      "TAXI           -> ride_hail",
      "TNC_SHARED     -> ride_hail",
      "TNC_SINGLE     -> ride_hail",
      "WALK           -> walk",
      "WALK_COM       -> walk_transit",
      "WALK_EXP       -> walk_transit",
      "WALK_HVY       -> walk_transit",
      "WALK_LOC       -> walk_transit",
      "WALK_LRF       -> walk_transit",
    ]
    convertWgs2Utm = "boolean | false"
    urbansim.activitySimEnabled = "boolean | false"
  }
  output {
    activitySimSkimsEnabled = "boolean | false"
    # geo level different than TAZ (in beam taz-centers format)
    #@optional
    geo.filePath = string
  }
}

beam.agentsim.agents.rideHail.initialization.procedural.initialLocation.name = "HOME"
beam.agentsim.agents.rideHail.initialization.procedural.initialLocation.home.radiusInMeters = "double | 10000"
beam.agentsim.agents.rideHail.iterationStats.timeBinSizeInSec = "double | 3600.0"
# SurgePricing parameters
beam.agentsim.agents.rideHail.surgePricing.surgeLevelAdaptionStep = "double | 0.1"
beam.agentsim.agents.rideHail.surgePricing.minimumSurgeLevel = "double | 0.1"
beam.agentsim.agents.rideHail.surgePricing.priceAdjustmentStrategy = "KEEP_PRICE_LEVEL_FIXED_AT_ONE"
beam.agentsim.agents.rideHail.surgePricing.numberOfCategories = "int | 6"
# Scaling and Tuning Params
beam.agentsim.tuning.fuelCapacityInJoules = "double | 86400000"
beam.agentsim.tuning.transitCapacity = "Double?"
beam.agentsim.tuning.transitPrice = "double | 1.0"
beam.agentsim.tuning.tollPrice = "double | 1.0"
beam.agentsim.tuning.rideHailPrice = "double | 1.0"
# Population Adjustmnet
beam.agentsim.populationAdjustment = "DEFAULT_ADJUSTMENT"
# Transit Scenarios
beam.agentsim.scenarios.frequencyAdjustmentFile = ${beam.inputDirectory}"/r5/FrequencyAdjustment.csv"
# PhysSim Scaling Params
beam.physsim.flowCapacityFactor = "double | 1.0"
beam.physsim.storageCapacityFactor = "double | 1.0"
beam.physsim.speedScalingFactor = "double | 1.0"
beam.physsim.maxLinkLengthToApplySpeedScalingFactor = "double | 50.0"
beam.physsim.linkStatsWriteInterval = "int | 1"
beam.physsim.linkStatsBinSize = "int | 3600"
beam.physsim.ptSampleSize = "double | 1.0"
beam.physsim.eventsForFullVersionOfVia = true
beam.physsim.eventsSampling = "double | 1.0"
beam.physsim.initializeRouterWithFreeFlowTimes = true
beam.physsim.quick_fix_minCarSpeedInMetersPerSecond = "double | 0.5"
beam.physsim.inputNetworkFilePath = ${beam.routing.r5.directory}"/physsim-network.xml"
beam.physsim.events.fileOutputFormats = "csv" # valid options: xml(.gz) , csv(.gz), none - DEFAULT: csv.gz
beam.physsim.events.eventsToWrite = "ActivityEndEvent,ActivityStartEvent,LinkEnterEvent,LinkLeaveEvent,PersonArrivalEvent,PersonDepartureEvent,VehicleEntersTrafficEvent,VehicleLeavesTrafficEvent"

# The `duplicatePTE` group of configs allows to increase physSim population without increasing agentSim population.
# The idea behind that is the following - bigger physSim population allows to use higher values of flowCapacityFactor
# thus reducing the rounding error for links capacity.
# This should allow better speed calibration without too high agentSim population.
beam.physsim.duplicatePTE.fractionOfEventsToDuplicate = "double | 0.0"
beam.physsim.duplicatePTE.departureTimeShiftMin = "int | -600"
beam.physsim.duplicatePTE.departureTimeShiftMax = "int | 600"

beam.physsim.skipPhysSim = false
# values: JDEQSim, BPRSim, PARBPRSim, CCHRoutingAssignment
beam.physsim.name = "JDEQSim"
# values: Auto, Sequential, Parallel
beam.physsim.eventManager.type = "Auto"
# number of threads for parallel event manager,
# 1 thread usually shows the best performance (async event handling)
beam.physsim.eventManager.numberOfThreads = "int | 1"

beam.physsim.pickUpDropOffAnalysis.enabled = "boolean | false"
beam.physsim.pickUpDropOffAnalysis.secondsFromPickUpPropOffToAffectTravelTime = "int | 600"
beam.physsim.pickUpDropOffAnalysis.additionalTravelTimeMultiplier = "double | 1.0"

# JDEQSim

beam.physsim.jdeqsim.agentSimPhysSimInterfaceDebugger.enabled = false
beam.physsim.jdeqsim.cacc.enabled = false
beam.physsim.jdeqsim.cacc.minRoadCapacity = "int | 2000"
beam.physsim.jdeqsim.cacc.minSpeedMetersPerSec = "int | 20"
beam.physsim.jdeqsim.cacc.speedAdjustmentFactor = "double | 1.0"
beam.physsim.jdeqsim.cacc.capacityPlansWriteInterval = 0
beam.physsim.jdeqsim.cacc.adjustedMinimumRoadSpeedInMetersPerSecond = "double | 1.3"

# values: BPR, FREE_FLOW
beam.physsim.bprsim.travelTimeFunction = "BPR"
beam.physsim.bprsim.minFlowToUseBPRFunction = "int | 0"
beam.physsim.bprsim.inFlowAggregationTimeWindowInSeconds = "int | 900"
beam.physsim.parbprsim.numberOfClusters = "int | 8"
# sync of bpr sim clusters every syncInterval seconds
beam.physsim.parbprsim.syncInterval = "int | 60"

# CCHRoutingAssignment

#Used to calculate ods number multiplier with following formula:
#1 / agentSampleSizeAsFractionOfPopulation * congestionFactor
beam.physsim.cchRoutingAssignment.congestionFactor = "double | 1.0"

beam.physsim.overwriteLinkParamPath = ""

# Possible type is one of: normal, experiment_2.0, experiment_2.1, experiment_3.0, experiment_4.0, experiment_5.0, experiment_5.1, experiment_5.2, consecutive_increase_of_population
beam.physsim.relaxation.type = "normal"
beam.physsim.relaxation.experiment2_0.internalNumberOfIterations = "int | 15"
beam.physsim.relaxation.experiment2_0.fractionOfPopulationToReroute = "double | 0.1"
beam.physsim.relaxation.experiment2_0.clearRoutesEveryIteration = "boolean | true"
beam.physsim.relaxation.experiment2_0.clearModesEveryIteration = "boolean | true"

beam.physsim.relaxation.experiment2_1.internalNumberOfIterations = "int | 15"
beam.physsim.relaxation.experiment2_1.fractionOfPopulationToReroute = "double | 0.1"
beam.physsim.relaxation.experiment2_1.clearRoutesEveryIteration = "boolean | true"
beam.physsim.relaxation.experiment2_1.clearModesEveryIteration = "boolean | true"

beam.physsim.relaxation.experiment3_0.internalNumberOfIterations = "int | 15"
beam.physsim.relaxation.experiment3_0.fractionOfPopulationToReroute = "double | 0.1"

#@optional
beam.physsim.relaxation.experiment4_0.percentToSimulate = [double]
#@optional
beam.physsim.relaxation.experiment5_0.percentToSimulate = [double]
#@optional
beam.physsim.relaxation.experiment5_1.percentToSimulate = [double]
#@optional
beam.physsim.relaxation.experiment5_2.percentToSimulate = [double]

beam.physsim.network.overwriteRoadTypeProperties {
  enabled = false
  motorway {
    speed = "double?"
    capacity = "int?"
    lanes = "int?"
    alpha = "double?"
    beta = "double?"
  }
  motorwayLink {
    speed = "double?"
    capacity = "int?"
    lanes = "int?"
    alpha = "double?"
    beta = "double?"
  }
  primary {
    speed = "double?"
    capacity = "int?"
    lanes = "int?"
    alpha = "double?"
    beta = "double?"
  }
  primaryLink {
    speed = "double?"
    capacity = "int?"
    lanes = "int?"
    alpha = "double?"
    beta = "double?"
  }
  trunk {
    speed = "double?"
    capacity = "int?"
    lanes = "int?"
    alpha = "double?"
    beta = "double?"
  }
  trunkLink {
    speed = "double?"
    capacity = "int?"
    lanes = "int?"
    alpha = "double?"
    beta = "double?"
  }
  secondary {
    speed = "double?"
    capacity = "int?"
    lanes = "int?"
    alpha = "double?"
    beta = "double?"
  }
  secondaryLink {
    speed = "double?"
    capacity = "int?"
    lanes = "int?"
    alpha = "double?"
    beta = "double?"
  }
  tertiary {
    speed = "double?"
    capacity = "int?"
    lanes = "int?"
    alpha = "double?"
    beta = "double?"
  }
  tertiaryLink {
    speed = "double?"
    capacity = "int?"
    lanes = "int?"
    alpha = "double?"
    beta = "double?"
  }
  minor {
    speed = "double?"
    capacity = "int?"
    lanes = "int?"
    alpha = "double?"
    beta = "double?"
  }
  residential {
    speed = "double?"
    capacity = "int?"
    lanes = "int?"
    alpha = "double?"
    beta = "double?"
  }
  livingStreet {
    speed = "double?"
    capacity = "int?"
    lanes = "int?"
    alpha = "double?"
    beta = "double?"
  }
  unclassified {
    speed = "double?"
    capacity = "int?"
    lanes = "int?"
    alpha = "double?"
    beta = "double?"
  }
}

beam.physsim.network.maxSpeedInference {
  enabled = "boolean | false"
  # Possible types of inference: MEAN, MEDIAN
  type = "String | MEAN"
}

# For a small test OSM map (10-20 nodes) it might be possible that R5 TransportNetwork would incorrectly consider
# all nodes to be an island and will remove it. Set this to `false` to override that.
beam.physsim.network.removeIslands = "boolean | true"

# Replanning
beam.replanning.maxAgentPlanMemorySize = "int | 5"
beam.replanning.Module_1 = "SelectExpBeta"
beam.replanning.ModuleProbability_1 = 0.8
beam.replanning.Module_2 = "ClearRoutes"
beam.replanning.ModuleProbability_2 = 0.1
beam.replanning.Module_3 = "ClearModes"
beam.replanning.ModuleProbability_3 = 0.1
beam.replanning.Module_4 = "TimeMutator"
beam.replanning.ModuleProbability_4 = 0.0
beam.replanning.fractionOfIterationsToDisableInnovation = "double | Double.PositiveInfinity"
#@optional
beam.replanning.clearModes.modes = [string] | []
beam.replanning.clearModes.iteration = "int | 0"
#clear mode strategy options: AtBeginningOfIteration | AtBeginningAndAllSubsequentIterations
beam.replanning.clearModes.strategy = "AtBeginningOfIteration"

#skims
beam.router.skim = {
  keepKLatestSkims = "int | 1"
  writeSkimsInterval = "int | 0"
  writeAggregatedSkimsInterval = "int | 0"
  activity-sim-skimmer {
    name = "activity-sim-skimmer"
    fileBaseName = "String | activitySimODSkims"
  }
  drive-time-skimmer {
    name = "drive-time-skimmer"
    fileBaseName = "String | skimsTravelTimeObservedVsSimulated"
  }
  origin-destination-skimmer {
    name = "od-skimmer"
    fileBaseName = "String | skimsOD"
    writeAllModeSkimsForPeakNonPeakPeriodsInterval = "int | 0"
    writeFullSkimsInterval = "int | 0"
    poolingTravelTimeOveheadFactor = "double | 1.21"
  }
  taz-skimmer {
    name = "taz-skimmer"
    fileBaseName = "String | skimsTAZ"
    geoHierarchy = "String | TAZ" # TAZ or H3
  }
  transit-crowding-skimmer {
    name = "transit-crowding-skimmer"
    fileBaseName = "String | skimsTransitCrowding"
  }
}

#h3taz
beam.agentsim.h3taz = {
  lowerBoundResolution = "int | 6"
  upperBoundResolution = "int | 9"
}

##################################################################
# Warm Mode
##################################################################
# valid options: 
# * disabled
# * full
# * linkStatsOnly (only link stats is loaded (all the other data is got from the input directory))
# * linkStatsFromLastRun (only link stats is loaded from beam.input.lastBaseOutputDir directory)
# * linkStatsAndSkims
beam.warmStart.type = "disabled"
beam.warmStart.linkStatsFilePath = ""
beam.warmStart.samplePopulationIntegerFlag = 0 # Int chosen instead of Boolean, as passthrough coverts Boolean to Int
#PATH can be a directory or zip archive of the output directory (e.g. like what get's stored on S3), including a URL to an S3 output.
beam.warmStart.path = ""

#creates warmstart_data.zip that can be used for warmstart
beam.warmStart.prepareData = false
#@optional
beam.warmStart.skimsFilePaths = [  # Filled by warmstart
    {
        skimType = "String"
        skimsFilePath = ""
    }
]

##################################################################
# Debugging
##################################################################
beam.debug {
    debugEnabled = false
    agentTripScoresInterval = 0

    triggerMeasurer {
      enabled = false
      writeStuckAgentDetectionConfig = true
    }

    stuckAgentDetection {
      enabled = false
      checkIntervalMs = "duration:ms | 200ms"
      defaultTimeoutMs = "duration:ms | 60s"
      overallSimulationTimeoutMs = "duration:ms | 100s"
      checkMaxNumberOfMessagesEnabled = true
      thresholds = [
        # Possible values (with deviations from default):
        # triggerType = "beam.agentsim.agents.PersonAgent$ActivityStartTrigger" && markAsStuckAfterMs = 20s
        # triggerType = "beam.agentsim.agents.PersonAgent$ActivityEndTrigger" && markAsStuckAfterMs = 60s
        # triggerType = "beam.agentsim.agents.PersonAgent$PersonDepartureTrigger"
        # triggerType = "beam.agentsim.agents.modalbehaviors.DrivesVehicle$StartLegTrigger" && markAsStuckAfterMs = 18s
        # triggerType = "beam.agentsim.agents.modalbehaviors.DrivesVehicle$EndLegTrigger" && markAsStuckAfterMs = 60s
        # triggerType = "beam.agentsim.agents.modalbehaviors.DrivesVehicle$AlightVehicleTrigger" && markAsStuckAfterMs = 21s
        # triggerType = "beam.agentsim.agents.modalbehaviors.DrivesVehicle$BoardVehicleTrigger" && markAsStuckAfterMs = 21s
        # triggerType = "beam.agentsim.agents.modalbehaviors.DrivesVehicle$StartRefuelSessionTrigger" && markAsStuckAfterMs = 21s
        # riggerType = "beam.agentsim.agents.modalbehaviors.DrivesVehicle$EndRefuelSessionTrigger" && markAsStuckAfterMs = 21s
        # triggerType = "beam.agentsim.agents.InitializeTrigger"
        # triggerType = "beam.agentsim.agents.ridehail.RideHailManager$BufferedRideHailRequestsTimeout"
        # triggerType = "beam.agentsim.agents.ridehail.RideHailManager$RideHailAllocationManagerTimeout" && markAsStuckAfterMs = 40s
        {
          triggerType = "beam.agentsim.agents.PersonAgent$ActivityStartTrigger"
          markAsStuckAfterMs = "duration:ms | 20s"
          actorTypeToMaxNumberOfMessages {
            population = "int?"
            transitDriverAgent = "int?"
            rideHailAgent = "int?"
            rideHailManager = "int?"
          }
        }
      ]
    }

    debugActorTimerIntervalInSec = "int | 0"
    actor.logDepth = "int | 0"
    memoryConsumptionDisplayTimeoutInSec = "int | 0"
    clearRoutedOutstandingWorkEnabled = "boolean | false"
    secondsToWaitToClearRoutedOutstandingWork = 60

    vmInformation.createGCClassHistogram = "boolean | false"
    writeModeChoiceAlternatives = "boolean | false"

    writeRealizedModeChoiceFile = "boolean | false"
    messageLogging = "boolean | false"
    # the max of the next 2 values is taken for the initialization step
    maxSimulationStepTimeBeforeConsideredStuckMin = "int | 60"
}

beam.logger.keepConsoleAppenderOn = "boolean | true"

##################################################################
# Metrics
##################################################################
beam.metrics.level = "verbose"

##################################################################
# Calibration
##################################################################
beam.calibration.objectiveFunction = "ModeChoiceObjectiveFunction"
beam.calibration.meanToCountsWeightRatio = "double | 0.5"
beam.calibration.mode.benchmarkFilePath = ""
beam.calibration.roadNetwork.travelTimes.zoneBoundariesFilePath = ""
beam.calibration.roadNetwork.travelTimes.zoneODTravelTimesFilePath = ""

beam.calibration.google.travelTimes.enable = "boolean | false"
beam.calibration.google.travelTimes.numDataPointsOver24Hours = "int | 100"
beam.calibration.google.travelTimes.minDistanceInMeters = "double | 5000"
beam.calibration.google.travelTimes.iterationInterval = "int | 5"
beam.calibration.google.travelTimes.tolls = "boolean | true"
beam.calibration.google.travelTimes.queryDate = "2020-10-14"
beam.calibration.google.travelTimes.offPeakEnabled = "boolean | false"

beam.calibration.studyArea.enabled = "boolean | false"
beam.calibration.studyArea.lat = "double | 0"
beam.calibration.studyArea.lon = "double | 0"
beam.calibration.studyArea.radius = "double | 0"

##################################################################
# OUTPUTS
##################################################################
# The outputDirectory is the base directory where outputs will be written. The beam.agentsim.simulationName param will
# be used as the name of a sub-directory beneath the baseOutputDirectory for simulation results.
# If addTimestampToOutputDirectory == true, a timestamp will be added, e.g. "beamville_2017-12-18_16-48-57"
beam.outputs.baseOutputDirectory = "output"
#beam.outputs.baseOutputDirectory = ${?BEAM_OUTPUT}
beam.outputs.addTimestampToOutputDirectory = true
beam.outputs.writeGraphs = true
beam.outputs.collectAndCreateBeamAnalysisAndGraphs="boolean | true" # TODO: when merged upstream, resolve overlap with 'writeGraphs'
beam.outputs.displayPerformanceTimings = false
beam.outputs.generalizedLinkStats.startTime = 25200
beam.outputs.generalizedLinkStats.endTime = 32400

# To keep all logging params in one place, BEAM overrides MATSim params normally in the controller config module
beam.outputs.defaultWriteInterval = 1
beam.outputs.writePlansInterval = "int | 0"
beam.outputs.writeEventsInterval = "int | 1"
beam.outputs.writeAnalysis = "boolean | true"
beam.outputs.writeR5RoutesInterval = "int | 0"
beam.physsim.writeEventsInterval = "int | 0"
beam.physsim.writePlansInterval = "int | 0"
beam.physsim.writeRouteHistoryInterval = "int | 10"
beam.physsim.linkStatsWriteInterval = "int | 0"
beam.outputs.generalizedLinkStatsInterval = 0

# this will write out plans and throw exception at the beginning of simulation
beam.output.writePlansAndStopSimulation = "boolean | false"

# The remaining params customize how events are written to output files
beam.outputs.events.fileOutputFormats = "csv" # valid options: xml(.gz) , csv(.gz), none - DEFAULT: csv.gz

# Events Writing Logging Levels:
# Any event types not explicitly listed in overrideWritingLevels take on defaultWritingLevel
beam.outputs.events.eventsToWrite = "ActivityEndEvent,ActivityStartEvent,PersonEntersVehicleEvent,PersonLeavesVehicleEvent,ModeChoiceEvent,PathTraversalEvent,ReserveRideHailEvent,ReplanningEvent,RefuelSessionEvent,ChargingPlugInEvent,ChargingPlugOutEvent,ParkingEvent,LeavingParkingEvent"
beam.outputs.stats.binSize = 3600

#Delete MATSim files from root folder:
#beam.outputs.matsim.deleteRootFolderFiles="output_config.xml,output_counts.xml.gz,output_facilities.xml.gz,output_householdAttributes.xml.gz,output_households.xml.gz,output_lanes.xml.gz,output_network.xml.gz,output_experienced_plans.xml.gz,output_personAttributes.xml.gz,output_plans.xml.gz,output_vehicles.xml.gz,scorestats.txt,scorestats.png,traveldistancestats.txt,traveldistancestats.png,tmp"
beam.outputs.matsim.deleteRootFolderFiles=""

#Delete MATSim files from ITERS folder:
#beam.outputs.matsim.deleteITERSFolderFiles="experienced_plans.xml.gz,legHistogram.txt,legHistogram_all.png,legHistogram_bike.png,legHistogram_cav.png,legHistogram_ride_hail.png,legHistogram_walk.png,legHistogram_car.png,legHistogram_walk_transit.png,tripdurations.txt"
beam.outputs.matsim.deleteITERSFolderFiles=""
##################################################################
# SPATIAL
##################################################################
beam.spatial = {
  localCRS = "epsg:32631"  # what crs to use for distance calculations, must be in units of meters
  boundingBoxBuffer = 5000 # meters of buffer around network for defining extend of spatial indices
}

##################################################################
# MATSim Conversion
##################################################################
matsim.conversion {
  scenarioDirectory = "/path/to/scenario/directory"
  populationFile = "Siouxfalls_population.xml"
  matsimNetworkFile = "Siouxfalls_network_PT.xml"
  generateVehicles = true
  vehiclesFile = "Siouxfalls_vehicles.xml"
  defaultHouseholdIncome {
    currency = "usd"
    period = "year"
    value = 50000
  }
  osmFile = "south-dakota-latest.osm.pbf"
  shapeConfig {
    shapeFile = "tz46_d00.shp"
    tazIdFieldName = "TZ46_D00_I"
  }
}

##################################################################
# BEAM ROUTING
##################################################################
# values: R5, staticGH, quasiDynamicGH, nativeCCH (Linux Only)
beam.routing.carRouter="R5"
beam.routing {
  #Base local date in ISO 8061 YYYY-MM-DDTHH:MM:SS+HH:MM
  baseDate = "2016-10-17T00:00:00-07:00"
  transitOnStreetNetwork = true # PathTraversalEvents for transit vehicles
  r5 {
    directory = ${beam.inputDirectory}"/r5"
    #allows to use the second r5 router in order to increase returned options
    directory2 = "String? |"
    # Departure window in min
    departureWindow = "double | 15.0"
    numberOfSamples = "int | 1"
    osmMapdbFile = ${beam.routing.r5.directory}"/osm.mapdb"
    mNetBuilder.fromCRS = "EPSG:4326"   # WGS84
    mNetBuilder.toCRS = "EPSG:26910"    # UTM10N
    travelTimeNoiseFraction = "double | 0.0"
    maxDistanceLimitByModeInMeters {
      bike = "int | 40000"
    }
    bikeLaneScaleFactor = "double | 1.0"
    bikeLaneLinkIdsFilePath = ""
    linkRadiusMeters = "double | 10000.0"
    transitAlternativeList = "OPTIMAL"
    suboptimalMinutes = "int | 0"
  }
  gh {
    useAlternativeRoutes = "boolean | false"
  }
  startingIterationForTravelTimesMSA = "int | 0"
  overrideNetworkTravelTimesUsingSkims="boolean | false"

  # Set a lower bound on travel times that can possibly be used to override the network-based
  # travel time in the route.This is used to prevent unrealistically fast trips or negative
  # duration trips.
  minimumPossibleSkimBasedTravelTimeInS= "int | 60"
  skimTravelTimesScalingFactor =  "double | 0.0"
  writeRoutingStatistic = "boolean | false"
}

##################################################################
# Counts
##################################################################
beam.calibration.counts {
  countsScaleFactor = 10
  writeCountsInterval = 1
  averageCountsOverIterations = 1
  inputCountsFile = ""
}

##################################################################
# MATSim Modules
##################################################################

matsim.modules {
  global {
    randomSeed = 4711
    coordinateSystem = "Atlantis"
  }
  counts {
    countsScaleFactor = 10.355
    averageCountsOverIterations = 0
    writeCountsInterval = 0
    inputCountsFile = ""
    outputformat = "all"
  }
  network {
    inputNetworkFile = ${beam.routing.r5.directory}"/physsim-network.xml"
  }
  plans {
    inputPlansFile = ${beam.inputDirectory}"/population.xml"
    inputPersonAttributesFile = ${beam.inputDirectory}"/populationAttributes.xml"
  }
  households {
    inputFile = ${beam.inputDirectory}"/households.xml"
    inputHouseholdAttributesFile = ${beam.inputDirectory}"/householdAttributes.xml"
  }
  vehicles {
    vehiclesFile = ""
  }
  strategy {
    maxAgentPlanMemorySize = 5
    planSelectorForRemoval = "WorstPlanForRemovalSelector"

    ModuleProbability_1 = 0.0
    Module_1 = ""

    ModuleProbability_2 = 0.0
    Module_2 = ""

    ModuleProbability_3 = 0.0
    Module_3 = ""

    ModuleProbability_4 = 0.0
    Module_4 = ""

    fractionOfIterationsToDisableInnovation = 999999

    parameterset = [
      {
        type = "strategysettings"
        disableAfterIteration = -1
        strategyName = ""
        weight = 0.0
      }
    ]
  }
  parallelEventHandling {
    #Estimated number of events during mobsim run. An optional optimization hint for the framework.
    estimatedNumberOfEvents = 1000000000
    #Number of threads for parallel events handler. 0 or null means the framework decides by itself.
    numberOfThreads = 1
    #If enabled, each event handler is assigned to its own thread. Note that enabling this feature disabled the numberOfThreads option! This feature is still experimental!
    oneThreadPerHandler = false
    # If enabled, it is ensured that all events that are created during a time step of the mobility simulation are processed before the next time step is simulated. E.g. neccessary when within-day replanning is used.
    synchronizeOnSimSteps = false
  }
  controler {
    outputDirectory = ""
    firstIteration = 0
    lastIteration = 0
    eventsFileFormat = "xml"
    mobsim = "metasim"
    overwriteFiles = "overwriteExistingFiles"
  }
  qsim {
    #"start/endTime" of MobSim (00:00:00 == take earliest activity time/ run as long as active vehicles exist) -->
    startTime = "00:00:00"
    endTime = "30:00:00"
    #00:00:00 means NO snapshot writing
    snapshotperiod = "00:00:00"
  }
  transit {
    useTransit = false
    vehiclesFile = ""
    transitModes = "pt"
  }
  changeMode {
    modes = "car,pt"
  }
  planCalcScore {
    writeExperiencedPlans = true
    learningRate = "1.0"
    BrainExpBeta = "2.0"
    lateArrival = "-18"
    earlyDeparture = "-0"
    performing = "6.0"
    traveling = "-6.0"
    waiting = "-0"

    parameterset = [
      # Possible values (with deviations from default):
      # activityType = "Home" && typicalDuration = "01:00:00"
      # activityType = "Work" && typicalDuration = "09:00:00"
      # activityType = "Shopping" && typicalDuration = "09:00:00"
      # activityType = "Social" && typicalDuration = "04:00:00"
      # activityType = "Eatout" && typicalDuration = "02:00:00"
      # activityType = "School" && typicalDuration = "08:00:00"
      # activityType = "Escort" && typicalDuration = "00:30:00"
      # activityType = "University" && typicalDuration = "08:00:00"
      # activityType = "Other" && typicalDuration = "02:00:00"
      {
        type = "activityParams"
        activityType = "Home"
        priority = 1.0
        scoringThisActivityAtAll = true
        typicalDuration = "01:00:00"
        typicalDurationScoreComputation = "uniform"
      }
    ]
  }
  linkStats {
    writeLinkStatsInterval = "int | 10"
    averageLinkStatsOverIterations = "int | 5"
  }
}

beam.sim.metric.collector {
  influxDbSimulationMetricCollector {
    database = "beam"
    connectionString = "http://localhost:8086"
  }
  metrics = "beam-run, beam-iteration"
}

beam.urbansim.fractionOfModesToClear {
  allModes = "double | 0.0"
  car = "double | 0.0"
  bike = "double | 0.0"
  walk = "double | 0.0"
  walk_transit = "double | 0.0"
  drive_transit = "double | 0.0"
}

beam.urbansim.backgroundODSkimsCreator {
  enabled = "boolean | false"
  calculationTimeoutHours = "int | 6"
  modesToBuild = {
    walk = "boolean | true"
    drive = "boolean | true"
    transit = "boolean | true"
  }
  maxTravelDistanceInMeters = {
    bike = "int | 33000"
    walk = "int | 10000"
  }
  #@optional
  peakHours = [ double ]
  # possible values: r5, r5+gh
  routerType = "string | r5"
  # possible values: taz, h3
  skimsGeoType = "string | h3"
  # possible values: od, activitySim
  skimsKind = "string | od"
  numberOfH3Indexes = "int | 1000"
}
<|MERGE_RESOLUTION|>--- conflicted
+++ resolved
@@ -138,7 +138,6 @@
 
 ## SECONDARY ACTIVITIES GENERATION
 # Allow/disallow generation of secondary activities
-<<<<<<< HEAD
 beam.agentsim.agents.tripBehaviors.multinomialLogit.generate_secondary_activities = "boolean | false"
 beam.agentsim.agents.tripBehaviors.multinomialLogit.fill_in_modes_from_skims = "boolean | false"
 
@@ -150,19 +149,6 @@
 # Increasing the min-max range might increase execution time of generation of secondary activities.
 beam.agentsim.agents.tripBehaviors.multinomialLogit.min_hour_for_closest_hour_in_OD_skims_request = "int | 6"
 beam.agentsim.agents.tripBehaviors.multinomialLogit.max_hour_for_closest_hour_in_OD_skims_request = "int | 20"
-=======
-beam.agentsim.agents.tripBehaviors.mulitnomialLogit.generate_secondary_activities = "boolean | false"
-beam.agentsim.agents.tripBehaviors.mulitnomialLogit.fill_in_modes_from_skims = "boolean | false"
-
-# When filling in modes during generation of secondary activities, look for closest hour in OD skims
-# for calculation of travel cost. If skims are empty for given OD pair and all hours from min to max - the default value will be used.
-beam.agentsim.agents.tripBehaviors.mulitnomialLogit.look_for_closest_hour_in_OD_skims_for_fill_in_modes = "boolean | false"
-# Min and max hours used as range when looking for closest hour in OD skims for given OD pair
-# if between min and max hour no value found - the default value will be used.
-# Increasing the min-max range might increase execution time of generation of secondary activities.
-beam.agentsim.agents.tripBehaviors.mulitnomialLogit.min_hour_for_closest_hour_in_OD_skims_request = "int | 6"
-beam.agentsim.agents.tripBehaviors.mulitnomialLogit.max_hour_for_closest_hour_in_OD_skims_request = "int | 20"
->>>>>>> b0007841
 
 # Input file giving the relative likelihoods of starting different activities at different times of the day
 beam.agentsim.agents.tripBehaviors.multinomialLogit.intercept_file_path = ""
