##################################################################
# EXPERIMENTAL
##################################################################
beam.experimental.optimizer.enabled = "boolean | false"

##################################################################
# EXECUTION
##################################################################
beam.cluster.enabled = "boolean | false"
beam.cluster.clusterType = "String? |"
beam.useLocalWorker = "boolean | true"

##################################################################
# SIMULATION
##################################################################
beam.inputDirectory = "/test/input/beamville"
beam.agentsim.simulationName = "beamville"
beam.agentsim.agentSampleSizeAsFractionOfPopulation = "double | 1.0"
beam.agentsim.thresholdForWalkingInMeters = 100
beam.agentsim.thresholdForMakingParkingChoiceInMeters = 100
beam.agentsim.schedulerParallelismWindow = "int | 30"
beam.agentsim.timeBinSize = "int | 3600"
beam.agentsim.firstIteration = "int | 0"
beam.agentsim.lastIteration = "int | 0"
beam.agentsim.endTime = "30:00:00"
beam.agentsim.scheduleMonitorTask.initialDelay = 1
beam.agentsim.scheduleMonitorTask.interval = 30

beam.agentsim.agents.bodyType = "BODY-TYPE-DEFAULT"

# MODE CHOICE OPTIONS:
# ModeChoiceMultinomialLogit ModeChoiceTransitIfAvailable ModeChoiceDriveIfAvailable ModeChoiceRideHailIfAvailable
# ModeChoiceUniformRandom ModeChoiceLCCM
beam.agentsim.agents.modalBehaviors.modeChoiceClass = "ModeChoiceMultinomialLogit"
beam.agentsim.agents.modalBehaviors.maximumNumberOfReplanningAttempts = 3
beam.agentsim.agents.modalBehaviors.defaultValueOfTime = "double | 8.0"
beam.agentsim.agents.modalBehaviors.modeVotMultiplier.transit = "double | 1.0"
beam.agentsim.agents.modalBehaviors.modeVotMultiplier.bike = "double | 1.0"
beam.agentsim.agents.modalBehaviors.modeVotMultiplier.walk = "double | 1.0"
beam.agentsim.agents.modalBehaviors.modeVotMultiplier.rideHail = "double | 1.0"
beam.agentsim.agents.modalBehaviors.modeVotMultiplier.rideHailPooled = "double | 1.0"
beam.agentsim.agents.modalBehaviors.modeVotMultiplier.rideHailTransit = "double | 1.0"
beam.agentsim.agents.modalBehaviors.modeVotMultiplier.waiting = "double | 1.0"
beam.agentsim.agents.modalBehaviors.modeVotMultiplier.CAV = "double | 1.0"
beam.agentsim.agents.modalBehaviors.modeVotMultiplier.drive = "double | 1.0"
beam.agentsim.agents.modalBehaviors.overrideAutomationLevel = "int | 1"
beam.agentsim.agents.modalBehaviors.overrideAutomationForVOTT = "boolean | false"
beam.agentsim.agents.modalBehaviors.poolingMultiplier.Level5 = "double | 1.0"
beam.agentsim.agents.modalBehaviors.poolingMultiplier.Level4 = "double | 1.0"
beam.agentsim.agents.modalBehaviors.poolingMultiplier.Level3 = "double | 1.0"
beam.agentsim.agents.modalBehaviors.poolingMultiplier.LevelLE2 = "double | 1.0"
beam.agentsim.agents.modalBehaviors.highTimeSensitivity.highCongestion.highwayFactor.Level5 = "double | 1.0"
beam.agentsim.agents.modalBehaviors.highTimeSensitivity.highCongestion.nonHighwayFactor.Level5 = "double | 1.0"
beam.agentsim.agents.modalBehaviors.highTimeSensitivity.lowCongestion.highwayFactor.Level5 = "double | 1.0"
beam.agentsim.agents.modalBehaviors.highTimeSensitivity.lowCongestion.nonHighwayFactor.Level5 = "double | 1.0"
beam.agentsim.agents.modalBehaviors.lowTimeSensitivity.highCongestion.highwayFactor.Level5 = "double | 1.0"
beam.agentsim.agents.modalBehaviors.lowTimeSensitivity.highCongestion.nonHighwayFactor.Level5 = "double | 1.0"
beam.agentsim.agents.modalBehaviors.lowTimeSensitivity.lowCongestion.highwayFactor.Level5 = "double | 1.0"
beam.agentsim.agents.modalBehaviors.lowTimeSensitivity.lowCongestion.nonHighwayFactor.Level5 = "double | 1.0"
beam.agentsim.agents.modalBehaviors.highTimeSensitivity.highCongestion.highwayFactor.Level4 = "double | 1.0"
beam.agentsim.agents.modalBehaviors.highTimeSensitivity.highCongestion.nonHighwayFactor.Level4 = "double | 1.0"
beam.agentsim.agents.modalBehaviors.highTimeSensitivity.lowCongestion.highwayFactor.Level4 = "double | 1.0"
beam.agentsim.agents.modalBehaviors.highTimeSensitivity.lowCongestion.nonHighwayFactor.Level4 = "double | 1.0"
beam.agentsim.agents.modalBehaviors.lowTimeSensitivity.highCongestion.highwayFactor.Level4 = "double | 1.0"
beam.agentsim.agents.modalBehaviors.lowTimeSensitivity.highCongestion.nonHighwayFactor.Level4 = "double | 1.0"
beam.agentsim.agents.modalBehaviors.lowTimeSensitivity.lowCongestion.highwayFactor.Level4 = "double | 1.0"
beam.agentsim.agents.modalBehaviors.lowTimeSensitivity.lowCongestion.nonHighwayFactor.Level4 = "double | 1.0"
beam.agentsim.agents.modalBehaviors.highTimeSensitivity.highCongestion.highwayFactor.Level3 = "double | 1.0"
beam.agentsim.agents.modalBehaviors.highTimeSensitivity.highCongestion.nonHighwayFactor.Level3 = "double | 1.0"
beam.agentsim.agents.modalBehaviors.highTimeSensitivity.lowCongestion.highwayFactor.Level3 = "double | 1.0"
beam.agentsim.agents.modalBehaviors.highTimeSensitivity.lowCongestion.nonHighwayFactor.Level3 = "double | 1.0"
beam.agentsim.agents.modalBehaviors.lowTimeSensitivity.highCongestion.highwayFactor.Level3 = "double | 1.0"
beam.agentsim.agents.modalBehaviors.lowTimeSensitivity.highCongestion.nonHighwayFactor.Level3 = "double | 1.0"
beam.agentsim.agents.modalBehaviors.lowTimeSensitivity.lowCongestion.highwayFactor.Level3 = "double | 1.0"
beam.agentsim.agents.modalBehaviors.lowTimeSensitivity.lowCongestion.nonHighwayFactor.Level3 = "double | 1.0"
beam.agentsim.agents.modalBehaviors.highTimeSensitivity.highCongestion.highwayFactor.LevelLE2 = "double | 1.0"
beam.agentsim.agents.modalBehaviors.highTimeSensitivity.highCongestion.nonHighwayFactor.LevelLE2 = "double | 1.0"
beam.agentsim.agents.modalBehaviors.highTimeSensitivity.lowCongestion.highwayFactor.LevelLE2 = "double | 1.0"
beam.agentsim.agents.modalBehaviors.highTimeSensitivity.lowCongestion.nonHighwayFactor.LevelLE2 = "double | 1.0"
beam.agentsim.agents.modalBehaviors.lowTimeSensitivity.highCongestion.highwayFactor.LevelLE2 = "double | 1.0"
beam.agentsim.agents.modalBehaviors.lowTimeSensitivity.highCongestion.nonHighwayFactor.LevelLE2 = "double | 1.0"
beam.agentsim.agents.modalBehaviors.lowTimeSensitivity.lowCongestion.highwayFactor.LevelLE2 = "double | 1.0"
beam.agentsim.agents.modalBehaviors.lowTimeSensitivity.lowCongestion.nonHighwayFactor.LevelLE2 = "double | 1.0"
beam.agentsim.agents.modalBehaviors.mulitnomialLogit.params.transfer = "double | -1.4"
beam.agentsim.agents.modalBehaviors.mulitnomialLogit.params.car_intercept = "double | 0.0"
beam.agentsim.agents.modalBehaviors.mulitnomialLogit.params.cav_intercept = "double | 0.0"
beam.agentsim.agents.modalBehaviors.mulitnomialLogit.params.walk_transit_intercept = "double | 0.0"
beam.agentsim.agents.modalBehaviors.mulitnomialLogit.params.drive_transit_intercept = "double | 0.0"
beam.agentsim.agents.modalBehaviors.mulitnomialLogit.params.ride_hail_transit_intercept = "double | 0.0"
beam.agentsim.agents.modalBehaviors.mulitnomialLogit.params.ride_hail_intercept = "double | 0.0"
beam.agentsim.agents.modalBehaviors.mulitnomialLogit.params.ride_hail_pooled_intercept = "double | 0.0"
beam.agentsim.agents.modalBehaviors.mulitnomialLogit.params.walk_intercept = "double | 0.0"
beam.agentsim.agents.modalBehaviors.mulitnomialLogit.params.bike_intercept = "double | 0.0"
beam.agentsim.agents.modalBehaviors.mulitnomialLogit.utility_scale_factor = "double | 1.0"
beam.agentsim.agents.modalBehaviors.lccm.filePath = ${beam.inputDirectory}"/lccm-long.csv"
beam.agentsim.agents.modeIncentive.filePath = ""
beam.agentsim.agents.ptFare.filePath = ""
beam.agentsim.agents.parking.mulitnomialLogit.params.rangeAnxietyMultiplier = "double | -0.5"   // fit range anxiety between [-1, 0]
beam.agentsim.agents.parking.mulitnomialLogit.params.distanceMultiplier = "double | -0.086"     // based on 20m walk, VoT = $35/hr should be u=-1.0
beam.agentsim.agents.parking.mulitnomialLogit.params.parkingPriceMultiplier = "double | -0.005" // based on avg. parking prices up to $200!
beam.agentsim.agents.parking.mulitnomialLogit.params.homeActivityPrefersResidentialParkingMultiplier = "double | 1.0" // positive boost of 1.0 if true
beam.agentsim.agents.parking.rangeAnxietyBuffer = "double | 20000.0" // if our remaining range exceeds our remaining tour plus this many meters, then we feel no anxiety; default 20k
beam.agentsim.agents.parking.minSearchRadius = "double | 250.00"  // something small enough that, on average, we see 2 orders of magnitude of samples at most
beam.agentsim.agents.parking.maxSearchRadius = "double | 8046.72" // something large enough that we don't strand our drivers in an oasis

#TAZ params
beam.agentsim.taz.filePath = ${beam.inputDirectory}"/taz-centers.csv"
beam.agentsim.taz.parkingFilePath = ${beam.inputDirectory}"/taz-parking.csv"
beam.agentsim.taz.parkingStallCountScalingFactor = "double | 1.0"
beam.agentsim.taz.parkingCostScalingFactor = "double | 1.0"
#Toll params
beam.agentsim.toll.filePath = ${beam.inputDirectory}"/toll-prices.csv"
# Ride Hailing Params: Options are ALL, MASS, or the individual modes comma separate, e.g. BUS,TRAM
beam.agentsim.agents.rideHailTransit.modesToConsider = "MASS"
# Ride Hailing Params
beam.agentsim.agents.rideHail.initialization.initType = "PROCEDURAL" # Other possible values - FILE
beam.agentsim.agents.rideHail.initialization.filePath = ${beam.inputDirectory}"/ride-hail-fleet.csv"
beam.agentsim.agents.rideHail.initialization.parking.filePath = ${beam.inputDirectory}"/ride-hail-parking.csv"
beam.agentsim.agents.rideHail.defaultBaseCost = 1.8
beam.agentsim.agents.rideHail.defaultCostPerMile = 0.91
beam.agentsim.agents.rideHail.defaultCostPerMinute = 0.28
beam.agentsim.agents.rideHail.pooledBaseCost = 1.89
beam.agentsim.agents.rideHail.pooledCostPerMile = 1.11
beam.agentsim.agents.rideHail.pooledCostPerMinute = 0.07
beam.agentsim.agents.rideHail.initialization.procedural.vehicleTypeId = "Car"
beam.agentsim.agents.rideHail.initialization.procedural.vehicleTypePrefix = "RH"
beam.agentsim.agents.rideHail.initialization.procedural.fractionOfInitialVehicleFleet = "double | 0.1"
beam.agentsim.agents.rideHail.refuelThresholdInMeters = "double | 5000.0"
beam.agentsim.agents.rideHail.refuelLocationType = "AtTAZCenter"
beam.agentsim.agents.rideHail.rideHailManager.radiusInMeters = "double | 5000"
beam.agentsim.agents.rideHail.allocationManager.name = "DEFAULT_MANAGER"
beam.agentsim.agents.rideHail.allocationManager.requestBufferTimeoutInSeconds = "int | 0"

beam.agentsim.agents.rideHail.repositioningManager.name = "DEFAULT_REPOSITIONING_MANAGER"
beam.agentsim.agents.rideHail.repositioningManager.timeout = "int | 0"
# Larger value increase probability of the ride-hail vehicle to reposition
beam.agentsim.agents.rideHail.repositioningManager.demandFollowingRepositioningManager.sensitivityOfRepositioningToDemand = "double | 1"
beam.agentsim.agents.rideHail.repositioningManager.demandFollowingRepositioningManager.sensitivityOfRepositioningToDemandForCAVs = "double | 1"
beam.agentsim.agents.rideHail.repositioningManager.demandFollowingRepositioningManager.numberOfClustersForDemand = "int | 30"
beam.agentsim.agents.rideHail.repositioningManager.demandFollowingRepositioningManager.fractionOfClosestClustersToConsider = "double | 0.2"
beam.agentsim.agents.rideHail.repositioningManager.demandFollowingRepositioningManager.horizon = "int | 1200"

beam.agentsim.agents.rideHail.allocationManager.repositionLowWaitingTimes.repositionCircleRadiusInMeters = "double | 3000"
beam.agentsim.agents.rideHail.allocationManager.repositionLowWaitingTimes.minimumNumberOfIdlingVehiclesThresholdForRepositioning = "int | 1"
beam.agentsim.agents.rideHail.allocationManager.repositionLowWaitingTimes.percentageOfVehiclesToReposition = "double | 0.01"
beam.agentsim.agents.rideHail.allocationManager.repositionLowWaitingTimes.timeWindowSizeInSecForDecidingAboutRepositioning = "double | 1200"
beam.agentsim.agents.rideHail.allocationManager.repositionLowWaitingTimes.allowIncreasingRadiusIfDemandInRadiusLow = true
beam.agentsim.agents.rideHail.allocationManager.repositionLowWaitingTimes.minDemandPercentageInRadius = "double | 0.1"
beam.agentsim.agents.rideHail.allocationManager.repositionLowWaitingTimes.repositioningMethod = "TOP_SCORES"
beam.agentsim.agents.rideHail.allocationManager.repositionLowWaitingTimes.keepMaxTopNScores = "int | 1"
beam.agentsim.agents.rideHail.allocationManager.repositionLowWaitingTimes.minScoreThresholdForRepositioning = "double | 0.1"
beam.agentsim.agents.rideHail.allocationManager.repositionLowWaitingTimes.distanceWeight = "double | 0.01"
beam.agentsim.agents.rideHail.allocationManager.repositionLowWaitingTimes.waitingTimeWeight = "double | 4.0"
beam.agentsim.agents.rideHail.allocationManager.repositionLowWaitingTimes.demandWeight = "double | 4.0"
beam.agentsim.agents.rideHail.allocationManager.repositionLowWaitingTimes.produceDebugImages = true
beam.agentsim.agents.rideHail.allocationManager.alonsoMora.waitingTimeInSec = "int | 360"
beam.agentsim.agents.rideHail.allocationManager.alonsoMora.excessRideTimeAsFraction= "double | 0.2"
beam.agentsim.agents.rideHail.allocationManager.alonsoMora.numRequestsPerVehicle = "int | 5"
beam.agentsim.agents.rideHail.allocationManager.alonsoMora.matchingAlgorithm = "VehicleCentricMatchingForRideHail"
beam.agentsim.agents.rideHail.pooledToRegularRideCostRatio = 0.6

# human value of time taken from # https://theicct.org/sites/default/files/publications/Electric_shared_mobility_20190114.pdf
beam.agentsim.agents.rideHail.human.valueOfTime = 22.90
beam.agentsim.agents.rideHail.cav.valueOfTime = 1.00
# when range below refuelRequiredThresholdInMeters, EV Ride Hail CAVs will charge
# when range above noRefuelThresholdInMeters, EV Ride Hail CAVs will not charge
# (between these params probability of charging is linear interpolation from 0% to 100%)
beam.agentsim.agents.rideHail.human.refuelRequiredThresholdInMeters = 32180.0 # 20 miles
beam.agentsim.agents.rideHail.human.noRefuelThresholdInMeters = 128720.0 # 80 miles
beam.agentsim.agents.rideHail.cav.refuelRequiredThresholdInMeters = 16090.0 # 10 miles
beam.agentsim.agents.rideHail.cav.noRefuelThresholdInMeters = 96540.0 # 60 miles
beam.agentsim.agents.rideHail.rangeBufferForDispatchInMeters = 10000 // don't dispatch vehicles below this range to ensure enough available to get to charger

beam.agentsim.agents.plans.inputPlansFilePath = ${beam.inputDirectory}"/population.xml.gz"
beam.agentsim.agents.plans.inputPersonAttributesFilePath = ${beam.inputDirectory}"/populationAttributes.xml.gz"
beam.agentsim.agents.households.inputFilePath = ${beam.inputDirectory}"/households.xml.gz"
beam.agentsim.agents.households.inputHouseholdAttributesFilePath = ${beam.inputDirectory}"/householdAttributes.xml.gz"

#BeamVehicles Params
beam.agentsim.agents.vehicles.fractionOfInitialVehicleFleet = "double | 1.0"
beam.agentsim.agents.vehicles.vehicleAdjustmentMethod = "UNIFORM"
beam.agentsim.agents.vehicles.downsamplingMethod = "SECONDARY_VEHICLES_FIRST"
beam.agentsim.agents.vehicles.linkToGradePercentFilePath = ""
beam.agentsim.agents.vehicles.fuelTypesFilePath = ${beam.inputDirectory}"/beamFuelTypes.csv"
beam.agentsim.agents.vehicles.vehicleTypesFilePath = ${beam.inputDirectory}"/vehicleTypes.csv"
beam.agentsim.agents.vehicles.vehiclesFilePath = ${beam.inputDirectory}"/vehicles.csv"
beam.agentsim.agents.vehicles.meanPrivateVehicleStartingSOC = "double | 1.0"
beam.agentsim.agents.vehicles.meanRidehailVehicleStartingSOC = "double | 1.0"
beam.agentsim.agents.vehicles.transitVehicleTypesByRouteFile = ""
beam.agentsim.agents.vehicles.sharedFleets = [
  {
    name = "my-fixed-non-reserving-fleet"
    managerType = "fixed-non-reserving"
    #@optional
    fixed-non-reserving {
      vehicleTypeId = "String | sharedCar",
      maxWalkingDistance = "int | 500"
    }
    #@optional
    inexhaustible-reserving {
      vehicleTypeId = "sharedCar"
    }
    #@optional
    fixed-non-reserving-fleet-by-taz {
      vehicleTypeId = "String | sharedCar",
      vehiclesSharePerTAZFromCSV = "String? |",
      maxWalkingDistance = "int | 500",
      fleetSize = "int | 10"
    }
    #@optional
    reposition {
      name = "my-reposition-algorithm"
      repositionTimeBin = "int | 3600",
      statTimeBin = "int | 300",
      #@optional
      min-availability-undersupply-algorithm {
        matchLimit = "int | 99999"
      }
    }
  }
]

beam.agentsim.collectEvents=false
beam.agentsim.collectEventsIntervalInSeconds=300

beam.agentsim.agents.population.useVehicleSampling = "boolean | false"

beam.exchange.scenario {
  # source for now can be "Beam" or "UrbanSim"
  source = "Beam"
  # Input file format for scenario loader can be "xml", "csv" or "parquet"
  fileFormat = "xml"
  folder = ""
  convertWgs2Utm = "boolean | false"
}

beam.agentsim.agents.rideHail.initialization.procedural.initialLocation.name = "HOME"
beam.agentsim.agents.rideHail.initialization.procedural.initialLocation.home.radiusInMeters = "double | 10000"
beam.agentsim.agents.rideHail.iterationStats.timeBinSizeInSec = "double | 3600.0"
# SurgePricing parameters
beam.agentsim.agents.rideHail.surgePricing.surgeLevelAdaptionStep = "double | 0.1"
beam.agentsim.agents.rideHail.surgePricing.minimumSurgeLevel = "double | 0.1"
beam.agentsim.agents.rideHail.surgePricing.priceAdjustmentStrategy = "KEEP_PRICE_LEVEL_FIXED_AT_ONE"
beam.agentsim.agents.rideHail.surgePricing.numberOfCategories = "int | 6"
# Scaling and Tuning Params
beam.agentsim.tuning.fuelCapacityInJoules = "double | 86400000"
beam.agentsim.tuning.transitCapacity = "Double?"
beam.agentsim.tuning.transitPrice = "double | 1.0"
beam.agentsim.tuning.tollPrice = "double | 1.0"
beam.agentsim.tuning.rideHailPrice = "double | 1.0"
# Population Adjustmnet
beam.agentsim.populationAdjustment = "DEFAULT_ADJUSTMENT"
# Transit Scenarios
beam.agentsim.scenarios.frequencyAdjustmentFile = ${beam.inputDirectory}"/r5/FrequencyAdjustment.csv"
# PhysSim Scaling Params
beam.physsim.flowCapacityFactor = "double | 1.0"
beam.physsim.storageCapacityFactor = "double | 1.0"
beam.physsim.speedScalingFactor = "double | 1.0"
beam.physsim.linkStatsWriteInterval = "int | 1"
beam.physsim.linkStatsBinSize = "int | 3600"
beam.physsim.ptSampleSize = "double | 1.0"
beam.physsim.jdeqsim.agentSimPhysSimInterfaceDebugger.enabled = false
beam.physsim.jdeqsim.cacc.enabled = false
beam.physsim.jdeqsim.cacc.minRoadCapacity = "int | 2000"
beam.physsim.jdeqsim.cacc.minSpeedMetersPerSec = "int | 20"
beam.physsim.jdeqsim.cacc.speedAdjustmentFactor = "double | 1.0"
beam.physsim.jdeqsim.cacc.capacityPlansWriteInterval = 0
beam.physsim.jdeqsim.cacc.adjustedMinimumRoadSpeedInMetersPerSecond = "double | 1.3"
beam.physsim.skipPhysSim = false
beam.physsim.eventsForFullVersionOfVia = true
beam.physsim.eventsSampling = "double | 1.0"
beam.physsim.initializeRouterWithFreeFlowTimes = true
beam.physsim.quick_fix_minCarSpeedInMetersPerSecond = "double | 0.5"
beam.physsim.inputNetworkFilePath = ${beam.inputDirectory}"/r5/physsim-network.xml"
beam.physsim.events.fileOutputFormats = "csv" # valid options: xml(.gz) , csv(.gz), none - DEFAULT: csv.gz
beam.physsim.events.eventsToWrite = "ActivityEndEvent,ActivityStartEvent,LinkEnterEvent,LinkLeaveEvent,PersonArrivalEvent,PersonDepartureEvent,VehicleEntersTrafficEvent,VehicleLeavesTrafficEvent"

beam.physsim.overwriteLinkParamPath = ""

beam.physsim.network.overwriteRoadTypeProperties {
  enabled = false
  motorway {
    speed = "double?"
    capacity = "int?"
    lanes = "int?"
  }
  motorwayLink {
    speed = "double?"
    capacity = "int?"
    lanes = "int?"
  }
  primary {
    speed = "double?"
    capacity = "int?"
    lanes = "int?"
  }
  primary {
    speed = "double?"
    capacity = "int?"
    lanes = "int?"
  }
  primaryLink {
    speed = "double?"
    capacity = "int?"
    lanes = "int?"
  }
  trunk {
    speed = "double?"
    capacity = "int?"
    lanes = "int?"
  }
  trunkLink {
    speed = "double?"
    capacity = "int?"
    lanes = "int?"
  }
  secondary {
    speed = "double?"
    capacity = "int?"
    lanes = "int?"
  }
  secondaryLink {
    speed = "double?"
    capacity = "int?"
    lanes = "int?"
  }
  tertiary {
    speed = "double?"
    capacity = "int?"
    lanes = "int?"
  }
  tertiaryLink {
    speed = "double?"
    capacity = "int?"
    lanes = "int?"
  }
  minor {
    speed = "double?"
    capacity = "int?"
    lanes = "int?"
  }
  residential {
    speed = "double?"
    capacity = "int?"
    lanes = "int?"
  }
  livingStreet {
    speed = "double?"
    capacity = "int?"
    lanes = "int?"
  }
  unclassified {
    speed = "double?"
    capacity = "int?"
    lanes = "int?"
  }
}

# Replanning
beam.replanning.maxAgentPlanMemorySize = "int | 5"
beam.replanning.Module_1 = "SelectExpBeta"
beam.replanning.ModuleProbability_1 = 0.8
beam.replanning.Module_2 = "ClearRoutes"
beam.replanning.ModuleProbability_2 = 0.1
beam.replanning.Module_3 = "ClearModes"
beam.replanning.ModuleProbability_3 = 0.1
beam.replanning.Module_4 = "TimeMutator"
beam.replanning.ModuleProbability_4 = 0.0
beam.replanning.fractionOfIterationsToDisableInnovation = "double | Double.PositiveInfinity"
beam.replanning.cleanNonCarModesInIteration = "int | 0"

#skims
beam.router.skim = {
  h3Resolution = "int | 6"
  keepKLatestSkims = "int | 1"
  writeSkimsInterval = "int | 0"
  writeAggregatedSkimsInterval = "int | 0"
  drive-time-skimmer {
    name = "drive-time-skimmer"
    fileBaseName = "String | skimsTravelTimeObservedVsSimulated"
  }
  origin-destination-skimmer {
    name = "od-skimmer"
    fileBaseName = "String | skimsOD"
    writeAllModeSkimsForPeakNonPeakPeriodsInterval = "int | 0"
    writeFullSkimsInterval = "int | 0"
  }
  taz-skimmer {
    name = "taz-skimmer"
    fileBaseName = "String | skimsTAZ"
    timeBin = "int | 300"
  }
}

##################################################################
# Warm Mode
##################################################################
beam.warmStart.enabled = false
#PATH can be a directory or zip archive of the output directory (e.g. like what get's stored on S3), including a URL to an S3 output.
beam.warmStart.path = ""

beam.warmStart.skimsFileName = "skims.csv.gz"
beam.warmStart.skimsFilePath = "" # Filled by warmstart
beam.warmStart.skimsPlusFileName = "skimsPlus.csv.gz"
beam.warmStart.skimsPlusFilePath = "" # Filled by warmstart
beam.warmStart.routeHistoryFileName = "routeHistory.csv.gz"
beam.warmStart.routeHistoryFilePath = "" # Filled by warmstart

##################################################################
# Debugging
##################################################################
beam.debug.debugEnabled = false
beam.debug.agentTripScoresInterval = 0

beam.debug.triggerMeasurer {
  enabled = false
  writeStuckAgentDetectionConfig = true
}

beam.debug.stuckAgentDetection {
  enabled = false
  checkIntervalMs = "duration:ms | 200ms"
  defaultTimeoutMs = "duration:ms | 60s"
  overallSimulationTimeoutMs = "duration:ms | 100s"
  checkMaxNumberOfMessagesEnabled = true
  thresholds = [
    {
      triggerType = "beam.agentsim.agents.PersonAgent$ActivityStartTrigger"
      markAsStuckAfterMs = "duration:ms | 20s"
      actorTypeToMaxNumberOfMessages {
        population = "int?"
        transitDriverAgent = "int?"
        rideHailAgent = "int?"
        rideHailManager = "int?"
      }
    },
    {
      triggerType = "beam.agentsim.agents.PersonAgent$ActivityEndTrigger"
      markAsStuckAfterMs = "duration:ms | 60s"
      actorTypeToMaxNumberOfMessages {
        population = "int?"
        transitDriverAgent = "int?"
        rideHailAgent = "int?"
        rideHailManager = "int?"
      }
    },
    {
      triggerType = "beam.agentsim.agents.PersonAgent$PersonDepartureTrigger"
      markAsStuckAfterMs = "duration:ms | 20s"
      actorTypeToMaxNumberOfMessages {
        population = "int?"
        transitDriverAgent = "int?"
        rideHailAgent = "int?"
        rideHailManager = "int?"
      }
    },
    {
      triggerType = "beam.agentsim.agents.modalbehaviors.DrivesVehicle$StartLegTrigger"
      markAsStuckAfterMs = "duration:ms | 18s"
      actorTypeToMaxNumberOfMessages {
        population = "int?"
        transitDriverAgent = "int?"
        rideHailAgent = "int?"
        rideHailManager = "int?"
      }
    },
    {
      triggerType = "beam.agentsim.agents.modalbehaviors.DrivesVehicle$EndLegTrigger"
      markAsStuckAfterMs = "duration:ms | 60s"
      actorTypeToMaxNumberOfMessages {
        population = "int?"
        transitDriverAgent = "int?"
        rideHailAgent = "int?"
        rideHailManager = "int?"
      }
    },
    {
      triggerType = "beam.agentsim.agents.modalbehaviors.DrivesVehicle$AlightVehicleTrigger"
      markAsStuckAfterMs = "duration:ms | 21s"
      actorTypeToMaxNumberOfMessages {
        population = "int?"
        transitDriverAgent = "int?"
        rideHailAgent = "int?"
        rideHailManager = "int?"
      }
    },
    {
      triggerType = "beam.agentsim.agents.modalbehaviors.DrivesVehicle$BoardVehicleTrigger"
      markAsStuckAfterMs = "duration:ms | 21s"
      actorTypeToMaxNumberOfMessages {
        population = "int?"
        transitDriverAgent = "int?"
        rideHailAgent = "int?"
        rideHailManager = "int?"
      }
    },
    {
      triggerType = "beam.agentsim.agents.modalbehaviors.DrivesVehicle$StartRefuelSessionTrigger"
      markAsStuckAfterMs = "duration:ms | 21s"
      actorTypeToMaxNumberOfMessages {
        population = "int?"
        transitDriverAgent = "int?"
        rideHailAgent = "int?"
        rideHailManager = "int?"
      }
    },
    {
      triggerType = "beam.agentsim.agents.modalbehaviors.DrivesVehicle$EndRefuelSessionTrigger"
      markAsStuckAfterMs = "duration:ms | 21s"
      actorTypeToMaxNumberOfMessages {
        population = "int?"
        transitDriverAgent = "int?"
        rideHailAgent = "int?"
        rideHailManager = "int?"
      }
    },
    {
      triggerType = "beam.agentsim.agents.InitializeTrigger"
      markAsStuckAfterMs = "duration:ms | 20s"
      actorTypeToMaxNumberOfMessages {
        population = "int?"
        transitDriverAgent = "int?"
        rideHailAgent = "int?"
        rideHailManager = "int?"
      }
    },
    {
      triggerType = "beam.agentsim.agents.ridehail.RideHailManager$BufferedRideHailRequestsTimeout"
      markAsStuckAfterMs = "duration:ms | 20s"
      actorTypeToMaxNumberOfMessages {
        population = "int?"
        transitDriverAgent = "int?"
        rideHailAgent = "int?"
        rideHailManager = "int?"
      }
    },
    {
      triggerType = "beam.agentsim.agents.ridehail.RideHailManager$RideHailAllocationManagerTimeout"
      markAsStuckAfterMs = "duration:ms | 40s"
      actorTypeToMaxNumberOfMessages {
        population = "int?"
        transitDriverAgent = "int?"
        rideHailAgent = "int?"
        rideHailManager = "int?"
      }
    },
  ]
}
beam.debug.debugActorTimerIntervalInSec = "int | 0"
beam.debug.actor.logDepth = "int | 0"
beam.debug.memoryConsumptionDisplayTimeoutInSec = "int | 0"
beam.debug.clearRoutedOutstandingWorkEnabled = false
beam.debug.secondsToWaitToClearRoutedOutstandingWork = 60

beam.logger.keepConsoleAppenderOn = "boolean | true"

##################################################################
# Metrics
##################################################################
beam.metrics.level = "verbose"

##################################################################
# Calibration
##################################################################
beam.calibration.objectiveFunction = "ModeChoiceObjectiveFunction"
beam.calibration.meanToCountsWeightRatio = "double | 0.5"
beam.calibration.mode.benchmarkFilePath = ""
beam.calibration.roadNetwork.travelTimes.zoneBoundariesFilePath = ""
beam.calibration.roadNetwork.travelTimes.zoneODTravelTimesFilePath = ""

##################################################################
# OUTPUTS
##################################################################
# The outputDirectory is the base directory where outputs will be written. The beam.agentsim.simulationName param will
# be used as the name of a sub-directory beneath the baseOutputDirectory for simulation results.
# If addTimestampToOutputDirectory == true, a timestamp will be added, e.g. "beamville_2017-12-18_16-48-57"
beam.outputs.baseOutputDirectory = "output"
beam.outputs.baseOutputDirectory = ${?BEAM_OUTPUT}
beam.outputs.addTimestampToOutputDirectory = true
beam.outputs.writeGraphs = true
beam.outputs.displayPerformanceTimings = false
beam.outputs.generalizedLinkStats.startTime = 25200
beam.outputs.generalizedLinkStats.endTime = 32400
# To keep all logging params in one place, BEAM overrides MATSim params normally in the controller config module
beam.outputs.defaultWriteInterval = 1
beam.outputs.writePlansInterval = "int | 0"
beam.outputs.writeEventsInterval = "int | 1"
beam.outputs.writeAnalysis = "boolean | true"
beam.outputs.writeLinkTraversalInterval = "int | 0"
beam.physsim.writeEventsInterval = "int | 0"
beam.physsim.writePlansInterval = "int | 0"
beam.physsim.writeRouteHistoryInterval = "int | 10"
beam.physsim.linkStatsWriteInterval = "int | 0"
beam.physsim.writeMATSimNetwork = "boolean | true"
beam.outputs.generalizedLinkStatsInterval = 0

# The remaining params customize how events are written to output files
beam.outputs.events.fileOutputFormats = "csv" # valid options: xml(.gz) , csv(.gz), none - DEFAULT: csv.gz

# Events Writing Logging Levels:
# Any event types not explicitly listed in overrideWritingLevels take on defaultWritingLevel
beam.outputs.events.eventsToWrite = "ActivityEndEvent,ActivityStartEvent,PersonEntersVehicleEvent,PersonLeavesVehicleEvent,ModeChoiceEvent,PathTraversalEvent,ReserveRideHailEvent,ReplanningEvent,RefuelSessionEvent,ChargingPlugInEvent,ChargingPlugOutEvent,ParkingEvent,LeavingParkingEvent"
beam.outputs.stats.binSize = 3600

##################################################################
# SPATIAL
##################################################################
beam.spatial = {
  localCRS = "epsg:32631"  # what crs to use for distance calculations, must be in units of meters
  boundingBoxBuffer = 5000 # meters of buffer around network for defining extend of spatial indices
}

##################################################################
# MATSim Conversion
##################################################################
matsim.conversion {
  scenarioDirectory = "/path/to/scenario/directory"
  populationFile = "Siouxfalls_population.xml"
  matsimNetworkFile = "Siouxfalls_network_PT.xml"
  generateVehicles = true
  vehiclesFile = "Siouxfalls_vehicles.xml"
  defaultHouseholdIncome {
    currency = "usd"
    period = "year"
    value = 50000
  }
  osmFile = "south-dakota-latest.osm.pbf"
  shapeConfig {
    shapeFile = "tz46_d00.shp"
    tazIdFieldName = "TZ46_D00_I"
  }
}

##################################################################
# BEAM ROUTING
##################################################################
beam.routing {
  #Base local date in ISO 8061 YYYY-MM-DDTHH:MM:SS+HH:MM
  baseDate = "2016-10-17T00:00:00-07:00"
  transitOnStreetNetwork = true # PathTraversalEvents for transit vehicles
  r5 {
    directory = ${beam.inputDirectory}"/r5"
    # Departure window in min
    departureWindow = "double | 15.0"
    numberOfSamples = "int | 1"
    osmFile = ${beam.inputDirectory}"/r5/beamville.osm.pbf"
    osmMapdbFile = ${beam.inputDirectory}"/r5/osm.mapdb"
    mNetBuilder.fromCRS = "EPSG:4326" # WGS84
    mNetBuilder.toCRS = "EPSG:26910"     # UTM10N
<<<<<<< HEAD
    travelTimeNoiseFraction = "double | 0.0"
=======
    maxDistanceLimitByModeInMeters {
      bike = "int | 40000"
    }
>>>>>>> dafcef14
  }
  startingIterationForTravelTimesMSA = "int | 0"
}

##################################################################
# Counts
##################################################################
beam.calibration.counts {
  countsScaleFactor = 10
  writeCountsInterval = 1
  averageCountsOverIterations = 1
  inputCountsFile = ${beam.inputDirectory}"/counts.xml"
}

##################################################################
# MATSim Modules
##################################################################

matsim.modules {
  global {
    randomSeed = 4711
    coordinateSystem = "Atlantis"
  }
  counts {
    countsScaleFactor = 10.355
    averageCountsOverIterations = 0
    writeCountsInterval = 0
    inputCountsFile = ""
    outputformat = "all"
  }
  network {
    inputNetworkFile = ${beam.inputDirectory}"/physsim-network.xml"
  }
  plans {
    inputPlansFile = ${beam.inputDirectory}"/population.xml"
    inputPersonAttributesFile = ${beam.inputDirectory}"/populationAttributes.xml"
  }
  households {
    inputFile = ${beam.inputDirectory}"/households.xml"
    inputHouseholdAttributesFile = ${beam.inputDirectory}"/householdAttributes.xml"
  }
  vehicles {
    vehiclesFile = ""
  }
  strategy {
    maxAgentPlanMemorySize = 5
    planSelectorForRemoval = "WorstPlanForRemovalSelector"

    ModuleProbability_1 = 0.0
    Module_1 = ""

    ModuleProbability_2 = 0.0
    Module_2 = ""

    ModuleProbability_3 = 0.0
    Module_3 = ""

    ModuleProbability_4 = 0.0
    Module_4 = ""

    fractionOfIterationsToDisableInnovation = 999999

    parameterset = [
      {
        type = "strategysettings"
        disableAfterIteration = -1
        strategyName = ""
        weight = 0.0
      },
      {
        type = "strategysettings"
        disableAfterIteration = -1
        strategyName = ""
        weight = 0.0
      },
      {
        type = "strategysettings"
        disableAfterIteration = -1
        strategyName = ""
        weight = 0.0
      },
      {
        type = "strategysettings"
        disableAfterIteration = -1
        strategyName = ""
        weight = 0.0
      }
    ]
  }
  parallelEventHandling {
    #Estimated number of events during mobsim run. An optional optimization hint for the framework.
    estimatedNumberOfEvents = 1000000000
    #Number of threads for parallel events handler. 0 or null means the framework decides by itself.
    numberOfThreads = 1
    #If enabled, each event handler is assigned to its own thread. Note that enabling this feature disabled the numberOfThreads option! This feature is still experimental!
    oneThreadPerHandler = false
    # If enabled, it is ensured that all events that are created during a time step of the mobility simulation are processed before the next time step is simulated. E.g. neccessary when within-day replanning is used.
    synchronizeOnSimSteps = false
  }
  controler {
    outputDirectory = ""
    firstIteration = 0
    lastIteration = 0
    eventsFileFormat = "xml"
    mobsim = "metasim"
    overwriteFiles = "overwriteExistingFiles"
  }
  qsim {
    #"start/endTime" of MobSim (00:00:00 == take earliest activity time/ run as long as active vehicles exist) -->
    startTime = "00:00:00"
    endTime = "30:00:00"
    #00:00:00 means NO snapshot writing
    snapshotperiod = "00:00:00"
  }
  transit {
    useTransit = false
    vehiclesFile = ""
    transitModes = "pt"
  }
  changeMode {
    modes = "car,pt"
  }
  planCalcScore {
    writeExperiencedPlans = true
    learningRate = "1.0"
    BrainExpBeta = "2.0"
    lateArrival = "-18"
    earlyDeparture = "-0"
    performing = "6.0"
    traveling = "-6.0"
    waiting = "-0"

    parameterset = [
      {
        type = "activityParams"
        activityType = "Home"
        priority = 1.0
        scoringThisActivityAtAll = true
        typicalDuration = "01:00:00"
        typicalDurationScoreComputation = "uniform"
      }, {
        type = "activityParams"
        activityType = "Work"
        priority = 1.0
        scoringThisActivityAtAll = true
        typicalDuration = "9:00:00"
        typicalDurationScoreComputation = "uniform"
      }, {
        type = "activityParams"
        activityType = "Shopping"
        priority = 1.0
        scoringThisActivityAtAll = true
        typicalDuration = "9:00:00"
        typicalDurationScoreComputation = "uniform"
      }, {
        type = "activityParams"
        activityType = "Social"
        priority = 1.0
        scoringThisActivityAtAll = true
        typicalDuration = "4:00:00"
        typicalDurationScoreComputation = "uniform"
      }, {
        type = "activityParams"
        activityType = "Eatout"
        priority = 1.0
        scoringThisActivityAtAll = true
        typicalDuration = "2:00:00"
        typicalDurationScoreComputation = "uniform"
      }, {
        type = "activityParams"
        activityType = "School"
        priority = 1.0
        scoringThisActivityAtAll = true
        typicalDuration = "8:00:00"
        typicalDurationScoreComputation = "uniform"
      }, {
        type = "activityParams"
        activityType = "Escort"
        priority = 1.0
        scoringThisActivityAtAll = true
        typicalDuration = "00:30:00"
        typicalDurationScoreComputation = "uniform"
      }, {
        type = "activityParams"
        activityType = "University"
        priority = 1.0
        scoringThisActivityAtAll = true
        typicalDuration = "08:00:00"
        typicalDurationScoreComputation = "uniform"
      }, {
        type = "activityParams"
        activityType = "Other"
        priority = 1.0
        scoringThisActivityAtAll = true
        typicalDuration = "02:00:00"
        typicalDurationScoreComputation = "uniform"
      }
    ]
  }
  linkStats {
    writeLinkStatsInterval = "int | 10"
    averageLinkStatsOverIterations = "int | 5"
  }
}

beam.sim.metric.collector {
  influxDbSimulationMetricCollector {
    database = "beam"
    connectionString = "http://localhost:8086"
  }
  metrics = "beam-run, beam-iteration"
}<|MERGE_RESOLUTION|>--- conflicted
+++ resolved
@@ -647,13 +647,10 @@
     osmMapdbFile = ${beam.inputDirectory}"/r5/osm.mapdb"
     mNetBuilder.fromCRS = "EPSG:4326" # WGS84
     mNetBuilder.toCRS = "EPSG:26910"     # UTM10N
-<<<<<<< HEAD
     travelTimeNoiseFraction = "double | 0.0"
-=======
     maxDistanceLimitByModeInMeters {
       bike = "int | 40000"
     }
->>>>>>> dafcef14
   }
   startingIterationForTravelTimesMSA = "int | 0"
 }
