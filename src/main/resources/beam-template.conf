##################################################################
# EXPERIMENTAL
##################################################################
beam.experimental.optimizer.enabled = "boolean | false"
##################################################################
# EXECUTION
##################################################################
beam.cluster.enabled = "boolean | false"
beam.actorSystemName = "string | ClusterSystem"
beam.cluster.clusterType = "String? |"
beam.useLocalWorker = "boolean | true"

##################################################################
# SIMULATION
##################################################################
beam.inputDirectory = "/test/input/beamville"
# For subsequential beam runs (some data will be laoded from the latest found run in this directory)
beam.input.lastBaseOutputDir = ${beam.outputs.baseOutputDirectory}
# This prefix is used to find the last run output directory within beam.input.lastBaseOutputDir direcotry
beam.input.simulationPrefix = ${beam.agentsim.simulationName}

beam.agentsim.simulationName = "beamville"
beam.agentsim.randomSeedForPopulationSampling = "int?"
beam.agentsim.agentSampleSizeAsFractionOfPopulation = "double | 1.0"
beam.agentsim.fractionOfPlansWithSingleActivity = "double | 0.0"
beam.agentsim.thresholdForWalkingInMeters = 100
beam.agentsim.thresholdForMakingParkingChoiceInMeters = 100
beam.agentsim.schedulerParallelismWindow = "int | 30"
beam.agentsim.timeBinSize = "int | 3600"
beam.agentsim.firstIteration = "int | 0"
beam.agentsim.lastIteration = "int | 0"
beam.agentsim.endTime = "30:00:00"
beam.agentsim.scheduleMonitorTask.initialDelay = 1
beam.agentsim.scheduleMonitorTask.interval = 30
beam.agentsim.snapLocationAndRemoveInvalidInputs = "boolean | false"

beam.agentsim.agents.bodyType = "BODY-TYPE-DEFAULT"

# TERMINATION CRITERION NAME OPTIONS:
# TerminateAtFixedIterationNumber TerminateAtRideHailFleetStoredElectricityConvergence
beam.sim.termination.criterionName = "TerminateAtFixedIterationNumber"
beam.sim.termination.terminateAtRideHailFleetStoredElectricityConvergence.minLastIteration = "int | 0"
beam.sim.termination.terminateAtRideHailFleetStoredElectricityConvergence.maxLastIteration = "int | 0"
beam.sim.termination.terminateAtRideHailFleetStoredElectricityConvergence.relativeTolerance = "double | 0.01"


# MODE CHOICE OPTIONS:
# ModeChoiceMultinomialLogit ModeChoiceTransitIfAvailable ModeChoiceDriveIfAvailable ModeChoiceRideHailIfAvailable
# ModeChoiceUniformRandom ModeChoiceLCCM
beam.agentsim.agents.modalBehaviors.modeChoiceClass = "ModeChoiceMultinomialLogit"
beam.agentsim.agents.modalBehaviors.maximumNumberOfReplanningAttempts = 3
beam.agentsim.agents.modalBehaviors.defaultValueOfTime = "double | 8.0"
beam.agentsim.agents.modalBehaviors.minimumValueOfTime = "double | 7.25"
# The types have to be in sync with file pointed in the parameter `beam.agentsim.agents.vehicles.vehicleTypesFilePath`
# ["BUS-DEFAULT:1.0","RAIL-DEFAULT:1.0","FERRY-DEFAULT:1.0","SUBWAY-DEFAULT:1.0","CABLE_CAR-DEFAULT:1.0","TRAM-DEFAULT:1.0"]
#@optional
beam.agentsim.agents.modalBehaviors.transitVehicleTypeVOTMultipliers = [string] | []
beam.agentsim.agents.modalBehaviors.modeVotMultiplier.transit = "double | 1.0"
beam.agentsim.agents.modalBehaviors.modeVotMultiplier.bike = "double | 1.0"
beam.agentsim.agents.modalBehaviors.modeVotMultiplier.walk = "double | 1.0"
beam.agentsim.agents.modalBehaviors.modeVotMultiplier.rideHail = "double | 1.0"
beam.agentsim.agents.modalBehaviors.modeVotMultiplier.rideHailPooled = "double | 1.0"
beam.agentsim.agents.modalBehaviors.modeVotMultiplier.rideHailTransit = "double | 1.0"
beam.agentsim.agents.modalBehaviors.modeVotMultiplier.waiting = "double | 1.0"
beam.agentsim.agents.modalBehaviors.modeVotMultiplier.CAV = "double | 1.0"
beam.agentsim.agents.modalBehaviors.modeVotMultiplier.drive = "double | 1.0"
beam.agentsim.agents.modalBehaviors.overrideAutomationLevel = "int | 1"
beam.agentsim.agents.modalBehaviors.overrideAutomationForVOTT = "boolean | false"
beam.agentsim.agents.modalBehaviors.poolingMultiplier.Level5 = "double | 1.0"
beam.agentsim.agents.modalBehaviors.poolingMultiplier.Level4 = "double | 1.0"
beam.agentsim.agents.modalBehaviors.poolingMultiplier.Level3 = "double | 1.0"
beam.agentsim.agents.modalBehaviors.poolingMultiplier.LevelLE2 = "double | 1.0"
beam.agentsim.agents.modalBehaviors.bikeMultiplier.commute.ageGT50 = "double | 1.0"
beam.agentsim.agents.modalBehaviors.bikeMultiplier.noncommute.ageGT50 = "double | 1.0"
beam.agentsim.agents.modalBehaviors.bikeMultiplier.commute.ageLE50 = "double | 1.0"
beam.agentsim.agents.modalBehaviors.bikeMultiplier.noncommute.ageLE50 = "double | 1.0"
beam.agentsim.agents.modalBehaviors.highTimeSensitivity.highCongestion.highwayFactor.Level5 = "double | 1.0"
beam.agentsim.agents.modalBehaviors.highTimeSensitivity.highCongestion.nonHighwayFactor.Level5 = "double | 1.0"
beam.agentsim.agents.modalBehaviors.highTimeSensitivity.lowCongestion.highwayFactor.Level5 = "double | 1.0"
beam.agentsim.agents.modalBehaviors.highTimeSensitivity.lowCongestion.nonHighwayFactor.Level5 = "double | 1.0"
beam.agentsim.agents.modalBehaviors.lowTimeSensitivity.highCongestion.highwayFactor.Level5 = "double | 1.0"
beam.agentsim.agents.modalBehaviors.lowTimeSensitivity.highCongestion.nonHighwayFactor.Level5 = "double | 1.0"
beam.agentsim.agents.modalBehaviors.lowTimeSensitivity.lowCongestion.highwayFactor.Level5 = "double | 1.0"
beam.agentsim.agents.modalBehaviors.lowTimeSensitivity.lowCongestion.nonHighwayFactor.Level5 = "double | 1.0"
beam.agentsim.agents.modalBehaviors.highTimeSensitivity.highCongestion.highwayFactor.Level4 = "double | 1.0"
beam.agentsim.agents.modalBehaviors.highTimeSensitivity.highCongestion.nonHighwayFactor.Level4 = "double | 1.0"
beam.agentsim.agents.modalBehaviors.highTimeSensitivity.lowCongestion.highwayFactor.Level4 = "double | 1.0"
beam.agentsim.agents.modalBehaviors.highTimeSensitivity.lowCongestion.nonHighwayFactor.Level4 = "double | 1.0"
beam.agentsim.agents.modalBehaviors.lowTimeSensitivity.highCongestion.highwayFactor.Level4 = "double | 1.0"
beam.agentsim.agents.modalBehaviors.lowTimeSensitivity.highCongestion.nonHighwayFactor.Level4 = "double | 1.0"
beam.agentsim.agents.modalBehaviors.lowTimeSensitivity.lowCongestion.highwayFactor.Level4 = "double | 1.0"
beam.agentsim.agents.modalBehaviors.lowTimeSensitivity.lowCongestion.nonHighwayFactor.Level4 = "double | 1.0"
beam.agentsim.agents.modalBehaviors.highTimeSensitivity.highCongestion.highwayFactor.Level3 = "double | 1.0"
beam.agentsim.agents.modalBehaviors.highTimeSensitivity.highCongestion.nonHighwayFactor.Level3 = "double | 1.0"
beam.agentsim.agents.modalBehaviors.highTimeSensitivity.lowCongestion.highwayFactor.Level3 = "double | 1.0"
beam.agentsim.agents.modalBehaviors.highTimeSensitivity.lowCongestion.nonHighwayFactor.Level3 = "double | 1.0"
beam.agentsim.agents.modalBehaviors.lowTimeSensitivity.highCongestion.highwayFactor.Level3 = "double | 1.0"
beam.agentsim.agents.modalBehaviors.lowTimeSensitivity.highCongestion.nonHighwayFactor.Level3 = "double | 1.0"
beam.agentsim.agents.modalBehaviors.lowTimeSensitivity.lowCongestion.highwayFactor.Level3 = "double | 1.0"
beam.agentsim.agents.modalBehaviors.lowTimeSensitivity.lowCongestion.nonHighwayFactor.Level3 = "double | 1.0"
beam.agentsim.agents.modalBehaviors.highTimeSensitivity.highCongestion.highwayFactor.LevelLE2 = "double | 1.0"
beam.agentsim.agents.modalBehaviors.highTimeSensitivity.highCongestion.nonHighwayFactor.LevelLE2 = "double | 1.0"
beam.agentsim.agents.modalBehaviors.highTimeSensitivity.lowCongestion.highwayFactor.LevelLE2 = "double | 1.0"
beam.agentsim.agents.modalBehaviors.highTimeSensitivity.lowCongestion.nonHighwayFactor.LevelLE2 = "double | 1.0"
beam.agentsim.agents.modalBehaviors.lowTimeSensitivity.highCongestion.highwayFactor.LevelLE2 = "double | 1.0"
beam.agentsim.agents.modalBehaviors.lowTimeSensitivity.highCongestion.nonHighwayFactor.LevelLE2 = "double | 1.0"
beam.agentsim.agents.modalBehaviors.lowTimeSensitivity.lowCongestion.highwayFactor.LevelLE2 = "double | 1.0"
beam.agentsim.agents.modalBehaviors.lowTimeSensitivity.lowCongestion.nonHighwayFactor.LevelLE2 = "double | 1.0"
beam.agentsim.agents.modalBehaviors.multinomialLogit.params.transfer = "double | -1.4"
beam.agentsim.agents.modalBehaviors.multinomialLogit.params.transit_crowding = "double | 0.0"
beam.agentsim.agents.modalBehaviors.multinomialLogit.params.transit_crowding_percentile = "double | 90.0"
# any positive value
beam.agentsim.agents.modalBehaviors.multinomialLogit.params.transit_crowding_VOT_multiplier = "double | 0.0"
# from 0 to 1.
# how full should be a vehicle to turn on crowding calculation. 0 - empty, 1 - full
beam.agentsim.agents.modalBehaviors.multinomialLogit.params.transit_crowding_VOT_threshold = "double | 0.5"
beam.agentsim.agents.modalBehaviors.multinomialLogit.params.car_intercept = "double | 0.0"
beam.agentsim.agents.modalBehaviors.multinomialLogit.params.cav_intercept = "double | 0.0"
beam.agentsim.agents.modalBehaviors.multinomialLogit.params.walk_transit_intercept = "double | 0.0"
beam.agentsim.agents.modalBehaviors.multinomialLogit.params.drive_transit_intercept = "double | 0.0"
beam.agentsim.agents.modalBehaviors.multinomialLogit.params.ride_hail_transit_intercept = "double | 0.0"
beam.agentsim.agents.modalBehaviors.multinomialLogit.params.ride_hail_intercept = "double | 0.0"
beam.agentsim.agents.modalBehaviors.multinomialLogit.params.ride_hail_pooled_intercept = "double | 0.0"
beam.agentsim.agents.modalBehaviors.multinomialLogit.params.walk_intercept = "double | 0.0"
beam.agentsim.agents.modalBehaviors.multinomialLogit.params.bike_intercept = "double | 0.0"
beam.agentsim.agents.modalBehaviors.multinomialLogit.params.bike_transit_intercept = "double | 0.0"
beam.agentsim.agents.modalBehaviors.multinomialLogit.utility_scale_factor = "double | 1.0"
beam.agentsim.agents.modalBehaviors.lccm.filePath = ${beam.inputDirectory}"/lccm-long.csv"

## SECONDARY ACTIVITIES GENERATION
# Allow/disallow generation of secondary activities
beam.agentsim.agents.tripBehaviors.multinomialLogit.generate_secondary_activities = "boolean | false"
# Input file giving the relative likelihoods of starting different activities at different times of the day
beam.agentsim.agents.tripBehaviors.multinomialLogit.intercept_file_path = ""
# Input file giving parameters for the different activity types, including mean duration (duration is drawn from an
# exponential distribution with that mean) and value of time multiplier. The value of time multiplier modifies how
# willing agents are to incur travel time and cost in order to accomplish that activity. For example, a value of 0.5
# means that they get 50% more value out of participating in that activity than they would being at home or work.
# So, if it's a 30 minute activity, they would on average be willing to spend 15 minutes round trip to participate in
# it. If the value is 2, they get 200% more value, so on average they would be willing to spend 60 minutes round trip
# commuting to participate in this activity.
#
# You can adjust the VOT values up or down to get more or less of a given activity
beam.agentsim.agents.tripBehaviors.multinomialLogit.activity_file_path = ""
#This is an intercept value you can add to make all secondary activities more or less likely
beam.agentsim.agents.tripBehaviors.multinomialLogit.additional_trip_utility = "double | 0.0"
# This sets a maximum distance in looking for places to participate in secondary activities. Increasing it
# increases the maximum and mean trip distance for secondary activities.
beam.agentsim.agents.tripBehaviors.multinomialLogit.max_destination_distance_meters = "double | 32000"
# This determines how many options for secondary activity locations an agent chooses between. Increasing this
# number decreases the mean distance traveled to secondary activities and slightly increases the number of trips
# that are made (because the agents are more likely to find a suitable location for a secondary activity nearby)
beam.agentsim.agents.tripBehaviors.multinomialLogit.max_destination_choice_set_size = "int | 20"
#These three values should all be between zero and one and determine the amount of noise in each level of
# the nested choice process. Increasing destination_nest_scale_factor means that people are more likely to
# choose a less optimal destination, mode_nest_scale_factor means people are more likely to value destinations
# accessible by multiple modes, and trip_nest_scale_factor means that people are more likely to take secondary
# trips even if the costs are greater than the benefits
beam.agentsim.agents.tripBehaviors.multinomialLogit.destination_nest_scale_factor = "double | 1.0"
beam.agentsim.agents.tripBehaviors.multinomialLogit.mode_nest_scale_factor = "double | 1.0"
beam.agentsim.agents.tripBehaviors.multinomialLogit.trip_nest_scale_factor = "double | 1.0"
beam.agentsim.agents.tripBehaviors.carUsage.minDistanceToTrainStop = "double | 0.0"


beam.agentsim.agents.modeIncentive.filePath = ""
beam.agentsim.agents.ptFare.filePath = ""
beam.agentsim.agents.parking.multinomialLogit.params.rangeAnxietyMultiplier = "double | -0.5"   # fit range anxiety between [-1, 0]
beam.agentsim.agents.parking.multinomialLogit.params.distanceMultiplier = "double | -0.086"     # based on 20m walk, VoT = $35/hr should be u=-1.0
beam.agentsim.agents.parking.multinomialLogit.params.parkingPriceMultiplier = "double | -0.005" # based on avg. parking prices up to $200!
beam.agentsim.agents.parking.multinomialLogit.params.homeActivityPrefersResidentialParkingMultiplier = "double | 1.0" # positive boost of 1.0 if true
beam.agentsim.agents.parking.multinomialLogit.params.enrouteDetourMultiplier = "double | -0.05" # based on skim travel time and the defined VoT for car trips
beam.agentsim.agents.parking.rangeAnxietyBuffer = "double | 20000.0" # if our remaining range exceeds our remaining tour plus this many meters, then we feel no anxiety; default 20k
beam.agentsim.agents.parking.minSearchRadius = "double | 250.00"  # something small enough that, on average, we see 2 orders of magnitude of samples at most
beam.agentsim.agents.parking.maxSearchRadius = "double | 8046.72" # something large enough that we do not strand our drivers in an oasis
beam.agentsim.agents.parking.searchMaxDistanceRelativeToEllipseFoci = "double | 4.0" # something large enough that we do not travel longer than the actual distance to destination
<<<<<<< HEAD
beam.agentsim.agents.parking.estimatedMinParkingDurationInSeconds = "double | 60.0" # in seconds, something small enough but has meaningful impact on pricing
=======
beam.agentsim.agents.parking.estimatedMinParkingDurationInSeconds  = "double | 60.0" # in seconds, something small enough but has meaningful impact on pricing
beam.agentsim.agents.parking.estimatedMeanEnRouteChargingDurationInSeconds = "double | 1800.0" # 80% of the battery charges in 30min
>>>>>>> 53f46b8c
beam.agentsim.agents.parking.fractionOfSameTypeZones = "double | 0.5"
beam.agentsim.agents.parking.minNumberOfSameTypeZones = "int | 10"
beam.agentsim.agents.parking.forceParkingType = "boolean | false"

#TAZ params
beam.agentsim.taz.filePath = ${beam.inputDirectory}"/taz-centers.csv"
beam.agentsim.taz.tazIdFieldName = "tazId"
beam.agentsim.taz.parkingFilePath = ""
beam.agentsim.taz.parkingStallCountScalingFactor = "double | 1.0"
beam.agentsim.taz.parkingCostScalingFactor = "double | 1.0"
# options: DEFAULT, HIERARCHICAL, PARALLEL
beam.agentsim.taz.parkingManager.method = "String | DEFAULT"
beam.agentsim.taz.parkingManager.displayPerformanceTimings = false
beam.agentsim.taz.parkingManager.parallel.numberOfClusters = "int | 8"
#Toll params
beam.agentsim.toll.filePath = ${beam.inputDirectory}"/toll-prices.csv"
# Ride Hailing Params: Options are ALL, MASS, or the individual modes comma separate, e.g. BUS,TRAM
beam.agentsim.agents.rideHailTransit.modesToConsider = "MASS"
# Ride Hailing Params

beam.agentsim.agents.rideHail.managers = [{
  initialization.initType = "PROCEDURAL" # Other possible values - FILE
  initialization.filePath = ""
  initialization.parking.filePath = ""
  defaultBaseCost = 1.8
  defaultCostPerMile = 0.91
  defaultCostPerMinute = 0.28
  pooledBaseCost = 1.89
  pooledCostPerMile = 1.11
  pooledCostPerMinute = 0.07
  initialization.procedural.vehicleTypeId = "Car"
  initialization.procedural.vehicleTypePrefix = "RH"
  initialization.procedural.fractionOfInitialVehicleFleet = "double | 0.1"
  initialization.procedural.initialLocation.name = "HOME"
  initialization.procedural.initialLocation.home.radiusInMeters = "double | 10000"
  rideHailManager.radiusInMeters = "double | 5000"
  allocationManager.maxWaitingTimeInSec = "int | 900"
  allocationManager.maxExcessRideTime = "double | 0.5" # up to +50%
  allocationManager.name = "DEFAULT_MANAGER"
  allocationManager.requestBufferTimeoutInSeconds = "int | 0"
  name = "GlobalRHM"
  # ASYNC_GREEDY_VEHICLE_CENTRIC_MATCHING, ALONSO_MORA_MATCHING_WITH_ASYNC_GREEDY_ASSIGNMENT, ALONSO_MORA_MATCHING_WITH_MIP_ASSIGNMENT
  allocationManager.matchingAlgorithm = "ALONSO_MORA_MATCHING_WITH_ASYNC_GREEDY_ASSIGNMENT"
  # ALONSO MORA
  allocationManager.alonsoMora.maxRequestsPerVehicle = "int | 5"
  # Reposition
  allocationManager.pooledRideHailIntervalAsMultipleOfSoloRideHail = "int | 1"

  repositioningManager.name = "DEFAULT_REPOSITIONING_MANAGER"
  repositioningManager.timeout = "int | 0"
  # Larger value increase probability of the ride-hail vehicle to reposition
  repositioningManager.demandFollowingRepositioningManager.sensitivityOfRepositioningToDemand = "double | 1"
  repositioningManager.demandFollowingRepositioningManager.sensitivityOfRepositioningToDemandForCAVs = "double | 1"
  repositioningManager.demandFollowingRepositioningManager.numberOfClustersForDemand = "int | 30"
  repositioningManager.demandFollowingRepositioningManager.fractionOfClosestClustersToConsider = "double | 0.2"
  repositioningManager.demandFollowingRepositioningManager.horizon = "int | 1200"
  # inverse Square Distance Repositioning Factor
  repositioningManager.inverseSquareDistanceRepositioningFactor.sensitivityOfRepositioningToDemand = "double | 0.4"
  repositioningManager.inverseSquareDistanceRepositioningFactor.sensitivityOfRepositioningToDistance = "double | 0.9"
  repositioningManager.inverseSquareDistanceRepositioningFactor.predictionHorizon = "int | 3600"
  # reposition Low Waiting Times
  allocationManager.repositionLowWaitingTimes.repositionCircleRadiusInMeters = "double | 3000"
  allocationManager.repositionLowWaitingTimes.minimumNumberOfIdlingVehiclesThresholdForRepositioning = "int | 1"
  allocationManager.repositionLowWaitingTimes.percentageOfVehiclesToReposition = "double | 0.01"
  allocationManager.repositionLowWaitingTimes.timeWindowSizeInSecForDecidingAboutRepositioning = "double | 1200"
  allocationManager.repositionLowWaitingTimes.allowIncreasingRadiusIfDemandInRadiusLow = true
  allocationManager.repositionLowWaitingTimes.minDemandPercentageInRadius = "double | 0.1"
  allocationManager.repositionLowWaitingTimes.repositioningMethod = "TOP_SCORES"
  allocationManager.repositionLowWaitingTimes.keepMaxTopNScores = "int | 1"
  allocationManager.repositionLowWaitingTimes.minScoreThresholdForRepositioning = "double | 0.1"
  allocationManager.repositionLowWaitingTimes.distanceWeight = "double | 0.01"
  allocationManager.repositionLowWaitingTimes.waitingTimeWeight = "double | 4.0"
  allocationManager.repositionLowWaitingTimes.demandWeight = "double | 4.0"
  allocationManager.repositionLowWaitingTimes.produceDebugImages = true
}]

beam.agentsim.agents.rideHail.linkFleetStateAcrossIterations = "boolean | false"

beam.agentsim.agents.rideHail.cav.valueOfTime = 1.00
# when range below refuelRequiredThresholdInMeters, EV Ride Hail CAVs will charge
# when range above noRefuelThresholdInMeters, EV Ride Hail CAVs will not charge
# (between these params probability of charging is linear interpolation from 0% to 100%)
beam.agentsim.agents.rideHail.human.refuelRequiredThresholdInMeters = 32180.0 # 20 miles
beam.agentsim.agents.rideHail.human.noRefuelThresholdInMeters = 128720.0 # 80 miles
beam.agentsim.agents.rideHail.cav.refuelRequiredThresholdInMeters = 16090.0 # 10 miles
beam.agentsim.agents.rideHail.cav.noRefuelThresholdInMeters = 96540.0 # 60 miles
beam.agentsim.agents.rideHail.rangeBufferForDispatchInMeters = 10000 # do not dispatch vehicles below this range to ensure enough available to get to charger

beam.agentsim.agents.rideHail.charging.multinomialLogit.params.drivingTimeMultiplier = "double | -0.01666667" // one minute of driving is one util
beam.agentsim.agents.rideHail.charging.multinomialLogit.params.queueingTimeMultiplier = "double | -0.01666667" // one minute of queueing is one util
beam.agentsim.agents.rideHail.charging.multinomialLogit.params.chargingTimeMultiplier = "double | -0.01666667" // one minute of charging is one util
beam.agentsim.agents.rideHail.charging.multinomialLogit.params.insufficientRangeMultiplier = "double | -60.0" // indicator variable so straight 60 minute penalty if out of range

beam.agentsim.agents.freight {
  enabled = false
  plansFilePath = ${beam.inputDirectory}"/freight/payload-plans.csv"
  toursFilePath = ${beam.inputDirectory}"/freight/freight-tours.csv"
  carriersFilePath = ${beam.inputDirectory}"/freight/freight-carriers.csv"
  reader = "Generic"
  isWgs = "boolean | false"
  generateFixedActivitiesDurations = "boolean | false"
  name = "Freight"
  nonHGVLinkWeightMultiplier = "double | 2.0"
  tourSampleSizeAsFractionOfTotal = "double | 1.0" # value should be within [0,1]
  #@optional
  carrierParkingFilePath = string
  replanning {
    disableAfterIteration = -1
    #8 AM, required for wholeFleet strategy. The vehicle departure times are distributed in time interval ±1 hour
    departureTime = 28800
    #Possible options: singleTour (when each freight tour is rearranged) | wholeFleet
    strategy = "singleTour"
  }
}

#@optional
beam.agentsim.agents.activities.activityTypeToFixedDurationMap = [string]

beam.agentsim.agents.plans.inputPlansFilePath = ${beam.inputDirectory}"/population.xml.gz"
beam.agentsim.agents.plans.inputPersonAttributesFilePath = ${beam.inputDirectory}"/populationAttributes.xml.gz"
# fraction of input plans (taken from the beam.input.lastBaseOutputDir) to be merged into the latest output plans
beam.agentsim.agents.plans.merge.fraction = "double | 0.0"

beam.agentsim.agents.households.inputFilePath = ${beam.inputDirectory}"/households.xml.gz"
beam.agentsim.agents.households.inputHouseholdAttributesFilePath = ${beam.inputDirectory}"/householdAttributes.xml.gz"

#BeamVehicles Params
beam.agentsim.agents.vehicles.fractionOfInitialVehicleFleet = "double | 1.0"
beam.agentsim.agents.vehicles.vehicleAdjustmentMethod = "UNIFORM"
beam.agentsim.agents.vehicles.downsamplingMethod = "SECONDARY_VEHICLES_FIRST"
beam.agentsim.agents.vehicles.fractionOfPeopleWithBicycle = "double | 1.0"
beam.agentsim.agents.vehicles.linkToGradePercentFilePath = ""
beam.agentsim.agents.vehicles.fuelTypesFilePath = ${beam.inputDirectory}"/beamFuelTypes.csv"
beam.agentsim.agents.vehicles.vehicleTypesFilePath = ${beam.inputDirectory}"/vehicleTypes.csv"
beam.agentsim.agents.vehicles.vehiclesFilePath = ${beam.inputDirectory}"/vehicles.csv"
beam.agentsim.agents.vehicles.meanPrivateVehicleStartingSOC = "double | 1.0"
beam.agentsim.agents.vehicles.linkSocAcrossIterations = "boolean | false"
beam.agentsim.agents.vehicles.meanRidehailVehicleStartingSOC = "double | 1.0"
beam.agentsim.agents.vehicles.transitVehicleTypesByRouteFile = ""
beam.agentsim.agents.vehicles.generateEmergencyHouseholdVehicleWhenPlansRequireIt = "boolean | false"
beam.agentsim.agents.vehicles.replanOnTheFlyWhenHouseholdVehiclesAreNotAvailable = "boolean | false"
beam.agentsim.agents.vehicles.enroute.refuelRequiredThresholdOffsetInMeters = 0.0 # 0 miles
beam.agentsim.agents.vehicles.enroute.noRefuelThresholdOffsetInMeters = 32186.9 # 20 miles
beam.agentsim.agents.vehicles.enroute.noRefuelAtRemainingDistanceThresholdInMeters = 500 # 500 meters
beam.agentsim.agents.vehicles.enroute.remainingDistanceWrtBatteryCapacityThreshold = 2 # this represents +/- the number of times an agent will enroute when ranger is x times lower than the remaining distance
beam.agentsim.agents.vehicles.destination.refuelRequiredThresholdInMeters = 482803 # 300 miles
beam.agentsim.agents.vehicles.destination.noRefuelThresholdInMeters = 482803 # 300 miles
beam.agentsim.agents.vehicles.destination.home.refuelRequiredThresholdInMeters = 482803 # 300 miles
beam.agentsim.agents.vehicles.destination.home.noRefuelThresholdInMeters = 482803 # 300 miles
beam.agentsim.agents.vehicles.destination.work.refuelRequiredThresholdInMeters = 482803 # 300 miles
beam.agentsim.agents.vehicles.destination.work.noRefuelThresholdInMeters = 482803 # 300 miles
beam.agentsim.agents.vehicles.destination.secondary.refuelRequiredThresholdInMeters = 482803 # 300 miles
beam.agentsim.agents.vehicles.destination.secondary.noRefuelThresholdInMeters = 482803 # 300 miles
# these must be one of the shared vehicle types
beam.agentsim.agents.vehicles.dummySharedCar.vehicleTypeId = "sharedVehicle-sharedCar"
beam.agentsim.agents.vehicles.dummySharedBike.vehicleTypeId = "sharedVehicle-sharedBike"
beam.agentsim.agents.vehicles.sharedFleets = [
  {
    name = "my-fixed-non-reserving-fleet"
    managerType = "fixed-non-reserving"
    parkingFilePath = ""
    #@optional
    fixed-non-reserving {
      vehicleTypeId = "String | sharedVehicle-sharedCar",
      maxWalkingDistance = "int | 500"
    }
    #@optional
    inexhaustible-reserving {
      vehicleTypeId = "String | sharedVehicle-sharedCar"
    }
    #@optional
    fixed-non-reserving-fleet-by-taz {
      vehicleTypeId = "String | sharedVehicle-sharedCar",
      vehiclesSharePerTAZFromCSV = "String? |",
      maxWalkingDistance = "int | 500",
      fleetSize = "int | 10"
    }
    #@optional
    reposition {
      name = "my-reposition-algorithm"
      repositionTimeBin = "int | 3600",
      statTimeBin = "int | 300",
      #@optional
      min-availability-undersupply-algorithm {
        matchLimit = "int | 99999"
      }
    }
  }
]


beam.agentsim.chargingNetworkManager {
  timeStepInSeconds = "int | 300"
  # Overnight charging is still a work in progress and might produce unexpected results
  overnightChargingEnabled = "boolean | false"
  chargingPointCountScalingFactor = "double | 1.0"
  chargingPointCostScalingFactor = "double | 1.0"
  chargingPointFilePath = ""
  scaleUp {
    enabled = "boolean | false"
    expansionFactor = "double | 1.0"
    activitiesLocationFilePath = ""
  }
  helics {
    connectionEnabled = "boolean | false"
    feedbackEnabled = "boolean | true"
    coreInitString = "String | --federates=1 --broker_address=tcp://127.0.0.1"
    coreType = "String | zmq"
    timeDeltaProperty = "double | 1.0"
    intLogLevel = "int | 1"
    federateName = "String | CNMFederate"
    dataOutStreamPoint = "String | PowerDemand"
    dataInStreamPoint = "String | GridFed/PhysicalBounds"
    bufferSize = "Int | 1000"
  }
}

beam.agentsim.agents.population.useVehicleSampling = "boolean | false"
beam.agentsim.agents.population.industryRemovalProbabilty.enabled = "boolean | false"
beam.agentsim.agents.population.industryRemovalProbabilty.inputFilePath = ""
# options: RemovePersonFromScenario, KeepPersonButRemoveAllActivities
beam.agentsim.agents.population.industryRemovalProbabilty.removalStrategy = "String | RemovePersonFromScenario"

beam.exchange {
  scenario {# source for now can be "Beam" or "UrbanSim"
    source = "Beam"
    # Input file format for scenario loader can be "xml", "csv" or "parquet"
    fileFormat = "xml"
    folder = ""
    # Allows to match urbansim modes to beam modes
    #@optional
    modeMap = [
      "BIKE           -> bike",
      "DRIVEALONEFREE -> car",
      "DRIVEALONEPAY  -> car",
      "DRIVE_COM      -> drive_transit",
      "DRIVE_EXP      -> drive_transit",
      "DRIVE_HVY      -> drive_transit",
      "DRIVE_LOC      -> drive_transit",
      "DRIVE_LRF      -> drive_transit",
      "SHARED2FREE    -> car",
      "SHARED2PAY     -> car",
      "SHARED3FREE    -> car",
      "SHARED3PAY     -> car",
      "TAXI           -> ride_hail",
      "TNC_SHARED     -> ride_hail",
      "TNC_SINGLE     -> ride_hail",
      "WALK           -> walk",
      "WALK_COM       -> walk_transit",
      "WALK_EXP       -> walk_transit",
      "WALK_HVY       -> walk_transit",
      "WALK_LOC       -> walk_transit",
      "WALK_LRF       -> walk_transit",
    ]
    convertWgs2Utm = "boolean | false"
    urbansim.activitySimEnabled = "boolean | false"
    urbansim.scenarioLoadingTimeoutSeconds = "int | 3000"
  }
  output {
    activitySimSkimsEnabled = "boolean | false"
    sendNonChosenTripsToSkimmer = "boolean | true"
    # geo level different than TAZ (in beam taz-centers format)
    #@optional
    geo.filePath = string
  }
}

beam.agentsim.agents.rideHail.iterationStats.timeBinSizeInSec = "double | 3600.0"
# SurgePricing parameters
beam.agentsim.agents.rideHail.surgePricing.surgeLevelAdaptionStep = "double | 0.1"
beam.agentsim.agents.rideHail.surgePricing.minimumSurgeLevel = "double | 0.1"
beam.agentsim.agents.rideHail.surgePricing.priceAdjustmentStrategy = "KEEP_PRICE_LEVEL_FIXED_AT_ONE"
beam.agentsim.agents.rideHail.surgePricing.numberOfCategories = "int | 6"
# Scaling and Tuning Params
beam.agentsim.tuning.fuelCapacityInJoules = "double | 86400000"
beam.agentsim.tuning.transitCapacity = "Double?"
beam.agentsim.tuning.transitPrice = "double | 1.0"
beam.agentsim.tuning.tollPrice = "double | 1.0"
beam.agentsim.tuning.rideHailPrice = "double | 1.0"
# Population Adjustmnet
beam.agentsim.populationAdjustment = "DEFAULT_ADJUSTMENT"
# Transit Scenarios
beam.agentsim.scenarios.frequencyAdjustmentFile = ${beam.inputDirectory}"/r5/FrequencyAdjustment.csv"
# PhysSim Scaling Params
beam.physsim.flowCapacityFactor = "double | 1.0"
beam.physsim.storageCapacityFactor = "double | 1.0"
beam.physsim.speedScalingFactor = "double | 1.0"
beam.physsim.maxLinkLengthToApplySpeedScalingFactor = "double | 50.0"
beam.physsim.linkStatsWriteInterval = "int | 1"
beam.physsim.linkStatsBinSize = "int | 3600"
beam.physsim.ptSampleSize = "double | 1.0"
beam.physsim.eventsForFullVersionOfVia = true
beam.physsim.eventsSampling = "double | 1.0"
beam.physsim.initializeRouterWithFreeFlowTimes = true
beam.physsim.quick_fix_minCarSpeedInMetersPerSecond = "double | 0.5"
beam.physsim.inputNetworkFilePath = ${beam.routing.r5.directory}"/physsim-network.xml"
beam.physsim.events.fileOutputFormats = "csv" # valid options: xml(.gz) , csv(.gz), none - DEFAULT: csv.gz
beam.physsim.events.eventsToWrite = "ActivityEndEvent,ActivityStartEvent,LinkEnterEvent,LinkLeaveEvent,PersonArrivalEvent,PersonDepartureEvent,VehicleEntersTrafficEvent,VehicleLeavesTrafficEvent"

# The `duplicatePTE` group of configs allows to increase physSim population without increasing agentSim population.
# The idea behind that is the following - bigger physSim population allows to use higher values of flowCapacityFactor
# thus reducing the rounding error for links capacity.
# This should allow better speed calibration without too high agentSim population.
beam.physsim.duplicatePTE.fractionOfEventsToDuplicate = "double | 0.0"
beam.physsim.duplicatePTE.departureTimeShiftMin = "int | -600"
beam.physsim.duplicatePTE.departureTimeShiftMax = "int | 600"

beam.physsim.skipPhysSim = false
# values: JDEQSim, BPRSim, PARBPRSim, CCHRoutingAssignment
beam.physsim.name = "JDEQSim"
# values: Auto, Sequential, Parallel
beam.physsim.eventManager.type = "Auto"
# number of threads for parallel event manager,
# 1 thread usually shows the best performance (async event handling)
beam.physsim.eventManager.numberOfThreads = "int | 1"

beam.physsim.pickUpDropOffAnalysis.enabled = "boolean | false"
beam.physsim.pickUpDropOffAnalysis.secondsFromPickUpPropOffToAffectTravelTime = "int | 600"
beam.physsim.pickUpDropOffAnalysis.additionalTravelTimeMultiplier = "double | 1.0"

# JDEQSim

beam.physsim.jdeqsim.agentSimPhysSimInterfaceDebugger.enabled = false
beam.physsim.jdeqsim.cacc.enabled = false
beam.physsim.jdeqsim.cacc.minRoadCapacity = "int | 2000"
beam.physsim.jdeqsim.cacc.minSpeedMetersPerSec = "int | 20"
beam.physsim.jdeqsim.cacc.speedAdjustmentFactor = "double | 1.0"
beam.physsim.jdeqsim.cacc.capacityPlansWriteInterval = 0
beam.physsim.jdeqsim.cacc.adjustedMinimumRoadSpeedInMetersPerSecond = "double | 1.3"

# values: BPR, FREE_FLOW
beam.physsim.bprsim.travelTimeFunction = "BPR"
beam.physsim.bprsim.minFlowToUseBPRFunction = "int | 0"
beam.physsim.bprsim.inFlowAggregationTimeWindowInSeconds = "int | 900"
beam.physsim.parbprsim.numberOfClusters = "int | 8"
# sync of bpr sim clusters every syncInterval seconds
beam.physsim.parbprsim.syncInterval = "int | 60"

# CCHRoutingAssignment

#Used to calculate ods number multiplier with following formula:
#1 / agentSampleSizeAsFractionOfPopulation * congestionFactor
beam.physsim.cchRoutingAssignment.congestionFactor = "double | 1.0"

beam.physsim.overwriteLinkParamPath = ""

# Possible type is one of: normal, experiment_2.0, experiment_2.1, experiment_3.0, experiment_4.0, experiment_5.0, experiment_5.1, experiment_5.2, consecutive_increase_of_population
beam.physsim.relaxation.type = "normal"
beam.physsim.relaxation.experiment2_0.internalNumberOfIterations = "int | 15"
beam.physsim.relaxation.experiment2_0.fractionOfPopulationToReroute = "double | 0.1"
beam.physsim.relaxation.experiment2_0.clearRoutesEveryIteration = "boolean | true"
beam.physsim.relaxation.experiment2_0.clearModesEveryIteration = "boolean | true"

beam.physsim.relaxation.experiment2_1.internalNumberOfIterations = "int | 15"
beam.physsim.relaxation.experiment2_1.fractionOfPopulationToReroute = "double | 0.1"
beam.physsim.relaxation.experiment2_1.clearRoutesEveryIteration = "boolean | true"
beam.physsim.relaxation.experiment2_1.clearModesEveryIteration = "boolean | true"

beam.physsim.relaxation.experiment3_0.internalNumberOfIterations = "int | 15"
beam.physsim.relaxation.experiment3_0.fractionOfPopulationToReroute = "double | 0.1"

#@optional
beam.physsim.relaxation.experiment4_0.percentToSimulate = [double]
#@optional
beam.physsim.relaxation.experiment5_0.percentToSimulate = [double]
#@optional
beam.physsim.relaxation.experiment5_1.percentToSimulate = [double]
#@optional
beam.physsim.relaxation.experiment5_2.percentToSimulate = [double]

beam.physsim.network.overwriteRoadTypeProperties {
  enabled = false
  motorway {
    speed = "double?"
    capacity = "int?"
    lanes = "int?"
    alpha = "double?"
    beta = "double?"
  }
  motorwayLink {
    speed = "double?"
    capacity = "int?"
    lanes = "int?"
    alpha = "double?"
    beta = "double?"
  }
  primary {
    speed = "double?"
    capacity = "int?"
    lanes = "int?"
    alpha = "double?"
    beta = "double?"
  }
  primaryLink {
    speed = "double?"
    capacity = "int?"
    lanes = "int?"
    alpha = "double?"
    beta = "double?"
  }
  trunk {
    speed = "double?"
    capacity = "int?"
    lanes = "int?"
    alpha = "double?"
    beta = "double?"
  }
  trunkLink {
    speed = "double?"
    capacity = "int?"
    lanes = "int?"
    alpha = "double?"
    beta = "double?"
  }
  secondary {
    speed = "double?"
    capacity = "int?"
    lanes = "int?"
    alpha = "double?"
    beta = "double?"
  }
  secondaryLink {
    speed = "double?"
    capacity = "int?"
    lanes = "int?"
    alpha = "double?"
    beta = "double?"
  }
  tertiary {
    speed = "double?"
    capacity = "int?"
    lanes = "int?"
    alpha = "double?"
    beta = "double?"
  }
  tertiaryLink {
    speed = "double?"
    capacity = "int?"
    lanes = "int?"
    alpha = "double?"
    beta = "double?"
  }
  minor {
    speed = "double?"
    capacity = "int?"
    lanes = "int?"
    alpha = "double?"
    beta = "double?"
  }
  residential {
    speed = "double?"
    capacity = "int?"
    lanes = "int?"
    alpha = "double?"
    beta = "double?"
  }
  livingStreet {
    speed = "double?"
    capacity = "int?"
    lanes = "int?"
    alpha = "double?"
    beta = "double?"
  }
  unclassified {
    speed = "double?"
    capacity = "int?"
    lanes = "int?"
    alpha = "double?"
    beta = "double?"
  }
}

beam.physsim.network.maxSpeedInference {
  enabled = "boolean | false"
  # Possible types of inference: MEAN, MEDIAN
  type = "String | MEAN"
}

# For a small test OSM map (10-20 nodes) it might be possible that R5 TransportNetwork would incorrectly consider
# all nodes to be an island and will remove it. Set this to `false` to override that.
beam.physsim.network.removeIslands = "boolean | true"

# Replanning
beam.replanning.maxAgentPlanMemorySize = "int | 5"
beam.replanning.Module_1 = "SelectExpBeta"
beam.replanning.ModuleProbability_1 = 0.8
beam.replanning.Module_2 = "ClearRoutes"
beam.replanning.ModuleProbability_2 = 0.1
beam.replanning.Module_3 = "ClearModes"
beam.replanning.ModuleProbability_3 = 0.1
beam.replanning.Module_4 = "TimeMutator"
beam.replanning.ModuleProbability_4 = 0.0
beam.replanning.fractionOfIterationsToDisableInnovation = "double | Double.PositiveInfinity"
#@optional
beam.replanning.clearModes.modes = [string] | []
beam.replanning.clearModes.iteration = "int | 0"
#clear mode strategy options: AtBeginningOfIteration | AtBeginningAndAllSubsequentIterations
beam.replanning.clearModes.strategy = "AtBeginningOfIteration"

#skims
beam.router.skim = {
  keepKLatestSkims = "int | 1"
  writeSkimsInterval = "int | 0"
  writeAggregatedSkimsInterval = "int | 0"
  activity-sim-skimmer {
    name = "activity-sim-skimmer"
    fileBaseName = "String | activitySimODSkims"
  }
  drive-time-skimmer {
    name = "drive-time-skimmer"
    fileBaseName = "String | skimsTravelTimeObservedVsSimulated"
  }
  origin-destination-skimmer {
    name = "od-skimmer"
    fileBaseName = "String | skimsOD"
    writeAllModeSkimsForPeakNonPeakPeriodsInterval = "int | 0"
    writeFullSkimsInterval = "int | 0"
    poolingTravelTimeOveheadFactor = "double | 1.21"
  }
  taz-skimmer {
    name = "taz-skimmer"
    fileBaseName = "String | skimsTAZ"
    geoHierarchy = "String | TAZ" # TAZ or H3
  }
  transit-crowding-skimmer {
    name = "transit-crowding-skimmer"
    fileBaseName = "String | skimsTransitCrowding"
  }
}

#h3taz
beam.agentsim.h3taz = {
  lowerBoundResolution = "int | 6"
  upperBoundResolution = "int | 9"
}

##################################################################
# Warm Mode
##################################################################
# valid options: 
# * disabled
# * full
# * linkStatsOnly (only link stats is loaded (all the other data is got from the input directory))
# * linkStatsFromLastRun (only link stats is loaded from beam.input.lastBaseOutputDir directory)
beam.warmStart.type = "disabled"
beam.warmStart.samplePopulationIntegerFlag = 0 # Int chosen instead of Boolean, as passthrough coverts Boolean to Int
#PATH can be a directory or zip archive of the output directory (e.g. like what get's stored on S3), including a URL to an S3 output.
beam.warmStart.path = ""

#creates warmstart_data.zip that can be used for warmstart
beam.warmStart.prepareData = false
#@optional
beam.warmStart.skimsFilePaths = [  # Filled by warmstart
  {
    skimType = "String"
    skimsFilePath = ""
  }
]

##################################################################
# Debugging
##################################################################
beam.debug {
  debugEnabled = false
  agentTripScoresInterval = 0

  triggerMeasurer {
    enabled = false
    writeStuckAgentDetectionConfig = true
  }

  stuckAgentDetection {
    enabled = false
    checkIntervalMs = "duration:ms | 200ms"
    defaultTimeoutMs = "duration:ms | 60s"
    overallSimulationTimeoutMs = "duration:ms | 100s"
    checkMaxNumberOfMessagesEnabled = true
    thresholds = [
      # Possible values (with deviations from default):
      # triggerType = "beam.agentsim.agents.PersonAgent$ActivityStartTrigger" && markAsStuckAfterMs = 20s
      # triggerType = "beam.agentsim.agents.PersonAgent$ActivityEndTrigger" && markAsStuckAfterMs = 60s
      # triggerType = "beam.agentsim.agents.PersonAgent$PersonDepartureTrigger"
      # triggerType = "beam.agentsim.agents.modalbehaviors.DrivesVehicle$StartLegTrigger" && markAsStuckAfterMs = 18s
      # triggerType = "beam.agentsim.agents.modalbehaviors.DrivesVehicle$EndLegTrigger" && markAsStuckAfterMs = 60s
      # triggerType = "beam.agentsim.agents.modalbehaviors.DrivesVehicle$AlightVehicleTrigger" && markAsStuckAfterMs = 21s
      # triggerType = "beam.agentsim.agents.modalbehaviors.DrivesVehicle$BoardVehicleTrigger" && markAsStuckAfterMs = 21s
      # triggerType = "beam.agentsim.agents.modalbehaviors.DrivesVehicle$StartRefuelSessionTrigger" && markAsStuckAfterMs = 21s
      # riggerType = "beam.agentsim.agents.modalbehaviors.DrivesVehicle$EndRefuelSessionTrigger" && markAsStuckAfterMs = 21s
      # triggerType = "beam.agentsim.agents.InitializeTrigger"
      # triggerType = "beam.agentsim.agents.ridehail.RideHailManager$BufferedRideHailRequestsTimeout"
      # triggerType = "beam.agentsim.agents.ridehail.RideHailManager$RideHailAllocationManagerTimeout" && markAsStuckAfterMs = 40s
      {
        triggerType = "beam.agentsim.agents.PersonAgent$ActivityStartTrigger"
        markAsStuckAfterMs = "duration:ms | 20s"
        actorTypeToMaxNumberOfMessages {
          population = "int?"
          transitDriverAgent = "int?"
          rideHailAgent = "int?"
          rideHailManager = "int?"
        }
      }
    ]
  }

  debugActorTimerIntervalInSec = "int | 0"
  actor.logDepth = "int | 0"
  memoryConsumptionDisplayTimeoutInSec = "int | 0"
  clearRoutedOutstandingWorkEnabled = "boolean | false"
  secondsToWaitToClearRoutedOutstandingWork = 60

  vmInformation.createGCClassHistogram = "boolean | false"
  writeModeChoiceAlternatives = "boolean | false"

  writeRealizedModeChoiceFile = "boolean | false"
  messageLogging = "boolean | false"
  # the max of the next 2 values is taken for the initialization step
  maxSimulationStepTimeBeforeConsideredStuckMin = "int | 60"
}

beam.logger.keepConsoleAppenderOn = "boolean | true"

##################################################################
# Metrics
##################################################################
beam.metrics.level = "verbose"

##################################################################
# Calibration
##################################################################
beam.calibration.objectiveFunction = "ModeChoiceObjectiveFunction"
beam.calibration.meanToCountsWeightRatio = "double | 0.5"
beam.calibration.mode.benchmarkFilePath = ""
beam.calibration.roadNetwork.travelTimes.zoneBoundariesFilePath = ""
beam.calibration.roadNetwork.travelTimes.zoneODTravelTimesFilePath = ""

beam.calibration.google.travelTimes.enable = "boolean | false"
beam.calibration.google.travelTimes.numDataPointsOver24Hours = "int | 100"
beam.calibration.google.travelTimes.minDistanceInMeters = "double | 5000"
beam.calibration.google.travelTimes.iterationInterval = "int | 5"
beam.calibration.google.travelTimes.tolls = "boolean | true"
beam.calibration.google.travelTimes.queryDate = "2020-10-14"
beam.calibration.google.travelTimes.offPeakEnabled = "boolean | false"

beam.calibration.studyArea.enabled = "boolean | false"
beam.calibration.studyArea.lat = "double | 0"
beam.calibration.studyArea.lon = "double | 0"
beam.calibration.studyArea.radius = "double | 0"

##################################################################
# OUTPUTS
##################################################################
# The outputDirectory is the base directory where outputs will be written. The beam.agentsim.simulationName param will
# be used as the name of a sub-directory beneath the baseOutputDirectory for simulation results.
# If addTimestampToOutputDirectory == true, a timestamp will be added, e.g. "beamville_2017-12-18_16-48-57"
beam.outputs.baseOutputDirectory = "output"
#beam.outputs.baseOutputDirectory = ${?BEAM_OUTPUT}
beam.outputs.addTimestampToOutputDirectory = true
beam.outputs.writeGraphs = true
beam.outputs.collectAndCreateBeamAnalysisAndGraphs = "boolean | true" # TODO: when merged upstream, resolve overlap with 'writeGraphs'
beam.outputs.displayPerformanceTimings = false
beam.outputs.generalizedLinkStats.startTime = 25200
beam.outputs.generalizedLinkStats.endTime = 32400

# To keep all logging params in one place, BEAM overrides MATSim params normally in the controller config module
beam.outputs.defaultWriteInterval = 1
beam.outputs.writePlansInterval = "int | 0"
beam.outputs.writeEventsInterval = "int | 1"
beam.outputs.writeAnalysis = "boolean | true"
beam.outputs.writeR5RoutesInterval = "int | 0"
beam.physsim.writeEventsInterval = "int | 0"
beam.physsim.writePlansInterval = "int | 0"
beam.physsim.writeRouteHistoryInterval = "int | 10"
beam.physsim.linkStatsWriteInterval = "int | 0"
beam.outputs.generalizedLinkStatsInterval = 0

# this will write out plans and throw and exception at the beginning of simulation
beam.output.writePlansAndStopSimulation = "boolean | false"

# The remaining params customize how events are written to output files
beam.outputs.events.fileOutputFormats = "csv" # valid options: xml(.gz) , csv(.gz), none - DEFAULT: csv.gz

# Events Writing Logging Levels:
# Any event types not explicitly listed in overrideWritingLevels take on defaultWritingLevel
beam.outputs.events.eventsToWrite = "ActivityEndEvent,ActivityStartEvent,PersonEntersVehicleEvent,PersonLeavesVehicleEvent,ModeChoiceEvent,PathTraversalEvent,ReserveRideHailEvent,ReplanningEvent,RefuelSessionEvent,ChargingPlugInEvent,ChargingPlugOutEvent,ParkingEvent,LeavingParkingEvent"
beam.outputs.stats.binSize = 3600

#Delete MATSim files from root folder:
#beam.outputs.matsim.deleteRootFolderFiles="output_config.xml,output_counts.xml.gz,output_facilities.xml.gz,output_householdAttributes.xml.gz,output_households.xml.gz,output_lanes.xml.gz,output_network.xml.gz,output_experienced_plans.xml.gz,output_personAttributes.xml.gz,output_plans.xml.gz,output_vehicles.xml.gz,scorestats.txt,scorestats.png,traveldistancestats.txt,traveldistancestats.png,tmp"
beam.outputs.matsim.deleteRootFolderFiles = ""

#Delete MATSim files from ITERS folder:
#beam.outputs.matsim.deleteITERSFolderFiles="experienced_plans.xml.gz,legHistogram.txt,legHistogram_all.png,legHistogram_bike.png,legHistogram_cav.png,legHistogram_ride_hail.png,legHistogram_walk.png,legHistogram_car.png,legHistogram_walk_transit.png,tripdurations.txt"
beam.outputs.matsim.deleteITERSFolderFiles = ""
##################################################################
# SPATIAL
##################################################################
beam.spatial = {
  localCRS = "epsg:32631"  # what crs to use for distance calculations, must be in units of meters
  boundingBoxBuffer = 5000 # meters of buffer around network for defining extend of spatial indices
}

##################################################################
# MATSim Conversion
##################################################################
matsim.conversion {
  scenarioDirectory = "/path/to/scenario/directory"
  populationFile = "Siouxfalls_population.xml"
  matsimNetworkFile = "Siouxfalls_network_PT.xml"
  generateVehicles = true
  vehiclesFile = "Siouxfalls_vehicles.xml"
  defaultHouseholdIncome {
    currency = "usd"
    period = "year"
    value = 50000
  }
  osmFile = "south-dakota-latest.osm.pbf"
  shapeConfig {
    shapeFile = "tz46_d00.shp"
    tazIdFieldName = "TZ46_D00_I"
  }
}

##################################################################
# BEAM ROUTING
##################################################################
# values: R5, staticGH, quasiDynamicGH, nativeCCH (Linux Only)
beam.routing.carRouter = "R5"
beam.routing {
  #Base local date in ISO 8061 YYYY-MM-DDTHH:MM:SS+HH:MM
  baseDate = "2016-10-17T00:00:00-07:00"
  transitOnStreetNetwork = true # PathTraversalEvents for transit vehicles
  r5 {
    directory = ${beam.inputDirectory}"/r5"
    #allows to use the second r5 router in order to increase returned options
    directory2 = "String? |"
    # Departure window in min
    departureWindow = "double | 15.0"
    numberOfSamples = "int | 1"
    osmMapdbFile = ${beam.routing.r5.directory}"/osm.mapdb"
    mNetBuilder.fromCRS = "EPSG:4326"   # WGS84
    mNetBuilder.toCRS = "EPSG:26910"    # UTM10N
    travelTimeNoiseFraction = "double | 0.0"
    maxDistanceLimitByModeInMeters {
      bike = "int | 40000"
    }
    bikeLaneScaleFactor = "double | 1.0"
    bikeLaneLinkIdsFilePath = ""
    linkRadiusMeters = "double | 10000.0"
    # Determines the way R5 chooses to keep alternative routes listed.
    # OPTIMAL - keeps a route only if there is no other route with the same access and egress modes
    # that is both cheaper and faster;
    # SUBOPTIMAL - keeps all possible routes that are a configurable amount of time slower than
    # the fastest observed route.
    transitAlternativeList = "OPTIMAL"
    # Used only for transitAlternativeList = "SUBOPTIMAL", configures the amount of time other possible
    # routes can be slower than the fastest one and be kept in the alternative routes list.
    # If the route has the same access mode as the fastest, this parameter determines how many minutes
    # a route can be slower to be kept;
    # if the route has a different access mode to the fastest, the actual amount of minutes used to decide
    # if it will be kept is 5 times this parameter.
    suboptimalMinutes = "int | 0"
    # HOW LONG DOES IT TAKE YOU TO PARK YOUR VEHICLE AT THE STATION
    accessBufferTimeSeconds {
      bike = "int | 60"
      bike_rent = "int | 180"
      walk = "int | 0"
      car = "int | 300"
      ride_hail = "int | 0"
    }
  }
  gh {
    useAlternativeRoutes = "boolean | false"
  }
  startingIterationForTravelTimesMSA = "int | 0"
  overrideNetworkTravelTimesUsingSkims = "boolean | false"

  # Set a lower bound on travel times that can possibly be used to override the network-based
  # travel time in the route.This is used to prevent unrealistically fast trips or negative
  # duration trips.
  minimumPossibleSkimBasedTravelTimeInS = "int | 60"
  skimTravelTimesScalingFactor = "double | 0.0"
  writeRoutingStatistic = "boolean | false"
}

##################################################################
# Counts
##################################################################
beam.calibration.counts {
  countsScaleFactor = 10
  writeCountsInterval = 1
  averageCountsOverIterations = 1
  inputCountsFile = ""
}

##################################################################
# MATSim Modules
##################################################################

matsim.modules {
  global {
    randomSeed = 4711
    coordinateSystem = "Atlantis"
  }
  counts {
    countsScaleFactor = 10.355
    averageCountsOverIterations = 0
    writeCountsInterval = 0
    inputCountsFile = ""
    outputformat = "all"
  }
  network {
    inputNetworkFile = ${beam.routing.r5.directory}"/physsim-network.xml"
  }
  plans {
    inputPlansFile = ${beam.inputDirectory}"/population.xml"
    inputPersonAttributesFile = ${beam.inputDirectory}"/populationAttributes.xml"
  }
  households {
    inputFile = ${beam.inputDirectory}"/households.xml"
    inputHouseholdAttributesFile = ${beam.inputDirectory}"/householdAttributes.xml"
  }
  vehicles {
    vehiclesFile = ""
  }
  strategy {
    maxAgentPlanMemorySize = 5
    planSelectorForRemoval = "WorstPlanForRemovalSelector"

    ModuleProbability_1 = 0.0
    Module_1 = ""

    ModuleProbability_2 = 0.0
    Module_2 = ""

    ModuleProbability_3 = 0.0
    Module_3 = ""

    ModuleProbability_4 = 0.0
    Module_4 = ""

    fractionOfIterationsToDisableInnovation = 999999

    parameterset = [
      {
        type = "strategysettings"
        disableAfterIteration = -1
        strategyName = ""
        weight = 0.0
      }
    ]
  }
  parallelEventHandling {
    #Estimated number of events during mobsim run. An optional optimization hint for the framework.
    estimatedNumberOfEvents = 1000000000
    #Number of threads for parallel events handler. 0 or null means the framework decides by itself.
    numberOfThreads = 1
    #If enabled, each event handler is assigned to its own thread. Note that enabling this feature disabled the numberOfThreads option! This feature is still experimental!
    oneThreadPerHandler = false
    # If enabled, it is ensured that all events that are created during a time step of the mobility simulation are processed before the next time step is simulated. E.g. neccessary when within-day replanning is used.
    synchronizeOnSimSteps = false
  }
  controler {
    outputDirectory = ""
    firstIteration = 0
    lastIteration = 0
    eventsFileFormat = "xml"
    mobsim = "metasim"
    overwriteFiles = "overwriteExistingFiles"
  }
  qsim {
    #"start/endTime" of MobSim (00:00:00 == take earliest activity time/ run as long as active vehicles exist) -->
    startTime = "00:00:00"
    endTime = "30:00:00"
    #00:00:00 means NO snapshot writing
    snapshotperiod = "00:00:00"
  }
  transit {
    useTransit = false
    vehiclesFile = ""
    transitModes = "pt"
  }
  changeMode {
    modes = "car,pt"
  }
  planCalcScore {
    writeExperiencedPlans = true
    learningRate = "1.0"
    BrainExpBeta = "2.0"
    lateArrival = "-18"
    earlyDeparture = "-0"
    performing = "6.0"
    traveling = "-6.0"
    waiting = "-0"

    parameterset = [
      # Possible values (with deviations from default):
      # activityType = "Home" && typicalDuration = "01:00:00"
      # activityType = "Work" && typicalDuration = "09:00:00"
      # activityType = "Shopping" && typicalDuration = "09:00:00"
      # activityType = "Social" && typicalDuration = "04:00:00"
      # activityType = "Eatout" && typicalDuration = "02:00:00"
      # activityType = "School" && typicalDuration = "08:00:00"
      # activityType = "Escort" && typicalDuration = "00:30:00"
      # activityType = "University" && typicalDuration = "08:00:00"
      # activityType = "Other" && typicalDuration = "02:00:00"
      {
        type = "activityParams"
        activityType = "Home"
        priority = 1.0
        scoringThisActivityAtAll = true
        typicalDuration = "01:00:00"
        typicalDurationScoreComputation = "uniform"
      }
    ]
  }
  linkStats {
    writeLinkStatsInterval = "int | 10"
    averageLinkStatsOverIterations = "int | 5"
  }
}

beam.sim.metric.collector {
  influxDbSimulationMetricCollector {
    database = "beam"
    connectionString = "http://localhost:8086"
  }
  metrics = "beam-run, beam-iteration"
}

beam.urbansim.fractionOfModesToClear {
  allModes = "double | 0.0"
  car = "double | 0.0"
  bike = "double | 0.0"
  walk = "double | 0.0"
  walk_transit = "double | 0.0"
  drive_transit = "double | 0.0"
}

beam.urbansim.backgroundODSkimsCreator {
  enabled = "boolean | false"
  calculationTimeoutHours = "int | 6"
  modesToBuild = {
    walk = "boolean | true"
    drive = "boolean | true"
    transit = "boolean | true"
  }
  maxTravelDistanceInMeters = {
    bike = "int | 33000"
    walk = "int | 10000"
  }
  #@optional
  peakHours = [double]
  # possible values: r5, r5+gh
  routerType = "string | r5"
  # possible values: taz, h3
  skimsGeoType = "string | h3"
  # possible values: od, activitySim
  skimsKind = "string | od"
  numberOfH3Indexes = "int | 1000"
}
<|MERGE_RESOLUTION|>--- conflicted
+++ resolved
@@ -173,12 +173,8 @@
 beam.agentsim.agents.parking.minSearchRadius = "double | 250.00"  # something small enough that, on average, we see 2 orders of magnitude of samples at most
 beam.agentsim.agents.parking.maxSearchRadius = "double | 8046.72" # something large enough that we do not strand our drivers in an oasis
 beam.agentsim.agents.parking.searchMaxDistanceRelativeToEllipseFoci = "double | 4.0" # something large enough that we do not travel longer than the actual distance to destination
-<<<<<<< HEAD
 beam.agentsim.agents.parking.estimatedMinParkingDurationInSeconds = "double | 60.0" # in seconds, something small enough but has meaningful impact on pricing
-=======
-beam.agentsim.agents.parking.estimatedMinParkingDurationInSeconds  = "double | 60.0" # in seconds, something small enough but has meaningful impact on pricing
 beam.agentsim.agents.parking.estimatedMeanEnRouteChargingDurationInSeconds = "double | 1800.0" # 80% of the battery charges in 30min
->>>>>>> 53f46b8c
 beam.agentsim.agents.parking.fractionOfSameTypeZones = "double | 0.5"
 beam.agentsim.agents.parking.minNumberOfSameTypeZones = "int | 10"
 beam.agentsim.agents.parking.forceParkingType = "boolean | false"
