--- conflicted
+++ resolved
@@ -925,10 +925,5 @@
     gcClassHistogramAtIterationEnd = "boolean | false"
 }
 
-<<<<<<< HEAD
-=======
-
-
->>>>>>> a2a35524
 beam.urbansim.allTAZSkimsWriteInterval="int | 0"
 beam.urbansim.allTAZSkimsPeakHour="Double | 8.5"