##################################################################
# EXPERIMENTAL
##################################################################
beam.experimental.optimizer.enabled = "boolean | false"
##################################################################
# EXECUTION
##################################################################
beam.cluster.enabled = "boolean | false"
beam.actorSystemName = "string | ClusterSystem"
beam.cluster.clusterType = "String? |"
beam.useLocalWorker = "boolean | true"

##################################################################
# SIMULATION
##################################################################
beam.inputDirectory = "/test/input/beamville"
# For subsequential beam runs (some data will be laoded from the latest found run in this directory)
beam.input.lastBaseOutputDir = ${beam.outputs.baseOutputDirectory}
# This prefix is used to find the last run output directory within beam.input.lastBaseOutputDir direcotry
beam.input.simulationPrefix = ${beam.agentsim.simulationName}

beam.agentsim.simulationName = "beamville"
beam.agentsim.randomSeedForPopulationSampling = "int?"
beam.agentsim.agentSampleSizeAsFractionOfPopulation = "double | 1.0"
beam.agentsim.fractionOfPlansWithSingleActivity = "double | 0.0"
beam.agentsim.thresholdForWalkingInMeters = 100
beam.agentsim.thresholdForMakingParkingChoiceInMeters = 100
beam.agentsim.schedulerParallelismWindow = "int | 30"
beam.agentsim.timeBinSize = "int | 3600"
beam.agentsim.firstIteration = "int | 0"
beam.agentsim.lastIteration = "int | 0"
beam.agentsim.endTime = "30:00:00"
beam.agentsim.scheduleMonitorTask.initialDelay = 1
beam.agentsim.scheduleMonitorTask.interval = 30
beam.agentsim.snapLocationAndRemoveInvalidInputs = "boolean | false"

beam.agentsim.agents.bodyType = "BODY-TYPE-DEFAULT"

# TERMINATION CRITERION NAME OPTIONS:
# TerminateAtFixedIterationNumber TerminateAtRideHailFleetStoredElectricityConvergence
beam.sim.termination.criterionName = "TerminateAtFixedIterationNumber"
beam.sim.termination.terminateAtRideHailFleetStoredElectricityConvergence.minLastIteration = "int | 0"
beam.sim.termination.terminateAtRideHailFleetStoredElectricityConvergence.maxLastIteration = "int | 0"
beam.sim.termination.terminateAtRideHailFleetStoredElectricityConvergence.relativeTolerance = "double | 0.01"


# MODE CHOICE OPTIONS:
# ModeChoiceMultinomialLogit ModeChoiceTransitIfAvailable ModeChoiceDriveIfAvailable ModeChoiceRideHailIfAvailable
# ModeChoiceUniformRandom ModeChoiceLCCM
beam.agentsim.agents.modalBehaviors.modeChoiceClass = "ModeChoiceMultinomialLogit"
beam.agentsim.agents.modalBehaviors.maximumNumberOfReplanningAttempts = 3
beam.agentsim.agents.modalBehaviors.defaultValueOfTime = "double | 8.0"
beam.agentsim.agents.modalBehaviors.minimumValueOfTime = "double | 7.25"
# The types have to be in sync with file pointed in the parameter `beam.agentsim.agents.vehicles.vehicleTypesFilePath`
# ["BUS-DEFAULT:1.0","RAIL-DEFAULT:1.0","FERRY-DEFAULT:1.0","SUBWAY-DEFAULT:1.0","CABLE_CAR-DEFAULT:1.0","TRAM-DEFAULT:1.0"]
#@optional
beam.agentsim.agents.modalBehaviors.transitVehicleTypeVOTMultipliers = [string] | []
beam.agentsim.agents.modalBehaviors.modeVotMultiplier.transit = "double | 1.0"
beam.agentsim.agents.modalBehaviors.modeVotMultiplier.bike = "double | 1.0"
beam.agentsim.agents.modalBehaviors.modeVotMultiplier.walk = "double | 1.0"
beam.agentsim.agents.modalBehaviors.modeVotMultiplier.rideHail = "double | 1.0"
beam.agentsim.agents.modalBehaviors.modeVotMultiplier.rideHailPooled = "double | 1.0"
beam.agentsim.agents.modalBehaviors.modeVotMultiplier.rideHailTransit = "double | 1.0"
beam.agentsim.agents.modalBehaviors.modeVotMultiplier.waiting = "double | 1.0"
beam.agentsim.agents.modalBehaviors.modeVotMultiplier.CAV = "double | 1.0"
beam.agentsim.agents.modalBehaviors.modeVotMultiplier.drive = "double | 1.0"
beam.agentsim.agents.modalBehaviors.overrideAutomationLevel = "int | 1"
beam.agentsim.agents.modalBehaviors.overrideAutomationForVOTT = "boolean | false"
beam.agentsim.agents.modalBehaviors.poolingMultiplier.Level5 = "double | 1.0"
beam.agentsim.agents.modalBehaviors.poolingMultiplier.Level4 = "double | 1.0"
beam.agentsim.agents.modalBehaviors.poolingMultiplier.Level3 = "double | 1.0"
beam.agentsim.agents.modalBehaviors.poolingMultiplier.LevelLE2 = "double | 1.0"
beam.agentsim.agents.modalBehaviors.bikeMultiplier.commute.ageGT50 = "double | 1.0"
beam.agentsim.agents.modalBehaviors.bikeMultiplier.noncommute.ageGT50 = "double | 1.0"
beam.agentsim.agents.modalBehaviors.bikeMultiplier.commute.ageLE50 = "double | 1.0"
beam.agentsim.agents.modalBehaviors.bikeMultiplier.noncommute.ageLE50 = "double | 1.0"
beam.agentsim.agents.modalBehaviors.highTimeSensitivity.highCongestion.highwayFactor.Level5 = "double | 1.0"
beam.agentsim.agents.modalBehaviors.highTimeSensitivity.highCongestion.nonHighwayFactor.Level5 = "double | 1.0"
beam.agentsim.agents.modalBehaviors.highTimeSensitivity.lowCongestion.highwayFactor.Level5 = "double | 1.0"
beam.agentsim.agents.modalBehaviors.highTimeSensitivity.lowCongestion.nonHighwayFactor.Level5 = "double | 1.0"
beam.agentsim.agents.modalBehaviors.lowTimeSensitivity.highCongestion.highwayFactor.Level5 = "double | 1.0"
beam.agentsim.agents.modalBehaviors.lowTimeSensitivity.highCongestion.nonHighwayFactor.Level5 = "double | 1.0"
beam.agentsim.agents.modalBehaviors.lowTimeSensitivity.lowCongestion.highwayFactor.Level5 = "double | 1.0"
beam.agentsim.agents.modalBehaviors.lowTimeSensitivity.lowCongestion.nonHighwayFactor.Level5 = "double | 1.0"
beam.agentsim.agents.modalBehaviors.highTimeSensitivity.highCongestion.highwayFactor.Level4 = "double | 1.0"
beam.agentsim.agents.modalBehaviors.highTimeSensitivity.highCongestion.nonHighwayFactor.Level4 = "double | 1.0"
beam.agentsim.agents.modalBehaviors.highTimeSensitivity.lowCongestion.highwayFactor.Level4 = "double | 1.0"
beam.agentsim.agents.modalBehaviors.highTimeSensitivity.lowCongestion.nonHighwayFactor.Level4 = "double | 1.0"
beam.agentsim.agents.modalBehaviors.lowTimeSensitivity.highCongestion.highwayFactor.Level4 = "double | 1.0"
beam.agentsim.agents.modalBehaviors.lowTimeSensitivity.highCongestion.nonHighwayFactor.Level4 = "double | 1.0"
beam.agentsim.agents.modalBehaviors.lowTimeSensitivity.lowCongestion.highwayFactor.Level4 = "double | 1.0"
beam.agentsim.agents.modalBehaviors.lowTimeSensitivity.lowCongestion.nonHighwayFactor.Level4 = "double | 1.0"
beam.agentsim.agents.modalBehaviors.highTimeSensitivity.highCongestion.highwayFactor.Level3 = "double | 1.0"
beam.agentsim.agents.modalBehaviors.highTimeSensitivity.highCongestion.nonHighwayFactor.Level3 = "double | 1.0"
beam.agentsim.agents.modalBehaviors.highTimeSensitivity.lowCongestion.highwayFactor.Level3 = "double | 1.0"
beam.agentsim.agents.modalBehaviors.highTimeSensitivity.lowCongestion.nonHighwayFactor.Level3 = "double | 1.0"
beam.agentsim.agents.modalBehaviors.lowTimeSensitivity.highCongestion.highwayFactor.Level3 = "double | 1.0"
beam.agentsim.agents.modalBehaviors.lowTimeSensitivity.highCongestion.nonHighwayFactor.Level3 = "double | 1.0"
beam.agentsim.agents.modalBehaviors.lowTimeSensitivity.lowCongestion.highwayFactor.Level3 = "double | 1.0"
beam.agentsim.agents.modalBehaviors.lowTimeSensitivity.lowCongestion.nonHighwayFactor.Level3 = "double | 1.0"
beam.agentsim.agents.modalBehaviors.highTimeSensitivity.highCongestion.highwayFactor.LevelLE2 = "double | 1.0"
beam.agentsim.agents.modalBehaviors.highTimeSensitivity.highCongestion.nonHighwayFactor.LevelLE2 = "double | 1.0"
beam.agentsim.agents.modalBehaviors.highTimeSensitivity.lowCongestion.highwayFactor.LevelLE2 = "double | 1.0"
beam.agentsim.agents.modalBehaviors.highTimeSensitivity.lowCongestion.nonHighwayFactor.LevelLE2 = "double | 1.0"
beam.agentsim.agents.modalBehaviors.lowTimeSensitivity.highCongestion.highwayFactor.LevelLE2 = "double | 1.0"
beam.agentsim.agents.modalBehaviors.lowTimeSensitivity.highCongestion.nonHighwayFactor.LevelLE2 = "double | 1.0"
beam.agentsim.agents.modalBehaviors.lowTimeSensitivity.lowCongestion.highwayFactor.LevelLE2 = "double | 1.0"
beam.agentsim.agents.modalBehaviors.lowTimeSensitivity.lowCongestion.nonHighwayFactor.LevelLE2 = "double | 1.0"
beam.agentsim.agents.modalBehaviors.multinomialLogit.params.transfer = "double | -1.4"
beam.agentsim.agents.modalBehaviors.multinomialLogit.params.transit_crowding = "double | 0.0"
beam.agentsim.agents.modalBehaviors.multinomialLogit.params.transit_crowding_percentile = "double | 90.0"
# any positive value
beam.agentsim.agents.modalBehaviors.multinomialLogit.params.transit_crowding_VOT_multiplier = "double | 0.0"
# from 0 to 1.
# how full should be a vehicle to turn on crowding calculation. 0 - empty, 1 - full
beam.agentsim.agents.modalBehaviors.multinomialLogit.params.transit_crowding_VOT_threshold = "double | 0.5"
beam.agentsim.agents.modalBehaviors.multinomialLogit.params.car_intercept = "double | 0.0"
beam.agentsim.agents.modalBehaviors.multinomialLogit.params.cav_intercept = "double | 0.0"
beam.agentsim.agents.modalBehaviors.multinomialLogit.params.walk_transit_intercept = "double | 0.0"
beam.agentsim.agents.modalBehaviors.multinomialLogit.params.drive_transit_intercept = "double | 0.0"
beam.agentsim.agents.modalBehaviors.multinomialLogit.params.ride_hail_transit_intercept = "double | 0.0"
beam.agentsim.agents.modalBehaviors.multinomialLogit.params.ride_hail_intercept = "double | 0.0"
beam.agentsim.agents.modalBehaviors.multinomialLogit.params.ride_hail_pooled_intercept = "double | 0.0"
beam.agentsim.agents.modalBehaviors.multinomialLogit.params.walk_intercept = "double | 0.0"
beam.agentsim.agents.modalBehaviors.multinomialLogit.params.bike_intercept = "double | 0.0"
beam.agentsim.agents.modalBehaviors.multinomialLogit.params.bike_transit_intercept = "double | 0.0"
beam.agentsim.agents.modalBehaviors.multinomialLogit.params.ride_hail_subscription = "double | 0.0"
beam.agentsim.agents.modalBehaviors.multinomialLogit.utility_scale_factor = "double | 1.0"
beam.agentsim.agents.modalBehaviors.lccm.filePath = ${beam.inputDirectory}"/lccm-long.csv"
beam.agentsim.agents.modalBehaviors.multinomialLogit.params.sav_coefficient = "double | 0.0"
## SECONDARY ACTIVITIES GENERATION
# Allow/disallow generation of secondary activities
beam.agentsim.agents.tripBehaviors.multinomialLogit.generate_secondary_activities = "boolean | false"
# Input file giving the relative likelihoods of starting different activities at different times of the day
beam.agentsim.agents.tripBehaviors.multinomialLogit.intercept_file_path = ""
# Input file giving parameters for the different activity types, including mean duration (duration is drawn from an
# exponential distribution with that mean) and value of time multiplier. The value of time multiplier modifies how
# willing agents are to incur travel time and cost in order to accomplish that activity. For example, a value of 0.5
# means that they get 50% more value out of participating in that activity than they would being at home or work.
# So, if it's a 30 minute activity, they would on average be willing to spend 15 minutes round trip to participate in
# it. If the value is 2, they get 200% more value, so on average they would be willing to spend 60 minutes round trip
# commuting to participate in this activity.
#
# You can adjust the VOT values up or down to get more or less of a given activity
beam.agentsim.agents.tripBehaviors.multinomialLogit.activity_file_path = ""
#This is an intercept value you can add to make all secondary activities more or less likely
beam.agentsim.agents.tripBehaviors.multinomialLogit.additional_trip_utility = "double | 0.0"
# This sets a maximum distance in looking for places to participate in secondary activities. Increasing it
# increases the maximum and mean trip distance for secondary activities.
beam.agentsim.agents.tripBehaviors.multinomialLogit.max_destination_distance_meters = "double | 32000"
# This determines how many options for secondary activity locations an agent chooses between. Increasing this
# number decreases the mean distance traveled to secondary activities and slightly increases the number of trips
# that are made (because the agents are more likely to find a suitable location for a secondary activity nearby)
beam.agentsim.agents.tripBehaviors.multinomialLogit.max_destination_choice_set_size = "int | 20"
#These three values should all be between zero and one and determine the amount of noise in each level of
# the nested choice process. Increasing destination_nest_scale_factor means that people are more likely to
# choose a less optimal destination, mode_nest_scale_factor means people are more likely to value destinations
# accessible by multiple modes, and trip_nest_scale_factor means that people are more likely to take secondary
# trips even if the costs are greater than the benefits
beam.agentsim.agents.tripBehaviors.multinomialLogit.destination_nest_scale_factor = "double | 1.0"
beam.agentsim.agents.tripBehaviors.multinomialLogit.mode_nest_scale_factor = "double | 1.0"
beam.agentsim.agents.tripBehaviors.multinomialLogit.trip_nest_scale_factor = "double | 1.0"
beam.agentsim.agents.tripBehaviors.carUsage.minDistanceToTrainStop = "double | 0.0"


beam.agentsim.agents.modeIncentive.filePath = ""
beam.agentsim.agents.ptFare.filePath = ""
beam.agentsim.agents.parking.multinomialLogit.params.rangeAnxietyMultiplier = "double | -0.5"   # fit range anxiety between [-1, 0]
beam.agentsim.agents.parking.multinomialLogit.params.distanceMultiplier = "double | -0.086"     # based on 20m walk, VoT = $35/hr should be u=-1.0
beam.agentsim.agents.parking.multinomialLogit.params.parkingPriceMultiplier = "double | -0.005" # based on avg. parking prices up to $200!
beam.agentsim.agents.parking.multinomialLogit.params.homeActivityPrefersResidentialParkingMultiplier = "double | 1.0" # positive boost of 1.0 if true
beam.agentsim.agents.parking.multinomialLogit.params.enrouteDetourMultiplier = "double | -0.05" # based on skim travel time and the defined VoT from modalBehaviors and income
beam.agentsim.agents.parking.rangeAnxietyBuffer = "double | 20000.0" # if our remaining range exceeds our remaining tour plus this many meters, then we feel no anxiety; default 20k
beam.agentsim.agents.parking.minSearchRadius = "double | 250.00"  # something small enough that, on average, we see 2 orders of magnitude of samples at most
beam.agentsim.agents.parking.maxSearchRadius = "double | 8046.72" # something large enough that we do not strand our drivers in an oasis
beam.agentsim.agents.parking.searchMaxDistanceRelativeToEllipseFoci = "double | 4.0" # something large enough that we do not travel longer than the actual distance to destination
beam.agentsim.agents.parking.estimatedMinParkingDurationInSeconds = "double | 60.0" # in seconds, something small enough but has meaningful impact on pricing
beam.agentsim.agents.parking.estimatedMeanEnRouteChargingDurationInSeconds = "double | 1800.0" # 80% of the battery charges in 30min
beam.agentsim.agents.parking.fractionOfSameTypeZones = "double | 0.5"
beam.agentsim.agents.parking.minNumberOfSameTypeZones = "int | 10"
beam.agentsim.agents.parking.forceParkingType = "boolean | false"

#TAZ params
beam.agentsim.taz.filePath = ${beam.inputDirectory}"/taz-centers.csv"
beam.agentsim.taz.tazIdFieldName = "tazId"
beam.agentsim.taz.parkingFilePath = ""
beam.agentsim.taz.parkingStallCountScalingFactor = "double | 1.0"
beam.agentsim.taz.parkingCostScalingFactor = "double | 1.0"
# options: DEFAULT, HIERARCHICAL, PARALLEL
beam.agentsim.taz.parkingManager.method = "String | DEFAULT"
beam.agentsim.taz.parkingManager.displayPerformanceTimings = false
beam.agentsim.taz.parkingManager.parallel.numberOfClusters = "int | 8"
#Toll params
beam.agentsim.toll.filePath = ""
# Ride Hailing Params: Options are ALL, MASS, or the individual modes comma separate, e.g. BUS,TRAM
beam.agentsim.agents.rideHailTransit.modesToConsider = "MASS"
# Ride Hailing Params: Options are MIN_COST, MIN_UTILITY
beam.agentsim.agents.rideHail.bestResponseType = "MIN_COST"

# Ride Hailing Params

beam.agentsim.agents.rideHail.managers = [{
  supportedModes="ride_hail, ride_hail_pooled"
  initialization.initType = "PROCEDURAL" # Other possible values - FILE
  initialization.filePath = ""
  initialization.parking.filePath = ""
  #@optional
  stopFilePath = string
  maximumWalkDistanceToStopInM = 800.0
  defaultBaseCost = 1.8
  defaultCostPerMile = 0.91
  defaultCostPerMinute = 0.28
  pooledBaseCost = 1.89
  pooledCostPerMile = 1.11
  pooledCostPerMinute = 0.07
  initialization.procedural.vehicleTypeId = "Car"
  initialization.procedural.vehicleTypePrefix = "RH"
  initialization.procedural.fractionOfInitialVehicleFleet = "double | 0.1"
  initialization.procedural.initialLocation.name = "HOME"
  initialization.procedural.initialLocation.home.radiusInMeters = "double | 10000"
  initialization.procedural.vehicleAdjustmentMethod = ""
  rideHailManager.radiusInMeters = "double | 5000"
  allocationManager.maxWaitingTimeInSec = "int | 900"
  allocationManager.maxExcessRideTime = "double | 0.5" # up to +50%
  allocationManager.name = "DEFAULT_MANAGER"
  allocationManager.requestBufferTimeoutInSeconds = "int | 0"
  name = "GlobalRHM"
  # ASYNC_GREEDY_VEHICLE_CENTRIC_MATCHING, ALONSO_MORA_MATCHING_WITH_ASYNC_GREEDY_ASSIGNMENT, ALONSO_MORA_MATCHING_WITH_MIP_ASSIGNMENT
  allocationManager.matchingAlgorithm = "ALONSO_MORA_MATCHING_WITH_ASYNC_GREEDY_ASSIGNMENT"
  # ALONSO MORA
  allocationManager.alonsoMora.maxRequestsPerVehicle = "int | 5"
  # Reposition
  allocationManager.pooledRideHailIntervalAsMultipleOfSoloRideHail = "int | 1"
  # DEFAULT_REPOSITIONING_MANAGER, DEMAND_FOLLOWING_REPOSITIONING_MANAGER, INVERSE_SQUARE_DISTANCE_REPOSITIONING_FACTOR, REPOSITIONING_LOW_WAITING_TIMES, THE_SAME_LOCATION_REPOSITIONING_MANAGER, ALWAYS_BE_REPOSITIONING_MANAGER
  repositioningManager.name = "DEFAULT_REPOSITIONING_MANAGER"
  repositioningManager.timeout = "int | 0"
  # Larger value increase probability of the ride-hail vehicle to reposition
  repositioningManager.demandFollowingRepositioningManager.sensitivityOfRepositioningToDemand = "double | 1"
  repositioningManager.demandFollowingRepositioningManager.sensitivityOfRepositioningToDemandForCAVs = "double | 1"
  repositioningManager.demandFollowingRepositioningManager.numberOfClustersForDemand = "int | 30"
  repositioningManager.demandFollowingRepositioningManager.fractionOfClosestClustersToConsider = "double | 0.2"
  repositioningManager.demandFollowingRepositioningManager.horizon = "int | 1200"
  # inverse Square Distance Repositioning Factor
  repositioningManager.inverseSquareDistanceRepositioningFactor.sensitivityOfRepositioningToDemand = "double | 0.4"
  repositioningManager.inverseSquareDistanceRepositioningFactor.sensitivityOfRepositioningToDistance = "double | 0.9"
  repositioningManager.inverseSquareDistanceRepositioningFactor.predictionHorizon = "int | 3600"
  # reposition Low Waiting Times
  allocationManager.repositionLowWaitingTimes.repositionCircleRadiusInMeters = "double | 3000"
  allocationManager.repositionLowWaitingTimes.minimumNumberOfIdlingVehiclesThresholdForRepositioning = "int | 1"
  allocationManager.repositionLowWaitingTimes.percentageOfVehiclesToReposition = "double | 0.01"
  allocationManager.repositionLowWaitingTimes.timeWindowSizeInSecForDecidingAboutRepositioning = "double | 1200"
  allocationManager.repositionLowWaitingTimes.allowIncreasingRadiusIfDemandInRadiusLow = true
  allocationManager.repositionLowWaitingTimes.minDemandPercentageInRadius = "double | 0.1"
  allocationManager.repositionLowWaitingTimes.repositioningMethod = "TOP_SCORES"
  allocationManager.repositionLowWaitingTimes.keepMaxTopNScores = "int | 1"
  allocationManager.repositionLowWaitingTimes.minScoreThresholdForRepositioning = "double | 0.1"
  allocationManager.repositionLowWaitingTimes.distanceWeight = "double | 0.01"
  allocationManager.repositionLowWaitingTimes.waitingTimeWeight = "double | 4.0"
  allocationManager.repositionLowWaitingTimes.demandWeight = "double | 4.0"
  allocationManager.repositionLowWaitingTimes.produceDebugImages = true
  # multiplier for SAV ASC
  savCoefficientMultiplier = "double | 0.0"
}]

beam.agentsim.agents.rideHail.linkFleetStateAcrossIterations = "boolean | false"

beam.agentsim.agents.rideHail.cav.valueOfTime = 1.00
# when range below refuelRequiredThresholdInMeters, EV Ride Hail CAVs will charge
# when range above noRefuelThresholdInMeters, EV Ride Hail CAVs will not charge
# (between these params probability of charging is linear interpolation from 0% to 100%)
beam.agentsim.agents.rideHail.human.refuelRequiredThresholdInMeters = 32180.0 # 20 miles
beam.agentsim.agents.rideHail.human.noRefuelThresholdInMeters = 128720.0 # 80 miles
beam.agentsim.agents.rideHail.cav.refuelRequiredThresholdInMeters = 16090.0 # 10 miles
beam.agentsim.agents.rideHail.cav.noRefuelThresholdInMeters = 96540.0 # 60 miles
beam.agentsim.agents.rideHail.rangeBufferForDispatchInMeters = 10000 # do not dispatch vehicles below this range to ensure enough available to get to charger

beam.agentsim.agents.rideHail.charging.multinomialLogit.params.drivingTimeMultiplier = "double | -0.01666667" // one minute of driving is one util
beam.agentsim.agents.rideHail.charging.multinomialLogit.params.queueingTimeMultiplier = "double | -0.01666667" // one minute of queueing is one util
beam.agentsim.agents.rideHail.charging.multinomialLogit.params.chargingTimeMultiplier = "double | -0.01666667" // one minute of charging is one util
beam.agentsim.agents.rideHail.charging.multinomialLogit.params.insufficientRangeMultiplier = "double | -60.0" // indicator variable so straight 60 minute penalty if out of range

beam.agentsim.agents.freight {
  enabled = false
  plansFilePath = ${beam.inputDirectory}"/freight/payload-plans.csv"
  toursFilePath = ${beam.inputDirectory}"/freight/freight-tours.csv"
  carriersFilePath = ${beam.inputDirectory}"/freight/freight-carriers.csv"
  reader = "Generic"
  isWgs = "boolean | false"
  generateFixedActivitiesDurations = "boolean | false"
  name = "Freight"
  nonHGVLinkWeightMultiplier = "double | 2.0"
  tourSampleSizeAsFractionOfTotal = "double | 1.0" # value should be within [0,1]
  #@optional
  carrierParkingFilePath = string
  #@optional
  vehicleTypesFilePath = string
  replanning {
    disableAfterIteration = -1
    #8 AM, required for wholeFleet strategy. The vehicle departure times are distributed in time interval ±1 hour
    departureTime = 28800
    #Possible options: singleTour (when each freight tour is rearranged) | wholeFleet
    strategy = "singleTour"
  }
}

#@optional
beam.agentsim.agents.activities.activityTypeToFixedDurationMap = [string]

beam.agentsim.agents.plans.inputPlansFilePath = ${beam.inputDirectory}"/population.xml.gz"
beam.agentsim.agents.plans.inputPersonAttributesFilePath = ${beam.inputDirectory}"/populationAttributes.xml.gz"
# fraction of input plans (taken from the beam.input.lastBaseOutputDir) to be merged into the latest output plans
beam.agentsim.agents.plans.merge.fraction = "double | 0.0"

beam.agentsim.agents.households.inputFilePath = ${beam.inputDirectory}"/households.xml.gz"
beam.agentsim.agents.households.inputHouseholdAttributesFilePath = ${beam.inputDirectory}"/householdAttributes.xml.gz"

#BeamVehicles Params
beam.agentsim.agents.vehicles.fractionOfInitialVehicleFleet = "double | 1.0"
beam.agentsim.agents.vehicles.vehicleAdjustmentMethod = "UNIFORM"
beam.agentsim.agents.vehicles.downsamplingMethod = "SECONDARY_VEHICLES_FIRST"
beam.agentsim.agents.vehicles.fractionOfPeopleWithBicycle = "double | 1.0"
beam.agentsim.agents.vehicles.linkToGradePercentFilePath = ""
beam.agentsim.agents.vehicles.fuelTypesFilePath = ${beam.inputDirectory}"/beamFuelTypes.csv"
beam.agentsim.agents.vehicles.vehicleTypesFilePath = ${beam.inputDirectory}"/vehicleTypes.csv"
beam.agentsim.agents.vehicles.vehiclesFilePath = ""
beam.agentsim.agents.vehicles.meanPrivateVehicleStartingSOC = "double | 1.0"
beam.agentsim.agents.vehicles.linkSocAcrossIterations = "boolean | false"
beam.agentsim.agents.vehicles.meanRidehailVehicleStartingSOC = "double | 1.0"
beam.agentsim.agents.vehicles.transitVehicleTypesByRouteFile = ""
beam.agentsim.agents.vehicles.generateEmergencyHouseholdVehicleWhenPlansRequireIt = "boolean | false"
beam.agentsim.agents.vehicles.replanOnTheFlyWhenHouseholdVehiclesAreNotAvailable = "boolean | false"
beam.agentsim.agents.vehicles.enroute.refuelRequiredThresholdOffsetInMeters = 0.0 # 0 miles
beam.agentsim.agents.vehicles.enroute.noRefuelThresholdOffsetInMeters = 32186.9 # 20 miles
beam.agentsim.agents.vehicles.enroute.noRefuelAtRemainingDistanceThresholdInMeters = 500 # 500 meters
beam.agentsim.agents.vehicles.enroute.remainingDistanceWrtBatteryCapacityThreshold = 2 # this represents +/- the number of times an agent will enroute when ranger is x times lower than the remaining distance
beam.agentsim.agents.vehicles.destination.refuelRequiredThresholdInMeters = 482803 # 300 miles
beam.agentsim.agents.vehicles.destination.noRefuelThresholdInMeters = 482803 # 300 miles
beam.agentsim.agents.vehicles.destination.home.refuelRequiredThresholdInMeters = 482803 # 300 miles
beam.agentsim.agents.vehicles.destination.home.noRefuelThresholdInMeters = 482803 # 300 miles
beam.agentsim.agents.vehicles.destination.work.refuelRequiredThresholdInMeters = 482803 # 300 miles
beam.agentsim.agents.vehicles.destination.work.noRefuelThresholdInMeters = 482803 # 300 miles
beam.agentsim.agents.vehicles.destination.secondary.refuelRequiredThresholdInMeters = 482803 # 300 miles
beam.agentsim.agents.vehicles.destination.secondary.noRefuelThresholdInMeters = 482803 # 300 miles
# these must be one of the shared vehicle types
beam.agentsim.agents.vehicles.dummySharedCar.vehicleTypeId = "sharedVehicle-sharedCar"
beam.agentsim.agents.vehicles.dummySharedBike.vehicleTypeId = "sharedVehicle-sharedBike"
beam.agentsim.agents.vehicles.sharedFleets = [
  {
    name = "my-fixed-non-reserving-fleet"
    managerType = "fixed-non-reserving"
    parkingFilePath = ""
    #@optional
    fixed-non-reserving {
      vehicleTypeId = "String | sharedVehicle-sharedCar",
      maxWalkingDistance = "int | 500"
    }
    #@optional
    inexhaustible-reserving {
      vehicleTypeId = "String | sharedVehicle-sharedCar"
    }
    #@optional
    fixed-non-reserving-fleet-by-taz {
      vehicleTypeId = "String | sharedVehicle-sharedCar",
      vehiclesSharePerTAZFromCSV = "String? |",
      maxWalkingDistance = "int | 500",
      fleetSize = "int | 10"
    }
    #@optional
    reposition {
      name = "my-reposition-algorithm"
      repositionTimeBin = "int | 3600",
      statTimeBin = "int | 300",
      #@optional
      min-availability-undersupply-algorithm {
        matchLimit = "int | 99999"
      }
    }
  }
]


beam.agentsim.chargingNetworkManager {
  timeStepInSeconds = "int | 300"
  # Overnight charging is still a work in progress and might produce unexpected results
  overnightChargingEnabled = "boolean | false"
  chargingPointCountScalingFactor = "double | 1.0"
  chargingPointCostScalingFactor = "double | 1.0"
  chargingPointFilePath = ""
  scaleUp {
    enabled = "boolean | false"
    expansionFactor = "double | 1.0"
    activitiesLocationFilePath = ""
  }
  #@optional
  sitePowerManagerController {
    connect = "boolean | false"
    expectFeedback = "boolean | true"
    numberOfFederates = "int | 1"
    brokerAddress = "String | tcp://127.0.0.1"
    coreType = "String | zmq"
    timeDeltaProperty = "double | 1.0"
    intLogLevel = "int | 1"
    beamFederatePrefix = "String | BEAM_FED"
    beamFederatePublication = "String | CHARGING_VEHICLES"
    spmFederatePrefix = "String | SPM_FED"
    spmFederateSubscription = "String | CHARGING_COMMANDS"
    bufferSize = "Int | 10000000"
  }
  #@optional
  powerManagerController {
    connect = "boolean | false"
    feedbackEnabled = "boolean | true"
    brokerAddress = "String | tcp://127.0.0.1"
    coreType = "String | zmq"
    timeDeltaProperty = "double | 1.0"
    intLogLevel = "int | 1"
    beamFederateName = "String | BEAM_FED"
    beamFederatePublication = "String | LOAD_DEMAND"
    pmcFederateName = "String | GRID_FED"
    pmcFederateSubscription = "String | POWER_LIMITS"
    bufferSize = "Int | 10000000"
  }
}

beam.agentsim.agents.population.useVehicleSampling = "boolean | false"
beam.agentsim.agents.population.industryRemovalProbabilty.enabled = "boolean | false"
beam.agentsim.agents.population.industryRemovalProbabilty.inputFilePath = ""
# options: RemovePersonFromScenario, KeepPersonButRemoveAllActivities
beam.agentsim.agents.population.industryRemovalProbabilty.removalStrategy = "String | RemovePersonFromScenario"

beam.exchange {
  scenario {# source for now can be "Beam" or "UrbanSim"
    source = "Beam"
    # Input file format for scenario loader can be "xml", "csv" or "parquet"
    fileFormat = "xml"
    folder = ""
    # Allows to match urbansim modes to beam modes
    #@optional
    modeMap = [
      "BIKE           -> bike",
      "DRIVEALONEFREE -> car",
      "DRIVEALONEPAY  -> car",
      "DRIVE_COM      -> drive_transit",
      "DRIVE_EXP      -> drive_transit",
      "DRIVE_HVY      -> drive_transit",
      "DRIVE_LOC      -> drive_transit",
      "DRIVE_LRF      -> drive_transit",
      "SHARED2FREE    -> car",
      "SHARED2PAY     -> car",
      "SHARED3FREE    -> car",
      "SHARED3PAY     -> car",
      "TAXI           -> ride_hail",
      "TNC_SHARED     -> ride_hail",
      "TNC_SINGLE     -> ride_hail",
      "WALK           -> walk",
      "WALK_COM       -> walk_transit",
      "WALK_EXP       -> walk_transit",
      "WALK_HVY       -> walk_transit",
      "WALK_LOC       -> walk_transit",
      "WALK_LRF       -> walk_transit",
    ]
    convertWgs2Utm = "boolean | false"
    urbansim.activitySimEnabled = "boolean | false"
    urbansim.scenarioLoadingTimeoutSeconds = "int | 3000"
  }
  output {
    activitySimSkimsEnabled = "boolean | false"
    sendNonChosenTripsToSkimmer = "boolean | true"
    # geo level different than TAZ (in beam taz-centers format)
    #@optional
    geo.filePath = string
  }
}

beam.agentsim.agents.rideHail.iterationStats.timeBinSizeInSec = "double | 3600.0"
# SurgePricing parameters
beam.agentsim.agents.rideHail.surgePricing.surgeLevelAdaptionStep = "double | 0.1"
beam.agentsim.agents.rideHail.surgePricing.minimumSurgeLevel = "double | 0.1"
beam.agentsim.agents.rideHail.surgePricing.priceAdjustmentStrategy = "KEEP_PRICE_LEVEL_FIXED_AT_ONE"
beam.agentsim.agents.rideHail.surgePricing.numberOfCategories = "int | 6"
beam.agentsim.agents.rideHail.freeSpeedLinkWeightMultiplier = "double | 2.0"
# Scaling and Tuning Params
beam.agentsim.tuning.fuelCapacityInJoules = "double | 86400000"
beam.agentsim.tuning.transitCapacity = "Double?"
beam.agentsim.tuning.transitPrice = "double | 1.0"
beam.agentsim.tuning.tollPrice = "double | 1.0"
beam.agentsim.tuning.rideHailPrice = "double | 1.0"
# Population Adjustmnet
beam.agentsim.populationAdjustment = "DEFAULT_ADJUSTMENT"
# Transit Scenarios
beam.agentsim.scenarios.frequencyAdjustmentFile = ${beam.inputDirectory}"/r5/FrequencyAdjustment.csv"
# PhysSim Scaling Params
beam.physsim.flowCapacityFactor = "double | 1.0"
beam.physsim.storageCapacityFactor = "double | 1.0"
beam.physsim.speedScalingFactor = "double | 1.0"
beam.physsim.maxLinkLengthToApplySpeedScalingFactor = "double | 50.0"
beam.physsim.linkStatsWriteInterval = "int | 1"
beam.physsim.linkStatsBinSize = "int | 3600"
beam.physsim.ptSampleSize = "double | 1.0"
beam.physsim.eventsForFullVersionOfVia = true
beam.physsim.eventsSampling = "double | 1.0"
beam.physsim.initializeRouterWithFreeFlowTimes = true
# heads up beam.physsim.minCarSpeedInMetersPerSecond affects beam.physsim.jdeqsim.cacc
beam.physsim.minCarSpeedInMetersPerSecond = "double | 0.5"
beam.physsim.inputNetworkFilePath = ${beam.routing.r5.directory}"/physsim-network.xml"
beam.physsim.events.fileOutputFormats = "csv" # valid options: xml(.gz) , csv(.gz), none - DEFAULT: csv.gz
beam.physsim.events.eventsToWrite = "ActivityEndEvent,ActivityStartEvent,LinkEnterEvent,LinkLeaveEvent,PersonArrivalEvent,PersonDepartureEvent,VehicleEntersTrafficEvent,VehicleLeavesTrafficEvent"

# The `duplicatePTE` group of configs allows to increase physSim population without increasing agentSim population.
# The idea behind that is the following - bigger physSim population allows to use higher values of flowCapacityFactor
# thus reducing the rounding error for links capacity.
# This should allow better speed calibration without too high agentSim population.
beam.physsim.duplicatePTE.fractionOfEventsToDuplicate = "double | 0.0"
beam.physsim.duplicatePTE.departureTimeShiftMin = "int | -600"
beam.physsim.duplicatePTE.departureTimeShiftMax = "int | 600"

beam.physsim.skipPhysSim = false
# values: JDEQSim, BPRSim, PARBPRSim, CCHRoutingAssignment
beam.physsim.name = "JDEQSim"
# values: Auto, Sequential, Parallel
beam.physsim.eventManager.type = "Auto"
# number of threads for parallel event manager,
# 1 thread usually shows the best performance (async event handling)
beam.physsim.eventManager.numberOfThreads = "int | 1"

beam.physsim.pickUpDropOffAnalysis.enabled = "boolean | false"
beam.physsim.pickUpDropOffAnalysis.secondsFromPickUpPropOffToAffectTravelTime = "int | 600"
beam.physsim.pickUpDropOffAnalysis.additionalTravelTimeMultiplier = "double | 1.0"

# JDEQSim

beam.physsim.jdeqsim.agentSimPhysSimInterfaceDebugger.enabled = false
beam.physsim.jdeqsim.cacc.enabled = false
beam.physsim.jdeqsim.cacc.minRoadCapacity = "int | 2000"
beam.physsim.jdeqsim.cacc.minSpeedMetersPerSec = "int | 20"
beam.physsim.jdeqsim.cacc.speedAdjustmentFactor = "double | 1.0"
beam.physsim.jdeqsim.cacc.capacityPlansWriteInterval = 0
# The following parameter has been replaced by beam.physsim.minCarSpeedInMetersPerSecond = 2.0
# beam.physsim.jdeqsim.cacc.adjustedMinimumRoadSpeedInMetersPerSecond = "double | 1.3"

# values: BPR, FREE_FLOW
beam.physsim.bprsim.travelTimeFunction = "BPR"
beam.physsim.bprsim.minFlowToUseBPRFunction = "int | 0"
beam.physsim.bprsim.inFlowAggregationTimeWindowInSeconds = "int | 900"
beam.physsim.parbprsim.numberOfClusters = "int | 8"
# sync of bpr sim clusters every syncInterval seconds
beam.physsim.parbprsim.syncInterval = "int | 60"

# CCHRoutingAssignment

#Used to calculate ods number multiplier with following formula:
#1 / agentSampleSizeAsFractionOfPopulation * congestionFactor
beam.physsim.cchRoutingAssignment.congestionFactor = "double | 1.0"

beam.physsim.overwriteLinkParamPath = ""

# Possible type is one of: normal, experiment_2.0, experiment_2.1, experiment_3.0, experiment_4.0, experiment_5.0, experiment_5.1, experiment_5.2, consecutive_increase_of_population
beam.physsim.relaxation.type = "normal"
beam.physsim.relaxation.experiment2_0.internalNumberOfIterations = "int | 15"
beam.physsim.relaxation.experiment2_0.fractionOfPopulationToReroute = "double | 0.1"
beam.physsim.relaxation.experiment2_0.clearRoutesEveryIteration = "boolean | true"
beam.physsim.relaxation.experiment2_0.clearModesEveryIteration = "boolean | true"

beam.physsim.relaxation.experiment2_1.internalNumberOfIterations = "int | 15"
beam.physsim.relaxation.experiment2_1.fractionOfPopulationToReroute = "double | 0.1"
beam.physsim.relaxation.experiment2_1.clearRoutesEveryIteration = "boolean | true"
beam.physsim.relaxation.experiment2_1.clearModesEveryIteration = "boolean | true"

beam.physsim.relaxation.experiment3_0.internalNumberOfIterations = "int | 15"
beam.physsim.relaxation.experiment3_0.fractionOfPopulationToReroute = "double | 0.1"

#@optional
beam.physsim.relaxation.experiment4_0.percentToSimulate = [double]
#@optional
beam.physsim.relaxation.experiment5_0.percentToSimulate = [double]
#@optional
beam.physsim.relaxation.experiment5_1.percentToSimulate = [double]
#@optional
beam.physsim.relaxation.experiment5_2.percentToSimulate = [double]

beam.physsim.network.overwriteRoadTypeProperties {
  enabled = false
  motorway {
    speed = "double?"
    capacity = "int?"
    lanes = "int?"
    alpha = "double?"
    beta = "double?"
  }
  motorwayLink {
    speed = "double?"
    capacity = "int?"
    lanes = "int?"
    alpha = "double?"
    beta = "double?"
  }
  primary {
    speed = "double?"
    capacity = "int?"
    lanes = "int?"
    alpha = "double?"
    beta = "double?"
  }
  primaryLink {
    speed = "double?"
    capacity = "int?"
    lanes = "int?"
    alpha = "double?"
    beta = "double?"
  }
  trunk {
    speed = "double?"
    capacity = "int?"
    lanes = "int?"
    alpha = "double?"
    beta = "double?"
  }
  trunkLink {
    speed = "double?"
    capacity = "int?"
    lanes = "int?"
    alpha = "double?"
    beta = "double?"
  }
  secondary {
    speed = "double?"
    capacity = "int?"
    lanes = "int?"
    alpha = "double?"
    beta = "double?"
  }
  secondaryLink {
    speed = "double?"
    capacity = "int?"
    lanes = "int?"
    alpha = "double?"
    beta = "double?"
  }
  tertiary {
    speed = "double?"
    capacity = "int?"
    lanes = "int?"
    alpha = "double?"
    beta = "double?"
  }
  tertiaryLink {
    speed = "double?"
    capacity = "int?"
    lanes = "int?"
    alpha = "double?"
    beta = "double?"
  }
  minor {
    speed = "double?"
    capacity = "int?"
    lanes = "int?"
    alpha = "double?"
    beta = "double?"
  }
  residential {
    speed = "double?"
    capacity = "int?"
    lanes = "int?"
    alpha = "double?"
    beta = "double?"
  }
  livingStreet {
    speed = "double?"
    capacity = "int?"
    lanes = "int?"
    alpha = "double?"
    beta = "double?"
  }
  unclassified {
    speed = "double?"
    capacity = "int?"
    lanes = "int?"
    alpha = "double?"
    beta = "double?"
  }
  default {
    alpha = "double | 1.0"
    beta = "double | 2.0"
  }
}

beam.physsim.network.maxSpeedInference {
  enabled = "boolean | false"
  # Possible types of inference: MEAN, MEDIAN
  type = "String | MEAN"
}

# For a small test OSM map (10-20 nodes) it might be possible that R5 TransportNetwork would incorrectly consider
# all nodes to be an island and will remove it. Set this to `false` to override that.
beam.physsim.network.removeIslands = "boolean | true"

# Replanning
beam.replanning.replanningPenaltyInDollars = "double | 100.0"
beam.replanning.maxAgentPlanMemorySize = "int | 5"
beam.replanning.planSelectionBeta = "double | 1.0"
beam.replanning.Module_1 = "SelectExpBeta"
beam.replanning.ModuleProbability_1 = 0.8
beam.replanning.Module_2 = "ClearRoutes"
beam.replanning.ModuleProbability_2 = 0.1
beam.replanning.Module_3 = "ClearModes"
beam.replanning.ModuleProbability_3 = 0.1
beam.replanning.Module_4 = "TimeMutator"
beam.replanning.ModuleProbability_4 = 0.0
beam.replanning.fractionOfIterationsToDisableInnovation = "double | Double.PositiveInfinity"
#@optional
beam.replanning.clearModes.modes = [string] | []
beam.replanning.clearModes.iteration = "int | 0"
#clear mode strategy options: AtBeginningOfIteration | AtBeginningAndAllSubsequentIterations
beam.replanning.clearModes.strategy = "AtBeginningOfIteration"

#skims
beam.router.skim = {
  keepKLatestSkims = "int | 1"
  writeSkimsInterval = "int | 0"
  writeAggregatedSkimsInterval = "int | 0"
  activity-sim-skimmer {
    name = "activity-sim-skimmer"
    fileBaseName = "String | activitySimODSkims"
    #values: csv | omx
    fileOutputFormat = "csv"
  }
  drive-time-skimmer {
    name = "drive-time-skimmer"
    fileBaseName = "String | skimsTravelTimeObservedVsSimulated"
  }
  origin-destination-skimmer {
    name = "od-skimmer"
    fileBaseName = "String | skimsOD"
    writeAllModeSkimsForPeakNonPeakPeriodsInterval = "int | 0"
    writeFullSkimsInterval = "int | 0"
    poolingTravelTimeOveheadFactor = "double | 1.21"
  }
  taz-skimmer {
    name = "taz-skimmer"
    fileBaseName = "String | skimsTAZ"
    geoHierarchy = "String | TAZ" # TAZ or H3
  }
  transit-crowding-skimmer {
    name = "transit-crowding-skimmer"
    fileBaseName = "String | skimsTransitCrowding"
  }
}

#h3taz
beam.agentsim.h3taz = {
  lowerBoundResolution = "int | 6"
  upperBoundResolution = "int | 9"
}

##################################################################
# Warm Mode
##################################################################
# valid options: 
# * disabled
# * full
# * linkStatsOnly (only link stats is loaded (all the other data is got from the input directory))
# * linkStatsFromLastRun (only link stats is loaded from beam.input.lastBaseOutputDir directory)
beam.warmStart.type = "disabled"
beam.warmStart.samplePopulationIntegerFlag = 0 # Int chosen instead of Boolean, as passthrough coverts Boolean to Int
#PATH can be a directory or zip archive of the output directory (e.g. like what get's stored on S3), including a URL to an S3 output.
beam.warmStart.path = ""
<<<<<<< HEAD
=======
# If the full warmstart directory isn't being used, it is possible to only load in a linkStats file instead to pre-
# populate the link travel times. Add path to linkStats file here
>>>>>>> 74adcb76
beam.warmStart.initialLinkstatsFilePath = ""

#creates warmstart_data.zip that can be used for warmstart
beam.warmStart.prepareData = false
#@optional
beam.warmStart.skimsFilePaths = [  # Filled by warmstart
  {
    skimType = "String"
    skimsFilePath = ""
  }
]

##################################################################
# Debugging
##################################################################
beam.debug {
  debugEnabled = false
  agentTripScoresInterval = 0

  triggerMeasurer {
    enabled = false
    writeStuckAgentDetectionConfig = true
  }

  stuckAgentDetection {
    enabled = false
    checkIntervalMs = "duration:ms | 200ms"
    defaultTimeoutMs = "duration:ms | 60s"
    overallSimulationTimeoutMs = "duration:ms | 100s"
    checkMaxNumberOfMessagesEnabled = true
    thresholds = [
      # Possible values (with deviations from default):
      # triggerType = "beam.agentsim.agents.PersonAgent$ActivityStartTrigger" && markAsStuckAfterMs = 20s
      # triggerType = "beam.agentsim.agents.PersonAgent$ActivityEndTrigger" && markAsStuckAfterMs = 60s
      # triggerType = "beam.agentsim.agents.PersonAgent$PersonDepartureTrigger"
      # triggerType = "beam.agentsim.agents.modalbehaviors.DrivesVehicle$StartLegTrigger" && markAsStuckAfterMs = 18s
      # triggerType = "beam.agentsim.agents.modalbehaviors.DrivesVehicle$EndLegTrigger" && markAsStuckAfterMs = 60s
      # triggerType = "beam.agentsim.agents.modalbehaviors.DrivesVehicle$AlightVehicleTrigger" && markAsStuckAfterMs = 21s
      # triggerType = "beam.agentsim.agents.modalbehaviors.DrivesVehicle$BoardVehicleTrigger" && markAsStuckAfterMs = 21s
      # triggerType = "beam.agentsim.agents.modalbehaviors.DrivesVehicle$StartRefuelSessionTrigger" && markAsStuckAfterMs = 21s
      # riggerType = "beam.agentsim.agents.modalbehaviors.DrivesVehicle$EndRefuelSessionTrigger" && markAsStuckAfterMs = 21s
      # triggerType = "beam.agentsim.agents.InitializeTrigger"
      # triggerType = "beam.agentsim.agents.ridehail.RideHailManager$BufferedRideHailRequestsTimeout"
      # triggerType = "beam.agentsim.agents.ridehail.RideHailManager$RideHailAllocationManagerTimeout" && markAsStuckAfterMs = 40s
      {
        triggerType = "beam.agentsim.agents.PersonAgent$ActivityStartTrigger"
        markAsStuckAfterMs = "duration:ms | 20s"
        actorTypeToMaxNumberOfMessages {
          population = "int?"
          transitDriverAgent = "int?"
          rideHailAgent = "int?"
          rideHailManager = "int?"
        }
      }
    ]
  }

  debugActorTimerIntervalInSec = "int | 0"
  actor.logDepth = "int | 0"
  memoryConsumptionDisplayTimeoutInSec = "int | 0"
  clearRoutedOutstandingWorkEnabled = "boolean | false"
  secondsToWaitToClearRoutedOutstandingWork = 60

  vmInformation.createGCClassHistogram = "boolean | false"
  # it implies vmInformation.createGCClassHistogram = true
  vmInformation.writeHeapDump = "boolean | false"
  writeModeChoiceAlternatives = "boolean | false"

  writeRealizedModeChoiceFile = "boolean | false"
  messageLogging = "boolean | false"
  # the max of the next 2 values is taken for the initialization step
  maxSimulationStepTimeBeforeConsideredStuckMin = "int | 60"
  maxSimulationStepTimeBeforeConsideredStuckAtInitializationMin = "int | 600"
}

beam.logger.keepConsoleAppenderOn = "boolean | true"

##################################################################
# Metrics
##################################################################
beam.metrics.level = "verbose"

##################################################################
# Calibration
##################################################################
beam.calibration.objectiveFunction = "ModeChoiceObjectiveFunction"
beam.calibration.meanToCountsWeightRatio = "double | 0.5"
beam.calibration.mode.benchmarkFilePath = ""
beam.calibration.roadNetwork.travelTimes.zoneBoundariesFilePath = ""
beam.calibration.roadNetwork.travelTimes.zoneODTravelTimesFilePath = ""

beam.calibration.google.travelTimes.enable = "boolean | false"
beam.calibration.google.travelTimes.numDataPointsOver24Hours = "int | 100"
beam.calibration.google.travelTimes.minDistanceInMeters = "double | 5000"
beam.calibration.google.travelTimes.iterationInterval = "int | 5"
beam.calibration.google.travelTimes.tolls = "boolean | true"
beam.calibration.google.travelTimes.queryDate = "2020-10-14"
beam.calibration.google.travelTimes.offPeakEnabled = "boolean | false"

beam.calibration.studyArea.enabled = "boolean | false"
beam.calibration.studyArea.lat = "double | 0"
beam.calibration.studyArea.lon = "double | 0"
beam.calibration.studyArea.radius = "double | 0"

##################################################################
# OUTPUTS
##################################################################
# The outputDirectory is the base directory where outputs will be written. The beam.agentsim.simulationName param will
# be used as the name of a sub-directory beneath the baseOutputDirectory for simulation results.
# If addTimestampToOutputDirectory == true, a timestamp will be added, e.g. "beamville_2017-12-18_16-48-57"
beam.outputs.baseOutputDirectory = "output"
beam.outputs.baseOutputDirectory = ${?BEAM_OUTPUT}
beam.outputs.addTimestampToOutputDirectory = true
beam.outputs.writeGraphs = true
beam.outputs.collectAndCreateBeamAnalysisAndGraphs = "boolean | true" # TODO: when merged upstream, resolve overlap with 'writeGraphs'
beam.outputs.displayPerformanceTimings = false
beam.outputs.generalizedLinkStats.startTime = 25200
beam.outputs.generalizedLinkStats.endTime = 32400

# To keep all logging params in one place, BEAM overrides MATSim params normally in the controller config module
beam.outputs.defaultWriteInterval = 1
beam.outputs.writePlansInterval = "int | 0"
beam.outputs.writeEventsInterval = "int | 1"
beam.outputs.writeAnalysis = "boolean | true"
beam.outputs.writeR5RoutesInterval = "int | 0"
beam.physsim.writeEventsInterval = "int | 0"
beam.physsim.writePlansInterval = "int | 0"
beam.physsim.writeRouteHistoryInterval = "int | 10"
beam.physsim.linkStatsWriteInterval = "int | 0"
beam.outputs.generalizedLinkStatsInterval = 0

# this will write out plans and throw and exception at the beginning of simulation
beam.output.writePlansAndStopSimulation = "boolean | false"

# The remaining params customize how events are written to output files
beam.outputs.events.fileOutputFormats = "csv" # valid options: xml(.gz) , csv(.gz), none - DEFAULT: csv.gz

# Events Writing Logging Levels:
# Any event types not explicitly listed in overrideWritingLevels take on defaultWritingLevel
beam.outputs.events.eventsToWrite = "ActivityEndEvent,ActivityStartEvent,PersonEntersVehicleEvent,PersonLeavesVehicleEvent,ModeChoiceEvent,PathTraversalEvent,ReserveRideHailEvent,ReplanningEvent,RefuelSessionEvent,ChargingPlugInEvent,ChargingPlugOutEvent,ParkingEvent,LeavingParkingEvent"
beam.outputs.stats.binSize = 3600

#Delete MATSim files from root folder:
#beam.outputs.matsim.deleteRootFolderFiles="output_config.xml,output_counts.xml.gz,output_facilities.xml.gz,output_householdAttributes.xml.gz,output_households.xml.gz,output_lanes.xml.gz,output_network.xml.gz,output_experienced_plans.xml.gz,output_personAttributes.xml.gz,output_plans.xml.gz,output_vehicles.xml.gz,scorestats.txt,scorestats.png,traveldistancestats.txt,traveldistancestats.png,tmp"
beam.outputs.matsim.deleteRootFolderFiles = ""

#Delete MATSim files from ITERS folder:
#beam.outputs.matsim.deleteITERSFolderFiles="experienced_plans.xml.gz,legHistogram.txt,legHistogram_all.png,legHistogram_bike.png,legHistogram_cav.png,legHistogram_ride_hail.png,legHistogram_walk.png,legHistogram_car.png,legHistogram_walk_transit.png,tripdurations.txt"
beam.outputs.matsim.deleteITERSFolderFiles = ""
##################################################################
# SPATIAL
##################################################################
beam.spatial = {
  localCRS = "epsg:32631"  # what crs to use for distance calculations, must be in units of meters
  boundingBoxBuffer = 5000 # meters of buffer around network for defining extend of spatial indices
}

##################################################################
# MATSim Conversion
##################################################################
matsim.conversion {
  scenarioDirectory = "/path/to/scenario/directory"
  populationFile = "Siouxfalls_population.xml"
  matsimNetworkFile = "Siouxfalls_network_PT.xml"
  generateVehicles = true
  vehiclesFile = "Siouxfalls_vehicles.xml"
  defaultHouseholdIncome {
    currency = "usd"
    period = "year"
    value = 50000
  }
  osmFile = "south-dakota-latest.osm.pbf"
  shapeConfig {
    shapeFile = "tz46_d00.shp"
    tazIdFieldName = "TZ46_D00_I"
  }
}

##################################################################
# BEAM ROUTING
##################################################################
# values: R5, staticGH, quasiDynamicGH, nativeCCH (Linux Only)
beam.routing.carRouter = "R5"
beam.routing {
  #Base local date in ISO 8061 YYYY-MM-DDTHH:MM:SS+HH:MM
  baseDate = "2016-10-17T00:00:00-07:00"
  transitOnStreetNetwork = true # PathTraversalEvents for transit vehicles
  r5 {
    directory = ${beam.inputDirectory}"/r5"
    #allows to use the second r5 router in order to increase returned options
    directory2 = "String? |"
    # Departure window in min
    departureWindow = "double | 15.0"
    numberOfSamples = "int | 1"
    osmMapdbFile = ${beam.routing.r5.directory}"/osm.mapdb"
    mNetBuilder.fromCRS = "EPSG:4326"   # WGS84
    mNetBuilder.toCRS = "EPSG:26910"    # UTM10N
    travelTimeNoiseFraction = "double | 0.0"
    #@optional
    vehicleTypeSpeedLimitsAsPortionOfFreeFlow = [string] | []
    maxDistanceLimitByModeInMeters {
      bike = "int | 40000"
    }
    bikeLaneScaleFactor = "double | 1.0"
    bikeLaneLinkIdsFilePath = ""
    linkRadiusMeters = "double | 10000.0"
    # Determines the way R5 chooses to keep alternative routes listed.
    # OPTIMAL - keeps a route only if there is no other route with the same access and egress modes
    # that is both cheaper and faster;
    # SUBOPTIMAL - keeps all possible routes that are a configurable amount of time slower than
    # the fastest observed route.
    transitAlternativeList = "OPTIMAL"
    # Used only for transitAlternativeList = "SUBOPTIMAL", configures the amount of time other possible
    # routes can be slower than the fastest one and be kept in the alternative routes list.
    # If the route has the same access mode as the fastest, this parameter determines how many minutes
    # a route can be slower to be kept;
    # if the route has a different access mode to the fastest, the actual amount of minutes used to decide
    # if it will be kept is 5 times this parameter.
    suboptimalMinutes = "int | 0"
    # HOW LONG DOES IT TAKE YOU TO PARK YOUR VEHICLE AT THE STATION
    accessBufferTimeSeconds {
      bike = "int | 60"
      bike_rent = "int | 180"
      walk = "int | 0"
      car = "int | 300"
      ride_hail = "int | 0"
    }
  }
  gh {
    useAlternativeRoutes = "boolean | false"
  }
  startingIterationForTravelTimesMSA = "int | 0"
  overrideNetworkTravelTimesUsingSkims = "boolean | false"

  # Set a lower bound on travel times that can possibly be used to override the network-based
  # travel time in the route.This is used to prevent unrealistically fast trips or negative
  # duration trips.
  minimumPossibleSkimBasedTravelTimeInS = "int | 60"
  skimTravelTimesScalingFactor = "double | 0.0"
  writeRoutingStatistic = "boolean | false"
}

##################################################################
# Counts
##################################################################
beam.calibration.counts {
  countsScaleFactor = 10
  writeCountsInterval = 1
  averageCountsOverIterations = 1
  inputCountsFile = ""
}

##################################################################
# MATSim Modules
##################################################################

matsim.modules {
  global {
    randomSeed = 4711
    coordinateSystem = "Atlantis"
  }
  counts {
    countsScaleFactor = 10.355
    averageCountsOverIterations = 0
    writeCountsInterval = 0
    inputCountsFile = ""
    outputformat = "all"
  }
  network {
    inputNetworkFile = ${beam.routing.r5.directory}"/physsim-network.xml"
  }
  plans {
    inputPlansFile = ${beam.inputDirectory}"/population.xml"
    inputPersonAttributesFile = ${beam.inputDirectory}"/populationAttributes.xml"
  }
  households {
    inputFile = ${beam.inputDirectory}"/households.xml"
    inputHouseholdAttributesFile = ${beam.inputDirectory}"/householdAttributes.xml"
  }
  vehicles {
    vehiclesFile = ""
  }
  strategy {
    maxAgentPlanMemorySize = 5
    planSelectorForRemoval = "WorstPlanForRemovalSelector"

    ModuleProbability_1 = 0.0
    Module_1 = ""

    ModuleProbability_2 = 0.0
    Module_2 = ""

    ModuleProbability_3 = 0.0
    Module_3 = ""

    ModuleProbability_4 = 0.0
    Module_4 = ""

    fractionOfIterationsToDisableInnovation = 999999

    parameterset = [
      {
        type = "strategysettings"
        disableAfterIteration = -1
        strategyName = ""
        weight = 0.0
      }
    ]
  }
  parallelEventHandling {
    #Estimated number of events during mobsim run. An optional optimization hint for the framework.
    estimatedNumberOfEvents = 1000000000
    #Number of threads for parallel events handler. 0 or null means the framework decides by itself.
    numberOfThreads = 1
    #If enabled, each event handler is assigned to its own thread. Note that enabling this feature disabled the numberOfThreads option! This feature is still experimental!
    oneThreadPerHandler = false
    # If enabled, it is ensured that all events that are created during a time step of the mobility simulation are processed before the next time step is simulated. E.g. neccessary when within-day replanning is used.
    synchronizeOnSimSteps = false
  }
  controler {
    outputDirectory = ""
    firstIteration = 0
    lastIteration = 0
    eventsFileFormat = "xml"
    mobsim = "metasim"
    overwriteFiles = "overwriteExistingFiles"
  }
  qsim {
    #"start/endTime" of MobSim (00:00:00 == take earliest activity time/ run as long as active vehicles exist) -->
    startTime = "00:00:00"
    endTime = "30:00:00"
    #00:00:00 means NO snapshot writing
    snapshotperiod = "00:00:00"
  }
  transit {
    useTransit = false
    vehiclesFile = ""
    transitModes = "pt"
  }
  changeMode {
    modes = "car,pt"
  }
  planCalcScore {
    writeExperiencedPlans = true
    learningRate = "1.0"
    BrainExpBeta = "2.0"
    lateArrival = "-18"
    earlyDeparture = "-0"
    performing = "6.0"
    traveling = "-6.0"
    waiting = "-0"

    parameterset = [
      # Possible values (with deviations from default):
      # activityType = "Home" && typicalDuration = "01:00:00"
      # activityType = "Work" && typicalDuration = "09:00:00"
      # activityType = "Shopping" && typicalDuration = "09:00:00"
      # activityType = "Social" && typicalDuration = "04:00:00"
      # activityType = "Eatout" && typicalDuration = "02:00:00"
      # activityType = "School" && typicalDuration = "08:00:00"
      # activityType = "Escort" && typicalDuration = "00:30:00"
      # activityType = "University" && typicalDuration = "08:00:00"
      # activityType = "Other" && typicalDuration = "02:00:00"
      {
        type = "activityParams"
        activityType = "Home"
        priority = 1.0
        scoringThisActivityAtAll = true
        typicalDuration = "01:00:00"
        typicalDurationScoreComputation = "uniform"
      }
    ]
  }
  linkStats {
    writeLinkStatsInterval = "int | 10"
    averageLinkStatsOverIterations = "int | 5"
  }
}

beam.sim.metric.collector {
  influxDbSimulationMetricCollector {
    database = "beam"
    connectionString = "http://localhost:8086"
  }
  metrics = "beam-run, beam-iteration"
}

beam.urbansim.fractionOfModesToClear {
  allModes = "double | 0.0"
  car = "double | 0.0"
  bike = "double | 0.0"
  walk = "double | 0.0"
  walk_transit = "double | 0.0"
  drive_transit = "double | 0.0"
}

beam.urbansim.backgroundODSkimsCreator {
  enabled = "boolean | false"
  calculationTimeoutHours = "int | 6"
  modesToBuild = {
    walk = "boolean | true"
    drive = "boolean | true"
    transit = "boolean | true"
  }
  maxTravelDistanceInMeters = {
    bike = "int | 33000"
    walk = "int | 10000"
  }
  #@optional
  peakHours = [double]
  # possible values: r5, r5+gh
  routerType = "string | r5"
  # possible values: taz, h3
  skimsGeoType = "string | h3"
  # possible values: od, activitySim, activitySimOmx
  skimsKind = "string | od"
  numberOfH3Indexes = "int | 1000"
}
<|MERGE_RESOLUTION|>--- conflicted
+++ resolved
@@ -764,11 +764,8 @@
 beam.warmStart.samplePopulationIntegerFlag = 0 # Int chosen instead of Boolean, as passthrough coverts Boolean to Int
 #PATH can be a directory or zip archive of the output directory (e.g. like what get's stored on S3), including a URL to an S3 output.
 beam.warmStart.path = ""
-<<<<<<< HEAD
-=======
 # If the full warmstart directory isn't being used, it is possible to only load in a linkStats file instead to pre-
 # populate the link travel times. Add path to linkStats file here
->>>>>>> 74adcb76
 beam.warmStart.initialLinkstatsFilePath = ""
 
 #creates warmstart_data.zip that can be used for warmstart
