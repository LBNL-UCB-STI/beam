--- conflicted
+++ resolved
@@ -628,19 +628,17 @@
 beam.calibration.roadNetwork.travelTimes.zoneBoundariesFilePath = ""
 beam.calibration.roadNetwork.travelTimes.zoneODTravelTimesFilePath = ""
 
-<<<<<<< HEAD
-beam.calibration.studyArea.enabled = "boolean | false"
-beam.calibration.studyArea.lat = "double | 0"
-beam.calibration.studyArea.lon = "double | 0"
-beam.calibration.studyArea.radius = "double | 0"
-=======
 beam.calibration.google.travelTimes.enable = "boolean | false"
 beam.calibration.google.travelTimes.numDataPointsOver24Hours = "int | 100"
 beam.calibration.google.travelTimes.minDistanceInMeters = "double | 5000"
 beam.calibration.google.travelTimes.iterationInterval = "int | 5"
 beam.calibration.google.travelTimes.tolls = "boolean | true"
 beam.calibration.google.travelTimes.queryDate = "2020-10-14"
->>>>>>> 5a604093
+
+beam.calibration.studyArea.enabled = "boolean | false"
+beam.calibration.studyArea.lat = "double | 0"
+beam.calibration.studyArea.lon = "double | 0"
+beam.calibration.studyArea.radius = "double | 0"
 
 ##################################################################
 # OUTPUTS
@@ -937,14 +935,7 @@
     connectionString = "http://localhost:8086"
   }
   metrics = "beam-run, beam-iteration"
-<<<<<<< HEAD
-}
-
-beam.debug.vmInformation {
-    gcClassHistogramAtIterationStart = "boolean | false"
-    gcClassHistogramAtIterationEnd = "boolean | false"
-}
-
+}
 
 
 beam.urbansim.allTAZSkimsWriteInterval="int | 0"
@@ -956,6 +947,4 @@
   walk = "double | 0.0"
   walk_transit = "double | 0.0"
   drive_transit = "double | 0.0"
-=======
->>>>>>> 5a604093
 }