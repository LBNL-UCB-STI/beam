setwd(dirname(rstudioapi::getSourceEditorContext()$path))
source("../common/helpers.R")
source("../common/theme.R")
library('colinmisc')
source("gemini-utils.R")
library(dplyr)
library(ggrepel)
library(stringr)
library(tidyverse)
library(urbnmapr)
library(gganimate)
library(magick)
library(OpenStreetMap)
library(data.table)
library(ggplot2)
library(plyr)
library(sf)
library(proj4)
library(scales)
library(RColorBrewer)
library(ggmap)


scaleup <- FALSE
expFactor <- (7.75/0.315) * 27.0 / 21.3
loadInfo <- new("loadInfo", timebinInSec=900, siteXFCInKW=1000, plugXFCInKW=250)
severity_order <- c("Public <1MW", "Public 1-5MW", "Public >5MW", "Ridehail Depot <1MW", "Ridehail Depot 1-5MW", "Ridehail Depot >5MW")
extreme_lab_order <- c("<1MW", "1-5MW", ">5MW")

dataDir <- "~/Data/GEMINI/2021Jul30-Oakland/BASE0"
#events <- readCsv(pp(dataDir, "/events/0.events.BASE.csv.gz"))
#eventsDir <- paste(dataDir, "/events",sep="")
resultsDir <- paste(dataDir, "/results",sep="")
plotsDir <- paste(dataDir, "/plots",sep="")
mobilityDir <- paste(dataDir, "/mobility",sep="")
dir.create(resultsDir, showWarnings = FALSE)
dir.create(plotsDir, showWarnings = FALSE)

scenarioNames <- c('Baseline0')
countyNames <- c('Alameda County','Contra Costa County','Marin County','Napa County','Santa Clara County','San Francisco County','San Mateo County','Sonoma County','Solano County')
loadTypes <- data.table::data.table(
  chargingPointType = c("evipublicdcfast(150.0|DC)", "evipublicdcfast(250.0|DC)", "evipublicdcfast(50.0|DC)", "fcsfast(50.0|DC)", "fcsfast(150.0|DC)", "fcsfast(250.0|DC)", "evipubliclevel2(7.2|AC)", "eviworklevel2(7.2|AC)", "homelevel1(1.8|AC)", "homelevel2(7.2|AC)"),
  loadType = c("DCFC", "XFC", "DCFC", "DCFC", "DCFC", "XFC", "Public-L2", "Work-L2", "Home-L1", "Home-L2")
)

processEventsFileAndScaleUp(dataDir, scaleup, expFactor)

if (!file.exists(pp(resultsDir,'/ready-to-plot.Rdata'))) {
  generateReadyToPlot(resultsDir, loadTypes, loadInfo, countyNames)
}

## Energy Share Per Load Type
load(file = pp(resultsDir,'/ready-to-plot.Rdata'))
publicLoads <- all.loads[site=='public',.(fuel=sum(fuel)),by=.(code)]
publicLoads.ByChargeType <- all.loads[site=='public',.(fuel=sum(fuel)),by=.(loadType,code)]
for(j in 1:nrow(publicLoads)){
  temp <- publicLoads.ByChargeType[code==publicLoads[j,]$code]
  temp$fuelShare <- temp$fuel/publicLoads[j,]$fuel
  print(publicLoads[j,]$code)
  print(temp[,.(loadType,fuelShare)][order(factor(loadType,levels=names(chargingTypes.colors)))])
}
scens <- as.data.table(readCsv(pp(resultsDir,'/../scenarios.csv')))
all.loads <- all.loads[scens, on="code", mult="all"]


##########################################
# LOADS & ENERGY
##########################################

## Baseline XFC hours per site per day
toplot <- all.loads[name=='Baseline0']
toplot[,panel:=revalue(factor(site),c('public'='Public','depot'='Ridehail CAV Depot'))]
p <- toplot[,.(kw=sum(kw)),by=c('severity','hour.bin2', 'panel')] %>%
  ggplot(aes(x=hour.bin2,y=kw/1e6,fill=factor(severity, levels=severity_order)))+
  theme_marain() +
  geom_area(colour="black", size=0.3) +
  labs(x = "Hour", y = "GW", fill="load severity") +
  facet_wrap(~panel) +
  scale_fill_manual(values = c(brewer.pal(3, "Blues"), brewer.pal(3, "Reds"))) +
  theme(strip.text = element_text(size=rel(1.2)))
ggsave(pp(plotsDir,'/baseline-xfc-hours-per-site-per-day.png'),p,width=12,height=4,units='in')


## Baseline public charging
toplot[,panel:=revalue(factor(site),c('public'='Public','depot'='Ridehail CAV Depot'))]
p <- toplot[,.(kw=sum(kw)),by=c('loadType','hour.bin2','name')] %>%
  ggplot(aes(x=hour.bin2,y=kw/1e6,fill=factor(loadType, levels = names(chargingTypes.colors))))+
  theme_marain() +
  geom_area(colour="black", size=0.3) +
  scale_fill_manual(values = chargingTypes.colors, name = "") +
  labs(x = "hour", y = "GW", fill="load severity", title="Public Charging") +
  theme(strip.text = element_text(size=rel(1.2)))
ggsave(pp(plotsDir,'/baseline-public-charging.png'),p,width=6,height=4,units='in')


## Baseline ev charging loads by space time
toplot <- all.loads[name=='Baseline0'&hour.bin2%in%c(0, 6, 12, 18)]
toplot$mw <- toplot$kw/1000
toplot$hour.bin2.label <- "12am"
toplot[hour.bin2==6]$hour.bin2.label <- "6am"
toplot[hour.bin2==12]$hour.bin2.label <- "12pm"
toplot[hour.bin2==18]$hour.bin2.label <- "6pm"
hour.bin2.label_order <- c("12am", "6am", "12pm", "6pm")
counties <- data.table(urbnmapr::counties)[county_name%in%countyNames]
setkey(toplot,xfc)
p <- ggplot() +
  theme_marain() +
  geom_polygon(data=counties, mapping=aes(x=long,y=lat,group=group), fill="white", size=.2) +
  coord_map(projection = 'albers', lat0=39, lat1=45,xlim=c(-122.78,-121.86),ylim=c(37.37,38.17))+
  geom_point(dat=toplot,aes(x=x2,y=y2,size=mw,stroke=0.5,group=grp,color=mw),alpha=.3)+
  scale_color_gradientn(colours=c("darkgrey", "gold", "salmon", "orange", "red"), breaks=c(0.5,1,2,5)) +
  scale_size_continuous(range=c(0.5,35), breaks=c(0.5,1,2,5))+
  #scale_colour_continuous(breaks=c(999,5000,5001), values=c('darkgrey','orange','red'))+
  #scale_size_continuous(range=c(0.5,35), breaks=c(999,5000,5001))+
  labs(title="EV Charging Loads",colour='Load (MW)',size='Load (MW)',x="",y="")+
  theme(panel.background = element_rect(fill = "#d4e6f2"),
        legend.title = element_text(size = 20),
        legend.text = element_text(size = 20),
<<<<<<< HEAD
        axis.text.x = element_blank(), 
        axis.text.y = element_blank(), 
=======
        axis.text.x = element_blank(),
        axis.text.y = element_blank(),
>>>>>>> 3d3f5613
        axis.ticks.x = element_blank(),
        axis.ticks.y = element_blank()) +
  facet_wrap(~factor(hour.bin2.label, levels=hour.bin2.label_order), ) +
  guides(color= guide_legend(), size=guide_legend())
ggsave(pp(plotsDir,'/baseline-ev-charging-loads-by-space-time.png'),p,width=16,height=8,units='in')


# toplot <- all.loads[name=='Baseline'&hour.bin2%in%c(0, 6, 12, 18)]
# toplot[hour.bin2==0]$hour.bin2.label <- "12am"
# toplot[hour.bin2==6]$hour.bin2.label <- "6am"
# toplot[hour.bin2==12]$hour.bin2.label <- "12pm"
# toplot[hour.bin2==18]$hour.bin2.label <- "6pm"
# counties <- data.table(urbnmapr::counties)[county_name%in%countyNames]
# setkey(toplot,xfc)
# p <- ggplot() +
#   theme_marain() +
#   geom_polygon(data=counties, mapping=aes(x=long,y=lat,group=group), fill="white", size=.2) +
#   coord_map(projection = 'albers', lat0=39, lat1=45,xlim=c(-122.78,-121.86),ylim=c(37.37,38.17))+
#   geom_point(dat=toplot,aes(x=x2,y=y2,size=kw,stroke=0.5,group=grp,colour=factor(extreme.lab, levels=extreme_lab_order)),alpha=.3)+
#   scale_colour_manual(values=c('darkgrey','orange','red'))+
#   scale_size_continuous(range=c(0.5,35), breaks=c(1000,5000,10000))+
#   labs(title="EV Charging Loads",colour='Load Intensity (MW)',size='Charging Site Power (kW)')+
#   theme(panel.background = element_rect(fill = "#d4e6f2"),
#         legend.title = element_text(size = 20),
#         legend.text = element_text(size = 20)) +
#   facet_wrap(~hour.bin2.label)
# ggsave(pp(plotsDir,'/baseline-ev-charging-loads-by-space-time.png'),p,width=16,height=8,units='in')


## temp
source("~/Documents/Workspace/scripts/common/keys.R")
register_google(key = google_api_key_1)
oakland_map <- ggmap::get_googlemap("oakland california", zoom = 14, maptype = "roadmap")

# Plot it
ggmap(oakland_map) +
  theme_void() +
  ggtitle("terrain") +
  theme(
    plot.title = element_text(colour = "orange"),
    panel.border = element_rect(colour = "grey", fill=NA, size=2)
  )
toplot <- all.loads[name=='Baseline'&hour.bin2 %in% c(6, 9, 18, 0)]
toplot$hour.bin2.label <- "12am"
toplot[hour.bin2==6]$hour.bin2.label <- "6am"
toplot[hour.bin2==9]$hour.bin2.label <- "9am"
toplot[hour.bin2==18]$hour.bin2.label <- "6pm"
counties <- data.table(urbnmapr::counties)[county_name%in%countyNames]
setkey(toplot,xfc)
p <- ggmap(oakland_map) +
  theme_marain() +
  geom_polygon(data = counties, mapping = aes(x = long, y = lat, group = group), fill="white", size=.2) +
  coord_map(projection = 'albers', lat0 = 39, lat1 = 45,xlim=c(-122.2890,-122.2447),ylim=c(37.7915,37.8170))+
  geom_point(dat=toplot[hour.bin2 %in% c(6, 9, 18, 0)],aes(x=x2,y=y2,size=kw,stroke=0.5,group=grp,colour=factor(extreme.lab, levels=extreme_lab_order)),alpha=.3)+
  scale_colour_manual(values=c('darkgrey','orange','red'))+
  scale_size_continuous(range=c(0.5,35),breaks=c(500,1000,2000,4000))+
  labs(title="EV Charging Loads in Downtown Oakland",colour='Load Severity',size='Charging Site Power (kW)')+
  theme(panel.background = element_rect(fill = "#d4e6f2")) +
  facet_wrap(~hour.bin2.label)
ggsave(pp(plotsDir,'/baseline-ev-charging-loads-by-space-time-in-oakland.png'),p,width=16,height=8,units='in')

##  public charging by scenario
p <- all.loads[site=='public'&name%in%scenarioNames][,.(kw=sum(kw)),by=c('loadType','hour.bin2','name')] %>%
  ggplot(aes(x=hour.bin2,y=kw/1e6,fill=factor(loadType, levels = names(chargingTypes.colors))))+
  theme_marain() +
  geom_area(colour="black", size=0.3) +
  scale_fill_manual(values = chargingTypes.colors, name = "") +
  labs(x = "hour", y = "GW", fill="load severity", title="Public Charging") +
  theme(strip.text = element_text(size=rel(1.2))) +
  facet_wrap(~factor(name,scenarioNames),ncol = 3)
ggsave(pp(plotsDir,'/public-charging-by-scenario.png'),p,width=12,height=7,units='in')


## public  daily charging by scenario
toplot <- join.on(all.loads[site=='public'&name%in%scenarioNames][,.(kw=sum(kw)),by=c('loadType','name')],all.loads[site=='public'&name%in%scenarioNames][,.(tot.kw=sum(kw)),by=c('name')],'name','name')
p <- ggplot(toplot,aes(x=factor(name,scenarioNames),y=kw/tot.kw*100,fill=factor(loadType, levels = names(chargingTypes.colors))))+
  theme_marain() +
  geom_bar(stat="identity",colour='black',size=0.3) +
  scale_fill_manual(values = chargingTypes.colors, name = "") +
  labs(x = "", y = "Share of Charging (%)", fill="load severity", title="Public Charging") +
  theme(axis.text.x = element_text(angle = 0, hjust=0.5), strip.text = element_text(size=rel(1.2)))
  #theme(axis.text.x = element_text(angle = 30, hjust=1), strip.text = element_text(size=rel(1.2)))
ggsave(pp(plotsDir,'/public-daily-charging-by-scenario.png'),p,width=3,height=3,units='in')



## XFC loads by scenario
toplot <- all.loads[name%in%scenarioNames,.(kw=sum(kw)),by=c('severity','hour.bin2','name')][!is.na(kw)]
toplot <- join.on(data.table(expand.grid(list(name=u(toplot$name),severity=u(toplot$severity),hour.bin2=u(toplot$hour.bin2)))),toplot,c('severity','hour.bin2','name'),c('severity','hour.bin2','name'))
toplot[is.na(kw),kw:=0]
setkey(toplot,name,severity,hour.bin2)
p <- ggplot(toplot,aes(x=hour.bin2,y=kw/1e6,fill=factor(severity, levels=severity_order)))+
  theme_marain() +
  geom_area(colour="black", size=0.3) +
  scale_fill_manual(values = c(brewer.pal(3, "Blues"), brewer.pal(3, "Reds"))) +
  labs(x = "hour", y = "GW", fill="Load Severity") +
  theme(strip.text = element_text(size=rel(1.2))) +
  facet_wrap(~factor(name,scenarioNames),ncol = 3)
ggsave(pp(plotsDir,'/xfc-loads-by-scenario.png'),p,width=12,height=7,units='in')



## Energy charged by scenario
metrics <- all.loads[!is.na(kw)&name%in%scenarioNames][,.(gw=sum(kw)/1e6,gwh=sum(kw)/4e6),by=.(name,hour.bin2,severity)][,.(gw.peak=max(gw),gwh=sum(gwh)),by=.(name,severity)]
xfc.metric <- all.loads[!is.na(kw)&name%in%scenarioNames][!grepl('<1MW',severity),.(xfc.hours=.N/4),by=.(name,type,severity,taz)][,.(xfc.hours=mean(xfc.hours)),by=.(name,type,severity)]

toplot <- melt(metrics,id.vars=c('name','severity'))
toplot[name%in%scenarioNames,panel:=revalue(factor(variable),c('gw.peak'='Regional Charging Peak (GW)','gwh'='Total Energy Charged (GWh)'))]
p <- ggplot(toplot,aes(x=factor(name,scenarioNames),y=value,fill=factor(severity, levels=severity_order)))+
  geom_bar(stat='identity')+
  facet_wrap(~panel,scales='free_y')+
  labs(y='',x='Scenario',fill='Severity')+
  theme_marain()+
  scale_fill_manual(values = c(brewer.pal(3, "Blues"), brewer.pal(3, "Reds"))) +
  theme(axis.text.x = element_text(angle=0, hjust=0.5), strip.text = element_text(size=rel(1.2)))
  #theme(axis.text.x = element_text(angle = 30, hjust=1), strip.text = element_text(size=rel(1.2)))
ggsave(pp(plotsDir,'/energy-charged-by-scenario.png'),p,width=8,height=3,units='in')



## XFC hours per site per day
xfc.metric[,panel:='XFC-Hours per Site per Day']
p <- ggplot(xfc.metric,aes(x=factor(name,scenarioNames),y=xfc.hours,fill=factor(severity, levels=severity_order)))+
  geom_bar(stat='identity',position='dodge')+
  facet_wrap(~panel,scales='free_y')+
  labs(y='',x='Scenario',fill='Severity')+
  theme_marain()+
  scale_fill_manual(values = c(brewer.pal(3, "Blues")[c(1,3)], brewer.pal(3, "Reds")[c(1,3)])) +
  theme(axis.text.x = element_text(angle=0, hjust=0.5),strip.text = element_text(size=rel(1.2)))
  #theme(axis.text.x = element_text(angle = 30, hjust=1),strip.text = element_text(size=rel(1.2)))
ggsave(pp(plotsDir,'/xfc-hours-per-site-per-day.png'),p,width=5,height=3,units='in')



##########################################
# MOBILITY
##########################################

factor.remap <- c('walk'='Walk','bike'='Bike','rh'='Ridehail Solo','rhp'='Ridehail Pooled','rh_empty'='Ridehail (Empty)','cav'='Personal AV','cav_empty'='Personal AV (Empty)','car'='Car','transit'='Public Transit')
factor.colors <- c('walk'='#669900','bike'='#FFB164','rh'='#B30C0C','rhp'='#660099','rh_empty'=marain.light.grey,'cav'='#FFE664','cav_empty'=marain.dark.grey,'car'='#8A8A8A','transit'='#0066CC')
factor.colors.remapped <- factor.colors
names(factor.colors.remapped) <- factor.remap[names(factor.colors)]
mode <- data.table(read.csv(pp(mobilityDir,'/mode-split.csv'),row.names=NULL))
mode[,type:='Modal Shares (%)']
mode2 <- data.table(read.csv(pp(mobilityDir,'/vmt.csv'),row.names=NULL))
mode2[,type:='Daily Light-Duty VMT (10^6 miles)']
mode <- rbindlist(list(mode,mode2),fill=T)
mode[,X:=NULL]
mode <- melt(mode,id.vars=c('scenario','technology','label','type'))
mode <- mode[!variable%in%c('cav_shared','nm')]
mode <- mode[,variable:=as.character(variable)]
mode[type=='Modal Shares (%)',value:=value*100]
mode[,color:=factor(factor.colors[variable])]
mode[,variable:=factor(revalue(factor(variable),factor.remap),levels=factor.remap)]
mode[,label:=factor(label,scenarioNames)]
mode <- as.data.table(mode)
p <- ggplot(mode[label %in% scenarioNames],aes(x=label,y=value,fill=variable))+
  geom_bar(stat='identity')+
  labs(y='',x='Scenario',fill='Mode',title='Mobility Metrics')+
  theme_marain()+
  facet_wrap(~type,scales='free_y')+
  theme(axis.text.x = element_text(angle = 0, hjust=0.5),strip.text = element_text(size=rel(1.2)))+
  #theme(axis.text.x = element_text(angle = 30, hjust=1),strip.text = element_text(size=rel(1.2)))+
  scale_fill_manual(values = factor.colors.remapped)
ggsave(pp(plotsDir,'/metric-mobility.png'),p,width=8,height=3,units='in')
# ******************************************************


factor.colors <- c('diesel'=marain.dark.grey,'gas'='#8A8A8A','electricity'='#0066CC')
factor.remap <- c('diesel'='Diesel','gas'='Gasoline','electricity'='Electricity')
fuel <- data.table(read.csv(pp(mobilityDir,'/fuel-percapita.csv'),row.names=NULL))
fuel[,X:=NULL]
fuel <- melt(fuel,id.vars=c('technology','label'))
fuel[,color:=factor.colors[variable]]
fuel[,variable:=factor(revalue(factor(variable),factor.remap),levels=factor.remap)]
fuel[,type:='Light Duty Vehicle Energy per Capita (kWh)']
fuel[label=='High Fast Chargerh',label:='High Fast Charger']
fuel[,label:=factor(label,scenarioNames)]
p <- ggplot(fuel[label%in%scenarioNames],aes(x=label,y=value*100,fill=variable))+
  geom_bar(stat='identity')+
  labs(y='',x='Scenario',fill='Fuel Type',title='System Energy Consumption')+
  theme_marain()+
  facet_wrap(~type,scales='free_y')+
  theme(axis.text.x = element_text(angle = 0, hjust=0.5), strip.text = element_text(size=rel(1.2)))+
  #theme(axis.text.x = element_text(angle = 30, hjust=1), strip.text = element_text(size=rel(1.2)))+
  scale_fill_manual(values = u(fuel$color))
ggsave(pp(plotsDir,'/metric-fuel.png'),p,width=6,height=3,units='in')

<|MERGE_RESOLUTION|>--- conflicted
+++ resolved
@@ -116,13 +116,8 @@
   theme(panel.background = element_rect(fill = "#d4e6f2"),
         legend.title = element_text(size = 20),
         legend.text = element_text(size = 20),
-<<<<<<< HEAD
-        axis.text.x = element_blank(), 
-        axis.text.y = element_blank(), 
-=======
         axis.text.x = element_blank(),
         axis.text.y = element_blank(),
->>>>>>> 3d3f5613
         axis.ticks.x = element_blank(),
         axis.ticks.y = element_blank()) +
   facet_wrap(~factor(hour.bin2.label, levels=hour.bin2.label_order), ) +
