library(tidyverse)
library(data.table)

setClass("loadInfo", slots=list(timebinInSec="numeric", siteXFCInKW="numeric", plugXFCInKW="numeric"))

time.bins <- data.table(time=seq(0,61,by=0.25)*3600,quarter.hour=seq(0,61,by=0.25))
nextTimePoisson <- function(rate) {
  return(-log(1.0 - runif(1)) / rate)
}
scaleUPSession <- function(DT, t, factor) {
  nb <- nrow(DT)
  nb.scaled <- nb*factor
  rate <- nb.scaled/0.25
  DT.temp1 <- data.table(start.time2=round(t+cumsum(unlist(lapply(rep(rate, nb.scaled), nextTimePoisson)))*3600))[order(start.time2),]
  DT.temp2 <- DT[sample(.N,nrow(DT.temp1),replace=T)][order(start.time)]
  DT.temp1[,row2:=1:.N]
  DT.temp2[,row2:=1:.N]
  return(DT.temp1[DT.temp2, on="row2"])
}
extractChargingSessions <- function(events) {
  ## replace everything by chargingPointType, when develop problem is solved
  ## c("vehicle", "time", "type", "parkingTaz", "chargingPointType", "parkingType", "locationY", "locationX", "duration", "vehicleType")
  ev1 <- events[type %in% c("RefuelSessionEvent")][order(time),`:=`(IDX = 1:.N),by=vehicle]
  ev2 <- events[type %in% c("ChargingPlugInEvent")][,c("vehicle", "time")][order(time),`:=`(IDX = 1:.N),by=vehicle]
  setnames(ev2, "time", "start.time")
  ev <- ev1[ev2, on=c("vehicle", "IDX")]
  return(ev)
}
spreadChargingSessionsIntoPowerIntervals <- function(ev) {
  ev[,kw:=unlist(lapply(str_split(as.character(chargingPointType),'\\('),function(ll){ as.numeric(str_split(ll[2],'\\|')[[1]][1])}))]
  ev[,depot:=(substr(vehicle,0,5)=='rideH' & substr(vehicleType,0,5)=='ev-L5')]
  ev[,plug.xfc:=(kw>=250)]
  sessions <- ev[chargingPointType!='None' & time/3600>=4
                 ,.(start.time,depot,plug.xfc,taz=parkingTaz,kw,
                    x=locationX,y=locationY,duration=duration/60,chargingPointType,
                    parkingType,vehicleType,vehicle,person,fuel,parkingZoneId)]
  sessions[,row:=1:.N]
  start.time.dt <- data.table(time=sessions$start.time)
  sessions[,start.time.bin:=time.bins[start.time.dt,on=c(time="time"),roll='nearest']$quarter.hour]
  sessions[,taz:=as.numeric(as.character(taz))]
  return(sessions)
}
scaleUpAllSessions <- function(DT, expansion.factor) {
  sim.events <- data.table()
  for (bin in seq(min(DT$start.time.bin),max(DT$start.time.bin),by=0.25))
  {
    DT.bin <- DT[start.time.bin == bin]
    sim.events <- rbind(sim.events, scaleUPSession(DT.bin, bin*3600, expansion.factor))
  }
  sim.events$start.time <- sim.events$start.time2
  sim.events$row <- paste(sim.events$row2,sim.events$row,sep="-")
  sim.events <- sim.events[,-c("row2","start.time2")]
  return(sim.events)
}
filterEvents <- function(dataDir, filename, eventsList) {
  outputFilepath <- paste(dataDir,"/events/filtered.",filename, sep="")
  if(!file.exists(outputFilepath)) {
    events <- readCsv(paste(dataDir, "/events-raw", "/", filename, sep=""))
    filteredEvents <- events[type %in% eventsList][
<<<<<<< HEAD
      ,c("vehicle", "time", "type", "parkingTaz", "chargingPointType", "parkingType", 
         "locationY", "locationX", "duration", "vehicleType", "person", "fuel", 
=======
      ,c("vehicle", "time", "type", "parkingTaz", "chargingPointType", "parkingType",
         "locationY", "locationX", "duration", "vehicleType", "person", "fuel",
>>>>>>> 73de9d57
         "parkingZoneId")]
    dir.create(file.path(dataDir, "events"), showWarnings = FALSE)
    write.csv(
      filteredEvents,
      file = outputFilepath,
      row.names=FALSE,
      quote=FALSE,
      na="0")
    return(filteredEvents)
  } else {
    return(readCsv(outputFilepath))
  }
}
processEventsFileAndScaleUp <- function(dataDir, scaleUpFlag, expFactor) {
  eventsRawDir <- paste(dataDir, "/events-raw",sep="")
  fileList <- list.files(path=eventsRawDir)
  for (i in 1:length(fileList)){
    name <- unlist(strsplit(fileList[i], "\\."))
    print(paste("Filtering ", fileList[i], sep=""))
    filteredEvent <- filterEvents(
<<<<<<< HEAD
      dataDir, 
      fileList[i], c(
        "RefuelSessionEvent", 
        "ChargingPlugInEvent", 
=======
      dataDir,
      fileList[i], c(
        "RefuelSessionEvent",
        "ChargingPlugInEvent",
>>>>>>> 73de9d57
        "ChargingPlugOutEvent",
        "actstart"))
    resultsFile <- paste("gemini.sim",name[3],"csv",sep=".")
    if (!file.exists(paste(resultsDir,resultsFile,sep="/"))) {
      print("Process charging events")
      chargingEvents <- extractChargingSessions(filteredEvent)
      simEvents <- chargingEvents
      if(scaleUpFlag) {
        print("scaling up charging events...")
        simEvents <- scaleUpAllSessions(chargingEvents, expFactor)
<<<<<<< HEAD
      } 
=======
      }
>>>>>>> 73de9d57
      print("Spreading charging events into power sessions")
      sessions <- spreadChargingSessionsIntoPowerIntervals(simEvents)
      resultsDir <- paste(dataDir, "/results",sep="")
      dir.create(file.path(dataDir, "results"), showWarnings = FALSE)
      print("Writing to Disk")
      write.csv(
        sessions,
        file = paste(resultsDir,resultsFile,sep="/"),
        row.names=FALSE,
        quote=FALSE,
        na="0")
    }
  }
}


## *****************
extractLoads <- function(sessions, loadTypes, loadInfo, countyNames) {
  hourShare <- loadInfo@timebinInSec/3600.0
  siteXFCInKW <- loadInfo@siteXFCInKW
  plugXFCInKW <- loadInfo@plugXFCInKW
  # here we expand each session into the appropriate number of 15-minute bins, so each row here is 1 15-minute slice of a session
  sessions[,plug.xfc:=grepl("(250.0|DC)", chargingPointType)]
  loads <- sessions[,.(chargingPointType,depot,plug.xfc,taz,kw=c(rep(kw,length(seq(0,duration/60,by=hourShare))-1),kw*(duration/60-max(seq(0,duration/60,by=hourShare)))/hourShare),x,y,duration,hour.bin=start.time.bin+seq(0,duration/60,by=hourShare)),by='row']
  loads[,site.xfc:=(sum(kw)>=siteXFCInKW),by=c('depot','taz','hour.bin')]
  loads[,xfc:=site.xfc|plug.xfc]
  loads[,fuel:=kw*0.25/3.6e6] # the 0.25 converts avg. power in 15-minutes to kwh, then 3.6e6 converts to Joules
  loads <- loads[,.(x=x[1],y=y[1],fuel=sum(fuel),kw=sum(kw,na.rm=T),site.xfc=site.xfc[1]),by=c('depot','taz','hour.bin','xfc','chargingPointType')]
  taz <- loads[,.(x2=mean(x),y2=mean(y)),by='taz']
  loads <- merge(loads,taz,by='taz')
  loads[,grp:=paste(depot,'-',taz)]
  loads <- merge(loadTypes, loads, by='chargingPointType')
  loads[,site:=ifelse(depot == T,'depot','public')]
  counties <- data.table(urbnmapr::counties)[county_name%in%countyNames]
  setkey(loads,xfc)
  loads[,extreme.lab:=ifelse(kw >= 1000,'1-5MW','<1MW')]
  loads[kw > 5000]$extreme.lab <- ">5MW"
  return(loads)
}


## *****************
generateReadyToPlot <- function(resultsDirName, loadTypes, loadInfo, countyNames) {
  chargingTypes.colors <- c("#66CCFF", "#669900", "#660099", "#FFCC33", "#CC3300", "#0066CC")
  names(chargingTypes.colors) <- c("DCFC", "Public-L2", "Work-L2", "Work-L1", "Home-L2", "Home-L1")
  file.list <- list.files(path=resultsDirName)
  all.sessions <- list()
  all.chargingTypes <- list()
  all.loads <- list()
  dir.create(paste(resultsDirName,"../results.temp",sep="/"), showWarnings = FALSE)
  for (i in 1:length(file.list)){
    sim.xfc.file <- paste(resultsDirName,file.list[i],sep="/")
    sim.xfc.temp.file <- paste(resultsDirName,"../results.temp",file.list[i],sep="/")
    print(sim.xfc.file)
    sessions <- data.table()
    loads <- data.table()
    chargingTypes <- data.table()
    if (!file.exists(pp(sim.xfc.temp.file,"-loads.csv"))) {
      code <- unlist(strsplit(sim.xfc.file, "\\."))[3]
      
      sessions <- readCsv(sim.xfc.file)
      sessions[(depot),taz:=-kmeans(sessions[(depot)][,.(x,y)],20)$cluster]
      sessions[,code:=code]
      write.csv(sessions,file = pp(sim.xfc.temp.file,"-sessions.csv"),row.names=FALSE,quote=FALSE,na="0")
      
      loads <- extractLoads(sessions, loadTypes, loadInfo, countyNames)
      loads[,hour.bin2:=hour.bin%%24]
      loads[,code:=code]
      write.csv(loads,file = pp(sim.xfc.temp.file,"-loads.csv"),row.names=FALSE,quote=FALSE,na="0")
    } else {
      sessions <- readCsv(pp(sim.xfc.temp.file,"-sessions.csv"))
      loads <- readCsv(pp(sim.xfc.temp.file,"-loads.csv"))
    }
    all.sessions <- rbind(all.sessions, sessions)
    all.loads <- rbind(all.loads, loads)
  }
  all.sessions <- as.data.table(all.sessions)
  all.loads <- as.data.table(all.loads)
  all.loads[,type:=ifelse(site=='depot','Ridehail Depot','Public')]
  all.loads[,severity:=paste(type,extreme.lab, sep=" ")]
  save(all.sessions,all.loads,chargingTypes.colors,file=pp(resultsDirName,'/ready-to-plot.Rdata'))
}<|MERGE_RESOLUTION|>--- conflicted
+++ resolved
@@ -57,14 +57,8 @@
   if(!file.exists(outputFilepath)) {
     events <- readCsv(paste(dataDir, "/events-raw", "/", filename, sep=""))
     filteredEvents <- events[type %in% eventsList][
-<<<<<<< HEAD
-      ,c("vehicle", "time", "type", "parkingTaz", "chargingPointType", "parkingType", 
-         "locationY", "locationX", "duration", "vehicleType", "person", "fuel", 
-=======
       ,c("vehicle", "time", "type", "parkingTaz", "chargingPointType", "parkingType",
-         "locationY", "locationX", "duration", "vehicleType", "person", "fuel",
->>>>>>> 73de9d57
-         "parkingZoneId")]
+         "locationY", "locationX", "duration", "vehicleType", "person", "fuel", "parkingZoneId")]
     dir.create(file.path(dataDir, "events"), showWarnings = FALSE)
     write.csv(
       filteredEvents,
@@ -84,17 +78,10 @@
     name <- unlist(strsplit(fileList[i], "\\."))
     print(paste("Filtering ", fileList[i], sep=""))
     filteredEvent <- filterEvents(
-<<<<<<< HEAD
-      dataDir, 
-      fileList[i], c(
-        "RefuelSessionEvent", 
-        "ChargingPlugInEvent", 
-=======
       dataDir,
       fileList[i], c(
         "RefuelSessionEvent",
         "ChargingPlugInEvent",
->>>>>>> 73de9d57
         "ChargingPlugOutEvent",
         "actstart"))
     resultsFile <- paste("gemini.sim",name[3],"csv",sep=".")
@@ -105,11 +92,7 @@
       if(scaleUpFlag) {
         print("scaling up charging events...")
         simEvents <- scaleUpAllSessions(chargingEvents, expFactor)
-<<<<<<< HEAD
-      } 
-=======
       }
->>>>>>> 73de9d57
       print("Spreading charging events into power sessions")
       sessions <- spreadChargingSessionsIntoPowerIntervals(simEvents)
       resultsDir <- paste(dataDir, "/results",sep="")
@@ -169,12 +152,12 @@
     chargingTypes <- data.table()
     if (!file.exists(pp(sim.xfc.temp.file,"-loads.csv"))) {
       code <- unlist(strsplit(sim.xfc.file, "\\."))[3]
-      
+
       sessions <- readCsv(sim.xfc.file)
       sessions[(depot),taz:=-kmeans(sessions[(depot)][,.(x,y)],20)$cluster]
       sessions[,code:=code]
       write.csv(sessions,file = pp(sim.xfc.temp.file,"-sessions.csv"),row.names=FALSE,quote=FALSE,na="0")
-      
+
       loads <- extractLoads(sessions, loadTypes, loadInfo, countyNames)
       loads[,hour.bin2:=hour.bin%%24]
       loads[,code:=code]
