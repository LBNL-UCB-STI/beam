library(tidyverse)
library(data.table)

setClass("loadInfo", slots=list(timebinInSec="numeric", siteXFCInKW="numeric", plugXFCInKW="numeric"))

time.bins <- data.table(time=seq(0,61,by=0.25)*3600,quarter.hour=seq(0,61,by=0.25))
nextTimePoisson <- function(rate) {
  return(-log(1.0 - runif(1)) / rate)
}
scaleUPSession <- function(DT, t, factor) {
  nb <- nrow(DT)
  nb.scaled <- nb*factor
  rate <- nb.scaled/0.25
  DT.temp1 <- data.table(start.time2=round(t+cumsum(unlist(lapply(rep(rate, nb.scaled), nextTimePoisson)))*3600))[order(start.time2),]
  DT.temp2 <- DT[sample(.N,nrow(DT.temp1),replace=T)][order(start.time)]
  DT.temp1[,row2:=1:.N]
  DT.temp2[,row2:=1:.N]
  return(DT.temp1[DT.temp2, on="row2"])
}
extractChargingSessions <- function(events) {
  ## replace everything by chargingPointType, when develop problem is solved
  ## c("vehicle", "time", "type", "parkingTaz", "chargingPointType", "parkingType", "locationY", "locationX", "duration", "vehicleType")
  ev1 <- events[type %in% c("RefuelSessionEvent")][order(time),`:=`(IDX = 1:.N),by=vehicle]
  ev2 <- events[type %in% c("ChargingPlugInEvent")][,c("vehicle", "time")][order(time),`:=`(IDX = 1:.N),by=vehicle]
  setnames(ev2, "time", "start.time")
  ev <- ev1[ev2, on=c("vehicle", "IDX")]
  return(ev)
}
spreadChargingSessionsIntoPowerIntervals <- function(ev) {
  ev[,kw:=unlist(lapply(str_split(as.character(chargingPointType),'\\('),function(ll){ as.numeric(str_split(ll[2],'\\|')[[1]][1])}))]
  ev[,depot:=(substr(vehicle,0,5)=='rideH' & substr(vehicleType,0,5)=='ev-L5')]
  ev[,plug.xfc:=(kw>=250)]
  sessions <- ev[chargingPointType!='None' & time/3600>=4
                 ,.(start.time,depot,plug.xfc,taz=parkingTaz,kw,
                    x=locationX,y=locationY,duration=duration/60,chargingPointType,
                    parkingType,vehicleType,vehicle,person,fuel,parkingZoneId)]
  sessions[,row:=1:.N]
  start.time.dt <- data.table(time=sessions$start.time)
  sessions[,start.time.bin:=time.bins[start.time.dt,on=c(time="time"),roll='nearest']$quarter.hour]
  sessions[,taz:=as.numeric(as.character(taz))]
  return(sessions)
}
scaleUpAllSessions <- function(DT, expansion.factor) {
  sim.events <- data.table()
  for (bin in seq(min(DT$start.time.bin),max(DT$start.time.bin),by=0.25))
  {
    DT.bin <- DT[start.time.bin == bin]
    sim.events <- rbind(sim.events, scaleUPSession(DT.bin, bin*3600, expansion.factor))
  }
  sim.events$start.time <- sim.events$start.time2
  sim.events$row <- paste(sim.events$row2,sim.events$row,sep="-")
  sim.events <- sim.events[,-c("row2","start.time2")]
  return(sim.events)
}
filterEvents <- function(dataDir, filename, eventsList) {
  outputFilepath <- paste(dataDir,"/events/filtered.",filename, sep="")
  if(!file.exists(outputFilepath)) {
    events <- readCsv(paste(dataDir, "/events-raw", "/", filename, sep=""))
    filteredEvents <- events[type %in% eventsList][
      ,c("vehicle", "time", "type", "parkingTaz", "chargingPointType", "parkingType",
<<<<<<< HEAD
         "locationY", "locationX", "duration", "vehicleType", "person", "fuel",
         "parkingZoneId")]
=======
         "locationY", "locationX", "duration", "vehicleType", "person", "fuel", "parkingZoneId",
         "pricingModel", "actType")]
>>>>>>> a4f23238
    dir.create(file.path(dataDir, "events"), showWarnings = FALSE)
    write.csv(
      filteredEvents,
      file = outputFilepath,
      row.names=FALSE,
      quote=FALSE,
      na="0")
    return(filteredEvents)
  } else {
    return(readCsv(outputFilepath))
  }
}
processEventsFileAndScaleUp <- function(dataDir, scaleUpFlag, expFactor) {
  eventsRawDir <- paste(dataDir, "/events-raw",sep="")
  fileList <- list.files(path=eventsRawDir)
  for (i in 1:length(fileList)){
    name <- unlist(strsplit(fileList[i], "\\."))
    print(paste("Filtering ", fileList[i], sep=""))
    filteredEvent <- filterEvents(
      dataDir,
      fileList[i], c(
        "RefuelSessionEvent",
        "ChargingPlugInEvent",
        "ChargingPlugOutEvent",
        "actstart"))
    resultsFile <- paste("gemini.sim",name[3],"csv",sep=".")
    if (!file.exists(paste(resultsDir,resultsFile,sep="/"))) {
      print("Process charging events")
      chargingEvents <- extractChargingSessions(filteredEvent)
      simEvents <- chargingEvents
      if(scaleUpFlag) {
        print("scaling up charging events...")
        simEvents <- scaleUpAllSessions(chargingEvents, expFactor)
      }
<<<<<<< HEAD
      print("Spreading charging events into power sessions")
      sessions <- spreadChargingSessionsIntoPowerIntervals(simEvents)
      resultsDir <- paste(dataDir, "/results",sep="")
      dir.create(file.path(dataDir, "results"), showWarnings = FALSE)
      print("Writing to Disk")
      write.csv(
=======
      simDir <- paste(dataDir, "/sim",sep="")
      dir.create(file.path(dataDir, "sim"), showWarnings = FALSE)
      simFile <- paste("events.sim",name[3],"csv.gz",sep=".")
      write.csv(
        simEvents,
        file = paste(simDir,simFile,sep="/"),
        row.names=FALSE,
        quote=FALSE,
        na="0")
      print("Spreading charging events into power sessions")
      sessions <- spreadChargingSessionsIntoPowerIntervals(simEvents)
      resultsDir <- paste(dataDir, "/results",sep="")
      dir.create(file.path(dataDir, "results"), showWarnings = FALSE)
      print("Writing to Disk")
      write.csv(
>>>>>>> a4f23238
        sessions,
        file = paste(resultsDir,resultsFile,sep="/"),
        row.names=FALSE,
        quote=FALSE,
        na="0")
    }
  }
}


## *****************
extractLoads <- function(sessions, loadTypes, loadInfo, countyNames) {
  hourShare <- loadInfo@timebinInSec/3600.0
  siteXFCInKW <- loadInfo@siteXFCInKW
  plugXFCInKW <- loadInfo@plugXFCInKW
  # here we expand each session into the appropriate number of 15-minute bins, so each row here is 1 15-minute slice of a session
  sessions[,plug.xfc:=grepl("(250.0|DC)", chargingPointType)]
  loads <- sessions[,.(chargingPointType,depot,plug.xfc,taz,kw=c(rep(kw,length(seq(0,duration/60,by=hourShare))-1),kw*(duration/60-max(seq(0,duration/60,by=hourShare)))/hourShare),x,y,duration,hour.bin=start.time.bin+seq(0,duration/60,by=hourShare)),by='row']
  loads[,site.xfc:=(sum(kw)>=siteXFCInKW),by=c('depot','taz','hour.bin')]
  loads[,xfc:=site.xfc|plug.xfc]
  loads[,fuel:=kw*0.25/3.6e6] # the 0.25 converts avg. power in 15-minutes to kwh, then 3.6e6 converts to Joules
  loads <- loads[,.(x=x[1],y=y[1],fuel=sum(fuel),kw=sum(kw,na.rm=T),site.xfc=site.xfc[1]),by=c('depot','taz','hour.bin','xfc','chargingPointType')]
  taz <- loads[,.(x2=mean(x),y2=mean(y)),by='taz']
  loads <- merge(loads,taz,by='taz')
  loads[,grp:=paste(depot,'-',taz)]
  loads <- merge(loadTypes, loads, by='chargingPointType')
  loads[,site:=ifelse(depot == T,'depot','public')]
  counties <- data.table(urbnmapr::counties)[county_name%in%countyNames]
  setkey(loads,xfc)
  loads[,extreme.lab:=ifelse(kw >= 1000,'1-5MW','<1MW')]
  loads[kw > 5000]$extreme.lab <- ">5MW"
  return(loads)
}


## *****************
generateReadyToPlot <- function(resultsDirName, loadTypes, loadInfo, countyNames) {
  chargingTypes.colors <- c("#66CCFF", "#669900", "#660099", "#FFCC33", "#CC3300", "#0066CC")
  names(chargingTypes.colors) <- c("DCFC", "Public-L2", "Work-L2", "Work-L1", "Home-L2", "Home-L1")
  file.list <- list.files(path=resultsDirName)
  all.sessions <- list()
  all.chargingTypes <- list()
  all.loads <- list()
  dir.create(paste(resultsDirName,"../results.temp",sep="/"), showWarnings = FALSE)
  for (i in 1:length(file.list)){
    sim.xfc.file <- paste(resultsDirName,file.list[i],sep="/")
    sim.xfc.temp.file <- paste(resultsDirName,"../results.temp",file.list[i],sep="/")
    print(sim.xfc.file)
    sessions <- data.table()
    loads <- data.table()
    chargingTypes <- data.table()
    if (!file.exists(pp(sim.xfc.temp.file,"-loads.csv"))) {
      code <- unlist(strsplit(sim.xfc.file, "\\."))[3]

      sessions <- readCsv(sim.xfc.file)
      sessions[(depot),taz:=-kmeans(sessions[(depot)][,.(x,y)],20)$cluster]
      sessions[,code:=code]
      write.csv(sessions,file = pp(sim.xfc.temp.file,"-sessions.csv"),row.names=FALSE,quote=FALSE,na="0")

      loads <- extractLoads(sessions, loadTypes, loadInfo, countyNames)
      loads[,hour.bin2:=hour.bin%%24]
      loads[,code:=code]
      write.csv(loads,file = pp(sim.xfc.temp.file,"-loads.csv"),row.names=FALSE,quote=FALSE,na="0")
    } else {
      sessions <- readCsv(pp(sim.xfc.temp.file,"-sessions.csv"))
      loads <- readCsv(pp(sim.xfc.temp.file,"-loads.csv"))
    }
    all.sessions <- rbind(all.sessions, sessions)
    all.loads <- rbind(all.loads, loads)
  }
  all.sessions <- as.data.table(all.sessions)
  all.loads <- as.data.table(all.loads)
  all.loads[,type:=ifelse(site=='depot','Ridehail Depot','Public')]
  all.loads[,severity:=paste(type,extreme.lab, sep=" ")]
  save(all.sessions,all.loads,chargingTypes.colors,file=pp(resultsDirName,'/ready-to-plot.Rdata'))
}<|MERGE_RESOLUTION|>--- conflicted
+++ resolved
@@ -31,9 +31,9 @@
   ev[,depot:=(substr(vehicle,0,5)=='rideH' & substr(vehicleType,0,5)=='ev-L5')]
   ev[,plug.xfc:=(kw>=250)]
   sessions <- ev[chargingPointType!='None' & time/3600>=4
-                 ,.(start.time,depot,plug.xfc,taz=parkingTaz,kw,
-                    x=locationX,y=locationY,duration=duration/60,chargingPointType,
-                    parkingType,vehicleType,vehicle,person,fuel,parkingZoneId)]
+    ,.(start.time,depot,plug.xfc,taz=parkingTaz,kw,
+       x=locationX,y=locationY,duration=duration/60,chargingPointType,
+       parkingType,vehicleType,vehicle,person,fuel,parkingZoneId)]
   sessions[,row:=1:.N]
   start.time.dt <- data.table(time=sessions$start.time)
   sessions[,start.time.bin:=time.bins[start.time.dt,on=c(time="time"),roll='nearest']$quarter.hour]
@@ -58,13 +58,8 @@
     events <- readCsv(paste(dataDir, "/events-raw", "/", filename, sep=""))
     filteredEvents <- events[type %in% eventsList][
       ,c("vehicle", "time", "type", "parkingTaz", "chargingPointType", "parkingType",
-<<<<<<< HEAD
-         "locationY", "locationX", "duration", "vehicleType", "person", "fuel",
-         "parkingZoneId")]
-=======
          "locationY", "locationX", "duration", "vehicleType", "person", "fuel", "parkingZoneId",
          "pricingModel", "actType")]
->>>>>>> a4f23238
     dir.create(file.path(dataDir, "events"), showWarnings = FALSE)
     write.csv(
       filteredEvents,
@@ -99,14 +94,6 @@
         print("scaling up charging events...")
         simEvents <- scaleUpAllSessions(chargingEvents, expFactor)
       }
-<<<<<<< HEAD
-      print("Spreading charging events into power sessions")
-      sessions <- spreadChargingSessionsIntoPowerIntervals(simEvents)
-      resultsDir <- paste(dataDir, "/results",sep="")
-      dir.create(file.path(dataDir, "results"), showWarnings = FALSE)
-      print("Writing to Disk")
-      write.csv(
-=======
       simDir <- paste(dataDir, "/sim",sep="")
       dir.create(file.path(dataDir, "sim"), showWarnings = FALSE)
       simFile <- paste("events.sim",name[3],"csv.gz",sep=".")
@@ -122,7 +109,6 @@
       dir.create(file.path(dataDir, "results"), showWarnings = FALSE)
       print("Writing to Disk")
       write.csv(
->>>>>>> a4f23238
         sessions,
         file = paste(resultsDir,resultsFile,sep="/"),
         row.names=FALSE,
