package beam.physsim.jdeqsim.cacc.roadCapacityAdjustmentFunctions;

import beam.physsim.jdeqsim.cacc.roadCapacityAdjustmentFunctions.RoadCapacityAdjustmentFunction;
import beam.physsim.jdeqsim.cacc.sim.JDEQSimulation;
import beam.utils.DebugLib;
import beam.utils.FileUtils;
import org.apache.log4j.Logger;
import org.matsim.api.core.v01.network.Link;
import org.matsim.core.controler.OutputDirectoryHierarchy;
import scala.collection.JavaConverters;

import java.util.Optional;


/*

CACC regression function derived from (Figure 8, Simulation):

Liu, Hao, et al. "Modeling impacts of Cooperative Adaptive Cruise Control on mixed traffic flow
in multi-lane freeway facilities." Transportation Research Part C: Emerging Technologies 95 (2018): 261-279.

 */

public class Hao2018CaccRoadCapacityAdjustmentFunction implements RoadCapacityAdjustmentFunction {

    private final static Logger log = Logger.getLogger(Hao2018CaccRoadCapacityAdjustmentFunction.class);

    private double caccMinRoadCapacity;
    private double caccMinSpeedMetersPerSec;
    private int numberOfMixedVehicleTypeEncountersOnCACCCategoryRoads=0;
    private int numberOfTimesOnlyNonCACCTravellingOnCACCEnabledRoads=0;
    private int numberOfTimesOnlyCACCTravellingOnCACCEnabledRoads=0;
    private StringBuffer capacityStatsCollector = new StringBuffer();
    private int currentIterationNumber;
    private int writeInterval;
    private OutputDirectoryHierarchy controllerIO;

    private double capacityIncreaseSum=0;
    private double percentageCapacityIncreaseSum=0;


    private int nonCACCCategoryRoadsTravelled=0;
    private int caccCategoryRoadsTravelled=0;
    private double flowCapacityFactor;

<<<<<<< HEAD
    public Hao2018CaccRoadCapacityAdjustmentFunction(double caccMinRoadCapacity, double caccMinSpeedMetersPerSec, double flowCapacityFactor, int iterationNumber, OutputDirectoryHierarchy controllerIO, int writeInterval){
=======

    public Hao2018CaccRoadCapacityAdjustmentFunction(double caccMinRoadCapacity, double caccMinSpeedMetersPerSec, double flowCapacityFactor){
>>>>>>> 2e1e38a3
        this.flowCapacityFactor = flowCapacityFactor;
        log.info("caccMinRoadCapacity: " + caccMinRoadCapacity + ", caccMinSpeedMetersPerSec: " + caccMinSpeedMetersPerSec );
        this.caccMinRoadCapacity = caccMinRoadCapacity;
        this.caccMinSpeedMetersPerSec = caccMinSpeedMetersPerSec;
        this.currentIterationNumber = iterationNumber;
        this.controllerIO = controllerIO;
        this.writeInterval = writeInterval;
    }

    public boolean isCACCCategoryRoad(Link link){
        double initialCapacity=link.getCapacity();


        return initialCapacity>=caccMinRoadCapacity && link.getFreespeed()>=caccMinSpeedMetersPerSec;
    }

<<<<<<< HEAD
    private boolean isWriteEnabled(int iterationNumber) {
         return writeInterval > 0 && iterationNumber % writeInterval == 0;
    }

    public double getCapacityWithCACC(Link link, double fractionCACCOnRoad){
=======
    public double getCapacityWithCACCPerSecond(Link link, double fractionCACCOnRoad){
>>>>>>> 2e1e38a3


        double initialCapacity=link.getCapacity();
        double updatedCapacity=initialCapacity;


        if (isCACCCategoryRoad(link)) {

            caccCategoryRoadsTravelled++;
            updatedCapacity=(2152.777778 * fractionCACCOnRoad * fractionCACCOnRoad * fractionCACCOnRoad - 764.8809524 * fractionCACCOnRoad * fractionCACCOnRoad + 456.1507937 * fractionCACCOnRoad + 1949.047619) / 1949.047619 * initialCapacity;



            if (fractionCACCOnRoad==1){
                numberOfTimesOnlyCACCTravellingOnCACCEnabledRoads++;
            }

            if (fractionCACCOnRoad==0){
                numberOfTimesOnlyNonCACCTravellingOnCACCEnabledRoads++;
            }

            if (fractionCACCOnRoad>0 && fractionCACCOnRoad<=1.0){
                numberOfMixedVehicleTypeEncountersOnCACCCategoryRoads++;
                capacityIncreaseSum+=updatedCapacity-initialCapacity;
                percentageCapacityIncreaseSum+=(updatedCapacity/initialCapacity-1.0);
            }


            if (updatedCapacity<initialCapacity){
               log.error("updatedCapacity (" + updatedCapacity +") is lower than initialCapacity (" + initialCapacity + ").");
            }

            String dataLine = link.getId().toString() + "," + fractionCACCOnRoad + "," + initialCapacity + "," + updatedCapacity;
            capacityStatsCollector.append(dataLine).append("\n");

        } else {
            nonCACCCategoryRoadsTravelled++;
        }

        return updatedCapacity /3600;
    }

    public void printStats(){
        log.info("average road capacity increase: " + capacityIncreaseSum/numberOfMixedVehicleTypeEncountersOnCACCCategoryRoads);
        log.info("average road capacity increase (%): " + percentageCapacityIncreaseSum/numberOfMixedVehicleTypeEncountersOnCACCCategoryRoads*100.0);
        log.info("number of mixed vehicle type encounters (non-CACC/CACC) on CACC category roads: " + numberOfMixedVehicleTypeEncountersOnCACCCategoryRoads);
        log.info("numberOfTimesOnlyCACCTravellingOnCACCEnabledRoads: " + numberOfTimesOnlyCACCTravellingOnCACCEnabledRoads);
        log.info("numberOfTimesOnlyNonCACCTravellingOnCACCEnabledRoads: " + numberOfTimesOnlyNonCACCTravellingOnCACCEnabledRoads);
<<<<<<< HEAD
        log.info(" caccCategoryRoadsTravelled / nonCACCCategoryRoadsTravelled ratio: " + 1.0 * caccCategoryRoadsTravelled / nonCACCCategoryRoadsTravelled);
        writeCapacityStats(currentIterationNumber,capacityStatsCollector.toString());
    }

    private void writeCapacityStats(int iterationNumber,String statsData) {
       if (isWriteEnabled(iterationNumber)) {
           String header = "linkId,fractionCACCOnRoad,initialCapacity,updatedCapacity";
           String filePath = controllerIO.getIterationFilename(iterationNumber,"caccCapacityStats.csv.gz");
           FileUtils.writeToFileJava(filePath,Optional.of(header),statsData,Optional.empty());
       }
=======
        log.info("caccCategoryRoadsTravelled / nonCACCCategoryRoadsTravelled ratio: " + 1.0 * caccCategoryRoadsTravelled / nonCACCCategoryRoadsTravelled);
>>>>>>> 2e1e38a3
    }
}<|MERGE_RESOLUTION|>--- conflicted
+++ resolved
@@ -43,12 +43,7 @@
     private int caccCategoryRoadsTravelled=0;
     private double flowCapacityFactor;
 
-<<<<<<< HEAD
     public Hao2018CaccRoadCapacityAdjustmentFunction(double caccMinRoadCapacity, double caccMinSpeedMetersPerSec, double flowCapacityFactor, int iterationNumber, OutputDirectoryHierarchy controllerIO, int writeInterval){
-=======
-
-    public Hao2018CaccRoadCapacityAdjustmentFunction(double caccMinRoadCapacity, double caccMinSpeedMetersPerSec, double flowCapacityFactor){
->>>>>>> 2e1e38a3
         this.flowCapacityFactor = flowCapacityFactor;
         log.info("caccMinRoadCapacity: " + caccMinRoadCapacity + ", caccMinSpeedMetersPerSec: " + caccMinSpeedMetersPerSec );
         this.caccMinRoadCapacity = caccMinRoadCapacity;
@@ -65,15 +60,12 @@
         return initialCapacity>=caccMinRoadCapacity && link.getFreespeed()>=caccMinSpeedMetersPerSec;
     }
 
-<<<<<<< HEAD
+    public double getCapacityWithCACCPerSecond(Link link, double fractionCACCOnRoad){
     private boolean isWriteEnabled(int iterationNumber) {
          return writeInterval > 0 && iterationNumber % writeInterval == 0;
     }
 
     public double getCapacityWithCACC(Link link, double fractionCACCOnRoad){
-=======
-    public double getCapacityWithCACCPerSecond(Link link, double fractionCACCOnRoad){
->>>>>>> 2e1e38a3
 
 
         double initialCapacity=link.getCapacity();
@@ -122,7 +114,7 @@
         log.info("number of mixed vehicle type encounters (non-CACC/CACC) on CACC category roads: " + numberOfMixedVehicleTypeEncountersOnCACCCategoryRoads);
         log.info("numberOfTimesOnlyCACCTravellingOnCACCEnabledRoads: " + numberOfTimesOnlyCACCTravellingOnCACCEnabledRoads);
         log.info("numberOfTimesOnlyNonCACCTravellingOnCACCEnabledRoads: " + numberOfTimesOnlyNonCACCTravellingOnCACCEnabledRoads);
-<<<<<<< HEAD
+        log.info("caccCategoryRoadsTravelled / nonCACCCategoryRoadsTravelled ratio: " + 1.0 * caccCategoryRoadsTravelled / nonCACCCategoryRoadsTravelled);
         log.info(" caccCategoryRoadsTravelled / nonCACCCategoryRoadsTravelled ratio: " + 1.0 * caccCategoryRoadsTravelled / nonCACCCategoryRoadsTravelled);
         writeCapacityStats(currentIterationNumber,capacityStatsCollector.toString());
     }
@@ -133,8 +125,5 @@
            String filePath = controllerIO.getIterationFilename(iterationNumber,"caccCapacityStats.csv.gz");
            FileUtils.writeToFileJava(filePath,Optional.of(header),statsData,Optional.empty());
        }
-=======
-        log.info("caccCategoryRoadsTravelled / nonCACCCategoryRoadsTravelled ratio: " + 1.0 * caccCategoryRoadsTravelled / nonCACCCategoryRoadsTravelled);
->>>>>>> 2e1e38a3
     }
 }