package beam.physsim.jdeqsim.cacc.roadCapacityAdjustmentFunctions;

import beam.sim.BeamConfigChangesObservable;
import beam.sim.config.BeamConfig;
import beam.utils.FileUtils;
import org.apache.commons.collections4.MultiValuedMap;
import org.apache.commons.collections4.multimap.ArrayListValuedHashMap;
import org.apache.commons.lang.ArrayUtils;
import org.apache.log4j.Logger;
import org.jfree.chart.ChartFactory;
import org.jfree.chart.ChartUtilities;
import org.jfree.chart.JFreeChart;
import org.jfree.chart.plot.PlotOrientation;
import org.jfree.data.statistics.HistogramDataset;
import org.jfree.data.statistics.HistogramType;
import org.jfree.data.xy.XYSeries;
import org.jfree.data.xy.XYSeriesCollection;
import org.matsim.api.core.v01.network.Link;
import org.matsim.core.controler.OutputDirectoryHierarchy;
import scala.Tuple2;

import java.io.File;
import java.io.IOException;
import java.util.*;


/*

CACC regression function derived from (Figure 8, Simulation):

Liu, Hao, et al. "Modeling impacts of Cooperative Adaptive Cruise Control on mixed traffic flow
in multi-lane freeway facilities." Transportation Research Part C: Emerging Technologies 95 (2018): 261-279.

 */

public class Hao2018CaccRoadCapacityAdjustmentFunction implements RoadCapacityAdjustmentFunction, Observer {

    private final static Logger log = Logger.getLogger(Hao2018CaccRoadCapacityAdjustmentFunction.class);

    private double caccMinRoadCapacity;
    private double caccMinSpeedMetersPerSec;
    private int numberOfMixedVehicleTypeEncountersOnCACCCategoryRoads=0;
    private int numberOfTimesOnlyNonCACCTravellingOnCACCEnabledRoads=0;
    private int numberOfTimesOnlyCACCTravellingOnCACCEnabledRoads=0;
    private StringBuffer capacityStatsCollector = new StringBuffer();

    private double capacityIncreaseSum=0;
    private double percentageCapacityIncreaseSum=0;
    private int currentIterationNumber;
    private int writeInterval;
    private boolean writeGraphs;
    private int binSize;
    private OutputDirectoryHierarchy controllerIO;

    private int nonCACCCategoryRoadsTravelled=0;
    private int caccCategoryRoadsTravelled=0;
    private double flowCapacityFactor;
    private MultiValuedMap<Double,Double> caccCapacityIncrease = new ArrayListValuedHashMap<>();
    private Map<String,Double> caccLinkCapacityIncrease = new HashMap<>();
    private Map<String,Double> allLinksCapacityIncrease = new HashMap<>();

    public Hao2018CaccRoadCapacityAdjustmentFunction(BeamConfig beamConfig,int iterationNumber,OutputDirectoryHierarchy controllerIO, BeamConfigChangesObservable beamConfigChangesObservable){
        double caccMinRoadCapacity = beamConfig.beam().physsim().jdeqsim().cacc().minRoadCapacity();
        double caccMinSpeedMetersPerSec = beamConfig.beam().physsim().jdeqsim().cacc().minSpeedMetersPerSec();
        log.info("caccMinRoadCapacity: " + caccMinRoadCapacity + ", caccMinSpeedMetersPerSec: " + caccMinSpeedMetersPerSec );
        this.flowCapacityFactor = beamConfig.beam().physsim().flowCapacityFactor();
        this.caccMinRoadCapacity = caccMinRoadCapacity;
        this.caccMinSpeedMetersPerSec = caccMinSpeedMetersPerSec;
        this.currentIterationNumber = iterationNumber;
        this.controllerIO = controllerIO;
        this.writeInterval = beamConfig.beam().physsim().jdeqsim().cacc().capacityPlansWriteInterval();
        this.binSize = beamConfig.beam().outputs().stats().binSize();
        this.writeGraphs = beamConfig.beam().outputs().writeGraphs();
        beamConfigChangesObservable.addObserver(this);
    }

    public boolean isCACCCategoryRoad(Link link){
        double initialCapacity=link.getCapacity();
        return initialCapacity>=caccMinRoadCapacity && link.getFreespeed()>=caccMinSpeedMetersPerSec;
    }

    public double getCapacityWithCACCPerSecond(Link link, double fractionCACCOnRoad,double simTime){
        double initialCapacity=link.getCapacity();
        double updatedCapacity=initialCapacity;

        if (isCACCCategoryRoad(link)) {
            caccCategoryRoadsTravelled++;
            updatedCapacity= calculateCapacity(fractionCACCOnRoad, initialCapacity);



            if (fractionCACCOnRoad==1){
                numberOfTimesOnlyCACCTravellingOnCACCEnabledRoads++;
            }

            if (fractionCACCOnRoad==0){
                numberOfTimesOnlyNonCACCTravellingOnCACCEnabledRoads++;
            }

            if (fractionCACCOnRoad>0 && fractionCACCOnRoad<=1.0){
                numberOfMixedVehicleTypeEncountersOnCACCCategoryRoads++;
                capacityIncreaseSum+=updatedCapacity-initialCapacity;
                percentageCapacityIncreaseSum+=(updatedCapacity/initialCapacity-1.0);
            }


            if (updatedCapacity<initialCapacity){
                log.error("updatedCapacity (" + updatedCapacity +") is lower than initialCapacity (" + initialCapacity + ").");
            }

            String dataLine = link.getId().toString() + "," + fractionCACCOnRoad + "," + initialCapacity + "," + updatedCapacity;
            capacityStatsCollector.append(dataLine).append("\n");

            double capacityIncreaseForCACCEnabledRoads = (updatedCapacity/initialCapacity)-1.0;
            caccCapacityIncrease.put(fractionCACCOnRoad * 100.0,capacityIncreaseForCACCEnabledRoads * 100.0);
            caccLinkCapacityIncrease.put(link.getId().toString(),capacityIncreaseForCACCEnabledRoads * 100.0);

        } else {
            nonCACCCategoryRoadsTravelled++;
        }

        double capacityIncreaseForAllRoads = (updatedCapacity/initialCapacity)-1.0;
        allLinksCapacityIncrease.put(link.getId().toString(),capacityIncreaseForAllRoads * 100.0);

        return updatedCapacity /3600;
    }

    double calculateCapacity(double fractionCACCOnRoad, double initialCapacity) {
        return (2152.777778 * fractionCACCOnRoad * fractionCACCOnRoad * fractionCACCOnRoad - 764.8809524 * fractionCACCOnRoad * fractionCACCOnRoad + 456.1507937 * fractionCACCOnRoad + 1949.047619) / 1949.047619 * initialCapacity;
    }

    public void printStats(){
        log.info("average road capacity increase: " + capacityIncreaseSum/numberOfMixedVehicleTypeEncountersOnCACCCategoryRoads);
        log.info("average road capacity increase (%): " + percentageCapacityIncreaseSum/numberOfMixedVehicleTypeEncountersOnCACCCategoryRoads*100.0);
        log.info("number of mixed vehicle type encounters (non-CACC/CACC) on CACC category roads: " + numberOfMixedVehicleTypeEncountersOnCACCCategoryRoads);
        log.info("numberOfTimesOnlyCACCTravellingOnCACCEnabledRoads: " + numberOfTimesOnlyCACCTravellingOnCACCEnabledRoads);
        log.info("numberOfTimesOnlyNonCACCTravellingOnCACCEnabledRoads: " + numberOfTimesOnlyNonCACCTravellingOnCACCEnabledRoads);
        log.info("caccCategoryRoadsTravelled / nonCACCCategoryRoadsTravelled ratio: " + 1.0 * caccCategoryRoadsTravelled / nonCACCCategoryRoadsTravelled);
        writeCapacityStats(currentIterationNumber,capacityStatsCollector.toString());
        if(writeGraphs){
            CaccRoadCapacityGraphs.generateCapacityIncreaseScatterPlotGraph(caccCapacityIncrease,controllerIO.getIterationFilename(currentIterationNumber,"caccRoadCapacityIncrease.png"));
            CaccRoadCapacityGraphs.generateCapacityIncreaseHistogramGraph(caccLinkCapacityIncrease,controllerIO.getIterationFilename(currentIterationNumber,"caccRoadCapacityHistogram.png"),"CACC Roads Capacity Increase Histogram");
            CaccRoadCapacityGraphs.generateCapacityIncreaseHistogramGraph(allLinksCapacityIncrease,controllerIO.getIterationFilename(currentIterationNumber,"allCategoryRoadCapacityHistogram.png"),"All Category Roads Capacity Increase Histogram");
        }
        reset();
    }

    private void writeCapacityStats(int iterationNumber,String statsData) {
        if (isWriteEnabled(iterationNumber)) {
            String header = "linkId,fractionCACCOnRoad,initialCapacity,updatedCapacity";
            String filePath = controllerIO.getIterationFilename(iterationNumber,"caccCapacityStats.csv.gz");
            FileUtils.writeToFileJava(filePath,Optional.of(header),statsData, Optional.empty());
        }
    }

    private boolean isWriteEnabled(int iterationNumber) {
        return  (writeInterval > 0 && iterationNumber % writeInterval == 0);
    }


    private void reset() {
        caccCapacityIncrease.clear();
    }

    @Override
    public void update(Observable observable, Object o) {
        Tuple2 t = (Tuple2) o;
        BeamConfig beamConfig = (BeamConfig) t._2;
        this.writeInterval = beamConfig.beam().physsim().jdeqsim().cacc().capacityPlansWriteInterval();
    }
}

class CaccRoadCapacityGraphs {
    /**
     * A scattered plot that analyses the percentage of increase of road capacity observed for a given fraction of CACC enabled travelling on
     * CACC enabled roads
     * @param caccCapacityIncrease data map for the graph
     * @param graphImageFile output graph file name
     */
    static void generateCapacityIncreaseScatterPlotGraph(MultiValuedMap<Double, Double> caccCapacityIncrease, String graphImageFile) {
        String plotTitle = "CACC - Road Capacity Increase";
        String x_axis = "CACC on Road (%)";
        String y_axis = "Road Capacity Increase (%)";
        int width = 1000;
        int height = 600;

        XYSeriesCollection dataset = new XYSeriesCollection();
<<<<<<< HEAD
        XYSeries series = new XYSeries("cacc");
=======
        XYSeries series = new XYSeries("cacc", false);
>>>>>>> 26e7b107
        caccCapacityIncrease.entries().forEach(e -> series.add(e.getKey(),e.getValue()));
        dataset.addSeries(series);

        JFreeChart chart = ChartFactory.createScatterPlot(
                plotTitle,
                x_axis, y_axis, dataset);

        try {
            ChartUtilities.saveChartAsPNG(new File(graphImageFile), chart, width,
                    height);
        } catch (IOException e) {
            e.printStackTrace();
        }
    }

    /**
     * A histogram graph that chart+
     * s the frequencies of CACC enabled road percentage increase observed in a simulation
     * @param capacityIncreaseFrequencies data map for the graph
     * @param graphImageFile output graph file name
     */
    static void generateCapacityIncreaseHistogramGraph(Map<String,Double> capacityIncreaseFrequencies, String graphImageFile, String plotTitle) {
        String x_axis = "Road Capacity Increase (%)";
        String y_axis = "Frequency";
        int width = 1000;
        int height = 600;

        Double[] value = capacityIncreaseFrequencies.values().toArray(new Double[0]);
        int number = 20;
        HistogramDataset dataset = new HistogramDataset();
        dataset.setType(HistogramType.FREQUENCY);
        dataset.addSeries("Road Capacity",ArrayUtils.toPrimitive(value),number,0.0,100.0);

        JFreeChart chart = ChartFactory.createHistogram(
                plotTitle,
                x_axis, y_axis, dataset,PlotOrientation.VERTICAL,false,true,true);

        try {
            ChartUtilities.saveChartAsPNG(new File(graphImageFile), chart, width,
                    height);
        } catch (IOException e) {
            e.printStackTrace();
        }
    }

}<|MERGE_RESOLUTION|>--- conflicted
+++ resolved
@@ -185,11 +185,7 @@
         int height = 600;
 
         XYSeriesCollection dataset = new XYSeriesCollection();
-<<<<<<< HEAD
-        XYSeries series = new XYSeries("cacc");
-=======
         XYSeries series = new XYSeries("cacc", false);
->>>>>>> 26e7b107
         caccCapacityIncrease.entries().forEach(e -> series.add(e.getKey(),e.getValue()));
         dataset.addSeries(series);
 
