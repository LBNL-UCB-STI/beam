--- conflicted
+++ resolved
@@ -11,6 +11,7 @@
 import beam.calibration.impl.example.CountsObjectiveFunction;
 import beam.physsim.jdeqsim.cacc.travelTimeFunctions.CACCTravelTimeFunctionA;
 import beam.router.BeamRouter;
+import beam.router.r5.R5RoutingWorker$;
 import beam.sim.BeamServices;
 import beam.sim.config.BeamConfig;
 import beam.sim.metrics.MetricsSupport;
@@ -286,7 +287,7 @@
                 double departureTime = pte.departureTime();
                 String vehicleId = pte.vehicleId().toString();
 
-                String vehicleType = eventAttributes.get(PathTraversalEvent.ATTRIBUTE_VEHICLE_TYPE);
+                String vehicleType = pte.vehicleType();
                 Id<BeamVehicleType> beamVehicleTypeId = Id.create(vehicleType, BeamVehicleType.class);
                 boolean isCaccEnabled = beamServices.vehicleTypes().get(beamVehicleTypeId).get().isCaccEnabled();
                 caccVehiclesMap.put(vehicleId, isCaccEnabled);
@@ -297,12 +298,7 @@
                 // add previous activity and leg to plan
                 Person person = jdeqsimPopulation.getPersons().get(personId);
                 Plan plan = person.getSelectedPlan();
-<<<<<<< HEAD
-
-                Leg leg = createLeg(CAR, links, departureTime);
-=======
                 Leg leg = createLeg(CAR, pte.linkIdsJava(), departureTime);
->>>>>>> fc464281
 
                 if (leg == null) {
                     return; // dont't process leg further, if empty
@@ -330,14 +326,11 @@
     private Leg createLeg(String mode,  List<Object> links, double departureTime) {
         List<Id<Link>> linkIds = new ArrayList<>();
 
-        // FIXME Is there any better way not to have `Object`??
-        for (Object link : links) {
-            Id<Link> linkId = Id.createLinkId((int)link);
+        for (Object linkObjId : links) {
+            Id<Link> linkId = Id.createLinkId(links.toString());
             linkIds.add(linkId);
         }
 
-        // hack: removing non-road links from route
-        // TODO: debug problem properly, so that no that no events for physsim contain non-road links
         Map<Id<Link>, ? extends Link> networkLinks = agentSimScenario.getNetwork().getLinks();
         for (Id<Link> linkId : linkIds) {
             if (!networkLinks.containsKey(linkId)) {
