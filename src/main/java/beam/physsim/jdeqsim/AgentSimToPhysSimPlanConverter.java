--- conflicted
+++ resolved
@@ -206,15 +206,6 @@
             travelTimeForR5 = previousTravelTime;
         }
 
-<<<<<<< HEAD
-        if (shouldWriteInIteration(iterationNumber, beamConfig.beam().urbansim().allTAZSkimsWriteInterval())) {
-            writeTravelTimeMap(iterationNumber, travelTimeMap);
-            PeakSkimCreator psc = new PeakSkimCreator(beamServices, beamConfig, travelTimeForR5);
-            psc.write(iterationNumber);
-        }
-
-=======
->>>>>>> a13cdfd2
         router.tell(new BeamRouter.TryToSerialize(travelTimeMap), ActorRef.noSender());
         router.tell(new BeamRouter.UpdateTravelTimeRemote(travelTimeMap), ActorRef.noSender());
         //################################################################################################################
