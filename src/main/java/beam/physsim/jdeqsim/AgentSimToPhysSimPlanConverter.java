package beam.physsim.jdeqsim;

import akka.actor.ActorRef;
import beam.agentsim.events.PathTraversalEvent;
import beam.analysis.physsim.PhyssimCalcLinkSpeedDistributionStats;
import beam.analysis.physsim.PhyssimCalcLinkSpeedStats;
import beam.analysis.physsim.PhyssimCalcLinkStats;
import beam.analysis.via.EventWriterXML_viaCompatible;
import beam.calibration.impl.example.CountsObjectiveFunction;
import beam.router.BeamRouter;
import beam.sim.common.GeoUtils;
import beam.sim.config.BeamConfig;
import beam.sim.metrics.MetricsSupport;
import beam.utils.DebugLib;
import com.conveyal.r5.transit.TransportNetwork;
import org.matsim.api.core.v01.Id;
import org.matsim.api.core.v01.Scenario;
import org.matsim.api.core.v01.events.Event;
import org.matsim.api.core.v01.network.Link;
import org.matsim.api.core.v01.network.Network;
import org.matsim.api.core.v01.population.*;
import org.matsim.core.api.experimental.events.EventsManager;
import org.matsim.core.controler.OutputDirectoryHierarchy;
import org.matsim.core.controler.events.IterationEndsEvent;
import org.matsim.core.events.EventsManagerImpl;
import org.matsim.core.events.handler.BasicEventHandler;
import org.matsim.core.gbl.MatsimRandom;
import org.matsim.core.mobsim.jdeqsim.JDEQSimConfigGroup;
import org.matsim.core.mobsim.jdeqsim.JDEQSimulation;
import org.matsim.core.mobsim.jdeqsim.Message;
import org.matsim.core.mobsim.jdeqsim.Road;
import org.matsim.core.network.NetworkUtils;
import org.matsim.core.population.PopulationUtils;
import org.matsim.core.population.routes.RouteUtils;
import org.matsim.core.scenario.MutableScenario;
import org.matsim.core.scenario.ScenarioUtils;
import org.matsim.core.trafficmonitoring.TravelTimeCalculator;
import org.slf4j.Logger;
import org.slf4j.LoggerFactory;

import java.io.File;
import java.util.ArrayList;
import java.util.List;
import java.util.Map;
import java.util.Random;
import java.util.concurrent.CompletableFuture;
import java.util.concurrent.ExecutionException;
import java.util.concurrent.TimeUnit;
import java.util.concurrent.TimeoutException;
<<<<<<< HEAD
=======

>>>>>>> ba898168


/**
 * @author asif and rwaraich.
 */
public class AgentSimToPhysSimPlanConverter implements BasicEventHandler, MetricsSupport {

    public static final String CAR = "car";
    public static final String BUS = "bus";
    private static final String DUMMY_ACTIVITY = "DummyActivity";
    private static PhyssimCalcLinkStats linkStatsGraph;
    private static PhyssimCalcLinkSpeedStats linkSpeedStatsGraph;
    private static PhyssimCalcLinkSpeedDistributionStats linkSpeedDistributionStatsGraph;
    private final ActorRef router;
    private final OutputDirectoryHierarchy controlerIO;
    private Logger log = LoggerFactory.getLogger(AgentSimToPhysSimPlanConverter.class);
    private Scenario agentSimScenario;
    private Population jdeqsimPopulation;

//    private int numberOfLinksRemovedFromRouteAsNonCarModeLinks;
    private AgentSimPhysSimInterfaceDebugger agentSimPhysSimInterfaceDebugger;

    private BeamConfig beamConfig;
    private Random rand = MatsimRandom.getRandom();

    private boolean agentSimPhysSimInterfaceDebuggerEnabled;

<<<<<<< HEAD
    private List<CompletableFuture> plansWriterFutures = new ArrayList<>();
=======
    private List<CompletableFuture> linkStatsFutures= new ArrayList<>();
>>>>>>> ba898168

    public AgentSimToPhysSimPlanConverter(EventsManager eventsManager,
                                          TransportNetwork transportNetwork,
                                          OutputDirectoryHierarchy controlerIO,
                                          Scenario scenario,
                                          GeoUtils geoUtils,
                                          ActorRef router,
                                          BeamConfig beamConfig) {

        eventsManager.addHandler(this);
        this.controlerIO = controlerIO;
        this.router = router;
        this.beamConfig = beamConfig;
        this.rand.setSeed(beamConfig.matsim().modules().global().randomSeed());
        agentSimScenario = scenario;
        agentSimPhysSimInterfaceDebuggerEnabled = beamConfig.beam().physsim().jdeqsim().agentSimPhysSimInterfaceDebugger().enabled();

        if (agentSimPhysSimInterfaceDebuggerEnabled) {
            log.warn("AgentSimPhysSimInterfaceDebugger is enabled");
            agentSimPhysSimInterfaceDebugger = new AgentSimPhysSimInterfaceDebugger(geoUtils, transportNetwork);
        }

        preparePhysSimForNewIteration();

        linkStatsGraph = new PhyssimCalcLinkStats(agentSimScenario.getNetwork(), controlerIO, beamConfig);
        linkSpeedStatsGraph = new PhyssimCalcLinkSpeedStats(agentSimScenario.getNetwork(),controlerIO,beamConfig);
        linkSpeedDistributionStatsGraph = new PhyssimCalcLinkSpeedDistributionStats(agentSimScenario.getNetwork(),controlerIO,beamConfig);
    }

    private void preparePhysSimForNewIteration() {
        jdeqsimPopulation = PopulationUtils.createPopulation(agentSimScenario.getConfig());
    }


    @Override
    public void reset(int iteration) {

    }

    private void setupActorsAndRunPhysSim(int iterationNumber) {
        MutableScenario jdeqSimScenario = (MutableScenario) ScenarioUtils.createScenario(agentSimScenario.getConfig());
        jdeqSimScenario.setNetwork(agentSimScenario.getNetwork());
        jdeqSimScenario.setPopulation(jdeqsimPopulation);
        EventsManager jdeqsimEvents = new EventsManagerImpl();
        TravelTimeCalculator travelTimeCalculator = new TravelTimeCalculator(agentSimScenario.getNetwork(), agentSimScenario.getConfig().travelTimeCalculator());
        jdeqsimEvents.addHandler(travelTimeCalculator);
        jdeqsimEvents.addHandler(new JDEQSimMemoryFootprint(beamConfig.beam().debug().debugEnabled()));

        if (beamConfig.beam().physsim().writeMATSimNetwork()) {
            createNetworkFile(jdeqSimScenario.getNetwork());
        }

        EventWriterXML_viaCompatible eventsWriterXML = null;
        if (canWritePhysSimEvents(iterationNumber)) {

            eventsWriterXML = new EventWriterXML_viaCompatible(controlerIO.getIterationFilename(iterationNumber, "physSimEvents.xml.gz"), beamConfig.beam().physsim().eventsForFullVersionOfVia());
            jdeqsimEvents.addHandler(eventsWriterXML);
        }

        JDEQSimConfigGroup config = new JDEQSimConfigGroup();
        config.setFlowCapacityFactor(beamConfig.beam().physsim().flowCapacityFactor());
        config.setStorageCapacityFactor(beamConfig.beam().physsim().storageCapacityFactor());
        config.setSimulationEndTime(beamConfig.matsim().modules().qsim().endTime());
        JDEQSimulation jdeqSimulation = new JDEQSimulation(config, jdeqSimScenario, jdeqsimEvents);

        linkStatsGraph.notifyIterationStarts(jdeqsimEvents);
        linkSpeedStatsGraph.notifyIterationStarts(jdeqsimEvents);
        linkSpeedDistributionStatsGraph.notifyIterationStarts(jdeqsimEvents);

        log.info("JDEQSim Start");
        startSegment("jdeqsim-execution", "jdeqsim");
        if (beamConfig.beam().debug().debugEnabled()) {
            log.info(DebugLib.gcAndGetMemoryLogMessage("Memory Use Before JDEQSim (after GC): "));
        }

        jdeqSimulation.run();

        if (beamConfig.beam().debug().debugEnabled()) {
            log.info(DebugLib.gcAndGetMemoryLogMessage("Memory Use After JDEQSim (after GC): "));
        }

        endSegment("jdeqsim-execution", "jdeqsim");
        log.info("JDEQSim End");


        // TODO: add to async block (was creating race condition before in last iteartion, therefore moved here)
        // some fix needed with async block?

        if (this.controlerIO != null) {
            try {
            // TODO: handle case, when counts compare not available - provide hint, why we cannot produce
            String outPath =
                    controlerIO
                            .getIterationFilename(iterationNumber, "countscompare.txt");
            Double countsError = CountsObjectiveFunction.evaluateFromRun(outPath);
            log.info("counts Error: " + countsError);
            } catch (Exception e){
                log.error("exception {}", e.getMessage());
            }

        }

        linkStatsFutures.add(CompletableFuture.runAsync(() -> {
            linkStatsGraph.notifyIterationEnds(iterationNumber, travelTimeCalculator);
            linkStatsGraph.clean();
        }));

<<<<<<< HEAD
        CompletableFuture.runAsync(() -> linkSpeedStatsGraph.notifyIterationEnds(iterationNumber, travelTimeCalculator));
=======
        CompletableFuture.runAsync(() ->
            linkSpeedStatsGraph.notifyIterationEnds(iterationNumber, travelTimeCalculator)
        );
>>>>>>> ba898168

        if (canWritePhysSimEvents(iterationNumber)) {
            eventsWriterXML.closeFile();
        }

        Road.setAllRoads(null);
        Message.setEventsManager(null);
        jdeqSimScenario.setNetwork(null);
        jdeqSimScenario.setPopulation(null);

        if (iterationNumber == beamConfig.matsim().modules().controler().lastIteration()) {
            try {
                CompletableFuture allOfLinStatFutures = CompletableFuture.allOf(linkStatsFutures.toArray(new CompletableFuture[0]));
                log.info("Waiting started on link stats file dump.");
                allOfLinStatFutures.get(20, TimeUnit.MINUTES);
                log.info("Link stats file dump completed.");

            } catch (InterruptedException | ExecutionException | TimeoutException e) {
                log.error("Error while generating link stats.",e);
            }
        }

        router.tell(new BeamRouter.UpdateTravelTime(travelTimeCalculator.getLinkTravelTimes()), ActorRef.noSender());
    }

    private boolean canWritePhysSimEvents(int iterationNumber) {
        return canWriteInIteration(iterationNumber, beamConfig.beam().physsim().writeEventsInterval());
    }

    private boolean canWritePlans(int iterationNumber) {
        return canWriteInIteration(iterationNumber, beamConfig.beam().physsim().writePlansInterval());
    }

    private boolean canWriteInIteration(int iterationNumber, int interval) {
        return interval == 1 || (interval > 0 && iterationNumber % interval == 0);
    }

    private boolean isLastWritePlansIteration(int iterationNumber) {
        int interval = beamConfig.beam().physsim().writePlansInterval();
        if(canWritePlans(iterationNumber))
            return iterationNumber == beamConfig.matsim().modules().controler().lastIteration() % interval;
        return false;
    }

    private void createNetworkFile(Network network) {
        String physSimNetworkFilePath = controlerIO.getOutputFilename("physSimNetwork.xml.gz");
        if (!(new File(physSimNetworkFilePath)).exists()) {
            CompletableFuture.runAsync(() -> NetworkUtils.writeNetwork(network, physSimNetworkFilePath));
        }
    }

    private void writePhyssimPlans(IterationEndsEvent event) {
        if (canWritePlans(event.getIteration())) {
            final String plansFilename = controlerIO.getIterationFilename(event.getIteration(), "physsimPlans.xml.gz");
            plansWriterFutures.add (CompletableFuture.runAsync(() -> new PopulationWriter(jdeqsimPopulation).write(plansFilename)));

            if(isLastWritePlansIteration(event.getIteration())) {
                try {
                    CompletableFuture.allOf(plansWriterFutures.toArray(new CompletableFuture[0])).get(20, TimeUnit.MINUTES);
                } catch (InterruptedException | ExecutionException | TimeoutException e) {
                    e.printStackTrace();
                }
            }
        }
    }

    @Override
    public void handleEvent(Event event) {

        if (agentSimPhysSimInterfaceDebuggerEnabled) {
            agentSimPhysSimInterfaceDebugger.handleEvent(event);
        }

        if (event instanceof PathTraversalEvent) {
            PathTraversalEvent pathTraversalEvent = (PathTraversalEvent) event;
            Map<String, String> eventAttributes = pathTraversalEvent.getAttributes();
            String mode = eventAttributes.get(PathTraversalEvent.ATTRIBUTE_MODE);

            // pt sampling
            // TODO: if requested, add beam.physsim.ptSamplingMode (pathTraversal | busLine), which controls if instead of filtering out
            // pathTraversal, a busLine should be filtered out, avoiding jumping buses in visualization (but making traffic flows less precise).

            if (mode.equalsIgnoreCase(BUS) && rand.nextDouble() > beamConfig.beam().physsim().ptSampleSize()) {
                return;
            }


            if (mode.equalsIgnoreCase(CAR) || mode.equalsIgnoreCase(BUS)) {

                String links = eventAttributes.get(PathTraversalEvent.ATTRIBUTE_LINK_IDS);
                double departureTime = Double.parseDouble(eventAttributes.get(PathTraversalEvent.ATTRIBUTE_DEPARTURE_TIME));
                String vehicleId = eventAttributes.get(PathTraversalEvent.ATTRIBUTE_VEHICLE_ID);
//                String vehicleType = eventAttributes.get(PathTraversalEvent.ATTRIBUTE_VEHICLE_TYPE);

                Id<Person> personId = Id.createPersonId(vehicleId);
                initializePersonAndPlanIfNeeded(personId);

                // add previous activity and leg to plan
                Person person = jdeqsimPopulation.getPersons().get(personId);
                Plan plan = person.getSelectedPlan();
                Leg leg = createLeg(CAR, links, departureTime);

                if (leg == null) {
                    return; // dont't process leg further, if empty
                }

                Activity previousActivity = jdeqsimPopulation.getFactory().createActivityFromLinkId(DUMMY_ACTIVITY, leg.getRoute().getStartLinkId());
                previousActivity.setEndTime(departureTime);
                plan.addActivity(previousActivity);
                plan.addLeg(leg);
            }
        }
    }

    private void initializePersonAndPlanIfNeeded(Id<Person> personId) {
        if (!jdeqsimPopulation.getPersons().containsKey(personId)) {
            Person person = jdeqsimPopulation.getFactory().createPerson(personId);
            Plan plan = jdeqsimPopulation.getFactory().createPlan();
            plan.setPerson(person);
            person.addPlan(plan);
            person.setSelectedPlan(plan);
            jdeqsimPopulation.addPerson(person);
        }
    }

    private Leg createLeg(String mode, String links, double departureTime) {
        List<Id<Link>> linkIds = new ArrayList<>();

        for (String link : links.equals("") ? new String[]{} : links.split(",")) {
            Id<Link> linkId = Id.createLinkId(link.trim());
            linkIds.add(linkId);
        }

        // hack: removing non-road links from route
        // TODO: debug problem properly, so that no that no events for physsim contain non-road links
//        List<Id<Link>> removeLinks = new ArrayList<>();
        Map<Id<Link>, ? extends Link> networkLinks = agentSimScenario.getNetwork().getLinks();
        for (Id<Link> linkId : linkIds) {
            if (!networkLinks.containsKey(linkId)) {
                throw new RuntimeException("Link not found: " + linkId);
            }
        }
//        numberOfLinksRemovedFromRouteAsNonCarModeLinks += removeLinks.size();
//        linkIds.removeAll(removeLinks);

        if (linkIds.size() == 0) {
            return null;
        }
        // end of hack

        Route route = RouteUtils.createNetworkRoute(linkIds, agentSimScenario.getNetwork());
        Leg leg = jdeqsimPopulation.getFactory().createLeg(mode);
        leg.setDepartureTime(departureTime);
        leg.setTravelTime(0);
        leg.setRoute(route);
        return leg;
    }

    public void startPhysSim(IterationEndsEvent iterationEndsEvent) {
        //
        createLastActivityOfDayForPopulation();
        writePhyssimPlans(iterationEndsEvent);
//        if (numberOfLinksRemovedFromRouteAsNonCarModeLinks > 0) {
//            log.error("number of links removed from route because they are not in the matsim network:" + numberOfLinksRemovedFromRouteAsNonCarModeLinks);
//        }
        long start = System.currentTimeMillis();
        setupActorsAndRunPhysSim(iterationEndsEvent.getIteration());
        log.info("PhysSim for iteration {} took {} ms", iterationEndsEvent.getIteration(), System.currentTimeMillis() - start);
        preparePhysSimForNewIteration();
    }

    private void createLastActivityOfDayForPopulation() {
        for (Person p : jdeqsimPopulation.getPersons().values()) {
            Plan plan = p.getSelectedPlan();
            if (!plan.getPlanElements().isEmpty()) {
                Leg leg = (Leg) plan.getPlanElements().get(plan.getPlanElements().size() - 1);
                plan.addActivity(jdeqsimPopulation.getFactory().createActivityFromLinkId(DUMMY_ACTIVITY, leg.getRoute().getEndLinkId()));
            }
        }
    }
}
<|MERGE_RESOLUTION|>--- conflicted
+++ resolved
@@ -47,10 +47,7 @@
 import java.util.concurrent.ExecutionException;
 import java.util.concurrent.TimeUnit;
 import java.util.concurrent.TimeoutException;
-<<<<<<< HEAD
-=======
-
->>>>>>> ba898168
+
 
 
 /**
@@ -70,7 +67,6 @@
     private Scenario agentSimScenario;
     private Population jdeqsimPopulation;
 
-//    private int numberOfLinksRemovedFromRouteAsNonCarModeLinks;
     private AgentSimPhysSimInterfaceDebugger agentSimPhysSimInterfaceDebugger;
 
     private BeamConfig beamConfig;
@@ -78,11 +74,7 @@
 
     private boolean agentSimPhysSimInterfaceDebuggerEnabled;
 
-<<<<<<< HEAD
-    private List<CompletableFuture> plansWriterFutures = new ArrayList<>();
-=======
-    private List<CompletableFuture> linkStatsFutures= new ArrayList<>();
->>>>>>> ba898168
+    private List<CompletableFuture> completableFutures = new ArrayList<>();
 
     public AgentSimToPhysSimPlanConverter(EventsManager eventsManager,
                                           TransportNetwork transportNetwork,
@@ -136,7 +128,7 @@
         }
 
         EventWriterXML_viaCompatible eventsWriterXML = null;
-        if (canWritePhysSimEvents(iterationNumber)) {
+        if (shouldWritePhysSimEvents(iterationNumber)) {
 
             eventsWriterXML = new EventWriterXML_viaCompatible(controlerIO.getIterationFilename(iterationNumber, "physSimEvents.xml.gz"), beamConfig.beam().physsim().eventsForFullVersionOfVia());
             jdeqsimEvents.addHandler(eventsWriterXML);
@@ -185,20 +177,14 @@
 
         }
 
-        linkStatsFutures.add(CompletableFuture.runAsync(() -> {
+        completableFutures.add(CompletableFuture.runAsync(() -> {
             linkStatsGraph.notifyIterationEnds(iterationNumber, travelTimeCalculator);
             linkStatsGraph.clean();
         }));
 
-<<<<<<< HEAD
-        CompletableFuture.runAsync(() -> linkSpeedStatsGraph.notifyIterationEnds(iterationNumber, travelTimeCalculator));
-=======
-        CompletableFuture.runAsync(() ->
-            linkSpeedStatsGraph.notifyIterationEnds(iterationNumber, travelTimeCalculator)
-        );
->>>>>>> ba898168
-
-        if (canWritePhysSimEvents(iterationNumber)) {
+        completableFutures.add(CompletableFuture.runAsync(() -> linkSpeedStatsGraph.notifyIterationEnds(iterationNumber, travelTimeCalculator)));
+
+        if (shouldWritePhysSimEvents(iterationNumber)) {
             eventsWriterXML.closeFile();
         }
 
@@ -209,7 +195,7 @@
 
         if (iterationNumber == beamConfig.matsim().modules().controler().lastIteration()) {
             try {
-                CompletableFuture allOfLinStatFutures = CompletableFuture.allOf(linkStatsFutures.toArray(new CompletableFuture[0]));
+                CompletableFuture allOfLinStatFutures = CompletableFuture.allOf(completableFutures.toArray(new CompletableFuture[0]));
                 log.info("Waiting started on link stats file dump.");
                 allOfLinStatFutures.get(20, TimeUnit.MINUTES);
                 log.info("Link stats file dump completed.");
@@ -222,44 +208,29 @@
         router.tell(new BeamRouter.UpdateTravelTime(travelTimeCalculator.getLinkTravelTimes()), ActorRef.noSender());
     }
 
-    private boolean canWritePhysSimEvents(int iterationNumber) {
-        return canWriteInIteration(iterationNumber, beamConfig.beam().physsim().writeEventsInterval());
-    }
-
-    private boolean canWritePlans(int iterationNumber) {
-        return canWriteInIteration(iterationNumber, beamConfig.beam().physsim().writePlansInterval());
-    }
-
-    private boolean canWriteInIteration(int iterationNumber, int interval) {
+    private boolean shouldWritePhysSimEvents(int iterationNumber) {
+        return shouldWriteInIteration(iterationNumber, beamConfig.beam().physsim().writeEventsInterval());
+    }
+
+    private boolean shouldWritePlans(int iterationNumber) {
+        return shouldWriteInIteration(iterationNumber, beamConfig.beam().physsim().writePlansInterval());
+    }
+
+    private boolean shouldWriteInIteration(int iterationNumber, int interval) {
         return interval == 1 || (interval > 0 && iterationNumber % interval == 0);
-    }
-
-    private boolean isLastWritePlansIteration(int iterationNumber) {
-        int interval = beamConfig.beam().physsim().writePlansInterval();
-        if(canWritePlans(iterationNumber))
-            return iterationNumber == beamConfig.matsim().modules().controler().lastIteration() % interval;
-        return false;
     }
 
     private void createNetworkFile(Network network) {
         String physSimNetworkFilePath = controlerIO.getOutputFilename("physSimNetwork.xml.gz");
         if (!(new File(physSimNetworkFilePath)).exists()) {
-            CompletableFuture.runAsync(() -> NetworkUtils.writeNetwork(network, physSimNetworkFilePath));
+            completableFutures.add(CompletableFuture.runAsync(() -> NetworkUtils.writeNetwork(network, physSimNetworkFilePath)));
         }
     }
 
     private void writePhyssimPlans(IterationEndsEvent event) {
-        if (canWritePlans(event.getIteration())) {
+        if (shouldWritePlans(event.getIteration())) {
             final String plansFilename = controlerIO.getIterationFilename(event.getIteration(), "physsimPlans.xml.gz");
-            plansWriterFutures.add (CompletableFuture.runAsync(() -> new PopulationWriter(jdeqsimPopulation).write(plansFilename)));
-
-            if(isLastWritePlansIteration(event.getIteration())) {
-                try {
-                    CompletableFuture.allOf(plansWriterFutures.toArray(new CompletableFuture[0])).get(20, TimeUnit.MINUTES);
-                } catch (InterruptedException | ExecutionException | TimeoutException e) {
-                    e.printStackTrace();
-                }
-            }
+            completableFutures.add (CompletableFuture.runAsync(() -> new PopulationWriter(jdeqsimPopulation).write(plansFilename)));
         }
     }
 
@@ -289,7 +260,6 @@
                 String links = eventAttributes.get(PathTraversalEvent.ATTRIBUTE_LINK_IDS);
                 double departureTime = Double.parseDouble(eventAttributes.get(PathTraversalEvent.ATTRIBUTE_DEPARTURE_TIME));
                 String vehicleId = eventAttributes.get(PathTraversalEvent.ATTRIBUTE_VEHICLE_ID);
-//                String vehicleType = eventAttributes.get(PathTraversalEvent.ATTRIBUTE_VEHICLE_TYPE);
 
                 Id<Person> personId = Id.createPersonId(vehicleId);
                 initializePersonAndPlanIfNeeded(personId);
@@ -332,15 +302,12 @@
 
         // hack: removing non-road links from route
         // TODO: debug problem properly, so that no that no events for physsim contain non-road links
-//        List<Id<Link>> removeLinks = new ArrayList<>();
         Map<Id<Link>, ? extends Link> networkLinks = agentSimScenario.getNetwork().getLinks();
         for (Id<Link> linkId : linkIds) {
             if (!networkLinks.containsKey(linkId)) {
                 throw new RuntimeException("Link not found: " + linkId);
             }
         }
-//        numberOfLinksRemovedFromRouteAsNonCarModeLinks += removeLinks.size();
-//        linkIds.removeAll(removeLinks);
 
         if (linkIds.size() == 0) {
             return null;
@@ -359,9 +326,7 @@
         //
         createLastActivityOfDayForPopulation();
         writePhyssimPlans(iterationEndsEvent);
-//        if (numberOfLinksRemovedFromRouteAsNonCarModeLinks > 0) {
-//            log.error("number of links removed from route because they are not in the matsim network:" + numberOfLinksRemovedFromRouteAsNonCarModeLinks);
-//        }
+
         long start = System.currentTimeMillis();
         setupActorsAndRunPhysSim(iterationEndsEvent.getIteration());
         log.info("PhysSim for iteration {} took {} ms", iterationEndsEvent.getIteration(), System.currentTimeMillis() - start);
