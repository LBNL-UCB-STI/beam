--- conflicted
+++ resolved
@@ -56,18 +56,7 @@
         this.linkData = new ConcurrentHashMap<>();
         this.nofHours = 24;
         reset();
-<<<<<<< HEAD
-    }
-
-    /**
-     * @param network
-     * @param vol_scale_factor scaling factor when reading in values from a file
-     */
-    public BeamCalcLinkStats(final Network network, double vol_scale_factor) {
-        this(network);
-=======
         this.minCarSpeedInMetersPerSecond = minCarSpeedInMetersPerSecond;
->>>>>>> 4af42a80
     }
 
     public void addData(final VolumesAnalyzer analyzer, final TravelTime ttimes) {
