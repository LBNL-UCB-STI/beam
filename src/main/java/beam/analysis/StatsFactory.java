package beam.analysis;

import beam.analysis.plots.*;
import beam.analysis.summary.*;
import beam.sim.BeamServices;
import beam.sim.config.BeamConfig;

import java.beans.Beans;
import java.util.Arrays;
import java.util.Collection;
import java.util.HashMap;
import java.util.Map;
import java.util.stream.Collectors;

public class StatsFactory {
    public enum StatsType {
        RideHailWaiting,
        RideHailWaitingTaz,
        ModeChosen,
        PersonVehicleTransition,
        PersonTravelTime,
        PersonCost,
        RealizedMode,
        FuelUsage,
        DeadHeading,
        VehicleMilesTraveled,
        VehicleHoursTraveled,
        NumberOfVehicles,
        AboveCapacityPtUsageDuration,
        TollRevenue,
        AgencyRevenue,
        ParkingDelay
    }

    private final BeamConfig beamConfig;
    private final BeamServices beamServices;
    private Map<StatsType, BeamAnalysis> beamStatsMap = new HashMap<>();

    public StatsFactory(BeamServices services) {
        this.beamServices = services;
        this.beamConfig = services.beamConfig();
    }

    public BeamAnalysis getAnalysis(StatsType statsType) {
        return beamStatsMap.computeIfAbsent(statsType, this::createStats);
    }

    public Collection<BeamAnalysis> getBeamAnalysis() {
        return beamStatsMap.values();
    }

    public Collection<GraphAnalysis> getGraphAnalysis() {
        return beamStatsMap.values()
                .stream()
                .filter(s -> Beans.isInstanceOf(s, GraphAnalysis.class))
                .map(s -> (GraphAnalysis) s).collect(Collectors.toList());
    }

    public Collection<IterationSummaryAnalysis> getSummaryAnalysis() {
        return beamStatsMap.values()
                .stream()
                .filter(s -> Beans.isInstanceOf(s, IterationSummaryAnalysis.class))
                .map(s -> (IterationSummaryAnalysis) s).collect(Collectors.toList());
    }

    public void createStats() {
        Arrays.stream(StatsType.values()).forEach(this::getAnalysis);
    }

    private BeamAnalysis createStats(StatsType statsType) {
        boolean writeGraphs = beamConfig.beam().outputs().writeGraphs();
        switch (statsType) {
            case RideHailWaiting:
                return new RideHailWaitingAnalysis(new RideHailWaitingAnalysis.WaitingStatsComputation(), beamConfig);
            case RideHailWaitingTaz:
                return new RideHailWaitingTazAnalysis(beamServices);
            case ModeChosen:
                return new ModeChosenAnalysis(new ModeChosenAnalysis.ModeChosenComputation(), beamConfig);
            case PersonVehicleTransition:
                return new PersonVehicleTransitionAnalysis(beamConfig);
            case FuelUsage:
                return new FuelUsageAnalysis(new FuelUsageAnalysis.FuelUsageStatsComputation(),writeGraphs);
            case PersonTravelTime:
                return new PersonTravelTimeAnalysis(new PersonTravelTimeAnalysis.PersonTravelTimeComputation(),writeGraphs);
            case RealizedMode:
                return new RealizedModeAnalysis(new RealizedModeAnalysis.RealizedModesStatsComputation(), writeGraphs);
            case DeadHeading:
                return new DeadHeadingAnalysis(writeGraphs);
            case VehicleHoursTraveled:
                return new VehicleTravelTimeAnalysis(beamServices.matsimServices().getScenario(),
                        beamServices.networkHelper(), beamServices.vehicleTypes().keySet());
<<<<<<< HEAD
            case MotorizedVehicleMilesTraveled:
                return new MotorizedVehicleMilesTraveledAnalysis(beamServices.vehicleTypes().keySet(), beamServices);
=======
            case VehicleMilesTraveled:
                return new VehicleMilesTraveledAnalysis(beamServices.vehicleTypes().keySet());
>>>>>>> b6614a62
            case NumberOfVehicles:
                return new NumberOfVehiclesAnalysis(beamServices);
            case PersonCost:
                return new PersonCostAnalysis();
            case AboveCapacityPtUsageDuration:
                return new AboveCapacityPtUsageDurationAnalysis();
            case TollRevenue:
                return new TollRevenueAnalysis();
            case AgencyRevenue:
                return new AgencyRevenueAnalysis();
            case ParkingDelay:
                return new ParkingStatsCollector(beamServices);
            default:
                return null;
        }
    }
}<|MERGE_RESOLUTION|>--- conflicted
+++ resolved
@@ -89,13 +89,8 @@
             case VehicleHoursTraveled:
                 return new VehicleTravelTimeAnalysis(beamServices.matsimServices().getScenario(),
                         beamServices.networkHelper(), beamServices.vehicleTypes().keySet());
-<<<<<<< HEAD
-            case MotorizedVehicleMilesTraveled:
-                return new MotorizedVehicleMilesTraveledAnalysis(beamServices.vehicleTypes().keySet(), beamServices);
-=======
             case VehicleMilesTraveled:
-                return new VehicleMilesTraveledAnalysis(beamServices.vehicleTypes().keySet());
->>>>>>> b6614a62
+                return new VehicleMilesTraveledAnalysis(beamServices.vehicleTypes().keySet(), beamServices);
             case NumberOfVehicles:
                 return new NumberOfVehiclesAnalysis(beamServices);
             case PersonCost:
