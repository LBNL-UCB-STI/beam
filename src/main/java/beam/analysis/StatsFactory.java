package beam.analysis;

import beam.analysis.plots.*;
import beam.analysis.summary.*;
import beam.sim.BeamServices;
import beam.sim.config.BeamConfig;

import java.beans.Beans;
import java.util.Arrays;
import java.util.Collection;
import java.util.HashMap;
import java.util.Map;
import java.util.stream.Collectors;

public class StatsFactory {
    public enum StatsType {
        RideHailWaiting,
        RideHailingWaitingSingle,
        ModeChosen,
        PersonVehicleTransition,
        PersonTravelTime,
        PersonCost,
        RealizedMode,
        FuelUsage,
        DeadHeading,
        VehicleMilesTraveled,
        VehicleHoursTraveled,
        NumberOfVehicles,
        AgentDelay,
        AboveCapacityPtUsageDuration,
<<<<<<< HEAD
        TollRevenue
=======
        TollRevenue,
        AgencyRevenue
>>>>>>> 90d87741
    }

    private final BeamConfig beamConfig;
    private final BeamServices beamServices;
    private Map<StatsType, BeamAnalysis> beamStatsMap = new HashMap<>();

    public StatsFactory(BeamServices services) {
        this.beamServices = services;
        this.beamConfig = services.beamConfig();
    }

    public BeamAnalysis getAnalysis(StatsType statsType) {
        BeamAnalysis stats = beamStatsMap.getOrDefault(statsType, createStats(statsType));
        beamStatsMap.putIfAbsent(statsType, stats);
        return stats;
    }

    public Collection<BeamAnalysis> getBeamAnalysis() {
        return beamStatsMap.values();
    }

    public Collection<GraphAnalysis> getGraphAnalysis() {
        return beamStatsMap.values()
                .stream()
                .filter(s -> Beans.isInstanceOf(s, GraphAnalysis.class))
                .map(s -> (GraphAnalysis) s).collect(Collectors.toList());
    }

    public Collection<IterationSummaryAnalysis> getSummaryAnalysis() {
        return beamStatsMap.values()
                .stream()
                .filter(s -> Beans.isInstanceOf(s, IterationSummaryAnalysis.class))
                .map(s -> (IterationSummaryAnalysis) s).collect(Collectors.toList());
    }

    public void createStats() {
        Arrays.stream(StatsType.values()).forEach(this::getAnalysis);
    }

    private BeamAnalysis createStats(StatsType statsType) {
        boolean writeGraphs = beamConfig.beam().outputs().writeGraphs();
        switch (statsType) {
            case RideHailWaiting:
                return new RideHailWaitingAnalysis(new RideHailWaitingAnalysis.WaitingStatsComputation(), beamConfig);
            case RideHailingWaitingSingle:
                return new RideHailingWaitingSingleAnalysis(beamConfig, new RideHailingWaitingSingleAnalysis.RideHailingWaitingSingleComputation());
            case ModeChosen:
                return new ModeChosenAnalysis(new ModeChosenAnalysis.ModeChosenComputation(), beamConfig);
            case PersonVehicleTransition:
                return new PersonVehicleTransitionAnalysis(beamConfig);
            case FuelUsage:
                return new FuelUsageAnalysis(new FuelUsageAnalysis.FuelUsageStatsComputation(),writeGraphs);
            case PersonTravelTime:
                return new PersonTravelTimeAnalysis(new PersonTravelTimeAnalysis.PersonTravelTimeComputation(),writeGraphs);
            case RealizedMode:
                return new RealizedModeAnalysis(new RealizedModeAnalysis.RealizedModesStatsComputation(), writeGraphs);
            case DeadHeading:
                return new DeadHeadingAnalysis(writeGraphs);
            case VehicleHoursTraveled:
                return new VehicleTravelTimeAnalysis();
            case VehicleMilesTraveled:
                return new VehicleMilesTraveledAnalysis();
            case NumberOfVehicles:
                return new NumberOfVehiclesAnalysis();
            case AgentDelay:
                return new AgentDelayAnalysis(beamServices.matsimServices().getEvents(), beamServices.matsimServices().getScenario());
            case PersonCost:
                return new PersonCostAnalysis();
            case AboveCapacityPtUsageDuration:
                return new AboveCapacityPtUsageDurationAnalysis();
            case TollRevenue:
                return new TollRevenueAnalysis();
<<<<<<< HEAD
=======
            case AgencyRevenue:
                return new AgencyRevenueAnalysis();
>>>>>>> 90d87741
            default:
                return null;
        }
    }
}<|MERGE_RESOLUTION|>--- conflicted
+++ resolved
@@ -28,12 +28,8 @@
         NumberOfVehicles,
         AgentDelay,
         AboveCapacityPtUsageDuration,
-<<<<<<< HEAD
-        TollRevenue
-=======
         TollRevenue,
         AgencyRevenue
->>>>>>> 90d87741
     }
 
     private final BeamConfig beamConfig;
@@ -106,11 +102,8 @@
                 return new AboveCapacityPtUsageDurationAnalysis();
             case TollRevenue:
                 return new TollRevenueAnalysis();
-<<<<<<< HEAD
-=======
             case AgencyRevenue:
                 return new AgencyRevenueAnalysis();
->>>>>>> 90d87741
             default:
                 return null;
         }
