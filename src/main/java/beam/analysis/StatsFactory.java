--- conflicted
+++ resolved
@@ -34,12 +34,7 @@
         ParkingType,
         ActivityType,
         VehicleChargingAnalysis,
-<<<<<<< HEAD
-        LoadOverTimeAnalysis,
-        ChargingAnalysis
-=======
         RideHailSummary
->>>>>>> 29af6ed2
     }
 
     private final BeamConfig beamConfig;
@@ -121,15 +116,8 @@
                 return new ActivityTypeAnalysis(beamServices.matsimServices().getConfig().travelTimeCalculator().getMaxTime());
             case VehicleChargingAnalysis:
                 return new VehicleChargingAnalysis();
-<<<<<<< HEAD
-            case LoadOverTimeAnalysis:
-                return new LoadOverTimeAnalysis();
-            case ChargingAnalysis:
-                return new ChargingAnalysis();
-=======
             case RideHailSummary:
                 return new RideHailSummary();
->>>>>>> 29af6ed2
             default:
                 return null;
         }
