package beam.analysis;

import beam.analysis.plots.*;
import beam.analysis.summary.*;
import beam.sim.BeamServices;
import beam.sim.config.BeamConfig;

import java.beans.Beans;
import java.util.Arrays;
import java.util.Collection;
import java.util.HashMap;
import java.util.Map;
import java.util.stream.Collectors;

public class StatsFactory {
    public enum StatsType {
        RideHailWaiting,
        RideHailWaitingTaz,
        ModeChosen,
        PersonVehicleTransition,
        PersonTravelTime,
        PersonCost,
        RealizedMode,
        FuelUsage,
        DeadHeading,
        VehicleMilesTraveled,
        VehicleHoursTraveled,
        NumberOfVehicles,
        AboveCapacityPtUsageDuration,
        TollRevenue,
        AgencyRevenue,
        ParkingDelay
    }

    private final BeamConfig beamConfig;
    private final BeamServices beamServices;
    private Map<StatsType, BeamAnalysis> beamStatsMap = new HashMap<>();

    public StatsFactory(BeamServices services) {
        this.beamServices = services;
        this.beamConfig = services.beamConfig();
    }

    public BeamAnalysis getAnalysis(StatsType statsType) {
        return beamStatsMap.computeIfAbsent(statsType, this::createStats);
    }

    public Collection<BeamAnalysis> getBeamAnalysis() {
        return beamStatsMap.values();
    }

    public Collection<GraphAnalysis> getGraphAnalysis() {
        return beamStatsMap.values()
                .stream()
                .filter(s -> Beans.isInstanceOf(s, GraphAnalysis.class))
                .map(s -> (GraphAnalysis) s).collect(Collectors.toList());
    }

    public Collection<IterationSummaryAnalysis> getSummaryAnalysis() {
        return beamStatsMap.values()
                .stream()
                .filter(s -> Beans.isInstanceOf(s, IterationSummaryAnalysis.class))
                .map(s -> (IterationSummaryAnalysis) s).collect(Collectors.toList());
    }

    public void createStats() {
        Arrays.stream(StatsType.values()).forEach(this::getAnalysis);
    }

    private BeamAnalysis createStats(StatsType statsType) {
        boolean writeGraphs = beamConfig.beam().outputs().writeGraphs();
        switch (statsType) {
            case RideHailWaiting:
                return new RideHailWaitingAnalysis(new RideHailWaitingAnalysis.WaitingStatsComputation(), beamConfig);
            case RideHailWaitingTaz:
                return new RideHailWaitingTazAnalysis(beamServices);
            case ModeChosen:
                return new ModeChosenAnalysis(new ModeChosenAnalysis.ModeChosenComputation(), beamConfig);
            case PersonVehicleTransition:
                return new PersonVehicleTransitionAnalysis(beamConfig);
            case FuelUsage:
                return new FuelUsageAnalysis(new FuelUsageAnalysis.FuelUsageStatsComputation(),writeGraphs);
            case PersonTravelTime:
                return new PersonTravelTimeAnalysis(new PersonTravelTimeAnalysis.PersonTravelTimeComputation(),writeGraphs);
            case RealizedMode:
                return new RealizedModeAnalysis(new RealizedModeAnalysis.RealizedModesStatsComputation(), writeGraphs, beamConfig);
            case DeadHeading:
                return new DeadHeadingAnalysis(writeGraphs);
            case VehicleHoursTraveled:
                return new VehicleTravelTimeAnalysis(beamServices.matsimServices().getScenario(),
                        beamServices.networkHelper(), beamServices.vehicleTypes().keySet());
<<<<<<< HEAD
            case MotorizedVehicleMilesTraveled:
=======
            case VehicleMilesTraveled:
>>>>>>> 0f708992
                return new VehicleMilesTraveledAnalysis(beamServices.vehicleTypes().keySet());
            case NumberOfVehicles:
                return new NumberOfVehiclesAnalysis(beamServices);
            case PersonCost:
                return new PersonCostAnalysis();
            case AboveCapacityPtUsageDuration:
                return new AboveCapacityPtUsageDurationAnalysis();
            case TollRevenue:
                return new TollRevenueAnalysis();
            case AgencyRevenue:
                return new AgencyRevenueAnalysis();
            case ParkingDelay:
                return new ParkingStatsCollector(beamServices);
            default:
                return null;
        }
    }
}<|MERGE_RESOLUTION|>--- conflicted
+++ resolved
@@ -89,11 +89,7 @@
             case VehicleHoursTraveled:
                 return new VehicleTravelTimeAnalysis(beamServices.matsimServices().getScenario(),
                         beamServices.networkHelper(), beamServices.vehicleTypes().keySet());
-<<<<<<< HEAD
-            case MotorizedVehicleMilesTraveled:
-=======
             case VehicleMilesTraveled:
->>>>>>> 0f708992
                 return new VehicleMilesTraveledAnalysis(beamServices.vehicleTypes().keySet());
             case NumberOfVehicles:
                 return new NumberOfVehiclesAnalysis(beamServices);
