package beam.analysis;

import beam.analysis.plots.*;
import beam.analysis.summary.*;
import beam.sim.BeamServices;
import beam.sim.config.BeamConfig;

import java.beans.Beans;
import java.util.Arrays;
import java.util.Collection;
import java.util.HashMap;
import java.util.Map;
import java.util.stream.Collectors;

public class StatsFactory {
    public enum StatsType {
        RideHailWaiting,
        RideHailWaitingTaz,
        ModeChosen,
        PersonVehicleTransition,
        PersonTravelTime,
        PersonCost,
        RealizedMode,
        FuelUsage,
        DeadHeading,
        VehicleMilesTraveled,
        VehicleHoursTraveled,
        NumberOfVehicles,
        AboveCapacityPtUsageDuration,
        TollRevenue,
        AgencyRevenue,
        ParkingDelay,
        RideHailUtilization,
<<<<<<< HEAD
        ActivityType
=======
        VehicleChargingAnalysis
>>>>>>> 60018d24
    }

    private final BeamConfig beamConfig;
    private final BeamServices beamServices;
    private Map<StatsType, BeamAnalysis> beamStatsMap = new HashMap<>();

    public StatsFactory(BeamServices services) {
        this.beamServices = services;
        this.beamConfig = services.beamConfig();
    }

    public BeamAnalysis getAnalysis(StatsType statsType) {
        return beamStatsMap.computeIfAbsent(statsType, this::createStats);
    }

    public Collection<BeamAnalysis> getBeamAnalysis() {
        return beamStatsMap.values();
    }

    public Collection<GraphAnalysis> getGraphAnalysis() {
        return beamStatsMap.values()
                .stream()
                .filter(s -> Beans.isInstanceOf(s, GraphAnalysis.class))
                .map(s -> (GraphAnalysis) s).collect(Collectors.toList());
    }

    public Collection<IterationSummaryAnalysis> getSummaryAnalysis() {
        return beamStatsMap.values()
                .stream()
                .filter(s -> Beans.isInstanceOf(s, IterationSummaryAnalysis.class))
                .map(s -> (IterationSummaryAnalysis) s).collect(Collectors.toList());
    }

    public void createStats() {
        Arrays.stream(StatsType.values()).forEach(this::getAnalysis);
    }

    private BeamAnalysis createStats(StatsType statsType) {
        boolean writeGraphs = beamConfig.beam().outputs().writeGraphs();
        switch (statsType) {
            case RideHailWaiting:
                return new RideHailWaitingAnalysis(new RideHailWaitingAnalysis.WaitingStatsComputation(), beamConfig);
            case RideHailWaitingTaz:
                return new RideHailWaitingTazAnalysis(beamServices);
            case ModeChosen:
                return new ModeChosenAnalysis(new ModeChosenAnalysis.ModeChosenComputation(), beamConfig);
            case PersonVehicleTransition:
                return new PersonVehicleTransitionAnalysis(beamConfig);
            case FuelUsage:
                return new FuelUsageAnalysis(new FuelUsageAnalysis.FuelUsageStatsComputation(),writeGraphs);
            case PersonTravelTime:
                return new PersonTravelTimeAnalysis(new PersonTravelTimeAnalysis.PersonTravelTimeComputation(),writeGraphs);
            case RealizedMode:
                return new RealizedModeAnalysis(new RealizedModeAnalysis.RealizedModesStatsComputation(), writeGraphs, beamConfig);
            case DeadHeading:
                return new DeadHeadingAnalysis(writeGraphs);
            case VehicleHoursTraveled:
                return new VehicleTravelTimeAnalysis(beamServices.matsimServices().getScenario(),
                        beamServices.networkHelper(), beamServices.beamScenario().vehicleTypes().keySet());
            case VehicleMilesTraveled:
                return new VehicleMilesTraveledAnalysis(beamServices.beamScenario().vehicleTypes().keySet());
            case NumberOfVehicles:
                return new NumberOfVehiclesAnalysis(beamServices.beamScenario());
            case PersonCost:
                return new PersonCostAnalysis(beamServices);
            case AboveCapacityPtUsageDuration:
                return new AboveCapacityPtUsageDurationAnalysis();
            case TollRevenue:
                return new TollRevenueAnalysis();
            case AgencyRevenue:
                return new AgencyRevenueAnalysis();
            case ParkingDelay:
                return new ParkingStatsCollector(beamServices);
            case RideHailUtilization:
                return new SimpleRideHailUtilization();
<<<<<<< HEAD
            case ActivityType:
                return new ActivityTypeAnalysis(beamServices.matsimServices().getConfig().travelTimeCalculator().getMaxTime());
=======
            case VehicleChargingAnalysis:
                return new VehicleChargingAnalysis();
>>>>>>> 60018d24
            default:
                return null;
        }
    }
}<|MERGE_RESOLUTION|>--- conflicted
+++ resolved
@@ -31,11 +31,8 @@
         AgencyRevenue,
         ParkingDelay,
         RideHailUtilization,
-<<<<<<< HEAD
-        ActivityType
-=======
+        ActivityType,
         VehicleChargingAnalysis
->>>>>>> 60018d24
     }
 
     private final BeamConfig beamConfig;
@@ -111,13 +108,10 @@
                 return new ParkingStatsCollector(beamServices);
             case RideHailUtilization:
                 return new SimpleRideHailUtilization();
-<<<<<<< HEAD
             case ActivityType:
                 return new ActivityTypeAnalysis(beamServices.matsimServices().getConfig().travelTimeCalculator().getMaxTime());
-=======
             case VehicleChargingAnalysis:
                 return new VehicleChargingAnalysis();
->>>>>>> 60018d24
             default:
                 return null;
         }
