--- conflicted
+++ resolved
@@ -38,13 +38,8 @@
     private BeamConfig beamConfig;
     private Network network;
     private OutputDirectoryHierarchy outputDirectoryHierarchy;
-<<<<<<< HEAD
-    private String outputAsSpeedUnitFileName = "physsimFreeFlowSpeedDistribution";
-    private String outputAsPercentageFileName = "physsimFreeFlowSpeedDistributionAsPercentage";
-=======
     static String outputAsSpeedUnitFileName = "physsimFreeFlowSpeedDistribution";
     private static String outputAsPercentageFileName = "physsimFreeFlowSpeedDistributionAsPercentage";
->>>>>>> 90d87741
 
     public PhyssimCalcLinkSpeedDistributionStats(Network network, OutputDirectoryHierarchy outputDirectoryHierarchy, BeamConfig beamConfig) {
         this.network = network;
@@ -283,27 +278,5 @@
         }
     }
 
-<<<<<<< HEAD
-    /**
-     * Get description of fields written to the output files.
-     *
-     * @return list of data description objects
-     */
-    @Override
-    public List<OutputDataDescription> getOutputDataDescriptions() {
-        String freeSpeedDistOutputFilePath = GraphsStatsAgentSimEventsListener.CONTROLLER_IO.getIterationFilename(0,outputAsSpeedUnitFileName + ".csv");
-        String freeSpeedDistAsPercetnageOutputFilePath = GraphsStatsAgentSimEventsListener.CONTROLLER_IO.getIterationFilename(0,outputAsSpeedUnitFileName + ".csv");
-        String outputDirPath = GraphsStatsAgentSimEventsListener.CONTROLLER_IO.getOutputPath();
-        String freeSpeedDistRelativePath = freeSpeedDistOutputFilePath.replace(outputDirPath, "");
-        String freeSpeedDistAsPercetnageRelativePath = freeSpeedDistAsPercetnageOutputFilePath.replace(outputDirPath, "");
-        List<OutputDataDescription> list = new ArrayList<>();
-        list.add(new OutputDataDescription(this.getClass().getSimpleName(), freeSpeedDistRelativePath, "freeSpeedInMetersPerSecond", "The possible full speed at which a vehicle can drive through the given link (in m/s)"));
-        list.add(new OutputDataDescription(this.getClass().getSimpleName(), freeSpeedDistRelativePath, "numberOfLinks", "Total number of links in the network that allow vehicles to travel with speeds up to the given free speed"));
-        list.add(new OutputDataDescription(this.getClass().getSimpleName(), freeSpeedDistAsPercetnageRelativePath, "linkEfficiencyInPercentage", "Average speed efficiency recorded by the the given network link in a day"));
-        list.add(new OutputDataDescription(this.getClass().getSimpleName(), freeSpeedDistAsPercetnageRelativePath, "numberOfLinks", "Total number of links having the corresponding link efficiency"));
-        return list;
-    }
-=======
-
->>>>>>> 90d87741
+
 }