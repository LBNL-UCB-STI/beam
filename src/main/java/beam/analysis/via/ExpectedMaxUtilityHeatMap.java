package beam.analysis.via;

import beam.agentsim.events.ModeChoiceEvent;
import beam.analysis.plots.GraphsStatsAgentSimEventsListener;
import beam.sim.OutputDataDescription;
import beam.utils.OutputDataDescriptor;
import org.matsim.api.core.v01.Id;
import org.matsim.api.core.v01.events.Event;
import org.matsim.api.core.v01.network.Link;
import org.matsim.api.core.v01.network.Network;
import org.matsim.core.api.experimental.events.EventsManager;
import org.matsim.core.controler.OutputDirectoryHierarchy;
import org.matsim.core.events.handler.BasicEventHandler;

import java.io.BufferedWriter;
import java.io.IOException;
import java.util.ArrayList;
import java.util.List;
import java.util.Map;

public class ExpectedMaxUtilityHeatMap implements BasicEventHandler, OutputDataDescriptor {

    private final String SEPERATOR = ",";
    private final Network network;
    private final OutputDirectoryHierarchy controlerIO;
    private final int writeEventsInterval;
    private CSVWriter csvWriter;
<<<<<<< HEAD
    private final String fileBaseName= "expectedMaxUtilityHeatMap";
=======
    static final String fileBaseName = "expectedMaxUtilityHeatMap";
>>>>>>> 90d87741
    private BufferedWriter bufferedWriter;
    private boolean writeDataInThisIteration = false;

    public ExpectedMaxUtilityHeatMap(EventsManager eventsManager, Network network, OutputDirectoryHierarchy controlerIO, int writeEventsInterval) {
        this.network = network;
        this.controlerIO = controlerIO;
        this.writeEventsInterval = writeEventsInterval;
        eventsManager.addHandler(this);
    }

    @Override
    public void handleEvent(Event event) {
        if (writeDataInThisIteration && event instanceof ModeChoiceEvent) {
            ModeChoiceEvent modeChoiceEvent = (ModeChoiceEvent) event;
            Map<String, String> eventAttributes = modeChoiceEvent.getAttributes();
            Link link = network.getLinks().get(Id.createLinkId(eventAttributes.get(ModeChoiceEvent.ATTRIBUTE_LOCATION)));

            if (link != null) { // TODO: fix this, so that location of mode choice event is always initialized
                try {
                    bufferedWriter.append(Double.toString(modeChoiceEvent.getTime()));
                    bufferedWriter.append(SEPERATOR);
                    bufferedWriter.append(Double.toString(link.getCoord().getX()));
                    bufferedWriter.append(SEPERATOR);
                    bufferedWriter.append(Double.toString(link.getCoord().getY()));
                    bufferedWriter.append(SEPERATOR);
                    bufferedWriter.append(eventAttributes.get(ModeChoiceEvent.ATTRIBUTE_EXP_MAX_UTILITY));
                    bufferedWriter.append("\n");
                    csvWriter.flushBuffer();
                } catch (IOException e) {
                    e.printStackTrace();
                }
            }
        }
    }

    private void printColumnHeaders() {
        try {
            bufferedWriter.append("time");
            bufferedWriter.append(SEPERATOR);
            bufferedWriter.append("x");
            bufferedWriter.append(SEPERATOR);
            bufferedWriter.append("y");
            bufferedWriter.append(SEPERATOR);
            bufferedWriter.append("expectedMaximumUtility\n");
            csvWriter.flushBuffer();
        } catch (IOException e) {
            e.printStackTrace();
        }

    }

    @Override
    public void reset(int iteration) {
        if (this.csvWriter != null) {
            this.csvWriter.closeFile();
        }

        writeDataInThisIteration = writeEventsInterval > 0 && iteration % writeEventsInterval == 0;

        if (writeDataInThisIteration) {
            this.csvWriter = new CSVWriter(controlerIO.getIterationFilename(iteration, fileBaseName + ".csv"));
            this.bufferedWriter = this.csvWriter.getBufferedWriter();
            printColumnHeaders();
        }
    }

<<<<<<< HEAD
    /**
     * Get description of fields written to the output files.
     *
     * @return list of data description objects
     */
    @Override
    public List<OutputDataDescription> getOutputDataDescriptions() {
        String outputFilePath = controlerIO.getIterationFilename(0, fileBaseName + ".csv");
        String outputDirPath = GraphsStatsAgentSimEventsListener.CONTROLLER_IO.getOutputPath();
        String relativePath = outputFilePath.replace(outputDirPath, "");
        List<OutputDataDescription> list = new ArrayList<>();
        list.add(new OutputDataDescription(this.getClass().getSimpleName(), relativePath, "time", "Time of the event occurrence"));
        list.add(new OutputDataDescription(this.getClass().getSimpleName(), relativePath, "x", "X co-ordinate of the network link location"));
        list.add(new OutputDataDescription(this.getClass().getSimpleName(), relativePath, "y", "Y co-ordinate of the network link location"));
        list.add(new OutputDataDescription(this.getClass().getSimpleName(), relativePath, "expectedMaximumUtility", "Expected maximum utility of the network link for the event"));
        return list;
    }
=======
>>>>>>> 90d87741
}<|MERGE_RESOLUTION|>--- conflicted
+++ resolved
@@ -25,11 +25,7 @@
     private final OutputDirectoryHierarchy controlerIO;
     private final int writeEventsInterval;
     private CSVWriter csvWriter;
-<<<<<<< HEAD
-    private final String fileBaseName= "expectedMaxUtilityHeatMap";
-=======
     static final String fileBaseName = "expectedMaxUtilityHeatMap";
->>>>>>> 90d87741
     private BufferedWriter bufferedWriter;
     private boolean writeDataInThisIteration = false;
 
@@ -96,24 +92,4 @@
         }
     }
 
-<<<<<<< HEAD
-    /**
-     * Get description of fields written to the output files.
-     *
-     * @return list of data description objects
-     */
-    @Override
-    public List<OutputDataDescription> getOutputDataDescriptions() {
-        String outputFilePath = controlerIO.getIterationFilename(0, fileBaseName + ".csv");
-        String outputDirPath = GraphsStatsAgentSimEventsListener.CONTROLLER_IO.getOutputPath();
-        String relativePath = outputFilePath.replace(outputDirPath, "");
-        List<OutputDataDescription> list = new ArrayList<>();
-        list.add(new OutputDataDescription(this.getClass().getSimpleName(), relativePath, "time", "Time of the event occurrence"));
-        list.add(new OutputDataDescription(this.getClass().getSimpleName(), relativePath, "x", "X co-ordinate of the network link location"));
-        list.add(new OutputDataDescription(this.getClass().getSimpleName(), relativePath, "y", "Y co-ordinate of the network link location"));
-        list.add(new OutputDataDescription(this.getClass().getSimpleName(), relativePath, "expectedMaximumUtility", "Expected maximum utility of the network link for the event"));
-        return list;
-    }
-=======
->>>>>>> 90d87741
 }